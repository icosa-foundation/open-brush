// Copyright 2020 The Tilt Brush Authors
//
// Licensed under the Apache License, Version 2.0 (the "License");
// you may not use this file except in compliance with the License.
// You may obtain a copy of the License at
//
//      http://www.apache.org/licenses/LICENSE-2.0
//
// Unless required by applicable law or agreed to in writing, software
// distributed under the License is distributed on an "AS IS" BASIS,
// WITHOUT WARRANTIES OR CONDITIONS OF ANY KIND, either express or implied.
// See the License for the specific language governing permissions and
// limitations under the License.

using System;
using System.Collections;
using System.Collections.Generic;
using System.IO;
using System.Linq;
using System.Net;
using System.Reflection;
using System.Runtime.CompilerServices;
using UnityEngine;
using Newtonsoft.Json;
#if USD_SUPPORTED
using Unity.Formats.USD;
#endif
#if USE_DOTNETZIP
using ZipSubfileReader = ZipSubfileReader_DotNetZip;
using ZipLibrary = Ionic.Zip;
#else
using ZipSubfileReader = TiltBrush.ZipSubfileReader_SharpZipLib;
using ZipLibrary = ICSharpCode.SharpZipLib.Zip;
#endif

#if !UNITY_2020_3_OR_NEWER
xxx "This is the minimal Unity supported by Open Brush" xxx
#endif

[assembly: InternalsVisibleTo("Assembly-CSharp-Editor")]
namespace TiltBrush
{
    public partial class App : MonoBehaviour
    {
        // ------------------------------------------------------------
        // Constants and types
        // ------------------------------------------------------------

        public const float METERS_TO_UNITS = 10f;
        public const float UNITS_TO_METERS = .1f;

        // This is the name of the app, as displayed to the users running it.
        public const string kAppDisplayName = "Open Brush";
        // This is the App name used when speaking to Google services
        public const string kGoogleServicesAppName = kAppDisplayName;
        // The name of the configuration file. You may want to change this if you think your users may
        // want to have a different config file for your edition of the app.
        public const string kConfigFileName = "Open Brush.cfg";
        // The name of the App folder (In the user's Documents folder) - original Tilt Brush used "Tilt Brush"
        // If you are forking Open Brush, you may want to leave this as "Open Brush" or not.
        public const string kAppFolderName = "Open Brush";
        // The data folder used on Google Drive.
        public const string kDriveFolderName = kAppDisplayName;

        public const string kPlayerPrefHasPlayedBefore = "Has played before";
        public const string kReferenceImagesSeeded = "Reference Images seeded";
        public const string kShapeRecipesSeeded = "Shape Recipes seeded";

        private const string kDefaultConfigPath = "DefaultConfig";

        private const int kHttpListenerPort = 40074;
        private const string kProtocolHandlerPrefix = "tiltbrush://remix/";
        private const string kFileMoveFilename = "WhereHaveMyFilesGone.txt";

        private const string kFileMoveContents =
            "All your " + kAppDisplayName + " files have been moved to\n" +
            "/sdcard/" + kAppFolderName + ".\n";

        public enum AppState
        {
            Error,
            LoadingBrushesAndLighting,
            FadeFromBlack,
            FirstRunIntro,
            Intro,
            Loading,
            QuickLoad,
            Standard,
            MemoryExceeded,
            Saving,
            Reset,
            Uploading,
            AutoProfiling,
            OfflineRendering,
        }

        // ------------------------------------------------------------
        // Static API
        // ------------------------------------------------------------

        private static App m_Instance;

        // Accessible at all times after config is initialized.
        public static Config Config => Config.m_SingletonState;

        public static UserConfig UserConfig => m_Instance.m_UserConfig;

        public static PlatformConfig PlatformConfig => Config.PlatformConfig;

        public static VrSdk VrSdk => m_Instance.m_VrSdk;

        public static SceneScript Scene => m_Instance.m_SceneScript;

        public static CanvasScript ActiveCanvas => Scene.ActiveCanvas;

        public static PolyAssetCatalog PolyAssetCatalog => m_Instance.m_PolyAssetCatalog;

        public static Switchboard Switchboard => m_Instance.m_Switchboard;

        public static BrushColorController BrushColor => m_Instance.m_BrushColorController;

        public static GroupManager GroupManager => m_Instance.m_GroupManager;

        public static HttpServer HttpServer => m_Instance.m_HttpServer;

        public static DriveAccess DriveAccess => m_Instance.m_DriveAccess;
        public static DriveSync DriveSync => m_Instance.m_DriveSync;

        public static OAuth2Identity GoogleIdentity => m_Instance.m_GoogleIdentity;
        public static OAuth2Identity SketchfabIdentity => m_Instance.m_SketchfabIdentity;

        public static GoogleUserSettings GoogleUserSettings => m_Instance.m_GoogleUserSettings;

        /// Returns the App instance, or null if the app has not been initialized
        /// with Awake().  Note that the App may not have had Start() called yet.
        ///
        /// Do not modify the script execution order if you only need inspector
        /// data from App.Instance. Put the inspector data in App.Config instead.
        public static App Instance
        {
            get { return m_Instance; }
#if UNITY_EDITOR
            // Bleh. Needed by BuildTiltBrush.cs
            internal set { m_Instance = value; }
#endif
        }

        public static AppState CurrentState => m_Instance == null ? AppState.Loading : m_Instance.m_CurrentAppState;

        public static OAuth2Identity GetIdentity(Cloud cloud)
        {
            switch (cloud)
            {
                case Cloud.Poly: return GoogleIdentity;
                case Cloud.Sketchfab: return SketchfabIdentity;
                default: throw new InvalidOperationException($"No identity for {cloud}");
            }
        }

        // Log to editor console when developing and console log when running. This avoids all the stack spam in the log.
        public static void Log(string msg)
        {
#if UNITY_EDITOR
            Debug.Log("[OB] " + msg);
#else
            Console.WriteLine("[OB] " + msg);
#endif
        }

        // ------------------------------------------------------------
        // Events
        // ------------------------------------------------------------

        public event Action<AppState, AppState> StateChanged;

        // ------------------------------------------------------------
        // Inspector data
        // ------------------------------------------------------------
        // Unless otherwise stated, intended to be read-only even if public

        [Header("External References")]
        [SerializeField] VrSdk m_VrSdk;
        [SerializeField] SceneScript m_SceneScript;

        [Header("General inspector")]
        [SerializeField] float m_FadeFromBlackDuration;
        [SerializeField] float m_QuickLoadHintDelay = 2f;

        [SerializeField] GpuIntersector m_GpuIntersector;

        public TiltBrushManifest m_Manifest;
#if (UNITY_EDITOR || EXPERIMENTAL_ENABLED)
        [SerializeField] private TiltBrushManifest m_ManifestExperimental;
#endif

        [SerializeField] private SelectionEffect m_SelectionEffect;

        /// The root object for the "Room" coordinate system
        public Transform m_RoomTransform => transform;
        /// The root object for the "Scene" coordinate system ("/SceneParent")
        public Transform m_SceneTransform;
        /// The root object for the "Canvas" coordinate system ("/SceneParent/Canvas")
        /// TODO: remove, in favor of .ActiveCanvas.transform
        public Transform m_CanvasTransform;
        /// The object "/SceneParent/EnvironmentParent"
        public Transform m_EnvironmentTransform;
        [SerializeField] GameObject m_SketchSurface;
        [SerializeField] GameObject m_ErrorDialog;
        [SerializeField] GameObject m_OdsPrefab;
        GameObject m_OdsPivot;

        [Header("Intro")]
        [SerializeField] float m_IntroSketchFadeInDuration = 5.0f;
        [SerializeField] float m_IntroSketchFadeOutDuration = 1.5f;
        [SerializeField] float m_IntroSketchMobileFadeInDuration = 3.0f;
        [SerializeField] float m_IntroSketchMobileFadeOutDuration = 1.5f;

        [SerializeField] FrameCountDisplay m_FrameCountDisplay;

        [SerializeField] private GameObject m_ShaderWarmup;

        [Header("Identities")]
        [SerializeField] private OAuth2Identity m_GoogleIdentity;
        [SerializeField] private OAuth2Identity m_SketchfabIdentity;

        // ------------------------------------------------------------
        // Private data
        // ------------------------------------------------------------

        /// Use C# event in preference to Unity callbacks because
        /// Unity doesn't send callbacks to disabled objects
        public event Action AppExit;

        private Queue m_RequestedTiltFileQueue = Queue.Synchronized(new Queue());
        private HttpServer m_HttpServer;

        private SketchSurfacePanel m_SketchSurfacePanel;
        private UserConfig m_UserConfig;
        private string m_UserPath;
        private string m_OldUserPath;

        private PolyAssetCatalog m_PolyAssetCatalog;
        private Switchboard m_Switchboard;
        private BrushColorController m_BrushColorController;
        private GroupManager m_GroupManager;

        /// Time origin of sketch in seconds for case when drawing is not sync'd to media.
        private double m_sketchTimeBase = 0;
        private float m_AppStateCountdown;
        private float m_QuickLoadHintCountdown;
        private bool m_QuickLoadInputWasValid;
        private bool m_QuickLoadEatInput;
        private AppState m_CurrentAppState;
        private AppState m_DesiredAppState_; // Temporary: to narrow down b/37256058
        private AppState m_DesiredAppState
        {
            get => m_DesiredAppState_;
            set
            {
                if (m_DesiredAppState_ != value)
                {
                    Console.WriteLine("App State <- {0}", value);
                }
                m_DesiredAppState_ = value;
            }
        }
        private int m_TargetFrameRate;
        private float m_RoomRadius;
        private bool m_AutosaveRestoreFileExists;
        private bool m_ShowAutosaveHint = false;
        private bool? m_ShowControllers;
        private int m_QuickloadStallFrames;

        private GameObject m_IntroSketch;
        private Renderer[] m_IntroSketchRenderers;
        private float m_IntroFadeTimer;

        private bool m_FirstRunExperience;
        private bool m_RequestingAudioReactiveMode;
        private DriveAccess m_DriveAccess;
        private DriveSync m_DriveSync;
        private GoogleUserSettings m_GoogleUserSettings;

        // ------------------------------------------------------------
        // Properties
        // ------------------------------------------------------------

        /// Time spent in current sketch, in seconds.
        /// On load, this is restored to the timestamp of the last stroke.
        /// Updated per-frame.
        public double CurrentSketchTime
        {
            // Unity's Time.time has useful precision probably <= 1ms, and unknown
            // drift/accuracy. It is a single (but is a double, internally), so its
            // raw precision drops to ~2ms after ~4 hours and so on.
            // Time.timeSinceLevelLoad is also an option.
            //
            // C#'s DateTime API has low-ish precision (10+ ms depending on OS)
            // but likely the highest accuracy with respect to wallclock, since
            // it's reading from an RTC.
            //
            // High-precision timers are the opposite: high precision, but are
            // subject to drift.
            //
            // For realtime sync, Time.time is probably the best thing to use.
            // For postproduction sync, probably C# DateTime.
            get
            {
                // If you change this, also modify SketchTimeToLevelLoadTime
                return Time.timeSinceLevelLoad - m_sketchTimeBase;
            }
            set
            {
                if (value < 0) { throw new ArgumentException("negative"); }
                m_sketchTimeBase = Time.timeSinceLevelLoad - value;
            }
        }

        public float RoomRadius => m_RoomRadius;

        public SelectionEffect SelectionEffect => m_SelectionEffect;
        public bool IsFirstRunExperience => m_FirstRunExperience;
        public bool HasPlayedBefore { get; private set; }

        public bool StartupError { get; set; }

        public bool ShowControllers
        {
            get => m_ShowControllers.GetValueOrDefault(true);
            set
            {
                InputManager.m_Instance.ShowControllers(value);
                m_ShowControllers = value;
            }
        }

        public bool AutosaveRestoreFileExists
        {
            get => m_AutosaveRestoreFileExists;
            set
            {
                if (value != m_AutosaveRestoreFileExists)
                {
                    try
                    {
                        string filePath = AutosaveRestoreFilePath();
                        if (value)
                        {
                            var autosaveFile = File.Create(filePath);
                            autosaveFile.Close();
                        }
                        else
                        {
                            if (File.Exists(filePath))
                            {
                                File.Delete(filePath);
                            }
                        }
                    }
                    catch (IOException) { return; }
                    catch (UnauthorizedAccessException) { return; }

                    m_AutosaveRestoreFileExists = value;
                }
            }
        }

        public GpuIntersector GpuIntersector => m_GpuIntersector;

        public TrTransform OdsHeadPrimary { get; set; }
        public TrTransform OdsScenePrimary { get; set; }

        public TrTransform OdsHeadSecondary { get; set; }
        public TrTransform OdsSceneSecondary { get; set; }

        public FrameCountDisplay FrameCountDisplay => m_FrameCountDisplay;

        // ------------------------------------------------------------
        // Implementation
        // ------------------------------------------------------------

        public bool RequestingAudioReactiveMode => m_RequestingAudioReactiveMode;

        public void ToggleAudioReactiveModeRequest()
        {
            m_RequestingAudioReactiveMode ^= true;
        }

        public void ToggleAudioReactiveBrushesRequest()
        {
            ToggleAudioReactiveModeRequest();
            AudioCaptureManager.m_Instance.CaptureAudio(m_RequestingAudioReactiveMode);
            VisualizerManager.m_Instance.EnableVisuals(m_RequestingAudioReactiveMode);
            Switchboard.TriggerAudioReactiveStateChanged();
        }

        public double SketchTimeToLevelLoadTime(double sketchTime)
        {
            return sketchTime + m_sketchTimeBase;
        }

        public void SetOdsCameraTransforms(TrTransform headXf, TrTransform sceneXf)
        {
            if (Config.m_SdkMode != SdkMode.Ods) { return; }
            OdsScenePrimary = sceneXf;
            OdsHeadPrimary = headXf;

            // To simplify down-stream code, copy primary into secondary.
            if (OdsHeadSecondary == new TrTransform())
            {
                OdsHeadSecondary = headXf;
                OdsSceneSecondary = sceneXf;
            }
        }

        // Tilt Brush code assumes the current directory is next to the Support/
        // folder. Enforce that assumption
        static void SetCurrentDirectoryToApplication()
        {
            // dataPath is:
            //   Editor  - <project folder>/Assets
            //   Windows - TiltBrush_Data/
            //   Linux   - TiltBrush_Data/
            //   OSX     - TiltBrush.app/Contents/
#if UNITY_STANDALONE_WIN
            string oldDir = Directory.GetCurrentDirectory();
            string dataDir = UnityEngine.Application.dataPath;
            string appDir = Path.GetDirectoryName(dataDir);
            try
            {
                Directory.SetCurrentDirectory(appDir);
            }
            catch (Exception e)
            {
                Debug.LogErrorFormat("Couldn't set dir to {0}: {1}", appDir, e);
            }
            string curDir = Directory.GetCurrentDirectory();
            Debug.LogFormat("Dir {0} -> {1}", oldDir, curDir);
#endif
        }

        void CreateIntroSketch()
        {
            // Load intro if not already cached.
            if (m_IntroSketch == null && PlatformConfig.IntroSketchPrefab != null)
            {
                m_IntroSketch = Instantiate(PlatformConfig.IntroSketchPrefab);
                m_IntroSketchRenderers = m_IntroSketch.GetComponentsInChildren<Renderer>();
                for (int i = 0; i < m_IntroSketchRenderers.Length; ++i)
                {
                    m_IntroSketchRenderers[i].material.SetFloat("_IntroDissolve", 1);
                    m_IntroSketchRenderers[i].material.SetFloat("_GreyScale", 0);
                }
            }
        }

        void DestroyIntroSketch()
        {
            Destroy(m_IntroSketch);
            m_IntroSketchRenderers = null;

            // Eject the (rather large) intro sketch from memory.
            // TODO: The Unity Way would be to put these prefab references and instantiations
            // in an additive scene.
            // Don't do this in the editor, because it mutates the asset on disk!
#if !UNITY_EDITOR
            PlatformConfig.IntroSketchPrefab = null;
#endif
            Resources.UnloadUnusedAssets();
        }

        static string GetStartupString()
        {
            string str = $"{App.kAppDisplayName} {Config.m_VersionNumber}";

            if (!string.IsNullOrEmpty(Config.m_BuildStamp))
                str += $" build {Config.m_BuildStamp}";

#if UNITY_ANDROID
            str += $" code {AndroidUtils.GetVersionCode()}";
#endif
#if DEBUG
            str += $" {PlatformConfig.name}";
#endif
            return str;
        }

        void Awake()
        {
            m_Instance = this;
            Log(GetStartupString());
            Log($"SdkMode: {App.Config.m_SdkMode}.");

            // Begone, physics! You were using 0.3 - 1.3ms per frame on Quest!
            Physics.autoSimulation = false;

            // See if this is the first time
            HasPlayedBefore = PlayerPrefs.GetInt(kPlayerPrefHasPlayedBefore, 0) == 1;

            // Copy files into Support directory
            CopySupportFiles();

            InitUserPath();
            SetCurrentDirectoryToApplication();
            Coords.Init(this);
            Scene.Init();
            CreateDefaultConfig();
            RefreshUserConfig();
            CameraConfig.Init();
            if (!string.IsNullOrEmpty(m_UserConfig.Profiling.SketchToLoad))
            {
                Config.m_SketchFiles = new string[] { m_UserConfig.Profiling.SketchToLoad };
            }

            if (m_UserConfig.Testing.FirstRun)
            {
                PlayerPrefs.DeleteKey(kPlayerPrefHasPlayedBefore);
                PlayerPrefs.DeleteKey(kReferenceImagesSeeded);
                PlayerPrefs.DeleteKey(PanelManager.kPlayerPrefAdvancedMode);
                AdvancedPanelLayouts.ClearPlayerPrefs();
                PointerManager.ClearPlayerPrefs();
                HasPlayedBefore = false;
            }
            // Cache this variable for the length of the play session.  HasPlayedBefore will be updated,
            // but m_FirstRunExperience should not.
            m_FirstRunExperience = !HasPlayedBefore;

            m_Switchboard = new Switchboard();
            m_GroupManager = new GroupManager();

            m_PolyAssetCatalog = GetComponent<PolyAssetCatalog>();
            m_PolyAssetCatalog.Init();

            m_BrushColorController = GetComponent<BrushColorController>();

            // Tested on Windows. I hope they don't change the names of these preferences.
            PlayerPrefs.DeleteKey("Screenmanager Is Fullscreen mode");
            PlayerPrefs.DeleteKey("Screenmanager Resolution Height");
            PlayerPrefs.DeleteKey("Screenmanager Resolution Width");

            if (DevOptions.I.UseAutoProfiler)
            {
                gameObject.AddComponent<AutoProfiler>();
            }

            m_Manifest = GetMergedManifest(consultUserConfig: true);

            m_HttpServer = GetComponentInChildren<HttpServer>();
            if (!Config.IsMobileHardware)
            {
                HttpServer.AddHttpHandler("/load", HttpLoadSketchCallback);
            }

            m_AutosaveRestoreFileExists = File.Exists(AutosaveRestoreFilePath());

            m_GoogleUserSettings = new GoogleUserSettings(m_GoogleIdentity);
            m_DriveAccess = new DriveAccess(m_GoogleIdentity, m_GoogleUserSettings);
            m_DriveSync = new DriveSync(m_DriveAccess, m_GoogleIdentity);
        }

        // TODO: should add OnDestroy to other scripts that create background tasks
        void OnDestroy()
        {
            if (!Config.IsMobileHardware)
            {
                HttpServer.RemoveHttpHandler("/load");
            }

            if (m_DriveSync != null)
            {
                m_DriveSync.UninitializeAsync().AsAsyncVoid();
            }
            if (m_DriveAccess != null)
            {
                m_DriveAccess.UninitializeAsync().AsAsyncVoid();
            }
        }

        // Called from HttpListener thread.  Supported requests:
        //     /load?<SKETCH_PATH>
        //         Loads sketch given path on local filesystem.  Any pending load is canceled.
        //         Response body:  none
        string HttpLoadSketchCallback(HttpListenerRequest request)
        {
            var urlPath = request.Url.LocalPath;
            var query = Uri.UnescapeDataString(request.Url.Query);
            if (urlPath == "/load" && query.Length > 1)
            {
                var filePath = query.Substring(1);
                m_RequestedTiltFileQueue.Enqueue(filePath);
            }
            return "";
        }

        void Start()
        {
            // Use of ControllerConsoleScript must wait until Start()
            ControllerConsoleScript.m_Instance.AddNewLine(GetStartupString());

            if (!VrSdk.IsHmdInitialized())
            {
                Debug.Log("VR HMD was not initialized on startup.");
                StartupError = true;
                CreateFailedToDetectVrDialog();
            }
            else
            {
                Debug.LogFormat("Sdk mode: {0} XRDevice.model: {1}",
                    Config.m_SdkMode,
                    UnityEngine.XR.InputDevices.GetDeviceAtXRNode(UnityEngine.XR.XRNode.Head).manufacturer);
            }

            m_TargetFrameRate = VrSdk.GetHmdTargetFrameRate();
            if (VrSdk.GetHmdDof() == VrSdk.DoF.None)
            {
                Application.targetFrameRate = m_TargetFrameRate;
            }

            if (VrSdk.HasRoomBounds())
            {
                Vector3 extents = VrSdk.GetRoomExtents();
                m_RoomRadius = Mathf.Min(Mathf.Abs(extents.x), Mathf.Abs(extents.z));
            }

#if USD_SUPPORTED
            // Load the Usd Plugins
            InitUsd.Initialize();
#endif

            foreach (string s in Config.m_SketchFiles)
            {
                // Assume all relative paths are relative to the Sketches directory.
                string sketch = s;
                if (!System.IO.Path.IsPathRooted(sketch))
                {
                    sketch = System.IO.Path.Combine(App.UserSketchPath(), sketch);
                }
                m_RequestedTiltFileQueue.Enqueue(sketch);
                if (Config.m_SdkMode == SdkMode.Ods || Config.OfflineRender)
                {
                    // We only load one sketch for ODS rendering & offline rendering.
                    break;
                }
            }

            if (Config.m_AutosaveRestoreEnabled && AutosaveRestoreFileExists)
            {
                string lastAutosave = SaveLoadScript.m_Instance.MostRecentAutosaveFile();
                if (lastAutosave != null)
                {
                    string newPath = SaveLoadScript.m_Instance.GenerateNewUntitledFilename(
                        UserSketchPath(), SaveLoadScript.TILT_SUFFIX);
                    if (newPath != null)
                    {
                        File.Copy(lastAutosave, newPath);
                        m_ShowAutosaveHint = true;
                    }
                }
                AutosaveRestoreFileExists = false;
            }

            if (Config.m_SdkMode == SdkMode.Ods)
            {
                m_OdsPivot = (GameObject)Instantiate(m_OdsPrefab);

                OdsDriver driver = m_OdsPivot.GetComponent<OdsDriver>();
                driver.FramesToCapture = Config.m_OdsNumFrames;
                driver.m_fps = Config.m_OdsFps;
                driver.TurnTableRotation = Config.m_OdsTurnTableDegrees;
                driver.OutputFolder = Config.m_OdsOutputPath;
                driver.OutputBasename = Config.m_OdsOutputPrefix;
                if (!string.IsNullOrEmpty(App.Config.m_VideoPathToRender))
                {
                    driver.CameraPath = App.Config.m_VideoPathToRender;
                }

                ODS.HybridCamera cam = driver.OdsCamera;
                cam.CollapseIpd = Config.m_OdsCollapseIpd;
                cam.imageWidth /= Config.m_OdsPreview ? 4 : 1;
                Debug.LogFormat("Configuring ODS:{0}" +
                    "Frames: {1}{0}" +
                    "FPS: {8}{0}" +
                    "TurnTable: {2}{0}" +
                    "Output: {3}{0}" +
                    "Basename: {4}{0}" +
                    "QuickLoad: {5}{0}" +
                    "CollapseIPD: {6}{0}" +
                    "ImageWidth: {7}{0}",
                    System.Environment.NewLine,
                    driver.FramesToCapture,
                    driver.TurnTableRotation,
                    driver.OutputFolder,
                    driver.OutputBasename,
                    Config.m_QuickLoad,
                    cam.CollapseIpd,
                    cam.imageWidth,
                    driver.m_fps);
            }

            //these guys don't need to be alive just yet
            PointerManager.m_Instance.EnablePointerStrokeGeneration(false);

            Console.WriteLine("RenderODS: {0}, numFrames: {1}",
                m_OdsPivot != null,
                m_OdsPivot ? m_OdsPivot.GetComponent<OdsDriver>().FramesToCapture
                    : 0);

            if (!AppAllowsCreation())
            {
                TutorialManager.m_Instance.IntroState = IntroTutorialState.InitializeForNoCreation;
            }
            else
            {
                TutorialManager.m_Instance.IntroState = IntroTutorialState.Done;
            }
            if (m_RequestedTiltFileQueue.Count == 0)
            {
                TutorialManager.m_Instance.ActivateControllerTutorial(InputManager.ControllerName.Brush, false);
                TutorialManager.m_Instance.ActivateControllerTutorial(InputManager.ControllerName.Wand, false);
            }

            ViewpointScript.m_Instance.Init();
            QualityControls.m_Instance.Init();
            bool bVR = VrSdk.GetHmdDof() != TiltBrush.VrSdk.DoF.None;
            InputManager.m_Instance.AllowVrControllers = bVR;
            PointerManager.m_Instance.UseSymmetryWidget(bVR);

            switch (VrSdk.GetControllerDof())
            {
                case TiltBrush.VrSdk.DoF.Six:
                    // Vive, Rift + Touch
                    SketchControlsScript.m_Instance.ActiveControlsType =
                        SketchControlsScript.ControlsType.SixDofControllers;
                    break;
                case TiltBrush.VrSdk.DoF.None:
                    SketchControlsScript.m_Instance.ActiveControlsType =
                        SketchControlsScript.ControlsType.ViewingOnly;
                    break;
                case TiltBrush.VrSdk.DoF.Two:
                    // Monoscopic
                    SketchControlsScript.m_Instance.ActiveControlsType =
                        SketchControlsScript.ControlsType.KeyboardMouse;
                    break;
            }

            m_CurrentAppState = AppState.Standard;
            m_DesiredAppState = AppState.LoadingBrushesAndLighting;
            if (StartupError)
            {
                m_DesiredAppState = AppState.Error;
            }

            m_SketchSurfacePanel = m_SketchSurface.GetComponent<SketchSurfacePanel>();

            ViewpointScript.m_Instance.SetHeadMeshVisible(App.UserConfig.Flags.ShowHeadset);
            ShowControllers = App.UserConfig.Flags.ShowControllers;

            SwitchState();

#if USD_SUPPORTED && (UNITY_EDITOR || EXPERIMENTAL_ENABLED)
            if (Config.IsExperimental && !string.IsNullOrEmpty(Config.m_IntroSketchUsdFilename))
            {
                var gobject = ImportUsd.ImportWithAnim(Config.m_IntroSketchUsdFilename);

                gobject.transform.SetParent(App.Scene.transform, false);
            }
#endif

            if (Config.m_AutoProfile || m_UserConfig.Profiling.AutoProfile)
            {
                StateChanged += AutoProfileOnStartAndQuit;
            }
        }

        private void AutoProfileOnStartAndQuit(AppState oldState, AppState newState)
        {
            if (newState == AppState.Standard)
            {
                Invoke("AutoProfileAndQuit", Config.m_AutoProfileWaitTime);
                StateChanged -= AutoProfileOnStartAndQuit;
            }
        }

        private void AutoProfileAndQuit()
        {
            SketchControlsScript.m_Instance.IssueGlobalCommand(
                SketchControlsScript.GlobalCommands.DoAutoProfileAndQuit);
        }

        public void SetDesiredState(AppState rDesiredState)
        {
            m_DesiredAppState = rDesiredState;
        }

        void Update()
        {
#if UNITY_EDITOR
            // All changes to Scene transform must go through Coords.cs
            if (m_SceneTransform.hasChanged)
            {
                Debug.LogError("Detected unsanctioned change to Scene transform");
                m_SceneTransform.hasChanged = false;
            }
#endif

            //look for state change
            if (m_CurrentAppState != m_DesiredAppState)
            {
                SwitchState();
            }

            if (InputManager.m_Instance.GetCommand(InputManager.SketchCommands.Activate))
            {
                // kinda heavy-handed, but whatevs
                InitCursor();
            }

            // Wait for the environment transition to complete before capturing.
            if (m_OdsPivot
                && !m_OdsPivot.activeInHierarchy
                && !SceneSettings.m_Instance.IsTransitioning
                && ((m_CurrentAppState == AppState.Loading && !Config.m_QuickLoad)
                || m_CurrentAppState == AppState.Standard))
            {
                try
                {
                    OdsDriver driver = m_OdsPivot.GetComponent<OdsDriver>();

                    // Load the secondary transform, if a second sketch was specified.
                    if (Config.m_SketchFiles.Length > 1)
                    {
                        string sketch = Config.m_SketchFiles[1];
                        // Assume relative paths are relative to the sketches directory.
                        if (!System.IO.Path.IsPathRooted(sketch))
                        {
                            sketch = System.IO.Path.Combine(App.UserSketchPath(), sketch);
                        }
                        var head = TrTransform.identity;
                        var scene = TrTransform.identity;
                        if (SaveLoadScript.m_Instance.LoadTransformsForOds(new DiskSceneFileInfo(sketch),
                            ref head,
                            ref scene))
                        {
                            OdsHeadSecondary = head;
                            OdsSceneSecondary = scene;
                        }
                        else
                        {
                            Debug.LogErrorFormat("Failed to load secondary sketch for ODS: {0}", sketch);
                        }
                    }

                    if (driver.OutputBasename == null || driver.OutputBasename == "")
                    {
                        driver.OutputBasename =
                            FileUtils.SanitizeFilename(SaveLoadScript.m_Instance.SceneFile.HumanName);
                        if (driver.OutputBasename == null || driver.OutputBasename == "")
                        {
                            if (Config.m_SketchFiles.Length > 0)
                            {
                                driver.OutputBasename = System.IO.Path.GetFileNameWithoutExtension(
                                    Config.m_SketchFiles[0]);
                            }
                            else
                            {
                                driver.OutputBasename = "Untitled";
                            }
                        }
                    }

                    if (driver.OutputFolder == null || driver.OutputFolder == "")
                    {
                        driver.OutputFolder = App.VrVideosPath();
                        FileUtils.InitializeDirectoryWithUserError(driver.OutputFolder);
                    }

                    InputManager.m_Instance.EnablePoseTracking(false);

                    driver.BeginRender();
                }
                catch (System.Exception ex)
                {
                    Debug.LogException(ex);
                    Application.Quit();
                    Debug.Break();
                }
            }

            m_PolyAssetCatalog.UpdateCatalog();

            //update state
            switch (m_CurrentAppState)
            {
                case AppState.LoadingBrushesAndLighting:
                    {
                        if (!BrushCatalog.m_Instance.IsLoading
                            && !EnvironmentCatalog.m_Instance.IsLoading
                            && !m_ShaderWarmup.activeInHierarchy)
                        {
                            if (AppAllowsCreation())
                            {
                                BrushController.m_Instance.SetBrushToDefault();
                                BrushColor.SetColorToDefault();
                            }
                            else
                            {
                                PointerManager.m_Instance.SetBrushForAllPointers(BrushCatalog.m_Instance.DefaultBrush);
                            }

                            AudioManager.Enabled = true;
                            SceneSettings.m_Instance.SetDesiredPreset(EnvironmentCatalog.m_Instance.DefaultEnvironment);

                            bool skipStandardIntro = true;
                            if (HandleExternalTiltOpenRequest())
                            {
                                // tilt requested on command line was loaded
                            }
                            else if (Config.m_FilePatternsToExport != null)
                            {
                                m_DesiredAppState = AppState.Standard;
                                SketchControlsScript.m_Instance.IssueGlobalCommand(
                                    SketchControlsScript.GlobalCommands.ExportListed);
                            }
                            else if (Config.OfflineRender)
                            {
                                m_DesiredAppState = AppState.Standard;
                            }
                            else if (DemoManager.m_Instance.DemoModeEnabled)
                            {
                                OnIntroComplete();
#if (UNITY_EDITOR || EXPERIMENTAL_ENABLED)
                            }
                            else if (Config.IsExperimental)
                            {
                                OnIntroComplete();
                                PanelManager.m_Instance.ReviveFloatingPanelsForStartup();
#endif
                            }
                            else
                            {
                                if (Config.m_SdkMode == SdkMode.Ods)
                                {
                                    // Skip the fade from black when we're rendering ODS.
                                    m_DesiredAppState = AppState.Standard;
                                }
                                else
                                {
                                    m_DesiredAppState = AppState.FadeFromBlack;
                                    skipStandardIntro = false;
                                }
                            }

                            if (skipStandardIntro)
                            {
                                DestroyIntroSketch();
                                ViewpointScript.m_Instance.FadeToScene(float.MaxValue);
                            }
                        }
                        break;
                    }
                case AppState.FadeFromBlack:
                    {
                        // On the Oculus platform, the Health and Safety warning may be visible, blocking the
                        // user's view.  If this is the case, hold black until the warning is dismissed.
                        if (!VrSdk.IsAppFocusBlocked() || Config.m_SdkMode == SdkMode.Ods)
                        {
                            m_AppStateCountdown -= Time.deltaTime;
                        }

                        if (m_AppStateCountdown <= 0.0f)
                        {
                            PointerManager.m_Instance.EnablePointerStrokeGeneration(true);
                            m_AppStateCountdown = 0;
                            if (!HasPlayedBefore)
                            {
                                m_DesiredAppState = AppState.FirstRunIntro;
                            }
                            else
                            {
                                m_DesiredAppState = AppState.Intro;
                            }
                        }
                        break;
                    }
                case AppState.FirstRunIntro:
                    {
                        if (UpdateIntroFadeIsFinished())
                        {
                            PointerManager.m_Instance.EnablePointerStrokeGeneration(true);
                            SaveLoadScript.m_Instance.NewAutosaveFile();
                            m_DesiredAppState = AppState.Standard;
                        }
                        break;
                    }
                case AppState.Intro:
                    {
                        if (UpdateIntroFadeIsFinished())
                        {
                            if (!Config.IsMobileHardware)
                            {
                                InputManager.Brush.Behavior.BuzzAndGlow(1.0f, 7, .1f);
                                InputManager.Wand.Behavior.BuzzAndGlow(1.0f, 7, .1f);
                                AudioManager.m_Instance.PlayMagicControllerSound();
                            }
                            PanelManager.m_Instance.ShowIntroSketchbookPanels();
                            PointerManager.m_Instance.IndicateBrushSize = false;
                            PromoManager.m_Instance.RequestPromo(PromoType.InteractIntroPanel);
                            OnIntroComplete();
                        }
                        break;
                    }
                case AppState.Loading:
                    {
                        HandleExternalTiltOpenRequest();
                        SketchControlsScript.m_Instance.UpdateControlsForLoading();

                        if (WidgetManager.m_Instance.CreatingMediaWidgets)
                        {
                            break;
                        }

                        //trigger our tutorial a little bit after we started loading so it doesn't show up immediately
                        if (!m_QuickLoadEatInput)
                        {
                            float fPrevTutorialValue = m_QuickLoadHintCountdown;
                            m_QuickLoadHintCountdown -= Time.deltaTime;
                            if (fPrevTutorialValue > 0.0f && m_QuickLoadHintCountdown <= 0.0f)
                            {
                                TutorialManager.m_Instance.EnableQuickLoadTutorial(true);
                            }
                        }

                        if (OverlayManager.m_Instance.CanDisplayQuickloadOverlay)
                        {
                            // Watch for speed up button presses and keep on loadin'
                            // Don't allow for quickloading yet if we are fading out the overlay from loading media.
                            UpdateQuickLoadLogic();
                        }
                        if ((m_OdsPivot && Config.m_QuickLoad) ||
                            (Config.OfflineRender) || !string.IsNullOrEmpty(m_UserConfig.Profiling.SketchToLoad))
                        {
                            m_DesiredAppState = AppState.QuickLoad;
                        }

                        // Call ContinueDrawingFromMemory() unless we are rendering ODS, in which case we don't want
                        // to animate the strokes until the renderer has actually started.
                        bool bContinueDrawing = true;
                        if (Config.m_SdkMode != SdkMode.Ods || m_OdsPivot.GetComponent<OdsDriver>().IsRendering)
                        {
                            bContinueDrawing = SketchMemoryScript.m_Instance.ContinueDrawingFromMemory();
                        }
                        if (!bContinueDrawing)
                        {
                            FinishLoading();
                            InputManager.m_Instance.TriggerHapticsPulse(
                                InputManager.ControllerName.Brush, 4, 0.15f, 0.1f);
                            InputManager.m_Instance.TriggerHapticsPulse(
                                InputManager.ControllerName.Wand, 4, 0.15f, 0.1f);
                        }
                        break;
                    }
                case AppState.QuickLoad:
                    {
                        // Allow extra frames to complete fade to black.
                        // Required for OVR to position the overlay because it only does so once the transition
                        // is complete.
                        if (m_QuickloadStallFrames-- < 0)
                        {
                            bool bContinueDrawing = SketchMemoryScript.m_Instance.ContinueDrawingFromMemory();
                            if (!bContinueDrawing)
                            {
                                FinishLoading();
                            }
                        }
                        break;
                    }
                case AppState.Uploading:
                    SketchControlsScript.m_Instance.UpdateControlsForUploading();
                    break;
                case AppState.MemoryExceeded:
                    SketchControlsScript.m_Instance.UpdateControlsForMemoryExceeded();
                    break;
                case AppState.Standard:
                    // Logic for fading out intro sketches.
                    if (m_IntroFadeTimer > 0 &&
                        !PanelManager.m_Instance.IntroSketchbookMode &&
                        !TutorialManager.m_Instance.TutorialActive())
                    {
                        if (UpdateIntroFadeIsFinished())
                        {
                            PanelManager.m_Instance.ReviveFloatingPanelsForStartup();
                        }
                    }

                    // If the app doesn't have focus, don't update.
                    if (VrSdk.IsAppFocusBlocked() && Config.m_SdkMode != SdkMode.Ods)
                    {
                        break;
                    }

                    // Intro tutorial state machine.
                    TutorialManager.m_Instance.UpdateIntroTutorial();

                    // Continue edit-time playback, if any.
                    SketchMemoryScript.m_Instance.ContinueDrawingFromMemory();
                    if (PanelManager.m_Instance.SketchbookActiveIncludingTransitions() &&
                        PanelManager.m_Instance.IntroSketchbookMode)
                    {
                        // Limit controls if the user hasn't exited from the sketchbook post intro.
                        SketchControlsScript.m_Instance.UpdateControlsPostIntro();
                    }
                    else
                    {
                        SketchControlsScript.m_Instance.UpdateControls();
                    }

                    // This should happen after SMS.ContinueDrawingFromMemory, so we're not loading and
                    // continuing in one frame.
                    HandleExternalTiltOpenRequest();
                    break;
                case AppState.Reset:
                    SketchControlsScript.m_Instance.UpdateControls();
                    if (!PointerManager.m_Instance.IsMainPointerCreatingStroke() &&
                        !PointerManager.m_Instance.IsMainPointerProcessingLine())
                    {
                        StartReset();
                    }
                    break;
            }
        }

        public void ExitIntroSketch()
        {
            PanelManager.m_Instance.SetInIntroSketchbookMode(false);
            PointerManager.m_Instance.IndicateBrushSize = true;
            PointerManager.m_Instance.PointerColor = PointerManager.m_Instance.PointerColor;
            PromoManager.m_Instance.RequestPromo(PromoType.BrushSize);
        }

        private void StartReset()
        {
            // Switch to paint tool if not already there.
            SketchSurfacePanel.m_Instance.EnableDefaultTool();

            // Disable preview line.
            PointerManager.m_Instance.AllowPointerPreviewLine(false);

            // Switch to the default brush type and size.
            BrushController.m_Instance.SetBrushToDefault();

            // Disable audio reactive mode.
            if (m_RequestingAudioReactiveMode)
            {
                ToggleAudioReactiveModeRequest();
            }

            // Reset to the default brush color.
            BrushColor.SetColorToDefault();

            // Clear saved colors.
            CustomColorPaletteStorage.m_Instance.ClearAllColors();

            // Turn off straightedge
            PointerManager.m_Instance.StraightEdgeModeEnabled = false;

            // Turn off straightedge ruler.
            if (PointerManager.m_Instance.StraightEdgeGuide.IsShowingMeter())
            {
                PointerManager.m_Instance.StraightEdgeGuide.FlipMeter();
            }

            // Close any panel menus that might be open (e.g. Sketchbook)
            if (PanelManager.m_Instance.SketchbookActive())
            {
                PanelManager.m_Instance.ToggleSketchbookPanels();
            }
            else if (PanelManager.m_Instance.SettingsActive())
            {
                PanelManager.m_Instance.ToggleSettingsPanels();
            }
            else if (PanelManager.m_Instance.MemoryWarningActive())
            {
                PanelManager.m_Instance.ToggleMemoryWarningMode();
            }
            else if (PanelManager.m_Instance.BrushLabActive())
            {
                PanelManager.m_Instance.ToggleBrushLabPanels();
            }

            // Hide all panels.
            SketchControlsScript.m_Instance.RequestPanelsVisibility(false);

            // Reset all panels.
            SketchControlsScript.m_Instance.IssueGlobalCommand(
                SketchControlsScript.GlobalCommands.ResetAllPanels);

            // Rotate want panels to default orientation (color picker).
            PanelManager.m_Instance.ResetWandPanelRotation();

            // Close Twitch widget.
            if (SketchControlsScript.m_Instance.IsCommandActive(SketchControlsScript.GlobalCommands.IRC))
            {
                SketchControlsScript.m_Instance.IssueGlobalCommand(SketchControlsScript.GlobalCommands.IRC);
            }

            // Close Youtube Chat widget.
            if (SketchControlsScript.m_Instance.IsCommandActive(
                SketchControlsScript.GlobalCommands.YouTubeChat))
            {
                SketchControlsScript.m_Instance.IssueGlobalCommand(
                    SketchControlsScript.GlobalCommands.YouTubeChat);
            }

            // Hide the pointer and reticle.
            PointerManager.m_Instance.RequestPointerRendering(false);
            SketchControlsScript.m_Instance.ForceShowUIReticle(false);
        }

        private void FinishReset()
        {
            // Switch to the default environment.
            SceneSettings.m_Instance.SetDesiredPreset(EnvironmentCatalog.m_Instance.DefaultEnvironment);

            // Clear the sketch and reset the scene transform.
            SketchControlsScript.m_Instance.NewSketch(fade: false);

            // Disable mirror.
            PointerManager.m_Instance.SetSymmetryMode(PointerManager.SymmetryMode.None);

            // Reset mirror position.
            PointerManager.m_Instance.ResetSymmetryToHome();

            // Show the wand panels.
            SketchControlsScript.m_Instance.RequestPanelsVisibility(true);

            // Show the pointer.
            PointerManager.m_Instance.RequestPointerRendering(true);
            PointerManager.m_Instance.EnablePointerStrokeGeneration(true);

            // Forget command history.
            SketchMemoryScript.m_Instance.ClearMemory();
        }

        void FinishLoading()
        {
            // Force progress to be full before exiting (for small scenes)
            OverlayManager.m_Instance.UpdateProgress(1);
            OverlayManager.m_Instance.HideOverlay();
            //if we just released the button, kick a fade out
            if (m_QuickLoadInputWasValid)
            {
                App.VrSdk.PauseRendering(false);
                App.VrSdk.FadeFromCompositor(0);
            }

            m_DesiredAppState = AppState.Standard;
            if (VrSdk.GetControllerDof() == TiltBrush.VrSdk.DoF.Six)
            {
                float holdDelay = (m_CurrentAppState == AppState.QuickLoad) ? 1.0f : 0.0f;
                StartCoroutine(DelayedSketchLoadedCard(holdDelay));
            }
            else
            {
                OutputWindowScript.m_Instance.AddNewLine(
                    OutputWindowScript.LineType.Special, "Sketch Loaded!");
            }

            OnPlaybackComplete();
            m_SketchSurfacePanel.EnableRenderer(true);

            //turn off quick load tutorial
            TutorialManager.m_Instance.EnableQuickLoadTutorial(false);

            AudioManager.m_Instance.PlaySketchLoadedSound(
                InputManager.m_Instance.GetControllerPosition(InputManager.ControllerName.Brush));

            SketchControlsScript.m_Instance.RequestPanelsVisibility(true);
            if (VideoRecorderUtils.ActiveVideoRecording == null)
            {
                SketchSurfacePanel.m_Instance.EatToolsInput();
            }
            SketchSurfacePanel.m_Instance.RequestHideActiveTool(false);
            SketchControlsScript.m_Instance.RestoreFloatingPanels();
            PointerManager.m_Instance.RequestPointerRendering(
                SketchSurfacePanel.m_Instance.ShouldShowPointer());
            PointerManager.m_Instance.RestoreBrushInfo();
            WidgetManager.m_Instance.LoadingState(false);
            WidgetManager.m_Instance.WidgetsDormant = true;
            SketchControlsScript.m_Instance.EatGrabInput();
            SaveLoadScript.m_Instance.MarkAsAutosaveDone();
            if (SaveLoadScript.m_Instance.SceneFile.InfoType == FileInfoType.Disk)
            {
                PromoManager.m_Instance.RequestAdvancedPanelsPromo();
            }
            SketchMemoryScript.m_Instance.SanitizeMemoryList();

            if (Config.OfflineRender)
            {
                SketchControlsScript.m_Instance.IssueGlobalCommand(
                    SketchControlsScript.GlobalCommands.RenderCameraPath);
            }

            Scene.BroadcastCanvasUpdate();
        }

        private IEnumerator<Timeslice> DelayedSketchLoadedCard(float delay)
        {
            float stall = delay;
            while (stall >= 0.0f)
            {
                stall -= Time.deltaTime;
                yield return null;
            }

            OutputWindowScript.m_Instance.CreateInfoCardAtController(
                InputManager.ControllerName.Brush, "Sketch Loaded!");
        }

        void SwitchState()
        {
            switch (m_CurrentAppState)
            {
                case AppState.LoadingBrushesAndLighting:
                    if (VrSdk.GetControllerDof() == VrSdk.DoF.Two)
                    {
                        // Sketch surface tool is not properly loaded because
                        // it is the default tool.
                        SketchSurfacePanel.m_Instance.ActiveTool.EnableTool(false);
                        SketchSurfacePanel.m_Instance.ActiveTool.EnableTool(true);
                    }
                    break;
                case AppState.Reset:
                    // Demos should reset to the standard state only.
                    Debug.Assert(m_DesiredAppState == AppState.Standard);
                    FinishReset();
                    break;
                case AppState.AutoProfiling:
                case AppState.OfflineRendering:
                    InputManager.m_Instance.EnablePoseTracking(true);
                    break;
                case AppState.MemoryExceeded:
                    SketchSurfacePanel.m_Instance.EnableDefaultTool();
                    PanelManager.m_Instance.ToggleMemoryWarningMode();
                    PointerManager.m_Instance.RequestPointerRendering(
                        SketchSurfacePanel.m_Instance.ShouldShowPointer());
                    break;
            }

            switch (m_DesiredAppState)
            {
                case AppState.LoadingBrushesAndLighting:
                    BrushCatalog.m_Instance.BeginReload();
                    EnvironmentCatalog.m_Instance.BeginReload();
                    CreateIntroSketch();
                    break;
                case AppState.FadeFromBlack:
                    ViewpointScript.m_Instance.FadeToScene(1.0f / m_FadeFromBlackDuration);
                    m_AppStateCountdown = m_FadeFromBlackDuration;
                    break;
                case AppState.FirstRunIntro:
                    AudioManager.m_Instance.PlayFirstRunMusic(AudioManager.FirstRunMusic.IntroAmbient);
                    m_SketchSurfacePanel.EnableRenderer(false);
                    TutorialManager.m_Instance.IntroState = IntroTutorialState.ActivateBrush;
                    m_IntroFadeTimer = 0;
                    break;
                case AppState.Intro:
                    AudioManager.m_Instance.PlayFirstRunMusic(AudioManager.FirstRunMusic.IntroAmbient);
                    m_SketchSurfacePanel.EnableRenderer(false);
                    m_IntroFadeTimer = 0;
                    break;
                case AppState.Loading:
                    if (m_IntroFadeTimer > 0)
                    {
                        AudioManager.m_Instance.SetMusicVolume(0.0f);
                        m_IntroFadeTimer = 0;
                        DestroyIntroSketch();
                        PanelManager.m_Instance.ReviveFloatingPanelsForStartup();
                    }
                    PointerManager.m_Instance.StoreBrushInfo();
                    m_QuickLoadHintCountdown = m_QuickLoadHintDelay;
                    m_QuickLoadEatInput = InputManager.m_Instance.GetCommand(InputManager.SketchCommands.Panic);
                    m_QuickLoadInputWasValid = false;

                    // Don't disable tools if we've got a valid load tool active.
                    bool bToolsAllowed = SketchSurfacePanel.m_Instance.ActiveTool.AvailableDuringLoading();
                    if (!bToolsAllowed)
                    {
                        m_SketchSurfacePanel.EnableRenderer(false);
                    }
                    else
                    {
                        m_SketchSurfacePanel.RequestHideActiveTool(false);
                    }

                    if (!bToolsAllowed)
                    {
                        SketchSurfacePanel.m_Instance.EnableDefaultTool();
                    }
                    PointerManager.m_Instance.RequestPointerRendering(false);
                    SketchControlsScript.m_Instance.RequestPanelsVisibility(false);
                    SketchControlsScript.m_Instance.ResetActivePanel();
                    PanelManager.m_Instance.HideAllPanels();
                    SketchControlsScript.m_Instance.ForceShowUIReticle(false);
                    PointerManager.m_Instance.SetSymmetryMode(PointerManager.SymmetryMode.None, false);
                    WidgetManager.m_Instance.LoadingState(true);
                    WidgetManager.m_Instance.StencilsDisabled = true;
                    break;
                case AppState.QuickLoad:
                    SketchMemoryScript.m_Instance.QuickLoadDrawingMemory();
                    break;
                case AppState.MemoryExceeded:
                    if (!PanelManager.m_Instance.MemoryWarningActive())
                    {
                        PanelManager.m_Instance.ToggleMemoryWarningMode();
                    }
                    SketchSurfacePanel.m_Instance.EnableSpecificTool(BaseTool.ToolType.EmptyTool);
                    AudioManager.m_Instance.PlayUploadCanceledSound(InputManager.Wand.Transform.position);
                    break;
                case AppState.Standard:
                    PointerManager.m_Instance.DisablePointerPreviewLine();
                    // Refresh the tinting on the controllers
                    PointerManager.m_Instance.PointerColor = PointerManager.m_Instance.PointerColor;

                    if (m_ShowAutosaveHint)
                    {
                        OutputWindowScript.m_Instance.CreateInfoCardAtController(InputManager.ControllerName.Wand,
                            "Abnormal program termination detected!\n" +
                            "The last autosave has been copied into your sketchbook.");
                        m_ShowAutosaveHint = false;
                    }
                    break;
                case AppState.Reset:
                    PointerManager.m_Instance.EnablePointerStrokeGeneration(false);
                    PointerManager.m_Instance.AllowPointerPreviewLine(false);
                    PointerManager.m_Instance.EatLineEnabledInput();
                    PointerManager.m_Instance.EnableLine(false);
                    break;
                case AppState.AutoProfiling:
                case AppState.OfflineRendering:
                    InputManager.m_Instance.EnablePoseTracking(false);
                    break;
            }

            var oldState = m_CurrentAppState;
            m_CurrentAppState = m_DesiredAppState;
            if (StateChanged != null)
            {
                StateChanged(oldState, m_CurrentAppState);
            }
        }

        /// Load one requested sketch, if any, returning true if pending request was processed.
        private bool HandleExternalTiltOpenRequest()
        {
            // Early out if we're in the intro tutorial.
            if (TutorialManager.m_Instance.TutorialActive() || m_RequestedTiltFileQueue.Count == 0)
            {
                return false;
            }

            string path;
            try
            {
                path = (string)m_RequestedTiltFileQueue.Dequeue();
            }
            catch (InvalidOperationException)
            {
                return false;
            }
            Debug.LogFormat("Received external request to load {0}", path);

            if (path.StartsWith(kProtocolHandlerPrefix))
            {
                return HandlePolyRequest(path);
            }

            // Copy to sketch folder in order to discourage the user from explicitly saving
            // to gallery for future access, which would (by design) strip attribution.
            // Crypto hash suffix is added to the filename for (deterministic) uniqueness.
            try
            {
                string dstFilename = Path.GetFileName(path);
                if (Path.GetFullPath(Path.GetDirectoryName(path)) != Path.GetFullPath(UserSketchPath()) &&
                    SaveLoadScript.Md5Suffix(dstFilename) == null)
                {
                    dstFilename = SaveLoadScript.AddMd5Suffix(dstFilename,
                        SaveLoadScript.GetMd5(path));
                }
                string dstPath = Path.Combine(UserSketchPath(), dstFilename);
                if (!File.Exists(dstPath))
                {
                    File.Copy(path, dstPath);
                }
                SketchControlsScript.m_Instance.IssueGlobalCommand(
                    SketchControlsScript.GlobalCommands.LoadNamedFile, sParam: dstPath);
            }
            catch (FileNotFoundException)
            {
                OutputWindowScript.Error(String.Format("Couldn't open {0}", path));
                return false;
            }
            return true;
        }

        private bool HandlePolyRequest(string request)
        {
            string id = request.Substring(kProtocolHandlerPrefix.Length); // Strip prefix to get asset id
            StartCoroutine(VrAssetService.m_Instance.LoadTiltFile(id));
            return true;
        }

        public bool ShouldTintControllers()
        {
            return m_DesiredAppState == AppState.Standard && !PanelManager.m_Instance.IntroSketchbookMode;
        }

        public bool IsInStateThatAllowsPainting()
        {
            return !TutorialManager.m_Instance.TutorialActive() &&
                CurrentState == AppState.Standard &&
                !PanelManager.m_Instance.IntroSketchbookMode;
        }

        public bool IsInStateThatAllowsAnyGrabbing()
        {
            return !TutorialManager.m_Instance.TutorialActive() &&
                !PanelManager.m_Instance.IntroSketchbookMode &&
                (CurrentState == AppState.Standard || CurrentState == AppState.Loading) &&
                !SelectionManager.m_Instance.IsAnimatingTossFromGrabbingGroup;
        }

        public bool IsLoading()
        {
            return CurrentState == AppState.Loading || CurrentState == AppState.QuickLoad;
        }

        void UpdateQuickLoadLogic()
        {
            if (CurrentState == AppState.Loading && AppAllowsCreation())
            {
                //require the user to stop holding the trigger before pulling it again to speed load
                if (m_QuickLoadEatInput)
                {
                    if (!InputManager.m_Instance.GetCommand(InputManager.SketchCommands.Panic))
                    {
                        m_QuickLoadEatInput = false;
                    }
                }
                else
                {
                    if (InputManager.m_Instance.GetCommand(InputManager.SketchCommands.Panic) &&
                        !SketchControlsScript.m_Instance.IsUserInteractingWithAnyWidget() &&
                        !SketchControlsScript.m_Instance.IsUserGrabbingWorld() &&
                        (VideoRecorderUtils.ActiveVideoRecording == null) &&
                        (!VrSdk.IsAppFocusBlocked() || Config.m_SdkMode == SdkMode.Ods))
                    {
                        OverlayManager.m_Instance.SetOverlayFromType(OverlayType.LoadSketch);
                        //if we just pressed the button, kick a fade in
                        if (!m_QuickLoadInputWasValid)
                        {
                            // b/69060780: This workaround is due to the ViewpointScript.Update() also messing
                            // with the overlay fade, and causing state conflicts in OVR.
                            if (!App.VrSdk.OverlayIsOVR || ViewpointScript.m_Instance.AllowsFading)
                            {
                                App.VrSdk.FadeToCompositor(0);
                            }
                            else
                            {
                                ViewpointScript.m_Instance.SetOverlayToBlack();
                            }
                            App.VrSdk.PauseRendering(true);
                            InputManager.m_Instance.TriggerHaptics(InputManager.ControllerName.Wand, 0.05f);
                        }

                        m_QuickLoadInputWasValid = true;
                        if (m_CurrentAppState != AppState.QuickLoad)
                        {
                            OverlayManager.m_Instance.SetOverlayTransitionRatio(1.0f);
                            m_QuickloadStallFrames = 1;
                            m_DesiredAppState = AppState.QuickLoad;
                            m_SketchSurfacePanel.EnableRenderer(false);
                            InputManager.m_Instance.TriggerHaptics(InputManager.ControllerName.Wand, 0.1f);
                        }
                    }
                    else
                    {
                        //if we just released the button, kick a fade out
                        if (m_QuickLoadInputWasValid)
                        {
                            App.VrSdk.PauseRendering(false);
                            App.VrSdk.FadeFromCompositor(0);
                        }
                        m_QuickLoadInputWasValid = false;
                    }
                }
            }
        }

        void OnIntroComplete()
        {
            SaveLoadScript.m_Instance.NewAutosaveFile();
            PointerManager.m_Instance.EnablePointerStrokeGeneration(true);
            SketchControlsScript.m_Instance.RequestPanelsVisibility(true);

            // If the user chooses to skip the intro, assume they've done the tutorial before.
            PlayerPrefs.SetInt(App.kPlayerPrefHasPlayedBefore, 1);

            m_DesiredAppState = AppState.Standard;
        }

        // Updates the intro fade (both in and out) and returns true when finished.
        // Has a special case for Mobile, so that the scene fades out as soon as it has faded in.
        //
        // For desktop:
        //   FFFFFFFFFFFFT               FFFFFFFFFFFFFFFFFT
        //   ^ Start     ^ Faded in      ^ Standard Mode  ^ Faded out
        //
        // For mobile:
        //   FFFFFFFFFFFFFFFFFFFFFFFFFFFT              T
        //   ^ Start     ^ Faded in     ^ Faded out    ^ Standard Mode
        //
        // (F = returns false, T = returns true)

        bool UpdateIntroFadeIsFinished()
        {
            if (m_IntroSketchRenderers == null)
            {
                m_IntroFadeTimer = 0;
                // This code path gets triggered when running on mobile. At this point the fade out has
                // already happened, so we just return true so that the 'once-fadeout-has-finished' code gets
                // triggered.
                return true;
            }

            bool isMobile = Config.IsMobileHardware;
            bool isFadingIn = m_IntroFadeTimer < 1f;
            float fadeMax = isFadingIn ? 1f : 2f;
            float fadeDuration;
            if (isMobile)
            {
                fadeDuration = isFadingIn
                    ? m_IntroSketchMobileFadeInDuration
                    : m_IntroSketchMobileFadeOutDuration;
            }
            else
            {
                fadeDuration = isFadingIn ? m_IntroSketchFadeInDuration : m_IntroSketchFadeOutDuration;
            }

            m_IntroFadeTimer += Time.deltaTime / fadeDuration;
            if (m_IntroFadeTimer > fadeMax)
            {
                m_IntroFadeTimer = fadeMax;
            }

            for (int i = 0; i < m_IntroSketchRenderers.Length; ++i)
            {
                m_IntroSketchRenderers[i].material.SetFloat("_IntroDissolve",
                    Mathf.SmoothStep(0, 1, Math.Abs(1 - m_IntroFadeTimer)));
            }

            if (m_IntroFadeTimer == fadeMax)
            {
                if (isFadingIn)
                {
                    // With Mobile, we fade in then out, so the fade isn't complete at fade-in.
                    return !isMobile;
                }
                else
                {
                    DestroyIntroSketch();
                    m_IntroSketchRenderers = null;
                    return true;
                }
            }

            return false;
        }

        void InitCursor()
        {
            if (StartupError)
            {
                return;
            }
            if (VrSdk.GetHmdDof() == TiltBrush.VrSdk.DoF.None)
            {
                Cursor.visible = false;
                Cursor.lockState = CursorLockMode.Locked;
            }
        }

        public static T DeserializeObjectWithWarning<T>(string text, out string warning)
        {
            // Try twice, once to catch "unknown key" warnings, once to actually get a result.
            warning = null;
            try
            {
                return JsonConvert.DeserializeObject<T>(text, new JsonSerializerSettings
                {
                    MissingMemberHandling = MissingMemberHandling.Error
                });
            }
            catch (JsonSerializationException e)
            {
                warning = e.Message;
                return JsonConvert.DeserializeObject<T>(text);
            }
        }

        void CreateDefaultConfig()
        {
            // If we don't have a .cfg in our Tilt Brush directory, drop a default one.
            string tiltBrushFolder = UserPath();
            if (!Directory.Exists(tiltBrushFolder))
            {
                return;
            }

            string configPath = Path.Combine(tiltBrushFolder, kConfigFileName);
            if (!File.Exists(configPath))
            {
                FileUtils.WriteTextFromResources(kDefaultConfigPath, configPath);
            }
        }

        public void RefreshUserConfig()
        {
            m_UserConfig = new UserConfig();

            try
            {
                string sConfigPath = App.ConfigPath();
                if (!File.Exists(sConfigPath))
                {
                    return;
                }

                string text;
                try
                {
                    text = File.ReadAllText(sConfigPath, System.Text.Encoding.UTF8);
                }
                catch (Exception e)
                {
                    // UnauthorizedAccessException, IOException
                    OutputWindowScript.Error($"Error reading {kConfigFileName}", e.Message);
                    return;
                }

                try
                {
                    string warning;
                    m_UserConfig = DeserializeObjectWithWarning<UserConfig>(text, out warning);
                    if (warning != null)
                    {
                        OutputWindowScript.Error($"Warning reading {kConfigFileName}", warning);
                    }
                }
                catch (Exception e)
                {
                    OutputWindowScript.Error($"Error reading {kConfigFileName}", e.Message);
                    return;
                }
            }
            finally
            {
                // Apply any overrides sent through via the command line, even if reading from Tilt Brush.cfg
                // goes horribly wrong.
                Config.ApplyUserConfigOverrides(m_UserConfig);
            }
        }

        public void CreateFailedToDetectVrDialog(string msg = null)
        {
            GameObject dialog = Instantiate(m_ErrorDialog);
            var textXf = dialog.transform.Find("Text");
            var textMesh = textXf.GetComponent<TextMesh>();
            if (msg == null)
            {
                msg = "Failed to detect VR";
            }
            textMesh.text = string.Format(@"        Tiltasaurus says...
                   {0}", msg);
        }

        static public bool AppAllowsCreation()
        {
            // TODO: this feels like it should be an explicit part of Config,
            // not something based on VR hardware...
            return App.VrSdk.GetControllerDof() != TiltBrush.VrSdk.DoF.None;
        }

        static public string PlatformPath()
        {
            if (!Application.isEditor && Application.platform == RuntimePlatform.OSXPlayer)
            {
                return System.IO.Directory.GetParent(Application.dataPath).Parent.ToString();
            }
            else if (Application.platform == RuntimePlatform.Android)
            {
                return Application.persistentDataPath;
            }

            return System.IO.Directory.GetParent(Application.dataPath).ToString();
        }

        static public string SupportPath()
        {
            return Path.Combine(PlatformPath(), "Support");
        }

        /// Returns a parent of UserPath; used to figure out how much path
        /// is necessary to display to the user when giving feedback. We
        /// assume this is the "boring" portion of the path that they can infer.
        public static string DocumentsPath()
        {
            switch (Application.platform)
            {
                case RuntimePlatform.WindowsPlayer:
                case RuntimePlatform.WindowsEditor:
                case RuntimePlatform.OSXPlayer:
                case RuntimePlatform.OSXEditor:
                case RuntimePlatform.LinuxPlayer:
                case RuntimePlatform.LinuxEditor:
                    return System.Environment.GetFolderPath(System.Environment.SpecialFolder.Personal);
                case RuntimePlatform.Android:
                case RuntimePlatform.IPhonePlayer:
                default:
                    return Application.persistentDataPath;
            }
        }

        void InitUserPath()
        {
            switch (Application.platform)
            {
                case RuntimePlatform.WindowsPlayer:
                case RuntimePlatform.WindowsEditor:
                    // user Documents folder
                    m_UserPath = System.Environment.GetFolderPath(System.Environment.SpecialFolder.Personal);

                    // GetFolderPath() can fail, returning an empty string.
                    if (m_UserPath == "")
                    {
                        // If that happens, try a bunch of other folders.
                        m_UserPath = System.Environment.GetFolderPath(
                            System.Environment.SpecialFolder.MyDocuments);
                        if (m_UserPath == "")
                        {
                            m_UserPath = System.Environment.GetFolderPath(
                                System.Environment.SpecialFolder.DesktopDirectory);
                        }
                    }
                    break;
                case RuntimePlatform.OSXPlayer:
                case RuntimePlatform.OSXEditor:
                case RuntimePlatform.LinuxPlayer:
                case RuntimePlatform.LinuxEditor:
                    // user Documents folder
                    m_UserPath = Path.Combine(System.Environment.GetFolderPath(
                            System.Environment.SpecialFolder.Personal),
                        "Documents");
                    break;
                case RuntimePlatform.Android:
                    m_UserPath = "/sdcard/";
                    m_OldUserPath = Application.persistentDataPath;
                    break;
                case RuntimePlatform.IPhonePlayer:
                default:
                    m_UserPath = Application.persistentDataPath;
                    break;
            }

            m_UserPath = Path.Combine(m_UserPath, App.kAppFolderName);

            // In the case that we have changed the location of the user data, move the user data from the
            // old location to the new one.
            if (!string.IsNullOrEmpty(m_OldUserPath))
            {
                MoveUserDataFromOldLocation();
            }

            if (!Path.IsPathRooted(m_UserPath))
            {
                StartupError = true;
                CreateFailedToDetectVrDialog("Failed to find Documents folder.\nIn Windows, try modifying your Controlled Folder Access settings.");
            }
        }

        private void MoveUserDataFromOldLocation()
        {
            m_OldUserPath = Path.Combine(m_OldUserPath, App.kAppFolderName);

            if (!Directory.Exists(m_OldUserPath))
            {
                return;
            }

            if (Directory.Exists(m_UserPath))
            {
                return;
            }

            try
            {
                Directory.Move(m_OldUserPath, m_UserPath);
                // Recreate the old directory and put a message in there so a user used to looking in the old
                // location can find out where to get their files.
                Directory.CreateDirectory(m_OldUserPath);
                string moveMessageFilename = Path.Combine(m_OldUserPath, kFileMoveFilename);
                File.WriteAllText(moveMessageFilename, kFileMoveContents);
            }
            catch (Exception ex)
            {
                Debug.LogException(ex);
            }
        }

        // Return path of root directory for storing user sketches, snapshots, etc.
        public static string UserPath()
        {
            return App.m_Instance.m_UserPath;
        }

        public static bool InitDirectoryAtPath(string path)
        {
            if (Directory.Exists(path))
            {
                return true;
            }
            if (!FileUtils.InitializeDirectoryWithUserError(path))
            {
                return false;
            }
            return true;
        }

        public static string ShortenForDescriptionText(string desc)
        {
            desc = desc.Split('\n')[0];
            if (desc.Length > 33)
            {
                desc = desc.Substring(0, 30) + "...";
            }
            return desc;
        }

        /// Creates the Media Library directory if it does not already exist.
        /// Returns true if the directory already exists or if it is created successfully, false if the
        /// directory could not be created.
        public static bool InitMediaLibraryPath()
        {
            string mediaLibraryPath = MediaLibraryPath();
            if (!InitDirectoryAtPath(mediaLibraryPath)) { return false; }
            string readmeFile = Path.Combine(mediaLibraryPath, Config.m_MediaLibraryReadme);
            FileUtils.WriteTextFromResources(Config.m_MediaLibraryReadme,
                Path.ChangeExtension(readmeFile, ".txt"));
            return true;
        }

        /// Creates the Model Catalog directory and copies in the provided default models.
        /// Returns true if the directory already exists or if it is created successfully, false if the
        /// directory could not be created.
        public static bool InitModelLibraryPath(string[] defaultModels)
        {
            string modelsDirectory = ModelLibraryPath();
            if (Directory.Exists(modelsDirectory)) { return true; }
            if (!InitDirectoryAtPath(modelsDirectory)) { return false; }
            foreach (string fileName in defaultModels)
            {
                string[] path = fileName.Split(
                    new[] { '\\', '/' }, 3, StringSplitOptions.RemoveEmptyEntries);
                string newModel = Path.Combine(modelsDirectory, path[1]);
                if (!Directory.Exists(newModel))
                {
                    Directory.CreateDirectory(newModel);
                }
                if (Path.GetExtension(fileName) == ".png" ||
                    Path.GetExtension(fileName) == ".jpeg" ||
                    Path.GetExtension(fileName) == ".jpg")
                {
                    FileUtils.WriteTextureFromResources(fileName, Path.Combine(newModel, path[2]));
                }
                else
                {
                    FileUtils.WriteTextFromResources(fileName, Path.Combine(newModel, path[2]));
                }
            }
            return true;
        }

        /// Creates the Reference Images directory and copies in the provided default images.
        /// Returns true if the directory already exists or if it is created successfully, false if the
        /// directory could not be created.
        public static bool InitReferenceImagePath(string[] defaultImages)
        {
            string path = ReferenceImagePath();
            if (!Directory.Exists(path))
            {
                if (!FileUtils.InitializeDirectoryWithUserError(path))
                {
                    return false;
                }
            }

            // Populate the reference images folder exactly once.
            int seeded = PlayerPrefs.GetInt(kReferenceImagesSeeded);
            if (seeded == 0)
            {
                foreach (string fileName in defaultImages)
                {
                    FileUtils.WriteTextureFromResources(fileName,
                        Path.Combine(path, Path.GetFileName(fileName)));
                }
                PlayerPrefs.SetInt(kReferenceImagesSeeded, 1);
            }
            return true;
        }

        /// Creates the Shape Recipes directory and copies in the provided default json and thumbnails.
        /// Returns true if the directory already exists or if it is created successfully, false if the
        /// directory could not be created.
        public static bool InitShapeRecipesPath()
        {

            string path = $"{ShapeRecipesPath()}/Examples";
            if (!Directory.Exists(path))
            {
                if (!FileUtils.InitializeDirectoryWithUserError(path))
                {
                    return false;
                }
            }

            // Populate the shape recipes folder exactly once.
            int seeded = PlayerPrefs.GetInt(kShapeRecipesSeeded);
            PlayerPrefs.SetInt(kShapeRecipesSeeded, 0);
            if (seeded == 0)
            {
                string defaultRecipePath = "Default Shape Recipes";
                TextAsset[] defaultRecipes = Resources.LoadAll<TextAsset>(defaultRecipePath);
                foreach (TextAsset recipe in defaultRecipes)
                {
                    Texture2D thumbnail = Resources.Load<Texture2D>(Path.Combine(defaultRecipePath, recipe.name));
                    string thumbResourcePath = $"{defaultRecipePath}/{thumbnail.name}.png";
                    string recipeResourcePath = $"{defaultRecipePath}/{recipe.name}";
                    FileUtils.WriteTextureFromResources(thumbResourcePath, Path.Combine(path, $"{Path.GetFileName(thumbnail.name)}.png"));
                    FileUtils.WriteTextFromResources(recipeResourcePath, Path.Combine(path, $"{Path.GetFileName(recipe.name)}.json"));
                }
                // TODO uncomment this when I've settled on an initial set of presets
                //PlayerPrefs.SetInt(kShapeRecipesSeeded, 1);
            }
            return true;
        }

        public static bool InitVideoLibraryPath(string[] defaultVideos)
        {
            string videosDirectory = VideoLibraryPath();
            if (Directory.Exists(videosDirectory))
            {
                return true;
            }
            if (!InitDirectoryAtPath(videosDirectory))
            {
                return false;
            }
            foreach (var video in defaultVideos)
            {
                string destFilename = Path.GetFileName(video);
                FileUtils.WriteBytesFromResources(video, Path.Combine(videosDirectory, destFilename));
            }

            return true;
        }

        public static string MediaLibraryPath()
        {
            return Path.Combine(UserPath(), "Media Library");
        }

        public static string ModelLibraryPath()
        {
            return Path.Combine(MediaLibraryPath(), "Models");
        }

        public static string ReferenceImagePath()
        {
            return Path.Combine(MediaLibraryPath(), "Images");
        }

        public static string ShapeRecipesPath()
        {
            return Path.Combine(MediaLibraryPath(), "Shape Recipes");

        }

        public static string VideoLibraryPath()
        {
            return Path.Combine(MediaLibraryPath(), "Videos");
        }

        static public string UserSketchPath()
        {
            return Path.Combine(UserPath(), "Sketches");
        }

        static public string AutosavePath()
        {
            return Path.Combine(UserPath(), "Sketches/Autosave");
        }

        static public string ConfigPath()
        {
            return Path.Combine(UserPath(), kConfigFileName);
        }

        static public string UserExportPath()
        {
            return App.Config.m_ExportPath ?? Path.Combine(UserPath(), "Exports");
        }

        static public string AutosaveRestoreFilePath()
        {
            return Path.Combine(UserPath(), "Sketches/Autosave/AutosaveRestore");
        }

        static public string SnapshotPath()
        {
            return Path.Combine(UserPath(), "Snapshots");
        }

        static public string VideosPath()
        {
            return Path.Combine(UserPath(), "Videos");
        }

        static public string VrVideosPath()
        {
            return Path.Combine(UserPath(), "VRVideos");
        }

        void OnApplicationQuit()
        {
            if (AppExit != null)
            {
                AppExit();
            }

            AutosaveRestoreFileExists = false;
        }

        void OnPlaybackComplete()
        {
            SaveLoadScript.m_Instance.SignalPlaybackCompletion();
            if (SketchControlsScript.m_Instance.SketchPlaybackMode !=
                SketchMemoryScript.PlaybackMode.Timestamps)
            {

                // For non-timestamp playback mode, adjust current time to last stroke in drawing.
                try
                {
                    this.CurrentSketchTime = SketchMemoryScript.m_Instance.GetApproximateLatestTimestamp();
                }
                catch (InvalidOperationException)
                {
                    // Can happen as an edge case, eg if we try to load a file that doesn't exist.
                    this.CurrentSketchTime = 0;
                }
            }
        }

        public TiltBrushManifest GetMergedManifest(bool consultUserConfig, bool forceExperimental = false)
        {
            var manifest = m_Manifest;
#if (UNITY_EDITOR || EXPERIMENTAL_ENABLED)
<<<<<<< HEAD
            if (Config.IsExperimental)
            {
                // At build time, we don't want the user config to affect the build output.
                if (consultUserConfig
                    && m_UserConfig.Flags.ShowDangerousBrushes
                    && m_ManifestExperimental != null)
                {
                    manifest = Instantiate(m_Manifest);
                    manifest.AppendFrom(m_ManifestExperimental);
                }
            }
=======
                        if (Config.IsExperimental)
                        {
                            // At build time, we don't want the user config to affect the build output.
                            if ((consultUserConfig
                                && m_UserConfig.Flags.ShowDangerousBrushes
                                && m_ManifestExperimental != null) || forceExperimental)
                            {
                                manifest = Instantiate(m_Manifest);
                                manifest.AppendFrom(m_ManifestExperimental);
                            }
                        }
>>>>>>> 17dcceec
#endif
            return manifest;
        }

#if (UNITY_EDITOR || EXPERIMENTAL_ENABLED)
        public bool IsBrushExperimental(BrushDescriptor brush)
        {
            return m_ManifestExperimental.Brushes.Contains(brush);
        }
#endif

        DateTime GetLinkerTime(Assembly assembly, TimeZoneInfo target = null)
        {
#if !UNITY_ANDROID
            var filePath = assembly.Location;
            const int c_PeHeaderOffset = 60;
            const int c_LinkerTimestampOffset = 8;

            var buffer = new byte[2048];

            using (var stream = new FileStream(filePath, FileMode.Open, FileAccess.Read))
                stream.Read(buffer, 0, 2048);

            var offset = BitConverter.ToInt32(buffer, c_PeHeaderOffset);
            var secondsSince1970 = BitConverter.ToInt32(buffer, offset + c_LinkerTimestampOffset);
            var epoch = new DateTime(1970, 1, 1, 0, 0, 0, DateTimeKind.Utc);

            var linkTimeUtc = epoch.AddSeconds(secondsSince1970);
            return linkTimeUtc.ToLocalTime();
#else
            return DateTime.Now;
#endif
        }

        // By executing the URL directly windows will open it without making the browser a child
        // process of Tilt Brush.  If this fails or throws an exception we fall back to Unity's
        // OpenURL().
        public static void OpenURL(string url)
        {
            var isPolyUrl = (url.Contains("poly.google.com/") || url.Contains("vr.google.com"));
            if (isPolyUrl && GoogleIdentity.LoggedIn)
            {
                var email = GoogleIdentity.Profile.email;
                url = $"https://accounts.google.com/AccountChooser?Email={email}&continue={url}";
            }
#if UNITY_STANDALONE_WINDOWS
    var startInfo = new System.Diagnostics.ProcessStartInfo(url);
    startInfo.UseShellExecute = true;
    try {
      if (System.Diagnostics.Process.Start(startInfo) == null) {
        Application.OpenURL(url);
      }
    } catch (Exception) {
      Application.OpenURL(url);
    }
#else
            switch (Application.platform)
            {
                case RuntimePlatform.OSXEditor:
                case RuntimePlatform.OSXPlayer:
                    System.Diagnostics.Process.Start(url);
                    break;
                default:
                    Application.OpenURL(url);
                    break;
            }
#endif
        }

        /// This copies the support files from inside the Streaming Assets folder to the support folder.
        /// This only happens on Android. The files have to be extracted directly from the .apk.
        private static void CopySupportFiles()
        {
            if (Application.platform != RuntimePlatform.Android)
            {
                return;
            }
            if (!Directory.Exists(SupportPath()))
            {
                Directory.CreateDirectory(SupportPath());
            }

            Func<string, int> GetIndexOfEnd = (s) => Application.streamingAssetsPath.IndexOf(s) + s.Length;

            // Find the apk file
            int apkIndex = GetIndexOfEnd("file://");
            int fileIndex = Application.streamingAssetsPath.IndexOf("!/");
            string apkFilename = Application.streamingAssetsPath.Substring(apkIndex, fileIndex - apkIndex);

            const string supportBeginning = "assets/Support/";

            try
            {
                using (Stream zipFile = File.Open(apkFilename, FileMode.Open, FileAccess.Read))
                {
                    ZipLibrary.ZipFile zip = new ZipLibrary.ZipFile(zipFile);
                    foreach (ZipLibrary.ZipEntry entry in zip)
                    {
                        if (entry.IsFile && entry.Name.StartsWith(supportBeginning))
                        {
                            // Create the directory if needed.
                            string fullPath = Path.Combine(App.SupportPath(),
                                entry.Name.Substring(supportBeginning.Length));
                            string directory = Path.GetDirectoryName(fullPath);
                            if (!Directory.Exists(directory))
                            {
                                Directory.CreateDirectory(directory);
                            }

                            // Copy the data over to a file.
                            using (Stream entryStream = zip.GetInputStream(entry))
                            {
                                using (FileStream fileStream = File.Create(fullPath))
                                {
                                    byte[] buffer = new byte[16 * 1024]; // Do it in 16k chunks
                                    while (true)
                                    {
                                        int size = entryStream.Read(buffer, 0, buffer.Length);
                                        if (size > 0)
                                        {
                                            fileStream.Write(buffer, 0, size);
                                        }
                                        else
                                        {
                                            break;
                                        }
                                    }
                                }
                            }

                        }
                    }
                    zip.Close();
                }
            }
            catch (Exception ex)
            {
                Debug.LogException(ex);
            }
        }

    } // class App
}     // namespace TiltBrush<|MERGE_RESOLUTION|>--- conflicted
+++ resolved
@@ -2174,19 +2174,6 @@
         {
             var manifest = m_Manifest;
 #if (UNITY_EDITOR || EXPERIMENTAL_ENABLED)
-<<<<<<< HEAD
-            if (Config.IsExperimental)
-            {
-                // At build time, we don't want the user config to affect the build output.
-                if (consultUserConfig
-                    && m_UserConfig.Flags.ShowDangerousBrushes
-                    && m_ManifestExperimental != null)
-                {
-                    manifest = Instantiate(m_Manifest);
-                    manifest.AppendFrom(m_ManifestExperimental);
-                }
-            }
-=======
                         if (Config.IsExperimental)
                         {
                             // At build time, we don't want the user config to affect the build output.
@@ -2198,7 +2185,6 @@
                                 manifest.AppendFrom(m_ManifestExperimental);
                             }
                         }
->>>>>>> 17dcceec
 #endif
             return manifest;
         }
