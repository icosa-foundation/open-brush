// Copyright 2020 The Tilt Brush Authors
//
// Licensed under the Apache License, Version 2.0 (the "License");
// you may not use this file except in compliance with the License.
// You may obtain a copy of the License at
//
//      http://www.apache.org/licenses/LICENSE-2.0
//
// Unless required by applicable law or agreed to in writing, software
// distributed under the License is distributed on an "AS IS" BASIS,
// WITHOUT WARRANTIES OR CONDITIONS OF ANY KIND, either express or implied.
// See the License for the specific language governing permissions and
// limitations under the License.

using System;
using System.Collections;
using System.Collections.Generic;
using System.IO;
using System.Linq;
using System.Net;
using System.Reflection;
using System.Runtime.CompilerServices;
using UnityEngine;
using Newtonsoft.Json;
using TMPro;
using UnityEngine.Serialization;
#if USD_SUPPORTED
using Unity.Formats.USD;
#endif
#if USE_DOTNETZIP
using ZipSubfileReader = ZipSubfileReader_DotNetZip;
using ZipLibrary = Ionic.Zip;
#else
using ZipSubfileReader = TiltBrush.ZipSubfileReader_SharpZipLib;
using ZipLibrary = ICSharpCode.SharpZipLib.Zip;
#endif

#if !UNITY_2020_3_OR_NEWER
xxx "This is the minimal Unity supported by Open Brush" xxx
#endif

[assembly: InternalsVisibleTo("Assembly-CSharp-Editor")]
namespace TiltBrush
{
    public partial class App : MonoBehaviour
    {
        // ------------------------------------------------------------
        // Constants and types
        // ------------------------------------------------------------

        public const float METERS_TO_UNITS = 10f;
        public const float UNITS_TO_METERS = .1f;

        // This is the name of the app, as displayed to the users running it.
        public const string kAppDisplayName = "Open Brush";
        // This is the App name used when speaking to Google services
        public const string kGoogleServicesAppName = kAppDisplayName;
        // The name of the configuration file. You may want to change this if you think your users may
        // want to have a different config file for your edition of the app.
        public const string kConfigFileName = "Open Brush.cfg";
        // The name of the App folder (In the user's Documents folder) - original Tilt Brush used "Tilt Brush"
        // If you are forking Open Brush, you may want to leave this as "Open Brush" or not.
        public const string kAppFolderName = "Open Brush";
        // The data folder used on Google Drive.
        public const string kDriveFolderName = kAppDisplayName;

        public const string kPlayerPrefHasPlayedBefore = "Has played before";
        public const string kPlayerPrefSeededDefaultModels = "SeededDefaultModels";
        public const string kPlayerPrefSeededDefaultBackgroundImages = "SeededDefaultBackgroundImages";
        public const string kPlayerPrefSeededDefaultReferenceImages = "SeededDefaultReferenceImages";
        public const string kPlayerPrefSeededDefaultVideos = "SeededDefaultVideos";
        public const string kPlayerPrefSeededDefaultSavedStrokes = "SeededDefaultSavedStrokes";

        private const string kDefaultConfigPath = "DefaultConfig";

        private const string kProtocolHandlerPrefix = "tiltbrush://remix/";
        private const string kBuiltInSketchPrefix = "tiltbrush://builtin/";
        private const string kFileMoveFilename = "WhereHaveMyFilesGone.txt";

        private const string kFileMoveContents =
            "All your " + kAppDisplayName + " files have been moved to\n" +
            "/sdcard/" + kAppFolderName + ".\n";

        public enum AppState
        {
            Error,
            LoadingBrushesAndLighting,
            FadeFromBlack,
            FirstRunIntro,
            Intro,
            Loading,
            QuickLoad,
            Standard,
            MemoryExceeded,
            Saving,
            Reset,
            Uploading,
            AutoProfiling,
            OfflineRendering,
        }

        // ------------------------------------------------------------
        // Static API
        // ------------------------------------------------------------

        private static App m_Instance;

        // Accessible at all times after config is initialized.
        public static Config Config => Config.m_SingletonState;

        public static UserConfig UserConfig => m_Instance.m_UserConfig;

        public static PlatformConfig PlatformConfig => Config.PlatformConfig;

        public static VrSdk VrSdk => m_Instance.m_VrSdk;

        public static SceneScript Scene => m_Instance.m_SceneScript;

        public static CanvasScript ActiveCanvas => Scene.ActiveCanvas;

        public static IcosaAssetCatalog IcosaAssetCatalog => m_Instance.m_IcosaAssetCatalog;

        public static Switchboard Switchboard => m_Instance.m_Switchboard;

        public static BrushColorController BrushColor => m_Instance.m_BrushColorController;

        public static GroupManager GroupManager => m_Instance.m_GroupManager;

        public static HttpServer HttpServer => m_Instance.m_HttpServer;

        public static DriveAccess DriveAccess => m_Instance.m_DriveAccess;
        public static DriveSync DriveSync => m_Instance.m_DriveSync;

        public static OAuth2Identity GoogleIdentity => m_Instance.m_GoogleIdentity;
        public static OAuth2Identity SketchfabIdentity => m_Instance.m_SketchfabIdentity;
        public static OAuth2Identity IcosaIdentity => m_Instance.m_IcosaIdentity;
        public static OAuth2Identity ViveIdentity => m_Instance.m_ViveIdentity;

        public string IcosaToken
        {
            get => PlayerPrefs.HasKey("IcosaToken") ? PlayerPrefs.GetString("IcosaToken") : null;
            set => PlayerPrefs.SetString("IcosaToken", value);
        }
        public static bool IcosaIsLoggedIn => !string.IsNullOrEmpty(App.Instance.IcosaToken);

        public static string IcosaUserName;
        public static string IcosaUserId;
        public static Texture IcosaUserIcon;

        public static GoogleUserSettings GoogleUserSettings => m_Instance.m_GoogleUserSettings;

        /// Returns the App instance, or null if the app has not been initialized
        /// with Awake().  Note that the App may not have had Start() called yet.
        ///
        /// Do not modify the script execution order if you only need inspector
        /// data from App.Instance. Put the inspector data in App.Config instead.
        public static App Instance
        {
            get { return m_Instance; }
#if UNITY_EDITOR
            // Bleh. Needed by BuildTiltBrush.cs
            internal set { m_Instance = value; }
#endif
        }

        public static AppState CurrentState => m_Instance == null ? AppState.Loading : m_Instance.m_CurrentAppState;

        public static OAuth2Identity GetIdentity(Cloud cloud)
        {
            switch (cloud)
            {
                case Cloud.Google: return GoogleIdentity;
                case Cloud.Sketchfab: return SketchfabIdentity;
                case Cloud.Icosa: throw new InvalidOperationException("Icosa does not use OAuth2");
                case Cloud.Vive: return ViveIdentity;
                default: throw new InvalidOperationException($"No OAuth2 identity for {cloud}");
            }
        }

        // Log to editor console when developing and console log when running. This avoids all the stack spam in the log.
        public static void Log(string msg)
        {
#if UNITY_EDITOR
            Debug.Log("[OB] " + msg);
#else
            Console.WriteLine("[OB] " + msg);
#endif
        }

        // ------------------------------------------------------------
        // Events
        // ------------------------------------------------------------

        public event Action<AppState, AppState> StateChanged;

        // ------------------------------------------------------------
        // Inspector data
        // ------------------------------------------------------------
        // Unless otherwise stated, intended to be read-only even if public

        [Header("External References")]
        [SerializeField] VrSdk m_VrSdk;
        [SerializeField] SceneScript m_SceneScript;

        [Header("General inspector")]
        [SerializeField] float m_FadeFromBlackDuration;
        [SerializeField] float m_QuickLoadHintDelay = 2f;

        [SerializeField] GpuIntersector m_GpuIntersector;

        [SerializeField] private TiltBrushManifest m_ManifestStandard;
        [SerializeField] private TiltBrushManifest m_ManifestExperimental;
        [SerializeField] private TiltBrushManifest m_ZapboxManifest;
        private TiltBrushManifest m_ManifestFull;

        public TiltBrushManifest ManifestFull
        {
            get
            {
                if (m_ManifestFull == null)
                {
                    m_ManifestFull = MergeManifests();
                }
                return m_ManifestFull;
            }
        }

        [SerializeField] private SelectionEffect m_SelectionEffect;

        /// The root object for the "Room" coordinate system
        public Transform m_RoomTransform => transform;
        /// The root object for the "Scene" coordinate system ("/SceneParent")
        public Transform m_SceneTransform;
        /// The root object for the "Canvas" coordinate system ("/SceneParent/Canvas")
        /// TODO: remove, in favor of .ActiveCanvas.transform
        public Transform m_CanvasTransform;
        /// The object "/SceneParent/EnvironmentParent"
        public Transform m_EnvironmentTransform;
        public GameObject m_NoVrUi;
        [SerializeField] GameObject m_SketchSurface;
        [SerializeField] GameObject m_ErrorDialog;
        [SerializeField] GameObject m_OdsPrefab;
        GameObject m_OdsPivot;

        [Header("Intro")]
        [SerializeField] float m_IntroSketchFadeInDuration = 5.0f;
        [SerializeField] float m_IntroSketchFadeOutDuration = 1.5f;
        [SerializeField] float m_IntroSketchMobileFadeInDuration = 3.0f;
        [SerializeField] float m_IntroSketchMobileFadeOutDuration = 1.5f;

        [SerializeField] FrameCountDisplay m_FrameCountDisplay;

        [SerializeField] private GameObject m_ShaderWarmup;

        [Header("Identities")]
        [SerializeField] private OAuth2Identity m_GoogleIdentity;
        [SerializeField] private OAuth2Identity m_SketchfabIdentity;
        [SerializeField] private OAuth2Identity m_IcosaIdentity;
        [SerializeField] private OAuth2Identity m_ViveIdentity;

        // ------------------------------------------------------------
        // Private data
        // ------------------------------------------------------------

        /// Use C# event in preference to Unity callbacks because
        /// Unity doesn't send callbacks to disabled objects
        public event Action AppExit;

        private Queue m_RequestedTiltFileQueue = Queue.Synchronized(new Queue());
        private HttpServer m_HttpServer;

        private SketchSurfacePanel m_SketchSurfacePanel;
        private UserConfig m_UserConfig;
        private string m_UserPath;
        private string m_OldUserPath;

        private IcosaAssetCatalog m_IcosaAssetCatalog;
        private Switchboard m_Switchboard;
        private BrushColorController m_BrushColorController;
        private GroupManager m_GroupManager;

        /// Time origin of sketch in seconds for case when drawing is not sync'd to media.
        private double m_sketchTimeBase = 0;
        private float m_AppStateCountdown;
        private float m_QuickLoadHintCountdown;
        private bool m_QuickLoadInputWasValid;
        private bool m_QuickLoadEatInput;
        private AppState m_CurrentAppState;
        private AppState m_DesiredAppState_; // Temporary: to narrow down b/37256058
        private AppState m_DesiredAppState
        {
            get => m_DesiredAppState_;
            set
            {
                if (m_DesiredAppState_ != value)
                {
                    Console.WriteLine("App State <- {0}", value);
                }
                m_DesiredAppState_ = value;
            }
        }
        private int m_TargetFrameRate;
        private float m_RoomRadius;
        private bool m_AutosaveRestoreFileExists;
        private bool m_ShowAutosaveHint = false;
        private bool? m_ShowControllers;
        private int m_QuickloadStallFrames;

        private GameObject m_IntroSketch;
        private Renderer[] m_IntroSketchRenderers;
        private float m_IntroFadeTimer;

        private bool m_FirstRunExperience;
        private bool m_RequestingAudioReactiveMode;
        private DriveAccess m_DriveAccess;
        private DriveSync m_DriveSync;
        private GoogleUserSettings m_GoogleUserSettings;

        // ------------------------------------------------------------
        // Properties
        // ------------------------------------------------------------

        /// Time spent in current sketch, in seconds.
        /// On load, this is restored to the timestamp of the last stroke.
        /// Updated per-frame.
        public double CurrentSketchTime
        {
            // Unity's Time.time has useful precision probably <= 1ms, and unknown
            // drift/accuracy. It is a single (but is a double, internally), so its
            // raw precision drops to ~2ms after ~4 hours and so on.
            // Time.timeSinceLevelLoad is also an option.
            //
            // C#'s DateTime API has low-ish precision (10+ ms depending on OS)
            // but likely the highest accuracy with respect to wallclock, since
            // it's reading from an RTC.
            //
            // High-precision timers are the opposite: high precision, but are
            // subject to drift.
            //
            // For realtime sync, Time.time is probably the best thing to use.
            // For postproduction sync, probably C# DateTime.
            get
            {
                // If you change this, also modify SketchTimeToLevelLoadTime
                return Time.timeSinceLevelLoad - m_sketchTimeBase;
            }
            set
            {
                if (value < 0) { throw new ArgumentException("negative"); }
                m_sketchTimeBase = Time.timeSinceLevelLoad - value;
            }
        }

        public float RoomRadius => m_RoomRadius;

        public SelectionEffect SelectionEffect => m_SelectionEffect;
        public bool IsFirstRunExperience => m_FirstRunExperience;
        public bool HasPlayedBefore { get; private set; }

        public bool StartupError { get; set; }

        public bool ShowControllers
        {
            get => m_ShowControllers.GetValueOrDefault(true);
            set
            {
                InputManager.m_Instance.ShowControllers(value);
                m_ShowControllers = value;
            }
        }

        public bool AutosaveRestoreFileExists
        {
            get => m_AutosaveRestoreFileExists;
            set
            {
                if (value != m_AutosaveRestoreFileExists)
                {
                    try
                    {
                        string filePath = AutosaveRestoreFilePath();
                        if (value)
                        {
                            var autosaveFile = File.Create(filePath);
                            autosaveFile.Close();
                        }
                        else
                        {
                            if (File.Exists(filePath))
                            {
                                File.Delete(filePath);
                            }
                        }
                    }
                    catch (IOException) { return; }
                    catch (UnauthorizedAccessException) { return; }

                    m_AutosaveRestoreFileExists = value;
                }
            }
        }

        public GpuIntersector GpuIntersector => m_GpuIntersector;

        public TrTransform OdsHeadPrimary { get; set; }
        public TrTransform OdsScenePrimary { get; set; }

        public TrTransform OdsHeadSecondary { get; set; }
        public TrTransform OdsSceneSecondary { get; set; }

        public FrameCountDisplay FrameCountDisplay => m_FrameCountDisplay;

        // ------------------------------------------------------------
        // Implementation
        // ------------------------------------------------------------

        public bool RequestingAudioReactiveMode => m_RequestingAudioReactiveMode;
        public bool RamLoggingActive = false;
        private InitNoHeadsetMode m_NoHeadsetInitScript;

        public void ToggleAudioReactiveModeRequest()
        {
            m_RequestingAudioReactiveMode ^= true;
        }

        public void ToggleAudioReactiveBrushesRequest()
        {
            ToggleAudioReactiveModeRequest();
            AudioCaptureManager.m_Instance.CaptureAudio(m_RequestingAudioReactiveMode);
            VisualizerManager.m_Instance.EnableVisuals(m_RequestingAudioReactiveMode);
            Switchboard.TriggerAudioReactiveStateChanged();
        }

        public void AudioReactiveBrushesActive(bool active)
        {
            m_RequestingAudioReactiveMode = ActiveCanvas;
            AudioCaptureManager.m_Instance.CaptureAudio(active);
            VisualizerManager.m_Instance.EnableVisuals(active);
            Switchboard.TriggerAudioReactiveStateChanged();
        }

        public double SketchTimeToLevelLoadTime(double sketchTime)
        {
            return sketchTime + m_sketchTimeBase;
        }

        public void SetOdsCameraTransforms(TrTransform headXf, TrTransform sceneXf)
        {
            if (Config.m_SdkMode != SdkMode.Ods) { return; }
            OdsScenePrimary = sceneXf;
            OdsHeadPrimary = headXf;

            // To simplify down-stream code, copy primary into secondary.
            if (OdsHeadSecondary == new TrTransform())
            {
                OdsHeadSecondary = headXf;
                OdsSceneSecondary = sceneXf;
            }
        }

        // Tilt Brush code assumes the current directory is next to the Support/
        // folder. Enforce that assumption
        static void SetCurrentDirectoryToApplication()
        {
            // dataPath is:
            //   Editor  - <project folder>/Assets
            //   Windows - TiltBrush_Data/
            //   Linux   - TiltBrush_Data/
            //   OSX     - TiltBrush.app/Contents/
#if UNITY_STANDALONE_WIN
            string oldDir = Directory.GetCurrentDirectory();
            string dataDir = UnityEngine.Application.dataPath;
            string appDir = Path.GetDirectoryName(dataDir);
            try
            {
                Directory.SetCurrentDirectory(appDir);
            }
            catch (Exception e)
            {
                Debug.LogErrorFormat("Couldn't set dir to {0}: {1}", appDir, e);
            }
            string curDir = Directory.GetCurrentDirectory();
            Debug.LogFormat("Dir {0} -> {1}", oldDir, curDir);
#endif
        }

        void CreateIntroSketch()
        {
            // Load intro if not already cached.
            if (m_IntroSketch == null && PlatformConfig.IntroSketchPrefab != null)
            {
                m_IntroSketch = Instantiate(PlatformConfig.IntroSketchPrefab);
                m_IntroSketchRenderers = m_IntroSketch.GetComponentsInChildren<Renderer>();
                for (int i = 0; i < m_IntroSketchRenderers.Length; ++i)
                {
                    m_IntroSketchRenderers[i].material.SetFloat("_IntroDissolve", 1);
                    m_IntroSketchRenderers[i].material.SetFloat("_GreyScale", 0);
                }
            }
        }

        void DestroyIntroSketch()
        {
            Destroy(m_IntroSketch);
            m_IntroSketchRenderers = null;

            // Eject the (rather large) intro sketch from memory.
            // TODO: The Unity Way would be to put these prefab references and instantiations
            // in an additive scene.
            // Don't do this in the editor, because it mutates the asset on disk!
#if !UNITY_EDITOR
            PlatformConfig.IntroSketchPrefab = null;
#endif
            Resources.UnloadUnusedAssets();
        }

        public static string GetStartupString()
        {
            string str = $"{App.kAppDisplayName} {Config.m_VersionNumber}";

            if (!string.IsNullOrEmpty(Config.m_BuildStamp))
                str += $" build {Config.m_BuildStamp}";

#if UNITY_ANDROID
            str += $" code {AndroidUtils.GetVersionCode()}";
#endif
#if DEBUG
            str += $" {PlatformConfig.name}";
#endif
            return str;
        }

        void Awake()
        {
            m_Instance = this;
            Log(GetStartupString());
            Log($"SdkMode: {App.Config.m_SdkMode}.");

            // Begone, physics! You were using 0.3 - 1.3ms per frame on Quest!
            Physics.autoSimulation = false;

            // See if this is the first time
            HasPlayedBefore = PlayerPrefs.GetInt(kPlayerPrefHasPlayedBefore, 0) == 1;

            // Copy files into Support directory
            CopySupportFiles();

            InitUserPath();
            SetCurrentDirectoryToApplication();
            Coords.Init(this);
            Scene.Init();
            CreateDefaultConfig();
            RefreshUserConfig();
            CameraConfig.Init();
            if (!string.IsNullOrEmpty(m_UserConfig.Profiling.SketchToLoad))
            {
                Config.m_SketchFiles = new string[] { m_UserConfig.Profiling.SketchToLoad };
            }

            if (m_UserConfig.Testing.FirstRun)
            {
                PlayerPrefs.DeleteKey(kPlayerPrefHasPlayedBefore);
                PlayerPrefs.DeleteKey(kPlayerPrefSeededDefaultModels);
                PlayerPrefs.DeleteKey(kPlayerPrefSeededDefaultBackgroundImages);
                PlayerPrefs.DeleteKey(kPlayerPrefSeededDefaultReferenceImages);
                PlayerPrefs.DeleteKey(kPlayerPrefSeededDefaultVideos);
                PlayerPrefs.DeleteKey(kPlayerPrefSeededDefaultSavedStrokes);
                PlayerPrefs.DeleteKey(PanelManager.kPlayerPrefAdvancedMode);
                AdvancedPanelLayouts.ClearPlayerPrefs();
                PointerManager.ClearPlayerPrefs();
                HasPlayedBefore = false;
            }
            // Cache this variable for the length of the play session.  HasPlayedBefore will be updated,
            // but m_FirstRunExperience should not.
            m_FirstRunExperience = !HasPlayedBefore;

            m_Switchboard = new Switchboard();
            m_GroupManager = new GroupManager();

            m_IcosaAssetCatalog = GetComponent<IcosaAssetCatalog>();
            m_IcosaAssetCatalog.Init();

            m_BrushColorController = GetComponent<BrushColorController>();

            // Tested on Windows. I hope they don't change the names of these preferences.
            PlayerPrefs.DeleteKey("Screenmanager Is Fullscreen mode");
            PlayerPrefs.DeleteKey("Screenmanager Resolution Height");
            PlayerPrefs.DeleteKey("Screenmanager Resolution Width");

            if (DevOptions.I.UseAutoProfiler)
            {
                gameObject.AddComponent<AutoProfiler>();
            }

            m_HttpServer = GetComponentInChildren<HttpServer>();
            if (!Config.IsMobileHardware)
            {
                HttpServer.AddHttpHandler("/load", HttpLoadSketchCallback);
            }

            m_AutosaveRestoreFileExists = File.Exists(AutosaveRestoreFilePath());

            m_GoogleUserSettings = new GoogleUserSettings(m_GoogleIdentity);
            m_DriveAccess = new DriveAccess(m_GoogleIdentity, m_GoogleUserSettings);
            m_DriveSync = new DriveSync(m_DriveAccess, m_GoogleIdentity);
        }

        // TODO: should add OnDestroy to other scripts that create background tasks
        void OnDestroy()
        {
            if (!Config.IsMobileHardware)
            {
                HttpServer.RemoveHttpHandler("/load");
            }

            if (m_DriveSync != null)
            {
                m_DriveSync.UninitializeAsync().AsAsyncVoid();
            }
            if (m_DriveAccess != null)
            {
                m_DriveAccess.UninitializeAsync().AsAsyncVoid();
            }
        }

        // Called from HttpListener thread.  Supported requests:
        //     /load?<SKETCH_PATH>
        //         Loads sketch given path on local filesystem.  Any pending load is canceled.
        //         Response body:  none
        string HttpLoadSketchCallback(HttpListenerRequest request)
        {
            var urlPath = request.Url.LocalPath;
            var query = Uri.UnescapeDataString(request.Url.Query);
            if (urlPath == "/load" && query.Length > 1)
            {
                var filePath = query.Substring(1);
                m_RequestedTiltFileQueue.Enqueue(filePath);
            }
            return "";
        }

        void Start()
        {
            // Use of ControllerConsoleScript must wait until Start()
            ControllerConsoleScript.m_Instance.AddNewLine(GetStartupString());

            if (!VrSdk.IsHmdInitialized() && !UserConfig.Flags.EnableMonoscopicMode)
            {
                // If XR is disabled or fails to initialize
                // and we haven't enabled monoscopic mode
                // then fall back to the 2d View-only mode
                CreateFailedToDetectVrDialog();
            }
            else
            {
                Debug.LogFormat("Sdk mode: {0} XRDevice.model: {1}",
                    Config.m_SdkMode,
                    UnityEngine.XR.InputDevices.GetDeviceAtXRNode(UnityEngine.XR.XRNode.Head).manufacturer);
            }

            m_TargetFrameRate = VrSdk.GetHmdTargetFrameRate();
            if (VrSdk.GetHmdDof() == VrSdk.DoF.None)
            {
                Application.targetFrameRate = m_TargetFrameRate;
            }

            if (VrSdk.HasRoomBounds())
            {
                Vector3 extents = VrSdk.GetRoomExtents();
                m_RoomRadius = Mathf.Min(Mathf.Abs(extents.x), Mathf.Abs(extents.z));
            }

#if USD_SUPPORTED
            try
            {
                // Load the Usd Plugins
                InitUsd.Initialize();
            }
            catch (Exception e)
            {
                Debug.LogWarning("Failed to initialize USD: " + e.Message);
            }
#endif

            foreach (string s in Config.m_SketchFiles)
            {
                string sketch = s;
                if (s.StartsWith(kBuiltInSketchPrefix))
                {
                    sketch = s;
                }
                else
                {
                    // Assume all relative paths are relative to the Sketches directory.
                    if (!System.IO.Path.IsPathRooted(sketch))
                    {
                        sketch = System.IO.Path.Combine(App.UserSketchPath(), sketch);
                    }
                }
                m_RequestedTiltFileQueue.Enqueue(sketch);
                if (Config.m_SdkMode == SdkMode.Ods || Config.OfflineRender)
                {
                    // We only load one sketch for ODS rendering & offline rendering.
                    break;
                }
            }

            if (Config.m_AutosaveRestoreEnabled && AutosaveRestoreFileExists)
            {
                string lastAutosave = SaveLoadScript.m_Instance.MostRecentAutosaveFile();
                if (lastAutosave != null)
                {
                    string newPath = SaveLoadScript.m_Instance.GenerateNewUntitledFilename(
                        UserSketchPath(), SaveLoadScript.TILT_SUFFIX);
                    if (newPath != null)
                    {
                        File.Copy(lastAutosave, newPath);
                        m_ShowAutosaveHint = true;
                    }
                }
                AutosaveRestoreFileExists = false;
            }

            if (Config.m_SdkMode == SdkMode.Ods)
            {
                InitOds();
            }


            //these guys don't need to be alive just yet
            PointerManager.m_Instance.EnablePointerStrokeGeneration(false);

            Console.WriteLine("RenderODS: {0}, numFrames: {1}",
                m_OdsPivot != null,
                m_OdsPivot ? m_OdsPivot.GetComponent<OdsDriver>().FramesToCapture
                    : 0);

            if (!AppAllowsCreation())
            {
                TutorialManager.m_Instance.IntroState = IntroTutorialState.InitializeForNoCreation;
            }
            else
            {
                TutorialManager.m_Instance.IntroState = IntroTutorialState.Done;
            }
            if (m_RequestedTiltFileQueue.Count == 0)
            {
                TutorialManager.m_Instance.ActivateControllerTutorial(InputManager.ControllerName.Brush, false);
                TutorialManager.m_Instance.ActivateControllerTutorial(InputManager.ControllerName.Wand, false);
            }

            ViewpointScript.m_Instance.Init();
            QualityControls.m_Instance.Init();
            bool bVR = VrSdk.GetHmdDof() != TiltBrush.VrSdk.DoF.None;
            InputManager.m_Instance.AllowVrControllers = bVR;
            PointerManager.m_Instance.UseSymmetryWidget(bVR);

            switch (VrSdk.GetControllerDof())
            {
                case TiltBrush.VrSdk.DoF.Six:
                    // Vive, Rift + Touch
                    SketchControlsScript.m_Instance.ActiveControlsType =
                        SketchControlsScript.ControlsType.SixDofControllers;
                    break;
                case TiltBrush.VrSdk.DoF.None:
                    SketchControlsScript.m_Instance.ActiveControlsType =
                        SketchControlsScript.ControlsType.ViewingOnly;
                    break;
                case TiltBrush.VrSdk.DoF.Two:
                    // Monoscopic
                    SketchControlsScript.m_Instance.ActiveControlsType =
                        SketchControlsScript.ControlsType.KeyboardMouse;
                    break;
            }

            m_CurrentAppState = AppState.Standard;
            m_DesiredAppState = AppState.LoadingBrushesAndLighting;
            if (StartupError)
            {
                m_DesiredAppState = AppState.Error;
            }

            m_SketchSurfacePanel = m_SketchSurface.GetComponent<SketchSurfacePanel>();

            ViewpointScript.m_Instance.SetHeadMeshVisible(App.UserConfig.Flags.ShowHeadset);
            ShowControllers = App.UserConfig.Flags.ShowControllers;

            SwitchState();

            if (Config.m_AutoProfile || m_UserConfig.Profiling.AutoProfile)
            {
                StateChanged += AutoProfileOnStartAndQuit;
            }
        }

        private void AutoProfileOnStartAndQuit(AppState oldState, AppState newState)
        {
            if (newState == AppState.Standard)
            {
                Invoke("AutoProfileAndQuit", Config.m_AutoProfileWaitTime);
                StateChanged -= AutoProfileOnStartAndQuit;
            }
        }

        private void AutoProfileAndQuit()
        {
            SketchControlsScript.m_Instance.IssueGlobalCommand(
                SketchControlsScript.GlobalCommands.DoAutoProfileAndQuit);
        }

        public void SetDesiredState(AppState rDesiredState)
        {
            m_DesiredAppState = rDesiredState;
        }

        void Update()
        {
#if UNITY_EDITOR
            // All changes to Scene transform must go through Coords.cs
            if (m_SceneTransform.hasChanged)
            {
                Debug.LogError("Detected unsanctioned change to Scene transform");
                m_SceneTransform.hasChanged = false;
            }
#endif

            //look for state change
            if (m_CurrentAppState != m_DesiredAppState)
            {
                SwitchState();
            }

            if (InputManager.m_Instance.GetCommand(InputManager.SketchCommands.Activate))
            {
                // kinda heavy-handed, but whatevs
                InitCursor();
            }

            // Wait for the environment transition to complete before capturing.
            if (Config.m_SdkMode == SdkMode.Ods
                && m_OdsPivot
                && !m_OdsPivot.activeInHierarchy
                && !SceneSettings.m_Instance.IsTransitioning
                && ((m_CurrentAppState == AppState.Loading && !Config.m_QuickLoad)
                || m_CurrentAppState == AppState.Standard))
            {
                try
                {
                    OdsDriver driver = m_OdsPivot.GetComponent<OdsDriver>();

                    // Load the secondary transform, if a second sketch was specified.
                    if (Config.m_SketchFiles.Length > 1)
                    {
                        string sketch = Config.m_SketchFiles[1];
                        // Assume relative paths are relative to the sketches directory.
                        if (!System.IO.Path.IsPathRooted(sketch))
                        {
                            sketch = System.IO.Path.Combine(App.UserSketchPath(), sketch);
                        }
                        var head = TrTransform.identity;
                        var scene = TrTransform.identity;
                        if (SaveLoadScript.m_Instance.LoadTransformsForOds(new DiskSceneFileInfo(sketch),
                            ref head,
                            ref scene))
                        {
                            OdsHeadSecondary = head;
                            OdsSceneSecondary = scene;
                        }
                        else
                        {
                            Debug.LogErrorFormat("Failed to load secondary sketch for ODS: {0}", sketch);
                        }
                    }

                    if (driver.OutputBasename == null || driver.OutputBasename == "")
                    {
                        driver.OutputBasename =
                            FileUtils.SanitizeFilename(SaveLoadScript.m_Instance.SceneFile.HumanName);
                        if (driver.OutputBasename == null || driver.OutputBasename == "")
                        {
                            if (Config.m_SketchFiles.Length > 0)
                            {
                                driver.OutputBasename = System.IO.Path.GetFileNameWithoutExtension(
                                    Config.m_SketchFiles[0]);
                            }
                            else
                            {
                                driver.OutputBasename = "Untitled";
                            }
                        }
                    }

                    if (driver.OutputFolder == null || driver.OutputFolder == "")
                    {
                        driver.OutputFolder = App.VrVideosPath();
                        FileUtils.InitializeDirectoryWithUserError(driver.OutputFolder);
                    }

                    InputManager.m_Instance.EnablePoseTracking(false);

                    driver.BeginRender();
                }
                catch (System.Exception ex)
                {
                    Debug.LogException(ex);
                    Application.Quit();
                    Debug.Break();
                }
            }

            m_IcosaAssetCatalog.UpdateCatalog();

            //update state
            switch (m_CurrentAppState)
            {
                case AppState.LoadingBrushesAndLighting:
                    {
                        if (!BrushCatalog.m_Instance.IsLoading
                            && !EnvironmentCatalog.m_Instance.IsLoading
                            && !m_ShaderWarmup.activeInHierarchy)
                        {
                            if (AppAllowsCreation())
                            {
                                BrushController.m_Instance.SetBrushToDefault();
                                BrushColor.SetColorToDefault();
                            }
                            else
                            {
                                PointerManager.m_Instance.SetBrushForAllPointers(BrushCatalog.m_Instance.DefaultBrush);
                            }

                            AudioManager.Enabled = true;
                            SceneSettings.m_Instance.SetDesiredPreset(EnvironmentCatalog.m_Instance.DefaultEnvironment);

                            bool skipStandardIntro = true;
                            if (HandleExternalTiltOpenRequest())
                            {
                                // tilt requested on command line was loaded
                            }
                            else if (Config.m_FilePatternsToExport != null)
                            {
                                m_DesiredAppState = AppState.Standard;
                                SketchControlsScript.m_Instance.IssueGlobalCommand(
                                    SketchControlsScript.GlobalCommands.ExportListed);
                            }
                            else if (Config.OfflineRender)
                            {
                                m_DesiredAppState = AppState.Standard;
                            }
                            else if (DemoManager.m_Instance.DemoModeEnabled)
                            {
                                OnIntroComplete();
                            }
                            else if (!VrSdk.IsHmdInitialized() ||
                                     UserConfig.Flags.SkipIntro ||
                                     UserConfig.Flags.DisableXrMode ||
                                     UserConfig.Flags.EnableMonoscopicMode)
                            {
                                OnIntroComplete();
                                PanelManager.m_Instance.ReviveFloatingPanelsForStartup();
                            }
                            else
                            {
                                if (Config.m_SdkMode == SdkMode.Ods)
                                {
                                    // Skip the fade from black when we're rendering ODS.
                                    m_DesiredAppState = AppState.Standard;
                                }
                                else
                                {
                                    m_DesiredAppState = AppState.FadeFromBlack;
                                    skipStandardIntro = false;
                                }
                            }

                            if (skipStandardIntro)
                            {
                                DestroyIntroSketch();
                                ViewpointScript.m_Instance.FadeToScene(float.MaxValue);
                            }
                        }
                        break;
                    }
                case AppState.FadeFromBlack:
                    {
                        // On the Oculus platform, the Health and Safety warning may be visible, blocking the
                        // user's view.  If this is the case, hold black until the warning is dismissed.
                        if (!VrSdk.IsAppFocusBlocked() || Config.m_SdkMode == SdkMode.Ods)
                        {
                            m_AppStateCountdown -= Time.deltaTime;
                        }

                        if (m_AppStateCountdown <= 0.0f)
                        {
                            PointerManager.m_Instance.EnablePointerStrokeGeneration(true);
                            m_AppStateCountdown = 0;
                            if (!HasPlayedBefore)
                            {
                                m_DesiredAppState = AppState.FirstRunIntro;
                            }
                            else
                            {
                                m_DesiredAppState = AppState.Intro;
                            }
                        }
                        break;
                    }
                case AppState.FirstRunIntro:
                    {
                        if (UpdateIntroFadeIsFinished())
                        {
                            PointerManager.m_Instance.EnablePointerStrokeGeneration(true);
                            SaveLoadScript.m_Instance.NewAutosaveFile();
                            m_DesiredAppState = AppState.Standard;
                        }
                        break;
                    }
                case AppState.Intro:
                    {
                        if (UpdateIntroFadeIsFinished())
                        {
                            if (!Config.IsMobileHardware)
                            {
                                InputManager.Brush.Behavior.BuzzAndGlow(1.0f, 7, .1f);
                                InputManager.Wand.Behavior.BuzzAndGlow(1.0f, 7, .1f);
                                AudioManager.m_Instance.PlayMagicControllerSound();
                            }
                            PanelManager.m_Instance.ShowIntroSketchbookPanels();
                            PointerManager.m_Instance.IndicateBrushSize = false;
                            PromoManager.m_Instance.RequestPromo(PromoType.InteractIntroPanel);
                            OnIntroComplete();
                        }
                        break;
                    }
                case AppState.Loading:
                    {
                        HandleExternalTiltOpenRequest();
                        SketchControlsScript.m_Instance.UpdateControlsForLoading();

                        if (WidgetManager.m_Instance.CreatingMediaWidgets)
                        {
                            break;
                        }

                        //trigger our tutorial a little bit after we started loading so it doesn't show up immediately
                        if (!m_QuickLoadEatInput)
                        {
                            float fPrevTutorialValue = m_QuickLoadHintCountdown;
                            m_QuickLoadHintCountdown -= Time.deltaTime;
                            if (fPrevTutorialValue > 0.0f && m_QuickLoadHintCountdown <= 0.0f)
                            {
                                TutorialManager.m_Instance.EnableQuickLoadTutorial(true);
                            }
                        }

                        if (OverlayManager.m_Instance.CanDisplayQuickloadOverlay)
                        {
                            // Watch for speed up button presses and keep on loadin'
                            // Don't allow for quickloading yet if we are fading out the overlay from loading media.
                            UpdateQuickLoadLogic();
                        }
                        if ((m_OdsPivot && Config.m_QuickLoad) ||
                            (Config.OfflineRender) || !string.IsNullOrEmpty(m_UserConfig.Profiling.SketchToLoad))
                        {
                            m_DesiredAppState = AppState.QuickLoad;
                        }

                        // Call ContinueDrawingFromMemory() unless we are rendering ODS, in which case we don't want
                        // to animate the strokes until the renderer has actually started.
                        bool bContinueDrawing = true;
                        if (Config.m_SdkMode != SdkMode.Ods || m_OdsPivot.GetComponent<OdsDriver>().IsRendering)
                        {
                            bContinueDrawing = SketchMemoryScript.m_Instance.ContinueDrawingFromMemory();
                        }
                        if (!bContinueDrawing)
                        {
                            FinishLoading();
                            InputManager.m_Instance.TriggerHapticsPulse(
                                InputManager.ControllerName.Brush, 4, 0.15f, 0.1f);
                            InputManager.m_Instance.TriggerHapticsPulse(
                                InputManager.ControllerName.Wand, 4, 0.15f, 0.1f);
                        }
                        break;
                    }
                case AppState.QuickLoad:
                    {
                        // Allow extra frames to complete fade to black.
                        // Required for OVR to position the overlay because it only does so once the transition
                        // is complete.
                        if (m_QuickloadStallFrames-- < 0)
                        {
                            bool bContinueDrawing = SketchMemoryScript.m_Instance.ContinueDrawingFromMemory();
                            if (!bContinueDrawing)
                            {
                                FinishLoading();
                            }
                        }
                        break;
                    }
                case AppState.Uploading:
                    SketchControlsScript.m_Instance.UpdateControlsForUploading();
                    break;
                case AppState.MemoryExceeded:
                    SketchControlsScript.m_Instance.UpdateControlsForMemoryExceeded();
                    break;
                case AppState.Standard:
                    // Logic for fading out intro sketches.
                    if (m_IntroFadeTimer > 0 &&
                        !PanelManager.m_Instance.IntroSketchbookMode &&
                        !TutorialManager.m_Instance.TutorialActive())
                    {
                        if (UpdateIntroFadeIsFinished())
                        {
                            PanelManager.m_Instance.ReviveFloatingPanelsForStartup();
                        }
                    }

                    // If the app doesn't have focus, don't update.
                    if (VrSdk.IsAppFocusBlocked() && Config.m_SdkMode != SdkMode.Ods)
                    {
                        break;
                    }

                    // Intro tutorial state machine.
                    TutorialManager.m_Instance.UpdateIntroTutorial();

                    // Continue edit-time playback, if any.
                    SketchMemoryScript.m_Instance.ContinueDrawingFromMemory();
                    if (PanelManager.m_Instance.SketchbookActiveIncludingTransitions() &&
                        PanelManager.m_Instance.IntroSketchbookMode)
                    {
                        // Limit controls if the user hasn't exited from the sketchbook post intro.
                        SketchControlsScript.m_Instance.UpdateControlsPostIntro();
                    }
                    else
                    {
                        SketchControlsScript.m_Instance.UpdateControls();
                    }

                    // This should happen after SMS.ContinueDrawingFromMemory, so we're not loading and
                    // continuing in one frame.
                    HandleExternalTiltOpenRequest();
                    break;
                case AppState.Reset:
                    SketchControlsScript.m_Instance.UpdateControls();
                    if (!PointerManager.m_Instance.IsMainPointerCreatingStroke() &&
                        !PointerManager.m_Instance.IsMainPointerProcessingLine())
                    {
                        StartReset();
                    }
                    break;
            }
        }

        public void ExitIntroSketch()
        {
            PanelManager.m_Instance.SetInIntroSketchbookMode(false);
            PointerManager.m_Instance.IndicateBrushSize = true;
            PointerManager.m_Instance.PointerColor = PointerManager.m_Instance.PointerColor;
            PromoManager.m_Instance.RequestPromo(PromoType.BrushSize);
        }

        private void StartReset()
        {
            // Switch to paint tool if not already there.
            SketchSurfacePanel.m_Instance.EnableDefaultTool();

            // Disable preview line.
            PointerManager.m_Instance.AllowPointerPreviewLine(false);

            // Switch to the default brush type and size.
            BrushController.m_Instance.SetBrushToDefault();

            // Disable audio reactive mode.
            if (m_RequestingAudioReactiveMode)
            {
                ToggleAudioReactiveModeRequest();
            }

            // Reset to the default brush color.
            BrushColor.SetColorToDefault();

            // Clear saved colors.
            CustomColorPaletteStorage.m_Instance.ClearAllColors();

            // Turn off straightedge
            PointerManager.m_Instance.StraightEdgeModeEnabled = false;

            // Turn off straightedge ruler.
            if (PointerManager.m_Instance.StraightEdgeGuide.IsShowingMeter())
            {
                PointerManager.m_Instance.StraightEdgeGuide.FlipMeter();
            }

            // Close any panel menus that might be open (e.g. Sketchbook)
            if (PanelManager.m_Instance.SketchbookActive())
            {
                PanelManager.m_Instance.ToggleSketchbookPanels();
            }
            else if (PanelManager.m_Instance.SettingsActive())
            {
                PanelManager.m_Instance.ToggleSettingsPanels();
            }
            else if (PanelManager.m_Instance.MemoryWarningActive())
            {
                PanelManager.m_Instance.ToggleMemoryWarningMode();
            }
            else if (PanelManager.m_Instance.BrushLabActive())
            {
                PanelManager.m_Instance.ToggleBrushLabPanels();
            }
            else if (PanelManager.m_Instance.MultiplayerActive())
            {
                PanelManager.m_Instance.ToggleMultiplayerPanels();
            }

            // Hide all panels.
            SketchControlsScript.m_Instance.RequestPanelsVisibility(false);

            // Reset all panels.
            SketchControlsScript.m_Instance.IssueGlobalCommand(
                SketchControlsScript.GlobalCommands.ResetAllPanels);

            // Rotate want panels to default orientation (color picker).
            PanelManager.m_Instance.ResetWandPanelRotation();

            // Close Twitch widget.
            if (SketchControlsScript.m_Instance.IsCommandActive(SketchControlsScript.GlobalCommands.IRC))
            {
                SketchControlsScript.m_Instance.IssueGlobalCommand(SketchControlsScript.GlobalCommands.IRC);
            }

            // Close Youtube Chat widget.
            if (SketchControlsScript.m_Instance.IsCommandActive(
                SketchControlsScript.GlobalCommands.YouTubeChat))
            {
                SketchControlsScript.m_Instance.IssueGlobalCommand(
                    SketchControlsScript.GlobalCommands.YouTubeChat);
            }

            // Hide the pointer and reticle.
            PointerManager.m_Instance.RequestPointerRendering(false);
            SketchControlsScript.m_Instance.ForceShowUIReticle(false);
        }

        private void FinishReset()
        {
            // Switch to the default environment.
            SceneSettings.m_Instance.SetDesiredPreset(EnvironmentCatalog.m_Instance.DefaultEnvironment);

            // Clear the sketch and reset the scene transform.
            SketchControlsScript.m_Instance.NewSketch(fade: false);

            // Disable mirror.
            PointerManager.m_Instance.SetSymmetryMode(PointerManager.SymmetryMode.None);

            // Reset mirror position.
            PointerManager.m_Instance.ResetSymmetryToHome();

            // Show the wand panels.
            SketchControlsScript.m_Instance.RequestPanelsVisibility(true);

            // Show the pointer.
            PointerManager.m_Instance.RequestPointerRendering(true);
            PointerManager.m_Instance.EnablePointerStrokeGeneration(true);

            // Forget command history.
            SketchMemoryScript.m_Instance.ClearMemory();
        }

        void FinishLoading()
        {
            // Force progress to be full before exiting (for small scenes)
            OverlayManager.m_Instance.UpdateProgress(1);
            OverlayManager.m_Instance.HideOverlay();
            //if we just released the button, kick a fade out
            if (m_QuickLoadInputWasValid)
            {
                OverlayManager.m_Instance.PauseRendering(false);
                OverlayManager.m_Instance.FadeFromCompositor(0);
            }

            m_DesiredAppState = AppState.Standard;
            if (VrSdk.GetControllerDof() == TiltBrush.VrSdk.DoF.Six)
            {
                float holdDelay = (m_CurrentAppState == AppState.QuickLoad) ? 1.0f : 0.0f;
                StartCoroutine(DelayedSketchLoadedCard(holdDelay));
            }
            else
            {
                OutputWindowScript.m_Instance.AddNewLine(
                    OutputWindowScript.LineType.Special, "Sketch Loaded!");
            }

            OnPlaybackComplete();
            m_SketchSurfacePanel.EnableRenderer(true);

            //turn off quick load tutorial
            TutorialManager.m_Instance.EnableQuickLoadTutorial(false);

            AudioManager.m_Instance.PlaySketchLoadedSound(
                InputManager.m_Instance.GetControllerPosition(InputManager.ControllerName.Brush));

            SketchControlsScript.m_Instance.RequestPanelsVisibility(true);
            if (VideoRecorderUtils.ActiveVideoRecording == null)
            {
                SketchSurfacePanel.m_Instance.EatToolsInput();
            }
            SketchSurfacePanel.m_Instance.RequestHideActiveTool(false);
            SketchControlsScript.m_Instance.RestoreFloatingPanels();
            PointerManager.m_Instance.RequestPointerRendering(
                SketchSurfacePanel.m_Instance.ShouldShowPointer());
            PointerManager.m_Instance.RestoreBrushInfo();
            WidgetManager.m_Instance.LoadingState(false);
            WidgetManager.m_Instance.WidgetsDormant = true;
            SketchControlsScript.m_Instance.EatGrabInput();
            SaveLoadScript.m_Instance.MarkAsAutosaveDone();
            if (SaveLoadScript.m_Instance.SceneFile.InfoType == FileInfoType.Disk)
            {
                PromoManager.m_Instance.RequestAdvancedPanelsPromo();
            }
            SketchMemoryScript.m_Instance.SanitizeMemoryList();

            if (Config.OfflineRender)
            {
                SketchControlsScript.m_Instance.IssueGlobalCommand(
                    SketchControlsScript.GlobalCommands.RenderCameraPath);
            }

            Scene.BroadcastCanvasUpdate();
        }

        private IEnumerator<Timeslice> DelayedSketchLoadedCard(float delay)
        {
            float stall = delay;
            while (stall >= 0.0f)
            {
                stall -= Time.deltaTime;
                yield return null;
            }

            OutputWindowScript.m_Instance.CreateInfoCardAtController(
                InputManager.ControllerName.Brush, "Sketch Loaded!");
        }

        void SwitchState()
        {
            switch (m_CurrentAppState)
            {
                case AppState.LoadingBrushesAndLighting:
                    if (VrSdk.GetControllerDof() == VrSdk.DoF.Two)
                    {
                        // Sketch surface tool is not properly loaded because
                        // it is the default tool.
                        SketchSurfacePanel.m_Instance.ActiveTool.EnableTool(false);
                        SketchSurfacePanel.m_Instance.ActiveTool.EnableTool(true);
                    }
                    break;
                case AppState.Reset:
                    // Demos should reset to the standard state only.
                    Debug.Assert(m_DesiredAppState == AppState.Standard);
                    FinishReset();
                    break;
                case AppState.AutoProfiling:
                case AppState.OfflineRendering:
                    InputManager.m_Instance.EnablePoseTracking(true);
                    break;
                case AppState.MemoryExceeded:
                    SketchSurfacePanel.m_Instance.EnableDefaultTool();
                    PanelManager.m_Instance.ToggleMemoryWarningMode();
                    PointerManager.m_Instance.RequestPointerRendering(
                        SketchSurfacePanel.m_Instance.ShouldShowPointer());
                    break;
            }

            switch (m_DesiredAppState)
            {
                case AppState.LoadingBrushesAndLighting:
                    BrushCatalog.m_Instance.BeginReload();
                    EnvironmentCatalog.m_Instance.BeginReload();
                    CreateIntroSketch();
                    break;
                case AppState.FadeFromBlack:
                    ViewpointScript.m_Instance.FadeToScene(1.0f / m_FadeFromBlackDuration);
                    m_AppStateCountdown = m_FadeFromBlackDuration;
                    break;
                case AppState.FirstRunIntro:
                    AudioManager.m_Instance.PlayFirstRunMusic(AudioManager.FirstRunMusic.IntroAmbient);
                    m_SketchSurfacePanel.EnableRenderer(false);
                    TutorialManager.m_Instance.IntroState = IntroTutorialState.ActivateBrush;
                    m_IntroFadeTimer = 0;
                    break;
                case AppState.Intro:
                    AudioManager.m_Instance.PlayFirstRunMusic(AudioManager.FirstRunMusic.IntroAmbient);
                    m_SketchSurfacePanel.EnableRenderer(false);
                    m_IntroFadeTimer = 0;
                    break;
                case AppState.Loading:
                    if (m_IntroFadeTimer > 0)
                    {
                        AudioManager.m_Instance.SetMusicVolume(0.0f);
                        m_IntroFadeTimer = 0;
                        DestroyIntroSketch();
                        PanelManager.m_Instance.ReviveFloatingPanelsForStartup();
                    }
                    PointerManager.m_Instance.StoreBrushInfo();
                    m_QuickLoadHintCountdown = m_QuickLoadHintDelay;
                    m_QuickLoadEatInput = InputManager.m_Instance.GetCommand(InputManager.SketchCommands.Panic);
                    m_QuickLoadInputWasValid = false;

                    // Don't disable tools if we've got a valid load tool active.
                    bool bToolsAllowed = SketchSurfacePanel.m_Instance.ActiveTool.AvailableDuringLoading();
                    if (!bToolsAllowed)
                    {
                        m_SketchSurfacePanel.EnableRenderer(false);
                    }
                    else
                    {
                        m_SketchSurfacePanel.RequestHideActiveTool(false);
                    }

                    if (!bToolsAllowed)
                    {
                        SketchSurfacePanel.m_Instance.EnableDefaultTool();
                    }
                    PointerManager.m_Instance.RequestPointerRendering(false);
                    SketchControlsScript.m_Instance.RequestPanelsVisibility(false);
                    SketchControlsScript.m_Instance.ResetActivePanel();
                    PanelManager.m_Instance.HideAllPanels();
                    SketchControlsScript.m_Instance.ForceShowUIReticle(false);
                    PointerManager.m_Instance.SetSymmetryMode(PointerManager.SymmetryMode.None, false);
                    WidgetManager.m_Instance.LoadingState(true);
                    WidgetManager.m_Instance.StencilsDisabled = true;
                    break;
                case AppState.QuickLoad:
                    SketchMemoryScript.m_Instance.QuickLoadDrawingMemory();
                    break;
                case AppState.MemoryExceeded:
                    if (!PanelManager.m_Instance.MemoryWarningActive())
                    {
                        PanelManager.m_Instance.ToggleMemoryWarningMode();
                    }
                    SketchSurfacePanel.m_Instance.EnableSpecificTool(BaseTool.ToolType.EmptyTool);
                    AudioManager.m_Instance.PlayUploadCanceledSound(InputManager.Wand.Transform.position);
                    break;
                case AppState.Standard:
                    PointerManager.m_Instance.DisablePointerPreviewLine();
                    // Refresh the tinting on the controllers
                    PointerManager.m_Instance.PointerColor = PointerManager.m_Instance.PointerColor;

                    if (m_ShowAutosaveHint)
                    {
                        OutputWindowScript.m_Instance.CreateInfoCardAtController(InputManager.ControllerName.Wand,
                            "Abnormal program termination detected!\n" +
                            "The last autosave has been copied into your sketchbook.");
                        m_ShowAutosaveHint = false;
                    }
                    break;
                case AppState.Reset:
                    PointerManager.m_Instance.EnablePointerStrokeGeneration(false);
                    PointerManager.m_Instance.AllowPointerPreviewLine(false);
                    PointerManager.m_Instance.EatLineEnabledInput();
                    PointerManager.m_Instance.EnableLine(false);
                    break;
                case AppState.AutoProfiling:
                case AppState.OfflineRendering:
                    InputManager.m_Instance.EnablePoseTracking(false);
                    break;
            }

            var oldState = m_CurrentAppState;
            m_CurrentAppState = m_DesiredAppState;
            if (StateChanged != null)
            {
                StateChanged(oldState, m_CurrentAppState);
            }
        }

        /// Load one requested sketch, if any, returning true if pending request was processed.
        private bool HandleExternalTiltOpenRequest()
        {
            // Early out if we're in the intro tutorial.
            if (TutorialManager.m_Instance.TutorialActive() || m_RequestedTiltFileQueue.Count == 0)
            {
                return false;
            }

            string path;
            try
            {
                path = (string)m_RequestedTiltFileQueue.Dequeue();
            }
            catch (InvalidOperationException)
            {
                return false;
            }
            Debug.LogFormat("Received external request to load {0}", path);

            if (path.StartsWith(kProtocolHandlerPrefix))
            {
                return HandlePolyRequest(path);
            }

            if (path.StartsWith(kBuiltInSketchPrefix))
            {
                path = path.Substring(kBuiltInSketchPrefix.Length);
                path = Path.Join(FeaturedSketchesPath(), path);
                SketchControlsScript.m_Instance.IssueGlobalCommand(
                    SketchControlsScript.GlobalCommands.LoadNamedFile, sParam: path);
                return true;
            }

            // Copy to sketch folder in order to discourage the user from explicitly saving
            // to gallery for future access, which would (by design) strip attribution.
            // Crypto hash suffix is added to the filename for (deterministic) uniqueness.
            try
            {
                string dstFilename = Path.GetFileName(path);
                if (Path.GetFullPath(Path.GetDirectoryName(path)) != Path.GetFullPath(UserSketchPath()) &&
                    SaveLoadScript.Md5Suffix(dstFilename) == null)
                {
                    dstFilename = SaveLoadScript.AddMd5Suffix(dstFilename,
                        SaveLoadScript.GetMd5(path));
                }
                string dstPath = Path.Combine(UserSketchPath(), dstFilename);
                if (!File.Exists(dstPath))
                {
                    File.Copy(path, dstPath);
                }
                SketchControlsScript.m_Instance.IssueGlobalCommand(
                    SketchControlsScript.GlobalCommands.LoadNamedFile, sParam: dstPath);
            }
            catch (FileNotFoundException)
            {
                OutputWindowScript.Error(String.Format("Couldn't open {0}", path));
                return false;
            }
            return true;
        }

        private bool HandlePolyRequest(string request)
        {
            string id = request.Substring(kProtocolHandlerPrefix.Length); // Strip prefix to get asset id
            StartCoroutine(VrAssetService.m_Instance.LoadTiltFile(id));
            return true;
        }

        public bool ShouldTintControllers()
        {
            return m_DesiredAppState == AppState.Standard && !PanelManager.m_Instance.IntroSketchbookMode;
        }

        public bool IsInStateThatAllowsPainting()
        {
            return !TutorialManager.m_Instance.TutorialActive() &&
                CurrentState == AppState.Standard &&
                !PanelManager.m_Instance.IntroSketchbookMode;
        }

        public bool IsInStateThatAllowsAnyGrabbing()
        {
            return !TutorialManager.m_Instance.TutorialActive() &&
                !PanelManager.m_Instance.IntroSketchbookMode &&
                (CurrentState == AppState.Standard || CurrentState == AppState.Loading) &&
                !SelectionManager.m_Instance.IsAnimatingTossFromGrabbingGroup;
        }

        public bool IsLoading()
        {
            return CurrentState == AppState.Loading || CurrentState == AppState.QuickLoad;
        }

        void UpdateQuickLoadLogic()
        {
            if (CurrentState == AppState.Loading && AppAllowsCreation())
            {
                //require the user to stop holding the trigger before pulling it again to speed load
                if (m_QuickLoadEatInput)
                {
                    if (!InputManager.m_Instance.GetCommand(InputManager.SketchCommands.Panic))
                    {
                        m_QuickLoadEatInput = false;
                    }
                }
                else
                {
                    if (InputManager.m_Instance.GetCommand(InputManager.SketchCommands.Panic) &&
                        !SketchControlsScript.m_Instance.IsUserInteractingWithAnyWidget() &&
                        !SketchControlsScript.m_Instance.IsUserGrabbingWorld() &&
                        (VideoRecorderUtils.ActiveVideoRecording == null) &&
                        (!VrSdk.IsAppFocusBlocked() || Config.m_SdkMode == SdkMode.Ods))
                    {
                        OverlayManager.m_Instance.SetOverlayFromType(OverlayType.LoadSketch);
                        //if we just pressed the button, kick a fade in
                        if (!m_QuickLoadInputWasValid)
                        {
                            if (ViewpointScript.m_Instance.AllowsFading)
                            {
                                OverlayManager.m_Instance.FadeToCompositor(0);
                            }
                            else
                            {
                                ViewpointScript.m_Instance.SetOverlayToBlack();
                            }
                            OverlayManager.m_Instance.PauseRendering(true);
                            InputManager.m_Instance.TriggerHaptics(InputManager.ControllerName.Wand, 0.05f);
                        }

                        m_QuickLoadInputWasValid = true;
                        if (m_CurrentAppState != AppState.QuickLoad)
                        {
                            OverlayManager.m_Instance.SetOverlayTransitionRatio(1.0f);
                            m_QuickloadStallFrames = 1;
                            m_DesiredAppState = AppState.QuickLoad;
                            m_SketchSurfacePanel.EnableRenderer(false);
                            InputManager.m_Instance.TriggerHaptics(InputManager.ControllerName.Wand, 0.1f);
                        }
                    }
                    else
                    {
                        //if we just released the button, kick a fade out
                        if (m_QuickLoadInputWasValid)
                        {
                            OverlayManager.m_Instance.PauseRendering(false);
                            OverlayManager.m_Instance.FadeFromCompositor(0);
                        }
                        m_QuickLoadInputWasValid = false;
                    }
                }
            }
        }

        void OnIntroComplete()
        {
            SaveLoadScript.m_Instance.NewAutosaveFile();
            PointerManager.m_Instance.EnablePointerStrokeGeneration(true);
            SketchControlsScript.m_Instance.RequestPanelsVisibility(true);

            // If the user chooses to skip the intro, assume they've done the tutorial before.
            PlayerPrefs.SetInt(App.kPlayerPrefHasPlayedBefore, 1);

            m_DesiredAppState = AppState.Standard;
        }

        // Updates the intro fade (both in and out) and returns true when finished.
        // Has a special case for Mobile, so that the scene fades out as soon as it has faded in.
        //
        // For desktop:
        //   FFFFFFFFFFFFT               FFFFFFFFFFFFFFFFFT
        //   ^ Start     ^ Faded in      ^ Standard Mode  ^ Faded out
        //
        // For mobile:
        //   FFFFFFFFFFFFFFFFFFFFFFFFFFFT              T
        //   ^ Start     ^ Faded in     ^ Faded out    ^ Standard Mode
        //
        // (F = returns false, T = returns true)

        bool UpdateIntroFadeIsFinished()
        {
            if (m_IntroSketchRenderers == null)
            {
                m_IntroFadeTimer = 0;
                // This code path gets triggered when running on mobile. At this point the fade out has
                // already happened, so we just return true so that the 'once-fadeout-has-finished' code gets
                // triggered.
                return true;
            }

            bool isMobile = Config.IsMobileHardware;
            bool isFadingIn = m_IntroFadeTimer < 1f;
            float fadeMax = isFadingIn ? 1f : 2f;
            float fadeDuration;
            if (isMobile)
            {
                fadeDuration = isFadingIn
                    ? m_IntroSketchMobileFadeInDuration
                    : m_IntroSketchMobileFadeOutDuration;
            }
            else
            {
                fadeDuration = isFadingIn ? m_IntroSketchFadeInDuration : m_IntroSketchFadeOutDuration;
            }

            m_IntroFadeTimer += Time.deltaTime / fadeDuration;
            if (m_IntroFadeTimer > fadeMax)
            {
                m_IntroFadeTimer = fadeMax;
            }

            for (int i = 0; i < m_IntroSketchRenderers.Length; ++i)
            {
                m_IntroSketchRenderers[i].material.SetFloat("_IntroDissolve",
                    Mathf.SmoothStep(0, 1, Math.Abs(1 - m_IntroFadeTimer)));
            }

            if (m_IntroFadeTimer == fadeMax)
            {
                if (isFadingIn)
                {
                    // With Mobile, we fade in then out, so the fade isn't complete at fade-in.
                    return !isMobile;
                }
                else
                {
                    DestroyIntroSketch();
                    m_IntroSketchRenderers = null;
                    return true;
                }
            }

            return false;
        }

        void InitCursor()
        {
            if (StartupError)
            {
                return;
            }
            if (VrSdk.GetHmdDof() == TiltBrush.VrSdk.DoF.None)
            {
                Cursor.visible = false;
                Cursor.lockState = CursorLockMode.Locked;
            }
        }

        public static T DeserializeObjectWithWarning<T>(string text, out string warning)
        {
            // Try twice, once to catch "unknown key" warnings, once to actually get a result.
            warning = null;
            try
            {
                return JsonConvert.DeserializeObject<T>(text, new JsonSerializerSettings
                {
                    MissingMemberHandling = MissingMemberHandling.Error
                });
            }
            catch (JsonSerializationException e)
            {
                warning = e.Message;
                return JsonConvert.DeserializeObject<T>(text);
            }
        }

        void CreateDefaultConfig()
        {
            // If we don't have a .cfg in our Tilt Brush directory, drop a default one.
            string tiltBrushFolder = UserPath();
            if (!Directory.Exists(tiltBrushFolder))
            {
                return;
            }

            string configPath = Path.Combine(tiltBrushFolder, kConfigFileName);
            if (!File.Exists(configPath))
            {
                FileUtils.WriteTextFromResources(kDefaultConfigPath, configPath);
            }
        }

        public void RefreshUserConfig()
        {
            m_UserConfig = new UserConfig();

            try
            {
                string sConfigPath = App.ConfigPath();
                if (!File.Exists(sConfigPath))
                {
                    return;
                }

                string text;
                try
                {
                    text = File.ReadAllText(sConfigPath, System.Text.Encoding.UTF8);
                }
                catch (Exception e)
                {
                    // UnauthorizedAccessException, IOException
                    OutputWindowScript.Error($"Error reading {kConfigFileName}", e.Message);
                    return;
                }

                try
                {
                    string warning;
                    m_UserConfig = DeserializeObjectWithWarning<UserConfig>(text, out warning);
                    if (warning != null)
                    {
                        OutputWindowScript.Error($"Warning reading {kConfigFileName}", warning);
                    }
                }
                catch (Exception e)
                {
                    OutputWindowScript.Error($"Error reading {kConfigFileName}", e.Message);
                    return;
                }
            }
            finally
            {
                // Apply any overrides sent through via the command line, even if reading from Tilt Brush.cfg
                // goes horribly wrong.
                Config.ApplyUserConfigOverrides(m_UserConfig);
            }
        }

        public void CreateFailedToDetectVrDialog(string msg = null, bool allowViewing = true)
        {
            if (m_NoHeadsetInitScript == null)
            {
                GameObject dialog = Instantiate(m_ErrorDialog);
                m_NoHeadsetInitScript = dialog.GetComponent<InitNoHeadsetMode>();
            }
            if (!string.IsNullOrEmpty(msg))
            {
                var textMesh = m_NoHeadsetInitScript.m_Heading;
                textMesh.text = @$"        Tiltasaurus says...
                   {msg}";
            }
            bool show = allowViewing && !StartupError;
            m_NoHeadsetInitScript.gameObject.SetActive(show);
            m_NoHeadsetInitScript.ShowSketchSelectorUi(show);
        }

        static public bool AppAllowsCreation()
        {
            // TODO: this feels like it should be an explicit part of Config,
            // not something based on VR hardware...
            return App.VrSdk.GetControllerDof() != TiltBrush.VrSdk.DoF.None;
        }

        static public string PlatformPath()
        {
            if (!Application.isEditor && Application.platform == RuntimePlatform.OSXPlayer)
            {
                return System.IO.Directory.GetParent(Application.dataPath).Parent.ToString();
            }
            else if (Application.platform == RuntimePlatform.Android)
            {
                return Application.persistentDataPath;
            }

            return System.IO.Directory.GetParent(Application.dataPath).ToString();
        }

        static public string SupportPath()
        {
            return Path.Combine(PlatformPath(), "Support");
        }

        /// Returns a parent of UserPath; used to figure out how much path
        /// is necessary to display to the user when giving feedback. We
        /// assume this is the "boring" portion of the path that they can infer.
        public static string DocumentsPath()
        {
            switch (Application.platform)
            {
                case RuntimePlatform.WindowsPlayer:
                case RuntimePlatform.WindowsEditor:
                case RuntimePlatform.OSXPlayer:
                case RuntimePlatform.OSXEditor:
                case RuntimePlatform.LinuxPlayer:
                case RuntimePlatform.LinuxEditor:
                    return System.Environment.GetFolderPath(System.Environment.SpecialFolder.Personal);
                case RuntimePlatform.Android:
                case RuntimePlatform.IPhonePlayer:
                default:
                    return Application.persistentDataPath;
            }
        }

        void InitUserPath()
        {
            switch (Application.platform)
            {
                case RuntimePlatform.WindowsPlayer:
                case RuntimePlatform.WindowsEditor:
                    // user Documents folder
                    m_UserPath = System.Environment.GetFolderPath(System.Environment.SpecialFolder.Personal);

                    // GetFolderPath() can fail, returning an empty string.
                    if (m_UserPath == "")
                    {
                        // If that happens, try a bunch of other folders.
                        m_UserPath = System.Environment.GetFolderPath(
                            System.Environment.SpecialFolder.MyDocuments);
                        if (m_UserPath == "")
                        {
                            m_UserPath = System.Environment.GetFolderPath(
                                System.Environment.SpecialFolder.DesktopDirectory);
                        }
                    }
                    break;
                case RuntimePlatform.OSXPlayer:
                case RuntimePlatform.OSXEditor:
                case RuntimePlatform.LinuxPlayer:
                case RuntimePlatform.LinuxEditor:
                    // user Documents folder
                    m_UserPath = Path.Combine(System.Environment.GetFolderPath(
                            System.Environment.SpecialFolder.Personal),
                        "Documents");
                    break;
                case RuntimePlatform.Android:
                    m_UserPath = "/sdcard/";
                    m_OldUserPath = Application.persistentDataPath;
                    break;
                case RuntimePlatform.IPhonePlayer:
                default:
                    m_UserPath = Application.persistentDataPath;
                    break;
            }

            m_UserPath = Path.Combine(m_UserPath, App.kAppFolderName);

            // In the case that we have changed the location of the user data, move the user data from the
            // old location to the new one.
            if (!string.IsNullOrEmpty(m_OldUserPath))
            {
                MoveUserDataFromOldLocation();
            }

            if (!Path.IsPathRooted(m_UserPath))
            {
                StartupError = true;
                CreateFailedToDetectVrDialog(
                    "Failed to find Documents folder.\nIn Windows, try modifying your Controlled Folder Access settings.",
                    allowViewing: false
                );
            }
        }

        private void MoveUserDataFromOldLocation()
        {
            m_OldUserPath = Path.Combine(m_OldUserPath, App.kAppFolderName);

            if (!Directory.Exists(m_OldUserPath))
            {
                return;
            }

            if (Directory.Exists(m_UserPath))
            {
                return;
            }

            try
            {
                Directory.Move(m_OldUserPath, m_UserPath);
                // Recreate the old directory and put a message in there so a user used to looking in the old
                // location can find out where to get their files.
                Directory.CreateDirectory(m_OldUserPath);
                string moveMessageFilename = Path.Combine(m_OldUserPath, kFileMoveFilename);
                File.WriteAllText(moveMessageFilename, kFileMoveContents);
            }
            catch (Exception ex)
            {
                Debug.LogException(ex);
            }
        }

        // Return path of root directory for storing user sketches, snapshots, etc.
        public static string UserPath()
        {
            return App.m_Instance.m_UserPath;
        }

        public static bool InitDirectoryAtPath(string path)
        {
            if (Directory.Exists(path))
            {
                return true;
            }
            if (!FileUtils.InitializeDirectoryWithUserError(path))
            {
                return false;
            }
            return true;
        }

        public static string ShortenForDescriptionText(string desc)
        {
            desc = desc.Split('\n')[0];
            if (desc.Length > 33)
            {
                desc = desc.Substring(0, 30) + "...";
            }
            return desc;
        }

        /// Creates the Media Library directory if it does not already exist.
        /// Returns true if the directory already exists or if it is created successfully, false if the
        /// directory could not be created.
        public static bool InitMediaLibraryPath()
        {
            string mediaLibraryPath = MediaLibraryPath();
            if (!InitDirectoryAtPath(mediaLibraryPath)) { return false; }
            string readmeFile = Path.Combine(mediaLibraryPath, Config.m_MediaLibraryReadme);
            FileUtils.WriteTextFromResources(Config.m_MediaLibraryReadme,
                Path.ChangeExtension(readmeFile, ".txt"));
            return true;
        }

        /// Creates the Model Catalog directory and copies in the provided default models.
        /// Returns true if the directory already exists or if it is created successfully, false if the
        /// directory could not be created.
        public static void InitModelLibraryPath(string[] defaultModels)
        {
            string modelsDirectory = ModelLibraryPath();

            if (!Directory.Exists(modelsDirectory))
            {
                if (!InitDirectoryAtPath(modelsDirectory))
                {
                    return;
                }
            }

            // Copy if the directory is empty
            bool shouldCopy = Directory.GetFileSystemEntries(modelsDirectory).Length == 0;

            // But only once per clean install
            if (PlayerPrefs.GetInt(kPlayerPrefSeededDefaultModels, 0) != 0)
            {
                shouldCopy = false;
            }

            if (shouldCopy)
            {
                foreach (string fileName in defaultModels)
                {
                    string[] path = fileName.Split(
                        new[] { '\\', '/' }, 3, StringSplitOptions.RemoveEmptyEntries);
                    string newModel = Path.Combine(modelsDirectory, path[1]);
                    FileUtils.WriteBytesFromResources(fileName, newModel);
                }
                PlayerPrefs.SetInt(kPlayerPrefSeededDefaultModels, 1);
            }
        }

        /// Creates the Background Images directory and copies in the provided default images.
        /// Returns true if the directory already exists or if it is created successfully, false if the
        /// directory could not be created.
        public static void InitBackgroundImagesPath(string[] defaultBackgroundImages)
        {
            string path = BackgroundImagesLibraryPath();

            if (!Directory.Exists(path))
            {
                if (!FileUtils.InitializeDirectoryWithUserError(path))
                {
                    return;
                }
            }

            // Copy if the directory is empty
            bool shouldCopy = Directory.GetFileSystemEntries(path).Length == 0;

            // But only once per clean install
            if (PlayerPrefs.GetInt(kPlayerPrefSeededDefaultBackgroundImages, 0) != 0)
            {
                shouldCopy = false;
            }

            if (shouldCopy)
            {
                foreach (string fileName in defaultBackgroundImages)
                {
                    string dest = Path.Combine(path, Path.GetFileName(fileName.Replace(".bytes", "")));
                    FileUtils.WriteBytesFromResources(fileName, dest);
                }
                PlayerPrefs.SetInt(kPlayerPrefSeededDefaultBackgroundImages, 1);
            }
        }

        /// Creates the Reference Images directory and copies in the provided default images.
        /// Returns true if the directory already exists or if it is created successfully, false if the
        /// directory could not be created.
        public static void InitReferenceImagePath(string[] defaultImages)
        {
            string path = ReferenceImagePath();

            if (!Directory.Exists(path))
            {
                if (!FileUtils.InitializeDirectoryWithUserError(path))
                {
                    return;
                }
            }

            // Copy if the directory is empty
            bool shouldCopy = Directory.GetFileSystemEntries(path).Length == 0;

            // But only once per clean install
            if (PlayerPrefs.GetInt(kPlayerPrefSeededDefaultReferenceImages, 0) != 0)
            {
                shouldCopy = false;
            }


            if (shouldCopy)
            {
                foreach (string fileName in defaultImages)
                {
                    string dest = Path.Combine(path, Path.GetFileName(fileName));
                    FileUtils.WriteTextureFromResources(fileName, dest);
                }
                PlayerPrefs.SetInt(kPlayerPrefSeededDefaultReferenceImages, 1);
            }
        }

        public static void InitVideoLibraryPath(string[] defaultVideos)
        {
            string videosDirectory = VideoLibraryPath();

            if (!Directory.Exists(videosDirectory))
            {
                if (!InitDirectoryAtPath(videosDirectory))
                {
                    return;
                }
            }

            // Copy if the directory is empty
            bool shouldCopy = Directory.GetFileSystemEntries(videosDirectory).Length == 0;

            // But only once per clean install
            if (PlayerPrefs.GetInt(kPlayerPrefSeededDefaultVideos, 0) != 0)
            {
                shouldCopy = false;
            }

            if (shouldCopy)
            {
                foreach (var video in defaultVideos)
                {
                    string destFilename = Path.GetFileName(video);
                    FileUtils.WriteBytesFromResources(video, Path.Combine(videosDirectory, destFilename));
                }
                PlayerPrefs.SetInt(kPlayerPrefSeededDefaultVideos, 1);
            }
        }

        public static void InitSavedStrokesLibraryPath(string[] defaultSavedStrokes)
        {
            string savedStrokesDirectory = SavedStrokesPath();

            if (!Directory.Exists(savedStrokesDirectory))
            {
                if (!InitDirectoryAtPath(savedStrokesDirectory))
                {
                    return;
                }
            }

            // Copy if the directory is empty
            bool shouldCopy = Directory.GetFileSystemEntries(savedStrokesDirectory).Length == 0;

            // But only once per clean install
            if (PlayerPrefs.GetInt(kPlayerPrefSeededDefaultSavedStrokes, 0) != 0)
            {
                shouldCopy = false;
            }

            if (shouldCopy)
            {
                foreach (var savedStroke in defaultSavedStrokes)
                {
                    string destFilename = Path.GetFileName(savedStroke);
                    FileUtils.WriteBytesFromResources(savedStroke, Path.Combine(savedStrokesDirectory, destFilename));
                }
            }
        }

<<<<<<< HEAD
        public static bool InitSoundClipLibraryPath(string[] defaultSoundClips)
        {
            string soundClipsDirectory = SoundClipLibraryPath();
            if (Directory.Exists(soundClipsDirectory))
            {
                return true;
            }
            if (!InitDirectoryAtPath(soundClipsDirectory))
            {
                return false;
            }
            foreach (var soundClip in defaultSoundClips)
            {
                string destFilename = Path.GetFileName(soundClip);
                FileUtils.WriteBytesFromResources(soundClip, Path.Combine(soundClipsDirectory, destFilename));
            }

            return true;
        }
=======

>>>>>>> 32ec8ab0

        public static string FeaturedSketchesPath()
        {
            return Path.Combine(Application.persistentDataPath, "Featured Sketches");
        }

        public static string MediaLibraryPath()
        {
            return Path.Combine(UserPath(), "Media Library");
        }

        public static string ModelLibraryPath()
        {
            return Path.Combine(MediaLibraryPath(), "Models");
        }

        public static string BlocksModelLibraryPath()
        {
            string userPath = UserPath();
            var userParent = Directory.GetParent(userPath);
            string blocksRoot = userParent != null ? userParent.FullName : userPath;
            return Path.Combine(blocksRoot, "Blocks", "OfflineModels");
        }

        public static string ReferenceImagePath()
        {
            return Path.Combine(MediaLibraryPath(), "Images");
        }

        public static string VideoLibraryPath()
        {
            return Path.Combine(MediaLibraryPath(), "Videos");
        }

        public static string SoundClipLibraryPath()
        {
            return Path.Combine(MediaLibraryPath(), "Sound Clips");
        }

        public static string BackgroundImagesLibraryPath()
        {
            return Path.Combine(MediaLibraryPath(), "BackgroundImages");
        }

        static public string UserSketchPath()
        {
            return Path.Combine(UserPath(), "Sketches");
        }

        static public string SavedStrokesPath()
        {
            return Path.Combine(MediaLibraryPath(), "Saved Strokes");
        }

        static public string AutosavePath()
        {
            return Path.Combine(UserPath(), "Sketches/Autosave");
        }

        static public string ConfigPath()
        {
            return Path.Combine(UserPath(), kConfigFileName);
        }

        static public string UserExportPath()
        {
            return App.Config.m_ExportPath ?? Path.Combine(UserPath(), "Exports");
        }

        static public string AutosaveRestoreFilePath()
        {
            return Path.Combine(UserPath(), "Sketches/Autosave/AutosaveRestore");
        }

        static public string SnapshotPath()
        {
            return Path.Combine(UserPath(), "Snapshots");
        }

        static public string VideosPath()
        {
            return Path.Combine(UserPath(), "Videos");
        }

        static public string VrVideosPath()
        {
            return Path.Combine(UserPath(), "VRVideos");
        }

        void OnApplicationQuit()
        {
            if (AppExit != null)
            {
                AppExit();
            }

            AutosaveRestoreFileExists = false;
        }

        void OnPlaybackComplete()
        {
            SaveLoadScript.m_Instance.SignalPlaybackCompletion();
            if (SketchControlsScript.m_Instance.SketchPlaybackMode !=
                SketchMemoryScript.PlaybackMode.Timestamps)
            {

                // For non-timestamp playback mode, adjust current time to last stroke in drawing.
                try
                {
                    this.CurrentSketchTime = SketchMemoryScript.m_Instance.GetApproximateLatestTimestamp();
                }
                catch (InvalidOperationException)
                {
                    // Can happen as an edge case, eg if we try to load a file that doesn't exist.
                    this.CurrentSketchTime = 0;
                }
            }
        }

        private TiltBrushManifest MergeManifests()
        {
#if ZAPBOX_SUPPORTED
            var manifest = m_ZapboxManifest;
#else
            var manifest = Instantiate(m_ManifestStandard);
            if (m_ManifestExperimental != null)
            {
                manifest.AppendFrom(m_ManifestExperimental);
            }
#endif
            return manifest;
        }

        // Previously Experimental-Mode only
        public bool IsBrushExperimental(BrushDescriptor brush)
        {
            return m_ManifestExperimental.Brushes.Contains(brush);
        }

        DateTime GetLinkerTime(Assembly assembly, TimeZoneInfo target = null)
        {
#if !(UNITY_ANDROID || UNITY_IOS)
            var filePath = assembly.Location;
            const int c_PeHeaderOffset = 60;
            const int c_LinkerTimestampOffset = 8;

            var buffer = new byte[2048];

            using (var stream = new FileStream(filePath, FileMode.Open, FileAccess.Read))
                stream.Read(buffer, 0, 2048);

            var offset = BitConverter.ToInt32(buffer, c_PeHeaderOffset);
            var secondsSince1970 = BitConverter.ToInt32(buffer, offset + c_LinkerTimestampOffset);
            var epoch = new DateTime(1970, 1, 1, 0, 0, 0, DateTimeKind.Utc);

            var linkTimeUtc = epoch.AddSeconds(secondsSince1970);
            return linkTimeUtc.ToLocalTime();
#else
            return DateTime.Now;
#endif
        }

        // By executing the URL directly windows will open it without making the browser a child
        // process of Tilt Brush.  If this fails or throws an exception we fall back to Unity's
        // OpenURL().
        public static void OpenURL(string url)
        {
            var isPolyUrl = (url.Contains("poly.google.com/") || url.Contains("vr.google.com"));
            if (isPolyUrl && GoogleIdentity.LoggedIn)
            {
                var email = GoogleIdentity.Profile.email;
                url = $"https://accounts.google.com/AccountChooser?Email={email}&continue={url}";
            }
#if UNITY_STANDALONE_WINDOWS
    var startInfo = new System.Diagnostics.ProcessStartInfo(url);
    startInfo.UseShellExecute = true;
    try {
      if (System.Diagnostics.Process.Start(startInfo) == null) {
        Application.OpenURL(url);
      }
    } catch (Exception) {
      Application.OpenURL(url);
    }
#else
            switch (Application.platform)
            {
                case RuntimePlatform.OSXEditor:
                case RuntimePlatform.OSXPlayer:
                    System.Diagnostics.Process.Start(url);
                    break;
                default:
                    Application.OpenURL(url);
                    break;
            }
#endif
        }

        /// This copies the support files from inside the Streaming Assets folder to the support folder.
        /// This only happens on Android. The files have to be extracted directly from the .apk.
        private static void CopySupportFiles()
        {
            if (Application.platform != RuntimePlatform.Android)
            {
                return;
            }
            if (!Directory.Exists(SupportPath()))
            {
                Directory.CreateDirectory(SupportPath());
            }

            Func<string, int> GetIndexOfEnd = (s) => Application.streamingAssetsPath.IndexOf(s) + s.Length;

            // Find the apk file
            int apkIndex = GetIndexOfEnd("file://");
            int fileIndex = Application.streamingAssetsPath.IndexOf("!/");
            string apkFilename = Application.streamingAssetsPath.Substring(apkIndex, fileIndex - apkIndex);

            const string supportBeginning = "assets/Support/";

            try
            {
                using (Stream zipFile = File.Open(apkFilename, FileMode.Open, FileAccess.Read))
                {
                    ZipLibrary.ZipFile zip = new ZipLibrary.ZipFile(zipFile);
                    foreach (ZipLibrary.ZipEntry entry in zip)
                    {
                        if (entry.IsFile && entry.Name.StartsWith(supportBeginning))
                        {
                            // Create the directory if needed.
                            string fullPath = Path.Combine(App.SupportPath(),
                                entry.Name.Substring(supportBeginning.Length));
                            string directory = Path.GetDirectoryName(fullPath);
                            if (!Directory.Exists(directory))
                            {
                                Directory.CreateDirectory(directory);
                            }

                            // Copy the data over to a file.
                            using (Stream entryStream = zip.GetInputStream(entry))
                            {
                                using (FileStream fileStream = File.Create(fullPath))
                                {
                                    byte[] buffer = new byte[16 * 1024]; // Do it in 16k chunks
                                    while (true)
                                    {
                                        int size = entryStream.Read(buffer, 0, buffer.Length);
                                        if (size > 0)
                                        {
                                            fileStream.Write(buffer, 0, size);
                                        }
                                        else
                                        {
                                            break;
                                        }
                                    }
                                }
                            }

                        }
                    }
                    zip.Close();
                }
            }
            catch (Exception ex)
            {
                Debug.LogException(ex);
            }
        }

        public void LogoutIcosa()
        {
            IcosaUserName = null;
            IcosaUserId = null;
            IcosaUserIcon = null;
            IcosaToken = null;
        }

        public OdsDriver InitOds()
        {
            m_OdsPivot = (GameObject)Instantiate(m_OdsPrefab);

            OdsDriver driver = m_OdsPivot.GetComponent<OdsDriver>();
            driver.FramesToCapture = Config.m_OdsNumFrames;
            driver.m_fps = Config.m_OdsFps;
            driver.TurnTableRotation = Config.m_OdsTurnTableDegrees;
            driver.OutputFolder = Config.m_OdsOutputPath;
            driver.OutputBasename = Config.m_OdsOutputPrefix;
            if (!string.IsNullOrEmpty(App.Config.m_VideoPathToRender))
            {
                driver.CameraPath = App.Config.m_VideoPathToRender;
            }

            ODS.HybridCamera cam = driver.OdsCamera;
            cam.CollapseIpd = Config.m_OdsCollapseIpd;
            cam.imageWidth /= Config.m_OdsPreview ? 4 : 1;
            if (Config.m_SdkMode == SdkMode.Ods)
            {
                Debug.LogFormat("Configuring ODS:{0}" +
                    "Frames: {1}{0}" +
                    "FPS: {8}{0}" +
                    "TurnTable: {2}{0}" +
                    "Output: {3}{0}" +
                    "Basename: {4}{0}" +
                    "QuickLoad: {5}{0}" +
                    "CollapseIPD: {6}{0}" +
                    "ImageWidth: {7}{0}",
                    System.Environment.NewLine,
                    driver.FramesToCapture,
                    driver.TurnTableRotation,
                    driver.OutputFolder,
                    driver.OutputBasename,
                    Config.m_QuickLoad,
                    cam.CollapseIpd,
                    cam.imageWidth,
                    driver.m_fps
                );
            }
            return driver;
        }
    } // class App
}     // namespace TiltBrush<|MERGE_RESOLUTION|>--- conflicted
+++ resolved
@@ -2172,7 +2172,8 @@
             }
         }
 
-<<<<<<< HEAD
+
+
         public static bool InitSoundClipLibraryPath(string[] defaultSoundClips)
         {
             string soundClipsDirectory = SoundClipLibraryPath();
@@ -2192,9 +2193,6 @@
 
             return true;
         }
-=======
-
->>>>>>> 32ec8ab0
 
         public static string FeaturedSketchesPath()
         {
