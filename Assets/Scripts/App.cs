--- conflicted
+++ resolved
@@ -792,11 +792,7 @@
 
             // Wait for the environment transition to complete before capturing.
             if (Config.m_SdkMode == SdkMode.Ods
-<<<<<<< HEAD
-                &&m_OdsPivot
-=======
                 && m_OdsPivot
->>>>>>> 0463cd82
                 && !m_OdsPivot.activeInHierarchy
                 && !SceneSettings.m_Instance.IsTransitioning
                 && ((m_CurrentAppState == AppState.Loading && !Config.m_QuickLoad)
