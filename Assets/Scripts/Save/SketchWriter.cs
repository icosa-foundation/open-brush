// Copyright 2020 The Tilt Brush Authors
//
// Licensed under the Apache License, Version 2.0 (the "License");
// you may not use this file except in compliance with the License.
// You may obtain a copy of the License at
//
//      http://www.apache.org/licenses/LICENSE-2.0
//
// Unless required by applicable law or agreed to in writing, software
// distributed under the License is distributed on an "AS IS" BASIS,
// WITHOUT WARRANTIES OR CONDITIONS OF ANY KIND, either express or implied.
// See the License for the specific language governing permissions and
// limitations under the License.

/*
  Binary file format:

  int32 sentinel
  int32 version
  int32 reserved (must be 0)
  [ uint32 size + <size> bytes of additional header data ]

  int32 num_strokes
  num_strokes * {
    int32 brush_index
    float32x4 brush_color
    float32 brush_size
    uint32 stroke_extension_mask
    uint32 controlpoint_extension_mask
    [ int32/float32              for each set bit in stroke_extension_mask &  ffff ]
    [ uint32 size + <size> bytes for each set bit in stroke_extension_mask & ~ffff ]
    int32 num_control_points
    num_control_points * {
      float32x3 position
      float32x4 orientation (quat)
      [ int32/float32 for each set bit in controlpoint_extension_mask ]
    }
  }

 */

using UnityEngine;
using System;
using System.Collections.Generic;
using System.IO;
using System.Linq;
using Valve.Newtonsoft.Json.Utilities;
using StrokeFlags = TiltBrush.SketchMemoryScript.StrokeFlags;
using ControlPoint = TiltBrush.PointerManager.ControlPoint;

namespace TiltBrush
{

    public static class SketchWriter
    {
        // Extensions-- we use this for stroke and control point extensibility.
        //
        // Each bit in the enum represents an extension ID in [0, 31].
        // At save, we write out the extension ID mask and, grouped at a certain place in the
        // stream, the corresponding blocks of data in ascending order of ID.
        //
        // At load, we iterate through set bits in the mask, consuming each block of data.
        //
        // Data blocks for ControlPointExtension IDs are 4 bytes.
        // Data blocks for StrokeExtension IDs in [0,15] are 4 bytes.
        // Data blocks for StrokeExtension IDs in [16,31] are uint32 length + <length> bytes.

        [Flags]
        public enum StrokeExtension : uint
        {
            MaskSingleWord = 0xffff,
            None = 0,
<<<<<<< HEAD
            Flags = 1 << 0,     // uint32, bitfield
            Scale = 1 << 1,     // float, 1.0 is nominal
            Group = 1 << 2,     // uint32, a value of 0 corresponds to SketchGroupTag.None so in that case,
                                // we don't save out the group.
            Seed = 1 << 3,      // int32; if not found then you get a random int.
=======
            Flags = 1 << 0, // uint32, bitfield
            Scale = 1 << 1, // float, 1.0 is nominal
            Group = 1 << 2, // uint32, a value of 0 corresponds to SketchGroupTag.None so in that case,
            // we don't save out the group.
            Seed = 1 << 3, // int32; if not found then you get a random int.
            Layer = 1 << 4, // uint32;
>>>>>>> 9ee9afaf
        }

        [Flags]
        public enum ControlPointExtension : uint
        {
            None = 0,
            Pressure = 1 << 0,  // float, 1.0 is nominal
            Timestamp = 1 << 1,  // uint32, milliseconds
        }

        public struct AdjustedMemoryBrushStroke
        {
            public uint layerIndex;
            public StrokeData strokeData;
            public StrokeFlags adjustedStrokeFlags;
        }

        private const int REQUIRED_SKETCH_VERSION_MIN = 5;
        private const int REQUIRED_SKETCH_VERSION_MAX = 6;
        private static readonly uint SKETCH_SENTINEL = 0xc576a5cd;  // introduced at v5
                                                                    // 5: added sketch sentinel, explicit version
                                                                    // 6: reserved for when we add a length-prefixed stroke extension, or more header data
        private static readonly int SKETCH_VERSION = 5;

        static public void RuntimeSelfCheck()
        {
            // Sanity-check ControlPoint's self-description; ReadMemory relies on it
            // being correct.
            unsafe
            {
                uint sizeofCP = (uint)sizeof(PointerManager.ControlPoint);
                uint extensionBytes = 4 * CountOnes(PointerManager.ControlPoint.EXTENSIONS);
                System.Diagnostics.Debug.Assert(
                    sizeofCP == sizeof(Vector3) + sizeof(Quaternion) + extensionBytes);
            }
        }

        static uint CountOnes(uint val)
        {
            uint n = 0;
            while (val != 0)
            {
                n += 1;
                val = val & (val - 1);
            }
            return n;
        }

        // Enumerate the active memory list strokes, and return snapshots of the strokes.
        // The snapshots include adjusted stroke flags which take into account the effect
        // of inactive items on grouping.
        public static IEnumerable<AdjustedMemoryBrushStroke> EnumerateAdjustedSnapshots(
            IEnumerable<Stroke> strokes)
        {
            // Example grouping adjustment cases (n = ID, "C"=ContinueGroup, "x" = erased object):
            //     |0  |1C |2C |  =>  |0  |1C |2C |
            //     |0 x|1C |2C |  =>  |1  |2C |
            //     |0  |1Cx|2C |  =>  |0  |2C |
            //     |0  |1Cx|2Cx|  =>  |0  |
            //     |0 x|1Cx|2C |  =>  |2  |
            bool resetGroupContinue = false;
            var canvases = App.Scene.LayerCanvases.ToArray();
            var canvasToIndexMap = new Dictionary<CanvasScript, uint>();
            for (uint index = 0; index < canvases.Length; index++)
            {
                var canvas = canvases[index];
                canvasToIndexMap[canvas] = index;
            }
            foreach (var stroke in strokes)
            {
                AdjustedMemoryBrushStroke snapshot = new AdjustedMemoryBrushStroke();
                snapshot.strokeData = stroke.GetCopyForSaveThread();
                snapshot.adjustedStrokeFlags = stroke.m_Flags;
                if (resetGroupContinue)
                {
                    snapshot.adjustedStrokeFlags &= ~StrokeFlags.IsGroupContinue;
                    resetGroupContinue = false;
                }
                if (stroke.IsGeometryEnabled)
                {
                    if (stroke.Canvas == App.Scene.SelectionCanvas)
                    {
                        // Assume selected strokes belong to the current canvas.
                        snapshot.layerIndex = canvasToIndexMap[App.Scene.ActiveCanvas];
                    }
                    else
                    {
                        // Don't use the method in SceneScript as they count deleted layers
                        snapshot.layerIndex = canvasToIndexMap[stroke.Canvas];
                    }
                    yield return snapshot;
                }
                else
                {
                    // Effectively, if the lead stroke of group is inactive (erased), we promote
                    // subsequent strokes to lead until one such stroke is active.
                    resetGroupContinue = !snapshot.adjustedStrokeFlags.HasFlag(StrokeFlags.IsGroupContinue);
                }
            }
        }

        /// Write out sketch memory strokes ordered by initial control point timestamp.
        /// Leaves stream in indeterminate state; caller should Close() upon return.
        /// Output brushList provides mapping from .sketch brush index to GUID.
        /// While writing out the strokes we adjust the stroke flags to take into account the effect
        /// of inactive items on grouping.
        public static void WriteMemory(Stream stream, IList<AdjustedMemoryBrushStroke> strokeCopies,
                                       GroupIdMapping groupIdMapping, out List<Guid> brushList,
                                       out List<Guid> fallbackBrushList)
        {
            bool allowFastPath = BitConverter.IsLittleEndian;
            var writer = new TiltBrush.SketchBinaryWriter(stream);

            writer.UInt32(SKETCH_SENTINEL);
            writer.Int32(SKETCH_VERSION);
            writer.Int32(0);  // reserved for header: must be 0
                              // Bump SKETCH_VERSION to >= 6 and remove this comment if non-zero data is written here
            writer.UInt32(0);  // additional data size

            var brushMap = new Dictionary<Guid, int>();  // map from GUID to index
            brushList = new List<Guid>();  // GUID's by index
            fallbackBrushList = new List<Guid>(); // Fallback GUIDs

            // strokes
            writer.Int32(strokeCopies.Count);
            foreach (AdjustedMemoryBrushStroke copy in strokeCopies)
            {
                var stroke = copy.strokeData;
                int brushIndex;
                Guid brushGuid = stroke.m_BrushGuid;
                if (!brushMap.TryGetValue(brushGuid, out brushIndex))
                {
                    brushIndex = brushList.Count;
                    brushMap[brushGuid] = brushIndex;
                    brushList.Add(brushGuid);
                    fallbackBrushList.Add(BrushCatalog.m_Instance.GetBrush(brushGuid).BaseGuid);
                }

                writer.Int32(brushIndex);
                writer.Color(stroke.m_Color);
                writer.Float(stroke.m_BrushSize);
                // Bump SKETCH_VERSION to >= 6 and remove this comment if any
                // length-prefixed stroke extensions are added
                StrokeExtension strokeExtensionMask = StrokeExtension.Flags | StrokeExtension.Seed;
                if (stroke.m_BrushScale != 1) { strokeExtensionMask |= StrokeExtension.Scale; }
                if (stroke.m_Group != SketchGroupTag.None) { strokeExtensionMask |= StrokeExtension.Group; }
                strokeExtensionMask |= StrokeExtension.Layer;

                writer.UInt32((uint)strokeExtensionMask);
                uint controlPointExtensionMask =
                    (uint)(ControlPointExtension.Pressure | ControlPointExtension.Timestamp);
                writer.UInt32(controlPointExtensionMask);

                // Stroke extension fields, in order of appearance in the mask
                writer.UInt32((uint)copy.adjustedStrokeFlags);
                if ((uint)(strokeExtensionMask & StrokeExtension.Scale) != 0)
                {
                    writer.Float(stroke.m_BrushScale);
                }
                if ((uint)(strokeExtensionMask & StrokeExtension.Group) != 0)
                {
                    writer.UInt32(groupIdMapping.GetId(stroke.m_Group));
                }
                if ((uint)(strokeExtensionMask & StrokeExtension.Seed) != 0)
                {
                    writer.Int32(stroke.m_Seed);
                }
                if ((uint)(strokeExtensionMask & StrokeExtension.Layer) != 0)
                {
                    writer.UInt32(copy.layerIndex);
                }

                // Control points
                writer.Int32(stroke.m_ControlPoints.Length);
                if (allowFastPath && controlPointExtensionMask == ControlPoint.EXTENSIONS)
                {
                    // Fast path: write ControlPoint[] (semi-)directly into the file
                    unsafe
                    {
                        int size = sizeof(ControlPoint) * stroke.m_ControlPoints.Length;
                        fixed (ControlPoint* aPoints = stroke.m_ControlPoints)
                        {
                            writer.Write((IntPtr)aPoints, size);
                        }
                    }
                }
                else
                {
                    for (int j = 0; j < stroke.m_ControlPoints.Length; ++j)
                    {
                        var rControlPoint = stroke.m_ControlPoints[j];
                        writer.Vec3(rControlPoint.m_Pos);
                        writer.Quaternion(rControlPoint.m_Orient);
                        // Control point extension fields, in order of appearance in the mask
                        writer.Float(rControlPoint.m_Pressure);
                        writer.UInt32(rControlPoint.m_TimestampMs);
                    }
                }
            }
        }

        /// Leaves stream in indeterminate state; caller should Close() upon return.
        public static bool ReadMemory(Stream stream, Guid[] brushList, bool bAdditive, out bool isLegacy, out Dictionary<int, int> oldGroupToNewGroup)
        {
            bool allowFastPath = BitConverter.IsLittleEndian;
            // Buffering speeds up fast path ~1.4x, slow path ~2.3x
            var bufferedStream = new BufferedStream(stream, 4096);

            // var stopwatch = new System.Diagnostics.Stopwatch();
            // stopwatch.Start();

            isLegacy = false;
            SketchMemoryScript.m_Instance.ClearRedo();
            if (!bAdditive)
            {
                //clean up old draw'ring
                SketchMemoryScript.m_Instance.ClearMemory();
            }

#if (UNITY_EDITOR || EXPERIMENTAL_ENABLED)
            if (Config.IsExperimental)
            {
                if (App.Config.m_ReplaceBrushesOnLoad)
                {
                    brushList = brushList.Select(guid => App.Config.GetReplacementBrush(guid)).ToArray();
                }
            }
#endif

            oldGroupToNewGroup = new Dictionary<int, int>();
            var strokes = GetStrokes(bufferedStream, brushList, allowFastPath, bAdditive);
            if (strokes == null) { return false; }

            // Check that the strokes are in timestamp order.
            uint headMs = uint.MinValue;
            foreach (var stroke in strokes)
            {
                if (stroke.HeadTimestampMs < headMs)
                {
                    strokes.Sort((a, b) => a.HeadTimestampMs.CompareTo(b.HeadTimestampMs));
                    ControllerConsoleScript.m_Instance.AddNewLine("Bad timing data detected. Please re-save.");
                    Debug.LogAssertion("Unsorted timing data in sketch detected. Strokes re-sorted.");
                    break;
                }
                headMs = stroke.HeadTimestampMs;
            }

            QualityControls.m_Instance.AutoAdjustSimplifierLevel(strokes, brushList);
            foreach (var stroke in strokes)
            {
                // Deserialized strokes are expected in timestamp order, yielding aggregate complexity
                // of O(N) to populate the by-time linked list.
                SketchMemoryScript.m_Instance.MemoryListAdd(stroke);
            }

            // stopwatch.Stop();
            // Debug.LogFormat("Reading took {0}", stopwatch.Elapsed);
            GroupManager.MoveStrokesToNewGroups(strokes, oldGroupToNewGroup);
            return true;
        }

        /// Parses a binary file into List of MemoryBrushStroke.
        /// Returns null on parse error.
<<<<<<< HEAD
        public static List<Stroke> GetStrokes(Stream stream, Guid[] brushList, bool allowFastPath)
=======
        public static List<Stroke> GetStrokes(
            Stream stream, Guid[] brushList, bool allowFastPath, bool squashLayers = false)
>>>>>>> 9ee9afaf
        {
            var reader = new TiltBrush.SketchBinaryReader(stream);

            uint sentinel = reader.UInt32();
            if (sentinel != SKETCH_SENTINEL)
            {
                Debug.LogFormat("Invalid .tilt: bad sentinel");
                return null;
            }

            if (brushList == null)
            {
                Debug.Log("Invalid .tilt: no brush list");
                return null;
            }

            int version = reader.Int32();
            if (version < REQUIRED_SKETCH_VERSION_MIN ||
                version > REQUIRED_SKETCH_VERSION_MAX)
            {
                Debug.LogFormat("Invalid .tilt: unsupported version {0}", version);
                return null;
            }

            reader.Int32();  // reserved for header: must be 0
            uint moreHeader = reader.UInt32();  // additional data size
            if (!reader.Skip(moreHeader)) { return null; }

            // strokes
            int iNumMemories = reader.Int32();
            var result = new List<Stroke>();
            for (int i = 0; i < iNumMemories; ++i)
            {
                var stroke = new Stroke();

                var brushIndex = reader.Int32();
                stroke.m_BrushGuid = (brushIndex < brushList.Length) ?
                  brushList[brushIndex] : Guid.Empty;
                stroke.m_Color = reader.Color();
                stroke.m_BrushSize = reader.Float();
                stroke.m_BrushScale = 1f;
                stroke.m_Seed = 0;

                uint strokeExtensionMask = reader.UInt32();
                uint controlPointExtensionMask = reader.UInt32();

                if ((strokeExtensionMask & (int)StrokeExtension.Seed) == 0)
                {
                    // Backfill for old files saved without seeds.
                    // This is arbitrary but should be determinstic.
                    unchecked
                    {
                        int seed = i;
                        seed = (seed * 397) ^ stroke.m_BrushGuid.GetHashCode();
                        seed = (seed * 397) ^ stroke.m_Color.GetHashCode();
                        seed = (seed * 397) ^ stroke.m_BrushSize.GetHashCode();
                        stroke.m_Seed = seed;
                    }
                }

                // stroke extension fields
                // Iterate through set bits of mask starting from LSB via bit tricks:
                //    isolate lowest set bit: x & ~(x-1)
                //    clear lowest set bit: x & (x-1)
                for (var fields = strokeExtensionMask; fields != 0; fields &= (fields - 1))
                {
                    uint bit = (fields & ~(fields - 1));
                    switch ((StrokeExtension)bit)
                    {
                        case StrokeExtension.None:
                            // cannot happen
                            Debug.Assert(false);
                            break;
                        case StrokeExtension.Flags:
                            stroke.m_Flags = (StrokeFlags)reader.UInt32();
                            break;
                        case StrokeExtension.Scale:
                            stroke.m_BrushScale = reader.Float();
                            break;
                        case StrokeExtension.Group:
                            {
                                UInt32 groupId = reader.UInt32();
                                stroke.Group = App.GroupManager.GetGroupFromId(groupId);
                                break;
                            }
                        case StrokeExtension.Layer:
                            UInt32 layerIndex = 0;
                            if (!squashLayers)
                            {
                                layerIndex = reader.UInt32();
                            }
                            var canvas = App.Scene.GetOrCreateLayer((int)layerIndex);
                            stroke.m_IntendedCanvas = canvas;
                            break;
                        case StrokeExtension.Seed:
                            stroke.m_Seed = reader.Int32();
                            break;
                        default:
                            {
                                // Skip unknown extension.
                                if ((bit & (uint)StrokeExtension.MaskSingleWord) != 0)
                                {
                                    reader.UInt32();
                                }
                                else
                                {
                                    uint size = reader.UInt32();
                                    if (!reader.Skip(size)) { return null; }
                                }
                                break;
                            }
                    }
                }

                // control points
                int nControlPoints = reader.Int32();
                stroke.m_ControlPoints = new PointerManager.ControlPoint[nControlPoints];
                stroke.m_ControlPointsToDrop = new bool[nControlPoints];

                if (allowFastPath && controlPointExtensionMask == PointerManager.ControlPoint.EXTENSIONS)
                {
                    // Fast path: read (semi-)directly into the ControlPoint[]
                    unsafe
                    {
                        int size = sizeof(PointerManager.ControlPoint) * stroke.m_ControlPoints.Length;
                        fixed (PointerManager.ControlPoint* aPoints = stroke.m_ControlPoints)
                        {
                            if (!reader.ReadInto((IntPtr)aPoints, size))
                            {
                                return null;
                            }
                        }
                    }
                }
                else
                {
                    // Slow path: deserialize field-by-field.
                    for (int j = 0; j < nControlPoints; ++j)
                    {
                        PointerManager.ControlPoint rControlPoint;

                        rControlPoint.m_Pos = reader.Vec3();
                        rControlPoint.m_Orient = reader.Quaternion();

                        // known extension field defaults
                        rControlPoint.m_Pressure = 1.0f;
                        rControlPoint.m_TimestampMs = 0;

                        // control point extension fields
                        for (var fields = controlPointExtensionMask; fields != 0; fields &= (fields - 1))
                        {
                            switch ((ControlPointExtension)(fields & ~(fields - 1)))
                            {
                                case ControlPointExtension.None:
                                    // cannot happen
                                    Debug.Assert(false);
                                    break;
                                case ControlPointExtension.Pressure:
                                    rControlPoint.m_Pressure = reader.Float();
                                    break;
                                case ControlPointExtension.Timestamp:
                                    rControlPoint.m_TimestampMs = reader.UInt32();
                                    break;
                                default:
                                    // skip unknown extension
                                    reader.Int32();
                                    break;
                            }
                        }
                        stroke.m_ControlPoints[j] = rControlPoint;
                    }
                }

                // Deserialized strokes are expected in timestamp order, yielding aggregate complexity
                // of O(N) to populate the by-time linked list.
                result.Add(stroke);
            }

            return result;
        }
    }
} // namespace TiltBrush<|MERGE_RESOLUTION|>--- conflicted
+++ resolved
@@ -70,20 +70,12 @@
         {
             MaskSingleWord = 0xffff,
             None = 0,
-<<<<<<< HEAD
             Flags = 1 << 0,     // uint32, bitfield
             Scale = 1 << 1,     // float, 1.0 is nominal
             Group = 1 << 2,     // uint32, a value of 0 corresponds to SketchGroupTag.None so in that case,
                                 // we don't save out the group.
             Seed = 1 << 3,      // int32; if not found then you get a random int.
-=======
-            Flags = 1 << 0, // uint32, bitfield
-            Scale = 1 << 1, // float, 1.0 is nominal
-            Group = 1 << 2, // uint32, a value of 0 corresponds to SketchGroupTag.None so in that case,
-            // we don't save out the group.
-            Seed = 1 << 3, // int32; if not found then you get a random int.
             Layer = 1 << 4, // uint32;
->>>>>>> 9ee9afaf
         }
 
         [Flags]
@@ -347,12 +339,8 @@
 
         /// Parses a binary file into List of MemoryBrushStroke.
         /// Returns null on parse error.
-<<<<<<< HEAD
-        public static List<Stroke> GetStrokes(Stream stream, Guid[] brushList, bool allowFastPath)
-=======
         public static List<Stroke> GetStrokes(
             Stream stream, Guid[] brushList, bool allowFastPath, bool squashLayers = false)
->>>>>>> 9ee9afaf
         {
             var reader = new TiltBrush.SketchBinaryReader(stream);
 
