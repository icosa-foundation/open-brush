--- conflicted
+++ resolved
@@ -234,14 +234,9 @@
                 // length-prefixed stroke extensions are added
                 StrokeExtension strokeExtensionMask = StrokeExtension.Flags | StrokeExtension.Seed;
                 if (stroke.m_BrushScale != 1) { strokeExtensionMask |= StrokeExtension.Scale; }
-<<<<<<< HEAD
-                if (stroke.m_Group != SketchGroupTag.None) { strokeExtensionMask |= StrokeExtension.Group; }
+                if (stroke.Group != SketchGroupTag.None) { strokeExtensionMask |= StrokeExtension.Group; }
                 strokeExtensionMask |= StrokeExtension.Track;
                 strokeExtensionMask |= StrokeExtension.Frame;
-=======
-                if (stroke.Group != SketchGroupTag.None) { strokeExtensionMask |= StrokeExtension.Group; }
-                strokeExtensionMask |= StrokeExtension.Layer;
->>>>>>> 29419912
 
                 writer.UInt32((uint)strokeExtensionMask);
                 uint controlPointExtensionMask =
@@ -328,14 +323,9 @@
                 // Determine the stroke extension mask
                 StrokeExtension strokeExtensionMask = StrokeExtension.Flags | StrokeExtension.Seed;
                 if (stroke.m_BrushScale != 1) { strokeExtensionMask |= StrokeExtension.Scale; }
-<<<<<<< HEAD
-                if (stroke.m_Group != SketchGroupTag.None) { strokeExtensionMask |= StrokeExtension.Group; }
+                if (stroke.Group != SketchGroupTag.None) { strokeExtensionMask |= StrokeExtension.Group; }
                 strokeExtensionMask |= StrokeExtension.Track;
                 strokeExtensionMask |= StrokeExtension.Frame;
-=======
-                if (stroke.Group != SketchGroupTag.None) { strokeExtensionMask |= StrokeExtension.Group; }
-                strokeExtensionMask |= StrokeExtension.Layer;
->>>>>>> 29419912
 
                 writer.UInt32((uint)strokeExtensionMask);
                 uint controlPointExtensionMask =
