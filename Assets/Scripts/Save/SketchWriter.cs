--- conflicted
+++ resolved
@@ -47,125 +47,6 @@
 using StrokeFlags = TiltBrush.SketchMemoryScript.StrokeFlags;
 using ControlPoint = TiltBrush.PointerManager.ControlPoint;
 
-<<<<<<< HEAD
-namespace TiltBrush {
-
-public static class SketchWriter {
-  // Extensions-- we use this for stroke and control point extensibility.
-  //
-  // Each bit in the enum represents an extension ID in [0, 31].
-  // At save, we write out the extension ID mask and, grouped at a certain place in the
-  // stream, the corresponding blocks of data in ascending order of ID.
-  //
-  // At load, we iterate through set bits in the mask, consuming each block of data.
-  //
-  // Data blocks for ControlPointExtension IDs are 4 bytes.
-  // Data blocks for StrokeExtension IDs in [0,15] are 4 bytes.
-  // Data blocks for StrokeExtension IDs in [16,31] are uint32 length + <length> bytes.
-
-  [Flags]
-  public enum StrokeExtension : uint {
-    MaskSingleWord = 0xffff,
-    None = 0,
-    Flags = 1 << 0,     // uint32, bitfield
-    Scale = 1 << 1,     // float, 1.0 is nominal
-    Group = 1 << 2,     // uint32, a value of 0 corresponds to SketchGroupTag.None so in that case,
-                        // we don't save out the group.
-    Seed = 1 << 3,      // int32; if not found then you get a random int.
-  }
-
-  [Flags]
-  public enum ControlPointExtension : uint {
-    None = 0,
-    Pressure = 1 << 0,  // float, 1.0 is nominal
-    Timestamp = 1 << 1,  // uint32, milliseconds
-  }
-
-  public struct AdjustedMemoryBrushStroke {
-    public StrokeData strokeData;
-    public StrokeFlags adjustedStrokeFlags;
-
-    // If the stroke was sculpted, its vertices and triangles are stored here.
-    // Empty by default.
-    public SculptedGeometryData sculptedGeometryData;
-  }
-
-  private const int REQUIRED_SKETCH_VERSION_MIN = 5;
-  private const int REQUIRED_SKETCH_VERSION_MAX = 6;
-  private static readonly uint SKETCH_SENTINEL = 0xc576a5cd;  // introduced at v5
-  // 5: added sketch sentinel, explicit version
-  // 6: reserved for when we add a length-prefixed stroke extension, or more header data
-  private static readonly int SKETCH_VERSION = 5;
-
-  static public void RuntimeSelfCheck() {
-    // Sanity-check ControlPoint's self-description; ReadMemory relies on it
-    // being correct.
-    unsafe {
-      uint sizeofCP = (uint)sizeof(PointerManager.ControlPoint);
-      uint extensionBytes = 4 * CountOnes(PointerManager.ControlPoint.EXTENSIONS);
-      System.Diagnostics.Debug.Assert(
-          sizeofCP == sizeof(Vector3) + sizeof(Quaternion) + extensionBytes);
-    }
-  }
-
-  static uint CountOnes(uint val) {
-    uint n = 0;
-    while (val != 0) {
-      n += 1;
-      val = val & (val - 1);
-    }
-    return n;
-  }
-
-  // Enumerate the active memory list strokes, and return snapshots of the strokes.
-  // The snapshots include adjusted stroke flags which take into account the effect
-  // of inactive items on grouping.
-  public static IEnumerable<AdjustedMemoryBrushStroke> EnumerateAdjustedSnapshots(
-      IEnumerable<Stroke> strokes) {
-    // Example grouping adjustment cases (n = ID, "C"=ContinueGroup, "x" = erased object):
-    //     |0  |1C |2C |  =>  |0  |1C |2C |
-    //     |0 x|1C |2C |  =>  |1  |2C |
-    //     |0  |1Cx|2C |  =>  |0  |2C |
-    //     |0  |1Cx|2Cx|  =>  |0  |
-    //     |0 x|1Cx|2C |  =>  |2  |
-    bool resetGroupContinue = false;
-    foreach (var stroke in strokes) {
-      AdjustedMemoryBrushStroke snapshot = new AdjustedMemoryBrushStroke();
-      snapshot.strokeData = stroke.GetCopyForSaveThread();
-      snapshot.adjustedStrokeFlags = stroke.m_Flags;
-      
-      if (resetGroupContinue) {
-        snapshot.adjustedStrokeFlags &= ~StrokeFlags.IsGroupContinue;
-        resetGroupContinue = false;
-      }
-      if (stroke.IsGeometryEnabled) {
-        // Save any sculpting modifications.
-        if (stroke.m_bWasSculpted)
-        {
-          int vertStartIndex = stroke.m_BatchSubset.m_StartVertIndex;
-          int vertCount = stroke.m_BatchSubset.m_VertLength;
-          
-          try {
-            stroke.m_BatchSubset.m_ParentBatch.m_Geometry.EnsureGeometryResident();
-            List<Vector3> vertices = stroke.m_BatchSubset.m_ParentBatch.m_Geometry.m_Vertices.GetRange(vertStartIndex, vertCount);
-            List<Vector3> normals = stroke.m_BatchSubset.m_ParentBatch.m_Geometry.m_Normals.GetRange(vertStartIndex, vertCount);
-            snapshot.sculptedGeometryData = new SculptedGeometryData(vertices, normals);
-          } catch {
-            // Shouldn't happen anymore
-            Debug.LogWarning("Orphan batchsubset, skipping");
-          }
-
-
-        }
-        yield return snapshot;
-      } else {
-        // Effectively, if the lead stroke of group is inactive (erased), we promote
-        // subsequent strokes to lead until one such stroke is active.
-        resetGroupContinue = !snapshot.adjustedStrokeFlags.HasFlag(StrokeFlags.IsGroupContinue);
-      }
-    }
-  }
-=======
 namespace TiltBrush
 {
 
@@ -195,7 +76,6 @@
             Seed = 1 << 3, // int32; if not found then you get a random int.
             Layer = 1 << 4, // uint32;
         }
->>>>>>> cbfcd2cf
 
         [Flags]
         public enum ControlPointExtension : uint
@@ -210,30 +90,11 @@
             public uint layerIndex;
             public StrokeData strokeData;
             public StrokeFlags adjustedStrokeFlags;
-        }
-<<<<<<< HEAD
-      }
-
-      // Sculpted geometry
-      if (copy.sculptedGeometryData.vertices != null) {
-        // Write the length of the batch subset then save all the vertices.
-        writer.Int32(copy.sculptedGeometryData.vertices.Count);
-        foreach (Vector3 vertex in copy.sculptedGeometryData.vertices) {
-          writer.Vec3(vertex);
-        }
-
-        writer.Int32(copy.sculptedGeometryData.normals.Count);
-        foreach (Vector3 normal in copy.sculptedGeometryData.normals) {
-          writer.Vec3(normal);
-        }
-      } else {
-        // Just leave a zero to tell the reader to ignore.
-        writer.Int32(0);
-      }
-    }
-  }
-=======
->>>>>>> cbfcd2cf
+
+    // If the stroke was sculpted, its vertices and triangles are stored here.
+    // Empty by default.
+    public SculptedGeometryData sculptedGeometryData;
+        }
 
         private const int REQUIRED_SKETCH_VERSION_MIN = 5;
         private const int REQUIRED_SKETCH_VERSION_MAX = 6;
@@ -313,6 +174,25 @@
                 {
                     // Don't use the method in SceneScript as they count deleted layers
                     snapshot.layerIndex = canvasToIndexMap[stroke.Canvas];
+
+                    // Save any sculpting modifications.
+                    if (stroke.m_bWasSculpted)
+                    {
+                        int vertStartIndex = stroke.m_BatchSubset.m_StartVertIndex;
+                        int vertCount = stroke.m_BatchSubset.m_VertLength;
+
+                        try {
+                            stroke.m_BatchSubset.m_ParentBatch.m_Geometry.EnsureGeometryResident();
+                            List<Vector3> vertices = stroke.m_BatchSubset.m_ParentBatch.m_Geometry.m_Vertices.GetRange(vertStartIndex, vertCount);
+                            List<Vector3> normals = stroke.m_BatchSubset.m_ParentBatch.m_Geometry.m_Normals.GetRange(vertStartIndex, vertCount);
+                            snapshot.sculptedGeometryData = new SculptedGeometryData(vertices, normals);
+                        } catch {
+                            // Shouldn't happen anymore
+                            Debug.LogWarning("Orphan batchsubset, skipping");
+                        }
+
+
+                    }
                     yield return snapshot;
                 }
                 else
@@ -324,32 +204,6 @@
             }
         }
 
-<<<<<<< HEAD
-#if (UNITY_EDITOR || EXPERIMENTAL_ENABLED)
-    if (Config.IsExperimental) {
-      if (App.Config.m_ReplaceBrushesOnLoad) {
-        brushList = brushList.Select(guid => App.Config.GetReplacementBrush(guid)).ToArray();
-      }
-    }
-#endif
-    Queue<SculptedGeometryData> geometryData = new Queue<SculptedGeometryData>();
-    var strokes = GetStrokes(bufferedStream, brushList, allowFastPath, geometryData);
-    if (strokes == null) { return false; }
-    if (geometryData.Count > 0) { // if any sculpting modifications have been made
-      SketchMemoryScript.m_Instance.m_SavedSculptedGeometry = geometryData;
-    }
-    // Check that the strokes are in timestamp order.
-    uint headMs = uint.MinValue;
-    foreach (var stroke in strokes) {
-      if (stroke.HeadTimestampMs < headMs) {
-        strokes.Sort((a,b) => a.HeadTimestampMs.CompareTo(b.HeadTimestampMs));
-        ControllerConsoleScript.m_Instance.AddNewLine("Bad timing data detected. Please re-save.");
-        Debug.LogAssertion("Unsorted timing data in sketch detected. Strokes re-sorted.");
-        break;
-      }
-      headMs = stroke.HeadTimestampMs;
-    }
-=======
         /// Write out sketch memory strokes ordered by initial control point timestamp.
         /// Leaves stream in indeterminate state; caller should Close() upon return.
         /// Output brushList provides mapping from .sketch brush index to GUID.
@@ -444,9 +298,25 @@
                         writer.UInt32(rControlPoint.m_TimestampMs);
                     }
                 }
-            }
-        }
->>>>>>> cbfcd2cf
+
+      // Sculpted geometry
+      if (copy.sculptedGeometryData.vertices != null) {
+        // Write the length of the batch subset then save all the vertices.
+        writer.Int32(copy.sculptedGeometryData.vertices.Count);
+        foreach (Vector3 vertex in copy.sculptedGeometryData.vertices) {
+          writer.Vec3(vertex);
+        }
+
+        writer.Int32(copy.sculptedGeometryData.normals.Count);
+        foreach (Vector3 normal in copy.sculptedGeometryData.normals) {
+          writer.Vec3(normal);
+        }
+      } else {
+        // Just leave a zero to tell the reader to ignore.
+        writer.Int32(0);
+      }
+            }
+        }
 
         /// Leaves stream in indeterminate state; caller should Close() upon return.
         public static bool ReadMemory(Stream stream, Guid[] brushList, bool bAdditive, out bool isLegacy, out Dictionary<int, int> oldGroupToNewGroup)
@@ -474,17 +344,13 @@
                 }
             }
 
-<<<<<<< HEAD
-  /// Parses a binary file into List of MemoryBrushStroke.
-  /// Returns null on parse error.
-  public static List<Stroke> GetStrokes(
-      Stream stream, Guid[] brushList, bool allowFastPath, Queue<SculptedGeometryData> geometryData) {
-    var reader = new TiltBrush.SketchBinaryReader(stream);
-=======
             oldGroupToNewGroup = new Dictionary<int, int>();
-            var strokes = GetStrokes(bufferedStream, brushList, allowFastPath, bAdditive);
+            Queue<SculptedGeometryData> geometryData = new Queue<SculptedGeometryData>();
+            var strokes = GetStrokes(bufferedStream, brushList, allowFastPath, geometryData);
             if (strokes == null) { return false; }
-
+    if (geometryData.Count > 0) { // if any sculpting modifications have been made
+      SketchMemoryScript.m_Instance.m_SavedSculptedGeometry = geometryData;
+    }
             // Check that the strokes are in timestamp order.
             uint headMs = uint.MinValue;
             foreach (var stroke in strokes)
@@ -498,7 +364,6 @@
                 }
                 headMs = stroke.HeadTimestampMs;
             }
->>>>>>> cbfcd2cf
 
             QualityControls.m_Instance.AutoAdjustSimplifierLevel(strokes, brushList);
             foreach (var stroke in strokes)
@@ -520,7 +385,7 @@
         /// Parses a binary file into List of MemoryBrushStroke.
         /// Returns null on parse error.
         public static List<Stroke> GetStrokes(
-            Stream stream, Guid[] brushList, bool allowFastPath, bool squashLayers = false)
+            Stream stream, Guid[] brushList, bool allowFastPath, bool squashLayers = false, Queue<SculptedGeometryData> geometryData)
         {
             var reader = new TiltBrush.SketchBinaryReader(stream);
 
@@ -674,36 +539,26 @@
                         {
                             switch ((ControlPointExtension)(fields & ~(fields - 1)))
                             {
-                                case ControlPointExtension.None:
-                                    // cannot happen
-                                    Debug.Assert(false);
-                                    break;
-                                case ControlPointExtension.Pressure:
-                                    rControlPoint.m_Pressure = reader.Float();
-                                    break;
-                                case ControlPointExtension.Timestamp:
-                                    rControlPoint.m_TimestampMs = reader.UInt32();
-                                    break;
-                                default:
-                                    // skip unknown extension
-                                    reader.Int32();
-                                    break;
-                            }
-                        }
-                        stroke.m_ControlPoints[j] = rControlPoint;
-                    }
-                }
-
-                // Deserialized strokes are expected in timestamp order, yielding aggregate complexity
-                // of O(N) to populate the by-time linked list.
-                result.Add(stroke);
-            }
-<<<<<<< HEAD
+            case ControlPointExtension.None:
+              // cannot happen
+              Debug.Assert(false);
+              break;
+            case ControlPointExtension.Pressure:
+              rControlPoint.m_Pressure = reader.Float();
+              break;
+            case ControlPointExtension.Timestamp:
+              rControlPoint.m_TimestampMs = reader.UInt32();
+              break;
+            default:
+              // skip unknown extension
+              reader.Int32();
+              break;
+            }
           }
           stroke.m_ControlPoints[j] = rControlPoint;
         }
       }
-      
+
       // If any sculpting modifications were made, read geometry.
       // Causes issues with save files that did not have any sculpting.
       // The version guard should be adjusted in the future to prevent crashing.
@@ -718,7 +573,7 @@
           for (int _ = 0; _ < modifiedVertLength; _++) {
             verts.Add(reader.Vec3());
           }
-          
+
           int modifiedNormLength = reader.Int32();
 
           List<Vector3> norms = new List<Vector3>();
@@ -730,8 +585,11 @@
           geometryData.Enqueue(new SculptedGeometryData(verts, norms));
         }
       }
-=======
->>>>>>> cbfcd2cf
+
+                // Deserialized strokes are expected in timestamp order, yielding aggregate complexity
+                // of O(N) to populate the by-time linked list.
+                result.Add(stroke);
+            }
 
             return result;
         }
