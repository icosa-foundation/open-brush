--- conflicted
+++ resolved
@@ -738,11 +738,6 @@
                     WidgetManager.m_Instance.SetDataFromTilt(jsonData.ModelIndex);
                 }
 
-<<<<<<< HEAD
-                if (jsonData.GuideIndex != null)
-                {
-                    foreach (Guides guides in jsonData.GuideIndex)
-=======
                     if (jsonData.ModelIndex != null)
                     {
                         WidgetManager.m_Instance.SetDataFromTilt(jsonData.ModelIndex);
@@ -784,7 +779,28 @@
                         PointerManager.m_Instance.SymmetryWidgetFromMirror(jsonData.Mirror);
                     }
                     if (jsonData.CameraPaths != null)
->>>>>>> f5228c53
+                    {
+                        WidgetManager.m_Instance.SetDataFromTilt(jsonData.CameraPaths);
+                    }
+                    if (fileInfo is GoogleDriveSketchSet.GoogleDriveFileInfo gdInfo)
+                    {
+                        gdInfo.SourceId = jsonData.SourceId;
+                    }
+                    if (WidgetManager.m_Instance.CreatingMediaWidgets)
+                    {
+                        StartCoroutine(
+                            OverlayManager.m_Instance.RunInCompositor(
+                                OverlayType.LoadMedia,
+                                WidgetManager.m_Instance.CreateMediaWidgetsFromLoadDataCoroutine(),
+                                0.5f));
+                    }
+                    m_LastSceneFile = fileInfo;
+                }
+            
+            /* TODO unpick merge
+                if (jsonData.GuideIndex != null)
+                {
+                    foreach (Guides guides in jsonData.GuideIndex)
                     {
                         StencilWidget.FromGuideIndex(guides);
                     }
@@ -828,8 +844,9 @@
                             0.5f));
                 }
                 m_LastSceneFile = fileInfo;
-            }
-
+                
+            }
+*/
             return true;
         }
 
