--- conflicted
+++ resolved
@@ -765,7 +765,6 @@
                         WidgetManager.m_Instance.SetDataFromTilt(jsonData.ModelIndex);
                     }
 
-<<<<<<< HEAD
                     if (jsonData.EditableModelIndex != null)
                     {
                         var generatedModels = new List<TiltEditableModels>();
@@ -809,16 +808,11 @@
                                 }
                             }
                         }
-=======
-                    if (jsonData.ModelIndex != null)
-                    {
-                        WidgetManager.m_Instance.SetDataFromTilt(jsonData.ModelIndex);
                     }
 
                     if (jsonData.LightIndex != null)
                     {
                         WidgetManager.m_Instance.SetDataFromTilt(jsonData.LightIndex);
->>>>>>> 9fcbd313
                     }
 
                     if (jsonData.GuideIndex != null)
