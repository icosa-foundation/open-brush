// Copyright 2020 The Tilt Brush Authors
//
// Licensed under the Apache License, Version 2.0 (the "License");
// you may not use this file except in compliance with the License.
// You may obtain a copy of the License at
//
//      http://www.apache.org/licenses/LICENSE-2.0
//
// Unless required by applicable law or agreed to in writing, software
// distributed under the License is distributed on an "AS IS" BASIS,
// WITHOUT WARRANTIES OR CONDITIONS OF ANY KIND, either express or implied.
// See the License for the specific language governing permissions and
// limitations under the License.

using Newtonsoft.Json;
using System;
using System.Collections;
using System.Collections.Generic;
using System.IO;
using System.Linq;
using System.Text.RegularExpressions;
using System.Threading.Tasks;
using UnityEngine;

namespace TiltBrush
{

    public class SaveLoadScript : MonoBehaviour
    {

        //
        // Static API
        //

        public const string UNTITLED_PREFIX = "Untitled_";
        public const string TILTASAURUS_PREFIX = "Tiltasaurus_";
        public const string TILT_SUFFIX = ".tilt";

        public static SaveLoadScript m_Instance;

        public static IEnumerable<DiskSceneFileInfo> IterScenes(DirectoryInfo di, bool makeReadOnly = false)
        {
            foreach (var sub in di.GetFiles("*" + TILT_SUFFIX))
            {
                yield return new DiskSceneFileInfo(sub.FullName, readOnly: makeReadOnly);
            }
            foreach (var sub in di.GetDirectories("*" + TILT_SUFFIX))
            {
                yield return new DiskSceneFileInfo(sub.FullName, readOnly: makeReadOnly);
            }
        }

        // e.g. for "Foo (0123-abcd).tilt", capture "0123-abcd".
        static Regex Md5SuffixRegex = new Regex(@" \(([0-9a-f]{4}-[0-9a-f]{4})\)\.tilt$");
        static Regex Md5RemoveSuffixRegex = new Regex(@"(.+) \([0-9a-f]{4}-[0-9a-f]{4}\)(\.tilt)$");

        /// Returns MD5 suffix portion of given .tilt filename if it's present, else null.
        public static string Md5Suffix(string fileName)
        {
            var groups = Md5SuffixRegex.Match(fileName).Groups;
            return (groups.Count == 2) ? groups[1].Value : null;
        }

        /// Returns filename or path with MD5 suffix removed.
        public static string RemoveMd5Suffix(string fileName)
        {
            return Md5RemoveSuffixRegex.Replace(fileName, @"$1$2");
        }

        /// Returns given filename/path with MD5 suffix inserted.  Input should not have a suffix.
        public static string AddMd5Suffix(string filename, byte[] hash)
        {
            string md5 = BitConverter.ToString(hash).Replace("-", null).ToLower();
            return filename.Replace(
                TILT_SUFFIX,
                String.Format(" ({0}-{1}){2}",
                    md5.Substring(md5.Length - 8, 4),
                    md5.Substring(md5.Length - 4, 4),
                    TILT_SUFFIX));
        }

        /// Returns MD5 hash computed via blocking read of entire file.
        public static byte[] GetMd5(string path)
        {
            var hashAlg = new System.Security.Cryptography.MD5CryptoServiceProvider();
            return hashAlg.ComputeHash(new FileStream(path, FileMode.Open, FileAccess.Read));
        }

        // See https://docs.microsoft.com/en-us/dotnet/api/system.text.encoding?view=netframework-4.7.1
        const int kAsciiCodePage = 20127;
        static SaveLoadScript()
        {
#if UNITY_2018_4_OR_NEWER
            // 2018 doesn't include ANSICodePage any more -- or maybe it's only if we use .net 4.6?
            ICSharpCode.SharpZipLib.Zip.ZipStrings.CodePage = kAsciiCodePage;
#else
            // There's an ancient mono bug (that Unity inherits) that prevents builds
            // from including the proper set of code pages, causing runtime errors when
            // SharpZipLib tries to use one. We only ever write ASCII filenames, so
            // the choice here is arbitrary. It just needs to be something that is
            // guaranteed to be included in the build.
            ICSharpCode.SharpZipLibUnityPort.Zip.ZipConstants.DefaultCodePage =
                System.Globalization.CultureInfo.InvariantCulture.TextInfo.ANSICodePage;
#endif
        }

        //
        // Instance API
        //

        [SerializeField] private Texture2D m_AutosaveThumbnail;
        [SerializeField] private float m_AutosaveTriggerSeconds;
        [SerializeField] private string m_AutosaveFilenamePattern;
        [SerializeField] private int m_AutosaveFileCount;

        private string m_SaveDir;
        private SceneFileInfo m_LastSceneFile;
        private bool m_LastSceneIsLegacy;

        private int m_LastNonexistentFileIndex = 0;

        private JsonSerializer m_JsonSerializer;

        [SerializeField] private SaveIconCaptureScript m_SaveIconCapture;
        private IEnumerator<Timeslice> m_SaveCoroutine;

        [SerializeField] private bool m_CaptureHiResSaveIcon = false;
        [SerializeField] private bool m_CaptureGifSaveIcon = false;

        // Various Save Icon render textures.
        [SerializeField] private int m_SaveIconHiResWidth = 1920;
        [SerializeField] private int m_SaveIconHiResHeight = 1080;
        private RenderTexture m_SaveIconHiResRenderTexture;

        [SerializeField] private int m_SaveGifWidth = 256;
        [SerializeField] private int m_SaveGifHeight = 256;
        private RenderTexture[] m_SaveGifRenderTextures;
        public int m_SaveGifTextureCount = 5;

        private byte[] m_AutosaveThumbnailBytes;
        private float m_SecondsUntilNextAutosave;
        private DiskSceneFileInfo m_AutosaveFileInfo;
        private bool m_AutosaveFailed;
        private string m_AutosaveTargetFilename;
        private IEnumerator<Timeslice> m_AutosaveCoroutine;

        private RenderTexture m_SaveIconRenderTexture;

        private byte[] m_LastThumbnailBytes;
        private string m_LastJsonMetadatError;
        private string m_LastWriteSnapshotError;
        private bool m_SuppressNotify;

        public bool AutosaveEnabled
        {
            get
            {
                return !m_AutosaveFailed &&
                    App.PlatformConfig.EnableAutosave &&
                    !App.UserConfig.Flags.DisableAutosave;
            }
        }

        public TrTransform? LastThumbnail_SS { get; set; }

        public TrTransform ReasonableThumbnail_SS
        {
            get
            {
                if (LastThumbnail_SS.HasValue)
                {
                    return LastThumbnail_SS.Value;
                }
                else
                {
                    // If we need to create a default position, we want it to be quick, so we set the
                    // number of items to enumerate to 1.
                    return SketchControlsScript.m_Instance.GenerateBestGuessSaveIconTransform(
                        itemsToEnumerate: 1);
                }
            }
        }

        /// Check .Valid on return value if you want to know
        public SceneFileInfo SceneFile => m_LastSceneFile;

        public RenderTexture GetSaveIconRenderTexture()
        {
            return m_SaveIconRenderTexture;
        }

        public bool SuppressSaveNotifcation { set => m_SuppressNotify = value; }

        public bool CanOverwriteSource { get { return !m_LastSceneFile.ReadOnly; } }

        public string LastMetadataError
        {
            get { return m_LastJsonMetadatError; }
        }

        public string LastWriteSnapshotError { get => m_LastWriteSnapshotError; }

        public JsonSerializer JsonSerializer { get { return m_JsonSerializer; } }

        public bool IsSavingAllowed() { return m_SaveCoroutine == null; }

        public string GetLastFileHumanName()
        {
            return m_LastSceneFile.Valid ? m_LastSceneFile.HumanName : "New Sketch";
        }

        public byte[] GetLastThumbnailBytes()
        {
            return m_LastThumbnailBytes;
        }

        void Awake()
        {
            m_Instance = this;
            m_JsonSerializer = new JsonSerializer();
            m_JsonSerializer.ContractResolver = new CustomJsonContractResolver();
            m_JsonSerializer.Error += HandleDeserializationError;

            ResetLastFilename();

            // Create hi-res save icon render texture.
            m_SaveIconHiResRenderTexture = new RenderTexture(m_SaveIconHiResWidth, m_SaveIconHiResHeight,
                0, RenderTextureFormat.ARGB32);

            // Guarantee we've got an odd, >0 number of gif render textures.
            Debug.Assert((m_SaveGifTextureCount % 2) == 1);

            // Create low-res save gif render textures.
            m_SaveGifRenderTextures = new RenderTexture[m_SaveGifTextureCount];
            for (int i = 0; i < m_SaveGifTextureCount; ++i)
            {
                m_SaveGifRenderTextures[i] = new RenderTexture(m_SaveGifWidth, m_SaveGifHeight, 0,
                    RenderTextureFormat.ARGB32);
            }
            m_SaveIconRenderTexture = new RenderTexture(m_SaveGifWidth, m_SaveGifHeight, 0,
                RenderTextureFormat.ARGB32);

            m_SaveDir = App.UserSketchPath();
            FileUtils.InitializeDirectoryWithUserError(m_SaveDir);

            MarkAsAutosaveDone();
            m_AutosaveThumbnailBytes = m_AutosaveThumbnail.EncodeToPNG();

            SketchMemoryScript.m_Instance.OperationStackChanged += SketchChanged;
        }

        protected void OnDestroy()
        {
            SketchMemoryScript.m_Instance.OperationStackChanged -= SketchChanged;
        }

        public void ResetLastFilename()
        {
            m_LastSceneFile = new DiskSceneFileInfo();
        }

        // Create a name that is guaranteed not to exist.
        public string GenerateNewUntitledFilename(string directory, string extension)
        {
            int iIndex = m_LastNonexistentFileIndex;
            int iSanity = 9999;
            while (iSanity > 0)
            {
                string attempt = UNTITLED_PREFIX + iIndex.ToString();
                --iSanity;
                ++iIndex;

                attempt = Path.Combine(directory, attempt) + extension;
                if (!File.Exists(attempt) && !Directory.Exists(attempt))
                {
                    m_LastNonexistentFileIndex = iIndex;
                    return attempt;
                }
            }

            Debug.Assert(false, "Could not generate a name");
            return null;
        }

        // Create a Tiltasaurus based name that is guaranteed not to exist.
        public string GenerateNewTiltasaurusFilename(string directory, string extension)
        {
            int iIndex = 0;
            int iSanity = 9999;
            while (iSanity > 0)
            {
                string attempt = TILTASAURUS_PREFIX + Tiltasaurus.m_Instance.Prompt;
                if (iIndex > 0)
                {
                    attempt += "_" + iIndex.ToString();
                }
                --iSanity;
                ++iIndex;

                attempt = Path.Combine(directory, attempt) + extension;
                if (!File.Exists(attempt) && !Directory.Exists(attempt))
                {
                    return attempt;
                }
            }

            Debug.Assert(false, "Could not generate a name");
            return null;
        }

        public void SaveOverwriteOrNewIfNotAllowed()
        {
            bool saveNew = true;
            if (SceneFile.Valid)
            {
                if (!SceneFile.ReadOnly)
                {
                    SketchControlsScript.m_Instance.IssueGlobalCommand(
                        SketchControlsScript.GlobalCommands.Save);
                    saveNew = false;
                }
            }

            if (saveNew)
            {
                SketchControlsScript.m_Instance.GenerateBestGuessSaveIcon();
                SketchControlsScript.m_Instance.IssueGlobalCommand(
                    SketchControlsScript.GlobalCommands.SaveNew);
            }
        }

        /// Used only for monoscopic backwards compatibility
        public IEnumerator<Timeslice> SaveMonoscopic(int slot)
        {
            string path = Path.Combine(m_SaveDir, "Sketch" + slot) + TILT_SUFFIX;
            Debug.LogFormat("Saving to {0}", path);
            return SaveLow(new DiskSceneFileInfo(path));
        }

        /// When a new scene file info or metadata is being created from an existing scene file info,
        /// we either preserve SourceId, or if this was a cloud sketch set it from the original asset.
        public string TransferredSourceIdFrom(SceneFileInfo info)
        {
            if (info is IcosaSceneFileInfo polyInfo)
            {
                // If the original is a Poly sketch it becomes the source.
                return polyInfo.AssetId;
            }
            else
            {
                return info.SourceId;
            }
        }

        public DiskSceneFileInfo GetNewNameSceneFileInfo(bool tiltasaurusMode = false)
        {
            DiskSceneFileInfo fileInfo = tiltasaurusMode
                ? new DiskSceneFileInfo(GenerateNewTiltasaurusFilename(m_SaveDir, TILT_SUFFIX))
                : new DiskSceneFileInfo(GenerateNewUntitledFilename(m_SaveDir, TILT_SUFFIX));
            if (m_LastSceneFile.Valid)
            {
                fileInfo.SourceId = TransferredSourceIdFrom(m_LastSceneFile);
            }
            return fileInfo;
        }

        /// Save a snapshot directly to a location.
        /// The snapshot's AssetId is the source of truth
        public IEnumerator<Timeslice> SaveSnapshot(SceneFileInfo fileInfo, SketchSnapshot snapshot)
        {
            return SaveLow(fileInfo, false, snapshot);
        }

        /// Save, overwriting current file name
        /// Used mostly for doing silent upgrades-in-place and so on.
        /// Also used for the emergency-save command
        public IEnumerator<object> SaveOverwrite(bool tiltasaurusMode = false)
        {
            if (!m_LastSceneFile.Valid || tiltasaurusMode)
            {
                yield return SaveNewName(tiltasaurusMode);
            }
            else
            {
                yield return SaveLow(m_LastSceneFile);
            }
        }

        /// Save to a completely new name
        public IEnumerator<Timeslice> SaveNewName(bool tiltasaurusMode = false)
        {
            return SaveLow(GetNewNameSceneFileInfo(tiltasaurusMode));
        }

        /// In order to for this to work properly:
        /// - m_SaveIconRenderTexture must contain data
        /// - SaveIconTool.LastSaveCameraRigState must be good
        /// SaveIconTool.ProgrammaticCaptureSaveIcon() does both of these things
        private IEnumerator<Timeslice> SaveLow(
            SceneFileInfo info, bool bNotify = true, SketchSnapshot snapshot = null)
        {
            Debug.Assert(!SelectionManager.m_Instance.HasSelection);
            if (snapshot != null && info.AssetId != snapshot.AssetId)
            {
                Debug.LogError($"AssetId in FileInfo '{info.AssetId}' != shapshot '{snapshot.AssetId}'");
            }
            if (!info.Valid)
            {
                throw new ArgumentException("null filename");
            }

            if (!FileUtils.CheckDiskSpaceWithError(m_SaveDir))
            {
                return new List<Timeslice>().GetEnumerator();
            }

            m_LastSceneFile = info;
            AbortAutosave();

            m_SaveCoroutine = ThreadedSave(info, bNotify, snapshot);
            return m_SaveCoroutine;
        }

        private IEnumerator<Timeslice> ThreadedSave(SceneFileInfo fileInfo,
                                                    bool bNotify = true, SketchSnapshot snapshot = null)
        {
            // Cancel any pending transfers of this file.
            var cancelTask = App.DriveSync.CancelTransferAsync(fileInfo.FullPath);

            bool newFile = !fileInfo.Exists;

            if (snapshot == null)
            {
                IEnumerator<Timeslice> timeslicedConstructor;
                snapshot = CreateSnapshotWithIcons(out timeslicedConstructor);
                if (App.CurrentState != App.AppState.Reset)
                {
                    App.Instance.SetDesiredState(App.AppState.Saving);
                }
                while (timeslicedConstructor.MoveNext())
                {
                    yield return timeslicedConstructor.Current;
                }
            }
            LastThumbnail_SS = snapshot.LastThumbnail_SS;
            App.Instance.SetDesiredState(App.AppState.Standard);
            m_LastWriteSnapshotError = null;

            // Make sure the cancel task is done before we start writing the snapshot.
            while (!cancelTask.IsCompleted)
            {
                yield return null;
            }

            string error = null;
            var writeFuture = new Future<string>(
                () => snapshot.WriteSnapshotToFile(fileInfo.FullPath),
                null, true);
            while (!writeFuture.TryGetResult(out error))
            {
                yield return null;
            }

            m_LastWriteSnapshotError = error;
            m_LastThumbnailBytes = snapshot.Thumbnail;
            SketchMemoryScript.m_Instance.SetLastOperationStackCount();
            SketchMemoryScript.m_Instance.InitialSketchTransform = App.Scene.Pose;
            m_SaveCoroutine = null;
            if (error == null)
            {
                if (newFile)
                {
                    SketchCatalog.m_Instance.NotifyUserFileCreated(m_LastSceneFile.FullPath);
                }
                else
                {
                    SketchCatalog.m_Instance.NotifyUserFileChanged(m_LastSceneFile.FullPath);
                }
            }
            if (bNotify && !m_SuppressNotify)
            {
                NotifySaveFinished(m_LastSceneFile, error, newFile);
            }
            App.DriveSync.SyncLocalFilesAsync().AsAsyncVoid();
            m_SuppressNotify = false;
        }

        /// If success, error should be null
        private void NotifySaveFinished(SceneFileInfo info, string error, bool newFile)
        {
            if (error == null)
            {
                // TODO: More long term something should be done in OutputWindowScript itself to handle such
                // cases, such as a check for Floating Panels Mode or a check for if the controller requested
                // is tracked.
                if (newFile)
                {
                    OutputWindowScript.ReportFileSaved("Added to Sketchbook!", info.FullPath,
                        OutputWindowScript.InfoCardSpawnPos.Brush);
                }
                else
                {
                    OutputWindowScript.ReportFileSaved("Saved!", info.FullPath,
                        OutputWindowScript.InfoCardSpawnPos.UIReticle);
                    AudioManager.m_Instance.PlaySaveSound(
                        InputManager.m_Instance.GetControllerPosition(InputManager.ControllerName.Brush));
                }
                App.Instance.AutosaveRestoreFileExists = false;
            }
            else
            {
                OutputWindowScript.Error(
                    InputManager.ControllerName.Wand,
                    "Failed to save sketch", error);
            }
        }

        static public Stream GetMetadataReadStream(SceneFileInfo fileInfo)
        {
            var stream = fileInfo.GetReadStream(TiltFile.FN_METADATA);
            if (stream != null)
            {
                return stream;
            }
            else
            {
                return fileInfo.GetReadStream(TiltFile.FN_METADATA_LEGACY);
            }
        }

        // Loads the head and scene trandsforms into the secondary ODS
        public bool LoadTransformsForOds(SceneFileInfo fileInfo,
                                         ref TrTransform head,
                                         ref TrTransform scene)
        {
            if (!fileInfo.IsHeaderValid())
            {
                OutputWindowScript.m_Instance.AddNewLine(
                    "Could not load transform: {0}", fileInfo.HumanName);
                return false;
            }

            m_LastSceneIsLegacy = false;
            Stream metadata = GetMetadataReadStream(fileInfo);
            if (metadata == null)
            {
                OutputWindowScript.m_Instance.AddNewLine("Could not load: {0}", fileInfo.HumanName);
                return false;
            }
            using (var jsonReader = new JsonTextReader(new StreamReader(metadata)))
            {
                var jsonData = DeserializeMetadata(jsonReader);

                if (jsonData.RequiredCapabilities != null)
                {
                    var missingCapabilities = jsonData.RequiredCapabilities.Except(
                        Enum.GetNames(typeof(PlaybackCapabilities))).ToArray();
                    if (missingCapabilities.Length > 0)
                    {
                        Debug.LogFormat("Lacking playback capabilities: {0}",
                            String.Join(", ", missingCapabilities));
                        OutputWindowScript.m_Instance.AddNewLine(
                            $"Lacking a capability to load {fileInfo.HumanName}. " +
                            $"Upgrade {App.kAppDisplayName}?");
                        return false;
                    }
                }

                scene = jsonData.SceneTransformInRoomSpace;
                head = jsonData.ThumbnailCameraTransformInRoomSpace;
            }

            return true;
        }

        /// Follows the "force-superseded by" chain until the end is reached, then returns that brush
        /// If the passed Guid is invalid, returns it verbatim.
        static Guid GetForceSupersededBy(Guid original)
        {
            var brush = BrushCatalog.m_Instance.GetBrush(original);
            // The failure will be reported downstream
            if (brush == null) { return original; }
            while (brush.m_SupersededBy != null && brush.m_SupersededBy.m_LooksIdentical)
            {
                brush = brush.m_SupersededBy;
            }
            return brush.m_Guid;
        }

        /// bAdditive is an experimental feature.
        /// XXX: bAdditive is buggy; it re-draws any pre-existing strokes.
        /// We never noticed before because the duplicate geometry draws on top of itself.
        /// It begins to be noticeable now that loading goes into the active canvas,
        /// which may not be the canvas of the original strokes.
        public bool Load(SceneFileInfo fileInfo, bool bAdditive = false)
        {
            m_LastThumbnailBytes = null;
            if (!fileInfo.IsHeaderValid())
            {
                OutputWindowScript.m_Instance.AddNewLine(
                    "Could not load: {0}", fileInfo.HumanName);
                return false;
            }

            m_LastSceneIsLegacy = false;
            Stream metadata = GetMetadataReadStream(fileInfo);
            if (metadata == null)
            {
                OutputWindowScript.m_Instance.AddNewLine("Could not load: {0}", fileInfo.HumanName);
                return false;
            }
            using (var jsonReader = new JsonTextReader(new StreamReader(metadata)))
            {
                var jsonData = DeserializeMetadata(jsonReader);
                if (LastMetadataError != null)
                {
                    ControllerConsoleScript.m_Instance.AddNewLine(
                        string.Format("Error detected in sketch '{0}'.\nSuggest re-saving.",
                            fileInfo.HumanName));
                    Debug.LogWarning(string.Format("Error reading meteadata for {0}.\n{1}",
                        fileInfo.FullPath,
                        SaveLoadScript.m_Instance.LastMetadataError));
                }
                if (jsonData.RequiredCapabilities != null)
                {
                    var missingCapabilities = jsonData.RequiredCapabilities.Except(
                        Enum.GetNames(typeof(PlaybackCapabilities))).ToArray();
                    if (missingCapabilities.Length > 0)
                    {
                        Debug.LogFormat("Lacking playback capabilities: {0}",
                            String.Join(", ", missingCapabilities));
                        OutputWindowScript.m_Instance.AddNewLine(
                            "Lacking a capability to load {0}.  Upgrade Tilt Brush?",
                            fileInfo.HumanName);
                        return false;
                    }
                }

                if (!bAdditive)
                {
                    var environment = EnvironmentCatalog.m_Instance
                        .GetEnvironment(new Guid(jsonData.EnvironmentPreset));
                    if (environment != null)
                    {
                        SceneSettings.m_Instance.RecordSkyColorsForFading();
                        if (jsonData.Environment != null)
                        {
                            SceneSettings.m_Instance.SetCustomEnvironment(jsonData.Environment, environment);
                        }
                        SceneSettings.m_Instance.SetDesiredPreset(
                            environment, forceTransition: true,
                            keepSceneTransform: true, hasCustomLights: jsonData.Lights != null
                        );
                        // This will have been overwritten by Set
                        if (jsonData.Environment != null && jsonData.Environment.Skybox != null)
                        {
                            SceneSettings.m_Instance.LoadCustomSkybox(jsonData.Environment.Skybox);
                        }
                    }
                    else
                    {
                        Debug.LogWarningFormat("Unknown environment preset {0}",
                            jsonData.EnvironmentPreset);
                    }
                    App.Instance.SetOdsCameraTransforms(jsonData.ThumbnailCameraTransformInRoomSpace,
                        jsonData.SceneTransformInRoomSpace);
                    App.Scene.Pose = jsonData.SceneTransformInRoomSpace;
                    App.Scene.ResetLayers(true);
                    Coords.CanvasLocalPose = TrTransform.identity;
                    if (jsonData.CanvasTransformInSceneSpace != TrTransform.identity)
                    {
                        Debug.LogWarning("This file has an unsupported, experimental Canvas Transform specified.");
                        // Was experimental mode. Needs testing.
                        // Saves sketches are unlikely to trigger this under normal usage
                        if (false)
                        {
                            Coords.CanvasLocalPose = jsonData.CanvasTransformInSceneSpace;
                        }
                    }
                    LastThumbnail_SS = App.Scene.Pose.inverse *
                        jsonData.ThumbnailCameraTransformInRoomSpace;

                }

                SketchControlsScript.m_Instance.SketchPlaybackMode =
                    SketchControlsScript.m_Instance.m_DefaultSketchPlaybackMode;

                if (!bAdditive)
                {
                    // Create Layers
                    if (jsonData.Layers != null)
                    {
                        foreach (var layer in jsonData.Layers.Skip(1))  // Skip the main canvas
                        {
                            var canvas = App.Scene.AddLayerNow();
                            canvas.gameObject.name = layer.Name;
                            canvas.gameObject.SetActive(layer.Visible);
                        }
                    }
                }

                var oldGroupToNewGroup = new Dictionary<int, int>();

                // Load sketch
                using (var stream = fileInfo.GetReadStream(TiltFile.FN_SKETCH))
                {
                    Guid[] brushGuids = jsonData.BrushIndex.Select(GetForceSupersededBy).ToArray();
                    bool legacySketch;
                    bool success = SketchWriter.ReadMemory(stream, brushGuids, bAdditive, out legacySketch, out oldGroupToNewGroup);
                    m_LastSceneIsLegacy |= legacySketch;
                    if (!success)
                    {
                        OutputWindowScript.m_Instance.AddNewLine(
                            "Could not load: {0}", fileInfo.HumanName);
                        // Prevent it from being overwritten
                        m_LastSceneIsLegacy = false;
                        return false;
                    }
                }


                // It's proving to be rather complex to merge widgets/models etc.
                // For now skip all that when loading additively with the if (!bAdditive) below
                // This should cover the majority of use cases.

                // (For when we do support merging widgets:)
                // It's much simpler to change the group ids in the JSON
                // before we pass it to WidgetManager
                //GroupManager.UpdateWidgetJsonToNewGroups(jsonData, oldGroupToNewGroup);

                if (!bAdditive)
                {
                    ModelCatalog.m_Instance.ClearMissingModels();
                    SketchMemoryScript.m_Instance.InitialSketchTransform = jsonData.SceneTransformInRoomSpace;

                    if (jsonData.ModelIndex != null)
                    {
                        WidgetManager.m_Instance.SetDataFromTilt(jsonData.ModelIndex);
                    }

                    if (jsonData.ModelIndex != null)
                    {
                        WidgetManager.m_Instance.SetDataFromTilt(jsonData.ModelIndex);
                    }

                    if (jsonData.LightIndex != null)
                    {
                        WidgetManager.m_Instance.SetDataFromTilt(jsonData.LightIndex);
                    }

                    if (jsonData.GuideIndex != null)
                    {
                        foreach (Guides guides in jsonData.GuideIndex)
                        {
                            StencilWidget.FromGuideIndex(guides);
                        }
                    }
                    if (jsonData.Lights != null)
                    {
                        LightsControlScript.m_Instance.CustomLights = jsonData.Lights;
                    }
                    // Pass even if null; null is treated as empty
                    CustomColorPaletteStorage.m_Instance.SetColorsFromPalette(jsonData.Palette);
                    // Images are not stored on Poly either.
<<<<<<< HEAD
                    if (!(fileInfo is IcosaSceneFileInfo))
=======
                    // TODO - will this assumption still hold with Icosa?
                    if (!(fileInfo is PolySceneFileInfo))
>>>>>>> 33c86d64
                    {
                        if (ReferenceImageCatalog.m_Instance != null && jsonData.ImageIndex != null)
                        {
                            WidgetManager.m_Instance.SetDataFromTilt(jsonData.ImageIndex);
                        }
                        if (VideoCatalog.Instance != null && jsonData.Videos != null)
                        {
                            WidgetManager.m_Instance.SetDataFromTilt(jsonData.Videos);
                        }
                    }
                    if (jsonData.Mirror != null)
                    {
                        PointerManager.m_Instance.SymmetryWidgetFromMirror(jsonData.Mirror);
                    }
                    if (jsonData.CameraPaths != null)
                    {
                        WidgetManager.m_Instance.SetDataFromTilt(jsonData.CameraPaths);
                    }
                    if (fileInfo is GoogleDriveSketchSet.GoogleDriveFileInfo gdInfo)
                    {
                        gdInfo.SourceId = jsonData.SourceId;
                    }
                    if (WidgetManager.m_Instance.CreatingMediaWidgets)
                    {
                        StartCoroutine(
                            OverlayManager.m_Instance.RunInCompositor(
                                OverlayType.LoadMedia,
                                WidgetManager.m_Instance.CreateMediaWidgetsFromLoadDataCoroutine(),
                                0.5f));
                    }
                    m_LastSceneFile = fileInfo;
                }
            }

            return true;
        }

        public SketchMetadata DeserializeMetadata(JsonTextReader jsonReader)
        {
            m_LastJsonMetadatError = null;
            var metadata = m_JsonSerializer.Deserialize<SketchMetadata>(jsonReader);
            if (metadata != null)
            {
                MetadataUtils.VerifyMetadataVersion(metadata);
            }
            return metadata;
        }

        private void HandleDeserializationError(object sender,
                                                Newtonsoft.Json.Serialization.ErrorEventArgs errorArgs)
        {
            var currentError = errorArgs.ErrorContext.Error.Message;
            Debug.LogWarning(currentError);
            m_LastJsonMetadatError = currentError;
            errorArgs.ErrorContext.Handled = true;
        }

        public void SignalPlaybackCompletion()
        {
            if (DevOptions.I.ResaveLegacyScenes && m_LastSceneIsLegacy)
            {
                Debug.Log("Rewriting legacy file: " + m_LastSceneFile.HumanName + TILT_SUFFIX);
                SketchControlsScript.m_Instance.GenerateBoundingBoxSaveIcon();
                StartCoroutine(SaveOverwrite());
            }
        }

        public void MarkAsAutosaveDone()
        {
            m_SecondsUntilNextAutosave = -1f;
        }

        public void SketchChanged()
        {
            if (m_AutosaveCoroutine != null)
            {
                AbortAutosave();
            }
            if (App.CurrentState != App.AppState.Standard)
            {
                return;
            }
            m_SecondsUntilNextAutosave = m_AutosaveTriggerSeconds;
        }

        private void Update()
        {
            if (!AutosaveEnabled)
            {
                return;
            }

            if (PointerManager.m_Instance.MainPointer.IsCreatingStroke())
            {
                SketchChanged();
            }

            if (m_SecondsUntilNextAutosave >= 0f)
            {
                m_SecondsUntilNextAutosave -= Time.unscaledDeltaTime;
                if (m_SecondsUntilNextAutosave < 0f && m_AutosaveCoroutine == null)
                {
                    m_AutosaveCoroutine = AutosaveCoroutine();
                    StartCoroutine(m_AutosaveCoroutine);
                }
            }
        }

        private IEnumerator<Timeslice> AutosaveCoroutine()
        {
            if (!AutosaveEnabled)
            {
                yield break;
            }

            // Despite not actually creating a thumbnail for autosaves, we need to create a valid thumbnail
            // camera position so that if the autosave gets loaded the user can do a quicksave and the
            // created thumbnail will be in the right place.
            var iconCameraRig = new SaveIconTool.CameraRigState();
            iconCameraRig.SetLossyTransform(ReasonableThumbnail_SS);

            IEnumerator<Timeslice> timeslicedConstructor;
            SketchSnapshot snapshot = new SketchSnapshot(
                m_JsonSerializer, m_SaveIconCapture, out timeslicedConstructor);
            while (timeslicedConstructor.MoveNext())
            {
                yield return timeslicedConstructor.Current;
            }
            snapshot.Thumbnail = m_AutosaveThumbnailBytes;

            // We can clear the reference to the coroutine here because  at this point we already have a
            // full snapshot of the save and can just go ahead and write it.
            m_AutosaveCoroutine = null;

            string error = null;
            if (m_LastSceneFile.Valid)
            {
                snapshot.SourceId = TransferredSourceIdFrom(m_LastSceneFile);
            }
            var writeFuture = new Future<string>(
                () => snapshot.WriteSnapshotToFile(m_AutosaveFileInfo.FullPath),
                null, true);
            while (!writeFuture.TryGetResult(out error))
            {
                yield return null;
            }

            if (error != null)
            {
                m_AutosaveFailed = true;
                OutputWindowScript.Error("Error with autosave! Autosave disabled.");
                Debug.LogWarning(error);
                ControllerConsoleScript.m_Instance.AddNewLine(error);
            }
            MarkAsAutosaveDone();

            App.Instance.AutosaveRestoreFileExists = true;
        }

        private void AbortAutosave()
        {
            if (m_AutosaveCoroutine != null)
            {
                StopCoroutine(m_AutosaveCoroutine);
                m_AutosaveCoroutine = null;
            }
        }

        /// Creates a new filename for the autosave file and deletes old autosaves.
        /// It uses the date and time that the sketch was started or loaded.
        public void NewAutosaveFile()
        {
            if (!AutosaveEnabled)
            {
                return;
            }

            string autosaveStart = m_AutosaveFilenamePattern.Substring(
                0, m_AutosaveFilenamePattern.IndexOf("{"));
            try
            {
                if (!Directory.Exists(App.AutosavePath()))
                {
                    Directory.CreateDirectory(App.AutosavePath());
                }
                var files = new DirectoryInfo(App.AutosavePath()).GetFiles()
                    .Where(x => x.Name.StartsWith(autosaveStart))
                    .OrderBy(x => x.LastWriteTimeUtc).ToArray();
                if (files.Length >= m_AutosaveFileCount)
                {
                    for (int i = files.Length - m_AutosaveFileCount; i >= 0; i--)
                    {
                        File.Delete(files[i].FullName);
                    }
                }

                m_AutosaveTargetFilename = Path.Combine(
                    App.AutosavePath(), string.Format(m_AutosaveFilenamePattern, DateTime.Now));

                m_AutosaveFileInfo = new DiskSceneFileInfo(m_AutosaveTargetFilename);
            }
            catch (Exception exception)
            {
                m_AutosaveFailed = true;
                // wait a couple of seconds before showing the error, so it doesn't get lost if at startup.
                StartCoroutine(ShowErrorAfterDelay("Error with autosave! Autosave disabled.", 2f));
                ControllerConsoleScript.m_Instance.AddNewLine(exception.Message);
                Debug.LogWarningFormat("{0}\n{1}", exception.Message, exception.StackTrace);
                if (!(exception is IOException || exception is AccessViolationException ||
                    exception is UnauthorizedAccessException))
                {
                    throw;
                }
            }
        }

        public string MostRecentAutosaveFile()
        {
            string autosaveDir = App.AutosavePath();
            if (!Directory.Exists(autosaveDir))
            {
                return null;
            }
            var lastFile = Directory.GetFiles(autosaveDir, "*.tilt").Select(x => new FileInfo(x)).OrderByDescending(x => x.CreationTimeUtc).FirstOrDefault();

            return lastFile.FullName;
        }

        private IEnumerator ShowErrorAfterDelay(string error, float delay)
        {
            yield return new WaitForSeconds(delay);
            OutputWindowScript.Error(error);
        }

        /// Like the SketchSnapshot constructor, but also populates the snapshot with icons.
        public async Task<SketchSnapshot> CreateSnapshotWithIconsAsync()
        {
            var snapshot = CreateSnapshotWithIcons(out var coroutine);
            await coroutine; // finishes off the snapshot
            return snapshot;
        }

        /// Like the SketchSnapshot constructor, but also populates the snapshot with icons.
        /// As with the constructor, you must run the coroutine to completion before the snapshot
        /// is usable.
        public SketchSnapshot CreateSnapshotWithIcons(out IEnumerator<Timeslice> coroutine)
        {
            IEnumerator<Timeslice> timeslicedConstructor;
            SketchSnapshot snapshot = new SketchSnapshot(
                m_JsonSerializer, m_SaveIconCapture, out timeslicedConstructor);
            coroutine = CoroutineUtil.Sequence(
                timeslicedConstructor,
                snapshot.CreateSnapshotIcons(m_SaveIconRenderTexture,
                    m_CaptureHiResSaveIcon ? m_SaveIconHiResRenderTexture : null,
                    m_CaptureGifSaveIcon ? m_SaveGifRenderTextures : null));
            return snapshot;
        }
    }

} // namespace TiltBrush<|MERGE_RESOLUTION|>--- conflicted
+++ resolved
@@ -762,12 +762,8 @@
                     // Pass even if null; null is treated as empty
                     CustomColorPaletteStorage.m_Instance.SetColorsFromPalette(jsonData.Palette);
                     // Images are not stored on Poly either.
-<<<<<<< HEAD
+                    // TODO - will this assumption still hold with Icosa?
                     if (!(fileInfo is IcosaSceneFileInfo))
-=======
-                    // TODO - will this assumption still hold with Icosa?
-                    if (!(fileInfo is PolySceneFileInfo))
->>>>>>> 33c86d64
                     {
                         if (ReferenceImageCatalog.m_Instance != null && jsonData.ImageIndex != null)
                         {
