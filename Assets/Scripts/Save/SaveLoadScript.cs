// Copyright 2020 The Tilt Brush Authors
//
// Licensed under the Apache License, Version 2.0 (the "License");
// you may not use this file except in compliance with the License.
// You may obtain a copy of the License at
//
//      http://www.apache.org/licenses/LICENSE-2.0
//
// Unless required by applicable law or agreed to in writing, software
// distributed under the License is distributed on an "AS IS" BASIS,
// WITHOUT WARRANTIES OR CONDITIONS OF ANY KIND, either express or implied.
// See the License for the specific language governing permissions and
// limitations under the License.

using Newtonsoft.Json;
using System;
using System.Collections;
using System.Collections.Generic;
using System.IO;
using System.Linq;
using System.Text.RegularExpressions;
using System.Threading.Tasks;
using UnityEngine;

namespace TiltBrush
{

    public class SaveLoadScript : MonoBehaviour
    {

        //
        // Static API
        //

        public const string UNTITLED_PREFIX = "Untitled_";
        public const string SAVESELECTED_PREFIX = "Selection_";
        public const string TILTASAURUS_PREFIX = "Tiltasaurus_";
        public const string TILT_SUFFIX = ".tilt";

        public static SaveLoadScript m_Instance;

        public static IEnumerable<DiskSceneFileInfo> IterScenes(DirectoryInfo di, bool makeReadOnly = false)
        {
            foreach (var sub in di.GetFiles("*" + TILT_SUFFIX))
            {
                yield return new DiskSceneFileInfo(sub.FullName, readOnly: makeReadOnly);
            }
            foreach (var sub in di.GetDirectories("*" + TILT_SUFFIX))
            {
                yield return new DiskSceneFileInfo(sub.FullName, readOnly: makeReadOnly);
            }
        }

        // e.g. for "Foo (0123-abcd).tilt", capture "0123-abcd".
        static Regex Md5SuffixRegex = new Regex(@" \(([0-9a-f]{4}-[0-9a-f]{4})\)\.tilt$");
        static Regex Md5RemoveSuffixRegex = new Regex(@"(.+) \([0-9a-f]{4}-[0-9a-f]{4}\)(\.tilt)$");

        /// Returns MD5 suffix portion of given .tilt filename if it's present, else null.
        public static string Md5Suffix(string fileName)
        {
            var groups = Md5SuffixRegex.Match(fileName).Groups;
            return (groups.Count == 2) ? groups[1].Value : null;
        }

        /// Returns filename or path with MD5 suffix removed.
        public static string RemoveMd5Suffix(string fileName)
        {
            return Md5RemoveSuffixRegex.Replace(fileName, @"$1$2");
        }

        /// Returns given filename/path with MD5 suffix inserted.  Input should not have a suffix.
        public static string AddMd5Suffix(string filename, byte[] hash)
        {
            string md5 = BitConverter.ToString(hash).Replace("-", null).ToLower();
            return filename.Replace(
                TILT_SUFFIX,
                String.Format(" ({0}-{1}){2}",
                    md5.Substring(md5.Length - 8, 4),
                    md5.Substring(md5.Length - 4, 4),
                    TILT_SUFFIX));
        }

        /// Returns MD5 hash computed via blocking read of entire file.
        public static byte[] GetMd5(string path)
        {
            var hashAlg = new System.Security.Cryptography.MD5CryptoServiceProvider();
            return hashAlg.ComputeHash(new FileStream(path, FileMode.Open, FileAccess.Read));
        }

        // See https://docs.microsoft.com/en-us/dotnet/api/system.text.encoding?view=netframework-4.7.1
        const int kAsciiCodePage = 20127;
        static SaveLoadScript()
        {
#if UNITY_2018_4_OR_NEWER
            // 2018 doesn't include ANSICodePage any more -- or maybe it's only if we use .net 4.6?
            ICSharpCode.SharpZipLib.Zip.ZipStrings.CodePage = kAsciiCodePage;
#else
            // There's an ancient mono bug (that Unity inherits) that prevents builds
            // from including the proper set of code pages, causing runtime errors when
            // SharpZipLib tries to use one. We only ever write ASCII filenames, so
            // the choice here is arbitrary. It just needs to be something that is
            // guaranteed to be included in the build.
            ICSharpCode.SharpZipLibUnityPort.Zip.ZipConstants.DefaultCodePage =
                System.Globalization.CultureInfo.InvariantCulture.TextInfo.ANSICodePage;
#endif
        }

        //
        // Instance API
        //

        [SerializeField] private Texture2D m_AutosaveThumbnail;
        [SerializeField] private float m_AutosaveTriggerSeconds;
        [SerializeField] private string m_AutosaveFilenamePattern;
        [SerializeField] private int m_AutosaveFileCount;

        private string m_SaveDir;
        private string m_SaveSelectedDir;
        private SceneFileInfo m_LastSceneFile;
        private bool m_LastSceneIsLegacy;

        private int m_LastNonexistentFileIndex = 0;

        private JsonSerializer m_JsonSerializer;

        [SerializeField] private SaveIconCaptureScript m_SaveIconCapture;
        private IEnumerator<Timeslice> m_SaveCoroutine;

        [SerializeField] private bool m_CaptureHiResSaveIcon = false;
        [SerializeField] private bool m_CaptureGifSaveIcon = false;

        // Various Save Icon render textures.
        [SerializeField] private int m_SaveIconHiResWidth = 1920;
        [SerializeField] private int m_SaveIconHiResHeight = 1080;
        private RenderTexture m_SaveIconHiResRenderTexture;

        [SerializeField] private int m_SaveGifWidth = 256;
        [SerializeField] private int m_SaveGifHeight = 256;
        private RenderTexture[] m_SaveGifRenderTextures;
        public int m_SaveGifTextureCount = 5;

        private byte[] m_AutosaveThumbnailBytes;
        private float m_SecondsUntilNextAutosave;
        private DiskSceneFileInfo m_AutosaveFileInfo;
        private bool m_AutosaveFailed;
        private string m_AutosaveTargetFilename;
        private IEnumerator<Timeslice> m_AutosaveCoroutine;

        private RenderTexture m_SaveIconRenderTexture;

        private byte[] m_LastThumbnailBytes;
        private string m_LastJsonMetadatError;
        private string m_LastWriteSnapshotError;
        private bool m_SuppressNotify;

        public bool AutosaveEnabled
        {
            get
            {
                return !m_AutosaveFailed &&
                    App.PlatformConfig.EnableAutosave &&
                    !App.UserConfig.Flags.DisableAutosave;
            }
        }

        public TrTransform? LastThumbnail_SS { get; set; }

        public TrTransform ReasonableThumbnail_SS
        {
            get
            {
                if (LastThumbnail_SS.HasValue)
                {
                    return LastThumbnail_SS.Value;
                }
                else
                {
                    // If we need to create a default position, we want it to be quick, so we set the
                    // number of items to enumerate to 1.
                    return SketchControlsScript.m_Instance.GenerateBestGuessSaveIconTransform(
                        itemsToEnumerate: 1);
                }
            }
        }

        /// Check .Valid on return value if you want to know
        public SceneFileInfo SceneFile => m_LastSceneFile;

        public RenderTexture GetSaveIconRenderTexture()
        {
            return m_SaveIconRenderTexture;
        }

        public bool SuppressSaveNotifcation { set => m_SuppressNotify = value; }

        public bool CanOverwriteSource { get { return !m_LastSceneFile.ReadOnly; } }

        public string LastMetadataError
        {
            get { return m_LastJsonMetadatError; }
        }

        public string LastWriteSnapshotError { get => m_LastWriteSnapshotError; }

        public JsonSerializer JsonSerializer { get { return m_JsonSerializer; } }

        public bool IsSavingAllowed() { return m_SaveCoroutine == null; }

        public string GetLastFileHumanName()
        {
            return m_LastSceneFile.Valid ? m_LastSceneFile.HumanName : "New Sketch";
        }

        public byte[] GetLastThumbnailBytes()
        {
            return m_LastThumbnailBytes;
        }

        void Awake()
        {
            m_Instance = this;
            m_JsonSerializer = new JsonSerializer();
            m_JsonSerializer.ContractResolver = new CustomJsonContractResolver();
            if (!Application.isEditor)
            {
                m_JsonSerializer.Error += HandleDeserializationError;
            }

            ResetLastFilename();

            // Create hi-res save icon render texture.
            m_SaveIconHiResRenderTexture = new RenderTexture(m_SaveIconHiResWidth, m_SaveIconHiResHeight,
                0, RenderTextureFormat.ARGB32);

            // Guarantee we've got an odd, >0 number of gif render textures.
            Debug.Assert((m_SaveGifTextureCount % 2) == 1);

            // Create low-res save gif render textures.
            m_SaveGifRenderTextures = new RenderTexture[m_SaveGifTextureCount];
            for (int i = 0; i < m_SaveGifTextureCount; ++i)
            {
                m_SaveGifRenderTextures[i] = new RenderTexture(m_SaveGifWidth, m_SaveGifHeight, 0,
                    RenderTextureFormat.ARGB32);
            }
            m_SaveIconRenderTexture = new RenderTexture(m_SaveGifWidth, m_SaveGifHeight, 0,
                RenderTextureFormat.ARGB32);

            m_SaveDir = App.UserSketchPath();
            FileUtils.InitializeDirectoryWithUserError(m_SaveDir);
            m_SaveSelectedDir = App.SavedStrokesPath();
            FileUtils.InitializeDirectoryWithUserError(m_SaveSelectedDir);

            MarkAsAutosaveDone();
            m_AutosaveThumbnailBytes = m_AutosaveThumbnail.EncodeToPNG();

            SketchMemoryScript.m_Instance.OperationStackChanged += SketchChanged;
        }

        protected void OnDestroy()
        {
            SketchMemoryScript.m_Instance.OperationStackChanged -= SketchChanged;
        }

        public void ResetLastFilename()
        {
            m_LastSceneFile = new DiskSceneFileInfo();
        }

        // Create a name that is guaranteed not to exist.
<<<<<<< HEAD
        public string GenerateNewFilename(string directory, string extension, string prefix)
=======
        public string GenerateNewFilename(string desiredFilename, string directory, string extension)
>>>>>>> 29419912
        {
            int iIndex = m_LastNonexistentFileIndex;
            int iSanity = 9999;
            while (iSanity > 0)
            {
<<<<<<< HEAD
                string attempt = prefix + iIndex.ToString();
=======
                string attempt = desiredFilename;
                if (iIndex > 0)
                {
                    attempt += "_" + iIndex;
                }
>>>>>>> 29419912
                --iSanity;
                ++iIndex;

                attempt = Path.Combine(directory, attempt) + extension;
                if (!File.Exists(attempt) && !Directory.Exists(attempt))
                {
                    m_LastNonexistentFileIndex = iIndex;
                    return attempt;
                }
            }
            Debug.Assert(false, "Could not generate a name");
            return null;
        }


        // Create a name that is guaranteed not to exist.
        public string GenerateNewUntitledFilename(string directory, string extension)
        {
            string filename = UNTITLED_PREFIX;
            return GenerateNewFilename(filename, directory, extension);
        }

        // Create a Tiltasaurus based name that is guaranteed not to exist.
        public string GenerateNewTiltasaurusFilename(string directory, string extension)
        {
            string filename = TILTASAURUS_PREFIX + Tiltasaurus.m_Instance.Prompt;
            return GenerateNewFilename(filename, directory, extension);
        }

        public void SaveOverwriteOrNewIfNotAllowed()
        {
            bool saveNew = true;
            if (SceneFile.Valid)
            {
                if (!SceneFile.ReadOnly)
                {
                    SketchControlsScript.m_Instance.IssueGlobalCommand(
                        SketchControlsScript.GlobalCommands.Save);
                    saveNew = false;
                }
            }

            if (saveNew)
            {
                SketchControlsScript.m_Instance.GenerateBestGuessSaveIcon();
                SketchControlsScript.m_Instance.IssueGlobalCommand(
                    SketchControlsScript.GlobalCommands.SaveNew);
            }
        }

        /// Used only for monoscopic backwards compatibility
        public IEnumerator<Timeslice> SaveMonoscopic(int slot)
        {
            string path = Path.Combine(m_SaveDir, "Sketch" + slot) + TILT_SUFFIX;
            Debug.LogFormat("Saving to {0}", path);
            return SaveLow(new DiskSceneFileInfo(path));
        }

        /// When a new scene file info or metadata is being created from an existing scene file info,
        /// we either preserve SourceId, or if this was a cloud sketch set it from the original asset.
        public string TransferredSourceIdFrom(SceneFileInfo info)
        {
            if (info is PolySceneFileInfo polyInfo)
            {
                // If the original is a Poly sketch it becomes the source.
                return polyInfo.AssetId;
            }
            else
            {
                return info.SourceId;
            }
        }

        public DiskSceneFileInfo GetNewNameSceneFileInfo(bool tiltasaurusMode = false, string filename = null)
        {
<<<<<<< HEAD
            DiskSceneFileInfo fileInfo = tiltasaurusMode
                ? new DiskSceneFileInfo(GenerateNewTiltasaurusFilename(m_SaveDir, TILT_SUFFIX))
                : new DiskSceneFileInfo(GenerateNewFilename(m_SaveDir, TILT_SUFFIX, UNTITLED_PREFIX));
=======
            string uniquePath;
            // If no filename is passed in then generate one
            if (string.IsNullOrWhiteSpace(filename))
            {
                uniquePath = tiltasaurusMode
                    ? GenerateNewTiltasaurusFilename(m_SaveDir, TILT_SUFFIX)
                    : GenerateNewUntitledFilename(m_SaveDir, TILT_SUFFIX);
            }
            else
            {
                uniquePath = GenerateNewFilename(filename, m_SaveDir, TILT_SUFFIX);
            }
            DiskSceneFileInfo fileInfo = new DiskSceneFileInfo(uniquePath);
>>>>>>> 29419912
            if (m_LastSceneFile.Valid)
            {
                fileInfo.SourceId = TransferredSourceIdFrom(m_LastSceneFile);
            }
            return fileInfo;
        }

<<<<<<< HEAD
        public DiskSceneFileInfo GetNewSaveSelectedFileInfo()
        {
            DiskSceneFileInfo fileInfo = new DiskSceneFileInfo(GenerateNewFilename(m_SaveSelectedDir, TILT_SUFFIX, SAVESELECTED_PREFIX));
=======
        public DiskSceneFileInfo GetSceneFileInfoFromName(string name)
        {
            DiskSceneFileInfo fileInfo = new DiskSceneFileInfo(name);
>>>>>>> 29419912
            if (m_LastSceneFile.Valid)
            {
                fileInfo.SourceId = TransferredSourceIdFrom(m_LastSceneFile);
            }
            return fileInfo;
        }

        /// Save a snapshot directly to a location.
        /// The snapshot's AssetId is the source of truth
        public IEnumerator<Timeslice> SaveSnapshot(SceneFileInfo fileInfo, SketchSnapshot snapshot)
        {
            return SaveLow(fileInfo, false, snapshot);
        }

        /// Save, overwriting current file name
        /// Used mostly for doing silent upgrades-in-place and so on.
        /// Also used for the emergency-save command
        public IEnumerator<object> SaveOverwrite(bool tiltasaurusMode = false)
        {
            if (!m_LastSceneFile.Valid || tiltasaurusMode)
            {
                yield return SaveNewName(tiltasaurusMode);
            }
            else
            {
                yield return SaveLow(m_LastSceneFile);
            }
        }

        /// Save to a completely new name
        public IEnumerator<Timeslice> SaveNewName(bool tiltasaurusMode = false)
        {
            return SaveLow(GetNewNameSceneFileInfo(tiltasaurusMode));
        }

<<<<<<< HEAD
        public IEnumerator<Timeslice> SaveSelected()
        {
            return SaveLow(GetNewSaveSelectedFileInfo(), selectedOnly: true);
=======
        public IEnumerator<Timeslice> SaveAs(string filename)
        {
            return SaveLow(GetNewNameSceneFileInfo(false, filename));
>>>>>>> 29419912
        }

        /// In order to for this to work properly:
        /// - m_SaveIconRenderTexture must contain data
        /// - SaveIconTool.LastSaveCameraRigState must be good
        /// SaveIconTool.ProgrammaticCaptureSaveIcon() does both of these things
        private IEnumerator<Timeslice> SaveLow(
            SceneFileInfo info, bool bNotify = true, SketchSnapshot snapshot = null, bool selectedOnly = false)
        {
            Debug.Assert(selectedOnly || !SelectionManager.m_Instance.HasSelection);
            if (snapshot != null && info.AssetId != snapshot.AssetId)
            {
                Debug.LogError($"AssetId in FileInfo '{info.AssetId}' != shapshot '{snapshot.AssetId}'");
            }
            if (!info.Valid)
            {
                throw new ArgumentException("null filename");
            }

            if (!FileUtils.CheckDiskSpaceWithError(m_SaveDir))
            {
                return new List<Timeslice>().GetEnumerator();
            }

            m_LastSceneFile = info;
            AbortAutosave();

            m_SaveCoroutine = ThreadedSave(info, selectedOnly, bNotify, snapshot);
            return m_SaveCoroutine;
        }

        private IEnumerator<Timeslice> ThreadedSave(
            SceneFileInfo fileInfo, bool selectedOnly,
            bool bNotify = true, SketchSnapshot snapshot = null)
        {
            // Cancel any pending transfers of this file.
            var cancelTask = App.DriveSync.CancelTransferAsync(fileInfo.FullPath);

            bool newFile = !fileInfo.Exists;

            if (snapshot == null)
            {
                IEnumerator<Timeslice> timeslicedConstructor;
                snapshot = CreateSnapshotWithIcons(out timeslicedConstructor, selectedOnly);
                if (App.CurrentState != App.AppState.Reset)
                {
                    App.Instance.SetDesiredState(App.AppState.Saving);
                }
                while (timeslicedConstructor.MoveNext())
                {
                    yield return timeslicedConstructor.Current;
                }
            }
            LastThumbnail_SS = snapshot.LastThumbnail_SS;
            App.Instance.SetDesiredState(App.AppState.Standard);
            m_LastWriteSnapshotError = null;

            // Make sure the cancel task is done before we start writing the snapshot.
            while (!cancelTask.IsCompleted)
            {
                yield return null;
            }

            string error = null;
            var writeFuture = new Future<string>(
                () => snapshot.WriteSnapshotToFile(fileInfo.FullPath),
                null, true);
            while (!writeFuture.TryGetResult(out error))
            {
                yield return null;
            }

            m_LastWriteSnapshotError = error;
            m_LastThumbnailBytes = snapshot.Thumbnail;
            SketchMemoryScript.m_Instance.SetLastOperationStackCount();
            SketchMemoryScript.m_Instance.InitialSketchTransform = App.Scene.Pose;
            m_SaveCoroutine = null;
            if (error == null)
            {
                if (newFile)
                {
                    SketchCatalog.m_Instance.NotifyUserFileCreated(m_LastSceneFile.FullPath);
                }
                else
                {
                    SketchCatalog.m_Instance.NotifyUserFileChanged(m_LastSceneFile.FullPath);
                }
            }
            if (bNotify && !m_SuppressNotify)
            {
                NotifySaveFinished(m_LastSceneFile, error, newFile);
            }
            App.DriveSync.SyncLocalFilesAsync().AsAsyncVoid();
            m_SuppressNotify = false;
        }

        /// If success, error should be null
        private void NotifySaveFinished(SceneFileInfo info, string error, bool newFile)
        {
            if (error == null)
            {
                // TODO: More long term something should be done in OutputWindowScript itself to handle such
                // cases, such as a check for Floating Panels Mode or a check for if the controller requested
                // is tracked.
                if (newFile)
                {
                    OutputWindowScript.ReportFileSaved("Added to Sketchbook!", info.FullPath,
                        OutputWindowScript.InfoCardSpawnPos.Brush);
                }
                else
                {
                    OutputWindowScript.ReportFileSaved("Saved!", info.FullPath,
                        OutputWindowScript.InfoCardSpawnPos.UIReticle);
                    AudioManager.m_Instance.PlaySaveSound(
                        InputManager.m_Instance.GetControllerPosition(InputManager.ControllerName.Brush));
                }
                App.Instance.AutosaveRestoreFileExists = false;
            }
            else
            {
                OutputWindowScript.Error(
                    InputManager.ControllerName.Wand,
                    "Failed to save sketch", error);
            }
        }

        static public Stream GetMetadataReadStream(SceneFileInfo fileInfo)
        {
            var stream = fileInfo.GetReadStream(TiltFile.FN_METADATA);
            if (stream != null)
            {
                return stream;
            }
            else
            {
                return fileInfo.GetReadStream(TiltFile.FN_METADATA_LEGACY);
            }
        }

        // Loads the head and scene trandsforms into the secondary ODS
        public bool LoadTransformsForOds(SceneFileInfo fileInfo,
                                         ref TrTransform head,
                                         ref TrTransform scene)
        {
            if (!fileInfo.IsHeaderValid())
            {
                OutputWindowScript.m_Instance.AddNewLine(
                    "Could not load transform: {0}", fileInfo.HumanName);
                return false;
            }

            m_LastSceneIsLegacy = false;
            Stream metadata = GetMetadataReadStream(fileInfo);
            if (metadata == null)
            {
                OutputWindowScript.m_Instance.AddNewLine("Could not load: {0}", fileInfo.HumanName);
                return false;
            }
            using (var jsonReader = new JsonTextReader(new StreamReader(metadata)))
            {
                var jsonData = DeserializeMetadata(jsonReader);

                if (jsonData.RequiredCapabilities != null)
                {
                    var missingCapabilities = jsonData.RequiredCapabilities.Except(
                        Enum.GetNames(typeof(PlaybackCapabilities))).ToArray();
                    if (missingCapabilities.Length > 0)
                    {
                        Debug.LogFormat("Lacking playback capabilities: {0}",
                            String.Join(", ", missingCapabilities));
                        OutputWindowScript.m_Instance.AddNewLine(
                            $"Lacking a capability to load {fileInfo.HumanName}. " +
                            $"Upgrade {App.kAppDisplayName}?");
                        return false;
                    }
                }

                scene = jsonData.SceneTransformInRoomSpace;
                head = jsonData.ThumbnailCameraTransformInRoomSpace;
            }

            return true;
        }

        /// Follows the "force-superseded by" chain until the end is reached, then returns that brush
        /// If the passed Guid is invalid, returns it verbatim.
        static Guid GetForceSupersededBy(Guid original)
        {
            var brush = BrushCatalog.m_Instance.GetBrush(original);
            // The failure will be reported downstream
            if (brush == null) { return original; }
            while (brush.m_SupersededBy != null && brush.m_SupersededBy.m_LooksIdentical)
            {
                brush = brush.m_SupersededBy;
            }
            return brush.m_Guid;
        }

        /// bAdditive is an experimental feature.
        /// XXX: bAdditive is buggy; it re-draws any pre-existing strokes.
        /// We never noticed before because the duplicate geometry draws on top of itself.
        /// It begins to be noticeable now that loading goes into the active canvas,
        /// which may not be the canvas of the original strokes.
        public bool Load(SceneFileInfo fileInfo, bool bAdditive = false)
        {
            m_LastThumbnailBytes = null;
            if (!fileInfo.IsHeaderValid())
            {
                OutputWindowScript.m_Instance.AddNewLine(
                    "Could not load: {0}", fileInfo.HumanName);
                return false;
            }

            m_LastSceneIsLegacy = false;
            Stream metadata = GetMetadataReadStream(fileInfo);
            if (metadata == null)
            {
                OutputWindowScript.m_Instance.AddNewLine("Could not load: {0}", fileInfo.HumanName);
                return false;
            }
            using (var jsonReader = new JsonTextReader(new StreamReader(metadata)))
            {
                SketchMetadata jsonData = DeserializeMetadata(jsonReader);
                if (LastMetadataError != null)
                {
                    ControllerConsoleScript.m_Instance.AddNewLine(
                        string.Format("Error detected in sketch '{0}'.\nSuggest re-saving.",
                            fileInfo.HumanName));
                    Debug.LogWarning(string.Format("Error reading meteadata for {0}.\n{1}",
                        fileInfo.FullPath,
                        SaveLoadScript.m_Instance.LastMetadataError));
                }
                if (jsonData.RequiredCapabilities != null)
                {
                    var missingCapabilities = jsonData.RequiredCapabilities.Except(
                        Enum.GetNames(typeof(PlaybackCapabilities))).ToArray();
                    if (missingCapabilities.Length > 0)
                    {
                        Debug.LogFormat("Lacking playback capabilities: {0}",
                            String.Join(", ", missingCapabilities));
                        OutputWindowScript.m_Instance.AddNewLine(
                            "Lacking a capability to load {0}.  Upgrade Tilt Brush?",
                            fileInfo.HumanName);
                        return false;
                    }
                }

                if (!bAdditive)
                {
                    var environment = EnvironmentCatalog.m_Instance
                        .GetEnvironment(new Guid(jsonData.EnvironmentPreset));
                    if (environment != null)
                    {
                        SceneSettings.m_Instance.RecordSkyColorsForFading();
                        if (jsonData.Environment != null)
                        {
                            SceneSettings.m_Instance.SetCustomEnvironment(jsonData.Environment, environment);
                        }
                        SceneSettings.m_Instance.SetDesiredPreset(
                            environment, forceTransition: true,
                            keepSceneTransform: true, hasCustomLights: jsonData.Lights != null
                        );
                        // This will have been overwritten by Set
                        if (jsonData.Environment != null && jsonData.Environment.Skybox != null)
                        {
                            SceneSettings.m_Instance.LoadCustomSkybox(jsonData.Environment.Skybox);
                        }
                    }
                    else
                    {
                        Debug.LogWarningFormat("Unknown environment preset {0}",
                            jsonData.EnvironmentPreset);
                    }
                    App.Instance.SetOdsCameraTransforms(jsonData.ThumbnailCameraTransformInRoomSpace,
                        jsonData.SceneTransformInRoomSpace);
                    App.Scene.Pose = jsonData.SceneTransformInRoomSpace;
                    App.Scene.ResetLayers(true);
                    LastThumbnail_SS = App.Scene.Pose.inverse *
                        jsonData.ThumbnailCameraTransformInRoomSpace;

                }

                SketchControlsScript.m_Instance.SketchPlaybackMode =
                    SketchControlsScript.m_Instance.m_DefaultSketchPlaybackMode;

                if (!bAdditive)
                {
                    // Create Layers
                    if (jsonData.Layers != null)
                    {
                        for (var i = 0; i < jsonData.Layers.Length; i++)
                        {
                            var layer = jsonData.Layers[i];
                            CanvasScript canvas = i == 0 ? App.Scene.MainCanvas : App.Scene.AddLayerNow();
                            canvas.gameObject.name = layer.Name;
                            canvas.gameObject.SetActive(layer.Visible);

                            // Assume that layers with a scale of 0 are from legacy sketches with no layer transform stored
                            // and that they should be set to 1
                            // nb. The correct place to do this would be somewhere in the deserialization code
                            // But after failing with DefaultValueHandling.Populate and custom JsonConverters
                            // I'm just going to do it here
                            if (layer.Transform.scale == 0)
                            {
                                TrTransform tr = layer.Transform;
                                tr.scale = 1;
                                layer.Transform = tr;
                            }
                            canvas.LocalPose = layer.Transform;
                        }
                    }
                }

                var oldGroupToNewGroup = new Dictionary<int, int>();

                // Load sketch
                using (var stream = fileInfo.GetReadStream(TiltFile.FN_SKETCH))
                {
                    Guid[] brushGuids = jsonData.BrushIndex.Select(GetForceSupersededBy).ToArray();
                    bool legacySketch;
                    bool success = SketchWriter.ReadMemory(stream, brushGuids, bAdditive, out legacySketch, out oldGroupToNewGroup);
                    m_LastSceneIsLegacy |= legacySketch;
                    if (!success)
                    {
                        OutputWindowScript.m_Instance.AddNewLine(
                            "Could not load: {0}", fileInfo.HumanName);
                        // Prevent it from being overwritten
                        m_LastSceneIsLegacy = false;
                        return false;
                    }
                }


                // It's proving to be rather complex to merge widgets/models etc.
                // For now skip all that when loading additively with the if (!bAdditive) below
                // This should cover the majority of use cases.

                // (For when we do support merging widgets:)
                // It's much simpler to change the group ids in the JSON
                // before we pass it to WidgetManager
                //GroupManager.UpdateWidgetJsonToNewGroups(jsonData, oldGroupToNewGroup);

                if (!bAdditive)
                {
                    ModelCatalog.m_Instance.ClearMissingModels();
                    SketchMemoryScript.m_Instance.InitialSketchTransform = jsonData.SceneTransformInRoomSpace;

                    if (jsonData.ModelIndex != null)
                    {
                        WidgetManager.m_Instance.SetDataFromTilt(jsonData.ModelIndex);
                    }

                    if (jsonData.ModelIndex != null)
                    {
                        WidgetManager.m_Instance.SetDataFromTilt(jsonData.ModelIndex);
                    }

                    if (jsonData.LightIndex != null)
                    {
                        WidgetManager.m_Instance.SetDataFromTilt(jsonData.LightIndex);
                    }

                    if (jsonData.GuideIndex != null)
                    {
                        foreach (Guides guides in jsonData.GuideIndex)
                        {
                            StencilWidget.FromGuideIndex(guides);
                        }
                    }
                    if (jsonData.Lights != null)
                    {
                        LightsControlScript.m_Instance.CustomLights = jsonData.Lights;
                    }
                    // Pass even if null; null is treated as empty
                    CustomColorPaletteStorage.m_Instance.SetColorsFromPalette(jsonData.Palette);
                    // Images are not stored on Poly either.
                    // TODO - will this assumption still hold with Icosa?
                    if (!(fileInfo is PolySceneFileInfo))
                    {
                        if (ReferenceImageCatalog.m_Instance != null && jsonData.ImageIndex != null)
                        {
                            WidgetManager.m_Instance.SetDataFromTilt(jsonData.ImageIndex);
                        }
                        if (VideoCatalog.Instance != null && jsonData.Videos != null)
                        {
                            WidgetManager.m_Instance.SetDataFromTilt(jsonData.Videos);
                        }
                        if (jsonData.TextWidgets != null)
                        {
                            WidgetManager.m_Instance.SetDataFromTilt(jsonData.TextWidgets);
                        }
                    }
                    if (jsonData.Mirror != null)
                    {
                        PointerManager.m_Instance.SymmetryWidgetFromMirror(jsonData.Mirror);
                    }
                    if (jsonData.CameraPaths != null)
                    {
                        WidgetManager.m_Instance.SetDataFromTilt(jsonData.CameraPaths);
                    }
                    if (fileInfo is GoogleDriveSketchSet.GoogleDriveFileInfo gdInfo)
                    {
                        gdInfo.SourceId = jsonData.SourceId;
                    }
                    if (WidgetManager.m_Instance.CreatingMediaWidgets)
                    {
                        StartCoroutine(
                            OverlayManager.m_Instance.RunInCompositor(
                                OverlayType.LoadMedia,
                                WidgetManager.m_Instance.CreateMediaWidgetsFromLoadDataCoroutine(),
                                0.5f));
                    }
                    m_LastSceneFile = fileInfo;
                }
            }

            return true;
        }

        public SketchMetadata DeserializeMetadata(JsonTextReader jsonReader)
        {
            m_LastJsonMetadatError = null;
            var metadata = m_JsonSerializer.Deserialize<SketchMetadata>(jsonReader);
            if (metadata != null)
            {
                MetadataUtils.VerifyMetadataVersion(metadata);
            }
            return metadata;
        }

        private void HandleDeserializationError(object sender,
                                                Newtonsoft.Json.Serialization.ErrorEventArgs errorArgs)
        {
            var currentError = errorArgs.ErrorContext.Error.Message;
            Debug.LogWarning(currentError);
            m_LastJsonMetadatError = currentError;
            errorArgs.ErrorContext.Handled = true;
        }

        public void SignalPlaybackCompletion()
        {
            if (DevOptions.I.ResaveLegacyScenes && m_LastSceneIsLegacy)
            {
                Debug.Log("Rewriting legacy file: " + m_LastSceneFile.HumanName + TILT_SUFFIX);
                SketchControlsScript.m_Instance.GenerateBoundingBoxSaveIcon();
                StartCoroutine(SaveOverwrite());
            }
        }

        public void MarkAsAutosaveDone()
        {
            m_SecondsUntilNextAutosave = -1f;
        }

        public void SketchChanged()
        {
            if (m_AutosaveCoroutine != null)
            {
                AbortAutosave();
            }
            if (App.CurrentState != App.AppState.Standard)
            {
                return;
            }
            m_SecondsUntilNextAutosave = m_AutosaveTriggerSeconds;
        }

        private void Update()
        {
            if (!AutosaveEnabled)
            {
                return;
            }

            if (PointerManager.m_Instance.MainPointer.IsCreatingStroke())
            {
                SketchChanged();
            }

            if (m_SecondsUntilNextAutosave >= 0f)
            {
                m_SecondsUntilNextAutosave -= Time.unscaledDeltaTime;
                if (m_SecondsUntilNextAutosave < 0f && m_AutosaveCoroutine == null)
                {
                    m_AutosaveCoroutine = AutosaveCoroutine();
                    StartCoroutine(m_AutosaveCoroutine);
                }
            }
        }

        private IEnumerator<Timeslice> AutosaveCoroutine()
        {
            if (!AutosaveEnabled)
            {
                yield break;
            }

            // Despite not actually creating a thumbnail for autosaves, we need to create a valid thumbnail
            // camera position so that if the autosave gets loaded the user can do a quicksave and the
            // created thumbnail will be in the right place.
            var iconCameraRig = new SaveIconTool.CameraRigState();
            iconCameraRig.SetLossyTransform(ReasonableThumbnail_SS);

            IEnumerator<Timeslice> timeslicedConstructor;
            SketchSnapshot snapshot = new SketchSnapshot(
                m_JsonSerializer, m_SaveIconCapture, out timeslicedConstructor, false);
            while (timeslicedConstructor.MoveNext())
            {
                yield return timeslicedConstructor.Current;
            }
            snapshot.Thumbnail = m_AutosaveThumbnailBytes;

            // We can clear the reference to the coroutine here because  at this point we already have a
            // full snapshot of the save and can just go ahead and write it.
            m_AutosaveCoroutine = null;

            string error = null;
            if (m_LastSceneFile.Valid)
            {
                snapshot.SourceId = TransferredSourceIdFrom(m_LastSceneFile);
            }
            var writeFuture = new Future<string>(
                () => snapshot.WriteSnapshotToFile(m_AutosaveFileInfo.FullPath),
                null, true);
            while (!writeFuture.TryGetResult(out error))
            {
                yield return null;
            }

            if (error != null)
            {
                m_AutosaveFailed = true;
                OutputWindowScript.Error("Error with autosave! Autosave disabled.");
                Debug.LogWarning(error);
                ControllerConsoleScript.m_Instance.AddNewLine(error);
            }
            MarkAsAutosaveDone();

            App.Instance.AutosaveRestoreFileExists = true;
        }

        private void AbortAutosave()
        {
            if (m_AutosaveCoroutine != null)
            {
                StopCoroutine(m_AutosaveCoroutine);
                m_AutosaveCoroutine = null;
            }
        }

        /// Creates a new filename for the autosave file and deletes old autosaves.
        /// It uses the date and time that the sketch was started or loaded.
        public void NewAutosaveFile()
        {
            if (!AutosaveEnabled)
            {
                return;
            }

            string autosaveStart = m_AutosaveFilenamePattern.Substring(
                0, m_AutosaveFilenamePattern.IndexOf("{"));
            try
            {
                if (!Directory.Exists(App.AutosavePath()))
                {
                    Directory.CreateDirectory(App.AutosavePath());
                }
                var files = new DirectoryInfo(App.AutosavePath()).GetFiles()
                    .Where(x => x.Name.StartsWith(autosaveStart))
                    .OrderBy(x => x.LastWriteTimeUtc).ToArray();
                if (files.Length >= m_AutosaveFileCount)
                {
                    for (int i = files.Length - m_AutosaveFileCount; i >= 0; i--)
                    {
                        File.Delete(files[i].FullName);
                    }
                }

                m_AutosaveTargetFilename = Path.Combine(
                    App.AutosavePath(), string.Format(m_AutosaveFilenamePattern, DateTime.Now));

                m_AutosaveFileInfo = new DiskSceneFileInfo(m_AutosaveTargetFilename);
            }
            catch (Exception exception)
            {
                m_AutosaveFailed = true;
                // wait a couple of seconds before showing the error, so it doesn't get lost if at startup.
                StartCoroutine(ShowErrorAfterDelay("Error with autosave! Autosave disabled.", 2f));
                ControllerConsoleScript.m_Instance.AddNewLine(exception.Message);
                Debug.LogWarningFormat("{0}\n{1}", exception.Message, exception.StackTrace);
                if (!(exception is IOException || exception is AccessViolationException ||
                    exception is UnauthorizedAccessException))
                {
                    throw;
                }
            }
        }

        public string MostRecentAutosaveFile()
        {
            string autosaveDir = App.AutosavePath();
            if (!Directory.Exists(autosaveDir))
            {
                return null;
            }
            var lastFile = Directory.GetFiles(autosaveDir, "*.tilt").Select(x => new FileInfo(x)).OrderByDescending(x => x.CreationTimeUtc).FirstOrDefault();

            return lastFile.FullName;
        }

        private IEnumerator ShowErrorAfterDelay(string error, float delay)
        {
            yield return new WaitForSeconds(delay);
            OutputWindowScript.Error(error);
        }

        /// Like the SketchSnapshot constructor, but also populates the snapshot with icons.
        public async Task<SketchSnapshot> CreateSnapshotWithIconsAsync()
        {
            var snapshot = CreateSnapshotWithIcons(out var coroutine, false);
            await coroutine; // finishes off the snapshot
            return snapshot;
        }

        /// Like the SketchSnapshot constructor, but also populates the snapshot with icons.
        /// As with the constructor, you must run the coroutine to completion before the snapshot
        /// is usable.
        public SketchSnapshot CreateSnapshotWithIcons(out IEnumerator<Timeslice> coroutine, bool selectedOnly)
        {
            IEnumerator<Timeslice> timeslicedConstructor;
            SketchSnapshot snapshot = new SketchSnapshot(
                m_JsonSerializer, m_SaveIconCapture, out timeslicedConstructor, selectedOnly);
            coroutine = CoroutineUtil.Sequence(
                timeslicedConstructor,
                snapshot.CreateSnapshotIcons(m_SaveIconRenderTexture,
                    m_CaptureHiResSaveIcon ? m_SaveIconHiResRenderTexture : null,
                    m_CaptureGifSaveIcon ? m_SaveGifRenderTextures : null));
            return snapshot;
        }

        public IEnumerator GetLastAutosaveBytes(Action<byte[]> onComplete)
        {

            while (m_AutosaveCoroutine != null) yield return null;

            // Retrieve the autosaved file
            string autosaveFile = MostRecentAutosaveFile();
            if (!string.IsNullOrEmpty(autosaveFile) && File.Exists(autosaveFile))
            {
                try
                {
                    byte[] fileBytes = File.ReadAllBytes(autosaveFile);
                    Debug.Log($"Autosave complete. Loaded {fileBytes.Length} bytes from {autosaveFile}");
                    onComplete?.Invoke(fileBytes);
                }
                catch (IOException ex)
                {
                    Debug.LogError($"Failed to read autosave file: {ex.Message}");
                    onComplete?.Invoke(null);
                }
            }
            else
            {
                Debug.LogWarning("Autosave file not found or doesn't exist.");
                onComplete?.Invoke(null);
            }
        }

        public void LoadFromBytes(byte[] data)
        {
            if (data == null || data.Length == 0)
            {
                Debug.LogError("LoadFromBytes: Data is null or empty.");
                return;
            }

            try
            {
                // Write the byte array to a temporary file
                string tempFilePath = Path.Combine(Application.temporaryCachePath, "temp_autosave.tilt");
                File.WriteAllBytes(tempFilePath, data);

                // Load the temporary file into the scene
                var fileInfo = new DiskSceneFileInfo(tempFilePath);
                if (Load(fileInfo))
                {
                    Debug.Log("LoadFromBytes: Scene successfully loaded from bytes.");
                }
                else
                {
                    Debug.LogError("LoadFromBytes: Failed to load scene.");
                }

                // Clean up the temporary file
                if (File.Exists(tempFilePath))
                {
                    File.Delete(tempFilePath);
                }
            }
            catch (Exception ex)
            {
                Debug.LogError($"LoadFromBytes: Error while loading scene from bytes. Exception: {ex.Message}");
            }
        }
    }

} // namespace TiltBrush<|MERGE_RESOLUTION|>--- conflicted
+++ resolved
@@ -267,25 +267,17 @@
         }
 
         // Create a name that is guaranteed not to exist.
-<<<<<<< HEAD
-        public string GenerateNewFilename(string directory, string extension, string prefix)
-=======
-        public string GenerateNewFilename(string desiredFilename, string directory, string extension)
->>>>>>> 29419912
+        public string GenerateNewFilename(string desiredFilename, string directory, string extension, string prefix)
         {
             int iIndex = m_LastNonexistentFileIndex;
             int iSanity = 9999;
             while (iSanity > 0)
             {
-<<<<<<< HEAD
-                string attempt = prefix + iIndex.ToString();
-=======
                 string attempt = desiredFilename;
                 if (iIndex > 0)
                 {
-                    attempt += "_" + iIndex;
-                }
->>>>>>> 29419912
+                    attempt = prefix + iIndex.ToString();
+                }
                 --iSanity;
                 ++iIndex;
 
@@ -361,25 +353,19 @@
 
         public DiskSceneFileInfo GetNewNameSceneFileInfo(bool tiltasaurusMode = false, string filename = null)
         {
-<<<<<<< HEAD
-            DiskSceneFileInfo fileInfo = tiltasaurusMode
-                ? new DiskSceneFileInfo(GenerateNewTiltasaurusFilename(m_SaveDir, TILT_SUFFIX))
-                : new DiskSceneFileInfo(GenerateNewFilename(m_SaveDir, TILT_SUFFIX, UNTITLED_PREFIX));
-=======
             string uniquePath;
             // If no filename is passed in then generate one
             if (string.IsNullOrWhiteSpace(filename))
             {
                 uniquePath = tiltasaurusMode
                     ? GenerateNewTiltasaurusFilename(m_SaveDir, TILT_SUFFIX)
-                    : GenerateNewUntitledFilename(m_SaveDir, TILT_SUFFIX);
+                    : new DiskSceneFileInfo(GenerateNewFilename(m_SaveDir, TILT_SUFFIX, UNTITLED_PREFIX));
             }
             else
             {
                 uniquePath = GenerateNewFilename(filename, m_SaveDir, TILT_SUFFIX);
             }
             DiskSceneFileInfo fileInfo = new DiskSceneFileInfo(uniquePath);
->>>>>>> 29419912
             if (m_LastSceneFile.Valid)
             {
                 fileInfo.SourceId = TransferredSourceIdFrom(m_LastSceneFile);
@@ -387,15 +373,9 @@
             return fileInfo;
         }
 
-<<<<<<< HEAD
-        public DiskSceneFileInfo GetNewSaveSelectedFileInfo()
-        {
-            DiskSceneFileInfo fileInfo = new DiskSceneFileInfo(GenerateNewFilename(m_SaveSelectedDir, TILT_SUFFIX, SAVESELECTED_PREFIX));
-=======
         public DiskSceneFileInfo GetSceneFileInfoFromName(string name)
         {
             DiskSceneFileInfo fileInfo = new DiskSceneFileInfo(name);
->>>>>>> 29419912
             if (m_LastSceneFile.Valid)
             {
                 fileInfo.SourceId = TransferredSourceIdFrom(m_LastSceneFile);
@@ -431,15 +411,14 @@
             return SaveLow(GetNewNameSceneFileInfo(tiltasaurusMode));
         }
 
-<<<<<<< HEAD
+        public IEnumerator<Timeslice> SaveAs(string filename)
+        {
+            return SaveLow(GetNewNameSceneFileInfo(false, filename));
+        }
+
         public IEnumerator<Timeslice> SaveSelected()
         {
             return SaveLow(GetNewSaveSelectedFileInfo(), selectedOnly: true);
-=======
-        public IEnumerator<Timeslice> SaveAs(string filename)
-        {
-            return SaveLow(GetNewNameSceneFileInfo(false, filename));
->>>>>>> 29419912
         }
 
         /// In order to for this to work properly:
