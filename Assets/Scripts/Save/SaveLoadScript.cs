// Copyright 2020 The Tilt Brush Authors
//
// Licensed under the Apache License, Version 2.0 (the "License");
// you may not use this file except in compliance with the License.
// You may obtain a copy of the License at
//
//      http://www.apache.org/licenses/LICENSE-2.0
//
// Unless required by applicable law or agreed to in writing, software
// distributed under the License is distributed on an "AS IS" BASIS,
// WITHOUT WARRANTIES OR CONDITIONS OF ANY KIND, either express or implied.
// See the License for the specific language governing permissions and
// limitations under the License.

using Newtonsoft.Json;
using System;
using System.Collections;
using System.Collections.Generic;
using System.IO;
using System.Linq;
using System.Text.RegularExpressions;
using System.Threading.Tasks;
using UnityEngine;

namespace TiltBrush
{

    public class SaveLoadScript : MonoBehaviour
    {

        //
        // Static API
        //

        public const string UNTITLED_PREFIX = "Untitled_";
        public const string SAVESELECTED_PREFIX = "Selection_0";
        public const string TILTASAURUS_PREFIX = "Tiltasaurus_";
        public const string TILT_SUFFIX = ".tilt";

        public static SaveLoadScript m_Instance;

        public static IEnumerable<DiskSceneFileInfo> IterScenes(DirectoryInfo di, bool makeReadOnly = false)
        {
            foreach (var sub in di.GetFiles("*" + TILT_SUFFIX))
            {
                yield return new DiskSceneFileInfo(sub.FullName, readOnly: makeReadOnly);
            }
            foreach (var sub in di.GetDirectories("*" + TILT_SUFFIX))
            {
                yield return new DiskSceneFileInfo(sub.FullName, readOnly: makeReadOnly);
            }
        }

        // e.g. for "Foo (0123-abcd).tilt", capture "0123-abcd".
        static Regex Md5SuffixRegex = new Regex(@" \(([0-9a-f]{4}-[0-9a-f]{4})\)\.tilt$");
        static Regex Md5RemoveSuffixRegex = new Regex(@"(.+) \([0-9a-f]{4}-[0-9a-f]{4}\)(\.tilt)$");

        /// Returns MD5 suffix portion of given .tilt filename if it's present, else null.
        public static string Md5Suffix(string fileName)
        {
            var groups = Md5SuffixRegex.Match(fileName).Groups;
            return (groups.Count == 2) ? groups[1].Value : null;
        }

        /// Returns filename or path with MD5 suffix removed.
        public static string RemoveMd5Suffix(string fileName)
        {
            return Md5RemoveSuffixRegex.Replace(fileName, @"$1$2");
        }

        /// Returns given filename/path with MD5 suffix inserted.  Input should not have a suffix.
        public static string AddMd5Suffix(string filename, byte[] hash)
        {
            string md5 = BitConverter.ToString(hash).Replace("-", null).ToLower();
            return filename.Replace(
              TILT_SUFFIX,
              String.Format(" ({0}-{1}){2}",
                md5.Substring(md5.Length - 8, 4),
                md5.Substring(md5.Length - 4, 4),
                TILT_SUFFIX));
        }

        /// Returns MD5 hash computed via blocking read of entire file.
        public static byte[] GetMd5(string path)
        {
            var hashAlg = new System.Security.Cryptography.MD5CryptoServiceProvider();
            return hashAlg.ComputeHash(new FileStream(path, FileMode.Open, FileAccess.Read));
        }

        // See https://docs.microsoft.com/en-us/dotnet/api/system.text.encoding?view=netframework-4.7.1
        const int kAsciiCodePage = 20127;
        static SaveLoadScript()
        {
#if UNITY_2018_4_OR_NEWER
            // 2018 doesn't include ANSICodePage any more -- or maybe it's only if we use .net 4.6?
            ICSharpCode.SharpZipLib.Zip.ZipStrings.CodePage = kAsciiCodePage;
#else
            // There's an ancient mono bug (that Unity inherits) that prevents builds
            // from including the proper set of code pages, causing runtime errors when
            // SharpZipLib tries to use one. We only ever write ASCII filenames, so
            // the choice here is arbitrary. It just needs to be something that is
            // guaranteed to be included in the build.
            ICSharpCode.SharpZipLibUnityPort.Zip.ZipConstants.DefaultCodePage =
                System.Globalization.CultureInfo.InvariantCulture.TextInfo.ANSICodePage;
#endif
        }

        //
        // Instance API
        //

        [SerializeField] private Texture2D m_AutosaveThumbnail;
        [SerializeField] private float m_AutosaveTriggerSeconds;
        [SerializeField] private string m_AutosaveFilenamePattern;
        [SerializeField] private int m_AutosaveFileCount;

        private string m_SaveDir;
        private string m_SaveSelectedDir;
        private SceneFileInfo m_LastSceneFile;
        private bool m_LastSceneIsLegacy;

        private int m_LastNonexistentFileIndex = 0;

        private JsonSerializer m_JsonSerializer;

        [SerializeField] private SaveIconCaptureScript m_SaveIconCapture;
        private IEnumerator<Timeslice> m_SaveCoroutine;

        [SerializeField] private bool m_CaptureHiResSaveIcon = false;
        [SerializeField] private bool m_CaptureGifSaveIcon = false;

        // Various Save Icon render textures.
        [SerializeField] private int m_SaveIconHiResWidth = 1920;
        [SerializeField] private int m_SaveIconHiResHeight = 1080;
        private RenderTexture m_SaveIconHiResRenderTexture;

        [SerializeField] private int m_SaveGifWidth = 256;
        [SerializeField] private int m_SaveGifHeight = 256;
        private RenderTexture[] m_SaveGifRenderTextures;
        public int m_SaveGifTextureCount = 5;

        private byte[] m_AutosaveThumbnailBytes;
        private float m_SecondsUntilNextAutosave;
        private DiskSceneFileInfo m_AutosaveFileInfo;
        private bool m_AutosaveFailed;
        private string m_AutosaveTargetFilename;
        private IEnumerator<Timeslice> m_AutosaveCoroutine;

        private RenderTexture m_SaveIconRenderTexture;

        private byte[] m_LastThumbnailBytes;
        private string m_LastJsonMetadatError;
        private string m_LastWriteSnapshotError;
        private bool m_SuppressNotify;

        public bool AutosaveEnabled
        {
            get
            {
                return !m_AutosaveFailed &&
                  App.PlatformConfig.EnableAutosave &&
                  !App.UserConfig.Flags.DisableAutosave;
            }
        }

        public TrTransform? LastThumbnail_SS { get; set; }

        public TrTransform ReasonableThumbnail_SS
        {
            get
            {
                if (LastThumbnail_SS.HasValue)
                {
                    return LastThumbnail_SS.Value;
                }
                else
                {
                    // If we need to create a default position, we want it to be quick, so we set the
                    // number of items to enumerate to 1.
                    return SketchControlsScript.m_Instance.GenerateBestGuessSaveIconTransform(
                        itemsToEnumerate: 1);
                }
            }
        }

        /// Check .Valid on return value if you want to know
        public SceneFileInfo SceneFile => m_LastSceneFile;

        public RenderTexture GetSaveIconRenderTexture()
        {
            return m_SaveIconRenderTexture;
        }

        public bool SuppressSaveNotifcation { set => m_SuppressNotify = value; }

        public bool CanOverwriteSource { get { return !m_LastSceneFile.ReadOnly; } }

        public string LastMetadataError
        {
            get { return m_LastJsonMetadatError; }
        }

        public string LastWriteSnapshotError { get => m_LastWriteSnapshotError; }

        public JsonSerializer JsonSerializer { get { return m_JsonSerializer; } }

        public bool IsSavingAllowed() { return m_SaveCoroutine == null; }

        public string GetLastFileHumanName()
        {
            return m_LastSceneFile.Valid ? m_LastSceneFile.HumanName : "New Sketch";
        }

        public byte[] GetLastThumbnailBytes()
        {
            return m_LastThumbnailBytes;
        }

        void Awake()
        {
            m_Instance = this;
            m_JsonSerializer = new JsonSerializer();
            m_JsonSerializer.ContractResolver = new CustomJsonContractResolver();
            if (!Application.isEditor)
            {
                m_JsonSerializer.Error += HandleDeserializationError;
            }

            ResetLastFilename();

            // Create hi-res save icon render texture.
            m_SaveIconHiResRenderTexture = new RenderTexture(m_SaveIconHiResWidth, m_SaveIconHiResHeight,
                                                             0, RenderTextureFormat.ARGB32);

            // Guarantee we've got an odd, >0 number of gif render textures.
            Debug.Assert((m_SaveGifTextureCount % 2) == 1);

            // Create low-res save gif render textures.
            m_SaveGifRenderTextures = new RenderTexture[m_SaveGifTextureCount];
            for (int i = 0; i < m_SaveGifTextureCount; ++i)
            {
                m_SaveGifRenderTextures[i] = new RenderTexture(m_SaveGifWidth, m_SaveGifHeight, 0,
                                                               RenderTextureFormat.ARGB32);
            }
            m_SaveIconRenderTexture = new RenderTexture(m_SaveGifWidth, m_SaveGifHeight, 0,
                                                        RenderTextureFormat.ARGB32);

            m_SaveDir = App.UserSketchPath();
            FileUtils.InitializeDirectoryWithUserError(m_SaveDir);
            m_SaveSelectedDir = App.SavedStrokesPath();
            FileUtils.InitializeDirectoryWithUserError(m_SaveSelectedDir);

            MarkAsAutosaveDone();
            m_AutosaveThumbnailBytes = m_AutosaveThumbnail.EncodeToPNG();

            SketchMemoryScript.m_Instance.OperationStackChanged += SketchChanged;
        }

        protected void OnDestroy()
        {
            SketchMemoryScript.m_Instance.OperationStackChanged -= SketchChanged;
        }

        public void ResetLastFilename()
        {
            m_LastSceneFile = new DiskSceneFileInfo();
        }

        // Create a name that is guaranteed not to exist.
        public string GenerateNewFilename(string desiredFilename, string directory, string extension)
        {
            int iIndex = m_LastNonexistentFileIndex;
            int iSanity = 9999;
            while (iSanity > 0)
            {
                string attempt = desiredFilename;
                if (iIndex > 0)
                {
                    attempt = desiredFilename + iIndex.ToString();
                }
                --iSanity;
                ++iIndex;

                attempt = Path.Combine(directory, attempt) + extension;
                if (!File.Exists(attempt) && !Directory.Exists(attempt))
                {
                    m_LastNonexistentFileIndex = iIndex;
                    return attempt;
                }
            }
            Debug.Assert(false, "Could not generate a name");
            return null;
        }


        // Create a name that is guaranteed not to exist.
        public string GenerateNewUntitledFilename(string directory, string extension)
        {
            string filename = UNTITLED_PREFIX;
            return GenerateNewFilename(filename, directory, extension);
        }

        // Create a Tiltasaurus based name that is guaranteed not to exist.
        public string GenerateNewTiltasaurusFilename(string directory, string extension)
        {
            string filename = TILTASAURUS_PREFIX + Tiltasaurus.m_Instance.Prompt;
            return GenerateNewFilename(filename, directory, extension);
        }

        public void SaveOverwriteOrNewIfNotAllowed()
        {
            bool saveNew = true;
            if (SceneFile.Valid)
            {
                if (!SceneFile.ReadOnly)
                {
                    SketchControlsScript.m_Instance.IssueGlobalCommand(
                        SketchControlsScript.GlobalCommands.Save);
                    saveNew = false;
                }
            }

            if (saveNew)
            {
                SketchControlsScript.m_Instance.GenerateBestGuessSaveIcon();
                SketchControlsScript.m_Instance.IssueGlobalCommand(
                    SketchControlsScript.GlobalCommands.SaveNew);
            }
        }

        /// Used only for monoscopic backwards compatibility
        public IEnumerator<Timeslice> SaveMonoscopic(int slot)
        {
            string path = Path.Combine(m_SaveDir, "Sketch" + slot) + TILT_SUFFIX;
            Debug.LogFormat("Saving to {0}", path);
            return SaveLow(new DiskSceneFileInfo(path));
        }

        /// When a new scene file info or metadata is being created from an existing scene file info,
        /// we either preserve SourceId, or if this was a cloud sketch set it from the original asset.
        public string TransferredSourceIdFrom(SceneFileInfo info)
        {
            if (info is IcosaSceneFileInfo polyInfo)
            {
                // If the original is a Poly sketch it becomes the source.
                return polyInfo.AssetId;
            }
            else
            {
                return info.SourceId;
            }
        }

        public DiskSceneFileInfo GetNewNameSceneFileInfo(bool tiltasaurusMode = false, string filename = null)
        {
            string uniquePath;
            // If no filename is passed in then generate one
            if (string.IsNullOrWhiteSpace(filename))
            {
                uniquePath = tiltasaurusMode
                    ? GenerateNewTiltasaurusFilename(m_SaveDir, TILT_SUFFIX)
                    : GenerateNewUntitledFilename(m_SaveDir, TILT_SUFFIX);
            }
            else
            {
                uniquePath = GenerateNewFilename(filename, m_SaveDir, TILT_SUFFIX);
            }
            DiskSceneFileInfo fileInfo = new DiskSceneFileInfo(uniquePath);
            if (m_LastSceneFile.Valid)
            {
                fileInfo.SourceId = TransferredSourceIdFrom(m_LastSceneFile);
            }
            return fileInfo;
        }

        public DiskSceneFileInfo GetSceneFileInfoFromName(string name)
        {
            DiskSceneFileInfo fileInfo = new DiskSceneFileInfo(name);
            if (m_LastSceneFile.Valid)
            {
                fileInfo.SourceId = TransferredSourceIdFrom(m_LastSceneFile);
            }
            return fileInfo;
        }

        public DiskSceneFileInfo GetNewSaveSelectedFileInfo()
        {
            DiskSceneFileInfo fileInfo = new DiskSceneFileInfo(GenerateNewFilename(SAVESELECTED_PREFIX, m_SaveSelectedDir, TILT_SUFFIX));
            if (m_LastSceneFile.Valid)
            {
                fileInfo.SourceId = TransferredSourceIdFrom(m_LastSceneFile);
            }
            return fileInfo;
        }

        /// Save a snapshot directly to a location.
        /// The snapshot's AssetId is the source of truth
        public IEnumerator<Timeslice> SaveSnapshot(SceneFileInfo fileInfo, SketchSnapshot snapshot)
        {
            return SaveLow(fileInfo, false, snapshot);
        }

        /// Save, overwriting current file name
        /// Used mostly for doing silent upgrades-in-place and so on.
        /// Also used for the emergency-save command
        public IEnumerator<object> SaveOverwrite(bool tiltasaurusMode = false)
        {
            if (!m_LastSceneFile.Valid || tiltasaurusMode)
            {
                yield return SaveNewName(tiltasaurusMode);
            }
            else
            {
                yield return SaveLow(m_LastSceneFile);
            }
        }

        /// Save to a completely new name
        public IEnumerator<Timeslice> SaveNewName(bool tiltasaurusMode = false)
        {
            return SaveLow(GetNewNameSceneFileInfo(tiltasaurusMode));
        }

        public IEnumerator<Timeslice> SaveAs(string filename)
        {
            return SaveLow(GetNewNameSceneFileInfo(false, filename));
        }

        public IEnumerator<Timeslice> SaveSelected()
        {
            return SaveLow(GetNewSaveSelectedFileInfo(), selectedOnly: true);
        }

        /// In order to for this to work properly:
        /// - m_SaveIconRenderTexture must contain data
        /// - SaveIconTool.LastSaveCameraRigState must be good
        /// SaveIconTool.ProgrammaticCaptureSaveIcon() does both of these things
        private IEnumerator<Timeslice> SaveLow(
            SceneFileInfo info, bool bNotify = true, SketchSnapshot snapshot = null, bool selectedOnly = false)
        {
            Debug.Assert(selectedOnly || !SelectionManager.m_Instance.HasSelection);
            if (snapshot != null && info.AssetId != snapshot.AssetId)
            {
                Debug.LogError($"AssetId in FileInfo '{info.AssetId}' != shapshot '{snapshot.AssetId}'");
            }
            if (!info.Valid)
            {
                throw new ArgumentException("null filename");
            }

            if (!FileUtils.CheckDiskSpaceWithError(m_SaveDir))
            {
                return new List<Timeslice>().GetEnumerator();
            }

            m_LastSceneFile = info;
            AbortAutosave();

            m_SaveCoroutine = ThreadedSave(info, selectedOnly, bNotify, snapshot);
            return m_SaveCoroutine;
        }

        private IEnumerator<Timeslice> ThreadedSave(
            SceneFileInfo fileInfo, bool selectedOnly,
            bool bNotify = true, SketchSnapshot snapshot = null)
        {
            // Cancel any pending transfers of this file.
            var cancelTask = App.DriveSync.CancelTransferAsync(fileInfo.FullPath);

            bool newFile = !fileInfo.Exists;

            if (snapshot == null)
            {
                IEnumerator<Timeslice> timeslicedConstructor;
                snapshot = CreateSnapshotWithIcons(out timeslicedConstructor, selectedOnly);
                if (App.CurrentState != App.AppState.Reset)
                {
                    App.Instance.SetDesiredState(App.AppState.Saving);
                }
                while (timeslicedConstructor.MoveNext())
                {
                    yield return timeslicedConstructor.Current;
                }
            }
            LastThumbnail_SS = snapshot.LastThumbnail_SS;
            App.Instance.SetDesiredState(App.AppState.Standard);
            m_LastWriteSnapshotError = null;

            // Make sure the cancel task is done before we start writing the snapshot.
            while (!cancelTask.IsCompleted)
            {
                yield return null;
            }

            string error = null;
            var writeFuture = new Future<string>(
                () => snapshot.WriteSnapshotToFile(fileInfo.FullPath),
                null, true);
            while (!writeFuture.TryGetResult(out error))
            {
                yield return null;
            }

            m_LastWriteSnapshotError = error;
            m_LastThumbnailBytes = snapshot.Thumbnail;
            SketchMemoryScript.m_Instance.SetLastOperationStackCount();
            SketchMemoryScript.m_Instance.InitialSketchTransform = App.Scene.Pose;
            m_SaveCoroutine = null;
            if (error == null)
            {
                if (newFile)
                {
                    SketchCatalog.m_Instance.NotifyUserFileCreated(m_LastSceneFile.FullPath);
                }
                else
                {
                    SketchCatalog.m_Instance.NotifyUserFileChanged(m_LastSceneFile.FullPath);
                }
            }
            if (bNotify && !m_SuppressNotify)
            {
                NotifySaveFinished(m_LastSceneFile, error, newFile);
            }
            App.DriveSync.SyncLocalFilesAsync().AsAsyncVoid();
            m_SuppressNotify = false;
        }

        /// If success, error should be null
        private void NotifySaveFinished(SceneFileInfo info, string error, bool newFile)
        {
            if (error == null)
            {
                // TODO: More long term something should be done in OutputWindowScript itself to handle such
                // cases, such as a check for Floating Panels Mode or a check for if the controller requested
                // is tracked.
                if (newFile)
                {
                    OutputWindowScript.ReportFileSaved("Added to Sketchbook!", info.FullPath,
                        OutputWindowScript.InfoCardSpawnPos.Brush);
                }
                else
                {
                    OutputWindowScript.ReportFileSaved("Saved!", info.FullPath,
                        OutputWindowScript.InfoCardSpawnPos.UIReticle);
                    AudioManager.m_Instance.PlaySaveSound(
                        InputManager.m_Instance.GetControllerPosition(InputManager.ControllerName.Brush));
                }
                App.Instance.AutosaveRestoreFileExists = false;
            }
            else
            {
                OutputWindowScript.Error(
                    InputManager.ControllerName.Wand,
                    "Failed to save sketch", error);
            }
        }

        static public Stream GetMetadataReadStream(SceneFileInfo fileInfo)
        {
            var stream = fileInfo.GetReadStream(TiltFile.FN_METADATA);
            if (stream != null)
            {
                return stream;
            }
            else
            {
                return fileInfo.GetReadStream(TiltFile.FN_METADATA_LEGACY);
            }
        }

        // Loads the head and scene trandsforms into the secondary ODS
        public bool LoadTransformsForOds(SceneFileInfo fileInfo,
                                         ref TrTransform head,
                                         ref TrTransform scene)
        {
            if (!fileInfo.IsHeaderValid())
            {
                OutputWindowScript.m_Instance.AddNewLine(
                    "Could not load transform: {0}", fileInfo.HumanName);
                return false;
            }

            m_LastSceneIsLegacy = false;
            Stream metadata = GetMetadataReadStream(fileInfo);
            if (metadata == null)
            {
                OutputWindowScript.m_Instance.AddNewLine("Could not load: {0}", fileInfo.HumanName);
                return false;
            }
            using (var jsonReader = new JsonTextReader(new StreamReader(metadata)))
            {
                var jsonData = DeserializeMetadata(jsonReader);

                if (jsonData.RequiredCapabilities != null)
                {
                    var missingCapabilities = jsonData.RequiredCapabilities.Except(
                      Enum.GetNames(typeof(PlaybackCapabilities))).ToArray();
                    if (missingCapabilities.Length > 0)
                    {
                        Debug.LogFormat("Lacking playback capabilities: {0}",
                          String.Join(", ", missingCapabilities));
                        OutputWindowScript.m_Instance.AddNewLine(
                          $"Lacking a capability to load {fileInfo.HumanName}. " +
                          $"Upgrade {App.kAppDisplayName}?");
                        return false;
                    }
                }

                scene = jsonData.SceneTransformInRoomSpace;
                head = jsonData.ThumbnailCameraTransformInRoomSpace;
            }

            return true;
        }

        /// Follows the "force-superseded by" chain until the end is reached, then returns that brush
        /// If the passed Guid is invalid, returns it verbatim.
        static Guid GetForceSupersededBy(Guid original)
        {
            var brush = BrushCatalog.m_Instance.GetBrush(original);
            // The failure will be reported downstream
            if (brush == null) { return original; }
            while (brush.m_SupersededBy != null && brush.m_SupersededBy.m_LooksIdentical)
            {
                brush = brush.m_SupersededBy;
            }
            return brush.m_Guid;
        }

        /// bAdditive is an experimental feature.
        /// Additive loads append strokes without clearing existing ones.
        /// All imported strokes are collapsed onto a fresh layer so existing
        /// layers remain untouched. Loading the same sketch multiple times
        /// will duplicate geometry on separate layers.
        public bool Load(SceneFileInfo fileInfo, bool bAdditive, int targetLayer, out List<Stroke> strokes)
        {
            m_LastThumbnailBytes = null;
            if (!fileInfo.IsHeaderValid())
            {
                OutputWindowScript.m_Instance.AddNewLine(
                    "Could not load: {0}", fileInfo.HumanName);
                strokes = null;
                return false;
            }

            m_LastSceneIsLegacy = false;
            Stream metadata = GetMetadataReadStream(fileInfo);
            if (metadata == null)
            {
                OutputWindowScript.m_Instance.AddNewLine("Could not load: {0}", fileInfo.HumanName);
                strokes = null;
                return false;
            }
            using (var jsonReader = new JsonTextReader(new StreamReader(metadata)))
            {
                SketchMetadata jsonData = DeserializeMetadata(jsonReader);
                if (LastMetadataError != null)
                {
                    ControllerConsoleScript.m_Instance.AddNewLine(
                        string.Format("Error detected in sketch '{0}'.\nSuggest re-saving.",
                                                                                     fileInfo.HumanName));
                    Debug.LogWarning(string.Format("Error reading meteadata for {0}.\n{1}",
                                                   fileInfo.FullPath,
                                                   SaveLoadScript.m_Instance.LastMetadataError));
                }
                if (jsonData.RequiredCapabilities != null)
                {
                    var missingCapabilities = jsonData.RequiredCapabilities.Except(
                      Enum.GetNames(typeof(PlaybackCapabilities))).ToArray();
                    if (missingCapabilities.Length > 0)
                    {
                        Debug.LogFormat("Lacking playback capabilities: {0}",
                          String.Join(", ", missingCapabilities));
                        OutputWindowScript.m_Instance.AddNewLine(
<<<<<<< HEAD
                          "Lacking a capability to load {0}.  Upgrade Tilt Brush?",
                          fileInfo.HumanName);
=======
                            "Lacking a capability to load {0}.  Upgrade Tilt Brush?",
                            fileInfo.HumanName);
                        strokes = null;
>>>>>>> 32ec8ab0
                        return false;
                    }
                }

                if (!bAdditive)
                {
                    var environment = EnvironmentCatalog.m_Instance
                        .GetEnvironment(new Guid(jsonData.EnvironmentPreset));
                    if (environment != null)
                    {
                        SceneSettings.m_Instance.RecordSkyColorsForFading();
                        if (jsonData.Environment != null)
                        {
                            SceneSettings.m_Instance.SetCustomEnvironment(jsonData.Environment, environment);
                        }
                        SceneSettings.m_Instance.SetDesiredPreset(
                            environment, forceTransition: true,
                            keepSceneTransform: true, hasCustomLights: jsonData.Lights != null
                        );
                        // This will have been overwritten by Set
                        if (jsonData.Environment != null && jsonData.Environment.Skybox != null)
                        {
                            SceneSettings.m_Instance.LoadCustomSkybox(jsonData.Environment.Skybox);
                        }
                    }
                    else
                    {
                        Debug.LogWarningFormat("Unknown environment preset {0}",
                        jsonData.EnvironmentPreset);
                    }
                    App.Instance.SetOdsCameraTransforms(jsonData.ThumbnailCameraTransformInRoomSpace,
                    jsonData.SceneTransformInRoomSpace);
                    App.Scene.Pose = jsonData.SceneTransformInRoomSpace;
                    App.Scene.ResetLayers(true);
                    LastThumbnail_SS = App.Scene.Pose.inverse *
                    jsonData.ThumbnailCameraTransformInRoomSpace;

                }

                SketchControlsScript.m_Instance.SketchPlaybackMode =
                    SketchControlsScript.m_Instance.m_DefaultSketchPlaybackMode;

                if (!bAdditive)
                {
                    // Create Layers
                    if (jsonData.Layers != null)
                    {
                        for (var i = 0; i < jsonData.Layers.Length; i++)
                        {
                            var layer = jsonData.Layers[i];
                            CanvasScript canvas = i == 0 ? App.Scene.MainCanvas : App.Scene.AddLayerNow();
                            canvas.gameObject.name = layer.Name;
                            canvas.gameObject.SetActive(layer.Visible);

                            // Assume that layers with a scale of 0 are from legacy sketches with no layer transform stored
                            // and that they should be set to 1
                            // nb. The correct place to do this would be somewhere in the deserialization code
                            // But after failing with DefaultValueHandling.Populate and custom JsonConverters
                            // I'm just going to do it here
                            if (layer.Transform.scale == 0)
                            {
                                TrTransform tr = layer.Transform;
                                tr.scale = 1;
                                layer.Transform = tr;
                            }
                            canvas.LocalPose = layer.Transform;
                        }
                    }
                }

                var oldGroupToNewGroup = new Dictionary<int, int>();
                foreach (var brushName in m_LastSceneFile.GetContentsAt("Brushes"))
                {
                    Debug.Log($"Brush found at {brushName}");
                    var brush = UserVariantBrush.Create(m_LastSceneFile, Path.Combine("Brushes", brushName));
                    if (brush != null)
                    {
                        BrushCatalog.m_Instance.AddSceneBrush(brush.Descriptor);
                    }
                }

                // Load sketch
                using (var stream = fileInfo.GetReadStream(TiltFile.FN_SKETCH))
                {
                    Guid[] brushGuids = jsonData.BrushIndex.Select(GetForceSupersededBy).ToArray();
                    Guid[] fallbackGuids = jsonData.FallbackBrushIndex == null
                                           ? new Guid[0]
                                           : jsonData.FallbackBrushIndex.Select(GetForceSupersededBy).ToArray();
                    bool legacySketch;
                    bool success = SketchWriter.ReadMemory(stream, brushGuids, bAdditive, targetLayer, out legacySketch, out oldGroupToNewGroup, out strokes);
                    m_LastSceneIsLegacy |= legacySketch;
                    if (!success)
                    {
                        OutputWindowScript.m_Instance.AddNewLine(
                            "Could not load: {0}", fileInfo.HumanName);
                        // Prevent it from being overwritten
                        m_LastSceneIsLegacy = false;
                        return false;
                    }
                    // Create fallback brush descriptors if we don't have the right brushes.
                    if (CreateMissingBrushes(brushGuids, fallbackGuids))
                    {
                        // Notify if any were missing
                        OutputWindowScript.m_Instance.AddNewLine(
                          OutputWindowScript.LineType.Special, "Some brushes in the sketch could not be found.");
                    }
                }



                // It's proving to be rather complex to merge widgets/models etc.
                // For now skip all that when loading additively with the if (!bAdditive) below
                // This should cover the majority of use cases.

                // (For when we do support merging widgets:)
                // It's much simpler to change the group ids in the JSON
                // before we pass it to WidgetManager
                //GroupManager.UpdateWidgetJsonToNewGroups(jsonData, oldGroupToNewGroup);

                if (!bAdditive)
                {
                    ModelCatalog.m_Instance.ClearMissingModels();
                    SketchMemoryScript.m_Instance.InitialSketchTransform = jsonData.SceneTransformInRoomSpace;

                    if (jsonData.ModelIndex != null)
                    {
                        WidgetManager.m_Instance.SetModelDataFromTilt(jsonData.ModelIndex);
                    }

                    if (jsonData.LightIndex != null)
                    {
                        WidgetManager.m_Instance.SetLightDataFromTilt(jsonData.LightIndex);
                    }

                    if (jsonData.GuideIndex != null)
                    {
                        foreach (Guides guides in jsonData.GuideIndex)
                        {
                            StencilWidget.FromGuideIndex(guides);
                        }
                    }
                    if (jsonData.Lights != null)
                    {
                        LightsControlScript.m_Instance.CustomLights = jsonData.Lights;
                    }
                    // Pass even if null; null is treated as empty
                    CustomColorPaletteStorage.m_Instance.SetColorsFromPalette(jsonData.Palette);
                    // Images are not stored on Poly either.
                    // TODO - will this assumption still hold with Icosa?
                    if (!(fileInfo is IcosaSceneFileInfo))
                    {
                        if (ReferenceImageCatalog.m_Instance != null && jsonData.ImageIndex != null)
                        {
                            WidgetManager.m_Instance.SetImageDataFromTilt(jsonData.ImageIndex);
                        }
                        if (VideoCatalog.Instance != null && jsonData.Videos != null)
                        {
                            WidgetManager.m_Instance.SetVideoDataFromTilt(jsonData.Videos);
                        }
                        if (jsonData.TextWidgets != null)
                        {
                            WidgetManager.m_Instance.SetTextDataFromTilt(jsonData.TextWidgets);
                        }
                    }
                    if (jsonData.Mirror != null)
                    {
                        PointerManager.m_Instance.SymmetryWidgetFromMirror(jsonData.Mirror);
                    }
                    if (jsonData.CameraPaths != null)
                    {
                        WidgetManager.m_Instance.SetCameraPathDataFromTilt(jsonData.CameraPaths);
                    }
                    if (fileInfo is GoogleDriveSketchSet.GoogleDriveFileInfo gdInfo)
                    {
                        gdInfo.SourceId = jsonData.SourceId;
                    }
                    if (WidgetManager.m_Instance.CreatingMediaWidgets)
                    {
                        StartCoroutine(
                            OverlayManager.m_Instance.RunInCompositor(
                                OverlayType.LoadMedia,
                                WidgetManager.m_Instance.CreateMediaWidgetsFromLoadDataCoroutine(),
                                0.5f));
                    }
                    m_LastSceneFile = fileInfo;
                }
            }

            return true;
        }

        /// <summary>
        /// Given an array of brush Guids, and an array of fallback brush Guids, will create any brushes
        /// missing from the BrushCatalog by duplicating the appropriate fallback brush.
        /// </summary>
        /// <param name="brushes">Guids of the required brushes.</param>
        /// <param name="fallbacks">Guids of the brushes to fall back to if a brush is missing.</param>
        /// <returns>Returns true if a creation took place; otherwise false.</returns>
        private bool CreateMissingBrushes(Guid[] brushes, Guid[] fallbacks)
        {
            bool brushesMissing = false;
            for (int i = 0; i < brushes.Length; ++i)
            {
                var brush = BrushCatalog.m_Instance.GetBrush(brushes[i]);
                if (!brush)
                {
                    if (i >= fallbacks.Length)
                    {
                        Debug.LogWarning(
                          $"Brush {brushes[i]} cannot be found but there is no fallback specified in the sketch.");
                        return true;
                    }
                    BrushCatalog.m_Instance.AddMissingSceneBrushFromBase(brushes[i], fallbacks[i]);
                    ControllerConsoleScript.m_Instance.AddNewLine(
                      $"Brush {brushes[i]} is used in the sketch but cannot be found.");
                    brushesMissing = true;
                }
            }
            return brushesMissing;
        }

        public SketchMetadata DeserializeMetadata(JsonTextReader jsonReader)
        {
            m_LastJsonMetadatError = null;
            var metadata = m_JsonSerializer.Deserialize<SketchMetadata>(jsonReader);
            if (metadata != null)
            {
                MetadataUtils.VerifyMetadataVersion(metadata);
            }
            return metadata;
        }

        private void HandleDeserializationError(object sender,
                                                Newtonsoft.Json.Serialization.ErrorEventArgs errorArgs)
        {
            var currentError = errorArgs.ErrorContext.Error.Message;
            Debug.LogWarning(currentError);
            m_LastJsonMetadatError = currentError;
            errorArgs.ErrorContext.Handled = true;
        }

        public void SignalPlaybackCompletion()
        {
            if (DevOptions.I.ResaveLegacyScenes && m_LastSceneIsLegacy)
            {
                Debug.Log("Rewriting legacy file: " + m_LastSceneFile.HumanName + TILT_SUFFIX);
                SketchControlsScript.m_Instance.GenerateBoundingBoxSaveIcon();
                StartCoroutine(SaveOverwrite());
            }
        }

        public void MarkAsAutosaveDone()
        {
            m_SecondsUntilNextAutosave = -1f;
        }

        public void SketchChanged()
        {
            if (m_AutosaveCoroutine != null)
            {
                AbortAutosave();
            }
            if (App.CurrentState != App.AppState.Standard)
            {
                return;
            }
            m_SecondsUntilNextAutosave = m_AutosaveTriggerSeconds;
        }

        private void Update()
        {
            if (!AutosaveEnabled)
            {
                return;
            }

            if (PointerManager.m_Instance.MainPointer.IsCreatingStroke())
            {
                SketchChanged();
            }

            if (m_SecondsUntilNextAutosave >= 0f)
            {
                m_SecondsUntilNextAutosave -= Time.unscaledDeltaTime;
                if (m_SecondsUntilNextAutosave < 0f && m_AutosaveCoroutine == null)
                {
                    m_AutosaveCoroutine = AutosaveCoroutine();
                    StartCoroutine(m_AutosaveCoroutine);
                }
            }
        }

        private IEnumerator<Timeslice> AutosaveCoroutine()
        {
            if (!AutosaveEnabled)
            {
                yield break;
            }

            // Despite not actually creating a thumbnail for autosaves, we need to create a valid thumbnail
            // camera position so that if the autosave gets loaded the user can do a quicksave and the
            // created thumbnail will be in the right place.
            var iconCameraRig = new SaveIconTool.CameraRigState();
            iconCameraRig.SetLossyTransform(ReasonableThumbnail_SS);

            IEnumerator<Timeslice> timeslicedConstructor;
            SketchSnapshot snapshot = new SketchSnapshot(
                m_JsonSerializer, m_SaveIconCapture, out timeslicedConstructor, false);
            while (timeslicedConstructor.MoveNext())
            {
                yield return timeslicedConstructor.Current;
            }
            snapshot.Thumbnail = m_AutosaveThumbnailBytes;

            // We can clear the reference to the coroutine here because  at this point we already have a
            // full snapshot of the save and can just go ahead and write it.
            m_AutosaveCoroutine = null;

            string error = null;
            if (m_LastSceneFile.Valid)
            {
                snapshot.SourceId = TransferredSourceIdFrom(m_LastSceneFile);
            }
            var writeFuture = new Future<string>(
                () => snapshot.WriteSnapshotToFile(m_AutosaveFileInfo.FullPath),
                null, true);
            while (!writeFuture.TryGetResult(out error))
            {
                yield return null;
            }

            if (error != null)
            {
                m_AutosaveFailed = true;
                OutputWindowScript.Error("Error with autosave! Autosave disabled.");
                Debug.LogWarning(error);
                ControllerConsoleScript.m_Instance.AddNewLine(error);
            }
            MarkAsAutosaveDone();

            App.Instance.AutosaveRestoreFileExists = true;
        }

        private void AbortAutosave()
        {
            if (m_AutosaveCoroutine != null)
            {
                StopCoroutine(m_AutosaveCoroutine);
                m_AutosaveCoroutine = null;
            }
        }

        /// Creates a new filename for the autosave file and deletes old autosaves.
        /// It uses the date and time that the sketch was started or loaded.
        public void NewAutosaveFile()
        {
            if (!AutosaveEnabled)
            {
                return;
            }

            string autosaveStart = m_AutosaveFilenamePattern.Substring(
                0, m_AutosaveFilenamePattern.IndexOf("{"));
            try
            {
                if (!Directory.Exists(App.AutosavePath()))
                {
                    Directory.CreateDirectory(App.AutosavePath());
                }
                var files = new DirectoryInfo(App.AutosavePath()).GetFiles()
                                              .Where(x => x.Name.StartsWith(autosaveStart))
                                              .OrderBy(x => x.LastWriteTimeUtc).ToArray();
                if (files.Length >= m_AutosaveFileCount)
                {
                    for (int i = files.Length - m_AutosaveFileCount; i >= 0; i--)
                    {
                        File.Delete(files[i].FullName);
                    }
                }

                m_AutosaveTargetFilename = Path.Combine(
                    App.AutosavePath(), string.Format(m_AutosaveFilenamePattern, DateTime.Now));

                m_AutosaveFileInfo = new DiskSceneFileInfo(m_AutosaveTargetFilename);
            }
            catch (Exception exception)
            {
                m_AutosaveFailed = true;
                // wait a couple of seconds before showing the error, so it doesn't get lost if at startup.
                StartCoroutine(ShowErrorAfterDelay("Error with autosave! Autosave disabled.", 2f));
                ControllerConsoleScript.m_Instance.AddNewLine(exception.Message);
                Debug.LogWarningFormat("{0}\n{1}", exception.Message, exception.StackTrace);
                if (!(exception is IOException || exception is AccessViolationException ||
                      exception is UnauthorizedAccessException))
                {
                    throw;
                }
            }
        }

        public string MostRecentAutosaveFile()
        {
            string autosaveDir = App.AutosavePath();
            if (!Directory.Exists(autosaveDir))
            {
                return null;
            }
            var lastFile = Directory.GetFiles(autosaveDir, "*.tilt").Select(x => new FileInfo(x)).
              OrderByDescending(x => x.CreationTimeUtc).FirstOrDefault();

            return lastFile.FullName;
        }

        private IEnumerator ShowErrorAfterDelay(string error, float delay)
        {
            yield return new WaitForSeconds(delay);
            OutputWindowScript.Error(error);
        }

        /// Like the SketchSnapshot constructor, but also populates the snapshot with icons.
        public async Task<SketchSnapshot> CreateSnapshotWithIconsAsync()
        {
<<<<<<< HEAD
            var snapshot = CreateSnapshotWithIcons(out var coroutine);
            await coroutine;  // finishes off the snapshot
=======
            var snapshot = CreateSnapshotWithIcons(out var coroutine, false);
            await coroutine; // finishes off the snapshot
>>>>>>> 32ec8ab0
            return snapshot;
        }

        /// Like the SketchSnapshot constructor, but also populates the snapshot with icons.
        /// As with the constructor, you must run the coroutine to completion before the snapshot
        /// is usable.
        public SketchSnapshot CreateSnapshotWithIcons(out IEnumerator<Timeslice> coroutine, bool selectedOnly)
        {
            IEnumerator<Timeslice> timeslicedConstructor;
            SketchSnapshot snapshot = new SketchSnapshot(
                m_JsonSerializer, m_SaveIconCapture, out timeslicedConstructor, selectedOnly);
            coroutine = CoroutineUtil.Sequence(
                timeslicedConstructor,
                snapshot.CreateSnapshotIcons(m_SaveIconRenderTexture,
                    m_CaptureHiResSaveIcon ? m_SaveIconHiResRenderTexture : null,
                    m_CaptureGifSaveIcon ? m_SaveGifRenderTextures : null));
            return snapshot;
        }

        public IEnumerator GetLastAutosaveBytes(Action<byte[]> onComplete)
        {

            while (m_AutosaveCoroutine != null) yield return null;

            // Retrieve the autosaved file
            string autosaveFile = MostRecentAutosaveFile();
            if (!string.IsNullOrEmpty(autosaveFile) && File.Exists(autosaveFile))
            {
                try
                {
                    byte[] fileBytes = File.ReadAllBytes(autosaveFile);
                    Debug.Log($"Autosave complete. Loaded {fileBytes.Length} bytes from {autosaveFile}");
                    onComplete?.Invoke(fileBytes);
                }
                catch (IOException ex)
                {
                    Debug.LogError($"Failed to read autosave file: {ex.Message}");
                    onComplete?.Invoke(null);
                }
            }
            else
            {
                Debug.LogWarning("Autosave file not found or doesn't exist.");
                onComplete?.Invoke(null);
            }
        }

        public void LoadFromBytes(byte[] data)
        {
            if (data == null || data.Length == 0)
            {
                Debug.LogError("LoadFromBytes: Data is null or empty.");
                return;
            }

            try
            {
                // Write the byte array to a temporary file
                string tempFilePath = Path.Combine(Application.temporaryCachePath, "temp_autosave.tilt");
                File.WriteAllBytes(tempFilePath, data);

                // Load the temporary file into the scene
                var fileInfo = new DiskSceneFileInfo(tempFilePath);
                if (Load(fileInfo, bAdditive: false, targetLayer: -1, out List<Stroke> _))
                {
                    Debug.Log("LoadFromBytes: Scene successfully loaded from bytes.");
                }
                else
                {
                    Debug.LogError("LoadFromBytes: Failed to load scene.");
                }

                // Clean up the temporary file
                if (File.Exists(tempFilePath))
                {
                    File.Delete(tempFilePath);
                }
            }
            catch (Exception ex)
            {
                Debug.LogError($"LoadFromBytes: Error while loading scene from bytes. Exception: {ex.Message}");
            }
        }
    }

}  // namespace TiltBrush<|MERGE_RESOLUTION|>--- conflicted
+++ resolved
@@ -672,14 +672,9 @@
                         Debug.LogFormat("Lacking playback capabilities: {0}",
                           String.Join(", ", missingCapabilities));
                         OutputWindowScript.m_Instance.AddNewLine(
-<<<<<<< HEAD
-                          "Lacking a capability to load {0}.  Upgrade Tilt Brush?",
-                          fileInfo.HumanName);
-=======
                             "Lacking a capability to load {0}.  Upgrade Tilt Brush?",
                             fileInfo.HumanName);
                         strokes = null;
->>>>>>> 32ec8ab0
                         return false;
                     }
                 }
@@ -1102,13 +1097,8 @@
         /// Like the SketchSnapshot constructor, but also populates the snapshot with icons.
         public async Task<SketchSnapshot> CreateSnapshotWithIconsAsync()
         {
-<<<<<<< HEAD
-            var snapshot = CreateSnapshotWithIcons(out var coroutine);
-            await coroutine;  // finishes off the snapshot
-=======
             var snapshot = CreateSnapshotWithIcons(out var coroutine, false);
             await coroutine; // finishes off the snapshot
->>>>>>> 32ec8ab0
             return snapshot;
         }
 
