--- conflicted
+++ resolved
@@ -796,15 +796,13 @@
                         {
                             WidgetManager.m_Instance.SetDataFromTilt(jsonData.Videos);
                         }
-<<<<<<< HEAD
+                        if (jsonData.TextWidgets != null)
+                        {
+                            WidgetManager.m_Instance.SetDataFromTilt(jsonData.TextWidgets);
+                        }
                         if (SoundClipCatalog.Instance != null && jsonData.SoundClips != null)
                         {
                             WidgetManager.m_Instance.SetDataFromTilt(jsonData.SoundClips);
-=======
-                        if (jsonData.TextWidgets != null)
-                        {
-                            WidgetManager.m_Instance.SetDataFromTilt(jsonData.TextWidgets);
->>>>>>> 29419912
                         }
                     }
                     if (jsonData.Mirror != null)
