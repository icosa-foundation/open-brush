// Copyright 2020 The Tilt Brush Authors
//
// Licensed under the Apache License, Version 2.0 (the "License");
// you may not use this file except in compliance with the License.
// You may obtain a copy of the License at
//
//      http://www.apache.org/licenses/LICENSE-2.0
//
// Unless required by applicable law or agreed to in writing, software
// distributed under the License is distributed on an "AS IS" BASIS,
// WITHOUT WARRANTIES OR CONDITIONS OF ANY KIND, either express or implied.
// See the License for the specific language governing permissions and
// limitations under the License.

using Newtonsoft.Json;
using System;
using System.Collections;
using System.Collections.Generic;
using System.IO;
using System.Linq;
using System.Text.RegularExpressions;
using System.Threading.Tasks;
using UnityEngine;

namespace TiltBrush
{

    public class SaveLoadScript : MonoBehaviour
    {

        //
        // Static API
        //

        public const string UNTITLED_PREFIX = "Untitled_";
        public const string TILTASAURUS_PREFIX = "Tiltasaurus_";
        public const string TILT_SUFFIX = ".tilt";

        public static SaveLoadScript m_Instance;

        public static IEnumerable<DiskSceneFileInfo> IterScenes(DirectoryInfo di, bool makeReadOnly = false)
        {
            foreach (var sub in di.GetFiles("*" + TILT_SUFFIX))
            {
                yield return new DiskSceneFileInfo(sub.FullName, readOnly: makeReadOnly);
            }
            foreach (var sub in di.GetDirectories("*" + TILT_SUFFIX))
            {
                yield return new DiskSceneFileInfo(sub.FullName, readOnly: makeReadOnly);
            }
        }

        // e.g. for "Foo (0123-abcd).tilt", capture "0123-abcd".
        static Regex Md5SuffixRegex = new Regex(@" \(([0-9a-f]{4}-[0-9a-f]{4})\)\.tilt$");
        static Regex Md5RemoveSuffixRegex = new Regex(@"(.+) \([0-9a-f]{4}-[0-9a-f]{4}\)(\.tilt)$");

        /// Returns MD5 suffix portion of given .tilt filename if it's present, else null.
        public static string Md5Suffix(string fileName)
        {
            var groups = Md5SuffixRegex.Match(fileName).Groups;
            return (groups.Count == 2) ? groups[1].Value : null;
        }

        /// Returns filename or path with MD5 suffix removed.
        public static string RemoveMd5Suffix(string fileName)
        {
            return Md5RemoveSuffixRegex.Replace(fileName, @"$1$2");
        }

        /// Returns given filename/path with MD5 suffix inserted.  Input should not have a suffix.
        public static string AddMd5Suffix(string filename, byte[] hash)
        {
            string md5 = BitConverter.ToString(hash).Replace("-", null).ToLower();
            return filename.Replace(
                TILT_SUFFIX,
                String.Format(" ({0}-{1}){2}",
                    md5.Substring(md5.Length - 8, 4),
                    md5.Substring(md5.Length - 4, 4),
                    TILT_SUFFIX));
        }

        /// Returns MD5 hash computed via blocking read of entire file.
        public static byte[] GetMd5(string path)
        {
            var hashAlg = new System.Security.Cryptography.MD5CryptoServiceProvider();
            return hashAlg.ComputeHash(new FileStream(path, FileMode.Open, FileAccess.Read));
        }

        // See https://docs.microsoft.com/en-us/dotnet/api/system.text.encoding?view=netframework-4.7.1
        const int kAsciiCodePage = 20127;
        static SaveLoadScript()
        {
#if UNITY_2018_4_OR_NEWER
            // 2018 doesn't include ANSICodePage any more -- or maybe it's only if we use .net 4.6?
            ICSharpCode.SharpZipLib.Zip.ZipStrings.CodePage = kAsciiCodePage;
#else
            // There's an ancient mono bug (that Unity inherits) that prevents builds
            // from including the proper set of code pages, causing runtime errors when
            // SharpZipLib tries to use one. We only ever write ASCII filenames, so
            // the choice here is arbitrary. It just needs to be something that is
            // guaranteed to be included in the build.
            ICSharpCode.SharpZipLibUnityPort.Zip.ZipConstants.DefaultCodePage =
                System.Globalization.CultureInfo.InvariantCulture.TextInfo.ANSICodePage;
#endif
        }

        //
        // Instance API
        //

        [SerializeField] private Texture2D m_AutosaveThumbnail;
        [SerializeField] private float m_AutosaveTriggerSeconds;
        [SerializeField] private string m_AutosaveFilenamePattern;
        [SerializeField] private int m_AutosaveFileCount;

        private string m_SaveDir;
        private SceneFileInfo m_LastSceneFile;
        private bool m_LastSceneIsLegacy;

        private int m_LastNonexistentFileIndex = 0;

        private JsonSerializer m_JsonSerializer;

        [SerializeField] private SaveIconCaptureScript m_SaveIconCapture;
        private IEnumerator<Timeslice> m_SaveCoroutine;

        [SerializeField] private bool m_CaptureHiResSaveIcon = false;
        [SerializeField] private bool m_CaptureGifSaveIcon = false;

        // Various Save Icon render textures.
        [SerializeField] private int m_SaveIconHiResWidth = 1920;
        [SerializeField] private int m_SaveIconHiResHeight = 1080;
        private RenderTexture m_SaveIconHiResRenderTexture;

        [SerializeField] private int m_SaveGifWidth = 256;
        [SerializeField] private int m_SaveGifHeight = 256;
        private RenderTexture[] m_SaveGifRenderTextures;
        public int m_SaveGifTextureCount = 5;

        private byte[] m_AutosaveThumbnailBytes;
        private float m_SecondsUntilNextAutosave;
        private DiskSceneFileInfo m_AutosaveFileInfo;
        private bool m_AutosaveFailed;
        private string m_AutosaveTargetFilename;
        private IEnumerator<Timeslice> m_AutosaveCoroutine;

        private RenderTexture m_SaveIconRenderTexture;

        private byte[] m_LastThumbnailBytes;
        private string m_LastJsonMetadatError;
        private string m_LastWriteSnapshotError;
        private bool m_SuppressNotify;

        public bool AutosaveEnabled
        {
            get
            {
                return !m_AutosaveFailed &&
                    App.PlatformConfig.EnableAutosave &&
                    !App.UserConfig.Flags.DisableAutosave;
            }
        }

        public TrTransform? LastThumbnail_SS { get; set; }

        public TrTransform ReasonableThumbnail_SS
        {
            get
            {
                if (LastThumbnail_SS.HasValue)
                {
                    return LastThumbnail_SS.Value;
                }
                else
                {
                    // If we need to create a default position, we want it to be quick, so we set the
                    // number of items to enumerate to 1.
                    return SketchControlsScript.m_Instance.GenerateBestGuessSaveIconTransform(
                        itemsToEnumerate: 1);
                }
            }
        }

        /// Check .Valid on return value if you want to know
        public SceneFileInfo SceneFile => m_LastSceneFile;

        public RenderTexture GetSaveIconRenderTexture()
        {
            return m_SaveIconRenderTexture;
        }

        public bool SuppressSaveNotifcation { set => m_SuppressNotify = value; }

        public bool CanOverwriteSource { get { return !m_LastSceneFile.ReadOnly; } }

        public string LastMetadataError
        {
            get { return m_LastJsonMetadatError; }
        }

        public string LastWriteSnapshotError { get => m_LastWriteSnapshotError; }

        public JsonSerializer JsonSerializer { get { return m_JsonSerializer; } }

        public bool IsSavingAllowed() { return m_SaveCoroutine == null; }

        public string GetLastFileHumanName()
        {
            return m_LastSceneFile.Valid ? m_LastSceneFile.HumanName : "New Sketch";
        }

        public byte[] GetLastThumbnailBytes()
        {
            return m_LastThumbnailBytes;
        }

        void Awake()
        {
            m_Instance = this;
            m_JsonSerializer = new JsonSerializer();
            m_JsonSerializer.ContractResolver = new CustomJsonContractResolver();
            if (!Application.isEditor)
            {
                m_JsonSerializer.Error += HandleDeserializationError;
            }

            ResetLastFilename();

            // Create hi-res save icon render texture.
            m_SaveIconHiResRenderTexture = new RenderTexture(m_SaveIconHiResWidth, m_SaveIconHiResHeight,
                0, RenderTextureFormat.ARGB32);

            // Guarantee we've got an odd, >0 number of gif render textures.
            Debug.Assert((m_SaveGifTextureCount % 2) == 1);

            // Create low-res save gif render textures.
            m_SaveGifRenderTextures = new RenderTexture[m_SaveGifTextureCount];
            for (int i = 0; i < m_SaveGifTextureCount; ++i)
            {
                m_SaveGifRenderTextures[i] = new RenderTexture(m_SaveGifWidth, m_SaveGifHeight, 0,
                    RenderTextureFormat.ARGB32);
            }
            m_SaveIconRenderTexture = new RenderTexture(m_SaveGifWidth, m_SaveGifHeight, 0,
                RenderTextureFormat.ARGB32);

            m_SaveDir = App.UserSketchPath();
            FileUtils.InitializeDirectoryWithUserError(m_SaveDir);

            MarkAsAutosaveDone();
            m_AutosaveThumbnailBytes = m_AutosaveThumbnail.EncodeToPNG();

            SketchMemoryScript.m_Instance.OperationStackChanged += SketchChanged;
        }

        protected void OnDestroy()
        {
            SketchMemoryScript.m_Instance.OperationStackChanged -= SketchChanged;
        }

        public void ResetLastFilename()
        {
            m_LastSceneFile = new DiskSceneFileInfo();
        }

        // Create a name that is guaranteed not to exist.
        public string GenerateNewFilename(string desiredFilename, string directory, string extension)
        {
            int iIndex = m_LastNonexistentFileIndex;
            int iSanity = 9999;
            while (iSanity > 0)
            {
                string attempt = desiredFilename;
                if (iIndex > 0)
                {
                    attempt += "_" + iIndex;
                }
                --iSanity;
                ++iIndex;

                attempt = Path.Combine(directory, attempt) + extension;
                if (!File.Exists(attempt) && !Directory.Exists(attempt))
                {
                    m_LastNonexistentFileIndex = iIndex;
                    return attempt;
                }
            }
            Debug.Assert(false, "Could not generate a name");
            return null;
        }


        // Create a name that is guaranteed not to exist.
        public string GenerateNewUntitledFilename(string directory, string extension)
        {
            string filename = UNTITLED_PREFIX;
            return GenerateNewFilename(filename, directory, extension);
        }

        // Create a Tiltasaurus based name that is guaranteed not to exist.
        public string GenerateNewTiltasaurusFilename(string directory, string extension)
        {
            string filename = TILTASAURUS_PREFIX + Tiltasaurus.m_Instance.Prompt;
            return GenerateNewFilename(filename, directory, extension);
        }

        public void SaveOverwriteOrNewIfNotAllowed()
        {
            bool saveNew = true;
            if (SceneFile.Valid)
            {
                if (!SceneFile.ReadOnly)
                {
                    SketchControlsScript.m_Instance.IssueGlobalCommand(
                        SketchControlsScript.GlobalCommands.Save);
                    saveNew = false;
                }
            }

            if (saveNew)
            {
                SketchControlsScript.m_Instance.GenerateBestGuessSaveIcon();
                SketchControlsScript.m_Instance.IssueGlobalCommand(
                    SketchControlsScript.GlobalCommands.SaveNew);
            }
        }

        /// Used only for monoscopic backwards compatibility
        public IEnumerator<Timeslice> SaveMonoscopic(int slot)
        {
            string path = Path.Combine(m_SaveDir, "Sketch" + slot) + TILT_SUFFIX;
            Debug.LogFormat("Saving to {0}", path);
            return SaveLow(new DiskSceneFileInfo(path));
        }

        /// When a new scene file info or metadata is being created from an existing scene file info,
        /// we either preserve SourceId, or if this was a cloud sketch set it from the original asset.
        public string TransferredSourceIdFrom(SceneFileInfo info)
        {
            if (info is PolySceneFileInfo polyInfo)
            {
                // If the original is a Poly sketch it becomes the source.
                return polyInfo.AssetId;
            }
            else
            {
                return info.SourceId;
            }
        }

        public DiskSceneFileInfo GetNewNameSceneFileInfo(bool tiltasaurusMode = false, string filename = null)
        {
            string uniquePath;
            // If no filename is passed in then generate one
            if (string.IsNullOrWhiteSpace(filename))
            {
                uniquePath = tiltasaurusMode
                    ? GenerateNewTiltasaurusFilename(m_SaveDir, TILT_SUFFIX)
                    : GenerateNewUntitledFilename(m_SaveDir, TILT_SUFFIX);
            }
            else
            {
                uniquePath = GenerateNewFilename(filename, m_SaveDir, TILT_SUFFIX);
            }
            DiskSceneFileInfo fileInfo = new DiskSceneFileInfo(uniquePath);
            if (m_LastSceneFile.Valid)
            {
                fileInfo.SourceId = TransferredSourceIdFrom(m_LastSceneFile);
            }
            return fileInfo;
        }

        public DiskSceneFileInfo GetSceneFileInfoFromName(string name)
        {
            DiskSceneFileInfo fileInfo = new DiskSceneFileInfo(name);
            if (m_LastSceneFile.Valid)
            {
                fileInfo.SourceId = TransferredSourceIdFrom(m_LastSceneFile);
            }
            return fileInfo;
        }

        /// Save a snapshot directly to a location.
        /// The snapshot's AssetId is the source of truth
        public IEnumerator<Timeslice> SaveSnapshot(SceneFileInfo fileInfo, SketchSnapshot snapshot)
        {
            return SaveLow(fileInfo, false, snapshot);
        }

        /// Save, overwriting current file name
        /// Used mostly for doing silent upgrades-in-place and so on.
        /// Also used for the emergency-save command
        public IEnumerator<object> SaveOverwrite(bool tiltasaurusMode = false)
        {
            if (!m_LastSceneFile.Valid || tiltasaurusMode)
            {
                yield return SaveNewName(tiltasaurusMode);
            }
            else
            {
                yield return SaveLow(m_LastSceneFile);
            }
        }

        /// Save to a completely new name
        public IEnumerator<Timeslice> SaveNewName(bool tiltasaurusMode = false)
        {
            return SaveLow(GetNewNameSceneFileInfo(tiltasaurusMode));
        }

        public IEnumerator<Timeslice> SaveAs(string filename)
        {
            return SaveLow(GetNewNameSceneFileInfo(false, filename));
        }

        /// In order to for this to work properly:
        /// - m_SaveIconRenderTexture must contain data
        /// - SaveIconTool.LastSaveCameraRigState must be good
        /// SaveIconTool.ProgrammaticCaptureSaveIcon() does both of these things
        private IEnumerator<Timeslice> SaveLow(
            SceneFileInfo info, bool bNotify = true, SketchSnapshot snapshot = null)
        {
            Debug.Assert(!SelectionManager.m_Instance.HasSelection);
            if (snapshot != null && info.AssetId != snapshot.AssetId)
            {
                Debug.LogError($"AssetId in FileInfo '{info.AssetId}' != shapshot '{snapshot.AssetId}'");
            }
            if (!info.Valid)
            {
                throw new ArgumentException("null filename");
            }

            if (!FileUtils.CheckDiskSpaceWithError(m_SaveDir))
            {
                return new List<Timeslice>().GetEnumerator();
            }

            m_LastSceneFile = info;
            AbortAutosave();

            m_SaveCoroutine = ThreadedSave(info, bNotify, snapshot);
            return m_SaveCoroutine;
        }

        private IEnumerator<Timeslice> ThreadedSave(SceneFileInfo fileInfo,
                                                    bool bNotify = true, SketchSnapshot snapshot = null)
        {
            // Cancel any pending transfers of this file.
            var cancelTask = App.DriveSync.CancelTransferAsync(fileInfo.FullPath);

            bool newFile = !fileInfo.Exists;

            if (snapshot == null)
            {
                IEnumerator<Timeslice> timeslicedConstructor;
                snapshot = CreateSnapshotWithIcons(out timeslicedConstructor);
                if (App.CurrentState != App.AppState.Reset)
                {
                    App.Instance.SetDesiredState(App.AppState.Saving);
                }
                while (timeslicedConstructor.MoveNext())
                {
                    yield return timeslicedConstructor.Current;
                }
            }
            LastThumbnail_SS = snapshot.LastThumbnail_SS;
            App.Instance.SetDesiredState(App.AppState.Standard);
            m_LastWriteSnapshotError = null;

            // Make sure the cancel task is done before we start writing the snapshot.
            while (!cancelTask.IsCompleted)
            {
                yield return null;
            }

            string error = null;
            var writeFuture = new Future<string>(
                () => snapshot.WriteSnapshotToFile(fileInfo.FullPath),
                null, true);
            while (!writeFuture.TryGetResult(out error))
            {
                yield return null;
            }

            m_LastWriteSnapshotError = error;
            m_LastThumbnailBytes = snapshot.Thumbnail;
            SketchMemoryScript.m_Instance.SetLastOperationStackCount();
            SketchMemoryScript.m_Instance.InitialSketchTransform = App.Scene.Pose;
            m_SaveCoroutine = null;
            if (error == null)
            {
                if (newFile)
                {
                    SketchCatalog.m_Instance.NotifyUserFileCreated(m_LastSceneFile.FullPath);
                }
                else
                {
                    SketchCatalog.m_Instance.NotifyUserFileChanged(m_LastSceneFile.FullPath);
                }
            }
            if (bNotify && !m_SuppressNotify)
            {
                NotifySaveFinished(m_LastSceneFile, error, newFile);
            }
            App.DriveSync.SyncLocalFilesAsync().AsAsyncVoid();
            m_SuppressNotify = false;
        }

        /// If success, error should be null
        private void NotifySaveFinished(SceneFileInfo info, string error, bool newFile)
        {
            if (error == null)
            {
                // TODO: More long term something should be done in OutputWindowScript itself to handle such
                // cases, such as a check for Floating Panels Mode or a check for if the controller requested
                // is tracked.
                if (newFile)
                {
                    OutputWindowScript.ReportFileSaved("Added to Sketchbook!", info.FullPath,
                        OutputWindowScript.InfoCardSpawnPos.Brush);
                }
                else
                {
                    OutputWindowScript.ReportFileSaved("Saved!", info.FullPath,
                        OutputWindowScript.InfoCardSpawnPos.UIReticle);
                    AudioManager.m_Instance.PlaySaveSound(
                        InputManager.m_Instance.GetControllerPosition(InputManager.ControllerName.Brush));
                }
                App.Instance.AutosaveRestoreFileExists = false;
            }
            else
            {
                OutputWindowScript.Error(
                    InputManager.ControllerName.Wand,
                    "Failed to save sketch", error);
            }
        }

        static public Stream GetMetadataReadStream(SceneFileInfo fileInfo)
        {
            var stream = fileInfo.GetReadStream(TiltFile.FN_METADATA);
            if (stream != null)
            {
                return stream;
            }
            else
            {
                return fileInfo.GetReadStream(TiltFile.FN_METADATA_LEGACY);
            }
        }

        // Loads the head and scene trandsforms into the secondary ODS
        public bool LoadTransformsForOds(SceneFileInfo fileInfo,
                                         ref TrTransform head,
                                         ref TrTransform scene)
        {
            if (!fileInfo.IsHeaderValid())
            {
                OutputWindowScript.m_Instance.AddNewLine(
                    "Could not load transform: {0}", fileInfo.HumanName);
                return false;
            }

            m_LastSceneIsLegacy = false;
            Stream metadata = GetMetadataReadStream(fileInfo);
            if (metadata == null)
            {
                OutputWindowScript.m_Instance.AddNewLine("Could not load: {0}", fileInfo.HumanName);
                return false;
            }
            using (var jsonReader = new JsonTextReader(new StreamReader(metadata)))
            {
                var jsonData = DeserializeMetadata(jsonReader);

                if (jsonData.RequiredCapabilities != null)
                {
                    var missingCapabilities = jsonData.RequiredCapabilities.Except(
                        Enum.GetNames(typeof(PlaybackCapabilities))).ToArray();
                    if (missingCapabilities.Length > 0)
                    {
                        Debug.LogFormat("Lacking playback capabilities: {0}",
                            String.Join(", ", missingCapabilities));
                        OutputWindowScript.m_Instance.AddNewLine(
                            $"Lacking a capability to load {fileInfo.HumanName}. " +
                            $"Upgrade {App.kAppDisplayName}?");
                        return false;
                    }
                }

                scene = jsonData.SceneTransformInRoomSpace;
                head = jsonData.ThumbnailCameraTransformInRoomSpace;
            }

            return true;
        }

        /// Follows the "force-superseded by" chain until the end is reached, then returns that brush
        /// If the passed Guid is invalid, returns it verbatim.
        static Guid GetForceSupersededBy(Guid original)
        {
            var brush = BrushCatalog.m_Instance.GetBrush(original);
            // The failure will be reported downstream
            if (brush == null) { return original; }
            while (brush.m_SupersededBy != null && brush.m_SupersededBy.m_LooksIdentical)
            {
                brush = brush.m_SupersededBy;
            }
            return brush.m_Guid;
        }

        /// bAdditive is an experimental feature.
        /// XXX: bAdditive is buggy; it re-draws any pre-existing strokes.
        /// We never noticed before because the duplicate geometry draws on top of itself.
        /// It begins to be noticeable now that loading goes into the active canvas,
        /// which may not be the canvas of the original strokes.
        public bool Load(SceneFileInfo fileInfo, bool bAdditive = false)
        {
            m_LastThumbnailBytes = null;
            if (!fileInfo.IsHeaderValid())
            {
                OutputWindowScript.m_Instance.AddNewLine(
                    "Could not load: {0}", fileInfo.HumanName);
                return false;
            }

            m_LastSceneIsLegacy = false;
            Stream metadata = GetMetadataReadStream(fileInfo);
            if (metadata == null)
            {
                OutputWindowScript.m_Instance.AddNewLine("Could not load: {0}", fileInfo.HumanName);
                return false;
            }
            using (var jsonReader = new JsonTextReader(new StreamReader(metadata)))
            {
                SketchMetadata jsonData = DeserializeMetadata(jsonReader);
                if (LastMetadataError != null)
                {
                    ControllerConsoleScript.m_Instance.AddNewLine(
                        string.Format("Error detected in sketch '{0}'.\nSuggest re-saving.",
                            fileInfo.HumanName));
                    Debug.LogWarning(string.Format("Error reading meteadata for {0}.\n{1}",
                        fileInfo.FullPath,
                        SaveLoadScript.m_Instance.LastMetadataError));
                }
                if (jsonData.RequiredCapabilities != null)
                {
                    var missingCapabilities = jsonData.RequiredCapabilities.Except(
                        Enum.GetNames(typeof(PlaybackCapabilities))).ToArray();
                    if (missingCapabilities.Length > 0)
                    {
                        Debug.LogFormat("Lacking playback capabilities: {0}",
                            String.Join(", ", missingCapabilities));
                        OutputWindowScript.m_Instance.AddNewLine(
                            "Lacking a capability to load {0}.  Upgrade Tilt Brush?",
                            fileInfo.HumanName);
                        return false;
                    }
                }

                if (!bAdditive)
                {
                    var environment = EnvironmentCatalog.m_Instance
                        .GetEnvironment(new Guid(jsonData.EnvironmentPreset));
                    if (environment != null)
                    {
                        SceneSettings.m_Instance.RecordSkyColorsForFading();
                        if (jsonData.Environment != null)
                        {
                            SceneSettings.m_Instance.SetCustomEnvironment(jsonData.Environment, environment);
                        }
                        SceneSettings.m_Instance.SetDesiredPreset(
                            environment, forceTransition: true,
                            keepSceneTransform: true, hasCustomLights: jsonData.Lights != null
                        );
                        // This will have been overwritten by Set
                        if (jsonData.Environment != null && jsonData.Environment.Skybox != null)
                        {
                            SceneSettings.m_Instance.LoadCustomSkybox(jsonData.Environment.Skybox);
                        }
                    }
                    else
                    {
                        Debug.LogWarningFormat("Unknown environment preset {0}",
                            jsonData.EnvironmentPreset);
                    }
                    App.Instance.SetOdsCameraTransforms(jsonData.ThumbnailCameraTransformInRoomSpace,
                        jsonData.SceneTransformInRoomSpace);
                    App.Scene.Pose = jsonData.SceneTransformInRoomSpace;
                    App.Scene.ResetLayers(true);
<<<<<<< HEAD
                    App.Scene.animationUI_manager.StartTimeline();
                    Coords.CanvasLocalPose = TrTransform.identity;
                    if (jsonData.CanvasTransformInSceneSpace != TrTransform.identity)
                    {
                        Debug.LogWarning("This file has an unsupported, experimental Canvas Transform specified.");
                        // Was experimental mode. Needs testing.
                        // Saves sketches are unlikely to trigger this under normal usage
                        if (false)
                        {
                            Coords.CanvasLocalPose = jsonData.CanvasTransformInSceneSpace;
                        }
                    }
=======
>>>>>>> 29419912
                    LastThumbnail_SS = App.Scene.Pose.inverse *
                        jsonData.ThumbnailCameraTransformInRoomSpace;

                }

                SketchControlsScript.m_Instance.SketchPlaybackMode =
                    SketchControlsScript.m_Instance.m_DefaultSketchPlaybackMode;

                if (!bAdditive)
                {
                    // Create Layers
                    if (jsonData.Layers != null)
                    {
<<<<<<< HEAD
                        App.Scene.animationUI_manager.StartTimeline();

                        foreach (var layer in jsonData.Layers.Skip(1)) // Skip the main canvas
=======
                        for (var i = 0; i < jsonData.Layers.Length; i++)
>>>>>>> 29419912
                        {
                            var layer = jsonData.Layers[i];
                            CanvasScript canvas = i == 0 ? App.Scene.MainCanvas : App.Scene.AddLayerNow();
                            canvas.gameObject.name = layer.Name;
                            canvas.gameObject.SetActive(layer.Visible);

                            // Assume that layers with a scale of 0 are from legacy sketches with no layer transform stored
                            // and that they should be set to 1
                            // nb. The correct place to do this would be somewhere in the deserialization code
                            // But after failing with DefaultValueHandling.Populate and custom JsonConverters
                            // I'm just going to do it here
                            if (layer.Transform.scale == 0)
                            {
                                TrTransform tr = layer.Transform;
                                tr.scale = 1;
                                layer.Transform = tr;
                            }
                            canvas.LocalPose = layer.Transform;
                        }
                    }

                    if (jsonData.AnimationTracks != null)
                    {

                        var timeline = App.Scene.animationUI_manager.Timeline;
                        for (int i = 0; i < jsonData.AnimationTracks.Tracks.Length; i++) // Skip the main canvas
                        {
                            for (int f = 0; f < jsonData.AnimationTracks.Tracks[i].frameLengths.Count; f++)
                            {
                                if (f > 0)
                                {
                                    App.Scene.animationUI_manager.AddKeyFrame(i);
                                }

                                for (int l = 0; l < jsonData.AnimationTracks.Tracks[i].frameLengths[f] - 1; l++)
                                {
                                    App.Scene.animationUI_manager.ExtendKeyFrame(i);
                                }
                            }
                        }
                        App.Scene.animationUI_manager.Timeline = timeline;
                    }
                }

                var oldGroupToNewGroup = new Dictionary<int, int>();

                // Load sketch
                using (var stream = fileInfo.GetReadStream(TiltFile.FN_SKETCH))
                {
                    Guid[] brushGuids = jsonData.BrushIndex.Select(GetForceSupersededBy).ToArray();
                    bool legacySketch;
                    bool success = SketchWriter.ReadMemory(stream, brushGuids, bAdditive, out legacySketch, out oldGroupToNewGroup);
                    m_LastSceneIsLegacy |= legacySketch;
                    if (!success)
                    {
                        OutputWindowScript.m_Instance.AddNewLine(
                            "Could not load: {0}", fileInfo.HumanName);
                        // Prevent it from being overwritten
                        m_LastSceneIsLegacy = false;
                        return false;
                    }
                }

                // It's proving to be rather complex to merge widgets/models etc.
                // For now skip all that when loading additively with the if (!bAdditive) below
                // This should cover the majority of use cases.

                // (For when we do support merging widgets:)
                // It's much simpler to change the group ids in the JSON
                // before we pass it to WidgetManager
                //GroupManager.UpdateWidgetJsonToNewGroups(jsonData, oldGroupToNewGroup);

                if (!bAdditive)
                {
                    ModelCatalog.m_Instance.ClearMissingModels();
                    SketchMemoryScript.m_Instance.InitialSketchTransform = jsonData.SceneTransformInRoomSpace;

                    if (jsonData.ModelIndex != null)
                    {
                        WidgetManager.m_Instance.SetDataFromTilt(jsonData.ModelIndex);
                    }

                    if (jsonData.ModelIndex != null)
                    {
                        WidgetManager.m_Instance.SetDataFromTilt(jsonData.ModelIndex);
                    }

                    if (jsonData.LightIndex != null)
                    {
                        WidgetManager.m_Instance.SetDataFromTilt(jsonData.LightIndex);
                    }

                    if (jsonData.GuideIndex != null)
                    {
                        foreach (Guides guides in jsonData.GuideIndex)
                        {
                            StencilWidget.FromGuideIndex(guides);
                        }
                    }
                    if (jsonData.Lights != null)
                    {
                        LightsControlScript.m_Instance.CustomLights = jsonData.Lights;
                    }
                    // Pass even if null; null is treated as empty
                    CustomColorPaletteStorage.m_Instance.SetColorsFromPalette(jsonData.Palette);
                    // Images are not stored on Poly either.
                    // TODO - will this assumption still hold with Icosa?
                    if (!(fileInfo is PolySceneFileInfo))
                    {
                        if (ReferenceImageCatalog.m_Instance != null && jsonData.ImageIndex != null)
                        {
                            WidgetManager.m_Instance.SetDataFromTilt(jsonData.ImageIndex);
                        }
                        if (VideoCatalog.Instance != null && jsonData.Videos != null)
                        {
                            WidgetManager.m_Instance.SetDataFromTilt(jsonData.Videos);
                        }
                        if (jsonData.TextWidgets != null)
                        {
                            WidgetManager.m_Instance.SetDataFromTilt(jsonData.TextWidgets);
                        }
                    }
                    if (jsonData.Mirror != null)
                    {
                        PointerManager.m_Instance.SymmetryWidgetFromMirror(jsonData.Mirror);
                    }
                    if (jsonData.CameraPaths != null)
                    {
                        WidgetManager.m_Instance.SetDataFromTilt(jsonData.CameraPaths);
                    }
                    if (fileInfo is GoogleDriveSketchSet.GoogleDriveFileInfo gdInfo)
                    {
                        gdInfo.SourceId = jsonData.SourceId;
                    }
                    if (WidgetManager.m_Instance.CreatingMediaWidgets)
                    {
                        StartCoroutine(
                            OverlayManager.m_Instance.RunInCompositor(
                                OverlayType.LoadMedia,
                                WidgetManager.m_Instance.CreateMediaWidgetsFromLoadDataCoroutine(),
                                0.5f));
                    }
                    if (App.Scene.animationUI_manager != null)
                    {
                        App.Scene.animationUI_manager.ResetTimeline();
                        App.Scene.animationUI_manager.SelectTimelineFrame(0, 0);
                    }
                    m_LastSceneFile = fileInfo;
                }
            }

            return true;
        }

        public SketchMetadata DeserializeMetadata(JsonTextReader jsonReader)
        {
            m_LastJsonMetadatError = null;
            var metadata = m_JsonSerializer.Deserialize<SketchMetadata>(jsonReader);
            if (metadata != null)
            {
                MetadataUtils.VerifyMetadataVersion(metadata);
            }
            return metadata;
        }

        private void HandleDeserializationError(object sender,
            Newtonsoft.Json.Serialization.ErrorEventArgs errorArgs)
        {
            var currentError = errorArgs.ErrorContext.Error.Message;
            Debug.LogWarning(currentError);
            m_LastJsonMetadatError = currentError;
            errorArgs.ErrorContext.Handled = true;
        }

        public void SignalPlaybackCompletion()
        {
            if (DevOptions.I.ResaveLegacyScenes && m_LastSceneIsLegacy)
            {
                Debug.Log("Rewriting legacy file: " + m_LastSceneFile.HumanName + TILT_SUFFIX);
                SketchControlsScript.m_Instance.GenerateBoundingBoxSaveIcon();
                StartCoroutine(SaveOverwrite());
            }
        }

        public void MarkAsAutosaveDone()
        {
            m_SecondsUntilNextAutosave = -1f;
        }

        public void SketchChanged()
        {
            if (m_AutosaveCoroutine != null)
            {
                AbortAutosave();
            }
            if (App.CurrentState != App.AppState.Standard)
            {
                return;
            }
            m_SecondsUntilNextAutosave = m_AutosaveTriggerSeconds;
        }

        private void Update()
        {
            if (!AutosaveEnabled)
            {
                return;
            }

            if (PointerManager.m_Instance.MainPointer.IsCreatingStroke())
            {
                SketchChanged();
            }

            if (m_SecondsUntilNextAutosave >= 0f)
            {
                m_SecondsUntilNextAutosave -= Time.unscaledDeltaTime;
                if (m_SecondsUntilNextAutosave < 0f && m_AutosaveCoroutine == null)
                {
                    m_AutosaveCoroutine = AutosaveCoroutine();
                    StartCoroutine(m_AutosaveCoroutine);
                }
            }
        }

        private IEnumerator<Timeslice> AutosaveCoroutine()
        {
            if (!AutosaveEnabled)
            {
                yield break;
            }

            // Despite not actually creating a thumbnail for autosaves, we need to create a valid thumbnail
            // camera position so that if the autosave gets loaded the user can do a quicksave and the
            // created thumbnail will be in the right place.
            var iconCameraRig = new SaveIconTool.CameraRigState();
            iconCameraRig.SetLossyTransform(ReasonableThumbnail_SS);

            IEnumerator<Timeslice> timeslicedConstructor;
            SketchSnapshot snapshot = new SketchSnapshot(
                m_JsonSerializer, m_SaveIconCapture, out timeslicedConstructor);
            while (timeslicedConstructor.MoveNext())
            {
                yield return timeslicedConstructor.Current;
            }
            snapshot.Thumbnail = m_AutosaveThumbnailBytes;

            // We can clear the reference to the coroutine here because  at this point we already have a
            // full snapshot of the save and can just go ahead and write it.
            m_AutosaveCoroutine = null;

            string error = null;
            if (m_LastSceneFile.Valid)
            {
                snapshot.SourceId = TransferredSourceIdFrom(m_LastSceneFile);
            }
            var writeFuture = new Future<string>(
                () => snapshot.WriteSnapshotToFile(m_AutosaveFileInfo.FullPath),
                null, true);
            while (!writeFuture.TryGetResult(out error))
            {
                yield return null;
            }

            if (error != null)
            {
                m_AutosaveFailed = true;
                OutputWindowScript.Error("Error with autosave! Autosave disabled.");
                Debug.LogWarning(error);
                ControllerConsoleScript.m_Instance.AddNewLine(error);
            }
            MarkAsAutosaveDone();

            App.Instance.AutosaveRestoreFileExists = true;
        }

        private void AbortAutosave()
        {
            if (m_AutosaveCoroutine != null)
            {
                StopCoroutine(m_AutosaveCoroutine);
                m_AutosaveCoroutine = null;
            }
        }

        /// Creates a new filename for the autosave file and deletes old autosaves.
        /// It uses the date and time that the sketch was started or loaded.
        public void NewAutosaveFile()
        {
            if (!AutosaveEnabled)
            {
                return;
            }

            string autosaveStart = m_AutosaveFilenamePattern.Substring(
                0, m_AutosaveFilenamePattern.IndexOf("{"));
            try
            {
                if (!Directory.Exists(App.AutosavePath()))
                {
                    Directory.CreateDirectory(App.AutosavePath());
                }
                var files = new DirectoryInfo(App.AutosavePath()).GetFiles()
                    .Where(x => x.Name.StartsWith(autosaveStart))
                    .OrderBy(x => x.LastWriteTimeUtc).ToArray();
                if (files.Length >= m_AutosaveFileCount)
                {
                    for (int i = files.Length - m_AutosaveFileCount; i >= 0; i--)
                    {
                        File.Delete(files[i].FullName);
                    }
                }

                m_AutosaveTargetFilename = Path.Combine(
                    App.AutosavePath(), string.Format(m_AutosaveFilenamePattern, DateTime.Now));

                m_AutosaveFileInfo = new DiskSceneFileInfo(m_AutosaveTargetFilename);
            }
            catch (Exception exception)
            {
                m_AutosaveFailed = true;
                // wait a couple of seconds before showing the error, so it doesn't get lost if at startup.
                StartCoroutine(ShowErrorAfterDelay("Error with autosave! Autosave disabled.", 2f));
                ControllerConsoleScript.m_Instance.AddNewLine(exception.Message);
                Debug.LogWarningFormat("{0}\n{1}", exception.Message, exception.StackTrace);
                if (!(exception is IOException || exception is AccessViolationException ||
                    exception is UnauthorizedAccessException))
                {
                    throw;
                }
            }
        }

        public string MostRecentAutosaveFile()
        {
            string autosaveDir = App.AutosavePath();
            if (!Directory.Exists(autosaveDir))
            {
                return null;
            }
            var lastFile = Directory.GetFiles(autosaveDir, "*.tilt").Select(x => new FileInfo(x)).OrderByDescending(x => x.CreationTimeUtc).FirstOrDefault();

            return lastFile.FullName;
        }

        private IEnumerator ShowErrorAfterDelay(string error, float delay)
        {
            yield return new WaitForSeconds(delay);
            OutputWindowScript.Error(error);
        }

        /// Like the SketchSnapshot constructor, but also populates the snapshot with icons.
        public async Task<SketchSnapshot> CreateSnapshotWithIconsAsync()
        {
            var snapshot = CreateSnapshotWithIcons(out var coroutine);
            await coroutine; // finishes off the snapshot
            return snapshot;
        }

        /// Like the SketchSnapshot constructor, but also populates the snapshot with icons.
        /// As with the constructor, you must run the coroutine to completion before the snapshot
        /// is usable.
        public SketchSnapshot CreateSnapshotWithIcons(out IEnumerator<Timeslice> coroutine)
        {
            IEnumerator<Timeslice> timeslicedConstructor;
            SketchSnapshot snapshot = new SketchSnapshot(
                m_JsonSerializer, m_SaveIconCapture, out timeslicedConstructor);
            coroutine = CoroutineUtil.Sequence(
                timeslicedConstructor,
                snapshot.CreateSnapshotIcons(m_SaveIconRenderTexture,
                    m_CaptureHiResSaveIcon ? m_SaveIconHiResRenderTexture : null,
                    m_CaptureGifSaveIcon ? m_SaveGifRenderTextures : null));
            return snapshot;
        }

        public IEnumerator GetLastAutosaveBytes(Action<byte[]> onComplete)
        {

            while (m_AutosaveCoroutine != null) yield return null;

            // Retrieve the autosaved file
            string autosaveFile = MostRecentAutosaveFile();
            if (!string.IsNullOrEmpty(autosaveFile) && File.Exists(autosaveFile))
            {
                try
                {
                    byte[] fileBytes = File.ReadAllBytes(autosaveFile);
                    Debug.Log($"Autosave complete. Loaded {fileBytes.Length} bytes from {autosaveFile}");
                    onComplete?.Invoke(fileBytes);
                }
                catch (IOException ex)
                {
                    Debug.LogError($"Failed to read autosave file: {ex.Message}");
                    onComplete?.Invoke(null);
                }
            }
            else
            {
                Debug.LogWarning("Autosave file not found or doesn't exist.");
                onComplete?.Invoke(null);
            }
        }

        public void LoadFromBytes(byte[] data)
        {
            if (data == null || data.Length == 0)
            {
                Debug.LogError("LoadFromBytes: Data is null or empty.");
                return;
            }

            try
            {
                // Write the byte array to a temporary file
                string tempFilePath = Path.Combine(Application.temporaryCachePath, "temp_autosave.tilt");
                File.WriteAllBytes(tempFilePath, data);

                // Load the temporary file into the scene
                var fileInfo = new DiskSceneFileInfo(tempFilePath);
                if (Load(fileInfo))
                {
                    Debug.Log("LoadFromBytes: Scene successfully loaded from bytes.");
                }
                else
                {
                    Debug.LogError("LoadFromBytes: Failed to load scene.");
                }

                // Clean up the temporary file
                if (File.Exists(tempFilePath))
                {
                    File.Delete(tempFilePath);
                }
            }
            catch (Exception ex)
            {
                Debug.LogError($"LoadFromBytes: Error while loading scene from bytes. Exception: {ex.Message}");
            }
        }
    }

} // namespace TiltBrush<|MERGE_RESOLUTION|>--- conflicted
+++ resolved
@@ -686,7 +686,6 @@
                         jsonData.SceneTransformInRoomSpace);
                     App.Scene.Pose = jsonData.SceneTransformInRoomSpace;
                     App.Scene.ResetLayers(true);
-<<<<<<< HEAD
                     App.Scene.animationUI_manager.StartTimeline();
                     Coords.CanvasLocalPose = TrTransform.identity;
                     if (jsonData.CanvasTransformInSceneSpace != TrTransform.identity)
@@ -699,8 +698,6 @@
                             Coords.CanvasLocalPose = jsonData.CanvasTransformInSceneSpace;
                         }
                     }
-=======
->>>>>>> 29419912
                     LastThumbnail_SS = App.Scene.Pose.inverse *
                         jsonData.ThumbnailCameraTransformInRoomSpace;
 
@@ -714,13 +711,9 @@
                     // Create Layers
                     if (jsonData.Layers != null)
                     {
-<<<<<<< HEAD
                         App.Scene.animationUI_manager.StartTimeline();
 
-                        foreach (var layer in jsonData.Layers.Skip(1)) // Skip the main canvas
-=======
                         for (var i = 0; i < jsonData.Layers.Length; i++)
->>>>>>> 29419912
                         {
                             var layer = jsonData.Layers[i];
                             CanvasScript canvas = i == 0 ? App.Scene.MainCanvas : App.Scene.AddLayerNow();
