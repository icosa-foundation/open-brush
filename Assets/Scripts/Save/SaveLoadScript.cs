// Copyright 2020 The Tilt Brush Authors
//
// Licensed under the Apache License, Version 2.0 (the "License");
// you may not use this file except in compliance with the License.
// You may obtain a copy of the License at
//
//      http://www.apache.org/licenses/LICENSE-2.0
//
// Unless required by applicable law or agreed to in writing, software
// distributed under the License is distributed on an "AS IS" BASIS,
// WITHOUT WARRANTIES OR CONDITIONS OF ANY KIND, either express or implied.
// See the License for the specific language governing permissions and
// limitations under the License.

using Newtonsoft.Json;
using System;
using System.Collections;
using System.Collections.Generic;
using System.IO;
using System.Linq;
using System.Text.RegularExpressions;
using System.Threading.Tasks;
using Newtonsoft.Json.Linq;
using Polyhydra.Core;
using Polyhydra.Wythoff;
using TiltBrush.MeshEditing;
using UnityEngine;

namespace TiltBrush
{

    public class SaveLoadScript : MonoBehaviour
    {

        //
        // Static API
        //

        public const string UNTITLED_PREFIX = "Untitled_";
        public const string TILTASAURUS_PREFIX = "Tiltasaurus_";
        public const string TILT_SUFFIX = ".tilt";

        public static SaveLoadScript m_Instance;

        public static IEnumerable<DiskSceneFileInfo> IterScenes(DirectoryInfo di, bool makeReadOnly = false)
        {
            foreach (var sub in di.GetFiles("*" + TILT_SUFFIX))
            {
                yield return new DiskSceneFileInfo(sub.FullName, readOnly: makeReadOnly);
            }
            foreach (var sub in di.GetDirectories("*" + TILT_SUFFIX))
            {
                yield return new DiskSceneFileInfo(sub.FullName, readOnly: makeReadOnly);
            }
        }

        // e.g. for "Foo (0123-abcd).tilt", capture "0123-abcd".
        static Regex Md5SuffixRegex = new Regex(@" \(([0-9a-f]{4}-[0-9a-f]{4})\)\.tilt$");
        static Regex Md5RemoveSuffixRegex = new Regex(@"(.+) \([0-9a-f]{4}-[0-9a-f]{4}\)(\.tilt)$");

        /// Returns MD5 suffix portion of given .tilt filename if it's present, else null.
        public static string Md5Suffix(string fileName)
        {
            var groups = Md5SuffixRegex.Match(fileName).Groups;
            return (groups.Count == 2) ? groups[1].Value : null;
        }

        /// Returns filename or path with MD5 suffix removed.
        public static string RemoveMd5Suffix(string fileName)
        {
            return Md5RemoveSuffixRegex.Replace(fileName, @"$1$2");
        }

        /// Returns given filename/path with MD5 suffix inserted.  Input should not have a suffix.
        public static string AddMd5Suffix(string filename, byte[] hash)
        {
            string md5 = BitConverter.ToString(hash).Replace("-", null).ToLower();
            return filename.Replace(
                TILT_SUFFIX,
                String.Format(" ({0}-{1}){2}",
                    md5.Substring(md5.Length - 8, 4),
                    md5.Substring(md5.Length - 4, 4),
                    TILT_SUFFIX));
        }

        /// Returns MD5 hash computed via blocking read of entire file.
        public static byte[] GetMd5(string path)
        {
            var hashAlg = new System.Security.Cryptography.MD5CryptoServiceProvider();
            return hashAlg.ComputeHash(new FileStream(path, FileMode.Open, FileAccess.Read));
        }

        // See https://docs.microsoft.com/en-us/dotnet/api/system.text.encoding?view=netframework-4.7.1
        const int kAsciiCodePage = 20127;
        static SaveLoadScript()
        {
#if UNITY_2018_4_OR_NEWER
            // 2018 doesn't include ANSICodePage any more -- or maybe it's only if we use .net 4.6?
            ICSharpCode.SharpZipLib.Zip.ZipStrings.CodePage = kAsciiCodePage;
#else
            // There's an ancient mono bug (that Unity inherits) that prevents builds
            // from including the proper set of code pages, causing runtime errors when
            // SharpZipLib tries to use one. We only ever write ASCII filenames, so
            // the choice here is arbitrary. It just needs to be something that is
            // guaranteed to be included in the build.
            ICSharpCode.SharpZipLibUnityPort.Zip.ZipConstants.DefaultCodePage =
                System.Globalization.CultureInfo.InvariantCulture.TextInfo.ANSICodePage;
#endif
        }

        //
        // Instance API
        //

        [SerializeField] private Texture2D m_AutosaveThumbnail;
        [SerializeField] private float m_AutosaveTriggerSeconds;
        [SerializeField] private string m_AutosaveFilenamePattern;
        [SerializeField] private int m_AutosaveFileCount;

        private string m_SaveDir;
        private SceneFileInfo m_LastSceneFile;
        private bool m_LastSceneIsLegacy;

        private int m_LastNonexistentFileIndex = 0;

        private JsonSerializer m_JsonSerializer;

        [SerializeField] private SaveIconCaptureScript m_SaveIconCapture;
        private IEnumerator<Timeslice> m_SaveCoroutine;

        [SerializeField] private bool m_CaptureHiResSaveIcon = false;
        [SerializeField] private bool m_CaptureGifSaveIcon = false;

        // Various Save Icon render textures.
        [SerializeField] private int m_SaveIconHiResWidth = 1920;
        [SerializeField] private int m_SaveIconHiResHeight = 1080;
        private RenderTexture m_SaveIconHiResRenderTexture;

        [SerializeField] private int m_SaveGifWidth = 256;
        [SerializeField] private int m_SaveGifHeight = 256;
        private RenderTexture[] m_SaveGifRenderTextures;
        public int m_SaveGifTextureCount = 5;

        private byte[] m_AutosaveThumbnailBytes;
        private float m_SecondsUntilNextAutosave;
        private DiskSceneFileInfo m_AutosaveFileInfo;
        private bool m_AutosaveFailed;
        private string m_AutosaveTargetFilename;
        private IEnumerator<Timeslice> m_AutosaveCoroutine;

        private RenderTexture m_SaveIconRenderTexture;

        private byte[] m_LastThumbnailBytes;
        private string m_LastJsonMetadatError;
        private string m_LastWriteSnapshotError;
        private bool m_SuppressNotify;

        public bool AutosaveEnabled
        {
            get
            {
                return !m_AutosaveFailed &&
                    App.PlatformConfig.EnableAutosave &&
                    !App.UserConfig.Flags.DisableAutosave;
            }
        }

        public TrTransform? LastThumbnail_SS { get; set; }

        public TrTransform ReasonableThumbnail_SS
        {
            get
            {
                if (LastThumbnail_SS.HasValue)
                {
                    return LastThumbnail_SS.Value;
                }
                else
                {
                    // If we need to create a default position, we want it to be quick, so we set the
                    // number of items to enumerate to 1.
                    return SketchControlsScript.m_Instance.GenerateBestGuessSaveIconTransform(
                        itemsToEnumerate: 1);
                }
            }
        }

        /// Check .Valid on return value if you want to know
        public SceneFileInfo SceneFile => m_LastSceneFile;

        public RenderTexture GetSaveIconRenderTexture()
        {
            return m_SaveIconRenderTexture;
        }

        public bool SuppressSaveNotifcation { set => m_SuppressNotify = value; }

        public bool CanOverwriteSource { get { return !m_LastSceneFile.ReadOnly; } }

        public string LastMetadataError
        {
            get { return m_LastJsonMetadatError; }
        }

        public string LastWriteSnapshotError { get => m_LastWriteSnapshotError; }

        public JsonSerializer JsonSerializer { get { return m_JsonSerializer; } }

        public bool IsSavingAllowed() { return m_SaveCoroutine == null; }

        public string GetLastFileHumanName()
        {
            return m_LastSceneFile.Valid ? m_LastSceneFile.HumanName : "New Sketch";
        }

        public byte[] GetLastThumbnailBytes()
        {
            return m_LastThumbnailBytes;
        }

        void Awake()
        {
            m_Instance = this;
            m_JsonSerializer = new JsonSerializer();
            m_JsonSerializer.ContractResolver = new CustomJsonContractResolver();
            if (!Application.isEditor)
            {
                m_JsonSerializer.Error += HandleDeserializationError;
            }

            ResetLastFilename();

            // Create hi-res save icon render texture.
            m_SaveIconHiResRenderTexture = new RenderTexture(m_SaveIconHiResWidth, m_SaveIconHiResHeight,
                0, RenderTextureFormat.ARGB32);

            // Guarantee we've got an odd, >0 number of gif render textures.
            Debug.Assert((m_SaveGifTextureCount % 2) == 1);

            // Create low-res save gif render textures.
            m_SaveGifRenderTextures = new RenderTexture[m_SaveGifTextureCount];
            for (int i = 0; i < m_SaveGifTextureCount; ++i)
            {
                m_SaveGifRenderTextures[i] = new RenderTexture(m_SaveGifWidth, m_SaveGifHeight, 0,
                    RenderTextureFormat.ARGB32);
            }
            m_SaveIconRenderTexture = new RenderTexture(m_SaveGifWidth, m_SaveGifHeight, 0,
                RenderTextureFormat.ARGB32);

            m_SaveDir = App.UserSketchPath();
            FileUtils.InitializeDirectoryWithUserError(m_SaveDir);

            MarkAsAutosaveDone();
            m_AutosaveThumbnailBytes = m_AutosaveThumbnail.EncodeToPNG();

            SketchMemoryScript.m_Instance.OperationStackChanged += SketchChanged;
        }

        protected void OnDestroy()
        {
            SketchMemoryScript.m_Instance.OperationStackChanged -= SketchChanged;
        }

        public void ResetLastFilename()
        {
            m_LastSceneFile = new DiskSceneFileInfo();
        }

        // Create a name that is guaranteed not to exist.
        public string GenerateNewUntitledFilename(string directory, string extension)
        {
            int iIndex = m_LastNonexistentFileIndex;
            int iSanity = 9999;
            while (iSanity > 0)
            {
                string attempt = UNTITLED_PREFIX + iIndex.ToString();
                --iSanity;
                ++iIndex;

                attempt = Path.Combine(directory, attempt) + extension;
                if (!File.Exists(attempt) && !Directory.Exists(attempt))
                {
                    m_LastNonexistentFileIndex = iIndex;
                    return attempt;
                }
            }

            Debug.Assert(false, "Could not generate a name");
            return null;
        }

        // Create a Tiltasaurus based name that is guaranteed not to exist.
        public string GenerateNewTiltasaurusFilename(string directory, string extension)
        {
            int iIndex = 0;
            int iSanity = 9999;
            while (iSanity > 0)
            {
                string attempt = TILTASAURUS_PREFIX + Tiltasaurus.m_Instance.Prompt;
                if (iIndex > 0)
                {
                    attempt += "_" + iIndex.ToString();
                }
                --iSanity;
                ++iIndex;

                attempt = Path.Combine(directory, attempt) + extension;
                if (!File.Exists(attempt) && !Directory.Exists(attempt))
                {
                    return attempt;
                }
            }

            Debug.Assert(false, "Could not generate a name");
            return null;
        }

        public void SaveOverwriteOrNewIfNotAllowed()
        {
            bool saveNew = true;
            if (SceneFile.Valid)
            {
                if (!SceneFile.ReadOnly)
                {
                    SketchControlsScript.m_Instance.IssueGlobalCommand(
                        SketchControlsScript.GlobalCommands.Save);
                    saveNew = false;
                }
            }

            if (saveNew)
            {
                SketchControlsScript.m_Instance.GenerateBestGuessSaveIcon();
                SketchControlsScript.m_Instance.IssueGlobalCommand(
                    SketchControlsScript.GlobalCommands.SaveNew);
            }
        }

        /// Used only for monoscopic backwards compatibility
        public IEnumerator<Timeslice> SaveMonoscopic(int slot)
        {
            string path = Path.Combine(m_SaveDir, "Sketch" + slot) + TILT_SUFFIX;
            Debug.LogFormat("Saving to {0}", path);
            return SaveLow(new DiskSceneFileInfo(path));
        }

        /// When a new scene file info or metadata is being created from an existing scene file info,
        /// we either preserve SourceId, or if this was a cloud sketch set it from the original asset.
        public string TransferredSourceIdFrom(SceneFileInfo info)
        {
            if (info is PolySceneFileInfo polyInfo)
            {
                // If the original is a Poly sketch it becomes the source.
                return polyInfo.AssetId;
            }
            else
            {
                return info.SourceId;
            }
        }

        public DiskSceneFileInfo GetNewNameSceneFileInfo(bool tiltasaurusMode = false)
        {
            DiskSceneFileInfo fileInfo = tiltasaurusMode
                ? new DiskSceneFileInfo(GenerateNewTiltasaurusFilename(m_SaveDir, TILT_SUFFIX))
                : new DiskSceneFileInfo(GenerateNewUntitledFilename(m_SaveDir, TILT_SUFFIX));
            if (m_LastSceneFile.Valid)
            {
                fileInfo.SourceId = TransferredSourceIdFrom(m_LastSceneFile);
            }
            return fileInfo;
        }

        public DiskSceneFileInfo GetSceneFileInfoFromName(string name)
        {
            DiskSceneFileInfo fileInfo = new DiskSceneFileInfo(name);
            if (m_LastSceneFile.Valid)
            {
                fileInfo.SourceId = TransferredSourceIdFrom(m_LastSceneFile);
            }
            return fileInfo;
        }

        /// Save a snapshot directly to a location.
        /// The snapshot's AssetId is the source of truth
        public IEnumerator<Timeslice> SaveSnapshot(SceneFileInfo fileInfo, SketchSnapshot snapshot)
        {
            return SaveLow(fileInfo, false, snapshot);
        }

        /// Save, overwriting current file name
        /// Used mostly for doing silent upgrades-in-place and so on.
        /// Also used for the emergency-save command
        public IEnumerator<object> SaveOverwrite(bool tiltasaurusMode = false)
        {
            if (!m_LastSceneFile.Valid || tiltasaurusMode)
            {
                yield return SaveNewName(tiltasaurusMode);
            }
            else
            {
                yield return SaveLow(m_LastSceneFile);
            }
        }

        /// Save to a completely new name
        public IEnumerator<Timeslice> SaveNewName(bool tiltasaurusMode = false)
        {
            return SaveLow(GetNewNameSceneFileInfo(tiltasaurusMode));
        }

        public IEnumerator<Timeslice> SaveAs(string filename)
        {
            string path = Path.Join(m_SaveDir, filename);
            Debug.Log($"SaveAs: {path}");
            return SaveLow(GetSceneFileInfoFromName(path));
        }

        /// In order to for this to work properly:
        /// - m_SaveIconRenderTexture must contain data
        /// - SaveIconTool.LastSaveCameraRigState must be good
        /// SaveIconTool.ProgrammaticCaptureSaveIcon() does both of these things
        private IEnumerator<Timeslice> SaveLow(
            SceneFileInfo info, bool bNotify = true, SketchSnapshot snapshot = null)
        {
            Debug.Assert(!SelectionManager.m_Instance.HasSelection);
            if (snapshot != null && info.AssetId != snapshot.AssetId)
            {
                Debug.LogError($"AssetId in FileInfo '{info.AssetId}' != shapshot '{snapshot.AssetId}'");
            }
            if (!info.Valid)
            {
                throw new ArgumentException("null filename");
            }

            if (!FileUtils.CheckDiskSpaceWithError(m_SaveDir))
            {
                return new List<Timeslice>().GetEnumerator();
            }

            m_LastSceneFile = info;
            AbortAutosave();

            m_SaveCoroutine = ThreadedSave(info, bNotify, snapshot);
            return m_SaveCoroutine;
        }

        private IEnumerator<Timeslice> ThreadedSave(SceneFileInfo fileInfo,
                                                    bool bNotify = true, SketchSnapshot snapshot = null)
        {
            // Cancel any pending transfers of this file.
            var cancelTask = App.DriveSync.CancelTransferAsync(fileInfo.FullPath);

            bool newFile = !fileInfo.Exists;

            if (snapshot == null)
            {
                IEnumerator<Timeslice> timeslicedConstructor;
                snapshot = CreateSnapshotWithIcons(out timeslicedConstructor);
                if (App.CurrentState != App.AppState.Reset)
                {
                    App.Instance.SetDesiredState(App.AppState.Saving);
                }
                while (timeslicedConstructor.MoveNext())
                {
                    yield return timeslicedConstructor.Current;
                }
            }
            LastThumbnail_SS = snapshot.LastThumbnail_SS;
            App.Instance.SetDesiredState(App.AppState.Standard);
            m_LastWriteSnapshotError = null;

            // Make sure the cancel task is done before we start writing the snapshot.
            while (!cancelTask.IsCompleted)
            {
                yield return null;
            }

            string error = null;
            var writeFuture = new Future<string>(
                () => snapshot.WriteSnapshotToFile(fileInfo.FullPath),
                null, true);
            while (!writeFuture.TryGetResult(out error))
            {
                yield return null;
            }

            m_LastWriteSnapshotError = error;
            m_LastThumbnailBytes = snapshot.Thumbnail;
            SketchMemoryScript.m_Instance.SetLastOperationStackCount();
            SketchMemoryScript.m_Instance.InitialSketchTransform = App.Scene.Pose;
            m_SaveCoroutine = null;
            if (error == null)
            {
                if (newFile)
                {
                    SketchCatalog.m_Instance.NotifyUserFileCreated(m_LastSceneFile.FullPath);
                }
                else
                {
                    SketchCatalog.m_Instance.NotifyUserFileChanged(m_LastSceneFile.FullPath);
                }
            }
            if (bNotify && !m_SuppressNotify)
            {
                NotifySaveFinished(m_LastSceneFile, error, newFile);
            }
            App.DriveSync.SyncLocalFilesAsync().AsAsyncVoid();
            m_SuppressNotify = false;
        }

        /// If success, error should be null
        private void NotifySaveFinished(SceneFileInfo info, string error, bool newFile)
        {
            if (error == null)
            {
                // TODO: More long term something should be done in OutputWindowScript itself to handle such
                // cases, such as a check for Floating Panels Mode or a check for if the controller requested
                // is tracked.
                if (newFile)
                {
                    OutputWindowScript.ReportFileSaved("Added to Sketchbook!", info.FullPath,
                        OutputWindowScript.InfoCardSpawnPos.Brush);
                }
                else
                {
                    OutputWindowScript.ReportFileSaved("Saved!", info.FullPath,
                        OutputWindowScript.InfoCardSpawnPos.UIReticle);
                    AudioManager.m_Instance.PlaySaveSound(
                        InputManager.m_Instance.GetControllerPosition(InputManager.ControllerName.Brush));
                }
                App.Instance.AutosaveRestoreFileExists = false;
            }
            else
            {
                OutputWindowScript.Error(
                    InputManager.ControllerName.Wand,
                    "Failed to save sketch", error);
            }
        }

        static public Stream GetMetadataReadStream(SceneFileInfo fileInfo)
        {
            var stream = fileInfo.GetReadStream(TiltFile.FN_METADATA);
            if (stream != null)
            {
                return stream;
            }
            else
            {
                return fileInfo.GetReadStream(TiltFile.FN_METADATA_LEGACY);
            }
        }

        // Loads the head and scene trandsforms into the secondary ODS
        public bool LoadTransformsForOds(SceneFileInfo fileInfo,
                                         ref TrTransform head,
                                         ref TrTransform scene)
        {
            if (!fileInfo.IsHeaderValid())
            {
                OutputWindowScript.m_Instance.AddNewLine(
                    "Could not load transform: {0}", fileInfo.HumanName);
                return false;
            }

            m_LastSceneIsLegacy = false;
            Stream metadata = GetMetadataReadStream(fileInfo);
            if (metadata == null)
            {
                OutputWindowScript.m_Instance.AddNewLine("Could not load: {0}", fileInfo.HumanName);
                return false;
            }
            using (var jsonReader = new JsonTextReader(new StreamReader(metadata)))
            {
                var jsonData = DeserializeMetadata(jsonReader);

                if (jsonData.RequiredCapabilities != null)
                {
                    var missingCapabilities = jsonData.RequiredCapabilities.Except(
                        Enum.GetNames(typeof(PlaybackCapabilities))).ToArray();
                    if (missingCapabilities.Length > 0)
                    {
                        Debug.LogFormat("Lacking playback capabilities: {0}",
                            String.Join(", ", missingCapabilities));
                        OutputWindowScript.m_Instance.AddNewLine(
                            $"Lacking a capability to load {fileInfo.HumanName}. " +
                            $"Upgrade {App.kAppDisplayName}?");
                        return false;
                    }
                }

                scene = jsonData.SceneTransformInRoomSpace;
                head = jsonData.ThumbnailCameraTransformInRoomSpace;
            }

            return true;
        }

        /// Follows the "force-superseded by" chain until the end is reached, then returns that brush
        /// If the passed Guid is invalid, returns it verbatim.
        static Guid GetForceSupersededBy(Guid original)
        {
            var brush = BrushCatalog.m_Instance.GetBrush(original);
            // The failure will be reported downstream
            if (brush == null) { return original; }
            while (brush.m_SupersededBy != null && brush.m_SupersededBy.m_LooksIdentical)
            {
                brush = brush.m_SupersededBy;
            }
            return brush.m_Guid;
        }

        /// bAdditive is an experimental feature.
        /// XXX: bAdditive is buggy; it re-draws any pre-existing strokes.
        /// We never noticed before because the duplicate geometry draws on top of itself.
        /// It begins to be noticeable now that loading goes into the active canvas,
        /// which may not be the canvas of the original strokes.
        public bool Load(SceneFileInfo fileInfo, bool bAdditive = false)
        {
            m_LastThumbnailBytes = null;
            if (!fileInfo.IsHeaderValid())
            {
                OutputWindowScript.m_Instance.AddNewLine(
                    "Could not load: {0}", fileInfo.HumanName);
                return false;
            }

            m_LastSceneIsLegacy = false;
            Stream metadata = GetMetadataReadStream(fileInfo);
            if (metadata == null)
            {
                OutputWindowScript.m_Instance.AddNewLine("Could not load: {0}", fileInfo.HumanName);
                return false;
            }
            using (var jsonReader = new JsonTextReader(new StreamReader(metadata)))
            {
                SketchMetadata jsonData = DeserializeMetadata(jsonReader);
                if (LastMetadataError != null)
                {
                    ControllerConsoleScript.m_Instance.AddNewLine(
                        string.Format("Error detected in sketch '{0}'.\nSuggest re-saving.",
                            fileInfo.HumanName));
                    Debug.LogWarning(string.Format("Error reading meteadata for {0}.\n{1}",
                        fileInfo.FullPath,
                        SaveLoadScript.m_Instance.LastMetadataError));
                }
                if (jsonData.RequiredCapabilities != null)
                {
                    var missingCapabilities = jsonData.RequiredCapabilities.Except(
                        Enum.GetNames(typeof(PlaybackCapabilities))).ToArray();
                    if (missingCapabilities.Length > 0)
                    {
                        Debug.LogFormat("Lacking playback capabilities: {0}",
                            String.Join(", ", missingCapabilities));
                        OutputWindowScript.m_Instance.AddNewLine(
                            "Lacking a capability to load {0}.  Upgrade Tilt Brush?",
                            fileInfo.HumanName);
                        return false;
                    }
                }

                if (!bAdditive)
                {
                    var environment = EnvironmentCatalog.m_Instance
                        .GetEnvironment(new Guid(jsonData.EnvironmentPreset));
                    if (environment != null)
                    {
                        SceneSettings.m_Instance.RecordSkyColorsForFading();
                        if (jsonData.Environment != null)
                        {
                            SceneSettings.m_Instance.SetCustomEnvironment(jsonData.Environment, environment);
                        }
                        SceneSettings.m_Instance.SetDesiredPreset(
                            environment, forceTransition: true,
                            keepSceneTransform: true, hasCustomLights: jsonData.Lights != null
                        );
                        // This will have been overwritten by Set
                        if (jsonData.Environment != null && jsonData.Environment.Skybox != null)
                        {
                            SceneSettings.m_Instance.LoadCustomSkybox(jsonData.Environment.Skybox);
                        }
                    }
                    else
                    {
                        Debug.LogWarningFormat("Unknown environment preset {0}",
                            jsonData.EnvironmentPreset);
                    }
                    App.Instance.SetOdsCameraTransforms(jsonData.ThumbnailCameraTransformInRoomSpace,
                        jsonData.SceneTransformInRoomSpace);
                    App.Scene.Pose = jsonData.SceneTransformInRoomSpace;
                    App.Scene.ResetLayers(true);
                    LastThumbnail_SS = App.Scene.Pose.inverse *
                        jsonData.ThumbnailCameraTransformInRoomSpace;

                }

                SketchControlsScript.m_Instance.SketchPlaybackMode =
                    SketchControlsScript.m_Instance.m_DefaultSketchPlaybackMode;

                if (!bAdditive)
                {
                    // Create Layers
                    if (jsonData.Layers != null)
                    {
                        for (var i = 0; i < jsonData.Layers.Length; i++)
                        {
                            var layer = jsonData.Layers[i];
                            CanvasScript canvas = i == 0 ? App.Scene.MainCanvas : App.Scene.AddLayerNow();
                            canvas.gameObject.name = layer.Name;
                            canvas.gameObject.SetActive(layer.Visible);

                            // Assume that layers with a scale of 0 are from legacy sketches with no layer transform stored
                            // and that they should be set to 1
                            // nb. The correct place to do this would be somewhere in the deserialization code
                            // But after failing with DefaultValueHandling.Populate and custom JsonConverters
                            // I'm just going to do it here
                            if (layer.Transform.scale == 0)
                            {
                                TrTransform tr = layer.Transform;
                                tr.scale = 1;
                                layer.Transform = tr;
                            }
<<<<<<< HEAD
                            canvas.Pose = layer.Transform;
=======
                            canvas.LocalPose = layer.Transform;
>>>>>>> f41c0656
                        }
                    }
                }

                var oldGroupToNewGroup = new Dictionary<int, int>();

                // Load sketch
                using (var stream = fileInfo.GetReadStream(TiltFile.FN_SKETCH))
                {
                    Guid[] brushGuids = jsonData.BrushIndex.Select(GetForceSupersededBy).ToArray();
                    bool legacySketch;
                    bool success = SketchWriter.ReadMemory(stream, brushGuids, bAdditive, out legacySketch, out oldGroupToNewGroup);
                    m_LastSceneIsLegacy |= legacySketch;
                    if (!success)
                    {
                        OutputWindowScript.m_Instance.AddNewLine(
                            "Could not load: {0}", fileInfo.HumanName);
                        // Prevent it from being overwritten
                        m_LastSceneIsLegacy = false;
                        return false;
                    }
                }


                // It's proving to be rather complex to merge widgets/models etc.
                // For now skip all that when loading additively with the if (!bAdditive) below
                // This should cover the majority of use cases.

                // (For when we do support merging widgets:)
                // It's much simpler to change the group ids in the JSON
                // before we pass it to WidgetManager
                //GroupManager.UpdateWidgetJsonToNewGroups(jsonData, oldGroupToNewGroup);

                if (!bAdditive)
                {
                    ModelCatalog.m_Instance.ClearMissingModels();
                    SketchMemoryScript.m_Instance.InitialSketchTransform = jsonData.SceneTransformInRoomSpace;

                    if (jsonData.ModelIndex != null)
                    {
                        WidgetManager.m_Instance.SetDataFromTilt(jsonData.ModelIndex);
                    }

                    if (jsonData.EditableModelIndex != null)
                    {
                        var generatedModels = new List<TiltEditableModels>();
                        var filesystemModels = new List<TiltEditableModels>();

                        foreach (var model in jsonData.EditableModelIndex)
                        {
                            if (jsonData.EditableModelDefinitions != null && jsonData.EditableModelDefinitions.ContainsKey(model.AssetId))
                            {
                                generatedModels.Add(model);
                            }
                            else
                            {
                                filesystemModels.Add(model);
                            }
                        }

                        // Queue filesystem models for loading
                        WidgetManager.m_Instance.SetDataFromTilt(filesystemModels);

                        // Rebuild generated models
                        foreach (TiltEditableModels model in generatedModels)
                        {
                            PolyRecipe recipe = PolyRecipe.FromDef(jsonData.EditableModelDefinitions[model.AssetId]);

                            // Handle saves with missing colors (legacy)
                            if (recipe.Colors == null || recipe.Colors.Length == 0)
                            {
                                PolyhydraPanel polyPanel = (PolyhydraPanel)PanelManager.m_Instance.GetPanelByType(BasePanel.PanelType.Polyhydra);
                                recipe.Colors = (Color[])polyPanel.DefaultColorPalette.Clone();
                            }
                            for (var i = 0; i < model.RawTransforms.Length; i++)
                            {
                                var tr = model.RawTransforms[i];
                                var (poly, meshData) = PolyBuilder.BuildFromPolyDef(recipe);
                                var widget = EditableModelManager.m_Instance.GeneratePolyMesh(poly, recipe, tr, meshData);
                                if (model.LayerIds != null && i < model.LayerIds.Length)
                                {
                                    var canvas = App.Scene.GetOrCreateLayer(model.LayerIds[i]);
                                    widget.SetCanvas(canvas);
                                }
                            }
                        }
                    }

                    if (jsonData.GuideIndex != null)
                    {
                        foreach (Guides guides in jsonData.GuideIndex)
                        {
                            StencilWidget.FromGuideIndex(guides);
                        }
                    }
                    if (jsonData.Lights != null)
                    {
                        LightsControlScript.m_Instance.CustomLights = jsonData.Lights;
                    }
                    // Pass even if null; null is treated as empty
                    CustomColorPaletteStorage.m_Instance.SetColorsFromPalette(jsonData.Palette);
                    // Images are not stored on Poly either.
                    if (!(fileInfo is PolySceneFileInfo))
                    {
                        if (ReferenceImageCatalog.m_Instance != null && jsonData.ImageIndex != null)
                        {
                            WidgetManager.m_Instance.SetDataFromTilt(jsonData.ImageIndex);
                        }
                        if (VideoCatalog.Instance != null && jsonData.Videos != null)
                        {
                            WidgetManager.m_Instance.SetDataFromTilt(jsonData.Videos);
                        }
                    }
                    if (jsonData.Mirror != null)
                    {
                        PointerManager.m_Instance.SymmetryWidgetFromMirror(jsonData.Mirror);
                    }
                    if (jsonData.CameraPaths != null)
                    {
                        WidgetManager.m_Instance.SetDataFromTilt(jsonData.CameraPaths);
                    }
                    if (fileInfo is GoogleDriveSketchSet.GoogleDriveFileInfo gdInfo)
                    {
                        gdInfo.SourceId = jsonData.SourceId;
                    }
                    if (WidgetManager.m_Instance.CreatingMediaWidgets)
                    {
                        StartCoroutine(
                            OverlayManager.m_Instance.RunInCompositor(
                                OverlayType.LoadMedia,
                                WidgetManager.m_Instance.CreateMediaWidgetsFromLoadDataCoroutine(),
                                0.5f));
                    }
                    m_LastSceneFile = fileInfo;
                }
            }

            return true;
        }

        public SketchMetadata DeserializeMetadata(JsonTextReader jsonReader)
        {
            m_LastJsonMetadatError = null;
            var metadata = m_JsonSerializer.Deserialize<SketchMetadata>(jsonReader);
            MetadataUtils.VerifyMetadataVersion(metadata);
            return metadata;
        }

        private void HandleDeserializationError(object sender,
                                                Newtonsoft.Json.Serialization.ErrorEventArgs errorArgs)
        {
            var currentError = errorArgs.ErrorContext.Error.Message;
            Debug.LogWarning(currentError);
            m_LastJsonMetadatError = currentError;
            errorArgs.ErrorContext.Handled = true;
        }

        public void SignalPlaybackCompletion()
        {
            if (DevOptions.I.ResaveLegacyScenes && m_LastSceneIsLegacy)
            {
                Debug.Log("Rewriting legacy file: " + m_LastSceneFile.HumanName + TILT_SUFFIX);
                SketchControlsScript.m_Instance.GenerateBoundingBoxSaveIcon();
                StartCoroutine(SaveOverwrite());
            }
        }

        public void MarkAsAutosaveDone()
        {
            m_SecondsUntilNextAutosave = -1f;
        }

        public void SketchChanged()
        {
            if (m_AutosaveCoroutine != null)
            {
                AbortAutosave();
            }
            if (App.CurrentState != App.AppState.Standard)
            {
                return;
            }
            m_SecondsUntilNextAutosave = m_AutosaveTriggerSeconds;
        }

        private void Update()
        {
            if (!AutosaveEnabled)
            {
                return;
            }

            if (PointerManager.m_Instance.MainPointer.IsCreatingStroke())
            {
                SketchChanged();
            }

            if (m_SecondsUntilNextAutosave >= 0f)
            {
                m_SecondsUntilNextAutosave -= Time.unscaledDeltaTime;
                if (m_SecondsUntilNextAutosave < 0f && m_AutosaveCoroutine == null)
                {
                    m_AutosaveCoroutine = AutosaveCoroutine();
                    StartCoroutine(m_AutosaveCoroutine);
                }
            }
        }

        private IEnumerator<Timeslice> AutosaveCoroutine()
        {
            if (!AutosaveEnabled)
            {
                yield break;
            }

            // Despite not actually creating a thumbnail for autosaves, we need to create a valid thumbnail
            // camera position so that if the autosave gets loaded the user can do a quicksave and the
            // created thumbnail will be in the right place.
            var iconCameraRig = new SaveIconTool.CameraRigState();
            iconCameraRig.SetLossyTransform(ReasonableThumbnail_SS);

            IEnumerator<Timeslice> timeslicedConstructor;
            SketchSnapshot snapshot = new SketchSnapshot(
                m_JsonSerializer, m_SaveIconCapture, out timeslicedConstructor);
            while (timeslicedConstructor.MoveNext())
            {
                yield return timeslicedConstructor.Current;
            }
            snapshot.Thumbnail = m_AutosaveThumbnailBytes;

            // We can clear the reference to the coroutine here because  at this point we already have a
            // full snapshot of the save and can just go ahead and write it.
            m_AutosaveCoroutine = null;

            string error = null;
            if (m_LastSceneFile.Valid)
            {
                snapshot.SourceId = TransferredSourceIdFrom(m_LastSceneFile);
            }
            var writeFuture = new Future<string>(
                () => snapshot.WriteSnapshotToFile(m_AutosaveFileInfo.FullPath),
                null, true);
            while (!writeFuture.TryGetResult(out error))
            {
                yield return null;
            }

            if (error != null)
            {
                m_AutosaveFailed = true;
                OutputWindowScript.Error("Error with autosave! Autosave disabled.");
                Debug.LogWarning(error);
                ControllerConsoleScript.m_Instance.AddNewLine(error);
            }
            MarkAsAutosaveDone();

            App.Instance.AutosaveRestoreFileExists = true;
        }

        private void AbortAutosave()
        {
            if (m_AutosaveCoroutine != null)
            {
                StopCoroutine(m_AutosaveCoroutine);
                m_AutosaveCoroutine = null;
            }
        }

        /// Creates a new filename for the autosave file and deletes old autosaves.
        /// It uses the date and time that the sketch was started or loaded.
        public void NewAutosaveFile()
        {
            if (!AutosaveEnabled)
            {
                return;
            }

            string autosaveStart = m_AutosaveFilenamePattern.Substring(
                0, m_AutosaveFilenamePattern.IndexOf("{"));
            try
            {
                if (!Directory.Exists(App.AutosavePath()))
                {
                    Directory.CreateDirectory(App.AutosavePath());
                }
                var files = new DirectoryInfo(App.AutosavePath()).GetFiles()
                    .Where(x => x.Name.StartsWith(autosaveStart))
                    .OrderBy(x => x.LastWriteTimeUtc).ToArray();
                if (files.Length >= m_AutosaveFileCount)
                {
                    for (int i = files.Length - m_AutosaveFileCount; i >= 0; i--)
                    {
                        File.Delete(files[i].FullName);
                    }
                }

                m_AutosaveTargetFilename = Path.Combine(
                    App.AutosavePath(), string.Format(m_AutosaveFilenamePattern, DateTime.Now));

                m_AutosaveFileInfo = new DiskSceneFileInfo(m_AutosaveTargetFilename);
            }
            catch (Exception exception)
            {
                m_AutosaveFailed = true;
                // wait a couple of seconds before showing the error, so it doesn't get lost if at startup.
                StartCoroutine(ShowErrorAfterDelay("Error with autosave! Autosave disabled.", 2f));
                ControllerConsoleScript.m_Instance.AddNewLine(exception.Message);
                Debug.LogWarningFormat("{0}\n{1}", exception.Message, exception.StackTrace);
                if (!(exception is IOException || exception is AccessViolationException ||
                    exception is UnauthorizedAccessException))
                {
                    throw;
                }
            }
        }

        public string MostRecentAutosaveFile()
        {
            string autosaveDir = App.AutosavePath();
            if (!Directory.Exists(autosaveDir))
            {
                return null;
            }
            var lastFile = Directory.GetFiles(autosaveDir, "*.tilt").Select(x => new FileInfo(x)).OrderByDescending(x => x.CreationTimeUtc).FirstOrDefault();

            return lastFile.FullName;
        }

        private IEnumerator ShowErrorAfterDelay(string error, float delay)
        {
            yield return new WaitForSeconds(delay);
            OutputWindowScript.Error(error);
        }

        /// Like the SketchSnapshot constructor, but also populates the snapshot with icons.
        public async Task<SketchSnapshot> CreateSnapshotWithIconsAsync()
        {
            var snapshot = CreateSnapshotWithIcons(out var coroutine);
            await coroutine; // finishes off the snapshot
            return snapshot;
        }

        /// Like the SketchSnapshot constructor, but also populates the snapshot with icons.
        /// As with the constructor, you must run the coroutine to completion before the snapshot
        /// is usable.
        public SketchSnapshot CreateSnapshotWithIcons(out IEnumerator<Timeslice> coroutine)
        {
            IEnumerator<Timeslice> timeslicedConstructor;
            SketchSnapshot snapshot = new SketchSnapshot(
                m_JsonSerializer, m_SaveIconCapture, out timeslicedConstructor);
            coroutine = CoroutineUtil.Sequence(
                timeslicedConstructor,
                snapshot.CreateSnapshotIcons(m_SaveIconRenderTexture,
                    m_CaptureHiResSaveIcon ? m_SaveIconHiResRenderTexture : null,
                    m_CaptureGifSaveIcon ? m_SaveGifRenderTextures : null));
            return snapshot;
        }
    }

} // namespace TiltBrush<|MERGE_RESOLUTION|>--- conflicted
+++ resolved
@@ -721,11 +721,7 @@
                                 tr.scale = 1;
                                 layer.Transform = tr;
                             }
-<<<<<<< HEAD
-                            canvas.Pose = layer.Transform;
-=======
                             canvas.LocalPose = layer.Transform;
->>>>>>> f41c0656
                         }
                     }
                 }
