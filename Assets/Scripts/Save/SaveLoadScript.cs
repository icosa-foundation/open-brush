--- conflicted
+++ resolved
@@ -762,8 +762,7 @@
 
                     if (jsonData.ModelIndex != null)
                     {
-<<<<<<< HEAD
-                        WidgetManager.m_Instance.SetDataFromTilt(jsonData.ModelIndex);
+                        WidgetManager.m_Instance.SetModelDataFromTilt(jsonData.ModelIndex);
                     }
 
                     if (jsonData.EditableModelIndex != null)
@@ -809,9 +808,6 @@
                                 }
                             }
                         }
-=======
-                        WidgetManager.m_Instance.SetModelDataFromTilt(jsonData.ModelIndex);
->>>>>>> ab6b0c27
                     }
 
                     if (jsonData.LightIndex != null)
