--- conflicted
+++ resolved
@@ -636,45 +636,39 @@
                 }
             }
 
-            if (!bAdditive)
-            {
-                var environment = EnvironmentCatalog.m_Instance
-                    .GetEnvironment(new Guid(jsonData.EnvironmentPreset));
-                if (environment != null)
-                {
-                    SceneSettings.m_Instance.RecordSkyColorsForFading();
-                    if (jsonData.Environment != null)
+                if (!bAdditive)
+                {
+                    var environment = EnvironmentCatalog.m_Instance
+                        .GetEnvironment(new Guid(jsonData.EnvironmentPreset));
+                    if (environment != null)
                     {
-                        SceneSettings.m_Instance.SetCustomEnvironment(jsonData.Environment, environment);
+                        SceneSettings.m_Instance.RecordSkyColorsForFading();
+                        if (jsonData.Environment != null)
+                        {
+                            SceneSettings.m_Instance.SetCustomEnvironment(jsonData.Environment, environment);
+                        }
+                        SceneSettings.m_Instance.SetDesiredPreset(
+                            environment, forceTransition: true,
+                            keepSceneTransform: true, hasCustomLights: jsonData.Lights != null
+                        );
+                        // This will have been overwritten by Set
+                        if (jsonData.Environment != null && jsonData.Environment.Skybox != null)
+                        {
+                            SceneSettings.m_Instance.LoadCustomSkybox(jsonData.Environment.Skybox);
+                        }
                     }
-                    SceneSettings.m_Instance.SetDesiredPreset(
-                        environment, forceTransition: true,
-                        keepSceneTransform: true, hasCustomLights: jsonData.Lights != null
-                    );
-                    // This will have been overwritten by Set
-                    if (jsonData.Environment != null && jsonData.Environment.Skybox != null)
+                    else
                     {
-                        SceneSettings.m_Instance.LoadCustomSkybox(jsonData.Environment.Skybox);
+                        Debug.LogWarningFormat("Unknown environment preset {0}",
+                            jsonData.EnvironmentPreset);
                     }
-                }
-                else
-                {
-                    Debug.LogWarningFormat("Unknown environment preset {0}",
-                        jsonData.EnvironmentPreset);
-                }
-                App.Instance.SetOdsCameraTransforms(jsonData.ThumbnailCameraTransformInRoomSpace,
-                    jsonData.SceneTransformInRoomSpace);
-                App.Scene.Pose = jsonData.SceneTransformInRoomSpace;
-                App.Scene.ResetLayers(true);
-                Coords.CanvasLocalPose = TrTransform.identity;
-                if (jsonData.CanvasTransformInSceneSpace != TrTransform.identity)
-                {
-                    Debug.LogWarning("This file has an unsupported, experimental Canvas Transform specified.");
-                    if (Config.IsExperimental)
+                    App.Instance.SetOdsCameraTransforms(jsonData.ThumbnailCameraTransformInRoomSpace,
+                        jsonData.SceneTransformInRoomSpace);
+                    App.Scene.Pose = jsonData.SceneTransformInRoomSpace;
+                    App.Scene.ResetLayers(true);
+                    Coords.CanvasLocalPose = TrTransform.identity;
+                    if (jsonData.CanvasTransformInSceneSpace != TrTransform.identity)
                     {
-<<<<<<< HEAD
-                        Coords.CanvasLocalPose = jsonData.CanvasTransformInSceneSpace;
-=======
                         Debug.LogWarning("This file has an unsupported, experimental Canvas Transform specified.");
                         // Was experimental mode. Needs testing.
                         // Saves sketches are unlikely to trigger this under normal usage
@@ -682,11 +676,9 @@
                         {
                             Coords.CanvasLocalPose = jsonData.CanvasTransformInSceneSpace;
                         }
->>>>>>> bbe73374
                     }
-                }
-                LastThumbnail_SS = App.Scene.Pose.inverse *
-                    jsonData.ThumbnailCameraTransformInRoomSpace;
+                    LastThumbnail_SS = App.Scene.Pose.inverse *
+                        jsonData.ThumbnailCameraTransformInRoomSpace;
 
             }
 
@@ -727,15 +719,9 @@
             }
 
 
-<<<<<<< HEAD
             // It's proving to be rather complex to merge widgets/models etc.
             // For now skip all that when loading additively with the if (!bAdditive) below
             // This should cover the majority of use cases.
-=======
-                // It's proving to be rather complex to merge widgets/models etc.
-                // For now skip all that when loading additively with the if (!bAdditive) below
-                // This should cover the majority of use cases.
->>>>>>> bbe73374
 
             // (For when we do support merging widgets:)
             // It's much simpler to change the group ids in the JSON
