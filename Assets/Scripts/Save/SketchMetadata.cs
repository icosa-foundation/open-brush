--- conflicted
+++ resolved
@@ -692,10 +692,7 @@
         public Color StrokeColor { get; set; }
         public string Font { get; set; }
         public float ExtrudeDepth { get; set; }
-<<<<<<< HEAD
-=======
         public TextWidgetMode Mode { get; set; }
->>>>>>> 29419912
         public bool Pinned { get; set; }
         public uint GroupId { get; set; }
         public int LayerId { get; set; }
