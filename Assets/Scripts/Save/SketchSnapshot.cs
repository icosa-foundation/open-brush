﻿// Copyright 2020 The Tilt Brush Authors
//
// Licensed under the Apache License, Version 2.0 (the "License");
// you may not use this file except in compliance with the License.
// You may obtain a copy of the License at
//
//      http://www.apache.org/licenses/LICENSE-2.0
//
// Unless required by applicable law or agreed to in writing, software
// distributed under the License is distributed on an "AS IS" BASIS,
// WITHOUT WARRANTIES OR CONDITIONS OF ANY KIND, either express or implied.
// See the License for the specific language governing permissions and
// limitations under the License.

using System;
using System.Collections.Generic;
using System.IO;
using System.Linq;
using System.Text;
using UnityEngine;
using Newtonsoft.Json;

namespace TiltBrush
{

    public class SketchSnapshot
    {
        private const int kNanoSecondsPerSnapshotSlice = 250;

        private byte[] m_ThumbnailBytes;
        private byte[] m_HiResBytes;
        private TrTransform m_LastThumbnail_SS;
        private List<SketchWriter.AdjustedMemoryBrushStroke> m_Strokes;
        private SketchMetadata m_Metadata;

        private JsonSerializer m_JsonSerializer;
        private SaveIconCaptureScript m_SaveIconCapture;
        private GroupIdMapping m_GroupIdMapping;

        public byte[] Thumbnail
        {
            get { return m_ThumbnailBytes; }
            set { m_ThumbnailBytes = value; }
        }

        public TrTransform LastThumbnail_SS { get { return m_LastThumbnail_SS; } }

        public string SourceId { set { m_Metadata.SourceId = value; } }

        public string AssetId
        {
            get => m_Metadata.AssetId;
            set => m_Metadata.AssetId = value;
        }

        // This does not return a fully-constructed SketchSnapshot.
        // You must run timeslicedConstructor to completion before the snapshot is usable.
        // Also, if you want thumbnail icons, you want SaveLoadScript.CreateSnapshotWithIcons() instead.
        public SketchSnapshot(
            JsonSerializer jsonSerializer,
            SaveIconCaptureScript saveIconCapture,
            out IEnumerator<Timeslice> timeslicedConstructor)
        {
            m_JsonSerializer = jsonSerializer;
            m_SaveIconCapture = saveIconCapture;
            m_GroupIdMapping = new GroupIdMapping();
            timeslicedConstructor = TimeslicedConstructor();
        }

        public static void ExportMetadata(string path)
        {
            var instance = new SketchSnapshot();
            using (var jsonWriter = new CustomJsonWriter(new StreamWriter(new FileStream(path, FileMode.Create))))
            {
                instance.m_JsonSerializer.Serialize(jsonWriter, instance.m_Metadata);
            }
        }

        // Initialize just enough to generate metadata JSON for export
        public SketchSnapshot()
        {
            m_JsonSerializer = new JsonSerializer();
            m_JsonSerializer.ContractResolver = new CustomJsonContractResolver();
            m_SaveIconCapture = null;
            m_GroupIdMapping = new GroupIdMapping();
            m_Metadata = GetSketchMetadata();
        }

        private IEnumerator<Timeslice> TimeslicedConstructor()
        {
            System.Diagnostics.Stopwatch stopwatch = new System.Diagnostics.Stopwatch();
            stopwatch.Start();
            long maxTicks =
                (System.Diagnostics.Stopwatch.Frequency * kNanoSecondsPerSnapshotSlice) / 1000000;
            var strokes = SketchMemoryScript.AllStrokes();
            int numStrokes = SketchMemoryScript.AllStrokesCount();
            m_Strokes = new List<SketchWriter.AdjustedMemoryBrushStroke>(numStrokes);
            foreach (var strokeSnapshot in SketchWriter.EnumerateAdjustedSnapshots(strokes))
            {
                if (stopwatch.ElapsedTicks > maxTicks)
                {
                    stopwatch.Reset();
                    yield return null;
                    stopwatch.Start();
                }
                m_Strokes.Add(strokeSnapshot);
            }
            stopwatch.Stop();

            m_Metadata = GetSketchMetadata();
        }

        public SketchMetadata GetSketchMetadata()
        {
            // Note: This assumes Room space == Global space.
            TrTransform xfThumbnail_RS = SketchControlsScript.m_Instance.GetSaveIconTool()
                .LastSaveCameraRigState.GetLossyTrTransform();

            bool hasAuthor = !string.IsNullOrEmpty(App.UserConfig.User.Author);

            return new SketchMetadata
            {
                //      BrushIndex = brushGuids.ToArray(), // Need to do this on actual save!
                EnvironmentPreset = SceneSettings.m_Instance.GetDesiredPreset().m_Guid.ToString("D"),
                AudioPreset = null,
                ThumbnailCameraTransformInRoomSpace = xfThumbnail_RS,
                Authors = hasAuthor ? new[] { App.UserConfig.User.Author } : null,
                ModelIndex = MetadataUtils.GetTiltModels(m_GroupIdMapping),
<<<<<<< HEAD
                EditableModelIndex = MetadataUtils.GetTiltEditableModels(m_GroupIdMapping),
=======
                LightIndex = MetadataUtils.GetTiltLights(m_GroupIdMapping),
>>>>>>> 9fcbd313
                ImageIndex = MetadataUtils.GetTiltImages(m_GroupIdMapping),
                Videos = MetadataUtils.GetTiltVideos(m_GroupIdMapping),
                TextWidgets = MetadataUtils.GetTiltText(m_GroupIdMapping),
                Mirror = PointerManager.m_Instance.SymmetryWidgetToMirror(),
                GuideIndex = MetadataUtils.GetGuideIndex(m_GroupIdMapping),
                Palette = CustomColorPaletteStorage.m_Instance.GetPaletteForSaving(),
                Lights = LightsControlScript.m_Instance.CustomLights,
                Environment = SceneSettings.m_Instance.CustomEnvironment,
                SceneTransformInRoomSpace = Coords.AsRoom[App.Instance.m_SceneTransform],
                SourceId =
                    SaveLoadScript.m_Instance.TransferredSourceIdFrom(SaveLoadScript.m_Instance.SceneFile),
                AssetId = SaveLoadScript.m_Instance.SceneFile.AssetId,
                CameraPaths = MetadataUtils.GetCameraPaths(),
                Layers = MetadataUtils.GetLayers(),
                EditableModelDefinitions = MetadataUtils.GetEditableModelDefinitions(),
                SchemaVersion = SketchMetadata.kSchemaVersion,
                ApplicationName = App.kAppDisplayName,
                ApplicationVersion = App.Config.m_VersionNumber,
            };
        }

        public IEnumerator<Timeslice> CreateSnapshotIcons(RenderTexture saveIconTexture,
                                                          RenderTexture hiResTexture, RenderTexture[] gifTextures)
        {
            var tool = SketchControlsScript.m_Instance.GetSaveIconTool();
            var iconXform = tool.LastSaveCameraRigState;
            var prevXform = tool.CurrentCameraRigState;
            var saveIconScreenshotManager = m_SaveIconCapture.GetComponent<ScreenshotManager>();

            if (hiResTexture != null)
            {
                tool.CurrentCameraRigState = iconXform;
                saveIconScreenshotManager.RenderToTexture(hiResTexture);
                yield return null;
            }

            if (gifTextures != null)
            {
                Vector3 basePos;
                Quaternion baseRot;
                iconXform.GetLossyTransform(out basePos, out baseRot);
                //position camera for gif shots
                for (int i = 0; i < gifTextures.Length; ++i)
                {
                    m_SaveIconCapture.SetSaveIconTransformForGifFrame(basePos, baseRot, i);
                    saveIconScreenshotManager.RenderToTexture(gifTextures[i]);
                    yield return null;
                }
            }

            m_ThumbnailBytes = ScreenshotManager.SaveToMemory(saveIconTexture, true);

            if (hiResTexture != null)
            {
                yield return null;
                m_HiResBytes = ScreenshotManager.SaveToMemory(hiResTexture, false);
            }

            tool.CurrentCameraRigState = prevXform;

            // We need to save off the thumbnail position so that future quicksaves will know
            // where to take a thumbnail from.
            m_LastThumbnail_SS = App.Scene.Pose.inverse * iconXform.GetLossyTrTransform();
        }

        /// Follows the "force-superseded by" chain backwards until the beginning is reached,
        /// then returns that brush. This brush is considered the maximally-backwards-compatible brush.
        /// If the passed Guid is invalid, returns it verbatim.
        static Guid GetForcePrecededBy(Guid original)
        {
            var brush = BrushCatalog.m_Instance.GetBrush(original);
            if (brush == null)
            {
                Debug.LogErrorFormat("Unknown brush guid {0:N}", original);
                return original;
            }
            // The reason this is okay is that at load time we re-upgrade the brush;
            // see GetForceSupersededBy().
            while (brush.m_Supersedes != null && brush.m_LooksIdentical)
            {
                brush = brush.m_Supersedes;
            }
            return brush.m_Guid;
        }

        /// Returns null on successful completion. If IO or UnauthorizedAccess exceptions are thrown,
        /// returns their messages. Should not normally raise exceptions.
        public string WriteSnapshotToFile(string path)
        {
            try
            {
                using (var tiltWriter = new TiltFile.AtomicWriter(path))
                {
                    if (m_ThumbnailBytes != null)
                    {
                        using (var stream = tiltWriter.GetWriteStream(TiltFile.FN_THUMBNAIL))
                        {
                            stream.Write(m_ThumbnailBytes, 0, m_ThumbnailBytes.Length);
                        }
                    }

                    if (m_HiResBytes != null)
                    {
                        using (var stream = tiltWriter.GetWriteStream(TiltFile.FN_THUMBNAIL))
                        {
                            stream.Write(m_HiResBytes, 0, m_HiResBytes.Length);
                        }
                    }

                    List<Guid> brushGuids;
                    using (var stream = tiltWriter.GetWriteStream(TiltFile.FN_SKETCH))
                    {
                        SketchWriter.WriteMemory(stream, m_Strokes, m_GroupIdMapping, out brushGuids);
                    }
                    m_Metadata.BrushIndex = brushGuids.Select(GetForcePrecededBy).ToArray();

                    using (var jsonWriter = new CustomJsonWriter(new StreamWriter(
                        tiltWriter.GetWriteStream(TiltFile.FN_METADATA))))
                    {
                        m_JsonSerializer.Serialize(jsonWriter, m_Metadata);
                    }

                    tiltWriter.Commit();
                }
            }
            catch (IOException ex)
            {
                return ex.Message;
            }
            catch (UnauthorizedAccessException ex)
            {
                return ex.Message;
            }
            return null;
        }

    }

} // namespace TiltBrush<|MERGE_RESOLUTION|>--- conflicted
+++ resolved
@@ -126,11 +126,8 @@
                 ThumbnailCameraTransformInRoomSpace = xfThumbnail_RS,
                 Authors = hasAuthor ? new[] { App.UserConfig.User.Author } : null,
                 ModelIndex = MetadataUtils.GetTiltModels(m_GroupIdMapping),
-<<<<<<< HEAD
                 EditableModelIndex = MetadataUtils.GetTiltEditableModels(m_GroupIdMapping),
-=======
                 LightIndex = MetadataUtils.GetTiltLights(m_GroupIdMapping),
->>>>>>> 9fcbd313
                 ImageIndex = MetadataUtils.GetTiltImages(m_GroupIdMapping),
                 Videos = MetadataUtils.GetTiltVideos(m_GroupIdMapping),
                 TextWidgets = MetadataUtils.GetTiltText(m_GroupIdMapping),
