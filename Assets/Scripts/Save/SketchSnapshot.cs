--- conflicted
+++ resolved
@@ -131,11 +131,8 @@
                 LightIndex = MetadataUtils.GetTiltLights(m_GroupIdMapping),
                 ImageIndex = MetadataUtils.GetTiltImages(m_GroupIdMapping),
                 Videos = MetadataUtils.GetTiltVideos(m_GroupIdMapping),
-<<<<<<< HEAD
+                TextWidgets = MetadataUtils.GetTiltText(m_GroupIdMapping),
                 SoundClips = MetadataUtils.GetTiltSoundClip(m_GroupIdMapping),
-=======
-                TextWidgets = MetadataUtils.GetTiltText(m_GroupIdMapping),
->>>>>>> 29419912
                 Mirror = PointerManager.m_Instance.SymmetryWidgetToMirror(),
                 GuideIndex = MetadataUtils.GetGuideIndex(m_GroupIdMapping),
                 Palette = CustomColorPaletteStorage.m_Instance.GetPaletteForSaving(),
