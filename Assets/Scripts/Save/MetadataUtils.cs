﻿// Copyright 2020 The Tilt Brush Authors
//
// Licensed under the Apache License, Version 2.0 (the "License");
// you may not use this file except in compliance with the License.
// You may obtain a copy of the License at
//
//      http://www.apache.org/licenses/LICENSE-2.0
//
// Unless required by applicable law or agreed to in writing, software
// distributed under the License is distributed on an "AS IS" BASIS,
// WITHOUT WARRANTIES OR CONDITIONS OF ANY KIND, either express or implied.
// See the License for the specific language governing permissions and
// limitations under the License.

using UnityEngine;
using System.Collections.Generic;
using System.IO;
using System.Linq;
using TiltBrush.MeshEditing;

namespace TiltBrush
{
    public static class MetadataUtils
    {
        public struct WidgetMetadata
        {
            public TrTransform xf;
            public string subtree;
            public bool pinned;
            public bool tinted;
            public uint groupId;
            public int layerId;
            public bool twoSided;
            public float extrusionDepth;
            public Color extrusionColor;
        }

        /// Sanitizes potentially-invalid data coming from the .tilt file.
        /// Returns an array of valid TrTransforms; may return the input array.
        public static TrTransform[] Sanitize(TrTransform[] data)
        {
            if (data != null)
            {
                for (int i = 0; i < data.Length; ++i)
                {
                    if (!data[i].IsFinite())
                    {
                        Debug.LogWarningFormat("Found non-finite TrTransform: {0}", data[i]);
                        return data.Where(xf => xf.IsFinite()).ToArray();
                    }
                }
            }

            return data;
        }

        private static float ByTranslation(WidgetMetadata meta)
        {
            return Vector3.Dot(meta.xf.translation, new Vector3(256 * 256, 256, 1));
        }

        private static float ByTranslation(TrTransform xf)
        {
            return Vector3.Dot(xf.translation, new Vector3(256 * 256, 256, 1));
        }

        private static string ByModelLocation(TiltModels75 models)
        {
            if (models.AssetId != null)
            {
                return "AssetId:" + models.AssetId;
            }
            else if (models.FilePath != null)
            {
                return "FilePath:" + models.FilePath;
            }
            Debug.LogWarning("Attempted to save model without asset id or filepath");
            return "";
        }

        private static string ByEditableModelLocation(TiltEditableModels models)
        {
            if (models.AssetId != null)
            {
                return "AssetId:" + models.AssetId;
            }
            else if (models.FilePath != null)
            {
                return "FilePath:" + models.FilePath;
            }
            Debug.LogWarning("Attempted to save model without asset id or filepath");
            return "";
        }

        public static CameraPathMetadata[] GetCameraPaths()
        {
            return WidgetManager.m_Instance.CameraPathWidgets
                .Where(cpw => cpw.WidgetScript.ShouldSerialize())
                .Select(cpw => cpw.WidgetScript.AsSerializable())
                .ToArray();
        }

        public static LayerMetadata[] GetLayers()
        {
            return App.Scene.LayerCanvasesSerialized();
        }

        public static TiltModels75[] GetTiltModels(GroupIdMapping groupIdMapping)
        {
            var widgets =
                WidgetManager.m_Instance.ModelWidgets.Where(w => w.gameObject.activeSelf).ToArray();
            if (widgets.Length == 0 && !ModelCatalog.m_Instance.MissingModels.Any())
            {
                return null;
            }
            var widgetModels = widgets.Select(w => w.Model).Distinct();

            Dictionary<Model.Location, List<WidgetMetadata>> modelLocationMap =
                new Dictionary<Model.Location, List<WidgetMetadata>>();
            foreach (var model in widgetModels)
            {
                modelLocationMap[model.GetLocation()] = new List<WidgetMetadata>();
            }
            foreach (var widget in widgets)
            {
                WidgetMetadata newEntry = new WidgetMetadata();
                newEntry.xf = widget.GetSaveTransform();
                newEntry.subtree = widget.Subtree;
                newEntry.pinned = widget.Pinned;
                newEntry.groupId = groupIdMapping.GetId(widget.Group);
                newEntry.layerId = App.Scene.GetIndexOfCanvas(widget.Canvas);
                modelLocationMap[widget.Model.GetLocation()].Add(newEntry);
            }

            List<TiltModels75> models = new List<TiltModels75>();
            foreach (var elem in modelLocationMap)
            {
                var val = new TiltModels75
                {
                    Location = elem.Key,
                };

                // Order and align the metadata.
                WidgetMetadata[] ordered = elem.Value.OrderBy(ByTranslation).ToArray();
                val.PinStates = new bool[ordered.Length];
                val.Subtrees = new string[ordered.Length];
                val.RawTransforms = new TrTransform[ordered.Length];
                val.GroupIds = new uint[ordered.Length];
                val.LayerIds = new int[ordered.Length];
                for (int i = 0; i < ordered.Length; ++i)
                {
                    val.Subtrees[i] = ordered[i].subtree;
                    val.PinStates[i] = ordered[i].pinned;
                    val.RawTransforms[i] = ordered[i].xf;
                    val.GroupIds[i] = ordered[i].groupId;
                    val.LayerIds[i] = ordered[i].layerId;
                }
                models.Add(val);
            }

            return models
                .Concat(ModelCatalog.m_Instance.MissingModels)
                .OrderBy(ByModelLocation).ToArray();
        }

<<<<<<< HEAD
        public static Dictionary<string, EditableModelDefinition> GetEditableModelDefinitions()
        {
            var dict = new Dictionary<string, EditableModelDefinition>();
            foreach (var em in WidgetManager.m_Instance.ActiveEditableModelWidgets)
            {
                dict[em.WidgetScript.Model.AssetId] = new EditableModelDefinition(em.WidgetScript.m_PolyRecipe);
            }
            return dict;
        }

        public static TiltEditableModels[] GetTiltEditableModels(GroupIdMapping groupIdMapping)
        {
            var widgets =
                WidgetManager.m_Instance.EditableModelWidgets.Where(w => w.gameObject.activeSelf).ToArray();
            if (widgets.Length == 0 && !ModelCatalog.m_Instance.MissingModels.Any())
            {
                return null;
            }
            var widgetModels = widgets.Select(w => w.Model).Distinct();

            Dictionary<Model.Location, List<WidgetMetadata>> modelLocationMap =
                new Dictionary<Model.Location, List<WidgetMetadata>>();
            foreach (var model in widgetModels)
            {
                modelLocationMap[model.GetLocation()] = new List<WidgetMetadata>();
            }
            foreach (var widget in widgets)
            {
                WidgetMetadata newEntry = new WidgetMetadata();
                newEntry.xf = widget.GetSaveTransform();
                newEntry.pinned = widget.Pinned;
                newEntry.groupId = groupIdMapping.GetId(widget.Group);
                newEntry.layerId = App.Scene.GetIndexOfCanvas(widget.Canvas);
                modelLocationMap[widget.Model.GetLocation()].Add(newEntry);
            }

            var models = new List<TiltEditableModels>();
            foreach (var elem in modelLocationMap)
            {
                var val = new TiltEditableModels
                {
                    Location = elem.Key,
                };

                // Order and align the metadata.
                WidgetMetadata[] ordered = elem.Value.OrderBy(ByTranslation).ToArray();
                val.PinStates = new bool[ordered.Length];
                val.RawTransforms = new TrTransform[ordered.Length];
                val.GroupIds = new uint[ordered.Length];
                val.LayerIds = new int[ordered.Length];
                for (int i = 0; i < ordered.Length; ++i)
                {
                    val.PinStates[i] = ordered[i].pinned;
                    val.RawTransforms[i] = ordered[i].xf;
                    val.GroupIds[i] = ordered[i].groupId;
                    val.LayerIds[i] = ordered[i].layerId;
                }
                models.Add(val);
            }

            return models
                .Concat(ModelCatalog.m_Instance.MissingEditableModels)
                .OrderBy(ByEditableModelLocation).ToArray();

=======
        public static TiltText[] GetTiltText(GroupIdMapping groupIdMapping)
        {
            return WidgetManager.m_Instance.TextWidgets.Where(x => x.gameObject.activeSelf).Select(x => ConvertTextWidgetToTiltText(x)).ToArray();

            TiltText ConvertTextWidgetToTiltText(TextWidget widget)
            {
                TiltText text = new TiltText
                {
                    Transform = widget.SaveTransform,
                    Text = widget.Text,
                    FillColor = widget.TextColor,
                    Pinned = widget.Pinned,
                    GroupId = groupIdMapping.GetId(widget.Group),
                    StrokeColor = widget.StrokeColor,
                    Font = "Oswald-Regular",
                    ExtrudeDepth = 0,
                    Mode = widget.Mode,
                };
                return text;
            }
>>>>>>> 9fcbd313
        }

        public static TiltVideo[] GetTiltVideos(GroupIdMapping groupIdMapping)
        {
            return WidgetManager.m_Instance.VideoWidgets.Where(x => x.gameObject.activeSelf).Select(x => ConvertVideoToTiltVideo(x)).ToArray();

            TiltVideo ConvertVideoToTiltVideo(VideoWidget widget)
            {
                TiltVideo video = new TiltVideo
                {
                    // Annoyingly Images now use forward slash and a leading dot. So this is inconsistent.
                    // Switching videos would have led to backwards incompatible changes in .tilt files
                    // or an annoying legacy
                    FilePath = widget.Video.PersistentPath,
                    AspectRatio = widget.Video.Aspect,
                    Pinned = widget.Pinned,
                    Transform = widget.SaveTransform,
                    GroupId = groupIdMapping.GetId(widget.Group),
                    LayerId = App.Scene.GetIndexOfCanvas(widget.Canvas),
                    TwoSided = widget.TwoSided
                };
                if (widget.VideoController != null)
                {
                    video.Paused = !widget.VideoController.Playing;
                    video.Time = widget.VideoController.Time;
                    video.Volume = widget.VideoController.Volume;
                }
                return video;
            }
        }

        public static Guides[] GetGuideIndex(GroupIdMapping groupIdMapping)
        {
            var stencils =
                WidgetManager.m_Instance.StencilWidgets.Where(s => s.gameObject.activeSelf).ToList();
            if (stencils.Count == 0)
            {
                return null;
            }
            Dictionary<StencilType, List<Guides.State>> guides =
                new Dictionary<StencilType, List<Guides.State>>();
            foreach (var stencil in stencils)
            {
                if (!guides.ContainsKey(stencil.Type))
                {
                    guides[stencil.Type] = new List<Guides.State>();
                }
                guides[stencil.Type].Add(stencil.GetSaveState(groupIdMapping));
            }
            List<Guides> guideIndex = new List<Guides>();
            foreach (var elem in guides)
            {
                guideIndex.Add(new Guides
                {
                    Type = elem.Key,
                    States = elem.Value.OrderBy(s => ByTranslation(s.Transform)).ToArray()
                });
            }
            return guideIndex.OrderBy(g => g.Type).ToArray();
        }

        public static TiltLights[] GetTiltLights(GroupIdMapping groupIdMapping)
        {
            var imports = WidgetManager.m_Instance.LightWidgets
                .Where(w => w.gameObject.activeSelf).ToArray();
            if (imports.Length == 0)
            {
                return null;
            }

            var lightIndex = new List<TiltLights>();
            foreach (var lightWidget in imports)
            {
                var light = lightWidget.GetComponentInChildren<Light>();
                var newEntry = new TiltLights();
                newEntry.Transform = lightWidget.GetSaveTransform();
                newEntry.Pinned = lightWidget.Pinned;
                newEntry.GroupId = groupIdMapping.GetId(lightWidget.Group);
                newEntry.LayerId = App.Scene.GetIndexOfCanvas(lightWidget.Canvas);

                newEntry.PunctualLightType = light.type;
                newEntry.Intensity = light.intensity;
                newEntry.LightColor = light.color;

                if (light.type == LightType.Spot)
                {
                    newEntry.InnerConeAngle = light.innerSpotAngle;
                    newEntry.OuterConeAngle = light.spotAngle;
                }

                if (light.type == LightType.Point || light.type == LightType.Spot)
                {
                    newEntry.Range = light.range;
                }

                lightIndex.Add(newEntry);
            }
            return lightIndex.ToArray();
        }

        public static TiltImages75[] GetTiltImages(GroupIdMapping groupIdMapping)
        {
            var imports = WidgetManager.m_Instance.ImageWidgets
                .Where(w => w.gameObject.activeSelf).ToArray();
            if (imports.Length == 0)
            {
                return null;
            }

            // From the list of image widgets in the sketch, create a map that contains a unique
            // entry per image, with associated metadata (transform and pin state) stored as arrays.
            Dictionary<string, List<WidgetMetadata>> imagesByPath =
                new Dictionary<string, List<WidgetMetadata>>();
            Dictionary<string, float> aspectRatios = new Dictionary<string, float>();
            foreach (var image in imports)
            {
                string path = image.RelativePath;
                if (image.AspectRatio == null)
                {
                    Debug.LogError("Trying to save partially-initialized image {fileName}");
                }
                if (!imagesByPath.ContainsKey(path))
                {
                    imagesByPath[path] = new List<WidgetMetadata>();
                    aspectRatios[path] = image.AspectRatio ?? 1;
                }
                WidgetMetadata newEntry = new WidgetMetadata();
                newEntry.xf = image.SaveTransform;
                newEntry.pinned = image.Pinned;
                newEntry.tinted = image.UseLegacyTint;
                newEntry.groupId = groupIdMapping.GetId(image.Group);
                newEntry.layerId = App.Scene.GetIndexOfCanvas(image.Canvas);
                newEntry.twoSided = image.TwoSided;
                imagesByPath[path].Add(newEntry);
            }

            // Build the save metadata from our unique map.
            List<TiltImages75> imageIndex = new List<TiltImages75>();
            foreach (var elem in imagesByPath)
            {
                var val = new TiltImages75
                {
                    FilePath = elem.Key,
                    FileName = Path.GetFileName(elem.Key),
                    AspectRatio = aspectRatios[elem.Key]
                };

                // Order and align the metadata.
                WidgetMetadata[] ordered =
                    elem.Value.OrderBy(ByTranslation).ToArray();
                val.PinStates = new bool[ordered.Length];
                val.TintStates = new bool[ordered.Length];
                val.Transforms = new TrTransform[ordered.Length];
                val.GroupIds = new uint[ordered.Length];
                val.LayerIds = new int[ordered.Length];
                val.TwoSidedFlags = new bool[ordered.Length];
                val.ExtrusionDepths = new float[ordered.Length];
                val.ExtrusionColors = new Color[ordered.Length];
                for (int i = 0; i < ordered.Length; ++i)
                {
                    val.PinStates[i] = ordered[i].pinned;
                    val.TintStates[i] = ordered[i].tinted;
                    val.Transforms[i] = ordered[i].xf;
                    val.GroupIds[i] = ordered[i].groupId;
                    val.LayerIds[i] = ordered[i].layerId;
                    val.TwoSidedFlags[i] = ordered[i].twoSided;
                    val.ExtrusionDepths[i] = ordered[i].extrusionDepth;
                    val.ExtrusionColors[i] = ordered[i].extrusionColor;
                }
                imageIndex.Add(val);
            }
            return imageIndex.OrderBy(i => i.FileName).ToArray();
        }

        public static void VerifyMetadataVersion(SketchMetadata data)
        {
            Upgrade_Set_ModelIndexInSet(data);

            if (data.SchemaVersion < 1)
            {
                UpgradeSchema_0to1(data);
            }
            if (data.SchemaVersion < 2)
            {
                UpgradeSchema_1to2(data);
            }
        }

        // Converts data.Set_deprecated[] to data.ModelIndex[].InSet
        static void Upgrade_Set_ModelIndexInSet(SketchMetadata data)
        {
            if (data == null || data.Set_deprecated == null)
            {
                return;
            }

            TiltModels75[] index = data.ModelIndex;

            string[] set = data.Set_deprecated;
            if (index == null) { index = new TiltModels75[] { }; }
            List<string> setOnly = new List<string>(set);
            foreach (TiltModels75 m in index)
            {
                if (set.Contains(m.FilePath))
                {
                    m.InSet_deprecated = true;
                    setOnly.Remove(m.FilePath);
                }
            }
            index = index.Concat(setOnly.Select(s => new TiltModels75
            {
                FilePath = s,
                InSet_deprecated = true
            })).ToArray();

            data.ModelIndex = index;
            data.Set_deprecated = null;
        }

        /// SchemaVersion 1 was released in M15.
        /// It adds bool[] TiltModels75.PinStates, bool[] TiltModels75.TintStates, bool Guides.State.Pinned
        static void UpgradeSchema_0to1(SketchMetadata data)
        {
            // Pin flags were not written out previous to v15, so default guides to pinned.
            if (data.GuideIndex != null)
            {
                for (int i = 0; i < data.GuideIndex.Length; ++i)
                {
                    for (int j = 0; j < data.GuideIndex[i].States.Length; ++j)
                    {
                        data.GuideIndex[i].States[j].Pinned = true;
                    }
                }
            }

            // Default images to pinned, tinted, and not grouped.
            if (data.ImageIndex != null)
            {
                for (int i = 0; i < data.ImageIndex.Length; ++i)
                {
                    int numXfs = data.ImageIndex[i].Transforms.Length;
                    data.ImageIndex[i].PinStates = Enumerable.Repeat(true, numXfs).ToArray();
                    data.ImageIndex[i].TintStates = Enumerable.Repeat(true, numXfs).ToArray();
                    data.ImageIndex[i].GroupIds = Enumerable.Repeat(0u, numXfs).ToArray();
                }
            }

            // Default models to pinned, if they're local.  Poly assets are unpinned.
            if (data.ModelIndex != null)
            {
                for (int i = 0; i < data.ModelIndex.Length; ++i)
                {
                    if (data.ModelIndex[i].PinStates == null)
                    {
                        int numXfs = (data.ModelIndex[i].Transforms != null) ?
                            data.ModelIndex[i].Transforms.Length :
                            data.ModelIndex[i].RawTransforms.Length;
                        data.ModelIndex[i].PinStates = new bool[numXfs];
                    }

                    for (int j = 0; j < data.ModelIndex[i].PinStates.Length; ++j)
                    {
                        data.ModelIndex[i].PinStates[j] = (data.ModelIndex[i].Location.GetLocationType() !=
                            Model.Location.Type.PolyAssetId);
                    }
                }
            }

            data.SchemaVersion = 1;
        }

        // Append value to array, creating array if necessary
        static T[] SafeAppend<T>(T[] array, T value)
        {
            T[] asArray = { value };
            return (array == null) ? asArray : array.Concat(asArray).ToArray();
        }

        // SchemaVersion 2: M19
        // Converts data.ModelIndex[].InSet to data.ModelIndex[].RawTransforms[]
        // This changes the behavior slightly: sets are immovable, but RawTransforms[] can be unpinned.
        // This essentially removes the experimental Set feature.
        static void UpgradeSchema_1to2(SketchMetadata data)
        {
            Debug.Assert(data.SchemaVersion == 1);
            if (data.ModelIndex == null) { return; }
            foreach (TiltModels75 tm75 in data.ModelIndex)
            {
                if (!tm75.InSet_deprecated) { continue; }
                // Only one of Transforms[] or RawTransforms[] can be non-null.
                // Therefore, we can only append to RawTransforms[] if Transforms[] is null.
                if (tm75.Transforms != null)
                {
                    Debug.LogError("Cannot upgrade InSet if Transforms[] is non-null");
                    continue;
                }
                tm75.InSet_deprecated = false;
                tm75.m_rawTransforms = SafeAppend(tm75.m_rawTransforms, TrTransform.identity);
                tm75.PinStates = SafeAppend(tm75.PinStates, true);
            }
            data.SchemaVersion = 2;
        }
    }
} // namespace TiltBrush<|MERGE_RESOLUTION|>--- conflicted
+++ resolved
@@ -163,72 +163,6 @@
                 .OrderBy(ByModelLocation).ToArray();
         }
 
-<<<<<<< HEAD
-        public static Dictionary<string, EditableModelDefinition> GetEditableModelDefinitions()
-        {
-            var dict = new Dictionary<string, EditableModelDefinition>();
-            foreach (var em in WidgetManager.m_Instance.ActiveEditableModelWidgets)
-            {
-                dict[em.WidgetScript.Model.AssetId] = new EditableModelDefinition(em.WidgetScript.m_PolyRecipe);
-            }
-            return dict;
-        }
-
-        public static TiltEditableModels[] GetTiltEditableModels(GroupIdMapping groupIdMapping)
-        {
-            var widgets =
-                WidgetManager.m_Instance.EditableModelWidgets.Where(w => w.gameObject.activeSelf).ToArray();
-            if (widgets.Length == 0 && !ModelCatalog.m_Instance.MissingModels.Any())
-            {
-                return null;
-            }
-            var widgetModels = widgets.Select(w => w.Model).Distinct();
-
-            Dictionary<Model.Location, List<WidgetMetadata>> modelLocationMap =
-                new Dictionary<Model.Location, List<WidgetMetadata>>();
-            foreach (var model in widgetModels)
-            {
-                modelLocationMap[model.GetLocation()] = new List<WidgetMetadata>();
-            }
-            foreach (var widget in widgets)
-            {
-                WidgetMetadata newEntry = new WidgetMetadata();
-                newEntry.xf = widget.GetSaveTransform();
-                newEntry.pinned = widget.Pinned;
-                newEntry.groupId = groupIdMapping.GetId(widget.Group);
-                newEntry.layerId = App.Scene.GetIndexOfCanvas(widget.Canvas);
-                modelLocationMap[widget.Model.GetLocation()].Add(newEntry);
-            }
-
-            var models = new List<TiltEditableModels>();
-            foreach (var elem in modelLocationMap)
-            {
-                var val = new TiltEditableModels
-                {
-                    Location = elem.Key,
-                };
-
-                // Order and align the metadata.
-                WidgetMetadata[] ordered = elem.Value.OrderBy(ByTranslation).ToArray();
-                val.PinStates = new bool[ordered.Length];
-                val.RawTransforms = new TrTransform[ordered.Length];
-                val.GroupIds = new uint[ordered.Length];
-                val.LayerIds = new int[ordered.Length];
-                for (int i = 0; i < ordered.Length; ++i)
-                {
-                    val.PinStates[i] = ordered[i].pinned;
-                    val.RawTransforms[i] = ordered[i].xf;
-                    val.GroupIds[i] = ordered[i].groupId;
-                    val.LayerIds[i] = ordered[i].layerId;
-                }
-                models.Add(val);
-            }
-
-            return models
-                .Concat(ModelCatalog.m_Instance.MissingEditableModels)
-                .OrderBy(ByEditableModelLocation).ToArray();
-
-=======
         public static TiltText[] GetTiltText(GroupIdMapping groupIdMapping)
         {
             return WidgetManager.m_Instance.TextWidgets.Where(x => x.gameObject.activeSelf).Select(x => ConvertTextWidgetToTiltText(x)).ToArray();
@@ -249,7 +183,72 @@
                 };
                 return text;
             }
->>>>>>> 9fcbd313
+        }
+
+        public static Dictionary<string, EditableModelDefinition> GetEditableModelDefinitions()
+        {
+            var dict = new Dictionary<string, EditableModelDefinition>();
+            foreach (var em in WidgetManager.m_Instance.ActiveEditableModelWidgets)
+            {
+                dict[em.WidgetScript.Model.AssetId] = new EditableModelDefinition(em.WidgetScript.m_PolyRecipe);
+            }
+            return dict;
+        }
+
+        public static TiltEditableModels[] GetTiltEditableModels(GroupIdMapping groupIdMapping)
+        {
+            var widgets =
+                WidgetManager.m_Instance.EditableModelWidgets.Where(w => w.gameObject.activeSelf).ToArray();
+            if (widgets.Length == 0 && !ModelCatalog.m_Instance.MissingModels.Any())
+            {
+                return null;
+            }
+            var widgetModels = widgets.Select(w => w.Model).Distinct();
+
+            Dictionary<Model.Location, List<WidgetMetadata>> modelLocationMap =
+                new Dictionary<Model.Location, List<WidgetMetadata>>();
+            foreach (var model in widgetModels)
+            {
+                modelLocationMap[model.GetLocation()] = new List<WidgetMetadata>();
+            }
+            foreach (var widget in widgets)
+            {
+                WidgetMetadata newEntry = new WidgetMetadata();
+                newEntry.xf = widget.GetSaveTransform();
+                newEntry.pinned = widget.Pinned;
+                newEntry.groupId = groupIdMapping.GetId(widget.Group);
+                newEntry.layerId = App.Scene.GetIndexOfCanvas(widget.Canvas);
+                modelLocationMap[widget.Model.GetLocation()].Add(newEntry);
+            }
+
+            var models = new List<TiltEditableModels>();
+            foreach (var elem in modelLocationMap)
+            {
+                var val = new TiltEditableModels
+                {
+                    Location = elem.Key,
+                };
+
+                // Order and align the metadata.
+                WidgetMetadata[] ordered = elem.Value.OrderBy(ByTranslation).ToArray();
+                val.PinStates = new bool[ordered.Length];
+                val.RawTransforms = new TrTransform[ordered.Length];
+                val.GroupIds = new uint[ordered.Length];
+                val.LayerIds = new int[ordered.Length];
+                for (int i = 0; i < ordered.Length; ++i)
+                {
+                    val.PinStates[i] = ordered[i].pinned;
+                    val.RawTransforms[i] = ordered[i].xf;
+                    val.GroupIds[i] = ordered[i].groupId;
+                    val.LayerIds[i] = ordered[i].layerId;
+                }
+                models.Add(val);
+            }
+
+            return models
+                .Concat(ModelCatalog.m_Instance.MissingEditableModels)
+                .OrderBy(ByEditableModelLocation).ToArray();
+
         }
 
         public static TiltVideo[] GetTiltVideos(GroupIdMapping groupIdMapping)
