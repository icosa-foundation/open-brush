﻿// Copyright 2022 The Open Brush Authors
//
// Licensed under the Apache License, Version 2.0 (the "License");
// you may not use this file except in compliance with the License.
// You may obtain a copy of the License at
//
//      http://www.apache.org/licenses/LICENSE-2.0
//
// Unless required by applicable law or agreed to in writing, software
// distributed under the License is distributed on an "AS IS" BASIS,
// WITHOUT WARRANTIES OR CONDITIONS OF ANY KIND, either express or implied.
// See the License for the specific language governing permissions and
// limitations under the License.

using System.Collections.Generic;
using System.Linq;
using UnityEngine;
using UnityEngine.Localization;
using System;

namespace TiltBrush.Layers
{
    public class LayerUI_Manager : MonoBehaviour
    {
        public delegate void OnActiveSceneChanged(GameObject widget);
        public static event OnActiveSceneChanged onActiveSceneChanged;

        [SerializeField] private LocalizedString m_MainLayerName;
        [SerializeField] private LocalizedString m_AdditionalLayerName;

        [SerializeField] public GameObject modeltrackWidget;

        public GameObject mainWidget;
        public List<GameObject> m_Widgets;
        public int scrollOffset = 0;
        public float scrollHeight = 0.2f; // Height of each element in scroll zone
        private List<CanvasScript> m_Canvases;

        public Component animationUI_Manager;
        public GameObject layersWidget;

        public GameObject scrollUpButton;
        public GameObject scrollDownButton;

        bool animationEvent = false;

        private void Start()
        {
            ResetUI();
            initScroll();
            App.Scene.animationUI_manager.startTimeline();
        }

        public void setAnimating(bool animatingNow)
        {
            animationEvent = animatingNow;
        }

        public void ResetUI()
        {
            if (animationEvent) return;

            m_Canvases = new List<CanvasScript>();
            var layerCanvases = App.Scene.LayerCanvases.ToArray();

            foreach (GameObject widget in m_Widgets)
            {
                if (widget.GetComponentInChildren<ModelWidget>() != null)
                {
                    Destroy(widget.GetComponentInChildren<ModelWidget>().gameObject);
                }
<<<<<<< HEAD
                Destroy(widget);
            }
            m_Widgets.Clear();


            int i = 0;
            for (i = 0; i < layerCanvases.Length; i++)
            {
                var newWidget = Instantiate(layersWidget, this.gameObject.transform, false);
                // newWidget.transform.SetParent(this.gameObject.transform, false);

                if (i == 0) newWidget.GetComponentInChildren<DeleteLayerButton>()?.gameObject.SetActive(false);
                if (i == 0) newWidget.GetComponentInChildren<SquashLayerButton>()?.gameObject.SetActive(false);

                if (layerCanvases[i] == App.ActiveCanvas)
                {
                    newWidget.GetComponentInChildren<FocusLayerButton>().SetButtonActivation(layerCanvases[i] == App.ActiveCanvas);
                }
                newWidget.GetComponentInChildren<TMPro.TextMeshPro>().text = (i == 0) ? $"{m_MainLayerName.GetLocalizedString()}" : $"{m_AdditionalLayerName.GetLocalizedString()} {i}";
                // Active button means hidden layer
                newWidget.GetComponentInChildren<ToggleVisibilityLayerButton>().SetButtonActivation(!layerCanvases[i].isActiveAndEnabled);

                Vector3 localPos = mainWidget.transform.localPosition;
                localPos.y -= i * scrollHeight;
                localPos.y -= scrollOffset;
                newWidget.transform.localPosition = localPos;
                m_Widgets.Add(newWidget);
                m_Canvases.Add(layerCanvases[i]);
=======
                widget.SetActive(true);
                var canvas = canvases[i];
                widget.GetComponentInChildren<TMPro.TextMeshPro>().text = canvas.name;
                if (i == 0)
                {
                    widget.GetComponentInChildren<TMPro.TextMeshPro>().text = $"{m_MainLayerName.GetLocalizedString()}";
                    widget.GetComponentInChildren<DeleteLayerButton>()?.gameObject.SetActive(false);
                    widget.GetComponentInChildren<LayerPopupButton>()?.gameObject.SetActive(false);
                    widget.GetComponentInChildren<SquashLayerButton>()?.gameObject.SetActive(false);
                    widget.GetComponentInChildren<RenameLayerButton>()?.gameObject.SetActive(false);
                }
                widget.GetComponentInChildren<FocusLayerButton>().SetButtonActivation(canvas == App.ActiveCanvas);
                widget.GetComponentInChildren<FocusLayerButton>().SetButtonActivation(canvas == App.ActiveCanvas);
                // Active button means hidden layer
                widget.GetComponentInChildren<ToggleVisibilityLayerButton>().SetButtonActivation(!canvas.isActiveAndEnabled);
                foreach (var btn in widget.GetComponentsInChildren<OptionButton>())
                {
                    btn.m_CommandParam = i;
                }
                m_Canvases.Add(canvas);
>>>>>>> 418ae6b6
            }
            UpdateScroll();
        }

        private void initScroll()
        {
            scrollOffset = 0;
            scrollHeight = 0.2f;
        }

        private void UpdateScroll()
        {
            for (int i = 0; i < m_Widgets.Count; i++)
            {
                Vector3 localPos = mainWidget.transform.localPosition;
                float subtractingVal = i * scrollHeight + scrollOffset * scrollHeight;
                localPos.y -= subtractingVal;
                m_Widgets[i].transform.localPosition = localPos;

                int thisWidgetOffset = i + scrollOffset;
                if (thisWidgetOffset >= 7 || thisWidgetOffset < 0)
                {
                    m_Widgets[i].SetActive(false);
                }
                else
                {
                    m_Widgets[i].SetActive(true);
                }
            }

            scrollUpButton.SetActive(scrollOffset != 0);
            scrollDownButton.SetActive(scrollOffset + m_Widgets.Count > 7);

            App.Scene.animationUI_manager.updateTrackScroll(scrollOffset, scrollHeight);
        }

        public void scrollDirection(bool upDirection)
        {
            if (scrollOffset == 0 && upDirection) return;
            if (scrollOffset + m_Widgets.Count <= 7 && !upDirection) return;
            scrollOffset += (Convert.ToInt32(upDirection) * 2 - 1);
            UpdateScroll();
        }

        private void OnLayerCanvasesUpdate()
        {
            ResetUI();
        }

        // Subscribes to events
        public void OnEnable()
        {
            App.Scene.ActiveCanvasChanged += ActiveSceneChanged;
            App.Scene.LayerCanvasesUpdate += OnLayerCanvasesUpdate;
        }

        // Unsubscribes to events
        public void OnDisable()
        {
            App.Scene.ActiveCanvasChanged -= ActiveSceneChanged;
            App.Scene.LayerCanvasesUpdate -= OnLayerCanvasesUpdate;
        }

        public void DeleteLayer(int index)
        {
            var canvas = m_Canvases[index];
            if (canvas == App.Scene.MainCanvas) return; // Don't delete the main canvas
            SketchMemoryScript.m_Instance.PerformAndRecordCommand(new DeleteLayerCommand(canvas));
        }

<<<<<<< HEAD
        public void DeleteLayerGeneral()
        {
            if (App.Scene.ActiveCanvas == App.Scene.MainCanvas) return; // Don't delete the main canvas
            SketchMemoryScript.m_Instance.PerformAndRecordCommand(new DeleteLayerCommand(App.Scene.ActiveCanvas));
            App.Scene.animationUI_manager.resetTimeline();
        }

        public void SquashLayer(GameObject widget)
        {
            var canvas = GetCanvasFromWidget(widget);
            var index = m_Widgets.IndexOf(widget);


=======
        public void SquashLayer(int index)
        {
            var canvas = m_Canvases[index];
>>>>>>> 418ae6b6
            var prevCanvas = m_Canvases[Mathf.Max(index - 1, 0)];
            SketchMemoryScript.m_Instance.PerformAndRecordCommand(
                new SquashLayerCommand(canvas, prevCanvas)
            );
        }

<<<<<<< HEAD
        public void SquashLayerGeneral()
        {
            var canvas = App.Scene.ActiveCanvas;
            var index = App.Scene.GetLayerNumFromCanvas(App.Scene.ActiveCanvas);
            var prevCanvas = App.Scene.GetCanvasFromLayerNum(Mathf.Max(index - 1, 0));
            SketchMemoryScript.m_Instance.PerformAndRecordCommand(
                new SquashLayerCommand(canvas, prevCanvas)
            );
        }

        public void ClearLayerContents(GameObject widget)
=======
        public void ClearLayerContents(int index)
>>>>>>> 418ae6b6
        {
            var canvas = m_Canvases[index];
            SketchMemoryScript.m_Instance.PerformAndRecordCommand(new ClearLayerCommand(canvas));
        }

        public void ClearLayerContentsGeneral()
        {
            CanvasScript canvas = App.Scene.ActiveCanvas;
            SketchMemoryScript.m_Instance.PerformAndRecordCommand(new ClearLayerCommand(canvas));
        }

        public void AddLayer()
        {
            SketchMemoryScript.m_Instance.PerformAndRecordCommand(new AddLayerCommand(true));
            App.Scene.animationUI_manager.resetTimeline();
        }

        public void ToggleVisibility(GameObject widget)
        {
            CanvasScript canvas = GetCanvasFromWidget(widget);
            App.Scene.ToggleLayerVisibility(canvas);
        }

        public void SetActiveLayer(GameObject widget)
        {
            var newActiveCanvas = GetCanvasFromWidget(widget);
            SketchMemoryScript.m_Instance.PerformAndRecordCommand(new ActivateLayerCommand(newActiveCanvas));
            ResetUI();
        }

        private void ActiveSceneChanged(CanvasScript prev, CanvasScript current)
        {
            onActiveSceneChanged?.Invoke(GetWidgetFromCanvas(current));
        }

        private CanvasScript GetCanvasFromWidget(GameObject widget)
        {
            return m_Canvases[m_Widgets.IndexOf(widget)];
        }

        private GameObject GetWidgetFromCanvas(CanvasScript canvas)
        {
            var index = m_Canvases.IndexOf(canvas);
            return index >= 0 ? m_Widgets[index] : null;
        }

        public void HandleCopySelectionToCurrentLayer()
        {
            SketchMemoryScript.m_Instance.PerformAndRecordCommand(
                new DuplicateSelectionCommand(SelectionManager.m_Instance.SelectionTransform)
            );
        }
    }
}<|MERGE_RESOLUTION|>--- conflicted
+++ resolved
@@ -69,7 +69,6 @@
                 {
                     Destroy(widget.GetComponentInChildren<ModelWidget>().gameObject);
                 }
-<<<<<<< HEAD
                 Destroy(widget);
             }
             m_Widgets.Clear();
@@ -98,28 +97,6 @@
                 newWidget.transform.localPosition = localPos;
                 m_Widgets.Add(newWidget);
                 m_Canvases.Add(layerCanvases[i]);
-=======
-                widget.SetActive(true);
-                var canvas = canvases[i];
-                widget.GetComponentInChildren<TMPro.TextMeshPro>().text = canvas.name;
-                if (i == 0)
-                {
-                    widget.GetComponentInChildren<TMPro.TextMeshPro>().text = $"{m_MainLayerName.GetLocalizedString()}";
-                    widget.GetComponentInChildren<DeleteLayerButton>()?.gameObject.SetActive(false);
-                    widget.GetComponentInChildren<LayerPopupButton>()?.gameObject.SetActive(false);
-                    widget.GetComponentInChildren<SquashLayerButton>()?.gameObject.SetActive(false);
-                    widget.GetComponentInChildren<RenameLayerButton>()?.gameObject.SetActive(false);
-                }
-                widget.GetComponentInChildren<FocusLayerButton>().SetButtonActivation(canvas == App.ActiveCanvas);
-                widget.GetComponentInChildren<FocusLayerButton>().SetButtonActivation(canvas == App.ActiveCanvas);
-                // Active button means hidden layer
-                widget.GetComponentInChildren<ToggleVisibilityLayerButton>().SetButtonActivation(!canvas.isActiveAndEnabled);
-                foreach (var btn in widget.GetComponentsInChildren<OptionButton>())
-                {
-                    btn.m_CommandParam = i;
-                }
-                m_Canvases.Add(canvas);
->>>>>>> 418ae6b6
             }
             UpdateScroll();
         }
@@ -156,6 +133,39 @@
             App.Scene.animationUI_manager.updateTrackScroll(scrollOffset, scrollHeight);
         }
 
+    private void initScroll()
+    {
+        scrollOffset = 0;
+        scrollHeight = 0.2f;
+    }
+
+    private void UpdateScroll()
+    {
+        for (int i = 0; i < m_Widgets.Count; i++)
+        {
+            Vector3 localPos = mainWidget.transform.localPosition;
+            float subtractingVal = i * scrollHeight + scrollOffset * scrollHeight;
+            localPos.y -= subtractingVal;
+            m_Widgets[i].transform.localPosition = localPos;
+
+            int thisWidgetOffset = i + scrollOffset;
+            if (thisWidgetOffset >= 7 || thisWidgetOffset < 0)
+            {
+                m_Widgets[i].SetActive(false);
+            }
+            else
+            {
+                m_Widgets[i].SetActive(true);
+            }
+        }
+
+        scrollUpButton.SetActive(scrollOffset != 0);
+        scrollDownButton.SetActive(scrollOffset + m_Widgets.Count > 7);
+
+        App.Scene.animationUI_manager.updateTrackScroll(scrollOffset, scrollHeight);
+    }
+
+
         public void scrollDirection(bool upDirection)
         {
             if (scrollOffset == 0 && upDirection) return;
@@ -190,7 +200,6 @@
             SketchMemoryScript.m_Instance.PerformAndRecordCommand(new DeleteLayerCommand(canvas));
         }
 
-<<<<<<< HEAD
         public void DeleteLayerGeneral()
         {
             if (App.Scene.ActiveCanvas == App.Scene.MainCanvas) return; // Don't delete the main canvas
@@ -198,24 +207,15 @@
             App.Scene.animationUI_manager.resetTimeline();
         }
 
-        public void SquashLayer(GameObject widget)
-        {
-            var canvas = GetCanvasFromWidget(widget);
-            var index = m_Widgets.IndexOf(widget);
-
-
-=======
         public void SquashLayer(int index)
         {
             var canvas = m_Canvases[index];
->>>>>>> 418ae6b6
             var prevCanvas = m_Canvases[Mathf.Max(index - 1, 0)];
             SketchMemoryScript.m_Instance.PerformAndRecordCommand(
                 new SquashLayerCommand(canvas, prevCanvas)
             );
         }
 
-<<<<<<< HEAD
         public void SquashLayerGeneral()
         {
             var canvas = App.Scene.ActiveCanvas;
@@ -226,10 +226,7 @@
             );
         }
 
-        public void ClearLayerContents(GameObject widget)
-=======
         public void ClearLayerContents(int index)
->>>>>>> 418ae6b6
         {
             var canvas = m_Canvases[index];
             SketchMemoryScript.m_Instance.PerformAndRecordCommand(new ClearLayerCommand(canvas));
