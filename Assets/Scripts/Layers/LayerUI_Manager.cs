--- conflicted
+++ resolved
@@ -82,8 +82,7 @@
                 newWidget.GetComponentInChildren<TMPro.TextMeshPro>().text = layerCanvases[i].name;
                 if (i == 0)
                 {
-<<<<<<< HEAD
-                    newWidget.GetComponentInChildren<TMPro.TextMeshPro>().text = $"{m_MainLayerName.GetLocalizedString()}";
+                    newWidget.GetComponentInChildren<TMPro.TextMeshPro>().text = $"{m_MainLayerName.GetLocalizedStringAsync().Result}";
                     newWidget.GetComponentInChildren<DeleteLayerButton>()?.gameObject.SetActive(false);
                     newWidget.GetComponentInChildren<LayerPopupButton>()?.gameObject.SetActive(false);
                     newWidget.GetComponentInChildren<SquashLayerButton>()?.gameObject.SetActive(false);
@@ -93,13 +92,6 @@
                 if (layerCanvases[i] == App.ActiveCanvas)
                 {
                     newWidget.GetComponentInChildren<FocusLayerButton>().SetButtonActivation(layerCanvases[i] == App.ActiveCanvas);
-=======
-                    widget.GetComponentInChildren<TMPro.TextMeshPro>().text = $"{m_MainLayerName.GetLocalizedStringAsync().Result}";
-                    widget.GetComponentInChildren<DeleteLayerButton>()?.gameObject.SetActive(false);
-                    widget.GetComponentInChildren<LayerPopupButton>()?.gameObject.SetActive(false);
-                    widget.GetComponentInChildren<SquashLayerButton>()?.gameObject.SetActive(false);
-                    widget.GetComponentInChildren<RenameLayerButton>()?.gameObject.SetActive(false);
->>>>>>> 234e1f7b
                 }
 
                 // Active button means hidden layer
