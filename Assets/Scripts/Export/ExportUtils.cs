// Copyright 2020 The Tilt Brush Authors
//
// Licensed under the Apache License, Version 2.0 (the "License");
// you may not use this file except in compliance with the License.
// You may obtain a copy of the License at
//
//      http://www.apache.org/licenses/LICENSE-2.0
//
// Unless required by applicable law or agreed to in writing, software
// distributed under the License is distributed on an "AS IS" BASIS,
// WITHOUT WARRANTIES OR CONDITIONS OF ANY KIND, either express or implied.
// See the License for the specific language governing permissions and
// limitations under the License.

using System.Collections.Generic;
using System;
using System.IO;
using System.Linq;
using JetBrains.Annotations;
using UnityEngine;

namespace TiltBrush
{

    using TexcoordInfo = GeometryPool.TexcoordInfo;
    using Semantic = GeometryPool.Semantic;
    using StrokeGroup = SketchGroupTag;

    public static class ExportUtils
    {
        // Used to refer to built-in textures that we put in Support/
        public const string kBuiltInPrefix = "tiltbrush://";
        public const string kShaderDirectory = "shaders/brushes";
        public const string kProjectRelativeBrushExportRoot = "Support/TiltBrush.com/" + kShaderDirectory;
        public const string kProjectRelativeEnvironmentExportRoot = "Support/TiltBrush.com/environments";
        public const string kProjectRelativeTextureExportRoot = "Support/TiltBrush.com/textures";
        public const string kProjectRelativeSupportBrushTexturesRoot = "Support/" + kShaderDirectory;

        // -------------------------------------------------------------------------------------------- //
        // Brush/Canvas Export Payloads
        // -------------------------------------------------------------------------------------------- //

        /// A canvas and some strokes
        [UsedImplicitly(ImplicitUseTargetFlags.Members)]
        public class ExportCanvas
        {
            public CanvasScript m_canvas;
            private List<Stroke> m_strokes;

            public ExportCanvas(CanvasScript canvas, IEnumerable<Stroke> strokes)
            {
                m_canvas = canvas;
                m_strokes = strokes.ToList();
            }

            public ExportCanvas(IGrouping<CanvasScript, Stroke> group)
            {
                m_canvas = group.Key;
                m_strokes = group.ToList();
            }

            public IEnumerable<ExportGroup> SplitByGroup()
            {
                return m_strokes.GroupBy(stroke => stroke.Group)
                    .Select(g => new ExportGroup(g));
            }

            public IEnumerable<ExportBrush> SplitByBrush()
            {
                return m_strokes.GroupBy(stroke => stroke.m_BrushGuid)
                    .Select(g => new ExportBrush(g));
            }
        }

        /// A group id and some strokes
        public class ExportGroup
        {
            public StrokeGroup m_group;
            private List<Stroke> m_strokes;

            public ExportGroup(IGrouping<StrokeGroup, Stroke> group)
            {
                m_group = group.Key;
                m_strokes = group.ToList();
            }

            public IEnumerable<ExportBrush> SplitByBrush()
            {
                return m_strokes.GroupBy(stroke => stroke.m_BrushGuid)
                    .Select(g => new ExportBrush(g));
            }
        }

        /// A brush guid and some strokes
        /// This is the only grouping that can be converted to geometry
        public class ExportBrush
        {
            public BrushDescriptor m_desc;
            private List<Stroke> m_strokes;

            public ExportBrush(IGrouping<Guid, Stroke> group)
            {
                m_desc = BrushCatalog.m_Instance.GetBrush(group.Key);
                m_strokes = group.ToList();
            }

            public struct PoolAndStrokes
            {
                public GeometryPool pool;
                public List<Stroke> strokes;
            }

            // Returns a pool, or null if it's not from a pool.
            private static GeometryPool GetPool(Stroke stroke)
            {
                if (stroke.m_BatchSubset == null) { return null; }
                return stroke.m_BatchSubset.m_ParentBatch.Geometry;
            }

            // Yields strokes in the same order as in the input, but adds an additional side effect:
            // When the user consumes the stroke they will likely force its batch to become resident.
            // This wrapper undoes that, preserving the state of the Batch's residency.
            private IEnumerable<Stroke>
                PreserveBatchResidency(IEnumerable<Stroke> input)
            {
                // We could do the "make it resident, make it not resident" dance on a stroke-by-stroke
                // basis, but that would be ridiculously wasteful. Optimize by grouping adjacent strokes
                // together if they share the same batch.
                //
                // When a sketch first loads, this optimization works extremely well because batches are
                // contiguous in the stroke list. The more the user mutates (select, unselect, recolor)
                // the less this will be true.  There's not a lot we can do about it unless we want to
                // sort the strokes by batch rather than by draw time (or whatever criteria the incoming
                // iterator uses), which I think would be too invasive.
                foreach (IGrouping<GeometryPool, Stroke> group in
                    input.GroupBy(stroke => GetPool(stroke)))
                {
                    GeometryPool pool = group.Key;

                    // If we have to bring the pool into memory, save off enough data so we can
                    // push it back out.
                    Mesh previousBackingMesh = null;
                    if (pool != null && !pool.IsGeometryResident)
                    {
                        previousBackingMesh = pool.GetBackingMesh();
                        // We currently only eject batch-owned GeometryPool to Mesh, so this is unlikely to trip;
                        // but we eventually may want to eject them to disk to save even more memory.
                        if (previousBackingMesh == null)
                        {
                            Debug.LogWarning("Not yet able to eject pool back to file; leaving it in memory");
                        }
                        pool.EnsureGeometryResident();
                    }

                    foreach (Stroke stroke in group)
                    {
                        yield return stroke;
                    }

                    if (previousBackingMesh != null)
                    {
                        pool.MakeGeometryNotResident(previousBackingMesh);
                    }
                }
            }

            // Puts the passed timestamp data into pool.texcoord2.
            // It's assumed that the pool does not already have anything in texcoord2.
            private static void AugmentWithTimestamps(GeometryPool pool, ref List<Vector3> timestamps)
            {
                if (App.UserConfig.Export.ExportStrokeTimestamp)
                {
                    GeometryPool.VertexLayout withTxc2 = pool.Layout;
                    if (withTxc2.texcoord2.size == 0 && timestamps.Count == pool.NumVerts)
                    {
                        withTxc2.texcoord2 = new TexcoordInfo { size = 3, semantic = Semantic.Timestamp };
                        pool.Layout = withTxc2;
                        pool.m_Texcoord2.v3 = timestamps;
                        timestamps = null; // don't let caller reuse the list
                    }
                    else
                    {
                        Debug.LogError("Internal error; cannot add timestamps");
                    }
                }
            }

            // Appends timestamp data to the passed List<Vector3>.
            //
            // The timestamps are laid out like so:
            //   x = start of stroke
            //   y = end of stroke
            //   z = Roughly interpolated between the start and end of the stroke
            // I say "roughly interpolated" because we make the assumption that each control point
            // creates a fixed number of vertices. It's correct only to a first approximation.
            private static void AppendTimestamps(
                Stroke stroke, int numVerts,
                List<Vector3> timestamps)
            {
                Vector3 ts = new Vector3(stroke.HeadTimestampMs * .001f,
                    stroke.TailTimestampMs * .001f,
                    0);
                foreach (float interpolated in MathUtils.LinearResampleCurve(
                    stroke.m_ControlPoints.Select(cp => cp.m_TimestampMs * .001f).ToArray(),
                    numVerts))
                {
                    ts.z = interpolated;
                    timestamps.Add(ts);
                }
            }

            /// Converts strokes to multiple GeometryPools whose size is <= vertexLimit.
            /// The default vertexLimit is the maximum size allowed by Unity.
            /// If a single stroke exceeds the vertex limit, the stroke will be ignored.
            /// TODO: dangerous! vertexLimit should be a soft limit, with a hard limit of 65k
            public IEnumerable<PoolAndStrokes> ToGeometryBatches(int vertexLimit)
            {
                var layout = BrushCatalog.m_Instance.GetBrush(m_desc.m_Guid).VertexLayout;
                var pool = new GeometryPool();
                var strokes = new List<Stroke>();
                // Timestamps are kept separate and only stitched in when we emit a Pool.
                // This is because GeometryPool.Append() doesn't know what to do if the
                // source and dest layouts are different.
                List<Vector3> timestamps = new List<Vector3>();
                pool.Layout = layout;
                foreach (var stroke in PreserveBatchResidency(m_strokes))
                {
                    while (true)
                    {
                        if (!stroke.IsGeometryEnabled) { continue; }
                        int oldNumVerts = pool.NumVerts;
                        if (pool.Append(stroke, vertexLimit))
                        {
                            strokes.Add(stroke);
                            if (App.UserConfig.Export.ExportStrokeTimestamp)
                            {
                                AppendTimestamps(stroke, pool.NumVerts - oldNumVerts, timestamps);
                            }
                            // common case: it fits
                            break;
                        }
                        else if (pool.m_Vertices.Count > 0)
                        {
                            // it doesn't fit, but we can make a bit of forward progress by flushing the buffer
                            AugmentWithTimestamps(pool, ref timestamps);
                            yield return new PoolAndStrokes { pool = pool, strokes = strokes };
                            pool = new GeometryPool();
                            pool.Layout = layout;
                            strokes = new List<Stroke>();
                            timestamps = new List<Vector3>();
                            // loop around for another go
                        }
                        else
                        {
                            // very uncommon case: stroke won't fit even in an empty buffer.
                            // Should never happen with the default vertexLimit.
                            Debug.LogWarning("Cannot export stroke that exceeds vertex limit");
                            // No choice but to ignore the stroke
                            break;
                        }
                    }
                }
                if (pool.m_Vertices.Count > 0)
                {
                    AugmentWithTimestamps(pool, ref timestamps);
                    yield return new PoolAndStrokes { pool = pool, strokes = strokes };
                }
            }
        }

        // -------------------------------------------------------------------------------------------- //
        // SceneState Export Payloads
        // The state objects below are pure-state populated by the ExportCollector.
        // -------------------------------------------------------------------------------------------- //

        // GetInstanceID() is not determinstic.
        // The order in which objects are exported is somewhat determinstic.
        // This class uses the order of export to determine the id.
        public class DeterministicIdGenerator
        {
            private Dictionary<int, int> m_instanceIdToId = new Dictionary<int, int>();
            private int m_nextAvailable = 1;
            public int GetIdFromInstanceId(UnityEngine.Object obj)
            {
                int instanceId = obj.GetInstanceID();
                if (m_instanceIdToId.ContainsKey(instanceId))
                {
                    return m_instanceIdToId[instanceId];
                }
                else
                {
                    var ret = m_nextAvailable;
                    m_nextAvailable += 1;
                    m_instanceIdToId[instanceId] = ret;
                    return ret;
                }
            }
        }
        /// The current exportable SceneState of Open Brush.
        public class SceneStatePayload
        {
            // Metadata.
            public string generator = "Tilt Brush 23.3.841faedfb compatible (Actually: Open Brush {0}.{1})";
            public DeterministicIdGenerator idGenerator = new DeterministicIdGenerator();

            // Space Bases.
            public readonly AxisConvention axes;
            public readonly bool reverseWinding;
            public readonly float exportUnitsFromAppUnits = App.UNITS_TO_METERS;

            // Entity Manifests.
            public EnvPayload env = new EnvPayload();
            public LightsPayload lights = new LightsPayload();
            public List<GroupPayload> groups = new List<GroupPayload>();
            public GroupIdMapping groupIdMapping = new GroupIdMapping();
            // These actually contain the model/image data
            public List<ModelMeshPayload> modelMeshes = new List<ModelMeshPayload>();
            public List<ImageQuadPayload> imageQuads = new List<ImageQuadPayload>();
            // These are bare nodes representing things that we currently can't export
            public List<XformPayload> referenceThings = new List<XformPayload>();
            public readonly string temporaryDirectory = null;

            // If you pass a temporary directory, it may (or may not) be used
            // for memory optimizations during the export. In this case, take
            // care to call Destroy() if you want the payload to clean up after itself.
            public SceneStatePayload(AxisConvention axes, string temporaryDirectory)
            {
                this.axes = axes;
                this.temporaryDirectory = temporaryDirectory;
                // The determinant can be used to detect if the basis-change has a mirroring.
                // This matters because a mirroring turns the triangles inside-out, requiring
                // us to flip their winding to preserve the surface orientation.
                this.reverseWinding = (GetFromUnity_Axes(this).determinant < 0);
            }

            // Tears down the payload as safely as possible; throws no exceptions
            public void Destroy()
            {
                if (groups != null)
                {
                    foreach (var item in groups)
                    {
                        item.Destroy();
                    }
                }
                if (modelMeshes != null)
                {
                    foreach (var item in modelMeshes)
                    {
                        item.Destroy();
                    }
                }
            }
        }

        // This should be deprecated in favor of putting a group id in all the payloads
        public class GroupPayload
        {
            public UInt32 id;
            public List<BrushMeshPayload> brushMeshes = new List<BrushMeshPayload>();
            public void Destroy()
            {
                if (brushMeshes != null)
                {
                    foreach (var item in brushMeshes)
                    {
                        item.Destroy();
                    }
                }
            }
        }

        public class EnvPayload
        {
            public Guid guid;
            public string description;
            public Cubemap skyCubemap;
            public bool useGradient;
            public Color skyColorA;
            public Color skyColorB;
            public Vector3 skyGradientDir;
            public Color fogColor;
            public float fogDensity;
        }

        public class LightPayload
        {
            public LightType type;
            public string legacyUniqueName; // guaranteed unique but maybe not friendly
            public string name;
            public Color lightColor;
            public Matrix4x4 xform;
        }

        [UsedImplicitly(ImplicitUseTargetFlags.Members)]
        public class LightsPayload
        {
            public Color ambientColor; // currently unused
            public List<LightPayload> lights = new List<LightPayload>();
        }

        // Common to all MeshPayload.
        // This is an _instance_ of a mesh, and corresponds to a GameObject/MeshRenderer
        public abstract class BaseMeshPayload
        {
            // A unique not-very-human-readable string.
            // "nodeName" and "geometryName" are _mostly_ unique except in edge cases like two distinct
            // widgets having the same GetExportName().
            // Keeping this around also means I can diff vs old gltf1 files for testing purposes.
            public string legacyUniqueName;

            // A pleasant-looking name for the node
            public string nodeName;
            public Matrix4x4 xform = Matrix4x4.identity;
            // Not owned by this instance; ownership is potentially shared with other BaseMeshPayloads
            public GeometryPool geometry;
            // A pleasant-looking name for the geometry
            public string geometryName;
            public IExportableMaterial exportableMaterial;

            public readonly UInt32 group;

            protected BaseMeshPayload(uint groupId) { this.group = groupId; }

            /// Returns a string used to keep different models from having overlapping names.
            /// Examples uses:
            /// - Keep texture names from colliding
            /// - Keep material names from colliding -- in particular this is an issue for
            ///   the name "defaultShadingGroup" which shows up in Poly-obj and Media Library-obj
            ///   imports a lot.
            public abstract string MeshNamespace { get; }

            // Danger! This destroys resources shared by the entire SceneStatePayload.
            // It is only public so it can be called during SceneStatePayload shutdown.
            public void Destroy()
            {
                if (geometry != null)
                {
                    geometry.Destroy();
                    geometry = null;
                }
            }
        }

        public class ImageQuadPayload : BaseMeshPayload
        {
            public override string MeshNamespace => "media";
            public ImageQuadPayload(uint groupId) : base(groupId) { }
        }

        // MeshPayload for a poly or media library model; might also be used for
        // exporting environments from the editor?
        public class ModelMeshPayload : BaseMeshPayload
        {
            public Model model;

            // Enumerates the instances of a Model in the scene.
            // Group by (model, modelId) to collect payloads from the same instance.
            public int modelId;

            // These next two are base.xform in factored form: parentXform * localXform == base.xform

            // The transform of the parent ModelWidget.
            // Payloads with the same model and modelId come from the same parent,
            // therefore they have the same parentXform.
            public Matrix4x4 parentXform;

            // This is slightly redundant because it's the same as instanceXform.inverse * base.xform.
            // It's stored explicitly for slight added precision.
            public Matrix4x4 localXform;

            public override string MeshNamespace
            {
                get
                {
                    if (model.GetLocation().GetLocationType() == Model.Location.Type.PolyAssetId)
                    {
                        return model.AssetId; // blows up if type is not PolyAssetId
                    }
                    else if (model.GetLocation().GetLocationType() == Model.Location.Type.Generated)
                    {
                        return "[Generated]";
                    }
                    else
                    {
                        string path = Path.GetFileNameWithoutExtension(model.RelativePath);
                        return System.Text.RegularExpressions.Regex.Replace(
                            path, @"[^a-zA-Z0-9_-]+", "");
                    }
                }
            }
            public ModelMeshPayload(uint groupId) : base(groupId) { }
        }

        // MeshPayload for something drawn with a brush.
        // Strokes are currently only used when exporting to USD
        public class BrushMeshPayload : BaseMeshPayload
        {
            public List<Stroke> strokes;
            public override string MeshNamespace => "brush";
            public BrushMeshPayload(uint groupId) : base(groupId) { }
        }

        public class XformPayload
        {
            public readonly UInt32 group;
            // This name isn't (currently) guaranteed to be unique among XformPayloads
            public string name;
            public Matrix4x4 xform;

            public XformPayload(uint groupId) { this.group = groupId; }
        }

        // -------------------------------------------------------------------------------------------- //
        // Data Collection Helpers
        // -------------------------------------------------------------------------------------------- //

        /// Filters and returns geometry in a convenient format for export.
        /// Returns geometry for the main canvas
<<<<<<< HEAD
        
        private static HashSet<Guid> AllowedBrushGuids => new (
=======

        private static HashSet<Guid> AllowedBrushGuids => new(
>>>>>>> 0463cd82
            BrushCatalog.m_Instance.AllBrushes
                .Where(b => b.m_AllowExport)
                .Select(b => (Guid)b.m_Guid));

        public static ExportCanvas ExportMainCanvas()
        {
            // This is probably the more-useful one; it assumes we only have
            // one interesting canvas (true, from a user perspective) and merges
            // the selection canvas into its target canvas.
            //
            // It makes the assumption that the selection canvas is not playing
            // fast-and-loose, and keeps its transform identical to its target
            // canvas (ie, its transform is always identity).
            //
            // Of course, the selection canvas does play fast-and-loose, but
            // we smack the canvas into place (via a deselect/reselect) before
            // getting here.
            var main = App.Scene.MainCanvas;
            var selection = App.Scene.SelectionCanvas;
            var mainStrokes = SketchMemoryScript.AllStrokes()
                .Where(stroke => AllowedBrushGuids.Contains(stroke.m_BrushGuid) &&
                    stroke.IsGeometryEnabled &&
                    (stroke.Canvas == main || stroke.Canvas == selection));
            return new ExportCanvas(main, mainStrokes.ToList());
        }

        // Same as ExportAllCanvases but pretends all strokes are on the main canvas
        // Does NOT transform strokes so ensure all canvases have identity transforms
        public static ExportCanvas ExportAllCanvasesIgnoreLayers()
        {
            var main = App.Scene.MainCanvas;
            var mainStrokes = SketchMemoryScript
                .AllStrokes()
                .Where(stroke => AllowedBrushGuids.Contains(stroke.m_BrushGuid) && stroke.IsGeometryEnabled);
            return new ExportCanvas(main, mainStrokes.ToList());
        }

        /// Filters and returns geometry in a convenient format for export.
        public static List<ExportCanvas> ExportAllCanvases()
        {
            return SketchMemoryScript.AllStrokes()
                .Where(stroke => AllowedBrushGuids.Contains(stroke.m_BrushGuid) &&
                    stroke.IsGeometryEnabled)
                .GroupBy(stroke => stroke.Canvas)
                .Select(canvasStrokes => new ExportCanvas(canvasStrokes))
                .ToList();
        }

        // -------------------------------------------------------------------------------------------- //
        // Functional Conversion Helpers
        // -------------------------------------------------------------------------------------------- //

        /// Applies change-of-basis conversions and distance conversions to a GeometryPool.
        public static void ConvertUnitsAndChangeBasis(GeometryPool pool, SceneStatePayload payload)
        {
            ConvertScaleAndChangeBasis(pool, payload.exportUnitsFromAppUnits, GetFromUnity_Axes(payload));
        }

        private static void ConvertScaleAndChangeBasis(
            GeometryPool pool,
            float unitChange,
            Matrix4x4 basisChange)
        {
            // If there's translation, it's ambiguous whether scale is applied before or after
            // (probably the user means after, but still)
            Debug.Assert((Vector3)basisChange.GetColumn(3) == Vector3.zero);
            Matrix4x4 basisAndUnitChange = Matrix4x4.Scale(unitChange * Vector3.one) * basisChange;

#if false // this code is pendantic but is useful to describe what's _really_ going on here
    // xfBivector is the transform to use for normals, tangents, and other cross-products.
    // Extracting rotation from a mat4 is hard, so take advantage of the fact that basisChange
    // is a (maybe improper) rotation, an improper rotation being a rotation with scale -1.
    // Matrix4x4 xfBivector = ExtractRotation(basisAndUnitChange);
    Matrix4x4 xfBivector = basisChange;
    if (basisChange.determinant < 0) {
      // remove the -1 uniform scale by giving it yet more -1 uniform scale.
      xfBivector = Matrix4x4.Scale(-Vector3.one) * xfBivector;
    }

    // The exporter flips triangle winding when handedness flips, but it leaves the job unfinished;
    // it needs to also flip the normals and tangents, since they're calculated from cross products.
    // Detect that and kludge in an extra -1 scale to finish the job.
    if (basisChange.determinant < 0) {
      xfBivector = Matrix4x4.Scale(-Vector3.one) * xfBivector;
    }
#else
            Matrix4x4 xfBivector = basisChange; // The mirroring and the winding-flip cancel each other out
#endif
            pool.ApplyTransform(basisAndUnitChange, xfBivector, unitChange, 0, pool.NumVerts);
        }

        /// Convert the vertex colors to linear
        public static List<Color> ConvertToLinearColorspace(List<Color32> srgb)
        {
            return new List<Color>(srgb.Select(c32 => ((Color)c32).linear));
        }

        public static void ConvertToSrgbColorspace(Color[] linear)
        {
            for (int i = 0; i < linear.Length; i++)
            {
                linear[i] = linear[i].gamma;
            }
        }

        // Unused and untested
#if false
  /// Convert the vertex Color32s to linear
  /// Beware that you will lose information when quantizing down from
  /// linear-float32 to linear-uint8.
  public static void ConvertToLinearColorspace(MeshPayload meshes) {
    for (int i = 0; i < meshes.Count; i++) {
      var pool = meshes.geometry[i];
      for (int j = 0; j < pool.m_Colors.Count; j++) {
        pool.m_Colors[j] = ((Color)pool.m_Colors[j]).linear;
      }
    }
  }
  /// Convert the light colors to linear
  /// Beware that you will lose information when quantizing down from
  /// linear-float32 to linear-uint8.
  public static void ConvertToLinearColorspace(LightPayload lights) {
    // XXX: these values can be > 1 because they are pre-multiplied by intensity
    // Is it more appropriate to convert the base color from sRGB -> Linear,
    // _then_ multiply by intensity?
    lights.ambientColor = lights.ambientColor.linear;
    for (int i = 0; i < lights.Count; i++) {
      lights.lightColor[i] = lights.lightColor[i].linear;
    }
  }
  /// Convert the environment (sky/fog) colors to linear
  public static void ConvertToLinearColorspace(EnvPayload env) {
    env.fogColor = env.fogColor.linear;
    env.skyColorA = env.skyColorA.linear;
    env.skyColorB = env.skyColorB.linear;
  }
#endif


        /// Flips winding order by swapping indices indexA and indexB.
        /// indexA and indexB must be in the range [0, 2] and not equal to each other.
        public static void ReverseTriangleWinding(GeometryPool pool, int indexA, int indexB)
        {
            if (indexA == indexB || indexA < 0 || indexA > 2)
            {
                throw new ArgumentException("indexA");
            }
            if (indexB < 0 || indexB > 2)
            {
                throw new ArgumentException("indexB");
            }
            var tris = pool.m_Tris;
            int count = tris.Count;
            for (int i = 0; i < count; i += 3)
            {
                var tmp = tris[i + indexA];
                tris[i + indexA] = tris[i + indexB];
                tris[i + indexB] = tmp;
            }
        }

        /// Given a transform, returns that transform in another basis.
        /// The new basis is specified by outputFromInput.
        public static Matrix4x4 ChangeBasis(
            Matrix4x4 xfInput,
            Matrix4x4 outputFromInput, Matrix4x4 inputFromOutput)
        {
            return outputFromInput * xfInput * inputFromOutput;
        }

        /// Given a transform, returns that transform in another basis.
        /// The new basis is specified by outputFromInput.
        ///
        /// Not guaranteed to work if the change-of-basis matrix has non-uniform
        /// scale. Otherwise, the resulting transform will not "fit" in a TrTransform.
        public static TrTransform ChangeBasis(
            TrTransform xfInput,
            Matrix4x4 outputFromInput, Matrix4x4 inputFromOutput)
        {
            // It might make this a little more accurate if outputFromInput were a TrTransform.
            // Although... outputFromInput and inputFromOutput expressed as Matrix4x4 are always
            // infinitely precise, for axis convention changes at least. Doing the same with a quat
            // might involve sqrt(2)s. But maybe not for the common case of unity -> fbx / gltf?
            Matrix4x4 m = outputFromInput * xfInput.ToMatrix4x4() * inputFromOutput;
            return TrTransform.FromMatrix4x4(m);
        }

        /// Given a transform, returns that transform in another basis.
        /// The new basis is specified by outputFromInput.
        ///
        /// Not guaranteed to work if the change-of-basis matrix has non-axis-aligned
        /// scale, or if the rotation portion can't be expressed as the product of 90 degree
        /// rotations about an axis. Otherwise, the resulting scale will not "fit" in a Vec3.
        public static void ChangeBasis(
            Vector3 inputTranslation, Quaternion inputRotation, Vector3 inputScale,
            out Vector3 translation, out Quaternion rotation, out Vector3 scale,
            Matrix4x4 outputFromInput, Matrix4x4 inputFromOutput)
        {
            TrTransform output = ChangeBasis(
                TrTransform.TR(inputTranslation, inputRotation),
                outputFromInput, inputFromOutput);
            translation = output.translation;
            rotation = output.rotation;
            // Scale is a bit trickier.
            Matrix4x4 m = outputFromInput * Matrix4x4.Scale(inputScale) * inputFromOutput;
            scale = new Vector3(m[0, 0], m[1, 1], m[2, 2]);
            m[0, 0] = m[1, 1] = m[2, 2] = 1;
            Debug.Assert(m.isIdentity);
        }

        /// Given a TrTransform, returns that transform as a mat4 in another basis.
        /// The new basis is specified by the payload.
        /// This changes both axes and units.
        public static Matrix4x4 ChangeBasis(
            TrTransform xfInput, SceneStatePayload payload)
        {
            Matrix4x4 basis = AxisConvention.GetFromUnity(payload.axes);
            Matrix4x4 basisInverse = AxisConvention.GetToUnity(payload.axes);
            return ChangeBasis(xfInput, basis, basisInverse)
                .TransformBy(TrTransform.S(payload.exportUnitsFromAppUnits))
                .ToMatrix4x4();
        }

        /// Given a transform, returns that transform in another basis.
        /// Since it's a Transform, xfInput is in Global (Room) space, Unity axes, decimeters.
        /// The new basis is: Scene space, with the Payload's axes and units.
        public static Matrix4x4 ChangeBasis(
            Transform xfInput, SceneStatePayload payload)
        {
            Matrix4x4 basis = AxisConvention.GetFromUnity(payload.axes);
            Matrix4x4 basisInverse = AxisConvention.GetToUnity(payload.axes);
            return ChangeBasis(App.Scene.AsScene[xfInput], basis, basisInverse)
                .TransformBy(TrTransform.S(payload.exportUnitsFromAppUnits))
                .ToMatrix4x4();
        }

        /// Returns a basis-change matrix that transforms from Unity axis conventions to
        /// the conventions specified in the payload.
        ///
        /// Does *not* perform unit conversion, hence the name.
        public static Matrix4x4 GetFromUnity_Axes(SceneStatePayload payload)
        {
            return AxisConvention.GetFromUnity(payload.axes);
        }

        // -------------------------------------------------------------------------------------------- //
        // Texture Collection Helper
        // -------------------------------------------------------------------------------------------- //

        static public string GetTexturePath(Texture texture)
        {
#if UNITY_EDITOR
            // Copy the raw asset texture file and make sure it's either a PNG or JPG.
            string texturePath = UnityEditor.AssetDatabase.GetAssetPath(texture);
            texturePath = texturePath.Substring("Assets/".Length);
            texturePath = Path.Combine(Application.dataPath, texturePath);
            string extension = Path.GetExtension(texturePath).ToUpper();
            Debug.Assert(extension == ".PNG" || extension == ".JPG" || extension == ".JPEG",
                String.Format("Texture {0} must be converted to png or jpg format",
                    texturePath));
            return texturePath;
#else
            // Create an uncompressed texture from mainTex as a fallback when the asset database is
            // not available. This only works on 2D textures that are readable.
            string texFilename = Guid.NewGuid().ToString("D") + ".png";
            Texture2D texture2d = (Texture2D)texture;
            Texture2D uncompressedTexture = new Texture2D(
                texture.width, texture.height, TextureFormat.RGBA32, /*mipmap / mipChain:*/ false);
            uncompressedTexture.SetPixels(texture2d.GetPixels());
            byte[] bytes = uncompressedTexture.EncodeToPNG();

            // Save the texture file.
            string texturePath = Path.Combine(Path.Combine(Path.GetDirectoryName(Application.dataPath),
                                                           ExportUtils.kProjectRelativeTextureExportRoot),
                                              texFilename);
            File.WriteAllBytes(texturePath, bytes);
            return texturePath;
#endif
        }

#if UNITY_EDITOR && GAMEOBJ_EXPORT_TO_GLTF
  public static SceneStatePayload GetSceneStateForGameObjectForExport(
      GameObject gameObject, AxisConvention axes, Environment env) {
    return ExportCollector.GetExportPayloadForGameObject(gameObject, axes, env);
  }

  /// Returns a matrix:
  /// - with units converted by the scale specified in the payload
  /// - with basis changed by the axis convention in the payload
  /// - with the scene transform subtracted out (so, converts from room to scene), but
  ///   only if the app is running.
  /// This version also handles non-uniform scale (but stemming from what? the scene xf?)
  public static Matrix4x4 ChangeBasisNonUniformScale(SceneStatePayload payload, Matrix4x4 root) {
    Matrix4x4 basis = ExportUtils.GetBasisMatrix(payload);

    // Pre- and post-multiplying by the following matrix operations is the equivalent of
    // .TransformBy(TrTransform.S(payload.exportUnitsFromAppUnits)).
    Matrix4x4 xfScale = Matrix4x4.Scale(Vector3.one * payload.exportUnitsFromAppUnits);
    Matrix4x4 xfScaleInverse = Matrix4x4.Scale(Vector3.one / payload.exportUnitsFromAppUnits);

    if (Application.isPlaying) {
      // The world to scene matrix here performs the equivalent of App.Scene.AsScene[root]
      // but works for non-uniform scale.
      Matrix4x4 worldToSceneMatrix = App.Scene.transform.worldToLocalMatrix;
      return xfScale * basis * worldToSceneMatrix * root * basis.inverse * xfScaleInverse;
    } else {
      return xfScale * basis * root * basis.inverse * xfScaleInverse;
    }
  }
#endif

        /// Returns a name based on originalName.
        /// The name will be different from any names in usedNames, and will be added to usedNames.
        public static string CreateUniqueName(string originalName, HashSet<string> names)
        {
            if (string.IsNullOrEmpty(originalName))
            {
                throw new ArgumentException("originalName");
            }
            string baseName, ext;
            {
                // Don't use the Path functions because originalName may not be a valid path.
                int dot = originalName.LastIndexOf('.');
                if (dot < 0)
                {
                    baseName = originalName;
                    ext = "";
                }
                else
                {
                    baseName = originalName.Substring(0, dot);
                    ext = originalName.Substring(dot);
                }
            }

            for (int i = 0; ; ++i)
            {
                string subscript = (i == 0 ? "" : $"_{i}");
                string attempt = $"{baseName}{subscript}{ext}";
                if (names.Add(attempt))
                {
                    return attempt;
                }
            }
        }
    }
} // namespace TiltBrush<|MERGE_RESOLUTION|>--- conflicted
+++ resolved
@@ -517,13 +517,8 @@
 
         /// Filters and returns geometry in a convenient format for export.
         /// Returns geometry for the main canvas
-<<<<<<< HEAD
-        
-        private static HashSet<Guid> AllowedBrushGuids => new (
-=======
 
         private static HashSet<Guid> AllowedBrushGuids => new(
->>>>>>> 0463cd82
             BrushCatalog.m_Instance.AllBrushes
                 .Where(b => b.m_AllowExport)
                 .Select(b => (Guid)b.m_Guid));
