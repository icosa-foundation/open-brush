--- conflicted
+++ resolved
@@ -420,13 +420,8 @@
             PointerManager.m_Instance.SetMainPointerPosition(rAttachPoint.position);
         }
 
-<<<<<<< HEAD
-        protected override void Update()
-=======
         protected void Update()
->>>>>>> 4b8df0d2
-        {
-            base.Update();
+        {
             // Update bounds transitions.
             switch (m_BoundsState)
             {
