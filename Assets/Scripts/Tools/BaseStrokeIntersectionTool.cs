--- conflicted
+++ resolved
@@ -138,74 +138,9 @@
             return false;
         }
 
-<<<<<<< HEAD
-        Batch batch = rPool.m_Batches[m_BatchObjectIndex];
-        if (m_BatchVertGroupIndex < batch.m_Groups.Count) {
-          var subset = batch.m_Groups[m_BatchVertGroupIndex];
-          Bounds rMeshBounds = subset.m_Bounds;
-          rMeshBounds.Expand(2.0f * fDetectionRadius_CS);
-
-          if (subset.m_Active && rMeshBounds.Contains(vDetectionCenter_CS)) {
-            //bounds valid, check triangle intersections with sphere
-            int nTriIndices = subset.m_nTriIndex;
-            Vector3[] aVerts; int nVerts;
-            int[] aTris; int nTris;
-            batch.GetTriangles(out aVerts, out nVerts, out aTris, out nTris);
-            while (m_BatchTriIndexIndex < nTriIndices - 2) {
-              //check to see if we're within the brush size (plus some) radius to this triangle
-              int iTriIndex = subset.m_iTriIndex + m_BatchTriIndexIndex;
-              // Get vectors of each triangle
-              Vector3 v0 = aVerts[aTris[iTriIndex]];
-              Vector3 v1 = aVerts[aTris[iTriIndex + 1]];
-              Vector3 v2 = aVerts[aTris[iTriIndex + 2]];
-              Vector3 vTriCenter = (v0 + v1 + v2) * 0.33333f;
-              Vector3 vToTestCenter = vDetectionCenter_CS - vTriCenter;
-              // create a sphere around triangle as a general detection range
-              float fTestSphereRadius_CS = Vector3.Distance(v1, v2) + fDetectionRadius_CS;
-              if (vToTestCenter.sqrMagnitude < fTestSphereRadius_CS * fTestSphereRadius_CS) {
-                //check to see if we're within the sphere radius to the plane of this triangle
-                Vector3 vNorm = Vector3.Cross(v1 - v0, v2 - v0).normalized;
-                rTestPlane.SetNormalAndPosition(vNorm, v0);
-                float fDistToPlane = rTestPlane.GetDistanceToPoint(vDetectionCenter_CS);
-                if (Mathf.Abs(fDistToPlane) < fDetectionRadius_CS) {
-                  //we're within the radius to this triangle's plane, find the point projected on to the plane
-                  fDistToPlane *= -1.0f;
-                  Vector3 vPlaneOffsetVector = vNorm * fDistToPlane;
-                  Vector3 vPlaneIntersection = vDetectionCenter_CS - vPlaneOffsetVector;
-
-                  //walk the projected point toward the triangle center to find the triangle test position
-                  bool bIntersecting = false;
-                  Vector3 vPointToTriCenter = vTriCenter - vDetectionCenter_CS;
-                  if (vPointToTriCenter.sqrMagnitude < fDetectionRadiusSq_CS) {
-                    //if the triangle center is within the detection distance, we're definitely intersecting
-                    bIntersecting = true;
-                  } //check against triangle segments
-                  else if (SegmentSphereIntersection(v0, v1, vDetectionCenter_CS, fDetectionRadiusSq_CS)) {
-                    bIntersecting = true;
-                  } else if (SegmentSphereIntersection(v1, v2, vDetectionCenter_CS, fDetectionRadiusSq_CS)) {
-                    bIntersecting = true;
-                  } else if (SegmentSphereIntersection(v2, v0, vDetectionCenter_CS, fDetectionRadiusSq_CS)) {
-                    bIntersecting = true;
-                  } else {
-                    //figure out how far we have left to move toward the tri-center
-                    float fNormAngle = Mathf.Acos(Mathf.Abs(fDistToPlane) / fDetectionRadius_CS);
-                    float fDistLeft = Mathf.Sin(fNormAngle) * fDetectionRadius_CS;
-
-                    Vector3 vToTriCenter = vTriCenter - vPlaneIntersection;
-                    vToTriCenter.Normalize();
-                    vToTriCenter *= fDistLeft;
-                    vPlaneIntersection += vToTriCenter;
-
-                    //see if this projected point is in the triangle
-                    if (PointInTriangle(ref vPlaneIntersection, ref v0, ref v1, ref v2)) {
-                      bIntersecting = true;
-                    }
-                  }
-=======
         /// This should be overriden by child classes that want a callback when an intersection occurs,
         /// max one per frame.
         virtual public void IntersectionHappenedThisFrame() { }
->>>>>>> cbfcd2cf
 
         /// This should be overriden by child classes that want custom control over what additional
         /// layers are checked by GPU intersection.
@@ -446,11 +381,13 @@
                             {
                                 //check to see if we're within the brush size (plus some) radius to this triangle
                                 int iTriIndex = subset.m_iTriIndex + m_BatchTriIndexIndex;
+              // Get vectors of each triangle
                                 Vector3 v0 = aVerts[aTris[iTriIndex]];
                                 Vector3 v1 = aVerts[aTris[iTriIndex + 1]];
                                 Vector3 v2 = aVerts[aTris[iTriIndex + 2]];
                                 Vector3 vTriCenter = (v0 + v1 + v2) * 0.33333f;
                                 Vector3 vToTestCenter = vDetectionCenter_CS - vTriCenter;
+              // create a sphere around triangle as a general detection range
                                 float fTestSphereRadius_CS = Vector3.Distance(v1, v2) + fDetectionRadius_CS;
                                 if (vToTestCenter.sqrMagnitude < fTestSphereRadius_CS * fTestSphereRadius_CS)
                                 {
