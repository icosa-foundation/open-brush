--- conflicted
+++ resolved
@@ -47,12 +47,9 @@
             EmptyTool,
             CameraPathTool,
             FlyTool,
+            PolyhydraTool = 5000,
             SnipTool = 11000,
-<<<<<<< HEAD
-            PolyhydraTool = 5000
-=======
             JoinTool = 11001
->>>>>>> 3edaff32
         }
         public ToolType m_Type;
 
