// Copyright 2020 The Tilt Brush Authors
//
// Licensed under the Apache License, Version 2.0 (the "License");
// you may not use this file except in compliance with the License.
// You may obtain a copy of the License at
//
//      http://www.apache.org/licenses/LICENSE-2.0
//
// Unless required by applicable law or agreed to in writing, software
// distributed under the License is distributed on an "AS IS" BASIS,
// WITHOUT WARRANTIES OR CONDITIONS OF ANY KIND, either express or implied.
// See the License for the specific language governing permissions and
// limitations under the License.

using UnityEngine;
using Color = UnityEngine.Color;

namespace TiltBrush
{

    public class BaseTool : MonoBehaviour
    {
        public enum ToolType
        {
            SketchSurface,
            Selection,
            ColorPicker,
            BrushPicker,
            BrushAndColorPicker,
            SketchOrigin,
            AutoGif,
            CanvasTool,
            TransformTool,
            StampTool,
            FreePaintTool,
            EraserTool,
            ScreenshotTool,
            DropperTool,
            SaveIconTool,
            ThreeDofViewingTool,
            MultiCamTool,
            TeleportTool,
            RepaintTool,
            RecolorTool,
            RebrushTool,
            SelectionTool,
            PinTool,
            EmptyTool,
            CameraPathTool,
            FlyTool,
<<<<<<< HEAD
            PolyhydraTool = 5000,
=======
>>>>>>> 29419912
            ScriptedTool = 6001,
            SnipTool = 11000,
            JoinTool = 11001
        }
        public ToolType m_Type;

        public bool m_ShowTransformGizmo = false;
        [SerializeField] protected bool m_ExitOnAbortCommand = true;
        [SerializeField] protected bool m_ScalingSupported = false;

        public virtual float ButtonHoldDuration { get { return 1.0f; } }

        protected Transform m_Parent;
        protected SketchSurfacePanel m_SketchSurface;
        protected Vector3 m_ParentBaseScale;
        private Vector3 m_ParentScale;

        protected bool m_RequestExit;
        protected bool m_EatInput;
        protected bool m_AllowDrawing;
        protected bool m_ToolHidden;

        public bool IsEatingInput { get { return m_EatInput; } }

        public bool ExitRequested() { return m_RequestExit; }
        public bool ToolHidden() { return m_ToolHidden; }
        public void EatInput() { m_EatInput = true; }
        public void AllowDrawing(bool bAllow) { m_AllowDrawing = bAllow; }
        public virtual bool ShouldShowPointer() { return false; }

        virtual public void Init()
        {
            m_Parent = transform.parent;
            if (m_Parent != null)
            {
                m_ParentBaseScale = m_Parent.localScale;
                m_SketchSurface = m_Parent.GetComponent<SketchSurfacePanel>();
            }
        }

        virtual protected void Awake()
        {
            // Some tools attach things to controllers (like the camera to the brush in SaveIconTool)
            // and these need to be swapped when the controllers are swapped.
            InputManager.OnSwapControllers += OnSwap;
        }

        virtual protected void OnDestroy()
        {
            InputManager.OnSwapControllers -= OnSwap;
        }

        virtual protected void OnSwap() { }

        virtual public void HideTool(bool bHide)
        {
            m_ToolHidden = bHide;
        }

        virtual public bool ShouldShowTouch()
        {
            return true;
        }

        virtual public bool CanShowPromosWhileInUse()
        {
            return true;
        }

        virtual public void EnableTool(bool bEnable)
        {
            m_RequestExit = false;
            gameObject.SetActive(bEnable);

            if (bEnable)
            {
                if (m_Parent != null)
                {
                    m_ParentScale = m_Parent.localScale;
                    m_Parent.localScale = m_ParentBaseScale;
                }
                PointerManager.m_Instance.RequestPointerRendering(ShouldShowPointer());
            }
            else
            {
                if (m_Parent != null)
                {
                    m_Parent.localScale = m_ParentScale;
                }
                m_EatInput = false;
                m_AllowDrawing = false;
            }
        }

        // Called only on frames that UpdateTool() has been called.
        // Guaranteed to be called after new poses have been received from OpenVR.
        virtual public void LateUpdateTool() { }

        virtual public void UpdateTool()
        {
            if (LuaManager.Instance.IsInitialized)
            {
                // Free paint tool does this in PositionPointer instead
                Transform brushTr = InputManager.m_Instance.GetBrushControllerAttachPoint();
                Transform wandTr = InputManager.m_Instance.GetWandControllerAttachPoint();
                Transform headTr = ViewpointScript.Head;
                LuaManager.Instance.RecordPointerPositions(
                    brushTr.position, brushTr.rotation,
                    wandTr.position, wandTr.rotation,
                    headTr.position, headTr.rotation
                );
            }

            if (m_EatInput)
            {
                if (!InputManager.m_Instance.GetCommand(InputManager.SketchCommands.Activate))
                {
                    m_EatInput = false;
                }
            }
            if (m_ExitOnAbortCommand && InputManager.m_Instance.GetCommandDown(InputManager.SketchCommands.Abort))
            {
                m_RequestExit = true;
            }
        }

        // Called to notify the tool that it should assign controller materials.
        public virtual void AssignControllerMaterials(InputManager.ControllerName controller)
        {
        }

        public bool ScalingSupported()
        {
            return m_ScalingSupported;
        }

        // Modifies the size by some amount determined by the implementation.
        // _usually_ this will have the effect that GetSize() changes by fAdjustAmount,
        // but not necessarily (see FreePaintTool).
        virtual public void UpdateSize(float fAdjustAmount) { }

        virtual public void Monitor() { }

        virtual public float GetSizeRatio(
            InputManager.ControllerName controller, VrInput input)
        {
            if (controller == InputManager.ControllerName.Brush)
            {
                return GetSize01();
            }
            return 0.0f;
        }

        virtual public float GetSize()
        {
            return 0.0f;
        }

        // Returns a number in [0,1]
        virtual public float GetSize01()
        {
            return 0.0f;
        }

        virtual public void SetColor(Color rColor)
        {
        }

        virtual public void SetExtraText(string sExtra)
        {
        }

        virtual public void SetToolProgress(float fProgress)
        {
        }

        virtual public void BacksideActive(bool bActive)
        {
        }

        virtual public bool LockPointerToSketchSurface()
        {
            return true;
        }

        virtual public bool AllowsWidgetManipulation()
        {
            return true;
        }

        // Overridden by classes to set when tool sizing interaction should be disabled.
        virtual public bool CanAdjustSize()
        {
            return true;
        }

        // Overridden by classes to set when gaze and widget interaction should be disabled.
        virtual public bool InputBlocked()
        {
            return false;
        }

        virtual public bool AllowWorldTransformation()
        {
            return true;
        }

        // True if this tool can be used while a sketch is loading.
        virtual public bool AvailableDuringLoading()
        {
            return false;
        }

        // If this is true, the tool will tell the panels to hide.
        virtual public bool HidePanels()
        {
            return false;
        }

        // If this is true, the tool will disallow the pin cushion from spawning.
        virtual public bool BlockPinCushion()
        {
            return false;
        }

        // If this is true, the user can use the default tool toggle.
        virtual public bool AllowDefaultToolToggle()
        {
            return !PointerManager.m_Instance.IsMainPointerCreatingStroke();
        }

        virtual public void EnableRenderer(bool enable)
        {
            gameObject.SetActive(enable);
        }

        protected bool PointInTriangle(ref Vector3 rPoint, ref Vector3 rA, ref Vector3 rB, ref Vector3 rC)
        {
            if (SameSide(ref rPoint, ref rA, ref rB, ref rC) &&
                SameSide(ref rPoint, ref rB, ref rA, ref rC) &&
                SameSide(ref rPoint, ref rC, ref rA, ref rB))
            {
                return true;
            }
            return false;
        }

        protected bool SameSide(ref Vector3 rPoint1, ref Vector3 rPoint2, ref Vector3 rA, ref Vector3 rB)
        {
            Vector3 vCross1 = Vector3.Cross(rB - rA, rPoint1 - rA);
            Vector3 vCross2 = Vector3.Cross(rB - rA, rPoint2 - rA);
            return (Vector3.Dot(vCross1, vCross2) >= 0);
        }

        protected bool SegmentSphereIntersection(Vector3 vSegA, Vector3 vSegB, Vector3 vSphereCenter, float fSphereRadSq)
        {
            //check segment start to sphere
            Vector3 vStartToSphere = vSphereCenter - vSegA;
            if (vStartToSphere.sqrMagnitude < fSphereRadSq)
            {
                return true;
            }

            //check to see if our ray is pointing in the right direction
            Vector3 vSegment = vSegB - vSegA;
            Ray segmentRay = new Ray(vSegA, vSegment.normalized);
            float fDistToCenterProj = Vector3.Dot(vStartToSphere, segmentRay.direction);
            if (fDistToCenterProj < 0.0f)
            {
                return false;
            }

            //if the distance to our projection is within the segment bounds, we're on the right track
            if (fDistToCenterProj * fDistToCenterProj > vSegment.sqrMagnitude)
            {
                return false;
            }

            //see if this projected point is within the sphere
            Vector3 vProjectedPoint = segmentRay.GetPoint(fDistToCenterProj);
            Vector3 vToProjectedPoint = vProjectedPoint - vSphereCenter;
            return vToProjectedPoint.sqrMagnitude <= fSphereRadSq;
        }

        protected virtual (Vector3, Quaternion) GetPointerPosition()
        {
            Transform rAttachPoint = InputManager.m_Instance.GetBrushControllerAttachPoint();
            Vector3 pos_GS = rAttachPoint.position;
            Quaternion rot_GS = rAttachPoint.rotation;
            return (pos_GS, rot_GS);
        }
    }
} // namespace TiltBrush<|MERGE_RESOLUTION|>--- conflicted
+++ resolved
@@ -48,10 +48,8 @@
             EmptyTool,
             CameraPathTool,
             FlyTool,
-<<<<<<< HEAD
             PolyhydraTool = 5000,
-=======
->>>>>>> 29419912
+            ScriptedTool = 6001,
             ScriptedTool = 6001,
             SnipTool = 11000,
             JoinTool = 11001
