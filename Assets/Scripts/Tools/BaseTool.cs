--- conflicted
+++ resolved
@@ -48,10 +48,7 @@
             EmptyTool,
             CameraPathTool,
             FlyTool,
-<<<<<<< HEAD
             PolyhydraTool = 5000,
-=======
->>>>>>> 4b8df0d2
             ScriptedTool = 6001,
             SnipTool = 11000,
             JoinTool = 11001
@@ -73,24 +70,6 @@
         protected bool m_EatInput;
         protected bool m_AllowDrawing;
         protected bool m_ToolHidden;
-
-        // Used by real-time scripts
-        private bool m_IsActive;
-        private bool m_BecameActiveThisFrame;
-        private bool m_BecameInactiveThisFrame;
-        private float m_TimeBecameActive;
-        private float m_TimeBecameInactive;
-        private float m_DistanceMoved_CS;
-
-        public float DistanceMoved_CS => m_DistanceMoved_CS;
-        private Vector3 m_PreviousPosition;
-        private float m_DistanceDrawn_CS;
-        public float DistanceDrawn_CS => m_DistanceDrawn_CS;
-        public bool IsActive => m_IsActive;
-        public bool BecameActiveThisFrame => m_BecameActiveThisFrame;
-        public bool BecameInactiveThisFrame => m_BecameInactiveThisFrame;
-        public float TimeBecameActive => m_TimeBecameActive;
-        public float TimeBecameInactive => m_TimeBecameInactive;
 
         public bool IsEatingInput { get { return m_EatInput; } }
 
@@ -170,19 +149,6 @@
 
         virtual public void UpdateTool()
         {
-<<<<<<< HEAD
-            // Free paint tool does this in PositionPointer instead
-            Transform brushTr = InputManager.m_Instance.GetBrushControllerAttachPoint();
-            Transform wandTr = InputManager.m_Instance.GetWandControllerAttachPoint();
-            Transform headTr = ViewpointScript.Head;
-            LuaManager.Instance.RecordPointerPositions(
-                brushTr.position, brushTr.rotation,
-                wandTr.position, wandTr.rotation,
-                headTr.position, headTr.rotation
-            );
-
-            UpdateTimeRecords();
-=======
             if (LuaManager.Instance.IsInitialized)
             {
                 // Free paint tool does this in PositionPointer instead
@@ -195,7 +161,6 @@
                     headTr.position, headTr.rotation
                 );
             }
->>>>>>> 4b8df0d2
 
             if (m_EatInput)
             {
@@ -207,69 +172,6 @@
             if (m_ExitOnAbortCommand && InputManager.m_Instance.GetCommandDown(InputManager.SketchCommands.Abort))
             {
                 m_RequestExit = true;
-            }
-        }
-
-        protected virtual void Update()
-        {
-            // Can't do it in UpdateTool as it happens too late
-            // Symmetry scripts were seeing m_IsActiveThisFrame for two consecutive frames
-            UpdateStateFlags();
-        }
-
-        protected void UpdateStateFlags()
-        {
-            // Used by API
-
-            // Store time values for real-time scripts to use
-            if (InputManager.m_Instance.GetCommandDown(InputManager.SketchCommands.Activate))
-            {
-                // The frame it becomes active
-                m_IsActive = true;
-                m_BecameActiveThisFrame = true;
-                m_BecameInactiveThisFrame = false;
-                m_TimeBecameActive = Time.realtimeSinceStartup;
-            }
-            else if (InputManager.m_Instance.GetCommand(InputManager.SketchCommands.Activate))
-            {
-                // Every frame while active
-                m_IsActive = true;
-                m_BecameActiveThisFrame = false;
-                m_BecameInactiveThisFrame = false;
-            }
-            else if (!InputManager.m_Instance.GetCommand(InputManager.SketchCommands.Activate) && m_IsActive)
-            {
-                // The frame it becomes inactive
-                m_IsActive = false;
-                m_BecameActiveThisFrame = false;
-                m_BecameInactiveThisFrame = true;
-                m_TimeBecameInactive = Time.realtimeSinceStartup;
-            }
-            else
-            {
-                // Every frame while inactive
-                m_IsActive = false;
-                m_BecameActiveThisFrame = false;
-                m_BecameInactiveThisFrame = false;
-            }
-        }
-
-        protected void UpdateTimeRecords()
-        {
-            // Used by API
-
-            var pos = InputManager.m_Instance.GetBrushControllerAttachPoint().position;
-            float fPointerMovement_CS = Vector3.Distance(pos, m_PreviousPosition) / Coords.CanvasPose.scale;
-            m_DistanceMoved_CS += fPointerMovement_CS;
-            m_PreviousPosition = pos;
-
-            if (m_IsActive)
-            {
-                m_DistanceDrawn_CS += fPointerMovement_CS;
-            }
-            else
-            {
-                m_DistanceDrawn_CS = 0;
             }
         }
 
@@ -438,16 +340,5 @@
             Quaternion rot_GS = rAttachPoint.rotation;
             return (pos_GS, rot_GS);
         }
-<<<<<<< HEAD
-
-        protected (Vector3, Quaternion) GetWandPosition()
-        {
-            Transform rAttachPoint = InputManager.m_Instance.GetWandControllerAttachPoint();
-            Vector3 pos_GS = rAttachPoint.position;
-            Quaternion rot_GS = rAttachPoint.rotation;
-            return (pos_GS, rot_GS);
-        }
-=======
->>>>>>> 4b8df0d2
     }
 } // namespace TiltBrush