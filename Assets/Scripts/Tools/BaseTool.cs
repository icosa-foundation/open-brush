--- conflicted
+++ resolved
@@ -48,10 +48,7 @@
             EmptyTool,
             CameraPathTool,
             FlyTool,
-<<<<<<< HEAD
             PolyhydraTool = 5000,
-=======
->>>>>>> da86008e
             ScriptedTool = 6001,
             SnipTool = 11000,
             JoinTool = 11001
@@ -76,30 +73,19 @@
 
         // Used by real-time scripts
         private bool m_IsActive;
-<<<<<<< HEAD
-        private bool m_IsActiveThisFrame;
-        private float m_TimeBecameActive;
-        private float m_TimeBecameInactive;
-        private float m_DistanceMoved_CS;
-=======
         private bool m_BecameActiveThisFrame;
         private bool m_BecameInactiveThisFrame;
         private float m_TimeBecameActive;
         private float m_TimeBecameInactive;
         private float m_DistanceMoved_CS;
 
->>>>>>> da86008e
         public float DistanceMoved_CS => m_DistanceMoved_CS;
         private Vector3 m_PreviousPosition;
         private float m_DistanceDrawn_CS;
         public float DistanceDrawn_CS => m_DistanceDrawn_CS;
         public bool IsActive => m_IsActive;
-<<<<<<< HEAD
-        public bool IsActiveThisFrame => m_IsActiveThisFrame;
-=======
         public bool BecameActiveThisFrame => m_BecameActiveThisFrame;
         public bool BecameInactiveThisFrame => m_BecameInactiveThisFrame;
->>>>>>> da86008e
         public float TimeBecameActive => m_TimeBecameActive;
         public float TimeBecameInactive => m_TimeBecameInactive;
 
@@ -206,11 +192,7 @@
             }
         }
 
-<<<<<<< HEAD
-        void Update()
-=======
         protected virtual void Update()
->>>>>>> da86008e
         {
             // Can't do it in UpdateTool as it happens too late
             // Symmetry scripts were seeing m_IsActiveThisFrame for two consecutive frames
@@ -226,29 +208,14 @@
             {
                 // The frame it becomes active
                 m_IsActive = true;
-<<<<<<< HEAD
-                m_IsActiveThisFrame = true;
-=======
                 m_BecameActiveThisFrame = true;
                 m_BecameInactiveThisFrame = false;
->>>>>>> da86008e
                 m_TimeBecameActive = Time.realtimeSinceStartup;
             }
             else if (InputManager.m_Instance.GetCommand(InputManager.SketchCommands.Activate))
             {
                 // Every frame while active
                 m_IsActive = true;
-<<<<<<< HEAD
-                m_IsActiveThisFrame = false;
-            }
-            else if (!InputManager.m_Instance.GetCommand(InputManager.SketchCommands.Activate) && IsActive)
-            {
-                // The frame it becomes inactive
-                m_IsActive = false;
-                m_IsActiveThisFrame = false;
-                m_TimeBecameInactive = Time.realtimeSinceStartup;
-            }
-=======
                 m_BecameActiveThisFrame = false;
                 m_BecameInactiveThisFrame = false;
             }
@@ -267,7 +234,6 @@
                 m_BecameActiveThisFrame = false;
                 m_BecameInactiveThisFrame = false;
             }
->>>>>>> da86008e
         }
 
         protected void UpdateTimeRecords()
