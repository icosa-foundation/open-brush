--- conflicted
+++ resolved
@@ -47,11 +47,8 @@
             EmptyTool,
             CameraPathTool,
             FlyTool,
-<<<<<<< HEAD
+            SnipTool = 11000,
             ScriptedTool = 6001
-=======
-            SnipTool = 11000
->>>>>>> 9ee9afaf
         }
         public ToolType m_Type;
 
