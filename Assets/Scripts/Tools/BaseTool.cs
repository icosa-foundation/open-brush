--- conflicted
+++ resolved
@@ -48,11 +48,8 @@
             EmptyTool,
             CameraPathTool,
             FlyTool,
-<<<<<<< HEAD
             PushPullTool = 5100,
-=======
             ScriptedTool = 6001,
->>>>>>> 29419912
             SnipTool = 11000,
             JoinTool = 11001
         }
