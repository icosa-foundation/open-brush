﻿// Copyright 2020 The Tilt Brush Authors
//
// Licensed under the Apache License, Version 2.0 (the "License");
// you may not use this file except in compliance with the License.
// You may obtain a copy of the License at
//
//      http://www.apache.org/licenses/LICENSE-2.0
//
// Unless required by applicable law or agreed to in writing, software
// distributed under the License is distributed on an "AS IS" BASIS,
// WITHOUT WARRANTIES OR CONDITIONS OF ANY KIND, either express or implied.
// See the License for the specific language governing permissions and
// limitations under the License.

using System;
using UnityEngine;

namespace TiltBrush
{

    public partial class FreePaintTool : BaseTool
    {
        [SerializeField] private float m_AdjustSizeScalar;

        [SerializeField] private float m_HapticInterval = .1f;
        [SerializeField] private float m_HapticSizeUp;
        [SerializeField] private float m_HapticSizeDown;

        private bool m_PaintingActive;

        public bool m_brushTrigger { get; private set; }
        public bool m_brushTriggerDown { get; private set; }
        public bool m_wandTrigger { get; private set; }
        public bool m_wandTriggerDown { get; private set; }

        public bool m_brushUndoButton { get; private set; }
        public bool m_brushUndoButtonDown { get; private set; }

        public bool m_brushUndoButtonUp { get; private set; }
        public bool m_brushUndoButtonTapped { get; private set; }
        private bool m_brushUndoButtonTapInvalid { get; set; }
        private float m_brushUndoButtonTapExpiry { get; set; }
        private const float TapDelayTime = 0.333f;
        public bool m_brushUndoButtonHeld { get; private set; }

        public float m_brushTriggerRatio { get; private set; }
        public float m_wandTriggerRatio { get; private set; }

        override public void Init()
        {
            base.Init();
            m_PaintingActive = false;
            InitBimanualTape();
        }

        public override bool ShouldShowPointer()
        {
            return !PanelManager.m_Instance.IntroSketchbookMode;
        }

        override public void EnableTool(bool bEnable)
        {
            base.EnableTool(bEnable);
            if (!bEnable)
            {
                PointerManager.m_Instance.EnableLine(false);
                WidgetManager.m_Instance.ResetActiveStencil();
                EndBimanualTape();
                EndBimanualIntersect();
            }
            m_PaintingActive = false;
        }

        override public bool ShouldShowTouch()
        {
            return false;
        }

        public static Quaternion sm_OrientationAdjust = Quaternion.Euler(new Vector3(0, 180, 0));
<<<<<<< HEAD
=======

>>>>>>> fbf22eb5
        override public void UpdateTool()
        {
            UpdateTimeRecords();

            // Don't call base.UpdateTool() because we have a different 'stop eating input' check
            // for FreePaintTool.
            m_wandTriggerRatio = InputManager.Wand.GetTriggerRatio();
            m_wandTrigger = InputManager.Wand.GetCommand(InputManager.SketchCommands.Activate);
            m_wandTriggerDown = InputManager.Wand.GetCommandDown(InputManager.SketchCommands.Activate);
            m_brushTriggerRatio = InputManager.Brush.GetTriggerRatio();
            m_brushTrigger = InputManager.Brush.GetCommand(InputManager.SketchCommands.Activate);
            m_brushTriggerDown = InputManager.Brush.GetCommandDown(InputManager.SketchCommands.Activate);

            m_brushUndoButton = InputManager.Brush.GetCommand(InputManager.SketchCommands.Undo);
            m_brushUndoButtonDown = InputManager.Brush.GetCommandDown(InputManager.SketchCommands.Undo);

            m_brushUndoButtonUp = InputManager.Brush.GetCommandUp(InputManager.SketchCommands.Undo);
            m_brushUndoButtonTapped = m_brushUndoButtonUp && !m_brushUndoButtonTapInvalid;
            if (m_brushUndoButtonDown)
            {
                m_brushUndoButtonTapInvalid = false;
                m_brushUndoButtonTapExpiry = TapDelayTime;
            }

            if (!m_brushUndoButtonTapInvalid)
            {
                m_brushUndoButtonTapExpiry = Mathf.MoveTowards(m_brushUndoButtonTapExpiry, 0, Time.deltaTime);
                if (m_brushTriggerDown || m_brushUndoButtonTapExpiry <= 0)
                    m_brushUndoButtonTapInvalid = true;
            }

            m_brushUndoButtonHeld = m_brushUndoButtonTapInvalid && m_brushUndoButton;


            if (m_EatInput && !m_brushTrigger)
                m_EatInput = false;

            if (m_ExitOnAbortCommand && InputManager.m_Instance.GetCommandDown(InputManager.SketchCommands.Abort))
                m_RequestExit = true;

            PositionPointer();

            if (PanelManager.m_Instance.AdvancedModeActive() && !m_BimanualTape && !m_PaintingActive && m_wandTrigger && !InputManager.Wand.GetControllerGrip() && SketchControlsScript.m_Instance.IsFreepaintToolReady())
                BeginBimanualTape();

            m_PaintingActive = !m_EatInput && !m_ToolHidden && (m_brushTrigger || (m_PaintingActive && !m_RevolverActive && m_LazyInputActive && m_BimanualTape && m_wandTrigger));

            // Allow API commands to override painting mode
            switch (ApiManager.Instance.ForcePainting)
            {
                case ApiManager.ForcePaintingMode.ForcedOn:
                    m_PaintingActive = true;
                    break;
                case ApiManager.ForcePaintingMode.ForcedOff:
                    m_PaintingActive = false;
                    break;
                case ApiManager.ForcePaintingMode.ForceNewStroke:
                    m_PaintingActive = false;
                    ApiManager.Instance.ForcePainting = ApiManager.ForcePaintingMode.WasForceNewStroke;
                    break;
                case ApiManager.ForcePaintingMode.WasForceNewStroke:
                    m_PaintingActive = true;
                    ApiManager.Instance.ForcePainting = ApiManager.Instance.PreviousForcePaintingMode;
                    break;
            }

            if (m_BimanualTape)
            {
                if (InputManager.m_Instance.GetCommandDown(InputManager.SketchCommands.ShowPinCushion))
                {
                    EndBimanualTape();
                }
                else if (!m_wandTrigger && !m_brushTrigger)
                    EndBimanualTape();
                else
                {
                    UpdateBimanualGuideLineT();
                    UpdateBimanualGuideVisuals();

                    if (m_bimanualControlPointerPosition)
                        UpdateBimanualIntersectVisuals();

                    if (m_brushUndoButtonTapped)
                        BeginRevolver();
                }
            }
            else if (m_brushUndoButtonTapped)
            {
                if (m_brushTrigger)
                {
                    if (m_LazyInputActive)
                        m_LazyInputTangentMode = !m_LazyInputTangentMode;
                }
                else
                    m_LazyInputActive = !m_LazyInputActive;
            }

            PointerManager.m_Instance.EnableLine(m_PaintingActive);
            PointerManager.m_Instance.PointerPressure = m_brushTriggerRatio;

        }

        override public void LateUpdateTool()
        {
            // When the pointer manager is processing our line, don't stomp its position.
            if (!PointerManager.m_Instance.IsMainPointerProcessingLine())
            {
                // PositionPointer();
            }
        }

        override public void AssignControllerMaterials(InputManager.ControllerName controller)
        {
            if (controller == InputManager.ControllerName.Brush)
            {
                if (App.Instance.IsInStateThatAllowsPainting())
                {
                    if (m_PaintingActive)
                    {
                        // TODO: Make snap work with non-line shapes.
                        if (PointerManager.m_Instance.StraightEdgeModeEnabled &&
                            PointerManager.m_Instance.StraightEdgeGuideIsLine)
                        {
                            InputManager.Brush.Geometry.TogglePadSnapHint(
                                PointerManager.m_Instance.StraightEdgeGuide.SnapEnabled,
                                enabled: true);
                        }
                    }
                    else
                    {
                        InputManager.Brush.Geometry.ShowBrushSizer();
                        if (PanelManager.m_Instance.AdvancedModeActive())
                        {
                            if (m_BimanualTape)
                                InputManager.Brush.Geometry.TogglePadRevolverHint(m_RevolverActive, enabled: true);
                            else
                                InputManager.Brush.Geometry.TogglePadLazyInputHint(m_LazyInputActive, m_LazyInputTangentMode, enabled: true);
                        }
                        else
                        {
                            m_LazyInputActive = false;
                            m_LazyInputTangentMode = false;
                            InputManager.Brush.Geometry.TogglePadLazyInputHint(m_LazyInputActive, m_LazyInputTangentMode, enabled: false);
                        }

                    }
                }
            }
        }

        protected override (Vector3, Quaternion) GetPointerPosition()
        {
            Transform rAttachPoint = InputManager.m_Instance.GetBrushControllerAttachPoint();
            Vector3 pos_GS = rAttachPoint.position;
            Quaternion rot_GS = rAttachPoint.rotation * sm_OrientationAdjust;
            return (pos_GS, rot_GS);
        }

        void PositionPointer()
        {
            // Angle the pointer according to the user-defined pointer angle.
            (Vector3 pos_GS, Quaternion rot_GS) = GetPointerPosition();

            // Modify pointer position and rotation with stencils.
            WidgetManager.m_Instance.MagnetizeToStencils(ref pos_GS, ref rot_GS);

            // Deciding where to capture this makes a big difference to the output
            Quaternion pointerRot = rot_GS;

            if (m_BimanualTape)
            {
                ApplyBimanualTape(ref pos_GS, ref rot_GS);
                ApplyRevolver(ref pos_GS, ref rot_GS);
            }
            else
            {
                ApplyLazyInput(ref pos_GS, ref rot_GS);
            }

            if (SelectionManager.m_Instance.CurrentSnapGridIndex != 0)
            {
                pos_GS = SnapToGrid(pos_GS);
            }

            if (PointerManager.m_Instance.positionJitter > 0)
            {
                pos_GS = PointerManager.m_Instance.GenerateJitteredPosition(pos_GS, PointerManager.m_Instance.positionJitter);
            }

            // TODO Should this only be turned on when scripts request it?
            // Usually done in UpdateTool but FreePaintTool overrides that and does it here
            // The reason for this is that we want to store the brush transforms after they've been processed above
            Transform wandTr_GS = InputManager.m_Instance.GetWandControllerAttachPoint();
            Transform headTr_GS = ViewpointScript.Head;
            LuaManager.Instance.RecordPointerPositions(
                pos_GS, rot_GS,
                wandTr_GS.position, wandTr_GS.rotation,
                headTr_GS.position, headTr_GS.rotation
            );

            if (LuaManager.Instance.PointerScriptsEnabled)
            {
                LuaManager.Instance.ApplyPointerScript(pointerRot, ref pos_GS, ref rot_GS);
            }

            PointerManager.m_Instance.SetPointerTransform(InputManager.ControllerName.Brush, pos_GS, rot_GS);
        }

        override public void UpdateSize(float fAdjustAmount)
        {
            float fPrevRatio = GetSize01();
            PointerManager.m_Instance.AdjustAllPointersBrushSize01(m_AdjustSizeScalar * fAdjustAmount);
            PointerManager.m_Instance.MarkAllBrushSizeUsed();
            float fCurrentRatio = GetSize01();

            float fHalfInterval = m_HapticInterval * 0.5f;
            int iPrevInterval = (int)((fPrevRatio + fHalfInterval) / m_HapticInterval);
            int iCurrentInterval = (int)((fCurrentRatio + fHalfInterval) / m_HapticInterval);
            if (!App.VrSdk.AnalogIsStick(InputManager.ControllerName.Brush))
            {
                if (iCurrentInterval > iPrevInterval)
                {
                    InputManager.m_Instance.TriggerHaptics(
                        InputManager.ControllerName.Brush, m_HapticSizeUp);
                }
                else if (iCurrentInterval < iPrevInterval)
                {
                    InputManager.m_Instance.TriggerHaptics(
                        InputManager.ControllerName.Brush, m_HapticSizeDown);
                }
            }
        }

        override public float GetSize01()
        {
            return PointerManager.m_Instance.GetPointerBrushSize01(InputManager.ControllerName.Brush);
        }

        override public bool CanAdjustSize()
        {
            return App.Instance.IsInStateThatAllowsPainting();
        }
    }
} // namespace TiltBrush<|MERGE_RESOLUTION|>--- conflicted
+++ resolved
@@ -77,10 +77,7 @@
         }
 
         public static Quaternion sm_OrientationAdjust = Quaternion.Euler(new Vector3(0, 180, 0));
-<<<<<<< HEAD
-=======
-
->>>>>>> fbf22eb5
+
         override public void UpdateTool()
         {
             UpdateTimeRecords();
