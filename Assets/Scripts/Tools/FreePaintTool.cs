--- conflicted
+++ resolved
@@ -12,11 +12,8 @@
 // See the License for the specific language governing permissions and
 // limitations under the License.
 
-<<<<<<< HEAD
+using OpenBrush.Multiplayer;
 using System;
-=======
-using OpenBrush.Multiplayer;
->>>>>>> 9082911c
 using UnityEngine;
 
 namespace TiltBrush
@@ -127,26 +124,6 @@
 
             m_PaintingActive = !m_EatInput && !m_ToolHidden && (m_brushTrigger || (m_PaintingActive && !m_RevolverActive && m_LazyInputActive && m_BimanualTape && m_wandTrigger));
 
-<<<<<<< HEAD
-            // Allow API commands to override painting mode
-            switch (ApiManager.Instance.ForcePainting)
-            {
-                case ApiManager.ForcePaintingMode.ForcedOn:
-                    m_PaintingActive = true;
-                    break;
-                case ApiManager.ForcePaintingMode.ForcedOff:
-                    m_PaintingActive = false;
-                    break;
-                case ApiManager.ForcePaintingMode.ForceNewStroke:
-                    m_PaintingActive = false;
-                    ApiManager.Instance.ForcePainting = ApiManager.ForcePaintingMode.WasForceNewStroke;
-                    break;
-                case ApiManager.ForcePaintingMode.WasForceNewStroke:
-                    m_PaintingActive = true;
-                    ApiManager.Instance.ForcePainting = ApiManager.Instance.PreviousForcePaintingMode;
-                    break;
-            }
-=======
             // Allow Multiplayer to override painting mode
             if (MultiplayerManager.m_Instance.IsViewOnly)
             {
@@ -156,10 +133,24 @@
             {
                 // Allow API command to override painting mode
                 // (ignored if multiplayer is in view-only mode)
-                m_PaintingActive = m_PaintingActive || ApiManager.Instance.ForcePaintingOn;
-            }
-
->>>>>>> 9082911c
+                switch (ApiManager.Instance.ForcePainting)
+                {
+                    case ApiManager.ForcePaintingMode.ForcedOn:
+                        m_PaintingActive = true;
+                        break;
+                    case ApiManager.ForcePaintingMode.ForcedOff:
+                        m_PaintingActive = false;
+                        break;
+                    case ApiManager.ForcePaintingMode.ForceNewStroke:
+                        m_PaintingActive = false;
+                        ApiManager.Instance.ForcePainting = ApiManager.ForcePaintingMode.WasForceNewStroke;
+                        break;
+                    case ApiManager.ForcePaintingMode.WasForceNewStroke:
+                        m_PaintingActive = true;
+                        ApiManager.Instance.ForcePainting = ApiManager.Instance.PreviousForcePaintingMode;
+                        break;
+                }            }
+
 
             if (m_BimanualTape)
             {
