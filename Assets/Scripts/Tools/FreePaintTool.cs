﻿// Copyright 2020 The Tilt Brush Authors
//
// Licensed under the Apache License, Version 2.0 (the "License");
// you may not use this file except in compliance with the License.
// You may obtain a copy of the License at
//
//      http://www.apache.org/licenses/LICENSE-2.0
//
// Unless required by applicable law or agreed to in writing, software
// distributed under the License is distributed on an "AS IS" BASIS,
// WITHOUT WARRANTIES OR CONDITIONS OF ANY KIND, either express or implied.
// See the License for the specific language governing permissions and
// limitations under the License.

using System;
using UnityEngine;

namespace TiltBrush
{

    public partial class FreePaintTool : BaseTool
    {
        [SerializeField] private float m_AdjustSizeScalar;

        [SerializeField] private float m_HapticInterval = .1f;
        [SerializeField] private float m_HapticSizeUp;
        [SerializeField] private float m_HapticSizeDown;

        private bool m_PaintingActive;

        public bool m_brushTrigger { get; private set; }
        public bool m_brushTriggerDown { get; private set; }
        public bool m_wandTrigger { get; private set; }
        public bool m_wandTriggerDown { get; private set; }

        public bool m_brushUndoButton { get; private set; }
        public bool m_brushUndoButtonDown { get; private set; }

        public bool m_brushUndoButtonUp { get; private set; }
        public bool m_brushUndoButtonTapped { get; private set; }
        private bool m_brushUndoButtonTapInvalid { get; set; }
        private float m_brushUndoButtonTapExpiry { get; set; }
        private const float TapDelayTime = 0.333f;
        public bool m_brushUndoButtonHeld { get; private set; }

        public float m_brushTriggerRatio { get; private set; }
        public float m_wandTriggerRatio { get; private set; }

        override public void Init()
        {
            base.Init();
            m_PaintingActive = false;
            InitBimanualTape();
        }

        public override bool ShouldShowPointer()
        {
            return !PanelManager.m_Instance.IntroSketchbookMode;
        }

        override public void EnableTool(bool bEnable)
        {
            base.EnableTool(bEnable);
            if (!bEnable)
            {
                PointerManager.m_Instance.EnableLine(false);
                WidgetManager.m_Instance.ResetActiveStencil();
                EndBimanualTape();
                EndBimanualIntersect();
            }
            m_PaintingActive = false;
        }

        override public bool ShouldShowTouch()
        {
            return false;
        }

        public static Quaternion sm_OrientationAdjust = Quaternion.Euler(new Vector3(0, 180, 0));

        override public void UpdateTool()
        {
            // Don't call base.UpdateTool() because we have a different 'stop eating input' check
            // for FreePaintTool.
            m_wandTriggerRatio = InputManager.Wand.GetTriggerRatio();
            m_wandTrigger = InputManager.Wand.GetCommand(InputManager.SketchCommands.Activate);
            m_wandTriggerDown = InputManager.Wand.GetCommandDown(InputManager.SketchCommands.Activate);
            m_brushTriggerRatio = InputManager.Brush.GetTriggerRatio();
            m_brushTrigger = InputManager.Brush.GetCommand(InputManager.SketchCommands.Activate);
            m_brushTriggerDown = InputManager.Brush.GetCommandDown(InputManager.SketchCommands.Activate);

            m_brushUndoButton = InputManager.Brush.GetCommand(InputManager.SketchCommands.Undo);
            m_brushUndoButtonDown = InputManager.Brush.GetCommandDown(InputManager.SketchCommands.Undo);

            m_brushUndoButtonUp = InputManager.Brush.GetCommandUp(InputManager.SketchCommands.Undo);
            m_brushUndoButtonTapped = m_brushUndoButtonUp && !m_brushUndoButtonTapInvalid;
            if (m_brushUndoButtonDown)
            {
                m_brushUndoButtonTapInvalid = false;
                m_brushUndoButtonTapExpiry = TapDelayTime;
            }

            if (!m_brushUndoButtonTapInvalid)
            {
                m_brushUndoButtonTapExpiry = Mathf.MoveTowards(m_brushUndoButtonTapExpiry, 0, Time.deltaTime);
                if (m_brushTriggerDown || m_brushUndoButtonTapExpiry <= 0)
                    m_brushUndoButtonTapInvalid = true;
            }

            m_brushUndoButtonHeld = m_brushUndoButtonTapInvalid && m_brushUndoButton;


            if (m_EatInput && !m_brushTrigger)
                m_EatInput = false;

            if (m_ExitOnAbortCommand && InputManager.m_Instance.GetCommandDown(InputManager.SketchCommands.Abort))
                m_RequestExit = true;

            PositionPointer();

            if (PanelManager.m_Instance.AdvancedModeActive() && !m_BimanualTape && !m_PaintingActive && m_wandTrigger && !InputManager.Wand.GetControllerGrip() && SketchControlsScript.m_Instance.IsFreepaintToolReady())
                BeginBimanualTape();

            m_PaintingActive = !m_EatInput && !m_ToolHidden && (m_brushTrigger || (m_PaintingActive && !m_RevolverActive && m_LazyInputActive && m_BimanualTape && m_wandTrigger));

            // Allow API commands to override painting mode
            switch (ApiManager.Instance.ForcePainting)
            {
                case ApiManager.ForcePaintingMode.ForcedOn:
                    m_PaintingActive = true;
                    break;
                case ApiManager.ForcePaintingMode.ForcedOff:
                    m_PaintingActive = false;
                    break;
                case ApiManager.ForcePaintingMode.ForceNewStroke:
                    m_PaintingActive = false;
                    ApiManager.Instance.ForcePainting = ApiManager.ForcePaintingMode.WasForceNewStroke;
                    break;
                case ApiManager.ForcePaintingMode.WasForceNewStroke:
                    m_PaintingActive = true;
                    ApiManager.Instance.ForcePainting = ApiManager.Instance.PreviousForcePaintingMode;
                    break;
            }

            if (m_BimanualTape)
            {
                if (InputManager.m_Instance.GetCommandDown(InputManager.SketchCommands.ShowPinCushion))
                {
                    EndBimanualTape();
                }
                else if (!m_wandTrigger && !m_brushTrigger)
                    EndBimanualTape();
                else
                {
                    UpdateBimanualGuideLineT();
                    UpdateBimanualGuideVisuals();

                    if (m_bimanualControlPointerPosition)
                        UpdateBimanualIntersectVisuals();

                    if (m_brushUndoButtonTapped)
                        BeginRevolver();
                }
            }
            else if (m_brushUndoButtonTapped)
            {
                if (m_brushTrigger)
                {
                    if (m_LazyInputActive)
                        m_LazyInputTangentMode = !m_LazyInputTangentMode;
                }
                else
                    m_LazyInputActive = !m_LazyInputActive;
            }

            PointerManager.m_Instance.EnableLine(m_PaintingActive);
            PointerManager.m_Instance.PointerPressure = m_brushTriggerRatio;

        }

        override public void LateUpdateTool()
        {
            // When the pointer manager is processing our line, don't stomp its position.
            if (!PointerManager.m_Instance.IsMainPointerProcessingLine())
            {
                // PositionPointer();
            }
        }

        override public void AssignControllerMaterials(InputManager.ControllerName controller)
        {
            if (controller == InputManager.ControllerName.Brush)
            {
                if (App.Instance.IsInStateThatAllowsPainting())
                {
                    if (m_PaintingActive)
                    {
                        // TODO: Make snap work with non-line shapes.
                        if (PointerManager.m_Instance.StraightEdgeModeEnabled &&
                            PointerManager.m_Instance.StraightEdgeGuideIsLine)
                        {
                            InputManager.Brush.Geometry.TogglePadSnapHint(
                                PointerManager.m_Instance.StraightEdgeGuide.SnapEnabled,
                                enabled: true);
                        }
                    }
                    else
                    {
                        InputManager.Brush.Geometry.ShowBrushSizer();
                        if (PanelManager.m_Instance.AdvancedModeActive())
                        {
                            if (m_BimanualTape)
                                InputManager.Brush.Geometry.TogglePadRevolverHint(m_RevolverActive, enabled: true);
                            else
                                InputManager.Brush.Geometry.TogglePadLazyInputHint(m_LazyInputActive, m_LazyInputTangentMode, enabled: true);
                        }
                        else
                        {
                            m_LazyInputActive = false;
                            m_LazyInputTangentMode = false;
                            InputManager.Brush.Geometry.TogglePadLazyInputHint(m_LazyInputActive, m_LazyInputTangentMode, enabled: false);
                        }

                    }
                }
            }
        }

        protected override (Vector3, Quaternion) GetPointerPosition()
        {
            Transform rAttachPoint = InputManager.m_Instance.GetBrushControllerAttachPoint();
            Vector3 pos_GS = rAttachPoint.position;
            Quaternion rot_GS = rAttachPoint.rotation * sm_OrientationAdjust;
            return (pos_GS, rot_GS);
        }

        void PositionPointer()
        {
            // Discard the pointer if the controller is exactly zero
            // as it probably indicates the controller tracking stalled this frame
<<<<<<< HEAD
            // TODO: is there a better solution?
=======
            // TODO:Mikesky: See if can be done at input level
>>>>>>> 7452de9f
            if (InputManager.m_Instance.GetControllerBehavior(InputManager.ControllerName.Brush).transform.position == Vector3.zero)
            {
                Debug.LogError($"Controller Glitch!");
                return;
            }

            // Angle the pointer according to the user-defined pointer angle.
            (Vector3 pos_GS, Quaternion rot_GS) = GetPointerPosition();

            // Modify pointer position and rotation with stencils.
            WidgetManager.m_Instance.MagnetizeToStencils(ref pos_GS, ref rot_GS);

            // Deciding where to capture this makes a big difference to the output
            Quaternion pointerRot = rot_GS;

            if (m_BimanualTape)
            {
                ApplyBimanualTape(ref pos_GS, ref rot_GS);
                ApplyRevolver(ref pos_GS, ref rot_GS);
            }
            else
            {
                ApplyLazyInput(ref pos_GS, ref rot_GS);
            }

            if (SelectionManager.m_Instance.CurrentSnapGridIndex != 0)
            {
                pos_GS = SnapToGrid(pos_GS);
            }

            if (PointerManager.m_Instance.positionJitter > 0)
            {
                pos_GS = PointerManager.m_Instance.GenerateJitteredPosition(pos_GS, PointerManager.m_Instance.positionJitter);
            }

            // TODO Should this only be turned on when scripts request it?
            // Usually done in UpdateTool but FreePaintTool overrides that and does it here
            // The reason for this is that we want to store the brush transforms after they've been processed above
            Transform wandTr_GS = InputManager.m_Instance.GetWandControllerAttachPoint();
            Transform headTr_GS = ViewpointScript.Head;
            LuaManager.Instance.RecordPointerPositions(
                pos_GS, rot_GS,
                wandTr_GS.position, wandTr_GS.rotation,
                headTr_GS.position, headTr_GS.rotation
            );

            if (LuaManager.Instance.PointerScriptsEnabled)
            {
                LuaManager.Instance.ApplyPointerScript(pointerRot, ref pos_GS, ref rot_GS);
            }

            PointerManager.m_Instance.SetPointerTransform(InputManager.ControllerName.Brush, pos_GS, rot_GS);
        }

        override public void UpdateSize(float fAdjustAmount)
        {
            float fPrevRatio = GetSize01();
            PointerManager.m_Instance.AdjustAllPointersBrushSize01(m_AdjustSizeScalar * fAdjustAmount);
            PointerManager.m_Instance.MarkAllBrushSizeUsed();
            App.Switchboard.TriggerBrushSizeChanged();
            float fCurrentRatio = GetSize01();

            float fHalfInterval = m_HapticInterval * 0.5f;
            int iPrevInterval = (int)((fPrevRatio + fHalfInterval) / m_HapticInterval);
            int iCurrentInterval = (int)((fCurrentRatio + fHalfInterval) / m_HapticInterval);
            if (!App.VrSdk.AnalogIsStick(InputManager.ControllerName.Brush))
            {
                if (iCurrentInterval > iPrevInterval)
                {
                    InputManager.m_Instance.TriggerHaptics(
                        InputManager.ControllerName.Brush, m_HapticSizeUp);
                }
                else if (iCurrentInterval < iPrevInterval)
                {
                    InputManager.m_Instance.TriggerHaptics(
                        InputManager.ControllerName.Brush, m_HapticSizeDown);
                }
            }
        }

        override public float GetSize01()
        {
            return PointerManager.m_Instance.GetPointerBrushSize01(InputManager.ControllerName.Brush);
        }

        override public bool CanAdjustSize()
        {
            return App.Instance.IsInStateThatAllowsPainting();
        }
    }
} // namespace TiltBrush<|MERGE_RESOLUTION|>--- conflicted
+++ resolved
@@ -238,11 +238,7 @@
         {
             // Discard the pointer if the controller is exactly zero
             // as it probably indicates the controller tracking stalled this frame
-<<<<<<< HEAD
-            // TODO: is there a better solution?
-=======
             // TODO:Mikesky: See if can be done at input level
->>>>>>> 7452de9f
             if (InputManager.m_Instance.GetControllerBehavior(InputManager.ControllerName.Brush).transform.position == Vector3.zero)
             {
                 Debug.LogError($"Controller Glitch!");
