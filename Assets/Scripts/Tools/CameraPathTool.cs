﻿// Copyright 2020 The Tilt Brush Authors
//
// Licensed under the Apache License, Version 2.0 (the "License");
// you may not use this file except in compliance with the License.
// You may obtain a copy of the License at
//
//      http://www.apache.org/licenses/LICENSE-2.0
//
// Unless required by applicable law or agreed to in writing, software
// distributed under the License is distributed on an "AS IS" BASIS,
// WITHOUT WARRANTIES OR CONDITIONS OF ANY KIND, either express or implied.
// See the License for the specific language governing permissions and
// limitations under the License.

using UnityEngine;

namespace TiltBrush
{

    public class CameraPathTool : BaseTool
    {
        public enum Mode
        {
            AddPositionKnot,
            AddRotationKnot,
            AddSpeedKnot,
            AddFovKnot,
            RemoveKnot,
            Recording,
            AddAnimationPositionKnot,
            AddAnimationRotationKnot,
        }

        public enum ExtendPathType
        {
            None,
            ExtendAtHead,
            ExtendAtTail,
            Loop,
        }
        [SerializeField] private GameObject m_PositionKnot;
        [SerializeField] private GameObject m_RotationKnot;
        [SerializeField] private GameObject m_SpeedKnot;
        [SerializeField] private GameObject m_FovKnot;
        [SerializeField] private GameObject m_RemoveKnot;

        private Mode m_Mode;
        private CameraPathWidget m_PrevLastValidPath;
        private CameraPathWidget m_LastValidPath;
        private Vector3 m_LastValidPosition;

        private CameraPathWidget m_ExtendPath;
        private ExtendPathType m_ExtendPathType;

        private KnotDescriptor m_LastPlacedKnot;
        private CameraPathWidget m_LastPlacedKnotPath;
        private TrTransform m_LastPlacedKnotXf_LS;

        private KnotSegment m_PreviewSegment;

        public Mode CurrentMode { get { return m_Mode; } }

        override protected void Awake()
        {
            base.Awake();
            App.Switchboard.CameraPathModeChanged += OnCameraPathModeChanged;
            m_PreviewSegment = CameraPath.CreateSegment(null);
            m_PreviewSegment.renderer.material.color = Color.white;
            m_Mode = Mode.AddPositionKnot;
            RefreshMeshVisibility();
        }

        override protected void OnDestroy()
        {
            base.OnDestroy();
            App.Switchboard.CameraPathModeChanged -= OnCameraPathModeChanged;
        }

        override public void HideTool(bool hide)
        {
            base.HideTool(hide);
            RefreshMeshVisibility();
            m_PreviewSegment.renderer.enabled = false;
            m_ExtendPath = null;
            m_ExtendPathType = ExtendPathType.None;
        }

        override public void EnableTool(bool bEnable)
        {
            base.EnableTool(bEnable);
            m_PreviewSegment.renderer.enabled = false;
            m_ExtendPath = null;
            m_ExtendPathType = ExtendPathType.None;
        }

        override public void AssignControllerMaterials(InputManager.ControllerName controller)
        {
            if (CurrentMode == Mode.Recording)
            {
                if (controller == InputManager.ControllerName.Brush)
                {
                    InputManager.Brush.Geometry.ToggleCancelOnly(enabled: true, enableFillTimer: false);
                }
                else if (controller == InputManager.ControllerName.Wand)
                {
                    InputManager.Wand.Geometry.ResetAll();
                }
            }
        }

        override public void UpdateTool()
        {
            base.UpdateTool();

            // If we're in the recording state, just look for cancel and get out.
            if (CurrentMode == Mode.Recording)
            {
                if (InputManager.m_Instance.GetCommandDown(InputManager.SketchCommands.MenuContextClick))
                {
                    SketchControlsScript.m_Instance.CameraPathCaptureRig.StopRecordingPath(false);
                }
                return;
            }

            var widgets = WidgetManager.m_Instance.CameraPathWidgets;
            Transform toolAttachXf = InputManager.Brush.Geometry.ToolAttachPoint;

            bool input = InputManager.m_Instance.GetCommand(InputManager.SketchCommands.Activate);
            bool inputDown = InputManager.m_Instance.GetCommandDown(InputManager.SketchCommands.Activate);

            // Tint any path we're intersecting with.
            if (!input && m_LastValidPath != null && m_Mode != Mode.RemoveKnot)
            {
                m_LastValidPath.TintSegments(m_LastValidPosition);
            }

            // Initiating input.
            if (inputDown)
            {
                // We clicked, but the path we clicked on isn't the active path.  In that case,
                // switch it to the active path and eat up this input.
                // Don't do this for removing knots.  That input should be explicit.
                if (m_Mode != Mode.RemoveKnot && m_LastValidPath != null)
                {
                    GrabWidgetData data = WidgetManager.m_Instance.GetCurrentCameraPath();
                    bool lastValidIsCurrent = (data == null) ? false : data.m_WidgetScript == m_LastValidPath;
                    if (!lastValidIsCurrent)
                    {
                        WidgetManager.m_Instance.SetCurrentCameraPath(m_LastValidPath);
                        return;
                    }
                }

                switch (m_Mode)
                {
                    case Mode.AddPositionKnot:
                        // Create a new path if none exists or if we're trying to add a position point
                        // in a place where we're not extending an existing path.
                        if (!WidgetManager.m_Instance.AnyCameraPathWidgetsActive ||
                            (m_LastValidPath == null && m_ExtendPath == null))
                        {
                            m_ExtendPath = WidgetManager.m_Instance.CreatePathWidget();
                            m_ExtendPathType = ExtendPathType.ExtendAtHead;
                            WidgetManager.m_Instance.SetCurrentCameraPath(m_ExtendPath);
                            App.Scene.captureRig.SetActive(true);
                        }

                        if (m_LastValidPath != null)
                        {
                            m_LastValidPath.AddPathConstrainedKnot(
                                CameraPathKnot.Type.Position, m_LastValidPosition, toolAttachXf.rotation);
                            m_LastPlacedKnot = m_LastValidPath.Path.LastPlacedKnotInfo;
                            m_LastPlacedKnotPath = m_LastValidPath;
                        }
                        else if (m_ExtendPath != null)
                        {

                            // Manipulation of a path we wish to extend.
                            m_ExtendPath.ExtendPath(toolAttachXf.position, m_ExtendPathType);

                            // Remember the index of the path we just added to, so we can manipulate it
                            // while input is held.
                            // Don't record this if we just made our path loop.
                            if (!m_ExtendPath.Path.PathLoops)
                            {
                                m_LastPlacedKnot = m_ExtendPath.Path.LastPlacedKnotInfo;
                                m_LastPlacedKnotPath = m_ExtendPath;
                            }
                        }
                        break;
                    case Mode.AddAnimationPositionKnot:
                        // Create a new path if none exists or if we're trying to add a position point
                        // in a place where we're not extending an existing path.
                        if (!WidgetManager.m_Instance.AnyCameraPathWidgetsActive ||
                            (m_LastValidPath == null && m_ExtendPath == null))
                        {
                            m_ExtendPath = WidgetManager.m_Instance.CreatePathWidget();
                            m_ExtendPath.SetPathAnimation(true);
                            m_ExtendPathType = ExtendPathType.ExtendAtHead;
                            WidgetManager.m_Instance.SetCurrentCameraPath(m_ExtendPath);
                            App.Scene.captureRig.SetActive(false);
                            App.Scene.animationUI_manager.AddAnimationPath(m_ExtendPath);
                        }

                        if (m_LastValidPath != null)
                        {
                            m_LastValidPath.AddPathConstrainedKnot(
                                CameraPathKnot.Type.Position, m_LastValidPosition, toolAttachXf.rotation);
                            m_LastPlacedKnot = m_LastValidPath.Path.LastPlacedKnotInfo;
                            m_LastPlacedKnotPath = m_LastValidPath;
                        }
                        else if (m_ExtendPath != null)
                        {
                            // Manipulation of a path we wish to extend.
                            m_ExtendPath.ExtendPath(toolAttachXf.position, m_ExtendPathType);

                            // Remember the index of the path we just added to, so we can manipulate it
                            // while input is held.
                            // Don't record this if we just made our path loop.
                            if (!m_ExtendPath.Path.PathLoops)
                            {
                                m_LastPlacedKnot = m_ExtendPath.Path.LastPlacedKnotInfo;
                                m_LastPlacedKnotPath = m_ExtendPath;
                            }
                        }
                        break;
                    case Mode.AddRotationKnot:
                        if (m_LastValidPath != null)
                        {
                            m_LastValidPath.AddPathConstrainedKnot(
                                CameraPathKnot.Type.Rotation, m_LastValidPosition, toolAttachXf.rotation);
                            m_LastPlacedKnot = m_LastValidPath.Path.LastPlacedKnotInfo;
                            m_LastPlacedKnotPath = m_LastValidPath;
                        }
                        break;
                    case Mode.AddAnimationRotationKnot:
                        if (m_LastValidPath != null)
                        {
                            m_LastValidPath.AddPathConstrainedKnot(
                                CameraPathKnot.Type.Rotation, m_LastValidPosition, toolAttachXf.rotation);
                            m_LastPlacedKnot = m_LastValidPath.Path.LastPlacedKnotInfo;
                            m_LastPlacedKnotPath = m_LastValidPath;
                        }
                        break;
                    case Mode.AddSpeedKnot:
                        if (m_LastValidPath != null)
                        {
                            m_LastValidPath.AddPathConstrainedKnot(
                                CameraPathKnot.Type.Speed, m_LastValidPosition, toolAttachXf.rotation);
                            m_LastPlacedKnot = m_LastValidPath.Path.LastPlacedKnotInfo;
                            m_LastPlacedKnotPath = m_LastValidPath;
                        }
                        break;
                    case Mode.AddFovKnot:
                        if (m_LastValidPath != null)
                        {
                            m_LastValidPath.AddPathConstrainedKnot(
                                CameraPathKnot.Type.Fov, m_LastValidPosition, toolAttachXf.rotation);
                            m_LastPlacedKnot = m_LastValidPath.Path.LastPlacedKnotInfo;
                            m_LastPlacedKnotPath = m_LastValidPath;
                        }
                        break;
                    case Mode.RemoveKnot:
                        CheckToRemoveKnot(toolAttachXf.position);
                        break;
                }

                // Remember what our controller looked like so we can manipulate this knot.
                if (m_LastPlacedKnot != null)
                {
                    Transform controller = InputManager.Brush.Transform;
                    Transform knotXf = m_LastPlacedKnot.knot.transform;
                    TrTransform newWidgetXf = Coords.AsGlobal[knotXf];
                    m_LastPlacedKnotXf_LS = Coords.AsGlobal[controller].inverse * newWidgetXf;
                    HideAllMeshes();
                }
            }
            else if (input)
            {
                if (m_Mode == Mode.RemoveKnot)
                {
                    CheckToRemoveKnot(toolAttachXf.position);
                }
                else if (m_LastPlacedKnot != null)
                {
                    // Holding input from last frame can allow us to manipulate a just placed position knot.
                    WidgetManager.m_Instance.PathTinter.TintKnot(m_LastPlacedKnot.knot);

                    TrTransform controllerXf = Coords.AsGlobal[InputManager.Brush.Transform];
                    TrTransform inputXf = controllerXf * m_LastPlacedKnotXf_LS;

                    switch (m_LastPlacedKnot.knot.KnotType)
                    {
                        case CameraPathKnot.Type.Position:
                            if (m_LastPlacedKnot.control != 0)
                            {
                                CameraPathPositionKnot pk = m_LastPlacedKnot.knot as CameraPathPositionKnot;
                                float tangentMag = pk.GetTangentMagnitudeFromControlXf(inputXf);
                                Vector3 knotFwd =
                                    (inputXf.translation - m_LastPlacedKnot.knot.transform.position).normalized;
                                if ((CameraPathPositionKnot.ControlType)m_LastPlacedKnot.control ==
                                    CameraPathPositionKnot.ControlType.TangentControlBack)
                                {
                                    knotFwd *= -1.0f;
                                }

                                SketchMemoryScript.m_Instance.PerformAndRecordCommand(
                                    new ModifyPositionKnotCommand(
                                        m_LastPlacedKnotPath.Path, m_LastPlacedKnot, tangentMag, knotFwd,
                                        mergesWithCreateCommand: true));
                            }
                            break;
                        case CameraPathKnot.Type.Rotation:
                            // Rotation knots hide when we grab them, and in their place, we set the preview widget.
                            m_LastPlacedKnot.knot.gameObject.SetActive(false);
                            SketchControlsScript.m_Instance.CameraPathCaptureRig.OverridePreviewWidgetPathT(
                                m_LastPlacedKnot.knot.PathT);
                            SketchMemoryScript.m_Instance.PerformAndRecordCommand(
                                new MoveConstrainedKnotCommand(m_LastPlacedKnotPath.Path, m_LastPlacedKnot,
                                    inputXf.rotation, mergesWithCreateCommand: true));
                            break;
                        case CameraPathKnot.Type.Speed:
                            CameraPathSpeedKnot sk = m_LastPlacedKnot.knot as CameraPathSpeedKnot;
                            float speed = sk.GetSpeedValueFromY(
                                InputManager.Brush.Behavior.PointerAttachPoint.transform.position.y);
                            SketchMemoryScript.m_Instance.PerformAndRecordCommand(
                                new ModifySpeedKnotCommand(sk, speed, mergesWithCreateCommand: true));
                            break;
                        case CameraPathKnot.Type.Fov:
                            CameraPathFovKnot fk = m_LastPlacedKnot.knot as CameraPathFovKnot;
                            float fov = fk.GetFovValueFromY(
                                InputManager.Brush.Behavior.PointerAttachPoint.transform.position.y);
                            SketchMemoryScript.m_Instance.PerformAndRecordCommand(
                                new ModifyFovKnotCommand(fk, fov, mergesWithCreateCommand: true));
                            break;
                    }
                }
            }
            else
            {
                // No input to work with.  Forget we had anything and make sure our meshes are showing.
                if (m_LastPlacedKnot != null)
                {
                    RefreshMeshVisibility();

                    // Rotation knots hide when we grab them, make sure it's enabled.
                    if (m_LastPlacedKnot.knot.KnotType == CameraPathKnot.Type.Rotation)
                    {
                        m_LastPlacedKnot.knot.gameObject.SetActive(true);
                        SketchControlsScript.m_Instance.CameraPathCaptureRig.OverridePreviewWidgetPathT(null);
                    }
                }
                m_LastPlacedKnot = null;
                m_LastPlacedKnotPath = null;
            }
        }

        override public void LateUpdateTool()
        {
            Transform xf = InputManager.Brush.Geometry.ToolAttachPoint;
            m_RemoveKnot.transform.position = xf.position;
            m_RemoveKnot.transform.rotation = xf.rotation;

            if (m_LastPlacedKnot == null)
            {
                // Detect point nearest to path and jump to path if close enough.
                float bestDistance = float.MaxValue;
                m_PrevLastValidPath = m_LastValidPath;
                m_LastValidPosition = xf.position;
                m_LastValidPath = null;

                GrabWidgetData currentData = WidgetManager.m_Instance.GetCurrentCameraPath();
                var datas = WidgetManager.m_Instance.AllPathWidgets;
                foreach (TypedWidgetData<CameraPathWidget> data in datas)
                {
                    CameraPathWidget widget = data.WidgetScript;
<<<<<<< HEAD
                    Debug.AssertFormat(widget != null, "Non-MovementPathWidget in MovementPathWidget list");
=======
                    if (!widget.gameObject.activeInHierarchy) continue;
                    Debug.AssertFormat(widget != null, "Non-CameraPathWidget in CameraPathWidget list");
>>>>>>> 234e1f7b

                    // Check our tool attach point against the path.  If there is a collision, we're going
                    // to jump the position of our mesh to the point on the path.
                    Vector3? projected = widget.Path.ProjectPositionOntoPath(xf.position);
                    if (projected != null)
                    {
                        float distToProjected = Vector3.Distance(projected.Value, xf.position);
                        if (distToProjected < bestDistance)
                        {
                            bestDistance = distToProjected;
                            m_LastValidPosition = projected.Value;
                            m_LastValidPath = widget;

                            // We reset this here and not above (with m_LastValidPath) because we want the value
                            // to retain as the user moves around beyond the end.  It's only when hiding and
                            // interacting with a path do we want it to reset.
                            m_ExtendPath = null;
                        }
                    }

                    // In addition to checking collision with the path, check collision with the end points
                    // of the paths.  If the user comes near an end point, but is *not* colliding with the
                    // path, they should be able to extend the length of the path.  That is, add a new knot
                    // off the respective end.
                    bool currentWidget = (currentData == null) ? false : currentData.m_WidgetScript == widget;
                    if (currentWidget && (m_Mode == Mode.AddPositionKnot || m_Mode == Mode.AddAnimationPositionKnot ))
                    {
                        if (widget.Path.PathLoops)
                        {
                            // We never want to show an extended path when the path loops.
                            m_ExtendPath = null;
                            m_ExtendPathType = ExtendPathType.None;
                        }
                        else
                        {
                            // logic for extending off one end of the path.
                            CameraPath.EndType end = widget.Path.IsPositionNearEnd(xf.position);
                            // If we're not near an end point but we're in loop mode, break out of loop mode.
                            if (end == CameraPath.EndType.None && m_ExtendPathType == ExtendPathType.Loop)
                            {
                                m_ExtendPath = null;
                                m_ExtendPathType = ExtendPathType.None;
                            }
                            else if (end != CameraPath.EndType.None && m_ExtendPathType != ExtendPathType.Loop)
                            {
                                m_ExtendPath = widget;
                                // If we're currently extending our path and we're now close to the other end,
                                // set our extend type to looping.
                                if (widget.Path.NumPositionKnots > 1 &&
                                    (m_ExtendPathType == ExtendPathType.ExtendAtHead &&
                                    end == CameraPath.EndType.Tail) ||
                                    (m_ExtendPathType == ExtendPathType.ExtendAtTail &&
                                    end == CameraPath.EndType.Head))
                                {
                                    m_ExtendPathType = ExtendPathType.Loop;
                                }
                                else
                                {
                                    m_ExtendPathType = (end == CameraPath.EndType.Head) ? ExtendPathType.ExtendAtHead :
                                        ExtendPathType.ExtendAtTail;
                                }
                            }
                        }
                    }
                }

                m_PositionKnot.transform.position = m_LastValidPosition;
                m_PositionKnot.transform.rotation = xf.rotation;
                m_RotationKnot.transform.position = m_LastValidPosition;
                m_RotationKnot.transform.rotation = xf.rotation;
                m_SpeedKnot.transform.position = m_LastValidPosition;
                m_SpeedKnot.transform.rotation = Quaternion.identity;
                m_FovKnot.transform.position = m_LastValidPosition;
                m_FovKnot.transform.rotation = Quaternion.identity;

                // If we're not colliding with a path, but we are colliding with an end, show the preview
                // segment.
                if (m_LastValidPath == null && m_ExtendPath != null)
                {
                    m_PreviewSegment.renderer.enabled = true;
                    m_ExtendPath.Path.RefreshSegmentVisuals(xf.position, m_PreviewSegment, m_ExtendPathType);
                }
                else
                {
                    m_PreviewSegment.renderer.enabled = false;
                }
            }
            else
            {
                m_PreviewSegment.renderer.enabled = false;
                m_PrevLastValidPath = m_LastValidPath;
                m_LastValidPath = null;
            }
        }

        void CheckToRemoveKnot(Vector3 pos)
        {
            var currentPath = WidgetManager.m_Instance.GetCurrentCameraPath();
            if (currentPath != null)
            {
                bool knotRemoved = currentPath.WidgetScript.RemoveKnotAtPosition(pos);
                if (knotRemoved)
                {
                    // If we removed the last knot, switch out of this tool mode.
                    if (!WidgetManager.m_Instance.AnyActivePathHasAKnot())
                    {
                        App.Switchboard.TriggerCameraPathModeChanged(Mode.RemoveKnot);
                    }
                }
            }
        }

        void OnCameraPathModeChanged(Mode newMode)
        {
            m_Mode = newMode;
            RefreshMeshVisibility();
        }

        void HideAllMeshes()
        {
            m_PositionKnot.SetActive(false);
            m_RotationKnot.SetActive(false);
            m_SpeedKnot.SetActive(false);
            m_FovKnot.SetActive(false);
            m_RemoveKnot.SetActive(false);
        }

        void RefreshMeshVisibility()
        {
            HideAllMeshes();
            if (m_ToolHidden)
            {
                return;
            }

            switch (m_Mode)
            {
                case Mode.AddPositionKnot:
                    m_PositionKnot.SetActive(true);
                    break;
                case Mode.AddRotationKnot:
                    m_RotationKnot.SetActive(true);
                    break;
                case Mode.AddSpeedKnot:
                    m_SpeedKnot.SetActive(true);
                    break;
                case Mode.AddFovKnot:
                    m_FovKnot.SetActive(true);
                    break;
                case Mode.RemoveKnot:
                    m_RemoveKnot.SetActive(true);
                    break;
                case Mode.AddAnimationPositionKnot:
                    m_PositionKnot.SetActive(true);
                    break;
                case Mode.AddAnimationRotationKnot:
                    m_RotationKnot.SetActive(true);
                    break;
            }
        }

        override public bool AllowsWidgetManipulation()
        {
            return CurrentMode != Mode.Recording;
        }

        override public bool CanAdjustSize()
        {
            return CurrentMode != Mode.Recording;
        }

        override public bool InputBlocked()
        {
            return CurrentMode == Mode.Recording;
        }

        override public bool AllowWorldTransformation()
        {
            return CurrentMode != Mode.Recording;
        }

        override public bool HidePanels()
        {
            return CurrentMode == Mode.Recording;
        }

        override public bool BlockPinCushion()
        {
            return CurrentMode == Mode.Recording;
        }

        override public bool AllowDefaultToolToggle()
        {
            return CurrentMode != Mode.Recording;
        }
    }
} // namespace TiltBrush<|MERGE_RESOLUTION|>--- conflicted
+++ resolved
@@ -374,12 +374,8 @@
                 foreach (TypedWidgetData<CameraPathWidget> data in datas)
                 {
                     CameraPathWidget widget = data.WidgetScript;
-<<<<<<< HEAD
-                    Debug.AssertFormat(widget != null, "Non-MovementPathWidget in MovementPathWidget list");
-=======
+                    Debug.AssertFormat(widget != null, "Non-CameraPathWidget in CameraPathWidget list");
                     if (!widget.gameObject.activeInHierarchy) continue;
-                    Debug.AssertFormat(widget != null, "Non-CameraPathWidget in CameraPathWidget list");
->>>>>>> 234e1f7b
 
                     // Check our tool attach point against the path.  If there is a collision, we're going
                     // to jump the position of our mesh to the point on the path.
