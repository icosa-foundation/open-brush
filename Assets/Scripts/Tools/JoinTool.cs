﻿// Copyright 2022 The Open Brush Authors
//
// Licensed under the Apache License, Version 2.0 (the "License");
// you may not use this file except in compliance with the License.
// You may obtain a copy of the License at
//
//      http://www.apache.org/licenses/LICENSE-2.0
//
// Unless required by applicable law or agreed to in writing, software
// distributed under the License is distributed on an "AS IS" BASIS,
// WITHOUT WARRANTIES OR CONDITIONS OF ANY KIND, either express or implied.
// See the License for the specific language governing permissions and
// limitations under the License.

using UnityEngine;

namespace TiltBrush
{

    public class JoinTool : BaseStrokeIntersectionTool
    {
        [SerializeField] private Transform m_DropperTransform;
        [SerializeField] private Renderer m_DropperConeRenderer;
        [SerializeField] private Renderer m_DropperRenderer;
        [SerializeField] private float m_DropperBrushSelectRadius;
        private Renderer m_DropperColorDescriptionSwatchRenderer;

        private bool m_ValidBrushFoundThisFrame;
        private bool m_SelectionValid;
        private Color m_SelectionColor;
        private BrushDescriptor m_SelectionBrush;
        private Stroke m_SelectionStroke;

        private enum State
        {
            Enter,
            Standard,
            Exit,
            Off
        }
        private State m_CurrentState;
        private float m_EnterAmount;
        [SerializeField] private float m_EnterSpeed = 16.0f;
        [SerializeField] private Transform m_OffsetTransform;
        private Vector3 m_OffsetTransformBaseScale;
        private Stroke m_StrokeA;

        public void DisableRequestExit_HackForSceneSurgeon() { m_RequestExit = false; }

        override public void Init()
        {
            base.Init();

            m_OffsetTransformBaseScale = m_OffsetTransform.localScale;
            SetState(State.Off);
            m_EnterAmount = 0.0f;
            UpdateScale();
            m_StrokeA = null;
        }

        override public void HideTool(bool bHide)
        {
            base.HideTool(bHide);

            if (bHide)
            {
                SetState(State.Exit);
            }
            ResetDetection();
            m_DropperRenderer.enabled = !bHide;
            m_DropperConeRenderer.enabled = !bHide;
        }

        override public void EnableTool(bool bEnable)
        {
            base.EnableTool(bEnable);
            ResetDetection();
            m_SelectionValid = false;

            if (bEnable)
            {
                EatInput();
            }
            else
            {
                SetState(State.Off);
                m_EnterAmount = 0.0f;
                UpdateScale();
            }
            SnapIntersectionObjectToController();
        }

<<<<<<< HEAD
        protected override void Update()
=======
        protected void Update()
>>>>>>> 4b8df0d2
        {
            base.Update();
            //update animations
            switch (m_CurrentState)
            {
                case State.Enter:
                    m_EnterAmount += (m_EnterSpeed * Time.deltaTime);
                    if (m_EnterAmount >= 1.0f)
                    {
                        m_EnterAmount = 1.0f;
                        m_CurrentState = State.Standard;
                    }
                    UpdateScale();
                    break;
                case State.Exit:
                    m_EnterAmount -= (m_EnterSpeed * Time.deltaTime);
                    if (m_EnterAmount <= 0.0f)
                    {
                        m_EnterAmount = 0.0f;
                        m_CurrentState = State.Off;
                    }
                    UpdateScale();
                    break;
            }
        }

        void SetState(State rDesiredState)
        {
            switch (rDesiredState)
            {
                case State.Enter:
                    break;
            }
            m_CurrentState = rDesiredState;
        }

        override public void UpdateTool()
        {
            base.UpdateTool();

            //keep description locked to controller
            SnapIntersectionObjectToController();

            //always default to resetting detection
            m_ResetDetection = true;
            m_ValidBrushFoundThisFrame = false;

            if (App.Config.m_UseBatchedBrushes)
            {
                UpdateBatchedBrushDetection(m_DropperTransform.position);
            }
            else
            {
                UpdateSolitaryBrushDetection(m_DropperTransform.position);
            }

            if (m_ResetDetection)
            {
                if (m_ValidBrushFoundThisFrame)
                {
                    SetState(State.Enter);
                }
                else
                {
                    SetState(State.Exit);
                }
                ResetDetection();
            }

            // Clear our "memory" when not in use
            if (!InputManager.m_Instance.GetCommand(InputManager.SketchCommands.Activate))
            {
                m_StrokeA = null;
            }
        }

        private int ClosestControlPoint(Stroke stroke)
        {
            var closestDistance = float.PositiveInfinity;
            int closestPoint = 0;
            for (var i = 0; i < stroke.m_ControlPoints.Length; i++)
            {
                var cp = stroke.m_ControlPoints[i];
                TrTransform toolTrTransform_CS = Coords.AsCanvas[m_DropperTransform];
                var dist = Vector3.Distance(cp.m_Pos, toolTrTransform_CS.translation);
                if (dist < closestDistance)
                {
                    closestPoint = i;
                    closestDistance = dist;
                }
            }
            return closestPoint;
        }

        override protected void SnapIntersectionObjectToController()
        {
            Vector3 vPos = InputManager.Brush.Geometry.ToolAttachPoint.position +
                InputManager.Brush.Geometry.ToolAttachPoint.forward * m_PointerForwardOffset;
            m_DropperTransform.position = vPos;
            m_DropperTransform.rotation = InputManager.Brush.Geometry.ToolAttachPoint.rotation;
        }

        override protected void HandleIntersection(Stroke strokeB)
        {
            if (InputManager.m_Instance.GetCommand(InputManager.SketchCommands.Activate))
            {
                if (m_StrokeA == strokeB)
                {
                    // Do nothing
                }
                else if (m_StrokeA == null)
                {
                    // New selection
                    m_StrokeA = strokeB;
                    AudioManager.m_Instance.PlayGroupedSound(m_DropperRenderer.transform.position);
                }
                else
                {
                    SketchMemoryScript.m_Instance.PerformAndRecordCommand(
                        new JoinStrokeCommand(m_StrokeA, strokeB)
                    );
                    AudioManager.m_Instance.PlayGroupedSound(m_DropperRenderer.transform.position);
                }
            }
        }

        void UpdateScale()
        {
            Vector3 vScale = m_OffsetTransformBaseScale;
            vScale.x *= m_EnterAmount;
            m_OffsetTransform.localScale = vScale;
        }

        override public float GetSize()
        {
            return m_DropperBrushSelectRadius;
        }

    }
} // namespace TiltBrush<|MERGE_RESOLUTION|>--- conflicted
+++ resolved
@@ -90,13 +90,8 @@
             SnapIntersectionObjectToController();
         }
 
-<<<<<<< HEAD
-        protected override void Update()
-=======
         protected void Update()
->>>>>>> 4b8df0d2
-        {
-            base.Update();
+        {
             //update animations
             switch (m_CurrentState)
             {
