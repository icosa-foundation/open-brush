﻿// Copyright 2022 The Open Brush Authors
//
// Licensed under the Apache License, Version 2.0 (the "License");
// you may not use this file except in compliance with the License.
// You may obtain a copy of the License at
//
//      http://www.apache.org/licenses/LICENSE-2.0
//
// Unless required by applicable law or agreed to in writing, software
// distributed under the License is distributed on an "AS IS" BASIS,
// WITHOUT WARRANTIES OR CONDITIONS OF ANY KIND, either express or implied.
// See the License for the specific language governing permissions and
// limitations under the License.

using UnityEngine;

namespace TiltBrush
{

    public class SnipTool : BaseStrokeIntersectionTool
    {
        [SerializeField] private Transform m_DropperTransform;
        [SerializeField] private Renderer m_DropperConeRenderer;
        [SerializeField] private Renderer m_DropperRenderer;
        [SerializeField] private float m_DropperBrushSelectRadius;
        private Renderer m_DropperColorDescriptionSwatchRenderer;


        private Color m_SelectionColor;
        private BrushDescriptor m_SelectionBrush;
        private Stroke m_SelectionStroke;

        private Vector3 m_OffsetTransformBaseScale;

        override public void HideTool(bool bHide)
        {
            base.HideTool(bHide);

            ResetDetection();
            m_DropperRenderer.enabled = !bHide;
            m_DropperConeRenderer.enabled = !bHide;
        }

        override public void EnableTool(bool bEnable)
        {
            base.EnableTool(bEnable);
            ResetDetection();

            if (bEnable)
            {
                EatInput();
            }
            SnapIntersectionObjectToController();
        }

<<<<<<< HEAD
=======
        protected override void Update()
        {
            base.Update();
            //update animations
            switch (m_CurrentState)
            {
                case State.Enter:
                    m_EnterAmount += (m_EnterSpeed * Time.deltaTime);
                    if (m_EnterAmount >= 1.0f)
                    {
                        m_EnterAmount = 1.0f;
                        m_CurrentState = State.Standard;
                    }
                    UpdateScale();
                    break;
                case State.Exit:
                    m_EnterAmount -= (m_EnterSpeed * Time.deltaTime);
                    if (m_EnterAmount <= 0.0f)
                    {
                        m_EnterAmount = 0.0f;
                        m_CurrentState = State.Off;
                    }
                    UpdateScale();
                    break;
            }
        }

        void SetState(State rDesiredState)
        {
            switch (rDesiredState)
            {
                case State.Enter:
                    break;
            }
            m_CurrentState = rDesiredState;
        }

>>>>>>> da86008e
        override public void UpdateTool()
        {
            base.UpdateTool();

            // keep description locked to controller
            SnapIntersectionObjectToController();

            // always default to resetting detection
            m_ResetDetection = true;

            if (App.Config.m_UseBatchedBrushes)
            {
                UpdateBatchedBrushDetection(m_DropperTransform.position);
            }
            else
            {
                UpdateSolitaryBrushDetection(m_DropperTransform.position);
            }

            if (m_ResetDetection)
            {
                ResetDetection();
            }
        }

        private int ClosestControlPoint(Stroke stroke)
        {
            var closestDistance = float.PositiveInfinity;
            int closestPoint = 0;
            for (var i = 0; i < stroke.m_ControlPoints.Length; i++)
            {
                var cp = stroke.m_ControlPoints[i];
                TrTransform toolTrTransform_CS = Coords.AsCanvas[m_DropperTransform];
                var dist = Vector3.Distance(cp.m_Pos, toolTrTransform_CS.translation);
                if (dist < closestDistance)
                {
                    closestPoint = i;
                    closestDistance = dist;
                }
            }
            return closestPoint;
        }

        override protected void SnapIntersectionObjectToController()
        {
            Vector3 vPos = InputManager.Brush.Geometry.ToolAttachPoint.position +
                InputManager.Brush.Geometry.ToolAttachPoint.forward * m_PointerForwardOffset;
            m_DropperTransform.position = vPos;
            m_DropperTransform.rotation = InputManager.Brush.Geometry.ToolAttachPoint.rotation;
        }

        override protected void HandleIntersection(Stroke stroke)
        {
            if (InputManager.m_Instance.GetCommand(InputManager.SketchCommands.Activate))
            {
                var splitPoint = ClosestControlPoint(stroke);
                if (splitPoint == 0 || splitPoint == stroke.m_ControlPoints.Length - 1) return;
                SketchMemoryScript.m_Instance.PerformAndRecordCommand(
                    new SnipStrokeCommand(stroke, splitPoint)
                );
                AudioManager.m_Instance.PlayDropperPickSound(m_DropperRenderer.transform.position);
            }
        }

        override public float GetSize()
        {
            return m_DropperBrushSelectRadius;
        }

    }
} // namespace TiltBrush<|MERGE_RESOLUTION|>--- conflicted
+++ resolved
@@ -53,8 +53,6 @@
             SnapIntersectionObjectToController();
         }
 
-<<<<<<< HEAD
-=======
         protected override void Update()
         {
             base.Update();
@@ -92,7 +90,6 @@
             m_CurrentState = rDesiredState;
         }
 
->>>>>>> da86008e
         override public void UpdateTool()
         {
             base.UpdateTool();
