--- conflicted
+++ resolved
@@ -145,13 +145,8 @@
             return LayerMask.NameToLayer("SelectionCanvas");
         }
 
-<<<<<<< HEAD
-        protected override void Update()
-=======
         protected void Update()
->>>>>>> 4b8df0d2
-        {
-            base.Update();
+        {
             // Note this isn't in UpdateAudioVisuals() because we want it to run while the
             // tool is deactivated.
             if (m_ToolAudio)
