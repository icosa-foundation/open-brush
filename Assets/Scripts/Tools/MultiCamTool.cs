--- conflicted
+++ resolved
@@ -1800,11 +1800,7 @@
         // Snapshot
         //
 
-<<<<<<< HEAD
-        public IEnumerator TakeScreenshotAsync(string saveName)
-=======
         public IEnumerator TakeScreenshotAsync(string saveName, bool renderDepth = false)
->>>>>>> f41c0656
         {
             // There are multiple expensive bits here, the most expensive of which
             // is the png conversion. Eventually we might want to run that on some other
