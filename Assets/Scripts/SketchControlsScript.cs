// Copyright 2020 The Tilt Brush Authors
//
// Licensed under the Apache License, Version 2.0 (the "License");
// you may not use this file except in compliance with the License.
// You may obtain a copy of the License at
//
//      http://www.apache.org/licenses/LICENSE-2.0
//
// Unless required by applicable law or agreed to in writing, software
// distributed under the License is distributed on an "AS IS" BASIS,
// WITHOUT WARRANTIES OR CONDITIONS OF ANY KIND, either express or implied.
// See the License for the specific language governing permissions and
// limitations under the License.

using OpenBrush.Multiplayer;
using System;
using System.Collections;
using System.Collections.Generic;
using System.IO;
using System.Linq;
using TiltBrush.Layers;
using UnityEngine;
using UnityEngine.InputSystem;
using Random = UnityEngine.Random;
using SymmetryMode = TiltBrush.PointerManager.SymmetryMode;

namespace TiltBrush
{

    public class SketchControlsScript : MonoBehaviour
    {
        public const string kRemoveHeadsetFyi = "Remove headset to view.";
        const string kTiltBrushGalleryUrl = "https://poly.google.com/tiltbrush";
        const string kBlocksGalleryUrl = "https://poly.google.com/blocks";
        const string kPolyMainPageUri = "https://poly.google.com";

        static public SketchControlsScript m_Instance;
        static bool sm_enableGrabHaptics = true;

        // ------------------------------------------------------------
        // Constants and types
        // ------------------------------------------------------------

        public enum GlobalCommands
        {
            Null,
            Save,
            SaveNew,
            Load,
            NewSketch,
            StraightEdge,
            AutoOrient,
            Undo,
            Redo,
            Tiltasaurus,
            LightingHdr,
            AudioVisualization,
            ResetAllPanels,
            SketchOrigin,
            SymmetryPlane,
            MultiMirror,
            ViewOnly,
            SaveGallery,
            LightingLdr,
            ShowSketchFolder,
            About,
            LoadNamedFile, // iParam1 : (optional) - send through a LoadSpeed as int
            DropCam,
            CuratedGallery,
            Unused_UploadToCloud,
            AnalyticsEnabled_Deprecated,
            Credits,
            LogOutOfGenericCloud,
            DraftingVisibility,
            DeleteSketch,
            ShowWindowGUI,
            MorePanels,
            Cameras,
            FAQ,
            ExportRaw,
            IRC,
            YouTubeChat,
            CameraOptions,
            StencilsDisabled,
            AdvancedTools,
            FloatingPanelsMode,
            StraightEdgeMeterDisplay,
            Sketchbook,
            ExportAll,
            Lights,
            SaveAndUpload,
            StraightEdgeShape,
            SaveOptions,
            SketchbookMenu,
            Disco,
            ViewOnlineGallery,
            CancelUpload,
            AdvancedPanelsToggle,
            Music,
            Duplicate,
            ToggleGroupStrokesAndWidgets,
            SaveModel,
            ViewPolyPage,
            ViewPolyGallery,
            ExportListed,
            RenderCameraPath,
            ToggleProfiling,
            DoAutoProfile,
            DoAutoProfileAndQuit,
            ToggleSettings,
            SummonMirror,
            InvertSelection,
            SelectAll,
            FlipSelection,
            ToggleBrushLab,
            ReleaseNotes,
            ToggleCameraPostEffects,
            ToggleWatermark,
            AccountInfo,
            // LoadConfirmUnsaved -> LoadWaitOnDownload -> LoadConfirmComplex -> LoadComplexHigh ->  Load
            LoadConfirmUnsaved,
            LoadConfirmComplex,
            MemoryWarning,
            MemoryExceeded,
            ViewLastUpload,
            LoadConfirmComplexHigh,
            ShowTos,
            ShowPrivacy,
            ShowQuestSideLoading,
            AshleysSketch,
            UnloadReferenceImageCatalog,
            SaveOnLocalChanges,
            ToggleCameraPathVisuals,
            ToggleCameraPathPreview,
            DeleteCameraPath,
            RecordCameraPath,
            SelectCameraPath,
            ToggleAutosimplification,
            ShowGoogleDrive,
            GoogleDriveSync_Folder, // iParam1: folder id as DriveSync.SyncedFolderType
            GoogleDriveSync,
            LoginToGenericCloud,  // iParam1: Cloud enum
            UploadToGenericCloud, // iParam1: Cloud enum
            LoadWaitOnDownload,
            SignOutConfirm,
            ReadOnlyNotice,
            ShowContribution,
            WhatIsNew,

            // Open Brush Reserved Enums 1000-1999
            LanguagePopup = 1000,
            MultiplayerTogglePanel = 1001,
            MultiplayerPanelOptions = 1002, // iParam1: Popup options
            MultiplayerJoinRoom = 1004,
            EditMultiplayerRoomName = 1005,
            MultiplayerLeaveRoom = 1006,
            MultiplayerConnect = 1007,
            MultiplayerDisconnect = 1008,
            EditMultiplayerNickName = 1009,
            DisplaySynchInfo = 1010,
            SynchInfoPercentageUpdate = 1011,
            HideSynchInfo = 1012,

            CustomSymmetryCommand = 5000,
            PolyhydraOpenMainCategoryPopup = 5001,
            PolyhydraOpenUniformsPopup = 5002,
            PolyhydraGridTypesPopup = 5003,
            PolyhydraGridShapesPopup = 5004,
            PolyhydraRadialTypesPopup = 5005,
            PolyhydraOtherTypesPopup = 5006,
            PolyhydraOperatorTypesPopup = 5007,
            PolyhydraOperatorFaceSelPopup = 5008,
            PolyhydraColorPickerPopup = 5009,
            PolyhydraLoadPresetPopup = 5010,
            PolyhydraShapeGalleryPopup = 5011,
            PolyhydraColorMethodsPopup = 5012,
            PolyhydraLoadColorPalettePopup = 5013,
            RenameSketch = 5200,
            OpenLayerOptionsPopup = 5201,
            RenameLayer = 5202,
            OpenDirectorChooserPopup = 5800,
            OpenScriptsCommandsList = 6000,
            OpenScriptsList = 6001,
            OpenExampleScriptsList = 6002,
            SymmetryTwoHanded = 6003,
            ScriptedSymmetryCommand = 6004,
            OpenScriptParametersPopup = 6005,
            SaveAs = 6006,
            OpenColorOptionsPopup = 7000,
            ChangeSnapAngle = 8000,
            OpenColorPicker = 9000,
            OpenTexturePicker = 9001,
            MergeBrushStrokes = 10000,
            RepaintOptions = 11500,
            OpenNumericInputPopup = 12000
        }

        public enum ControlsType
        {
            KeyboardMouse,
            SixDofControllers,
            ViewingOnly
        }

        public enum DraftingVisibilityOption
        {
            Visible,
            Transparent,
            Hidden
        }

        public enum InputState
        {
            Standard,
            Pan,
            Rotation,
            HeadLock,
            ControllerLock,
            PushPull,
            BrushSize,
            Save,
            Load,
            Num
        }

        public enum LoadSpeed
        {
            Normal = -1,
            Quick = 1,
        }

        const float kControlPointHistoryMaxTime = 0.1f;

        class GazeResult
        {
            public bool m_HitWithGaze;
            public bool m_HitWithController;
            // ReSharper disable once NotAccessedField.Local
            public bool m_WithinView;
            public float m_ControllerDistance;
            public Vector3 m_GazePosition;
            public Vector3 m_ControllerPosition;
            public InputManager.ControllerName m_ControllerName;
        }

        class GrabWidgetControllerInfo
        {
            public InputManager.ControllerName m_Name;
            /// Transform of controller at the time the grab started
            public TrTransform m_BaseControllerXf;
            /// "local" transform of widget (relative to controller), at the time the grab started.
            /// The widget isn't parented to the controller, but if it were, this would be its transform.
            public TrTransform m_BaseWidgetXf_LS;
        }

        struct GrabWidgetHoldPoint
        {
            // ReSharper disable once NotAccessedField.Local
            public InputManager.ControllerName m_Name;
            public float m_BirthTime;
            public Vector3 m_Pos; // where controller is holding the widget
            public Quaternion m_Rot;
        }

        class InputStateConfig
        {
            public bool m_AllowDrawing;
            public bool m_AllowMovement;
            public bool m_ShowGizmo;
        }

        enum FadeState
        {
            None,
            FadeOn,
            FadeOff
        }

        enum GrabWidgetState
        {
            None,
            OneHand,
            TwoHands
        }

        enum GrabWorldState
        {
            Normal,
            ResettingTransform,
            ResetDone
        }

        private enum WorldTransformResetState
        {
            Default,
            Requested,
            FadingToBlack,
            FadingToScene,
        }

        enum RotationType
        {
            All,
            RollOnly
        }

        enum GrabIntersectionState
        {
            RequestIntersections,
            ReadBrush,
            ReadWand
        }

        // ------------------------------------------------------------
        // Inspector data (read-only even if public)
        // ------------------------------------------------------------

        public GameObject m_SketchSurface;
        public SketchMemoryScript.PlaybackMode m_DefaultSketchPlaybackMode;
        public float m_GazeMaxAngleFromPointing = 85.0f;
        public float m_GazeMaxAngleFacingToForward = 80.0f;

        [SerializeField] bool m_AtlasIconTextures;

        [SerializeField] SaveIconTool m_SaveIconTool;
        [SerializeField] DropCamWidget m_DropCam;
        [SerializeField] string m_CreditsSketchFilename;
        [SerializeField] string m_AshleysSketchFilename;
        [SerializeField] float m_DefaultSketchLoadSpeed;
        [SerializeField] GameObject m_TransformGizmoPrefab;

        [SerializeField] GameObject m_RotationIconPrefab;
        [SerializeField] float m_GazeMaxAngleFromFacing = 70.0f;
        [SerializeField] float m_GazeMaxDistance = 10.0f;
        [SerializeField] float m_GazeControllerPointingDistance;
        [SerializeField] float m_GazePanelDectivationDelay = 0.25f;

        [SerializeField] GameObject m_UIReticle;
        [SerializeField] GameObject m_UIReticleMobile;
        [SerializeField] GameObject m_UIReticleSixDofController;

        [SerializeField] float m_DoubleTapWindow;
        [SerializeField] float m_PushPullScale;
        [SerializeField] RotationCursorScript m_RotationCursor;
        [SerializeField] float m_RotationMaxAngle;

        [SerializeField] float m_RotationScalar;
        [SerializeField] float m_RotationRollScalar;
        [SerializeField] float m_PanScalar;

        [SerializeField] float m_AdjustToolSizeScalar;

        [SerializeField] GameObject m_IRCChatPrefab;
        [SerializeField] GameObject m_YouTubeChatPrefab;
        [SerializeField] GameObject m_Decor;
        [SerializeField] BaseTool.ToolType m_InitialTool = BaseTool.ToolType.SketchSurface;
        [SerializeField] string m_ReleaseNotesURL;
        [SerializeField] string m_HelpCenterURL;
        [SerializeField] string m_ThirdPartyNoticesURL;
        [SerializeField] string m_TosURL;
        [SerializeField] string m_PrivacyURL;
        [SerializeField] string m_QuestSideLoadingHowToURL;

        [Multiline]
        [SerializeField] string m_ContributionPromoText;
        [SerializeField] string m_ContributionURL;

        [SerializeField] float m_WorldTransformMinScale = .1f;
        [SerializeField] float m_WorldTransformMaxScale = 10.0f;

        [Header("Undo/Redo Hold")]
        [SerializeField] float m_UndoRedoHold_DurationBeforeStart;
        [SerializeField] float m_UndoRedoHold_RepeatInterval;

        [Header("Pin Cushion")]
        [SerializeField] GameObject m_PinCushionPrefab;

        [Header("Grabbing and tossing")]
        [SerializeField] float m_GrabWorldFadeSpeed = 8.0f;
        [SerializeField] Color m_GrabWorldGridColor = new Color(0.0f, 1.0f, 1.0f, 0.2f);
        [SerializeField] ControllerGrabVisuals m_ControllerGrabVisuals;
        [SerializeField] float m_WidgetGpuIntersectionRadius;

        [Header("Saving")]
        [SerializeField] int m_NumStrokesForSaveIcon = 50;

        [NonSerialized] public Color m_GrabHighlightActiveColor;
        [NonSerialized] public bool m_DisableWorldGrabbing = false;

        /// Throwing an object faster than this means it's a "toss". Units are m/s.
        public float m_TossThresholdMeters = 3f;
        /// Angular motion contributes more towards the toss velocity the larger the object is;
        /// or rather, the larger the distance between the grab point and the object's center.
        /// To prevent large objects from being too-easily-tossed, bound that distance.
        public float m_TossMaxPivotDistMeters = 0.33f;

        // ------------------------------------------------------------
        // Internal data
        // ------------------------------------------------------------

        private SketchSurfacePanel m_SketchSurfacePanel;
        private SketchMemoryScript.PlaybackMode m_SketchPlaybackMode;
        private GameObject m_TransformGizmo;
        private TransformGizmoScript m_TransformGizmoScript;
        private GameObject m_RotationIcon;
        private float m_MouseDeltaX;
        private float m_MouseDeltaY;
        private float m_MouseDeltaXScaled;
        private float m_MouseDeltaYScaled;
        private float m_PositionOffsetResetTapTime;
        private bool m_EatToolScaleInput;

        private PanelManager m_PanelManager;
        private WidgetManager m_WidgetManager;
        private PinCushion m_PinCushion;
        private bool m_EatPinCushionInput;

        // This is the gaze that was used to compute m_CurrentGazeHitPoint.
        // It is not a general substitute for ViewpointScript.Gaze.
        private Ray m_CurrentGazeRay;
        private Quaternion m_CurrentHeadOrientation;
        private GazeResult[] m_GazeResults;
        private int m_CurrentGazeObject;
        private bool m_EatInputGazeObject;
        private Vector3 m_CurrentGazeHitPoint;
        private Ray m_GazeControllerRay;
        private Ray m_GazeControllerRayActivePanel;
        private bool m_ForcePanelActivation = false;
        private float m_GazePanelDectivationCountdown;
        private bool m_PanelsVisibilityRequested;

        // Previously Experimental-Model only
        private bool m_HeadOffset;

        float m_UndoHold_Timer;
        float m_RedoHold_Timer;

        // Grab world member variables.
        struct GrabState
        {
            public InputManager.ControllerName name;
            public TrTransform grabTransform;
            public bool grabbingWorld;
            public bool grabbingGroup;
            public bool startedGrabInsideWidget;
            public bool eatInput;
            private GrabWidget lastWidgetIntersect;

            public void SetHadBestGrabAndTriggerHaptics(GrabWidgetData data)
            {
                bool dormant = WidgetManager.m_Instance.WidgetsDormant;
                if (data != null && !data.m_WidgetScript.AllowDormancy)
                {
                    dormant = false;
                }
                GrabWidget newInsideWidget = (data != null && !dormant) ? data.m_WidgetScript : null;
                if (sm_enableGrabHaptics && newInsideWidget != lastWidgetIntersect)
                {
                    // state changed
                    if (newInsideWidget != null)
                    {
                        // transitioning in
                        InputManager.m_Instance.TriggerHaptics(name, data.m_WidgetScript.HapticDuration);
                    }
                    else
                    {
                        // transitioning out
                        InputManager.m_Instance.TriggerHaptics(name, 0.03f);
                    }
                }
                lastWidgetIntersect = newInsideWidget;
            }

            public void ClearInsideWidget()
            {
                lastWidgetIntersect = null;
            }
        }
        private GrabState m_GrabBrush = new GrabState { name = InputManager.ControllerName.Brush };
        private GrabState m_GrabWand = new GrabState { name = InputManager.ControllerName.Wand };

        private WorldTransformResetState m_WorldTransformResetState = WorldTransformResetState.Default;
        private TrTransform m_WorldTransformResetXf = TrTransform.identity; // set when reset requested
        private GrabWorldState m_GrabWorldState = GrabWorldState.Normal;
        private float m_WorldTransformFadeAmount;
        private bool m_AllowWorldTransformLastFrame = false;
        private bool m_WorldBeingGrabbed;
        private TrTransform m_xfDropCamReset_RS;

        struct GpuIntersectionResult
        {
            public GpuIntersector.FutureModelResult result;
            public List<GpuIntersector.ModelResult> resultList;
        }
        private Queue<GpuIntersectionResult> m_BrushResults;
        private Queue<GpuIntersectionResult> m_WandResults;
        private int m_WidgetGpuIntersectionLayer;

        private GrabWidget m_CurrentGrabWidget;
        private GrabWidget m_MaybeDriftingGrabWidget; // use only to clear drift

        // References to widgets, cached in the UpdateGrab_None, to be used by helper functions
        // for the remainder of the frame.
        private GrabWidget m_PotentialGrabWidgetBrush;
        private GrabWidget m_PotentialGrabWidgetWand;

        // Flags for the explaining if the m_PotentialGrabWidget_x widgets are able to be interacted with.
        // Cached in the UpdateGrab_None, used for the remainder of the frame.
        private bool m_PotentialGrabWidgetBrushValid;
        private bool m_PotentialGrabWidgetWandValid;

        // References to widget metadata, cached in UpdateGrab_None, to be re-used on "off frames"
        // when the GPU intersector is not refreshing the nearest widget to the respective controller.
        private GrabWidgetData m_BackupBrushGrabData;
        private GrabWidgetData m_BackupWandGrabData;

        private GrabWidgetState m_GrabWidgetState;
        private GrabWidgetControllerInfo m_GrabWidgetOneHandInfo;
        private TrTransform m_GrabWidgetTwoHandBrushPrev;
        private TrTransform m_GrabWidgetTwoHandWandPrev;
        private Queue<GrabWidgetHoldPoint> m_GrabWidgetHoldHistory;

        private Quaternion m_RotationOrigin;
        private Vector2 m_RotationCursorOffset;

        private bool m_RotationRollActive;
        private float m_RotationResetTapTime;

        private RotationType m_CurrentRotationType;
        private bool m_AutoOrientAfterRotation;

        private Vector3 m_SurfaceForward;
        private Vector3 m_SurfaceRight;
        private Vector3 m_SurfaceUp;

        private Vector3 m_SurfaceLockOffset;
        private Vector3 m_SurfaceLockBaseSurfacePosition;
        private Vector3 m_SurfaceLockBaseControllerPosition;
        private Quaternion m_SurfaceLockBaseHeadRotation;
        private Quaternion m_SurfaceLockBaseControllerRotation;
        private Quaternion m_SurfaceLockBaseSurfaceRotation;
        private InputManager.ControllerName m_SurfaceLockActingController;
        private float m_SurfaceLockControllerBaseScalar;
        private float m_SurfaceLockControllerScalar;

        private bool m_PositioningPanelWithHead;
        private Quaternion m_PositioningPanelBaseHeadRotation;
        private Vector3 m_PositioningPanelOffset;
        private float m_PositioningTimer;
        private float m_PositioningSpeed;

        private DraftingVisibilityOption m_DraftingVisibility = DraftingVisibilityOption.Visible;

        private Vector3 m_SketchOrigin;

        private ControlsType m_ControlsType;
        private GrabWidget m_IRCChatWidget;
        private GrabWidget m_YouTubeChatWidget;
        private MultiCamCaptureRig m_MultiCamCaptureRig;
        private CameraPathCaptureRig m_CameraPathCaptureRig;

        private bool m_ViewOnly = false;

        private InputState m_CurrentInputState;
        private InputStateConfig[] m_InputStateConfigs;

        private GrabIntersectionState m_CurrentGrabIntersectionState;

        private float m_WorldTransformSpeedSmoothed;

        // ------------------------------------------------------------
        // Properties and events
        // ------------------------------------------------------------

        public MultiCamCaptureRig MultiCamCaptureRig
        {
            get { return m_MultiCamCaptureRig; }
        }

        public CameraPathCaptureRig CameraPathCaptureRig
        {
            get { return m_CameraPathCaptureRig; }
        }

        public ControllerGrabVisuals ControllerGrabVisuals
        {
            get { return m_ControllerGrabVisuals; }
        }

        public SketchMemoryScript.PlaybackMode SketchPlaybackMode
        {
            get { return m_SketchPlaybackMode; }
            set { m_SketchPlaybackMode = value; }
        }

        public Transform m_Canvas
        {
            get { return App.Instance.m_CanvasTransform; }
        }

        public ControlsType ActiveControlsType
        {
            get { return m_ControlsType; }
            set { m_ControlsType = value; }
        }

        public float WorldTransformMinScale
        {
            get
            {
                return App.UserConfig.Flags.UnlockScale ? m_WorldTransformMinScale * 0.01f :
                    m_WorldTransformMinScale;
            }
        }

        public float WorldTransformMaxScale
        {
            get
            {
                return App.UserConfig.Flags.UnlockScale ? m_WorldTransformMaxScale * 10.0f :
                    m_WorldTransformMaxScale;
            }
        }

        public void SetInitialTool(BaseTool.ToolType rType)
        {
            m_InitialTool = rType;
        }

        public void SetInFreePaintMode(bool bFreePaint)
        {
            m_SketchSurfacePanel.SetInFreePaintMode(bFreePaint);
        }

        public float GazeMaxDistance
        {
            get { return m_GazeMaxDistance; }
        }

        public InputManager.ControllerName OneHandGrabController
        {
            get
            {
                return m_CurrentGrabWidget != null ?
                    m_GrabWidgetOneHandInfo.m_Name :
                    InputManager.ControllerName.None;
            }
        }

        public InputManager.ControllerName PotentialOneHandGrabController(GrabWidget widget)
        {
            if (m_PotentialGrabWidgetBrush == widget)
            {
                return InputManager.ControllerName.Brush;
            }
            else if (m_PotentialGrabWidgetWand == widget)
            {
                return InputManager.ControllerName.Wand;
            }
            return OneHandGrabController;
        }

        public Vector3 GetSurfaceForward() { return m_SurfaceForward; }
        public Vector3 GetSurfaceUp() { return m_SurfaceUp; }
        public Vector3 GetSurfaceRight() { return m_SurfaceRight; }
        public Vector3 GetSketchOrigin() { return m_SketchOrigin; }
        public float GetDefaultSketchLoadSpeed() { return m_DefaultSketchLoadSpeed; }
        public Quaternion GetCurrentHeadOrientation() { return m_CurrentHeadOrientation; }
        public Vector3 GetUIReticlePos() { return m_UIReticle.transform.position; }
        public Vector3 GetSweetSpotPos() { return m_PanelManager.m_SweetSpot.transform.position; }
        public void SetSketchOrigin(Vector3 vOrigin) { m_SketchOrigin = vOrigin; }

        public void EatGazeObjectInput()
        {
            m_EatInputGazeObject = true;
            m_GazePanelDectivationCountdown = 0.0f;
            PointerManager.m_Instance.EatLineEnabledInput();
            SketchSurfacePanel.m_Instance.EatToolsInput();
        }
        public void EatToolScaleInput() { m_EatToolScaleInput = true; }
        public void EatGrabInput()
        {
            m_GrabWand.eatInput = true;
            m_GrabBrush.eatInput = true;
        }

        public bool ShouldRespondToPadInput(InputManager.ControllerName name)
        {
            if (name == InputManager.ControllerName.Brush && m_CurrentGazeObject != -1)
            {
                return m_PanelManager.GetPanel(m_CurrentGazeObject).BrushPadAnimatesOnHover();
            }
            return !m_EatToolScaleInput && SketchSurfacePanel.m_Instance.CanAdjustToolSize();
        }
        public void ForcePanelActivation(bool bForce)
        {
            m_ForcePanelActivation = bForce;
            if (m_ForcePanelActivation)
            {
                m_GazePanelDectivationCountdown = m_GazePanelDectivationDelay;
            }
        }
        public bool IsUserInteractingWithUI()
        {
            return (m_CurrentGazeObject != -1) || (m_GazePanelDectivationCountdown > 0.0f);
        }
        public bool IsUIBlockingUndoRedo()
        {
            if (m_CurrentGazeObject != -1)
            {
                return m_PanelManager.GetPanel(m_CurrentGazeObject).UndoRedoBlocked();
            }
            return false;
        }
        public bool IsUserAbleToInteractWithAnyWidget()
        {
            return IsUserInteractingWithAnyWidget() ||
                (m_PotentialGrabWidgetBrush != null && m_PotentialGrabWidgetBrushValid) ||
                (m_PotentialGrabWidgetWand != null && m_PotentialGrabWidgetWandValid);
        }
        public bool IsUserInteractingWithAnyWidget() { return m_CurrentGrabWidget != null; }
        public bool IsUserGrabbingAnyPanel()
        {
            return (m_CurrentGrabWidget != null && m_CurrentGrabWidget is PanelWidget);
        }
        public bool IsUsersBrushIntersectingWithSelectionWidget()
        {
            return (m_PotentialGrabWidgetBrush != null &&
                m_PotentialGrabWidgetBrushValid &&
                m_PotentialGrabWidgetBrush is SelectionWidget);
        }
        public bool IsUserIntersectingWithSelectionWidget()
        {
            return IsUsersBrushIntersectingWithSelectionWidget() ||
                (m_PotentialGrabWidgetWand != null &&
                m_PotentialGrabWidgetWandValid &&
                m_PotentialGrabWidgetWand is SelectionWidget);
        }
        public bool IsUserInteractingWithSelectionWidget()
        {
            return (m_CurrentGrabWidget != null && m_CurrentGrabWidget is SelectionWidget);
        }

        public bool IsUserGrabbingWorld() { return m_GrabWand.grabbingWorld || m_GrabBrush.grabbingWorld; }
        public bool IsUserGrabbingWorldWithBrushHand() { return m_GrabBrush.grabbingWorld; }
        public bool IsUserTransformingWorld() { return m_GrabWand.grabbingWorld && m_GrabBrush.grabbingWorld; }
        public float GetGazePanelActivationRatio() { return m_GazePanelDectivationCountdown / m_GazePanelDectivationDelay; }
        public bool IsCurrentGrabWidgetPinned() { return IsUserInteractingWithAnyWidget() && m_CurrentGrabWidget.Pinned; }
        public bool CanCurrentGrabWidgetBePinned() { return IsUserInteractingWithAnyWidget() && m_CurrentGrabWidget.AllowPinning; }
        public bool DidUserGrabWithBothInside() { return m_GrabBrush.startedGrabInsideWidget && m_GrabWand.startedGrabInsideWidget; }
        public bool IsUserGrabbingWidget(GrabWidget widget) { return widget == m_CurrentGrabWidget; }
        public bool IsUserTwoHandGrabbingWidget() { return m_GrabWidgetState == GrabWidgetState.TwoHands; }
        public bool IsPinCushionShowing() { return m_PinCushion.IsShowing(); }
        public bool IsUserLookingAtPanel(BasePanel panel)
        {
            return m_CurrentGazeObject > -1 &&
                m_PanelManager.GetAllPanels()[m_CurrentGazeObject].m_Panel == panel;
        }

        public SaveIconTool GetSaveIconTool()
        {
            return m_SaveIconTool;
        }

        public DropCamWidget GetDropCampWidget()
        {
            return m_DropCam;
        }

        public bool IsGrabWorldStateStable()
        {
            return m_GrabWorldState == GrabWorldState.Normal;
        }

        // Internal: modify Coords.ScenePose or Coords.CanvasPose depending on the
        // state of m_InTransformCanvasMode
        TrTransform GrabbedPose
        {
            get
            {
                return App.Scene.Pose;
            }
            set
            {
                App.Scene.Pose = value;
            }
        }

        public Transform GazeObjectTransform()
        {
            if (m_CurrentGazeObject != -1)
            {
                return m_PanelManager.GetPanel(m_CurrentGazeObject).transform;
            }
            return null;
        }

        public void ForceShowUIReticle(bool bVisible)
        {
            m_UIReticle.SetActive(bVisible);
        }

        public void SetUIReticleTransform(Vector3 vPos, Vector3 vForward)
        {
            m_UIReticle.transform.position = vPos;
            m_UIReticle.transform.forward = vForward;
        }

        public bool AtlasIconTextures
        {
            get { return m_AtlasIconTextures; }
        }

        public IconTextureAtlas IconTextureAtlas
        {
            get { return GetComponent<IconTextureAtlas>(); }
        }
        public GrabWidget CurrentGrabWidget => m_CurrentGrabWidget;
        public bool AutoOrientAfterRotation
        {
            get => m_AutoOrientAfterRotation;
            set => m_AutoOrientAfterRotation = value;
        }

        void DismissPopupOnCurrentGazeObject(bool force)
        {
            if (m_CurrentGazeObject != -1)
            {
                m_PanelManager.GetPanel(m_CurrentGazeObject).CloseActivePopUp(force);
            }
        }

        void Awake()
        {
            m_Instance = this;

            BrushController.m_Instance.BrushSetToDefault += OnBrushSetToDefault;

            IconTextureAtlas.Init();

            m_MultiCamCaptureRig = GetComponentInChildren<MultiCamCaptureRig>(true);
            m_MultiCamCaptureRig.Init();

            m_CameraPathCaptureRig = GetComponentInChildren<CameraPathCaptureRig>(true);
            m_CameraPathCaptureRig.Init();

            m_SketchSurfacePanel = m_SketchSurface.GetComponent<SketchSurfacePanel>();
            m_PanelManager = GetComponent<PanelManager>();
            m_PanelManager.Init();
            InitGazePanels();

            m_WidgetManager = GetComponent<WidgetManager>();
            m_WidgetManager.Init();

            m_InputStateConfigs = new InputStateConfig[(int)InputState.Num];
            for (int i = 0; i < (int)InputState.Num; ++i)
            {
                m_InputStateConfigs[i] = new InputStateConfig();
                m_InputStateConfigs[i].m_AllowDrawing = false;
                m_InputStateConfigs[i].m_AllowMovement = true;
                m_InputStateConfigs[i].m_ShowGizmo = false;
            }

            m_InputStateConfigs[(int)InputState.Standard].m_AllowDrawing = true;
            m_InputStateConfigs[(int)InputState.Pan].m_AllowDrawing = true;
            m_InputStateConfigs[(int)InputState.HeadLock].m_AllowDrawing = true;
            m_InputStateConfigs[(int)InputState.ControllerLock].m_AllowDrawing = true;
            m_InputStateConfigs[(int)InputState.PushPull].m_AllowDrawing = true;

            m_InputStateConfigs[(int)InputState.Pan].m_AllowMovement = false;
            m_InputStateConfigs[(int)InputState.Rotation].m_AllowMovement = false;
            m_InputStateConfigs[(int)InputState.ControllerLock].m_AllowMovement = false;
            m_InputStateConfigs[(int)InputState.PushPull].m_AllowMovement = false;
            m_InputStateConfigs[(int)InputState.BrushSize].m_AllowMovement = false;

            m_InputStateConfigs[(int)InputState.Pan].m_ShowGizmo = true;
            m_InputStateConfigs[(int)InputState.Rotation].m_ShowGizmo = true;
            m_InputStateConfigs[(int)InputState.HeadLock].m_ShowGizmo = true;
            m_InputStateConfigs[(int)InputState.PushPull].m_ShowGizmo = true;

            m_CurrentGazeRay = new Ray(Vector3.zero, Vector3.forward);
            m_GazeControllerRay = new Ray(Vector3.zero, Vector3.forward);
            m_GazeControllerRayActivePanel = new Ray(Vector3.zero, Vector3.forward);

            m_GrabWidgetHoldHistory = new Queue<GrabWidgetHoldPoint>();
            m_GrabWidgetOneHandInfo = new GrabWidgetControllerInfo();

            // Initialize world grip members.
            m_GrabBrush.grabTransform = TrTransform.identity;
            m_GrabWand.grabTransform = TrTransform.identity;

            m_BrushResults = new Queue<GpuIntersectionResult>();
            m_WandResults = new Queue<GpuIntersectionResult>();
            m_WidgetGpuIntersectionLayer = LayerMask.NameToLayer("GpuIntersection");
            m_CurrentGrabIntersectionState = GrabIntersectionState.RequestIntersections;
        }

        public void InitGazePanels()
        {
            // Find all gaze panels.
            int iNumGazePanels = m_PanelManager.GetAllPanels().Count;
            m_GazeResults = new GazeResult[iNumGazePanels];
            for (int i = 0; i < iNumGazePanels; ++i)
            {
                m_GazeResults[i] = new GazeResult();
                m_GazeResults[i].m_HitWithGaze = false;
                m_GazeResults[i].m_HitWithController = false;
                m_GazeResults[i].m_WithinView = false;
                m_GazeResults[i].m_GazePosition = new Vector3();
            }
        }

        public void OnEnable()
        {
            // This needs to run before other tools initialize, which is why it's running in OnEnable.
            // The sequence is Awake(), OnEnable(), Start().
            if (App.VrSdk.GetControllerDof() == VrSdk.DoF.Six)
            {
                SetInFreePaintMode(true);
                SetInitialTool(BaseTool.ToolType.FreePaintTool);
            }
        }

        void Start()
        {
            m_TransformGizmo = (GameObject)Instantiate(m_TransformGizmoPrefab);
            m_TransformGizmo.transform.parent = transform;
            m_TransformGizmoScript = m_TransformGizmo.GetComponent<TransformGizmoScript>();
            m_TransformGizmo.SetActive(false);

            m_RotationIcon = (GameObject)Instantiate(m_RotationIconPrefab);
            m_RotationIcon.transform.position = m_SketchSurface.transform.position;
            m_RotationIcon.transform.parent = m_SketchSurface.transform;
            m_RotationIcon.SetActive(false);

            GameObject pinCushionObj = (GameObject)Instantiate(m_PinCushionPrefab);
            m_PinCushion = pinCushionObj.GetComponent<PinCushion>();

            m_PositionOffsetResetTapTime = 0.0f;

            m_UndoHold_Timer = m_UndoRedoHold_DurationBeforeStart;
            m_RedoHold_Timer = m_UndoRedoHold_DurationBeforeStart;

            AutoOrientAfterRotation = true;
            m_RotationCursor.gameObject.SetActive(false);

            ResetGrabbedPose();
            m_SketchOrigin = m_SketchSurface.transform.position;

            m_PanelManager.InitPanels(m_ControlsType == ControlsType.SixDofControllers);

            m_UIReticleMobile.SetActive(m_ControlsType == ControlsType.ViewingOnly);
            m_UIReticleSixDofController.SetActive(m_ControlsType != ControlsType.ViewingOnly);

            m_PositioningPanelWithHead = false;
            m_PositioningSpeed = 16.0f;

            m_CurrentRotationType = RotationType.All;
            m_RotationResetTapTime = 0.0f;

            m_CurrentInputState = InputState.Standard;

            m_SketchSurfacePanel.EnableSpecificTool(m_InitialTool);
            m_SurfaceLockControllerBaseScalar = m_SketchSurfacePanel.m_PanelSensitivity;

            //after initializing, start with gaze objects hidden
            m_CurrentGazeObject = -1;
            m_EatInputGazeObject = false;

            // Previously set to 0 in experimental builds
            int hidePanelsDelay = 1;

            StartCoroutine(DelayedHidePanels(hidePanelsDelay));

            m_DropCam.Show(false);

            m_GrabWidgetState = GrabWidgetState.None;

            UpdateDraftingVisibility();

            m_DisableWorldGrabbing = false;
        }

        private IEnumerator<Timeslice> DelayedHidePanels(int frames)
        {
            int stall = frames;
            while (stall-- > 0)
            {
                yield return null;
            }

            m_PanelManager.HidePanelsForStartup();
            RequestPanelsVisibility(false);
        }

        void Update()
        {
            // TODO: we need to figure out what transform to pass in here!
            // Maybe best _just for now_ to use the scene transform?
            TrTransform scenePose = App.Scene.Pose;
            Shader.SetGlobalMatrix("xf_CS", scenePose.ToMatrix4x4());
            Shader.SetGlobalMatrix("xf_I_CS", scenePose.inverse.ToMatrix4x4());
        }

        void LateUpdate()
        {
            // Gracefully exits if we're not recording a video.
            VideoRecorderUtils.SerializerNewUsdFrame();
        }

        public bool IsFreepaintToolReady()
        {
            return
                !m_PinCushion.IsShowing() &&
                !PointerManager.m_Instance.IsStraightEdgeProxyActive() &&
                !InputManager.m_Instance.ControllersAreSwapping() &&
                (m_SketchSurfacePanel.IsSketchSurfaceToolActive() ||
                (m_SketchSurfacePanel.GetCurrentToolType() == BaseTool.ToolType.FreePaintTool))
                ;
        }

        public void UpdateControls()
        {
            UnityEngine.Profiling.Profiler.BeginSample("SketchControlsScript.UpdateControls");
            m_SketchSurfacePanel.m_UpdatedToolThisFrame = false;

            // Verify controllers are available and prune state if they're not.
            if ((App.VrSdk.GetControllerDof() == VrSdk.DoF.Six &&
                App.VrSdk.IsInitializingUnityXR) && App.VrSdk.IsHmdInitialized())
            {
                m_PanelManager.SetVisible(false);
                PointerManager.m_Instance.RequestPointerRendering(false);
                return;
            }

            //mouse movement
            Vector2 mv = InputManager.m_Instance.GetMouseMoveDelta();
            m_MouseDeltaX = mv.x;
            m_MouseDeltaY = mv.y;

            UpdateGazeObjectsAnimationState();
            UpdateCurrentGazeRay();
            m_SketchSurfacePanel.SetBacksideActive(m_CurrentGazeRay.origin);
            m_PanelManager.UpdatePanels();

            m_MouseDeltaXScaled = m_MouseDeltaX * GetAppropriateMovementScalar();
            m_MouseDeltaYScaled = m_MouseDeltaY * GetAppropriateMovementScalar();

            //this is used for one-shot inputs that don't require state and do not change state
            UpdateBaseInput();

            UpdatePinCushionVisibility();

            //if the pointer manager is processing, we don't want to respond to input
            if (!PointerManager.m_Instance.IsMainPointerProcessingLine())
            {

                //see if we're grabbing a widget
                UpdateGrab();

                //see if we're looking at a gaze object
                RefreshCurrentGazeObject();

                // Tools allowed when widgets aren't grabbed.
                bool bWidgetGrabOK = m_GrabWidgetState == GrabWidgetState.None;

                // If we don't have a widget held and we're not grabbing the world with the brush controller,
                // update tools.
                if (bWidgetGrabOK && !m_GrabBrush.grabbingWorld)
                {
                    if (m_CurrentGazeObject != -1 && !m_WorldBeingGrabbed)
                    {
                        UpdateActiveGazeObject();

                        // Allow for standard input (like Undo / Redo) even when gazing at a panel.
                        if (m_CurrentInputState == InputState.Standard)
                        {
                            UpdateStandardInput();
                        }
                    }
                    else
                    {
                        //standard input, no gaze object
                        if (m_InputStateConfigs[(int)m_CurrentInputState].m_AllowMovement)
                        {
                            m_SketchSurfacePanel.UpdateReticleOffset(m_MouseDeltaX, m_MouseDeltaY);
                        }

                        switch (m_CurrentInputState)
                        {
                            case InputState.Standard:
                                UpdateStandardInput();
                                break;
                            case InputState.Pan:
                                UpdatePanInput();
                                break;
                            case InputState.Rotation:
                                UpdateRotationInput();
                                break;
                            case InputState.HeadLock:
                                UpdateHeadLockInput();
                                break;
                            case InputState.ControllerLock:
                                UpdateControllerLock();
                                break;
                            case InputState.PushPull:
                                UpdatePushPullInput();
                                break;
                            case InputState.Save:
                                UpdateSaveInput();
                                break;
                            case InputState.Load:
                                UpdateLoadInput();
                                break;
                        }

                        //keep pointer locked in the right spot, even if it's hidden
                        if (m_SketchSurfacePanel.ActiveTool.LockPointerToSketchSurface())
                        {
                            Vector3 vPointerPos = Vector3.zero;
                            Vector3 vPointerForward = Vector3.zero;
                            m_SketchSurfacePanel.GetReticleTransform(out vPointerPos, out vPointerForward,
                                (m_ControlsType == ControlsType.ViewingOnly));

                            if (!App.VrSdk.IsHmdInitialized())
                            {
                                vPointerPos = ViewpointScript.Head.rotation * vPointerPos;
                            }

                            if (App.Config.m_SdkMode == SdkMode.Monoscopic || !App.VrSdk.IsHmdInitialized())
                            {
                                Quaternion vPointerRot = Quaternion.identity;

<<<<<<< HEAD
                                LuaManager.Instance.RecordPointerPositions(
                                    vPointerPos, vPointerRot,
                                    vPointerPos, vPointerRot, // No wand transform so use brush
                                    ViewpointScript.Head.position, ViewpointScript.Head.rotation
                                );

                                if (LuaManager.Instance.PointerScriptsEnabled)
                                {
                                    LuaManager.Instance.ApplyPointerScript(Quaternion.identity, ref vPointerPos, ref vPointerRot);
=======
                                if (LuaManager.Instance.IsInitialized)
                                {
                                    LuaManager.Instance.RecordPointerPositions(
                                        vPointerPos, vPointerRot,
                                        vPointerPos, vPointerRot, // No wand transform so use brush
                                        ViewpointScript.Head.position, ViewpointScript.Head.rotation
                                    );

                                    if (LuaManager.Instance.PointerScriptsEnabled)
                                    {
                                        LuaManager.Instance.ApplyPointerScript(Quaternion.identity, ref vPointerPos, ref vPointerRot);
                                    }
>>>>>>> 4b8df0d2
                                }
                                vPointerForward = vPointerRot * vPointerForward;
                            }
                            PointerManager.m_Instance.SetMainPointerPositionAndForward(vPointerPos, vPointerForward);
                        }

                        m_SketchSurfacePanel.AllowDrawing(m_InputStateConfigs[(int)m_CurrentInputState].m_AllowDrawing);
                        m_SketchSurfacePanel.UpdateCurrentTool();

                        PointerManager.m_Instance.AllowPointerPreviewLine(IsFreepaintToolReady());
                        //keep transform gizmo at sketch surface pos
                        m_TransformGizmo.transform.position = m_SketchSurface.transform.position;
                        bool bGizmoActive = m_InputStateConfigs[(int)m_CurrentInputState].m_ShowGizmo && m_SketchSurfacePanel.ShouldShowTransformGizmo();
                        m_TransformGizmo.SetActive(bGizmoActive);
                    }
                }
            }

            // Update any transition to a scene transform reset.
            UpdateWorldTransformReset();

            //update our line after all input and tools have chimed in on the state of it
            PointerManager.m_Instance.UpdateLine();
            UnityEngine.Profiling.Profiler.EndSample();
        }

        public void UpdateControlsPostIntro()
        {
            m_PanelManager.UpdatePanels();
            UpdateCurrentGazeRay();
            UpdateGazeObjectsAnimationState();
            RefreshCurrentGazeObject();
            UpdateSwapControllers();
            if (m_CurrentGazeObject > -1)
            {
                UpdateActiveGazeObject();
            }
        }

        public void UpdateControlsForLoading()
        {
            UpdateCurrentGazeRay();
            m_PanelManager.UpdatePanels();
            UpdateGazeObjectsAnimationState();
            UpdateGrab();
            UpdateWorldTransformReset();

            if (m_GrabWidgetState == GrabWidgetState.None && m_CurrentGazeObject == -1 &&
                m_SketchSurfacePanel.ActiveTool.AvailableDuringLoading() &&
                !m_GrabBrush.grabbingWorld)
            {
                m_SketchSurfacePanel.UpdateCurrentTool();
            }
        }

        public void UpdateControlsForReset()
        {
            UpdateGrab();
            UpdateCurrentGazeRay();
            UpdatePinCushionVisibility();
            m_PanelManager.UpdatePanels();
            UpdateGazeObjectsAnimationState();
            PointerManager.m_Instance.UpdateLine();
        }

        public void UpdateControlsForUploading()
        {
            UpdateCurrentGazeRay();
            UpdatePinCushionVisibility();
            m_PanelManager.UpdatePanels();
            UpdateGazeObjectsAnimationState();
        }

        public void UpdateControlsForMemoryExceeded()
        {
            UpdateGrab();
            m_SketchSurfacePanel.m_UpdatedToolThisFrame = false;
            m_PanelManager.UpdatePanels();
            UpdateCurrentGazeRay();
            UpdateGazeObjectsAnimationState();
            RefreshCurrentGazeObject();
            if (m_CurrentGazeObject > -1)
            {
                UpdateActiveGazeObject();
            }
        }

        void UpdatePinCushionVisibility()
        {
            // If the pin cushion is showing and the user cancels, eat the input.
            // if (m_PinCushion.IsShowing())
            // {
            //     if (InputManager.m_Instance.GetCommand(InputManager.SketchCommands.Activate) ||
            //         InputManager.Brush.GetControllerGrip() ||
            //         InputManager.Wand.GetControllerGrip() ||
            //         IsUserInteractingWithAnyWidget() ||
            //         IsUserInteractingWithUI())
            //     {
            //         m_EatPinCushionInput = true;
            //     }
            // }

            // If our tool wants the input blocked, maintain the input eat state until
            // after the user has let off input.
            if (m_SketchSurfacePanel.ActiveTool.BlockPinCushion() || !CanUsePinCushion())
            {
                m_EatPinCushionInput = true;
            }

            bool show =
                InputManager.m_Instance.GetCommand(InputManager.SketchCommands.ShowPinCushion);
            m_PinCushion.ShowPinCushion(show && !m_EatPinCushionInput);
            m_EatPinCushionInput = m_EatPinCushionInput && show;
        }

        bool CanUsePinCushion()
        {
            return (m_ControlsType == ControlsType.SixDofControllers) &&
                m_PanelManager.AdvancedModeActive() &&
                !InputManager.m_Instance.GetCommand(InputManager.SketchCommands.Activate) &&
                !InputManager.Brush.GetControllerGrip() &&
                !InputManager.Wand.GetControllerGrip() &&
                !IsUserInteractingWithAnyWidget() &&
                !IsUserInteractingWithUI() &&
                !m_SketchSurfacePanel.ActiveTool.BlockPinCushion() &&
                App.Instance.IsInStateThatAllowsPainting();
        }

        void UpdateCurrentGazeRay()
        {
            var head = ViewpointScript.Head;
            m_CurrentGazeRay = new Ray(head.position, head.forward);
            m_CurrentHeadOrientation = head.rotation;

            // We use the gaze ray for certain shader effects - like edge falloff.
            Shader.SetGlobalVector("_WorldSpaceRootCameraPosition", m_CurrentGazeRay.origin);
            bool hasController = m_ControlsType == ControlsType.SixDofControllers;
            if (hasController)
            {
                if (InputManager.Brush.IsTrackedObjectValid)
                {
                    Transform rAttachPoint = InputManager.m_Instance.GetBrushControllerAttachPoint();
                    m_GazeControllerRay.direction = rAttachPoint.forward;
                    m_GazeControllerRay.origin = rAttachPoint.position;
                }
                else
                {
                    // If the brush controller isn't tracked, put our controller ray out of the way.
                    float fBig = 9999999.0f;
                    m_GazeControllerRay.direction = Vector3.one;
                    m_GazeControllerRay.origin = new Vector3(fBig, fBig, fBig);
                }

                m_GazeControllerRayActivePanel.direction = m_GazeControllerRay.direction;
                m_GazeControllerRayActivePanel.origin = m_GazeControllerRay.origin;
                m_GazeControllerRayActivePanel.origin -= (m_GazeControllerRayActivePanel.direction * 0.5f);
            }
        }

        public void UpdateGazeObjectsAnimationState()
        {
            // Are the panels allowed to be visible?
            bool isSixDof = m_ControlsType == ControlsType.SixDofControllers;
            if ((!isSixDof) ||
                (InputManager.Wand.IsTrackedObjectValid &&
                !m_SketchSurfacePanel.ActiveTool.HidePanels() &&
                !App.Instance.IsLoading()))
            {
                // Transition panels according to requested visibility.
                m_PanelManager.SetVisible(m_PanelsVisibilityRequested);
            }
            else
            {
                // Transition out.
                m_PanelManager.SetVisible(false);
            }
        }

        void UpdateBaseInput()
        {
            UnityEngine.Profiling.Profiler.BeginSample("SketchControlScript.UpdateBaseInput");
            if (m_ControlsType == ControlsType.SixDofControllers)
            {
                m_PanelManager.UpdateWandOrientationControls();
            }

            //allow tool scaling if we're not drawing and our input device is active
            bool bScaleInputActive = InputManager.m_Instance.GetCommand(InputManager.SketchCommands.Scale);
            bool bScaleCommandActive =
                bScaleInputActive
                && !InputManager.m_Instance.GetCommand(InputManager.SketchCommands.Activate)
                && m_GrabBrush.grabbingWorld == false
                && m_CurrentGazeObject == -1 // free up swipe for use by gaze object
                && (m_ControlsType != ControlsType.SixDofControllers || InputManager.Brush.IsTrackedObjectValid) // TODO:Mikesky - very hacky
                && SketchSurfacePanel.m_Instance.ActiveTool.m_Type != BaseTool.ToolType.MultiCamTool;

            if (m_EatToolScaleInput)
            {
                m_EatToolScaleInput = bScaleInputActive;
            }

            if (bScaleCommandActive && !m_EatToolScaleInput)
            {
                if (m_GrabWidgetState == GrabWidgetState.None)
                {
                    //send scale command down to current tool
                    m_SketchSurfacePanel.UpdateToolSize(
                        m_AdjustToolSizeScalar * InputManager.m_Instance.GetAdjustedBrushScrollAmount());
                }

                //ugly, but brush size is becoming not an input state
                m_MouseDeltaX = 0.0f;
                m_MouseDeltaY = 0.0f;
            }

            UpdateSwapControllers();
            UnityEngine.Profiling.Profiler.EndSample();
        }

        void UpdateSwapControllers()
        {
            // Don't allow controller swap in first run intro.
            // Don't allow controller swap if we're grabbing a widget.
            // Don't allow controller swap if a Logitech pen is present.
            if (!TutorialManager.m_Instance.TutorialActive() &&
                m_GrabWidgetState == GrabWidgetState.None &&
                !App.VrSdk.VrControls.LogitechPenIsPresent())
            {
                if (InputManager.m_Instance.GetCommandDown(InputManager.SketchCommands.SwapControls))
                {
                    DoSwapControls();
                }
            }
        }

        public static void DoSwapControls()
        {
            InputManager.m_Instance.WandOnRight = !InputManager.m_Instance.WandOnRight;
            InputManager.m_Instance.GetControllerBehavior(InputManager.ControllerName.Brush)
                .DisplayControllerSwapAnimation();
            InputManager.m_Instance.GetControllerBehavior(InputManager.ControllerName.Wand)
                .DisplayControllerSwapAnimation();
            AudioManager.m_Instance.PlayControllerSwapSound(
                InputManager.m_Instance.GetControllerPosition(InputManager.ControllerName.Brush));
        }

        void UpdateStandardInput()
        {
            UnityEngine.Profiling.Profiler.BeginSample("SketchControlScript.UpdateStandardInput");
            //debug keys
            if (App.UserConfig.Flags.AdvancedKeyboardShortcuts)
            {
                var camTool = SketchSurfacePanel.m_Instance.ActiveTool as MultiCamTool;

                if (InputManager.m_Instance.GetKeyboardShortcutDown(InputManager.KeyboardShortcut.SaveNew))
                {
                    IssueGlobalCommand(GlobalCommands.SaveNew, 1);
                }
                else if (InputManager.m_Instance.GetKeyboardShortcutDown(
                    InputManager.KeyboardShortcut.SwitchCamera) && camTool != null)
                {
                    camTool.ExternalObjectNextCameraStyle(); // For monoscopic mode
                }
                else if (InputManager.m_Instance.GetKeyboardShortcutDown(
                             InputManager.KeyboardShortcut.ViewOnly))
                {
                    IssueGlobalCommand(GlobalCommands.ViewOnly);
                }
                else if (InputManager.m_Instance.GetKeyboardShortcutDown(
                    InputManager.KeyboardShortcut.ToggleScreenMirroring))
                {
                    ViewpointScript.m_Instance.ToggleScreenMirroring();
                }
                else if (InputManager.m_Instance.GetKeyboardShortcutDown(
                    InputManager.KeyboardShortcut.PreviousTool))
                {
                    m_SketchSurfacePanel.PreviousTool();
                }
                else if (InputManager.m_Instance.GetKeyboardShortcutDown(
                    InputManager.KeyboardShortcut.NextTool))
                {
                    m_SketchSurfacePanel.NextTool();
                }
                else if (InputManager.m_Instance.GetKeyboardShortcutDown(
                    InputManager.KeyboardShortcut.CycleSymmetryMode))
                {
                    var cur = PointerManager.m_Instance.CurrentSymmetryMode;
                    var next = (cur == PointerManager.SymmetryMode.None) ? PointerManager.SymmetryMode.SinglePlane
                        : (cur == PointerManager.SymmetryMode.SinglePlane) ? PointerManager.SymmetryMode.DebugMultiple
                        : (cur == PointerManager.SymmetryMode.DebugMultiple) ? PointerManager.SymmetryMode.MultiMirror
                        : (cur == PointerManager.SymmetryMode.MultiMirror) ? PointerManager.SymmetryMode.TwoHanded
                        : (cur == PointerManager.SymmetryMode.TwoHanded) ? PointerManager.SymmetryMode.ScriptedSymmetryMode
                        : PointerManager.SymmetryMode.None;
                    PointerManager.m_Instance.CurrentSymmetryMode = next;
                }
                else if (InputManager.m_Instance.GetKeyboardShortcutDown(
                    InputManager.KeyboardShortcut.Export))
                {
                    StartCoroutine(ExportCoroutine());
                }
                else if (InputManager.m_Instance.GetKeyboardShortcutDown(
                        InputManager.KeyboardShortcut.StoreHeadTransform) &&
                    InputManager.m_Instance.GetAnyShift())
                {
                    Transform head = ViewpointScript.Head;
                    PlayerPrefs.SetFloat("HeadOffset_localPositionX", head.localPosition.x);
                    PlayerPrefs.SetFloat("HeadOffset_localPositionY", head.localPosition.y);
                    PlayerPrefs.SetFloat("HeadOffset_localPositionZ", head.localPosition.z);
                    PlayerPrefs.SetFloat("HeadOffset_localRotationX", head.localRotation.x);
                    PlayerPrefs.SetFloat("HeadOffset_localRotationY", head.localRotation.y);
                    PlayerPrefs.SetFloat("HeadOffset_localRotationZ", head.localRotation.z);
                    PlayerPrefs.SetFloat("HeadOffset_localRotationW", head.localRotation.w);
                }
                else if (InputManager.m_Instance.GetKeyboardShortcutDown(
                    InputManager.KeyboardShortcut.RecallHeadTransform))
                {
                    Transform head = ViewpointScript.Head;
                    // Toggle the head offset.
                    if (m_HeadOffset)
                    {
                        // Remove the offset.
                        Transform originalParent = head.parent;
                        head.SetParent(head.parent.parent);
                        GameObject.DestroyImmediate(originalParent.gameObject);
                        m_HeadOffset = false;
                    }
                    else
                    {
                        // Add the offset.
                        GameObject newParent = new GameObject();
                        newParent.transform.SetParent(head.parent);
                        newParent.transform.localPosition = Vector3.zero;
                        newParent.transform.localRotation = Quaternion.identity;
                        newParent.transform.localScale = Vector3.one;
                        head.SetParent(newParent.transform);
                        TrTransform offsetTransform = TrTransform.TR(
                            new Vector3(
                                PlayerPrefs.GetFloat("HeadOffset_localPositionX", 0),
                                PlayerPrefs.GetFloat("HeadOffset_localPositionY", 1.5f),
                                PlayerPrefs.GetFloat("HeadOffset_localPositionZ", 0)),
                            new Quaternion(
                                PlayerPrefs.GetFloat("HeadOffset_localRotationX", 0),
                                PlayerPrefs.GetFloat("HeadOffset_localRotationY", 0),
                                PlayerPrefs.GetFloat("HeadOffset_localRotationZ", 0),
                                PlayerPrefs.GetFloat("HeadOffset_localRotationW", 1)));
                        TrTransform originalTransformInverse = TrTransform.FromLocalTransform(head).inverse;
                        TrTransform newParentTransform = offsetTransform * originalTransformInverse;
                        newParent.transform.localPosition = newParentTransform.translation;
                        newParent.transform.localRotation = newParentTransform.rotation;
                        m_HeadOffset = true;
                    }
                }
                else if (InputManager.m_Instance.GetKeyboardShortcutDown(
                    InputManager.KeyboardShortcut.ToggleLightType))
                {
                    // Toggle between per-pixel & SH lighting on the secondary directional light
                    Light secondaryLight = App.Scene.GetLight((1));
                    if (LightRenderMode.ForceVertex == secondaryLight.renderMode)
                    {
                        secondaryLight.renderMode = LightRenderMode.ForcePixel;
                    }
                    else
                    {
                        secondaryLight.renderMode = LightRenderMode.ForceVertex;
                    }
                }
                else if (InputManager.m_Instance.GetKeyboardShortcutDown(
                    InputManager.KeyboardShortcut.TossWidget))
                {
                    m_WidgetManager.TossNearestWidget();
                }
                else if (InputManager.m_Instance.GetKeyboardShortcutDown(
                    InputManager.KeyboardShortcut.Reset))
                {
                    App.Instance.SetDesiredState(App.AppState.LoadingBrushesAndLighting);
                }
                else if (InputManager.m_Instance.GetKeyboardShortcutDown(
                             InputManager.KeyboardShortcut.FlyMode))
                {
                    SketchSurfacePanel.m_Instance.EnableSpecificTool(BaseTool.ToolType.FlyTool);
                }
                else if (App.Config.m_ToggleProfileOnAppButton &&
                    (InputManager.Wand.GetVrInputDown(VrInput.Button03) ||
                    InputManager.m_Instance.GetKeyboardShortcutDown(
                        InputManager.KeyboardShortcut.ToggleProfile)))
                {
                    IssueGlobalCommand(GlobalCommands.ToggleProfiling);
                }
            }

#if DEBUG
            if (InputManager.m_Instance.GetKeyboardShortcutDown(
                InputManager.KeyboardShortcut.CheckStrokes))
            {
                bool value = !SketchMemoryScript.m_Instance.m_SanityCheckStrokes;
                string feature = "Stroke determinism checking";
                SketchMemoryScript.m_Instance.m_SanityCheckStrokes = value;
                OutputWindowScript.m_Instance.CreateInfoCardAtController(
                    InputManager.ControllerName.Brush,
                    feature + (value ? ": On" : ": Off"));
            }
#endif

            bool hasController = m_ControlsType == ControlsType.SixDofControllers;
            var mouse = Mouse.current;

            // Toggle default tool.
            if (!m_PanelManager.AdvancedModeActive() &&
                InputManager.m_Instance.GetCommandDown(InputManager.SketchCommands.ToggleDefaultTool) &&
                !m_SketchSurfacePanel.IsDefaultToolEnabled() &&
                m_SketchSurfacePanel.ActiveTool.AllowDefaultToolToggle() && m_CurrentGazeObject == -1)// don't allow tool to change while pointing at panel because there is no visual indication
            {
                m_SketchSurfacePanel.EnableDefaultTool();
                AudioManager.m_Instance.PlayPinCushionSound(true);
            }
            // Pan.
            else if (!hasController && mouse.rightButton.isPressed)
            {
                SwitchState(InputState.Pan);
            }
            // Controller lock (this must be before rotate/head lock!).
            else if (!hasController &&
                InputManager.m_Instance.GetCommand(InputManager.SketchCommands.LockToController))
            {
                SwitchState(InputState.ControllerLock);
            }
            // Rotate.
            else if (!hasController &&
                InputManager.m_Instance.GetCommand(InputManager.SketchCommands.PivotRotation))
            {
                SwitchState(InputState.Rotation);
            }
            // Head lock.
            else if (!hasController &&
                InputManager.m_Instance.GetCommand(InputManager.SketchCommands.LockToHead))
            {
                SwitchState(InputState.HeadLock);
            }
            // Push pull.
            else if (!hasController &&
                InputManager.m_Instance.GetCommand(InputManager.SketchCommands.AltActivate))
            {
                SwitchState(InputState.PushPull);
            }
            else if (!PointerManager.m_Instance.IsMainPointerCreatingStroke())
            {
                // Reset surface.
                if (!hasController &&
                    InputManager.m_Instance.GetCommandDown(InputManager.SketchCommands.Reset))
                {
                    ResetGrabbedPose();
                }
                // Undo.
                else if (InputManager.m_Instance.GetCommandDown(InputManager.SketchCommands.Undo) &&
                    CanUndo())
                {
                    IssueGlobalCommand(GlobalCommands.Undo);
                }
                else if (InputManager.m_Instance.GetCommand(InputManager.SketchCommands.Undo) &&
                    CanUndo() && ShouldRepeatUndo())
                {
                    m_UndoHold_Timer = m_UndoRedoHold_RepeatInterval;
                    IssueGlobalCommand(GlobalCommands.Undo);
                }
                // Redo.
                else if (InputManager.m_Instance.GetCommandDown(InputManager.SketchCommands.Redo) &&
                    CanRedo())
                {
                    IssueGlobalCommand(GlobalCommands.Redo);
                }
                else if (InputManager.m_Instance.GetCommand(InputManager.SketchCommands.Redo) &&
                    CanRedo() && ShouldRepeatRedo())
                {
                    m_RedoHold_Timer = m_UndoRedoHold_RepeatInterval;
                    IssueGlobalCommand(GlobalCommands.Redo);
                }
                // Reset scene.
                else if (!hasController &&
                    InputManager.m_Instance.GetKeyboardShortcutDown(
                        InputManager.KeyboardShortcut.ResetScene))
                {
                    // TODO: Should thsi go away? Seems like the "sweetspot" may no longer be used.
                    if (App.VrSdk.GetControllerDof() == VrSdk.DoF.Two)
                    {
                        m_PanelManager.SetSweetSpotPosition(m_CurrentGazeRay.origin);
                        ResetGrabbedPose();
                    }
                }
                // Straight edge.
                else if (!hasController &&
                    InputManager.m_Instance.GetKeyboardShortcutDown(
                        InputManager.KeyboardShortcut.StraightEdge))
                {
                    IssueGlobalCommand(GlobalCommands.StraightEdge);
                }
                // Always fall back on switching tools.
                else
                {
                    m_SketchSurfacePanel.CheckForToolSelection();
                }
            }

            // Reset undo/redo hold timers.
            if (!InputManager.m_Instance.GetCommand(InputManager.SketchCommands.Undo))
            {
                m_UndoHold_Timer = m_UndoRedoHold_DurationBeforeStart;
            }
            if (!InputManager.m_Instance.GetCommand(InputManager.SketchCommands.Redo))
            {
                m_RedoHold_Timer = m_UndoRedoHold_DurationBeforeStart;
            }
            UnityEngine.Profiling.Profiler.EndSample();
        }

        bool CanUndo()
        {
            return SketchMemoryScript.m_Instance.CanUndo() &&
                !IsUIBlockingUndoRedo() &&
                m_PanelManager.GazePanelsAreVisible() &&
                !m_GrabWand.grabbingWorld &&
                !InputManager.m_Instance.GetCommand(InputManager.SketchCommands.Activate) &&
                !SelectionManager.m_Instance.IsAnimatingTossFromGrabbingGroup &&
                !(MultiplayerManager.m_Instance.State == ConnectionState.IN_ROOM);
        }

        bool CanRedo()
        {
            return SketchMemoryScript.m_Instance.CanRedo() &&
                !IsUIBlockingUndoRedo() &&
                m_PanelManager.GazePanelsAreVisible() &&
                !m_GrabBrush.grabbingWorld &&
                !InputManager.m_Instance.GetCommand(InputManager.SketchCommands.Activate) &&
                !SelectionManager.m_Instance.IsAnimatingTossFromGrabbingGroup &&
                !(MultiplayerManager.m_Instance.State == ConnectionState.IN_ROOM);
        }

        bool ShouldRepeatUndo()
        {
            m_UndoHold_Timer -= Time.deltaTime;
            return (m_UndoHold_Timer <= 0.0f);
        }

        bool ShouldRepeatRedo()
        {
            m_RedoHold_Timer -= Time.deltaTime;
            return (m_RedoHold_Timer <= 0.0f);
        }

        // Updates the global state:
        //   m_CurrentGrabWidget
        void UpdateGrab()
        {
            UnityEngine.Profiling.Profiler.BeginSample("SketchControlScript.UpdateGrab");
            if (m_ControlsType != ControlsType.SixDofControllers)
            {
                UnityEngine.Profiling.Profiler.EndSample();
                return;
            }

            GrabWidget rPrevGrabWidget = m_CurrentGrabWidget;
            GrabWidget rPrevPotentialBrush = m_PotentialGrabWidgetBrush;
            GrabWidget rPrevPotentialWand = m_PotentialGrabWidgetWand;
            if (m_CurrentGrabWidget)
            {
                m_CurrentGrabWidget.Activate(false);
            }
            if (m_PotentialGrabWidgetBrush)
            {
                m_PotentialGrabWidgetBrush.Activate(false);
            }
            if (m_PotentialGrabWidgetWand)
            {
                m_PotentialGrabWidgetWand.Activate(false);
            }
            m_CurrentGrabWidget = null;
            m_PotentialGrabWidgetBrush = null;
            m_PotentialGrabWidgetWand = null;
            m_PotentialGrabWidgetBrushValid = false;
            m_PotentialGrabWidgetWandValid = false;

            m_WidgetManager.RefreshNearestWidgetLists(m_CurrentGazeRay, m_CurrentGazeObject);

            if (m_GrabWidgetState == GrabWidgetState.None)
            {
                UpdateGrab_WasNone(rPrevPotentialBrush, rPrevPotentialWand);
            }
            else if (m_GrabWidgetState == GrabWidgetState.OneHand)
            {
                UpdateGrab_WasOneHand(rPrevGrabWidget);
            }
            else if (m_GrabWidgetState == GrabWidgetState.TwoHands)
            {
                UpdateGrab_WasTwoHands(rPrevGrabWidget);
            }

            // Update grab intersection state.
            switch (m_CurrentGrabIntersectionState)
            {
                case GrabIntersectionState.RequestIntersections:
                    m_CurrentGrabIntersectionState = GrabIntersectionState.ReadBrush;
                    break;
                case GrabIntersectionState.ReadBrush:
                    m_CurrentGrabIntersectionState = GrabIntersectionState.ReadWand;
                    break;
                case GrabIntersectionState.ReadWand:
                    m_CurrentGrabIntersectionState = GrabIntersectionState.RequestIntersections;
                    break;
            }

            if (!TutorialManager.m_Instance.TutorialActive() && m_CurrentGrabWidget == null)
            {
                UpdateGrab_World();
            }

            App.Instance.SelectionEffect.HighlightForGrab(
                m_GrabWidgetState != GrabWidgetState.None ||
                (m_PotentialGrabWidgetBrush != null && m_PotentialGrabWidgetBrushValid) ||
                (m_PotentialGrabWidgetWand != null && m_PotentialGrabWidgetWandValid));
            UnityEngine.Profiling.Profiler.EndSample();
        }

        void UpdateGrab_WasNone(GrabWidget rPrevPotentialBrush, GrabWidget rPrevPotentialWand)
        {
            // if a panel isn't in focus, allow for widget grab
            // We can grab a widget as long as we aren't trying to draw with that hand.
            bool bActiveInput =
                (InputManager.m_Instance.GetCommand(InputManager.SketchCommands.Activate) &&
                App.Instance.IsInStateThatAllowsPainting());

            //certain tools don't allow us to mess with widgets
            bool bWidgetManipOK = m_SketchSurfacePanel.DoesCurrentToolAllowWidgetManipulation() &&
                !m_GrabWand.grabbingWorld && !m_GrabBrush.grabbingWorld && IsGrabWorldStateStable() &&
                App.Instance.IsInStateThatAllowsAnyGrabbing();

            // Update EatInput flags if they're valid.
            if (m_GrabBrush.eatInput)
            {
                m_GrabBrush.eatInput = InputManager.Brush.GetControllerGrip();
            }
            if (m_GrabWand.eatInput)
            {
                m_GrabWand.eatInput = InputManager.Wand.GetControllerGrip();
            }

            bool bShouldClearWandInside = false;
            if (m_CurrentInputState == InputState.Standard && bWidgetManipOK)
            {
                // If we're in the intersection request state, fire off a new intersection request.  If
                // we're in the read brush state, update our brush grab data structure.
                List<GrabWidgetData> brushBests = m_WidgetManager.WidgetsNearBrush;
                if (m_CurrentGrabIntersectionState == GrabIntersectionState.RequestIntersections)
                {
                    RequestWidgetIntersection(brushBests, InputManager.ControllerName.Brush);
                }
                else if (m_CurrentGrabIntersectionState == GrabIntersectionState.ReadBrush)
                {
                    m_BackupBrushGrabData = GetBestWidget(brushBests, m_BrushResults);
                }

                if (m_BackupBrushGrabData != null)
                {
                    m_PotentialGrabWidgetBrush = m_BackupBrushGrabData.m_WidgetScript;

                    // Allow widget grab if we're not painting.
                    if (!bActiveInput)
                    {
                        m_PotentialGrabWidgetBrush.Activate(true);
                        m_PotentialGrabWidgetBrushValid = true;
                        m_PotentialGrabWidgetBrush.VisualizePinState();

                        if (!m_GrabBrush.eatInput && InputManager.Brush.GetControllerGrip())
                        {
                            m_CurrentGrabWidget = m_PotentialGrabWidgetBrush;
                            if (m_CurrentGrabWidget.Group != SketchGroupTag.None)
                            {
                                m_GrabBrush.grabbingGroup = true;
                                m_CurrentGrabWidget =
                                    SelectionManager.m_Instance.StartGrabbingGroupWithWidget(m_CurrentGrabWidget);
                            }
                            UpdateGrab_NoneToOne(InputManager.ControllerName.Brush);
                            bShouldClearWandInside = true;
                            m_GrabBrush.startedGrabInsideWidget = true;
                        }
                    }
                }
                m_GrabBrush.SetHadBestGrabAndTriggerHaptics(m_BackupBrushGrabData);
                m_ControllerGrabVisuals.BrushInWidgetRange = m_BackupBrushGrabData != null;

                // If we're in the intersection request state, fire off a new intersection request.  If
                // we're in the read wand state, update our wand grab data structure.
                List<GrabWidgetData> wandBests = m_WidgetManager.WidgetsNearWand;
                if (m_CurrentGrabIntersectionState == GrabIntersectionState.RequestIntersections)
                {
                    RequestWidgetIntersection(wandBests, InputManager.ControllerName.Wand);
                }
                else if (m_CurrentGrabIntersectionState == GrabIntersectionState.ReadWand)
                {
                    m_BackupWandGrabData = GetBestWidget(wandBests, m_WandResults);
                }

                if (m_BackupWandGrabData != null)
                {
                    m_PotentialGrabWidgetWand = m_BackupWandGrabData.m_WidgetScript;
                    // Allow wand widget grab if brush grab failed.
                    bool bGrabAllowed = (m_GrabWidgetState == GrabWidgetState.None) && !bActiveInput;
                    if (bGrabAllowed)
                    {
                        m_PotentialGrabWidgetWand.Activate(true);
                        m_PotentialGrabWidgetWandValid = true;
                        m_PotentialGrabWidgetWand.VisualizePinState();

                        if (!m_GrabWand.eatInput && InputManager.Wand.GetControllerGrip())
                        {
                            m_CurrentGrabWidget = m_PotentialGrabWidgetWand;
                            if (m_CurrentGrabWidget.Group != SketchGroupTag.None)
                            {
                                m_GrabWand.grabbingGroup = true;
                                m_CurrentGrabWidget =
                                    SelectionManager.m_Instance.StartGrabbingGroupWithWidget(m_CurrentGrabWidget);
                            }
                            UpdateGrab_NoneToOne(InputManager.ControllerName.Wand);
                            m_GrabBrush.ClearInsideWidget();
                            m_GrabWand.startedGrabInsideWidget = true;
                        }
                    }
                }
                m_GrabWand.SetHadBestGrabAndTriggerHaptics(m_BackupWandGrabData);
                m_ControllerGrabVisuals.WandInWidgetRange = m_BackupWandGrabData != null;

                // Account for asymmetry in controller processing by clearing after wand has updated
                // GrabState.insideWidget according to bestWandGrab.
                if (bShouldClearWandInside)
                {
                    m_GrabWand.ClearInsideWidget();
                }
            }

            // Update widget collisions if we've got a drifter.
            if (m_GrabWidgetState == GrabWidgetState.None)
            {
                if (m_WidgetManager.ShouldUpdateCollisions())
                {
                    m_PanelManager.DoCollisionSimulationForWidgetPanels();
                }
            }
        }

        void UpdateGrab_WasOneHand(GrabWidget rPrevGrabWidget)
        {
            var controller = InputManager.Controllers[(int)m_GrabWidgetOneHandInfo.m_Name];
            bool shouldRelease = !App.Instance.IsInStateThatAllowsAnyGrabbing();
            if (!InputManager.Controllers[(int)m_GrabWidgetOneHandInfo.m_Name].GetControllerGrip() ||
                shouldRelease)
            {
                if (shouldRelease)
                {
                    EatGrabInput();
                }

                Vector3 vLinearVelocity;
                Vector3 vAngularVelocity;
                if (GetGrabWidgetHoldHistory(out vLinearVelocity, out vAngularVelocity))
                {
                    rPrevGrabWidget.SetVelocities(
                        vLinearVelocity, vAngularVelocity,
                        controller.Transform.position);
                }
                // One -> None
                UpdateGrab_ToNone(rPrevGrabWidget);
            }
            else
            {
                // Keep holding on to our widget.
                m_CurrentGrabWidget = rPrevGrabWidget;
                m_CurrentGrabWidget.Activate(true);
                m_CurrentGrabWidget.UserInteracting(true, m_GrabWidgetOneHandInfo.m_Name);

                if (!m_CurrentGrabWidget.Pinned)
                {
                    var info = InputManager.Controllers[(int)m_GrabWidgetOneHandInfo.m_Name];
                    var controllerXf = Coords.AsGlobal[info.Transform];
                    var newWidgetXf = controllerXf * m_GrabWidgetOneHandInfo.m_BaseWidgetXf_LS;
                    m_CurrentGrabWidget.RecordAndSetPosRot(newWidgetXf);

                    UpdateGrabWidgetHoldHistory(m_GrabWidgetOneHandInfo.m_Name);
                }

                m_PanelManager.DoCollisionSimulationForWidgetPanels();

                // Check for widget pinning.
                if (m_CurrentGrabWidget.AllowPinning)
                {
                    if (InputManager.Controllers[(int)m_GrabWidgetOneHandInfo.m_Name].GetCommandDown(
                        InputManager.SketchCommands.PinWidget))
                    {
                        // If the user initiates a pin action, buzz a bit.
                        if (!m_CurrentGrabWidget.Pinned)
                        {
                            InputManager.m_Instance.TriggerHapticsPulse(
                                m_GrabWidgetOneHandInfo.m_Name, 3, 0.10f, 0.07f);
                        }
                        m_CurrentGrabWidget.Pin(!m_CurrentGrabWidget.Pinned);
                        SketchSurfacePanel.m_Instance.EatToolsInput();
                        m_WidgetManager.RefreshPinAndUnpinLists();
                    }
                }

                if (m_CurrentGrabWidget is SelectionWidget)
                {
                    if (InputManager.m_Instance.GetCommandDown(
                        InputManager.SketchCommands.DuplicateSelection))
                    {
                        controller.LastHeldInput =
                            controller.GetCommandHoldInput(InputManager.SketchCommands.DuplicateSelection);
                    }

                    if (controller.LastHeldInput != null &&
                        InputManager.m_Instance.GetCommandHeld(InputManager.SketchCommands.DuplicateSelection))
                    {
                        SketchControlsScript.m_Instance.IssueGlobalCommand(
                            SketchControlsScript.GlobalCommands.Duplicate);
                    }
                }

                InputManager.ControllerName otherName =
                    (m_GrabWidgetOneHandInfo.m_Name == InputManager.ControllerName.Brush) ?
                        InputManager.ControllerName.Wand : InputManager.ControllerName.Brush;
                bool otherInputEaten =
                    (m_GrabWidgetOneHandInfo.m_Name == InputManager.ControllerName.Brush) ?
                        m_GrabWand.eatInput : m_GrabBrush.eatInput;

                // See if the other controller decides to grab the widget (unless we're pinned).
                if (!m_CurrentGrabWidget.Pinned)
                {
                    if (m_CurrentGrabWidget.AllowTwoHandGrab)
                    {
                        if (InputManager.Controllers[(int)otherName].GetControllerGrip())
                        {
                            RequestPanelsVisibility(false);
                            m_GrabWidgetState = GrabWidgetState.TwoHands;
                            // Figure out if the new grab starts inside the widget.
                            Vector3 vOtherGrabPos = TrTransform.FromTransform(
                                InputManager.m_Instance.GetController(otherName)).translation;
                            bool bOtherGrabInBounds = m_CurrentGrabWidget.GetActivationScore(
                                vOtherGrabPos, otherName) >= 0;
                            m_CurrentGrabWidget.SetUserTwoHandGrabbing(
                                true, m_GrabWidgetOneHandInfo.m_Name, otherName, bOtherGrabInBounds);

                            if (otherName == InputManager.ControllerName.Brush)
                            {
                                m_GrabBrush.startedGrabInsideWidget = bOtherGrabInBounds;
                            }
                            else
                            {
                                m_GrabWand.startedGrabInsideWidget = bOtherGrabInBounds;
                            }

                            m_GrabWidgetTwoHandBrushPrev = TrTransform.FromTransform(
                                InputManager.m_Instance.GetController(InputManager.ControllerName.Brush));
                            m_GrabWidgetTwoHandWandPrev = TrTransform.FromTransform(
                                InputManager.m_Instance.GetController(InputManager.ControllerName.Wand));
                        }
                    }
                }
                else if (!otherInputEaten && InputManager.Controllers[(int)otherName].GetControllerGrip())
                {
                    // If it's a two hand grab but the current grab widget is pinned, grab the world.
                    UpdateGrab_ToNone(m_CurrentGrabWidget);
                    m_CurrentGrabWidget = null;
                    m_ControllerGrabVisuals.SetDesiredVisualState(ControllerGrabVisuals.VisualState.Off);
                }
            }
        }

        // Previous frame was a two-handed grab.
        // Handles all the cases where this frame's grab is zero, one, or two hands.
        void UpdateGrab_WasTwoHands(GrabWidget rPrevGrabWidget)
        {
            //keep holding on to our widget
            m_CurrentGrabWidget = rPrevGrabWidget;
            m_CurrentGrabWidget.Activate(true);
            m_CurrentGrabWidget.UserInteracting(true, m_GrabWidgetOneHandInfo.m_Name);

            if (!App.Instance.IsInStateThatAllowsAnyGrabbing())
            {
                m_CurrentGrabWidget.SetUserTwoHandGrabbing(false);
                UpdateGrab_ToNone(rPrevGrabWidget);
            }
            else if (!InputManager.Wand.GetControllerGrip())
            { // Look for button release.
                m_CurrentGrabWidget.SetUserTwoHandGrabbing(false);
                // See if our Brush hand is still within grab range of the widget.
                if (m_GrabBrush.startedGrabInsideWidget ||
                    IsControllerNearWidget(InputManager.ControllerName.Brush, m_CurrentGrabWidget))
                {
                    m_GrabWidgetOneHandInfo.m_Name = InputManager.ControllerName.Brush;
                    RequestPanelsVisibility(true);
                    InitializeGrabWidgetControllerInfo(m_GrabWidgetOneHandInfo);
                    m_GrabWidgetState = GrabWidgetState.OneHand;
                }
                else
                {
                    // If the Brush hand is beyond the widget, we're not holding it anymore.
                    UpdateGrab_ToNone(rPrevGrabWidget);

                    // Eat input on the brush grip until we release the button.
                    m_GrabBrush.eatInput = true;
                }
            }
            else if (!InputManager.Brush.GetControllerGrip())
            {
                m_CurrentGrabWidget.SetUserTwoHandGrabbing(false);
                if (m_GrabWand.startedGrabInsideWidget ||
                    IsControllerNearWidget(InputManager.ControllerName.Wand, m_CurrentGrabWidget))
                {
                    m_GrabWidgetOneHandInfo.m_Name = InputManager.ControllerName.Wand;
                    InitializeGrabWidgetControllerInfo(m_GrabWidgetOneHandInfo);
                    m_GrabWidgetState = GrabWidgetState.OneHand;
                }
                else
                {
                    UpdateGrab_ToNone(rPrevGrabWidget);
                    m_GrabWand.eatInput = true;
                }
            }
            else
            {
                // Both hands still grabbing.
                // Check for pin, which forcibly releases one of the hands.
                if (m_CurrentGrabWidget.AllowPinning &&
                    InputManager.Controllers[(int)m_GrabWidgetOneHandInfo.m_Name].GetCommandDown(
                        InputManager.SketchCommands.PinWidget))
                {
                    // If the user initiates a pin action, buzz a bit.
                    if (!m_CurrentGrabWidget.Pinned)
                    {
                        InputManager.m_Instance.TriggerHapticsPulse(
                            m_GrabWidgetOneHandInfo.m_Name, 3, 0.10f, 0.07f);
                    }

                    m_CurrentGrabWidget.Pin(!m_CurrentGrabWidget.Pinned);
                    SketchSurfacePanel.m_Instance.EatToolsInput();
                    m_WidgetManager.RefreshPinAndUnpinLists();

                    InitializeGrabWidgetControllerInfo(m_GrabWidgetOneHandInfo);
                    m_GrabWidgetState = GrabWidgetState.OneHand;
                    m_CurrentGrabWidget.SetUserTwoHandGrabbing(false);

                    // Eat input on the off hand so we don't immediately jump in to world transform.
                    if (m_GrabWidgetOneHandInfo.m_Name == InputManager.ControllerName.Brush)
                    {
                        RequestPanelsVisibility(true);
                        m_GrabWand.eatInput = true;
                    }
                    else
                    {
                        m_GrabBrush.eatInput = true;
                    }
                }

                if (!m_CurrentGrabWidget.Pinned)
                {
                    UpdateGrab_ContinuesTwoHands();
                }
            }
            ClearGrabWidgetHoldHistory();
            m_PanelManager.DoCollisionSimulationForWidgetPanels();
        }

        // Common case for two-handed grab: both the previous and current frames are two-handed.
        private void UpdateGrab_ContinuesTwoHands()
        {
            //holding with two hands, transform accordingly
            TrTransform xfBrush = TrTransform.FromTransform(InputManager.Brush.Transform);
            TrTransform xfWand = TrTransform.FromTransform(InputManager.Wand.Transform);
            Vector2 vSizeRange = m_CurrentGrabWidget.GetWidgetSizeRange();

            GrabWidget.Axis axis = m_CurrentGrabWidget.GetScaleAxis(
                xfWand.translation, xfBrush.translation,
                out Vector3 axisDirection, out float axisExtent);

            TrTransform newWidgetXf;
            if (axis != GrabWidget.Axis.Invalid)
            {
                // Scale along a single axis
                float deltaScale;
                if (App.Config.m_AxisManipulationIsResize)
                {
                    newWidgetXf = MathUtils.TwoPointObjectTransformationAxisResize(
                        axisDirection, axisExtent,
                        m_GrabWidgetTwoHandWandPrev, m_GrabWidgetTwoHandBrushPrev,
                        xfWand, xfBrush,
                        GetWorkingTransform(m_CurrentGrabWidget),
                        out deltaScale,
                        deltaScaleMin: vSizeRange.x / axisExtent,
                        deltaScaleMax: vSizeRange.y / axisExtent);
                }
                else
                {
                    newWidgetXf = MathUtils.TwoPointObjectTransformationNonUniformScale(
                        axisDirection,
                        m_GrabWidgetTwoHandWandPrev, m_GrabWidgetTwoHandBrushPrev,
                        xfWand, xfBrush,
                        GetWorkingTransform(m_CurrentGrabWidget),
                        out deltaScale,
                        finalScaleMin: vSizeRange.x,
                        deltaScaleMin: vSizeRange.x / axisExtent,
                        deltaScaleMax: vSizeRange.y / axisExtent);
                }

                // The above functions return undefined values in newWidgetXf.scale; but that's
                // okay because RecordAndSetPosRot ignores xf.scale.
                // TODO: do this more cleanly
                m_CurrentGrabWidget.RecordAndApplyScaleToAxis(deltaScale, axis);
            }
            else
            {
                // Uniform scaling
                TrTransform xfObject = GetWorkingTransform(m_CurrentGrabWidget);
                Vector3 extents = (m_CurrentGrabWidget is StencilWidget)
                    ? (m_CurrentGrabWidget as StencilWidget).Extents
                    : Vector3.one * Mathf.Abs(m_CurrentGrabWidget.GetSignedWidgetSize());

                // Delta-scale bounds should be based on the smallest/largest extent.
                // Irritatingly, the API wants absolute rather than relative scale bounds,
                // so they need even more conversion.
                float deltaScaleMin = vSizeRange.x / extents.Min();
                float deltaScaleMax = vSizeRange.y / extents.Max();
                if (m_GrabWand.startedGrabInsideWidget && m_GrabBrush.startedGrabInsideWidget)
                {
                    newWidgetXf = MathUtils.TwoPointObjectTransformation(
                        m_GrabWidgetTwoHandWandPrev, m_GrabWidgetTwoHandBrushPrev,
                        xfWand, xfBrush,
                        xfObject,
                        deltaScaleMin: deltaScaleMin, deltaScaleMax: deltaScaleMax);
                }
                else if (m_GrabWand.startedGrabInsideWidget)
                {
                    // keep the wand inside the object
                    newWidgetXf = MathUtils.TwoPointObjectTransformation(
                        m_GrabWidgetTwoHandWandPrev, m_GrabWidgetTwoHandBrushPrev,
                        xfWand, xfBrush,
                        xfObject,
                        deltaScaleMin: deltaScaleMin, deltaScaleMax: deltaScaleMax,
                        bUseLeftAsPivot: true);
                }
                else
                {
                    // keep the brush inside the object (note the brush is the left hand)
                    newWidgetXf = MathUtils.TwoPointObjectTransformation(
                        m_GrabWidgetTwoHandBrushPrev, m_GrabWidgetTwoHandWandPrev,
                        xfBrush, xfWand,
                        xfObject,
                        deltaScaleMin: deltaScaleMin, deltaScaleMax: deltaScaleMax,
                        bUseLeftAsPivot: true);
                }

                // Must do separately becvause RecordAndSetPosRot ignores newWidgetXf.scale
                m_CurrentGrabWidget.RecordAndSetSize(newWidgetXf.scale);

                float currentSize = Mathf.Abs(m_CurrentGrabWidget.GetSignedWidgetSize());
                if (currentSize == vSizeRange.x || currentSize == vSizeRange.y)
                {
                    InputManager.m_Instance.TriggerHaptics(InputManager.ControllerName.Brush, 0.05f);
                    InputManager.m_Instance.TriggerHaptics(InputManager.ControllerName.Wand, 0.05f);
                }
            }

            // Ignores TrTransform.scale
            m_CurrentGrabWidget.RecordAndSetPosRot(newWidgetXf);

            m_GrabWidgetTwoHandBrushPrev = xfBrush;
            m_GrabWidgetTwoHandWandPrev = xfWand;
        }

        void UpdateGrab_NoneToOne(InputManager.ControllerName controllerName)
        {
            if (m_MaybeDriftingGrabWidget != null &&
                m_MaybeDriftingGrabWidget.IsMoving() &&
                !m_MaybeDriftingGrabWidget.IsSpinningFreely)
            {
                // If a new widget is grabbed but the previous one is still drifting, end the drift.
                // TODO: Simplify in the widget animation cleanup.
                if (m_MaybeDriftingGrabWidget == m_CurrentGrabWidget)
                {
                    SketchMemoryScript.m_Instance.PerformAndRecordCommand(
                        new MoveWidgetCommand(m_MaybeDriftingGrabWidget,
                            m_MaybeDriftingGrabWidget.LocalTransform, m_MaybeDriftingGrabWidget.CustomDimension,
                            final: true),
                        discardIfNotMerged: true);
                }
                m_MaybeDriftingGrabWidget.ClearVelocities();
            }

            // UserInteracting should be the first thing that happens here so OnUserBeginInteracting can
            // be called before everything else.
            m_CurrentGrabWidget.UserInteracting(true, controllerName);
            m_CurrentGrabWidget.ClearVelocities();
            ClearGrabWidgetHoldHistory();

            //set our info names according to this controller's name
            m_GrabWidgetOneHandInfo.m_Name = controllerName;
            InitializeGrabWidgetControllerInfo(m_GrabWidgetOneHandInfo);

            PointerManager.m_Instance.AllowPointerPreviewLine(false);
            PointerManager.m_Instance.RequestPointerRendering(false);
            m_SketchSurfacePanel.RequestHideActiveTool(true);
            if (m_GrabWidgetOneHandInfo.m_Name == InputManager.ControllerName.Wand)
            {
                RequestPanelsVisibility(false);
            }

            // Notify visuals.
            ControllerGrabVisuals.VisualState visualState =
                m_GrabWidgetOneHandInfo.m_Name == InputManager.ControllerName.Brush ?
                    ControllerGrabVisuals.VisualState.WidgetBrushGrip :
                    ControllerGrabVisuals.VisualState.WidgetWandGrip;
            m_ControllerGrabVisuals.SetDesiredVisualState(visualState);
            m_ControllerGrabVisuals.SetHeldWidget(m_CurrentGrabWidget.transform);

            //if a gaze object had focus when we grabbed this widget, take focus off the object
            ResetActivePanel();
            m_UIReticle.SetActive(false);

            // Prep all other grab widgets for collision.
            m_PanelManager.PrimeCollisionSimForWidgets(m_CurrentGrabWidget);

            m_GrabWidgetState = GrabWidgetState.OneHand;
            m_WidgetManager.WidgetsDormant = false;
            PointerManager.m_Instance.EatLineEnabledInput();

            m_BackupWandGrabData = null;
            m_BackupBrushGrabData = null;
        }

        void UpdateGrab_ToNone(GrabWidget rPrevGrabWidget)
        {
            m_MaybeDriftingGrabWidget = rPrevGrabWidget;

            m_GrabWidgetState = GrabWidgetState.None;
            PointerManager.m_Instance.RequestPointerRendering(!App.Instance.IsLoading() &&
                m_SketchSurfacePanel.ShouldShowPointer());
            RequestPanelsVisibility(true);
            m_SketchSurfacePanel.RequestHideActiveTool(false);
            rPrevGrabWidget.UserInteracting(false);

            // Disable grab visuals.
            m_ControllerGrabVisuals.SetDesiredVisualState(ControllerGrabVisuals.VisualState.Off);
            m_ControllerGrabVisuals.SetHeldWidget(null);

            if (m_GrabBrush.grabbingGroup || m_GrabWand.grabbingGroup)
            {
                SelectionManager.m_Instance.EndGrabbingGroupWithWidget();
                m_GrabBrush.grabbingGroup = false;
                m_GrabWand.grabbingGroup = false;
            }
        }

        void RequestWidgetIntersection(List<GrabWidgetData> candidates,
                                       InputManager.ControllerName controllerName)
        {
            // Get locals based off what controller we're using.
            Queue<GpuIntersectionResult> resultQueue = null;
            Vector3 controllerPos = Vector3.zero;
            if (controllerName == InputManager.ControllerName.Brush)
            {
                resultQueue = m_BrushResults;
                controllerPos = InputManager.m_Instance.GetBrushControllerAttachPoint().position;
            }
            else
            {
                resultQueue = m_WandResults;
                controllerPos = InputManager.m_Instance.GetWandControllerAttachPoint().position;
            }

            // If we don't have a candidate that has a GPU object, don't bother firing off a GPU request.
            bool requestGpuIntersection = false;

            // Fire off a new GPU intersection with all widgets that can use it.
            for (int i = 0; i < candidates.Count; ++i)
            {
                if (candidates[i].m_WidgetScript.HasGPUIntersectionObject())
                {
                    candidates[i].m_WidgetScript.SetGPUIntersectionObjectLayer(m_WidgetGpuIntersectionLayer);
                    requestGpuIntersection = true;
                }
            }

            if (requestGpuIntersection)
            {
                GpuIntersectionResult newRequest = new GpuIntersectionResult();
                newRequest.resultList = new List<GpuIntersector.ModelResult>();
                newRequest.result = App.Instance.GpuIntersector.RequestModelIntersections(
                    controllerPos, m_WidgetGpuIntersectionRadius, newRequest.resultList, 8,
                    (1 << m_WidgetGpuIntersectionLayer));

                // The new result will only be null when the intersector is disabled.
                if (newRequest.result != null)
                {
                    resultQueue.Enqueue(newRequest);
                }

                for (int i = 0; i < candidates.Count; ++i)
                {
                    if (candidates[i].m_WidgetScript.HasGPUIntersectionObject())
                    {
                        candidates[i].m_WidgetScript.RestoreGPUIntersectionObjectLayer();
                    }
                }
            }
        }

        GrabWidgetData GetBestWidget(List<GrabWidgetData> candidates,
                                     Queue<GpuIntersectionResult> resultQueue)
        {
            // Discard futures that are too old.
            while (resultQueue.Count > 0)
            {
                if (Time.frameCount - resultQueue.Peek().result.StartFrame < 5)
                {
                    break;
                }
                resultQueue.Dequeue();
            }

            // If the oldest future is ready, use its intersection result to update the candidates.
            GpuIntersectionResult finishedResult;
            if (resultQueue.Count > 0 && resultQueue.Peek().result.IsReady)
            {
                finishedResult = resultQueue.Dequeue();
            }
            else
            {
                finishedResult.resultList = new List<GpuIntersector.ModelResult>();
            }

            // TODO: Speed this up.
            for (int i = 0; i < candidates.Count; ++i)
            {
                if (candidates[i].m_WidgetScript.HasGPUIntersectionObject())
                {
                    // If a candidate can't find itself in the finished results list, it's not eligible.
                    bool candidateValid = false;
                    for (int j = 0; j < finishedResult.resultList.Count; ++j)
                    {
                        if (candidates[i].m_WidgetScript.Equals(finishedResult.resultList[j].widget))
                        {
                            candidateValid = true;
                            break;
                        }
                    }

                    if (candidateValid)
                    {
                        // If a candidate has a GPU intersection object and we found it in this list,
                        // not only is it valid, but it's as valid as it can be.
                        candidates[i].m_ControllerScore = 1.0f;
                    }
                    else
                    {
                        candidates[i].m_NearController = false;
                    }
                }
            }

            // Run through the candidates and pick
            GrabWidgetData best = null;
            for (int i = 0; i < candidates.Count; ++i)
            {
                var candidate = candidates[i];
                if (!candidate.m_NearController) continue;

                // For media widgets - only select from the active layer
                if (candidate.m_WidgetScript is MediaWidget
                    && candidate.m_WidgetScript.Canvas != App.Scene.ActiveCanvas) continue;

                if (best == null || candidate.m_ControllerScore > best.m_ControllerScore)
                {
                    best = candidate;
                }
            }
            return best;
        }

        void InitializeGrabWidgetControllerInfo(GrabWidgetControllerInfo info)
        {
            Transform controller = InputManager.Controllers[(int)info.m_Name].Transform;
            Transform widget = m_CurrentGrabWidget.GrabTransform_GS;
            TrTransform newWidgetXf = Coords.AsGlobal[widget];

            info.m_BaseControllerXf = Coords.AsGlobal[controller];
            info.m_BaseWidgetXf_LS = info.m_BaseControllerXf.inverse * newWidgetXf;
        }

        // returns the transform of the true widget (not the snapped one for those that can be)
        private TrTransform GetWorkingTransform(GrabWidget w)
        {
            TrTransform ret = w.GetGrabbedTrTransform();
            ret.scale = w.GetSignedWidgetSize();
            return ret;
        }

        // Initiate the world transform reset animation.
        public void RequestWorldTransformReset(bool toSavedXf = false)
        {
            if (WorldIsReset(toSavedXf))
            {
                return;
            }

            m_WorldTransformResetXf =
                toSavedXf ? SketchMemoryScript.m_Instance.InitialSketchTransform : TrTransform.identity;
            m_WorldTransformResetState = WorldTransformResetState.Requested;

            App.Scene.disableTiltProtection = false;
        }

        void UpdateWorldTransformReset()
        {
            switch (m_WorldTransformResetState)
            {
                case WorldTransformResetState.Requested:
                    ViewpointScript.m_Instance.FadeToColor(Color.black, m_GrabWorldFadeSpeed);
                    m_WorldTransformResetState = WorldTransformResetState.FadingToBlack;
                    m_xfDropCamReset_RS = Coords.AsRoom[m_DropCam.transform];
                    PointerManager.m_Instance.EatLineEnabledInput();
                    PointerManager.m_Instance.AllowPointerPreviewLine(false);
                    break;
                case WorldTransformResetState.FadingToBlack:
                    m_WorldTransformFadeAmount += m_GrabWorldFadeSpeed * Time.deltaTime;
                    if (m_WorldTransformFadeAmount >= 1.0f)
                    {
                        App.Scene.Pose = m_WorldTransformResetXf;
                        m_WorldTransformFadeAmount = 1.0f;
                        m_WorldTransformResetState = WorldTransformResetState.FadingToScene;
                        ViewpointScript.m_Instance.FadeToScene(m_GrabWorldFadeSpeed);
                        m_DropCam.transform.position = m_xfDropCamReset_RS.translation;
                        m_DropCam.transform.rotation = m_xfDropCamReset_RS.rotation;
                        PointerManager.m_Instance.AllowPointerPreviewLine(true);
                    }
                    break;
                case WorldTransformResetState.FadingToScene:
                    m_WorldTransformFadeAmount -= m_GrabWorldFadeSpeed * Time.deltaTime;
                    if (m_WorldTransformFadeAmount <= 0.0f)
                    {
                        m_WorldTransformFadeAmount = 0.0f;
                        m_WorldTransformResetState = WorldTransformResetState.Default;
                    }
                    break;
            }
        }

        bool CheckToggleTiltProtection()
        {
            if (
                InputManager.Wand.GetCommandDown(InputManager.SketchCommands.Redo) ||
                InputManager.Brush.GetCommandDown(InputManager.SketchCommands.Redo)
            )
            {
                App.Scene.disableTiltProtection = !App.Scene.disableTiltProtection;

                return !App.Scene.disableTiltProtection;
            }

            return false;

        }

        void UpdateGrab_World()
        {
            bool bAllowWorldTransform = m_SketchSurfacePanel.ActiveTool.AllowWorldTransformation() &&
                (m_GrabWorldState != GrabWorldState.ResetDone) &&
                (!PointerManager.m_Instance.IsMainPointerCreatingStroke() || App.Instance.IsLoading()) &&
                App.Instance.IsInStateThatAllowsAnyGrabbing() &&
                !m_DisableWorldGrabbing;

            bool bWorldGrabWandPrev = m_GrabWand.grabbingWorld;
            bool bWorldGrabBrushPrev = m_GrabBrush.grabbingWorld;
            m_GrabWand.grabbingWorld = bAllowWorldTransform && !m_GrabWand.eatInput &&
                InputManager.Wand.GetControllerGrip();
            m_GrabBrush.grabbingWorld = bAllowWorldTransform && !m_GrabBrush.eatInput &&
                InputManager.Brush.GetControllerGrip() &&
                (m_CurrentGazeObject == -1);

            bool grabsChanged = (bWorldGrabWandPrev != m_GrabWand.grabbingWorld) ||
                (bWorldGrabBrushPrev != m_GrabBrush.grabbingWorld);
            bool bAllowWorldTransformChanged =
                bAllowWorldTransform != m_AllowWorldTransformLastFrame;
            int nGrabs = m_GrabWand.grabbingWorld ? 1 : 0;
            nGrabs += m_GrabBrush.grabbingWorld ? 1 : 0;

            // Allow grabbing again if grabs have changed and we're done resetting.
            if (m_GrabWorldState == GrabWorldState.ResetDone && grabsChanged)
            {
                m_GrabWorldState = GrabWorldState.Normal;
            }

            // Update panels visibility if brush grip has changed.
            if (bWorldGrabWandPrev != m_GrabWand.grabbingWorld)
            {
                RequestPanelsVisibility(!m_GrabWand.grabbingWorld);
            }

            // Update tool visibility if brush grip has changed.
            if (bWorldGrabBrushPrev != m_GrabBrush.grabbingWorld)
            {
                m_SketchSurfacePanel.RequestHideActiveTool(m_GrabBrush.grabbingWorld);
                PointerManager.m_Instance.AllowPointerPreviewLine(!m_GrabBrush.grabbingWorld);
                PointerManager.m_Instance.RequestPointerRendering(!m_GrabBrush.grabbingWorld
                    && m_SketchSurfacePanel.ShouldShowPointer() && !App.Instance.IsLoading());
            }

            // Reset m_WorldBeingGrabbed and only set it when world is actually being grabbed.
            bool bWorldBeingGrabbedPrev = m_WorldBeingGrabbed;
            m_WorldBeingGrabbed = false;

            // Move the world if it has been grabbed.
            if (m_GrabWorldState == GrabWorldState.Normal && bAllowWorldTransform)
            {
                if (nGrabs == 2)
                {
                    // Two-handed world movement.
                    m_WorldBeingGrabbed = true;
                    TrTransform grabXfWand = TrTransform.FromTransform(
                        InputManager.m_Instance.GetController(InputManager.ControllerName.Wand));
                    TrTransform grabXfBrush = TrTransform.FromTransform(
                        InputManager.m_Instance.GetController(InputManager.ControllerName.Brush));

                    // Offset the controller positions so that they're centered on the grips.
                    Vector3 gripPos = InputManager.Controllers[(int)InputManager.ControllerName.Brush].Geometry.GripAttachPoint.localPosition;
                    gripPos.x = 0.0f;
                    grabXfWand.translation += grabXfWand.MultiplyVector(gripPos);
                    grabXfBrush.translation += grabXfBrush.MultiplyVector(gripPos);

                    // Are we initiating two hand transform this frame?
                    if (!bWorldGrabWandPrev || !bWorldGrabBrushPrev)
                    {
                        PointerManager.m_Instance.EnableLine(false);
                        PointerManager.m_Instance.AllowPointerPreviewLine(false);
                        PointerManager.m_Instance.RequestPointerRendering(false);
                        // Initiate audio loop
                        m_WorldTransformSpeedSmoothed = 0.0f;
                        AudioManager.m_Instance.WorldGrabLoop(true);
                    }
                    else
                    {
                        TrTransform xfOld = GrabbedPose;
                        TrTransform xfNew;
                        float deltaScaleMin = WorldTransformMinScale / xfOld.scale;
                        float deltaScaleMax = WorldTransformMaxScale / xfOld.scale;
                        bool fixOffset = false;
                        fixOffset = CheckToggleTiltProtection();
                        xfNew = MathUtils.TwoPointObjectTransformation(
                            m_GrabBrush.grabTransform, m_GrabWand.grabTransform,
                            grabXfBrush, grabXfWand,
                            xfOld,
                            rotationAxisConstraint: (App.Scene.disableTiltProtection ? default(Vector3) : Vector3.up),
                            deltaScaleMin: deltaScaleMin, deltaScaleMax: deltaScaleMax);
                        float fCurrentWorldTransformSpeed =
                            Mathf.Abs((xfNew.scale - xfOld.scale) / Time.deltaTime);
                        m_WorldTransformSpeedSmoothed =
                            Mathf.Lerp(m_WorldTransformSpeedSmoothed, fCurrentWorldTransformSpeed,
                                AudioManager.m_Instance.m_WorldGrabLoopSmoothSpeed * Time.deltaTime);
                        AudioManager.m_Instance.ChangeLoopVolume("WorldGrab",
                            Mathf.Clamp(m_WorldTransformSpeedSmoothed /
                                AudioManager.m_Instance.m_WorldGrabLoopAttenuation, 0f,
                                AudioManager.m_Instance.m_WorldGrabLoopMaxVolume));

                        if (fixOffset)
                        {
                            Vector3 midPoint = Vector3.Lerp(grabXfBrush.translation, grabXfWand.translation, 0.5f);

                            Vector3 localMidPointOldXF = xfOld.inverse * midPoint;

                            // assign this to force the axial protection
                            GrabbedPose = xfNew;
                            xfNew = GrabbedPose;

                            Vector3 midPointXFNew = xfNew * localMidPointOldXF;

                            TrTransform xfDelta1 = TrTransform.T(midPoint - midPointXFNew);
                            xfNew = xfDelta1 * xfNew;
                        }
                        GrabbedPose = xfNew;
                    }

                    // Update last states.
                    m_GrabBrush.grabTransform = grabXfBrush;
                    m_GrabWand.grabTransform = grabXfWand;
                }
            }
            else if (m_GrabWorldState == GrabWorldState.ResettingTransform)
            {
                if (m_WorldTransformResetState == WorldTransformResetState.FadingToScene)
                {
                    ResetGrabbedPose();
                    PanelManager.m_Instance.ExecuteOnPanel<LightsPanel>(x => x.OnPanelMoved());

                    // World can't be transformed right after a reset until grab states have changed.
                    if (bAllowWorldTransform)
                    {
                        bAllowWorldTransform = false;
                        bAllowWorldTransformChanged =
                            bAllowWorldTransform != m_AllowWorldTransformLastFrame;
                    }

                    // Set the grab world state on exit.
                    if (nGrabs == 0)
                    {
                        m_GrabWorldState = GrabWorldState.Normal;
                    }
                    else
                    {
                        m_GrabWorldState = GrabWorldState.ResetDone;
                    }
                }
            }

            if (grabsChanged || bAllowWorldTransformChanged)
            {
                // Fade in grid when doing two handed spin.
                if (nGrabs == 2 && !bAllowWorldTransformChanged)
                {
                    ViewpointScript.m_Instance.FadeGroundPlaneIn(m_GrabWorldGridColor, m_GrabWorldFadeSpeed);
                }
                else
                {
                    ViewpointScript.m_Instance.FadeGroundPlaneOut(m_GrabWorldFadeSpeed);
                }
            }

            // Update visuals for world transform
            if (grabsChanged)
            {
                bool bDoubleGrip = m_GrabBrush.grabbingWorld && m_GrabWand.grabbingWorld;
                bool bSingleGrip = m_GrabBrush.grabbingWorld || m_GrabWand.grabbingWorld;
                Vector3 vControllersMidpoint =
                    (InputManager.m_Instance.GetControllerPosition(InputManager.ControllerName.Brush) +
                    InputManager.m_Instance.GetControllerPosition(InputManager.ControllerName.Wand)) * 0.5f;

                // Update transform line visuals
                if (bDoubleGrip)
                {
                    m_ControllerGrabVisuals.SetDesiredVisualState(ControllerGrabVisuals.VisualState.WorldDoubleGrip);
                    AudioManager.m_Instance.WorldGrabbed(vControllersMidpoint);
                }
                else if (bSingleGrip)
                {
                    if (m_GrabWand.grabbingWorld)
                    {
                        m_ControllerGrabVisuals.SetDesiredVisualState(ControllerGrabVisuals.VisualState.WorldWandGrip);
                    }
                    else
                    {
                        m_ControllerGrabVisuals.SetDesiredVisualState(ControllerGrabVisuals.VisualState.WorldBrushGrip);
                    }

                    if (!bWorldGrabWandPrev && !bWorldGrabBrushPrev)
                    {
                        AudioManager.m_Instance.WorldGrabbed(vControllersMidpoint);
                    }
                    else
                    {
                        AudioManager.m_Instance.WorldGrabLoop(false);
                    }
                }
                else
                {
                    m_ControllerGrabVisuals.SetDesiredVisualState(ControllerGrabVisuals.VisualState.Off);
                    AudioManager.m_Instance.WorldGrabLoop(false);
                }

                if (m_GrabWand.grabbingWorld || m_GrabBrush.grabbingWorld)
                {
                    m_WidgetManager.WidgetsDormant = false;
                    PointerManager.m_Instance.EatLineEnabledInput();
                }
            }

            // Reset scene transform if we're gripping and press the track pad.
            bool wandReset = m_GrabWand.grabbingWorld &&
                InputManager.Wand.GetCommandDown(InputManager.SketchCommands.WorldTransformReset);
            bool brushReset = m_GrabBrush.grabbingWorld &&
                InputManager.Brush.GetCommandDown(InputManager.SketchCommands.WorldTransformReset);
            if ((wandReset || brushReset) && !WorldIsReset(toSavedXf: false))
            {
                m_GrabBrush.eatInput = true;
                m_GrabWand.eatInput = true;
                m_EatToolScaleInput = true;
                m_GrabWorldState = GrabWorldState.ResettingTransform;
                RequestWorldTransformReset();
                AudioManager.m_Instance.PlayTransformResetSound();
            }

            // Update the skybox rotation with the new scene rotation.
            if (RenderSettings.skybox)
            {
                Quaternion sceneQuaternion = App.Instance.m_SceneTransform.rotation;
                if (SceneSettings.m_Instance.HasCustomSkybox())
                {
                    RenderSettings.skybox.SetFloat("_Rotation", -sceneQuaternion.eulerAngles.y);
                }
                else
                {
                    RenderSettings.skybox.SetVector(
                        "_SkyboxRotation",
                        new Vector4(sceneQuaternion.x, sceneQuaternion.y, sceneQuaternion.z, sceneQuaternion.w));
                }
            }
            // Update last frame members.
            m_AllowWorldTransformLastFrame = bAllowWorldTransform;
        }

        /// If lhs and rhs are overlapping, return the smallest vector that would
        /// cause rhs to stop overlapping; otherwise, return 0.
        ///  lhs: an antisphere (solid outside, empty inside)
        ///  rhs: a sphere (empty outside, solid inside)
        private static Vector3 GetOverlap_Antisphere_Sphere(
            Vector3 lhsCenter, float lhsRadius,
            Vector3 rhsCenter, float rhsRadius)
        {
            // If anyone passes negative values, they are a bad person
            lhsRadius = Mathf.Abs(lhsRadius);
            rhsRadius = Mathf.Abs(rhsRadius);
            // Without loss of generality, can recenter on lhs
            rhsCenter -= lhsCenter;
            lhsCenter -= lhsCenter;

            float maxDistance = lhsRadius - rhsRadius;

            // Edge case: sphere does not fit in antisphere
            if (maxDistance <= 0)
            {
                return -rhsCenter;
            }

            float penetrationDistance = Mathf.Max(0, rhsCenter.magnitude - maxDistance);
            return -penetrationDistance * rhsCenter.normalized;
        }

        public static bool IsValidScenePose(TrTransform xf, float radialBounds)
        {
            // Simple and dumb implementation for now.
            return xf == MakeValidScenePose(xf, radialBounds);
        }

        /// This is like MakeValidScenePose, but it guarantees that:
        /// - The return value is a valid result of Lerp(scene0, scene1, t),
        ///   for some handwavy definition of "lerp"
        /// - The lerp "t" is in [0, 1]
        /// - IsValidScenePose(return value) is true, subject to the previous constraints.
        ///
        /// Think of it as doing a cast from scene0 to scene1.
        public static TrTransform MakeValidSceneMove(
            TrTransform scene0, TrTransform scene1, float radialBounds)
        {
            if (IsValidScenePose(scene1, radialBounds))
            {
                return scene1;
            }
            if (!IsValidScenePose(scene0, radialBounds))
            {
                Debug.LogError("Invalid scene cast start");
                return scene0;
            }

            // We don't support lerping either of these
            Debug.Assert(scene0.rotation == scene1.rotation);
            Debug.Assert(scene0.scale == scene1.scale);

            Vector3 vRoom0 = -scene0.translation;
            Vector3 vRoom1 = -scene1.translation;
            float radius = (scene0.scale
                * radialBounds
                * App.METERS_TO_UNITS) - App.Instance.RoomRadius;

            float t0, t1;
            bool success = MathUtils.RaySphereIntersection(
                vRoom0, vRoom1 - vRoom0,
                Vector3.zero, radius, out t0, out t1);
            if (!success)
            {
                // If this were more important, we could solve for the t of the closest approach
                return scene0;
            }

            // t0 is expected to be < 0 (room starts inside the fence)
            // t1 is expected to be in [0, 1] (room ends outside the fence)

            // Constraints:
            // - Lerp t must be in [0, 1]. (Do not move past the requested endpoint)
            // - Lerp t should be as high as possible but < t1. (Do not exit the sphere)
            float t = Mathf.Clamp(t1, 0, 1);

            TrTransform sceneT = TrTransform.TRS(
                Vector3.Lerp(scene0.translation, scene1.translation, t),
                scene0.rotation,
                scene0.scale);
            return MakeValidScenePose(sceneT, radialBounds);
        }

        /// Returns a new ScenePose TrTransform that does not cause the room
        /// to violate the hard scene bounds.
        ///
        ///   scenePose - The current, possibly invalid scene pose
        public static TrTransform MakeValidScenePose(TrTransform scenePose, float radialBounds)
        {
            scenePose.scale = Mathf.Clamp(
                scenePose.scale,
                SketchControlsScript.m_Instance.WorldTransformMinScale,
                SketchControlsScript.m_Instance.WorldTransformMaxScale);

            // Anything not explicitly qualified is in room space.

            float roomRadius = App.Instance.RoomRadius;
            Vector3 roomCenter = Vector3.zero;

            float fenceRadius = scenePose.scale * radialBounds
                * App.METERS_TO_UNITS;
            Vector3 fenceCenter = scenePose.translation;

            Vector3 moveRoom = GetOverlap_Antisphere_Sphere(
                fenceCenter, fenceRadius, roomCenter, roomRadius);
            Vector3 moveFence = -moveRoom;

            scenePose.translation += moveFence;
            return scenePose;
        }

        /// Clears data used by GetGrabWidgetHoldHistory()
        /// Should be called any time m_GrabWidgetOneHandInfo changes
        void ClearGrabWidgetHoldHistory()
        {
            m_GrabWidgetHoldHistory.Clear();
        }

        /// Collects data for use with GetGrabWidgetHoldHistory()
        void UpdateGrabWidgetHoldHistory(InputManager.ControllerName name)
        {
            float t = Time.realtimeSinceStartup;
            var info = InputManager.Controllers[(int)name];
            m_GrabWidgetHoldHistory.Enqueue(new GrabWidgetHoldPoint
            {
                m_Name = name,
                m_BirthTime = t,
                m_Pos = info.Transform.position,
                m_Rot = info.Transform.rotation
            });

            // Trim the fat off our widget history
            while (m_GrabWidgetHoldHistory.Count > 0 &&
                t - m_GrabWidgetHoldHistory.Peek().m_BirthTime >= kControlPointHistoryMaxTime)
            {
                m_GrabWidgetHoldHistory.Dequeue();
            }
        }

        /// Returns possibly-smoothed linear and angular velocities. May fail.
        /// Angular velocity is returned as an axial vector whose length() is degrees/second
        bool GetGrabWidgetHoldHistory(out Vector3 vLinearVelocity, out Vector3 vAngularVelocity)
        {
            vLinearVelocity = vAngularVelocity = Vector3.zero;
            if (m_GrabWidgetHoldHistory.Count < 2)
            {
                return false;
            }

            // We need pairs of elements, so a simple foreach() won't quite work.
            // Maybe using linq .First() and .Skip() would be okay.
            using (IEnumerator<GrabWidgetHoldPoint> enumerator = m_GrabWidgetHoldHistory.GetEnumerator())
            {
                if (!enumerator.MoveNext())
                {
                    return false;
                }

                // Infinitesimal rotations commute, and scaled-axis-angle rotations commute
                // "better" than other rotation formats.
                Vector3 totalDeltaTheta = Vector3.zero;

                GrabWidgetHoldPoint first = enumerator.Current;
                GrabWidgetHoldPoint prev = first;
                GrabWidgetHoldPoint current = first;
                while (enumerator.MoveNext())
                {
                    current = enumerator.Current;

                    // For our quaternion, find the difference, convert it to angle/axis, and sum it
                    // Find delta such that  delta * prev = cur
                    // left-multiply because we want it in world-space.
                    // multiply vs prev since we want the delta that takes us forward in time
                    // rather than backward in time.
                    Quaternion dtheta = current.m_Rot * Quaternion.Inverse(prev.m_Rot);
                    // Assume the rotation took the shorter path
                    if (dtheta.w < 0)
                    {
                        dtheta.Set(-dtheta.x, -dtheta.y, -dtheta.z, -dtheta.w);
                    }

                    float degrees;
                    Vector3 axis;
                    dtheta.ToAngleAxis(out degrees, out axis);
                    totalDeltaTheta += (axis * degrees);
                    prev = current;
                }

                // Linear velocity calculation doesn't need to look at intermediate points
                Vector3 totalDeltaPosition = current.m_Pos - first.m_Pos;
                float totalDeltaTime = current.m_BirthTime - first.m_BirthTime;
                if (totalDeltaTime == 0)
                {
                    return false;
                }

                vLinearVelocity = totalDeltaPosition / totalDeltaTime;
                vAngularVelocity = totalDeltaTheta / totalDeltaTime;
                return true;
            }
        }

        bool IsControllerNearWidget(InputManager.ControllerName name, GrabWidget widget)
        {
            Vector3 vControllerPos = InputManager.m_Instance.GetControllerAttachPointPosition(name);
            return widget.GetActivationScore(vControllerPos, name) >= 0.0f;
        }

        void RefreshCurrentGazeObject()
        {
            UnityEngine.Profiling.Profiler.BeginSample("SketchControlScript.RefreshCurrentGazeObject");
            int iPrevGazeObject = m_CurrentGazeObject;
            m_CurrentGazeObject = -1;
            bool bGazeAllowed = (m_CurrentInputState == InputState.Standard)
                && !InputManager.m_Instance.GetCommand(InputManager.SketchCommands.Activate)
                && !m_SketchSurfacePanel.ActiveTool.InputBlocked()
                && (m_GrabWidgetState == GrabWidgetState.None)
                && !m_GrabBrush.grabbingWorld
                && !m_PinCushion.IsShowing()
                && !PointerManager.MainPointerIsPainting()
                ;

            bool bGazeDeactivationOverrideWithInput = false;
            List<PanelManager.PanelData> aAllPanels = m_PanelManager.GetAllPanels();

            bool hasController = m_ControlsType == ControlsType.SixDofControllers;

            //if we're re-positioning a panel, keep it active
            if (m_PositioningPanelWithHead)
            {
                m_CurrentGazeObject = iPrevGazeObject;
            }
            // Only activate gaze objects if we're in standard input mode, and if we don't have the 'draw'
            // button held.
            else if ((bGazeAllowed || (iPrevGazeObject != -1)))
            {
                //reset hit flags
                for (int i = 0; i < m_GazeResults.Length; ++i)
                {
                    m_GazeResults[i].m_HitWithGaze = false;
                    m_GazeResults[i].m_HitWithController = false;
                    m_GazeResults[i].m_WithinView = false;
                }

                // If we're in controller mode, find the nearest colliding widget that might get in our way.
                float fNearestWidget = 99999.0f;
                if (hasController)
                {
                    fNearestWidget = m_WidgetManager.DistanceToNearestWidget(m_GazeControllerRay);
                }

                //check all panels for gaze hit
                bool bRequireVisibilityCheck = !hasController || (iPrevGazeObject == -1);
                if (m_PanelManager.PanelsAreStable())
                {
                    RaycastHit rHitInfo;
                    bool bRayHit = false;
                    int panelsHit = 0;
                    for (int i = 0; i < aAllPanels.Count; ++i)
                    {
                        // Ignore fixed panels when they are not visible.
                        if (!m_PanelManager.GazePanelsAreVisible() && aAllPanels[i].m_Panel.m_Fixed)
                        {
                            continue;
                        }

                        if (aAllPanels[i].m_Panel.gameObject.activeSelf && aAllPanels[i].m_Panel.IsAvailable())
                        {
                            //make sure this b-snap is in view
                            Vector3 vToPanel = aAllPanels[i].m_Panel.transform.position - m_CurrentGazeRay.origin;
                            vToPanel.Normalize();
                            if (!bRequireVisibilityCheck || Vector3.Angle(vToPanel, m_CurrentGazeRay.direction) < m_GazeMaxAngleFromFacing)
                            {
                                if (hasController)
                                {
                                    if (aAllPanels[i].m_Panel.HasMeshCollider())
                                    {
                                        //make sure the angle between the pointer and the panel forward is below our max angle
                                        if (Vector3.Angle(aAllPanels[i].m_Panel.transform.forward, m_GazeControllerRay.direction) < m_GazeMaxAngleFromPointing)
                                        {
                                            //make sure the angle between the user-to-panel and the panel forward is reasonable
                                            if (Vector3.Angle(aAllPanels[i].m_Panel.transform.forward, vToPanel) < m_GazeMaxAngleFacingToForward)
                                            {
                                                m_GazeResults[i].m_WithinView = true;

                                                bRayHit = false;
                                                bRayHit = aAllPanels[i].m_Panel.RaycastAgainstMeshCollider(
                                                    m_GazeControllerRay, out rHitInfo, m_GazeControllerPointingDistance);

                                                if (bRayHit)
                                                {
                                                    //if the ray starts inside the panel, we won't get a good hit point, it'll just be zero
                                                    if (rHitInfo.point.sqrMagnitude > 0.1f)
                                                    {
                                                        if (rHitInfo.distance < fNearestWidget)
                                                        {
                                                            m_GazeResults[i].m_ControllerDistance = rHitInfo.distance;
                                                            m_GazeResults[i].m_ControllerPosition = rHitInfo.point;
                                                            m_GazeResults[i].m_HitWithController = true;
                                                            panelsHit++;
                                                        }
                                                    }
                                                }
                                            }
                                        }
                                    }
                                }
                                else
                                {
                                    m_GazeResults[i].m_WithinView = true;
                                    if (aAllPanels[i].m_Panel.GetCollider().Raycast(m_CurrentGazeRay, out rHitInfo, m_GazeMaxDistance))
                                    {
                                        m_GazeResults[i].m_GazePosition = rHitInfo.point;
                                        m_GazeResults[i].m_HitWithGaze = true;
                                    }
                                }
                            }
                        }
                    }

                    // No panels hit within normal ray distance.
                    // Check if previous panel still pointed to.
                    if (panelsHit == 0)
                    {
                        if (iPrevGazeObject != -1)
                        {
                            // Don't allow any panel to hold focus if it's facing away from the user.
                            Vector3 vToPanel = aAllPanels[iPrevGazeObject].m_Panel.transform.position -
                                m_CurrentGazeRay.origin;
                            vToPanel.Normalize();
                            if (Vector3.Angle(aAllPanels[iPrevGazeObject].m_Panel.transform.forward, vToPanel) <
                                m_GazeMaxAngleFacingToForward)
                            {
                                float fDist = m_GazeControllerPointingDistance * 1.5f;
                                bRayHit = aAllPanels[iPrevGazeObject].m_Panel.RaycastAgainstMeshCollider(
                                    m_GazeControllerRayActivePanel, out rHitInfo, fDist);
                                if (bRayHit)
                                {
                                    if (rHitInfo.point.sqrMagnitude > 0.1f)
                                    {
                                        if (rHitInfo.distance < fNearestWidget)
                                        {
                                            m_GazeResults[iPrevGazeObject].m_ControllerDistance = rHitInfo.distance;
                                            m_GazeResults[iPrevGazeObject].m_ControllerPosition = rHitInfo.point;
                                            m_GazeResults[iPrevGazeObject].m_HitWithController = true;
                                        }
                                    }
                                }
                            }
                        }
                    }
                }

                //determine what panel we hit, take the one with the lowest controller distance
                float fControllerDist = 999.0f;
                int iControllerIndex = -1;
                if (hasController)
                {
                    for (int i = 0; i < m_GazeResults.Length; ++i)
                    {
                        if (m_GazeResults[i].m_HitWithController)
                        {
                            if (m_GazeResults[i].m_ControllerDistance < fControllerDist)
                            {
                                iControllerIndex = i;
                                fControllerDist = m_GazeResults[i].m_ControllerDistance;
                            }
                        }
                    }
                }

                //if we found something near our controller, take it
                if (iControllerIndex != -1)
                {
                    m_CurrentGazeObject = iControllerIndex;
                    m_CurrentGazeHitPoint = m_GazeResults[iControllerIndex].m_ControllerPosition;

                    // TODO: This should not be hardcoded once multiple pointers are allowed.
                    m_GazeResults[m_CurrentGazeObject].m_ControllerName = InputManager.ControllerName.Brush;
                    if (m_GazeResults[m_CurrentGazeObject].m_HitWithGaze)
                    {
                        //average with the gaze position if we hit that too
                        m_CurrentGazeHitPoint += m_GazeResults[m_CurrentGazeObject].m_GazePosition;
                        m_CurrentGazeHitPoint *= 0.5f;
                    }
                }
                else
                {
                    //nothing near the controller, see if we're looking at the previous
                    if (iPrevGazeObject != -1 && m_GazeResults[iPrevGazeObject].m_HitWithGaze)
                    {
                        m_CurrentGazeObject = iPrevGazeObject;
                        m_CurrentGazeHitPoint = m_GazeResults[m_CurrentGazeObject].m_GazePosition;
                    }
                    else
                    {
                        //controller and gaze not near panel, pick the first panel we're looking at
                        for (int i = 0; i < m_GazeResults.Length; ++i)
                        {
                            if (m_GazeResults[i].m_HitWithGaze)
                            {
                                m_CurrentGazeObject = i;
                                m_CurrentGazeHitPoint = m_GazeResults[i].m_GazePosition;
                                break;
                            }
                        }
                    }
                }

                //forcing users to look away from gaze panel
                if (m_EatInputGazeObject && m_CurrentGazeObject != -1)
                {
                    m_CurrentGazeObject = -1;
                }
                else if (m_CurrentGazeObject == -1)
                {
                    m_EatInputGazeObject = false;
                }
            }

            //if we're staring at a panel, keep our countdown fresh
            if (m_CurrentGazeObject != -1 || m_ForcePanelActivation)
            {
                m_GazePanelDectivationCountdown = m_GazePanelDectivationDelay;
            }
            else
            {
                if (InputManager.m_Instance.GetCommandDown(InputManager.SketchCommands.Activate))
                {
                    bGazeDeactivationOverrideWithInput = true;
                    m_GazePanelDectivationCountdown = 0.0f;
                }
                else
                {
                    m_GazePanelDectivationCountdown -= Time.deltaTime;
                }
                if (m_GazePanelDectivationCountdown > 0.0f)
                {
                    m_CurrentGazeObject = iPrevGazeObject;
                }
            }

            //update our positioning timer
            if (m_PositioningPanelWithHead)
            {
                m_PositioningTimer += m_PositioningSpeed * Time.deltaTime;
                m_PositioningTimer = Mathf.Min(m_PositioningTimer, 1.0f);
            }
            else
            {
                m_PositioningTimer -= m_PositioningSpeed * Time.deltaTime;
                m_PositioningTimer = Mathf.Max(m_PositioningTimer, 0.0f);
            }

            //prime objects if we change targets
            if (iPrevGazeObject != m_CurrentGazeObject)
            {
                //if we're switching panels, make sure the pointer doesn't streak
                PointerManager.m_Instance.DisablePointerPreviewLine();

                if (iPrevGazeObject != -1)
                {
                    aAllPanels[iPrevGazeObject].m_Panel.PanelGazeActive(false);
                    aAllPanels[iPrevGazeObject].m_Panel.SetPositioningPercent(0.0f);
                }
                if (m_CurrentGazeObject != -1)
                {
                    //make sure our line is disabled
                    if (m_GazeResults[m_CurrentGazeObject].m_ControllerName == InputManager.ControllerName.Brush)
                    {
                        PointerManager.m_Instance.EnableLine(false);
                        PointerManager.m_Instance.AllowPointerPreviewLine(false);
                    }

                    aAllPanels[m_CurrentGazeObject].m_Panel.PanelGazeActive(true);
                    aAllPanels[m_CurrentGazeObject].m_Panel.SetPositioningPercent(0.0f);

                    if (m_GazeResults[m_CurrentGazeObject].m_ControllerName == InputManager.ControllerName.Brush)
                    {
                        m_SketchSurfacePanel.RequestHideActiveTool(true);
                    }
                }
                else
                {
                    //if we don't have a panel, we need to enable the pointer according to the current tool
                    PointerManager.m_Instance.RefreshFreePaintPointerAngle();
                    PointerManager.m_Instance.RequestPointerRendering(m_SketchSurfacePanel.ShouldShowPointer());
                    m_UIReticle.SetActive(false);
                    m_SketchSurfacePanel.RequestHideActiveTool(false);
                    if (!bGazeDeactivationOverrideWithInput)
                    {
                        m_SketchSurfacePanel.EatToolsInput();
                    }
                }

                m_PositioningPanelWithHead = false;
            }
            UnityEngine.Profiling.Profiler.EndSample();
        }

        void UpdateActiveGazeObject()
        {
            BasePanel currentPanel = m_PanelManager.GetPanel(m_CurrentGazeObject);
            currentPanel.SetPositioningPercent(m_PositioningTimer);
            bool hasController = m_ControlsType == ControlsType.SixDofControllers;
            // Update positioning behavior.
            if (m_PositioningPanelWithHead)
            {
                if (!InputManager.m_Instance.GetCommand(InputManager.SketchCommands.LockToHead) &&
                    !InputManager.m_Instance.GetCommand(InputManager.SketchCommands.LockToController))
                {
                    // No more positioning.
                    m_PositioningPanelWithHead = false;
                    m_PanelManager.m_SweetSpot.EnableBorderSphere(false, Vector3.zero, 0.0f);
                    currentPanel.PanelHasStoppedMoving();
                }
                else
                {
                    //lock the panel to the sweet spot bounds in the direction the user is looking
                    Quaternion qDiff = m_CurrentHeadOrientation * Quaternion.Inverse(m_PositioningPanelBaseHeadRotation);
                    Vector3 vAdjustedOffset = qDiff * m_PositioningPanelOffset;

                    Vector3 vNewPos = m_PanelManager.m_SweetSpot.transform.position + vAdjustedOffset;
                    currentPanel.transform.position = vNewPos;

                    vAdjustedOffset.Normalize();
                    currentPanel.transform.forward = vAdjustedOffset;

                    float fHighlightRadius = currentPanel.m_BorderSphereHighlightRadius;
                    m_PanelManager.m_SweetSpot.EnableBorderSphere(true, vNewPos, fHighlightRadius * m_PositioningTimer);

                    //once we've moved this panel, run the simulation on the other panels to resolve collisions
                    m_PanelManager.DoCollisionSimulationForKeyboardMouse(currentPanel);
                }
            }
            else
            {
                // It's possible that, on this frame, before this function was called, active gaze was pulled
                // from this panel.  In this case, we want to skip updating this frame.
                // This happens when a panel has gaze and world grab dismisses all panels, for example.
                if (currentPanel.IsActive())
                {
                    //orient to gaze
                    if (hasController)
                    {
                        currentPanel.UpdatePanel(m_GazeControllerRay.direction, m_CurrentGazeHitPoint);
                    }
                    else
                    {
                        currentPanel.UpdatePanel(m_CurrentGazeRay.direction, m_CurrentGazeHitPoint);
                    }
                }

                if (!hasController)
                {
                    //lock to head if we're holding a lock button..
                    bool bLockToHead = InputManager.m_Instance.GetCommand(InputManager.SketchCommands.LockToHead) ||
                        InputManager.m_Instance.GetCommand(InputManager.SketchCommands.LockToController);

                    if (bLockToHead)
                    {
                        m_PositioningPanelWithHead = true;
                        m_PositioningPanelBaseHeadRotation = m_CurrentHeadOrientation;
                        m_PositioningPanelOffset = currentPanel.transform.position -
                            m_PanelManager.m_SweetSpot.transform.position;

                        currentPanel.ResetPanelFlair();

                        //prime all other panels for movement
                        m_PanelManager.PrimeCollisionSimForKeyboardMouse();
                    }
                }

                PointerManager.m_Instance.RequestPointerRendering(false);
                currentPanel.UpdateReticleOffset(m_MouseDeltaX, m_MouseDeltaY);
            }

            // Keep reticle locked in the right spot.
            Vector3 reticlePos = Vector3.zero;
            Vector3 reticleForward = Vector3.zero;
            if (hasController)
            {
                currentPanel.GetReticleTransformFromPosDir(m_CurrentGazeHitPoint,
                    m_GazeControllerRay.direction, out reticlePos, out reticleForward);
            }
            else
            {
                currentPanel.GetReticleTransform(out reticlePos, out reticleForward,
                    (m_ControlsType == ControlsType.ViewingOnly));
            }

            SetUIReticleTransform(reticlePos, -reticleForward);
            m_UIReticle.SetActive(GetGazePanelActivationRatio() >= 1.0f);
        }

        public void ResetActivePanel()
        {
            m_PanelManager.ResetPanel(m_CurrentGazeObject);
            PointerManager.m_Instance.DisablePointerPreviewLine();
            m_PositioningPanelWithHead = false;
            m_CurrentGazeObject = -1;
        }

        void UpdatePanInput()
        {
            if (Mouse.current.rightButton.isPressed)
            {
                Vector3 vPanDiff = Vector3.zero;
                vPanDiff += (Vector3.right * m_MouseDeltaXScaled);
                vPanDiff += (Vector3.up * m_MouseDeltaYScaled);
                Vector3 vSurfacePos = m_SketchSurface.transform.position;
                m_SketchSurface.transform.position = vSurfacePos + vPanDiff;
            }
            else
            {
                float fCurrentTime = Time.realtimeSinceStartup;
                if (fCurrentTime - m_PositionOffsetResetTapTime < m_DoubleTapWindow)
                {
                    if (m_CurrentGazeObject == -1)
                    {
                        ResetGrabbedPose();
                    }
                }
                m_PositionOffsetResetTapTime = fCurrentTime;

                SwitchState(InputState.Standard);
            }
        }

        void UpdateRotationInput()
        {
            if (InputManager.m_Instance.GetCommand(InputManager.SketchCommands.PivotRotation))
            {
                bool bAltInputActive = InputManager.m_Instance.GetCommand(InputManager.SketchCommands.AltActivate);
                bool bRollRotation = m_RotationRollActive || bAltInputActive || m_CurrentRotationType == RotationType.RollOnly;
                m_RotationIcon.SetActive(bRollRotation);
                if (bRollRotation)
                {
                    m_RotationCursorOffset.x += m_MouseDeltaXScaled;
                    float fRotationAmount = m_RotationCursorOffset.x * -m_RotationRollScalar;

                    Quaternion qOffsetRotation = Quaternion.AngleAxis(fRotationAmount, m_SurfaceForward);
                    Quaternion qNewRotation = qOffsetRotation * m_RotationOrigin;
                    m_SketchSurface.transform.rotation = qNewRotation;

                    m_RotationRollActive = true;
                    m_RotationCursor.gameObject.SetActive(false);
                }
                else
                {
                    //update offset with mouse movement
                    m_RotationCursorOffset.x += m_MouseDeltaXScaled;
                    m_RotationCursorOffset.y += m_MouseDeltaYScaled;

                    //get offset in model space
                    Vector3 vSurfaceBounds = m_SketchSurface.transform.localScale * 0.5f;
                    m_RotationCursorOffset.x = Mathf.Clamp(m_RotationCursorOffset.x, -vSurfaceBounds.x, vSurfaceBounds.x);
                    m_RotationCursorOffset.y = Mathf.Clamp(m_RotationCursorOffset.y, -vSurfaceBounds.y, vSurfaceBounds.y);
                    float fCursorOffsetDist = m_RotationCursorOffset.magnitude;
                    float fMaxCursorOffsetDist = vSurfaceBounds.x;

                    //transform offset in to world space
                    Vector3 vTransformedOffset = m_RotationOrigin * m_RotationCursorOffset;
                    vTransformedOffset.Normalize();

                    //get world space rotation axis
                    Vector3 vSketchSurfaceRotationAxis = Vector3.Cross(vTransformedOffset, m_SurfaceForward);
                    vSketchSurfaceRotationAxis.Normalize();

                    //amount to rotate is determined by offset distance from origin
                    float fSketchSurfaceRotationAngle = Mathf.Min(fCursorOffsetDist / fMaxCursorOffsetDist, 1.0f);
                    fSketchSurfaceRotationAngle *= m_RotationMaxAngle;

                    //set new surface rotation by combining base rotation with angle/axis rotation
                    Quaternion qOffsetRotation = Quaternion.AngleAxis(fSketchSurfaceRotationAngle, vSketchSurfaceRotationAxis);
                    Quaternion qNewRotation = qOffsetRotation * m_RotationOrigin;
                    m_SketchSurface.transform.rotation = qNewRotation;

                    //set position of rotation cursor
                    Vector3 vNewTransformedOffset = qNewRotation * m_RotationCursorOffset;
                    m_RotationCursor.transform.position = m_SketchSurface.transform.position + vNewTransformedOffset;
                    m_RotationCursor.transform.rotation = qNewRotation;

                    //set position of guide lines
                    Vector2 vToCenter = m_RotationCursorOffset;
                    vToCenter.Normalize();
                    float fOffsetAngle = Vector2.Angle(vToCenter, Vector2.up);
                    m_RotationCursor.PositionCursorLines(m_SketchSurface.transform.position, m_SketchSurface.transform.forward, fOffsetAngle, vSurfaceBounds.x * 2.0f);
                }
            }
            else
            {
                float fCurrentTime = Time.realtimeSinceStartup;
                if (fCurrentTime - m_RotationResetTapTime < m_DoubleTapWindow)
                {
                    //reset drawing surface rotation
                    m_SketchSurface.transform.rotation = Quaternion.identity;
                }
                m_RotationResetTapTime = fCurrentTime;

                m_SurfaceForward = m_SketchSurface.transform.forward;
                m_SurfaceRight = m_SketchSurface.transform.right;
                m_SurfaceUp = m_SketchSurface.transform.up;

                if (!m_RotationRollActive && AutoOrientAfterRotation && m_SketchSurfacePanel.IsSketchSurfaceToolActive())
                {
                    //get possible auto rotations
                    Quaternion qQuatUp = OrientSketchSurfaceToUp();
                    Quaternion qQuatForward = OrientSketchSurfaceToForward();

                    //get the angle between our current and desired auto-rotation
                    float toUpAngle = Quaternion.Angle(qQuatUp, m_SketchSurface.transform.rotation);
                    float toForwardAngle = Quaternion.Angle(qQuatForward, m_SketchSurface.transform.rotation);

                    //set our new rotation to be whichever autorotation is closeset
                    Quaternion qNewRotation;
                    if (Mathf.Abs(toUpAngle) < Mathf.Abs(toForwardAngle))
                    {
                        qNewRotation = qQuatUp;
                    }
                    else
                    {
                        qNewRotation = qQuatForward;
                    }

                    //update the sketch surface
                    m_SketchSurface.transform.rotation = qNewRotation;

                    m_SurfaceForward = m_SketchSurface.transform.forward;
                    m_SurfaceRight = m_SketchSurface.transform.right;
                    m_SurfaceUp = m_SketchSurface.transform.up;
                }

                SwitchState(InputState.Standard);
            }
        }

        void UpdateHeadLockInput()
        {
            if (InputManager.m_Instance.GetCommand(InputManager.SketchCommands.LockToHead))
            {
                //compute new position/orientation of sketch surface
                Vector3 vTransformedOffset = m_CurrentHeadOrientation * m_SurfaceLockOffset;
                Vector3 vSurfacePos = m_CurrentGazeRay.origin + vTransformedOffset;

                Quaternion qDiff = m_CurrentHeadOrientation * Quaternion.Inverse(m_SurfaceLockBaseHeadRotation);
                Quaternion qNewSurfaceRot = qDiff * m_SurfaceLockBaseSurfaceRotation;

                m_SketchSurface.transform.position = vSurfacePos;
                m_SketchSurface.transform.rotation = qNewSurfaceRot;
            }
            else
            {
                m_SurfaceForward = m_SketchSurface.transform.forward;
                m_SurfaceRight = m_SketchSurface.transform.right;
                m_SurfaceUp = m_SketchSurface.transform.up;

                SwitchState(InputState.Standard);
            }
        }

        void UpdateControllerLock()
        {
            if (InputManager.m_Instance.GetCommand(InputManager.SketchCommands.LockToController))
            {
                //compute new position/orientation of sketch surface
                Vector3 vControllerDiff = InputManager.m_Instance.GetControllerPosition(m_SurfaceLockActingController) - m_SurfaceLockBaseControllerPosition;
                m_SketchSurface.transform.position = m_SurfaceLockBaseSurfacePosition + (vControllerDiff * m_SurfaceLockControllerScalar);

                Quaternion qDiff = InputManager.m_Instance.GetControllerRotation(m_SurfaceLockActingController) * Quaternion.Inverse(m_SurfaceLockBaseControllerRotation);
                m_SketchSurface.transform.rotation = qDiff * m_SurfaceLockBaseSurfaceRotation;
            }
            else
            {
                m_SurfaceForward = m_SketchSurface.transform.forward;
                m_SurfaceRight = m_SketchSurface.transform.right;
                m_SurfaceUp = m_SketchSurface.transform.up;

                SwitchState(InputState.Standard);
            }
        }

        void UpdatePushPullInput()
        {
            bool bRotationActive = InputManager.m_Instance.GetCommand(InputManager.SketchCommands.PivotRotation);
            bool bInputActive = InputManager.m_Instance.GetCommand(InputManager.SketchCommands.Activate);
            bool bAltInputActive = InputManager.m_Instance.GetCommand(InputManager.SketchCommands.AltActivate);

            if (bRotationActive && bInputActive)
            {
                SwitchState(InputState.Rotation);
            }
            else if (bAltInputActive)
            {
                Vector3 vPos = m_SketchSurface.transform.position;
                float fBigDiff = Mathf.Abs(m_MouseDeltaXScaled) > Mathf.Abs(m_MouseDeltaYScaled) ? -m_MouseDeltaXScaled : m_MouseDeltaYScaled;
                vPos += Vector3.forward * fBigDiff;

                m_SketchSurface.transform.position = vPos;
            }
            else
            {
                SwitchState(InputState.Standard);
            }
        }

        void UpdateSaveInput()
        {
            if (!InputManager.m_Instance.GetKeyboardShortcut(InputManager.KeyboardShortcut.Save))
            {
                SwitchState(InputState.Standard);
            }
        }

        void UpdateLoadInput()
        {
            if (!InputManager.m_Instance.GetKeyboardShortcut(InputManager.KeyboardShortcut.Load))
            {
                SwitchState(InputState.Standard);
            }
        }

        void OnBrushSetToDefault()
        {
            BrushDescriptor rDefaultBrush = BrushCatalog.m_Instance.DefaultBrush;
            PointerManager.m_Instance.SetBrushForAllPointers(rDefaultBrush);
            PointerManager.m_Instance.SetAllPointersBrushSize01(0.5f);
            PointerManager.m_Instance.MarkAllBrushSizeUsed();
        }

        public void AssignControllerMaterials(InputManager.ControllerName controller)
        {
            ControllerGeometry geometry = InputManager.GetControllerGeometry(controller);

            // Start from a clean state
            geometry.ResetAll();

            // If the tutorial is enabled, override all materials.
            if (TutorialManager.m_Instance.TutorialActive())
            {
                InputManager.m_Instance
                    .GetControllerTutorial(controller)
                    ?.AssignControllerMaterials(controller);
                return;
            }

            // If we're grabbing the world, get the materials from the world transform panel.
            if (m_GrabBrush.grabbingWorld && controller == InputManager.ControllerName.Brush)
            {
                TrTransform scenePose = App.Scene.Pose;
                if (scenePose.scale != 1 || scenePose.translation != Vector3.zero
                    || scenePose.rotation != Quaternion.identity)
                {
                    geometry.ShowWorldTransformReset();
                }
                return;
            }
            else if (m_GrabWand.grabbingWorld && controller == InputManager.ControllerName.Wand)
            {
                TrTransform scenePose = App.Scene.Pose;
                if (scenePose.scale != 1 || scenePose.translation != Vector3.zero
                    || scenePose.rotation != Quaternion.identity)
                {
                    geometry.ShowWorldTransformReset();
                }
                return;
            }

            // Not grabbing the world, so see if we're grabbing a widget.
            if (m_GrabWidgetState != GrabWidgetState.None)
            {
                m_CurrentGrabWidget.AssignControllerMaterials(controller);
                return;
            }

            // See if we're highlighting a widget and if that matters.
            if (m_CurrentGrabWidget != null && m_CurrentGrabWidget.HasHoverInteractions())
            {
                m_CurrentGrabWidget.AssignHoverControllerMaterials(controller);
                return;
            }

            // Not grabbing the world or a widget, see if we're interacting with a panel.
            if (controller == InputManager.ControllerName.Brush && m_CurrentGazeObject != -1)
            {
                BasePanel panel = m_PanelManager.GetPanel(m_CurrentGazeObject);
                panel.AssignControllerMaterials(controller);
                return;
            }

            // Defaults.
            if (controller == InputManager.ControllerName.Wand)
            {
                if (App.CurrentState != App.AppState.Standard || m_PanelManager.IntroSketchbookMode)
                {
                    // If app is not in standard mode, the actions represented by subsequent material
                    // assigments cannot be taken.
                    return;
                }
                bool creatingStroke = PointerManager.m_Instance.IsMainPointerCreatingStroke();
                bool allowPainting = App.Instance.IsInStateThatAllowsPainting();

                InputManager.Wand.Geometry.ShowRotatePanels();
                InputManager.Wand.Geometry.ShowUndoRedo(CanUndo() && !creatingStroke && allowPainting,
                    CanRedo() && !creatingStroke && allowPainting);
            }

            // Show the pin cushion icon on the button if it's available.
            if (controller == InputManager.ControllerName.Brush && CanUsePinCushion())
            {
                InputManager.Brush.Geometry.ShowPinCushion();
            }

            // Finally, override with tools.
            m_SketchSurfacePanel.AssignControllerMaterials(controller);
        }

        public float GetControllerPadShaderRatio(
            InputManager.ControllerName controller, VrInput input)
        {
            // If we're interacting with a panel, get touch ratio from the panel.
            if (controller == InputManager.ControllerName.Brush && m_CurrentGazeObject != -1)
            {
                BasePanel panel = m_PanelManager.GetPanel(m_CurrentGazeObject);
                return panel.GetControllerPadShaderRatio(controller);
            }
            return SketchSurfacePanel.m_Instance.GetCurrentToolSizeRatio(controller, input);
        }

        void SwitchState(InputState rDesiredState)
        {
            //exit current state
            switch (m_CurrentInputState)
            {
                case InputState.Pan:
                    m_TransformGizmoScript.ResetTransform();
                    break;
                case InputState.PushPull:
                    m_TransformGizmoScript.ResetTransform();
                    break;
                case InputState.Rotation:
                    m_RotationRollActive = false;
                    m_RotationIcon.SetActive(false);
                    m_RotationCursor.gameObject.SetActive(false);
                    break;
            }

            bool bSketchSurfaceToolActive = m_SketchSurfacePanel.IsSketchSurfaceToolActive();

            //enter new state
            switch (rDesiredState)
            {
                case InputState.Pan:
                    m_TransformGizmoScript.SetTransformForPan();
                    break;
                case InputState.PushPull:
                    m_TransformGizmoScript.SetTransformForPushPull();
                    break;
                case InputState.Rotation:
                    if (bSketchSurfaceToolActive)
                    {
                        m_SketchSurface.transform.position = PointerManager.m_Instance.MainPointer.transform.position;
                        m_SketchSurfacePanel.ResetReticleOffset();
                    }
                    m_RotationOrigin = m_SketchSurface.transform.rotation;
                    m_RotationCursorOffset = Vector2.zero;
                    m_RotationCursor.transform.position = m_SketchSurface.transform.position;
                    m_RotationCursor.transform.rotation = m_SketchSurface.transform.rotation;
                    m_RotationCursor.ClearCursorLines(m_SketchSurface.transform.position);
                    m_RotationCursor.gameObject.SetActive(bSketchSurfaceToolActive);
                    break;
                case InputState.HeadLock:
                    m_SurfaceLockBaseHeadRotation = m_CurrentHeadOrientation;
                    m_SurfaceLockBaseSurfaceRotation = m_SketchSurface.transform.rotation;
                    m_SurfaceLockOffset = m_SketchSurface.transform.position - m_CurrentGazeRay.origin;
                    m_SurfaceLockOffset = Quaternion.Inverse(m_SurfaceLockBaseHeadRotation) * m_SurfaceLockOffset;
                    break;
                case InputState.ControllerLock:
                    if (bSketchSurfaceToolActive)
                    {
                        m_SketchSurface.transform.position = PointerManager.m_Instance.MainPointer.transform.position;
                        m_SketchSurfacePanel.ResetReticleOffset();
                    }
                    m_SurfaceLockActingController = InputManager.m_Instance.GetDominantController(InputManager.SketchCommands.LockToController);
                    m_SurfaceLockBaseSurfaceRotation = m_SketchSurface.transform.rotation;
                    m_SurfaceLockBaseControllerRotation = InputManager.m_Instance.GetControllerRotation(m_SurfaceLockActingController);
                    m_SurfaceLockBaseSurfacePosition = m_SketchSurface.transform.position;
                    m_SurfaceLockBaseControllerPosition = InputManager.m_Instance.GetControllerPosition(m_SurfaceLockActingController);
                    m_SurfaceLockControllerScalar = m_SketchSurfacePanel.m_PanelSensitivity / m_SurfaceLockControllerBaseScalar;
                    break;
                case InputState.Save:
                    IssueGlobalCommand(GlobalCommands.Save);
                    break;
                case InputState.Load:
                    IssueGlobalCommand(GlobalCommands.Load);
                    break;
            }

            m_CurrentInputState = rDesiredState;
        }

        public void RequestPanelsVisibility(bool bVisible)
        {
            // Always false in viewonly mode
            bVisible = m_ViewOnly ? false : bVisible;
            m_PanelsVisibilityRequested = bVisible;
        }

        Quaternion OrientSketchSurfaceToUp()
        {
            //project the world up vector on to the surface plane
            Vector3 vUpOnSurfacePlane = Vector3.up - (Vector3.Dot(Vector3.up, m_SurfaceForward) * m_SurfaceForward);
            vUpOnSurfacePlane.Normalize();

            //get the angle between the surface up and the projected world up
            float fUpOnSurfacePlaneAngle = Vector3.Angle(vUpOnSurfacePlane, m_SurfaceUp);
            Vector3 vUpCross = Vector3.Cross(vUpOnSurfacePlane, m_SurfaceUp);
            vUpCross.Normalize();
            if (Vector3.Dot(vUpCross, m_SurfaceForward) > 0.0f)
            {
                fUpOnSurfacePlaneAngle *= -1.0f;
            }

            //rotate around the surface foward by the angle diff
            Quaternion qOrientToUp = Quaternion.AngleAxis(fUpOnSurfacePlaneAngle, m_SurfaceForward);
            Quaternion qNewRotation = qOrientToUp * m_SketchSurface.transform.rotation;
            return qNewRotation;
        }

        Quaternion OrientSketchSurfaceToForward()
        {
            //project the world forward vector on to the surface plane
            Vector3 vForwardOnSurfacePlane = Vector3.forward - (Vector3.Dot(Vector3.forward, m_SurfaceForward) * m_SurfaceForward);
            vForwardOnSurfacePlane.Normalize();

            //get the angle between the surface up and the projected world forward
            float fForwardOnSurfacePlaneAngle = Vector3.Angle(vForwardOnSurfacePlane, m_SurfaceUp);
            Vector3 vUpCross = Vector3.Cross(vForwardOnSurfacePlane, m_SurfaceUp);
            vUpCross.Normalize();
            if (Vector3.Dot(vUpCross, m_SurfaceForward) > 0.0f)
            {
                fForwardOnSurfacePlaneAngle *= -1.0f;
            }

            //rotate around the surface foward by the angle diff
            Quaternion qOrientToForward = Quaternion.AngleAxis(fForwardOnSurfacePlaneAngle, m_SurfaceForward);
            Quaternion qNewRotation = qOrientToForward * m_SketchSurface.transform.rotation;
            return qNewRotation;
        }

        /// Reset the scene or the canvas, depending on the current mode
        public void ResetGrabbedPose(bool everything = false)
        {
            //update sketch surface position with offset to sweet spot
            m_SketchSurface.transform.position = m_PanelManager.GetSketchSurfaceResetPos();
            if (everything)
            {
                App.Scene.Pose = TrTransform.identity;
                Coords.CanvasLocalPose = TrTransform.identity;
            }
            App.Scene.Pose = TrTransform.identity;

            //reset orientation and pointer
            ResetSketchSurfaceOrientation();
            m_SketchSurfacePanel.ResetReticleOffset();
            PointerManager.m_Instance.DisablePointerPreviewLine();
            PointerManager.m_Instance.SetPointerPreviewLineDelayTimer();
        }

        public void ResetSketchSurfaceOrientation()
        {
            m_SketchSurface.transform.rotation = Quaternion.identity;
            m_SurfaceForward = m_SketchSurface.transform.forward;
            m_SurfaceRight = m_SketchSurface.transform.right;
            m_SurfaceUp = m_SketchSurface.transform.up;
        }

        float GetAppropriateMovementScalar()
        {
            switch (m_CurrentInputState)
            {
                case InputState.Pan: return m_PanScalar;
                case InputState.Rotation: return m_RotationScalar;
                case InputState.PushPull: return m_PushPullScale;
            }

            return 1.0f;
        }

        // TODO - it'd be great if we could disentangle this from the multicam.
        IEnumerator RenderPathAndQuit()
        {
#if USD_SUPPORTED
            App.Instance.SetDesiredState(App.AppState.OfflineRendering);
            SketchSurfacePanel.m_Instance.EnableSpecificTool(BaseTool.ToolType.MultiCamTool);
            MultiCamTool multiCam = SketchSurfacePanel.m_Instance.ActiveTool as MultiCamTool;
            Debug.Assert(multiCam != null); // Something's gone wrong if we've been unable to find multicam!
            if (multiCam == null)
            {
                yield break;
            }
            multiCam.ExternalObjectForceCameraStyle(MultiCamStyle.Video);
            MultiCamCaptureRig.ForceClippingPlanes(MultiCamStyle.Video);
            // Give the video tool time to switch - TODO - be a little more graceful here
            yield return new WaitForSeconds(2);
            // Make sure the videos have had time to load, and set playing ones to start
            while (VideoCatalog.Instance.IsScanning)
            {
                yield return null;
            }
            foreach (var widget in WidgetManager.m_Instance.VideoWidgets)
            {
                if (widget.VideoController.Playing)
                {
                    widget.VideoController.Position = 0;
                }
            }
            yield return null;
            var ssMgr = MultiCamCaptureRig.ManagerFromStyle(MultiCamStyle.Video);
            ssMgr.SetScreenshotResolution(App.UserConfig.Video.OfflineResolution);
            multiCam.StartVideoCapture(MultiCamTool.GetSaveName(MultiCamStyle.Video), offlineRender: true);
            App.Instance.FrameCountDisplay.gameObject.SetActive(true);
            App.Instance.FrameCountDisplay.SetFramesTotal(VideoRecorderUtils.NumFramesInUsdSerializer);
            while (VideoRecorderUtils.ActiveVideoRecording != null)
            {
                App.Instance.FrameCountDisplay.SetCurrentFrame(
                    VideoRecorderUtils.ActiveVideoRecording.FrameCount);
                yield return null;
            }
            ssMgr.SetScreenshotResolution(App.UserConfig.Video.Resolution);
#else
            Debug.LogError("Render path requires USD support");
            yield return null;
#endif
            QuitApp();
        }

        IEnumerator<Null> ExportListAndQuit()
        {
            App.Config.m_ForceDeterministicBirthTimeForExport = true;
            List<string> filesToExport = new List<string>();
            foreach (string filePattern in App.Config.m_FilePatternsToExport)
            {
                bool absolute = Path.IsPathRooted(filePattern);
                string directory = absolute ? Path.GetDirectoryName(filePattern) : App.UserSketchPath();
                string filename = Path.GetFileName(filePattern);
                var tiltFiles = Directory.GetFiles(directory, filename);
                filesToExport.AddRange(tiltFiles);
                // Also look at .tilt files which have been unzipped into directory format
                var tiltDirs = Directory.GetDirectories(directory, filename)
                    .Where(n => n.EndsWith(".tilt"));
                filesToExport.AddRange(tiltDirs);
            }

            using (var coroutine = LoadAndExportList(filesToExport))
            {
                while (coroutine.MoveNext())
                {
                    yield return coroutine.Current;
                }
            }
            QuitApp();
        }

        void QuitApp()
        {
            // We're done! Quit!
#if UNITY_EDITOR
            UnityEditor.EditorApplication.isPlaying = false;
#else
            Application.Quit();
#endif
        }

        // This coroutine must be run to completion or disposed.
        IEnumerator<Null> LoadAndExportList(List<string> filenames)
        {
            foreach (var filename in filenames)
            {
                using (var coroutine = LoadAndExport(filename))
                {
                    while (coroutine.MoveNext())
                    {
                        yield return coroutine.Current;
                    }
                }
            }
        }

        // This coroutine must be run to completion or disposed.
        IEnumerator<Null> LoadAndExportAll()
        {
            SketchSet sketchSet = SketchCatalog.m_Instance.GetSet(SketchSetType.User);
            for (int i = 0; i < SketchCatalog.m_Instance.GetSet(SketchSetType.User).NumSketches; ++i)
            {
                SceneFileInfo rInfo = sketchSet.GetSketchSceneFileInfo(i);
                using (var coroutine = LoadAndExport(rInfo.FullPath))
                {
                    while (coroutine.MoveNext())
                    {
                        yield return coroutine.Current;
                    }
                }
            }
        }

        /// Loads a .tilt file completely.
        /// This may be slightly buggy; it's not currently used for production.
        /// This coroutine must be run to completion or disposed.
        public IEnumerable<Null> LoadTiltFile(string filename)
        {
            using (var unused = new SceneSettings.RequestInstantSceneSwitch())
            {
                IssueGlobalCommand(
                    GlobalCommands.LoadNamedFile,
                    iParam1: (int)LoadSpeed.Quick, sParam: filename);
                yield return null;
                while (App.Instance.IsLoading())
                {
                    yield return null;
                }

                // I don't know why App.Instance.IsLoading() doesn't cover this, but it doesn't.
                while (m_WidgetManager.CreatingMediaWidgets)
                {
                    yield return null;
                }
                while (WidgetManager.m_Instance.AreMediaWidgetsStillLoading())
                {
                    yield return null;
                }

                // This is kind of a hack.
                // Despite the RequestInstantSceneSwitch above, I think scene colors still require
                // a few frames to settle; also, GrabWidgets need to register themselves on the
                // first frame, etc.
                for (int i = 0; i < 10; ++i)
                {
                    yield return null;
                }
            }
        }

        // This coroutine must be run to completion or disposed.
        IEnumerator<Null> LoadAndExport(string filename)
        {
            foreach (var val in LoadTiltFile(filename))
            {
                yield return val;
            }
            using (var coroutine = ExportCoroutine())
            {
                while (coroutine.MoveNext())
                {
                    yield return coroutine.Current;
                }
            }
        }

        IEnumerator<Null> ExportCoroutine()
        {
            return OverlayManager.m_Instance.RunInCompositor(
                OverlayType.Export, () =>
                {
                    // Sort of a kludge: put stuff back into the main canvas
                    SelectionManager.m_Instance.ClearActiveSelection();
                    Export.ExportScene();
                }, 0.25f, false, true);
        }

        private void SaveModel()
        {
#if USD_SUPPORTED
            var current = SaveLoadScript.m_Instance.SceneFile;
            string basename = (current.Valid)
                ? Path.GetFileNameWithoutExtension(current.FullPath)
                : "Untitled";
            string directoryName = FileUtils.GenerateNonexistentFilename(
                App.ModelLibraryPath(), basename, "");

            string usdname = Path.Combine(directoryName, basename + ".usd");
            // TODO: export selection only, though this is still only experimental. The blocking
            // issue to implement this is that the export collector needs to expose this as an option.
            //
            // SelectionManager.m_Instance.HasSelection
            //    ? SelectionManager.m_Instance.SelectedStrokes
            //    : null
            ExportUsd.ExportPayload(usdname);
            OutputWindowScript.m_Instance.CreateInfoCardAtController(
                InputManager.ControllerName.Brush, "Model created!");
#endif
        }

        /// Generates a view from the previous thumbnail viewpoint.
        public void GenerateReplacementSaveIcon()
        {
            if (SaveLoadScript.m_Instance.LastThumbnail_SS.HasValue)
            {
                TrTransform thumbnailInGlobalSpace = App.Scene.Pose *
                    SaveLoadScript.m_Instance.LastThumbnail_SS.Value;

                m_SaveIconTool.ProgrammaticCaptureSaveIcon(thumbnailInGlobalSpace.translation,
                    thumbnailInGlobalSpace.rotation);
            }
            else
            {
                GenerateBestGuessSaveIcon();
            }
        }

        public void GenerateBestGuessSaveIcon()
        {
            TrTransform camXform = GenerateBestGuessSaveIconTransform();
            m_SaveIconTool.ProgrammaticCaptureSaveIcon(camXform.translation, camXform.rotation);
        }

        /// This positions the save icon camera at the user's head position, and faces it towards
        /// the most recent strokes the user has created.
        /// If there are no strokes, it faces towards the 'most recent' models.
        /// Sadly we cannot really mix the two as we don't know when the models were instantiated.
        public TrTransform GenerateBestGuessSaveIconTransform(int itemsToEnumerate = 0)
        {
            if (itemsToEnumerate == 0)
            {
                itemsToEnumerate = m_NumStrokesForSaveIcon;
            }
            int startIndex = Mathf.Max(0, SketchMemoryScript.AllStrokesCount() - itemsToEnumerate);
            var lastFewStrokes = SketchMemoryScript.AllStrokes().Skip(startIndex).ToArray();

            Bounds bounds;
            if (lastFewStrokes.Length > 0)
            {
                bounds = new Bounds(lastFewStrokes.First().m_ControlPoints.First().m_Pos, Vector3.zero);
                foreach (var stroke in lastFewStrokes.Skip(1))
                {
                    bounds.Encapsulate(stroke.m_ControlPoints.First().m_Pos);
                    bounds.Encapsulate(stroke.m_ControlPoints.Last().m_Pos);
                }
            }
            else
            {
                // If we have no strokes, just use the aggregates bounding boxes of the blocks models.
                var models = m_WidgetManager.ModelWidgets.ToArray();
                // we should always have models to get here, but just in case...
                if (models.Length > 0)
                {
                    startIndex = Mathf.Max(0, models.Length - itemsToEnumerate);
                    bounds = models[startIndex].WorldSpaceBounds;
                    for (int i = startIndex + 1; i < models.Length; ++i)
                    {
                        bounds.Encapsulate(models[i].WorldSpaceBounds);
                    }
                }
                else
                {
                    bounds = new Bounds(new Vector3(0, 1, -100000), Vector3.one); // some point in the distance
                }
            }

            Vector3 camPos = ViewpointScript.Head.position;
            Vector3 worldPos = App.Scene.Pose.MultiplyPoint(bounds.center);
            Quaternion direction = Quaternion.LookRotation(worldPos - camPos);
            return TrTransform.TR(camPos, direction);
        }


        public void GenerateBoundingBoxSaveIcon()
        {
            Vector3 vNewCamPos;
            {
                Bounds rCanvasBounds = App.Scene.AllCanvases
                    .Select(canvas => canvas.GetCanvasBoundingBox())
                    .Aggregate((b1, b2) =>
                    {
                        b1.Encapsulate(b2);
                        return b1;
                    });

                //position the camera at the center of the canvas bounds
                vNewCamPos = rCanvasBounds.center;

                //back the camera up, along -z until we can see the extent of the bounds
                float fCanvasWidth = rCanvasBounds.max.x - rCanvasBounds.min.x;
                float fCanvasHeight = rCanvasBounds.max.y - rCanvasBounds.min.y;
                float fLargerExtent = Mathf.Max(fCanvasHeight, fCanvasWidth);

                //half fov for camera
                float fHalfFOV = m_SaveIconTool.ScreenshotManager.LeftEye.fieldOfView * 0.5f;

                //TODO: find the real reason this isn't working as it should
                float fMagicNumber = 1.375f;

                //set new cam position and zero out orientation
                float fBackupDistance = (fLargerExtent * 0.5f)
                    * Mathf.Tan(Mathf.Deg2Rad * fHalfFOV) * fMagicNumber;
                vNewCamPos.z = rCanvasBounds.min.z - fBackupDistance;
            }

            m_SaveIconTool.ProgrammaticCaptureSaveIcon(vNewCamPos, Quaternion.identity);
        }

        private void MergeBrushStrokes(SceneFileInfo fileInfo)
        {
            m_PanelManager.ToggleSketchbookPanels(isLoadingSketch: true);
            PointerManager.m_Instance.EnablePointerStrokeGeneration(true);
            if (SaveLoadScript.m_Instance.Load(fileInfo, true))
            {
                SketchMemoryScript.m_Instance.SetPlaybackMode(m_SketchPlaybackMode, m_DefaultSketchLoadSpeed);
                SketchMemoryScript.m_Instance.BeginDrawingFromMemory(bDrawFromStart: true, false, false);
                // the order of these two lines are important as ExitIntroSketch is setting the
                // color of the pointer and we need the color to be set before we go to the Loading
                // state. App script's ShouldTintControllers allow the controller to be tinted only
                // when the app is in the standard mode. That was there to prevent the controller color
                // from flickering while in the intro mode.
                App.Instance.ExitIntroSketch();
                App.Instance.SetDesiredState(App.AppState.QuickLoad);
            }
        }

        public void LoadSketch(SceneFileInfo fileInfo, bool quickload = false, bool additive = false)
        {
            LightsControlScript.m_Instance.DiscoMode = false;
            m_WidgetManager.FollowingPath = false;
            m_WidgetManager.CameraPathsVisible = false;
            m_WidgetManager.DestroyAllWidgets();
            m_PanelManager.ToggleSketchbookPanels(isLoadingSketch: true);
            ResetGrabbedPose(everything: true);
            PointerManager.m_Instance.EnablePointerStrokeGeneration(true);
            if (SaveLoadScript.m_Instance.Load(fileInfo, additive))
            {
                SketchMemoryScript.m_Instance.SetPlaybackMode(m_SketchPlaybackMode, m_DefaultSketchLoadSpeed);
                SketchMemoryScript.m_Instance.BeginDrawingFromMemory(bDrawFromStart: true);
                // the order of these two lines are important as ExitIntroSketch is setting the
                // color of the pointer and we need the color to be set before we go to the Loading
                // state. App script's ShouldTintControllers allow the controller to be tinted only
                // when the app is in the standard mode. That was there to prevent the controller color
                // from flickering while in the intro mode.
                App.Instance.ExitIntroSketch();
                App.Instance.SetDesiredState(quickload ? App.AppState.QuickLoad : App.AppState.Loading);
            }
            QualityControls.m_Instance.ResetAutoQuality();
            m_WidgetManager.ValidateCurrentCameraPath();
        }

        public void IssueGlobalCommand(GlobalCommands rEnum, int iParam1 = -1,
                                       int iParam2 = -1, string sParam = null)
        {
            switch (rEnum)
            {

                // Keyboard command, for debugging and emergency use.
                case GlobalCommands.Save:
                    {
                        if (!FileUtils.CheckDiskSpaceWithError(App.UserSketchPath()))
                        {
                            return;
                        }
                        // Disable active selection before saving.
                        // This looks fishy, here's what's going on: When an object is selected and it has moved, the
                        // the user is observing the selection canvas in the HMD, but we will be saving the main canvas.
                        // Because they haven't deselected yet, the selection canvas and the main canvas are out of sync
                        // so the strokes that will be saved will not match what the user sees.
                        //
                        // Here we deselect to force the main canvas to sync with the selection canvas, which is more
                        // correct from the user's perspective. Push the deselect operation onto the stack so the user
                        // can undo it after save, if desired.
                        SelectionManager.m_Instance.ClearActiveSelection();
                        GenerateReplacementSaveIcon();
                        if (iParam1 == -1)
                        {
                            if (iParam2 == 1)
                            {
                                // Do a save in Tiltasaurus mode, which creates a new filename prefixed with
                                // "Tiltasaurus_" and the current prompt. Also, don't eat gaze input so that the
                                // Tiltasaurus prompt stays open.
                                StartCoroutine(SaveLoadScript.m_Instance.SaveOverwrite(tiltasaurusMode: true));
                            }
                            else
                            {
                                StartCoroutine(SaveLoadScript.m_Instance.SaveOverwrite());
                                EatGazeObjectInput();
                            }
                        }
                        else
                        {
                            StartCoroutine(SaveLoadScript.m_Instance.SaveMonoscopic(iParam1));
                        }
                        break;
                    }
                case GlobalCommands.SaveNew:
                    {
                        if (!FileUtils.CheckDiskSpaceWithError(App.UserSketchPath()))
                        {
                            return;
                        }
                        if (iParam1 == 1)
                        {
                            GenerateBoundingBoxSaveIcon();
                        }
                        StartCoroutine(SaveLoadScript.m_Instance.SaveNewName());
                        EatGazeObjectInput();
                        break;
                    }
                case GlobalCommands.SaveAs:
                    {
                        if (!FileUtils.CheckDiskSpaceWithError(App.UserSketchPath()))
                        {
                            return;
                        }
                        if (iParam1 == 1)
                        {
                            GenerateBoundingBoxSaveIcon();
                        }
                        StartCoroutine(SaveLoadScript.m_Instance.SaveAs(sParam));
                        EatGazeObjectInput();
                        break;
                    }
                case GlobalCommands.SaveAndUpload:
                    {
                        if (!FileUtils.CheckDiskSpaceWithError(App.UserSketchPath()))
                        {
                            Debug.LogError("SaveAndUpload: Disk space error");
                            return;
                        }
                        SelectionManager.m_Instance.ClearActiveSelection();
                        m_PanelManager.GetPanel(m_CurrentGazeObject).CreatePopUp(
                            GlobalCommands.UploadToGenericCloud, (int)Cloud.None, -1);
                        EatGazeObjectInput();
                        break;
                    }
                case GlobalCommands.ExportAll:
                    {
                        StartCoroutine(LoadAndExportAll());
                        break;
                    }
                // Glen Keane request: a way to draw guidelines that can be toggled on and off
                // at runtime.
                case GlobalCommands.DraftingVisibility:
                    {
                        if (!Enum.IsDefined(typeof(DraftingVisibilityOption), iParam1))
                        {
                            Debug.LogError("Unknown draft visibility value: " + iParam1);
                            return;
                        }
                        DraftingVisibilityOption option = (DraftingVisibilityOption)iParam1;
                        if (option != m_DraftingVisibility)
                        {
                            m_DraftingVisibility = option;
                            UpdateDraftingVisibility();
                        }
                        break;
                    }
                case GlobalCommands.MergeBrushStrokes:
                    {
                        // TODO Refactor with Load below
                        var index = iParam1;
                        var sketchSetType = (SketchSetType)iParam2;
                        SketchSet sketchSet = SketchCatalog.m_Instance.GetSet(sketchSetType);
                        SceneFileInfo rInfo = sketchSet.GetSketchSceneFileInfo(index);
                        if (rInfo != null)
                        {
                            MergeBrushStrokes(rInfo);
                            if (m_ControlsType != ControlsType.ViewingOnly)
                            {
                                EatGazeObjectInput();
                            }
                        }
                        break;
                    }
                case GlobalCommands.Load:
                    {
                        var index = iParam1;
                        var sketchSetType = (SketchSetType)iParam2;
                        SketchSet sketchSet = SketchCatalog.m_Instance.GetSet(sketchSetType);
                        SceneFileInfo rInfo = sketchSet.GetSketchSceneFileInfo(index);
                        if (rInfo != null)
                        {
                            LoadSketch(rInfo);
                            if (m_ControlsType != ControlsType.ViewingOnly)
                            {
                                EatGazeObjectInput();
                            }
                        }
                        break;
                    }
                case GlobalCommands.LoadNamedFile:
                    LoadNamed(sParam, iParam1 == (int)LoadSpeed.Quick, iParam2 != -1);
                    break;
                case GlobalCommands.NewSketch:
                    NewSketch(fade: true);
                    Vector3 vTrashSoundPos = m_CurrentGazeRay.origin;
                    if (App.VrSdk.GetControllerDof() == VrSdk.DoF.Six)
                    {
                        vTrashSoundPos = InputManager.m_Instance.GetControllerPosition(
                            InputManager.ControllerName.Wand);
                    }
                    AudioManager.m_Instance.PlayTrashSound(vTrashSoundPos);
                    PromoManager.m_Instance.RequestAdvancedPanelsPromo();
                    break;
                case GlobalCommands.SymmetryPlane:
                    if (PointerManager.m_Instance.CurrentSymmetryMode != PointerManager.SymmetryMode.SinglePlane)
                    {
                        PointerManager.m_Instance.SetSymmetryMode(PointerManager.SymmetryMode.SinglePlane);
                        ControllerConsoleScript.m_Instance.AddNewLine("Mirror Enabled");
                    }
                    else
                    {
                        PointerManager.m_Instance.SetSymmetryMode(PointerManager.SymmetryMode.None);
                        ControllerConsoleScript.m_Instance.AddNewLine("Mirror Off");
                    }
                    break;
                case GlobalCommands.MultiMirror:
                    if (PointerManager.m_Instance.CurrentSymmetryMode != PointerManager.SymmetryMode.MultiMirror)
                    {
                        PointerManager.m_Instance.SetSymmetryMode(PointerManager.SymmetryMode.MultiMirror);
                        ControllerConsoleScript.m_Instance.AddNewLine("Symmetry Enabled");
                    }
                    else
                    {
                        PointerManager.m_Instance.SetSymmetryMode(PointerManager.SymmetryMode.None);
                    }
                    InputManager.m_Instance.TriggerHaptics(InputManager.ControllerName.Brush, 0.1f);
                    break;
                case GlobalCommands.SymmetryTwoHanded:
                    if (PointerManager.m_Instance.CurrentSymmetryMode != PointerManager.SymmetryMode.TwoHanded)
                    {
                        PointerManager.m_Instance.SetSymmetryMode(PointerManager.SymmetryMode.TwoHanded);
                    }
                    else
                    {
                        PointerManager.m_Instance.SetSymmetryMode(PointerManager.SymmetryMode.None);
                    }
                    InputManager.m_Instance.TriggerHaptics(InputManager.ControllerName.Brush, 0.1f);
                    break;
                case GlobalCommands.ScriptedSymmetryCommand:
                    if (PointerManager.m_Instance.CurrentSymmetryMode != PointerManager.SymmetryMode.ScriptedSymmetryMode)
                    {
                        PointerManager.m_Instance.SetSymmetryMode(PointerManager.SymmetryMode.ScriptedSymmetryMode);
<<<<<<< HEAD
                    }
                    else
                    {
                        PointerManager.m_Instance.SetSymmetryMode(PointerManager.SymmetryMode.None);
                    }
                    InputManager.m_Instance.TriggerHaptics(InputManager.ControllerName.Brush, 0.1f);
                    break;
                case GlobalCommands.CustomSymmetryCommand:
                    if (PointerManager.m_Instance.CurrentSymmetryMode != PointerManager.SymmetryMode.CustomSymmetryMode)
                    {
                        PointerManager.m_Instance.SetSymmetryMode(PointerManager.SymmetryMode.CustomSymmetryMode);
=======
>>>>>>> 4b8df0d2
                    }
                    else
                    {
                        PointerManager.m_Instance.SetSymmetryMode(PointerManager.SymmetryMode.None);
                    }
                    InputManager.m_Instance.TriggerHaptics(InputManager.ControllerName.Brush, 0.1f);
                    break;
                case GlobalCommands.StraightEdge:
                    PointerManager.m_Instance.StraightEdgeModeEnabled = !PointerManager.m_Instance.StraightEdgeModeEnabled;
                    if (PointerManager.m_Instance.StraightEdgeModeEnabled)
                    {
                        ControllerConsoleScript.m_Instance.AddNewLine("Straight Edge On");
                    }
                    else
                    {
                        ControllerConsoleScript.m_Instance.AddNewLine("Straight Edge Off");
                    }
                    break;
                case GlobalCommands.AutoOrient:
                    AutoOrientAfterRotation = !AutoOrientAfterRotation;
                    if (AutoOrientAfterRotation)
                    {
                        ControllerConsoleScript.m_Instance.AddNewLine("Auto-Orient On");
                    }
                    else
                    {
                        ControllerConsoleScript.m_Instance.AddNewLine("Auto-Orient Off");
                    }
                    break;
                case GlobalCommands.Undo:
                    SketchMemoryScript.m_Instance.StepBack();
                    break;
                case GlobalCommands.Redo:
                    SketchMemoryScript.m_Instance.StepForward();
                    break;
                case GlobalCommands.AudioVisualization: // Intentionally blank.
                    break;
                case GlobalCommands.ResetAllPanels:
                    m_PanelManager.ResetWandPanelsConfiguration();
                    EatGazeObjectInput();
                    break;
                case GlobalCommands.SketchOrigin:
                    m_SketchSurfacePanel.EnableSpecificTool(BaseTool.ToolType.SketchOrigin);
                    EatGazeObjectInput();
                    break;
                case GlobalCommands.ViewOnly:
                    m_ViewOnly = !m_ViewOnly;
                    ViewOnly(m_ViewOnly);
                    break;
                case GlobalCommands.SaveGallery:
                    m_SketchSurfacePanel.EnableSpecificTool(BaseTool.ToolType.SaveIconTool);
                    break;
                case GlobalCommands.DropCam:
                    // Want to enable this if in monoscopic or VR modes.
                    // TODO: seems odd to tie this switch to the controller type, should be based on some
                    // other build-time configuration setting.
                    if (App.VrSdk.GetControllerDof() != VrSdk.DoF.None)
                    {
                        m_DropCam.Show(!m_DropCam.gameObject.activeSelf);
                    }
                    break;
                case GlobalCommands.AnalyticsEnabled_Deprecated:
                    break;
                case GlobalCommands.ToggleAutosimplification:
                    QualityControls.AutosimplifyEnabled = !QualityControls.AutosimplifyEnabled;
                    break;
                case GlobalCommands.Credits:
                    LoadSketch(new DiskSceneFileInfo(m_CreditsSketchFilename, embedded: true, readOnly: true));
                    EatGazeObjectInput();
                    break;
                case GlobalCommands.AshleysSketch:
                    LoadSketch(new DiskSceneFileInfo(m_AshleysSketchFilename, embedded: true, readOnly: true));
                    EatGazeObjectInput();
                    break;
                case GlobalCommands.FAQ:
                    OpenURLAndInformUser(m_HelpCenterURL);
                    break;
                case GlobalCommands.ReleaseNotes:
                    OpenURLAndInformUser(m_ReleaseNotesURL);
                    break;
                case GlobalCommands.ExportRaw:
                    if (!FileUtils.CheckDiskSpaceWithError(App.UserExportPath()))
                    {
                        return;
                    }
                    EatGazeObjectInput();
                    StartCoroutine(ExportCoroutine());
                    break;
                case GlobalCommands.IRC:
                    if (m_IRCChatWidget == null)
                    {
                        GameObject widgetobject = (GameObject)Instantiate(m_IRCChatPrefab);
                        widgetobject.transform.parent = App.Instance.m_RoomTransform;
                        m_IRCChatWidget = widgetobject.GetComponent<GrabWidget>();
                        m_IRCChatWidget.Show(true);
                    }
                    else
                    {
                        m_IRCChatWidget.Show(false);
                        m_IRCChatWidget = null;
                    }
                    break;
                case GlobalCommands.YouTubeChat:
                    if (m_YouTubeChatWidget == null)
                    {
                        GameObject widgetobject = (GameObject)Instantiate(m_YouTubeChatPrefab);
                        widgetobject.transform.parent = App.Instance.m_RoomTransform;
                        m_YouTubeChatWidget = widgetobject.GetComponent<GrabWidget>();
                        m_YouTubeChatWidget.Show(true);
                    }
                    else
                    {
                        m_YouTubeChatWidget.Show(false);
                        m_YouTubeChatWidget = null;
                    }
                    break;
                case GlobalCommands.CameraOptions:
                    // If we're switching in to Camera mode, make sure Multicam is selected.
                    if (!m_PanelManager.CameraActive())
                    {
                        SketchSurfacePanel.m_Instance.EnableSpecificTool(BaseTool.ToolType.MultiCamTool);
                    }
                    m_PanelManager.ToggleCameraPanels();
                    PointerManager.m_Instance.EatLineEnabledInput();
                    SketchSurfacePanel.m_Instance.EatToolsInput();
                    break;
                case GlobalCommands.ShowSketchFolder:
                    {
                        var index = iParam1;
                        var sketchSetType = (SketchSetType)iParam2;
                        SketchSet sketchSet = SketchCatalog.m_Instance.GetSet(sketchSetType);
                        SceneFileInfo rInfo = sketchSet.GetSketchSceneFileInfo(index);
                        EatGazeObjectInput();
                        //launch external window and tell the user we did so
                        //this call is windows only
                        if ((Application.platform == RuntimePlatform.WindowsPlayer) ||
                            (Application.platform == RuntimePlatform.WindowsEditor))
                        {
                            OutputWindowScript.m_Instance.CreateInfoCardAtController(
                                InputManager.ControllerName.Brush,
                                kRemoveHeadsetFyi, fPopScalar: 0.5f);
                            System.Diagnostics.Process.Start("explorer.exe",
                                "/select," + rInfo.FullPath);
                        }
                        break;
                    }
                case GlobalCommands.About:
                    OpenURLAndInformUser(m_ThirdPartyNoticesURL);
                    break;
                case GlobalCommands.StencilsDisabled:
                    SketchMemoryScript.m_Instance.PerformAndRecordCommand(new StencilsVisibleCommand());
                    break;
                case GlobalCommands.StraightEdgeMeterDisplay:
                    PointerManager.m_Instance.StraightEdgeGuide.FlipMeter();
                    break;
                case GlobalCommands.Sketchbook:
                    m_PanelManager.ToggleSketchbookPanels();
                    PointerManager.m_Instance.EatLineEnabledInput();
                    SketchSurfacePanel.m_Instance.EatToolsInput();
                    break;
                case GlobalCommands.StraightEdgeShape:
                    // Previously experimental mode only.
                    // Untested and currently untriggerable.
                    PointerManager.m_Instance.StraightEdgeGuide.SetTempShape(
                        (StraightEdgeGuideScript.Shape)iParam1);
                    break;
                case GlobalCommands.DeleteSketch:
                    {
                        var sketchSetType = (SketchSetType)iParam2;
                        SketchSet sketchSet = SketchCatalog.m_Instance.GetSet(sketchSetType);
                        sketchSet.DeleteSketch(iParam1);
                        DismissPopupOnCurrentGazeObject(false);
                        break;
                    }
                case GlobalCommands.RenameSketch:
                    {
                        var sketchSetType = (SketchSetType)iParam2;
                        SketchSet sketchSet = SketchCatalog.m_Instance.GetSet(sketchSetType);
                        if (sketchSetType == SketchSetType.User)
                        {
                            sketchSet.RenameSketch(iParam1, KeyboardPopUpWindow.m_LastInput);
                        }
                        DismissPopupOnCurrentGazeObject(false);
                        break;
                    }
                case GlobalCommands.RenameLayer:
                    {
                        var layer = App.Scene.GetCanvasByLayerIndex(iParam1);
                        App.Scene.RenameLayer(layer, KeyboardPopUpWindow.m_LastInput);
                        DismissPopupOnCurrentGazeObject(false);
                        break;
                    }
                case GlobalCommands.EditMultiplayerRoomName:
                    {
                        var panel = (MultiplayerPanel)m_PanelManager.GetActivePanelByType(BasePanel.PanelType.Multiplayer);
                        panel.RoomName = KeyboardPopUpWindow.m_LastInput;
                        DismissPopupOnCurrentGazeObject(false);
                        break;
                    }
                case GlobalCommands.EditMultiplayerNickName:
                    {
                        var panel = (MultiplayerPanel)m_PanelManager.GetActivePanelByType(BasePanel.PanelType.Multiplayer);
                        panel.NickName = KeyboardPopUpWindow.m_LastInput;
                        DismissPopupOnCurrentGazeObject(false);
                        break;
                    }
                case GlobalCommands.ShowWindowGUI:
                    break;
                case GlobalCommands.Disco:
                    LightsControlScript.m_Instance.DiscoMode = !LightsControlScript.m_Instance.DiscoMode;
                    break;
                case GlobalCommands.AccountInfo: break; // Intentionally blank.
                case GlobalCommands.LoginToGenericCloud:
                    {
                        var ident = App.GetIdentity((Cloud)iParam1);
                        if (!ident.LoggedIn) { ident.LoginAsync(); }
                        // iParam2 is being used as a UX flag.  If not set to the default, it will cause the UI
                        // to lose focus.
                        if (iParam2 != -1) { EatGazeObjectInput(); }
                        break;
                    }
                case GlobalCommands.LogOutOfGenericCloud:
                    {
                        var ident = App.GetIdentity((Cloud)iParam1);
                        if (ident.LoggedIn) { ident.Logout(); }
                        break;
                    }
                case GlobalCommands.UploadToGenericCloud:
                    {
                        Cloud cloud = (Cloud)iParam1;
                        var ident = App.GetIdentity(cloud);
                        if (!ident.LoggedIn)
                        {
                            ident.LoginAsync();
                            break;
                        }
                        SelectionManager.m_Instance.ClearActiveSelection();
                        VrAssetService.m_Instance.UploadCurrentSketchAsync(cloud, isDemoUpload: false).AsAsyncVoid();
                        EatGazeObjectInput();
                        break;
                    }
                case GlobalCommands.ViewOnlineGallery:
                    OpenURLAndInformUser(kTiltBrushGalleryUrl);
                    break;
                case GlobalCommands.CancelUpload:
                    VrAssetService.m_Instance.CancelUpload();
                    break;
                case GlobalCommands.ViewLastUpload:
                    if (VrAssetService.m_Instance.LastUploadCompleteUrl != null)
                    {
                        var url = VrAssetService.m_Instance.LastUploadCompleteUrl;
                        App.OpenURL(url);

                        // The upload flow is different on mobile and requires the user to manually accept
                        // that they'll go to the browser for publishing.  In that case, we want to reset
                        // state when the leave to publish.  This is automatically part of the
                        // UploadPopUpWindow state flow on PC.
                        if (App.Config.IsMobileHardware)
                        {
                            DismissPopupOnCurrentGazeObject(true);
                        }
                    }
                    break;
                case GlobalCommands.ShowGoogleDrive:
                    string folderId = App.GoogleUserSettings.DriveSyncFolderId;
                    string baseDriveUrl = string.IsNullOrEmpty(folderId) ?
                        "https://drive.google.com" :
                        $"https://drive.google.com/drive/folders/{folderId}";
                    string driveURL = !App.GoogleIdentity.LoggedIn ? baseDriveUrl :
                        string.Format(
                            "http://accounts.google.com/AccountChooser?Email={0}&continue={1}",
                            App.GoogleIdentity.Profile.email, baseDriveUrl);
                    OpenURLAndInformUser(driveURL);
                    break;
                case GlobalCommands.GoogleDriveSync:
                    App.DriveSync.SyncEnabled = !App.DriveSync.SyncEnabled;
                    break;
                case GlobalCommands.GoogleDriveSync_Folder:
                    App.DriveSync.ToggleSyncOnFolderOfType((DriveSync.SyncedFolderType)iParam1);
                    break;
                case GlobalCommands.Duplicate:
                    {
                        int selectedVerts = SelectionManager.m_Instance.NumVertsInSelection;

                        // TODO - this code has never taken imported models etc into account
<<<<<<< HEAD
                        if (PointerManager.m_Instance.CurrentSymmetryMode == PointerManager.SymmetryMode.MultiMirror
                            || PointerManager.m_Instance.CurrentSymmetryMode == PointerManager.SymmetryMode.CustomSymmetryMode
                            || PointerManager.m_Instance.CurrentSymmetryMode == PointerManager.SymmetryMode.ScriptedSymmetryMode)
=======
                        if (PointerManager.m_Instance.CurrentSymmetryMode == PointerManager.SymmetryMode.MultiMirror)
>>>>>>> 4b8df0d2
                        {
                            selectedVerts *= PointerManager.m_Instance.CustomMirrorMatrices.Count;
                        }

                        if (!SketchMemoryScript.m_Instance.MemoryWarningAccepted &&
                            SketchMemoryScript.m_Instance.WillVertCountPutUsOverTheMemoryLimit(selectedVerts))
                        {
                            AudioManager.m_Instance.PlayUploadCanceledSound(InputManager.Wand.Transform.position);
                            if (!m_PanelManager.MemoryWarningActive())
                            {
                                m_PanelManager.ToggleMemoryWarningMode();
                            }
                        }
                        else
                        {
                            ClipboardManager.Instance.DuplicateSelection(
                                stampMode: IsUserInteractingWithSelectionWidget());
                        }
                        EatToolScaleInput();
                        break;
                    }
                case GlobalCommands.AdvancedPanelsToggle:
                    m_PanelManager.ToggleAdvancedPanels();
                    // If we're now in basic mode, ensure we don't have advanced abilities.
                    if (!m_PanelManager.AdvancedModeActive())
                    {
                        m_WidgetManager.StencilsDisabled = true;
                        m_WidgetManager.CameraPathsVisible = false;
                        App.Switchboard.TriggerStencilModeChanged();
                        m_SketchSurfacePanel.EnsureUserHasBasicToolEnabled();
                        if (PointerManager.m_Instance.CurrentSymmetryMode != PointerManager.SymmetryMode.None)
                        {
                            PointerManager.m_Instance.SetSymmetryMode(PointerManager.SymmetryMode.None, false);
                        }
                    }
                    PromoManager.m_Instance.RecordCompletion(PromoType.AdvancedPanels);
                    EatGazeObjectInput();
                    break;
                case GlobalCommands.Music: break; // Intentionally blank.
                case GlobalCommands.ToggleGroupStrokesAndWidgets:
                    SelectionManager.m_Instance.ToggleGroupSelectedStrokesAndWidgets();
                    EatToolScaleInput();
                    break;
                case GlobalCommands.SaveModel:
                    SaveModel();
                    break;
                case GlobalCommands.ViewPolyPage:
                    OpenURLAndInformUser(kPolyMainPageUri);
                    break;
                case GlobalCommands.ViewPolyGallery:
                    OpenURLAndInformUser(kBlocksGalleryUrl);
                    break;
                case GlobalCommands.ExportListed:
                    StartCoroutine(ExportListAndQuit());
                    break;
                case GlobalCommands.RenderCameraPath:
                    StartCoroutine(RenderPathAndQuit());
                    break;
                case GlobalCommands.ToggleProfiling:
                    ToggleProfiling();
                    break;
                case GlobalCommands.DoAutoProfile:
                    DoAutoProfile();
                    break;
                case GlobalCommands.DoAutoProfileAndQuit:
                    DoAutoProfileAndQuit();
                    break;
                case GlobalCommands.ToggleSettings:
                    m_PanelManager.ToggleSettingsPanels();
                    PointerManager.m_Instance.EatLineEnabledInput();
                    SketchSurfacePanel.m_Instance.EatToolsInput();
                    break;
                case GlobalCommands.SummonMirror:
                    PointerManager.m_Instance.BringSymmetryToUser();
                    break;
                case GlobalCommands.InvertSelection:
                    SelectionManager.m_Instance.InvertSelection(App.ActiveCanvas);
                    break;
                case GlobalCommands.SelectAll:
                    SketchSurfacePanel.m_Instance.EnableSpecificTool(BaseTool.ToolType.SelectionTool);
                    SelectionManager.m_Instance.SelectAll(App.ActiveCanvas);
                    EatGazeObjectInput();
                    break;
                case GlobalCommands.FlipSelection:
                    SelectionManager.m_Instance.FlipSelection();
                    break;
                case GlobalCommands.ToggleBrushLab:
                    m_PanelManager.ToggleBrushLabPanels();
                    PointerManager.m_Instance.EatLineEnabledInput();
                    SketchSurfacePanel.m_Instance.EatToolsInput();
                    break;
                case GlobalCommands.ToggleCameraPostEffects:
                    CameraConfig.PostEffects = !CameraConfig.PostEffects;
                    break;
                case GlobalCommands.ToggleWatermark:
                    if (PlayerPrefs.GetInt("Promo_Contribution", 0) == 0)
                    {
                        OutputWindowScript.m_Instance.CreateInfoCardAtController(
                            InputManager.ControllerName.Wand,
                            m_ContributionPromoText, fPopScalar: 1.0f);
                        PlayerPrefs.SetInt("Promo_Contribution", 1);
                    }
                    CameraConfig.Watermark = !CameraConfig.Watermark;
                    break;
                case GlobalCommands.LoadConfirmComplexHigh:
                    IssueGlobalCommand(GlobalCommands.Load, iParam1, iParam2, null);
                    break;
                case GlobalCommands.LoadConfirmComplex:
                    {
                        var index = iParam1;
                        var sketchSetType = (SketchSetType)iParam2;
                        bool loadSketch = true;

                        // If the sketchbook is active, we may want to show a popup instead of load.
                        if (m_PanelManager.SketchbookActive())
                        {
                            BasePanel sketchBook = m_PanelManager.GetSketchBookPanel();
                            if (sketchBook != null)
                            {
                                // Get triangle count from cloud scene file info.
                                SketchSet sketchSet = SketchCatalog.m_Instance.GetSet(sketchSetType);
                                SceneFileInfo sfi = sketchSet.GetSketchSceneFileInfo(index);
                                int tris = sfi.TriangleCount ?? -1;

                                // Show "this is bad" popup if we're over the triangle limit.
                                if (tris > QualityControls.m_Instance.AppQualityLevels.MaxPolySketchTriangles)
                                {
                                    loadSketch = false;
                                    sketchBook.CreatePopUp(GlobalCommands.LoadConfirmComplexHigh, iParam1, iParam2);
                                }
                                else if (tris >
                                    QualityControls.m_Instance.AppQualityLevels.WarningPolySketchTriangles)
                                {
                                    // Show, "this could be bad" popup if we're over the warning limit.
                                    loadSketch = false;
                                    sketchBook.CreatePopUp(GlobalCommands.Load, iParam1, iParam2);
                                }
                            }
                        }

                        if (loadSketch)
                        {
                            IssueGlobalCommand(GlobalCommands.Load, iParam1, iParam2, null);
                        }
                    }
                    break;
                case GlobalCommands.LoadConfirmUnsaved:
                    {
                        BasePanel sketchBook = m_PanelManager.GetSketchBookPanel();
                        if ((sketchBook != null) && SketchMemoryScript.m_Instance.IsMemoryDirty())
                        {
                            sketchBook.CreatePopUp(GlobalCommands.LoadWaitOnDownload, iParam1, iParam2, null);
                        }
                        else
                        {
                            IssueGlobalCommand(GlobalCommands.LoadWaitOnDownload, iParam1, iParam2, null);
                        }
                    }
                    break;
                case GlobalCommands.LoadWaitOnDownload:
                    {
                        bool download = false;
                        if (iParam2 == (int)SketchSetType.Drive)
                        {
                            BasePanel sketchBook = m_PanelManager.GetSketchBookPanel();
                            var googleSketchSet = SketchCatalog.m_Instance.GetSet(SketchSetType.Drive);
                            if (sketchBook != null
                                && googleSketchSet != null
                                && googleSketchSet.IsSketchIndexValid(iParam1)
                                && !googleSketchSet.GetSketchSceneFileInfo(iParam1).Available)
                            {
                                sketchBook.CreatePopUp(GlobalCommands.LoadConfirmComplex, iParam1, iParam2, null);
                                download = true;
                            }
                        }
                        if (!download)
                        {
                            IssueGlobalCommand(GlobalCommands.LoadConfirmComplex, iParam1, iParam2, null);
                        }
                    }
                    break;
                case GlobalCommands.MemoryWarning:
                    if (iParam1 > 0)
                    {
                        SketchMemoryScript.m_Instance.MemoryWarningAccepted = true;
                    }
                    m_PanelManager.ToggleMemoryWarningMode();
                    break;
                case GlobalCommands.MemoryExceeded:
                    // If we're in the memory exceeded app state, exit.
                    if (App.CurrentState == App.AppState.MemoryExceeded)
                    {
                        App.Instance.SetDesiredState(App.AppState.Standard);
                    }
                    else
                    {
                        // If we're not in the full app state, just switch our panel mode.
                        m_PanelManager.ToggleMemoryWarningMode();
                    }
                    break;
                case GlobalCommands.ShowTos:
                    OpenURLAndInformUser(m_TosURL);
                    break;
                case GlobalCommands.ShowPrivacy:
                    OpenURLAndInformUser(m_PrivacyURL);
                    break;
                case GlobalCommands.ShowQuestSideLoading:
                    OpenURLAndInformUser(m_QuestSideLoadingHowToURL);
                    break;
                case GlobalCommands.ShowContribution:
                    OpenURLAndInformUser(m_ContributionURL);
                    break;
                case GlobalCommands.UnloadReferenceImageCatalog:
                    ReferenceImageCatalog.m_Instance.UnloadAllImages();
                    break;
                case GlobalCommands.ToggleCameraPathVisuals:
                    m_WidgetManager.CameraPathsVisible = !m_WidgetManager.CameraPathsVisible;
                    break;
                case GlobalCommands.ToggleCameraPathPreview:
                    m_WidgetManager.FollowingPath = !m_WidgetManager.FollowingPath;
                    break;
                case GlobalCommands.DeleteCameraPath:
                    {
                        var cameraPath = m_WidgetManager.GetCurrentCameraPath();
                        GrabWidget cameraPathWidget = cameraPath == null ? null : cameraPath.m_WidgetScript;
                        m_WidgetManager.DeleteCameraPath(cameraPathWidget);
                    }
                    break;
                case GlobalCommands.RecordCameraPath:
                    // Turn off MultiCam if we're going to record the camera path.
                    if (m_SketchSurfacePanel.GetCurrentToolType() == BaseTool.ToolType.MultiCamTool)
                    {
                        m_SketchSurfacePanel.EnableDefaultTool();
                    }
                    CameraPathCaptureRig.RecordPath();
                    EatGazeObjectInput();
                    break;
                case GlobalCommands.PolyhydraOpenMainCategoryPopup:
                case GlobalCommands.PolyhydraOpenUniformsPopup:
                case GlobalCommands.PolyhydraGridTypesPopup:
                case GlobalCommands.PolyhydraGridShapesPopup:
                case GlobalCommands.PolyhydraRadialTypesPopup:
                case GlobalCommands.PolyhydraOtherTypesPopup:
                case GlobalCommands.PolyhydraOperatorTypesPopup:
                    // TODO we don't really need to use commands at all here
                    // As we can take action in the popup script
                    // But is it better to use commands?
                    // Debug.Log($"{rEnum}: iParam1={iParam1} iParam2={iParam2}");
                    break;
                case GlobalCommands.OpenScriptsCommandsList:
                    OpenURLAndInformUser($"http://localhost:{App.HttpServer.HttpPort}/help/commands");
                    break;
                case GlobalCommands.OpenScriptsList:
                    OpenURLAndInformUser($"http://localhost:{App.HttpServer.HttpPort}/scripts");
                    break;
                case GlobalCommands.OpenExampleScriptsList:
                    OpenURLAndInformUser($"http://localhost:{App.HttpServer.HttpPort}/examplescripts");
                    break;
                case GlobalCommands.MultiplayerTogglePanel:
                    m_PanelManager.ToggleMultiplayerPanels();
                    PointerManager.m_Instance.EatLineEnabledInput();
                    SketchSurfacePanel.m_Instance.EatToolsInput();
                    break;
                case GlobalCommands.DisplaySynchInfo:
                    MultiplayerSceneSync.m_Instance.StartSynchInfo();
                    break;
                case GlobalCommands.SynchInfoPercentageUpdate:
                    MultiplayerSceneSync.m_Instance.SynchInfoPercentageUpdate();
                    break;
                case GlobalCommands.HideSynchInfo:
                    MultiplayerSceneSync.m_Instance.HideSynchInfo();
                    break;
                case GlobalCommands.MultiplayerPanelOptions: break;
                case GlobalCommands.MultiplayerJoinRoom: break;
                case GlobalCommands.MultiplayerLeaveRoom: break;
                case GlobalCommands.MultiplayerConnect: break;
                case GlobalCommands.MultiplayerDisconnect: break;
                case GlobalCommands.WhatIsNew: break;
                case GlobalCommands.OpenScriptParametersPopup: break;
                case GlobalCommands.RepaintOptions: break;
                case GlobalCommands.Null: break;
                default:
                    Debug.LogError($"Unrecognized command {rEnum}");
                    break;
            }
        }
        public void ViewOnly(bool active)
        {
            RequestPanelsVisibility(!active);
            PointerManager.m_Instance.RequestPointerRendering(!active);
            // TODO - decide if this is a permanent change
            // With this line, you can't set a tool such as fly or teleport
            // and switch to View Only mode as the mode change disables all tools
            //m_SketchSurface.SetActive(!m_ViewOnly);
            m_Decor.SetActive(!active);
        }

        private void LoadNamed(string path, bool quickload, bool additive)
        {
            var fileInfo = new DiskSceneFileInfo(path);
            fileInfo.ReadMetadata();
            if (SaveLoadScript.m_Instance.LastMetadataError != null)
            {
                ControllerConsoleScript.m_Instance.AddNewLine(
                    string.Format("Error detected in sketch '{0}'.\nTry re-saving.",
                        fileInfo.HumanName));
                Debug.LogWarning(string.Format("Error reading metadata for {0}.\n{1}",
                    fileInfo.FullPath, SaveLoadScript.m_Instance.LastMetadataError));
            }
            LoadSketch(fileInfo, quickload, additive);
            if (m_ControlsType != ControlsType.ViewingOnly)
            {
                EatGazeObjectInput();
            }
        }

        public void OpenURLAndInformUser(string url)
        {
            // On desktop - launch external browser and inform the user
            // On mobile - the browser appears over the app
            if (!App.Config.IsMobileHardware)
            {
                OutputWindowScript.m_Instance.CreateInfoCardAtController(
                    InputManager.ControllerName.Brush,
                    kRemoveHeadsetFyi, fPopScalar: 0.5f);
            }
            App.OpenURL(url);
            EatGazeObjectInput();
        }

        public bool IsCommandActive(GlobalCommands rEnum, int iParam = -1)
        {
            switch (rEnum)
            {
                case GlobalCommands.StraightEdge: return PointerManager.m_Instance.StraightEdgeModeEnabled;
                case GlobalCommands.StraightEdgeMeterDisplay: return PointerManager.m_Instance.StraightEdgeGuide.IsShowingMeter();
                case GlobalCommands.SymmetryPlane: return PointerManager.m_Instance.CurrentSymmetryMode == PointerManager.SymmetryMode.SinglePlane;
                case GlobalCommands.MultiMirror: return PointerManager.m_Instance.CurrentSymmetryMode == PointerManager.SymmetryMode.MultiMirror;
                case GlobalCommands.SymmetryTwoHanded: return PointerManager.m_Instance.CurrentSymmetryMode == PointerManager.SymmetryMode.TwoHanded;
<<<<<<< HEAD
                case GlobalCommands.CustomSymmetryCommand: return PointerManager.m_Instance.CurrentSymmetryMode == PointerManager.SymmetryMode.CustomSymmetryMode;
=======
>>>>>>> 4b8df0d2
                case GlobalCommands.ScriptedSymmetryCommand: return PointerManager.m_Instance.CurrentSymmetryMode == PointerManager.SymmetryMode.ScriptedSymmetryMode;
                case GlobalCommands.AutoOrient: return m_AutoOrientAfterRotation;
                case GlobalCommands.AudioVisualization: return VisualizerManager.m_Instance.VisualsRequested;
                case GlobalCommands.AdvancedPanelsToggle: return m_PanelManager.AdvancedModeActive();
                case GlobalCommands.Music: return VisualizerManager.m_Instance.VisualsRequested;
                case GlobalCommands.DropCam: return m_DropCam.gameObject.activeSelf;
                case GlobalCommands.ToggleAutosimplification: return QualityControls.AutosimplifyEnabled;
                case GlobalCommands.DraftingVisibility: return m_DraftingVisibility == (DraftingVisibilityOption)iParam;
                case GlobalCommands.Cameras:
                    return SketchSurfacePanel.m_Instance.GetCurrentToolType() == BaseTool.ToolType.AutoGif ||
                        SketchSurfacePanel.m_Instance.GetCurrentToolType() == BaseTool.ToolType.ScreenshotTool;
                case GlobalCommands.IRC: return m_IRCChatWidget != null;
                case GlobalCommands.YouTubeChat: return m_YouTubeChatWidget != null;
                case GlobalCommands.StencilsDisabled: return m_WidgetManager.StencilsDisabled;
                case GlobalCommands.StraightEdgeShape:
                    // Previously experimental mode only.
                    // Untested and currently untriggerable.
                    return PointerManager.m_Instance.StraightEdgeGuide.TempShape == (StraightEdgeGuideScript.Shape)iParam ||
                        (PointerManager.m_Instance.StraightEdgeGuide.TempShape == StraightEdgeGuideScript.Shape.None
                        && PointerManager.m_Instance.StraightEdgeGuide.CurrentShape == (StraightEdgeGuideScript.Shape)iParam);
                case GlobalCommands.Disco: return LightsControlScript.m_Instance.DiscoMode;
                case GlobalCommands.ToggleGroupStrokesAndWidgets: return SelectionManager.m_Instance.UngroupingAllowed;
                case GlobalCommands.ToggleProfiling: return UnityEngine.Profiling.Profiler.enabled;
                case GlobalCommands.ToggleCameraPostEffects: return CameraConfig.PostEffects;
                case GlobalCommands.ToggleWatermark: return CameraConfig.Watermark;
                case GlobalCommands.ToggleCameraPathVisuals: return m_WidgetManager.CameraPathsVisible;
                case GlobalCommands.ToggleCameraPathPreview: return m_WidgetManager.FollowingPath;
                case GlobalCommands.SelectCameraPath:
                    return m_WidgetManager.IsCameraPathAtIndexCurrent(iParam) &&
                        m_WidgetManager.CameraPathsVisible;
                case GlobalCommands.GoogleDriveSync_Folder:
                    return App.DriveSync.IsFolderOfTypeSynced((DriveSync.SyncedFolderType)iParam);
                case GlobalCommands.GoogleDriveSync: return App.DriveSync.SyncEnabled;
                case GlobalCommands.RecordCameraPath: return VideoRecorderUtils.ActiveVideoRecording != null;
            }
            return false;
        }

        public void NewSketch(bool fade)
        {
            LightsControlScript.m_Instance.DiscoMode = false;
            m_WidgetManager.FollowingPath = false;
            SketchMemoryScript.m_Instance.ClearMemory();
            ControllerConsoleScript.m_Instance.AddNewLine("Sketch Cleared");
            ResetGrabbedPose(everything: true);
            QualityControls.m_Instance.ResetAutoQuality();
            InputManager.m_Instance.TriggerHaptics(InputManager.ControllerName.Brush, 0.1f);
            SaveLoadScript.m_Instance.ResetLastFilename();
            SelectionManager.m_Instance.RemoveFromSelection(false);
            PointerManager.m_Instance.ResetSymmetryToHome();
            PointerManager.m_Instance.FinalizeLine(false, true);
            App.Scene.ResetLayers(notify: true);
            ApiManager.Instance.ResetBrushTransform();
            ApiManager.Instance.ForcePainting = ApiManager.ForcePaintingMode.None;
<<<<<<< HEAD
            LuaManager.Instance.Init();
=======
            LuaManager.Instance.DeInitialize();
>>>>>>> 4b8df0d2

            // If we've got the camera path tool active, switch back to the default tool.
            // I'm doing this because if we leave the camera path tool active, the camera path
            // panel shows the button highlighted, which affects the user's flow for being
            // invited to start a path.  It looks weird.
            if (m_SketchSurfacePanel.ActiveToolType == BaseTool.ToolType.CameraPathTool)
            {
                m_SketchSurfacePanel.EnableDefaultTool();
            }

            m_WidgetManager.DestroyAllWidgets();
            if (LightsControlScript.m_Instance.LightsChanged ||
                SceneSettings.m_Instance.EnvironmentChanged)
            {
                SceneSettings.m_Instance.RecordSkyColorsForFading();
                SceneSettings.m_Instance.SetDesiredPreset(
                    SceneSettings.m_Instance.GetDesiredPreset(), skipFade: !fade);
            }
            // Blank the thumbnail position so that autosave won't save the thumbnail position to be
            // the one from the old sketch.
            SaveLoadScript.m_Instance.LastThumbnail_SS = null;

            // Re-set the quality level to reset simplification level
            QualityControls.m_Instance.QualityLevel = QualityControls.m_Instance.QualityLevel;

            App.PolyAssetCatalog.ClearLoadingQueue();
            App.PolyAssetCatalog.UnloadUnusedModels();
        }

        private bool WorldIsReset(bool toSavedXf)
        {
            return App.Scene.Pose ==
                (toSavedXf ? SketchMemoryScript.m_Instance.InitialSketchTransform : TrTransform.identity);
        }

        public bool IsCommandAvailable(GlobalCommands rEnum, int iParam = -1)
        {
            // TODO: hide gallery view / publish if there are no saved sketches
            switch (rEnum)
            {
                case GlobalCommands.Undo:
                    return SketchMemoryScript.m_Instance.CanUndo() && !(MultiplayerManager.m_Instance.State == ConnectionState.IN_ROOM);
                case GlobalCommands.Redo:
                    return SketchMemoryScript.m_Instance.CanRedo() && !(MultiplayerManager.m_Instance.State == ConnectionState.IN_ROOM);
                case GlobalCommands.Save:
                    bool canSave =
                        SaveLoadScript.m_Instance.SceneFile.Valid &&
                        SaveLoadScript.m_Instance.IsSavingAllowed();
                    return canSave && (!WorldIsReset(toSavedXf: true) ||
                        (SketchHasChanges() && SketchMemoryScript.m_Instance.IsMemoryDirty()));
                case GlobalCommands.SaveOptions:
                case GlobalCommands.SaveNew:
                case GlobalCommands.SaveGallery:
                    return SketchHasChanges();
                case GlobalCommands.SaveOnLocalChanges:
                    if (!SaveLoadScript.m_Instance.SceneFile.Valid)
                    {
                        // No save file, but something has changed.
                        return SketchHasChanges();
                    }
                    else
                    {
                        if (SaveLoadScript.m_Instance.CanOverwriteSource)
                        {
                            // Save file, and it's our file.  Whether we have changes is irrelevant.
                            return true;
                        }
                        // Save file, but it's not our file.  Only make a copy if there are local changes.
                        return SketchMemoryScript.m_Instance.IsMemoryDirty();
                    }
                case GlobalCommands.UploadToGenericCloud:
                    return SketchMemoryScript.m_Instance.HasVisibleObjects() ||
                        m_WidgetManager.ExportableModelWidgets.Any(w => w.gameObject.activeSelf) ||
                        m_WidgetManager.ImageWidgets.Any(w => w.gameObject.activeSelf) ||
                        VrAssetService.m_Instance.UploadProgress >= 1.0f ||
                        VrAssetService.m_Instance.LastUploadFailed;
                case GlobalCommands.SaveAndUpload:
                    return App.GoogleIdentity.LoggedIn &&
                        (VrAssetService.m_Instance.UploadProgress <= 0.0f) &&
                        IsCommandAvailable(GlobalCommands.UploadToGenericCloud);
                case GlobalCommands.NewSketch:
                    return SketchHasChanges() && !(MultiplayerManager.m_Instance.State == ConnectionState.IN_ROOM);
                case GlobalCommands.Credits:
                case GlobalCommands.AshleysSketch:
                    return !SketchHasChanges() && !SketchMemoryScript.m_Instance.IsMemoryDirty();
                case GlobalCommands.Tiltasaurus: return TiltBrush.Tiltasaurus.m_Instance.TiltasaurusAvailable();
                case GlobalCommands.ExportRaw:
                    return SketchMemoryScript.m_Instance.HasVisibleObjects() ||
                        m_WidgetManager.ModelWidgets.Any(w => w.gameObject.activeSelf) ||
                        m_WidgetManager.ImageWidgets.Any(w => w.gameObject.activeSelf);
                case GlobalCommands.ResetAllPanels: return m_PanelManager.PanelsHaveBeenCustomized();
                case GlobalCommands.Duplicate: return ClipboardManager.Instance.CanCopy;
                case GlobalCommands.ToggleGroupStrokesAndWidgets: return SelectionManager.m_Instance.SelectionCanBeGrouped;
                case GlobalCommands.SaveModel: return SelectionManager.m_Instance.HasSelection;
                case GlobalCommands.SummonMirror:
                    return PointerManager.m_Instance.CurrentSymmetryMode !=
                        PointerManager.SymmetryMode.None;
                case GlobalCommands.InvertSelection:
                case GlobalCommands.FlipSelection:
                    return SelectionManager.m_Instance.HasSelection;
                case GlobalCommands.SelectAll:
                    return SketchMemoryScript.m_Instance.HasVisibleObjects() ||
                        m_WidgetManager.HasSelectableWidgets();
                case GlobalCommands.UnloadReferenceImageCatalog:
                    return ReferenceImageCatalog.m_Instance.AnyImageValid();
                case GlobalCommands.ToggleCameraPathPreview:
                    return m_WidgetManager.CanRecordCurrentCameraPath();
                case GlobalCommands.DeleteCameraPath:
                    return CameraPathCaptureRig.Enabled && m_WidgetManager.AnyActivePathHasAKnot();
                case GlobalCommands.ToggleCameraPathVisuals:
                    return m_WidgetManager.AnyActivePathHasAKnot();
                case GlobalCommands.GoogleDriveSync:
                    return App.GoogleIdentity.LoggedIn;
                case GlobalCommands.RecordCameraPath:
                    return m_WidgetManager.CameraPathsVisible;
                case GlobalCommands.AdvancedPanelsToggle:
                    return !(MultiplayerManager.m_Instance.State == ConnectionState.IN_ROOM);
                case GlobalCommands.MultiplayerConnect:
                    return MultiplayerManager.m_Instance.IsConnectable();
                case GlobalCommands.MultiplayerDisconnect:
                    return MultiplayerManager.m_Instance.IsDisconnectable();
                case GlobalCommands.MultiplayerJoinRoom:
                    return !PanelManager.m_Instance.AdvancedModeActive() && MultiplayerManager.m_Instance.CanJoinRoom() && !SceneSettings.m_Instance.GetDesiredPreset().isPassthrough;
                case GlobalCommands.MultiplayerLeaveRoom:
                    return MultiplayerManager.m_Instance.CanLeaveRoom();
                case GlobalCommands.Sketchbook:
                case GlobalCommands.SketchbookMenu:
                case GlobalCommands.EditMultiplayerNickName:
                case GlobalCommands.EditMultiplayerRoomName:
                    return !(MultiplayerManager.m_Instance.State == ConnectionState.IN_ROOM);
                case GlobalCommands.WhatIsNew:
                    return false;
            }
            return true;
        }

        public bool SketchHasChanges()
        {
            if (SceneSettings.m_Instance.IsTransitioning) { return false; }
            return SketchMemoryScript.m_Instance.HasVisibleObjects() ||
                SceneSettings.m_Instance.EnvironmentChanged ||
                LightsControlScript.m_Instance.LightsChanged ||
                m_WidgetManager.ModelWidgets.Any(w => w.gameObject.activeSelf) ||
                m_WidgetManager.EditableModelWidgets.Any(w => w.gameObject.activeSelf) ||
                m_WidgetManager.LightWidgets.Any(w => w.gameObject.activeSelf) ||
                m_WidgetManager.StencilWidgets.Any(w => w.gameObject.activeSelf) ||
                m_WidgetManager.ImageWidgets.Any(w => w.gameObject.activeSelf) ||
                m_WidgetManager.VideoWidgets.Any(w => w.gameObject.activeSelf) ||
                m_WidgetManager.AnyCameraPathWidgetsActive;
        }

        public void OpenPanelOfType(BasePanel.PanelType type, TrTransform trSpawnXf, bool forced = false)
        {
            m_PanelManager.OpenPanel(type, trSpawnXf, forced);
            EatGazeObjectInput();
        }

        public void RestoreFloatingPanels()
        {
            if (!m_SketchSurfacePanel.ActiveTool.HidePanels())
            {
                m_PanelManager.RestoreHiddenPanels();
            }
        }

        public void UpdateDraftingVisibility()
        {
            float value = 0;
            switch (m_DraftingVisibility)
            {
                case DraftingVisibilityOption.Visible:
                    value = 1;
                    break;
                case DraftingVisibilityOption.Transparent:
                    value = .5f;
                    break;
                case DraftingVisibilityOption.Hidden:
                    value = 0;
                    break;
            }
            Shader.SetGlobalFloat("_DraftingVisibility01", value);
        }

        private void ToggleProfiling()
        {
            if (Debug.isDebugBuild && ProfileDisplay.Instance != null)
            {
                ProfileDisplay.Instance.gameObject.SetActive(UnityEngine.Profiling.Profiler.enabled);
            }
            if (UnityEngine.Profiling.Profiler.enabled)
            {
                ProfilingManager.Instance.StopProfiling();
            }
            else
            {
                ProfilingManager.Instance.StartProfiling(App.UserConfig.Profiling.ProfilingMode);
            }
        }

        private void DoAutoProfile()
        {
            StartCoroutine(DoProfiling());
        }

        private void DoAutoProfileAndQuit()
        {
            StartCoroutine(DoProfiling(andQuit: true));
        }

        private IEnumerator DoProfiling(bool andQuit = false)
        {
            TrTransform oldWandPose = TrTransform.FromTransform(InputManager.Wand.Geometry.transform);
            TrTransform oldBrushPose = TrTransform.FromTransform(InputManager.Brush.Geometry.transform);

            App.AppState oldState = App.CurrentState;
            App.Instance.SetDesiredState(App.AppState.AutoProfiling);
            while (App.CurrentState != App.AppState.AutoProfiling)
            {
                yield return null;
            }

            TrTransform camPose = App.Scene.Pose * SaveLoadScript.m_Instance.ReasonableThumbnail_SS;
            camPose.ToTransform(App.VrSdk.GetVrCamera().transform);
            float controllerDirection = App.UserConfig.Profiling.ShowControllers ? 1f : -1f;
            Vector3 roffset = Camera.main.transform.right * 2f;
            Vector3 fOffset = Camera.main.transform.forward * 4f * controllerDirection;
            InputManager.Brush.Geometry.transform.position = Camera.main.transform.position + roffset + fOffset;
            InputManager.Brush.Geometry.transform.rotation = Camera.main.transform.rotation;
            InputManager.Wand.Geometry.transform.position = Camera.main.transform.position - roffset + fOffset;
            InputManager.Wand.Geometry.transform.rotation = Camera.main.transform.rotation;
            m_PanelManager.LockPanelsToController();

            ProfilingManager.Instance.StartProfiling(App.UserConfig.Profiling.ProfilingMode);
            yield return new WaitForSeconds(App.UserConfig.Profiling.Duration);
            ProfilingManager.Instance.StopProfiling();

            if (App.UserConfig.Profiling.TakeScreenshot)
            {
                GameObject camObj = new GameObject("ScreenShotter");
                Camera cam = camObj.AddComponent<Camera>();
                cam.CopyFrom(App.VrSdk.GetVrCamera());
                cam.stereoTargetEye = StereoTargetEyeMask.None;
                cam.clearFlags = CameraClearFlags.SolidColor;
                camPose.ToTransform(camObj.transform);
                int res = App.UserConfig.Profiling.ScreenshotResolution;
                RenderTexture renderTexture = RenderTexture.GetTemporary(res, res, 24);
                try
                {
                    cam.targetTexture = renderTexture;
                    cam.Render();
                    RenderTexture prev = RenderTexture.active;
                    RenderTexture.active = renderTexture;
                    var texture = new Texture2D(res, res, TextureFormat.RGB24, false);
                    texture.ReadPixels(new Rect(0, 0, texture.width, texture.height), 0, 0);
                    RenderTexture.active = prev;
                    byte[] jpegBytes = texture.EncodeToJPG();
                    string filename =
                        Path.GetFileNameWithoutExtension(SaveLoadScript.m_Instance.SceneFile.FullPath);
                    File.WriteAllBytes(Path.Combine(App.UserPath(), filename + ".jpg"), jpegBytes);
                }
                finally
                {
                    Destroy(camObj);
                    RenderTexture.ReleaseTemporary(renderTexture);
                }
            }

            oldWandPose.ToTransform(InputManager.Wand.Geometry.transform);
            oldBrushPose.ToTransform(InputManager.Brush.Geometry.transform);
            App.Instance.SetDesiredState(oldState);

            if (andQuit)
            {
                QuitApp();
            }
        }
    }

} // namespace TiltBrush<|MERGE_RESOLUTION|>--- conflicted
+++ resolved
@@ -1131,17 +1131,6 @@
                             {
                                 Quaternion vPointerRot = Quaternion.identity;
 
-<<<<<<< HEAD
-                                LuaManager.Instance.RecordPointerPositions(
-                                    vPointerPos, vPointerRot,
-                                    vPointerPos, vPointerRot, // No wand transform so use brush
-                                    ViewpointScript.Head.position, ViewpointScript.Head.rotation
-                                );
-
-                                if (LuaManager.Instance.PointerScriptsEnabled)
-                                {
-                                    LuaManager.Instance.ApplyPointerScript(Quaternion.identity, ref vPointerPos, ref vPointerRot);
-=======
                                 if (LuaManager.Instance.IsInitialized)
                                 {
                                     LuaManager.Instance.RecordPointerPositions(
@@ -1154,7 +1143,6 @@
                                     {
                                         LuaManager.Instance.ApplyPointerScript(Quaternion.identity, ref vPointerPos, ref vPointerRot);
                                     }
->>>>>>> 4b8df0d2
                                 }
                                 vPointerForward = vPointerRot * vPointerForward;
                             }
@@ -4411,7 +4399,6 @@
                     if (PointerManager.m_Instance.CurrentSymmetryMode != PointerManager.SymmetryMode.ScriptedSymmetryMode)
                     {
                         PointerManager.m_Instance.SetSymmetryMode(PointerManager.SymmetryMode.ScriptedSymmetryMode);
-<<<<<<< HEAD
                     }
                     else
                     {
@@ -4423,8 +4410,6 @@
                     if (PointerManager.m_Instance.CurrentSymmetryMode != PointerManager.SymmetryMode.CustomSymmetryMode)
                     {
                         PointerManager.m_Instance.SetSymmetryMode(PointerManager.SymmetryMode.CustomSymmetryMode);
-=======
->>>>>>> 4b8df0d2
                     }
                     else
                     {
@@ -4710,13 +4695,9 @@
                         int selectedVerts = SelectionManager.m_Instance.NumVertsInSelection;
 
                         // TODO - this code has never taken imported models etc into account
-<<<<<<< HEAD
                         if (PointerManager.m_Instance.CurrentSymmetryMode == PointerManager.SymmetryMode.MultiMirror
                             || PointerManager.m_Instance.CurrentSymmetryMode == PointerManager.SymmetryMode.CustomSymmetryMode
                             || PointerManager.m_Instance.CurrentSymmetryMode == PointerManager.SymmetryMode.ScriptedSymmetryMode)
-=======
-                        if (PointerManager.m_Instance.CurrentSymmetryMode == PointerManager.SymmetryMode.MultiMirror)
->>>>>>> 4b8df0d2
                         {
                             selectedVerts *= PointerManager.m_Instance.CustomMirrorMatrices.Count;
                         }
@@ -5056,10 +5037,7 @@
                 case GlobalCommands.SymmetryPlane: return PointerManager.m_Instance.CurrentSymmetryMode == PointerManager.SymmetryMode.SinglePlane;
                 case GlobalCommands.MultiMirror: return PointerManager.m_Instance.CurrentSymmetryMode == PointerManager.SymmetryMode.MultiMirror;
                 case GlobalCommands.SymmetryTwoHanded: return PointerManager.m_Instance.CurrentSymmetryMode == PointerManager.SymmetryMode.TwoHanded;
-<<<<<<< HEAD
                 case GlobalCommands.CustomSymmetryCommand: return PointerManager.m_Instance.CurrentSymmetryMode == PointerManager.SymmetryMode.CustomSymmetryMode;
-=======
->>>>>>> 4b8df0d2
                 case GlobalCommands.ScriptedSymmetryCommand: return PointerManager.m_Instance.CurrentSymmetryMode == PointerManager.SymmetryMode.ScriptedSymmetryMode;
                 case GlobalCommands.AutoOrient: return m_AutoOrientAfterRotation;
                 case GlobalCommands.AudioVisualization: return VisualizerManager.m_Instance.VisualsRequested;
@@ -5114,11 +5092,7 @@
             App.Scene.ResetLayers(notify: true);
             ApiManager.Instance.ResetBrushTransform();
             ApiManager.Instance.ForcePainting = ApiManager.ForcePaintingMode.None;
-<<<<<<< HEAD
-            LuaManager.Instance.Init();
-=======
             LuaManager.Instance.DeInitialize();
->>>>>>> 4b8df0d2
 
             // If we've got the camera path tool active, switch back to the default tool.
             // I'm doing this because if we leave the camera path tool active, the camera path
