--- conflicted
+++ resolved
@@ -1374,10 +1374,7 @@
                         : (cur == SymmetryMode.SinglePlane) ? SymmetryMode.DebugMultiple
                         : (cur == SymmetryMode.DebugMultiple) ? SymmetryMode.MultiMirror
                         : (cur == SymmetryMode.MultiMirror) ? SymmetryMode.TwoHanded
-<<<<<<< HEAD
                         : (cur == SymmetryMode.TwoHanded) ? SymmetryMode.CustomSymmetryMode
-=======
->>>>>>> 5f2be4d5
                         : SymmetryMode.None;
                     PointerManager.m_Instance.CurrentSymmetryMode = next;
                 }
