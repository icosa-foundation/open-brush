// Copyright 2020 The Tilt Brush Authors
//
// Licensed under the Apache License, Version 2.0 (the "License");
// you may not use this file except in compliance with the License.
// You may obtain a copy of the License at
//
//      http://www.apache.org/licenses/LICENSE-2.0
//
// Unless required by applicable law or agreed to in writing, software
// distributed under the License is distributed on an "AS IS" BASIS,
// WITHOUT WARRANTIES OR CONDITIONS OF ANY KIND, either express or implied.
// See the License for the specific language governing permissions and
// limitations under the License.

using System;
using System.Collections;
using System.Collections.Generic;
using System.IO;
using System.Linq;
using UnityEngine;
using UnityEngine.InputSystem;
using SymmetryMode = TiltBrush.PointerManager.SymmetryMode;

namespace TiltBrush
{

    public class SketchControlsScript : MonoBehaviour
    {
        public const string kRemoveHeadsetFyi = "Remove headset to view.";
        const string kTiltBrushGalleryUrl = "https://poly.google.com/tiltbrush";
        const string kBlocksGalleryUrl = "https://poly.google.com/blocks";
        const string kPolyMainPageUri = "https://poly.google.com";

        static public SketchControlsScript m_Instance;
        static bool sm_enableGrabHaptics = true;

        // ------------------------------------------------------------
        // Constants and types
        // ------------------------------------------------------------

        public enum GlobalCommands
        {
            Null,
            Save,
            SaveNew,
            Load,
            NewSketch,
            StraightEdge,
            AutoOrient,
            Undo,
            Redo,
            Tiltasaurus,
            LightingHdr,
            AudioVisualization,
            ResetAllPanels,
            SketchOrigin,
            SymmetryPlane,
            SymmetryFour,
            ViewOnly,
            SaveGallery,
            LightingLdr,
            ShowSketchFolder,
            About,
            LoadNamedFile, // iParam1 : (optional) - send through a LoadSpeed as int
            DropCam,
            CuratedGallery,
            Unused_UploadToCloud,
            AnalyticsEnabled_Deprecated,
            Credits,
            LogOutOfGenericCloud,
            DraftingVisibility,
            DeleteSketch,
            ShowWindowGUI,
            MorePanels,
            Cameras,
            FAQ,
            ExportRaw,
            IRC,
            YouTubeChat,
            CameraOptions,
            StencilsDisabled,
            AdvancedTools,
            FloatingPanelsMode,
            StraightEdgeMeterDisplay,
            Sketchbook,
            ExportAll,
            Lights,
            SaveAndUpload,
            StraightEdgeShape,
            SaveOptions,
            SketchbookMenu,
            Disco,
            ViewOnlineGallery,
            CancelUpload,
            AdvancedPanelsToggle,
            Music,
            Duplicate,
            ToggleGroupStrokesAndWidgets,
            SaveModel,
            ViewPolyPage,
            ViewPolyGallery,
            ExportListed,
            RenderCameraPath,
            ToggleProfiling,
            DoAutoProfile,
            DoAutoProfileAndQuit,
            ToggleSettings,
            SummonMirror,
            InvertSelection,
            SelectAll,
            FlipSelection,
            ToggleBrushLab,
            ReleaseNotes,
            ToggleCameraPostEffects,
            ToggleWatermark,
            AccountInfo,
            // LoadConfirmUnsaved -> LoadWaitOnDownload -> LoadConfirmComplex -> LoadComplexHigh ->  Load
            LoadConfirmUnsaved,
            LoadConfirmComplex,
            MemoryWarning,
            MemoryExceeded,
            ViewLastUpload,
            LoadConfirmComplexHigh,
            ShowTos,
            ShowPrivacy,
            ShowQuestSideLoading,
            AshleysSketch,
            UnloadReferenceImageCatalog,
            SaveOnLocalChanges,
            ToggleCameraPathVisuals,
            ToggleCameraPathPreview,
            DeleteCameraPath,
            RecordCameraPath,
            SelectCameraPath,
            ToggleAutosimplification,
            ShowGoogleDrive,
            GoogleDriveSync_Folder, // iParam1: folder id as DriveSync.SyncedFolderType
            GoogleDriveSync,
            LoginToGenericCloud,  // iParam1: Cloud enum
            UploadToGenericCloud, // iParam1: Cloud enum
            LoadWaitOnDownload,
            SignOutConfirm,
            ReadOnlyNotice,
            ShowContribution,
            OpenScriptsCommandsList = 6000,
            OpenScriptsList = 6001,
            OpenExampleScriptsList = 6002,
<<<<<<< HEAD
            ScriptedSymmetryCommand = 6003,
=======
            SymmetryTwoHanded = 6003,
>>>>>>> 13a4f440
            OpenColorOptionsPopup = 7000,
            ChangeSnapAngle = 8000,
            MergeBrushStrokes = 10000
        }

        public enum ControlsType
        {
            KeyboardMouse,
            SixDofControllers,
            ViewingOnly
        }

        public enum DraftingVisibilityOption
        {
            Visible,
            Transparent,
            Hidden
        }

        public enum InputState
        {
            Standard,
            Pan,
            Rotation,
            HeadLock,
            ControllerLock,
            PushPull,
            BrushSize,
            Save,
            Load,
            Num
        }

        public enum LoadSpeed
        {
            Normal = -1,
            Quick = 1,
        }

        const float kControlPointHistoryMaxTime = 0.1f;

        class GazeResult
        {
            public bool m_HitWithGaze;
            public bool m_HitWithController;
            // ReSharper disable once NotAccessedField.Local
            public bool m_WithinView;
            public float m_ControllerDistance;
            public Vector3 m_GazePosition;
            public Vector3 m_ControllerPosition;
            public InputManager.ControllerName m_ControllerName;
        }

        class GrabWidgetControllerInfo
        {
            public InputManager.ControllerName m_Name;
            /// Transform of controller at the time the grab started
            public TrTransform m_BaseControllerXf;
            /// "local" transform of widget (relative to controller), at the time the grab started.
            /// The widget isn't parented to the controller, but if it were, this would be its transform.
            public TrTransform m_BaseWidgetXf_LS;
        }

        struct GrabWidgetHoldPoint
        {
            // ReSharper disable once NotAccessedField.Local
            public InputManager.ControllerName m_Name;
            public float m_BirthTime;
            public Vector3 m_Pos; // where controller is holding the widget
            public Quaternion m_Rot;
        }

        class InputStateConfig
        {
            public bool m_AllowDrawing;
            public bool m_AllowMovement;
            public bool m_ShowGizmo;
        }

        enum FadeState
        {
            None,
            FadeOn,
            FadeOff
        }

        enum GrabWidgetState
        {
            None,
            OneHand,
            TwoHands
        }

        enum GrabWorldState
        {
            Normal,
            ResettingTransform,
            ResetDone
        }

        private enum WorldTransformResetState
        {
            Default,
            Requested,
            FadingToBlack,
            FadingToScene,
        }

        enum RotationType
        {
            All,
            RollOnly
        }

        enum GrabIntersectionState
        {
            RequestIntersections,
            ReadBrush,
            ReadWand
        }

        // ------------------------------------------------------------
        // Inspector data (read-only even if public)
        // ------------------------------------------------------------

        public GameObject m_SketchSurface;
        public SketchMemoryScript.PlaybackMode m_DefaultSketchPlaybackMode;
        public float m_GazeMaxAngleFromPointing = 85.0f;
        public float m_GazeMaxAngleFacingToForward = 80.0f;

        [SerializeField] bool m_AtlasIconTextures;

        [SerializeField] SaveIconTool m_SaveIconTool;
        [SerializeField] DropCamWidget m_DropCam;
        [SerializeField] string m_CreditsSketchFilename;
        [SerializeField] string m_AshleysSketchFilename;
        [SerializeField] float m_DefaultSketchLoadSpeed;
        [SerializeField] GameObject m_TransformGizmoPrefab;

        [SerializeField] GameObject m_RotationIconPrefab;
        [SerializeField] float m_GazeMaxAngleFromFacing = 70.0f;
        [SerializeField] float m_GazeMaxDistance = 10.0f;
        [SerializeField] float m_GazeControllerPointingDistance;
        [SerializeField] float m_GazePanelDectivationDelay = 0.25f;

        [SerializeField] GameObject m_UIReticle;
        [SerializeField] GameObject m_UIReticleMobile;
        [SerializeField] GameObject m_UIReticleSixDofController;

        [SerializeField] float m_DoubleTapWindow;
        [SerializeField] float m_PushPullScale;
        [SerializeField] RotationCursorScript m_RotationCursor;
        [SerializeField] float m_RotationMaxAngle;

        [SerializeField] float m_RotationScalar;
        [SerializeField] float m_RotationRollScalar;
        [SerializeField] float m_PanScalar;

        [SerializeField] float m_AdjustToolSizeScalar;

        [SerializeField] GameObject m_IRCChatPrefab;
        [SerializeField] GameObject m_YouTubeChatPrefab;
        [SerializeField] GameObject m_Decor;
        [SerializeField] BaseTool.ToolType m_InitialTool = BaseTool.ToolType.SketchSurface;
        [SerializeField] string m_ReleaseNotesURL;
        [SerializeField] string m_HelpCenterURL;
        [SerializeField] string m_ThirdPartyNoticesURL;
        [SerializeField] string m_TosURL;
        [SerializeField] string m_PrivacyURL;
        [SerializeField] string m_QuestSideLoadingHowToURL;

        [Multiline]
        [SerializeField] string m_ContributionPromoText;
        [SerializeField] string m_ContributionURL;

        [SerializeField] float m_WorldTransformMinScale = .1f;
        [SerializeField] float m_WorldTransformMaxScale = 10.0f;

        [Header("Undo/Redo Hold")]
        [SerializeField] float m_UndoRedoHold_DurationBeforeStart;
        [SerializeField] float m_UndoRedoHold_RepeatInterval;

        [Header("Pin Cushion")]
        [SerializeField] GameObject m_PinCushionPrefab;

        [Header("Grabbing and tossing")]
        [SerializeField] float m_GrabWorldFadeSpeed = 8.0f;
        [SerializeField] Color m_GrabWorldGridColor = new Color(0.0f, 1.0f, 1.0f, 0.2f);
        [SerializeField] ControllerGrabVisuals m_ControllerGrabVisuals;
        [SerializeField] float m_WidgetGpuIntersectionRadius;

        [Header("Saving")]
        [SerializeField] int m_NumStrokesForSaveIcon = 50;

        [NonSerialized] public Color m_GrabHighlightActiveColor;
        /// Throwing an object faster than this means it's a "toss". Units are m/s.
        public float m_TossThresholdMeters = 3f;
        /// Angular motion contributes more towards the toss velocity the larger the object is;
        /// or rather, the larger the distance between the grab point and the object's center.
        /// To prevent large objects from being too-easily-tossed, bound that distance.
        public float m_TossMaxPivotDistMeters = 0.33f;

        // ------------------------------------------------------------
        // Internal data
        // ------------------------------------------------------------

        private SketchSurfacePanel m_SketchSurfacePanel;
        private SketchMemoryScript.PlaybackMode m_SketchPlaybackMode;
        private GameObject m_TransformGizmo;
        private TransformGizmoScript m_TransformGizmoScript;
        private GameObject m_RotationIcon;
        private float m_MouseDeltaX;
        private float m_MouseDeltaY;
        private float m_MouseDeltaXScaled;
        private float m_MouseDeltaYScaled;
        private float m_PositionOffsetResetTapTime;
        private bool m_EatToolScaleInput;

        private PanelManager m_PanelManager;
        private WidgetManager m_WidgetManager;
        private PinCushion m_PinCushion;
        private bool m_EatPinCushionInput;

        // This is the gaze that was used to compute m_CurrentGazeHitPoint.
        // It is not a general substitute for ViewpointScript.Gaze.
        private Ray m_CurrentGazeRay;
        private Quaternion m_CurrentHeadOrientation;
        private GazeResult[] m_GazeResults;
        private int m_CurrentGazeObject;
        private bool m_EatInputGazeObject;
        private Vector3 m_CurrentGazeHitPoint;
        private Ray m_GazeControllerRay;
        private Ray m_GazeControllerRayActivePanel;
        private bool m_ForcePanelActivation = false;
        private float m_GazePanelDectivationCountdown;
        private bool m_PanelsVisibilityRequested;

        // Previously Experimental-Model only
        private bool m_HeadOffset;

        float m_UndoHold_Timer;
        float m_RedoHold_Timer;

        // Grab world member variables.
        struct GrabState
        {
            public InputManager.ControllerName name;
            public TrTransform grabTransform;
            public bool grabbingWorld;
            public bool grabbingGroup;
            public bool startedGrabInsideWidget;
            public bool eatInput;
            private GrabWidget lastWidgetIntersect;

            public void SetHadBestGrabAndTriggerHaptics(GrabWidgetData data)
            {
                bool dormant = WidgetManager.m_Instance.WidgetsDormant;
                if (data != null && !data.m_WidgetScript.AllowDormancy)
                {
                    dormant = false;
                }
                GrabWidget newInsideWidget = (data != null && !dormant) ? data.m_WidgetScript : null;
                if (sm_enableGrabHaptics && newInsideWidget != lastWidgetIntersect)
                {
                    // state changed
                    if (newInsideWidget != null)
                    {
                        // transitioning in
                        InputManager.m_Instance.TriggerHaptics(name, data.m_WidgetScript.HapticDuration);
                    }
                    else
                    {
                        // transitioning out
                        InputManager.m_Instance.TriggerHaptics(name, 0.03f);
                    }
                }
                lastWidgetIntersect = newInsideWidget;
            }

            public void ClearInsideWidget()
            {
                lastWidgetIntersect = null;
            }
        }
        private GrabState m_GrabBrush = new GrabState { name = InputManager.ControllerName.Brush };
        private GrabState m_GrabWand = new GrabState { name = InputManager.ControllerName.Wand };

        private WorldTransformResetState m_WorldTransformResetState = WorldTransformResetState.Default;
        private TrTransform m_WorldTransformResetXf = TrTransform.identity; // set when reset requested
        private GrabWorldState m_GrabWorldState = GrabWorldState.Normal;
        private float m_WorldTransformFadeAmount;
        private bool m_AllowWorldTransformLastFrame = false;
        private bool m_WorldBeingGrabbed;
        private TrTransform m_xfDropCamReset_RS;

        struct GpuIntersectionResult
        {
            public GpuIntersector.FutureModelResult result;
            public List<GpuIntersector.ModelResult> resultList;
        }
        private Queue<GpuIntersectionResult> m_BrushResults;
        private Queue<GpuIntersectionResult> m_WandResults;
        private int m_WidgetGpuIntersectionLayer;

        private GrabWidget m_CurrentGrabWidget;
        private GrabWidget m_MaybeDriftingGrabWidget; // use only to clear drift

        // References to widgets, cached in the UpdateGrab_None, to be used by helper functions
        // for the remainder of the frame.
        private GrabWidget m_PotentialGrabWidgetBrush;
        private GrabWidget m_PotentialGrabWidgetWand;

        // Flags for the explaining if the m_PotentialGrabWidget_x widgets are able to be interacted with.
        // Cached in the UpdateGrab_None, used for the remainder of the frame.
        private bool m_PotentialGrabWidgetBrushValid;
        private bool m_PotentialGrabWidgetWandValid;

        // References to widget metadata, cached in UpdateGrab_None, to be re-used on "off frames"
        // when the GPU intersector is not refreshing the nearest widget to the respective controller.
        private GrabWidgetData m_BackupBrushGrabData;
        private GrabWidgetData m_BackupWandGrabData;

        private GrabWidgetState m_GrabWidgetState;
        private GrabWidgetControllerInfo m_GrabWidgetOneHandInfo;
        private TrTransform m_GrabWidgetTwoHandBrushPrev;
        private TrTransform m_GrabWidgetTwoHandWandPrev;
        private Queue<GrabWidgetHoldPoint> m_GrabWidgetHoldHistory;

        private Quaternion m_RotationOrigin;
        private Vector2 m_RotationCursorOffset;

        private bool m_RotationRollActive;
        private float m_RotationResetTapTime;

        private RotationType m_CurrentRotationType;
        private bool m_AutoOrientAfterRotation;

        private Vector3 m_SurfaceForward;
        private Vector3 m_SurfaceRight;
        private Vector3 m_SurfaceUp;

        private Vector3 m_SurfaceLockOffset;
        private Vector3 m_SurfaceLockBaseSurfacePosition;
        private Vector3 m_SurfaceLockBaseControllerPosition;
        private Quaternion m_SurfaceLockBaseHeadRotation;
        private Quaternion m_SurfaceLockBaseControllerRotation;
        private Quaternion m_SurfaceLockBaseSurfaceRotation;
        private InputManager.ControllerName m_SurfaceLockActingController;
        private float m_SurfaceLockControllerBaseScalar;
        private float m_SurfaceLockControllerScalar;

        private bool m_PositioningPanelWithHead;
        private Quaternion m_PositioningPanelBaseHeadRotation;
        private Vector3 m_PositioningPanelOffset;
        private float m_PositioningTimer;
        private float m_PositioningSpeed;

        private DraftingVisibilityOption m_DraftingVisibility = DraftingVisibilityOption.Visible;

        private Vector3 m_SketchOrigin;

        private ControlsType m_ControlsType;
        private GrabWidget m_IRCChatWidget;
        private GrabWidget m_YouTubeChatWidget;
        private MultiCamCaptureRig m_MultiCamCaptureRig;
        private CameraPathCaptureRig m_CameraPathCaptureRig;

        private bool m_ViewOnly = false;

        private InputState m_CurrentInputState;
        private InputStateConfig[] m_InputStateConfigs;

        private GrabIntersectionState m_CurrentGrabIntersectionState;

        private float m_WorldTransformSpeedSmoothed;

        // ------------------------------------------------------------
        // Properties and events
        // ------------------------------------------------------------

        public MultiCamCaptureRig MultiCamCaptureRig
        {
            get { return m_MultiCamCaptureRig; }
        }

        public CameraPathCaptureRig CameraPathCaptureRig
        {
            get { return m_CameraPathCaptureRig; }
        }

        public ControllerGrabVisuals ControllerGrabVisuals
        {
            get { return m_ControllerGrabVisuals; }
        }

        public SketchMemoryScript.PlaybackMode SketchPlaybackMode
        {
            get { return m_SketchPlaybackMode; }
            set { m_SketchPlaybackMode = value; }
        }

        public Transform m_Canvas
        {
            get { return App.Instance.m_CanvasTransform; }
        }

        public ControlsType ActiveControlsType
        {
            get { return m_ControlsType; }
            set { m_ControlsType = value; }
        }

        public float WorldTransformMinScale
        {
            get
            {
                return App.UserConfig.Flags.UnlockScale ? m_WorldTransformMinScale * 0.01f :
                    m_WorldTransformMinScale;
            }
        }

        public float WorldTransformMaxScale
        {
            get
            {
                return App.UserConfig.Flags.UnlockScale ? m_WorldTransformMaxScale * 10.0f :
                    m_WorldTransformMaxScale;
            }
        }

        public void SetInitialTool(BaseTool.ToolType rType)
        {
            m_InitialTool = rType;
        }

        public void SetInFreePaintMode(bool bFreePaint)
        {
            m_SketchSurfacePanel.SetInFreePaintMode(bFreePaint);
        }

        public float GazeMaxDistance
        {
            get { return m_GazeMaxDistance; }
        }

        public InputManager.ControllerName OneHandGrabController
        {
            get
            {
                return m_CurrentGrabWidget != null ?
                    m_GrabWidgetOneHandInfo.m_Name :
                    InputManager.ControllerName.None;
            }
        }

        public InputManager.ControllerName PotentialOneHandGrabController(GrabWidget widget)
        {
            if (m_PotentialGrabWidgetBrush == widget)
            {
                return InputManager.ControllerName.Brush;
            }
            else if (m_PotentialGrabWidgetWand == widget)
            {
                return InputManager.ControllerName.Wand;
            }
            return OneHandGrabController;
        }

        public Vector3 GetSurfaceForward() { return m_SurfaceForward; }
        public Vector3 GetSurfaceUp() { return m_SurfaceUp; }
        public Vector3 GetSurfaceRight() { return m_SurfaceRight; }
        public Vector3 GetSketchOrigin() { return m_SketchOrigin; }
        public float GetDefaultSketchLoadSpeed() { return m_DefaultSketchLoadSpeed; }
        public Quaternion GetCurrentHeadOrientation() { return m_CurrentHeadOrientation; }
        public Vector3 GetUIReticlePos() { return m_UIReticle.transform.position; }
        public Vector3 GetSweetSpotPos() { return m_PanelManager.m_SweetSpot.transform.position; }
        public void SetSketchOrigin(Vector3 vOrigin) { m_SketchOrigin = vOrigin; }

        public void EatGazeObjectInput()
        {
            m_EatInputGazeObject = true;
            m_GazePanelDectivationCountdown = 0.0f;
            PointerManager.m_Instance.EatLineEnabledInput();
            SketchSurfacePanel.m_Instance.EatToolsInput();
        }
        public void EatToolScaleInput() { m_EatToolScaleInput = true; }
        public void EatGrabInput()
        {
            m_GrabWand.eatInput = true;
            m_GrabBrush.eatInput = true;
        }

        public bool ShouldRespondToPadInput(InputManager.ControllerName name)
        {
            if (name == InputManager.ControllerName.Brush && m_CurrentGazeObject != -1)
            {
                return m_PanelManager.GetPanel(m_CurrentGazeObject).BrushPadAnimatesOnHover();
            }
            return !m_EatToolScaleInput && SketchSurfacePanel.m_Instance.CanAdjustToolSize();
        }
        public void ForcePanelActivation(bool bForce)
        {
            m_ForcePanelActivation = bForce;
            if (m_ForcePanelActivation)
            {
                m_GazePanelDectivationCountdown = m_GazePanelDectivationDelay;
            }
        }
        public bool IsUserInteractingWithUI()
        {
            return (m_CurrentGazeObject != -1) || (m_GazePanelDectivationCountdown > 0.0f);
        }
        public bool IsUIBlockingUndoRedo()
        {
            if (m_CurrentGazeObject != -1)
            {
                return m_PanelManager.GetPanel(m_CurrentGazeObject).UndoRedoBlocked();
            }
            return false;
        }
        public bool IsUserAbleToInteractWithAnyWidget()
        {
            return IsUserInteractingWithAnyWidget() ||
                (m_PotentialGrabWidgetBrush != null && m_PotentialGrabWidgetBrushValid) ||
                (m_PotentialGrabWidgetWand != null && m_PotentialGrabWidgetWandValid);
        }
        public bool IsUserInteractingWithAnyWidget() { return m_CurrentGrabWidget != null; }
        public bool IsUserGrabbingAnyPanel()
        {
            return (m_CurrentGrabWidget != null && m_CurrentGrabWidget is PanelWidget);
        }
        public bool IsUsersBrushIntersectingWithSelectionWidget()
        {
            return (m_PotentialGrabWidgetBrush != null &&
                m_PotentialGrabWidgetBrushValid &&
                m_PotentialGrabWidgetBrush is SelectionWidget);
        }
        public bool IsUserIntersectingWithSelectionWidget()
        {
            return IsUsersBrushIntersectingWithSelectionWidget() ||
                (m_PotentialGrabWidgetWand != null &&
                m_PotentialGrabWidgetWandValid &&
                m_PotentialGrabWidgetWand is SelectionWidget);
        }
        public bool IsUserInteractingWithSelectionWidget()
        {
            return (m_CurrentGrabWidget != null && m_CurrentGrabWidget is SelectionWidget);
        }

        public bool IsUserGrabbingWorld() { return m_GrabWand.grabbingWorld || m_GrabBrush.grabbingWorld; }
        public bool IsUserGrabbingWorldWithBrushHand() { return m_GrabBrush.grabbingWorld; }
        public bool IsUserTransformingWorld() { return m_GrabWand.grabbingWorld && m_GrabBrush.grabbingWorld; }
        public float GetGazePanelActivationRatio() { return m_GazePanelDectivationCountdown / m_GazePanelDectivationDelay; }
        public bool IsCurrentGrabWidgetPinned() { return IsUserInteractingWithAnyWidget() && m_CurrentGrabWidget.Pinned; }
        public bool CanCurrentGrabWidgetBePinned() { return IsUserInteractingWithAnyWidget() && m_CurrentGrabWidget.AllowPinning; }
        public bool DidUserGrabWithBothInside() { return m_GrabBrush.startedGrabInsideWidget && m_GrabWand.startedGrabInsideWidget; }
        public bool IsUserGrabbingWidget(GrabWidget widget) { return widget == m_CurrentGrabWidget; }
        public bool IsUserTwoHandGrabbingWidget() { return m_GrabWidgetState == GrabWidgetState.TwoHands; }
        public bool IsPinCushionShowing() { return m_PinCushion.IsShowing(); }
        public bool IsUserLookingAtPanel(BasePanel panel)
        {
            return m_CurrentGazeObject > -1 &&
                m_PanelManager.GetAllPanels()[m_CurrentGazeObject].m_Panel == panel;
        }

        public SaveIconTool GetSaveIconTool()
        {
            return m_SaveIconTool;
        }

        public DropCamWidget GetDropCampWidget()
        {
            return m_DropCam;
        }

        public bool IsGrabWorldStateStable()
        {
            return m_GrabWorldState == GrabWorldState.Normal;
        }

        // Internal: modify Coords.ScenePose or Coords.CanvasPose depending on the
        // state of m_InTransformCanvasMode
        TrTransform GrabbedPose
        {
            get
            {
                return App.Scene.Pose;
            }
            set
            {
                App.Scene.Pose = value;
            }
        }

        public Transform GazeObjectTransform()
        {
            if (m_CurrentGazeObject != -1)
            {
                return m_PanelManager.GetPanel(m_CurrentGazeObject).transform;
            }
            return null;
        }

        public void ForceShowUIReticle(bool bVisible)
        {
            m_UIReticle.SetActive(bVisible);
        }

        public void SetUIReticleTransform(Vector3 vPos, Vector3 vForward)
        {
            m_UIReticle.transform.position = vPos;
            m_UIReticle.transform.forward = vForward;
        }

        public bool AtlasIconTextures
        {
            get { return m_AtlasIconTextures; }
        }

        public IconTextureAtlas IconTextureAtlas
        {
            get { return GetComponent<IconTextureAtlas>(); }
        }

        void DismissPopupOnCurrentGazeObject(bool force)
        {
            if (m_CurrentGazeObject != -1)
            {
                m_PanelManager.GetPanel(m_CurrentGazeObject).CloseActivePopUp(force);
            }
        }

        void Awake()
        {
            m_Instance = this;

            BrushController.m_Instance.BrushSetToDefault += OnBrushSetToDefault;

            IconTextureAtlas.Init();

            m_MultiCamCaptureRig = GetComponentInChildren<MultiCamCaptureRig>(true);
            m_MultiCamCaptureRig.Init();

            m_CameraPathCaptureRig = GetComponentInChildren<CameraPathCaptureRig>(true);
            m_CameraPathCaptureRig.Init();

            m_SketchSurfacePanel = m_SketchSurface.GetComponent<SketchSurfacePanel>();
            m_PanelManager = GetComponent<PanelManager>();
            m_PanelManager.Init();
            InitGazePanels();

            m_WidgetManager = GetComponent<WidgetManager>();
            m_WidgetManager.Init();

            m_InputStateConfigs = new InputStateConfig[(int)InputState.Num];
            for (int i = 0; i < (int)InputState.Num; ++i)
            {
                m_InputStateConfigs[i] = new InputStateConfig();
                m_InputStateConfigs[i].m_AllowDrawing = false;
                m_InputStateConfigs[i].m_AllowMovement = true;
                m_InputStateConfigs[i].m_ShowGizmo = false;
            }

            m_InputStateConfigs[(int)InputState.Standard].m_AllowDrawing = true;
            m_InputStateConfigs[(int)InputState.Pan].m_AllowDrawing = true;
            m_InputStateConfigs[(int)InputState.HeadLock].m_AllowDrawing = true;
            m_InputStateConfigs[(int)InputState.ControllerLock].m_AllowDrawing = true;
            m_InputStateConfigs[(int)InputState.PushPull].m_AllowDrawing = true;

            m_InputStateConfigs[(int)InputState.Pan].m_AllowMovement = false;
            m_InputStateConfigs[(int)InputState.Rotation].m_AllowMovement = false;
            m_InputStateConfigs[(int)InputState.ControllerLock].m_AllowMovement = false;
            m_InputStateConfigs[(int)InputState.PushPull].m_AllowMovement = false;
            m_InputStateConfigs[(int)InputState.BrushSize].m_AllowMovement = false;

            m_InputStateConfigs[(int)InputState.Pan].m_ShowGizmo = true;
            m_InputStateConfigs[(int)InputState.Rotation].m_ShowGizmo = true;
            m_InputStateConfigs[(int)InputState.HeadLock].m_ShowGizmo = true;
            m_InputStateConfigs[(int)InputState.PushPull].m_ShowGizmo = true;

            m_CurrentGazeRay = new Ray(Vector3.zero, Vector3.forward);
            m_GazeControllerRay = new Ray(Vector3.zero, Vector3.forward);
            m_GazeControllerRayActivePanel = new Ray(Vector3.zero, Vector3.forward);

            m_GrabWidgetHoldHistory = new Queue<GrabWidgetHoldPoint>();
            m_GrabWidgetOneHandInfo = new GrabWidgetControllerInfo();

            // Initialize world grip members.
            m_GrabBrush.grabTransform = TrTransform.identity;
            m_GrabWand.grabTransform = TrTransform.identity;

            m_BrushResults = new Queue<GpuIntersectionResult>();
            m_WandResults = new Queue<GpuIntersectionResult>();
            m_WidgetGpuIntersectionLayer = LayerMask.NameToLayer("GpuIntersection");
            m_CurrentGrabIntersectionState = GrabIntersectionState.RequestIntersections;
        }

        public void InitGazePanels()
        {
            // Find all gaze panels.
            int iNumGazePanels = m_PanelManager.GetAllPanels().Count;
            m_GazeResults = new GazeResult[iNumGazePanels];
            for (int i = 0; i < iNumGazePanels; ++i)
            {
                m_GazeResults[i] = new GazeResult();
                m_GazeResults[i].m_HitWithGaze = false;
                m_GazeResults[i].m_HitWithController = false;
                m_GazeResults[i].m_WithinView = false;
                m_GazeResults[i].m_GazePosition = new Vector3();
            }
        }

        public void OnEnable()
        {
            // This needs to run before other tools initialize, which is why it's running in OnEnable.
            // The sequence is Awake(), OnEnable(), Start().
            if (App.VrSdk.GetControllerDof() == VrSdk.DoF.Six)
            {
                SetInFreePaintMode(true);
                SetInitialTool(BaseTool.ToolType.FreePaintTool);
            }
        }

        void Start()
        {
            m_TransformGizmo = (GameObject)Instantiate(m_TransformGizmoPrefab);
            m_TransformGizmo.transform.parent = transform;
            m_TransformGizmoScript = m_TransformGizmo.GetComponent<TransformGizmoScript>();
            m_TransformGizmo.SetActive(false);

            m_RotationIcon = (GameObject)Instantiate(m_RotationIconPrefab);
            m_RotationIcon.transform.position = m_SketchSurface.transform.position;
            m_RotationIcon.transform.parent = m_SketchSurface.transform;
            m_RotationIcon.SetActive(false);

            GameObject pinCushionObj = (GameObject)Instantiate(m_PinCushionPrefab);
            m_PinCushion = pinCushionObj.GetComponent<PinCushion>();

            m_PositionOffsetResetTapTime = 0.0f;

            m_UndoHold_Timer = m_UndoRedoHold_DurationBeforeStart;
            m_RedoHold_Timer = m_UndoRedoHold_DurationBeforeStart;

            m_AutoOrientAfterRotation = true;
            m_RotationCursor.gameObject.SetActive(false);

            ResetGrabbedPose();
            m_SketchOrigin = m_SketchSurface.transform.position;

            m_PanelManager.InitPanels(m_ControlsType == ControlsType.SixDofControllers);

            m_UIReticleMobile.SetActive(m_ControlsType == ControlsType.ViewingOnly);
            m_UIReticleSixDofController.SetActive(m_ControlsType != ControlsType.ViewingOnly);

            m_PositioningPanelWithHead = false;
            m_PositioningSpeed = 16.0f;

            m_CurrentRotationType = RotationType.All;
            m_RotationResetTapTime = 0.0f;

            m_CurrentInputState = InputState.Standard;

            m_SketchSurfacePanel.EnableSpecificTool(m_InitialTool);
            m_SurfaceLockControllerBaseScalar = m_SketchSurfacePanel.m_PanelSensitivity;

            //after initializing, start with gaze objects hidden
            m_CurrentGazeObject = -1;
            m_EatInputGazeObject = false;

            int hidePanelsDelay = 1;
            if (Config.IsExperimental)
            {
                hidePanelsDelay = 0;
            }

            StartCoroutine(DelayedHidePanels(hidePanelsDelay));

            m_DropCam.Show(false);

            m_GrabWidgetState = GrabWidgetState.None;

            UpdateDraftingVisibility();
        }

        private IEnumerator<Timeslice> DelayedHidePanels(int frames)
        {
            int stall = frames;
            while (stall-- > 0)
            {
                yield return null;
            }

            m_PanelManager.HidePanelsForStartup();
            RequestPanelsVisibility(false);
        }

        void Update()
        {
            // TODO: we need to figure out what transform to pass in here!
            // Maybe best _just for now_ to use the scene transform?
            TrTransform scenePose = App.Scene.Pose;
            Shader.SetGlobalMatrix("xf_CS", scenePose.ToMatrix4x4());
            Shader.SetGlobalMatrix("xf_I_CS", scenePose.inverse.ToMatrix4x4());
        }

        void LateUpdate()
        {
            // Gracefully exits if we're not recording a video.
            VideoRecorderUtils.SerializerNewUsdFrame();
        }

        public bool IsFreepaintToolReady()
        {
            return
                !m_PinCushion.IsShowing() &&
                !PointerManager.m_Instance.IsStraightEdgeProxyActive() &&
                !InputManager.m_Instance.ControllersAreSwapping() &&
                (m_SketchSurfacePanel.IsSketchSurfaceToolActive() ||
                (m_SketchSurfacePanel.GetCurrentToolType() == BaseTool.ToolType.FreePaintTool))
                ;
        }

        public void UpdateControls()
        {
            UnityEngine.Profiling.Profiler.BeginSample("SketchControlsScript.UpdateControls");
            m_SketchSurfacePanel.m_UpdatedToolThisFrame = false;

            // Verify controllers are available and prune state if they're not.
            if (App.VrSdk.GetControllerDof() == VrSdk.DoF.Six &&
                App.VrSdk.IsInitializingUnityXR)
            {
                m_PanelManager.SetVisible(false);
                PointerManager.m_Instance.RequestPointerRendering(false);
                return;
            }

            //mouse movement
            Vector2 mv = InputManager.m_Instance.GetMouseMoveDelta();
            m_MouseDeltaX = mv.x;
            m_MouseDeltaY = mv.y;

            UpdateGazeObjectsAnimationState();
            UpdateCurrentGazeRay();
            m_SketchSurfacePanel.SetBacksideActive(m_CurrentGazeRay.origin);
            m_PanelManager.UpdatePanels();

            m_MouseDeltaXScaled = m_MouseDeltaX * GetAppropriateMovementScalar();
            m_MouseDeltaYScaled = m_MouseDeltaY * GetAppropriateMovementScalar();

            //this is used for one-shot inputs that don't require state and do not change state
            UpdateBaseInput();

            UpdatePinCushionVisibility();

            //if the pointer manager is processing, we don't want to respond to input
            if (!PointerManager.m_Instance.IsMainPointerProcessingLine())
            {

                //see if we're grabbing a widget
                UpdateGrab();

                //see if we're looking at a gaze object
                RefreshCurrentGazeObject();

                // Tools allowed when widgets aren't grabbed.
                bool bWidgetGrabOK = m_GrabWidgetState == GrabWidgetState.None;

                // If we don't have a widget held and we're not grabbing the world with the brush controller,
                // update tools.
                if (bWidgetGrabOK && !m_GrabBrush.grabbingWorld)
                {
                    if (m_CurrentGazeObject != -1 && !m_WorldBeingGrabbed)
                    {
                        UpdateActiveGazeObject();

                        // Allow for standard input (like Undo / Redo) even when gazing at a panel.
                        if (m_CurrentInputState == InputState.Standard)
                        {
                            UpdateStandardInput();
                        }
                    }
                    else
                    {
                        //standard input, no gaze object
                        if (m_InputStateConfigs[(int)m_CurrentInputState].m_AllowMovement)
                        {
                            m_SketchSurfacePanel.UpdateReticleOffset(m_MouseDeltaX, m_MouseDeltaY);
                        }

                        switch (m_CurrentInputState)
                        {
                            case InputState.Standard:
                                UpdateStandardInput();
                                break;
                            case InputState.Pan:
                                UpdatePanInput();
                                break;
                            case InputState.Rotation:
                                UpdateRotationInput();
                                break;
                            case InputState.HeadLock:
                                UpdateHeadLockInput();
                                break;
                            case InputState.ControllerLock:
                                UpdateControllerLock();
                                break;
                            case InputState.PushPull:
                                UpdatePushPullInput();
                                break;
                            case InputState.Save:
                                UpdateSaveInput();
                                break;
                            case InputState.Load:
                                UpdateLoadInput();
                                break;
                        }

                        //keep pointer locked in the right spot, even if it's hidden
                        if (m_SketchSurfacePanel.ActiveTool.LockPointerToSketchSurface())
                        {
                            Vector3 vPointerPos = Vector3.zero;
                            Vector3 vPointerForward = Vector3.zero;
                            m_SketchSurfacePanel.GetReticleTransform(out vPointerPos, out vPointerForward,
                                (m_ControlsType == ControlsType.ViewingOnly));
                            PointerManager.m_Instance.SetMainPointerPosition(vPointerPos);
                            PointerManager.m_Instance.SetMainPointerForward(vPointerForward);
                        }

                        m_SketchSurfacePanel.AllowDrawing(m_InputStateConfigs[(int)m_CurrentInputState].m_AllowDrawing);
                        m_SketchSurfacePanel.UpdateCurrentTool();

                        PointerManager.m_Instance.AllowPointerPreviewLine(IsFreepaintToolReady());
                        //keep transform gizmo at sketch surface pos
                        m_TransformGizmo.transform.position = m_SketchSurface.transform.position;
                        bool bGizmoActive = m_InputStateConfigs[(int)m_CurrentInputState].m_ShowGizmo && m_SketchSurfacePanel.ShouldShowTransformGizmo();
                        m_TransformGizmo.SetActive(bGizmoActive);
                    }
                }
            }

            // Update any transition to a scene transform reset.
            UpdateWorldTransformReset();

            //update our line after all input and tools have chimed in on the state of it
            PointerManager.m_Instance.UpdateLine();
            UnityEngine.Profiling.Profiler.EndSample();
        }

        public void UpdateControlsPostIntro()
        {
            m_PanelManager.UpdatePanels();
            UpdateCurrentGazeRay();
            UpdateGazeObjectsAnimationState();
            RefreshCurrentGazeObject();
            UpdateSwapControllers();
            if (m_CurrentGazeObject > -1)
            {
                UpdateActiveGazeObject();
            }
        }

        public void UpdateControlsForLoading()
        {
            UpdateCurrentGazeRay();
            m_PanelManager.UpdatePanels();
            UpdateGazeObjectsAnimationState();
            UpdateGrab();
            UpdateWorldTransformReset();

            if (m_GrabWidgetState == GrabWidgetState.None && m_CurrentGazeObject == -1 &&
                m_SketchSurfacePanel.ActiveTool.AvailableDuringLoading() &&
                !m_GrabBrush.grabbingWorld)
            {
                m_SketchSurfacePanel.UpdateCurrentTool();
            }
        }

        public void UpdateControlsForReset()
        {
            UpdateGrab();
            UpdateCurrentGazeRay();
            UpdatePinCushionVisibility();
            m_PanelManager.UpdatePanels();
            UpdateGazeObjectsAnimationState();
            PointerManager.m_Instance.UpdateLine();
        }

        public void UpdateControlsForUploading()
        {
            UpdateCurrentGazeRay();
            UpdatePinCushionVisibility();
            m_PanelManager.UpdatePanels();
            UpdateGazeObjectsAnimationState();
        }

        public void UpdateControlsForMemoryExceeded()
        {
            UpdateGrab();
            m_SketchSurfacePanel.m_UpdatedToolThisFrame = false;
            m_PanelManager.UpdatePanels();
            UpdateCurrentGazeRay();
            UpdateGazeObjectsAnimationState();
            RefreshCurrentGazeObject();
            if (m_CurrentGazeObject > -1)
            {
                UpdateActiveGazeObject();
            }
        }

        void UpdatePinCushionVisibility()
        {
            // If the pin cushion is showing and the user cancels, eat the input.
            // if (m_PinCushion.IsShowing())
            // {
            //     if (InputManager.m_Instance.GetCommand(InputManager.SketchCommands.Activate) ||
            //         InputManager.Brush.GetControllerGrip() ||
            //         InputManager.Wand.GetControllerGrip() ||
            //         IsUserInteractingWithAnyWidget() ||
            //         IsUserInteractingWithUI())
            //     {
            //         m_EatPinCushionInput = true;
            //     }
            // }

            // If our tool wants the input blocked, maintain the input eat state until
            // after the user has let off input.
            if (m_SketchSurfacePanel.ActiveTool.BlockPinCushion() || !CanUsePinCushion())
            {
                m_EatPinCushionInput = true;
            }

            bool show =
                InputManager.m_Instance.GetCommand(InputManager.SketchCommands.ShowPinCushion);
            m_PinCushion.ShowPinCushion(show && !m_EatPinCushionInput);
            m_EatPinCushionInput = m_EatPinCushionInput && show;
        }

        bool CanUsePinCushion()
        {
            return (m_ControlsType == ControlsType.SixDofControllers) &&
                m_PanelManager.AdvancedModeActive() &&
                !InputManager.m_Instance.GetCommand(InputManager.SketchCommands.Activate) &&
                !InputManager.Brush.GetControllerGrip() &&
                !InputManager.Wand.GetControllerGrip() &&
                !IsUserInteractingWithAnyWidget() &&
                !IsUserInteractingWithUI() &&
                !m_SketchSurfacePanel.ActiveTool.BlockPinCushion() &&
                App.Instance.IsInStateThatAllowsPainting();
        }

        void UpdateCurrentGazeRay()
        {
            var head = ViewpointScript.Head;
            m_CurrentGazeRay = new Ray(head.position, head.forward);
            m_CurrentHeadOrientation = head.rotation;

            // We use the gaze ray for certain shader effects - like edge falloff.
            Shader.SetGlobalVector("_WorldSpaceRootCameraPosition", m_CurrentGazeRay.origin);
            bool hasController = m_ControlsType == ControlsType.SixDofControllers;
            if (hasController)
            {
                if (InputManager.Brush.IsTrackedObjectValid)
                {
                    Transform rAttachPoint = InputManager.m_Instance.GetBrushControllerAttachPoint();
                    m_GazeControllerRay.direction = rAttachPoint.forward;
                    m_GazeControllerRay.origin = rAttachPoint.position;
                }
                else
                {
                    // If the brush controller isn't tracked, put our controller ray out of the way.
                    float fBig = 9999999.0f;
                    m_GazeControllerRay.direction = Vector3.one;
                    m_GazeControllerRay.origin = new Vector3(fBig, fBig, fBig);
                }

                m_GazeControllerRayActivePanel.direction = m_GazeControllerRay.direction;
                m_GazeControllerRayActivePanel.origin = m_GazeControllerRay.origin;
                m_GazeControllerRayActivePanel.origin -= (m_GazeControllerRayActivePanel.direction * 0.5f);
            }
        }

        public void UpdateGazeObjectsAnimationState()
        {
            // Are the panels allowed to be visible?
            bool isSixDof = m_ControlsType == ControlsType.SixDofControllers;
            if ((!isSixDof) ||
                (InputManager.Wand.IsTrackedObjectValid &&
                !m_SketchSurfacePanel.ActiveTool.HidePanels() &&
                !App.Instance.IsLoading()))
            {
                // Transition panels according to requested visibility.
                m_PanelManager.SetVisible(m_PanelsVisibilityRequested);
            }
            else
            {
                // Transition out.
                m_PanelManager.SetVisible(false);
            }
        }

        void UpdateBaseInput()
        {
            UnityEngine.Profiling.Profiler.BeginSample("SketchControlScript.UpdateBaseInput");
            if (m_ControlsType == ControlsType.SixDofControllers)
            {
                m_PanelManager.UpdateWandOrientationControls();
            }

            //allow tool scaling if we're not drawing and our input device is active
            bool bScaleInputActive = InputManager.m_Instance.GetCommand(InputManager.SketchCommands.Scale);
            bool bScaleCommandActive =
                bScaleInputActive
                && !InputManager.m_Instance.GetCommand(InputManager.SketchCommands.Activate)
                && m_GrabBrush.grabbingWorld == false
                && m_CurrentGazeObject == -1 // free up swipe for use by gaze object
                && (m_ControlsType != ControlsType.SixDofControllers || InputManager.Brush.IsTrackedObjectValid);

            if (m_EatToolScaleInput)
            {
                m_EatToolScaleInput = bScaleInputActive;
            }

            if (bScaleCommandActive && !m_EatToolScaleInput)
            {
                if (m_GrabWidgetState == GrabWidgetState.None)
                {
                    //send scale command down to current tool
                    m_SketchSurfacePanel.UpdateToolSize(
                        m_AdjustToolSizeScalar * InputManager.m_Instance.GetAdjustedBrushScrollAmount());
                }

                //ugly, but brush size is becoming not an input state
                m_MouseDeltaX = 0.0f;
                m_MouseDeltaY = 0.0f;
            }

            UpdateSwapControllers();
            UnityEngine.Profiling.Profiler.EndSample();
        }

        void UpdateSwapControllers()
        {
            // Don't allow controller swap in first run intro.
            // Don't allow controller swap if we're grabbing a widget.
            // Don't allow controller swap if a Logitech pen is present.
            if (!TutorialManager.m_Instance.TutorialActive() &&
                m_GrabWidgetState == GrabWidgetState.None &&
                !App.VrSdk.VrControls.LogitechPenIsPresent())
            {
                if (InputManager.m_Instance.GetCommandDown(InputManager.SketchCommands.SwapControls))
                {
                    InputManager.m_Instance.WandOnRight = !InputManager.m_Instance.WandOnRight;
                    InputManager.m_Instance.GetControllerBehavior(InputManager.ControllerName.Brush)
                        .DisplayControllerSwapAnimation();
                    InputManager.m_Instance.GetControllerBehavior(InputManager.ControllerName.Wand)
                        .DisplayControllerSwapAnimation();
                    AudioManager.m_Instance.PlayControllerSwapSound(
                        InputManager.m_Instance.GetControllerPosition(InputManager.ControllerName.Brush));
                }
            }
        }

        void UpdateStandardInput()
        {
            UnityEngine.Profiling.Profiler.BeginSample("SketchControlScript.UpdateStandardInput");
            //debug keys
            if (Config.IsExperimental)
            {
                var camTool = SketchSurfacePanel.m_Instance.ActiveTool as MultiCamTool;

                if (InputManager.m_Instance.GetKeyboardShortcutDown(InputManager.KeyboardShortcut.SaveNew))
                {
                    IssueGlobalCommand(GlobalCommands.SaveNew, 1);
                }
                else if (InputManager.m_Instance.GetKeyboardShortcutDown(
                    InputManager.KeyboardShortcut.ExportAll))
                {
                    IssueGlobalCommand(GlobalCommands.ExportAll);
                }
                else if (InputManager.m_Instance.GetKeyboardShortcutDown(
                    InputManager.KeyboardShortcut.SwitchCamera) && camTool != null)
                {
                    camTool.ExternalObjectNextCameraStyle(); // For monoscopic mode
                }
                else if (InputManager.m_Instance.GetKeyboardShortcutDown(
                             InputManager.KeyboardShortcut.ViewOnly))
                {
                    IssueGlobalCommand(GlobalCommands.ViewOnly);
                }
                else if (InputManager.m_Instance.GetKeyboardShortcutDown(
                    InputManager.KeyboardShortcut.ToggleScreenMirroring))
                {
                    ViewpointScript.m_Instance.ToggleScreenMirroring();
                }
                else if (InputManager.m_Instance.GetKeyboardShortcutDown(
                    InputManager.KeyboardShortcut.PreviousTool))
                {
                    m_SketchSurfacePanel.PreviousTool();
                }
                else if (InputManager.m_Instance.GetKeyboardShortcutDown(
                    InputManager.KeyboardShortcut.NextTool))
                {
                    m_SketchSurfacePanel.NextTool();
                }
                else if (InputManager.m_Instance.GetKeyboardShortcutDown(
                    InputManager.KeyboardShortcut.CycleSymmetryMode))
                {
                    var cur = PointerManager.m_Instance.CurrentSymmetryMode;
                    var next = (cur == SymmetryMode.None) ? SymmetryMode.SinglePlane
                        : (cur == SymmetryMode.SinglePlane) ? SymmetryMode.DebugMultiple
                        : (cur == SymmetryMode.DebugMultiple) ? SymmetryMode.FourAroundY
<<<<<<< HEAD
                        : (cur == SymmetryMode.FourAroundY) ? SymmetryMode.ScriptedSymmetryMode
=======
                        : (cur == SymmetryMode.FourAroundY) ? SymmetryMode.TwoHanded
>>>>>>> 13a4f440
                        : SymmetryMode.None;
                    PointerManager.m_Instance.CurrentSymmetryMode = next;
                }
                else if (InputManager.m_Instance.GetKeyboardShortcutDown(
                    InputManager.KeyboardShortcut.Export))
                {
                    StartCoroutine(ExportCoroutine());
                }
                else if (InputManager.m_Instance.GetKeyboardShortcutDown(
                        InputManager.KeyboardShortcut.StoreHeadTransform) &&
                    InputManager.m_Instance.GetAnyShift())
                {
                    Transform head = ViewpointScript.Head;
                    PlayerPrefs.SetFloat("HeadOffset_localPositionX", head.localPosition.x);
                    PlayerPrefs.SetFloat("HeadOffset_localPositionY", head.localPosition.y);
                    PlayerPrefs.SetFloat("HeadOffset_localPositionZ", head.localPosition.z);
                    PlayerPrefs.SetFloat("HeadOffset_localRotationX", head.localRotation.x);
                    PlayerPrefs.SetFloat("HeadOffset_localRotationY", head.localRotation.y);
                    PlayerPrefs.SetFloat("HeadOffset_localRotationZ", head.localRotation.z);
                    PlayerPrefs.SetFloat("HeadOffset_localRotationW", head.localRotation.w);
                }
                else if (InputManager.m_Instance.GetKeyboardShortcutDown(
                    InputManager.KeyboardShortcut.RecallHeadTransform))
                {
                    Transform head = ViewpointScript.Head;
                    // Toggle the head offset.
                    if (m_HeadOffset)
                    {
                        // Remove the offset.
                        Transform originalParent = head.parent;
                        head.SetParent(head.parent.parent);
                        GameObject.DestroyImmediate(originalParent.gameObject);
                        m_HeadOffset = false;
                    }
                    else
                    {
                        // Add the offset.
                        GameObject newParent = new GameObject();
                        newParent.transform.SetParent(head.parent);
                        newParent.transform.localPosition = Vector3.zero;
                        newParent.transform.localRotation = Quaternion.identity;
                        newParent.transform.localScale = Vector3.one;
                        head.SetParent(newParent.transform);
                        TrTransform offsetTransform = TrTransform.TR(
                            new Vector3(
                                PlayerPrefs.GetFloat("HeadOffset_localPositionX", 0),
                                PlayerPrefs.GetFloat("HeadOffset_localPositionY", 1.5f),
                                PlayerPrefs.GetFloat("HeadOffset_localPositionZ", 0)),
                            new Quaternion(
                                PlayerPrefs.GetFloat("HeadOffset_localRotationX", 0),
                                PlayerPrefs.GetFloat("HeadOffset_localRotationY", 0),
                                PlayerPrefs.GetFloat("HeadOffset_localRotationZ", 0),
                                PlayerPrefs.GetFloat("HeadOffset_localRotationW", 1)));
                        TrTransform originalTransformInverse = TrTransform.FromLocalTransform(head).inverse;
                        TrTransform newParentTransform = offsetTransform * originalTransformInverse;
                        newParent.transform.localPosition = newParentTransform.translation;
                        newParent.transform.localRotation = newParentTransform.rotation;
                        m_HeadOffset = true;
                    }
                }
                else if (InputManager.m_Instance.GetKeyboardShortcutDown(
                    InputManager.KeyboardShortcut.ToggleLightType))
                {
                    // Toggle between per-pixel & SH lighting on the secondary directional light
                    Light secondaryLight = App.Scene.GetLight((1));
                    if (LightRenderMode.ForceVertex == secondaryLight.renderMode)
                    {
                        secondaryLight.renderMode = LightRenderMode.ForcePixel;
                    }
                    else
                    {
                        secondaryLight.renderMode = LightRenderMode.ForceVertex;
                    }
                }
                else if (InputManager.m_Instance.GetKeyboardShortcutDown(
                    InputManager.KeyboardShortcut.TossWidget))
                {
                    m_WidgetManager.TossNearestWidget();
                }
                else if (InputManager.m_Instance.GetKeyboardShortcutDown(
                    InputManager.KeyboardShortcut.Reset))
                {
                    App.Instance.SetDesiredState(App.AppState.LoadingBrushesAndLighting);
                }
                else if (App.Config.m_ToggleProfileOnAppButton &&
                    (InputManager.Wand.GetVrInputDown(VrInput.Button03) ||
                    InputManager.m_Instance.GetKeyboardShortcutDown(
                        InputManager.KeyboardShortcut.ToggleProfile)))
                {
                    IssueGlobalCommand(GlobalCommands.ToggleProfiling);
                }
            }

#if DEBUG
            if (InputManager.m_Instance.GetKeyboardShortcutDown(
                InputManager.KeyboardShortcut.CheckStrokes))
            {
                bool value = !SketchMemoryScript.m_Instance.m_SanityCheckStrokes;
                string feature = "Stroke determinism checking";
                SketchMemoryScript.m_Instance.m_SanityCheckStrokes = value;
                OutputWindowScript.m_Instance.CreateInfoCardAtController(
                    InputManager.ControllerName.Brush,
                    feature + (value ? ": On" : ": Off"));
            }
#endif

            bool hasController = m_ControlsType == ControlsType.SixDofControllers;
            var mouse = Mouse.current;

            // Toggle default tool.
            if (!m_PanelManager.AdvancedModeActive() &&
                InputManager.m_Instance.GetCommandDown(InputManager.SketchCommands.ToggleDefaultTool) &&
                !m_SketchSurfacePanel.IsDefaultToolEnabled() &&
                m_SketchSurfacePanel.ActiveTool.AllowDefaultToolToggle() &&
                // don't allow tool to change while pointing at panel because there is no visual indication
                m_CurrentGazeObject == -1)
            {
                m_SketchSurfacePanel.EnableDefaultTool();
                AudioManager.m_Instance.PlayPinCushionSound(true);
            }
            // Pan.
            else if (!hasController && mouse.rightButton.isPressed)
            {
                SwitchState(InputState.Pan);
            }
            // Controller lock (this must be before rotate/head lock!).
            else if (!hasController &&
                InputManager.m_Instance.GetCommand(InputManager.SketchCommands.LockToController))
            {
                SwitchState(InputState.ControllerLock);
            }
            // Rotate.
            else if (!hasController &&
                InputManager.m_Instance.GetCommand(InputManager.SketchCommands.PivotRotation))
            {
                SwitchState(InputState.Rotation);
            }
            // Head lock.
            else if (!hasController &&
                InputManager.m_Instance.GetCommand(InputManager.SketchCommands.LockToHead))
            {
                SwitchState(InputState.HeadLock);
            }
            // Push pull.
            else if (!hasController &&
                InputManager.m_Instance.GetCommand(InputManager.SketchCommands.AltActivate))
            {
                SwitchState(InputState.PushPull);
            }
            else if (!PointerManager.m_Instance.IsMainPointerCreatingStroke())
            {
                // Reset surface.
                if (!hasController &&
                    InputManager.m_Instance.GetCommandDown(InputManager.SketchCommands.Reset))
                {
                    ResetGrabbedPose();
                }
                // Undo.
                else if (InputManager.m_Instance.GetCommandDown(InputManager.SketchCommands.Undo) &&
                    CanUndo())
                {
                    IssueGlobalCommand(GlobalCommands.Undo);
                }
                else if (InputManager.m_Instance.GetCommand(InputManager.SketchCommands.Undo) &&
                    CanUndo() && ShouldRepeatUndo())
                {
                    m_UndoHold_Timer = m_UndoRedoHold_RepeatInterval;
                    IssueGlobalCommand(GlobalCommands.Undo);
                }
                // Redo.
                else if (InputManager.m_Instance.GetCommandDown(InputManager.SketchCommands.Redo) &&
                    CanRedo())
                {
                    IssueGlobalCommand(GlobalCommands.Redo);
                }
                else if (InputManager.m_Instance.GetCommand(InputManager.SketchCommands.Redo) &&
                    CanRedo() && ShouldRepeatRedo())
                {
                    m_RedoHold_Timer = m_UndoRedoHold_RepeatInterval;
                    IssueGlobalCommand(GlobalCommands.Redo);
                }
                // Reset scene.
                else if (!hasController &&
                    InputManager.m_Instance.GetKeyboardShortcutDown(
                        InputManager.KeyboardShortcut.ResetScene))
                {
                    // TODO: Should thsi go away? Seems like the "sweetspot" may no longer be used.
                    if (App.VrSdk.GetControllerDof() == VrSdk.DoF.Two)
                    {
                        m_PanelManager.SetSweetSpotPosition(m_CurrentGazeRay.origin);
                        ResetGrabbedPose();
                    }
                }
                // Straight edge.
                else if (!hasController &&
                    InputManager.m_Instance.GetKeyboardShortcutDown(
                        InputManager.KeyboardShortcut.StraightEdge))
                {
                    IssueGlobalCommand(GlobalCommands.StraightEdge);
                }
                // Always fall back on switching tools.
                else
                {
                    m_SketchSurfacePanel.CheckForToolSelection();
                }
            }

            // Reset undo/redo hold timers.
            if (!InputManager.m_Instance.GetCommand(InputManager.SketchCommands.Undo))
            {
                m_UndoHold_Timer = m_UndoRedoHold_DurationBeforeStart;
            }
            if (!InputManager.m_Instance.GetCommand(InputManager.SketchCommands.Redo))
            {
                m_RedoHold_Timer = m_UndoRedoHold_DurationBeforeStart;
            }
            UnityEngine.Profiling.Profiler.EndSample();
        }

        bool CanUndo()
        {
            return SketchMemoryScript.m_Instance.CanUndo() &&
                !IsUIBlockingUndoRedo() &&
                m_PanelManager.GazePanelsAreVisible() &&
                !m_GrabWand.grabbingWorld &&
                !InputManager.m_Instance.GetCommand(InputManager.SketchCommands.Activate) &&
                !SelectionManager.m_Instance.IsAnimatingTossFromGrabbingGroup;
        }

        bool CanRedo()
        {
            return SketchMemoryScript.m_Instance.CanRedo() &&
                !IsUIBlockingUndoRedo() &&
                m_PanelManager.GazePanelsAreVisible() &&
                !m_GrabBrush.grabbingWorld &&
                !InputManager.m_Instance.GetCommand(InputManager.SketchCommands.Activate) &&
                !SelectionManager.m_Instance.IsAnimatingTossFromGrabbingGroup;
        }

        bool ShouldRepeatUndo()
        {
            m_UndoHold_Timer -= Time.deltaTime;
            return (m_UndoHold_Timer <= 0.0f);
        }

        bool ShouldRepeatRedo()
        {
            m_RedoHold_Timer -= Time.deltaTime;
            return (m_RedoHold_Timer <= 0.0f);
        }

        // Updates the global state:
        //   m_CurrentGrabWidget
        void UpdateGrab()
        {
            UnityEngine.Profiling.Profiler.BeginSample("SketchControlScript.UpdateGrab");
            if (m_ControlsType != ControlsType.SixDofControllers)
            {
                UnityEngine.Profiling.Profiler.EndSample();
                return;
            }

            GrabWidget rPrevGrabWidget = m_CurrentGrabWidget;
            GrabWidget rPrevPotentialBrush = m_PotentialGrabWidgetBrush;
            GrabWidget rPrevPotentialWand = m_PotentialGrabWidgetWand;
            if (m_CurrentGrabWidget)
            {
                m_CurrentGrabWidget.Activate(false);
            }
            if (m_PotentialGrabWidgetBrush)
            {
                m_PotentialGrabWidgetBrush.Activate(false);
            }
            if (m_PotentialGrabWidgetWand)
            {
                m_PotentialGrabWidgetWand.Activate(false);
            }
            m_CurrentGrabWidget = null;
            m_PotentialGrabWidgetBrush = null;
            m_PotentialGrabWidgetWand = null;
            m_PotentialGrabWidgetBrushValid = false;
            m_PotentialGrabWidgetWandValid = false;

            m_WidgetManager.RefreshNearestWidgetLists(m_CurrentGazeRay, m_CurrentGazeObject);

            if (m_GrabWidgetState == GrabWidgetState.None)
            {
                UpdateGrab_WasNone(rPrevPotentialBrush, rPrevPotentialWand);
            }
            else if (m_GrabWidgetState == GrabWidgetState.OneHand)
            {
                UpdateGrab_WasOneHand(rPrevGrabWidget);
            }
            else if (m_GrabWidgetState == GrabWidgetState.TwoHands)
            {
                UpdateGrab_WasTwoHands(rPrevGrabWidget);
            }

            // Update grab intersection state.
            switch (m_CurrentGrabIntersectionState)
            {
                case GrabIntersectionState.RequestIntersections:
                    m_CurrentGrabIntersectionState = GrabIntersectionState.ReadBrush;
                    break;
                case GrabIntersectionState.ReadBrush:
                    m_CurrentGrabIntersectionState = GrabIntersectionState.ReadWand;
                    break;
                case GrabIntersectionState.ReadWand:
                    m_CurrentGrabIntersectionState = GrabIntersectionState.RequestIntersections;
                    break;
            }

            if (!TutorialManager.m_Instance.TutorialActive() && m_CurrentGrabWidget == null)
            {
                UpdateGrab_World();
            }

            App.Instance.SelectionEffect.HighlightForGrab(
                m_GrabWidgetState != GrabWidgetState.None ||
                (m_PotentialGrabWidgetBrush != null && m_PotentialGrabWidgetBrushValid) ||
                (m_PotentialGrabWidgetWand != null && m_PotentialGrabWidgetWandValid));
            UnityEngine.Profiling.Profiler.EndSample();
        }

        void UpdateGrab_WasNone(GrabWidget rPrevPotentialBrush, GrabWidget rPrevPotentialWand)
        {
            // if a panel isn't in focus, allow for widget grab
            // We can grab a widget as long as we aren't trying to draw with that hand.
            bool bActiveInput =
                (InputManager.m_Instance.GetCommand(InputManager.SketchCommands.Activate) &&
                App.Instance.IsInStateThatAllowsPainting());

            //certain tools don't allow us to mess with widgets
            bool bWidgetManipOK = m_SketchSurfacePanel.DoesCurrentToolAllowWidgetManipulation() &&
                !m_GrabWand.grabbingWorld && !m_GrabBrush.grabbingWorld && IsGrabWorldStateStable() &&
                App.Instance.IsInStateThatAllowsAnyGrabbing();

            // Update EatInput flags if they're valid.
            if (m_GrabBrush.eatInput)
            {
                m_GrabBrush.eatInput = InputManager.Brush.GetControllerGrip();
            }
            if (m_GrabWand.eatInput)
            {
                m_GrabWand.eatInput = InputManager.Wand.GetControllerGrip();
            }

            bool bShouldClearWandInside = false;
            if (m_CurrentInputState == InputState.Standard && bWidgetManipOK)
            {
                // If we're in the intersection request state, fire off a new intersection request.  If
                // we're in the read brush state, update our brush grab data structure.
                List<GrabWidgetData> brushBests = m_WidgetManager.WidgetsNearBrush;
                if (m_CurrentGrabIntersectionState == GrabIntersectionState.RequestIntersections)
                {
                    RequestWidgetIntersection(brushBests, InputManager.ControllerName.Brush);
                }
                else if (m_CurrentGrabIntersectionState == GrabIntersectionState.ReadBrush)
                {
                    m_BackupBrushGrabData = GetBestWidget(brushBests, m_BrushResults);
                }

                if (m_BackupBrushGrabData != null)
                {
                    m_PotentialGrabWidgetBrush = m_BackupBrushGrabData.m_WidgetScript;

                    // Allow widget grab if we're not painting.
                    if (!bActiveInput)
                    {
                        m_PotentialGrabWidgetBrush.Activate(true);
                        m_PotentialGrabWidgetBrushValid = true;
                        m_PotentialGrabWidgetBrush.VisualizePinState();

                        if (!m_GrabBrush.eatInput && InputManager.Brush.GetControllerGrip())
                        {
                            m_CurrentGrabWidget = m_PotentialGrabWidgetBrush;
                            if (m_CurrentGrabWidget.Group != SketchGroupTag.None)
                            {
                                m_GrabBrush.grabbingGroup = true;
                                m_CurrentGrabWidget =
                                    SelectionManager.m_Instance.StartGrabbingGroupWithWidget(m_CurrentGrabWidget);
                            }
                            UpdateGrab_NoneToOne(InputManager.ControllerName.Brush);
                            bShouldClearWandInside = true;
                            m_GrabBrush.startedGrabInsideWidget = true;
                        }
                    }
                }
                m_GrabBrush.SetHadBestGrabAndTriggerHaptics(m_BackupBrushGrabData);
                m_ControllerGrabVisuals.BrushInWidgetRange = m_BackupBrushGrabData != null;

                // If we're in the intersection request state, fire off a new intersection request.  If
                // we're in the read wand state, update our wand grab data structure.
                List<GrabWidgetData> wandBests = m_WidgetManager.WidgetsNearWand;
                if (m_CurrentGrabIntersectionState == GrabIntersectionState.RequestIntersections)
                {
                    RequestWidgetIntersection(wandBests, InputManager.ControllerName.Wand);
                }
                else if (m_CurrentGrabIntersectionState == GrabIntersectionState.ReadWand)
                {
                    m_BackupWandGrabData = GetBestWidget(wandBests, m_WandResults);
                }

                if (m_BackupWandGrabData != null)
                {
                    m_PotentialGrabWidgetWand = m_BackupWandGrabData.m_WidgetScript;
                    // Allow wand widget grab if brush grab failed.
                    bool bGrabAllowed = (m_GrabWidgetState == GrabWidgetState.None) && !bActiveInput;
                    if (bGrabAllowed)
                    {
                        m_PotentialGrabWidgetWand.Activate(true);
                        m_PotentialGrabWidgetWandValid = true;
                        m_PotentialGrabWidgetWand.VisualizePinState();

                        if (!m_GrabWand.eatInput && InputManager.Wand.GetControllerGrip())
                        {
                            m_CurrentGrabWidget = m_PotentialGrabWidgetWand;
                            if (m_CurrentGrabWidget.Group != SketchGroupTag.None)
                            {
                                m_GrabWand.grabbingGroup = true;
                                m_CurrentGrabWidget =
                                    SelectionManager.m_Instance.StartGrabbingGroupWithWidget(m_CurrentGrabWidget);
                            }
                            UpdateGrab_NoneToOne(InputManager.ControllerName.Wand);
                            m_GrabBrush.ClearInsideWidget();
                            m_GrabWand.startedGrabInsideWidget = true;
                        }
                    }
                }
                m_GrabWand.SetHadBestGrabAndTriggerHaptics(m_BackupWandGrabData);
                m_ControllerGrabVisuals.WandInWidgetRange = m_BackupWandGrabData != null;

                // Account for asymmetry in controller processing by clearing after wand has updated
                // GrabState.insideWidget according to bestWandGrab.
                if (bShouldClearWandInside)
                {
                    m_GrabWand.ClearInsideWidget();
                }
            }

            // Update widget collisions if we've got a drifter.
            if (m_GrabWidgetState == GrabWidgetState.None)
            {
                if (m_WidgetManager.ShouldUpdateCollisions())
                {
                    m_PanelManager.DoCollisionSimulationForWidgetPanels();
                }
            }
        }

        void UpdateGrab_WasOneHand(GrabWidget rPrevGrabWidget)
        {
            var controller = InputManager.Controllers[(int)m_GrabWidgetOneHandInfo.m_Name];
            bool shouldRelease = !App.Instance.IsInStateThatAllowsAnyGrabbing();
            if (!InputManager.Controllers[(int)m_GrabWidgetOneHandInfo.m_Name].GetControllerGrip() ||
                shouldRelease)
            {
                if (shouldRelease)
                {
                    EatGrabInput();
                }

                Vector3 vLinearVelocity;
                Vector3 vAngularVelocity;
                if (GetGrabWidgetHoldHistory(out vLinearVelocity, out vAngularVelocity))
                {
                    rPrevGrabWidget.SetVelocities(
                        vLinearVelocity, vAngularVelocity,
                        controller.Transform.position);
                }
                // One -> None
                UpdateGrab_ToNone(rPrevGrabWidget);
            }
            else
            {
                // Keep holding on to our widget.
                m_CurrentGrabWidget = rPrevGrabWidget;
                m_CurrentGrabWidget.Activate(true);
                m_CurrentGrabWidget.UserInteracting(true, m_GrabWidgetOneHandInfo.m_Name);

                if (!m_CurrentGrabWidget.Pinned)
                {
                    var info = InputManager.Controllers[(int)m_GrabWidgetOneHandInfo.m_Name];
                    var controllerXf = Coords.AsGlobal[info.Transform];
                    var newWidgetXf = controllerXf * m_GrabWidgetOneHandInfo.m_BaseWidgetXf_LS;
                    m_CurrentGrabWidget.RecordAndSetPosRot(newWidgetXf);

                    UpdateGrabWidgetHoldHistory(m_GrabWidgetOneHandInfo.m_Name);
                }

                m_PanelManager.DoCollisionSimulationForWidgetPanels();

                // Check for widget pinning.
                if (m_CurrentGrabWidget.AllowPinning)
                {
                    if (InputManager.Controllers[(int)m_GrabWidgetOneHandInfo.m_Name].GetCommandDown(
                        InputManager.SketchCommands.PinWidget))
                    {
                        // If the user initiates a pin action, buzz a bit.
                        if (!m_CurrentGrabWidget.Pinned)
                        {
                            InputManager.m_Instance.TriggerHapticsPulse(
                                m_GrabWidgetOneHandInfo.m_Name, 3, 0.10f, 0.07f);
                        }
                        m_CurrentGrabWidget.Pin(!m_CurrentGrabWidget.Pinned);
                        SketchSurfacePanel.m_Instance.EatToolsInput();
                        m_WidgetManager.RefreshPinAndUnpinLists();
                    }
                }

                if (m_CurrentGrabWidget is SelectionWidget)
                {
                    if (InputManager.m_Instance.GetCommandDown(
                        InputManager.SketchCommands.DuplicateSelection))
                    {
                        controller.LastHeldInput =
                            controller.GetCommandHoldInput(InputManager.SketchCommands.DuplicateSelection);
                    }

                    if (controller.LastHeldInput != null &&
                        InputManager.m_Instance.GetCommandHeld(InputManager.SketchCommands.DuplicateSelection))
                    {
                        SketchControlsScript.m_Instance.IssueGlobalCommand(
                            SketchControlsScript.GlobalCommands.Duplicate);
                    }
                }

                InputManager.ControllerName otherName =
                    (m_GrabWidgetOneHandInfo.m_Name == InputManager.ControllerName.Brush) ?
                        InputManager.ControllerName.Wand : InputManager.ControllerName.Brush;
                bool otherInputEaten =
                    (m_GrabWidgetOneHandInfo.m_Name == InputManager.ControllerName.Brush) ?
                        m_GrabWand.eatInput : m_GrabBrush.eatInput;

                // See if the other controller decides to grab the widget (unless we're pinned).
                if (!m_CurrentGrabWidget.Pinned)
                {
                    if (m_CurrentGrabWidget.AllowTwoHandGrab)
                    {
                        if (InputManager.Controllers[(int)otherName].GetControllerGrip())
                        {
                            RequestPanelsVisibility(false);
                            m_GrabWidgetState = GrabWidgetState.TwoHands;
                            // Figure out if the new grab starts inside the widget.
                            Vector3 vOtherGrabPos = TrTransform.FromTransform(
                                InputManager.m_Instance.GetController(otherName)).translation;
                            bool bOtherGrabInBounds = m_CurrentGrabWidget.GetActivationScore(
                                vOtherGrabPos, otherName) >= 0;
                            m_CurrentGrabWidget.SetUserTwoHandGrabbing(
                                true, m_GrabWidgetOneHandInfo.m_Name, otherName, bOtherGrabInBounds);

                            if (otherName == InputManager.ControllerName.Brush)
                            {
                                m_GrabBrush.startedGrabInsideWidget = bOtherGrabInBounds;
                            }
                            else
                            {
                                m_GrabWand.startedGrabInsideWidget = bOtherGrabInBounds;
                            }

                            m_GrabWidgetTwoHandBrushPrev = TrTransform.FromTransform(
                                InputManager.m_Instance.GetController(InputManager.ControllerName.Brush));
                            m_GrabWidgetTwoHandWandPrev = TrTransform.FromTransform(
                                InputManager.m_Instance.GetController(InputManager.ControllerName.Wand));
                        }
                    }
                }
                else if (!otherInputEaten && InputManager.Controllers[(int)otherName].GetControllerGrip())
                {
                    // If it's a two hand grab but the current grab widget is pinned, grab the world.
                    UpdateGrab_ToNone(m_CurrentGrabWidget);
                    m_CurrentGrabWidget = null;
                    m_ControllerGrabVisuals.SetDesiredVisualState(ControllerGrabVisuals.VisualState.Off);
                }
            }
        }

        // Previous frame was a two-handed grab.
        // Handles all the cases where this frame's grab is zero, one, or two hands.
        void UpdateGrab_WasTwoHands(GrabWidget rPrevGrabWidget)
        {
            //keep holding on to our widget
            m_CurrentGrabWidget = rPrevGrabWidget;
            m_CurrentGrabWidget.Activate(true);
            m_CurrentGrabWidget.UserInteracting(true, m_GrabWidgetOneHandInfo.m_Name);

            if (!App.Instance.IsInStateThatAllowsAnyGrabbing())
            {
                m_CurrentGrabWidget.SetUserTwoHandGrabbing(false);
                UpdateGrab_ToNone(rPrevGrabWidget);
            }
            else if (!InputManager.Wand.GetControllerGrip())
            { // Look for button release.
                m_CurrentGrabWidget.SetUserTwoHandGrabbing(false);
                // See if our Brush hand is still within grab range of the widget.
                if (m_GrabBrush.startedGrabInsideWidget ||
                    IsControllerNearWidget(InputManager.ControllerName.Brush, m_CurrentGrabWidget))
                {
                    m_GrabWidgetOneHandInfo.m_Name = InputManager.ControllerName.Brush;
                    RequestPanelsVisibility(true);
                    InitializeGrabWidgetControllerInfo(m_GrabWidgetOneHandInfo);
                    m_GrabWidgetState = GrabWidgetState.OneHand;
                }
                else
                {
                    // If the Brush hand is beyond the widget, we're not holding it anymore.
                    UpdateGrab_ToNone(rPrevGrabWidget);

                    // Eat input on the brush grip until we release the button.
                    m_GrabBrush.eatInput = true;
                }
            }
            else if (!InputManager.Brush.GetControllerGrip())
            {
                m_CurrentGrabWidget.SetUserTwoHandGrabbing(false);
                if (m_GrabWand.startedGrabInsideWidget ||
                    IsControllerNearWidget(InputManager.ControllerName.Wand, m_CurrentGrabWidget))
                {
                    m_GrabWidgetOneHandInfo.m_Name = InputManager.ControllerName.Wand;
                    InitializeGrabWidgetControllerInfo(m_GrabWidgetOneHandInfo);
                    m_GrabWidgetState = GrabWidgetState.OneHand;
                }
                else
                {
                    UpdateGrab_ToNone(rPrevGrabWidget);
                    m_GrabWand.eatInput = true;
                }
            }
            else
            {
                // Both hands still grabbing.
                // Check for pin, which forcibly releases one of the hands.
                if (m_CurrentGrabWidget.AllowPinning &&
                    InputManager.Controllers[(int)m_GrabWidgetOneHandInfo.m_Name].GetCommandDown(
                        InputManager.SketchCommands.PinWidget))
                {
                    // If the user initiates a pin action, buzz a bit.
                    if (!m_CurrentGrabWidget.Pinned)
                    {
                        InputManager.m_Instance.TriggerHapticsPulse(
                            m_GrabWidgetOneHandInfo.m_Name, 3, 0.10f, 0.07f);
                    }

                    m_CurrentGrabWidget.Pin(!m_CurrentGrabWidget.Pinned);
                    SketchSurfacePanel.m_Instance.EatToolsInput();
                    m_WidgetManager.RefreshPinAndUnpinLists();

                    InitializeGrabWidgetControllerInfo(m_GrabWidgetOneHandInfo);
                    m_GrabWidgetState = GrabWidgetState.OneHand;
                    m_CurrentGrabWidget.SetUserTwoHandGrabbing(false);

                    // Eat input on the off hand so we don't immediately jump in to world transform.
                    if (m_GrabWidgetOneHandInfo.m_Name == InputManager.ControllerName.Brush)
                    {
                        RequestPanelsVisibility(true);
                        m_GrabWand.eatInput = true;
                    }
                    else
                    {
                        m_GrabBrush.eatInput = true;
                    }
                }

                if (!m_CurrentGrabWidget.Pinned)
                {
                    UpdateGrab_ContinuesTwoHands();
                }
            }
            ClearGrabWidgetHoldHistory();
            m_PanelManager.DoCollisionSimulationForWidgetPanels();
        }

        // Common case for two-handed grab: both the previous and current frames are two-handed.
        private void UpdateGrab_ContinuesTwoHands()
        {
            //holding with two hands, transform accordingly
            TrTransform xfBrush = TrTransform.FromTransform(InputManager.Brush.Transform);
            TrTransform xfWand = TrTransform.FromTransform(InputManager.Wand.Transform);
            Vector2 vSizeRange = m_CurrentGrabWidget.GetWidgetSizeRange();

            GrabWidget.Axis axis = m_CurrentGrabWidget.GetScaleAxis(
                xfWand.translation, xfBrush.translation,
                out Vector3 axisDirection, out float axisExtent);

            TrTransform newWidgetXf;
            if (axis != GrabWidget.Axis.Invalid)
            {
                // Scale along a single axis
                float deltaScale;
                if (App.Config.m_AxisManipulationIsResize)
                {
                    newWidgetXf = MathUtils.TwoPointObjectTransformationAxisResize(
                        axisDirection, axisExtent,
                        m_GrabWidgetTwoHandWandPrev, m_GrabWidgetTwoHandBrushPrev,
                        xfWand, xfBrush,
                        GetWorkingTransform(m_CurrentGrabWidget),
                        out deltaScale,
                        deltaScaleMin: vSizeRange.x / axisExtent,
                        deltaScaleMax: vSizeRange.y / axisExtent);
                }
                else
                {
                    newWidgetXf = MathUtils.TwoPointObjectTransformationNonUniformScale(
                        axisDirection,
                        m_GrabWidgetTwoHandWandPrev, m_GrabWidgetTwoHandBrushPrev,
                        xfWand, xfBrush,
                        GetWorkingTransform(m_CurrentGrabWidget),
                        out deltaScale,
                        finalScaleMin: vSizeRange.x,
                        deltaScaleMin: vSizeRange.x / axisExtent,
                        deltaScaleMax: vSizeRange.y / axisExtent);
                }

                // The above functions return undefined values in newWidgetXf.scale; but that's
                // okay because RecordAndSetPosRot ignores xf.scale.
                // TODO: do this more cleanly
                m_CurrentGrabWidget.RecordAndApplyScaleToAxis(deltaScale, axis);
            }
            else
            {
                // Uniform scaling
                TrTransform xfObject = GetWorkingTransform(m_CurrentGrabWidget);
                Vector3 extents = (m_CurrentGrabWidget is StencilWidget)
                    ? (m_CurrentGrabWidget as StencilWidget).Extents
                    : Vector3.one * Mathf.Abs(m_CurrentGrabWidget.GetSignedWidgetSize());

                // Delta-scale bounds should be based on the smallest/largest extent.
                // Irritatingly, the API wants absolute rather than relative scale bounds,
                // so they need even more conversion.
                float deltaScaleMin = vSizeRange.x / extents.Min();
                float deltaScaleMax = vSizeRange.y / extents.Max();
                if (m_GrabWand.startedGrabInsideWidget && m_GrabBrush.startedGrabInsideWidget)
                {
                    newWidgetXf = MathUtils.TwoPointObjectTransformation(
                        m_GrabWidgetTwoHandWandPrev, m_GrabWidgetTwoHandBrushPrev,
                        xfWand, xfBrush,
                        xfObject,
                        deltaScaleMin: deltaScaleMin, deltaScaleMax: deltaScaleMax);
                }
                else if (m_GrabWand.startedGrabInsideWidget)
                {
                    // keep the wand inside the object
                    newWidgetXf = MathUtils.TwoPointObjectTransformation(
                        m_GrabWidgetTwoHandWandPrev, m_GrabWidgetTwoHandBrushPrev,
                        xfWand, xfBrush,
                        xfObject,
                        deltaScaleMin: deltaScaleMin, deltaScaleMax: deltaScaleMax,
                        bUseLeftAsPivot: true);
                }
                else
                {
                    // keep the brush inside the object (note the brush is the left hand)
                    newWidgetXf = MathUtils.TwoPointObjectTransformation(
                        m_GrabWidgetTwoHandBrushPrev, m_GrabWidgetTwoHandWandPrev,
                        xfBrush, xfWand,
                        xfObject,
                        deltaScaleMin: deltaScaleMin, deltaScaleMax: deltaScaleMax,
                        bUseLeftAsPivot: true);
                }

                // Must do separately becvause RecordAndSetPosRot ignores newWidgetXf.scale
                m_CurrentGrabWidget.RecordAndSetSize(newWidgetXf.scale);

                float currentSize = Mathf.Abs(m_CurrentGrabWidget.GetSignedWidgetSize());
                if (currentSize == vSizeRange.x || currentSize == vSizeRange.y)
                {
                    InputManager.m_Instance.TriggerHaptics(InputManager.ControllerName.Brush, 0.05f);
                    InputManager.m_Instance.TriggerHaptics(InputManager.ControllerName.Wand, 0.05f);
                }
            }

            // Ignores TrTransform.scale
            m_CurrentGrabWidget.RecordAndSetPosRot(newWidgetXf);

            m_GrabWidgetTwoHandBrushPrev = xfBrush;
            m_GrabWidgetTwoHandWandPrev = xfWand;
        }

        void UpdateGrab_NoneToOne(InputManager.ControllerName controllerName)
        {
            if (m_MaybeDriftingGrabWidget != null &&
                m_MaybeDriftingGrabWidget.IsMoving() &&
                !m_MaybeDriftingGrabWidget.IsSpinningFreely)
            {
                // If a new widget is grabbed but the previous one is still drifting, end the drift.
                // TODO: Simplify in the widget animation cleanup.
                if (m_MaybeDriftingGrabWidget == m_CurrentGrabWidget)
                {
                    SketchMemoryScript.m_Instance.PerformAndRecordCommand(
                        new MoveWidgetCommand(m_MaybeDriftingGrabWidget,
                            m_MaybeDriftingGrabWidget.LocalTransform, m_MaybeDriftingGrabWidget.CustomDimension,
                            final: true),
                        discardIfNotMerged: true);
                }
                m_MaybeDriftingGrabWidget.ClearVelocities();
            }

            // UserInteracting should be the first thing that happens here so OnUserBeginInteracting can
            // be called before everything else.
            m_CurrentGrabWidget.UserInteracting(true, controllerName);
            m_CurrentGrabWidget.ClearVelocities();
            ClearGrabWidgetHoldHistory();

            //set our info names according to this controller's name
            m_GrabWidgetOneHandInfo.m_Name = controllerName;
            InitializeGrabWidgetControllerInfo(m_GrabWidgetOneHandInfo);

            PointerManager.m_Instance.AllowPointerPreviewLine(false);
            PointerManager.m_Instance.RequestPointerRendering(false);
            m_SketchSurfacePanel.RequestHideActiveTool(true);
            if (m_GrabWidgetOneHandInfo.m_Name == InputManager.ControllerName.Wand)
            {
                RequestPanelsVisibility(false);
            }

            // Notify visuals.
            ControllerGrabVisuals.VisualState visualState =
                m_GrabWidgetOneHandInfo.m_Name == InputManager.ControllerName.Brush ?
                    ControllerGrabVisuals.VisualState.WidgetBrushGrip :
                    ControllerGrabVisuals.VisualState.WidgetWandGrip;
            m_ControllerGrabVisuals.SetDesiredVisualState(visualState);
            m_ControllerGrabVisuals.SetHeldWidget(m_CurrentGrabWidget.transform);

            //if a gaze object had focus when we grabbed this widget, take focus off the object
            ResetActivePanel();
            m_UIReticle.SetActive(false);

            // Prep all other grab widgets for collision.
            m_PanelManager.PrimeCollisionSimForWidgets(m_CurrentGrabWidget);

            m_GrabWidgetState = GrabWidgetState.OneHand;
            m_WidgetManager.WidgetsDormant = false;
            PointerManager.m_Instance.EatLineEnabledInput();

            m_BackupWandGrabData = null;
            m_BackupBrushGrabData = null;
        }

        void UpdateGrab_ToNone(GrabWidget rPrevGrabWidget)
        {
            m_MaybeDriftingGrabWidget = rPrevGrabWidget;

            m_GrabWidgetState = GrabWidgetState.None;
            PointerManager.m_Instance.RequestPointerRendering(!App.Instance.IsLoading() &&
                m_SketchSurfacePanel.ShouldShowPointer());
            RequestPanelsVisibility(true);
            m_SketchSurfacePanel.RequestHideActiveTool(false);
            rPrevGrabWidget.UserInteracting(false);

            // Disable grab visuals.
            m_ControllerGrabVisuals.SetDesiredVisualState(ControllerGrabVisuals.VisualState.Off);
            m_ControllerGrabVisuals.SetHeldWidget(null);

            if (m_GrabBrush.grabbingGroup || m_GrabWand.grabbingGroup)
            {
                SelectionManager.m_Instance.EndGrabbingGroupWithWidget();
                m_GrabBrush.grabbingGroup = false;
                m_GrabWand.grabbingGroup = false;
            }
        }

        void RequestWidgetIntersection(List<GrabWidgetData> candidates,
                                       InputManager.ControllerName controllerName)
        {
            // Get locals based off what controller we're using.
            Queue<GpuIntersectionResult> resultQueue = null;
            Vector3 controllerPos = Vector3.zero;
            if (controllerName == InputManager.ControllerName.Brush)
            {
                resultQueue = m_BrushResults;
                controllerPos = InputManager.m_Instance.GetBrushControllerAttachPoint().position;
            }
            else
            {
                resultQueue = m_WandResults;
                controllerPos = InputManager.m_Instance.GetWandControllerAttachPoint().position;
            }

            // If we don't have a candidate that has a GPU object, don't bother firing off a GPU request.
            bool requestGpuIntersection = false;

            // Fire off a new GPU intersection with all widgets that can use it.
            for (int i = 0; i < candidates.Count; ++i)
            {
                if (candidates[i].m_WidgetScript.HasGPUIntersectionObject())
                {
                    candidates[i].m_WidgetScript.SetGPUIntersectionObjectLayer(m_WidgetGpuIntersectionLayer);
                    requestGpuIntersection = true;
                }
            }

            if (requestGpuIntersection)
            {
                GpuIntersectionResult newRequest = new GpuIntersectionResult();
                newRequest.resultList = new List<GpuIntersector.ModelResult>();
                newRequest.result = App.Instance.GpuIntersector.RequestModelIntersections(
                    controllerPos, m_WidgetGpuIntersectionRadius, newRequest.resultList, 8,
                    (1 << m_WidgetGpuIntersectionLayer));

                // The new result will only be null when the intersector is disabled.
                if (newRequest.result != null)
                {
                    resultQueue.Enqueue(newRequest);
                }

                for (int i = 0; i < candidates.Count; ++i)
                {
                    if (candidates[i].m_WidgetScript.HasGPUIntersectionObject())
                    {
                        candidates[i].m_WidgetScript.RestoreGPUIntersectionObjectLayer();
                    }
                }
            }
        }

        GrabWidgetData GetBestWidget(List<GrabWidgetData> candidates,
                                     Queue<GpuIntersectionResult> resultQueue)
        {
            // Discard futures that are too old.
            while (resultQueue.Count > 0)
            {
                if (Time.frameCount - resultQueue.Peek().result.StartFrame < 5)
                {
                    break;
                }
                resultQueue.Dequeue();
            }

            // If the oldest future is ready, use its intersection result to update the candidates.
            GpuIntersectionResult finishedResult;
            if (resultQueue.Count > 0 && resultQueue.Peek().result.IsReady)
            {
                finishedResult = resultQueue.Dequeue();
            }
            else
            {
                finishedResult.resultList = new List<GpuIntersector.ModelResult>();
            }

            // TODO: Speed this up.
            for (int i = 0; i < candidates.Count; ++i)
            {
                if (candidates[i].m_WidgetScript.HasGPUIntersectionObject())
                {
                    // If a candidate can't find itself in the finished results list, it's not eligible.
                    bool candidateValid = false;
                    for (int j = 0; j < finishedResult.resultList.Count; ++j)
                    {
                        if (candidates[i].m_WidgetScript.Equals(finishedResult.resultList[j].widget))
                        {
                            candidateValid = true;
                            break;
                        }
                    }

                    if (candidateValid)
                    {
                        // If a candidate has a GPU intersection object and we found it in this list,
                        // not only is it valid, but it's as valid as it can be.
                        candidates[i].m_ControllerScore = 1.0f;
                    }
                    else
                    {
                        candidates[i].m_NearController = false;
                    }
                }
            }

            // Run through the candidates and pick
            GrabWidgetData best = null;
            for (int i = 0; i < candidates.Count; ++i)
            {
                if (candidates[i].m_NearController &&
                    (best == null || candidates[i].m_ControllerScore > best.m_ControllerScore))
                {
                    best = candidates[i];
                }
            }
            return best;
        }

        void InitializeGrabWidgetControllerInfo(GrabWidgetControllerInfo info)
        {
            Transform controller = InputManager.Controllers[(int)info.m_Name].Transform;
            Transform widget = m_CurrentGrabWidget.GrabTransform_GS;
            TrTransform newWidgetXf = Coords.AsGlobal[widget];

            info.m_BaseControllerXf = Coords.AsGlobal[controller];
            info.m_BaseWidgetXf_LS = info.m_BaseControllerXf.inverse * newWidgetXf;
        }

        // returns the transform of the true widget (not the snapped one for those that can be)
        private TrTransform GetWorkingTransform(GrabWidget w)
        {
            TrTransform ret = w.GetGrabbedTrTransform();
            ret.scale = w.GetSignedWidgetSize();
            return ret;
        }

        // Initiate the world transform reset animation.
        public void RequestWorldTransformReset(bool toSavedXf = false)
        {
            if (WorldIsReset(toSavedXf))
            {
                return;
            }

            m_WorldTransformResetXf =
                toSavedXf ? SketchMemoryScript.m_Instance.InitialSketchTransform : TrTransform.identity;
            m_WorldTransformResetState = WorldTransformResetState.Requested;

            App.Scene.disableTiltProtection = false;
        }

        void UpdateWorldTransformReset()
        {
            switch (m_WorldTransformResetState)
            {
                case WorldTransformResetState.Requested:
                    ViewpointScript.m_Instance.FadeToColor(Color.black, m_GrabWorldFadeSpeed);
                    m_WorldTransformResetState = WorldTransformResetState.FadingToBlack;
                    m_xfDropCamReset_RS = Coords.AsRoom[m_DropCam.transform];
                    PointerManager.m_Instance.EatLineEnabledInput();
                    PointerManager.m_Instance.AllowPointerPreviewLine(false);
                    break;
                case WorldTransformResetState.FadingToBlack:
                    m_WorldTransformFadeAmount += m_GrabWorldFadeSpeed * Time.deltaTime;
                    if (m_WorldTransformFadeAmount >= 1.0f)
                    {
                        App.Scene.Pose = m_WorldTransformResetXf;
                        m_WorldTransformFadeAmount = 1.0f;
                        m_WorldTransformResetState = WorldTransformResetState.FadingToScene;
                        ViewpointScript.m_Instance.FadeToScene(m_GrabWorldFadeSpeed);
                        m_DropCam.transform.position = m_xfDropCamReset_RS.translation;
                        m_DropCam.transform.rotation = m_xfDropCamReset_RS.rotation;
                        PointerManager.m_Instance.AllowPointerPreviewLine(true);
                    }
                    break;
                case WorldTransformResetState.FadingToScene:
                    m_WorldTransformFadeAmount -= m_GrabWorldFadeSpeed * Time.deltaTime;
                    if (m_WorldTransformFadeAmount <= 0.0f)
                    {
                        m_WorldTransformFadeAmount = 0.0f;
                        m_WorldTransformResetState = WorldTransformResetState.Default;
                    }
                    break;
            }
        }

        bool CheckToggleTiltProtection()
        {
            if (
                InputManager.Wand.GetCommandDown(InputManager.SketchCommands.Redo) ||
                InputManager.Brush.GetCommandDown(InputManager.SketchCommands.Redo)
            )
            {
                App.Scene.disableTiltProtection = !App.Scene.disableTiltProtection;

                return !App.Scene.disableTiltProtection;
            }

            return false;

        }

        void UpdateGrab_World()
        {
            bool bAllowWorldTransform = m_SketchSurfacePanel.ActiveTool.AllowWorldTransformation() &&
                (m_GrabWorldState != GrabWorldState.ResetDone) &&
                (!PointerManager.m_Instance.IsMainPointerCreatingStroke() || App.Instance.IsLoading()) &&
                App.Instance.IsInStateThatAllowsAnyGrabbing();

            bool bWorldGrabWandPrev = m_GrabWand.grabbingWorld;
            bool bWorldGrabBrushPrev = m_GrabBrush.grabbingWorld;
            m_GrabWand.grabbingWorld = bAllowWorldTransform && !m_GrabWand.eatInput &&
                InputManager.Wand.GetControllerGrip();
            m_GrabBrush.grabbingWorld = bAllowWorldTransform && !m_GrabBrush.eatInput &&
                InputManager.Brush.GetControllerGrip() &&
                (m_CurrentGazeObject == -1);

            bool grabsChanged = (bWorldGrabWandPrev != m_GrabWand.grabbingWorld) ||
                (bWorldGrabBrushPrev != m_GrabBrush.grabbingWorld);
            bool bAllowWorldTransformChanged =
                bAllowWorldTransform != m_AllowWorldTransformLastFrame;
            int nGrabs = m_GrabWand.grabbingWorld ? 1 : 0;
            nGrabs += m_GrabBrush.grabbingWorld ? 1 : 0;

            // Allow grabbing again if grabs have changed and we're done resetting.
            if (m_GrabWorldState == GrabWorldState.ResetDone && grabsChanged)
            {
                m_GrabWorldState = GrabWorldState.Normal;
            }

            // Update panels visibility if brush grip has changed.
            if (bWorldGrabWandPrev != m_GrabWand.grabbingWorld)
            {
                RequestPanelsVisibility(!m_GrabWand.grabbingWorld);
            }

            // Update tool visibility if brush grip has changed.
            if (bWorldGrabBrushPrev != m_GrabBrush.grabbingWorld)
            {
                m_SketchSurfacePanel.RequestHideActiveTool(m_GrabBrush.grabbingWorld);
                PointerManager.m_Instance.AllowPointerPreviewLine(!m_GrabBrush.grabbingWorld);
                PointerManager.m_Instance.RequestPointerRendering(!m_GrabBrush.grabbingWorld
                    && m_SketchSurfacePanel.ShouldShowPointer() && !App.Instance.IsLoading());
            }

            // Reset m_WorldBeingGrabbed and only set it when world is actually being grabbed.
            bool bWorldBeingGrabbedPrev = m_WorldBeingGrabbed;
            m_WorldBeingGrabbed = false;

            // Move the world if it has been grabbed.
            if (m_GrabWorldState == GrabWorldState.Normal && bAllowWorldTransform)
            {
                if (nGrabs == 2)
                {
                    // Two-handed world movement.
                    m_WorldBeingGrabbed = true;
                    TrTransform grabXfWand = TrTransform.FromTransform(
                        InputManager.m_Instance.GetController(InputManager.ControllerName.Wand));
                    TrTransform grabXfBrush = TrTransform.FromTransform(
                        InputManager.m_Instance.GetController(InputManager.ControllerName.Brush));

                    // Offset the controller positions so that they're centered on the grips.
                    Vector3 gripPos = InputManager.Controllers[(int)InputManager.ControllerName.Brush].Geometry.GripAttachPoint.localPosition;
                    gripPos.x = 0.0f;
                    grabXfWand.translation += grabXfWand.MultiplyVector(gripPos);
                    grabXfBrush.translation += grabXfBrush.MultiplyVector(gripPos);

                    // Are we initiating two hand transform this frame?
                    if (!bWorldGrabWandPrev || !bWorldGrabBrushPrev)
                    {
                        PointerManager.m_Instance.EnableLine(false);
                        PointerManager.m_Instance.AllowPointerPreviewLine(false);
                        PointerManager.m_Instance.RequestPointerRendering(false);
                        // Initiate audio loop
                        m_WorldTransformSpeedSmoothed = 0.0f;
                        AudioManager.m_Instance.WorldGrabLoop(true);
                    }
                    else
                    {
                        TrTransform xfOld = GrabbedPose;
                        TrTransform xfNew;
                        float deltaScaleMin = WorldTransformMinScale / xfOld.scale;
                        float deltaScaleMax = WorldTransformMaxScale / xfOld.scale;
                        bool fixOffset = false;
                        fixOffset = CheckToggleTiltProtection();
                        xfNew = MathUtils.TwoPointObjectTransformation(
                            m_GrabBrush.grabTransform, m_GrabWand.grabTransform,
                            grabXfBrush, grabXfWand,
                            xfOld,
                            rotationAxisConstraint: (App.Scene.disableTiltProtection ? default(Vector3) : Vector3.up),
                            deltaScaleMin: deltaScaleMin, deltaScaleMax: deltaScaleMax);
                        float fCurrentWorldTransformSpeed =
                            Mathf.Abs((xfNew.scale - xfOld.scale) / Time.deltaTime);
                        m_WorldTransformSpeedSmoothed =
                            Mathf.Lerp(m_WorldTransformSpeedSmoothed, fCurrentWorldTransformSpeed,
                                AudioManager.m_Instance.m_WorldGrabLoopSmoothSpeed * Time.deltaTime);
                        AudioManager.m_Instance.ChangeLoopVolume("WorldGrab",
                            Mathf.Clamp(m_WorldTransformSpeedSmoothed /
                                AudioManager.m_Instance.m_WorldGrabLoopAttenuation, 0f,
                                AudioManager.m_Instance.m_WorldGrabLoopMaxVolume));

                        if (fixOffset)
                        {
                            Vector3 midPoint = Vector3.Lerp(grabXfBrush.translation, grabXfWand.translation, 0.5f);

                            Vector3 localMidPointOldXF = xfOld.inverse * midPoint;

                            // assign this to force the axial protection
                            GrabbedPose = xfNew;
                            xfNew = GrabbedPose;

                            Vector3 midPointXFNew = xfNew * localMidPointOldXF;

                            TrTransform xfDelta1 = TrTransform.T(midPoint - midPointXFNew);
                            xfNew = xfDelta1 * xfNew;
                        }
                        GrabbedPose = xfNew;
                    }

                    // Update last states.
                    m_GrabBrush.grabTransform = grabXfBrush;
                    m_GrabWand.grabTransform = grabXfWand;
                }
            }
            else if (m_GrabWorldState == GrabWorldState.ResettingTransform)
            {
                if (m_WorldTransformResetState == WorldTransformResetState.FadingToScene)
                {
                    ResetGrabbedPose();
                    PanelManager.m_Instance.ExecuteOnPanel<LightsPanel>(x => x.OnPanelMoved());

                    // World can't be transformed right after a reset until grab states have changed.
                    if (bAllowWorldTransform)
                    {
                        bAllowWorldTransform = false;
                        bAllowWorldTransformChanged =
                            bAllowWorldTransform != m_AllowWorldTransformLastFrame;
                    }

                    // Set the grab world state on exit.
                    if (nGrabs == 0)
                    {
                        m_GrabWorldState = GrabWorldState.Normal;
                    }
                    else
                    {
                        m_GrabWorldState = GrabWorldState.ResetDone;
                    }
                }
            }

            if (grabsChanged || bAllowWorldTransformChanged)
            {
                // Fade in grid when doing two handed spin.
                if (nGrabs == 2 && !bAllowWorldTransformChanged)
                {
                    ViewpointScript.m_Instance.FadeGroundPlaneIn(m_GrabWorldGridColor, m_GrabWorldFadeSpeed);
                }
                else
                {
                    ViewpointScript.m_Instance.FadeGroundPlaneOut(m_GrabWorldFadeSpeed);
                }
            }

            // Update visuals for world transform
            if (grabsChanged)
            {
                bool bDoubleGrip = m_GrabBrush.grabbingWorld && m_GrabWand.grabbingWorld;
                bool bSingleGrip = m_GrabBrush.grabbingWorld || m_GrabWand.grabbingWorld;
                Vector3 vControllersMidpoint =
                    (InputManager.m_Instance.GetControllerPosition(InputManager.ControllerName.Brush) +
                    InputManager.m_Instance.GetControllerPosition(InputManager.ControllerName.Wand)) * 0.5f;

                // Update transform line visuals
                if (bDoubleGrip)
                {
                    m_ControllerGrabVisuals.SetDesiredVisualState(ControllerGrabVisuals.VisualState.WorldDoubleGrip);
                    AudioManager.m_Instance.WorldGrabbed(vControllersMidpoint);
                }
                else if (bSingleGrip)
                {
                    if (m_GrabWand.grabbingWorld)
                    {
                        m_ControllerGrabVisuals.SetDesiredVisualState(ControllerGrabVisuals.VisualState.WorldWandGrip);
                    }
                    else
                    {
                        m_ControllerGrabVisuals.SetDesiredVisualState(ControllerGrabVisuals.VisualState.WorldBrushGrip);
                    }

                    if (!bWorldGrabWandPrev && !bWorldGrabBrushPrev)
                    {
                        AudioManager.m_Instance.WorldGrabbed(vControllersMidpoint);
                    }
                    else
                    {
                        AudioManager.m_Instance.WorldGrabLoop(false);
                    }
                }
                else
                {
                    m_ControllerGrabVisuals.SetDesiredVisualState(ControllerGrabVisuals.VisualState.Off);
                    AudioManager.m_Instance.WorldGrabLoop(false);
                }

                if (m_GrabWand.grabbingWorld || m_GrabBrush.grabbingWorld)
                {
                    m_WidgetManager.WidgetsDormant = false;
                    PointerManager.m_Instance.EatLineEnabledInput();
                }
            }

            // Reset scene transform if we're gripping and press the track pad.
            bool wandReset = m_GrabWand.grabbingWorld &&
                InputManager.Wand.GetCommandDown(InputManager.SketchCommands.WorldTransformReset);
            bool brushReset = m_GrabBrush.grabbingWorld &&
                InputManager.Brush.GetCommandDown(InputManager.SketchCommands.WorldTransformReset);
            if ((wandReset || brushReset) && !WorldIsReset(toSavedXf: false))
            {
                m_GrabBrush.eatInput = true;
                m_GrabWand.eatInput = true;
                m_EatToolScaleInput = true;
                m_GrabWorldState = GrabWorldState.ResettingTransform;
                RequestWorldTransformReset();
                AudioManager.m_Instance.PlayTransformResetSound();
            }

            // Update the skybox rotation with the new scene rotation.
            if (RenderSettings.skybox)
            {
                Quaternion sceneQuaternion = App.Instance.m_SceneTransform.rotation;
                RenderSettings.skybox.SetVector(
                    "_SkyboxRotation",
                    new Vector4(sceneQuaternion.x, sceneQuaternion.y, sceneQuaternion.z, sceneQuaternion.w));
            }

            // Update last frame members.
            m_AllowWorldTransformLastFrame = bAllowWorldTransform;
        }

        /// If lhs and rhs are overlapping, return the smallest vector that would
        /// cause rhs to stop overlapping; otherwise, return 0.
        ///  lhs: an antisphere (solid outside, empty inside)
        ///  rhs: a sphere (empty outside, solid inside)
        private static Vector3 GetOverlap_Antisphere_Sphere(
            Vector3 lhsCenter, float lhsRadius,
            Vector3 rhsCenter, float rhsRadius)
        {
            // If anyone passes negative values, they are a bad person
            lhsRadius = Mathf.Abs(lhsRadius);
            rhsRadius = Mathf.Abs(rhsRadius);
            // Without loss of generality, can recenter on lhs
            rhsCenter -= lhsCenter;
            lhsCenter -= lhsCenter;

            float maxDistance = lhsRadius - rhsRadius;

            // Edge case: sphere does not fit in antisphere
            if (maxDistance <= 0)
            {
                return -rhsCenter;
            }

            float penetrationDistance = Mathf.Max(0, rhsCenter.magnitude - maxDistance);
            return -penetrationDistance * rhsCenter.normalized;
        }

        public static bool IsValidScenePose(TrTransform xf, float radialBounds)
        {
            // Simple and dumb implementation for now.
            return xf == MakeValidScenePose(xf, radialBounds);
        }

        /// This is like MakeValidScenePose, but it guarantees that:
        /// - The return value is a valid result of Lerp(scene0, scene1, t),
        ///   for some handwavy definition of "lerp"
        /// - The lerp "t" is in [0, 1]
        /// - IsValidScenePose(return value) is true, subject to the previous constraints.
        ///
        /// Think of it as doing a cast from scene0 to scene1.
        public static TrTransform MakeValidSceneMove(
            TrTransform scene0, TrTransform scene1, float radialBounds)
        {
            if (IsValidScenePose(scene1, radialBounds))
            {
                return scene1;
            }
            if (!IsValidScenePose(scene0, radialBounds))
            {
                Debug.LogError("Invalid scene cast start");
                return scene0;
            }

            // We don't support lerping either of these
            Debug.Assert(scene0.rotation == scene1.rotation);
            Debug.Assert(scene0.scale == scene1.scale);

            Vector3 vRoom0 = -scene0.translation;
            Vector3 vRoom1 = -scene1.translation;
            float radius = (scene0.scale
                * radialBounds
                * App.METERS_TO_UNITS) - App.Instance.RoomRadius;

            float t0, t1;
            bool success = MathUtils.RaySphereIntersection(
                vRoom0, vRoom1 - vRoom0,
                Vector3.zero, radius, out t0, out t1);
            if (!success)
            {
                // If this were more important, we could solve for the t of the closest approach
                return scene0;
            }

            // t0 is expected to be < 0 (room starts inside the fence)
            // t1 is expected to be in [0, 1] (room ends outside the fence)

            // Constraints:
            // - Lerp t must be in [0, 1]. (Do not move past the requested endpoint)
            // - Lerp t should be as high as possible but < t1. (Do not exit the sphere)
            float t = Mathf.Clamp(t1, 0, 1);

            TrTransform sceneT = TrTransform.TRS(
                Vector3.Lerp(scene0.translation, scene1.translation, t),
                scene0.rotation,
                scene0.scale);
            return MakeValidScenePose(sceneT, radialBounds);
        }

        /// Returns a new ScenePose TrTransform that does not cause the room
        /// to violate the hard scene bounds.
        ///
        ///   scenePose - The current, possibly invalid scene pose
        public static TrTransform MakeValidScenePose(TrTransform scenePose, float radialBounds)
        {
            scenePose.scale = Mathf.Clamp(
                scenePose.scale,
                SketchControlsScript.m_Instance.WorldTransformMinScale,
                SketchControlsScript.m_Instance.WorldTransformMaxScale);

            // Anything not explicitly qualified is in room space.

            float roomRadius = App.Instance.RoomRadius;
            Vector3 roomCenter = Vector3.zero;

            float fenceRadius = scenePose.scale * radialBounds
                * App.METERS_TO_UNITS;
            Vector3 fenceCenter = scenePose.translation;

            Vector3 moveRoom = GetOverlap_Antisphere_Sphere(
                fenceCenter, fenceRadius, roomCenter, roomRadius);
            Vector3 moveFence = -moveRoom;

            scenePose.translation += moveFence;
            return scenePose;
        }

        /// Clears data used by GetGrabWidgetHoldHistory()
        /// Should be called any time m_GrabWidgetOneHandInfo changes
        void ClearGrabWidgetHoldHistory()
        {
            m_GrabWidgetHoldHistory.Clear();
        }

        /// Collects data for use with GetGrabWidgetHoldHistory()
        void UpdateGrabWidgetHoldHistory(InputManager.ControllerName name)
        {
            float t = Time.realtimeSinceStartup;
            var info = InputManager.Controllers[(int)name];
            m_GrabWidgetHoldHistory.Enqueue(new GrabWidgetHoldPoint
            {
                m_Name = name,
                m_BirthTime = t,
                m_Pos = info.Transform.position,
                m_Rot = info.Transform.rotation
            });

            // Trim the fat off our widget history
            while (m_GrabWidgetHoldHistory.Count > 0 &&
                t - m_GrabWidgetHoldHistory.Peek().m_BirthTime >= kControlPointHistoryMaxTime)
            {
                m_GrabWidgetHoldHistory.Dequeue();
            }
        }

        /// Returns possibly-smoothed linear and angular velocities. May fail.
        /// Angular velocity is returned as an axial vector whose length() is degrees/second
        bool GetGrabWidgetHoldHistory(out Vector3 vLinearVelocity, out Vector3 vAngularVelocity)
        {
            vLinearVelocity = vAngularVelocity = Vector3.zero;
            if (m_GrabWidgetHoldHistory.Count < 2)
            {
                return false;
            }

            // We need pairs of elements, so a simple foreach() won't quite work.
            // Maybe using linq .First() and .Skip() would be okay.
            using (IEnumerator<GrabWidgetHoldPoint> enumerator = m_GrabWidgetHoldHistory.GetEnumerator())
            {
                if (!enumerator.MoveNext())
                {
                    return false;
                }

                // Infinitesimal rotations commute, and scaled-axis-angle rotations commute
                // "better" than other rotation formats.
                Vector3 totalDeltaTheta = Vector3.zero;

                GrabWidgetHoldPoint first = enumerator.Current;
                GrabWidgetHoldPoint prev = first;
                GrabWidgetHoldPoint current = first;
                while (enumerator.MoveNext())
                {
                    current = enumerator.Current;

                    // For our quaternion, find the difference, convert it to angle/axis, and sum it
                    // Find delta such that  delta * prev = cur
                    // left-multiply because we want it in world-space.
                    // multiply vs prev since we want the delta that takes us forward in time
                    // rather than backward in time.
                    Quaternion dtheta = current.m_Rot * Quaternion.Inverse(prev.m_Rot);
                    // Assume the rotation took the shorter path
                    if (dtheta.w < 0)
                    {
                        dtheta.Set(-dtheta.x, -dtheta.y, -dtheta.z, -dtheta.w);
                    }

                    float degrees;
                    Vector3 axis;
                    dtheta.ToAngleAxis(out degrees, out axis);
                    totalDeltaTheta += (axis * degrees);
                    prev = current;
                }

                // Linear velocity calculation doesn't need to look at intermediate points
                Vector3 totalDeltaPosition = current.m_Pos - first.m_Pos;
                float totalDeltaTime = current.m_BirthTime - first.m_BirthTime;
                if (totalDeltaTime == 0)
                {
                    return false;
                }

                vLinearVelocity = totalDeltaPosition / totalDeltaTime;
                vAngularVelocity = totalDeltaTheta / totalDeltaTime;
                return true;
            }
        }

        bool IsControllerNearWidget(InputManager.ControllerName name, GrabWidget widget)
        {
            Vector3 vControllerPos = InputManager.m_Instance.GetControllerAttachPointPosition(name);
            return widget.GetActivationScore(vControllerPos, name) >= 0.0f;
        }

        void RefreshCurrentGazeObject()
        {
            UnityEngine.Profiling.Profiler.BeginSample("SketchControlScript.RefreshCurrentGazeObject");
            int iPrevGazeObject = m_CurrentGazeObject;
            m_CurrentGazeObject = -1;
            bool bGazeAllowed = (m_CurrentInputState == InputState.Standard)
                && !InputManager.m_Instance.GetCommand(InputManager.SketchCommands.Activate)
                && !m_SketchSurfacePanel.ActiveTool.InputBlocked()
                && (m_GrabWidgetState == GrabWidgetState.None)
                && !m_GrabBrush.grabbingWorld
                && !m_PinCushion.IsShowing()
                && !PointerManager.MainPointerIsPainting()
                ;

            bool bGazeDeactivationOverrideWithInput = false;
            List<PanelManager.PanelData> aAllPanels = m_PanelManager.GetAllPanels();

            bool hasController = m_ControlsType == ControlsType.SixDofControllers;

            //if we're re-positioning a panel, keep it active
            if (m_PositioningPanelWithHead)
            {
                m_CurrentGazeObject = iPrevGazeObject;
            }
            // Only activate gaze objects if we're in standard input mode, and if we don't have the 'draw'
            // button held.
            else if ((bGazeAllowed || (iPrevGazeObject != -1)))
            {
                //reset hit flags
                for (int i = 0; i < m_GazeResults.Length; ++i)
                {
                    m_GazeResults[i].m_HitWithGaze = false;
                    m_GazeResults[i].m_HitWithController = false;
                    m_GazeResults[i].m_WithinView = false;
                }

                // If we're in controller mode, find the nearest colliding widget that might get in our way.
                float fNearestWidget = 99999.0f;
                if (hasController)
                {
                    fNearestWidget = m_WidgetManager.DistanceToNearestWidget(m_GazeControllerRay);
                }

                //check all panels for gaze hit
                bool bRequireVisibilityCheck = !hasController || (iPrevGazeObject == -1);
                if (m_PanelManager.PanelsAreStable())
                {
                    RaycastHit rHitInfo;
                    bool bRayHit = false;
                    int panelsHit = 0;
                    for (int i = 0; i < aAllPanels.Count; ++i)
                    {
                        // Ignore fixed panels when they are not visible.
                        if (!m_PanelManager.GazePanelsAreVisible() && aAllPanels[i].m_Panel.m_Fixed)
                        {
                            continue;
                        }

                        if (aAllPanels[i].m_Panel.gameObject.activeSelf && aAllPanels[i].m_Panel.IsAvailable())
                        {
                            //make sure this b-snap is in view
                            Vector3 vToPanel = aAllPanels[i].m_Panel.transform.position - m_CurrentGazeRay.origin;
                            vToPanel.Normalize();
                            if (!bRequireVisibilityCheck || Vector3.Angle(vToPanel, m_CurrentGazeRay.direction) < m_GazeMaxAngleFromFacing)
                            {
                                if (hasController)
                                {
                                    if (aAllPanels[i].m_Panel.HasMeshCollider())
                                    {
                                        //make sure the angle between the pointer and the panel forward is below our max angle
                                        if (Vector3.Angle(aAllPanels[i].m_Panel.transform.forward, m_GazeControllerRay.direction) < m_GazeMaxAngleFromPointing)
                                        {
                                            //make sure the angle between the user-to-panel and the panel forward is reasonable
                                            if (Vector3.Angle(aAllPanels[i].m_Panel.transform.forward, vToPanel) < m_GazeMaxAngleFacingToForward)
                                            {
                                                m_GazeResults[i].m_WithinView = true;

                                                bRayHit = false;
                                                bRayHit = aAllPanels[i].m_Panel.RaycastAgainstMeshCollider(
                                                    m_GazeControllerRay, out rHitInfo, m_GazeControllerPointingDistance);

                                                if (bRayHit)
                                                {
                                                    //if the ray starts inside the panel, we won't get a good hit point, it'll just be zero
                                                    if (rHitInfo.point.sqrMagnitude > 0.1f)
                                                    {
                                                        if (rHitInfo.distance < fNearestWidget)
                                                        {
                                                            m_GazeResults[i].m_ControllerDistance = rHitInfo.distance;
                                                            m_GazeResults[i].m_ControllerPosition = rHitInfo.point;
                                                            m_GazeResults[i].m_HitWithController = true;
                                                            panelsHit++;
                                                        }
                                                    }
                                                }
                                            }
                                        }
                                    }
                                }
                                else
                                {
                                    m_GazeResults[i].m_WithinView = true;
                                    if (aAllPanels[i].m_Panel.GetCollider().Raycast(m_CurrentGazeRay, out rHitInfo, m_GazeMaxDistance))
                                    {
                                        m_GazeResults[i].m_GazePosition = rHitInfo.point;
                                        m_GazeResults[i].m_HitWithGaze = true;
                                    }
                                }
                            }
                        }
                    }

                    // No panels hit within normal ray distance.
                    // Check if previous panel still pointed to.
                    if (panelsHit == 0)
                    {
                        if (iPrevGazeObject != -1)
                        {
                            // Don't allow any panel to hold focus if it's facing away from the user.
                            Vector3 vToPanel = aAllPanels[iPrevGazeObject].m_Panel.transform.position -
                                m_CurrentGazeRay.origin;
                            vToPanel.Normalize();
                            if (Vector3.Angle(aAllPanels[iPrevGazeObject].m_Panel.transform.forward, vToPanel) <
                                m_GazeMaxAngleFacingToForward)
                            {
                                float fDist = m_GazeControllerPointingDistance * 1.5f;
                                bRayHit = aAllPanels[iPrevGazeObject].m_Panel.RaycastAgainstMeshCollider(
                                    m_GazeControllerRayActivePanel, out rHitInfo, fDist);
                                if (bRayHit)
                                {
                                    if (rHitInfo.point.sqrMagnitude > 0.1f)
                                    {
                                        if (rHitInfo.distance < fNearestWidget)
                                        {
                                            m_GazeResults[iPrevGazeObject].m_ControllerDistance = rHitInfo.distance;
                                            m_GazeResults[iPrevGazeObject].m_ControllerPosition = rHitInfo.point;
                                            m_GazeResults[iPrevGazeObject].m_HitWithController = true;
                                        }
                                    }
                                }
                            }
                        }
                    }
                }

                //determine what panel we hit, take the one with the lowest controller distance
                float fControllerDist = 999.0f;
                int iControllerIndex = -1;
                if (hasController)
                {
                    for (int i = 0; i < m_GazeResults.Length; ++i)
                    {
                        if (m_GazeResults[i].m_HitWithController)
                        {
                            if (m_GazeResults[i].m_ControllerDistance < fControllerDist)
                            {
                                iControllerIndex = i;
                                fControllerDist = m_GazeResults[i].m_ControllerDistance;
                            }
                        }
                    }
                }

                //if we found something near our controller, take it
                if (iControllerIndex != -1)
                {
                    m_CurrentGazeObject = iControllerIndex;
                    m_CurrentGazeHitPoint = m_GazeResults[iControllerIndex].m_ControllerPosition;

                    // TODO: This should not be hardcoded once multiple pointers are allowed.
                    m_GazeResults[m_CurrentGazeObject].m_ControllerName = InputManager.ControllerName.Brush;
                    if (m_GazeResults[m_CurrentGazeObject].m_HitWithGaze)
                    {
                        //average with the gaze position if we hit that too
                        m_CurrentGazeHitPoint += m_GazeResults[m_CurrentGazeObject].m_GazePosition;
                        m_CurrentGazeHitPoint *= 0.5f;
                    }
                }
                else
                {
                    //nothing near the controller, see if we're looking at the previous
                    if (iPrevGazeObject != -1 && m_GazeResults[iPrevGazeObject].m_HitWithGaze)
                    {
                        m_CurrentGazeObject = iPrevGazeObject;
                        m_CurrentGazeHitPoint = m_GazeResults[m_CurrentGazeObject].m_GazePosition;
                    }
                    else
                    {
                        //controller and gaze not near panel, pick the first panel we're looking at
                        for (int i = 0; i < m_GazeResults.Length; ++i)
                        {
                            if (m_GazeResults[i].m_HitWithGaze)
                            {
                                m_CurrentGazeObject = i;
                                m_CurrentGazeHitPoint = m_GazeResults[i].m_GazePosition;
                                break;
                            }
                        }
                    }
                }

                //forcing users to look away from gaze panel
                if (m_EatInputGazeObject && m_CurrentGazeObject != -1)
                {
                    m_CurrentGazeObject = -1;
                }
                else if (m_CurrentGazeObject == -1)
                {
                    m_EatInputGazeObject = false;
                }
            }

            //if we're staring at a panel, keep our countdown fresh
            if (m_CurrentGazeObject != -1 || m_ForcePanelActivation)
            {
                m_GazePanelDectivationCountdown = m_GazePanelDectivationDelay;
            }
            else
            {
                if (InputManager.m_Instance.GetCommandDown(InputManager.SketchCommands.Activate))
                {
                    bGazeDeactivationOverrideWithInput = true;
                    m_GazePanelDectivationCountdown = 0.0f;
                }
                else
                {
                    m_GazePanelDectivationCountdown -= Time.deltaTime;
                }
                if (m_GazePanelDectivationCountdown > 0.0f)
                {
                    m_CurrentGazeObject = iPrevGazeObject;
                }
            }

            //update our positioning timer
            if (m_PositioningPanelWithHead)
            {
                m_PositioningTimer += m_PositioningSpeed * Time.deltaTime;
                m_PositioningTimer = Mathf.Min(m_PositioningTimer, 1.0f);
            }
            else
            {
                m_PositioningTimer -= m_PositioningSpeed * Time.deltaTime;
                m_PositioningTimer = Mathf.Max(m_PositioningTimer, 0.0f);
            }

            //prime objects if we change targets
            if (iPrevGazeObject != m_CurrentGazeObject)
            {
                //if we're switching panels, make sure the pointer doesn't streak
                PointerManager.m_Instance.DisablePointerPreviewLine();

                if (iPrevGazeObject != -1)
                {
                    aAllPanels[iPrevGazeObject].m_Panel.PanelGazeActive(false);
                    aAllPanels[iPrevGazeObject].m_Panel.SetPositioningPercent(0.0f);
                }
                if (m_CurrentGazeObject != -1)
                {
                    //make sure our line is disabled
                    if (m_GazeResults[m_CurrentGazeObject].m_ControllerName == InputManager.ControllerName.Brush)
                    {
                        PointerManager.m_Instance.EnableLine(false);
                        PointerManager.m_Instance.AllowPointerPreviewLine(false);
                    }

                    aAllPanels[m_CurrentGazeObject].m_Panel.PanelGazeActive(true);
                    aAllPanels[m_CurrentGazeObject].m_Panel.SetPositioningPercent(0.0f);

                    if (m_GazeResults[m_CurrentGazeObject].m_ControllerName == InputManager.ControllerName.Brush)
                    {
                        m_SketchSurfacePanel.RequestHideActiveTool(true);
                    }
                }
                else
                {
                    //if we don't have a panel, we need to enable the pointer according to the current tool
                    PointerManager.m_Instance.RefreshFreePaintPointerAngle();
                    PointerManager.m_Instance.RequestPointerRendering(m_SketchSurfacePanel.ShouldShowPointer());
                    m_UIReticle.SetActive(false);
                    m_SketchSurfacePanel.RequestHideActiveTool(false);
                    if (!bGazeDeactivationOverrideWithInput)
                    {
                        m_SketchSurfacePanel.EatToolsInput();
                    }
                }

                m_PositioningPanelWithHead = false;
            }
            UnityEngine.Profiling.Profiler.EndSample();
        }

        void UpdateActiveGazeObject()
        {
            BasePanel currentPanel = m_PanelManager.GetPanel(m_CurrentGazeObject);
            currentPanel.SetPositioningPercent(m_PositioningTimer);
            bool hasController = m_ControlsType == ControlsType.SixDofControllers;
            // Update positioning behavior.
            if (m_PositioningPanelWithHead)
            {
                if (!InputManager.m_Instance.GetCommand(InputManager.SketchCommands.LockToHead) &&
                    !InputManager.m_Instance.GetCommand(InputManager.SketchCommands.LockToController))
                {
                    // No more positioning.
                    m_PositioningPanelWithHead = false;
                    m_PanelManager.m_SweetSpot.EnableBorderSphere(false, Vector3.zero, 0.0f);
                    currentPanel.PanelHasStoppedMoving();
                }
                else
                {
                    //lock the panel to the sweet spot bounds in the direction the user is looking
                    Quaternion qDiff = m_CurrentHeadOrientation * Quaternion.Inverse(m_PositioningPanelBaseHeadRotation);
                    Vector3 vAdjustedOffset = qDiff * m_PositioningPanelOffset;

                    Vector3 vNewPos = m_PanelManager.m_SweetSpot.transform.position + vAdjustedOffset;
                    currentPanel.transform.position = vNewPos;

                    vAdjustedOffset.Normalize();
                    currentPanel.transform.forward = vAdjustedOffset;

                    float fHighlightRadius = currentPanel.m_BorderSphereHighlightRadius;
                    m_PanelManager.m_SweetSpot.EnableBorderSphere(true, vNewPos, fHighlightRadius * m_PositioningTimer);

                    //once we've moved this panel, run the simulation on the other panels to resolve collisions
                    m_PanelManager.DoCollisionSimulationForKeyboardMouse(currentPanel);
                }
            }
            else
            {
                // It's possible that, on this frame, before this function was called, active gaze was pulled
                // from this panel.  In this case, we want to skip updating this frame.
                // This happens when a panel has gaze and world grab dismisses all panels, for example.
                if (currentPanel.IsActive())
                {
                    //orient to gaze
                    if (hasController)
                    {
                        currentPanel.UpdatePanel(m_GazeControllerRay.direction, m_CurrentGazeHitPoint);
                    }
                    else
                    {
                        currentPanel.UpdatePanel(m_CurrentGazeRay.direction, m_CurrentGazeHitPoint);
                    }
                }

                if (!hasController)
                {
                    //lock to head if we're holding a lock button..
                    bool bLockToHead = InputManager.m_Instance.GetCommand(InputManager.SketchCommands.LockToHead) ||
                        InputManager.m_Instance.GetCommand(InputManager.SketchCommands.LockToController);

                    if (bLockToHead)
                    {
                        m_PositioningPanelWithHead = true;
                        m_PositioningPanelBaseHeadRotation = m_CurrentHeadOrientation;
                        m_PositioningPanelOffset = currentPanel.transform.position -
                            m_PanelManager.m_SweetSpot.transform.position;

                        currentPanel.ResetPanelFlair();

                        //prime all other panels for movement
                        m_PanelManager.PrimeCollisionSimForKeyboardMouse();
                    }
                }

                PointerManager.m_Instance.RequestPointerRendering(false);
                currentPanel.UpdateReticleOffset(m_MouseDeltaX, m_MouseDeltaY);
            }

            // Keep reticle locked in the right spot.
            Vector3 reticlePos = Vector3.zero;
            Vector3 reticleForward = Vector3.zero;
            if (hasController)
            {
                currentPanel.GetReticleTransformFromPosDir(m_CurrentGazeHitPoint,
                    m_GazeControllerRay.direction, out reticlePos, out reticleForward);
            }
            else
            {
                currentPanel.GetReticleTransform(out reticlePos, out reticleForward,
                    (m_ControlsType == ControlsType.ViewingOnly));
            }

            SetUIReticleTransform(reticlePos, -reticleForward);
            m_UIReticle.SetActive(GetGazePanelActivationRatio() >= 1.0f);
        }

        public void ResetActivePanel()
        {
            m_PanelManager.ResetPanel(m_CurrentGazeObject);
            PointerManager.m_Instance.DisablePointerPreviewLine();
            m_PositioningPanelWithHead = false;
            m_CurrentGazeObject = -1;
        }

        void UpdatePanInput()
        {
            if (Mouse.current.rightButton.isPressed)
            {
                Vector3 vPanDiff = Vector3.zero;
                vPanDiff += (Vector3.right * m_MouseDeltaXScaled);
                vPanDiff += (Vector3.up * m_MouseDeltaYScaled);
                Vector3 vSurfacePos = m_SketchSurface.transform.position;
                m_SketchSurface.transform.position = vSurfacePos + vPanDiff;
            }
            else
            {
                float fCurrentTime = Time.realtimeSinceStartup;
                if (fCurrentTime - m_PositionOffsetResetTapTime < m_DoubleTapWindow)
                {
                    if (m_CurrentGazeObject == -1)
                    {
                        ResetGrabbedPose();
                    }
                }
                m_PositionOffsetResetTapTime = fCurrentTime;

                SwitchState(InputState.Standard);
            }
        }

        void UpdateRotationInput()
        {
            if (InputManager.m_Instance.GetCommand(InputManager.SketchCommands.PivotRotation))
            {
                bool bAltInputActive = InputManager.m_Instance.GetCommand(InputManager.SketchCommands.AltActivate);
                bool bRollRotation = m_RotationRollActive || bAltInputActive || m_CurrentRotationType == RotationType.RollOnly;
                m_RotationIcon.SetActive(bRollRotation);
                if (bRollRotation)
                {
                    m_RotationCursorOffset.x += m_MouseDeltaXScaled;
                    float fRotationAmount = m_RotationCursorOffset.x * -m_RotationRollScalar;

                    Quaternion qOffsetRotation = Quaternion.AngleAxis(fRotationAmount, m_SurfaceForward);
                    Quaternion qNewRotation = qOffsetRotation * m_RotationOrigin;
                    m_SketchSurface.transform.rotation = qNewRotation;

                    m_RotationRollActive = true;
                    m_RotationCursor.gameObject.SetActive(false);
                }
                else
                {
                    //update offset with mouse movement
                    m_RotationCursorOffset.x += m_MouseDeltaXScaled;
                    m_RotationCursorOffset.y += m_MouseDeltaYScaled;

                    //get offset in model space
                    Vector3 vSurfaceBounds = m_SketchSurface.transform.localScale * 0.5f;
                    m_RotationCursorOffset.x = Mathf.Clamp(m_RotationCursorOffset.x, -vSurfaceBounds.x, vSurfaceBounds.x);
                    m_RotationCursorOffset.y = Mathf.Clamp(m_RotationCursorOffset.y, -vSurfaceBounds.y, vSurfaceBounds.y);
                    float fCursorOffsetDist = m_RotationCursorOffset.magnitude;
                    float fMaxCursorOffsetDist = vSurfaceBounds.x;

                    //transform offset in to world space
                    Vector3 vTransformedOffset = m_RotationOrigin * m_RotationCursorOffset;
                    vTransformedOffset.Normalize();

                    //get world space rotation axis
                    Vector3 vSketchSurfaceRotationAxis = Vector3.Cross(vTransformedOffset, m_SurfaceForward);
                    vSketchSurfaceRotationAxis.Normalize();

                    //amount to rotate is determined by offset distance from origin
                    float fSketchSurfaceRotationAngle = Mathf.Min(fCursorOffsetDist / fMaxCursorOffsetDist, 1.0f);
                    fSketchSurfaceRotationAngle *= m_RotationMaxAngle;

                    //set new surface rotation by combining base rotation with angle/axis rotation
                    Quaternion qOffsetRotation = Quaternion.AngleAxis(fSketchSurfaceRotationAngle, vSketchSurfaceRotationAxis);
                    Quaternion qNewRotation = qOffsetRotation * m_RotationOrigin;
                    m_SketchSurface.transform.rotation = qNewRotation;

                    //set position of rotation cursor
                    Vector3 vNewTransformedOffset = qNewRotation * m_RotationCursorOffset;
                    m_RotationCursor.transform.position = m_SketchSurface.transform.position + vNewTransformedOffset;
                    m_RotationCursor.transform.rotation = qNewRotation;

                    //set position of guide lines
                    Vector2 vToCenter = m_RotationCursorOffset;
                    vToCenter.Normalize();
                    float fOffsetAngle = Vector2.Angle(vToCenter, Vector2.up);
                    m_RotationCursor.PositionCursorLines(m_SketchSurface.transform.position, m_SketchSurface.transform.forward, fOffsetAngle, vSurfaceBounds.x * 2.0f);
                }
            }
            else
            {
                float fCurrentTime = Time.realtimeSinceStartup;
                if (fCurrentTime - m_RotationResetTapTime < m_DoubleTapWindow)
                {
                    //reset drawing surface rotation
                    m_SketchSurface.transform.rotation = Quaternion.identity;
                }
                m_RotationResetTapTime = fCurrentTime;

                m_SurfaceForward = m_SketchSurface.transform.forward;
                m_SurfaceRight = m_SketchSurface.transform.right;
                m_SurfaceUp = m_SketchSurface.transform.up;

                if (!m_RotationRollActive && m_AutoOrientAfterRotation && m_SketchSurfacePanel.IsSketchSurfaceToolActive())
                {
                    //get possible auto rotations
                    Quaternion qQuatUp = OrientSketchSurfaceToUp();
                    Quaternion qQuatForward = OrientSketchSurfaceToForward();

                    //get the angle between our current and desired auto-rotation
                    float toUpAngle = Quaternion.Angle(qQuatUp, m_SketchSurface.transform.rotation);
                    float toForwardAngle = Quaternion.Angle(qQuatForward, m_SketchSurface.transform.rotation);

                    //set our new rotation to be whichever autorotation is closeset
                    Quaternion qNewRotation;
                    if (Mathf.Abs(toUpAngle) < Mathf.Abs(toForwardAngle))
                    {
                        qNewRotation = qQuatUp;
                    }
                    else
                    {
                        qNewRotation = qQuatForward;
                    }

                    //update the sketch surface
                    m_SketchSurface.transform.rotation = qNewRotation;

                    m_SurfaceForward = m_SketchSurface.transform.forward;
                    m_SurfaceRight = m_SketchSurface.transform.right;
                    m_SurfaceUp = m_SketchSurface.transform.up;
                }

                SwitchState(InputState.Standard);
            }
        }

        void UpdateHeadLockInput()
        {
            if (InputManager.m_Instance.GetCommand(InputManager.SketchCommands.LockToHead))
            {
                //compute new position/orientation of sketch surface
                Vector3 vTransformedOffset = m_CurrentHeadOrientation * m_SurfaceLockOffset;
                Vector3 vSurfacePos = m_CurrentGazeRay.origin + vTransformedOffset;

                Quaternion qDiff = m_CurrentHeadOrientation * Quaternion.Inverse(m_SurfaceLockBaseHeadRotation);
                Quaternion qNewSurfaceRot = qDiff * m_SurfaceLockBaseSurfaceRotation;

                m_SketchSurface.transform.position = vSurfacePos;
                m_SketchSurface.transform.rotation = qNewSurfaceRot;
            }
            else
            {
                m_SurfaceForward = m_SketchSurface.transform.forward;
                m_SurfaceRight = m_SketchSurface.transform.right;
                m_SurfaceUp = m_SketchSurface.transform.up;

                SwitchState(InputState.Standard);
            }
        }

        void UpdateControllerLock()
        {
            if (InputManager.m_Instance.GetCommand(InputManager.SketchCommands.LockToController))
            {
                //compute new position/orientation of sketch surface
                Vector3 vControllerDiff = InputManager.m_Instance.GetControllerPosition(m_SurfaceLockActingController) - m_SurfaceLockBaseControllerPosition;
                m_SketchSurface.transform.position = m_SurfaceLockBaseSurfacePosition + (vControllerDiff * m_SurfaceLockControllerScalar);

                Quaternion qDiff = InputManager.m_Instance.GetControllerRotation(m_SurfaceLockActingController) * Quaternion.Inverse(m_SurfaceLockBaseControllerRotation);
                m_SketchSurface.transform.rotation = qDiff * m_SurfaceLockBaseSurfaceRotation;
            }
            else
            {
                m_SurfaceForward = m_SketchSurface.transform.forward;
                m_SurfaceRight = m_SketchSurface.transform.right;
                m_SurfaceUp = m_SketchSurface.transform.up;

                SwitchState(InputState.Standard);
            }
        }

        void UpdatePushPullInput()
        {
            bool bRotationActive = InputManager.m_Instance.GetCommand(InputManager.SketchCommands.PivotRotation);
            bool bInputActive = InputManager.m_Instance.GetCommand(InputManager.SketchCommands.Activate);
            bool bAltInputActive = InputManager.m_Instance.GetCommand(InputManager.SketchCommands.AltActivate);

            if (bRotationActive && bInputActive)
            {
                SwitchState(InputState.Rotation);
            }
            else if (bAltInputActive)
            {
                Vector3 vPos = m_SketchSurface.transform.position;
                float fBigDiff = Mathf.Abs(m_MouseDeltaXScaled) > Mathf.Abs(m_MouseDeltaYScaled) ? -m_MouseDeltaXScaled : m_MouseDeltaYScaled;
                vPos += Vector3.forward * fBigDiff;

                m_SketchSurface.transform.position = vPos;
            }
            else
            {
                SwitchState(InputState.Standard);
            }
        }

        void UpdateSaveInput()
        {
            if (!InputManager.m_Instance.GetKeyboardShortcut(InputManager.KeyboardShortcut.Save))
            {
                SwitchState(InputState.Standard);
            }
        }

        void UpdateLoadInput()
        {
            if (!InputManager.m_Instance.GetKeyboardShortcut(InputManager.KeyboardShortcut.Load))
            {
                SwitchState(InputState.Standard);
            }
        }

        void OnBrushSetToDefault()
        {
            BrushDescriptor rDefaultBrush = BrushCatalog.m_Instance.DefaultBrush;
            PointerManager.m_Instance.SetBrushForAllPointers(rDefaultBrush);
            PointerManager.m_Instance.SetAllPointersBrushSize01(0.5f);
            PointerManager.m_Instance.MarkAllBrushSizeUsed();
        }

        public void AssignControllerMaterials(InputManager.ControllerName controller)
        {
            ControllerGeometry geometry = InputManager.GetControllerGeometry(controller);

            // Start from a clean state
            geometry.ResetAll();

            // If the tutorial is enabled, override all materials.
            if (TutorialManager.m_Instance.TutorialActive())
            {
                InputManager.m_Instance
                    .GetControllerTutorial(controller)
                    ?.AssignControllerMaterials(controller);
                return;
            }

            // If we're grabbing the world, get the materials from the world transform panel.
            if (m_GrabBrush.grabbingWorld && controller == InputManager.ControllerName.Brush)
            {
                TrTransform scenePose = App.Scene.Pose;
                if (scenePose.scale != 1 || scenePose.translation != Vector3.zero
                    || scenePose.rotation != Quaternion.identity)
                {
                    geometry.ShowWorldTransformReset();
                }
                return;
            }
            else if (m_GrabWand.grabbingWorld && controller == InputManager.ControllerName.Wand)
            {
                TrTransform scenePose = App.Scene.Pose;
                if (scenePose.scale != 1 || scenePose.translation != Vector3.zero
                    || scenePose.rotation != Quaternion.identity)
                {
                    geometry.ShowWorldTransformReset();
                }
                return;
            }

            // Not grabbing the world, so see if we're grabbing a widget.
            if (m_GrabWidgetState != GrabWidgetState.None)
            {
                m_CurrentGrabWidget.AssignControllerMaterials(controller);
                return;
            }

            // See if we're highlighting a widget and if that matters.
            if (m_CurrentGrabWidget != null && m_CurrentGrabWidget.HasHoverInteractions())
            {
                m_CurrentGrabWidget.AssignHoverControllerMaterials(controller);
                return;
            }

            // Not grabbing the world or a widget, see if we're interacting with a panel.
            if (controller == InputManager.ControllerName.Brush && m_CurrentGazeObject != -1)
            {
                BasePanel panel = m_PanelManager.GetPanel(m_CurrentGazeObject);
                panel.AssignControllerMaterials(controller);
                return;
            }

            // Defaults.
            if (controller == InputManager.ControllerName.Wand)
            {
                if (App.CurrentState != App.AppState.Standard || m_PanelManager.IntroSketchbookMode)
                {
                    // If app is not in standard mode, the actions represented by subsequent material
                    // assigments cannot be taken.
                    return;
                }
                bool creatingStroke = PointerManager.m_Instance.IsMainPointerCreatingStroke();
                bool allowPainting = App.Instance.IsInStateThatAllowsPainting();

                InputManager.Wand.Geometry.ShowRotatePanels();
                InputManager.Wand.Geometry.ShowUndoRedo(CanUndo() && !creatingStroke && allowPainting,
                    CanRedo() && !creatingStroke && allowPainting);
            }

            // Show the pin cushion icon on the button if it's available.
            if (controller == InputManager.ControllerName.Brush && CanUsePinCushion())
            {
                InputManager.Brush.Geometry.ShowPinCushion();
            }

            // Finally, override with tools.
            m_SketchSurfacePanel.AssignControllerMaterials(controller);
        }

        public float GetControllerPadShaderRatio(
            InputManager.ControllerName controller, VrInput input)
        {
            // If we're interacting with a panel, get touch ratio from the panel.
            if (controller == InputManager.ControllerName.Brush && m_CurrentGazeObject != -1)
            {
                BasePanel panel = m_PanelManager.GetPanel(m_CurrentGazeObject);
                return panel.GetControllerPadShaderRatio(controller);
            }
            return SketchSurfacePanel.m_Instance.GetCurrentToolSizeRatio(controller, input);
        }

        void SwitchState(InputState rDesiredState)
        {
            //exit current state
            switch (m_CurrentInputState)
            {
                case InputState.Pan:
                    m_TransformGizmoScript.ResetTransform();
                    break;
                case InputState.PushPull:
                    m_TransformGizmoScript.ResetTransform();
                    break;
                case InputState.Rotation:
                    m_RotationRollActive = false;
                    m_RotationIcon.SetActive(false);
                    m_RotationCursor.gameObject.SetActive(false);
                    break;
            }

            bool bSketchSurfaceToolActive = m_SketchSurfacePanel.IsSketchSurfaceToolActive();

            //enter new state
            switch (rDesiredState)
            {
                case InputState.Pan:
                    m_TransformGizmoScript.SetTransformForPan();
                    break;
                case InputState.PushPull:
                    m_TransformGizmoScript.SetTransformForPushPull();
                    break;
                case InputState.Rotation:
                    if (bSketchSurfaceToolActive)
                    {
                        m_SketchSurface.transform.position = PointerManager.m_Instance.MainPointer.transform.position;
                        m_SketchSurfacePanel.ResetReticleOffset();
                    }
                    m_RotationOrigin = m_SketchSurface.transform.rotation;
                    m_RotationCursorOffset = Vector2.zero;
                    m_RotationCursor.transform.position = m_SketchSurface.transform.position;
                    m_RotationCursor.transform.rotation = m_SketchSurface.transform.rotation;
                    m_RotationCursor.ClearCursorLines(m_SketchSurface.transform.position);
                    m_RotationCursor.gameObject.SetActive(bSketchSurfaceToolActive);
                    break;
                case InputState.HeadLock:
                    m_SurfaceLockBaseHeadRotation = m_CurrentHeadOrientation;
                    m_SurfaceLockBaseSurfaceRotation = m_SketchSurface.transform.rotation;
                    m_SurfaceLockOffset = m_SketchSurface.transform.position - m_CurrentGazeRay.origin;
                    m_SurfaceLockOffset = Quaternion.Inverse(m_SurfaceLockBaseHeadRotation) * m_SurfaceLockOffset;
                    break;
                case InputState.ControllerLock:
                    if (bSketchSurfaceToolActive)
                    {
                        m_SketchSurface.transform.position = PointerManager.m_Instance.MainPointer.transform.position;
                        m_SketchSurfacePanel.ResetReticleOffset();
                    }
                    m_SurfaceLockActingController = InputManager.m_Instance.GetDominantController(InputManager.SketchCommands.LockToController);
                    m_SurfaceLockBaseSurfaceRotation = m_SketchSurface.transform.rotation;
                    m_SurfaceLockBaseControllerRotation = InputManager.m_Instance.GetControllerRotation(m_SurfaceLockActingController);
                    m_SurfaceLockBaseSurfacePosition = m_SketchSurface.transform.position;
                    m_SurfaceLockBaseControllerPosition = InputManager.m_Instance.GetControllerPosition(m_SurfaceLockActingController);
                    m_SurfaceLockControllerScalar = m_SketchSurfacePanel.m_PanelSensitivity / m_SurfaceLockControllerBaseScalar;
                    break;
                case InputState.Save:
                    IssueGlobalCommand(GlobalCommands.Save);
                    break;
                case InputState.Load:
                    IssueGlobalCommand(GlobalCommands.Load);
                    break;
            }

            m_CurrentInputState = rDesiredState;
        }

        public void RequestPanelsVisibility(bool bVisible)
        {
            // Always false in viewonly mode
            bVisible = m_ViewOnly ? false : bVisible;
            m_PanelsVisibilityRequested = bVisible;
        }

        Quaternion OrientSketchSurfaceToUp()
        {
            //project the world up vector on to the surface plane
            Vector3 vUpOnSurfacePlane = Vector3.up - (Vector3.Dot(Vector3.up, m_SurfaceForward) * m_SurfaceForward);
            vUpOnSurfacePlane.Normalize();

            //get the angle between the surface up and the projected world up
            float fUpOnSurfacePlaneAngle = Vector3.Angle(vUpOnSurfacePlane, m_SurfaceUp);
            Vector3 vUpCross = Vector3.Cross(vUpOnSurfacePlane, m_SurfaceUp);
            vUpCross.Normalize();
            if (Vector3.Dot(vUpCross, m_SurfaceForward) > 0.0f)
            {
                fUpOnSurfacePlaneAngle *= -1.0f;
            }

            //rotate around the surface foward by the angle diff
            Quaternion qOrientToUp = Quaternion.AngleAxis(fUpOnSurfacePlaneAngle, m_SurfaceForward);
            Quaternion qNewRotation = qOrientToUp * m_SketchSurface.transform.rotation;
            return qNewRotation;
        }

        Quaternion OrientSketchSurfaceToForward()
        {
            //project the world forward vector on to the surface plane
            Vector3 vForwardOnSurfacePlane = Vector3.forward - (Vector3.Dot(Vector3.forward, m_SurfaceForward) * m_SurfaceForward);
            vForwardOnSurfacePlane.Normalize();

            //get the angle between the surface up and the projected world forward
            float fForwardOnSurfacePlaneAngle = Vector3.Angle(vForwardOnSurfacePlane, m_SurfaceUp);
            Vector3 vUpCross = Vector3.Cross(vForwardOnSurfacePlane, m_SurfaceUp);
            vUpCross.Normalize();
            if (Vector3.Dot(vUpCross, m_SurfaceForward) > 0.0f)
            {
                fForwardOnSurfacePlaneAngle *= -1.0f;
            }

            //rotate around the surface foward by the angle diff
            Quaternion qOrientToForward = Quaternion.AngleAxis(fForwardOnSurfacePlaneAngle, m_SurfaceForward);
            Quaternion qNewRotation = qOrientToForward * m_SketchSurface.transform.rotation;
            return qNewRotation;
        }

        /// Reset the scene or the canvas, depending on the current mode
        void ResetGrabbedPose(bool everything = false)
        {
            //update sketch surface position with offset to sweet spot
            m_SketchSurface.transform.position = m_PanelManager.GetSketchSurfaceResetPos();
            if (everything)
            {
                App.Scene.Pose = TrTransform.identity;
                Coords.CanvasLocalPose = TrTransform.identity;
            }
            App.Scene.Pose = TrTransform.identity;

            //reset orientation and pointer
            ResetSketchSurfaceOrientation();
            m_SketchSurfacePanel.ResetReticleOffset();
            PointerManager.m_Instance.DisablePointerPreviewLine();
            PointerManager.m_Instance.SetPointerPreviewLineDelayTimer();
        }

        public void ResetSketchSurfaceOrientation()
        {
            m_SketchSurface.transform.rotation = Quaternion.identity;
            m_SurfaceForward = m_SketchSurface.transform.forward;
            m_SurfaceRight = m_SketchSurface.transform.right;
            m_SurfaceUp = m_SketchSurface.transform.up;
        }

        float GetAppropriateMovementScalar()
        {
            switch (m_CurrentInputState)
            {
                case InputState.Pan: return m_PanScalar;
                case InputState.Rotation: return m_RotationScalar;
                case InputState.PushPull: return m_PushPullScale;
            }

            return 1.0f;
        }

        // TODO - it'd be great if we could disentangle this from the multicam.
        IEnumerator RenderPathAndQuit()
        {
#if USD_SUPPORTED
            App.Instance.SetDesiredState(App.AppState.OfflineRendering);
            SketchSurfacePanel.m_Instance.EnableSpecificTool(BaseTool.ToolType.MultiCamTool);
            MultiCamTool multiCam = SketchSurfacePanel.m_Instance.ActiveTool as MultiCamTool;
            Debug.Assert(multiCam != null); // Something's gone wrong if we've been unable to find multicam!
            if (multiCam == null)
            {
                yield break;
            }
            multiCam.ExternalObjectForceCameraStyle(MultiCamStyle.Video);
            MultiCamCaptureRig.ForceClippingPlanes(MultiCamStyle.Video);
            // Give the video tool time to switch - TODO - be a little more graceful here
            yield return new WaitForSeconds(2);
            // Make sure the videos have had time to load, and set playing ones to start
            while (VideoCatalog.Instance.IsScanning)
            {
                yield return null;
            }
            foreach (var widget in WidgetManager.m_Instance.VideoWidgets)
            {
                if (widget.VideoController.Playing)
                {
                    widget.VideoController.Position = 0;
                }
            }
            yield return null;
            var ssMgr = MultiCamCaptureRig.ManagerFromStyle(MultiCamStyle.Video);
            ssMgr.SetScreenshotResolution(App.UserConfig.Video.OfflineResolution);
            multiCam.StartVideoCapture(MultiCamTool.GetSaveName(MultiCamStyle.Video), offlineRender: true);
            App.Instance.FrameCountDisplay.gameObject.SetActive(true);
            App.Instance.FrameCountDisplay.SetFramesTotal(VideoRecorderUtils.NumFramesInUsdSerializer);
            while (VideoRecorderUtils.ActiveVideoRecording != null)
            {
                App.Instance.FrameCountDisplay.SetCurrentFrame(
                    VideoRecorderUtils.ActiveVideoRecording.FrameCount);
                yield return null;
            }
            ssMgr.SetScreenshotResolution(App.UserConfig.Video.Resolution);
#else
            Debug.LogError("Render path requires USD support");
            yield return null;
#endif
            QuitApp();
        }

        IEnumerator<Null> ExportListAndQuit()
        {
            App.Config.m_ForceDeterministicBirthTimeForExport = true;
            List<string> filesToExport = new List<string>();
            foreach (string filePattern in App.Config.m_FilePatternsToExport)
            {
                bool absolute = Path.IsPathRooted(filePattern);
                string directory = absolute ? Path.GetDirectoryName(filePattern) : App.UserSketchPath();
                string filename = Path.GetFileName(filePattern);
                var tiltFiles = Directory.GetFiles(directory, filename);
                filesToExport.AddRange(tiltFiles);
                // Also look at .tilt files which have been unzipped into directory format
                var tiltDirs = Directory.GetDirectories(directory, filename)
                    .Where(n => n.EndsWith(".tilt"));
                filesToExport.AddRange(tiltDirs);
            }

            using (var coroutine = LoadAndExportList(filesToExport))
            {
                while (coroutine.MoveNext())
                {
                    yield return coroutine.Current;
                }
            }
            QuitApp();
        }

        void QuitApp()
        {
            // We're done! Quit!
#if UNITY_EDITOR
            UnityEditor.EditorApplication.isPlaying = false;
#else
            Application.Quit();
#endif
        }

        // This coroutine must be run to completion or disposed.
        IEnumerator<Null> LoadAndExportList(List<string> filenames)
        {
            foreach (var filename in filenames)
            {
                using (var coroutine = LoadAndExport(filename))
                {
                    while (coroutine.MoveNext())
                    {
                        yield return coroutine.Current;
                    }
                }
            }
        }

        // This coroutine must be run to completion or disposed.
        IEnumerator<Null> LoadAndExportAll()
        {
            SketchSet sketchSet = SketchCatalog.m_Instance.GetSet(SketchSetType.User);
            for (int i = 0; i < SketchCatalog.m_Instance.GetSet(SketchSetType.User).NumSketches; ++i)
            {
                SceneFileInfo rInfo = sketchSet.GetSketchSceneFileInfo(i);
                using (var coroutine = LoadAndExport(rInfo.FullPath))
                {
                    while (coroutine.MoveNext())
                    {
                        yield return coroutine.Current;
                    }
                }
            }
        }

        /// Loads a .tilt file completely.
        /// This may be slightly buggy; it's not currently used for production.
        /// This coroutine must be run to completion or disposed.
        public IEnumerable<Null> LoadTiltFile(string filename)
        {
            using (var unused = new SceneSettings.RequestInstantSceneSwitch())
            {
                IssueGlobalCommand(
                    GlobalCommands.LoadNamedFile,
                    iParam1: (int)LoadSpeed.Quick, sParam: filename);
                yield return null;
                while (App.Instance.IsLoading())
                {
                    yield return null;
                }

                // I don't know why App.Instance.IsLoading() doesn't cover this, but it doesn't.
                while (m_WidgetManager.CreatingMediaWidgets)
                {
                    yield return null;
                }
                while (WidgetManager.m_Instance.AreMediaWidgetsStillLoading())
                {
                    yield return null;
                }

                // This is kind of a hack.
                // Despite the RequestInstantSceneSwitch above, I think scene colors still require
                // a few frames to settle; also, GrabWidgets need to register themselves on the
                // first frame, etc.
                for (int i = 0; i < 10; ++i)
                {
                    yield return null;
                }
            }
        }

        // This coroutine must be run to completion or disposed.
        IEnumerator<Null> LoadAndExport(string filename)
        {
            foreach (var val in LoadTiltFile(filename))
            {
                yield return val;
            }
            using (var coroutine = ExportCoroutine())
            {
                while (coroutine.MoveNext())
                {
                    yield return coroutine.Current;
                }
            }
        }

        IEnumerator<Null> ExportCoroutine()
        {
            return OverlayManager.m_Instance.RunInCompositor(
                OverlayType.Export, () =>
                {
                    // Sort of a kludge: put stuff back into the main canvas
                    SelectionManager.m_Instance.ClearActiveSelection();
                    Export.ExportScene();
                }, 0.25f, false, true);
        }

        private void SaveModel()
        {
#if USD_SUPPORTED
            if (Config.IsExperimental)
            {

                var current = SaveLoadScript.m_Instance.SceneFile;
                string basename = (current.Valid)
                    ? Path.GetFileNameWithoutExtension(current.FullPath)
                    : "Untitled";
                string directoryName = FileUtils.GenerateNonexistentFilename(
                    App.ModelLibraryPath(), basename, "");

                string usdname = Path.Combine(directoryName, basename + ".usd");
                // TODO: export selection only, though this is still only experimental. The blocking
                // issue to implement this is that the export collector needs to expose this as an option.
                //
                // SelectionManager.m_Instance.HasSelection
                //    ? SelectionManager.m_Instance.SelectedStrokes
                //    : null
                ExportUsd.ExportPayload(usdname);
                OutputWindowScript.m_Instance.CreateInfoCardAtController(
                    InputManager.ControllerName.Brush, "Model created!");
            }
#endif
        }

        /// Generates a view from the previous thumbnail viewpoint.
        public void GenerateReplacementSaveIcon()
        {
            if (SaveLoadScript.m_Instance.LastThumbnail_SS.HasValue)
            {
                TrTransform thumbnailInGlobalSpace = App.Scene.Pose *
                    SaveLoadScript.m_Instance.LastThumbnail_SS.Value;

                m_SaveIconTool.ProgrammaticCaptureSaveIcon(thumbnailInGlobalSpace.translation,
                    thumbnailInGlobalSpace.rotation);
            }
            else
            {
                GenerateBestGuessSaveIcon();
            }
        }

        public void GenerateBestGuessSaveIcon()
        {
            TrTransform camXform = GenerateBestGuessSaveIconTransform();
            m_SaveIconTool.ProgrammaticCaptureSaveIcon(camXform.translation, camXform.rotation);
        }

        /// This positions the save icon camera at the user's head position, and faces it towards
        /// the most recent strokes the user has created.
        /// If there are no strokes, it faces towards the 'most recent' models.
        /// Sadly we cannot really mix the two as we don't know when the models were instantiated.
        public TrTransform GenerateBestGuessSaveIconTransform(int itemsToEnumerate = 0)
        {
            if (itemsToEnumerate == 0)
            {
                itemsToEnumerate = m_NumStrokesForSaveIcon;
            }
            int startIndex = Mathf.Max(0, SketchMemoryScript.AllStrokesCount() - itemsToEnumerate);
            var lastFewStrokes = SketchMemoryScript.AllStrokes().Skip(startIndex).ToArray();

            Bounds bounds;
            if (lastFewStrokes.Length > 0)
            {
                bounds = new Bounds(lastFewStrokes.First().m_ControlPoints.First().m_Pos, Vector3.zero);
                foreach (var stroke in lastFewStrokes.Skip(1))
                {
                    bounds.Encapsulate(stroke.m_ControlPoints.First().m_Pos);
                    bounds.Encapsulate(stroke.m_ControlPoints.Last().m_Pos);
                }
            }
            else
            {
                // If we have no strokes, just use the aggregates bounding boxes of the blocks models.
                var models = m_WidgetManager.ModelWidgets.ToArray();
                // we should always have models to get here, but just in case...
                if (models.Length > 0)
                {
                    startIndex = Mathf.Max(0, models.Length - itemsToEnumerate);
                    bounds = models[startIndex].WorldSpaceBounds;
                    for (int i = startIndex + 1; i < models.Length; ++i)
                    {
                        bounds.Encapsulate(models[i].WorldSpaceBounds);
                    }
                }
                else
                {
                    bounds = new Bounds(new Vector3(0, 1, -100000), Vector3.one); // some point in the distance
                }
            }

            Vector3 camPos = ViewpointScript.Head.position;
            Vector3 worldPos = App.Scene.Pose.MultiplyPoint(bounds.center);
            Quaternion direction = Quaternion.LookRotation(worldPos - camPos);
            return TrTransform.TR(camPos, direction);
        }


        public void GenerateBoundingBoxSaveIcon()
        {
            Vector3 vNewCamPos;
            {
                Bounds rCanvasBounds = App.Scene.AllCanvases
                    .Select(canvas => canvas.GetCanvasBoundingBox())
                    .Aggregate((b1, b2) =>
                    {
                        b1.Encapsulate(b2);
                        return b1;
                    });

                //position the camera at the center of the canvas bounds
                vNewCamPos = rCanvasBounds.center;

                //back the camera up, along -z until we can see the extent of the bounds
                float fCanvasWidth = rCanvasBounds.max.x - rCanvasBounds.min.x;
                float fCanvasHeight = rCanvasBounds.max.y - rCanvasBounds.min.y;
                float fLargerExtent = Mathf.Max(fCanvasHeight, fCanvasWidth);

                //half fov for camera
                float fHalfFOV = m_SaveIconTool.ScreenshotManager.LeftEye.fieldOfView * 0.5f;

                //TODO: find the real reason this isn't working as it should
                float fMagicNumber = 1.375f;

                //set new cam position and zero out orientation
                float fBackupDistance = (fLargerExtent * 0.5f)
                    * Mathf.Tan(Mathf.Deg2Rad * fHalfFOV) * fMagicNumber;
                vNewCamPos.z = rCanvasBounds.min.z - fBackupDistance;
            }

            m_SaveIconTool.ProgrammaticCaptureSaveIcon(vNewCamPos, Quaternion.identity);
        }

        private void MergeBrushStrokes(SceneFileInfo fileInfo)
        {
            m_PanelManager.ToggleSketchbookPanels(isLoadingSketch: true);
            PointerManager.m_Instance.EnablePointerStrokeGeneration(true);
            if (SaveLoadScript.m_Instance.Load(fileInfo, true))
            {
                SketchMemoryScript.m_Instance.SetPlaybackMode(m_SketchPlaybackMode, m_DefaultSketchLoadSpeed);
                SketchMemoryScript.m_Instance.BeginDrawingFromMemory(bDrawFromStart: true, false, false);
                // the order of these two lines are important as ExitIntroSketch is setting the
                // color of the pointer and we need the color to be set before we go to the Loading
                // state. App script's ShouldTintControllers allow the controller to be tinted only
                // when the app is in the standard mode. That was there to prevent the controller color
                // from flickering while in the intro mode.
                App.Instance.ExitIntroSketch();
                App.Instance.SetDesiredState(App.AppState.QuickLoad);
            }
        }

        private void LoadSketch(SceneFileInfo fileInfo, bool quickload = false, bool additive = false)
        {
            LightsControlScript.m_Instance.DiscoMode = false;
            m_WidgetManager.FollowingPath = false;
            m_WidgetManager.CameraPathsVisible = false;
            m_WidgetManager.DestroyAllWidgets();
            m_PanelManager.ToggleSketchbookPanels(isLoadingSketch: true);
            ResetGrabbedPose(everything: true);
            PointerManager.m_Instance.EnablePointerStrokeGeneration(true);
            if (SaveLoadScript.m_Instance.Load(fileInfo, additive))
            {
                SketchMemoryScript.m_Instance.SetPlaybackMode(m_SketchPlaybackMode, m_DefaultSketchLoadSpeed);
                SketchMemoryScript.m_Instance.BeginDrawingFromMemory(bDrawFromStart: true);
                // the order of these two lines are important as ExitIntroSketch is setting the
                // color of the pointer and we need the color to be set before we go to the Loading
                // state. App script's ShouldTintControllers allow the controller to be tinted only
                // when the app is in the standard mode. That was there to prevent the controller color
                // from flickering while in the intro mode.
                App.Instance.ExitIntroSketch();
                App.Instance.SetDesiredState(quickload ? App.AppState.QuickLoad : App.AppState.Loading);
            }
            QualityControls.m_Instance.ResetAutoQuality();
            m_WidgetManager.ValidateCurrentCameraPath();
        }

        public void IssueGlobalCommand(GlobalCommands rEnum, int iParam1 = -1,
                                       int iParam2 = -1, string sParam = null)
        {
            switch (rEnum)
            {

                // Keyboard command, for debugging and emergency use.
                case GlobalCommands.Save:
                    {
                        if (!FileUtils.CheckDiskSpaceWithError(App.UserSketchPath()))
                        {
                            return;
                        }
                        // Disable active selection before saving.
                        // This looks fishy, here's what's going on: When an object is selected and it has moved, the
                        // the user is observing the selection canvas in the HMD, but we will be saving the main canvas.
                        // Because they haven't deselected yet, the selection canvas and the main canvas are out of sync
                        // so the strokes that will be saved will not match what the user sees.
                        //
                        // Here we deselect to force the main canvas to sync with the selection canvas, which is more
                        // correct from the user's perspective. Push the deselect operation onto the stack so the user
                        // can undo it after save, if desired.
                        SelectionManager.m_Instance.ClearActiveSelection();
                        GenerateReplacementSaveIcon();
                        if (iParam1 == -1)
                        {
                            if (iParam2 == 1)
                            {
                                // Do a save in Tiltasaurus mode, which creates a new filename prefixed with
                                // "Tiltasaurus_" and the current prompt. Also, don't eat gaze input so that the
                                // Tiltasaurus prompt stays open.
                                StartCoroutine(SaveLoadScript.m_Instance.SaveOverwrite(tiltasaurusMode: true));
                            }
                            else
                            {
                                StartCoroutine(SaveLoadScript.m_Instance.SaveOverwrite());
                                EatGazeObjectInput();
                            }
                        }
                        else
                        {
                            StartCoroutine(SaveLoadScript.m_Instance.SaveMonoscopic(iParam1));
                        }
                        break;
                    }
                case GlobalCommands.SaveNew:
                    {
                        if (!FileUtils.CheckDiskSpaceWithError(App.UserSketchPath()))
                        {
                            return;
                        }
                        if (iParam1 == 1)
                        {
                            GenerateBoundingBoxSaveIcon();
                        }
                        StartCoroutine(SaveLoadScript.m_Instance.SaveNewName());
                        EatGazeObjectInput();
                        break;
                    }
                case GlobalCommands.SaveAndUpload:
                    {
                        if (!FileUtils.CheckDiskSpaceWithError(App.UserSketchPath()))
                        {
                            Debug.LogError("SaveAndUpload: Disk space error");
                            return;
                        }
                        SelectionManager.m_Instance.ClearActiveSelection();
                        m_PanelManager.GetPanel(m_CurrentGazeObject).CreatePopUp(
                            GlobalCommands.UploadToGenericCloud, (int)Cloud.None, -1);
                        EatGazeObjectInput();
                        break;
                    }
                case GlobalCommands.ExportAll:
                    {
                        StartCoroutine(LoadAndExportAll());
                        break;
                    }
                // Glen Keane request: a way to draw guidelines that can be toggled on and off
                // at runtime.
                case GlobalCommands.DraftingVisibility:
                    {
                        if (!Enum.IsDefined(typeof(DraftingVisibilityOption), iParam1))
                        {
                            Debug.LogError("Unknown draft visibility value: " + iParam1);
                            return;
                        }
                        DraftingVisibilityOption option = (DraftingVisibilityOption)iParam1;
                        if (option != m_DraftingVisibility)
                        {
                            m_DraftingVisibility = option;
                            UpdateDraftingVisibility();
                        }
                        break;
                    }
                case GlobalCommands.MergeBrushStrokes:
                    {
                        // TODO Refactor with Load below
                        var index = iParam1;
                        var sketchSetType = (SketchSetType)iParam2;
                        SketchSet sketchSet = SketchCatalog.m_Instance.GetSet(sketchSetType);
                        SceneFileInfo rInfo = sketchSet.GetSketchSceneFileInfo(index);
                        if (rInfo != null)
                        {
                            MergeBrushStrokes(rInfo);
                            if (m_ControlsType != ControlsType.ViewingOnly)
                            {
                                EatGazeObjectInput();
                            }
                        }
                        break;
                    }
                case GlobalCommands.Load:
                    {
                        var index = iParam1;
                        var sketchSetType = (SketchSetType)iParam2;
                        SketchSet sketchSet = SketchCatalog.m_Instance.GetSet(sketchSetType);
                        SceneFileInfo rInfo = sketchSet.GetSketchSceneFileInfo(index);
                        if (rInfo != null)
                        {
                            LoadSketch(rInfo);
                            if (m_ControlsType != ControlsType.ViewingOnly)
                            {
                                EatGazeObjectInput();
                            }
                        }
                        break;
                    }
                case GlobalCommands.LoadNamedFile:
                    LoadNamed(sParam, iParam1 == (int)LoadSpeed.Quick, iParam2 != -1);
                    break;
                case GlobalCommands.NewSketch:
                    NewSketch(fade: true);
                    Vector3 vTrashSoundPos = m_CurrentGazeRay.origin;
                    if (App.VrSdk.GetControllerDof() == VrSdk.DoF.Six)
                    {
                        vTrashSoundPos = InputManager.m_Instance.GetControllerPosition(
                            InputManager.ControllerName.Wand);
                    }
                    AudioManager.m_Instance.PlayTrashSound(vTrashSoundPos);
                    PromoManager.m_Instance.RequestAdvancedPanelsPromo();
                    break;
                case GlobalCommands.SymmetryPlane:
                    if (PointerManager.m_Instance.CurrentSymmetryMode != SymmetryMode.SinglePlane)
                    {
                        PointerManager.m_Instance.SetSymmetryMode(SymmetryMode.SinglePlane);
                        ControllerConsoleScript.m_Instance.AddNewLine("Mirror Enabled");
                    }
                    else
                    {
                        PointerManager.m_Instance.SetSymmetryMode(SymmetryMode.None);
                        ControllerConsoleScript.m_Instance.AddNewLine("Mirror Off");
                    }
                    break;
                case GlobalCommands.SymmetryFour:
                    if (PointerManager.m_Instance.CurrentSymmetryMode != SymmetryMode.FourAroundY)
                    {
                        PointerManager.m_Instance.SetSymmetryMode(SymmetryMode.FourAroundY);
                        ControllerConsoleScript.m_Instance.AddNewLine("Symmetry Enabled");
                    }
                    else
                    {
                        PointerManager.m_Instance.SetSymmetryMode(SymmetryMode.None);
                        ControllerConsoleScript.m_Instance.AddNewLine("Symmetry Off");
                    }
                    InputManager.m_Instance.TriggerHaptics(InputManager.ControllerName.Brush, 0.1f);
                    break;
<<<<<<< HEAD
                case GlobalCommands.ScriptedSymmetryCommand:
                    if (PointerManager.m_Instance.CurrentSymmetryMode != SymmetryMode.ScriptedSymmetryMode)
                    {
                        PointerManager.m_Instance.SetSymmetryMode(SymmetryMode.ScriptedSymmetryMode);
=======
                case GlobalCommands.SymmetryTwoHanded:
                    if (PointerManager.m_Instance.CurrentSymmetryMode != SymmetryMode.TwoHanded)
                    {
                        PointerManager.m_Instance.SetSymmetryMode(SymmetryMode.TwoHanded);
>>>>>>> 13a4f440
                        ControllerConsoleScript.m_Instance.AddNewLine("Symmetry Enabled");
                    }
                    else
                    {
                        PointerManager.m_Instance.SetSymmetryMode(SymmetryMode.None);
                        ControllerConsoleScript.m_Instance.AddNewLine("Symmetry Off");
                    }
                    InputManager.m_Instance.TriggerHaptics(InputManager.ControllerName.Brush, 0.1f);
                    break;
                case GlobalCommands.StraightEdge:
                    PointerManager.m_Instance.StraightEdgeModeEnabled = !PointerManager.m_Instance.StraightEdgeModeEnabled;
                    if (PointerManager.m_Instance.StraightEdgeModeEnabled)
                    {
                        ControllerConsoleScript.m_Instance.AddNewLine("Straight Edge On");
                    }
                    else
                    {
                        ControllerConsoleScript.m_Instance.AddNewLine("Straight Edge Off");
                    }
                    break;
                case GlobalCommands.AutoOrient:
                    m_AutoOrientAfterRotation = !m_AutoOrientAfterRotation;
                    if (m_AutoOrientAfterRotation)
                    {
                        ControllerConsoleScript.m_Instance.AddNewLine("Auto-Orient On");
                    }
                    else
                    {
                        ControllerConsoleScript.m_Instance.AddNewLine("Auto-Orient Off");
                    }
                    break;
                case GlobalCommands.Undo:
                    SketchMemoryScript.m_Instance.StepBack();
                    break;
                case GlobalCommands.Redo:
                    SketchMemoryScript.m_Instance.StepForward();
                    break;
                case GlobalCommands.AudioVisualization: // Intentionally blank.
                    break;
                case GlobalCommands.ResetAllPanels:
                    m_PanelManager.ResetWandPanelsConfiguration();
                    EatGazeObjectInput();
                    break;
                case GlobalCommands.SketchOrigin:
                    m_SketchSurfacePanel.EnableSpecificTool(BaseTool.ToolType.SketchOrigin);
                    EatGazeObjectInput();
                    break;
                case GlobalCommands.ViewOnly:
                    m_ViewOnly = !m_ViewOnly;
                    RequestPanelsVisibility(!m_ViewOnly);
                    PointerManager.m_Instance.RequestPointerRendering(!m_ViewOnly);
                    // TODO - decide if this is a permanent change
                    // With this line, you can't set a tool such as fly or teleport
                    // and switch to View Only mode as the mode change disables all tools
                    //m_SketchSurface.SetActive(!m_ViewOnly);
                    m_Decor.SetActive(!m_ViewOnly);
                    break;
                case GlobalCommands.SaveGallery:
                    m_SketchSurfacePanel.EnableSpecificTool(BaseTool.ToolType.SaveIconTool);
                    break;
                case GlobalCommands.DropCam:
                    // Want to enable this if in monoscopic or VR modes.
                    // TODO: seems odd to tie this switch to the controller type, should be based on some
                    // other build-time configuration setting.
                    if (App.VrSdk.GetControllerDof() != VrSdk.DoF.None)
                    {
                        m_DropCam.Show(!m_DropCam.gameObject.activeSelf);
                    }
                    break;
                case GlobalCommands.AnalyticsEnabled_Deprecated:
                    break;
                case GlobalCommands.ToggleAutosimplification:
                    QualityControls.AutosimplifyEnabled = !QualityControls.AutosimplifyEnabled;
                    break;
                case GlobalCommands.Credits:
                    LoadSketch(new DiskSceneFileInfo(m_CreditsSketchFilename, embedded: true, readOnly: true));
                    EatGazeObjectInput();
                    break;
                case GlobalCommands.AshleysSketch:
                    LoadSketch(new DiskSceneFileInfo(m_AshleysSketchFilename, embedded: true, readOnly: true));
                    EatGazeObjectInput();
                    break;
                case GlobalCommands.FAQ:
                    //launch external window and tell the user we did so
                    EatGazeObjectInput();
                    if (!App.Config.IsMobileHardware)
                    {
                        OutputWindowScript.m_Instance.CreateInfoCardAtController(
                            InputManager.ControllerName.Brush,
                            kRemoveHeadsetFyi, fPopScalar: 0.5f);
                    }
                    App.OpenURL(m_HelpCenterURL);
                    break;
                case GlobalCommands.ReleaseNotes:
                    //launch external window and tell the user we did so
                    EatGazeObjectInput();
                    if (!App.Config.IsMobileHardware)
                    {
                        OutputWindowScript.m_Instance.CreateInfoCardAtController(
                            InputManager.ControllerName.Brush,
                            kRemoveHeadsetFyi, fPopScalar: 0.5f);
                    }
                    App.OpenURL(m_ReleaseNotesURL);
                    break;
                case GlobalCommands.ExportRaw:
                    if (!FileUtils.CheckDiskSpaceWithError(App.UserExportPath()))
                    {
                        return;
                    }
                    EatGazeObjectInput();
                    StartCoroutine(ExportCoroutine());
                    break;
                case GlobalCommands.IRC:
                    if (m_IRCChatWidget == null)
                    {
                        GameObject widgetobject = (GameObject)Instantiate(m_IRCChatPrefab);
                        widgetobject.transform.parent = App.Instance.m_RoomTransform;
                        m_IRCChatWidget = widgetobject.GetComponent<GrabWidget>();
                        m_IRCChatWidget.Show(true);
                    }
                    else
                    {
                        m_IRCChatWidget.Show(false);
                        m_IRCChatWidget = null;
                    }
                    break;
                case GlobalCommands.YouTubeChat:
                    if (m_YouTubeChatWidget == null)
                    {
                        GameObject widgetobject = (GameObject)Instantiate(m_YouTubeChatPrefab);
                        widgetobject.transform.parent = App.Instance.m_RoomTransform;
                        m_YouTubeChatWidget = widgetobject.GetComponent<GrabWidget>();
                        m_YouTubeChatWidget.Show(true);
                    }
                    else
                    {
                        m_YouTubeChatWidget.Show(false);
                        m_YouTubeChatWidget = null;
                    }
                    break;
                case GlobalCommands.CameraOptions:
                    // If we're switching in to Camera mode, make sure Multicam is selected.
                    if (!m_PanelManager.CameraActive())
                    {
                        SketchSurfacePanel.m_Instance.EnableSpecificTool(BaseTool.ToolType.MultiCamTool);
                    }
                    m_PanelManager.ToggleCameraPanels();
                    PointerManager.m_Instance.EatLineEnabledInput();
                    SketchSurfacePanel.m_Instance.EatToolsInput();
                    break;
                case GlobalCommands.ShowSketchFolder:
                    {
                        var index = iParam1;
                        var sketchSetType = (SketchSetType)iParam2;
                        SketchSet sketchSet = SketchCatalog.m_Instance.GetSet(sketchSetType);
                        SceneFileInfo rInfo = sketchSet.GetSketchSceneFileInfo(index);
                        EatGazeObjectInput();
                        //launch external window and tell the user we did so
                        //this call is windows only
                        if ((Application.platform == RuntimePlatform.WindowsPlayer) ||
                            (Application.platform == RuntimePlatform.WindowsEditor))
                        {
                            OutputWindowScript.m_Instance.CreateInfoCardAtController(
                                InputManager.ControllerName.Brush,
                                kRemoveHeadsetFyi, fPopScalar: 0.5f);
                            System.Diagnostics.Process.Start("explorer.exe",
                                "/select," + rInfo.FullPath);
                        }
                        break;
                    }
                case GlobalCommands.About:
                    EatGazeObjectInput();

                    if (!App.Config.IsMobileHardware)
                    {
                        // Launch external window and tell the user we did so/
                        OutputWindowScript.m_Instance.CreateInfoCardAtController(
                            InputManager.ControllerName.Brush,
                            kRemoveHeadsetFyi, fPopScalar: 0.5f);
                    }

                    // This call is Windows only.
                    if ((Application.platform == RuntimePlatform.WindowsPlayer) ||
                        (Application.platform == RuntimePlatform.WindowsEditor))
                    {
                        if (!Application.isEditor)
                        {
                            System.Diagnostics.Process.Start("notepad.exe",
                                Path.Combine(App.PlatformPath(), "NOTICE"));
                        }
                        else
                        {
                            System.Diagnostics.Process.Start("notepad.exe",
                                Path.Combine(App.SupportPath(), "ThirdParty/GeneratedThirdPartyNotices.txt"));
                        }
                    }
                    else if (App.Config.IsMobileHardware)
                    {
                        App.OpenURL(m_ThirdPartyNoticesURL);
                    }
                    break;
                case GlobalCommands.StencilsDisabled:
                    SketchMemoryScript.m_Instance.PerformAndRecordCommand(new StencilsVisibleCommand());
                    break;
                case GlobalCommands.StraightEdgeMeterDisplay:
                    PointerManager.m_Instance.StraightEdgeGuide.FlipMeter();
                    break;
                case GlobalCommands.Sketchbook:
                    m_PanelManager.ToggleSketchbookPanels();
                    PointerManager.m_Instance.EatLineEnabledInput();
                    SketchSurfacePanel.m_Instance.EatToolsInput();
                    break;
                case GlobalCommands.StraightEdgeShape:
                    if (Config.IsExperimental)
                    {
                        PointerManager.m_Instance.StraightEdgeGuide.SetTempShape(
                            (StraightEdgeGuideScript.Shape)iParam1);
                    }
                    break;
                case GlobalCommands.DeleteSketch:
                    {
                        var sketchSetType = (SketchSetType)iParam2;
                        SketchSet sketchSet = SketchCatalog.m_Instance.GetSet(sketchSetType);
                        sketchSet.DeleteSketch(iParam1);
                        DismissPopupOnCurrentGazeObject(false);
                        break;
                    }
                case GlobalCommands.ShowWindowGUI:
                    break;
                case GlobalCommands.Disco:
                    LightsControlScript.m_Instance.DiscoMode = !LightsControlScript.m_Instance.DiscoMode;
                    break;
                case GlobalCommands.AccountInfo: break; // Intentionally blank.
                case GlobalCommands.LoginToGenericCloud:
                    {
                        var ident = App.GetIdentity((Cloud)iParam1);
                        if (!ident.LoggedIn) { ident.LoginAsync(); }
                        // iParam2 is being used as a UX flag.  If not set to the default, it will cause the UI
                        // to lose focus.
                        if (iParam2 != -1) { EatGazeObjectInput(); }
                        break;
                    }
                case GlobalCommands.LogOutOfGenericCloud:
                    {
                        var ident = App.GetIdentity((Cloud)iParam1);
                        if (ident.LoggedIn) { ident.Logout(); }
                        break;
                    }
                case GlobalCommands.UploadToGenericCloud:
                    {
                        Cloud cloud = (Cloud)iParam1;
                        var ident = App.GetIdentity(cloud);
                        if (!ident.LoggedIn)
                        {
                            ident.LoginAsync();
                            break;
                        }
                        SelectionManager.m_Instance.ClearActiveSelection();
                        VrAssetService.m_Instance.UploadCurrentSketchAsync(cloud, isDemoUpload: false).AsAsyncVoid();
                        EatGazeObjectInput();
                        break;
                    }
                case GlobalCommands.ViewOnlineGallery:
                    {
                        if (!App.Config.IsMobileHardware)
                        {
                            OutputWindowScript.m_Instance.CreateInfoCardAtController(
                                InputManager.ControllerName.Brush,
                                kRemoveHeadsetFyi, fPopScalar: 0.5f);
                        }
                        App.OpenURL(kTiltBrushGalleryUrl);
                        EatGazeObjectInput();
                        break;
                    }
                case GlobalCommands.CancelUpload:
                    VrAssetService.m_Instance.CancelUpload();
                    break;
                case GlobalCommands.ViewLastUpload:
                    if (VrAssetService.m_Instance.LastUploadCompleteUrl != null)
                    {
                        var url = VrAssetService.m_Instance.LastUploadCompleteUrl;
                        App.OpenURL(url);

                        // The upload flow is different on mobile and requires the user to manually accept
                        // that they'll go to the browser for publishing.  In that case, we want to reset
                        // state when the leave to publish.  This is automatically part of the
                        // UploadPopUpWindow state flow on PC.
                        if (App.Config.IsMobileHardware)
                        {
                            DismissPopupOnCurrentGazeObject(true);
                        }
                    }
                    break;
                case GlobalCommands.ShowGoogleDrive:
                    EatGazeObjectInput();
                    if (!App.Config.IsMobileHardware)
                    {
                        OutputWindowScript.m_Instance.CreateInfoCardAtController(
                            InputManager.ControllerName.Brush,
                            kRemoveHeadsetFyi, fPopScalar: 0.5f);
                    }
                    string baseDriveUrl = "https://drive.google.com";
                    string driveURL = !App.GoogleIdentity.LoggedIn ? baseDriveUrl :
                        string.Format(
                            "http://accounts.google.com/AccountChooser?Email={0}&continue={1}",
                            App.GoogleIdentity.Profile.email, baseDriveUrl);
                    App.OpenURL(driveURL);
                    break;
                case GlobalCommands.GoogleDriveSync:
                    App.DriveSync.SyncEnabled = !App.DriveSync.SyncEnabled;
                    break;
                case GlobalCommands.GoogleDriveSync_Folder:
                    App.DriveSync.ToggleSyncOnFolderOfType((DriveSync.SyncedFolderType)iParam1);
                    break;
                case GlobalCommands.Duplicate:
                    {
                        int selectedVerts = SelectionManager.m_Instance.NumVertsInSelection;
                        if (!SketchMemoryScript.m_Instance.MemoryWarningAccepted &&
                            SketchMemoryScript.m_Instance.WillVertCountPutUsOverTheMemoryLimit(selectedVerts))
                        {
                            AudioManager.m_Instance.PlayUploadCanceledSound(InputManager.Wand.Transform.position);
                            if (!m_PanelManager.MemoryWarningActive())
                            {
                                m_PanelManager.ToggleMemoryWarningMode();
                            }
                        }
                        else
                        {
                            ClipboardManager.Instance.DuplicateSelection(
                                offsetDuplicate: !IsUserInteractingWithSelectionWidget());
                        }
                        EatToolScaleInput();
                        break;
                    }
                case GlobalCommands.AdvancedPanelsToggle:
                    m_PanelManager.ToggleAdvancedPanels();
                    // If we're now in basic mode, ensure we don't have advanced abilities.
                    if (!m_PanelManager.AdvancedModeActive())
                    {
                        m_WidgetManager.StencilsDisabled = true;
                        m_WidgetManager.CameraPathsVisible = false;
                        App.Switchboard.TriggerStencilModeChanged();
                        m_SketchSurfacePanel.EnsureUserHasBasicToolEnabled();
                        if (PointerManager.m_Instance.CurrentSymmetryMode != SymmetryMode.None)
                        {
                            PointerManager.m_Instance.SetSymmetryMode(SymmetryMode.None, false);
                        }
                    }
                    PromoManager.m_Instance.RecordCompletion(PromoType.AdvancedPanels);
                    EatGazeObjectInput();
                    break;
                case GlobalCommands.Music: break; // Intentionally blank.
                case GlobalCommands.ToggleGroupStrokesAndWidgets:
                    SelectionManager.m_Instance.ToggleGroupSelectedStrokesAndWidgets();
                    EatToolScaleInput();
                    break;
                case GlobalCommands.SaveModel:
                    SaveModel();
                    break;
                case GlobalCommands.ViewPolyPage:
                    if (!App.Config.IsMobileHardware)
                    {
                        OutputWindowScript.m_Instance.CreateInfoCardAtController(
                            InputManager.ControllerName.Brush,
                            kRemoveHeadsetFyi, fPopScalar: 0.5f);
                    }
                    App.OpenURL(kPolyMainPageUri);
                    EatGazeObjectInput();
                    break;
                case GlobalCommands.ViewPolyGallery:
                    if (!App.Config.IsMobileHardware)
                    {
                        OutputWindowScript.m_Instance.CreateInfoCardAtController(
                            InputManager.ControllerName.Brush,
                            kRemoveHeadsetFyi, fPopScalar: 0.5f);
                    }
                    App.OpenURL(kBlocksGalleryUrl);
                    EatGazeObjectInput();
                    break;
                case GlobalCommands.ExportListed:
                    StartCoroutine(ExportListAndQuit());
                    break;
                case GlobalCommands.RenderCameraPath:
                    StartCoroutine(RenderPathAndQuit());
                    break;
                case GlobalCommands.ToggleProfiling:
                    ToggleProfiling();
                    break;
                case GlobalCommands.DoAutoProfile:
                    DoAutoProfile();
                    break;
                case GlobalCommands.DoAutoProfileAndQuit:
                    DoAutoProfileAndQuit();
                    break;
                case GlobalCommands.ToggleSettings:
                    m_PanelManager.ToggleSettingsPanels();
                    PointerManager.m_Instance.EatLineEnabledInput();
                    SketchSurfacePanel.m_Instance.EatToolsInput();
                    break;
                case GlobalCommands.SummonMirror:
                    PointerManager.m_Instance.BringSymmetryToUser();
                    break;
                case GlobalCommands.InvertSelection:
                    SelectionManager.m_Instance.InvertSelection();
                    break;
                case GlobalCommands.SelectAll:
                    SketchSurfacePanel.m_Instance.EnableSpecificTool(BaseTool.ToolType.SelectionTool);
                    SelectionManager.m_Instance.SelectAll();
                    EatGazeObjectInput();
                    break;
                case GlobalCommands.FlipSelection:
                    SelectionManager.m_Instance.FlipSelection();
                    break;
                case GlobalCommands.ToggleBrushLab:
                    m_PanelManager.ToggleBrushLabPanels();
                    PointerManager.m_Instance.EatLineEnabledInput();
                    SketchSurfacePanel.m_Instance.EatToolsInput();
                    break;
                case GlobalCommands.ToggleCameraPostEffects:
                    CameraConfig.PostEffects = !CameraConfig.PostEffects;
                    break;
                case GlobalCommands.ToggleWatermark:
                    if (PlayerPrefs.GetInt("Promo_Contribution", 0) == 0)
                    {
                        OutputWindowScript.m_Instance.CreateInfoCardAtController(
                            InputManager.ControllerName.Wand,
                            m_ContributionPromoText, fPopScalar: 1.0f);
                        PlayerPrefs.SetInt("Promo_Contribution", 1);
                    }
                    CameraConfig.Watermark = !CameraConfig.Watermark;
                    break;
                case GlobalCommands.LoadConfirmComplexHigh:
                    IssueGlobalCommand(GlobalCommands.Load, iParam1, iParam2, null);
                    break;
                case GlobalCommands.LoadConfirmComplex:
                    {
                        var index = iParam1;
                        var sketchSetType = (SketchSetType)iParam2;
                        bool loadSketch = true;

                        // If the sketchbook is active, we may want to show a popup instead of load.
                        if (m_PanelManager.SketchbookActive())
                        {
                            BasePanel sketchBook = m_PanelManager.GetSketchBookPanel();
                            if (sketchBook != null)
                            {
                                // Get triangle count from cloud scene file info.
                                SketchSet sketchSet = SketchCatalog.m_Instance.GetSet(sketchSetType);
                                SceneFileInfo sfi = sketchSet.GetSketchSceneFileInfo(index);
                                int tris = sfi.TriangleCount ?? -1;

                                // Show "this is bad" popup if we're over the triangle limit.
                                if (tris > QualityControls.m_Instance.AppQualityLevels.MaxPolySketchTriangles)
                                {
                                    loadSketch = false;
                                    sketchBook.CreatePopUp(GlobalCommands.LoadConfirmComplexHigh, iParam1, iParam2);
                                }
                                else if (tris >
                                    QualityControls.m_Instance.AppQualityLevels.WarningPolySketchTriangles)
                                {
                                    // Show, "this could be bad" popup if we're over the warning limit.
                                    loadSketch = false;
                                    sketchBook.CreatePopUp(GlobalCommands.Load, iParam1, iParam2);
                                }
                            }
                        }

                        if (loadSketch)
                        {
                            IssueGlobalCommand(GlobalCommands.Load, iParam1, iParam2, null);
                        }
                    }
                    break;
                case GlobalCommands.LoadConfirmUnsaved:
                    {
                        BasePanel sketchBook = m_PanelManager.GetSketchBookPanel();
                        if ((sketchBook != null) && SketchMemoryScript.m_Instance.IsMemoryDirty())
                        {
                            sketchBook.CreatePopUp(GlobalCommands.LoadWaitOnDownload, iParam1, iParam2, null);
                        }
                        else
                        {
                            IssueGlobalCommand(GlobalCommands.LoadWaitOnDownload, iParam1, iParam2, null);
                        }
                    }
                    break;
                case GlobalCommands.LoadWaitOnDownload:
                    {
                        bool download = false;
                        if (iParam2 == (int)SketchSetType.Drive)
                        {
                            BasePanel sketchBook = m_PanelManager.GetSketchBookPanel();
                            var googleSketchSet = SketchCatalog.m_Instance.GetSet(SketchSetType.Drive);
                            if (sketchBook != null
                                && googleSketchSet != null
                                && googleSketchSet.IsSketchIndexValid(iParam1)
                                && !googleSketchSet.GetSketchSceneFileInfo(iParam1).Available)
                            {
                                sketchBook.CreatePopUp(GlobalCommands.LoadConfirmComplex, iParam1, iParam2, null);
                                download = true;
                            }
                        }
                        if (!download)
                        {
                            IssueGlobalCommand(GlobalCommands.LoadConfirmComplex, iParam1, iParam2, null);
                        }
                    }
                    break;
                case GlobalCommands.MemoryWarning:
                    if (iParam1 > 0)
                    {
                        SketchMemoryScript.m_Instance.MemoryWarningAccepted = true;
                    }
                    m_PanelManager.ToggleMemoryWarningMode();
                    break;
                case GlobalCommands.MemoryExceeded:
                    // If we're in the memory exceeded app state, exit.
                    if (App.CurrentState == App.AppState.MemoryExceeded)
                    {
                        App.Instance.SetDesiredState(App.AppState.Standard);
                    }
                    else
                    {
                        // If we're not in the full app state, just switch our panel mode.
                        m_PanelManager.ToggleMemoryWarningMode();
                    }
                    break;
                case GlobalCommands.ShowTos:
                    // Launch external window and tell the user we did so
                    EatGazeObjectInput();
                    if (!App.Config.IsMobileHardware)
                    {
                        OutputWindowScript.m_Instance.CreateInfoCardAtController(
                            InputManager.ControllerName.Brush,
                            kRemoveHeadsetFyi, fPopScalar: 0.5f);
                    }
                    App.OpenURL(m_TosURL);
                    break;
                case GlobalCommands.ShowPrivacy:
                    // Launch external window and tell the user we did so
                    EatGazeObjectInput();
                    if (!App.Config.IsMobileHardware)
                    {
                        OutputWindowScript.m_Instance.CreateInfoCardAtController(
                            InputManager.ControllerName.Brush,
                            kRemoveHeadsetFyi, fPopScalar: 0.5f);
                    }
                    App.OpenURL(m_PrivacyURL);
                    break;
                case GlobalCommands.ShowQuestSideLoading:
                    // Launch external window and tell the user we did so
                    EatGazeObjectInput();
                    if (!App.Config.IsMobileHardware)
                    {
                        OutputWindowScript.m_Instance.CreateInfoCardAtController(
                            InputManager.ControllerName.Brush,
                            kRemoveHeadsetFyi, fPopScalar: 0.5f);
                    }
                    App.OpenURL(m_QuestSideLoadingHowToURL);
                    break;
                case GlobalCommands.ShowContribution:
                    EatGazeObjectInput();
                    if (!App.Config.IsMobileHardware)
                    {
                        OutputWindowScript.m_Instance.CreateInfoCardAtController(
                            InputManager.ControllerName.Brush,
                            kRemoveHeadsetFyi, fPopScalar: 0.5f);
                    }
                    App.OpenURL(m_ContributionURL);
                    break;
                case GlobalCommands.UnloadReferenceImageCatalog:
                    ReferenceImageCatalog.m_Instance.UnloadAllImages();
                    break;
                case GlobalCommands.ToggleCameraPathVisuals:
                    m_WidgetManager.CameraPathsVisible = !m_WidgetManager.CameraPathsVisible;
                    break;
                case GlobalCommands.ToggleCameraPathPreview:
                    m_WidgetManager.FollowingPath = !m_WidgetManager.FollowingPath;
                    break;
                case GlobalCommands.DeleteCameraPath:
                    {
                        var cameraPath = m_WidgetManager.GetCurrentCameraPath();
                        GrabWidget cameraPathWidget = cameraPath == null ? null : cameraPath.m_WidgetScript;
                        m_WidgetManager.DeleteCameraPath(cameraPathWidget);
                    }
                    break;
                case GlobalCommands.RecordCameraPath:
                    // Turn off MultiCam if we're going to record the camera path.
                    if (m_SketchSurfacePanel.GetCurrentToolType() == BaseTool.ToolType.MultiCamTool)
                    {
                        m_SketchSurfacePanel.EnableDefaultTool();
                    }
                    CameraPathCaptureRig.RecordPath();
                    EatGazeObjectInput();
                    break;
                case GlobalCommands.OpenScriptsCommandsList:
                    // TODO refactor code above to use this method
                    OpenUrl($"http://localhost:{App.HttpServer.HttpPort}/help/commands");
                    break;
                case GlobalCommands.OpenScriptsList:
                    // TODO refactor code above to use this method
                    OpenUrl($"http://localhost:{App.HttpServer.HttpPort}/scripts");
                    break;
                case GlobalCommands.OpenExampleScriptsList:
                    // TODO refactor code above to use this method
                    OpenUrl($"http://localhost:{App.HttpServer.HttpPort}/examplescripts");
                    break;
                case GlobalCommands.Null: break; // Intentionally blank.
                default:
                    Debug.LogError($"Unrecognized command {rEnum}");
                    break;
            }
        }

        private void LoadNamed(string path, bool quickload, bool additive)
        {
            var fileInfo = new DiskSceneFileInfo(path);
            fileInfo.ReadMetadata();
            if (SaveLoadScript.m_Instance.LastMetadataError != null)
            {
                ControllerConsoleScript.m_Instance.AddNewLine(
                    string.Format("Error detected in sketch '{0}'.\nTry re-saving.",
                        fileInfo.HumanName));
                Debug.LogWarning(string.Format("Error reading metadata for {0}.\n{1}",
                    fileInfo.FullPath, SaveLoadScript.m_Instance.LastMetadataError));
            }
            LoadSketch(fileInfo, quickload, additive);
            if (m_ControlsType != ControlsType.ViewingOnly)
            {
                EatGazeObjectInput();
            }
        }

        private void OpenUrl(string url)
        {
            if (!App.Config.IsMobileHardware)
            {
                OutputWindowScript.m_Instance.CreateInfoCardAtController(
                    InputManager.ControllerName.Brush,
                    kRemoveHeadsetFyi, fPopScalar: 0.5f);
            }

            App.OpenURL(url);
            EatGazeObjectInput();
        }

        public bool IsCommandActive(GlobalCommands rEnum, int iParam = -1)
        {
            switch (rEnum)
            {
                case GlobalCommands.StraightEdge: return PointerManager.m_Instance.StraightEdgeModeEnabled;
                case GlobalCommands.StraightEdgeMeterDisplay: return PointerManager.m_Instance.StraightEdgeGuide.IsShowingMeter();
                case GlobalCommands.SymmetryPlane: return PointerManager.m_Instance.CurrentSymmetryMode == SymmetryMode.SinglePlane;
                case GlobalCommands.SymmetryFour: return PointerManager.m_Instance.CurrentSymmetryMode == SymmetryMode.FourAroundY;
<<<<<<< HEAD
                case GlobalCommands.ScriptedSymmetryCommand: return PointerManager.m_Instance.CurrentSymmetryMode == SymmetryMode.ScriptedSymmetryMode;
=======
                case GlobalCommands.SymmetryTwoHanded: return PointerManager.m_Instance.CurrentSymmetryMode == SymmetryMode.TwoHanded;
>>>>>>> 13a4f440
                case GlobalCommands.AutoOrient: return m_AutoOrientAfterRotation;
                case GlobalCommands.AudioVisualization: return VisualizerManager.m_Instance.VisualsRequested;
                case GlobalCommands.AdvancedPanelsToggle: return m_PanelManager.AdvancedModeActive();
                case GlobalCommands.Music: return VisualizerManager.m_Instance.VisualsRequested;
                case GlobalCommands.DropCam: return m_DropCam.gameObject.activeSelf;
                case GlobalCommands.ToggleAutosimplification: return QualityControls.AutosimplifyEnabled;
                case GlobalCommands.DraftingVisibility: return m_DraftingVisibility == (DraftingVisibilityOption)iParam;
                case GlobalCommands.Cameras:
                    return SketchSurfacePanel.m_Instance.GetCurrentToolType() == BaseTool.ToolType.AutoGif ||
                        SketchSurfacePanel.m_Instance.GetCurrentToolType() == BaseTool.ToolType.ScreenshotTool;
                case GlobalCommands.IRC: return m_IRCChatWidget != null;
                case GlobalCommands.YouTubeChat: return m_YouTubeChatWidget != null;
                case GlobalCommands.StencilsDisabled: return m_WidgetManager.StencilsDisabled;
                case GlobalCommands.StraightEdgeShape:
                    if (Config.IsExperimental)
                    {
                        return PointerManager.m_Instance.StraightEdgeGuide.TempShape == (StraightEdgeGuideScript.Shape)iParam ||
                            (PointerManager.m_Instance.StraightEdgeGuide.TempShape == StraightEdgeGuideScript.Shape.None
                            && PointerManager.m_Instance.StraightEdgeGuide.CurrentShape == (StraightEdgeGuideScript.Shape)iParam);
                    }
                    else return false;
                case GlobalCommands.Disco: return LightsControlScript.m_Instance.DiscoMode;
                case GlobalCommands.ToggleGroupStrokesAndWidgets: return SelectionManager.m_Instance.SelectionIsInOneGroup;
                case GlobalCommands.ToggleProfiling: return UnityEngine.Profiling.Profiler.enabled;
                case GlobalCommands.ToggleCameraPostEffects: return CameraConfig.PostEffects;
                case GlobalCommands.ToggleWatermark: return CameraConfig.Watermark;
                case GlobalCommands.ToggleCameraPathVisuals: return m_WidgetManager.CameraPathsVisible;
                case GlobalCommands.ToggleCameraPathPreview: return m_WidgetManager.FollowingPath;
                case GlobalCommands.SelectCameraPath:
                    return m_WidgetManager.IsCameraPathAtIndexCurrent(iParam) &&
                        m_WidgetManager.CameraPathsVisible;
                case GlobalCommands.GoogleDriveSync_Folder:
                    return App.DriveSync.IsFolderOfTypeSynced((DriveSync.SyncedFolderType)iParam);
                case GlobalCommands.GoogleDriveSync: return App.DriveSync.SyncEnabled;
                case GlobalCommands.RecordCameraPath: return VideoRecorderUtils.ActiveVideoRecording != null;
            }
            return false;
        }

        public void NewSketch(bool fade)
        {
            LightsControlScript.m_Instance.DiscoMode = false;
            m_WidgetManager.FollowingPath = false;
            SketchMemoryScript.m_Instance.ClearMemory();
            ControllerConsoleScript.m_Instance.AddNewLine("Sketch Cleared");
            ResetGrabbedPose(everything: true);
            QualityControls.m_Instance.ResetAutoQuality();
            InputManager.m_Instance.TriggerHaptics(InputManager.ControllerName.Brush, 0.1f);
            SaveLoadScript.m_Instance.ResetLastFilename();
            SelectionManager.m_Instance.RemoveFromSelection(false);
            PointerManager.m_Instance.ResetSymmetryToHome();
            App.Scene.ResetLayers(notify: true);

            // If we've got the camera path tool active, switch back to the default tool.
            // I'm doing this because if we leave the camera path tool active, the camera path
            // panel shows the button highlighted, which affects the user's flow for being
            // invited to start a path.  It looks weird.
            if (m_SketchSurfacePanel.ActiveToolType == BaseTool.ToolType.CameraPathTool)
            {
                m_SketchSurfacePanel.EnableDefaultTool();
            }

            m_WidgetManager.DestroyAllWidgets();
            if (LightsControlScript.m_Instance.LightsChanged ||
                SceneSettings.m_Instance.EnvironmentChanged)
            {
                SceneSettings.m_Instance.RecordSkyColorsForFading();
                SceneSettings.m_Instance.SetDesiredPreset(
                    SceneSettings.m_Instance.GetDesiredPreset(), skipFade: !fade);
            }
            // Blank the thumbnail position so that autosave won't save the thumbnail position to be
            // the one from the old sketch.
            SaveLoadScript.m_Instance.LastThumbnail_SS = null;

            // Re-set the quality level to reset simplification level
            QualityControls.m_Instance.QualityLevel = QualityControls.m_Instance.QualityLevel;

            App.PolyAssetCatalog.ClearLoadingQueue();
            App.PolyAssetCatalog.UnloadUnusedModels();
        }

        private bool WorldIsReset(bool toSavedXf)
        {
            return App.Scene.Pose ==
                (toSavedXf ? SketchMemoryScript.m_Instance.InitialSketchTransform : TrTransform.identity);
        }

        public bool IsCommandAvailable(GlobalCommands rEnum, int iParam = -1)
        {
            // TODO: hide gallery view / publish if there are no saved sketches
            switch (rEnum)
            {
                case GlobalCommands.Undo: return SketchMemoryScript.m_Instance.CanUndo();
                case GlobalCommands.Redo: return SketchMemoryScript.m_Instance.CanRedo();
                case GlobalCommands.Save:
                    bool canSave =
                        SaveLoadScript.m_Instance.SceneFile.Valid &&
                        SaveLoadScript.m_Instance.IsSavingAllowed();
                    return canSave && (!WorldIsReset(toSavedXf: true) ||
                        (SketchHasChanges() && SketchMemoryScript.m_Instance.IsMemoryDirty()));
                case GlobalCommands.SaveOptions:
                case GlobalCommands.SaveNew:
                case GlobalCommands.SaveGallery:
                    return SketchHasChanges();
                case GlobalCommands.SaveOnLocalChanges:
                    if (!SaveLoadScript.m_Instance.SceneFile.Valid)
                    {
                        // No save file, but something has changed.
                        return SketchHasChanges();
                    }
                    else
                    {
                        if (SaveLoadScript.m_Instance.CanOverwriteSource)
                        {
                            // Save file, and it's our file.  Whether we have changes is irrelevant.
                            return true;
                        }
                        // Save file, but it's not our file.  Only make a copy if there are local changes.
                        return SketchMemoryScript.m_Instance.IsMemoryDirty();
                    }
                case GlobalCommands.UploadToGenericCloud:
                    return SketchMemoryScript.m_Instance.HasVisibleObjects() ||
                        m_WidgetManager.ExportableModelWidgets.Any(w => w.gameObject.activeSelf) ||
                        m_WidgetManager.ImageWidgets.Any(w => w.gameObject.activeSelf) ||
                        VrAssetService.m_Instance.UploadProgress >= 1.0f ||
                        VrAssetService.m_Instance.LastUploadFailed;
                case GlobalCommands.SaveAndUpload:
                    return App.GoogleIdentity.LoggedIn &&
                        (VrAssetService.m_Instance.UploadProgress <= 0.0f) &&
                        IsCommandAvailable(GlobalCommands.UploadToGenericCloud);
                case GlobalCommands.NewSketch:
                    return SketchHasChanges();
                case GlobalCommands.Credits:
                case GlobalCommands.AshleysSketch:
                    return !SketchHasChanges() && !SketchMemoryScript.m_Instance.IsMemoryDirty();
                case GlobalCommands.Tiltasaurus: return TiltBrush.Tiltasaurus.m_Instance.TiltasaurusAvailable();
                case GlobalCommands.ExportRaw:
                    return SketchMemoryScript.m_Instance.HasVisibleObjects() ||
                        m_WidgetManager.ModelWidgets.Any(w => w.gameObject.activeSelf) ||
                        m_WidgetManager.ImageWidgets.Any(w => w.gameObject.activeSelf);
                case GlobalCommands.ResetAllPanels: return m_PanelManager.PanelsHaveBeenCustomized();
                case GlobalCommands.Duplicate: return ClipboardManager.Instance.CanCopy;
                case GlobalCommands.ToggleGroupStrokesAndWidgets: return SelectionManager.m_Instance.SelectionCanBeGrouped;
                case GlobalCommands.SaveModel: return SelectionManager.m_Instance.HasSelection;
                case GlobalCommands.SummonMirror:
                    return PointerManager.m_Instance.CurrentSymmetryMode ==
                        SymmetryMode.SinglePlane;
                case GlobalCommands.InvertSelection:
                case GlobalCommands.FlipSelection:
                    return SelectionManager.m_Instance.HasSelection;
                case GlobalCommands.SelectAll:
                    return SketchMemoryScript.m_Instance.HasVisibleObjects() ||
                        m_WidgetManager.HasSelectableWidgets();
                case GlobalCommands.UnloadReferenceImageCatalog:
                    return ReferenceImageCatalog.m_Instance.AnyImageValid();
                case GlobalCommands.ToggleCameraPathPreview:
                    return m_WidgetManager.CanRecordCurrentCameraPath();
                case GlobalCommands.DeleteCameraPath:
                    return CameraPathCaptureRig.Enabled && m_WidgetManager.AnyActivePathHasAKnot();
                case GlobalCommands.ToggleCameraPathVisuals:
                    return m_WidgetManager.AnyActivePathHasAKnot();
                case GlobalCommands.GoogleDriveSync:
                    return App.GoogleIdentity.LoggedIn;
                case GlobalCommands.RecordCameraPath: return m_WidgetManager.CameraPathsVisible;
            }
            return true;
        }

        public bool SketchHasChanges()
        {
            if (SceneSettings.m_Instance.IsTransitioning) { return false; }
            return SketchMemoryScript.m_Instance.HasVisibleObjects() ||
                SceneSettings.m_Instance.EnvironmentChanged ||
                LightsControlScript.m_Instance.LightsChanged ||
                m_WidgetManager.ModelWidgets.Any(w => w.gameObject.activeSelf) ||
                m_WidgetManager.StencilWidgets.Any(w => w.gameObject.activeSelf) ||
                m_WidgetManager.ImageWidgets.Any(w => w.gameObject.activeSelf) ||
                m_WidgetManager.VideoWidgets.Any(w => w.gameObject.activeSelf) ||
                m_WidgetManager.AnyCameraPathWidgetsActive;
        }

        public void OpenPanelOfType(BasePanel.PanelType type, TrTransform trSpawnXf)
        {
            m_PanelManager.OpenPanel(type, trSpawnXf);
            EatGazeObjectInput();
        }

        public void RestoreFloatingPanels()
        {
            if (!m_SketchSurfacePanel.ActiveTool.HidePanels())
            {
                m_PanelManager.RestoreHiddenPanels();
            }
        }

        public void UpdateDraftingVisibility()
        {
            float value = 0;
            switch (m_DraftingVisibility)
            {
                case DraftingVisibilityOption.Visible:
                    value = 1;
                    break;
                case DraftingVisibilityOption.Transparent:
                    value = .5f;
                    break;
                case DraftingVisibilityOption.Hidden:
                    value = 0;
                    break;
            }
            Shader.SetGlobalFloat("_DraftingVisibility01", value);
        }

        private void ToggleProfiling()
        {
            if (Debug.isDebugBuild && ProfileDisplay.Instance != null)
            {
                ProfileDisplay.Instance.gameObject.SetActive(UnityEngine.Profiling.Profiler.enabled);
            }
            if (UnityEngine.Profiling.Profiler.enabled)
            {
                ProfilingManager.Instance.StopProfiling();
            }
            else
            {
                ProfilingManager.Instance.StartProfiling(App.UserConfig.Profiling.ProflingMode);
            }
        }

        private void DoAutoProfile()
        {
            StartCoroutine(DoProfiling());
        }

        private void DoAutoProfileAndQuit()
        {
            StartCoroutine(DoProfiling(andQuit: true));
        }

        private IEnumerator DoProfiling(bool andQuit = false)
        {
            TrTransform oldWandPose = TrTransform.FromTransform(InputManager.Wand.Geometry.transform);
            TrTransform oldBrushPose = TrTransform.FromTransform(InputManager.Brush.Geometry.transform);

            App.AppState oldState = App.CurrentState;
            App.Instance.SetDesiredState(App.AppState.AutoProfiling);
            while (App.CurrentState != App.AppState.AutoProfiling)
            {
                yield return null;
            }

            TrTransform camPose = App.Scene.Pose * SaveLoadScript.m_Instance.ReasonableThumbnail_SS;
            camPose.ToTransform(App.VrSdk.GetVrCamera().transform);
            float controllerDirection = App.UserConfig.Profiling.ShowControllers ? 1f : -1f;
            Vector3 roffset = Camera.main.transform.right * 2f;
            Vector3 fOffset = Camera.main.transform.forward * 4f * controllerDirection;
            InputManager.Brush.Geometry.transform.position = Camera.main.transform.position + roffset + fOffset;
            InputManager.Brush.Geometry.transform.rotation = Camera.main.transform.rotation;
            InputManager.Wand.Geometry.transform.position = Camera.main.transform.position - roffset + fOffset;
            InputManager.Wand.Geometry.transform.rotation = Camera.main.transform.rotation;
            m_PanelManager.LockPanelsToController();

            ProfilingManager.Instance.StartProfiling(App.UserConfig.Profiling.ProflingMode);
            yield return new WaitForSeconds(App.UserConfig.Profiling.Duration);
            ProfilingManager.Instance.StopProfiling();

            if (App.UserConfig.Profiling.TakeScreenshot)
            {
                GameObject camObj = new GameObject("ScreenShotter");
                Camera cam = camObj.AddComponent<Camera>();
                cam.CopyFrom(App.VrSdk.GetVrCamera());
                cam.stereoTargetEye = StereoTargetEyeMask.None;
                cam.clearFlags = CameraClearFlags.SolidColor;
                camPose.ToTransform(camObj.transform);
                int res = App.UserConfig.Profiling.ScreenshotResolution;
                RenderTexture renderTexture = RenderTexture.GetTemporary(res, res, 24);
                try
                {
                    cam.targetTexture = renderTexture;
                    cam.Render();
                    RenderTexture prev = RenderTexture.active;
                    RenderTexture.active = renderTexture;
                    var texture = new Texture2D(res, res, TextureFormat.RGB24, false);
                    texture.ReadPixels(new Rect(0, 0, texture.width, texture.height), 0, 0);
                    RenderTexture.active = prev;
                    byte[] jpegBytes = texture.EncodeToJPG();
                    string filename =
                        Path.GetFileNameWithoutExtension(SaveLoadScript.m_Instance.SceneFile.FullPath);
                    File.WriteAllBytes(Path.Combine(App.UserPath(), filename + ".jpg"), jpegBytes);
                }
                finally
                {
                    Destroy(camObj);
                    RenderTexture.ReleaseTemporary(renderTexture);
                }
            }

            oldWandPose.ToTransform(InputManager.Wand.Geometry.transform);
            oldBrushPose.ToTransform(InputManager.Brush.Geometry.transform);
            App.Instance.SetDesiredState(oldState);

            if (andQuit)
            {
                QuitApp();
            }
        }
    }

} // namespace TiltBrush<|MERGE_RESOLUTION|>--- conflicted
+++ resolved
@@ -145,11 +145,8 @@
             OpenScriptsCommandsList = 6000,
             OpenScriptsList = 6001,
             OpenExampleScriptsList = 6002,
-<<<<<<< HEAD
-            ScriptedSymmetryCommand = 6003,
-=======
             SymmetryTwoHanded = 6003,
->>>>>>> 13a4f440
+            ScriptedSymmetryCommand = 6004,
             OpenColorOptionsPopup = 7000,
             ChangeSnapAngle = 8000,
             MergeBrushStrokes = 10000
@@ -1361,11 +1358,8 @@
                     var next = (cur == SymmetryMode.None) ? SymmetryMode.SinglePlane
                         : (cur == SymmetryMode.SinglePlane) ? SymmetryMode.DebugMultiple
                         : (cur == SymmetryMode.DebugMultiple) ? SymmetryMode.FourAroundY
-<<<<<<< HEAD
-                        : (cur == SymmetryMode.FourAroundY) ? SymmetryMode.ScriptedSymmetryMode
-=======
                         : (cur == SymmetryMode.FourAroundY) ? SymmetryMode.TwoHanded
->>>>>>> 13a4f440
+                        : (cur == SymmetryMode.TwoHanded) ? SymmetryMode.ScriptedSymmetryMode
                         : SymmetryMode.None;
                     PointerManager.m_Instance.CurrentSymmetryMode = next;
                 }
@@ -4288,17 +4282,33 @@
                     }
                     InputManager.m_Instance.TriggerHaptics(InputManager.ControllerName.Brush, 0.1f);
                     break;
-<<<<<<< HEAD
+                    {
+                        ControllerConsoleScript.m_Instance.AddNewLine("Symmetry Enabled");
+                    }
+                    else
+                    {
+                        PointerManager.m_Instance.SetSymmetryMode(SymmetryMode.None);
+                        ControllerConsoleScript.m_Instance.AddNewLine("Symmetry Off");
+                    }
+                    InputManager.m_Instance.TriggerHaptics(InputManager.ControllerName.Brush, 0.1f);
+                    break;
+                case GlobalCommands.SymmetryTwoHanded:
+                    if (PointerManager.m_Instance.CurrentSymmetryMode != SymmetryMode.TwoHanded)
+                    {
+                        PointerManager.m_Instance.SetSymmetryMode(SymmetryMode.TwoHanded);
+                        ControllerConsoleScript.m_Instance.AddNewLine("Symmetry Enabled");
+                    }
+                    else
+                    {
+                        PointerManager.m_Instance.SetSymmetryMode(SymmetryMode.None);
+                        ControllerConsoleScript.m_Instance.AddNewLine("Symmetry Off");
+                    }
+                    InputManager.m_Instance.TriggerHaptics(InputManager.ControllerName.Brush, 0.1f);
+                    break;
                 case GlobalCommands.ScriptedSymmetryCommand:
                     if (PointerManager.m_Instance.CurrentSymmetryMode != SymmetryMode.ScriptedSymmetryMode)
                     {
                         PointerManager.m_Instance.SetSymmetryMode(SymmetryMode.ScriptedSymmetryMode);
-=======
-                case GlobalCommands.SymmetryTwoHanded:
-                    if (PointerManager.m_Instance.CurrentSymmetryMode != SymmetryMode.TwoHanded)
-                    {
-                        PointerManager.m_Instance.SetSymmetryMode(SymmetryMode.TwoHanded);
->>>>>>> 13a4f440
                         ControllerConsoleScript.m_Instance.AddNewLine("Symmetry Enabled");
                     }
                     else
@@ -4953,11 +4963,8 @@
                 case GlobalCommands.StraightEdgeMeterDisplay: return PointerManager.m_Instance.StraightEdgeGuide.IsShowingMeter();
                 case GlobalCommands.SymmetryPlane: return PointerManager.m_Instance.CurrentSymmetryMode == SymmetryMode.SinglePlane;
                 case GlobalCommands.SymmetryFour: return PointerManager.m_Instance.CurrentSymmetryMode == SymmetryMode.FourAroundY;
-<<<<<<< HEAD
+                case GlobalCommands.SymmetryTwoHanded: return PointerManager.m_Instance.CurrentSymmetryMode == SymmetryMode.TwoHanded;
                 case GlobalCommands.ScriptedSymmetryCommand: return PointerManager.m_Instance.CurrentSymmetryMode == SymmetryMode.ScriptedSymmetryMode;
-=======
-                case GlobalCommands.SymmetryTwoHanded: return PointerManager.m_Instance.CurrentSymmetryMode == SymmetryMode.TwoHanded;
->>>>>>> 13a4f440
                 case GlobalCommands.AutoOrient: return m_AutoOrientAfterRotation;
                 case GlobalCommands.AudioVisualization: return VisualizerManager.m_Instance.VisualsRequested;
                 case GlobalCommands.AdvancedPanelsToggle: return m_PanelManager.AdvancedModeActive();
