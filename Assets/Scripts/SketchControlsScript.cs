--- conflicted
+++ resolved
@@ -1392,14 +1392,9 @@
                     var cur = PointerManager.m_Instance.CurrentSymmetryMode;
                     var next = (cur == SymmetryMode.None) ? SymmetryMode.SinglePlane
                         : (cur == SymmetryMode.SinglePlane) ? SymmetryMode.DebugMultiple
-<<<<<<< HEAD
-                        : (cur == SymmetryMode.DebugMultiple) ? SymmetryMode.FourAroundY
-                        : (cur == SymmetryMode.FourAroundY) ? SymmetryMode.TwoHanded
-                        : (cur == SymmetryMode.TwoHanded) ? SymmetryMode.ScriptedSymmetryMode
-=======
                         : (cur == SymmetryMode.DebugMultiple) ? SymmetryMode.MultiMirror
                         : (cur == SymmetryMode.MultiMirror) ? SymmetryMode.TwoHanded
->>>>>>> 3b03f6fe
+                        : (cur == SymmetryMode.TwoHanded) ? SymmetryMode.ScriptedSymmetryMode
                         : SymmetryMode.None;
                     PointerManager.m_Instance.CurrentSymmetryMode = next;
                 }
@@ -4337,12 +4332,8 @@
                 case GlobalCommands.MultiMirror:
                     if (PointerManager.m_Instance.CurrentSymmetryMode != SymmetryMode.MultiMirror)
                     {
-<<<<<<< HEAD
-                        PointerManager.m_Instance.SetSymmetryMode(SymmetryMode.FourAroundY);
-=======
                         PointerManager.m_Instance.SetSymmetryMode(SymmetryMode.MultiMirror);
                         ControllerConsoleScript.m_Instance.AddNewLine("Symmetry Enabled");
->>>>>>> 3b03f6fe
                     }
                     else
                     {
