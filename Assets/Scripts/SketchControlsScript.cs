// Copyright 2020 The Tilt Brush Authors
//
// Licensed under the Apache License, Version 2.0 (the "License");
// you may not use this file except in compliance with the License.
// You may obtain a copy of the License at
//
//      http://www.apache.org/licenses/LICENSE-2.0
//
// Unless required by applicable law or agreed to in writing, software
// distributed under the License is distributed on an "AS IS" BASIS,
// WITHOUT WARRANTIES OR CONDITIONS OF ANY KIND, either express or implied.
// See the License for the specific language governing permissions and
// limitations under the License.

using System;
using System.Collections;
using System.Collections.Generic;
using System.IO;
using System.Linq;
using UnityEngine;
using SymmetryMode = TiltBrush.PointerManager.SymmetryMode;

namespace TiltBrush
{

    public class SketchControlsScript : MonoBehaviour
    {
        public const string kRemoveHeadsetFyi = "Remove headset to view.";
        const string kTiltBrushGalleryUrl = "https://poly.google.com/tiltbrush";
        const string kBlocksGalleryUrl = "https://poly.google.com/blocks";
        const string kPolyMainPageUri = "https://poly.google.com";

        static public SketchControlsScript m_Instance;
        static bool sm_enableGrabHaptics = true;

        // ------------------------------------------------------------
        // Constants and types
        // ------------------------------------------------------------

        public enum GlobalCommands
        {
            Null,
            Save,
            SaveNew,
            Load,
            NewSketch,
            StraightEdge,
            AutoOrient,
            Undo,
            Redo,
            Tiltasaurus,
            LightingHdr,
            AudioVisualization,
            ResetAllPanels,
            SketchOrigin,
            SymmetryPlane,
            SymmetryFour,
            ViewOnly,
            SaveGallery,
            LightingLdr,
            ShowSketchFolder,
            About,
            LoadNamedFile, // iParam1 : (optional) - send through a LoadSpeed as int
            DropCam,
            CuratedGallery,
            Unused_UploadToCloud,
            AnalyticsEnabled_Deprecated,
            Credits,
            LogOutOfGenericCloud,
            DraftingVisibility,
            DeleteSketch,
            ShowWindowGUI,
            MorePanels,
            Cameras,
            FAQ,
            ExportRaw,
            IRC,
            YouTubeChat,
            CameraOptions,
            StencilsDisabled,
            AdvancedTools,
            FloatingPanelsMode,
            StraightEdgeMeterDisplay,
            Sketchbook,
            ExportAll,
            Lights,
            SaveAndUpload,
            StraightEdgeShape,
            SaveOptions,
            SketchbookMenu,
            Disco,
            ViewOnlineGallery,
            CancelUpload,
            AdvancedPanelsToggle,
            Music,
            Duplicate,
            ToggleGroupStrokesAndWidgets,
            SaveModel,
            ViewPolyPage,
            ViewPolyGallery,
            ExportListed,
            RenderCameraPath,
            ToggleProfiling,
            DoAutoProfile,
            DoAutoProfileAndQuit,
            ToggleSettings,
            SummonMirror,
            InvertSelection,
            SelectAll,
            FlipSelection,
            ToggleBrushLab,
            ReleaseNotes,
            ToggleCameraPostEffects,
            ToggleWatermark,
            AccountInfo,
            // LoadConfirmUnsaved -> LoadWaitOnDownload -> LoadConfirmComplex -> LoadComplexHigh ->  Load
            LoadConfirmUnsaved,
            LoadConfirmComplex,
            MemoryWarning,
            MemoryExceeded,
            ViewLastUpload,
            LoadConfirmComplexHigh,
            ShowTos,
            ShowPrivacy,
            ShowQuestSideLoading,
            AshleysSketch,
            UnloadReferenceImageCatalog,
            SaveOnLocalChanges,
            ToggleCameraPathVisuals,
            ToggleCameraPathPreview,
            DeleteCameraPath,
            RecordCameraPath,
            SelectCameraPath,
            ToggleAutosimplification,
            ShowGoogleDrive,
            GoogleDriveSync_Folder, // iParam1: folder id as DriveSync.SyncedFolderType
            GoogleDriveSync,
            LoginToGenericCloud,  // iParam1: Cloud enum
            UploadToGenericCloud, // iParam1: Cloud enum
            LoadWaitOnDownload,
            SignOutConfirm,
            ReadOnlyNotice,
<<<<<<< HEAD
            OpenScriptsCommandsList = 6000,
            OpenScriptsList = 6001,
            OpenExampleScriptsList = 6002,
            OpenColorOptionsPopup = 7000
=======
            OpenColorOptionsPopup = 7000,
            ChangeSnapAngle = 8000
>>>>>>> 0540a051
        }

        public enum ControlsType
        {
            KeyboardMouse,
            SixDofControllers,
            ViewingOnly
        }

        public enum DraftingVisibilityOption
        {
            Visible,
            Transparent,
            Hidden
        }

        public enum InputState
        {
            Standard,
            Pan,
            Rotation,
            HeadLock,
            ControllerLock,
            PushPull,
            BrushSize,
            Save,
            Load,
            Num
        }

        public enum LoadSpeed
        {
            Normal = -1,
            Quick = 1,
        }

        const float kControlPointHistoryMaxTime = 0.1f;

        class GazeResult
        {
            public bool m_HitWithGaze;
            public bool m_HitWithController;
            // ReSharper disable once NotAccessedField.Local
            public bool m_WithinView;
            public float m_ControllerDistance;
            public Vector3 m_GazePosition;
            public Vector3 m_ControllerPosition;
            public InputManager.ControllerName m_ControllerName;
        }

        class GrabWidgetControllerInfo
        {
            public InputManager.ControllerName m_Name;
            /// Transform of controller at the time the grab started
            public TrTransform m_BaseControllerXf;
            /// "local" transform of widget (relative to controller), at the time the grab started.
            /// The widget isn't parented to the controller, but if it were, this would be its transform.
            public TrTransform m_BaseWidgetXf_LS;
        }

        struct GrabWidgetHoldPoint
        {
            // ReSharper disable once NotAccessedField.Local
            public InputManager.ControllerName m_Name;
            public float m_BirthTime;
            public Vector3 m_Pos; // where controller is holding the widget
            public Quaternion m_Rot;
        }

        class InputStateConfig
        {
            public bool m_AllowDrawing;
            public bool m_AllowMovement;
            public bool m_ShowGizmo;
        }

        enum FadeState
        {
            None,
            FadeOn,
            FadeOff
        }

        enum GrabWidgetState
        {
            None,
            OneHand,
            TwoHands
        }

        enum GrabWorldState
        {
            Normal,
            ResettingTransform,
            ResetDone
        }

        private enum WorldTransformResetState
        {
            Default,
            Requested,
            FadingToBlack,
            FadingToScene,
        }

        enum RotationType
        {
            All,
            RollOnly
        }

        enum GrabIntersectionState
        {
            RequestIntersections,
            ReadBrush,
            ReadWand
        }

        // ------------------------------------------------------------
        // Inspector data (read-only even if public)
        // ------------------------------------------------------------

        public GameObject m_SketchSurface;
        public SketchMemoryScript.PlaybackMode m_DefaultSketchPlaybackMode;
        public float m_GazeMaxAngleFromPointing = 85.0f;
        public float m_GazeMaxAngleFacingToForward = 80.0f;

        [SerializeField] bool m_AtlasIconTextures;

        [SerializeField] SaveIconTool m_SaveIconTool;
        [SerializeField] DropCamWidget m_DropCam;
        [SerializeField] string m_CreditsSketchFilename;
        [SerializeField] string m_AshleysSketchFilename;
        [SerializeField] float m_DefaultSketchLoadSpeed;
        [SerializeField] GameObject m_TransformGizmoPrefab;

        [SerializeField] GameObject m_RotationIconPrefab;
        [SerializeField] float m_GazeMaxAngleFromFacing = 70.0f;
        [SerializeField] float m_GazeMaxDistance = 10.0f;
        [SerializeField] float m_GazeControllerPointingDistance;
        [SerializeField] float m_GazePanelDectivationDelay = 0.25f;

        [SerializeField] GameObject m_UIReticle;
        [SerializeField] GameObject m_UIReticleMobile;
        [SerializeField] GameObject m_UIReticleSixDofController;

        [SerializeField] float m_DoubleTapWindow;
        [SerializeField] float m_PushPullScale;
        [SerializeField] RotationCursorScript m_RotationCursor;
        [SerializeField] float m_RotationMaxAngle;

        [SerializeField] float m_RotationScalar;
        [SerializeField] float m_RotationRollScalar;
        [SerializeField] float m_PanScalar;

        [SerializeField] float m_AdjustToolSizeScalar;

        [SerializeField] GameObject m_IRCChatPrefab;
        [SerializeField] GameObject m_YouTubeChatPrefab;
        [SerializeField] GameObject m_Decor;
        [SerializeField] BaseTool.ToolType m_InitialTool = BaseTool.ToolType.SketchSurface;
        [SerializeField] string m_ReleaseNotesURL;
        [SerializeField] string m_HelpCenterURL;
        [SerializeField] string m_ThirdPartyNoticesURL;
        [SerializeField] string m_TosURL;
        [SerializeField] string m_PrivacyURL;
        [SerializeField] string m_QuestSideLoadingHowToURL;

        [SerializeField] float m_WorldTransformMinScale = .1f;
        [SerializeField] float m_WorldTransformMaxScale = 10.0f;

        [Header("Undo/Redo Hold")]
        [SerializeField] float m_UndoRedoHold_DurationBeforeStart;
        [SerializeField] float m_UndoRedoHold_RepeatInterval;

        [Header("Pin Cushion")]
        [SerializeField] GameObject m_PinCushionPrefab;

        [Header("Grabbing and tossing")]
        [SerializeField] float m_GrabWorldFadeSpeed = 8.0f;
        [SerializeField] Color m_GrabWorldGridColor = new Color(0.0f, 1.0f, 1.0f, 0.2f);
        [SerializeField] ControllerGrabVisuals m_ControllerGrabVisuals;
        [SerializeField] float m_WidgetGpuIntersectionRadius;

        [Header("Saving")]
        [SerializeField] int m_NumStrokesForSaveIcon = 50;

        [NonSerialized] public Color m_GrabHighlightActiveColor;
        /// Throwing an object faster than this means it's a "toss". Units are m/s.
        public float m_TossThresholdMeters = 3f;
        /// Angular motion contributes more towards the toss velocity the larger the object is;
        /// or rather, the larger the distance between the grab point and the object's center.
        /// To prevent large objects from being too-easily-tossed, bound that distance.
        public float m_TossMaxPivotDistMeters = 0.33f;

        // ------------------------------------------------------------
        // Internal data
        // ------------------------------------------------------------

        private SketchSurfacePanel m_SketchSurfacePanel;
        private SketchMemoryScript.PlaybackMode m_SketchPlaybackMode;
        private GameObject m_TransformGizmo;
        private TransformGizmoScript m_TransformGizmoScript;
        private GameObject m_RotationIcon;
        private float m_MouseDeltaX;
        private float m_MouseDeltaY;
        private float m_MouseDeltaXScaled;
        private float m_MouseDeltaYScaled;
        private float m_PositionOffsetResetTapTime;
        private bool m_EatToolScaleInput;

        private PanelManager m_PanelManager;
        private WidgetManager m_WidgetManager;
        private PinCushion m_PinCushion;
        private bool m_EatPinCushionInput;

        // This is the gaze that was used to compute m_CurrentGazeHitPoint.
        // It is not a general substitute for ViewpointScript.Gaze.
        private Ray m_CurrentGazeRay;
        private Quaternion m_CurrentHeadOrientation;
        private GazeResult[] m_GazeResults;
        private int m_CurrentGazeObject;
        private bool m_EatInputGazeObject;
        private Vector3 m_CurrentGazeHitPoint;
        private Ray m_GazeControllerRay;
        private Ray m_GazeControllerRayActivePanel;
        private bool m_ForcePanelActivation = false;
        private float m_GazePanelDectivationCountdown;
        private bool m_PanelsVisibilityRequested;
#if (UNITY_EDITOR || EXPERIMENTAL_ENABLED)
        private bool m_HeadOffset;
#endif

        float m_UndoHold_Timer;
        float m_RedoHold_Timer;

        // Grab world member variables.
        struct GrabState
        {
            public InputManager.ControllerName name;
            public TrTransform grabTransform;
            public bool grabbingWorld;
            public bool grabbingGroup;
            public bool startedGrabInsideWidget;
            public bool eatInput;
            private GrabWidget lastWidgetIntersect;

            public void SetHadBestGrabAndTriggerHaptics(GrabWidgetData data)
            {
                bool dormant = WidgetManager.m_Instance.WidgetsDormant;
                if (data != null && !data.m_WidgetScript.AllowDormancy)
                {
                    dormant = false;
                }
                GrabWidget newInsideWidget = (data != null && !dormant) ? data.m_WidgetScript : null;
                if (sm_enableGrabHaptics && newInsideWidget != lastWidgetIntersect)
                {
                    // state changed
                    if (newInsideWidget != null)
                    {
                        // transitioning in
                        InputManager.m_Instance.TriggerHaptics(name, data.m_WidgetScript.HapticDuration);
                    }
                    else
                    {
                        // transitioning out
                        InputManager.m_Instance.TriggerHaptics(name, 0.03f);
                    }
                }
                lastWidgetIntersect = newInsideWidget;
            }

            public void ClearInsideWidget()
            {
                lastWidgetIntersect = null;
            }
        }
        private GrabState m_GrabBrush = new GrabState { name = InputManager.ControllerName.Brush };
        private GrabState m_GrabWand = new GrabState { name = InputManager.ControllerName.Wand };

        private WorldTransformResetState m_WorldTransformResetState = WorldTransformResetState.Default;
        private TrTransform m_WorldTransformResetXf = TrTransform.identity; // set when reset requested
        private GrabWorldState m_GrabWorldState = GrabWorldState.Normal;
        private float m_WorldTransformFadeAmount;
        private bool m_AllowWorldTransformLastFrame = false;
        private bool m_WorldBeingGrabbed;
        private TrTransform m_xfDropCamReset_RS;

        struct GpuIntersectionResult
        {
            public GpuIntersector.FutureModelResult result;
            public List<GpuIntersector.ModelResult> resultList;
        }
        private Queue<GpuIntersectionResult> m_BrushResults;
        private Queue<GpuIntersectionResult> m_WandResults;
        private int m_WidgetGpuIntersectionLayer;

        private GrabWidget m_CurrentGrabWidget;
        private GrabWidget m_MaybeDriftingGrabWidget; // use only to clear drift

        // References to widgets, cached in the UpdateGrab_None, to be used by helper functions
        // for the remainder of the frame.
        private GrabWidget m_PotentialGrabWidgetBrush;
        private GrabWidget m_PotentialGrabWidgetWand;

        // Flags for the explaining if the m_PotentialGrabWidget_x widgets are able to be interacted with.
        // Cached in the UpdateGrab_None, used for the remainder of the frame.
        private bool m_PotentialGrabWidgetBrushValid;
        private bool m_PotentialGrabWidgetWandValid;

        // References to widget metadata, cached in UpdateGrab_None, to be re-used on "off frames"
        // when the GPU intersector is not refreshing the nearest widget to the respective controller.
        private GrabWidgetData m_BackupBrushGrabData;
        private GrabWidgetData m_BackupWandGrabData;

        private GrabWidgetState m_GrabWidgetState;
        private GrabWidgetControllerInfo m_GrabWidgetOneHandInfo;
        private TrTransform m_GrabWidgetTwoHandBrushPrev;
        private TrTransform m_GrabWidgetTwoHandWandPrev;
        private Queue<GrabWidgetHoldPoint> m_GrabWidgetHoldHistory;

        private Quaternion m_RotationOrigin;
        private Vector2 m_RotationCursorOffset;

        private bool m_RotationRollActive;
        private float m_RotationResetTapTime;

        private RotationType m_CurrentRotationType;
        private bool m_AutoOrientAfterRotation;

        private Vector3 m_SurfaceForward;
        private Vector3 m_SurfaceRight;
        private Vector3 m_SurfaceUp;

        private Vector3 m_SurfaceLockOffset;
        private Vector3 m_SurfaceLockBaseSurfacePosition;
        private Vector3 m_SurfaceLockBaseControllerPosition;
        private Quaternion m_SurfaceLockBaseHeadRotation;
        private Quaternion m_SurfaceLockBaseControllerRotation;
        private Quaternion m_SurfaceLockBaseSurfaceRotation;
        private InputManager.ControllerName m_SurfaceLockActingController;
        private float m_SurfaceLockControllerBaseScalar;
        private float m_SurfaceLockControllerScalar;

        private bool m_PositioningPanelWithHead;
        private Quaternion m_PositioningPanelBaseHeadRotation;
        private Vector3 m_PositioningPanelOffset;
        private float m_PositioningTimer;
        private float m_PositioningSpeed;

        private DraftingVisibilityOption m_DraftingVisibility = DraftingVisibilityOption.Visible;

        private Vector3 m_SketchOrigin;

        private ControlsType m_ControlsType;
        private GrabWidget m_IRCChatWidget;
        private GrabWidget m_YouTubeChatWidget;
        private MultiCamCaptureRig m_MultiCamCaptureRig;
        private CameraPathCaptureRig m_CameraPathCaptureRig;

        private bool m_ViewOnly = false;

        private InputState m_CurrentInputState;
        private InputStateConfig[] m_InputStateConfigs;

        private GrabIntersectionState m_CurrentGrabIntersectionState;

        private float m_WorldTransformSpeedSmoothed;

        // ------------------------------------------------------------
        // Properties and events
        // ------------------------------------------------------------

        public MultiCamCaptureRig MultiCamCaptureRig
        {
            get { return m_MultiCamCaptureRig; }
        }

        public CameraPathCaptureRig CameraPathCaptureRig
        {
            get { return m_CameraPathCaptureRig; }
        }

        public ControllerGrabVisuals ControllerGrabVisuals
        {
            get { return m_ControllerGrabVisuals; }
        }

        public SketchMemoryScript.PlaybackMode SketchPlaybackMode
        {
            get { return m_SketchPlaybackMode; }
            set { m_SketchPlaybackMode = value; }
        }

        public Transform m_Canvas
        {
            get { return App.Instance.m_CanvasTransform; }
        }

        public ControlsType ActiveControlsType
        {
            get { return m_ControlsType; }
            set { m_ControlsType = value; }
        }

        public float WorldTransformMinScale
        {
            get
            {
                return App.UserConfig.Flags.UnlockScale ? m_WorldTransformMinScale * 0.01f :
                    m_WorldTransformMinScale;
            }
        }

        public float WorldTransformMaxScale
        {
            get
            {
                return App.UserConfig.Flags.UnlockScale ? m_WorldTransformMaxScale * 10.0f :
                    m_WorldTransformMaxScale;
            }
        }

        public void SetInitialTool(BaseTool.ToolType rType)
        {
            m_InitialTool = rType;
        }

        public void SetInFreePaintMode(bool bFreePaint)
        {
            m_SketchSurfacePanel.SetInFreePaintMode(bFreePaint);
        }

        public float GazeMaxDistance
        {
            get { return m_GazeMaxDistance; }
        }

        public InputManager.ControllerName OneHandGrabController
        {
            get
            {
                return m_CurrentGrabWidget != null ?
                    m_GrabWidgetOneHandInfo.m_Name :
                    InputManager.ControllerName.None;
            }
        }

        public InputManager.ControllerName PotentialOneHandGrabController(GrabWidget widget)
        {
            if (m_PotentialGrabWidgetBrush == widget)
            {
                return InputManager.ControllerName.Brush;
            }
            else if (m_PotentialGrabWidgetWand == widget)
            {
                return InputManager.ControllerName.Wand;
            }
            return OneHandGrabController;
        }

        public Vector3 GetSurfaceForward() { return m_SurfaceForward; }
        public Vector3 GetSurfaceUp() { return m_SurfaceUp; }
        public Vector3 GetSurfaceRight() { return m_SurfaceRight; }
        public Vector3 GetSketchOrigin() { return m_SketchOrigin; }
        public float GetDefaultSketchLoadSpeed() { return m_DefaultSketchLoadSpeed; }
        public Quaternion GetCurrentHeadOrientation() { return m_CurrentHeadOrientation; }
        public Vector3 GetUIReticlePos() { return m_UIReticle.transform.position; }
        public Vector3 GetSweetSpotPos() { return m_PanelManager.m_SweetSpot.transform.position; }
        public void SetSketchOrigin(Vector3 vOrigin) { m_SketchOrigin = vOrigin; }

        public void EatGazeObjectInput()
        {
            m_EatInputGazeObject = true;
            m_GazePanelDectivationCountdown = 0.0f;
            PointerManager.m_Instance.EatLineEnabledInput();
            SketchSurfacePanel.m_Instance.EatToolsInput();
        }
        public void EatToolScaleInput() { m_EatToolScaleInput = true; }
        public void EatGrabInput()
        {
            m_GrabWand.eatInput = true;
            m_GrabBrush.eatInput = true;
        }

        public bool ShouldRespondToPadInput(InputManager.ControllerName name)
        {
            if (name == InputManager.ControllerName.Brush && m_CurrentGazeObject != -1)
            {
                return m_PanelManager.GetPanel(m_CurrentGazeObject).BrushPadAnimatesOnHover();
            }
            return !m_EatToolScaleInput && SketchSurfacePanel.m_Instance.CanAdjustToolSize();
        }
        public void ForcePanelActivation(bool bForce)
        {
            m_ForcePanelActivation = bForce;
            if (m_ForcePanelActivation)
            {
                m_GazePanelDectivationCountdown = m_GazePanelDectivationDelay;
            }
        }
        public bool IsUserInteractingWithUI()
        {
            return (m_CurrentGazeObject != -1) || (m_GazePanelDectivationCountdown > 0.0f);
        }
        public bool IsUIBlockingUndoRedo()
        {
            if (m_CurrentGazeObject != -1)
            {
                return m_PanelManager.GetPanel(m_CurrentGazeObject).UndoRedoBlocked();
            }
            return false;
        }
        public bool IsUserAbleToInteractWithAnyWidget()
        {
            return IsUserInteractingWithAnyWidget() ||
                (m_PotentialGrabWidgetBrush != null && m_PotentialGrabWidgetBrushValid) ||
                (m_PotentialGrabWidgetWand != null && m_PotentialGrabWidgetWandValid);
        }
        public bool IsUserInteractingWithAnyWidget() { return m_CurrentGrabWidget != null; }
        public bool IsUserGrabbingAnyPanel()
        {
            return (m_CurrentGrabWidget != null && m_CurrentGrabWidget is PanelWidget);
        }
        public bool IsUsersBrushIntersectingWithSelectionWidget()
        {
            return (m_PotentialGrabWidgetBrush != null &&
                m_PotentialGrabWidgetBrushValid &&
                m_PotentialGrabWidgetBrush is SelectionWidget);
        }
        public bool IsUserIntersectingWithSelectionWidget()
        {
            return IsUsersBrushIntersectingWithSelectionWidget() ||
                (m_PotentialGrabWidgetWand != null &&
                m_PotentialGrabWidgetWandValid &&
                m_PotentialGrabWidgetWand is SelectionWidget);
        }
        public bool IsUserInteractingWithSelectionWidget()
        {
            return (m_CurrentGrabWidget != null && m_CurrentGrabWidget is SelectionWidget);
        }

        public bool IsUserGrabbingWorld() { return m_GrabWand.grabbingWorld || m_GrabBrush.grabbingWorld; }
        public bool IsUserGrabbingWorldWithBrushHand() { return m_GrabBrush.grabbingWorld; }
        public bool IsUserTransformingWorld() { return m_GrabWand.grabbingWorld && m_GrabBrush.grabbingWorld; }
        public float GetGazePanelActivationRatio() { return m_GazePanelDectivationCountdown / m_GazePanelDectivationDelay; }
        public bool IsCurrentGrabWidgetPinned() { return IsUserInteractingWithAnyWidget() && m_CurrentGrabWidget.Pinned; }
        public bool CanCurrentGrabWidgetBePinned() { return IsUserInteractingWithAnyWidget() && m_CurrentGrabWidget.AllowPinning; }
        public bool DidUserGrabWithBothInside() { return m_GrabBrush.startedGrabInsideWidget && m_GrabWand.startedGrabInsideWidget; }
        public bool IsUserGrabbingWidget(GrabWidget widget) { return widget == m_CurrentGrabWidget; }
        public bool IsUserTwoHandGrabbingWidget() { return m_GrabWidgetState == GrabWidgetState.TwoHands; }
        public bool IsPinCushionShowing() { return m_PinCushion.IsShowing(); }
        public bool IsUserLookingAtPanel(BasePanel panel)
        {
            return m_CurrentGazeObject > -1 &&
                m_PanelManager.GetAllPanels()[m_CurrentGazeObject].m_Panel == panel;
        }

        public SaveIconTool GetSaveIconTool()
        {
            return m_SaveIconTool;
        }

        public DropCamWidget GetDropCampWidget()
        {
            return m_DropCam;
        }

        public bool IsGrabWorldStateStable()
        {
            return m_GrabWorldState == GrabWorldState.Normal;
        }

        public bool InGrabCanvasMode
        {
            get
            {
#if (UNITY_EDITOR || EXPERIMENTAL_ENABLED)
                if (Config.IsExperimental)
                {
                    if (App.Scene.ActiveCanvas != App.Scene.MainCanvas)
                    {
                        return true;
                    }
                }
#endif
                return false;
            }
        }

        // Internal: modify Coords.ScenePose or Coords.CanvasPose depending on the
        // state of m_InTransformCanvasMode
        TrTransform GrabbedPose
        {
            get
            {
                return InGrabCanvasMode ? App.Scene.ActiveCanvas.Pose : App.Scene.Pose;
            }
            set
            {
                if (InGrabCanvasMode)
                {
                    App.Scene.ActiveCanvas.Pose = value;
                }
                else
                {
                    App.Scene.Pose = value;
                }
            }
        }

        public Transform GazeObjectTransform()
        {
            if (m_CurrentGazeObject != -1)
            {
                return m_PanelManager.GetPanel(m_CurrentGazeObject).transform;
            }
            return null;
        }

        public void ForceShowUIReticle(bool bVisible)
        {
            m_UIReticle.SetActive(bVisible);
        }

        public void SetUIReticleTransform(Vector3 vPos, Vector3 vForward)
        {
            m_UIReticle.transform.position = vPos;
            m_UIReticle.transform.forward = vForward;
        }

        public bool AtlasIconTextures
        {
            get { return m_AtlasIconTextures; }
        }

        public IconTextureAtlas IconTextureAtlas
        {
            get { return GetComponent<IconTextureAtlas>(); }
        }

        void DismissPopupOnCurrentGazeObject(bool force)
        {
            if (m_CurrentGazeObject != -1)
            {
                m_PanelManager.GetPanel(m_CurrentGazeObject).CloseActivePopUp(force);
            }
        }

        void Awake()
        {
            m_Instance = this;

            BrushController.m_Instance.BrushSetToDefault += OnBrushSetToDefault;

            IconTextureAtlas.Init();

            m_MultiCamCaptureRig = GetComponentInChildren<MultiCamCaptureRig>(true);
            m_MultiCamCaptureRig.Init();

            m_CameraPathCaptureRig = GetComponentInChildren<CameraPathCaptureRig>(true);
            m_CameraPathCaptureRig.Init();

            m_SketchSurfacePanel = m_SketchSurface.GetComponent<SketchSurfacePanel>();
            m_PanelManager = GetComponent<PanelManager>();
            m_PanelManager.Init();
            InitGazePanels();

            m_WidgetManager = GetComponent<WidgetManager>();
            m_WidgetManager.Init();

            m_InputStateConfigs = new InputStateConfig[(int)InputState.Num];
            for (int i = 0; i < (int)InputState.Num; ++i)
            {
                m_InputStateConfigs[i] = new InputStateConfig();
                m_InputStateConfigs[i].m_AllowDrawing = false;
                m_InputStateConfigs[i].m_AllowMovement = true;
                m_InputStateConfigs[i].m_ShowGizmo = false;
            }

            m_InputStateConfigs[(int)InputState.Standard].m_AllowDrawing = true;
            m_InputStateConfigs[(int)InputState.Pan].m_AllowDrawing = true;
            m_InputStateConfigs[(int)InputState.HeadLock].m_AllowDrawing = true;
            m_InputStateConfigs[(int)InputState.ControllerLock].m_AllowDrawing = true;
            m_InputStateConfigs[(int)InputState.PushPull].m_AllowDrawing = true;

            m_InputStateConfigs[(int)InputState.Pan].m_AllowMovement = false;
            m_InputStateConfigs[(int)InputState.Rotation].m_AllowMovement = false;
            m_InputStateConfigs[(int)InputState.ControllerLock].m_AllowMovement = false;
            m_InputStateConfigs[(int)InputState.PushPull].m_AllowMovement = false;
            m_InputStateConfigs[(int)InputState.BrushSize].m_AllowMovement = false;

            m_InputStateConfigs[(int)InputState.Pan].m_ShowGizmo = true;
            m_InputStateConfigs[(int)InputState.Rotation].m_ShowGizmo = true;
            m_InputStateConfigs[(int)InputState.HeadLock].m_ShowGizmo = true;
            m_InputStateConfigs[(int)InputState.PushPull].m_ShowGizmo = true;

            m_CurrentGazeRay = new Ray(Vector3.zero, Vector3.forward);
            m_GazeControllerRay = new Ray(Vector3.zero, Vector3.forward);
            m_GazeControllerRayActivePanel = new Ray(Vector3.zero, Vector3.forward);

            m_GrabWidgetHoldHistory = new Queue<GrabWidgetHoldPoint>();
            m_GrabWidgetOneHandInfo = new GrabWidgetControllerInfo();

            // Initialize world grip members.
            m_GrabBrush.grabTransform = TrTransform.identity;
            m_GrabWand.grabTransform = TrTransform.identity;

            m_BrushResults = new Queue<GpuIntersectionResult>();
            m_WandResults = new Queue<GpuIntersectionResult>();
            m_WidgetGpuIntersectionLayer = LayerMask.NameToLayer("GpuIntersection");
            m_CurrentGrabIntersectionState = GrabIntersectionState.RequestIntersections;
        }

        public void InitGazePanels()
        {
            // Find all gaze panels.
            int iNumGazePanels = m_PanelManager.GetAllPanels().Count;
            m_GazeResults = new GazeResult[iNumGazePanels];
            for (int i = 0; i < iNumGazePanels; ++i)
            {
                m_GazeResults[i] = new GazeResult();
                m_GazeResults[i].m_HitWithGaze = false;
                m_GazeResults[i].m_HitWithController = false;
                m_GazeResults[i].m_WithinView = false;
                m_GazeResults[i].m_GazePosition = new Vector3();
            }
        }

        public void OnEnable()
        {
            // This needs to run before other tools initialize, which is why it's running in OnEnable.
            // The sequence is Awake(), OnEnable(), Start().
            if (App.VrSdk.GetControllerDof() == VrSdk.DoF.Six)
            {
                SetInFreePaintMode(true);
                SetInitialTool(BaseTool.ToolType.FreePaintTool);
            }
        }

        void Start()
        {
            m_TransformGizmo = (GameObject)Instantiate(m_TransformGizmoPrefab);
            m_TransformGizmo.transform.parent = transform;
            m_TransformGizmoScript = m_TransformGizmo.GetComponent<TransformGizmoScript>();
            m_TransformGizmo.SetActive(false);

            m_RotationIcon = (GameObject)Instantiate(m_RotationIconPrefab);
            m_RotationIcon.transform.position = m_SketchSurface.transform.position;
            m_RotationIcon.transform.parent = m_SketchSurface.transform;
            m_RotationIcon.SetActive(false);

            GameObject pinCushionObj = (GameObject)Instantiate(m_PinCushionPrefab);
            m_PinCushion = pinCushionObj.GetComponent<PinCushion>();

            m_PositionOffsetResetTapTime = 0.0f;

            m_UndoHold_Timer = m_UndoRedoHold_DurationBeforeStart;
            m_RedoHold_Timer = m_UndoRedoHold_DurationBeforeStart;

            m_AutoOrientAfterRotation = true;
            m_RotationCursor.gameObject.SetActive(false);

            ResetGrabbedPose();
            m_SketchOrigin = m_SketchSurface.transform.position;

            m_PanelManager.InitPanels(m_ControlsType == ControlsType.SixDofControllers);

            m_UIReticleMobile.SetActive(m_ControlsType == ControlsType.ViewingOnly);
            m_UIReticleSixDofController.SetActive(m_ControlsType != ControlsType.ViewingOnly);

            m_PositioningPanelWithHead = false;
            m_PositioningSpeed = 16.0f;

            m_CurrentRotationType = RotationType.All;
            m_RotationResetTapTime = 0.0f;

            m_CurrentInputState = InputState.Standard;

            m_SketchSurfacePanel.EnableSpecificTool(m_InitialTool);
            m_SurfaceLockControllerBaseScalar = m_SketchSurfacePanel.m_PanelSensitivity;

            //after initializing, start with gaze objects hidden
            m_CurrentGazeObject = -1;
            m_EatInputGazeObject = false;

            int hidePanelsDelay = 1;
#if (UNITY_EDITOR || EXPERIMENTAL_ENABLED)
            if (Config.IsExperimental)
            {
                hidePanelsDelay = 0;
            }
#endif
            StartCoroutine(DelayedHidePanels(hidePanelsDelay));

            m_DropCam.Show(false);

            m_GrabWidgetState = GrabWidgetState.None;

            UpdateDraftingVisibility();
        }

        private IEnumerator<Timeslice> DelayedHidePanels(int frames)
        {
            int stall = frames;
            while (stall-- > 0)
            {
                yield return null;
            }

            m_PanelManager.HidePanelsForStartup();
            RequestPanelsVisibility(false);
        }

        void Update()
        {
            // TODO: we need to figure out what transform to pass in here!
            // Maybe best _just for now_ to use the scene transform?
            TrTransform scenePose = App.Scene.Pose;
            Shader.SetGlobalMatrix("xf_CS", scenePose.ToMatrix4x4());
            Shader.SetGlobalMatrix("xf_I_CS", scenePose.inverse.ToMatrix4x4());
        }

        void LateUpdate()
        {
            // Gracefully exits if we're not recording a video.
            VideoRecorderUtils.SerializerNewUsdFrame();
        }

        public void UpdateControls()
        {
            UnityEngine.Profiling.Profiler.BeginSample("SketchControlsScript.UpdateControls");
            m_SketchSurfacePanel.m_UpdatedToolThisFrame = false;

            // Verify controllers are available and prune state if they're not.
            if (App.VrSdk.GetControllerDof() == VrSdk.DoF.Six &&
                App.VrSdk.IsInitializingSteamVr)
            {
                m_PanelManager.SetVisible(false);
                PointerManager.m_Instance.RequestPointerRendering(false);
                return;
            }

            //mouse movement
            Vector2 mv = InputManager.m_Instance.GetMouseMoveDelta();
            m_MouseDeltaX = mv.x;
            m_MouseDeltaY = mv.y;

            UpdateGazeObjectsAnimationState();
            UpdateCurrentGazeRay();
            m_SketchSurfacePanel.SetBacksideActive(m_CurrentGazeRay.origin);
            m_PanelManager.UpdatePanels();

            m_MouseDeltaXScaled = m_MouseDeltaX * GetAppropriateMovementScalar();
            m_MouseDeltaYScaled = m_MouseDeltaY * GetAppropriateMovementScalar();

            //this is used for one-shot inputs that don't require state and do not change state
            UpdateBaseInput();

            UpdatePinCushionVisibility();

            //if the pointer manager is processing, we don't want to respond to input
            if (!PointerManager.m_Instance.IsMainPointerProcessingLine())
            {

                //see if we're grabbing a widget
                UpdateGrab();

                //see if we're looking at a gaze object
                RefreshCurrentGazeObject();

                // Tools allowed when widgets aren't grabbed.
                bool bWidgetGrabOK = m_GrabWidgetState == GrabWidgetState.None;

                // If we don't have a widget held and we're not grabbing the world with the brush controller,
                // update tools.
                if (bWidgetGrabOK && !m_GrabBrush.grabbingWorld)
                {
                    if (m_CurrentGazeObject != -1 && !m_WorldBeingGrabbed)
                    {
                        UpdateActiveGazeObject();

                        // Allow for standard input (like Undo / Redo) even when gazing at a panel.
                        if (m_CurrentInputState == InputState.Standard)
                        {
                            UpdateStandardInput();
                        }
                    }
                    else
                    {
                        //standard input, no gaze object
                        if (m_InputStateConfigs[(int)m_CurrentInputState].m_AllowMovement)
                        {
                            m_SketchSurfacePanel.UpdateReticleOffset(m_MouseDeltaX, m_MouseDeltaY);
                        }

                        switch (m_CurrentInputState)
                        {
                            case InputState.Standard:
                                UpdateStandardInput();
                                break;
                            case InputState.Pan:
                                UpdatePanInput();
                                break;
                            case InputState.Rotation:
                                UpdateRotationInput();
                                break;
                            case InputState.HeadLock:
                                UpdateHeadLockInput();
                                break;
                            case InputState.ControllerLock:
                                UpdateControllerLock();
                                break;
                            case InputState.PushPull:
                                UpdatePushPullInput();
                                break;
                            case InputState.Save:
                                UpdateSaveInput();
                                break;
                            case InputState.Load:
                                UpdateLoadInput();
                                break;
                        }

                        //keep pointer locked in the right spot, even if it's hidden
                        if (m_SketchSurfacePanel.ActiveTool.LockPointerToSketchSurface())
                        {
                            Vector3 vPointerPos = Vector3.zero;
                            Vector3 vPointerForward = Vector3.zero;
                            m_SketchSurfacePanel.GetReticleTransform(out vPointerPos, out vPointerForward,
                                (m_ControlsType == ControlsType.ViewingOnly));
                            PointerManager.m_Instance.SetMainPointerPosition(vPointerPos);
                            PointerManager.m_Instance.SetMainPointerForward(vPointerForward);
                        }

                        m_SketchSurfacePanel.AllowDrawing(m_InputStateConfigs[(int)m_CurrentInputState].m_AllowDrawing);
                        m_SketchSurfacePanel.UpdateCurrentTool();

                        PointerManager.m_Instance.AllowPointerPreviewLine(
                            !m_PinCushion.IsShowing() &&
                            !PointerManager.m_Instance.IsStraightEdgeProxyActive() &&
                            !InputManager.m_Instance.ControllersAreSwapping() &&
                            (m_SketchSurfacePanel.IsSketchSurfaceToolActive() ||
                            (m_SketchSurfacePanel.GetCurrentToolType() == BaseTool.ToolType.FreePaintTool)));

                        //keep transform gizmo at sketch surface pos
                        m_TransformGizmo.transform.position = m_SketchSurface.transform.position;
                        bool bGizmoActive = m_InputStateConfigs[(int)m_CurrentInputState].m_ShowGizmo && m_SketchSurfacePanel.ShouldShowTransformGizmo();
                        m_TransformGizmo.SetActive(bGizmoActive);
                    }
                }
            }

            // Update any transition to a scene transform reset.
            UpdateWorldTransformReset();

            //update our line after all input and tools have chimed in on the state of it
            PointerManager.m_Instance.UpdateLine();
            UnityEngine.Profiling.Profiler.EndSample();
        }

        public void UpdateControlsPostIntro()
        {
            m_PanelManager.UpdatePanels();
            UpdateCurrentGazeRay();
            UpdateGazeObjectsAnimationState();
            RefreshCurrentGazeObject();
            UpdateSwapControllers();
            if (m_CurrentGazeObject > -1)
            {
                UpdateActiveGazeObject();
            }
        }

        public void UpdateControlsForLoading()
        {
            UpdateCurrentGazeRay();
            m_PanelManager.UpdatePanels();
            UpdateGazeObjectsAnimationState();
            UpdateGrab();
            UpdateWorldTransformReset();

            if (m_GrabWidgetState == GrabWidgetState.None && m_CurrentGazeObject == -1 &&
                m_SketchSurfacePanel.ActiveTool.AvailableDuringLoading() &&
                !m_GrabBrush.grabbingWorld)
            {
                m_SketchSurfacePanel.UpdateCurrentTool();
            }
        }

        public void UpdateControlsForReset()
        {
            UpdateGrab();
            UpdateCurrentGazeRay();
            UpdatePinCushionVisibility();
            m_PanelManager.UpdatePanels();
            UpdateGazeObjectsAnimationState();
            PointerManager.m_Instance.UpdateLine();
        }

        public void UpdateControlsForUploading()
        {
            UpdateCurrentGazeRay();
            UpdatePinCushionVisibility();
            m_PanelManager.UpdatePanels();
            UpdateGazeObjectsAnimationState();
        }

        public void UpdateControlsForMemoryExceeded()
        {
            UpdateGrab();
            m_SketchSurfacePanel.m_UpdatedToolThisFrame = false;
            m_PanelManager.UpdatePanels();
            UpdateCurrentGazeRay();
            UpdateGazeObjectsAnimationState();
            RefreshCurrentGazeObject();
            if (m_CurrentGazeObject > -1)
            {
                UpdateActiveGazeObject();
            }
        }

        void UpdatePinCushionVisibility()
        {
            // If the pin cushion is showing and the user cancels, eat the input.
            if (m_PinCushion.IsShowing())
            {
                if (InputManager.m_Instance.GetCommand(InputManager.SketchCommands.Activate) ||
                    InputManager.Brush.GetControllerGrip() ||
                    InputManager.Wand.GetControllerGrip() ||
                    IsUserInteractingWithAnyWidget() ||
                    IsUserInteractingWithUI())
                {
                    m_EatPinCushionInput = true;
                }
            }

            // If our tool wants the input blocked, maintain the input eat state until
            // after the user has let off input.
            if (m_SketchSurfacePanel.ActiveTool.BlockPinCushion())
            {
                m_EatPinCushionInput = true;
            }

            bool inputValid =
                InputManager.m_Instance.GetCommand(InputManager.SketchCommands.ShowPinCushion);
            bool show = inputValid && CanUsePinCushion();
            m_PinCushion.ShowPinCushion(show && !m_EatPinCushionInput);
            m_EatPinCushionInput = m_EatPinCushionInput && inputValid;
        }

        bool CanUsePinCushion()
        {
            return (m_ControlsType == ControlsType.SixDofControllers) &&
                m_PanelManager.AdvancedModeActive() &&
                !InputManager.m_Instance.GetCommand(InputManager.SketchCommands.Activate) &&
                !InputManager.Brush.GetControllerGrip() &&
                !InputManager.Wand.GetControllerGrip() &&
                !IsUserInteractingWithAnyWidget() &&
                !IsUserInteractingWithUI() &&
                !m_SketchSurfacePanel.ActiveTool.BlockPinCushion() &&
                App.Instance.IsInStateThatAllowsPainting();
        }

        void UpdateCurrentGazeRay()
        {
            var head = ViewpointScript.Head;
            m_CurrentGazeRay = new Ray(head.position, head.forward);
            m_CurrentHeadOrientation = head.rotation;

            // We use the gaze ray for certain shader effects - like edge falloff.
            Shader.SetGlobalVector("_WorldSpaceRootCameraPosition", m_CurrentGazeRay.origin);
            bool hasController = m_ControlsType == ControlsType.SixDofControllers;
            if (hasController)
            {
                if (InputManager.Brush.IsTrackedObjectValid)
                {
                    Transform rAttachPoint = InputManager.m_Instance.GetBrushControllerAttachPoint();
                    m_GazeControllerRay.direction = rAttachPoint.forward;
                    m_GazeControllerRay.origin = rAttachPoint.position;
                }
                else
                {
                    // If the brush controller isn't tracked, put our controller ray out of the way.
                    float fBig = 9999999.0f;
                    m_GazeControllerRay.direction = Vector3.one;
                    m_GazeControllerRay.origin = new Vector3(fBig, fBig, fBig);
                }

                m_GazeControllerRayActivePanel.direction = m_GazeControllerRay.direction;
                m_GazeControllerRayActivePanel.origin = m_GazeControllerRay.origin;
                m_GazeControllerRayActivePanel.origin -= (m_GazeControllerRayActivePanel.direction * 0.5f);
            }
        }

        public void UpdateGazeObjectsAnimationState()
        {
            // Are the panels allowed to be visible?
            bool isSixDof = m_ControlsType == ControlsType.SixDofControllers;
            if ((!isSixDof) ||
                (InputManager.Wand.IsTrackedObjectValid &&
                !m_SketchSurfacePanel.ActiveTool.HidePanels() &&
                !App.Instance.IsLoading()))
            {
                // Transition panels according to requested visibility.
                m_PanelManager.SetVisible(m_PanelsVisibilityRequested);
            }
            else
            {
                // Transition out.
                m_PanelManager.SetVisible(false);
            }
        }

        void UpdateBaseInput()
        {
            UnityEngine.Profiling.Profiler.BeginSample("SketchControlScript.UpdateBaseInput");
            if (m_ControlsType == ControlsType.SixDofControllers)
            {
                m_PanelManager.UpdateWandOrientationControls();
            }

            //allow tool scaling if we're not drawing and our input device is active
            bool bScaleInputActive = InputManager.m_Instance.GetCommand(InputManager.SketchCommands.Scale);
            bool bScaleCommandActive =
                !InputManager.m_Instance.GetCommand(InputManager.SketchCommands.Activate)
                && m_GrabBrush.grabbingWorld == false
                && bScaleInputActive
                && m_CurrentGazeObject == -1 // free up swipe for use by gaze object
                && ((m_ControlsType != ControlsType.SixDofControllers)
                || InputManager.Brush.IsTrackedObjectValid
                );

            if (m_EatToolScaleInput)
            {
                m_EatToolScaleInput = bScaleInputActive;
            }

            if (bScaleCommandActive && !m_EatToolScaleInput)
            {
                if (m_GrabWidgetState == GrabWidgetState.None)
                {
                    //send scale command down to current tool
                    m_SketchSurfacePanel.UpdateToolSize(
                        m_AdjustToolSizeScalar * InputManager.m_Instance.GetAdjustedBrushScrollAmount());
                }

                //ugly, but brush size is becoming not an input state
                m_MouseDeltaX = 0.0f;
                m_MouseDeltaY = 0.0f;
            }

            UpdateSwapControllers();
            UnityEngine.Profiling.Profiler.EndSample();
        }

        void UpdateSwapControllers()
        {
            // Don't allow controller swap in first run intro.
            // Don't allow controller swap if we're grabbing a widget.
            // Don't allow controller swap if a Logitech pen is present.
            if (!TutorialManager.m_Instance.TutorialActive() &&
                m_GrabWidgetState == GrabWidgetState.None &&
                !App.VrSdk.VrControls.LogitechPenIsPresent())
            {
                if (InputManager.m_Instance.GetCommandDown(InputManager.SketchCommands.SwapControls))
                {
                    InputManager.m_Instance.WandOnRight = !InputManager.m_Instance.WandOnRight;
                    InputManager.m_Instance.GetControllerBehavior(InputManager.ControllerName.Brush)
                        .DisplayControllerSwapAnimation();
                    InputManager.m_Instance.GetControllerBehavior(InputManager.ControllerName.Wand)
                        .DisplayControllerSwapAnimation();
                    AudioManager.m_Instance.PlayControllerSwapSound(
                        InputManager.m_Instance.GetControllerPosition(InputManager.ControllerName.Brush));
                }
            }
        }

        void UpdateStandardInput()
        {
            UnityEngine.Profiling.Profiler.BeginSample("SketchControlScript.UpdateStandardInput");
            //debug keys
#if (UNITY_EDITOR || EXPERIMENTAL_ENABLED)
            if (Config.IsExperimental)
            {
                var camTool = SketchSurfacePanel.m_Instance.ActiveTool as MultiCamTool;

                if (InputManager.m_Instance.GetKeyboardShortcutDown(InputManager.KeyboardShortcut.SaveNew))
                {
                    IssueGlobalCommand(GlobalCommands.SaveNew, 1);
                }
                else if (InputManager.m_Instance.GetKeyboardShortcutDown(
                    InputManager.KeyboardShortcut.ExportAll))
                {
                    IssueGlobalCommand(GlobalCommands.ExportAll);
                }
                else if (InputManager.m_Instance.GetKeyboardShortcutDown(
                    InputManager.KeyboardShortcut.SwitchCamera) && camTool != null)
                {
                    camTool.ExternalObjectNextCameraStyle(); // For monoscopic mode
                }
                else if (InputManager.m_Instance.GetKeyboardShortcutDown(
                    InputManager.KeyboardShortcut.CycleCanvas))
                {
                    if (InputManager.m_Instance.GetAnyShift())
                    {
                        // Create new layer if on main canvas,
                        // otherwise squash current layer to main
                        if (App.Scene.ActiveCanvas == App.Scene.MainCanvas)
                        {
                            App.Scene.Test_AddLayer();
                        }
                        else
                        {
                            App.Scene.Test_SquashCurrentLayer();
                        }
                    }
                    else
                    {
                        App.Scene.Test_CycleCanvas();
                    }
                }
                else if (InputManager.m_Instance.GetKeyboardShortcutDown(
                    InputManager.KeyboardShortcut.ViewOnly))
                {
                    IssueGlobalCommand(GlobalCommands.ViewOnly);
                }
                else if (InputManager.m_Instance.GetKeyboardShortcutDown(
                    InputManager.KeyboardShortcut.ToggleScreenMirroring))
                {
                    ViewpointScript.m_Instance.ToggleScreenMirroring();
                }
                else if (InputManager.m_Instance.GetKeyboardShortcutDown(
                    InputManager.KeyboardShortcut.PreviousTool))
                {
                    m_SketchSurfacePanel.PreviousTool();
                }
                else if (InputManager.m_Instance.GetKeyboardShortcutDown(
                    InputManager.KeyboardShortcut.NextTool))
                {
                    m_SketchSurfacePanel.NextTool();
                }
                else if (InputManager.m_Instance.GetKeyboardShortcutDown(
                    InputManager.KeyboardShortcut.CycleSymmetryMode))
                {
                    var cur = PointerManager.m_Instance.CurrentSymmetryMode;
                    var next = (cur == SymmetryMode.None) ? SymmetryMode.SinglePlane
                        : (cur == SymmetryMode.SinglePlane) ? SymmetryMode.DebugMultiple
                        : (cur == SymmetryMode.DebugMultiple) ? SymmetryMode.FourAroundY
                        : SymmetryMode.None;
                    PointerManager.m_Instance.CurrentSymmetryMode = next;
                }
                else if (InputManager.m_Instance.GetKeyboardShortcutDown(
                    InputManager.KeyboardShortcut.Export))
                {
                    StartCoroutine(ExportCoroutine());
                }
                else if (InputManager.m_Instance.GetKeyboardShortcutDown(
                        InputManager.KeyboardShortcut.StoreHeadTransform) &&
                    InputManager.m_Instance.GetAnyShift())
                {
                    Transform head = ViewpointScript.Head;
                    PlayerPrefs.SetFloat("HeadOffset_localPositionX", head.localPosition.x);
                    PlayerPrefs.SetFloat("HeadOffset_localPositionY", head.localPosition.y);
                    PlayerPrefs.SetFloat("HeadOffset_localPositionZ", head.localPosition.z);
                    PlayerPrefs.SetFloat("HeadOffset_localRotationX", head.localRotation.x);
                    PlayerPrefs.SetFloat("HeadOffset_localRotationY", head.localRotation.y);
                    PlayerPrefs.SetFloat("HeadOffset_localRotationZ", head.localRotation.z);
                    PlayerPrefs.SetFloat("HeadOffset_localRotationW", head.localRotation.w);
                }
                else if (InputManager.m_Instance.GetKeyboardShortcutDown(
                    InputManager.KeyboardShortcut.RecallHeadTransform))
                {
                    Transform head = ViewpointScript.Head;
                    // Toggle the head offset.
                    if (m_HeadOffset)
                    {
                        // Remove the offset.
                        Transform originalParent = head.parent;
                        head.SetParent(head.parent.parent);
                        GameObject.DestroyImmediate(originalParent.gameObject);
                        m_HeadOffset = false;
                    }
                    else
                    {
                        // Add the offset.
                        GameObject newParent = new GameObject();
                        newParent.transform.SetParent(head.parent);
                        newParent.transform.localPosition = Vector3.zero;
                        newParent.transform.localRotation = Quaternion.identity;
                        newParent.transform.localScale = Vector3.one;
                        head.SetParent(newParent.transform);
                        TrTransform offsetTransform = TrTransform.TR(
                            new Vector3(
                                PlayerPrefs.GetFloat("HeadOffset_localPositionX", 0),
                                PlayerPrefs.GetFloat("HeadOffset_localPositionY", 1.5f),
                                PlayerPrefs.GetFloat("HeadOffset_localPositionZ", 0)),
                            new Quaternion(
                                PlayerPrefs.GetFloat("HeadOffset_localRotationX", 0),
                                PlayerPrefs.GetFloat("HeadOffset_localRotationY", 0),
                                PlayerPrefs.GetFloat("HeadOffset_localRotationZ", 0),
                                PlayerPrefs.GetFloat("HeadOffset_localRotationW", 1)));
                        TrTransform originalTransformInverse = TrTransform.FromLocalTransform(head).inverse;
                        TrTransform newParentTransform = offsetTransform * originalTransformInverse;
                        newParent.transform.localPosition = newParentTransform.translation;
                        newParent.transform.localRotation = newParentTransform.rotation;
                        m_HeadOffset = true;
                    }
                }
                else if (InputManager.m_Instance.GetKeyboardShortcutDown(
                    InputManager.KeyboardShortcut.ToggleLightType))
                {
                    // Toggle between per-pixel & SH lighting on the secondary directional light
                    Light secondaryLight = App.Scene.GetLight((1));
                    if (LightRenderMode.ForceVertex == secondaryLight.renderMode)
                    {
                        secondaryLight.renderMode = LightRenderMode.ForcePixel;
                    }
                    else
                    {
                        secondaryLight.renderMode = LightRenderMode.ForceVertex;
                    }
                }
                else if (InputManager.m_Instance.GetKeyboardShortcutDown(
                    InputManager.KeyboardShortcut.TossWidget))
                {
                    m_WidgetManager.TossNearestWidget();
                }
                else if (InputManager.m_Instance.GetKeyboardShortcutDown(
                    InputManager.KeyboardShortcut.Reset))
                {
                    App.Instance.SetDesiredState(App.AppState.LoadingBrushesAndLighting);
                }
                else if (App.Config.m_ToggleProfileOnAppButton &&
                    (InputManager.Wand.GetVrInputDown(VrInput.Button03) ||
                    InputManager.m_Instance.GetKeyboardShortcutDown(
                        InputManager.KeyboardShortcut.ToggleProfile)))
                {
                    IssueGlobalCommand(GlobalCommands.ToggleProfiling);
                }
            }
#endif

#if DEBUG
            if (InputManager.m_Instance.GetKeyboardShortcutDown(
                InputManager.KeyboardShortcut.CheckStrokes))
            {
                bool value = !SketchMemoryScript.m_Instance.m_SanityCheckStrokes;
                string feature = "Stroke determinism checking";
                SketchMemoryScript.m_Instance.m_SanityCheckStrokes = value;
                OutputWindowScript.m_Instance.CreateInfoCardAtController(
                    InputManager.ControllerName.Brush,
                    feature + (value ? ": On" : ": Off"));
            }
#endif

            bool hasController = m_ControlsType == ControlsType.SixDofControllers;

            // Toggle default tool.
            if (!m_PanelManager.AdvancedModeActive() &&
                InputManager.m_Instance.GetCommandDown(InputManager.SketchCommands.ToggleDefaultTool) &&
                !m_SketchSurfacePanel.IsDefaultToolEnabled() &&
                m_SketchSurfacePanel.ActiveTool.AllowDefaultToolToggle() &&
                // don't allow tool to change while pointing at panel because there is no visual indication
                m_CurrentGazeObject == -1)
            {
                m_SketchSurfacePanel.EnableDefaultTool();
                AudioManager.m_Instance.PlayPinCushionSound(true);
            }
            // Pan.
            else if (!hasController && Input.GetMouseButton(2))
            {
                SwitchState(InputState.Pan);
            }
            // Controller lock (this must be before rotate/head lock!).
            else if (!hasController &&
                InputManager.m_Instance.GetCommand(InputManager.SketchCommands.LockToController))
            {
                SwitchState(InputState.ControllerLock);
            }
            // Rotate.
            else if (!hasController &&
                InputManager.m_Instance.GetCommand(InputManager.SketchCommands.PivotRotation))
            {
                SwitchState(InputState.Rotation);
            }
            // Head lock.
            else if (!hasController &&
                InputManager.m_Instance.GetCommand(InputManager.SketchCommands.LockToHead))
            {
                SwitchState(InputState.HeadLock);
            }
            // Push pull.
            else if (!hasController &&
                InputManager.m_Instance.GetCommand(InputManager.SketchCommands.AltActivate))
            {
                SwitchState(InputState.PushPull);
            }
            else if (!PointerManager.m_Instance.IsMainPointerCreatingStroke())
            {
                // Reset surface.
                if (!hasController &&
                    InputManager.m_Instance.GetCommandDown(InputManager.SketchCommands.Reset))
                {
                    ResetGrabbedPose();
                }
                // Undo.
                else if (InputManager.m_Instance.GetCommandDown(InputManager.SketchCommands.Undo) &&
                    CanUndo())
                {
                    IssueGlobalCommand(GlobalCommands.Undo);
                }
                else if (InputManager.m_Instance.GetCommand(InputManager.SketchCommands.Undo) &&
                    CanUndo() && ShouldRepeatUndo())
                {
                    m_UndoHold_Timer = m_UndoRedoHold_RepeatInterval;
                    IssueGlobalCommand(GlobalCommands.Undo);
                }
                // Redo.
                else if (InputManager.m_Instance.GetCommandDown(InputManager.SketchCommands.Redo) &&
                    CanRedo())
                {
                    IssueGlobalCommand(GlobalCommands.Redo);
                }
                else if (InputManager.m_Instance.GetCommand(InputManager.SketchCommands.Redo) &&
                    CanRedo() && ShouldRepeatRedo())
                {
                    m_RedoHold_Timer = m_UndoRedoHold_RepeatInterval;
                    IssueGlobalCommand(GlobalCommands.Redo);
                }
                // Reset scene.
                else if (!hasController &&
                    InputManager.m_Instance.GetKeyboardShortcutDown(
                        InputManager.KeyboardShortcut.ResetScene))
                {
                    // TODO: Should thsi go away? Seems like the "sweetspot" may no longer be used.
                    if (App.VrSdk.GetControllerDof() == VrSdk.DoF.Two)
                    {
                        m_PanelManager.SetSweetSpotPosition(m_CurrentGazeRay.origin);
                        ResetGrabbedPose();
                    }
                }
                // Straight edge.
                else if (!hasController &&
                    InputManager.m_Instance.GetKeyboardShortcutDown(
                        InputManager.KeyboardShortcut.StraightEdge))
                {
                    IssueGlobalCommand(GlobalCommands.StraightEdge);
                }
                // Always fall back on switching tools.
                else
                {
                    m_SketchSurfacePanel.CheckForToolSelection();
                }
            }

            // Reset undo/redo hold timers.
            if (!InputManager.m_Instance.GetCommand(InputManager.SketchCommands.Undo))
            {
                m_UndoHold_Timer = m_UndoRedoHold_DurationBeforeStart;
            }
            if (!InputManager.m_Instance.GetCommand(InputManager.SketchCommands.Redo))
            {
                m_RedoHold_Timer = m_UndoRedoHold_DurationBeforeStart;
            }
            UnityEngine.Profiling.Profiler.EndSample();
        }

        bool CanUndo()
        {
            return SketchMemoryScript.m_Instance.CanUndo() &&
                !IsUIBlockingUndoRedo() &&
                m_PanelManager.GazePanelsAreVisible() &&
                !m_GrabWand.grabbingWorld &&
                !InputManager.m_Instance.GetCommand(InputManager.SketchCommands.Activate) &&
                !SelectionManager.m_Instance.IsAnimatingTossFromGrabbingGroup;
        }

        bool CanRedo()
        {
            return SketchMemoryScript.m_Instance.CanRedo() &&
                !IsUIBlockingUndoRedo() &&
                m_PanelManager.GazePanelsAreVisible() &&
                !m_GrabBrush.grabbingWorld &&
                !InputManager.m_Instance.GetCommand(InputManager.SketchCommands.Activate) &&
                !SelectionManager.m_Instance.IsAnimatingTossFromGrabbingGroup;
        }

        bool ShouldRepeatUndo()
        {
            m_UndoHold_Timer -= Time.deltaTime;
            return (m_UndoHold_Timer <= 0.0f);
        }

        bool ShouldRepeatRedo()
        {
            m_RedoHold_Timer -= Time.deltaTime;
            return (m_RedoHold_Timer <= 0.0f);
        }

        // Updates the global state:
        //   m_CurrentGrabWidget
        void UpdateGrab()
        {
            UnityEngine.Profiling.Profiler.BeginSample("SketchControlScript.UpdateGrab");
            if (m_ControlsType != ControlsType.SixDofControllers)
            {
                UnityEngine.Profiling.Profiler.EndSample();
                return;
            }

            GrabWidget rPrevGrabWidget = m_CurrentGrabWidget;
            GrabWidget rPrevPotentialBrush = m_PotentialGrabWidgetBrush;
            GrabWidget rPrevPotentialWand = m_PotentialGrabWidgetWand;
            if (m_CurrentGrabWidget)
            {
                m_CurrentGrabWidget.Activate(false);
            }
            if (m_PotentialGrabWidgetBrush)
            {
                m_PotentialGrabWidgetBrush.Activate(false);
            }
            if (m_PotentialGrabWidgetWand)
            {
                m_PotentialGrabWidgetWand.Activate(false);
            }
            m_CurrentGrabWidget = null;
            m_PotentialGrabWidgetBrush = null;
            m_PotentialGrabWidgetWand = null;
            m_PotentialGrabWidgetBrushValid = false;
            m_PotentialGrabWidgetWandValid = false;

            m_WidgetManager.RefreshNearestWidgetLists(m_CurrentGazeRay, m_CurrentGazeObject);

            if (m_GrabWidgetState == GrabWidgetState.None)
            {
                UpdateGrab_WasNone(rPrevPotentialBrush, rPrevPotentialWand);
            }
            else if (m_GrabWidgetState == GrabWidgetState.OneHand)
            {
                UpdateGrab_WasOneHand(rPrevGrabWidget);
            }
            else if (m_GrabWidgetState == GrabWidgetState.TwoHands)
            {
                UpdateGrab_WasTwoHands(rPrevGrabWidget);
            }

            // Update grab intersection state.
            switch (m_CurrentGrabIntersectionState)
            {
                case GrabIntersectionState.RequestIntersections:
                    m_CurrentGrabIntersectionState = GrabIntersectionState.ReadBrush;
                    break;
                case GrabIntersectionState.ReadBrush:
                    m_CurrentGrabIntersectionState = GrabIntersectionState.ReadWand;
                    break;
                case GrabIntersectionState.ReadWand:
                    m_CurrentGrabIntersectionState = GrabIntersectionState.RequestIntersections;
                    break;
            }

            if (!TutorialManager.m_Instance.TutorialActive() && m_CurrentGrabWidget == null)
            {
                UpdateGrab_World();
            }

            App.Instance.SelectionEffect.HighlightForGrab(
                m_GrabWidgetState != GrabWidgetState.None ||
                (m_PotentialGrabWidgetBrush != null && m_PotentialGrabWidgetBrushValid) ||
                (m_PotentialGrabWidgetWand != null && m_PotentialGrabWidgetWandValid));
            UnityEngine.Profiling.Profiler.EndSample();
        }

        void UpdateGrab_WasNone(GrabWidget rPrevPotentialBrush, GrabWidget rPrevPotentialWand)
        {
            // if a panel isn't in focus, allow for widget grab
            // We can grab a widget as long as we aren't trying to draw with that hand.
            bool bActiveInput =
                (InputManager.m_Instance.GetCommand(InputManager.SketchCommands.Activate) &&
                App.Instance.IsInStateThatAllowsPainting());

            //certain tools don't allow us to mess with widgets
            bool bWidgetManipOK = m_SketchSurfacePanel.DoesCurrentToolAllowWidgetManipulation() &&
                !m_GrabWand.grabbingWorld && !m_GrabBrush.grabbingWorld && IsGrabWorldStateStable() &&
                App.Instance.IsInStateThatAllowsAnyGrabbing();

            // Update EatInput flags if they're valid.
            if (m_GrabBrush.eatInput)
            {
                m_GrabBrush.eatInput = InputManager.Brush.GetControllerGrip();
            }
            if (m_GrabWand.eatInput)
            {
                m_GrabWand.eatInput = InputManager.Wand.GetControllerGrip();
            }

            bool bShouldClearWandInside = false;
            if (m_CurrentInputState == InputState.Standard && bWidgetManipOK)
            {
                // If we're in the intersection request state, fire off a new intersection request.  If
                // we're in the read brush state, update our brush grab data structure.
                List<GrabWidgetData> brushBests = m_WidgetManager.WidgetsNearBrush;
                if (m_CurrentGrabIntersectionState == GrabIntersectionState.RequestIntersections)
                {
                    RequestWidgetIntersection(brushBests, InputManager.ControllerName.Brush);
                }
                else if (m_CurrentGrabIntersectionState == GrabIntersectionState.ReadBrush)
                {
                    m_BackupBrushGrabData = GetBestWidget(brushBests, m_BrushResults);
                }

                if (m_BackupBrushGrabData != null)
                {
                    m_PotentialGrabWidgetBrush = m_BackupBrushGrabData.m_WidgetScript;

                    // Allow widget grab if we're not painting.
                    if (!bActiveInput)
                    {
                        m_PotentialGrabWidgetBrush.Activate(true);
                        m_PotentialGrabWidgetBrushValid = true;
                        m_PotentialGrabWidgetBrush.VisualizePinState();

                        if (!m_GrabBrush.eatInput && InputManager.Brush.GetControllerGrip())
                        {
                            m_CurrentGrabWidget = m_PotentialGrabWidgetBrush;
                            if (m_CurrentGrabWidget.Group != SketchGroupTag.None)
                            {
                                m_GrabBrush.grabbingGroup = true;
                                m_CurrentGrabWidget =
                                    SelectionManager.m_Instance.StartGrabbingGroupWithWidget(m_CurrentGrabWidget);
                            }
                            UpdateGrab_NoneToOne(InputManager.ControllerName.Brush);
                            bShouldClearWandInside = true;
                            m_GrabBrush.startedGrabInsideWidget = true;
                        }
                    }
                }
                m_GrabBrush.SetHadBestGrabAndTriggerHaptics(m_BackupBrushGrabData);
                m_ControllerGrabVisuals.BrushInWidgetRange = m_BackupBrushGrabData != null;

                // If we're in the intersection request state, fire off a new intersection request.  If
                // we're in the read wand state, update our wand grab data structure.
                List<GrabWidgetData> wandBests = m_WidgetManager.WidgetsNearWand;
                if (m_CurrentGrabIntersectionState == GrabIntersectionState.RequestIntersections)
                {
                    RequestWidgetIntersection(wandBests, InputManager.ControllerName.Wand);
                }
                else if (m_CurrentGrabIntersectionState == GrabIntersectionState.ReadWand)
                {
                    m_BackupWandGrabData = GetBestWidget(wandBests, m_WandResults);
                }

                if (m_BackupWandGrabData != null)
                {
                    m_PotentialGrabWidgetWand = m_BackupWandGrabData.m_WidgetScript;
                    // Allow wand widget grab if brush grab failed.
                    bool bGrabAllowed = (m_GrabWidgetState == GrabWidgetState.None) && !bActiveInput;
                    if (bGrabAllowed)
                    {
                        m_PotentialGrabWidgetWand.Activate(true);
                        m_PotentialGrabWidgetWandValid = true;
                        m_PotentialGrabWidgetWand.VisualizePinState();

                        if (!m_GrabWand.eatInput && InputManager.Wand.GetControllerGrip())
                        {
                            m_CurrentGrabWidget = m_PotentialGrabWidgetWand;
                            if (m_CurrentGrabWidget.Group != SketchGroupTag.None)
                            {
                                m_GrabWand.grabbingGroup = true;
                                m_CurrentGrabWidget =
                                    SelectionManager.m_Instance.StartGrabbingGroupWithWidget(m_CurrentGrabWidget);
                            }
                            UpdateGrab_NoneToOne(InputManager.ControllerName.Wand);
                            m_GrabBrush.ClearInsideWidget();
                            m_GrabWand.startedGrabInsideWidget = true;
                        }
                    }
                }
                m_GrabWand.SetHadBestGrabAndTriggerHaptics(m_BackupWandGrabData);
                m_ControllerGrabVisuals.WandInWidgetRange = m_BackupWandGrabData != null;

                // Account for asymmetry in controller processing by clearing after wand has updated
                // GrabState.insideWidget according to bestWandGrab.
                if (bShouldClearWandInside)
                {
                    m_GrabWand.ClearInsideWidget();
                }
            }

            // Update widget collisions if we've got a drifter.
            if (m_GrabWidgetState == GrabWidgetState.None)
            {
                if (m_WidgetManager.ShouldUpdateCollisions())
                {
                    m_PanelManager.DoCollisionSimulationForWidgetPanels();
                }
            }
        }

        void UpdateGrab_WasOneHand(GrabWidget rPrevGrabWidget)
        {
            var controller = InputManager.Controllers[(int)m_GrabWidgetOneHandInfo.m_Name];
            bool shouldRelease = !App.Instance.IsInStateThatAllowsAnyGrabbing();
            if (!InputManager.Controllers[(int)m_GrabWidgetOneHandInfo.m_Name].GetControllerGrip() ||
                shouldRelease)
            {
                if (shouldRelease)
                {
                    EatGrabInput();
                }

                Vector3 vLinearVelocity;
                Vector3 vAngularVelocity;
                if (GetGrabWidgetHoldHistory(out vLinearVelocity, out vAngularVelocity))
                {
                    rPrevGrabWidget.SetVelocities(
                        vLinearVelocity, vAngularVelocity,
                        controller.Transform.position);
                }
                // One -> None
                UpdateGrab_ToNone(rPrevGrabWidget);
            }
            else
            {
                // Keep holding on to our widget.
                m_CurrentGrabWidget = rPrevGrabWidget;
                m_CurrentGrabWidget.Activate(true);
                m_CurrentGrabWidget.UserInteracting(true, m_GrabWidgetOneHandInfo.m_Name);

                if (!m_CurrentGrabWidget.Pinned)
                {
                    var info = InputManager.Controllers[(int)m_GrabWidgetOneHandInfo.m_Name];
                    var controllerXf = Coords.AsGlobal[info.Transform];
                    var newWidgetXf = controllerXf * m_GrabWidgetOneHandInfo.m_BaseWidgetXf_LS;
                    m_CurrentGrabWidget.RecordAndSetPosRot(newWidgetXf);

                    UpdateGrabWidgetHoldHistory(m_GrabWidgetOneHandInfo.m_Name);
                }

                m_PanelManager.DoCollisionSimulationForWidgetPanels();

                // Check for widget pinning.
                if (m_CurrentGrabWidget.AllowPinning)
                {
                    if (InputManager.Controllers[(int)m_GrabWidgetOneHandInfo.m_Name].GetCommandDown(
                        InputManager.SketchCommands.PinWidget))
                    {
                        // If the user initiates a pin action, buzz a bit.
                        if (!m_CurrentGrabWidget.Pinned)
                        {
                            InputManager.m_Instance.TriggerHapticsPulse(
                                m_GrabWidgetOneHandInfo.m_Name, 3, 0.10f, 0.07f);
                        }
                        m_CurrentGrabWidget.Pin(!m_CurrentGrabWidget.Pinned);
                        SketchSurfacePanel.m_Instance.EatToolsInput();
                        m_WidgetManager.RefreshPinAndUnpinLists();
                    }
                }

                if (m_CurrentGrabWidget is SelectionWidget)
                {
                    if (InputManager.m_Instance.GetCommandDown(
                        InputManager.SketchCommands.DuplicateSelection))
                    {
                        controller.LastHeldInput =
                            controller.GetCommandHoldInput(InputManager.SketchCommands.DuplicateSelection);
                    }

                    if (controller.LastHeldInput != null &&
                        InputManager.m_Instance.GetCommandHeld(InputManager.SketchCommands.DuplicateSelection))
                    {
                        SketchControlsScript.m_Instance.IssueGlobalCommand(
                            SketchControlsScript.GlobalCommands.Duplicate);
                    }
                }

                InputManager.ControllerName otherName =
                    (m_GrabWidgetOneHandInfo.m_Name == InputManager.ControllerName.Brush) ?
                        InputManager.ControllerName.Wand : InputManager.ControllerName.Brush;
                bool otherInputEaten =
                    (m_GrabWidgetOneHandInfo.m_Name == InputManager.ControllerName.Brush) ?
                        m_GrabWand.eatInput : m_GrabBrush.eatInput;

                // See if the other controller decides to grab the widget (unless we're pinned).
                if (!m_CurrentGrabWidget.Pinned)
                {
                    if (m_CurrentGrabWidget.AllowTwoHandGrab)
                    {
                        if (InputManager.Controllers[(int)otherName].GetControllerGrip())
                        {
                            RequestPanelsVisibility(false);
                            m_GrabWidgetState = GrabWidgetState.TwoHands;
                            // Figure out if the new grab starts inside the widget.
                            Vector3 vOtherGrabPos = TrTransform.FromTransform(
                                InputManager.m_Instance.GetController(otherName)).translation;
                            bool bOtherGrabInBounds = m_CurrentGrabWidget.GetActivationScore(
                                vOtherGrabPos, otherName) >= 0;
                            m_CurrentGrabWidget.SetUserTwoHandGrabbing(
                                true, m_GrabWidgetOneHandInfo.m_Name, otherName, bOtherGrabInBounds);

                            if (otherName == InputManager.ControllerName.Brush)
                            {
                                m_GrabBrush.startedGrabInsideWidget = bOtherGrabInBounds;
                            }
                            else
                            {
                                m_GrabWand.startedGrabInsideWidget = bOtherGrabInBounds;
                            }

                            m_GrabWidgetTwoHandBrushPrev = TrTransform.FromTransform(
                                InputManager.m_Instance.GetController(InputManager.ControllerName.Brush));
                            m_GrabWidgetTwoHandWandPrev = TrTransform.FromTransform(
                                InputManager.m_Instance.GetController(InputManager.ControllerName.Wand));
                        }
                    }
                }
                else if (!otherInputEaten && InputManager.Controllers[(int)otherName].GetControllerGrip())
                {
                    // If it's a two hand grab but the current grab widget is pinned, grab the world.
                    UpdateGrab_ToNone(m_CurrentGrabWidget);
                    m_CurrentGrabWidget = null;
                    m_ControllerGrabVisuals.SetDesiredVisualState(ControllerGrabVisuals.VisualState.Off);
                }
            }
        }

        // Previous frame was a two-handed grab.
        // Handles all the cases where this frame's grab is zero, one, or two hands.
        void UpdateGrab_WasTwoHands(GrabWidget rPrevGrabWidget)
        {
            //keep holding on to our widget
            m_CurrentGrabWidget = rPrevGrabWidget;
            m_CurrentGrabWidget.Activate(true);
            m_CurrentGrabWidget.UserInteracting(true, m_GrabWidgetOneHandInfo.m_Name);

            if (!App.Instance.IsInStateThatAllowsAnyGrabbing())
            {
                m_CurrentGrabWidget.SetUserTwoHandGrabbing(false);
                UpdateGrab_ToNone(rPrevGrabWidget);
            }
            else if (!InputManager.Wand.GetControllerGrip())
            { // Look for button release.
                m_CurrentGrabWidget.SetUserTwoHandGrabbing(false);
                // See if our Brush hand is still within grab range of the widget.
                if (m_GrabBrush.startedGrabInsideWidget ||
                    IsControllerNearWidget(InputManager.ControllerName.Brush, m_CurrentGrabWidget))
                {
                    m_GrabWidgetOneHandInfo.m_Name = InputManager.ControllerName.Brush;
                    RequestPanelsVisibility(true);
                    InitializeGrabWidgetControllerInfo(m_GrabWidgetOneHandInfo);
                    m_GrabWidgetState = GrabWidgetState.OneHand;
                }
                else
                {
                    // If the Brush hand is beyond the widget, we're not holding it anymore.
                    UpdateGrab_ToNone(rPrevGrabWidget);

                    // Eat input on the brush grip until we release the button.
                    m_GrabBrush.eatInput = true;
                }
            }
            else if (!InputManager.Brush.GetControllerGrip())
            {
                m_CurrentGrabWidget.SetUserTwoHandGrabbing(false);
                if (m_GrabWand.startedGrabInsideWidget ||
                    IsControllerNearWidget(InputManager.ControllerName.Wand, m_CurrentGrabWidget))
                {
                    m_GrabWidgetOneHandInfo.m_Name = InputManager.ControllerName.Wand;
                    InitializeGrabWidgetControllerInfo(m_GrabWidgetOneHandInfo);
                    m_GrabWidgetState = GrabWidgetState.OneHand;
                }
                else
                {
                    UpdateGrab_ToNone(rPrevGrabWidget);
                    m_GrabWand.eatInput = true;
                }
            }
            else
            {
                // Both hands still grabbing.
                // Check for pin, which forcibly releases one of the hands.
                if (m_CurrentGrabWidget.AllowPinning &&
                    InputManager.Controllers[(int)m_GrabWidgetOneHandInfo.m_Name].GetCommandDown(
                        InputManager.SketchCommands.PinWidget))
                {
                    // If the user initiates a pin action, buzz a bit.
                    if (!m_CurrentGrabWidget.Pinned)
                    {
                        InputManager.m_Instance.TriggerHapticsPulse(
                            m_GrabWidgetOneHandInfo.m_Name, 3, 0.10f, 0.07f);
                    }

                    m_CurrentGrabWidget.Pin(!m_CurrentGrabWidget.Pinned);
                    SketchSurfacePanel.m_Instance.EatToolsInput();
                    m_WidgetManager.RefreshPinAndUnpinLists();

                    InitializeGrabWidgetControllerInfo(m_GrabWidgetOneHandInfo);
                    m_GrabWidgetState = GrabWidgetState.OneHand;
                    m_CurrentGrabWidget.SetUserTwoHandGrabbing(false);

                    // Eat input on the off hand so we don't immediately jump in to world transform.
                    if (m_GrabWidgetOneHandInfo.m_Name == InputManager.ControllerName.Brush)
                    {
                        RequestPanelsVisibility(true);
                        m_GrabWand.eatInput = true;
                    }
                    else
                    {
                        m_GrabBrush.eatInput = true;
                    }
                }

                if (!m_CurrentGrabWidget.Pinned)
                {
                    UpdateGrab_ContinuesTwoHands();
                }
            }
            ClearGrabWidgetHoldHistory();
            m_PanelManager.DoCollisionSimulationForWidgetPanels();
        }

        // Common case for two-handed grab: both the previous and current frames are two-handed.
        private void UpdateGrab_ContinuesTwoHands()
        {
            //holding with two hands, transform accordingly
            TrTransform xfBrush = TrTransform.FromTransform(InputManager.Brush.Transform);
            TrTransform xfWand = TrTransform.FromTransform(InputManager.Wand.Transform);
            Vector2 vSizeRange = m_CurrentGrabWidget.GetWidgetSizeRange();

            GrabWidget.Axis axis = m_CurrentGrabWidget.GetScaleAxis(
                xfWand.translation, xfBrush.translation,
                out Vector3 axisDirection, out float axisExtent);

            TrTransform newWidgetXf;
            if (axis != GrabWidget.Axis.Invalid)
            {
                // Scale along a single axis
                float deltaScale;
                if (App.Config.m_AxisManipulationIsResize)
                {
                    newWidgetXf = MathUtils.TwoPointObjectTransformationAxisResize(
                        axisDirection, axisExtent,
                        m_GrabWidgetTwoHandWandPrev, m_GrabWidgetTwoHandBrushPrev,
                        xfWand, xfBrush,
                        GetWorkingTransform(m_CurrentGrabWidget),
                        out deltaScale,
                        deltaScaleMin: vSizeRange.x / axisExtent,
                        deltaScaleMax: vSizeRange.y / axisExtent);
                }
                else
                {
                    newWidgetXf = MathUtils.TwoPointObjectTransformationNonUniformScale(
                        axisDirection,
                        m_GrabWidgetTwoHandWandPrev, m_GrabWidgetTwoHandBrushPrev,
                        xfWand, xfBrush,
                        GetWorkingTransform(m_CurrentGrabWidget),
                        out deltaScale,
                        finalScaleMin: vSizeRange.x,
                        deltaScaleMin: vSizeRange.x / axisExtent,
                        deltaScaleMax: vSizeRange.y / axisExtent);
                }

                // The above functions return undefined values in newWidgetXf.scale; but that's
                // okay because RecordAndSetPosRot ignores xf.scale.
                // TODO: do this more cleanly
                m_CurrentGrabWidget.RecordAndApplyScaleToAxis(deltaScale, axis);
            }
            else
            {
                // Uniform scaling
                TrTransform xfObject = GetWorkingTransform(m_CurrentGrabWidget);
                Vector3 extents = (m_CurrentGrabWidget is StencilWidget)
                    ? (m_CurrentGrabWidget as StencilWidget).Extents
                    : Vector3.one * Mathf.Abs(m_CurrentGrabWidget.GetSignedWidgetSize());

                // Delta-scale bounds should be based on the smallest/largest extent.
                // Irritatingly, the API wants absolute rather than relative scale bounds,
                // so they need even more conversion.
                float deltaScaleMin = vSizeRange.x / extents.Min();
                float deltaScaleMax = vSizeRange.y / extents.Max();
                if (m_GrabWand.startedGrabInsideWidget && m_GrabBrush.startedGrabInsideWidget)
                {
                    newWidgetXf = MathUtils.TwoPointObjectTransformation(
                        m_GrabWidgetTwoHandWandPrev, m_GrabWidgetTwoHandBrushPrev,
                        xfWand, xfBrush,
                        xfObject,
                        deltaScaleMin: deltaScaleMin, deltaScaleMax: deltaScaleMax);
                }
                else if (m_GrabWand.startedGrabInsideWidget)
                {
                    // keep the wand inside the object
                    newWidgetXf = MathUtils.TwoPointObjectTransformation(
                        m_GrabWidgetTwoHandWandPrev, m_GrabWidgetTwoHandBrushPrev,
                        xfWand, xfBrush,
                        xfObject,
                        deltaScaleMin: deltaScaleMin, deltaScaleMax: deltaScaleMax,
                        bUseLeftAsPivot: true);
                }
                else
                {
                    // keep the brush inside the object (note the brush is the left hand)
                    newWidgetXf = MathUtils.TwoPointObjectTransformation(
                        m_GrabWidgetTwoHandBrushPrev, m_GrabWidgetTwoHandWandPrev,
                        xfBrush, xfWand,
                        xfObject,
                        deltaScaleMin: deltaScaleMin, deltaScaleMax: deltaScaleMax,
                        bUseLeftAsPivot: true);
                }

                // Must do separately becvause RecordAndSetPosRot ignores newWidgetXf.scale
                m_CurrentGrabWidget.RecordAndSetSize(newWidgetXf.scale);

                float currentSize = Mathf.Abs(m_CurrentGrabWidget.GetSignedWidgetSize());
                if (currentSize == vSizeRange.x || currentSize == vSizeRange.y)
                {
                    InputManager.m_Instance.TriggerHaptics(InputManager.ControllerName.Brush, 0.05f);
                    InputManager.m_Instance.TriggerHaptics(InputManager.ControllerName.Wand, 0.05f);
                }
            }

            // Ignores TrTransform.scale
            m_CurrentGrabWidget.RecordAndSetPosRot(newWidgetXf);

            m_GrabWidgetTwoHandBrushPrev = xfBrush;
            m_GrabWidgetTwoHandWandPrev = xfWand;
        }

        void UpdateGrab_NoneToOne(InputManager.ControllerName controllerName)
        {
            if (m_MaybeDriftingGrabWidget != null &&
                m_MaybeDriftingGrabWidget.IsMoving() &&
                !m_MaybeDriftingGrabWidget.IsSpinningFreely)
            {
                // If a new widget is grabbed but the previous one is still drifting, end the drift.
                // TODO: Simplify in the widget animation cleanup.
                if (m_MaybeDriftingGrabWidget == m_CurrentGrabWidget)
                {
                    SketchMemoryScript.m_Instance.PerformAndRecordCommand(
                        new MoveWidgetCommand(m_MaybeDriftingGrabWidget,
                            m_MaybeDriftingGrabWidget.LocalTransform, m_MaybeDriftingGrabWidget.CustomDimension,
                            final: true),
                        discardIfNotMerged: true);
                }
                m_MaybeDriftingGrabWidget.ClearVelocities();
            }

            // UserInteracting should be the first thing that happens here so OnUserBeginInteracting can
            // be called before everything else.
            m_CurrentGrabWidget.UserInteracting(true, controllerName);
            m_CurrentGrabWidget.ClearVelocities();
            ClearGrabWidgetHoldHistory();

            //set our info names according to this controller's name
            m_GrabWidgetOneHandInfo.m_Name = controllerName;
            InitializeGrabWidgetControllerInfo(m_GrabWidgetOneHandInfo);

            PointerManager.m_Instance.AllowPointerPreviewLine(false);
            PointerManager.m_Instance.RequestPointerRendering(false);
            m_SketchSurfacePanel.RequestHideActiveTool(true);
            if (m_GrabWidgetOneHandInfo.m_Name == InputManager.ControllerName.Wand)
            {
                RequestPanelsVisibility(false);
            }

            // Notify visuals.
            ControllerGrabVisuals.VisualState visualState =
                m_GrabWidgetOneHandInfo.m_Name == InputManager.ControllerName.Brush ?
                    ControllerGrabVisuals.VisualState.WidgetBrushGrip :
                    ControllerGrabVisuals.VisualState.WidgetWandGrip;
            m_ControllerGrabVisuals.SetDesiredVisualState(visualState);
            m_ControllerGrabVisuals.SetHeldWidget(m_CurrentGrabWidget.transform);

            //if a gaze object had focus when we grabbed this widget, take focus off the object
            ResetActivePanel();
            m_UIReticle.SetActive(false);

            // Prep all other grab widgets for collision.
            m_PanelManager.PrimeCollisionSimForWidgets(m_CurrentGrabWidget);

            m_GrabWidgetState = GrabWidgetState.OneHand;
            m_WidgetManager.WidgetsDormant = false;
            PointerManager.m_Instance.EatLineEnabledInput();

            m_BackupWandGrabData = null;
            m_BackupBrushGrabData = null;
        }

        void UpdateGrab_ToNone(GrabWidget rPrevGrabWidget)
        {
            m_MaybeDriftingGrabWidget = rPrevGrabWidget;

            m_GrabWidgetState = GrabWidgetState.None;
            PointerManager.m_Instance.RequestPointerRendering(!App.Instance.IsLoading() &&
                m_SketchSurfacePanel.ShouldShowPointer());
            RequestPanelsVisibility(true);
            m_SketchSurfacePanel.RequestHideActiveTool(false);
            rPrevGrabWidget.UserInteracting(false);

            // Disable grab visuals.
            m_ControllerGrabVisuals.SetDesiredVisualState(ControllerGrabVisuals.VisualState.Off);
            m_ControllerGrabVisuals.SetHeldWidget(null);

            if (m_GrabBrush.grabbingGroup || m_GrabWand.grabbingGroup)
            {
                SelectionManager.m_Instance.EndGrabbingGroupWithWidget();
                m_GrabBrush.grabbingGroup = false;
                m_GrabWand.grabbingGroup = false;
            }
        }

        void RequestWidgetIntersection(List<GrabWidgetData> candidates,
                                       InputManager.ControllerName controllerName)
        {
            // Get locals based off what controller we're using.
            Queue<GpuIntersectionResult> resultQueue = null;
            Vector3 controllerPos = Vector3.zero;
            if (controllerName == InputManager.ControllerName.Brush)
            {
                resultQueue = m_BrushResults;
                controllerPos = InputManager.m_Instance.GetBrushControllerAttachPoint().position;
            }
            else
            {
                resultQueue = m_WandResults;
                controllerPos = InputManager.m_Instance.GetWandControllerAttachPoint().position;
            }

            // If we don't have a candidate that has a GPU object, don't bother firing off a GPU request.
            bool requestGpuIntersection = false;

            // Fire off a new GPU intersection with all widgets that can use it.
            for (int i = 0; i < candidates.Count; ++i)
            {
                if (candidates[i].m_WidgetScript.HasGPUIntersectionObject())
                {
                    candidates[i].m_WidgetScript.SetGPUIntersectionObjectLayer(m_WidgetGpuIntersectionLayer);
                    requestGpuIntersection = true;
                }
            }

            if (requestGpuIntersection)
            {
                GpuIntersectionResult newRequest = new GpuIntersectionResult();
                newRequest.resultList = new List<GpuIntersector.ModelResult>();
                newRequest.result = App.Instance.GpuIntersector.RequestModelIntersections(
                    controllerPos, m_WidgetGpuIntersectionRadius, newRequest.resultList, 8,
                    (1 << m_WidgetGpuIntersectionLayer));

                // The new result will only be null when the intersector is disabled.
                if (newRequest.result != null)
                {
                    resultQueue.Enqueue(newRequest);
                }

                for (int i = 0; i < candidates.Count; ++i)
                {
                    if (candidates[i].m_WidgetScript.HasGPUIntersectionObject())
                    {
                        candidates[i].m_WidgetScript.RestoreGPUIntersectionObjectLayer();
                    }
                }
            }
        }

        GrabWidgetData GetBestWidget(List<GrabWidgetData> candidates,
                                     Queue<GpuIntersectionResult> resultQueue)
        {
            // Discard futures that are too old.
            while (resultQueue.Count > 0)
            {
                if (Time.frameCount - resultQueue.Peek().result.StartFrame < 5)
                {
                    break;
                }
                resultQueue.Dequeue();
            }

            // If the oldest future is ready, use its intersection result to update the candidates.
            GpuIntersectionResult finishedResult;
            if (resultQueue.Count > 0 && resultQueue.Peek().result.IsReady)
            {
                finishedResult = resultQueue.Dequeue();
            }
            else
            {
                finishedResult.resultList = new List<GpuIntersector.ModelResult>();
            }

            // TODO: Speed this up.
            for (int i = 0; i < candidates.Count; ++i)
            {
                if (candidates[i].m_WidgetScript.HasGPUIntersectionObject())
                {
                    // If a candidate can't find itself in the finished results list, it's not eligible.
                    bool candidateValid = false;
                    for (int j = 0; j < finishedResult.resultList.Count; ++j)
                    {
                        if (candidates[i].m_WidgetScript.Equals(finishedResult.resultList[j].widget))
                        {
                            candidateValid = true;
                            break;
                        }
                    }

                    if (candidateValid)
                    {
                        // If a candidate has a GPU intersection object and we found it in this list,
                        // not only is it valid, but it's as valid as it can be.
                        candidates[i].m_ControllerScore = 1.0f;
                    }
                    else
                    {
                        candidates[i].m_NearController = false;
                    }
                }
            }

            // Run through the candidates and pick
            GrabWidgetData best = null;
            for (int i = 0; i < candidates.Count; ++i)
            {
                if (candidates[i].m_NearController &&
                    (best == null || candidates[i].m_ControllerScore > best.m_ControllerScore))
                {
                    best = candidates[i];
                }
            }
            return best;
        }

        void InitializeGrabWidgetControllerInfo(GrabWidgetControllerInfo info)
        {
            Transform controller = InputManager.Controllers[(int)info.m_Name].Transform;
            Transform widget = m_CurrentGrabWidget.GrabTransform_GS;
            TrTransform newWidgetXf = Coords.AsGlobal[widget];

            info.m_BaseControllerXf = Coords.AsGlobal[controller];
            info.m_BaseWidgetXf_LS = info.m_BaseControllerXf.inverse * newWidgetXf;
        }

        // returns the transform of the true widget (not the snapped one for those that can be)
        private TrTransform GetWorkingTransform(GrabWidget w)
        {
            TrTransform ret = w.GetGrabbedTrTransform();
            ret.scale = w.GetSignedWidgetSize();
            return ret;
        }

        // Initiate the world transform reset animation.
        public void RequestWorldTransformReset(bool toSavedXf = false)
        {
            if (WorldIsReset(toSavedXf))
            {
                return;
            }

            m_WorldTransformResetXf =
                toSavedXf ? SketchMemoryScript.m_Instance.InitialSketchTransform : TrTransform.identity;
            m_WorldTransformResetState = WorldTransformResetState.Requested;
        }

        void UpdateWorldTransformReset()
        {
            switch (m_WorldTransformResetState)
            {
                case WorldTransformResetState.Requested:
                    ViewpointScript.m_Instance.FadeToColor(Color.black, m_GrabWorldFadeSpeed);
                    m_WorldTransformResetState = WorldTransformResetState.FadingToBlack;
                    m_xfDropCamReset_RS = Coords.AsRoom[m_DropCam.transform];
                    PointerManager.m_Instance.EatLineEnabledInput();
                    PointerManager.m_Instance.AllowPointerPreviewLine(false);
                    break;
                case WorldTransformResetState.FadingToBlack:
                    m_WorldTransformFadeAmount += m_GrabWorldFadeSpeed * Time.deltaTime;
                    if (m_WorldTransformFadeAmount >= 1.0f)
                    {
                        App.Scene.Pose = m_WorldTransformResetXf;
                        m_WorldTransformFadeAmount = 1.0f;
                        m_WorldTransformResetState = WorldTransformResetState.FadingToScene;
                        ViewpointScript.m_Instance.FadeToScene(m_GrabWorldFadeSpeed);
                        m_DropCam.transform.position = m_xfDropCamReset_RS.translation;
                        m_DropCam.transform.rotation = m_xfDropCamReset_RS.rotation;
                        PointerManager.m_Instance.AllowPointerPreviewLine(true);
                    }
                    break;
                case WorldTransformResetState.FadingToScene:
                    m_WorldTransformFadeAmount -= m_GrabWorldFadeSpeed * Time.deltaTime;
                    if (m_WorldTransformFadeAmount <= 0.0f)
                    {
                        m_WorldTransformFadeAmount = 0.0f;
                        m_WorldTransformResetState = WorldTransformResetState.Default;
                    }
                    break;
            }
        }

        void UpdateGrab_World()
        {
            bool bAllowWorldTransform = m_SketchSurfacePanel.ActiveTool.AllowWorldTransformation() &&
                (m_GrabWorldState != GrabWorldState.ResetDone) &&
                (!PointerManager.m_Instance.IsMainPointerCreatingStroke() || App.Instance.IsLoading()) &&
                App.Instance.IsInStateThatAllowsAnyGrabbing();

            bool bWorldGrabWandPrev = m_GrabWand.grabbingWorld;
            bool bWorldGrabBrushPrev = m_GrabBrush.grabbingWorld;
            m_GrabWand.grabbingWorld = bAllowWorldTransform && !m_GrabWand.eatInput &&
                InputManager.Wand.GetControllerGrip();
            m_GrabBrush.grabbingWorld = bAllowWorldTransform && !m_GrabBrush.eatInput &&
                InputManager.Brush.GetControllerGrip() &&
                (m_CurrentGazeObject == -1);

            bool grabsChanged = (bWorldGrabWandPrev != m_GrabWand.grabbingWorld) ||
                (bWorldGrabBrushPrev != m_GrabBrush.grabbingWorld);
            bool bAllowWorldTransformChanged =
                bAllowWorldTransform != m_AllowWorldTransformLastFrame;
            int nGrabs = m_GrabWand.grabbingWorld ? 1 : 0;
            nGrabs += m_GrabBrush.grabbingWorld ? 1 : 0;

            // Allow grabbing again if grabs have changed and we're done resetting.
            if (m_GrabWorldState == GrabWorldState.ResetDone && grabsChanged)
            {
                m_GrabWorldState = GrabWorldState.Normal;
            }

            // Update panels visibility if brush grip has changed.
            if (bWorldGrabWandPrev != m_GrabWand.grabbingWorld)
            {
                RequestPanelsVisibility(!m_GrabWand.grabbingWorld);
            }

            // Update tool visibility if brush grip has changed.
            if (bWorldGrabBrushPrev != m_GrabBrush.grabbingWorld)
            {
                m_SketchSurfacePanel.RequestHideActiveTool(m_GrabBrush.grabbingWorld);
                PointerManager.m_Instance.AllowPointerPreviewLine(!m_GrabBrush.grabbingWorld);
                PointerManager.m_Instance.RequestPointerRendering(!m_GrabBrush.grabbingWorld
                    && m_SketchSurfacePanel.ShouldShowPointer() && !App.Instance.IsLoading());
            }

            // Reset m_WorldBeingGrabbed and only set it when world is actually being grabbed.
            bool bWorldBeingGrabbedPrev = m_WorldBeingGrabbed;
            m_WorldBeingGrabbed = false;

            // Move the world if it has been grabbed.
            if (m_GrabWorldState == GrabWorldState.Normal && bAllowWorldTransform)
            {
                if (nGrabs == 2)
                {
                    // Two-handed world movement.
                    m_WorldBeingGrabbed = true;
                    TrTransform grabXfWand = TrTransform.FromTransform(
                        InputManager.m_Instance.GetController(InputManager.ControllerName.Wand));
                    TrTransform grabXfBrush = TrTransform.FromTransform(
                        InputManager.m_Instance.GetController(InputManager.ControllerName.Brush));

                    // Offset the controller positions so that they're centered on the grips.
                    Vector3 gripPos = InputManager.Controllers[(int)InputManager.ControllerName.Brush].Geometry.GripAttachPoint.localPosition;
                    gripPos.x = 0.0f;
                    grabXfWand.translation += grabXfWand.MultiplyVector(gripPos);
                    grabXfBrush.translation += grabXfBrush.MultiplyVector(gripPos);

                    // Are we initiating two hand transform this frame?
                    if (!bWorldGrabWandPrev || !bWorldGrabBrushPrev)
                    {
                        PointerManager.m_Instance.EnableLine(false);
                        PointerManager.m_Instance.AllowPointerPreviewLine(false);
                        PointerManager.m_Instance.RequestPointerRendering(false);
                        // Initiate audio loop
                        m_WorldTransformSpeedSmoothed = 0.0f;
                        AudioManager.m_Instance.WorldGrabLoop(true);
                    }
                    else
                    {
                        TrTransform xfOld = GrabbedPose;
                        TrTransform xfNew;
                        float deltaScaleMin = WorldTransformMinScale / xfOld.scale;
                        float deltaScaleMax = WorldTransformMaxScale / xfOld.scale;
                        // Constrain the transform depending on the mode.
                        if (InGrabCanvasMode)
                        {
                            xfNew = MathUtils.TwoPointObjectTransformation(
                                m_GrabBrush.grabTransform, m_GrabWand.grabTransform,
                                grabXfBrush, grabXfWand,
                                xfOld,
                                deltaScaleMin: deltaScaleMin, deltaScaleMax: deltaScaleMax);
                        }
                        else
                        {
                            xfNew = MathUtils.TwoPointObjectTransformation(
                                m_GrabBrush.grabTransform, m_GrabWand.grabTransform,
                                grabXfBrush, grabXfWand,
                                xfOld,
                                rotationAxisConstraint: Vector3.up,
                                deltaScaleMin: deltaScaleMin, deltaScaleMax: deltaScaleMax);
                            float fCurrentWorldTransformSpeed =
                                Mathf.Abs((xfNew.scale - xfOld.scale) / Time.deltaTime);
                            m_WorldTransformSpeedSmoothed =
                                Mathf.Lerp(m_WorldTransformSpeedSmoothed, fCurrentWorldTransformSpeed,
                                    AudioManager.m_Instance.m_WorldGrabLoopSmoothSpeed * Time.deltaTime);
                            AudioManager.m_Instance.ChangeLoopVolume("WorldGrab",
                                Mathf.Clamp(m_WorldTransformSpeedSmoothed /
                                    AudioManager.m_Instance.m_WorldGrabLoopAttenuation, 0f,
                                    AudioManager.m_Instance.m_WorldGrabLoopMaxVolume));
                        }
                        GrabbedPose = xfNew;
                    }

                    // Update last states.
                    m_GrabBrush.grabTransform = grabXfBrush;
                    m_GrabWand.grabTransform = grabXfWand;
                }
            }
            else if (m_GrabWorldState == GrabWorldState.ResettingTransform)
            {
                if (m_WorldTransformResetState == WorldTransformResetState.FadingToScene)
                {
                    ResetGrabbedPose();
                    PanelManager.m_Instance.ExecuteOnPanel<LightsPanel>(x => x.OnPanelMoved());

                    // World can't be transformed right after a reset until grab states have changed.
                    if (bAllowWorldTransform)
                    {
                        bAllowWorldTransform = false;
                        bAllowWorldTransformChanged =
                            bAllowWorldTransform != m_AllowWorldTransformLastFrame;
                    }

                    // Set the grab world state on exit.
                    if (nGrabs == 0)
                    {
                        m_GrabWorldState = GrabWorldState.Normal;
                    }
                    else
                    {
                        m_GrabWorldState = GrabWorldState.ResetDone;
                    }
                }
            }

            if (grabsChanged || bAllowWorldTransformChanged)
            {
                // Fade in grid when doing two handed spin.
                if (!InGrabCanvasMode)
                {
                    if (nGrabs == 2 && !bAllowWorldTransformChanged)
                    {
                        ViewpointScript.m_Instance.FadeGroundPlaneIn(m_GrabWorldGridColor, m_GrabWorldFadeSpeed);
                    }
                    else
                    {
                        ViewpointScript.m_Instance.FadeGroundPlaneOut(m_GrabWorldFadeSpeed);
                    }
                }
            }

            // Update visuals for world transform
            if (grabsChanged)
            {
                bool bDoubleGrip = m_GrabBrush.grabbingWorld && m_GrabWand.grabbingWorld;
                bool bSingleGrip = m_GrabBrush.grabbingWorld || m_GrabWand.grabbingWorld;
                Vector3 vControllersMidpoint =
                    (InputManager.m_Instance.GetControllerPosition(InputManager.ControllerName.Brush) +
                    InputManager.m_Instance.GetControllerPosition(InputManager.ControllerName.Wand)) * 0.5f;

                // Update transform line visuals
                if (bDoubleGrip)
                {
                    m_ControllerGrabVisuals.SetDesiredVisualState(ControllerGrabVisuals.VisualState.WorldDoubleGrip);
                    AudioManager.m_Instance.WorldGrabbed(vControllersMidpoint);
                }
                else if (bSingleGrip)
                {
                    if (m_GrabWand.grabbingWorld)
                    {
                        m_ControllerGrabVisuals.SetDesiredVisualState(ControllerGrabVisuals.VisualState.WorldWandGrip);
                    }
                    else
                    {
                        m_ControllerGrabVisuals.SetDesiredVisualState(ControllerGrabVisuals.VisualState.WorldBrushGrip);
                    }

                    if (!bWorldGrabWandPrev && !bWorldGrabBrushPrev)
                    {
                        AudioManager.m_Instance.WorldGrabbed(vControllersMidpoint);
                    }
                    else
                    {
                        AudioManager.m_Instance.WorldGrabLoop(false);
                    }
                }
                else
                {
                    m_ControllerGrabVisuals.SetDesiredVisualState(ControllerGrabVisuals.VisualState.Off);
                    AudioManager.m_Instance.WorldGrabLoop(false);
                }

                if (m_GrabWand.grabbingWorld || m_GrabBrush.grabbingWorld)
                {
                    m_WidgetManager.WidgetsDormant = false;
                    PointerManager.m_Instance.EatLineEnabledInput();
                }
            }

            // Reset scene transform if we're gripping and press the track pad.
            bool wandReset = m_GrabWand.grabbingWorld &&
                InputManager.Wand.GetCommandDown(InputManager.SketchCommands.WorldTransformReset);
            bool brushReset = m_GrabBrush.grabbingWorld &&
                InputManager.Brush.GetCommandDown(InputManager.SketchCommands.WorldTransformReset);
            if ((wandReset || brushReset) && !WorldIsReset(toSavedXf: false))
            {
                m_GrabBrush.eatInput = true;
                m_GrabWand.eatInput = true;
                m_EatToolScaleInput = true;
                m_GrabWorldState = GrabWorldState.ResettingTransform;
                RequestWorldTransformReset();
                AudioManager.m_Instance.PlayTransformResetSound();
            }

            // Update the skybox rotation with the new scene rotation.
            if (RenderSettings.skybox)
            {
                Quaternion sceneQuaternion = App.Instance.m_SceneTransform.rotation;
                RenderSettings.skybox.SetVector(
                    "_SkyboxRotation",
                    new Vector4(sceneQuaternion.x, sceneQuaternion.y, sceneQuaternion.z, sceneQuaternion.w));
            }

            // Update last frame members.
            m_AllowWorldTransformLastFrame = bAllowWorldTransform;
        }

        /// If lhs and rhs are overlapping, return the smallest vector that would
        /// cause rhs to stop overlapping; otherwise, return 0.
        ///  lhs: an antisphere (solid outside, empty inside)
        ///  rhs: a sphere (empty outside, solid inside)
        private static Vector3 GetOverlap_Antisphere_Sphere(
            Vector3 lhsCenter, float lhsRadius,
            Vector3 rhsCenter, float rhsRadius)
        {
            // If anyone passes negative values, they are a bad person
            lhsRadius = Mathf.Abs(lhsRadius);
            rhsRadius = Mathf.Abs(rhsRadius);
            // Without loss of generality, can recenter on lhs
            rhsCenter -= lhsCenter;
            lhsCenter -= lhsCenter;

            float maxDistance = lhsRadius - rhsRadius;

            // Edge case: sphere does not fit in antisphere
            if (maxDistance <= 0)
            {
                return -rhsCenter;
            }

            float penetrationDistance = Mathf.Max(0, rhsCenter.magnitude - maxDistance);
            return -penetrationDistance * rhsCenter.normalized;
        }

        public static bool IsValidScenePose(TrTransform xf, float radialBounds)
        {
            // Simple and dumb implementation for now.
            return xf == MakeValidScenePose(xf, radialBounds);
        }

        /// This is like MakeValidScenePose, but it guarantees that:
        /// - The return value is a valid result of Lerp(scene0, scene1, t),
        ///   for some handwavy definition of "lerp"
        /// - The lerp "t" is in [0, 1]
        /// - IsValidScenePose(return value) is true, subject to the previous constraints.
        ///
        /// Think of it as doing a cast from scene0 to scene1.
        public static TrTransform MakeValidSceneMove(
            TrTransform scene0, TrTransform scene1, float radialBounds)
        {
            if (IsValidScenePose(scene1, radialBounds))
            {
                return scene1;
            }
            if (!IsValidScenePose(scene0, radialBounds))
            {
                Debug.LogError("Invalid scene cast start");
                return scene0;
            }

            // We don't support lerping either of these
            Debug.Assert(scene0.rotation == scene1.rotation);
            Debug.Assert(scene0.scale == scene1.scale);

            Vector3 vRoom0 = -scene0.translation;
            Vector3 vRoom1 = -scene1.translation;
            float radius = (scene0.scale
                * radialBounds
                * App.METERS_TO_UNITS) - App.Instance.RoomRadius;

            float t0, t1;
            bool success = MathUtils.RaySphereIntersection(
                vRoom0, vRoom1 - vRoom0,
                Vector3.zero, radius, out t0, out t1);
            if (!success)
            {
                // If this were more important, we could solve for the t of the closest approach
                return scene0;
            }

            // t0 is expected to be < 0 (room starts inside the fence)
            // t1 is expected to be in [0, 1] (room ends outside the fence)

            // Constraints:
            // - Lerp t must be in [0, 1]. (Do not move past the requested endpoint)
            // - Lerp t should be as high as possible but < t1. (Do not exit the sphere)
            float t = Mathf.Clamp(t1, 0, 1);

            TrTransform sceneT = TrTransform.TRS(
                Vector3.Lerp(scene0.translation, scene1.translation, t),
                scene0.rotation,
                scene0.scale);
            return MakeValidScenePose(sceneT, radialBounds);
        }

        /// Returns a new ScenePose TrTransform that does not cause the room
        /// to violate the hard scene bounds.
        ///
        ///   scenePose - The current, possibly invalid scene pose
        public static TrTransform MakeValidScenePose(TrTransform scenePose, float radialBounds)
        {
            scenePose.scale = Mathf.Clamp(
                scenePose.scale,
                SketchControlsScript.m_Instance.WorldTransformMinScale,
                SketchControlsScript.m_Instance.WorldTransformMaxScale);

            // Anything not explicitly qualified is in room space.

            float roomRadius = App.Instance.RoomRadius;
            Vector3 roomCenter = Vector3.zero;

            float fenceRadius = scenePose.scale * radialBounds
                * App.METERS_TO_UNITS;
            Vector3 fenceCenter = scenePose.translation;

            Vector3 moveRoom = GetOverlap_Antisphere_Sphere(
                fenceCenter, fenceRadius, roomCenter, roomRadius);
            Vector3 moveFence = -moveRoom;

            scenePose.translation += moveFence;
            return scenePose;
        }

        /// Clears data used by GetGrabWidgetHoldHistory()
        /// Should be called any time m_GrabWidgetOneHandInfo changes
        void ClearGrabWidgetHoldHistory()
        {
            m_GrabWidgetHoldHistory.Clear();
        }

        /// Collects data for use with GetGrabWidgetHoldHistory()
        void UpdateGrabWidgetHoldHistory(InputManager.ControllerName name)
        {
            float t = Time.realtimeSinceStartup;
            var info = InputManager.Controllers[(int)name];
            m_GrabWidgetHoldHistory.Enqueue(new GrabWidgetHoldPoint
            {
                m_Name = name,
                m_BirthTime = t,
                m_Pos = info.Transform.position,
                m_Rot = info.Transform.rotation
            });

            // Trim the fat off our widget history
            while (m_GrabWidgetHoldHistory.Count > 0 &&
                t - m_GrabWidgetHoldHistory.Peek().m_BirthTime >= kControlPointHistoryMaxTime)
            {
                m_GrabWidgetHoldHistory.Dequeue();
            }
        }

        /// Returns possibly-smoothed linear and angular velocities. May fail.
        /// Angular velocity is returned as an axial vector whose length() is degrees/second
        bool GetGrabWidgetHoldHistory(out Vector3 vLinearVelocity, out Vector3 vAngularVelocity)
        {
            vLinearVelocity = vAngularVelocity = Vector3.zero;
            if (m_GrabWidgetHoldHistory.Count < 2)
            {
                return false;
            }

            // We need pairs of elements, so a simple foreach() won't quite work.
            // Maybe using linq .First() and .Skip() would be okay.
            using (IEnumerator<GrabWidgetHoldPoint> enumerator = m_GrabWidgetHoldHistory.GetEnumerator())
            {
                if (!enumerator.MoveNext())
                {
                    return false;
                }

                // Infinitesimal rotations commute, and scaled-axis-angle rotations commute
                // "better" than other rotation formats.
                Vector3 totalDeltaTheta = Vector3.zero;

                GrabWidgetHoldPoint first = enumerator.Current;
                GrabWidgetHoldPoint prev = first;
                GrabWidgetHoldPoint current = first;
                while (enumerator.MoveNext())
                {
                    current = enumerator.Current;

                    // For our quaternion, find the difference, convert it to angle/axis, and sum it
                    // Find delta such that  delta * prev = cur
                    // left-multiply because we want it in world-space.
                    // multiply vs prev since we want the delta that takes us forward in time
                    // rather than backward in time.
                    Quaternion dtheta = current.m_Rot * Quaternion.Inverse(prev.m_Rot);
                    // Assume the rotation took the shorter path
                    if (dtheta.w < 0)
                    {
                        dtheta.Set(-dtheta.x, -dtheta.y, -dtheta.z, -dtheta.w);
                    }

                    float degrees;
                    Vector3 axis;
                    dtheta.ToAngleAxis(out degrees, out axis);
                    totalDeltaTheta += (axis * degrees);
                    prev = current;
                }

                // Linear velocity calculation doesn't need to look at intermediate points
                Vector3 totalDeltaPosition = current.m_Pos - first.m_Pos;
                float totalDeltaTime = current.m_BirthTime - first.m_BirthTime;
                if (totalDeltaTime == 0)
                {
                    return false;
                }

                vLinearVelocity = totalDeltaPosition / totalDeltaTime;
                vAngularVelocity = totalDeltaTheta / totalDeltaTime;
                return true;
            }
        }

        bool IsControllerNearWidget(InputManager.ControllerName name, GrabWidget widget)
        {
            Vector3 vControllerPos = InputManager.m_Instance.GetControllerAttachPointPosition(name);
            return widget.GetActivationScore(vControllerPos, name) >= 0.0f;
        }

        void RefreshCurrentGazeObject()
        {
            UnityEngine.Profiling.Profiler.BeginSample("SketchControlScript.RefreshCurrentGazeObject");
            int iPrevGazeObject = m_CurrentGazeObject;
            m_CurrentGazeObject = -1;
            bool bGazeAllowed = (m_CurrentInputState == InputState.Standard)
                && !InputManager.m_Instance.GetCommand(InputManager.SketchCommands.Activate)
                && !m_SketchSurfacePanel.ActiveTool.InputBlocked()
                && (m_GrabWidgetState == GrabWidgetState.None)
                && !m_GrabBrush.grabbingWorld
                && !m_PinCushion.IsShowing();

            bool bGazeDeactivationOverrideWithInput = false;
            List<PanelManager.PanelData> aAllPanels = m_PanelManager.GetAllPanels();

            bool hasController = m_ControlsType == ControlsType.SixDofControllers;

            //if we're re-positioning a panel, keep it active
            if (m_PositioningPanelWithHead)
            {
                m_CurrentGazeObject = iPrevGazeObject;
            }
            // Only activate gaze objects if we're in standard input mode, and if we don't have the 'draw'
            // button held.
            else if ((bGazeAllowed || (iPrevGazeObject != -1)))
            {
                //reset hit flags
                for (int i = 0; i < m_GazeResults.Length; ++i)
                {
                    m_GazeResults[i].m_HitWithGaze = false;
                    m_GazeResults[i].m_HitWithController = false;
                    m_GazeResults[i].m_WithinView = false;
                }

                // If we're in controller mode, find the nearest colliding widget that might get in our way.
                float fNearestWidget = 99999.0f;
                if (hasController)
                {
                    fNearestWidget = m_WidgetManager.DistanceToNearestWidget(m_GazeControllerRay);
                }

                //check all panels for gaze hit
                bool bRequireVisibilityCheck = !hasController || (iPrevGazeObject == -1);
                if (m_PanelManager.PanelsAreStable())
                {
                    RaycastHit rHitInfo;
                    bool bRayHit = false;
                    int panelsHit = 0;
                    for (int i = 0; i < aAllPanels.Count; ++i)
                    {
                        // Ignore fixed panels when they are not visible.
                        if (!m_PanelManager.GazePanelsAreVisible() && aAllPanels[i].m_Panel.m_Fixed)
                        {
                            continue;
                        }

                        if (aAllPanels[i].m_Panel.gameObject.activeSelf && aAllPanels[i].m_Panel.IsAvailable())
                        {
                            //make sure this b-snap is in view
                            Vector3 vToPanel = aAllPanels[i].m_Panel.transform.position - m_CurrentGazeRay.origin;
                            vToPanel.Normalize();
                            if (!bRequireVisibilityCheck || Vector3.Angle(vToPanel, m_CurrentGazeRay.direction) < m_GazeMaxAngleFromFacing)
                            {
                                if (hasController)
                                {
                                    if (aAllPanels[i].m_Panel.HasMeshCollider())
                                    {
                                        //make sure the angle between the pointer and the panel forward is below our max angle
                                        if (Vector3.Angle(aAllPanels[i].m_Panel.transform.forward, m_GazeControllerRay.direction) < m_GazeMaxAngleFromPointing)
                                        {
                                            //make sure the angle between the user-to-panel and the panel forward is reasonable
                                            if (Vector3.Angle(aAllPanels[i].m_Panel.transform.forward, vToPanel) < m_GazeMaxAngleFacingToForward)
                                            {
                                                m_GazeResults[i].m_WithinView = true;

                                                bRayHit = false;
                                                bRayHit = aAllPanels[i].m_Panel.RaycastAgainstMeshCollider(
                                                    m_GazeControllerRay, out rHitInfo, m_GazeControllerPointingDistance);

                                                if (bRayHit)
                                                {
                                                    //if the ray starts inside the panel, we won't get a good hit point, it'll just be zero
                                                    if (rHitInfo.point.sqrMagnitude > 0.1f)
                                                    {
                                                        if (rHitInfo.distance < fNearestWidget)
                                                        {
                                                            m_GazeResults[i].m_ControllerDistance = rHitInfo.distance;
                                                            m_GazeResults[i].m_ControllerPosition = rHitInfo.point;
                                                            m_GazeResults[i].m_HitWithController = true;
                                                            panelsHit++;
                                                        }
                                                    }
                                                }
                                            }
                                        }
                                    }
                                }
                                else
                                {
                                    m_GazeResults[i].m_WithinView = true;
                                    if (aAllPanels[i].m_Panel.GetCollider().Raycast(m_CurrentGazeRay, out rHitInfo, m_GazeMaxDistance))
                                    {
                                        m_GazeResults[i].m_GazePosition = rHitInfo.point;
                                        m_GazeResults[i].m_HitWithGaze = true;
                                    }
                                }
                            }
                        }
                    }

                    // No panels hit within normal ray distance.
                    // Check if previous panel still pointed to.
                    if (panelsHit == 0)
                    {
                        if (iPrevGazeObject != -1)
                        {
                            // Don't allow any panel to hold focus if it's facing away from the user.
                            Vector3 vToPanel = aAllPanels[iPrevGazeObject].m_Panel.transform.position -
                                m_CurrentGazeRay.origin;
                            vToPanel.Normalize();
                            if (Vector3.Angle(aAllPanels[iPrevGazeObject].m_Panel.transform.forward, vToPanel) <
                                m_GazeMaxAngleFacingToForward)
                            {
                                float fDist = m_GazeControllerPointingDistance * 1.5f;
                                bRayHit = aAllPanels[iPrevGazeObject].m_Panel.RaycastAgainstMeshCollider(
                                    m_GazeControllerRayActivePanel, out rHitInfo, fDist);
                                if (bRayHit)
                                {
                                    if (rHitInfo.point.sqrMagnitude > 0.1f)
                                    {
                                        if (rHitInfo.distance < fNearestWidget)
                                        {
                                            m_GazeResults[iPrevGazeObject].m_ControllerDistance = rHitInfo.distance;
                                            m_GazeResults[iPrevGazeObject].m_ControllerPosition = rHitInfo.point;
                                            m_GazeResults[iPrevGazeObject].m_HitWithController = true;
                                        }
                                    }
                                }
                            }
                        }
                    }
                }

                //determine what panel we hit, take the one with the lowest controller distance
                float fControllerDist = 999.0f;
                int iControllerIndex = -1;
                if (hasController)
                {
                    for (int i = 0; i < m_GazeResults.Length; ++i)
                    {
                        if (m_GazeResults[i].m_HitWithController)
                        {
                            if (m_GazeResults[i].m_ControllerDistance < fControllerDist)
                            {
                                iControllerIndex = i;
                                fControllerDist = m_GazeResults[i].m_ControllerDistance;
                            }
                        }
                    }
                }

                //if we found something near our controller, take it
                if (iControllerIndex != -1)
                {
                    m_CurrentGazeObject = iControllerIndex;
                    m_CurrentGazeHitPoint = m_GazeResults[iControllerIndex].m_ControllerPosition;

                    // TODO: This should not be hardcoded once multiple pointers are allowed.
                    m_GazeResults[m_CurrentGazeObject].m_ControllerName = InputManager.ControllerName.Brush;
                    if (m_GazeResults[m_CurrentGazeObject].m_HitWithGaze)
                    {
                        //average with the gaze position if we hit that too
                        m_CurrentGazeHitPoint += m_GazeResults[m_CurrentGazeObject].m_GazePosition;
                        m_CurrentGazeHitPoint *= 0.5f;
                    }
                }
                else
                {
                    //nothing near the controller, see if we're looking at the previous
                    if (iPrevGazeObject != -1 && m_GazeResults[iPrevGazeObject].m_HitWithGaze)
                    {
                        m_CurrentGazeObject = iPrevGazeObject;
                        m_CurrentGazeHitPoint = m_GazeResults[m_CurrentGazeObject].m_GazePosition;
                    }
                    else
                    {
                        //controller and gaze not near panel, pick the first panel we're looking at
                        for (int i = 0; i < m_GazeResults.Length; ++i)
                        {
                            if (m_GazeResults[i].m_HitWithGaze)
                            {
                                m_CurrentGazeObject = i;
                                m_CurrentGazeHitPoint = m_GazeResults[i].m_GazePosition;
                                break;
                            }
                        }
                    }
                }

                //forcing users to look away from gaze panel
                if (m_EatInputGazeObject && m_CurrentGazeObject != -1)
                {
                    m_CurrentGazeObject = -1;
                }
                else if (m_CurrentGazeObject == -1)
                {
                    m_EatInputGazeObject = false;
                }
            }

            //if we're staring at a panel, keep our countdown fresh
            if (m_CurrentGazeObject != -1 || m_ForcePanelActivation)
            {
                m_GazePanelDectivationCountdown = m_GazePanelDectivationDelay;
            }
            else
            {
                if (InputManager.m_Instance.GetCommandDown(InputManager.SketchCommands.Activate))
                {
                    bGazeDeactivationOverrideWithInput = true;
                    m_GazePanelDectivationCountdown = 0.0f;
                }
                else
                {
                    m_GazePanelDectivationCountdown -= Time.deltaTime;
                }
                if (m_GazePanelDectivationCountdown > 0.0f)
                {
                    m_CurrentGazeObject = iPrevGazeObject;
                }
            }

            //update our positioning timer
            if (m_PositioningPanelWithHead)
            {
                m_PositioningTimer += m_PositioningSpeed * Time.deltaTime;
                m_PositioningTimer = Mathf.Min(m_PositioningTimer, 1.0f);
            }
            else
            {
                m_PositioningTimer -= m_PositioningSpeed * Time.deltaTime;
                m_PositioningTimer = Mathf.Max(m_PositioningTimer, 0.0f);
            }

            //prime objects if we change targets
            if (iPrevGazeObject != m_CurrentGazeObject)
            {
                //if we're switching panels, make sure the pointer doesn't streak
                PointerManager.m_Instance.DisablePointerPreviewLine();

                if (iPrevGazeObject != -1)
                {
                    aAllPanels[iPrevGazeObject].m_Panel.PanelGazeActive(false);
                    aAllPanels[iPrevGazeObject].m_Panel.SetPositioningPercent(0.0f);
                }
                if (m_CurrentGazeObject != -1)
                {
                    //make sure our line is disabled
                    if (m_GazeResults[m_CurrentGazeObject].m_ControllerName == InputManager.ControllerName.Brush)
                    {
                        PointerManager.m_Instance.EnableLine(false);
                        PointerManager.m_Instance.AllowPointerPreviewLine(false);
                    }

                    aAllPanels[m_CurrentGazeObject].m_Panel.PanelGazeActive(true);
                    aAllPanels[m_CurrentGazeObject].m_Panel.SetPositioningPercent(0.0f);

                    if (m_GazeResults[m_CurrentGazeObject].m_ControllerName == InputManager.ControllerName.Brush)
                    {
                        m_SketchSurfacePanel.RequestHideActiveTool(true);
                    }
                }
                else
                {
                    //if we don't have a panel, we need to enable the pointer according to the current tool
                    PointerManager.m_Instance.RefreshFreePaintPointerAngle();
                    PointerManager.m_Instance.RequestPointerRendering(m_SketchSurfacePanel.ShouldShowPointer());
                    m_UIReticle.SetActive(false);
                    m_SketchSurfacePanel.RequestHideActiveTool(false);
                    if (!bGazeDeactivationOverrideWithInput)
                    {
                        m_SketchSurfacePanel.EatToolsInput();
                    }
                }

                m_PositioningPanelWithHead = false;
            }
            UnityEngine.Profiling.Profiler.EndSample();
        }

        void UpdateActiveGazeObject()
        {
            BasePanel currentPanel = m_PanelManager.GetPanel(m_CurrentGazeObject);
            currentPanel.SetPositioningPercent(m_PositioningTimer);
            bool hasController = m_ControlsType == ControlsType.SixDofControllers;
            // Update positioning behavior.
            if (m_PositioningPanelWithHead)
            {
                if (!InputManager.m_Instance.GetCommand(InputManager.SketchCommands.LockToHead) &&
                    !InputManager.m_Instance.GetCommand(InputManager.SketchCommands.LockToController))
                {
                    // No more positioning.
                    m_PositioningPanelWithHead = false;
                    m_PanelManager.m_SweetSpot.EnableBorderSphere(false, Vector3.zero, 0.0f);
                    currentPanel.PanelHasStoppedMoving();
                }
                else
                {
                    //lock the panel to the sweet spot bounds in the direction the user is looking
                    Quaternion qDiff = m_CurrentHeadOrientation * Quaternion.Inverse(m_PositioningPanelBaseHeadRotation);
                    Vector3 vAdjustedOffset = qDiff * m_PositioningPanelOffset;

                    Vector3 vNewPos = m_PanelManager.m_SweetSpot.transform.position + vAdjustedOffset;
                    currentPanel.transform.position = vNewPos;

                    vAdjustedOffset.Normalize();
                    currentPanel.transform.forward = vAdjustedOffset;

                    float fHighlightRadius = currentPanel.m_BorderSphereHighlightRadius;
                    m_PanelManager.m_SweetSpot.EnableBorderSphere(true, vNewPos, fHighlightRadius * m_PositioningTimer);

                    //once we've moved this panel, run the simulation on the other panels to resolve collisions
                    m_PanelManager.DoCollisionSimulationForKeyboardMouse(currentPanel);
                }
            }
            else
            {
                // It's possible that, on this frame, before this function was called, active gaze was pulled
                // from this panel.  In this case, we want to skip updating this frame.
                // This happens when a panel has gaze and world grab dismisses all panels, for example.
                if (currentPanel.IsActive())
                {
                    //orient to gaze
                    if (hasController)
                    {
                        currentPanel.UpdatePanel(m_GazeControllerRay.direction, m_CurrentGazeHitPoint);
                    }
                    else
                    {
                        currentPanel.UpdatePanel(m_CurrentGazeRay.direction, m_CurrentGazeHitPoint);
                    }
                }

                if (!hasController)
                {
                    //lock to head if we're holding a lock button..
                    bool bLockToHead = InputManager.m_Instance.GetCommand(InputManager.SketchCommands.LockToHead) ||
                        InputManager.m_Instance.GetCommand(InputManager.SketchCommands.LockToController);

                    if (bLockToHead)
                    {
                        m_PositioningPanelWithHead = true;
                        m_PositioningPanelBaseHeadRotation = m_CurrentHeadOrientation;
                        m_PositioningPanelOffset = currentPanel.transform.position -
                            m_PanelManager.m_SweetSpot.transform.position;

                        currentPanel.ResetPanelFlair();

                        //prime all other panels for movement
                        m_PanelManager.PrimeCollisionSimForKeyboardMouse();
                    }
                }

                PointerManager.m_Instance.RequestPointerRendering(false);
                currentPanel.UpdateReticleOffset(m_MouseDeltaX, m_MouseDeltaY);
            }

            // Keep reticle locked in the right spot.
            Vector3 reticlePos = Vector3.zero;
            Vector3 reticleForward = Vector3.zero;
            if (hasController)
            {
                currentPanel.GetReticleTransformFromPosDir(m_CurrentGazeHitPoint,
                    m_GazeControllerRay.direction, out reticlePos, out reticleForward);
            }
            else
            {
                currentPanel.GetReticleTransform(out reticlePos, out reticleForward,
                    (m_ControlsType == ControlsType.ViewingOnly));
            }

            SetUIReticleTransform(reticlePos, -reticleForward);
            m_UIReticle.SetActive(GetGazePanelActivationRatio() >= 1.0f);
        }

        public void ResetActivePanel()
        {
            m_PanelManager.ResetPanel(m_CurrentGazeObject);
            PointerManager.m_Instance.DisablePointerPreviewLine();
            m_PositioningPanelWithHead = false;
            m_CurrentGazeObject = -1;
        }

        void UpdatePanInput()
        {
            if (Input.GetMouseButton(2))
            {
                Vector3 vPanDiff = Vector3.zero;
                vPanDiff += (Vector3.right * m_MouseDeltaXScaled);
                vPanDiff += (Vector3.up * m_MouseDeltaYScaled);
                Vector3 vSurfacePos = m_SketchSurface.transform.position;
                m_SketchSurface.transform.position = vSurfacePos + vPanDiff;
            }
            else
            {
                float fCurrentTime = Time.realtimeSinceStartup;
                if (fCurrentTime - m_PositionOffsetResetTapTime < m_DoubleTapWindow)
                {
                    if (m_CurrentGazeObject == -1)
                    {
                        ResetGrabbedPose();
                    }
                }
                m_PositionOffsetResetTapTime = fCurrentTime;

                SwitchState(InputState.Standard);
            }
        }

        void UpdateRotationInput()
        {
            if (InputManager.m_Instance.GetCommand(InputManager.SketchCommands.PivotRotation))
            {
                bool bAltInputActive = InputManager.m_Instance.GetCommand(InputManager.SketchCommands.AltActivate);
                bool bRollRotation = m_RotationRollActive || bAltInputActive || m_CurrentRotationType == RotationType.RollOnly;
                m_RotationIcon.SetActive(bRollRotation);
                if (bRollRotation)
                {
                    m_RotationCursorOffset.x += m_MouseDeltaXScaled;
                    float fRotationAmount = m_RotationCursorOffset.x * -m_RotationRollScalar;

                    Quaternion qOffsetRotation = Quaternion.AngleAxis(fRotationAmount, m_SurfaceForward);
                    Quaternion qNewRotation = qOffsetRotation * m_RotationOrigin;
                    m_SketchSurface.transform.rotation = qNewRotation;

                    m_RotationRollActive = true;
                    m_RotationCursor.gameObject.SetActive(false);
                }
                else
                {
                    //update offset with mouse movement
                    m_RotationCursorOffset.x += m_MouseDeltaXScaled;
                    m_RotationCursorOffset.y += m_MouseDeltaYScaled;

                    //get offset in model space
                    Vector3 vSurfaceBounds = m_SketchSurface.transform.localScale * 0.5f;
                    m_RotationCursorOffset.x = Mathf.Clamp(m_RotationCursorOffset.x, -vSurfaceBounds.x, vSurfaceBounds.x);
                    m_RotationCursorOffset.y = Mathf.Clamp(m_RotationCursorOffset.y, -vSurfaceBounds.y, vSurfaceBounds.y);
                    float fCursorOffsetDist = m_RotationCursorOffset.magnitude;
                    float fMaxCursorOffsetDist = vSurfaceBounds.x;

                    //transform offset in to world space
                    Vector3 vTransformedOffset = m_RotationOrigin * m_RotationCursorOffset;
                    vTransformedOffset.Normalize();

                    //get world space rotation axis
                    Vector3 vSketchSurfaceRotationAxis = Vector3.Cross(vTransformedOffset, m_SurfaceForward);
                    vSketchSurfaceRotationAxis.Normalize();

                    //amount to rotate is determined by offset distance from origin
                    float fSketchSurfaceRotationAngle = Mathf.Min(fCursorOffsetDist / fMaxCursorOffsetDist, 1.0f);
                    fSketchSurfaceRotationAngle *= m_RotationMaxAngle;

                    //set new surface rotation by combining base rotation with angle/axis rotation
                    Quaternion qOffsetRotation = Quaternion.AngleAxis(fSketchSurfaceRotationAngle, vSketchSurfaceRotationAxis);
                    Quaternion qNewRotation = qOffsetRotation * m_RotationOrigin;
                    m_SketchSurface.transform.rotation = qNewRotation;

                    //set position of rotation cursor
                    Vector3 vNewTransformedOffset = qNewRotation * m_RotationCursorOffset;
                    m_RotationCursor.transform.position = m_SketchSurface.transform.position + vNewTransformedOffset;
                    m_RotationCursor.transform.rotation = qNewRotation;

                    //set position of guide lines
                    Vector2 vToCenter = m_RotationCursorOffset;
                    vToCenter.Normalize();
                    float fOffsetAngle = Vector2.Angle(vToCenter, Vector2.up);
                    m_RotationCursor.PositionCursorLines(m_SketchSurface.transform.position, m_SketchSurface.transform.forward, fOffsetAngle, vSurfaceBounds.x * 2.0f);
                }
            }
            else
            {
                float fCurrentTime = Time.realtimeSinceStartup;
                if (fCurrentTime - m_RotationResetTapTime < m_DoubleTapWindow)
                {
                    //reset drawing surface rotation
                    m_SketchSurface.transform.rotation = Quaternion.identity;
                }
                m_RotationResetTapTime = fCurrentTime;

                m_SurfaceForward = m_SketchSurface.transform.forward;
                m_SurfaceRight = m_SketchSurface.transform.right;
                m_SurfaceUp = m_SketchSurface.transform.up;

                if (!m_RotationRollActive && m_AutoOrientAfterRotation && m_SketchSurfacePanel.IsSketchSurfaceToolActive())
                {
                    //get possible auto rotations
                    Quaternion qQuatUp = OrientSketchSurfaceToUp();
                    Quaternion qQuatForward = OrientSketchSurfaceToForward();

                    //get the angle between our current and desired auto-rotation
                    float toUpAngle = Quaternion.Angle(qQuatUp, m_SketchSurface.transform.rotation);
                    float toForwardAngle = Quaternion.Angle(qQuatForward, m_SketchSurface.transform.rotation);

                    //set our new rotation to be whichever autorotation is closeset
                    Quaternion qNewRotation;
                    if (Mathf.Abs(toUpAngle) < Mathf.Abs(toForwardAngle))
                    {
                        qNewRotation = qQuatUp;
                    }
                    else
                    {
                        qNewRotation = qQuatForward;
                    }

                    //update the sketch surface
                    m_SketchSurface.transform.rotation = qNewRotation;

                    m_SurfaceForward = m_SketchSurface.transform.forward;
                    m_SurfaceRight = m_SketchSurface.transform.right;
                    m_SurfaceUp = m_SketchSurface.transform.up;
                }

                SwitchState(InputState.Standard);
            }
        }

        void UpdateHeadLockInput()
        {
            if (InputManager.m_Instance.GetCommand(InputManager.SketchCommands.LockToHead))
            {
                //compute new position/orientation of sketch surface
                Vector3 vTransformedOffset = m_CurrentHeadOrientation * m_SurfaceLockOffset;
                Vector3 vSurfacePos = m_CurrentGazeRay.origin + vTransformedOffset;

                Quaternion qDiff = m_CurrentHeadOrientation * Quaternion.Inverse(m_SurfaceLockBaseHeadRotation);
                Quaternion qNewSurfaceRot = qDiff * m_SurfaceLockBaseSurfaceRotation;

                m_SketchSurface.transform.position = vSurfacePos;
                m_SketchSurface.transform.rotation = qNewSurfaceRot;
            }
            else
            {
                m_SurfaceForward = m_SketchSurface.transform.forward;
                m_SurfaceRight = m_SketchSurface.transform.right;
                m_SurfaceUp = m_SketchSurface.transform.up;

                SwitchState(InputState.Standard);
            }
        }

        void UpdateControllerLock()
        {
            if (InputManager.m_Instance.GetCommand(InputManager.SketchCommands.LockToController))
            {
                //compute new position/orientation of sketch surface
                Vector3 vControllerDiff = InputManager.m_Instance.GetControllerPosition(m_SurfaceLockActingController) - m_SurfaceLockBaseControllerPosition;
                m_SketchSurface.transform.position = m_SurfaceLockBaseSurfacePosition + (vControllerDiff * m_SurfaceLockControllerScalar);

                Quaternion qDiff = InputManager.m_Instance.GetControllerRotation(m_SurfaceLockActingController) * Quaternion.Inverse(m_SurfaceLockBaseControllerRotation);
                m_SketchSurface.transform.rotation = qDiff * m_SurfaceLockBaseSurfaceRotation;
            }
            else
            {
                m_SurfaceForward = m_SketchSurface.transform.forward;
                m_SurfaceRight = m_SketchSurface.transform.right;
                m_SurfaceUp = m_SketchSurface.transform.up;

                SwitchState(InputState.Standard);
            }
        }

        void UpdatePushPullInput()
        {
            bool bRotationActive = InputManager.m_Instance.GetCommand(InputManager.SketchCommands.PivotRotation);
            bool bInputActive = InputManager.m_Instance.GetCommand(InputManager.SketchCommands.Activate);
            bool bAltInputActive = InputManager.m_Instance.GetCommand(InputManager.SketchCommands.AltActivate);

            if (bRotationActive && bInputActive)
            {
                SwitchState(InputState.Rotation);
            }
            else if (bAltInputActive)
            {
                Vector3 vPos = m_SketchSurface.transform.position;
                float fBigDiff = Mathf.Abs(m_MouseDeltaXScaled) > Mathf.Abs(m_MouseDeltaYScaled) ? -m_MouseDeltaXScaled : m_MouseDeltaYScaled;
                vPos += Vector3.forward * fBigDiff;

                m_SketchSurface.transform.position = vPos;
            }
            else
            {
                SwitchState(InputState.Standard);
            }
        }

        void UpdateSaveInput()
        {
            if (!InputManager.m_Instance.GetKeyboardShortcut(InputManager.KeyboardShortcut.Save))
            {
                SwitchState(InputState.Standard);
            }
        }

        void UpdateLoadInput()
        {
            if (!InputManager.m_Instance.GetKeyboardShortcut(InputManager.KeyboardShortcut.Load))
            {
                SwitchState(InputState.Standard);
            }
        }

        void OnBrushSetToDefault()
        {
            BrushDescriptor rDefaultBrush = BrushCatalog.m_Instance.DefaultBrush;
            PointerManager.m_Instance.SetBrushForAllPointers(rDefaultBrush);
            PointerManager.m_Instance.SetAllPointersBrushSize01(0.5f);
            PointerManager.m_Instance.MarkAllBrushSizeUsed();
        }

        public void AssignControllerMaterials(InputManager.ControllerName controller)
        {
            ControllerGeometry geometry = InputManager.GetControllerGeometry(controller);

            // Start from a clean state
            geometry.ResetAll();

            // If the tutorial is enabled, override all materials.
            if (TutorialManager.m_Instance.TutorialActive())
            {
                InputManager.m_Instance
                    .GetControllerTutorial(controller)
                    ?.AssignControllerMaterials(controller);
                return;
            }

            // If we're grabbing the world, get the materials from the world transform panel.
            if (m_GrabBrush.grabbingWorld && controller == InputManager.ControllerName.Brush)
            {
                TrTransform scenePose = App.Scene.Pose;
                if (scenePose.scale != 1 || scenePose.translation != Vector3.zero
                    || scenePose.rotation != Quaternion.identity)
                {
                    geometry.ShowWorldTransformReset();
                }
                return;
            }
            else if (m_GrabWand.grabbingWorld && controller == InputManager.ControllerName.Wand)
            {
                TrTransform scenePose = App.Scene.Pose;
                if (scenePose.scale != 1 || scenePose.translation != Vector3.zero
                    || scenePose.rotation != Quaternion.identity)
                {
                    geometry.ShowWorldTransformReset();
                }
                return;
            }

            // Not grabbing the world, so see if we're grabbing a widget.
            if (m_GrabWidgetState != GrabWidgetState.None)
            {
                m_CurrentGrabWidget.AssignControllerMaterials(controller);
                return;
            }

            // See if we're highlighting a widget and if that matters.
            if (m_CurrentGrabWidget != null && m_CurrentGrabWidget.HasHoverInteractions())
            {
                m_CurrentGrabWidget.AssignHoverControllerMaterials(controller);
                return;
            }

            // Not grabbing the world or a widget, see if we're interacting with a panel.
            if (controller == InputManager.ControllerName.Brush && m_CurrentGazeObject != -1)
            {
                BasePanel panel = m_PanelManager.GetPanel(m_CurrentGazeObject);
                panel.AssignControllerMaterials(controller);
                return;
            }

            // Defaults.
            if (controller == InputManager.ControllerName.Wand)
            {
                if (App.CurrentState != App.AppState.Standard || m_PanelManager.IntroSketchbookMode)
                {
                    // If app is not in standard mode, the actions represented by subsequent material
                    // assigments cannot be taken.
                    return;
                }
                bool creatingStroke = PointerManager.m_Instance.IsMainPointerCreatingStroke();
                bool allowPainting = App.Instance.IsInStateThatAllowsPainting();

                InputManager.Wand.Geometry.ShowRotatePanels();
                InputManager.Wand.Geometry.ShowUndoRedo(CanUndo() && !creatingStroke && allowPainting,
                    CanRedo() && !creatingStroke && allowPainting);
            }

            // Show the pin cushion icon on the button if it's available.
            if (controller == InputManager.ControllerName.Brush && CanUsePinCushion())
            {
                InputManager.Brush.Geometry.ShowPinCushion();
            }

            // Finally, override with tools.
            m_SketchSurfacePanel.AssignControllerMaterials(controller);
        }

        public float GetControllerPadShaderRatio(
            InputManager.ControllerName controller, VrInput input)
        {
            // If we're interacting with a panel, get touch ratio from the panel.
            if (controller == InputManager.ControllerName.Brush && m_CurrentGazeObject != -1)
            {
                BasePanel panel = m_PanelManager.GetPanel(m_CurrentGazeObject);
                return panel.GetControllerPadShaderRatio(controller);
            }
            return SketchSurfacePanel.m_Instance.GetCurrentToolSizeRatio(controller, input);
        }

        void SwitchState(InputState rDesiredState)
        {
            //exit current state
            switch (m_CurrentInputState)
            {
                case InputState.Pan:
                    m_TransformGizmoScript.ResetTransform();
                    break;
                case InputState.PushPull:
                    m_TransformGizmoScript.ResetTransform();
                    break;
                case InputState.Rotation:
                    m_RotationRollActive = false;
                    m_RotationIcon.SetActive(false);
                    m_RotationCursor.gameObject.SetActive(false);
                    break;
            }

            bool bSketchSurfaceToolActive = m_SketchSurfacePanel.IsSketchSurfaceToolActive();

            //enter new state
            switch (rDesiredState)
            {
                case InputState.Pan:
                    m_TransformGizmoScript.SetTransformForPan();
                    break;
                case InputState.PushPull:
                    m_TransformGizmoScript.SetTransformForPushPull();
                    break;
                case InputState.Rotation:
                    if (bSketchSurfaceToolActive)
                    {
                        m_SketchSurface.transform.position = PointerManager.m_Instance.MainPointer.transform.position;
                        m_SketchSurfacePanel.ResetReticleOffset();
                    }
                    m_RotationOrigin = m_SketchSurface.transform.rotation;
                    m_RotationCursorOffset = Vector2.zero;
                    m_RotationCursor.transform.position = m_SketchSurface.transform.position;
                    m_RotationCursor.transform.rotation = m_SketchSurface.transform.rotation;
                    m_RotationCursor.ClearCursorLines(m_SketchSurface.transform.position);
                    m_RotationCursor.gameObject.SetActive(bSketchSurfaceToolActive);
                    break;
                case InputState.HeadLock:
                    m_SurfaceLockBaseHeadRotation = m_CurrentHeadOrientation;
                    m_SurfaceLockBaseSurfaceRotation = m_SketchSurface.transform.rotation;
                    m_SurfaceLockOffset = m_SketchSurface.transform.position - m_CurrentGazeRay.origin;
                    m_SurfaceLockOffset = Quaternion.Inverse(m_SurfaceLockBaseHeadRotation) * m_SurfaceLockOffset;
                    break;
                case InputState.ControllerLock:
                    if (bSketchSurfaceToolActive)
                    {
                        m_SketchSurface.transform.position = PointerManager.m_Instance.MainPointer.transform.position;
                        m_SketchSurfacePanel.ResetReticleOffset();
                    }
                    m_SurfaceLockActingController = InputManager.m_Instance.GetDominantController(InputManager.SketchCommands.LockToController);
                    m_SurfaceLockBaseSurfaceRotation = m_SketchSurface.transform.rotation;
                    m_SurfaceLockBaseControllerRotation = InputManager.m_Instance.GetControllerRotation(m_SurfaceLockActingController);
                    m_SurfaceLockBaseSurfacePosition = m_SketchSurface.transform.position;
                    m_SurfaceLockBaseControllerPosition = InputManager.m_Instance.GetControllerPosition(m_SurfaceLockActingController);
                    m_SurfaceLockControllerScalar = m_SketchSurfacePanel.m_PanelSensitivity / m_SurfaceLockControllerBaseScalar;
                    break;
                case InputState.Save:
                    IssueGlobalCommand(GlobalCommands.Save);
                    break;
                case InputState.Load:
                    IssueGlobalCommand(GlobalCommands.Load);
                    break;
            }

            m_CurrentInputState = rDesiredState;
        }

        public void RequestPanelsVisibility(bool bVisible)
        {
            // Always false in viewonly mode
            bVisible = m_ViewOnly ? false : bVisible;
            m_PanelsVisibilityRequested = bVisible;
        }

        Quaternion OrientSketchSurfaceToUp()
        {
            //project the world up vector on to the surface plane
            Vector3 vUpOnSurfacePlane = Vector3.up - (Vector3.Dot(Vector3.up, m_SurfaceForward) * m_SurfaceForward);
            vUpOnSurfacePlane.Normalize();

            //get the angle between the surface up and the projected world up
            float fUpOnSurfacePlaneAngle = Vector3.Angle(vUpOnSurfacePlane, m_SurfaceUp);
            Vector3 vUpCross = Vector3.Cross(vUpOnSurfacePlane, m_SurfaceUp);
            vUpCross.Normalize();
            if (Vector3.Dot(vUpCross, m_SurfaceForward) > 0.0f)
            {
                fUpOnSurfacePlaneAngle *= -1.0f;
            }

            //rotate around the surface foward by the angle diff
            Quaternion qOrientToUp = Quaternion.AngleAxis(fUpOnSurfacePlaneAngle, m_SurfaceForward);
            Quaternion qNewRotation = qOrientToUp * m_SketchSurface.transform.rotation;
            return qNewRotation;
        }

        Quaternion OrientSketchSurfaceToForward()
        {
            //project the world forward vector on to the surface plane
            Vector3 vForwardOnSurfacePlane = Vector3.forward - (Vector3.Dot(Vector3.forward, m_SurfaceForward) * m_SurfaceForward);
            vForwardOnSurfacePlane.Normalize();

            //get the angle between the surface up and the projected world forward
            float fForwardOnSurfacePlaneAngle = Vector3.Angle(vForwardOnSurfacePlane, m_SurfaceUp);
            Vector3 vUpCross = Vector3.Cross(vForwardOnSurfacePlane, m_SurfaceUp);
            vUpCross.Normalize();
            if (Vector3.Dot(vUpCross, m_SurfaceForward) > 0.0f)
            {
                fForwardOnSurfacePlaneAngle *= -1.0f;
            }

            //rotate around the surface foward by the angle diff
            Quaternion qOrientToForward = Quaternion.AngleAxis(fForwardOnSurfacePlaneAngle, m_SurfaceForward);
            Quaternion qNewRotation = qOrientToForward * m_SketchSurface.transform.rotation;
            return qNewRotation;
        }

        /// Reset the scene or the canvas, depending on the current mode
        void ResetGrabbedPose(bool everything = false)
        {
            //update sketch surface position with offset to sweet spot
            m_SketchSurface.transform.position = m_PanelManager.GetSketchSurfaceResetPos();
            if (everything)
            {
                App.Scene.Pose = TrTransform.identity;
                Coords.CanvasLocalPose = TrTransform.identity;
            }
            if (InGrabCanvasMode)
            {
                Coords.CanvasLocalPose = TrTransform.identity;
            }
            else
            {
                App.Scene.Pose = TrTransform.identity;
            }

            //reset orientation and pointer
            ResetSketchSurfaceOrientation();
            m_SketchSurfacePanel.ResetReticleOffset();
            PointerManager.m_Instance.DisablePointerPreviewLine();
            PointerManager.m_Instance.SetPointerPreviewLineDelayTimer();
        }

        public void ResetSketchSurfaceOrientation()
        {
            m_SketchSurface.transform.rotation = Quaternion.identity;
            m_SurfaceForward = m_SketchSurface.transform.forward;
            m_SurfaceRight = m_SketchSurface.transform.right;
            m_SurfaceUp = m_SketchSurface.transform.up;
        }

        float GetAppropriateMovementScalar()
        {
            switch (m_CurrentInputState)
            {
                case InputState.Pan: return m_PanScalar;
                case InputState.Rotation: return m_RotationScalar;
                case InputState.PushPull: return m_PushPullScale;
            }

            return 1.0f;
        }

        // TODO - it'd be great if we could disentangle this from the multicam.
        IEnumerator RenderPathAndQuit()
        {
#if USD_SUPPORTED
            App.Instance.SetDesiredState(App.AppState.OfflineRendering);
            SketchSurfacePanel.m_Instance.EnableSpecificTool(BaseTool.ToolType.MultiCamTool);
            MultiCamTool multiCam = SketchSurfacePanel.m_Instance.ActiveTool as MultiCamTool;
            Debug.Assert(multiCam != null); // Something's gone wrong if we've been unable to find multicam!
            if (multiCam == null)
            {
                yield break;
            }
            multiCam.ExternalObjectForceCameraStyle(MultiCamStyle.Video);
            MultiCamCaptureRig.ForceClippingPlanes(MultiCamStyle.Video);
            // Give the video tool time to switch - TODO - be a little more graceful here
            yield return new WaitForSeconds(2);
            // Make sure the videos have had time to load, and set playing ones to start
            while (VideoCatalog.Instance.IsScanning)
            {
                yield return null;
            }
            foreach (var widget in WidgetManager.m_Instance.VideoWidgets)
            {
                if (widget.VideoController.Playing)
                {
                    widget.VideoController.Position = 0;
                }
            }
            yield return null;
            var ssMgr = MultiCamCaptureRig.ManagerFromStyle(MultiCamStyle.Video);
            ssMgr.SetScreenshotResolution(App.UserConfig.Video.OfflineResolution);
            multiCam.StartVideoCapture(MultiCamTool.GetSaveName(MultiCamStyle.Video), offlineRender: true);
            App.Instance.FrameCountDisplay.gameObject.SetActive(true);
            App.Instance.FrameCountDisplay.SetFramesTotal(VideoRecorderUtils.NumFramesInUsdSerializer);
            while (VideoRecorderUtils.ActiveVideoRecording != null)
            {
                App.Instance.FrameCountDisplay.SetCurrentFrame(
                    VideoRecorderUtils.ActiveVideoRecording.FrameCount);
                yield return null;
            }
            ssMgr.SetScreenshotResolution(App.UserConfig.Video.Resolution);
#else
            Debug.LogError("Render path requires USD support");
            yield return null;
#endif
            QuitApp();
        }

        IEnumerator<Null> ExportListAndQuit()
        {
            App.Config.m_ForceDeterministicBirthTimeForExport = true;
            List<string> filesToExport = new List<string>();
            foreach (string filePattern in App.Config.m_FilePatternsToExport)
            {
                bool absolute = Path.IsPathRooted(filePattern);
                string directory = absolute ? Path.GetDirectoryName(filePattern) : App.UserSketchPath();
                string filename = Path.GetFileName(filePattern);
                var tiltFiles = Directory.GetFiles(directory, filename);
                filesToExport.AddRange(tiltFiles);
                // Also look at .tilt files which have been unzipped into directory format
                var tiltDirs = Directory.GetDirectories(directory, filename)
                    .Where(n => n.EndsWith(".tilt"));
                filesToExport.AddRange(tiltDirs);
            }

            using (var coroutine = LoadAndExportList(filesToExport))
            {
                while (coroutine.MoveNext())
                {
                    yield return coroutine.Current;
                }
            }
            QuitApp();
        }

        void QuitApp()
        {
            // We're done! Quit!
#if UNITY_EDITOR
            UnityEditor.EditorApplication.isPlaying = false;
#else
            Application.Quit();
#endif
        }

        // This coroutine must be run to completion or disposed.
        IEnumerator<Null> LoadAndExportList(List<string> filenames)
        {
            foreach (var filename in filenames)
            {
                using (var coroutine = LoadAndExport(filename))
                {
                    while (coroutine.MoveNext())
                    {
                        yield return coroutine.Current;
                    }
                }
            }
        }

        // This coroutine must be run to completion or disposed.
        IEnumerator<Null> LoadAndExportAll()
        {
            SketchSet sketchSet = SketchCatalog.m_Instance.GetSet(SketchSetType.User);
            for (int i = 0; i < SketchCatalog.m_Instance.GetSet(SketchSetType.User).NumSketches; ++i)
            {
                SceneFileInfo rInfo = sketchSet.GetSketchSceneFileInfo(i);
                using (var coroutine = LoadAndExport(rInfo.FullPath))
                {
                    while (coroutine.MoveNext())
                    {
                        yield return coroutine.Current;
                    }
                }
            }
        }

        /// Loads a .tilt file completely.
        /// This may be slightly buggy; it's not currently used for production.
        /// This coroutine must be run to completion or disposed.
        public IEnumerable<Null> LoadTiltFile(string filename)
        {
            using (var unused = new SceneSettings.RequestInstantSceneSwitch())
            {
                IssueGlobalCommand(
                    GlobalCommands.LoadNamedFile,
                    iParam1: (int)LoadSpeed.Quick, sParam: filename);
                yield return null;
                while (App.Instance.IsLoading())
                {
                    yield return null;
                }

                // I don't know why App.Instance.IsLoading() doesn't cover this, but it doesn't.
                while (m_WidgetManager.CreatingMediaWidgets)
                {
                    yield return null;
                }
                while (WidgetManager.m_Instance.AreMediaWidgetsStillLoading())
                {
                    yield return null;
                }

                // This is kind of a hack.
                // Despite the RequestInstantSceneSwitch above, I think scene colors still require
                // a few frames to settle; also, GrabWidgets need to register themselves on the
                // first frame, etc.
                for (int i = 0; i < 10; ++i)
                {
                    yield return null;
                }
            }
        }

        // This coroutine must be run to completion or disposed.
        IEnumerator<Null> LoadAndExport(string filename)
        {
            foreach (var val in LoadTiltFile(filename))
            {
                yield return val;
            }
            using (var coroutine = ExportCoroutine())
            {
                while (coroutine.MoveNext())
                {
                    yield return coroutine.Current;
                }
            }
        }

        IEnumerator<Null> ExportCoroutine()
        {
            return OverlayManager.m_Instance.RunInCompositor(
                OverlayType.Export, () =>
                {
                    // Sort of a kludge: put stuff back into the main canvas
                    SelectionManager.m_Instance.ClearActiveSelection();
                    Export.ExportScene();
                }, 0.25f, false, true);
        }

        private void SaveModel()
        {
#if USD_SUPPORTED && (UNITY_EDITOR || EXPERIMENTAL_ENABLED)
            if (Config.IsExperimental)
            {

                var current = SaveLoadScript.m_Instance.SceneFile;
                string basename = (current.Valid)
                    ? Path.GetFileNameWithoutExtension(current.FullPath)
                    : "Untitled";
                string directoryName = FileUtils.GenerateNonexistentFilename(
                    App.ModelLibraryPath(), basename, "");

                string usdname = Path.Combine(directoryName, basename + ".usd");
                // TODO: export selection only, though this is still only experimental. The blocking
                // issue to implement this is that the export collector needs to expose this as an option.
                //
                // SelectionManager.m_Instance.HasSelection
                //    ? SelectionManager.m_Instance.SelectedStrokes
                //    : null
                ExportUsd.ExportPayload(usdname);
                OutputWindowScript.m_Instance.CreateInfoCardAtController(
                    InputManager.ControllerName.Brush, "Model created!");
            }
#endif
        }

        /// Generates a view from the previous thumbnail viewpoint.
        public void GenerateReplacementSaveIcon()
        {
            if (SaveLoadScript.m_Instance.LastThumbnail_SS.HasValue)
            {
                TrTransform thumbnailInGlobalSpace = App.Scene.Pose *
                    SaveLoadScript.m_Instance.LastThumbnail_SS.Value;

                m_SaveIconTool.ProgrammaticCaptureSaveIcon(thumbnailInGlobalSpace.translation,
                    thumbnailInGlobalSpace.rotation);
            }
            else
            {
                GenerateBestGuessSaveIcon();
            }
        }

        public void GenerateBestGuessSaveIcon()
        {
            TrTransform camXform = GenerateBestGuessSaveIconTransform();
            m_SaveIconTool.ProgrammaticCaptureSaveIcon(camXform.translation, camXform.rotation);
        }

        /// This positions the save icon camera at the user's head position, and faces it towards
        /// the most recent strokes the user has created.
        /// If there are no strokes, it faces towards the 'most recent' models.
        /// Sadly we cannot really mix the two as we don't know when the models were instantiated.
        public TrTransform GenerateBestGuessSaveIconTransform(int itemsToEnumerate = 0)
        {
            if (itemsToEnumerate == 0)
            {
                itemsToEnumerate = m_NumStrokesForSaveIcon;
            }
            int startIndex = Mathf.Max(0, SketchMemoryScript.AllStrokesCount() - itemsToEnumerate);
            var lastFewStrokes = SketchMemoryScript.AllStrokes().Skip(startIndex).ToArray();

            Bounds bounds;
            if (lastFewStrokes.Length > 0)
            {
                bounds = new Bounds(lastFewStrokes.First().m_ControlPoints.First().m_Pos, Vector3.zero);
                foreach (var stroke in lastFewStrokes.Skip(1))
                {
                    bounds.Encapsulate(stroke.m_ControlPoints.First().m_Pos);
                    bounds.Encapsulate(stroke.m_ControlPoints.Last().m_Pos);
                }
            }
            else
            {
                // If we have no strokes, just use the aggregates bounding boxes of the blocks models.
                var models = m_WidgetManager.ModelWidgets.ToArray();
                // we should always have models to get here, but just in case...
                if (models.Length > 0)
                {
                    startIndex = Mathf.Max(0, models.Length - itemsToEnumerate);
                    bounds = models[startIndex].WorldSpaceBounds;
                    for (int i = startIndex + 1; i < models.Length; ++i)
                    {
                        bounds.Encapsulate(models[i].WorldSpaceBounds);
                    }
                }
                else
                {
                    bounds = new Bounds(new Vector3(0, 1, -100000), Vector3.one); // some point in the distance
                }
            }

            Vector3 camPos = ViewpointScript.Head.position;
            Vector3 worldPos = App.Scene.Pose.MultiplyPoint(bounds.center);
            Quaternion direction = Quaternion.LookRotation(worldPos - camPos);
            return TrTransform.TR(camPos, direction);
        }


        public void GenerateBoundingBoxSaveIcon()
        {
            Vector3 vNewCamPos;
            {
                Bounds rCanvasBounds = App.Scene.AllCanvases
                    .Select(canvas => canvas.GetCanvasBoundingBox())
                    .Aggregate((b1, b2) =>
                    {
                        b1.Encapsulate(b2);
                        return b1;
                    });

                //position the camera at the center of the canvas bounds
                vNewCamPos = rCanvasBounds.center;

                //back the camera up, along -z until we can see the extent of the bounds
                float fCanvasWidth = rCanvasBounds.max.x - rCanvasBounds.min.x;
                float fCanvasHeight = rCanvasBounds.max.y - rCanvasBounds.min.y;
                float fLargerExtent = Mathf.Max(fCanvasHeight, fCanvasWidth);

                //half fov for camera
                float fHalfFOV = m_SaveIconTool.ScreenshotManager.LeftEye.fieldOfView * 0.5f;

                //TODO: find the real reason this isn't working as it should
                float fMagicNumber = 1.375f;

                //set new cam position and zero out orientation
                float fBackupDistance = (fLargerExtent * 0.5f)
                    * Mathf.Tan(Mathf.Deg2Rad * fHalfFOV) * fMagicNumber;
                vNewCamPos.z = rCanvasBounds.min.z - fBackupDistance;
            }

            m_SaveIconTool.ProgrammaticCaptureSaveIcon(vNewCamPos, Quaternion.identity);
        }

        private void LoadSketch(SceneFileInfo fileInfo, bool quickload = false, bool additive = false)
        {
            LightsControlScript.m_Instance.DiscoMode = false;
            m_WidgetManager.FollowingPath = false;
            m_WidgetManager.CameraPathsVisible = false;
            m_WidgetManager.DestroyAllWidgets();
            m_PanelManager.ToggleSketchbookPanels(isLoadingSketch: true);
            ResetGrabbedPose(everything: true);
            PointerManager.m_Instance.EnablePointerStrokeGeneration(true);
            if (SaveLoadScript.m_Instance.Load(fileInfo, additive))
            {
                SketchMemoryScript.m_Instance.SetPlaybackMode(m_SketchPlaybackMode, m_DefaultSketchLoadSpeed);
                SketchMemoryScript.m_Instance.BeginDrawingFromMemory(bDrawFromStart: true);
                // the order of these two lines are important as ExitIntroSketch is setting the
                // color of the pointer and we need the color to be set before we go to the Loading
                // state. App script's ShouldTintControllers allow the controller to be tinted only
                // when the app is in the standard mode. That was there to prevent the controller color
                // from flickering while in the intro mode.
                App.Instance.ExitIntroSketch();
                App.Instance.SetDesiredState(quickload ? App.AppState.QuickLoad : App.AppState.Loading);
            }
            QualityControls.m_Instance.ResetAutoQuality();
            m_WidgetManager.ValidateCurrentCameraPath();
        }

        public void IssueGlobalCommand(GlobalCommands rEnum, int iParam1 = -1,
                                       int iParam2 = -1, string sParam = null)
        {
            switch (rEnum)
            {

                // Keyboard command, for debugging and emergency use.
                case GlobalCommands.Save:
                    {
                        if (!FileUtils.CheckDiskSpaceWithError(App.UserSketchPath()))
                        {
                            return;
                        }
                        // Disable active selection before saving.
                        // This looks fishy, here's what's going on: When an object is selected and it has moved, the
                        // the user is observing the selection canvas in the HMD, but we will be saving the main canvas.
                        // Because they haven't deselected yet, the selection canvas and the main canvas are out of sync
                        // so the strokes that will be saved will not match what the user sees.
                        //
                        // Here we deselect to force the main canvas to sync with the selection canvas, which is more
                        // correct from the user's perspective. Push the deselect operation onto the stack so the user
                        // can undo it after save, if desired.
                        SelectionManager.m_Instance.ClearActiveSelection();
                        GenerateReplacementSaveIcon();
                        if (iParam1 == -1)
                        {
                            if (iParam2 == 1)
                            {
                                // Do a save in Tiltasaurus mode, which creates a new filename prefixed with
                                // "Tiltasaurus_" and the current prompt. Also, don't eat gaze input so that the
                                // Tiltasaurus prompt stays open.
                                StartCoroutine(SaveLoadScript.m_Instance.SaveOverwrite(tiltasaurusMode: true));
                            }
                            else
                            {
                                StartCoroutine(SaveLoadScript.m_Instance.SaveOverwrite());
                                EatGazeObjectInput();
                            }
                        }
                        else
                        {
                            StartCoroutine(SaveLoadScript.m_Instance.SaveMonoscopic(iParam1));
                        }
                        break;
                    }
                case GlobalCommands.SaveNew:
                    {
                        if (!FileUtils.CheckDiskSpaceWithError(App.UserSketchPath()))
                        {
                            return;
                        }
                        if (iParam1 == 1)
                        {
                            GenerateBoundingBoxSaveIcon();
                        }
                        StartCoroutine(SaveLoadScript.m_Instance.SaveNewName());
                        EatGazeObjectInput();
                        break;
                    }
                case GlobalCommands.SaveAndUpload:
                    {
                        if (!FileUtils.CheckDiskSpaceWithError(App.UserSketchPath()))
                        {
                            Debug.LogError("SaveAndUpload: Disk space error");
                            return;
                        }
                        SelectionManager.m_Instance.ClearActiveSelection();
                        m_PanelManager.GetPanel(m_CurrentGazeObject).CreatePopUp(
                            GlobalCommands.UploadToGenericCloud, (int)Cloud.None, -1);
                        EatGazeObjectInput();
                        break;
                    }
                case GlobalCommands.ExportAll:
                    {
                        StartCoroutine(LoadAndExportAll());
                        break;
                    }
                // Glen Keane request: a way to draw guidelines that can be toggled on and off
                // at runtime.
                case GlobalCommands.DraftingVisibility:
                    {
                        if (!Enum.IsDefined(typeof(DraftingVisibilityOption), iParam1))
                        {
                            Debug.LogError("Unknown draft visibility value: " + iParam1);
                            return;
                        }
                        DraftingVisibilityOption option = (DraftingVisibilityOption)iParam1;
                        if (option != m_DraftingVisibility)
                        {
                            m_DraftingVisibility = option;
                            UpdateDraftingVisibility();
                        }
                        break;
                    }
                case GlobalCommands.Load:
                    {
                        var index = iParam1;
                        var sketchSetType = (SketchSetType)iParam2;
                        SketchSet sketchSet = SketchCatalog.m_Instance.GetSet(sketchSetType);
                        SceneFileInfo rInfo = sketchSet.GetSketchSceneFileInfo(index);
                        if (rInfo != null)
                        {
                            LoadSketch(rInfo);
                            if (m_ControlsType != ControlsType.ViewingOnly)
                            {
                                EatGazeObjectInput();
                            }
                        }
                        break;
                    }
                case GlobalCommands.LoadNamedFile:
                    LoadNamed(sParam, iParam1 == (int)LoadSpeed.Quick, iParam2 != -1);
                    break;
                case GlobalCommands.NewSketch:
                    NewSketch(fade: true);
                    Vector3 vTrashSoundPos = m_CurrentGazeRay.origin;
                    if (App.VrSdk.GetControllerDof() == VrSdk.DoF.Six)
                    {
                        vTrashSoundPos = InputManager.m_Instance.GetControllerPosition(
                            InputManager.ControllerName.Wand);
                    }
                    AudioManager.m_Instance.PlayTrashSound(vTrashSoundPos);
                    PromoManager.m_Instance.RequestAdvancedPanelsPromo();
                    break;
                case GlobalCommands.SymmetryPlane:
                    if (PointerManager.m_Instance.CurrentSymmetryMode != SymmetryMode.SinglePlane)
                    {
                        PointerManager.m_Instance.SetSymmetryMode(SymmetryMode.SinglePlane);
                        ControllerConsoleScript.m_Instance.AddNewLine("Mirror Enabled");
                    }
                    else
                    {
                        PointerManager.m_Instance.SetSymmetryMode(SymmetryMode.None);
                        ControllerConsoleScript.m_Instance.AddNewLine("Mirror Off");
                    }
                    break;
                case GlobalCommands.SymmetryFour:
                    if (PointerManager.m_Instance.CurrentSymmetryMode != SymmetryMode.FourAroundY)
                    {
                        PointerManager.m_Instance.SetSymmetryMode(SymmetryMode.FourAroundY);
                        ControllerConsoleScript.m_Instance.AddNewLine("Symmetry Enabled");
                    }
                    else
                    {
                        PointerManager.m_Instance.SetSymmetryMode(SymmetryMode.None);
                        ControllerConsoleScript.m_Instance.AddNewLine("Symmetry Off");
                    }
                    InputManager.m_Instance.TriggerHaptics(InputManager.ControllerName.Brush, 0.1f);
                    break;
                case GlobalCommands.StraightEdge:
                    PointerManager.m_Instance.StraightEdgeModeEnabled = !PointerManager.m_Instance.StraightEdgeModeEnabled;
                    if (PointerManager.m_Instance.StraightEdgeModeEnabled)
                    {
                        ControllerConsoleScript.m_Instance.AddNewLine("Straight Edge On");
                    }
                    else
                    {
                        ControllerConsoleScript.m_Instance.AddNewLine("Straight Edge Off");
                    }
                    break;
                case GlobalCommands.AutoOrient:
                    m_AutoOrientAfterRotation = !m_AutoOrientAfterRotation;
                    if (m_AutoOrientAfterRotation)
                    {
                        ControllerConsoleScript.m_Instance.AddNewLine("Auto-Orient On");
                    }
                    else
                    {
                        ControllerConsoleScript.m_Instance.AddNewLine("Auto-Orient Off");
                    }
                    break;
                case GlobalCommands.Undo:
                    SketchMemoryScript.m_Instance.StepBack();
                    break;
                case GlobalCommands.Redo:
                    SketchMemoryScript.m_Instance.StepForward();
                    break;
                case GlobalCommands.AudioVisualization: // Intentionally blank.
                    break;
                case GlobalCommands.ResetAllPanels:
                    m_PanelManager.ResetWandPanelsConfiguration();
                    EatGazeObjectInput();
                    break;
                case GlobalCommands.SketchOrigin:
                    m_SketchSurfacePanel.EnableSpecificTool(BaseTool.ToolType.SketchOrigin);
                    EatGazeObjectInput();
                    break;
                case GlobalCommands.ViewOnly:
                    m_ViewOnly = !m_ViewOnly;
                    RequestPanelsVisibility(!m_ViewOnly);
                    PointerManager.m_Instance.RequestPointerRendering(!m_ViewOnly);
                    // TODO - decide if this is a permanent change
                    // With this line, you can't set a tool such as fly or teleport
                    // and switch to View Only mode as the mode change disables all tools
                    //m_SketchSurface.SetActive(!m_ViewOnly);
                    m_Decor.SetActive(!m_ViewOnly);
                    break;
                case GlobalCommands.SaveGallery:
                    m_SketchSurfacePanel.EnableSpecificTool(BaseTool.ToolType.SaveIconTool);
                    break;
                case GlobalCommands.DropCam:
                    // Want to enable this if in monoscopic or VR modes.
                    // TODO: seems odd to tie this switch to the controller type, should be based on some
                    // other build-time configuration setting.
                    if (App.VrSdk.GetControllerDof() != VrSdk.DoF.None)
                    {
                        m_DropCam.Show(!m_DropCam.gameObject.activeSelf);
                    }
                    break;
                case GlobalCommands.AnalyticsEnabled_Deprecated:
                    break;
                case GlobalCommands.ToggleAutosimplification:
                    QualityControls.AutosimplifyEnabled = !QualityControls.AutosimplifyEnabled;
                    break;
                case GlobalCommands.Credits:
                    LoadSketch(new DiskSceneFileInfo(m_CreditsSketchFilename, embedded: true, readOnly: true));
                    EatGazeObjectInput();
                    break;
                case GlobalCommands.AshleysSketch:
                    LoadSketch(new DiskSceneFileInfo(m_AshleysSketchFilename, embedded: true, readOnly: true));
                    EatGazeObjectInput();
                    break;
                case GlobalCommands.FAQ:
                    //launch external window and tell the user we did so
                    EatGazeObjectInput();
                    if (!App.Config.IsMobileHardware)
                    {
                        OutputWindowScript.m_Instance.CreateInfoCardAtController(
                            InputManager.ControllerName.Brush,
                            kRemoveHeadsetFyi, fPopScalar: 0.5f);
                    }
                    App.OpenURL(m_HelpCenterURL);
                    break;
                case GlobalCommands.ReleaseNotes:
                    //launch external window and tell the user we did so
                    EatGazeObjectInput();
                    if (!App.Config.IsMobileHardware)
                    {
                        OutputWindowScript.m_Instance.CreateInfoCardAtController(
                            InputManager.ControllerName.Brush,
                            kRemoveHeadsetFyi, fPopScalar: 0.5f);
                    }
                    App.OpenURL(m_ReleaseNotesURL);
                    break;
                case GlobalCommands.ExportRaw:
                    if (!FileUtils.CheckDiskSpaceWithError(App.UserExportPath()))
                    {
                        return;
                    }
                    EatGazeObjectInput();
                    StartCoroutine(ExportCoroutine());
                    break;
                case GlobalCommands.IRC:
                    if (m_IRCChatWidget == null)
                    {
                        GameObject widgetobject = (GameObject)Instantiate(m_IRCChatPrefab);
                        widgetobject.transform.parent = App.Instance.m_RoomTransform;
                        m_IRCChatWidget = widgetobject.GetComponent<GrabWidget>();
                        m_IRCChatWidget.Show(true);
                    }
                    else
                    {
                        m_IRCChatWidget.Show(false);
                        m_IRCChatWidget = null;
                    }
                    break;
                case GlobalCommands.YouTubeChat:
                    if (m_YouTubeChatWidget == null)
                    {
                        GameObject widgetobject = (GameObject)Instantiate(m_YouTubeChatPrefab);
                        widgetobject.transform.parent = App.Instance.m_RoomTransform;
                        m_YouTubeChatWidget = widgetobject.GetComponent<GrabWidget>();
                        m_YouTubeChatWidget.Show(true);
                    }
                    else
                    {
                        m_YouTubeChatWidget.Show(false);
                        m_YouTubeChatWidget = null;
                    }
                    break;
                case GlobalCommands.CameraOptions:
                    // If we're switching in to Camera mode, make sure Multicam is selected.
                    if (!m_PanelManager.CameraActive())
                    {
                        SketchSurfacePanel.m_Instance.EnableSpecificTool(BaseTool.ToolType.MultiCamTool);
                    }
                    m_PanelManager.ToggleCameraPanels();
                    PointerManager.m_Instance.EatLineEnabledInput();
                    SketchSurfacePanel.m_Instance.EatToolsInput();
                    break;
                case GlobalCommands.ShowSketchFolder:
                    {
                        var index = iParam1;
                        var sketchSetType = (SketchSetType)iParam2;
                        SketchSet sketchSet = SketchCatalog.m_Instance.GetSet(sketchSetType);
                        SceneFileInfo rInfo = sketchSet.GetSketchSceneFileInfo(index);
                        EatGazeObjectInput();
                        //launch external window and tell the user we did so
                        //this call is windows only
                        if ((Application.platform == RuntimePlatform.WindowsPlayer) ||
                            (Application.platform == RuntimePlatform.WindowsEditor))
                        {
                            OutputWindowScript.m_Instance.CreateInfoCardAtController(
                                InputManager.ControllerName.Brush,
                                kRemoveHeadsetFyi, fPopScalar: 0.5f);
                            System.Diagnostics.Process.Start("explorer.exe",
                                "/select," + rInfo.FullPath);
                        }
                        break;
                    }
                case GlobalCommands.About:
                    EatGazeObjectInput();

                    if (!App.Config.IsMobileHardware)
                    {
                        // Launch external window and tell the user we did so/
                        OutputWindowScript.m_Instance.CreateInfoCardAtController(
                            InputManager.ControllerName.Brush,
                            kRemoveHeadsetFyi, fPopScalar: 0.5f);
                    }

                    // This call is Windows only.
                    if ((Application.platform == RuntimePlatform.WindowsPlayer) ||
                        (Application.platform == RuntimePlatform.WindowsEditor))
                    {
                        if (!Application.isEditor)
                        {
                            System.Diagnostics.Process.Start("notepad.exe",
                                Path.Combine(App.PlatformPath(), "NOTICE"));
                        }
                        else
                        {
                            System.Diagnostics.Process.Start("notepad.exe",
                                Path.Combine(App.SupportPath(), "ThirdParty/GeneratedThirdPartyNotices.txt"));
                        }
                    }
                    else if (App.Config.IsMobileHardware)
                    {
                        App.OpenURL(m_ThirdPartyNoticesURL);
                    }
                    break;
                case GlobalCommands.StencilsDisabled:
                    SketchMemoryScript.m_Instance.PerformAndRecordCommand(new StencilsVisibleCommand());
                    break;
                case GlobalCommands.StraightEdgeMeterDisplay:
                    PointerManager.m_Instance.StraightEdgeGuide.FlipMeter();
                    break;
                case GlobalCommands.Sketchbook:
                    m_PanelManager.ToggleSketchbookPanels();
                    PointerManager.m_Instance.EatLineEnabledInput();
                    SketchSurfacePanel.m_Instance.EatToolsInput();
                    break;
                case GlobalCommands.StraightEdgeShape:
#if (UNITY_EDITOR || EXPERIMENTAL_ENABLED)
                    if (Config.IsExperimental)
                    {
                        PointerManager.m_Instance.StraightEdgeGuide.SetTempShape(
                            (StraightEdgeGuideScript.Shape)iParam1);
                    }
#endif
                    break;
                case GlobalCommands.DeleteSketch:
                    {
                        var sketchSetType = (SketchSetType)iParam2;
                        SketchSet sketchSet = SketchCatalog.m_Instance.GetSet(sketchSetType);
                        sketchSet.DeleteSketch(iParam1);
                        DismissPopupOnCurrentGazeObject(false);
                        break;
                    }
                case GlobalCommands.ShowWindowGUI:
                    break;
                case GlobalCommands.Disco:
                    LightsControlScript.m_Instance.DiscoMode = !LightsControlScript.m_Instance.DiscoMode;
                    break;
                case GlobalCommands.AccountInfo: break; // Intentionally blank.
                case GlobalCommands.LoginToGenericCloud:
                    {
                        var ident = App.GetIdentity((Cloud)iParam1);
                        if (!ident.LoggedIn) { ident.LoginAsync(); }
                        // iParam2 is being used as a UX flag.  If not set to the default, it will cause the UI
                        // to lose focus.
                        if (iParam2 != -1) { EatGazeObjectInput(); }
                        break;
                    }
                case GlobalCommands.LogOutOfGenericCloud:
                    {
                        var ident = App.GetIdentity((Cloud)iParam1);
                        if (ident.LoggedIn) { ident.Logout(); }
                        break;
                    }
                case GlobalCommands.UploadToGenericCloud:
                    {
                        Cloud cloud = (Cloud)iParam1;
                        var ident = App.GetIdentity(cloud);
                        if (!ident.LoggedIn)
                        {
                            ident.LoginAsync();
                            break;
                        }
                        SelectionManager.m_Instance.ClearActiveSelection();
                        VrAssetService.m_Instance.UploadCurrentSketchAsync(cloud, isDemoUpload: false).AsAsyncVoid();
                        EatGazeObjectInput();
                        break;
                    }
                case GlobalCommands.ViewOnlineGallery:
                    {
                        if (!App.Config.IsMobileHardware)
                        {
                            OutputWindowScript.m_Instance.CreateInfoCardAtController(
                                InputManager.ControllerName.Brush,
                                kRemoveHeadsetFyi, fPopScalar: 0.5f);
                        }
                        App.OpenURL(kTiltBrushGalleryUrl);
                        EatGazeObjectInput();
                        break;
                    }
                case GlobalCommands.CancelUpload:
                    VrAssetService.m_Instance.CancelUpload();
                    break;
                case GlobalCommands.ViewLastUpload:
                    if (VrAssetService.m_Instance.LastUploadCompleteUrl != null)
                    {
                        var url = VrAssetService.m_Instance.LastUploadCompleteUrl;
                        App.OpenURL(url);

                        // The upload flow is different on mobile and requires the user to manually accept
                        // that they'll go to the browser for publishing.  In that case, we want to reset
                        // state when the leave to publish.  This is automatically part of the
                        // UploadPopUpWindow state flow on PC.
                        if (App.Config.IsMobileHardware)
                        {
                            DismissPopupOnCurrentGazeObject(true);
                        }
                    }
                    break;
                case GlobalCommands.ShowGoogleDrive:
                    EatGazeObjectInput();
                    if (!App.Config.IsMobileHardware)
                    {
                        OutputWindowScript.m_Instance.CreateInfoCardAtController(
                            InputManager.ControllerName.Brush,
                            kRemoveHeadsetFyi, fPopScalar: 0.5f);
                    }
                    string baseDriveUrl = "https://drive.google.com";
                    string driveURL = !App.GoogleIdentity.LoggedIn ? baseDriveUrl :
                        string.Format(
                            "http://accounts.google.com/AccountChooser?Email={0}&continue={1}",
                            App.GoogleIdentity.Profile.email, baseDriveUrl);
                    App.OpenURL(driveURL);
                    break;
                case GlobalCommands.GoogleDriveSync:
                    App.DriveSync.SyncEnabled = !App.DriveSync.SyncEnabled;
                    break;
                case GlobalCommands.GoogleDriveSync_Folder:
                    App.DriveSync.ToggleSyncOnFolderOfType((DriveSync.SyncedFolderType)iParam1);
                    break;
                case GlobalCommands.Duplicate:
                    {
                        int selectedVerts = SelectionManager.m_Instance.NumVertsInSelection;
                        if (!SketchMemoryScript.m_Instance.MemoryWarningAccepted &&
                            SketchMemoryScript.m_Instance.WillVertCountPutUsOverTheMemoryLimit(selectedVerts))
                        {
                            AudioManager.m_Instance.PlayUploadCanceledSound(InputManager.Wand.Transform.position);
                            if (!m_PanelManager.MemoryWarningActive())
                            {
                                m_PanelManager.ToggleMemoryWarningMode();
                            }
                        }
                        else
                        {
                            ClipboardManager.Instance.DuplicateSelection(
                                offsetDuplicate: !IsUserInteractingWithSelectionWidget());
                        }
                        EatToolScaleInput();
                        break;
                    }
                case GlobalCommands.AdvancedPanelsToggle:
                    m_PanelManager.ToggleAdvancedPanels();
                    // If we're now in basic mode, ensure we don't have advanced abilities.
                    if (!m_PanelManager.AdvancedModeActive())
                    {
                        m_WidgetManager.StencilsDisabled = true;
                        m_WidgetManager.CameraPathsVisible = false;
                        App.Switchboard.TriggerStencilModeChanged();
                        m_SketchSurfacePanel.EnsureUserHasBasicToolEnabled();
                        if (PointerManager.m_Instance.CurrentSymmetryMode != SymmetryMode.None)
                        {
                            PointerManager.m_Instance.SetSymmetryMode(SymmetryMode.None, false);
                        }
                    }
                    PromoManager.m_Instance.RecordCompletion(PromoType.AdvancedPanels);
                    EatGazeObjectInput();
                    break;
                case GlobalCommands.Music: break; // Intentionally blank.
                case GlobalCommands.ToggleGroupStrokesAndWidgets:
                    SelectionManager.m_Instance.ToggleGroupSelectedStrokesAndWidgets();
                    EatToolScaleInput();
                    break;
                case GlobalCommands.SaveModel:
                    SaveModel();
                    break;
                case GlobalCommands.ViewPolyPage:
                    if (!App.Config.IsMobileHardware)
                    {
                        OutputWindowScript.m_Instance.CreateInfoCardAtController(
                            InputManager.ControllerName.Brush,
                            kRemoveHeadsetFyi, fPopScalar: 0.5f);
                    }
                    App.OpenURL(kPolyMainPageUri);
                    EatGazeObjectInput();
                    break;
                case GlobalCommands.ViewPolyGallery:
                    if (!App.Config.IsMobileHardware)
                    {
                        OutputWindowScript.m_Instance.CreateInfoCardAtController(
                            InputManager.ControllerName.Brush,
                            kRemoveHeadsetFyi, fPopScalar: 0.5f);
                    }
                    App.OpenURL(kBlocksGalleryUrl);
                    EatGazeObjectInput();
                    break;
                case GlobalCommands.ExportListed:
                    StartCoroutine(ExportListAndQuit());
                    break;
                case GlobalCommands.RenderCameraPath:
                    StartCoroutine(RenderPathAndQuit());
                    break;
                case GlobalCommands.ToggleProfiling:
                    ToggleProfiling();
                    break;
                case GlobalCommands.DoAutoProfile:
                    DoAutoProfile();
                    break;
                case GlobalCommands.DoAutoProfileAndQuit:
                    DoAutoProfileAndQuit();
                    break;
                case GlobalCommands.ToggleSettings:
                    m_PanelManager.ToggleSettingsPanels();
                    PointerManager.m_Instance.EatLineEnabledInput();
                    SketchSurfacePanel.m_Instance.EatToolsInput();
                    break;
                case GlobalCommands.SummonMirror:
                    PointerManager.m_Instance.BringSymmetryToUser();
                    break;
                case GlobalCommands.InvertSelection:
                    SelectionManager.m_Instance.InvertSelection();
                    break;
                case GlobalCommands.SelectAll:
                    SketchSurfacePanel.m_Instance.EnableSpecificTool(BaseTool.ToolType.SelectionTool);
                    SelectionManager.m_Instance.SelectAll();
                    EatGazeObjectInput();
                    break;
                case GlobalCommands.FlipSelection:
                    SelectionManager.m_Instance.FlipSelection();
                    break;
                case GlobalCommands.ToggleBrushLab:
                    m_PanelManager.ToggleBrushLabPanels();
                    PointerManager.m_Instance.EatLineEnabledInput();
                    SketchSurfacePanel.m_Instance.EatToolsInput();
                    break;
                case GlobalCommands.ToggleCameraPostEffects:
                    CameraConfig.PostEffects = !CameraConfig.PostEffects;
                    break;
                case GlobalCommands.ToggleWatermark:
                    CameraConfig.Watermark = !CameraConfig.Watermark;
                    break;
                case GlobalCommands.LoadConfirmComplexHigh:
                    IssueGlobalCommand(GlobalCommands.Load, iParam1, iParam2, null);
                    break;
                case GlobalCommands.LoadConfirmComplex:
                    {
                        var index = iParam1;
                        var sketchSetType = (SketchSetType)iParam2;
                        bool loadSketch = true;

                        // If the sketchbook is active, we may want to show a popup instead of load.
                        if (m_PanelManager.SketchbookActive())
                        {
                            BasePanel sketchBook = m_PanelManager.GetSketchBookPanel();
                            if (sketchBook != null)
                            {
                                // Get triangle count from cloud scene file info.
                                SketchSet sketchSet = SketchCatalog.m_Instance.GetSet(sketchSetType);
                                SceneFileInfo sfi = sketchSet.GetSketchSceneFileInfo(index);
                                int tris = sfi.TriangleCount ?? -1;

                                // Show "this is bad" popup if we're over the triangle limit.
                                if (tris > QualityControls.m_Instance.AppQualityLevels.MaxPolySketchTriangles)
                                {
                                    loadSketch = false;
                                    sketchBook.CreatePopUp(GlobalCommands.LoadConfirmComplexHigh, iParam1, iParam2);
                                }
                                else if (tris >
                                    QualityControls.m_Instance.AppQualityLevels.WarningPolySketchTriangles)
                                {
                                    // Show, "this could be bad" popup if we're over the warning limit.
                                    loadSketch = false;
                                    sketchBook.CreatePopUp(GlobalCommands.Load, iParam1, iParam2);
                                }
                            }
                        }

                        if (loadSketch)
                        {
                            IssueGlobalCommand(GlobalCommands.Load, iParam1, iParam2, null);
                        }
                    }
                    break;
                case GlobalCommands.LoadConfirmUnsaved:
                    {
                        BasePanel sketchBook = m_PanelManager.GetSketchBookPanel();
                        if ((sketchBook != null) && SketchMemoryScript.m_Instance.IsMemoryDirty())
                        {
                            sketchBook.CreatePopUp(GlobalCommands.LoadWaitOnDownload, iParam1, iParam2, null);
                        }
                        else
                        {
                            IssueGlobalCommand(GlobalCommands.LoadWaitOnDownload, iParam1, iParam2, null);
                        }
                    }
                    break;
                case GlobalCommands.LoadWaitOnDownload:
                    {
                        bool download = false;
                        if (iParam2 == (int)SketchSetType.Drive)
                        {
                            BasePanel sketchBook = m_PanelManager.GetSketchBookPanel();
                            var googleSketchSet = SketchCatalog.m_Instance.GetSet(SketchSetType.Drive);
                            if (sketchBook != null
                                && googleSketchSet != null
                                && googleSketchSet.IsSketchIndexValid(iParam1)
                                && !googleSketchSet.GetSketchSceneFileInfo(iParam1).Available)
                            {
                                sketchBook.CreatePopUp(GlobalCommands.LoadConfirmComplex, iParam1, iParam2, null);
                                download = true;
                            }
                        }
                        if (!download)
                        {
                            IssueGlobalCommand(GlobalCommands.LoadConfirmComplex, iParam1, iParam2, null);
                        }
                    }
                    break;
                case GlobalCommands.MemoryWarning:
                    if (iParam1 > 0)
                    {
                        SketchMemoryScript.m_Instance.MemoryWarningAccepted = true;
                    }
                    m_PanelManager.ToggleMemoryWarningMode();
                    break;
                case GlobalCommands.MemoryExceeded:
                    // If we're in the memory exceeded app state, exit.
                    if (App.CurrentState == App.AppState.MemoryExceeded)
                    {
                        App.Instance.SetDesiredState(App.AppState.Standard);
                    }
                    else
                    {
                        // If we're not in the full app state, just switch our panel mode.
                        m_PanelManager.ToggleMemoryWarningMode();
                    }
                    break;
                case GlobalCommands.ShowTos:
                    // Launch external window and tell the user we did so
                    EatGazeObjectInput();
                    if (!App.Config.IsMobileHardware)
                    {
                        OutputWindowScript.m_Instance.CreateInfoCardAtController(
                            InputManager.ControllerName.Brush,
                            kRemoveHeadsetFyi, fPopScalar: 0.5f);
                    }
                    App.OpenURL(m_TosURL);
                    break;
                case GlobalCommands.ShowPrivacy:
                    // Launch external window and tell the user we did so
                    EatGazeObjectInput();
                    if (!App.Config.IsMobileHardware)
                    {
                        OutputWindowScript.m_Instance.CreateInfoCardAtController(
                            InputManager.ControllerName.Brush,
                            kRemoveHeadsetFyi, fPopScalar: 0.5f);
                    }
                    App.OpenURL(m_PrivacyURL);
                    break;
                case GlobalCommands.ShowQuestSideLoading:
                    // Launch external window and tell the user we did so
                    EatGazeObjectInput();
                    if (!App.Config.IsMobileHardware)
                    {
                        OutputWindowScript.m_Instance.CreateInfoCardAtController(
                            InputManager.ControllerName.Brush,
                            kRemoveHeadsetFyi, fPopScalar: 0.5f);
                    }
                    App.OpenURL(m_QuestSideLoadingHowToURL);
                    break;
                case GlobalCommands.UnloadReferenceImageCatalog:
                    ReferenceImageCatalog.m_Instance.UnloadAllImages();
                    break;
                case GlobalCommands.ToggleCameraPathVisuals:
                    m_WidgetManager.CameraPathsVisible = !m_WidgetManager.CameraPathsVisible;
                    break;
                case GlobalCommands.ToggleCameraPathPreview:
                    m_WidgetManager.FollowingPath = !m_WidgetManager.FollowingPath;
                    break;
                case GlobalCommands.DeleteCameraPath:
                    {
                        var cameraPath = m_WidgetManager.GetCurrentCameraPath();
                        GrabWidget cameraPathWidget = cameraPath == null ? null : cameraPath.m_WidgetScript;
                        m_WidgetManager.DeleteCameraPath(cameraPathWidget);
                    }
                    break;
                case GlobalCommands.RecordCameraPath:
                    // Turn off MultiCam if we're going to record the camera path.
                    if (m_SketchSurfacePanel.GetCurrentToolType() == BaseTool.ToolType.MultiCamTool)
                    {
                        m_SketchSurfacePanel.EnableDefaultTool();
                    }
                    CameraPathCaptureRig.RecordPath();
                    EatGazeObjectInput();
                    break;
                case GlobalCommands.OpenScriptsCommandsList:
                    // TODO refactor code above to use this method
                    OpenUrl("http://localhost:40074/help/commands");
                    break;
                case GlobalCommands.OpenScriptsList:
                    // TODO refactor code above to use this method
                    OpenUrl("http://localhost:40074/scripts");
                    break;
                case GlobalCommands.OpenExampleScriptsList:
                    // TODO refactor code above to use this method
                    OpenUrl("http://localhost:40074/examplescripts");
                    break;
                case GlobalCommands.Null: break; // Intentionally blank.
                default:
                    Debug.LogError($"Unrecognized command {rEnum}");
                    break;
            }
        }

        private void LoadNamed(string path, bool quickload, bool additive)
        {
            var fileInfo = new DiskSceneFileInfo(path);
            fileInfo.ReadMetadata();
            if (SaveLoadScript.m_Instance.LastMetadataError != null)
            {
                ControllerConsoleScript.m_Instance.AddNewLine(
                    string.Format("Error detected in sketch '{0}'.\nTry re-saving.",
                        fileInfo.HumanName));
                Debug.LogWarning(string.Format("Error reading metadata for {0}.\n{1}",
                    fileInfo.FullPath, SaveLoadScript.m_Instance.LastMetadataError));
            }
            LoadSketch(fileInfo, quickload, additive);
            if (m_ControlsType != ControlsType.ViewingOnly)
            {
                EatGazeObjectInput();
            }
        }

        private void OpenUrl(string url)
        {
            if (!App.Config.IsMobileHardware)
            {
                OutputWindowScript.m_Instance.CreateInfoCardAtController(
                    InputManager.ControllerName.Brush,
                    kRemoveHeadsetFyi, fPopScalar: 0.5f);
            }

            App.OpenURL(url);
            EatGazeObjectInput();
        }

        public bool IsCommandActive(GlobalCommands rEnum, int iParam = -1)
        {
            switch (rEnum)
            {
                case GlobalCommands.StraightEdge: return PointerManager.m_Instance.StraightEdgeModeEnabled;
                case GlobalCommands.StraightEdgeMeterDisplay: return PointerManager.m_Instance.StraightEdgeGuide.IsShowingMeter();
                case GlobalCommands.SymmetryPlane: return PointerManager.m_Instance.CurrentSymmetryMode == SymmetryMode.SinglePlane;
                case GlobalCommands.SymmetryFour: return PointerManager.m_Instance.CurrentSymmetryMode == SymmetryMode.FourAroundY;
                case GlobalCommands.AutoOrient: return m_AutoOrientAfterRotation;
                case GlobalCommands.AudioVisualization: return VisualizerManager.m_Instance.VisualsRequested;
                case GlobalCommands.AdvancedPanelsToggle: return m_PanelManager.AdvancedModeActive();
                case GlobalCommands.Music: return VisualizerManager.m_Instance.VisualsRequested;
                case GlobalCommands.DropCam: return m_DropCam.gameObject.activeSelf;
                case GlobalCommands.ToggleAutosimplification: return QualityControls.AutosimplifyEnabled;
                case GlobalCommands.DraftingVisibility: return m_DraftingVisibility == (DraftingVisibilityOption)iParam;
                case GlobalCommands.Cameras:
                    return SketchSurfacePanel.m_Instance.GetCurrentToolType() == BaseTool.ToolType.AutoGif ||
                        SketchSurfacePanel.m_Instance.GetCurrentToolType() == BaseTool.ToolType.ScreenshotTool;
                case GlobalCommands.IRC: return m_IRCChatWidget != null;
                case GlobalCommands.YouTubeChat: return m_YouTubeChatWidget != null;
                case GlobalCommands.StencilsDisabled: return m_WidgetManager.StencilsDisabled;
#if (UNITY_EDITOR || EXPERIMENTAL_ENABLED)
                case GlobalCommands.StraightEdgeShape:
                    return PointerManager.m_Instance.StraightEdgeGuide.TempShape == (StraightEdgeGuideScript.Shape)iParam ||
                        (PointerManager.m_Instance.StraightEdgeGuide.TempShape == StraightEdgeGuideScript.Shape.None
                        && PointerManager.m_Instance.StraightEdgeGuide.CurrentShape == (StraightEdgeGuideScript.Shape)iParam);
#endif
                case GlobalCommands.Disco: return LightsControlScript.m_Instance.DiscoMode;
                case GlobalCommands.ToggleGroupStrokesAndWidgets: return SelectionManager.m_Instance.SelectionIsInOneGroup;
                case GlobalCommands.ToggleProfiling: return UnityEngine.Profiling.Profiler.enabled;
                case GlobalCommands.ToggleCameraPostEffects: return CameraConfig.PostEffects;
                case GlobalCommands.ToggleWatermark: return CameraConfig.Watermark;
                case GlobalCommands.ToggleCameraPathVisuals: return m_WidgetManager.CameraPathsVisible;
                case GlobalCommands.ToggleCameraPathPreview: return m_WidgetManager.FollowingPath;
                case GlobalCommands.SelectCameraPath:
                    return m_WidgetManager.IsCameraPathAtIndexCurrent(iParam) &&
                        m_WidgetManager.CameraPathsVisible;
                case GlobalCommands.GoogleDriveSync_Folder:
                    return App.DriveSync.IsFolderOfTypeSynced((DriveSync.SyncedFolderType)iParam);
                case GlobalCommands.GoogleDriveSync: return App.DriveSync.SyncEnabled;
                case GlobalCommands.RecordCameraPath: return VideoRecorderUtils.ActiveVideoRecording != null;
            }
            return false;
        }

        public void NewSketch(bool fade)
        {
            LightsControlScript.m_Instance.DiscoMode = false;
            m_WidgetManager.FollowingPath = false;
            SketchMemoryScript.m_Instance.ClearMemory();
            ControllerConsoleScript.m_Instance.AddNewLine("Sketch Cleared");
            ResetGrabbedPose(everything: true);
            QualityControls.m_Instance.ResetAutoQuality();
            InputManager.m_Instance.TriggerHaptics(InputManager.ControllerName.Brush, 0.1f);
            SaveLoadScript.m_Instance.ResetLastFilename();
            SelectionManager.m_Instance.RemoveFromSelection(false);
            PointerManager.m_Instance.ResetSymmetryToHome();

            // If we've got the camera path tool active, switch back to the default tool.
            // I'm doing this because if we leave the camera path tool active, the camera path
            // panel shows the button highlighted, which affects the user's flow for being
            // invited to start a path.  It looks weird.
            if (m_SketchSurfacePanel.ActiveToolType == BaseTool.ToolType.CameraPathTool)
            {
                m_SketchSurfacePanel.EnableDefaultTool();
            }

            m_WidgetManager.DestroyAllWidgets();
            if (LightsControlScript.m_Instance.LightsChanged ||
                SceneSettings.m_Instance.EnvironmentChanged)
            {
                SceneSettings.m_Instance.RecordSkyColorsForFading();
                SceneSettings.m_Instance.SetDesiredPreset(
                    SceneSettings.m_Instance.GetDesiredPreset(), skipFade: !fade);
            }
            // Blank the thumbnail position so that autosave won't save the thumbnail position to be
            // the one from the old sketch.
            SaveLoadScript.m_Instance.LastThumbnail_SS = null;

            // Re-set the quality level to reset simplification level
            QualityControls.m_Instance.QualityLevel = QualityControls.m_Instance.QualityLevel;

            App.PolyAssetCatalog.ClearLoadingQueue();
            App.PolyAssetCatalog.UnloadUnusedModels();
        }

        private bool WorldIsReset(bool toSavedXf)
        {
            return App.Scene.Pose ==
                (toSavedXf ? SketchMemoryScript.m_Instance.InitialSketchTransform : TrTransform.identity);
        }

        public bool IsCommandAvailable(GlobalCommands rEnum, int iParam = -1)
        {
            // TODO: hide gallery view / publish if there are no saved sketches
            switch (rEnum)
            {
                case GlobalCommands.Undo: return SketchMemoryScript.m_Instance.CanUndo();
                case GlobalCommands.Redo: return SketchMemoryScript.m_Instance.CanRedo();
                case GlobalCommands.Save:
                    bool canSave =
                        SaveLoadScript.m_Instance.SceneFile.Valid &&
                        SaveLoadScript.m_Instance.IsSavingAllowed();
                    return canSave && (!WorldIsReset(toSavedXf: true) ||
                        (SketchHasChanges() && SketchMemoryScript.m_Instance.IsMemoryDirty()));
                case GlobalCommands.SaveOptions:
                case GlobalCommands.SaveNew:
                case GlobalCommands.SaveGallery:
                    return SketchHasChanges();
                case GlobalCommands.SaveOnLocalChanges:
                    if (!SaveLoadScript.m_Instance.SceneFile.Valid)
                    {
                        // No save file, but something has changed.
                        return SketchHasChanges();
                    }
                    else
                    {
                        if (SaveLoadScript.m_Instance.CanOverwriteSource)
                        {
                            // Save file, and it's our file.  Whether we have changes is irrelevant.
                            return true;
                        }
                        // Save file, but it's not our file.  Only make a copy if there are local changes.
                        return SketchMemoryScript.m_Instance.IsMemoryDirty();
                    }
                case GlobalCommands.UploadToGenericCloud:
                    return SketchMemoryScript.m_Instance.HasVisibleObjects() ||
                        m_WidgetManager.ExportableModelWidgets.Any(w => w.gameObject.activeSelf) ||
                        m_WidgetManager.ImageWidgets.Any(w => w.gameObject.activeSelf) ||
                        VrAssetService.m_Instance.UploadProgress >= 1.0f ||
                        VrAssetService.m_Instance.LastUploadFailed;
                case GlobalCommands.SaveAndUpload:
                    return App.GoogleIdentity.LoggedIn &&
                        (VrAssetService.m_Instance.UploadProgress <= 0.0f) &&
                        IsCommandAvailable(GlobalCommands.UploadToGenericCloud);
                case GlobalCommands.NewSketch:
                    return SketchHasChanges();
                case GlobalCommands.Credits:
                case GlobalCommands.AshleysSketch:
                    return !SketchHasChanges() && !SketchMemoryScript.m_Instance.IsMemoryDirty();
                case GlobalCommands.Tiltasaurus: return TiltBrush.Tiltasaurus.m_Instance.TiltasaurusAvailable();
                case GlobalCommands.ExportRaw:
                    return SketchMemoryScript.m_Instance.HasVisibleObjects() ||
                        m_WidgetManager.ModelWidgets.Any(w => w.gameObject.activeSelf) ||
                        m_WidgetManager.ImageWidgets.Any(w => w.gameObject.activeSelf);
                case GlobalCommands.ResetAllPanels: return m_PanelManager.PanelsHaveBeenCustomized();
                case GlobalCommands.Duplicate: return ClipboardManager.Instance.CanCopy;
                case GlobalCommands.ToggleGroupStrokesAndWidgets: return SelectionManager.m_Instance.SelectionCanBeGrouped;
                case GlobalCommands.SaveModel: return SelectionManager.m_Instance.HasSelection;
                case GlobalCommands.SummonMirror:
                    return PointerManager.m_Instance.CurrentSymmetryMode ==
                        SymmetryMode.SinglePlane;
                case GlobalCommands.InvertSelection:
                case GlobalCommands.FlipSelection:
                    return SelectionManager.m_Instance.HasSelection;
                case GlobalCommands.SelectAll:
                    return SketchMemoryScript.m_Instance.HasVisibleObjects() ||
                        m_WidgetManager.HasSelectableWidgets();
                case GlobalCommands.UnloadReferenceImageCatalog:
                    return ReferenceImageCatalog.m_Instance.AnyImageValid();
                case GlobalCommands.ToggleCameraPathPreview:
                    return m_WidgetManager.CanRecordCurrentCameraPath();
                case GlobalCommands.DeleteCameraPath:
                    return CameraPathCaptureRig.Enabled && m_WidgetManager.AnyActivePathHasAKnot();
                case GlobalCommands.ToggleCameraPathVisuals:
                    return m_WidgetManager.AnyActivePathHasAKnot();
                case GlobalCommands.GoogleDriveSync:
                    return App.GoogleIdentity.LoggedIn;
                case GlobalCommands.RecordCameraPath: return m_WidgetManager.CameraPathsVisible;
            }
            return true;
        }

        public bool SketchHasChanges()
        {
            if (SceneSettings.m_Instance.IsTransitioning) { return false; }
            return SketchMemoryScript.m_Instance.HasVisibleObjects() ||
                SceneSettings.m_Instance.EnvironmentChanged ||
                LightsControlScript.m_Instance.LightsChanged ||
                m_WidgetManager.ModelWidgets.Any(w => w.gameObject.activeSelf) ||
                m_WidgetManager.StencilWidgets.Any(w => w.gameObject.activeSelf) ||
                m_WidgetManager.ImageWidgets.Any(w => w.gameObject.activeSelf) ||
                m_WidgetManager.VideoWidgets.Any(w => w.gameObject.activeSelf) ||
                m_WidgetManager.AnyCameraPathWidgetsActive;
        }

        public void OpenPanelOfType(BasePanel.PanelType type, TrTransform trSpawnXf)
        {
            m_PanelManager.OpenPanel(type, trSpawnXf);
            EatGazeObjectInput();
        }

        public void RestoreFloatingPanels()
        {
            if (!m_SketchSurfacePanel.ActiveTool.HidePanels())
            {
                m_PanelManager.RestoreHiddenPanels();
            }
        }

        public void UpdateDraftingVisibility()
        {
            float value = 0;
            switch (m_DraftingVisibility)
            {
                case DraftingVisibilityOption.Visible:
                    value = 1;
                    break;
                case DraftingVisibilityOption.Transparent:
                    value = .5f;
                    break;
                case DraftingVisibilityOption.Hidden:
                    value = 0;
                    break;
            }
            Shader.SetGlobalFloat("_DraftingVisibility01", value);
        }

        private void ToggleProfiling()
        {
            if (Debug.isDebugBuild && ProfileDisplay.Instance != null)
            {
                ProfileDisplay.Instance.gameObject.SetActive(UnityEngine.Profiling.Profiler.enabled);
            }
            if (UnityEngine.Profiling.Profiler.enabled)
            {
                ProfilingManager.Instance.StopProfiling();
            }
            else
            {
                ProfilingManager.Instance.StartProfiling(App.UserConfig.Profiling.ProflingMode);
            }
        }

        private void DoAutoProfile()
        {
            StartCoroutine(DoProfiling());
        }

        private void DoAutoProfileAndQuit()
        {
            StartCoroutine(DoProfiling(andQuit: true));
        }

        private IEnumerator DoProfiling(bool andQuit = false)
        {
            TrTransform oldWandPose = TrTransform.FromTransform(InputManager.Wand.Geometry.transform);
            TrTransform oldBrushPose = TrTransform.FromTransform(InputManager.Brush.Geometry.transform);

            App.AppState oldState = App.CurrentState;
            App.Instance.SetDesiredState(App.AppState.AutoProfiling);
            while (App.CurrentState != App.AppState.AutoProfiling)
            {
                yield return null;
            }

            TrTransform camPose = App.Scene.Pose * SaveLoadScript.m_Instance.ReasonableThumbnail_SS;
            camPose.ToTransform(App.VrSdk.GetVrCamera().transform);
            float controllerDirection = App.UserConfig.Profiling.ShowControllers ? 1f : -1f;
            Vector3 roffset = Camera.main.transform.right * 2f;
            Vector3 fOffset = Camera.main.transform.forward * 4f * controllerDirection;
            InputManager.Brush.Geometry.transform.position = Camera.main.transform.position + roffset + fOffset;
            InputManager.Brush.Geometry.transform.rotation = Camera.main.transform.rotation;
            InputManager.Wand.Geometry.transform.position = Camera.main.transform.position - roffset + fOffset;
            InputManager.Wand.Geometry.transform.rotation = Camera.main.transform.rotation;
            m_PanelManager.LockPanelsToController();

            ProfilingManager.Instance.StartProfiling(App.UserConfig.Profiling.ProflingMode);
            yield return new WaitForSeconds(App.UserConfig.Profiling.Duration);
            ProfilingManager.Instance.StopProfiling();

            if (App.UserConfig.Profiling.TakeScreenshot)
            {
                GameObject camObj = new GameObject("ScreenShotter");
                Camera cam = camObj.AddComponent<Camera>();
                cam.CopyFrom(App.VrSdk.GetVrCamera());
                cam.stereoTargetEye = StereoTargetEyeMask.None;
                cam.clearFlags = CameraClearFlags.SolidColor;
                camPose.ToTransform(camObj.transform);
                int res = App.UserConfig.Profiling.ScreenshotResolution;
                RenderTexture renderTexture = RenderTexture.GetTemporary(res, res, 24);
                try
                {
                    cam.targetTexture = renderTexture;
                    cam.Render();
                    RenderTexture prev = RenderTexture.active;
                    RenderTexture.active = renderTexture;
                    var texture = new Texture2D(res, res, TextureFormat.RGB24, false);
                    texture.ReadPixels(new Rect(0, 0, texture.width, texture.height), 0, 0);
                    RenderTexture.active = prev;
                    byte[] jpegBytes = texture.EncodeToJPG();
                    string filename =
                        Path.GetFileNameWithoutExtension(SaveLoadScript.m_Instance.SceneFile.FullPath);
                    File.WriteAllBytes(Path.Combine(App.UserPath(), filename + ".jpg"), jpegBytes);
                }
                finally
                {
                    Destroy(camObj);
                    RenderTexture.ReleaseTemporary(renderTexture);
                }
            }

            oldWandPose.ToTransform(InputManager.Wand.Geometry.transform);
            oldBrushPose.ToTransform(InputManager.Brush.Geometry.transform);
            App.Instance.SetDesiredState(oldState);

            if (andQuit)
            {
                QuitApp();
            }
        }
    }

} // namespace TiltBrush<|MERGE_RESOLUTION|>--- conflicted
+++ resolved
@@ -140,15 +140,11 @@
             LoadWaitOnDownload,
             SignOutConfirm,
             ReadOnlyNotice,
-<<<<<<< HEAD
             OpenScriptsCommandsList = 6000,
             OpenScriptsList = 6001,
             OpenExampleScriptsList = 6002,
-            OpenColorOptionsPopup = 7000
-=======
             OpenColorOptionsPopup = 7000,
             ChangeSnapAngle = 8000
->>>>>>> 0540a051
         }
 
         public enum ControlsType
