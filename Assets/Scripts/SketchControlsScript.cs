// Copyright 2020 The Tilt Brush Authors
//
// Licensed under the Apache License, Version 2.0 (the "License");
// you may not use this file except in compliance with the License.
// You may obtain a copy of the License at
//
//      http://www.apache.org/licenses/LICENSE-2.0
//
// Unless required by applicable law or agreed to in writing, software
// distributed under the License is distributed on an "AS IS" BASIS,
// WITHOUT WARRANTIES OR CONDITIONS OF ANY KIND, either express or implied.
// See the License for the specific language governing permissions and
// limitations under the License.

using OpenBrush.Multiplayer;
using System;
using System.Collections;
using System.Collections.Generic;
using System.IO;
using System.Linq;
using TiltBrush.Layers;
using UnityEngine;
using UnityEngine.InputSystem;
using SymmetryMode = TiltBrush.PointerManager.SymmetryMode;

namespace TiltBrush
{

    public class SketchControlsScript : MonoBehaviour
    {
        public const string kRemoveHeadsetFyi = "Remove headset to view.";
        const string kTiltBrushGalleryUrl = "https://poly.google.com/tiltbrush";
        const string kBlocksGalleryUrl = "https://poly.google.com/blocks";
        const string kPolyMainPageUri = "https://poly.google.com";

        static public SketchControlsScript m_Instance;
        static bool sm_enableGrabHaptics = true;

        // ------------------------------------------------------------
        // Constants and types
        // ------------------------------------------------------------

        public enum GlobalCommands
        {
            Null,
            Save,
            SaveNew,
            Load,
            NewSketch,
            StraightEdge,
            AutoOrient,
            Undo,
            Redo,
            Tiltasaurus,
            LightingHdr,
            AudioVisualization,
            ResetAllPanels,
            SketchOrigin,
            SymmetryPlane,
            MultiMirror,
            ViewOnly,
            SaveGallery,
            LightingLdr,
            ShowSketchFolder,
            About,
            LoadNamedFile, // iParam1 : (optional) - send through a LoadSpeed as int
            DropCam,
            CuratedGallery,
            Unused_UploadToCloud,
            AnalyticsEnabled_Deprecated,
            Credits,
            LogOutOfGenericCloud,
            DraftingVisibility,
            DeleteSketch,
            ShowWindowGUI,
            MorePanels,
            Cameras,
            FAQ,
            ExportRaw,
            IRC,
            YouTubeChat,
            CameraOptions,
            StencilsDisabled,
            AdvancedTools,
            FloatingPanelsMode,
            StraightEdgeMeterDisplay,
            Sketchbook,
            ExportAll,
            Lights,
            SaveAndUpload,
            StraightEdgeShape,
            SaveOptions,
            SketchbookMenu,
            Disco,
            ViewOnlineGallery,
            CancelUpload,
            AdvancedPanelsToggle,
            Music,
            Duplicate,
            ToggleGroupStrokesAndWidgets,
            SaveModel,
            ViewPolyPage,
            ViewPolyGallery,
            ExportListed,
            RenderCameraPath,
            ToggleProfiling,
            DoAutoProfile,
            DoAutoProfileAndQuit,
            ToggleSettings,
            SummonMirror,
            InvertSelection,
            SelectAll,
            FlipSelection,
            ToggleBrushLab,
            ReleaseNotes,
            ToggleCameraPostEffects,
            ToggleWatermark,
            AccountInfo,
            // LoadConfirmUnsaved -> LoadWaitOnDownload -> LoadConfirmComplex -> LoadComplexHigh ->  Load
            LoadConfirmUnsaved,
            LoadConfirmComplex,
            MemoryWarning,
            MemoryExceeded,
            ViewLastUpload,
            LoadConfirmComplexHigh,
            ShowTos,
            ShowPrivacy,
            ShowQuestSideLoading,
            AshleysSketch,
            UnloadReferenceImageCatalog,
            SaveOnLocalChanges,
            ToggleCameraPathVisuals,
            ToggleCameraPathPreview,
            DeleteCameraPath,
            RecordCameraPath,
            SelectCameraPath,
            ToggleAutosimplification,
            ShowGoogleDrive,
            GoogleDriveSync_Folder, // iParam1: folder id as DriveSync.SyncedFolderType
            GoogleDriveSync,
            LoginToGenericCloud,  // iParam1: Cloud enum
            UploadToGenericCloud, // iParam1: Cloud enum
            LoadWaitOnDownload,
            SignOutConfirm,
            ReadOnlyNotice,
            ShowContribution,
            WhatIsNew,

            // Open Brush Reserved Enums 1000-1999
            LanguagePopup = 1000,
            MultiplayerTogglePanel = 1001,
            MultiplayerPanelOptions = 1002, // iParam1: Popup options
            MultiplayerJoinRoom = 1004,
            EditMultiplayerRoomName = 1005,
            MultiplayerLeaveRoom = 1006,
            MultiplayerConnect = 1007,
            MultiplayerDisconnect = 1008,
            EditMultiplayerNickName = 1009,
            DisplaySynchInfo = 1010,
            SynchInfoPercentageUpdate = 1011,
            HideSynchInfo = 1012,

            RenameSketch = 5200,
            OpenLayerOptionsPopup = 5201,
            RenameLayer = 5202,
            OpenDirectorChooserPopup = 5800,
            OpenScriptsCommandsList = 6000,
            OpenScriptsList = 6001,
            OpenExampleScriptsList = 6002,
            SymmetryTwoHanded = 6003,
            OpenColorOptionsPopup = 7000,
            ChangeSnapAngle = 8000,
            MergeBrushStrokes = 10000,
            RepaintOptions = 11500,
            OpenNumericInputPopup = 12000,
            OpenTextInputPopup = 12001
        }

        public enum ControlsType
        {
            KeyboardMouse,
            SixDofControllers,
            ViewingOnly
        }

        public enum DraftingVisibilityOption
        {
            Visible,
            Transparent,
            Hidden
        }

        public enum InputState
        {
            Standard,
            Pan,
            Rotation,
            HeadLock,
            ControllerLock,
            PushPull,
            BrushSize,
            Save,
            Load,
            Num
        }

        public enum LoadSpeed
        {
            Normal = -1,
            Quick = 1,
        }

        const float kControlPointHistoryMaxTime = 0.1f;

        class GazeResult
        {
            public bool m_HitWithGaze;
            public bool m_HitWithController;
            // ReSharper disable once NotAccessedField.Local
            public bool m_WithinView;
            public float m_ControllerDistance;
            public Vector3 m_GazePosition;
            public Vector3 m_ControllerPosition;
            public InputManager.ControllerName m_ControllerName;
        }

        class GrabWidgetControllerInfo
        {
            public InputManager.ControllerName m_Name;
            /// Transform of controller at the time the grab started
            public TrTransform m_BaseControllerXf;
            /// "local" transform of widget (relative to controller), at the time the grab started.
            /// The widget isn't parented to the controller, but if it were, this would be its transform.
            public TrTransform m_BaseWidgetXf_LS;
        }

        struct GrabWidgetHoldPoint
        {
            // ReSharper disable once NotAccessedField.Local
            public InputManager.ControllerName m_Name;
            public float m_BirthTime;
            public Vector3 m_Pos; // where controller is holding the widget
            public Quaternion m_Rot;
        }

        class InputStateConfig
        {
            public bool m_AllowDrawing;
            public bool m_AllowMovement;
            public bool m_ShowGizmo;
        }

        enum FadeState
        {
            None,
            FadeOn,
            FadeOff
        }

        enum GrabWidgetState
        {
            None,
            OneHand,
            TwoHands
        }

        enum GrabWorldState
        {
            Normal,
            ResettingTransform,
            ResetDone
        }

        private enum WorldTransformResetState
        {
            Default,
            Requested,
            FadingToBlack,
            FadingToScene,
        }

        enum RotationType
        {
            All,
            RollOnly
        }

        enum GrabIntersectionState
        {
            RequestIntersections,
            ReadBrush,
            ReadWand
        }

        // ------------------------------------------------------------
        // Inspector data (read-only even if public)
        // ------------------------------------------------------------

        public GameObject m_SketchSurface;
        public SketchMemoryScript.PlaybackMode m_DefaultSketchPlaybackMode;
        public float m_GazeMaxAngleFromPointing = 85.0f;
        public float m_GazeMaxAngleFacingToForward = 80.0f;

        [SerializeField] bool m_AtlasIconTextures;

        [SerializeField] SaveIconTool m_SaveIconTool;
        [SerializeField] DropCamWidget m_DropCam;
        [SerializeField] string m_CreditsSketchFilename;
        [SerializeField] string m_AshleysSketchFilename;
        [SerializeField] float m_DefaultSketchLoadSpeed;
        [SerializeField] GameObject m_TransformGizmoPrefab;

        [SerializeField] GameObject m_RotationIconPrefab;
        [SerializeField] float m_GazeMaxAngleFromFacing = 70.0f;
        [SerializeField] float m_GazeMaxDistance = 10.0f;
        [SerializeField] float m_GazeControllerPointingDistance;
        [SerializeField] float m_GazePanelDectivationDelay = 0.25f;

        [SerializeField] GameObject m_UIReticle;
        [SerializeField] GameObject m_UIReticleMobile;
        [SerializeField] GameObject m_UIReticleSixDofController;

        [SerializeField] float m_DoubleTapWindow;
        [SerializeField] float m_PushPullScale;
        [SerializeField] RotationCursorScript m_RotationCursor;
        [SerializeField] float m_RotationMaxAngle;

        [SerializeField] float m_RotationScalar;
        [SerializeField] float m_RotationRollScalar;
        [SerializeField] float m_PanScalar;

        [SerializeField] float m_AdjustToolSizeScalar;

        [SerializeField] GameObject m_IRCChatPrefab;
        [SerializeField] GameObject m_YouTubeChatPrefab;
        [SerializeField] GameObject m_Decor;
        [SerializeField] BaseTool.ToolType m_InitialTool = BaseTool.ToolType.SketchSurface;
        [SerializeField] string m_ReleaseNotesURL;
        [SerializeField] string m_HelpCenterURL;
        [SerializeField] string m_ThirdPartyNoticesURL;
        [SerializeField] string m_TosURL;
        [SerializeField] string m_PrivacyURL;
        [SerializeField] string m_QuestSideLoadingHowToURL;

        [Multiline]
        [SerializeField] string m_ContributionPromoText;
        [SerializeField] string m_ContributionURL;

        [SerializeField] float m_WorldTransformMinScale = .1f;
        [SerializeField] float m_WorldTransformMaxScale = 10.0f;

        [Header("Undo/Redo Hold")]
        [SerializeField] float m_UndoRedoHold_DurationBeforeStart;
        [SerializeField] float m_UndoRedoHold_RepeatInterval;

        [Header("Pin Cushion")]
        [SerializeField] GameObject m_PinCushionPrefab;

        [Header("Grabbing and tossing")]
        [SerializeField] float m_GrabWorldFadeSpeed = 8.0f;
        [SerializeField] Color m_GrabWorldGridColor = new Color(0.0f, 1.0f, 1.0f, 0.2f);
        [SerializeField] ControllerGrabVisuals m_ControllerGrabVisuals;
        [SerializeField] float m_WidgetGpuIntersectionRadius;

        [Header("Saving")]
        [SerializeField] int m_NumStrokesForSaveIcon = 50;

        [NonSerialized] public Color m_GrabHighlightActiveColor;
        [NonSerialized] public bool m_DisableWorldGrabbing = false;

        /// Throwing an object faster than this means it's a "toss". Units are m/s.
        public float m_TossThresholdMeters = 3f;
        /// Angular motion contributes more towards the toss velocity the larger the object is;
        /// or rather, the larger the distance between the grab point and the object's center.
        /// To prevent large objects from being too-easily-tossed, bound that distance.
        public float m_TossMaxPivotDistMeters = 0.33f;

        // ------------------------------------------------------------
        // Internal data
        // ------------------------------------------------------------

        private SketchSurfacePanel m_SketchSurfacePanel;
        private SketchMemoryScript.PlaybackMode m_SketchPlaybackMode;
        private GameObject m_TransformGizmo;
        private TransformGizmoScript m_TransformGizmoScript;
        private GameObject m_RotationIcon;
        private float m_MouseDeltaX;
        private float m_MouseDeltaY;
        private float m_MouseDeltaXScaled;
        private float m_MouseDeltaYScaled;
        private float m_PositionOffsetResetTapTime;
        private bool m_EatToolScaleInput;

        private PanelManager m_PanelManager;
        private WidgetManager m_WidgetManager;
        private PinCushion m_PinCushion;
        private bool m_EatPinCushionInput;

        // This is the gaze that was used to compute m_CurrentGazeHitPoint.
        // It is not a general substitute for ViewpointScript.Gaze.
        private Ray m_CurrentGazeRay;
        private Quaternion m_CurrentHeadOrientation;
        private GazeResult[] m_GazeResults;
        private int m_CurrentGazeObject;
        private bool m_EatInputGazeObject;
        private Vector3 m_CurrentGazeHitPoint;
        private Ray m_GazeControllerRay;
        private Ray m_GazeControllerRayActivePanel;
        private bool m_ForcePanelActivation = false;
        private float m_GazePanelDectivationCountdown;
        private bool m_PanelsVisibilityRequested;

        // Previously Experimental-Model only
        private bool m_HeadOffset;

        float m_UndoHold_Timer;
        float m_RedoHold_Timer;

        // Grab world member variables.
        struct GrabState
        {
            public InputManager.ControllerName name;
            public TrTransform grabTransform;
            public bool grabbingWorld;
            public bool grabbingGroup;
            public bool startedGrabInsideWidget;
            public bool eatInput;
            private GrabWidget lastWidgetIntersect;

            public void SetHadBestGrabAndTriggerHaptics(GrabWidgetData data)
            {
                bool dormant = WidgetManager.m_Instance.WidgetsDormant;
                if (data != null && !data.m_WidgetScript.AllowDormancy)
                {
                    dormant = false;
                }
                GrabWidget newInsideWidget = (data != null && !dormant) ? data.m_WidgetScript : null;
                if (sm_enableGrabHaptics && newInsideWidget != lastWidgetIntersect)
                {
                    // state changed
                    if (newInsideWidget != null)
                    {
                        // transitioning in
                        InputManager.m_Instance.TriggerHaptics(name, data.m_WidgetScript.HapticDuration);
                    }
                    else
                    {
                        // transitioning out
                        InputManager.m_Instance.TriggerHaptics(name, 0.03f);
                    }
                }
                lastWidgetIntersect = newInsideWidget;
            }

            public void ClearInsideWidget()
            {
                lastWidgetIntersect = null;
            }
        }
        private GrabState m_GrabBrush = new GrabState { name = InputManager.ControllerName.Brush };
        private GrabState m_GrabWand = new GrabState { name = InputManager.ControllerName.Wand };

        private WorldTransformResetState m_WorldTransformResetState = WorldTransformResetState.Default;
        private TrTransform m_WorldTransformResetXf = TrTransform.identity; // set when reset requested
        private GrabWorldState m_GrabWorldState = GrabWorldState.Normal;
        private float m_WorldTransformFadeAmount;
        private bool m_AllowWorldTransformLastFrame = false;
        private bool m_WorldBeingGrabbed;
        private TrTransform m_xfDropCamReset_RS;

        struct GpuIntersectionResult
        {
            public GpuIntersector.FutureModelResult result;
            public List<GpuIntersector.ModelResult> resultList;
        }
        private Queue<GpuIntersectionResult> m_BrushResults;
        private Queue<GpuIntersectionResult> m_WandResults;
        private int m_WidgetGpuIntersectionLayer;

        private GrabWidget m_CurrentGrabWidget;
        private GrabWidget m_MaybeDriftingGrabWidget; // use only to clear drift

        // References to widgets, cached in the UpdateGrab_None, to be used by helper functions
        // for the remainder of the frame.
        private GrabWidget m_PotentialGrabWidgetBrush;
        private GrabWidget m_PotentialGrabWidgetWand;

        // Flags for the explaining if the m_PotentialGrabWidget_x widgets are able to be interacted with.
        // Cached in the UpdateGrab_None, used for the remainder of the frame.
        private bool m_PotentialGrabWidgetBrushValid;
        private bool m_PotentialGrabWidgetWandValid;

        // References to widget metadata, cached in UpdateGrab_None, to be re-used on "off frames"
        // when the GPU intersector is not refreshing the nearest widget to the respective controller.
        private GrabWidgetData m_BackupBrushGrabData;
        private GrabWidgetData m_BackupWandGrabData;

        private GrabWidgetState m_GrabWidgetState;
        private GrabWidgetControllerInfo m_GrabWidgetOneHandInfo;
        private TrTransform m_GrabWidgetTwoHandBrushPrev;
        private TrTransform m_GrabWidgetTwoHandWandPrev;
        private Queue<GrabWidgetHoldPoint> m_GrabWidgetHoldHistory;

        private Quaternion m_RotationOrigin;
        private Vector2 m_RotationCursorOffset;

        private bool m_RotationRollActive;
        private float m_RotationResetTapTime;

        private RotationType m_CurrentRotationType;
        private bool m_AutoOrientAfterRotation;

        private Vector3 m_SurfaceForward;
        private Vector3 m_SurfaceRight;
        private Vector3 m_SurfaceUp;

        private Vector3 m_SurfaceLockOffset;
        private Vector3 m_SurfaceLockBaseSurfacePosition;
        private Vector3 m_SurfaceLockBaseControllerPosition;
        private Quaternion m_SurfaceLockBaseHeadRotation;
        private Quaternion m_SurfaceLockBaseControllerRotation;
        private Quaternion m_SurfaceLockBaseSurfaceRotation;
        private InputManager.ControllerName m_SurfaceLockActingController;
        private float m_SurfaceLockControllerBaseScalar;
        private float m_SurfaceLockControllerScalar;

        private bool m_PositioningPanelWithHead;
        private Quaternion m_PositioningPanelBaseHeadRotation;
        private Vector3 m_PositioningPanelOffset;
        private float m_PositioningTimer;
        private float m_PositioningSpeed;

        private DraftingVisibilityOption m_DraftingVisibility = DraftingVisibilityOption.Visible;

        private Vector3 m_SketchOrigin;

        private ControlsType m_ControlsType;
        private GrabWidget m_IRCChatWidget;
        private GrabWidget m_YouTubeChatWidget;
        private MultiCamCaptureRig m_MultiCamCaptureRig;
        private CameraPathCaptureRig m_CameraPathCaptureRig;

        private bool m_ViewOnly = false;

        private InputState m_CurrentInputState;
        private InputStateConfig[] m_InputStateConfigs;

        private GrabIntersectionState m_CurrentGrabIntersectionState;

        private float m_WorldTransformSpeedSmoothed;

        // ------------------------------------------------------------
        // Properties and events
        // ------------------------------------------------------------

        public MultiCamCaptureRig MultiCamCaptureRig
        {
            get { return m_MultiCamCaptureRig; }
        }

        public CameraPathCaptureRig CameraPathCaptureRig
        {
            get { return m_CameraPathCaptureRig; }
        }

        public ControllerGrabVisuals ControllerGrabVisuals
        {
            get { return m_ControllerGrabVisuals; }
        }

        public SketchMemoryScript.PlaybackMode SketchPlaybackMode
        {
            get { return m_SketchPlaybackMode; }
            set { m_SketchPlaybackMode = value; }
        }

        public Transform m_Canvas
        {
            get { return App.Instance.m_CanvasTransform; }
        }

        public ControlsType ActiveControlsType
        {
            get { return m_ControlsType; }
            set { m_ControlsType = value; }
        }

        public float WorldTransformMinScale
        {
            get
            {
                return App.UserConfig.Flags.UnlockScale ? m_WorldTransformMinScale * 0.01f :
                    m_WorldTransformMinScale;
            }
        }

        public float WorldTransformMaxScale
        {
            get
            {
                return App.UserConfig.Flags.UnlockScale ? m_WorldTransformMaxScale * 10.0f :
                    m_WorldTransformMaxScale;
            }
        }

        public void SetInitialTool(BaseTool.ToolType rType)
        {
            m_InitialTool = rType;
        }

        public void SetInFreePaintMode(bool bFreePaint)
        {
            m_SketchSurfacePanel.SetInFreePaintMode(bFreePaint);
        }

        public float GazeMaxDistance
        {
            get { return m_GazeMaxDistance; }
        }

        public InputManager.ControllerName OneHandGrabController
        {
            get
            {
                return m_CurrentGrabWidget != null ?
                    m_GrabWidgetOneHandInfo.m_Name :
                    InputManager.ControllerName.None;
            }
        }

        public InputManager.ControllerName PotentialOneHandGrabController(GrabWidget widget)
        {
            if (m_PotentialGrabWidgetBrush == widget)
            {
                return InputManager.ControllerName.Brush;
            }
            else if (m_PotentialGrabWidgetWand == widget)
            {
                return InputManager.ControllerName.Wand;
            }
            return OneHandGrabController;
        }

        public Vector3 GetSurfaceForward() { return m_SurfaceForward; }
        public Vector3 GetSurfaceUp() { return m_SurfaceUp; }
        public Vector3 GetSurfaceRight() { return m_SurfaceRight; }
        public Vector3 GetSketchOrigin() { return m_SketchOrigin; }
        public float GetDefaultSketchLoadSpeed() { return m_DefaultSketchLoadSpeed; }
        public Quaternion GetCurrentHeadOrientation() { return m_CurrentHeadOrientation; }
        public Vector3 GetUIReticlePos() { return m_UIReticle.transform.position; }
        public Vector3 GetSweetSpotPos() { return m_PanelManager.m_SweetSpot.transform.position; }
        public void SetSketchOrigin(Vector3 vOrigin) { m_SketchOrigin = vOrigin; }

        public void EatGazeObjectInput()
        {
            m_EatInputGazeObject = true;
            m_GazePanelDectivationCountdown = 0.0f;
            PointerManager.m_Instance.EatLineEnabledInput();
            SketchSurfacePanel.m_Instance.EatToolsInput();
        }
        public void EatToolScaleInput() { m_EatToolScaleInput = true; }
        public void EatGrabInput()
        {
            m_GrabWand.eatInput = true;
            m_GrabBrush.eatInput = true;
        }

        public bool ShouldRespondToPadInput(InputManager.ControllerName name)
        {
            if (name == InputManager.ControllerName.Brush && m_CurrentGazeObject != -1)
            {
                return m_PanelManager.GetPanel(m_CurrentGazeObject).BrushPadAnimatesOnHover();
            }
            return !m_EatToolScaleInput && SketchSurfacePanel.m_Instance.CanAdjustToolSize();
        }
        public void ForcePanelActivation(bool bForce)
        {
            m_ForcePanelActivation = bForce;
            if (m_ForcePanelActivation)
            {
                m_GazePanelDectivationCountdown = m_GazePanelDectivationDelay;
            }
        }
        public bool IsUserInteractingWithUI()
        {
            return (m_CurrentGazeObject != -1) || (m_GazePanelDectivationCountdown > 0.0f);
        }
        public bool IsUIBlockingUndoRedo()
        {
            if (m_CurrentGazeObject != -1)
            {
                return m_PanelManager.GetPanel(m_CurrentGazeObject).UndoRedoBlocked();
            }
            return false;
        }
        public bool IsUserAbleToInteractWithAnyWidget()
        {
            return IsUserInteractingWithAnyWidget() ||
                (m_PotentialGrabWidgetBrush != null && m_PotentialGrabWidgetBrushValid) ||
                (m_PotentialGrabWidgetWand != null && m_PotentialGrabWidgetWandValid);
        }
        public bool IsUserInteractingWithAnyWidget() { return m_CurrentGrabWidget != null; }
        public bool IsUserGrabbingAnyPanel()
        {
            return (m_CurrentGrabWidget != null && m_CurrentGrabWidget is PanelWidget);
        }
        public bool IsUsersBrushIntersectingWithSelectionWidget()
        {
            return (m_PotentialGrabWidgetBrush != null &&
                m_PotentialGrabWidgetBrushValid &&
                m_PotentialGrabWidgetBrush is SelectionWidget);
        }
        public bool IsUserIntersectingWithSelectionWidget()
        {
            return IsUsersBrushIntersectingWithSelectionWidget() ||
                (m_PotentialGrabWidgetWand != null &&
                m_PotentialGrabWidgetWandValid &&
                m_PotentialGrabWidgetWand is SelectionWidget);
        }
        public bool IsUserInteractingWithSelectionWidget()
        {
            return (m_CurrentGrabWidget != null && m_CurrentGrabWidget is SelectionWidget);
        }

        public bool IsUserGrabbingWorld() { return m_GrabWand.grabbingWorld || m_GrabBrush.grabbingWorld; }
        public bool IsUserGrabbingWorldWithBrushHand() { return m_GrabBrush.grabbingWorld; }
        public bool IsUserTransformingWorld() { return m_GrabWand.grabbingWorld && m_GrabBrush.grabbingWorld; }
        public float GetGazePanelActivationRatio() { return m_GazePanelDectivationCountdown / m_GazePanelDectivationDelay; }
        public bool IsCurrentGrabWidgetPinned() { return IsUserInteractingWithAnyWidget() && m_CurrentGrabWidget.Pinned; }
        public bool CanCurrentGrabWidgetBePinned() { return IsUserInteractingWithAnyWidget() && m_CurrentGrabWidget.AllowPinning; }
        public bool DidUserGrabWithBothInside() { return m_GrabBrush.startedGrabInsideWidget && m_GrabWand.startedGrabInsideWidget; }
        public bool IsUserGrabbingWidget(GrabWidget widget) { return widget == m_CurrentGrabWidget; }
        public bool IsUserTwoHandGrabbingWidget() { return m_GrabWidgetState == GrabWidgetState.TwoHands; }
        public bool IsPinCushionShowing() { return m_PinCushion.IsShowing(); }
        public bool IsUserLookingAtPanel(BasePanel panel)
        {
            return m_CurrentGazeObject > -1 &&
                m_PanelManager.GetAllPanels()[m_CurrentGazeObject].m_Panel == panel;
        }

        public SaveIconTool GetSaveIconTool()
        {
            return m_SaveIconTool;
        }

        public DropCamWidget GetDropCampWidget()
        {
            return m_DropCam;
        }

        public bool IsGrabWorldStateStable()
        {
            return m_GrabWorldState == GrabWorldState.Normal;
        }

        // Internal: modify Coords.ScenePose or Coords.CanvasPose depending on the
        // state of m_InTransformCanvasMode
        TrTransform GrabbedPose
        {
            get
            {
                return App.Scene.Pose;
            }
            set
            {
                App.Scene.Pose = value;
            }
        }

        public Transform GazeObjectTransform()
        {
            if (m_CurrentGazeObject != -1)
            {
                return m_PanelManager.GetPanel(m_CurrentGazeObject).transform;
            }
            return null;
        }

        public void ForceShowUIReticle(bool bVisible)
        {
            m_UIReticle.SetActive(bVisible);
        }

        public void SetUIReticleTransform(Vector3 vPos, Vector3 vForward)
        {
            m_UIReticle.transform.position = vPos;
            m_UIReticle.transform.forward = vForward;
        }

        public bool AtlasIconTextures
        {
            get { return m_AtlasIconTextures; }
        }

        public IconTextureAtlas IconTextureAtlas
        {
            get { return GetComponent<IconTextureAtlas>(); }
        }
        public GrabWidget CurrentGrabWidget => m_CurrentGrabWidget;

        void DismissPopupOnCurrentGazeObject(bool force)
        {
            if (m_CurrentGazeObject != -1)
            {
                m_PanelManager.GetPanel(m_CurrentGazeObject).CloseActivePopUp(force);
            }
        }

        void Awake()
        {
            m_Instance = this;

            BrushController.m_Instance.BrushSetToDefault += OnBrushSetToDefault;

            IconTextureAtlas.Init();

            m_MultiCamCaptureRig = GetComponentInChildren<MultiCamCaptureRig>(true);
            m_MultiCamCaptureRig.Init();

            m_CameraPathCaptureRig = GetComponentInChildren<CameraPathCaptureRig>(true);
            m_CameraPathCaptureRig.Init();

            m_SketchSurfacePanel = m_SketchSurface.GetComponent<SketchSurfacePanel>();
            m_PanelManager = GetComponent<PanelManager>();
            m_PanelManager.Init();
            InitGazePanels();

            m_WidgetManager = GetComponent<WidgetManager>();
            m_WidgetManager.Init();

            m_InputStateConfigs = new InputStateConfig[(int)InputState.Num];
            for (int i = 0; i < (int)InputState.Num; ++i)
            {
                m_InputStateConfigs[i] = new InputStateConfig();
                m_InputStateConfigs[i].m_AllowDrawing = false;
                m_InputStateConfigs[i].m_AllowMovement = true;
                m_InputStateConfigs[i].m_ShowGizmo = false;
            }

            m_InputStateConfigs[(int)InputState.Standard].m_AllowDrawing = true;
            m_InputStateConfigs[(int)InputState.Pan].m_AllowDrawing = true;
            m_InputStateConfigs[(int)InputState.HeadLock].m_AllowDrawing = true;
            m_InputStateConfigs[(int)InputState.ControllerLock].m_AllowDrawing = true;
            m_InputStateConfigs[(int)InputState.PushPull].m_AllowDrawing = true;

            m_InputStateConfigs[(int)InputState.Pan].m_AllowMovement = false;
            m_InputStateConfigs[(int)InputState.Rotation].m_AllowMovement = false;
            m_InputStateConfigs[(int)InputState.ControllerLock].m_AllowMovement = false;
            m_InputStateConfigs[(int)InputState.PushPull].m_AllowMovement = false;
            m_InputStateConfigs[(int)InputState.BrushSize].m_AllowMovement = false;

            m_InputStateConfigs[(int)InputState.Pan].m_ShowGizmo = true;
            m_InputStateConfigs[(int)InputState.Rotation].m_ShowGizmo = true;
            m_InputStateConfigs[(int)InputState.HeadLock].m_ShowGizmo = true;
            m_InputStateConfigs[(int)InputState.PushPull].m_ShowGizmo = true;

            m_CurrentGazeRay = new Ray(Vector3.zero, Vector3.forward);
            m_GazeControllerRay = new Ray(Vector3.zero, Vector3.forward);
            m_GazeControllerRayActivePanel = new Ray(Vector3.zero, Vector3.forward);

            m_GrabWidgetHoldHistory = new Queue<GrabWidgetHoldPoint>();
            m_GrabWidgetOneHandInfo = new GrabWidgetControllerInfo();

            // Initialize world grip members.
            m_GrabBrush.grabTransform = TrTransform.identity;
            m_GrabWand.grabTransform = TrTransform.identity;

            m_BrushResults = new Queue<GpuIntersectionResult>();
            m_WandResults = new Queue<GpuIntersectionResult>();
            m_WidgetGpuIntersectionLayer = LayerMask.NameToLayer("GpuIntersection");
            m_CurrentGrabIntersectionState = GrabIntersectionState.RequestIntersections;
        }

        public void InitGazePanels()
        {
            // Find all gaze panels.
            int iNumGazePanels = m_PanelManager.GetAllPanels().Count;
            m_GazeResults = new GazeResult[iNumGazePanels];
            for (int i = 0; i < iNumGazePanels; ++i)
            {
                m_GazeResults[i] = new GazeResult();
                m_GazeResults[i].m_HitWithGaze = false;
                m_GazeResults[i].m_HitWithController = false;
                m_GazeResults[i].m_WithinView = false;
                m_GazeResults[i].m_GazePosition = new Vector3();
            }
        }

        public void OnEnable()
        {
            // This needs to run before other tools initialize, which is why it's running in OnEnable.
            // The sequence is Awake(), OnEnable(), Start().
            if (App.VrSdk.GetControllerDof() == VrSdk.DoF.Six)
            {
                SetInFreePaintMode(true);
                SetInitialTool(BaseTool.ToolType.FreePaintTool);
            }
        }

        void Start()
        {
            m_TransformGizmo = (GameObject)Instantiate(m_TransformGizmoPrefab);
            m_TransformGizmo.transform.parent = transform;
            m_TransformGizmoScript = m_TransformGizmo.GetComponent<TransformGizmoScript>();
            m_TransformGizmo.SetActive(false);

            m_RotationIcon = (GameObject)Instantiate(m_RotationIconPrefab);
            m_RotationIcon.transform.position = m_SketchSurface.transform.position;
            m_RotationIcon.transform.parent = m_SketchSurface.transform;
            m_RotationIcon.SetActive(false);

            GameObject pinCushionObj = (GameObject)Instantiate(m_PinCushionPrefab);
            m_PinCushion = pinCushionObj.GetComponent<PinCushion>();

            m_PositionOffsetResetTapTime = 0.0f;

            m_UndoHold_Timer = m_UndoRedoHold_DurationBeforeStart;
            m_RedoHold_Timer = m_UndoRedoHold_DurationBeforeStart;

            m_AutoOrientAfterRotation = true;
            m_RotationCursor.gameObject.SetActive(false);

            ResetGrabbedPose();
            m_SketchOrigin = m_SketchSurface.transform.position;

            m_PanelManager.InitPanels(m_ControlsType == ControlsType.SixDofControllers);

            m_UIReticleMobile.SetActive(m_ControlsType == ControlsType.ViewingOnly);
            m_UIReticleSixDofController.SetActive(m_ControlsType != ControlsType.ViewingOnly);

            m_PositioningPanelWithHead = false;
            m_PositioningSpeed = 16.0f;

            m_CurrentRotationType = RotationType.All;
            m_RotationResetTapTime = 0.0f;

            m_CurrentInputState = InputState.Standard;

            m_SketchSurfacePanel.EnableSpecificTool(m_InitialTool);
            m_SurfaceLockControllerBaseScalar = m_SketchSurfacePanel.m_PanelSensitivity;

            //after initializing, start with gaze objects hidden
            m_CurrentGazeObject = -1;
            m_EatInputGazeObject = false;

            // Previously set to 0 in experimental builds
            int hidePanelsDelay = 1;

            StartCoroutine(DelayedHidePanels(hidePanelsDelay));

            m_DropCam.Show(false);

            m_GrabWidgetState = GrabWidgetState.None;

            UpdateDraftingVisibility();

            m_DisableWorldGrabbing = false;
        }

        private IEnumerator<Timeslice> DelayedHidePanels(int frames)
        {
            int stall = frames;
            while (stall-- > 0)
            {
                yield return null;
            }

            m_PanelManager.HidePanelsForStartup();
            RequestPanelsVisibility(false);
        }

        void Update()
        {
            // TODO: we need to figure out what transform to pass in here!
            // Maybe best _just for now_ to use the scene transform?
            TrTransform scenePose = App.Scene.Pose;
            Shader.SetGlobalMatrix("xf_CS", scenePose.ToMatrix4x4());
            Shader.SetGlobalMatrix("xf_I_CS", scenePose.inverse.ToMatrix4x4());
        }

        void LateUpdate()
        {
            // Gracefully exits if we're not recording a video.
            VideoRecorderUtils.SerializerNewUsdFrame();
        }

        public bool IsFreepaintToolReady()
        {
            return
                !m_PinCushion.IsShowing() &&
                !PointerManager.m_Instance.IsStraightEdgeProxyActive() &&
                !InputManager.m_Instance.ControllersAreSwapping() &&
                (m_SketchSurfacePanel.IsSketchSurfaceToolActive() ||
                (m_SketchSurfacePanel.GetCurrentToolType() == BaseTool.ToolType.FreePaintTool))
                ;
        }

        public void UpdateControls()
        {
            UnityEngine.Profiling.Profiler.BeginSample("SketchControlsScript.UpdateControls");
            m_SketchSurfacePanel.m_UpdatedToolThisFrame = false;

            // Verify controllers are available and prune state if they're not.
            if ((App.VrSdk.GetControllerDof() == VrSdk.DoF.Six &&
                App.VrSdk.IsInitializingUnityXR) && App.VrSdk.IsHmdInitialized())
            {
                m_PanelManager.SetVisible(false);
                PointerManager.m_Instance.RequestPointerRendering(false);
                return;
            }

            //mouse movement
            Vector2 mv = InputManager.m_Instance.GetMouseMoveDelta();
            m_MouseDeltaX = mv.x;
            m_MouseDeltaY = mv.y;

            UpdateGazeObjectsAnimationState();
            UpdateCurrentGazeRay();
            m_SketchSurfacePanel.SetBacksideActive(m_CurrentGazeRay.origin);
            m_PanelManager.UpdatePanels();

            m_MouseDeltaXScaled = m_MouseDeltaX * GetAppropriateMovementScalar();
            m_MouseDeltaYScaled = m_MouseDeltaY * GetAppropriateMovementScalar();

            //this is used for one-shot inputs that don't require state and do not change state
            UpdateBaseInput();

            UpdatePinCushionVisibility();

            //if the pointer manager is processing, we don't want to respond to input
            if (!PointerManager.m_Instance.IsMainPointerProcessingLine())
            {

                //see if we're grabbing a widget
                UpdateGrab();

                //see if we're looking at a gaze object
                RefreshCurrentGazeObject();

                // Tools allowed when widgets aren't grabbed.
                bool bWidgetGrabOK = m_GrabWidgetState == GrabWidgetState.None;

                // If we don't have a widget held and we're not grabbing the world with the brush controller,
                // update tools.
                if (bWidgetGrabOK && !m_GrabBrush.grabbingWorld)
                {
                    if (m_CurrentGazeObject != -1 && !m_WorldBeingGrabbed)
                    {
                        UpdateActiveGazeObject();

                        // Allow for standard input (like Undo / Redo) even when gazing at a panel.
                        if (m_CurrentInputState == InputState.Standard)
                        {
                            UpdateStandardInput();
                        }
                    }
                    else
                    {
                        //standard input, no gaze object
                        if (m_InputStateConfigs[(int)m_CurrentInputState].m_AllowMovement)
                        {
                            m_SketchSurfacePanel.UpdateReticleOffset(m_MouseDeltaX, m_MouseDeltaY);
                        }

                        switch (m_CurrentInputState)
                        {
                            case InputState.Standard:
                                UpdateStandardInput();
                                break;
                            case InputState.Pan:
                                UpdatePanInput();
                                break;
                            case InputState.Rotation:
                                UpdateRotationInput();
                                break;
                            case InputState.HeadLock:
                                UpdateHeadLockInput();
                                break;
                            case InputState.ControllerLock:
                                UpdateControllerLock();
                                break;
                            case InputState.PushPull:
                                UpdatePushPullInput();
                                break;
                            case InputState.Save:
                                UpdateSaveInput();
                                break;
                            case InputState.Load:
                                UpdateLoadInput();
                                break;
                        }

                        //keep pointer locked in the right spot, even if it's hidden
                        if (m_SketchSurfacePanel.ActiveTool.LockPointerToSketchSurface())
                        {
                            Vector3 vPointerPos = Vector3.zero;
                            Vector3 vPointerForward = Vector3.zero;
                            m_SketchSurfacePanel.GetReticleTransform(out vPointerPos, out vPointerForward,
                                (m_ControlsType == ControlsType.ViewingOnly));
                            PointerManager.m_Instance.SetMainPointerPosition(vPointerPos);
                            PointerManager.m_Instance.SetMainPointerForward(vPointerForward);
                        }

                        m_SketchSurfacePanel.AllowDrawing(m_InputStateConfigs[(int)m_CurrentInputState].m_AllowDrawing);
                        m_SketchSurfacePanel.UpdateCurrentTool();

                        PointerManager.m_Instance.AllowPointerPreviewLine(IsFreepaintToolReady());
                        //keep transform gizmo at sketch surface pos
                        m_TransformGizmo.transform.position = m_SketchSurface.transform.position;
                        bool bGizmoActive = m_InputStateConfigs[(int)m_CurrentInputState].m_ShowGizmo && m_SketchSurfacePanel.ShouldShowTransformGizmo();
                        m_TransformGizmo.SetActive(bGizmoActive);
                    }
                }
            }

            // Update any transition to a scene transform reset.
            UpdateWorldTransformReset();

            //update our line after all input and tools have chimed in on the state of it
            PointerManager.m_Instance.UpdateLine();
            UnityEngine.Profiling.Profiler.EndSample();
        }

        public void UpdateControlsPostIntro()
        {
            m_PanelManager.UpdatePanels();
            UpdateCurrentGazeRay();
            UpdateGazeObjectsAnimationState();
            RefreshCurrentGazeObject();
            UpdateSwapControllers();
            if (m_CurrentGazeObject > -1)
            {
                UpdateActiveGazeObject();
            }
        }

        public void UpdateControlsForLoading()
        {
            UpdateCurrentGazeRay();
            m_PanelManager.UpdatePanels();
            UpdateGazeObjectsAnimationState();
            UpdateGrab();
            UpdateWorldTransformReset();

            if (m_GrabWidgetState == GrabWidgetState.None && m_CurrentGazeObject == -1 &&
                m_SketchSurfacePanel.ActiveTool.AvailableDuringLoading() &&
                !m_GrabBrush.grabbingWorld)
            {
                m_SketchSurfacePanel.UpdateCurrentTool();
            }
        }

        public void UpdateControlsForReset()
        {
            UpdateGrab();
            UpdateCurrentGazeRay();
            UpdatePinCushionVisibility();
            m_PanelManager.UpdatePanels();
            UpdateGazeObjectsAnimationState();
            PointerManager.m_Instance.UpdateLine();
        }

        public void UpdateControlsForUploading()
        {
            UpdateCurrentGazeRay();
            UpdatePinCushionVisibility();
            m_PanelManager.UpdatePanels();
            UpdateGazeObjectsAnimationState();
        }

        public void UpdateControlsForMemoryExceeded()
        {
            UpdateGrab();
            m_SketchSurfacePanel.m_UpdatedToolThisFrame = false;
            m_PanelManager.UpdatePanels();
            UpdateCurrentGazeRay();
            UpdateGazeObjectsAnimationState();
            RefreshCurrentGazeObject();
            if (m_CurrentGazeObject > -1)
            {
                UpdateActiveGazeObject();
            }
        }

        void UpdatePinCushionVisibility()
        {
            // If the pin cushion is showing and the user cancels, eat the input.
            // if (m_PinCushion.IsShowing())
            // {
            //     if (InputManager.m_Instance.GetCommand(InputManager.SketchCommands.Activate) ||
            //         InputManager.Brush.GetControllerGrip() ||
            //         InputManager.Wand.GetControllerGrip() ||
            //         IsUserInteractingWithAnyWidget() ||
            //         IsUserInteractingWithUI())
            //     {
            //         m_EatPinCushionInput = true;
            //     }
            // }

            // If our tool wants the input blocked, maintain the input eat state until
            // after the user has let off input.
            if (m_SketchSurfacePanel.ActiveTool.BlockPinCushion() || !CanUsePinCushion())
            {
                m_EatPinCushionInput = true;
            }

            bool show =
                InputManager.m_Instance.GetCommand(InputManager.SketchCommands.ShowPinCushion);
            m_PinCushion.ShowPinCushion(show && !m_EatPinCushionInput);
            m_EatPinCushionInput = m_EatPinCushionInput && show;
        }

        bool CanUsePinCushion()
        {
            return (m_ControlsType == ControlsType.SixDofControllers) &&
                m_PanelManager.AdvancedModeActive() &&
                !InputManager.m_Instance.GetCommand(InputManager.SketchCommands.Activate) &&
                !InputManager.Brush.GetControllerGrip() &&
                !InputManager.Wand.GetControllerGrip() &&
                !IsUserInteractingWithAnyWidget() &&
                !IsUserInteractingWithUI() &&
                !m_SketchSurfacePanel.ActiveTool.BlockPinCushion() &&
                App.Instance.IsInStateThatAllowsPainting();
        }

        void UpdateCurrentGazeRay()
        {
            var head = ViewpointScript.Head;
            m_CurrentGazeRay = new Ray(head.position, head.forward);
            m_CurrentHeadOrientation = head.rotation;

            // We use the gaze ray for certain shader effects - like edge falloff.
            Shader.SetGlobalVector("_WorldSpaceRootCameraPosition", m_CurrentGazeRay.origin);
            bool hasController = m_ControlsType == ControlsType.SixDofControllers;
            if (hasController)
            {
                if (InputManager.Brush.IsTrackedObjectValid)
                {
                    Transform rAttachPoint = InputManager.m_Instance.GetBrushControllerAttachPoint();
                    m_GazeControllerRay.direction = rAttachPoint.forward;
                    m_GazeControllerRay.origin = rAttachPoint.position;
                }
                else
                {
                    // If the brush controller isn't tracked, put our controller ray out of the way.
                    float fBig = 9999999.0f;
                    m_GazeControllerRay.direction = Vector3.one;
                    m_GazeControllerRay.origin = new Vector3(fBig, fBig, fBig);
                }

                m_GazeControllerRayActivePanel.direction = m_GazeControllerRay.direction;
                m_GazeControllerRayActivePanel.origin = m_GazeControllerRay.origin;
                m_GazeControllerRayActivePanel.origin -= (m_GazeControllerRayActivePanel.direction * 0.5f);
            }
        }

        public void UpdateGazeObjectsAnimationState()
        {
            // Are the panels allowed to be visible?
            bool isSixDof = m_ControlsType == ControlsType.SixDofControllers;
            if ((!isSixDof) ||
                (InputManager.Wand.IsTrackedObjectValid &&
                !m_SketchSurfacePanel.ActiveTool.HidePanels() &&
                !App.Instance.IsLoading()))
            {
                // Transition panels according to requested visibility.
                m_PanelManager.SetVisible(m_PanelsVisibilityRequested);
            }
            else
            {
                // Transition out.
                m_PanelManager.SetVisible(false);
            }
        }

        void UpdateBaseInput()
        {
            UnityEngine.Profiling.Profiler.BeginSample("SketchControlScript.UpdateBaseInput");
            if (m_ControlsType == ControlsType.SixDofControllers)
            {
                m_PanelManager.UpdateWandOrientationControls();
            }

            //allow tool scaling if we're not drawing and our input device is active
            bool bScaleInputActive = InputManager.m_Instance.GetCommand(InputManager.SketchCommands.Scale);
            bool bScaleCommandActive =
                bScaleInputActive
                && !InputManager.m_Instance.GetCommand(InputManager.SketchCommands.Activate)
                && m_GrabBrush.grabbingWorld == false
                && m_CurrentGazeObject == -1 // free up swipe for use by gaze object
                && (m_ControlsType != ControlsType.SixDofControllers || InputManager.Brush.IsTrackedObjectValid) // TODO:Mikesky - very hacky
                && SketchSurfacePanel.m_Instance.ActiveTool.m_Type != BaseTool.ToolType.MultiCamTool;

            if (m_EatToolScaleInput)
            {
                m_EatToolScaleInput = bScaleInputActive;
            }

            if (bScaleCommandActive && !m_EatToolScaleInput)
            {
                if (m_GrabWidgetState == GrabWidgetState.None)
                {
                    //send scale command down to current tool
                    m_SketchSurfacePanel.UpdateToolSize(
                        m_AdjustToolSizeScalar * InputManager.m_Instance.GetAdjustedBrushScrollAmount());
                }

                //ugly, but brush size is becoming not an input state
                m_MouseDeltaX = 0.0f;
                m_MouseDeltaY = 0.0f;
            }

            UpdateSwapControllers();
            UnityEngine.Profiling.Profiler.EndSample();
        }

        void UpdateSwapControllers()
        {
            // Don't allow controller swap in first run intro.
            // Don't allow controller swap if we're grabbing a widget.
            // Don't allow controller swap if a Logitech pen is present.
            if (!TutorialManager.m_Instance.TutorialActive() &&
                m_GrabWidgetState == GrabWidgetState.None &&
                !App.VrSdk.VrControls.LogitechPenIsPresent())
            {
                if (InputManager.m_Instance.GetCommandDown(InputManager.SketchCommands.SwapControls))
                {
                    DoSwapControls();
                }
            }
        }

        public static void DoSwapControls()
        {
            InputManager.m_Instance.WandOnRight = !InputManager.m_Instance.WandOnRight;
            InputManager.m_Instance.GetControllerBehavior(InputManager.ControllerName.Brush)
                .DisplayControllerSwapAnimation();
            InputManager.m_Instance.GetControllerBehavior(InputManager.ControllerName.Wand)
                .DisplayControllerSwapAnimation();
            AudioManager.m_Instance.PlayControllerSwapSound(
                InputManager.m_Instance.GetControllerPosition(InputManager.ControllerName.Brush));
        }

        void UpdateStandardInput()
        {
            UnityEngine.Profiling.Profiler.BeginSample("SketchControlScript.UpdateStandardInput");
            //debug keys
            if (App.UserConfig.Flags.AdvancedKeyboardShortcuts)
            {
                var camTool = SketchSurfacePanel.m_Instance.ActiveTool as MultiCamTool;

                if (InputManager.m_Instance.GetKeyboardShortcutDown(InputManager.KeyboardShortcut.SaveNew))
                {
                    IssueGlobalCommand(GlobalCommands.SaveNew, 1);
                }
                else if (InputManager.m_Instance.GetKeyboardShortcutDown(
                    InputManager.KeyboardShortcut.SwitchCamera) && camTool != null)
                {
                    camTool.ExternalObjectNextCameraStyle(); // For monoscopic mode
                }
                else if (InputManager.m_Instance.GetKeyboardShortcutDown(
                             InputManager.KeyboardShortcut.ViewOnly))
                {
                    IssueGlobalCommand(GlobalCommands.ViewOnly);
                }
                else if (InputManager.m_Instance.GetKeyboardShortcutDown(
                    InputManager.KeyboardShortcut.ToggleScreenMirroring))
                {
                    ViewpointScript.m_Instance.ToggleScreenMirroring();
                }
                else if (InputManager.m_Instance.GetKeyboardShortcutDown(
                    InputManager.KeyboardShortcut.PreviousTool))
                {
                    m_SketchSurfacePanel.PreviousTool();
                }
                else if (InputManager.m_Instance.GetKeyboardShortcutDown(
                    InputManager.KeyboardShortcut.NextTool))
                {
                    m_SketchSurfacePanel.NextTool();
                }
                else if (InputManager.m_Instance.GetKeyboardShortcutDown(
                    InputManager.KeyboardShortcut.CycleSymmetryMode))
                {
                    var cur = PointerManager.m_Instance.CurrentSymmetryMode;
                    var next = (cur == SymmetryMode.None) ? SymmetryMode.SinglePlane
                        : (cur == SymmetryMode.SinglePlane) ? SymmetryMode.DebugMultiple
                        : (cur == SymmetryMode.DebugMultiple) ? SymmetryMode.MultiMirror
                        : (cur == SymmetryMode.MultiMirror) ? SymmetryMode.TwoHanded
                        : SymmetryMode.None;
                    PointerManager.m_Instance.CurrentSymmetryMode = next;
                }
                else if (InputManager.m_Instance.GetKeyboardShortcutDown(
                    InputManager.KeyboardShortcut.Export))
                {
                    StartCoroutine(ExportCoroutine());
                }
                else if (InputManager.m_Instance.GetKeyboardShortcutDown(
                        InputManager.KeyboardShortcut.StoreHeadTransform) &&
                    InputManager.m_Instance.GetAnyShift())
                {
                    Transform head = ViewpointScript.Head;
                    PlayerPrefs.SetFloat("HeadOffset_localPositionX", head.localPosition.x);
                    PlayerPrefs.SetFloat("HeadOffset_localPositionY", head.localPosition.y);
                    PlayerPrefs.SetFloat("HeadOffset_localPositionZ", head.localPosition.z);
                    PlayerPrefs.SetFloat("HeadOffset_localRotationX", head.localRotation.x);
                    PlayerPrefs.SetFloat("HeadOffset_localRotationY", head.localRotation.y);
                    PlayerPrefs.SetFloat("HeadOffset_localRotationZ", head.localRotation.z);
                    PlayerPrefs.SetFloat("HeadOffset_localRotationW", head.localRotation.w);
                }
                else if (InputManager.m_Instance.GetKeyboardShortcutDown(
                    InputManager.KeyboardShortcut.RecallHeadTransform))
                {
                    Transform head = ViewpointScript.Head;
                    // Toggle the head offset.
                    if (m_HeadOffset)
                    {
                        // Remove the offset.
                        Transform originalParent = head.parent;
                        head.SetParent(head.parent.parent);
                        GameObject.DestroyImmediate(originalParent.gameObject);
                        m_HeadOffset = false;
                    }
                    else
                    {
                        // Add the offset.
                        GameObject newParent = new GameObject();
                        newParent.transform.SetParent(head.parent);
                        newParent.transform.localPosition = Vector3.zero;
                        newParent.transform.localRotation = Quaternion.identity;
                        newParent.transform.localScale = Vector3.one;
                        head.SetParent(newParent.transform);
                        TrTransform offsetTransform = TrTransform.TR(
                            new Vector3(
                                PlayerPrefs.GetFloat("HeadOffset_localPositionX", 0),
                                PlayerPrefs.GetFloat("HeadOffset_localPositionY", 1.5f),
                                PlayerPrefs.GetFloat("HeadOffset_localPositionZ", 0)),
                            new Quaternion(
                                PlayerPrefs.GetFloat("HeadOffset_localRotationX", 0),
                                PlayerPrefs.GetFloat("HeadOffset_localRotationY", 0),
                                PlayerPrefs.GetFloat("HeadOffset_localRotationZ", 0),
                                PlayerPrefs.GetFloat("HeadOffset_localRotationW", 1)));
                        TrTransform originalTransformInverse = TrTransform.FromLocalTransform(head).inverse;
                        TrTransform newParentTransform = offsetTransform * originalTransformInverse;
                        newParent.transform.localPosition = newParentTransform.translation;
                        newParent.transform.localRotation = newParentTransform.rotation;
                        m_HeadOffset = true;
                    }
                }
                else if (InputManager.m_Instance.GetKeyboardShortcutDown(
                    InputManager.KeyboardShortcut.ToggleLightType))
                {
                    // Toggle between per-pixel & SH lighting on the secondary directional light
                    Light secondaryLight = App.Scene.GetLight((1));
                    if (LightRenderMode.ForceVertex == secondaryLight.renderMode)
                    {
                        secondaryLight.renderMode = LightRenderMode.ForcePixel;
                    }
                    else
                    {
                        secondaryLight.renderMode = LightRenderMode.ForceVertex;
                    }
                }
                else if (InputManager.m_Instance.GetKeyboardShortcutDown(
                    InputManager.KeyboardShortcut.TossWidget))
                {
                    m_WidgetManager.TossNearestWidget();
                }
                else if (InputManager.m_Instance.GetKeyboardShortcutDown(
                    InputManager.KeyboardShortcut.Reset))
                {
                    App.Instance.SetDesiredState(App.AppState.LoadingBrushesAndLighting);
                }
                else if (InputManager.m_Instance.GetKeyboardShortcutDown(
                             InputManager.KeyboardShortcut.FlyMode))
                {
                    SketchSurfacePanel.m_Instance.EnableSpecificTool(BaseTool.ToolType.FlyTool);
                }
                else if (App.Config.m_ToggleProfileOnAppButton &&
                    (InputManager.Wand.GetVrInputDown(VrInput.Button03) ||
                    InputManager.m_Instance.GetKeyboardShortcutDown(
                        InputManager.KeyboardShortcut.ToggleProfile)))
                {
                    IssueGlobalCommand(GlobalCommands.ToggleProfiling);
                }
            }

#if DEBUG
            if (InputManager.m_Instance.GetKeyboardShortcutDown(
                InputManager.KeyboardShortcut.CheckStrokes))
            {
                bool value = !SketchMemoryScript.m_Instance.m_SanityCheckStrokes;
                string feature = "Stroke determinism checking";
                SketchMemoryScript.m_Instance.m_SanityCheckStrokes = value;
                OutputWindowScript.m_Instance.CreateInfoCardAtController(
                    InputManager.ControllerName.Brush,
                    feature + (value ? ": On" : ": Off"));
            }
#endif

            bool hasController = m_ControlsType == ControlsType.SixDofControllers;
            var mouse = Mouse.current;

            // Toggle default tool.
            if (!m_PanelManager.AdvancedModeActive() &&
                InputManager.m_Instance.GetCommandDown(InputManager.SketchCommands.ToggleDefaultTool) &&
                !m_SketchSurfacePanel.IsDefaultToolEnabled() &&
                m_SketchSurfacePanel.ActiveTool.AllowDefaultToolToggle() && m_CurrentGazeObject == -1)// don't allow tool to change while pointing at panel because there is no visual indication
            {
                m_SketchSurfacePanel.EnableDefaultTool();
                AudioManager.m_Instance.PlayPinCushionSound(true);
            }
            // Pan.
            else if (!hasController && mouse.rightButton.isPressed)
            {
                SwitchState(InputState.Pan);
            }
            // Controller lock (this must be before rotate/head lock!).
            else if (!hasController &&
                InputManager.m_Instance.GetCommand(InputManager.SketchCommands.LockToController))
            {
                SwitchState(InputState.ControllerLock);
            }
            // Rotate.
            else if (!hasController &&
                InputManager.m_Instance.GetCommand(InputManager.SketchCommands.PivotRotation))
            {
                SwitchState(InputState.Rotation);
            }
            // Head lock.
            else if (!hasController &&
                InputManager.m_Instance.GetCommand(InputManager.SketchCommands.LockToHead))
            {
                SwitchState(InputState.HeadLock);
            }
            // Push pull.
            else if (!hasController &&
                InputManager.m_Instance.GetCommand(InputManager.SketchCommands.AltActivate))
            {
                SwitchState(InputState.PushPull);
            }
            else if (!PointerManager.m_Instance.IsMainPointerCreatingStroke())
            {
                // Reset surface.
                if (!hasController &&
                    InputManager.m_Instance.GetCommandDown(InputManager.SketchCommands.Reset))
                {
                    ResetGrabbedPose();
                }
                // Undo.
                else if (InputManager.m_Instance.GetCommandDown(InputManager.SketchCommands.Undo) &&
                    CanUndo())
                {
                    IssueGlobalCommand(GlobalCommands.Undo);
                }
                else if (InputManager.m_Instance.GetCommand(InputManager.SketchCommands.Undo) &&
                    CanUndo() && ShouldRepeatUndo())
                {
                    m_UndoHold_Timer = m_UndoRedoHold_RepeatInterval;
                    IssueGlobalCommand(GlobalCommands.Undo);
                }
                // Redo.
                else if (InputManager.m_Instance.GetCommandDown(InputManager.SketchCommands.Redo) &&
                    CanRedo())
                {
                    IssueGlobalCommand(GlobalCommands.Redo);
                }
                else if (InputManager.m_Instance.GetCommand(InputManager.SketchCommands.Redo) &&
                    CanRedo() && ShouldRepeatRedo())
                {
                    m_RedoHold_Timer = m_UndoRedoHold_RepeatInterval;
                    IssueGlobalCommand(GlobalCommands.Redo);
                }
                // Reset scene.
                else if (!hasController &&
                    InputManager.m_Instance.GetKeyboardShortcutDown(
                        InputManager.KeyboardShortcut.ResetScene))
                {
                    // TODO: Should thsi go away? Seems like the "sweetspot" may no longer be used.
                    if (App.VrSdk.GetControllerDof() == VrSdk.DoF.Two)
                    {
                        m_PanelManager.SetSweetSpotPosition(m_CurrentGazeRay.origin);
                        ResetGrabbedPose();
                    }
                }
                // Straight edge.
                else if (!hasController &&
                    InputManager.m_Instance.GetKeyboardShortcutDown(
                        InputManager.KeyboardShortcut.StraightEdge))
                {
                    IssueGlobalCommand(GlobalCommands.StraightEdge);
                }
                // Always fall back on switching tools.
                else
                {
                    m_SketchSurfacePanel.CheckForToolSelection();
                }
            }

            // Reset undo/redo hold timers.
            if (!InputManager.m_Instance.GetCommand(InputManager.SketchCommands.Undo))
            {
                m_UndoHold_Timer = m_UndoRedoHold_DurationBeforeStart;
            }
            if (!InputManager.m_Instance.GetCommand(InputManager.SketchCommands.Redo))
            {
                m_RedoHold_Timer = m_UndoRedoHold_DurationBeforeStart;
            }
            UnityEngine.Profiling.Profiler.EndSample();
        }

        bool CanUndo()
        {
            return SketchMemoryScript.m_Instance.CanUndo() &&
                !IsUIBlockingUndoRedo() &&
                m_PanelManager.GazePanelsAreVisible() &&
                !m_GrabWand.grabbingWorld &&
                !InputManager.m_Instance.GetCommand(InputManager.SketchCommands.Activate) &&
                !SelectionManager.m_Instance.IsAnimatingTossFromGrabbingGroup &&
                !(MultiplayerManager.m_Instance.State == ConnectionState.IN_ROOM);
        }

        bool CanRedo()
        {
            return SketchMemoryScript.m_Instance.CanRedo() &&
                !IsUIBlockingUndoRedo() &&
                m_PanelManager.GazePanelsAreVisible() &&
                !m_GrabBrush.grabbingWorld &&
                !InputManager.m_Instance.GetCommand(InputManager.SketchCommands.Activate) &&
                !SelectionManager.m_Instance.IsAnimatingTossFromGrabbingGroup &&
                !(MultiplayerManager.m_Instance.State == ConnectionState.IN_ROOM);
        }

        bool ShouldRepeatUndo()
        {
            m_UndoHold_Timer -= Time.deltaTime;
            return (m_UndoHold_Timer <= 0.0f);
        }

        bool ShouldRepeatRedo()
        {
            m_RedoHold_Timer -= Time.deltaTime;
            return (m_RedoHold_Timer <= 0.0f);
        }

        // Updates the global state:
        //   m_CurrentGrabWidget
        void UpdateGrab()
        {
            UnityEngine.Profiling.Profiler.BeginSample("SketchControlScript.UpdateGrab");
            if (m_ControlsType != ControlsType.SixDofControllers)
            {
                UnityEngine.Profiling.Profiler.EndSample();
                return;
            }

            GrabWidget rPrevGrabWidget = m_CurrentGrabWidget;
            GrabWidget rPrevPotentialBrush = m_PotentialGrabWidgetBrush;
            GrabWidget rPrevPotentialWand = m_PotentialGrabWidgetWand;
            if (m_CurrentGrabWidget)
            {
                m_CurrentGrabWidget.Activate(false);
            }
            if (m_PotentialGrabWidgetBrush)
            {
                m_PotentialGrabWidgetBrush.Activate(false);
            }
            if (m_PotentialGrabWidgetWand)
            {
                m_PotentialGrabWidgetWand.Activate(false);
            }
            m_CurrentGrabWidget = null;
            m_PotentialGrabWidgetBrush = null;
            m_PotentialGrabWidgetWand = null;
            m_PotentialGrabWidgetBrushValid = false;
            m_PotentialGrabWidgetWandValid = false;

            m_WidgetManager.RefreshNearestWidgetLists(m_CurrentGazeRay, m_CurrentGazeObject);

            if (m_GrabWidgetState == GrabWidgetState.None)
            {
                UpdateGrab_WasNone(rPrevPotentialBrush, rPrevPotentialWand);
            }
            else if (m_GrabWidgetState == GrabWidgetState.OneHand)
            {
                UpdateGrab_WasOneHand(rPrevGrabWidget);
            }
            else if (m_GrabWidgetState == GrabWidgetState.TwoHands)
            {
                UpdateGrab_WasTwoHands(rPrevGrabWidget);
            }

            // Update grab intersection state.
            switch (m_CurrentGrabIntersectionState)
            {
                case GrabIntersectionState.RequestIntersections:
                    m_CurrentGrabIntersectionState = GrabIntersectionState.ReadBrush;
                    break;
                case GrabIntersectionState.ReadBrush:
                    m_CurrentGrabIntersectionState = GrabIntersectionState.ReadWand;
                    break;
                case GrabIntersectionState.ReadWand:
                    m_CurrentGrabIntersectionState = GrabIntersectionState.RequestIntersections;
                    break;
            }

            if (!TutorialManager.m_Instance.TutorialActive() && m_CurrentGrabWidget == null)
            {
                UpdateGrab_World();
            }

            App.Instance.SelectionEffect.HighlightForGrab(
                m_GrabWidgetState != GrabWidgetState.None ||
                (m_PotentialGrabWidgetBrush != null && m_PotentialGrabWidgetBrushValid) ||
                (m_PotentialGrabWidgetWand != null && m_PotentialGrabWidgetWandValid));
            UnityEngine.Profiling.Profiler.EndSample();
        }

        void UpdateGrab_WasNone(GrabWidget rPrevPotentialBrush, GrabWidget rPrevPotentialWand)
        {
            // if a panel isn't in focus, allow for widget grab
            // We can grab a widget as long as we aren't trying to draw with that hand.
            bool bActiveInput =
                (InputManager.m_Instance.GetCommand(InputManager.SketchCommands.Activate) &&
                App.Instance.IsInStateThatAllowsPainting());

            //certain tools don't allow us to mess with widgets
            bool bWidgetManipOK = m_SketchSurfacePanel.DoesCurrentToolAllowWidgetManipulation() &&
                !m_GrabWand.grabbingWorld && !m_GrabBrush.grabbingWorld && IsGrabWorldStateStable() &&
                App.Instance.IsInStateThatAllowsAnyGrabbing();

            // Update EatInput flags if they're valid.
            if (m_GrabBrush.eatInput)
            {
                m_GrabBrush.eatInput = InputManager.Brush.GetControllerGrip();
            }
            if (m_GrabWand.eatInput)
            {
                m_GrabWand.eatInput = InputManager.Wand.GetControllerGrip();
            }

            bool bShouldClearWandInside = false;
            if (m_CurrentInputState == InputState.Standard && bWidgetManipOK)
            {
                // If we're in the intersection request state, fire off a new intersection request.  If
                // we're in the read brush state, update our brush grab data structure.
                List<GrabWidgetData> brushBests = m_WidgetManager.WidgetsNearBrush;
                if (m_CurrentGrabIntersectionState == GrabIntersectionState.RequestIntersections)
                {
                    RequestWidgetIntersection(brushBests, InputManager.ControllerName.Brush);
                }
                else if (m_CurrentGrabIntersectionState == GrabIntersectionState.ReadBrush)
                {
                    m_BackupBrushGrabData = GetBestWidget(brushBests, m_BrushResults);
                }

                if (m_BackupBrushGrabData != null)
                {
                    m_PotentialGrabWidgetBrush = m_BackupBrushGrabData.m_WidgetScript;

                    // Allow widget grab if we're not painting.
                    if (!bActiveInput)
                    {
                        m_PotentialGrabWidgetBrush.Activate(true);
                        m_PotentialGrabWidgetBrushValid = true;
                        m_PotentialGrabWidgetBrush.VisualizePinState();

                        if (!m_GrabBrush.eatInput && InputManager.Brush.GetControllerGrip())
                        {
                            m_CurrentGrabWidget = m_PotentialGrabWidgetBrush;
                            if (m_CurrentGrabWidget.Group != SketchGroupTag.None)
                            {
                                m_GrabBrush.grabbingGroup = true;
                                m_CurrentGrabWidget =
                                    SelectionManager.m_Instance.StartGrabbingGroupWithWidget(m_CurrentGrabWidget);
                            }
                            UpdateGrab_NoneToOne(InputManager.ControllerName.Brush);
                            bShouldClearWandInside = true;
                            m_GrabBrush.startedGrabInsideWidget = true;
                        }
                    }
                }
                m_GrabBrush.SetHadBestGrabAndTriggerHaptics(m_BackupBrushGrabData);
                m_ControllerGrabVisuals.BrushInWidgetRange = m_BackupBrushGrabData != null;

                // If we're in the intersection request state, fire off a new intersection request.  If
                // we're in the read wand state, update our wand grab data structure.
                List<GrabWidgetData> wandBests = m_WidgetManager.WidgetsNearWand;
                if (m_CurrentGrabIntersectionState == GrabIntersectionState.RequestIntersections)
                {
                    RequestWidgetIntersection(wandBests, InputManager.ControllerName.Wand);
                }
                else if (m_CurrentGrabIntersectionState == GrabIntersectionState.ReadWand)
                {
                    m_BackupWandGrabData = GetBestWidget(wandBests, m_WandResults);
                }

                if (m_BackupWandGrabData != null)
                {
                    m_PotentialGrabWidgetWand = m_BackupWandGrabData.m_WidgetScript;
                    // Allow wand widget grab if brush grab failed.
                    bool bGrabAllowed = (m_GrabWidgetState == GrabWidgetState.None) && !bActiveInput;
                    if (bGrabAllowed)
                    {
                        m_PotentialGrabWidgetWand.Activate(true);
                        m_PotentialGrabWidgetWandValid = true;
                        m_PotentialGrabWidgetWand.VisualizePinState();

                        if (!m_GrabWand.eatInput && InputManager.Wand.GetControllerGrip())
                        {
                            m_CurrentGrabWidget = m_PotentialGrabWidgetWand;
                            if (m_CurrentGrabWidget.Group != SketchGroupTag.None)
                            {
                                m_GrabWand.grabbingGroup = true;
                                m_CurrentGrabWidget =
                                    SelectionManager.m_Instance.StartGrabbingGroupWithWidget(m_CurrentGrabWidget);
                            }
                            UpdateGrab_NoneToOne(InputManager.ControllerName.Wand);
                            m_GrabBrush.ClearInsideWidget();
                            m_GrabWand.startedGrabInsideWidget = true;
                        }
                    }
                }
                m_GrabWand.SetHadBestGrabAndTriggerHaptics(m_BackupWandGrabData);
                m_ControllerGrabVisuals.WandInWidgetRange = m_BackupWandGrabData != null;

                // Account for asymmetry in controller processing by clearing after wand has updated
                // GrabState.insideWidget according to bestWandGrab.
                if (bShouldClearWandInside)
                {
                    m_GrabWand.ClearInsideWidget();
                }
            }

            // Update widget collisions if we've got a drifter.
            if (m_GrabWidgetState == GrabWidgetState.None)
            {
                if (m_WidgetManager.ShouldUpdateCollisions())
                {
                    m_PanelManager.DoCollisionSimulationForWidgetPanels();
                }
            }
        }

        void UpdateGrab_WasOneHand(GrabWidget rPrevGrabWidget)
        {
            var controller = InputManager.Controllers[(int)m_GrabWidgetOneHandInfo.m_Name];
            bool shouldRelease = !App.Instance.IsInStateThatAllowsAnyGrabbing();
            if (!InputManager.Controllers[(int)m_GrabWidgetOneHandInfo.m_Name].GetControllerGrip() ||
                shouldRelease)
            {
                if (shouldRelease)
                {
                    EatGrabInput();
                }

                Vector3 vLinearVelocity;
                Vector3 vAngularVelocity;
                if (GetGrabWidgetHoldHistory(out vLinearVelocity, out vAngularVelocity))
                {
                    rPrevGrabWidget.SetVelocities(
                        vLinearVelocity, vAngularVelocity,
                        controller.Transform.position);
                }
                // One -> None
                UpdateGrab_ToNone(rPrevGrabWidget);
            }
            else
            {
                // Keep holding on to our widget.
                m_CurrentGrabWidget = rPrevGrabWidget;
                m_CurrentGrabWidget.Activate(true);
                m_CurrentGrabWidget.UserInteracting(true, m_GrabWidgetOneHandInfo.m_Name);

                if (!m_CurrentGrabWidget.Pinned)
                {
                    var info = InputManager.Controllers[(int)m_GrabWidgetOneHandInfo.m_Name];
                    var controllerXf = Coords.AsGlobal[info.Transform];
                    var newWidgetXf = controllerXf * m_GrabWidgetOneHandInfo.m_BaseWidgetXf_LS;
                    m_CurrentGrabWidget.RecordAndSetPosRot(newWidgetXf);

                    UpdateGrabWidgetHoldHistory(m_GrabWidgetOneHandInfo.m_Name);
                }

                m_PanelManager.DoCollisionSimulationForWidgetPanels();

                // Check for widget pinning.
                if (m_CurrentGrabWidget.AllowPinning)
                {
                    if (InputManager.Controllers[(int)m_GrabWidgetOneHandInfo.m_Name].GetCommandDown(
                        InputManager.SketchCommands.PinWidget))
                    {
                        // If the user initiates a pin action, buzz a bit.
                        if (!m_CurrentGrabWidget.Pinned)
                        {
                            InputManager.m_Instance.TriggerHapticsPulse(
                                m_GrabWidgetOneHandInfo.m_Name, 3, 0.10f, 0.07f);
                        }
                        m_CurrentGrabWidget.Pin(!m_CurrentGrabWidget.Pinned);
                        SketchSurfacePanel.m_Instance.EatToolsInput();
                        m_WidgetManager.RefreshPinAndUnpinLists();
                    }
                }

                if (m_CurrentGrabWidget is SelectionWidget)
                {
                    if (InputManager.m_Instance.GetCommandDown(
                        InputManager.SketchCommands.DuplicateSelection))
                    {
                        controller.LastHeldInput =
                            controller.GetCommandHoldInput(InputManager.SketchCommands.DuplicateSelection);
                    }

                    if (controller.LastHeldInput != null &&
                        InputManager.m_Instance.GetCommandHeld(InputManager.SketchCommands.DuplicateSelection))
                    {
                        SketchControlsScript.m_Instance.IssueGlobalCommand(
                            SketchControlsScript.GlobalCommands.Duplicate);
                    }
                }

                InputManager.ControllerName otherName =
                    (m_GrabWidgetOneHandInfo.m_Name == InputManager.ControllerName.Brush) ?
                        InputManager.ControllerName.Wand : InputManager.ControllerName.Brush;
                bool otherInputEaten =
                    (m_GrabWidgetOneHandInfo.m_Name == InputManager.ControllerName.Brush) ?
                        m_GrabWand.eatInput : m_GrabBrush.eatInput;

                // See if the other controller decides to grab the widget (unless we're pinned).
                if (!m_CurrentGrabWidget.Pinned)
                {
                    if (m_CurrentGrabWidget.AllowTwoHandGrab)
                    {
                        if (InputManager.Controllers[(int)otherName].GetControllerGrip())
                        {
                            RequestPanelsVisibility(false);
                            m_GrabWidgetState = GrabWidgetState.TwoHands;
                            // Figure out if the new grab starts inside the widget.
                            Vector3 vOtherGrabPos = TrTransform.FromTransform(
                                InputManager.m_Instance.GetController(otherName)).translation;
                            bool bOtherGrabInBounds = m_CurrentGrabWidget.GetActivationScore(
                                vOtherGrabPos, otherName) >= 0;
                            m_CurrentGrabWidget.SetUserTwoHandGrabbing(
                                true, m_GrabWidgetOneHandInfo.m_Name, otherName, bOtherGrabInBounds);

                            if (otherName == InputManager.ControllerName.Brush)
                            {
                                m_GrabBrush.startedGrabInsideWidget = bOtherGrabInBounds;
                            }
                            else
                            {
                                m_GrabWand.startedGrabInsideWidget = bOtherGrabInBounds;
                            }

                            m_GrabWidgetTwoHandBrushPrev = TrTransform.FromTransform(
                                InputManager.m_Instance.GetController(InputManager.ControllerName.Brush));
                            m_GrabWidgetTwoHandWandPrev = TrTransform.FromTransform(
                                InputManager.m_Instance.GetController(InputManager.ControllerName.Wand));
                        }
                    }
                }
                else if (!otherInputEaten && InputManager.Controllers[(int)otherName].GetControllerGrip())
                {
                    // If it's a two hand grab but the current grab widget is pinned, grab the world.
                    UpdateGrab_ToNone(m_CurrentGrabWidget);
                    m_CurrentGrabWidget = null;
                    m_ControllerGrabVisuals.SetDesiredVisualState(ControllerGrabVisuals.VisualState.Off);
                }
            }
        }

        // Previous frame was a two-handed grab.
        // Handles all the cases where this frame's grab is zero, one, or two hands.
        void UpdateGrab_WasTwoHands(GrabWidget rPrevGrabWidget)
        {
            //keep holding on to our widget
            m_CurrentGrabWidget = rPrevGrabWidget;
            m_CurrentGrabWidget.Activate(true);
            m_CurrentGrabWidget.UserInteracting(true, m_GrabWidgetOneHandInfo.m_Name);

            if (!App.Instance.IsInStateThatAllowsAnyGrabbing())
            {
                m_CurrentGrabWidget.SetUserTwoHandGrabbing(false);
                UpdateGrab_ToNone(rPrevGrabWidget);
            }
            else if (!InputManager.Wand.GetControllerGrip())
            { // Look for button release.
                m_CurrentGrabWidget.SetUserTwoHandGrabbing(false);
                // See if our Brush hand is still within grab range of the widget.
                if (m_GrabBrush.startedGrabInsideWidget ||
                    IsControllerNearWidget(InputManager.ControllerName.Brush, m_CurrentGrabWidget))
                {
                    m_GrabWidgetOneHandInfo.m_Name = InputManager.ControllerName.Brush;
                    RequestPanelsVisibility(true);
                    InitializeGrabWidgetControllerInfo(m_GrabWidgetOneHandInfo);
                    m_GrabWidgetState = GrabWidgetState.OneHand;
                }
                else
                {
                    // If the Brush hand is beyond the widget, we're not holding it anymore.
                    UpdateGrab_ToNone(rPrevGrabWidget);

                    // Eat input on the brush grip until we release the button.
                    m_GrabBrush.eatInput = true;
                }
            }
            else if (!InputManager.Brush.GetControllerGrip())
            {
                m_CurrentGrabWidget.SetUserTwoHandGrabbing(false);
                if (m_GrabWand.startedGrabInsideWidget ||
                    IsControllerNearWidget(InputManager.ControllerName.Wand, m_CurrentGrabWidget))
                {
                    m_GrabWidgetOneHandInfo.m_Name = InputManager.ControllerName.Wand;
                    InitializeGrabWidgetControllerInfo(m_GrabWidgetOneHandInfo);
                    m_GrabWidgetState = GrabWidgetState.OneHand;
                }
                else
                {
                    UpdateGrab_ToNone(rPrevGrabWidget);
                    m_GrabWand.eatInput = true;
                }
            }
            else
            {
                // Both hands still grabbing.
                // Check for pin, which forcibly releases one of the hands.
                if (m_CurrentGrabWidget.AllowPinning &&
                    InputManager.Controllers[(int)m_GrabWidgetOneHandInfo.m_Name].GetCommandDown(
                        InputManager.SketchCommands.PinWidget))
                {
                    // If the user initiates a pin action, buzz a bit.
                    if (!m_CurrentGrabWidget.Pinned)
                    {
                        InputManager.m_Instance.TriggerHapticsPulse(
                            m_GrabWidgetOneHandInfo.m_Name, 3, 0.10f, 0.07f);
                    }

                    m_CurrentGrabWidget.Pin(!m_CurrentGrabWidget.Pinned);
                    SketchSurfacePanel.m_Instance.EatToolsInput();
                    m_WidgetManager.RefreshPinAndUnpinLists();

                    InitializeGrabWidgetControllerInfo(m_GrabWidgetOneHandInfo);
                    m_GrabWidgetState = GrabWidgetState.OneHand;
                    m_CurrentGrabWidget.SetUserTwoHandGrabbing(false);

                    // Eat input on the off hand so we don't immediately jump in to world transform.
                    if (m_GrabWidgetOneHandInfo.m_Name == InputManager.ControllerName.Brush)
                    {
                        RequestPanelsVisibility(true);
                        m_GrabWand.eatInput = true;
                    }
                    else
                    {
                        m_GrabBrush.eatInput = true;
                    }
                }

                if (!m_CurrentGrabWidget.Pinned)
                {
                    UpdateGrab_ContinuesTwoHands();
                }
            }
            ClearGrabWidgetHoldHistory();
            m_PanelManager.DoCollisionSimulationForWidgetPanels();
        }

        // Common case for two-handed grab: both the previous and current frames are two-handed.
        private void UpdateGrab_ContinuesTwoHands()
        {
            //holding with two hands, transform accordingly
            TrTransform xfBrush = TrTransform.FromTransform(InputManager.Brush.Transform);
            TrTransform xfWand = TrTransform.FromTransform(InputManager.Wand.Transform);
            Vector2 vSizeRange = m_CurrentGrabWidget.GetWidgetSizeRange();

            GrabWidget.Axis axis = m_CurrentGrabWidget.GetScaleAxis(
                xfWand.translation, xfBrush.translation,
                out Vector3 axisDirection, out float axisExtent);

            TrTransform newWidgetXf;
            if (axis != GrabWidget.Axis.Invalid)
            {
                // Scale along a single axis
                float deltaScale;
                if (App.Config.m_AxisManipulationIsResize)
                {
                    newWidgetXf = MathUtils.TwoPointObjectTransformationAxisResize(
                        axisDirection, axisExtent,
                        m_GrabWidgetTwoHandWandPrev, m_GrabWidgetTwoHandBrushPrev,
                        xfWand, xfBrush,
                        GetWorkingTransform(m_CurrentGrabWidget),
                        out deltaScale,
                        deltaScaleMin: vSizeRange.x / axisExtent,
                        deltaScaleMax: vSizeRange.y / axisExtent);
                }
                else
                {
                    newWidgetXf = MathUtils.TwoPointObjectTransformationNonUniformScale(
                        axisDirection,
                        m_GrabWidgetTwoHandWandPrev, m_GrabWidgetTwoHandBrushPrev,
                        xfWand, xfBrush,
                        GetWorkingTransform(m_CurrentGrabWidget),
                        out deltaScale,
                        finalScaleMin: vSizeRange.x,
                        deltaScaleMin: vSizeRange.x / axisExtent,
                        deltaScaleMax: vSizeRange.y / axisExtent);
                }

                // The above functions return undefined values in newWidgetXf.scale; but that's
                // okay because RecordAndSetPosRot ignores xf.scale.
                // TODO: do this more cleanly
                m_CurrentGrabWidget.RecordAndApplyScaleToAxis(deltaScale, axis);
            }
            else
            {
                // Uniform scaling
                TrTransform xfObject = GetWorkingTransform(m_CurrentGrabWidget);
                Vector3 extents = (m_CurrentGrabWidget is StencilWidget)
                    ? (m_CurrentGrabWidget as StencilWidget).Extents
                    : Vector3.one * Mathf.Abs(m_CurrentGrabWidget.GetSignedWidgetSize());

                // Delta-scale bounds should be based on the smallest/largest extent.
                // Irritatingly, the API wants absolute rather than relative scale bounds,
                // so they need even more conversion.
                float deltaScaleMin = vSizeRange.x / extents.Min();
                float deltaScaleMax = vSizeRange.y / extents.Max();
                if (m_GrabWand.startedGrabInsideWidget && m_GrabBrush.startedGrabInsideWidget)
                {
                    newWidgetXf = MathUtils.TwoPointObjectTransformation(
                        m_GrabWidgetTwoHandWandPrev, m_GrabWidgetTwoHandBrushPrev,
                        xfWand, xfBrush,
                        xfObject,
                        deltaScaleMin: deltaScaleMin, deltaScaleMax: deltaScaleMax);
                }
                else if (m_GrabWand.startedGrabInsideWidget)
                {
                    // keep the wand inside the object
                    newWidgetXf = MathUtils.TwoPointObjectTransformation(
                        m_GrabWidgetTwoHandWandPrev, m_GrabWidgetTwoHandBrushPrev,
                        xfWand, xfBrush,
                        xfObject,
                        deltaScaleMin: deltaScaleMin, deltaScaleMax: deltaScaleMax,
                        bUseLeftAsPivot: true);
                }
                else
                {
                    // keep the brush inside the object (note the brush is the left hand)
                    newWidgetXf = MathUtils.TwoPointObjectTransformation(
                        m_GrabWidgetTwoHandBrushPrev, m_GrabWidgetTwoHandWandPrev,
                        xfBrush, xfWand,
                        xfObject,
                        deltaScaleMin: deltaScaleMin, deltaScaleMax: deltaScaleMax,
                        bUseLeftAsPivot: true);
                }

                // Must do separately becvause RecordAndSetPosRot ignores newWidgetXf.scale
                m_CurrentGrabWidget.RecordAndSetSize(newWidgetXf.scale);

                float currentSize = Mathf.Abs(m_CurrentGrabWidget.GetSignedWidgetSize());
                if (currentSize == vSizeRange.x || currentSize == vSizeRange.y)
                {
                    InputManager.m_Instance.TriggerHaptics(InputManager.ControllerName.Brush, 0.05f);
                    InputManager.m_Instance.TriggerHaptics(InputManager.ControllerName.Wand, 0.05f);
                }
            }

            // Ignores TrTransform.scale
            m_CurrentGrabWidget.RecordAndSetPosRot(newWidgetXf);

            m_GrabWidgetTwoHandBrushPrev = xfBrush;
            m_GrabWidgetTwoHandWandPrev = xfWand;
        }

        void UpdateGrab_NoneToOne(InputManager.ControllerName controllerName)
        {
            if (m_MaybeDriftingGrabWidget != null &&
                m_MaybeDriftingGrabWidget.IsMoving() &&
                !m_MaybeDriftingGrabWidget.IsSpinningFreely)
            {
                // If a new widget is grabbed but the previous one is still drifting, end the drift.
                // TODO: Simplify in the widget animation cleanup.
                if (m_MaybeDriftingGrabWidget == m_CurrentGrabWidget)
                {
                    SketchMemoryScript.m_Instance.PerformAndRecordCommand(
                        new MoveWidgetCommand(m_MaybeDriftingGrabWidget,
                            m_MaybeDriftingGrabWidget.LocalTransform, m_MaybeDriftingGrabWidget.CustomDimension,
                            final: true),
                        discardIfNotMerged: true);
                }
                m_MaybeDriftingGrabWidget.ClearVelocities();
            }

            // UserInteracting should be the first thing that happens here so OnUserBeginInteracting can
            // be called before everything else.
            m_CurrentGrabWidget.UserInteracting(true, controllerName);
            m_CurrentGrabWidget.ClearVelocities();
            ClearGrabWidgetHoldHistory();

            //set our info names according to this controller's name
            m_GrabWidgetOneHandInfo.m_Name = controllerName;
            InitializeGrabWidgetControllerInfo(m_GrabWidgetOneHandInfo);

            PointerManager.m_Instance.AllowPointerPreviewLine(false);
            PointerManager.m_Instance.RequestPointerRendering(false);
            m_SketchSurfacePanel.RequestHideActiveTool(true);
            if (m_GrabWidgetOneHandInfo.m_Name == InputManager.ControllerName.Wand)
            {
                RequestPanelsVisibility(false);
            }

            // Notify visuals.
            ControllerGrabVisuals.VisualState visualState =
                m_GrabWidgetOneHandInfo.m_Name == InputManager.ControllerName.Brush ?
                    ControllerGrabVisuals.VisualState.WidgetBrushGrip :
                    ControllerGrabVisuals.VisualState.WidgetWandGrip;
            m_ControllerGrabVisuals.SetDesiredVisualState(visualState);
            m_ControllerGrabVisuals.SetHeldWidget(m_CurrentGrabWidget.transform);

            //if a gaze object had focus when we grabbed this widget, take focus off the object
            ResetActivePanel();
            m_UIReticle.SetActive(false);

            // Prep all other grab widgets for collision.
            m_PanelManager.PrimeCollisionSimForWidgets(m_CurrentGrabWidget);

            m_GrabWidgetState = GrabWidgetState.OneHand;
            m_WidgetManager.WidgetsDormant = false;
            PointerManager.m_Instance.EatLineEnabledInput();

            m_BackupWandGrabData = null;
            m_BackupBrushGrabData = null;
        }

        void UpdateGrab_ToNone(GrabWidget rPrevGrabWidget)
        {
            m_MaybeDriftingGrabWidget = rPrevGrabWidget;

            m_GrabWidgetState = GrabWidgetState.None;
            PointerManager.m_Instance.RequestPointerRendering(!App.Instance.IsLoading() &&
                m_SketchSurfacePanel.ShouldShowPointer());
            RequestPanelsVisibility(true);
            m_SketchSurfacePanel.RequestHideActiveTool(false);
            rPrevGrabWidget.UserInteracting(false);

            // Disable grab visuals.
            m_ControllerGrabVisuals.SetDesiredVisualState(ControllerGrabVisuals.VisualState.Off);
            m_ControllerGrabVisuals.SetHeldWidget(null);

            if (m_GrabBrush.grabbingGroup || m_GrabWand.grabbingGroup)
            {
                SelectionManager.m_Instance.EndGrabbingGroupWithWidget();
                m_GrabBrush.grabbingGroup = false;
                m_GrabWand.grabbingGroup = false;
            }
        }

        void RequestWidgetIntersection(List<GrabWidgetData> candidates,
                                       InputManager.ControllerName controllerName)
        {
            // Get locals based off what controller we're using.
            Queue<GpuIntersectionResult> resultQueue = null;
            Vector3 controllerPos = Vector3.zero;
            if (controllerName == InputManager.ControllerName.Brush)
            {
                resultQueue = m_BrushResults;
                controllerPos = InputManager.m_Instance.GetBrushControllerAttachPoint().position;
            }
            else
            {
                resultQueue = m_WandResults;
                controllerPos = InputManager.m_Instance.GetWandControllerAttachPoint().position;
            }

            // If we don't have a candidate that has a GPU object, don't bother firing off a GPU request.
            bool requestGpuIntersection = false;

            // Fire off a new GPU intersection with all widgets that can use it.
            for (int i = 0; i < candidates.Count; ++i)
            {
                if (candidates[i].m_WidgetScript.HasGPUIntersectionObject())
                {
                    candidates[i].m_WidgetScript.SetGPUIntersectionObjectLayer(m_WidgetGpuIntersectionLayer);
                    requestGpuIntersection = true;
                }
            }

            if (requestGpuIntersection)
            {
                GpuIntersectionResult newRequest = new GpuIntersectionResult();
                newRequest.resultList = new List<GpuIntersector.ModelResult>();
                newRequest.result = App.Instance.GpuIntersector.RequestModelIntersections(
                    controllerPos, m_WidgetGpuIntersectionRadius, newRequest.resultList, 8,
                    (1 << m_WidgetGpuIntersectionLayer));

                // The new result will only be null when the intersector is disabled.
                if (newRequest.result != null)
                {
                    resultQueue.Enqueue(newRequest);
                }

                for (int i = 0; i < candidates.Count; ++i)
                {
                    if (candidates[i].m_WidgetScript.HasGPUIntersectionObject())
                    {
                        candidates[i].m_WidgetScript.RestoreGPUIntersectionObjectLayer();
                    }
                }
            }
        }

        GrabWidgetData GetBestWidget(List<GrabWidgetData> candidates,
                                     Queue<GpuIntersectionResult> resultQueue)
        {
            // Discard futures that are too old.
            while (resultQueue.Count > 0)
            {
                if (Time.frameCount - resultQueue.Peek().result.StartFrame < 5)
                {
                    break;
                }
                resultQueue.Dequeue();
            }

            // If the oldest future is ready, use its intersection result to update the candidates.
            GpuIntersectionResult finishedResult;
            if (resultQueue.Count > 0 && resultQueue.Peek().result.IsReady)
            {
                finishedResult = resultQueue.Dequeue();
            }
            else
            {
                finishedResult.resultList = new List<GpuIntersector.ModelResult>();
            }

            // TODO: Speed this up.
            for (int i = 0; i < candidates.Count; ++i)
            {
                if (candidates[i].m_WidgetScript.HasGPUIntersectionObject())
                {
                    // If a candidate can't find itself in the finished results list, it's not eligible.
                    bool candidateValid = false;
                    for (int j = 0; j < finishedResult.resultList.Count; ++j)
                    {
                        if (candidates[i].m_WidgetScript.Equals(finishedResult.resultList[j].widget))
                        {
                            candidateValid = true;
                            break;
                        }
                    }

                    if (candidateValid)
                    {
                        // If a candidate has a GPU intersection object and we found it in this list,
                        // not only is it valid, but it's as valid as it can be.
                        candidates[i].m_ControllerScore = 1.0f;
                    }
                    else
                    {
                        candidates[i].m_NearController = false;
                    }
                }
            }

            // Run through the candidates and pick
            GrabWidgetData best = null;
            for (int i = 0; i < candidates.Count; ++i)
            {
                var candidate = candidates[i];
                if (!candidate.m_NearController) continue;

                // For media widgets - only select from the active layer
                if (candidate.m_WidgetScript is MediaWidget
                    && candidate.m_WidgetScript.Canvas != App.Scene.ActiveCanvas) continue;

                if (best == null || candidate.m_ControllerScore > best.m_ControllerScore)
                {
                    best = candidate;
                }
            }
            return best;
        }

        void InitializeGrabWidgetControllerInfo(GrabWidgetControllerInfo info)
        {
            Transform controller = InputManager.Controllers[(int)info.m_Name].Transform;
            Transform widget = m_CurrentGrabWidget.GrabTransform_GS;
            TrTransform newWidgetXf = Coords.AsGlobal[widget];

            info.m_BaseControllerXf = Coords.AsGlobal[controller];
            info.m_BaseWidgetXf_LS = info.m_BaseControllerXf.inverse * newWidgetXf;
        }

        // returns the transform of the true widget (not the snapped one for those that can be)
        private TrTransform GetWorkingTransform(GrabWidget w)
        {
            TrTransform ret = w.GetGrabbedTrTransform();
            ret.scale = w.GetSignedWidgetSize();
            return ret;
        }

        // Initiate the world transform reset animation.
        public void RequestWorldTransformReset(bool toSavedXf = false)
        {
            if (WorldIsReset(toSavedXf))
            {
                return;
            }

            m_WorldTransformResetXf =
                toSavedXf ? SketchMemoryScript.m_Instance.InitialSketchTransform : TrTransform.identity;
            m_WorldTransformResetState = WorldTransformResetState.Requested;

            App.Scene.disableTiltProtection = false;
        }

        void UpdateWorldTransformReset()
        {
            switch (m_WorldTransformResetState)
            {
                case WorldTransformResetState.Requested:
                    ViewpointScript.m_Instance.FadeToColor(Color.black, m_GrabWorldFadeSpeed);
                    m_WorldTransformResetState = WorldTransformResetState.FadingToBlack;
                    m_xfDropCamReset_RS = Coords.AsRoom[m_DropCam.transform];
                    PointerManager.m_Instance.EatLineEnabledInput();
                    PointerManager.m_Instance.AllowPointerPreviewLine(false);
                    break;
                case WorldTransformResetState.FadingToBlack:
                    m_WorldTransformFadeAmount += m_GrabWorldFadeSpeed * Time.deltaTime;
                    if (m_WorldTransformFadeAmount >= 1.0f)
                    {
                        App.Scene.Pose = m_WorldTransformResetXf;
                        m_WorldTransformFadeAmount = 1.0f;
                        m_WorldTransformResetState = WorldTransformResetState.FadingToScene;
                        ViewpointScript.m_Instance.FadeToScene(m_GrabWorldFadeSpeed);
                        m_DropCam.transform.position = m_xfDropCamReset_RS.translation;
                        m_DropCam.transform.rotation = m_xfDropCamReset_RS.rotation;
                        PointerManager.m_Instance.AllowPointerPreviewLine(true);
                    }
                    break;
                case WorldTransformResetState.FadingToScene:
                    m_WorldTransformFadeAmount -= m_GrabWorldFadeSpeed * Time.deltaTime;
                    if (m_WorldTransformFadeAmount <= 0.0f)
                    {
                        m_WorldTransformFadeAmount = 0.0f;
                        m_WorldTransformResetState = WorldTransformResetState.Default;
                    }
                    break;
            }
        }

        bool CheckToggleTiltProtection()
        {
            if (
                InputManager.Wand.GetCommandDown(InputManager.SketchCommands.Redo) ||
                InputManager.Brush.GetCommandDown(InputManager.SketchCommands.Redo)
            )
            {
                App.Scene.disableTiltProtection = !App.Scene.disableTiltProtection;

                return !App.Scene.disableTiltProtection;
            }

            return false;

        }

        void UpdateGrab_World()
        {
            bool bAllowWorldTransform = m_SketchSurfacePanel.ActiveTool.AllowWorldTransformation() &&
                (m_GrabWorldState != GrabWorldState.ResetDone) &&
                (!PointerManager.m_Instance.IsMainPointerCreatingStroke() || App.Instance.IsLoading()) &&
                App.Instance.IsInStateThatAllowsAnyGrabbing() &&
                !m_DisableWorldGrabbing;

            bool bWorldGrabWandPrev = m_GrabWand.grabbingWorld;
            bool bWorldGrabBrushPrev = m_GrabBrush.grabbingWorld;
            m_GrabWand.grabbingWorld = bAllowWorldTransform && !m_GrabWand.eatInput &&
                InputManager.Wand.GetControllerGrip();
            m_GrabBrush.grabbingWorld = bAllowWorldTransform && !m_GrabBrush.eatInput &&
                InputManager.Brush.GetControllerGrip() &&
                (m_CurrentGazeObject == -1);

            bool grabsChanged = (bWorldGrabWandPrev != m_GrabWand.grabbingWorld) ||
                (bWorldGrabBrushPrev != m_GrabBrush.grabbingWorld);
            bool bAllowWorldTransformChanged =
                bAllowWorldTransform != m_AllowWorldTransformLastFrame;
            int nGrabs = m_GrabWand.grabbingWorld ? 1 : 0;
            nGrabs += m_GrabBrush.grabbingWorld ? 1 : 0;

            // Allow grabbing again if grabs have changed and we're done resetting.
            if (m_GrabWorldState == GrabWorldState.ResetDone && grabsChanged)
            {
                m_GrabWorldState = GrabWorldState.Normal;
            }

            // Update panels visibility if brush grip has changed.
            if (bWorldGrabWandPrev != m_GrabWand.grabbingWorld)
            {
                RequestPanelsVisibility(!m_GrabWand.grabbingWorld);
            }

            // Update tool visibility if brush grip has changed.
            if (bWorldGrabBrushPrev != m_GrabBrush.grabbingWorld)
            {
                m_SketchSurfacePanel.RequestHideActiveTool(m_GrabBrush.grabbingWorld);
                PointerManager.m_Instance.AllowPointerPreviewLine(!m_GrabBrush.grabbingWorld);
                PointerManager.m_Instance.RequestPointerRendering(!m_GrabBrush.grabbingWorld
                    && m_SketchSurfacePanel.ShouldShowPointer() && !App.Instance.IsLoading());
            }

            // Reset m_WorldBeingGrabbed and only set it when world is actually being grabbed.
            bool bWorldBeingGrabbedPrev = m_WorldBeingGrabbed;
            m_WorldBeingGrabbed = false;

            // Move the world if it has been grabbed.
            if (m_GrabWorldState == GrabWorldState.Normal && bAllowWorldTransform)
            {
                if (nGrabs == 2)
                {
                    // Two-handed world movement.
                    m_WorldBeingGrabbed = true;
                    TrTransform grabXfWand = TrTransform.FromTransform(
                        InputManager.m_Instance.GetController(InputManager.ControllerName.Wand));
                    TrTransform grabXfBrush = TrTransform.FromTransform(
                        InputManager.m_Instance.GetController(InputManager.ControllerName.Brush));

                    // Offset the controller positions so that they're centered on the grips.
                    Vector3 gripPos = InputManager.Controllers[(int)InputManager.ControllerName.Brush].Geometry.GripAttachPoint.localPosition;
                    gripPos.x = 0.0f;
                    grabXfWand.translation += grabXfWand.MultiplyVector(gripPos);
                    grabXfBrush.translation += grabXfBrush.MultiplyVector(gripPos);

                    // Are we initiating two hand transform this frame?
                    if (!bWorldGrabWandPrev || !bWorldGrabBrushPrev)
                    {
                        PointerManager.m_Instance.EnableLine(false);
                        PointerManager.m_Instance.AllowPointerPreviewLine(false);
                        PointerManager.m_Instance.RequestPointerRendering(false);
                        // Initiate audio loop
                        m_WorldTransformSpeedSmoothed = 0.0f;
                        AudioManager.m_Instance.WorldGrabLoop(true);
                    }
                    else
                    {
                        TrTransform xfOld = GrabbedPose;
                        TrTransform xfNew;
                        float deltaScaleMin = WorldTransformMinScale / xfOld.scale;
                        float deltaScaleMax = WorldTransformMaxScale / xfOld.scale;
                        bool fixOffset = false;
                        fixOffset = CheckToggleTiltProtection();
                        xfNew = MathUtils.TwoPointObjectTransformation(
                            m_GrabBrush.grabTransform, m_GrabWand.grabTransform,
                            grabXfBrush, grabXfWand,
                            xfOld,
                            rotationAxisConstraint: (App.Scene.disableTiltProtection ? default(Vector3) : Vector3.up),
                            deltaScaleMin: deltaScaleMin, deltaScaleMax: deltaScaleMax);
                        float fCurrentWorldTransformSpeed =
                            Mathf.Abs((xfNew.scale - xfOld.scale) / Time.deltaTime);
                        m_WorldTransformSpeedSmoothed =
                            Mathf.Lerp(m_WorldTransformSpeedSmoothed, fCurrentWorldTransformSpeed,
                                AudioManager.m_Instance.m_WorldGrabLoopSmoothSpeed * Time.deltaTime);
                        AudioManager.m_Instance.ChangeLoopVolume("WorldGrab",
                            Mathf.Clamp(m_WorldTransformSpeedSmoothed /
                                AudioManager.m_Instance.m_WorldGrabLoopAttenuation, 0f,
                                AudioManager.m_Instance.m_WorldGrabLoopMaxVolume));

                        if (fixOffset)
                        {
                            Vector3 midPoint = Vector3.Lerp(grabXfBrush.translation, grabXfWand.translation, 0.5f);

                            Vector3 localMidPointOldXF = xfOld.inverse * midPoint;

                            // assign this to force the axial protection
                            GrabbedPose = xfNew;
                            xfNew = GrabbedPose;

                            Vector3 midPointXFNew = xfNew * localMidPointOldXF;

                            TrTransform xfDelta1 = TrTransform.T(midPoint - midPointXFNew);
                            xfNew = xfDelta1 * xfNew;
                        }
                        GrabbedPose = xfNew;
                    }

                    // Update last states.
                    m_GrabBrush.grabTransform = grabXfBrush;
                    m_GrabWand.grabTransform = grabXfWand;
                }
            }
            else if (m_GrabWorldState == GrabWorldState.ResettingTransform)
            {
                if (m_WorldTransformResetState == WorldTransformResetState.FadingToScene)
                {
                    ResetGrabbedPose();
                    PanelManager.m_Instance.ExecuteOnPanel<LightsPanel>(x => x.OnPanelMoved());

                    // World can't be transformed right after a reset until grab states have changed.
                    if (bAllowWorldTransform)
                    {
                        bAllowWorldTransform = false;
                        bAllowWorldTransformChanged =
                            bAllowWorldTransform != m_AllowWorldTransformLastFrame;
                    }

                    // Set the grab world state on exit.
                    if (nGrabs == 0)
                    {
                        m_GrabWorldState = GrabWorldState.Normal;
                    }
                    else
                    {
                        m_GrabWorldState = GrabWorldState.ResetDone;
                    }
                }
            }

            if (grabsChanged || bAllowWorldTransformChanged)
            {
                // Fade in grid when doing two handed spin.
                if (nGrabs == 2 && !bAllowWorldTransformChanged)
                {
                    ViewpointScript.m_Instance.FadeGroundPlaneIn(m_GrabWorldGridColor, m_GrabWorldFadeSpeed);
                }
                else
                {
                    ViewpointScript.m_Instance.FadeGroundPlaneOut(m_GrabWorldFadeSpeed);
                }
            }

            // Update visuals for world transform
            if (grabsChanged)
            {
                bool bDoubleGrip = m_GrabBrush.grabbingWorld && m_GrabWand.grabbingWorld;
                bool bSingleGrip = m_GrabBrush.grabbingWorld || m_GrabWand.grabbingWorld;
                Vector3 vControllersMidpoint =
                    (InputManager.m_Instance.GetControllerPosition(InputManager.ControllerName.Brush) +
                    InputManager.m_Instance.GetControllerPosition(InputManager.ControllerName.Wand)) * 0.5f;

                // Update transform line visuals
                if (bDoubleGrip)
                {
                    m_ControllerGrabVisuals.SetDesiredVisualState(ControllerGrabVisuals.VisualState.WorldDoubleGrip);
                    AudioManager.m_Instance.WorldGrabbed(vControllersMidpoint);
                }
                else if (bSingleGrip)
                {
                    if (m_GrabWand.grabbingWorld)
                    {
                        m_ControllerGrabVisuals.SetDesiredVisualState(ControllerGrabVisuals.VisualState.WorldWandGrip);
                    }
                    else
                    {
                        m_ControllerGrabVisuals.SetDesiredVisualState(ControllerGrabVisuals.VisualState.WorldBrushGrip);
                    }

                    if (!bWorldGrabWandPrev && !bWorldGrabBrushPrev)
                    {
                        AudioManager.m_Instance.WorldGrabbed(vControllersMidpoint);
                    }
                    else
                    {
                        AudioManager.m_Instance.WorldGrabLoop(false);
                    }
                }
                else
                {
                    m_ControllerGrabVisuals.SetDesiredVisualState(ControllerGrabVisuals.VisualState.Off);
                    AudioManager.m_Instance.WorldGrabLoop(false);
                }

                if (m_GrabWand.grabbingWorld || m_GrabBrush.grabbingWorld)
                {
                    m_WidgetManager.WidgetsDormant = false;
                    PointerManager.m_Instance.EatLineEnabledInput();
                }
            }

            // Reset scene transform if we're gripping and press the track pad.
            bool wandReset = m_GrabWand.grabbingWorld &&
                InputManager.Wand.GetCommandDown(InputManager.SketchCommands.WorldTransformReset);
            bool brushReset = m_GrabBrush.grabbingWorld &&
                InputManager.Brush.GetCommandDown(InputManager.SketchCommands.WorldTransformReset);
            if ((wandReset || brushReset) && !WorldIsReset(toSavedXf: false))
            {
                m_GrabBrush.eatInput = true;
                m_GrabWand.eatInput = true;
                m_EatToolScaleInput = true;
                m_GrabWorldState = GrabWorldState.ResettingTransform;
                RequestWorldTransformReset();
                AudioManager.m_Instance.PlayTransformResetSound();
            }

            // Update the skybox rotation with the new scene rotation.
            if (RenderSettings.skybox)
            {
                Quaternion sceneQuaternion = App.Instance.m_SceneTransform.rotation;
                RenderSettings.skybox.SetVector(
                    "_SkyboxRotation",
                    new Vector4(sceneQuaternion.x, sceneQuaternion.y, sceneQuaternion.z, sceneQuaternion.w));
            }

            // Update last frame members.
            m_AllowWorldTransformLastFrame = bAllowWorldTransform;
        }

        /// If lhs and rhs are overlapping, return the smallest vector that would
        /// cause rhs to stop overlapping; otherwise, return 0.
        ///  lhs: an antisphere (solid outside, empty inside)
        ///  rhs: a sphere (empty outside, solid inside)
        private static Vector3 GetOverlap_Antisphere_Sphere(
            Vector3 lhsCenter, float lhsRadius,
            Vector3 rhsCenter, float rhsRadius)
        {
            // If anyone passes negative values, they are a bad person
            lhsRadius = Mathf.Abs(lhsRadius);
            rhsRadius = Mathf.Abs(rhsRadius);
            // Without loss of generality, can recenter on lhs
            rhsCenter -= lhsCenter;
            lhsCenter -= lhsCenter;

            float maxDistance = lhsRadius - rhsRadius;

            // Edge case: sphere does not fit in antisphere
            if (maxDistance <= 0)
            {
                return -rhsCenter;
            }

            float penetrationDistance = Mathf.Max(0, rhsCenter.magnitude - maxDistance);
            return -penetrationDistance * rhsCenter.normalized;
        }

        public static bool IsValidScenePose(TrTransform xf, float radialBounds)
        {
            // Simple and dumb implementation for now.
            return xf == MakeValidScenePose(xf, radialBounds);
        }

        /// This is like MakeValidScenePose, but it guarantees that:
        /// - The return value is a valid result of Lerp(scene0, scene1, t),
        ///   for some handwavy definition of "lerp"
        /// - The lerp "t" is in [0, 1]
        /// - IsValidScenePose(return value) is true, subject to the previous constraints.
        ///
        /// Think of it as doing a cast from scene0 to scene1.
        public static TrTransform MakeValidSceneMove(
            TrTransform scene0, TrTransform scene1, float radialBounds)
        {
            if (IsValidScenePose(scene1, radialBounds))
            {
                return scene1;
            }
            if (!IsValidScenePose(scene0, radialBounds))
            {
                Debug.LogError("Invalid scene cast start");
                return scene0;
            }

            // We don't support lerping either of these
            Debug.Assert(scene0.rotation == scene1.rotation);
            Debug.Assert(scene0.scale == scene1.scale);

            Vector3 vRoom0 = -scene0.translation;
            Vector3 vRoom1 = -scene1.translation;
            float radius = (scene0.scale
                * radialBounds
                * App.METERS_TO_UNITS) - App.Instance.RoomRadius;

            float t0, t1;
            bool success = MathUtils.RaySphereIntersection(
                vRoom0, vRoom1 - vRoom0,
                Vector3.zero, radius, out t0, out t1);
            if (!success)
            {
                // If this were more important, we could solve for the t of the closest approach
                return scene0;
            }

            // t0 is expected to be < 0 (room starts inside the fence)
            // t1 is expected to be in [0, 1] (room ends outside the fence)

            // Constraints:
            // - Lerp t must be in [0, 1]. (Do not move past the requested endpoint)
            // - Lerp t should be as high as possible but < t1. (Do not exit the sphere)
            float t = Mathf.Clamp(t1, 0, 1);

            TrTransform sceneT = TrTransform.TRS(
                Vector3.Lerp(scene0.translation, scene1.translation, t),
                scene0.rotation,
                scene0.scale);
            return MakeValidScenePose(sceneT, radialBounds);
        }

        /// Returns a new ScenePose TrTransform that does not cause the room
        /// to violate the hard scene bounds.
        ///
        ///   scenePose - The current, possibly invalid scene pose
        public static TrTransform MakeValidScenePose(TrTransform scenePose, float radialBounds)
        {
            scenePose.scale = Mathf.Clamp(
                scenePose.scale,
                SketchControlsScript.m_Instance.WorldTransformMinScale,
                SketchControlsScript.m_Instance.WorldTransformMaxScale);

            // Anything not explicitly qualified is in room space.

            float roomRadius = App.Instance.RoomRadius;
            Vector3 roomCenter = Vector3.zero;

            float fenceRadius = scenePose.scale * radialBounds
                * App.METERS_TO_UNITS;
            Vector3 fenceCenter = scenePose.translation;

            Vector3 moveRoom = GetOverlap_Antisphere_Sphere(
                fenceCenter, fenceRadius, roomCenter, roomRadius);
            Vector3 moveFence = -moveRoom;

            scenePose.translation += moveFence;
            return scenePose;
        }

        /// Clears data used by GetGrabWidgetHoldHistory()
        /// Should be called any time m_GrabWidgetOneHandInfo changes
        void ClearGrabWidgetHoldHistory()
        {
            m_GrabWidgetHoldHistory.Clear();
        }

        /// Collects data for use with GetGrabWidgetHoldHistory()
        void UpdateGrabWidgetHoldHistory(InputManager.ControllerName name)
        {
            float t = Time.realtimeSinceStartup;
            var info = InputManager.Controllers[(int)name];
            m_GrabWidgetHoldHistory.Enqueue(new GrabWidgetHoldPoint
            {
                m_Name = name,
                m_BirthTime = t,
                m_Pos = info.Transform.position,
                m_Rot = info.Transform.rotation
            });

            // Trim the fat off our widget history
            while (m_GrabWidgetHoldHistory.Count > 0 &&
                t - m_GrabWidgetHoldHistory.Peek().m_BirthTime >= kControlPointHistoryMaxTime)
            {
                m_GrabWidgetHoldHistory.Dequeue();
            }
        }

        /// Returns possibly-smoothed linear and angular velocities. May fail.
        /// Angular velocity is returned as an axial vector whose length() is degrees/second
        bool GetGrabWidgetHoldHistory(out Vector3 vLinearVelocity, out Vector3 vAngularVelocity)
        {
            vLinearVelocity = vAngularVelocity = Vector3.zero;
            if (m_GrabWidgetHoldHistory.Count < 2)
            {
                return false;
            }

            // We need pairs of elements, so a simple foreach() won't quite work.
            // Maybe using linq .First() and .Skip() would be okay.
            using (IEnumerator<GrabWidgetHoldPoint> enumerator = m_GrabWidgetHoldHistory.GetEnumerator())
            {
                if (!enumerator.MoveNext())
                {
                    return false;
                }

                // Infinitesimal rotations commute, and scaled-axis-angle rotations commute
                // "better" than other rotation formats.
                Vector3 totalDeltaTheta = Vector3.zero;

                GrabWidgetHoldPoint first = enumerator.Current;
                GrabWidgetHoldPoint prev = first;
                GrabWidgetHoldPoint current = first;
                while (enumerator.MoveNext())
                {
                    current = enumerator.Current;

                    // For our quaternion, find the difference, convert it to angle/axis, and sum it
                    // Find delta such that  delta * prev = cur
                    // left-multiply because we want it in world-space.
                    // multiply vs prev since we want the delta that takes us forward in time
                    // rather than backward in time.
                    Quaternion dtheta = current.m_Rot * Quaternion.Inverse(prev.m_Rot);
                    // Assume the rotation took the shorter path
                    if (dtheta.w < 0)
                    {
                        dtheta.Set(-dtheta.x, -dtheta.y, -dtheta.z, -dtheta.w);
                    }

                    float degrees;
                    Vector3 axis;
                    dtheta.ToAngleAxis(out degrees, out axis);
                    totalDeltaTheta += (axis * degrees);
                    prev = current;
                }

                // Linear velocity calculation doesn't need to look at intermediate points
                Vector3 totalDeltaPosition = current.m_Pos - first.m_Pos;
                float totalDeltaTime = current.m_BirthTime - first.m_BirthTime;
                if (totalDeltaTime == 0)
                {
                    return false;
                }

                vLinearVelocity = totalDeltaPosition / totalDeltaTime;
                vAngularVelocity = totalDeltaTheta / totalDeltaTime;
                return true;
            }
        }

        bool IsControllerNearWidget(InputManager.ControllerName name, GrabWidget widget)
        {
            Vector3 vControllerPos = InputManager.m_Instance.GetControllerAttachPointPosition(name);
            return widget.GetActivationScore(vControllerPos, name) >= 0.0f;
        }

        void RefreshCurrentGazeObject()
        {
            UnityEngine.Profiling.Profiler.BeginSample("SketchControlScript.RefreshCurrentGazeObject");
            int iPrevGazeObject = m_CurrentGazeObject;
            m_CurrentGazeObject = -1;
            bool bGazeAllowed = (m_CurrentInputState == InputState.Standard)
                && !InputManager.m_Instance.GetCommand(InputManager.SketchCommands.Activate)
                && !m_SketchSurfacePanel.ActiveTool.InputBlocked()
                && (m_GrabWidgetState == GrabWidgetState.None)
                && !m_GrabBrush.grabbingWorld
                && !m_PinCushion.IsShowing()
                && !PointerManager.MainPointerIsPainting()
                ;

            bool bGazeDeactivationOverrideWithInput = false;
            List<PanelManager.PanelData> aAllPanels = m_PanelManager.GetAllPanels();

            bool hasController = m_ControlsType == ControlsType.SixDofControllers;

            //if we're re-positioning a panel, keep it active
            if (m_PositioningPanelWithHead)
            {
                m_CurrentGazeObject = iPrevGazeObject;
            }
            // Only activate gaze objects if we're in standard input mode, and if we don't have the 'draw'
            // button held.
            else if ((bGazeAllowed || (iPrevGazeObject != -1)))
            {
                //reset hit flags
                for (int i = 0; i < m_GazeResults.Length; ++i)
                {
                    m_GazeResults[i].m_HitWithGaze = false;
                    m_GazeResults[i].m_HitWithController = false;
                    m_GazeResults[i].m_WithinView = false;
                }

                // If we're in controller mode, find the nearest colliding widget that might get in our way.
                float fNearestWidget = 99999.0f;
                if (hasController)
                {
                    fNearestWidget = m_WidgetManager.DistanceToNearestWidget(m_GazeControllerRay);
                }

                //check all panels for gaze hit
                bool bRequireVisibilityCheck = !hasController || (iPrevGazeObject == -1);
                if (m_PanelManager.PanelsAreStable())
                {
                    RaycastHit rHitInfo;
                    bool bRayHit = false;
                    int panelsHit = 0;
                    for (int i = 0; i < aAllPanels.Count; ++i)
                    {
                        // Ignore fixed panels when they are not visible.
                        if (!m_PanelManager.GazePanelsAreVisible() && aAllPanels[i].m_Panel.m_Fixed)
                        {
                            continue;
                        }

                        if (aAllPanels[i].m_Panel.gameObject.activeSelf && aAllPanels[i].m_Panel.IsAvailable())
                        {
                            //make sure this b-snap is in view
                            Vector3 vToPanel = aAllPanels[i].m_Panel.transform.position - m_CurrentGazeRay.origin;
                            vToPanel.Normalize();
                            if (!bRequireVisibilityCheck || Vector3.Angle(vToPanel, m_CurrentGazeRay.direction) < m_GazeMaxAngleFromFacing)
                            {
                                if (hasController)
                                {
                                    if (aAllPanels[i].m_Panel.HasMeshCollider())
                                    {
                                        //make sure the angle between the pointer and the panel forward is below our max angle
                                        if (Vector3.Angle(aAllPanels[i].m_Panel.transform.forward, m_GazeControllerRay.direction) < m_GazeMaxAngleFromPointing)
                                        {
                                            //make sure the angle between the user-to-panel and the panel forward is reasonable
                                            if (Vector3.Angle(aAllPanels[i].m_Panel.transform.forward, vToPanel) < m_GazeMaxAngleFacingToForward)
                                            {
                                                m_GazeResults[i].m_WithinView = true;

                                                bRayHit = false;
                                                bRayHit = aAllPanels[i].m_Panel.RaycastAgainstMeshCollider(
                                                    m_GazeControllerRay, out rHitInfo, m_GazeControllerPointingDistance);

                                                if (bRayHit)
                                                {
                                                    //if the ray starts inside the panel, we won't get a good hit point, it'll just be zero
                                                    if (rHitInfo.point.sqrMagnitude > 0.1f)
                                                    {
                                                        if (rHitInfo.distance < fNearestWidget)
                                                        {
                                                            m_GazeResults[i].m_ControllerDistance = rHitInfo.distance;
                                                            m_GazeResults[i].m_ControllerPosition = rHitInfo.point;
                                                            m_GazeResults[i].m_HitWithController = true;
                                                            panelsHit++;
                                                        }
                                                    }
                                                }
                                            }
                                        }
                                    }
                                }
                                else
                                {
                                    m_GazeResults[i].m_WithinView = true;
                                    if (aAllPanels[i].m_Panel.GetCollider().Raycast(m_CurrentGazeRay, out rHitInfo, m_GazeMaxDistance))
                                    {
                                        m_GazeResults[i].m_GazePosition = rHitInfo.point;
                                        m_GazeResults[i].m_HitWithGaze = true;
                                    }
                                }
                            }
                        }
                    }

                    // No panels hit within normal ray distance.
                    // Check if previous panel still pointed to.
                    if (panelsHit == 0)
                    {
                        if (iPrevGazeObject != -1)
                        {
                            // Don't allow any panel to hold focus if it's facing away from the user.
                            Vector3 vToPanel = aAllPanels[iPrevGazeObject].m_Panel.transform.position -
                                m_CurrentGazeRay.origin;
                            vToPanel.Normalize();
                            if (Vector3.Angle(aAllPanels[iPrevGazeObject].m_Panel.transform.forward, vToPanel) <
                                m_GazeMaxAngleFacingToForward)
                            {
                                float fDist = m_GazeControllerPointingDistance * 1.5f;
                                bRayHit = aAllPanels[iPrevGazeObject].m_Panel.RaycastAgainstMeshCollider(
                                    m_GazeControllerRayActivePanel, out rHitInfo, fDist);
                                if (bRayHit)
                                {
                                    if (rHitInfo.point.sqrMagnitude > 0.1f)
                                    {
                                        if (rHitInfo.distance < fNearestWidget)
                                        {
                                            m_GazeResults[iPrevGazeObject].m_ControllerDistance = rHitInfo.distance;
                                            m_GazeResults[iPrevGazeObject].m_ControllerPosition = rHitInfo.point;
                                            m_GazeResults[iPrevGazeObject].m_HitWithController = true;
                                        }
                                    }
                                }
                            }
                        }
                    }
                }

                //determine what panel we hit, take the one with the lowest controller distance
                float fControllerDist = 999.0f;
                int iControllerIndex = -1;
                if (hasController)
                {
                    for (int i = 0; i < m_GazeResults.Length; ++i)
                    {
                        if (m_GazeResults[i].m_HitWithController)
                        {
                            if (m_GazeResults[i].m_ControllerDistance < fControllerDist)
                            {
                                iControllerIndex = i;
                                fControllerDist = m_GazeResults[i].m_ControllerDistance;
                            }
                        }
                    }
                }

                //if we found something near our controller, take it
                if (iControllerIndex != -1)
                {
                    m_CurrentGazeObject = iControllerIndex;
                    m_CurrentGazeHitPoint = m_GazeResults[iControllerIndex].m_ControllerPosition;

                    // TODO: This should not be hardcoded once multiple pointers are allowed.
                    m_GazeResults[m_CurrentGazeObject].m_ControllerName = InputManager.ControllerName.Brush;
                    if (m_GazeResults[m_CurrentGazeObject].m_HitWithGaze)
                    {
                        //average with the gaze position if we hit that too
                        m_CurrentGazeHitPoint += m_GazeResults[m_CurrentGazeObject].m_GazePosition;
                        m_CurrentGazeHitPoint *= 0.5f;
                    }
                }
                else
                {
                    //nothing near the controller, see if we're looking at the previous
                    if (iPrevGazeObject != -1 && m_GazeResults[iPrevGazeObject].m_HitWithGaze)
                    {
                        m_CurrentGazeObject = iPrevGazeObject;
                        m_CurrentGazeHitPoint = m_GazeResults[m_CurrentGazeObject].m_GazePosition;
                    }
                    else
                    {
                        //controller and gaze not near panel, pick the first panel we're looking at
                        for (int i = 0; i < m_GazeResults.Length; ++i)
                        {
                            if (m_GazeResults[i].m_HitWithGaze)
                            {
                                m_CurrentGazeObject = i;
                                m_CurrentGazeHitPoint = m_GazeResults[i].m_GazePosition;
                                break;
                            }
                        }
                    }
                }

                //forcing users to look away from gaze panel
                if (m_EatInputGazeObject && m_CurrentGazeObject != -1)
                {
                    m_CurrentGazeObject = -1;
                }
                else if (m_CurrentGazeObject == -1)
                {
                    m_EatInputGazeObject = false;
                }
            }

            //if we're staring at a panel, keep our countdown fresh
            if (m_CurrentGazeObject != -1 || m_ForcePanelActivation)
            {
                m_GazePanelDectivationCountdown = m_GazePanelDectivationDelay;
            }
            else
            {
                if (InputManager.m_Instance.GetCommandDown(InputManager.SketchCommands.Activate))
                {
                    bGazeDeactivationOverrideWithInput = true;
                    m_GazePanelDectivationCountdown = 0.0f;
                }
                else
                {
                    m_GazePanelDectivationCountdown -= Time.deltaTime;
                }
                if (m_GazePanelDectivationCountdown > 0.0f)
                {
                    m_CurrentGazeObject = iPrevGazeObject;
                }
            }

            //update our positioning timer
            if (m_PositioningPanelWithHead)
            {
                m_PositioningTimer += m_PositioningSpeed * Time.deltaTime;
                m_PositioningTimer = Mathf.Min(m_PositioningTimer, 1.0f);
            }
            else
            {
                m_PositioningTimer -= m_PositioningSpeed * Time.deltaTime;
                m_PositioningTimer = Mathf.Max(m_PositioningTimer, 0.0f);
            }

            //prime objects if we change targets
            if (iPrevGazeObject != m_CurrentGazeObject)
            {
                //if we're switching panels, make sure the pointer doesn't streak
                PointerManager.m_Instance.DisablePointerPreviewLine();

                if (iPrevGazeObject != -1)
                {
                    aAllPanels[iPrevGazeObject].m_Panel.PanelGazeActive(false);
                    aAllPanels[iPrevGazeObject].m_Panel.SetPositioningPercent(0.0f);
                }
                if (m_CurrentGazeObject != -1)
                {
                    //make sure our line is disabled
                    if (m_GazeResults[m_CurrentGazeObject].m_ControllerName == InputManager.ControllerName.Brush)
                    {
                        PointerManager.m_Instance.EnableLine(false);
                        PointerManager.m_Instance.AllowPointerPreviewLine(false);
                    }

                    aAllPanels[m_CurrentGazeObject].m_Panel.PanelGazeActive(true);
                    aAllPanels[m_CurrentGazeObject].m_Panel.SetPositioningPercent(0.0f);

                    if (m_GazeResults[m_CurrentGazeObject].m_ControllerName == InputManager.ControllerName.Brush)
                    {
                        m_SketchSurfacePanel.RequestHideActiveTool(true);
                    }
                }
                else
                {
                    //if we don't have a panel, we need to enable the pointer according to the current tool
                    PointerManager.m_Instance.RefreshFreePaintPointerAngle();
                    PointerManager.m_Instance.RequestPointerRendering(m_SketchSurfacePanel.ShouldShowPointer());
                    m_UIReticle.SetActive(false);
                    m_SketchSurfacePanel.RequestHideActiveTool(false);
                    if (!bGazeDeactivationOverrideWithInput)
                    {
                        m_SketchSurfacePanel.EatToolsInput();
                    }
                }

                m_PositioningPanelWithHead = false;
            }
            UnityEngine.Profiling.Profiler.EndSample();
        }

        void UpdateActiveGazeObject()
        {
            BasePanel currentPanel = m_PanelManager.GetPanel(m_CurrentGazeObject);
            currentPanel.SetPositioningPercent(m_PositioningTimer);
            bool hasController = m_ControlsType == ControlsType.SixDofControllers;
            // Update positioning behavior.
            if (m_PositioningPanelWithHead)
            {
                if (!InputManager.m_Instance.GetCommand(InputManager.SketchCommands.LockToHead) &&
                    !InputManager.m_Instance.GetCommand(InputManager.SketchCommands.LockToController))
                {
                    // No more positioning.
                    m_PositioningPanelWithHead = false;
                    m_PanelManager.m_SweetSpot.EnableBorderSphere(false, Vector3.zero, 0.0f);
                    currentPanel.PanelHasStoppedMoving();
                }
                else
                {
                    //lock the panel to the sweet spot bounds in the direction the user is looking
                    Quaternion qDiff = m_CurrentHeadOrientation * Quaternion.Inverse(m_PositioningPanelBaseHeadRotation);
                    Vector3 vAdjustedOffset = qDiff * m_PositioningPanelOffset;

                    Vector3 vNewPos = m_PanelManager.m_SweetSpot.transform.position + vAdjustedOffset;
                    currentPanel.transform.position = vNewPos;

                    vAdjustedOffset.Normalize();
                    currentPanel.transform.forward = vAdjustedOffset;

                    float fHighlightRadius = currentPanel.m_BorderSphereHighlightRadius;
                    m_PanelManager.m_SweetSpot.EnableBorderSphere(true, vNewPos, fHighlightRadius * m_PositioningTimer);

                    //once we've moved this panel, run the simulation on the other panels to resolve collisions
                    m_PanelManager.DoCollisionSimulationForKeyboardMouse(currentPanel);
                }
            }
            else
            {
                // It's possible that, on this frame, before this function was called, active gaze was pulled
                // from this panel.  In this case, we want to skip updating this frame.
                // This happens when a panel has gaze and world grab dismisses all panels, for example.
                if (currentPanel.IsActive())
                {
                    //orient to gaze
                    if (hasController)
                    {
                        currentPanel.UpdatePanel(m_GazeControllerRay.direction, m_CurrentGazeHitPoint);
                    }
                    else
                    {
                        currentPanel.UpdatePanel(m_CurrentGazeRay.direction, m_CurrentGazeHitPoint);
                    }
                }

                if (!hasController)
                {
                    //lock to head if we're holding a lock button..
                    bool bLockToHead = InputManager.m_Instance.GetCommand(InputManager.SketchCommands.LockToHead) ||
                        InputManager.m_Instance.GetCommand(InputManager.SketchCommands.LockToController);

                    if (bLockToHead)
                    {
                        m_PositioningPanelWithHead = true;
                        m_PositioningPanelBaseHeadRotation = m_CurrentHeadOrientation;
                        m_PositioningPanelOffset = currentPanel.transform.position -
                            m_PanelManager.m_SweetSpot.transform.position;

                        currentPanel.ResetPanelFlair();

                        //prime all other panels for movement
                        m_PanelManager.PrimeCollisionSimForKeyboardMouse();
                    }
                }

                PointerManager.m_Instance.RequestPointerRendering(false);
                currentPanel.UpdateReticleOffset(m_MouseDeltaX, m_MouseDeltaY);
            }

            // Keep reticle locked in the right spot.
            Vector3 reticlePos = Vector3.zero;
            Vector3 reticleForward = Vector3.zero;
            if (hasController)
            {
                currentPanel.GetReticleTransformFromPosDir(m_CurrentGazeHitPoint,
                    m_GazeControllerRay.direction, out reticlePos, out reticleForward);
            }
            else
            {
                currentPanel.GetReticleTransform(out reticlePos, out reticleForward,
                    (m_ControlsType == ControlsType.ViewingOnly));
            }

            SetUIReticleTransform(reticlePos, -reticleForward);
            m_UIReticle.SetActive(GetGazePanelActivationRatio() >= 1.0f);
        }

        public void ResetActivePanel()
        {
            m_PanelManager.ResetPanel(m_CurrentGazeObject);
            PointerManager.m_Instance.DisablePointerPreviewLine();
            m_PositioningPanelWithHead = false;
            m_CurrentGazeObject = -1;
        }

        void UpdatePanInput()
        {
            if (Mouse.current.rightButton.isPressed)
            {
                Vector3 vPanDiff = Vector3.zero;
                vPanDiff += (Vector3.right * m_MouseDeltaXScaled);
                vPanDiff += (Vector3.up * m_MouseDeltaYScaled);
                Vector3 vSurfacePos = m_SketchSurface.transform.position;
                m_SketchSurface.transform.position = vSurfacePos + vPanDiff;
            }
            else
            {
                float fCurrentTime = Time.realtimeSinceStartup;
                if (fCurrentTime - m_PositionOffsetResetTapTime < m_DoubleTapWindow)
                {
                    if (m_CurrentGazeObject == -1)
                    {
                        ResetGrabbedPose();
                    }
                }
                m_PositionOffsetResetTapTime = fCurrentTime;

                SwitchState(InputState.Standard);
            }
        }

        void UpdateRotationInput()
        {
            if (InputManager.m_Instance.GetCommand(InputManager.SketchCommands.PivotRotation))
            {
                bool bAltInputActive = InputManager.m_Instance.GetCommand(InputManager.SketchCommands.AltActivate);
                bool bRollRotation = m_RotationRollActive || bAltInputActive || m_CurrentRotationType == RotationType.RollOnly;
                m_RotationIcon.SetActive(bRollRotation);
                if (bRollRotation)
                {
                    m_RotationCursorOffset.x += m_MouseDeltaXScaled;
                    float fRotationAmount = m_RotationCursorOffset.x * -m_RotationRollScalar;

                    Quaternion qOffsetRotation = Quaternion.AngleAxis(fRotationAmount, m_SurfaceForward);
                    Quaternion qNewRotation = qOffsetRotation * m_RotationOrigin;
                    m_SketchSurface.transform.rotation = qNewRotation;

                    m_RotationRollActive = true;
                    m_RotationCursor.gameObject.SetActive(false);
                }
                else
                {
                    //update offset with mouse movement
                    m_RotationCursorOffset.x += m_MouseDeltaXScaled;
                    m_RotationCursorOffset.y += m_MouseDeltaYScaled;

                    //get offset in model space
                    Vector3 vSurfaceBounds = m_SketchSurface.transform.localScale * 0.5f;
                    m_RotationCursorOffset.x = Mathf.Clamp(m_RotationCursorOffset.x, -vSurfaceBounds.x, vSurfaceBounds.x);
                    m_RotationCursorOffset.y = Mathf.Clamp(m_RotationCursorOffset.y, -vSurfaceBounds.y, vSurfaceBounds.y);
                    float fCursorOffsetDist = m_RotationCursorOffset.magnitude;
                    float fMaxCursorOffsetDist = vSurfaceBounds.x;

                    //transform offset in to world space
                    Vector3 vTransformedOffset = m_RotationOrigin * m_RotationCursorOffset;
                    vTransformedOffset.Normalize();

                    //get world space rotation axis
                    Vector3 vSketchSurfaceRotationAxis = Vector3.Cross(vTransformedOffset, m_SurfaceForward);
                    vSketchSurfaceRotationAxis.Normalize();

                    //amount to rotate is determined by offset distance from origin
                    float fSketchSurfaceRotationAngle = Mathf.Min(fCursorOffsetDist / fMaxCursorOffsetDist, 1.0f);
                    fSketchSurfaceRotationAngle *= m_RotationMaxAngle;

                    //set new surface rotation by combining base rotation with angle/axis rotation
                    Quaternion qOffsetRotation = Quaternion.AngleAxis(fSketchSurfaceRotationAngle, vSketchSurfaceRotationAxis);
                    Quaternion qNewRotation = qOffsetRotation * m_RotationOrigin;
                    m_SketchSurface.transform.rotation = qNewRotation;

                    //set position of rotation cursor
                    Vector3 vNewTransformedOffset = qNewRotation * m_RotationCursorOffset;
                    m_RotationCursor.transform.position = m_SketchSurface.transform.position + vNewTransformedOffset;
                    m_RotationCursor.transform.rotation = qNewRotation;

                    //set position of guide lines
                    Vector2 vToCenter = m_RotationCursorOffset;
                    vToCenter.Normalize();
                    float fOffsetAngle = Vector2.Angle(vToCenter, Vector2.up);
                    m_RotationCursor.PositionCursorLines(m_SketchSurface.transform.position, m_SketchSurface.transform.forward, fOffsetAngle, vSurfaceBounds.x * 2.0f);
                }
            }
            else
            {
                float fCurrentTime = Time.realtimeSinceStartup;
                if (fCurrentTime - m_RotationResetTapTime < m_DoubleTapWindow)
                {
                    //reset drawing surface rotation
                    m_SketchSurface.transform.rotation = Quaternion.identity;
                }
                m_RotationResetTapTime = fCurrentTime;

                m_SurfaceForward = m_SketchSurface.transform.forward;
                m_SurfaceRight = m_SketchSurface.transform.right;
                m_SurfaceUp = m_SketchSurface.transform.up;

                if (!m_RotationRollActive && m_AutoOrientAfterRotation && m_SketchSurfacePanel.IsSketchSurfaceToolActive())
                {
                    //get possible auto rotations
                    Quaternion qQuatUp = OrientSketchSurfaceToUp();
                    Quaternion qQuatForward = OrientSketchSurfaceToForward();

                    //get the angle between our current and desired auto-rotation
                    float toUpAngle = Quaternion.Angle(qQuatUp, m_SketchSurface.transform.rotation);
                    float toForwardAngle = Quaternion.Angle(qQuatForward, m_SketchSurface.transform.rotation);

                    //set our new rotation to be whichever autorotation is closeset
                    Quaternion qNewRotation;
                    if (Mathf.Abs(toUpAngle) < Mathf.Abs(toForwardAngle))
                    {
                        qNewRotation = qQuatUp;
                    }
                    else
                    {
                        qNewRotation = qQuatForward;
                    }

                    //update the sketch surface
                    m_SketchSurface.transform.rotation = qNewRotation;

                    m_SurfaceForward = m_SketchSurface.transform.forward;
                    m_SurfaceRight = m_SketchSurface.transform.right;
                    m_SurfaceUp = m_SketchSurface.transform.up;
                }

                SwitchState(InputState.Standard);
            }
        }

        void UpdateHeadLockInput()
        {
            if (InputManager.m_Instance.GetCommand(InputManager.SketchCommands.LockToHead))
            {
                //compute new position/orientation of sketch surface
                Vector3 vTransformedOffset = m_CurrentHeadOrientation * m_SurfaceLockOffset;
                Vector3 vSurfacePos = m_CurrentGazeRay.origin + vTransformedOffset;

                Quaternion qDiff = m_CurrentHeadOrientation * Quaternion.Inverse(m_SurfaceLockBaseHeadRotation);
                Quaternion qNewSurfaceRot = qDiff * m_SurfaceLockBaseSurfaceRotation;

                m_SketchSurface.transform.position = vSurfacePos;
                m_SketchSurface.transform.rotation = qNewSurfaceRot;
            }
            else
            {
                m_SurfaceForward = m_SketchSurface.transform.forward;
                m_SurfaceRight = m_SketchSurface.transform.right;
                m_SurfaceUp = m_SketchSurface.transform.up;

                SwitchState(InputState.Standard);
            }
        }

        void UpdateControllerLock()
        {
            if (InputManager.m_Instance.GetCommand(InputManager.SketchCommands.LockToController))
            {
                //compute new position/orientation of sketch surface
                Vector3 vControllerDiff = InputManager.m_Instance.GetControllerPosition(m_SurfaceLockActingController) - m_SurfaceLockBaseControllerPosition;
                m_SketchSurface.transform.position = m_SurfaceLockBaseSurfacePosition + (vControllerDiff * m_SurfaceLockControllerScalar);

                Quaternion qDiff = InputManager.m_Instance.GetControllerRotation(m_SurfaceLockActingController) * Quaternion.Inverse(m_SurfaceLockBaseControllerRotation);
                m_SketchSurface.transform.rotation = qDiff * m_SurfaceLockBaseSurfaceRotation;
            }
            else
            {
                m_SurfaceForward = m_SketchSurface.transform.forward;
                m_SurfaceRight = m_SketchSurface.transform.right;
                m_SurfaceUp = m_SketchSurface.transform.up;

                SwitchState(InputState.Standard);
            }
        }

        void UpdatePushPullInput()
        {
            bool bRotationActive = InputManager.m_Instance.GetCommand(InputManager.SketchCommands.PivotRotation);
            bool bInputActive = InputManager.m_Instance.GetCommand(InputManager.SketchCommands.Activate);
            bool bAltInputActive = InputManager.m_Instance.GetCommand(InputManager.SketchCommands.AltActivate);

            if (bRotationActive && bInputActive)
            {
                SwitchState(InputState.Rotation);
            }
            else if (bAltInputActive)
            {
                Vector3 vPos = m_SketchSurface.transform.position;
                float fBigDiff = Mathf.Abs(m_MouseDeltaXScaled) > Mathf.Abs(m_MouseDeltaYScaled) ? -m_MouseDeltaXScaled : m_MouseDeltaYScaled;
                vPos += Vector3.forward * fBigDiff;

                m_SketchSurface.transform.position = vPos;
            }
            else
            {
                SwitchState(InputState.Standard);
            }
        }

        void UpdateSaveInput()
        {
            if (!InputManager.m_Instance.GetKeyboardShortcut(InputManager.KeyboardShortcut.Save))
            {
                SwitchState(InputState.Standard);
            }
        }

        void UpdateLoadInput()
        {
            if (!InputManager.m_Instance.GetKeyboardShortcut(InputManager.KeyboardShortcut.Load))
            {
                SwitchState(InputState.Standard);
            }
        }

        void OnBrushSetToDefault()
        {
            BrushDescriptor rDefaultBrush = BrushCatalog.m_Instance.DefaultBrush;
            PointerManager.m_Instance.SetBrushForAllPointers(rDefaultBrush);
            PointerManager.m_Instance.SetAllPointersBrushSize01(0.5f);
            PointerManager.m_Instance.MarkAllBrushSizeUsed();
        }

        public void AssignControllerMaterials(InputManager.ControllerName controller)
        {
            ControllerGeometry geometry = InputManager.GetControllerGeometry(controller);

            // Start from a clean state
            geometry.ResetAll();

            // If the tutorial is enabled, override all materials.
            if (TutorialManager.m_Instance.TutorialActive())
            {
                InputManager.m_Instance
                    .GetControllerTutorial(controller)
                    ?.AssignControllerMaterials(controller);
                return;
            }

            // If we're grabbing the world, get the materials from the world transform panel.
            if (m_GrabBrush.grabbingWorld && controller == InputManager.ControllerName.Brush)
            {
                TrTransform scenePose = App.Scene.Pose;
                if (scenePose.scale != 1 || scenePose.translation != Vector3.zero
                    || scenePose.rotation != Quaternion.identity)
                {
                    geometry.ShowWorldTransformReset();
                }
                return;
            }
            else if (m_GrabWand.grabbingWorld && controller == InputManager.ControllerName.Wand)
            {
                TrTransform scenePose = App.Scene.Pose;
                if (scenePose.scale != 1 || scenePose.translation != Vector3.zero
                    || scenePose.rotation != Quaternion.identity)
                {
                    geometry.ShowWorldTransformReset();
                }
                return;
            }

            // Not grabbing the world, so see if we're grabbing a widget.
            if (m_GrabWidgetState != GrabWidgetState.None)
            {
                m_CurrentGrabWidget.AssignControllerMaterials(controller);
                return;
            }

            // See if we're highlighting a widget and if that matters.
            if (m_CurrentGrabWidget != null && m_CurrentGrabWidget.HasHoverInteractions())
            {
                m_CurrentGrabWidget.AssignHoverControllerMaterials(controller);
                return;
            }

            // Not grabbing the world or a widget, see if we're interacting with a panel.
            if (controller == InputManager.ControllerName.Brush && m_CurrentGazeObject != -1)
            {
                BasePanel panel = m_PanelManager.GetPanel(m_CurrentGazeObject);
                panel.AssignControllerMaterials(controller);
                return;
            }

            // Defaults.
            if (controller == InputManager.ControllerName.Wand)
            {
                if (App.CurrentState != App.AppState.Standard || m_PanelManager.IntroSketchbookMode)
                {
                    // If app is not in standard mode, the actions represented by subsequent material
                    // assigments cannot be taken.
                    return;
                }
                bool creatingStroke = PointerManager.m_Instance.IsMainPointerCreatingStroke();
                bool allowPainting = App.Instance.IsInStateThatAllowsPainting();

                InputManager.Wand.Geometry.ShowRotatePanels();
                InputManager.Wand.Geometry.ShowUndoRedo(CanUndo() && !creatingStroke && allowPainting,
                    CanRedo() && !creatingStroke && allowPainting);
            }

            // Show the pin cushion icon on the button if it's available.
            if (controller == InputManager.ControllerName.Brush && CanUsePinCushion())
            {
                InputManager.Brush.Geometry.ShowPinCushion();
            }

            // Finally, override with tools.
            m_SketchSurfacePanel.AssignControllerMaterials(controller);
        }

        public float GetControllerPadShaderRatio(
            InputManager.ControllerName controller, VrInput input)
        {
            // If we're interacting with a panel, get touch ratio from the panel.
            if (controller == InputManager.ControllerName.Brush && m_CurrentGazeObject != -1)
            {
                BasePanel panel = m_PanelManager.GetPanel(m_CurrentGazeObject);
                return panel.GetControllerPadShaderRatio(controller);
            }
            return SketchSurfacePanel.m_Instance.GetCurrentToolSizeRatio(controller, input);
        }

        void SwitchState(InputState rDesiredState)
        {
            //exit current state
            switch (m_CurrentInputState)
            {
                case InputState.Pan:
                    m_TransformGizmoScript.ResetTransform();
                    break;
                case InputState.PushPull:
                    m_TransformGizmoScript.ResetTransform();
                    break;
                case InputState.Rotation:
                    m_RotationRollActive = false;
                    m_RotationIcon.SetActive(false);
                    m_RotationCursor.gameObject.SetActive(false);
                    break;
            }

            bool bSketchSurfaceToolActive = m_SketchSurfacePanel.IsSketchSurfaceToolActive();

            //enter new state
            switch (rDesiredState)
            {
                case InputState.Pan:
                    m_TransformGizmoScript.SetTransformForPan();
                    break;
                case InputState.PushPull:
                    m_TransformGizmoScript.SetTransformForPushPull();
                    break;
                case InputState.Rotation:
                    if (bSketchSurfaceToolActive)
                    {
                        m_SketchSurface.transform.position = PointerManager.m_Instance.MainPointer.transform.position;
                        m_SketchSurfacePanel.ResetReticleOffset();
                    }
                    m_RotationOrigin = m_SketchSurface.transform.rotation;
                    m_RotationCursorOffset = Vector2.zero;
                    m_RotationCursor.transform.position = m_SketchSurface.transform.position;
                    m_RotationCursor.transform.rotation = m_SketchSurface.transform.rotation;
                    m_RotationCursor.ClearCursorLines(m_SketchSurface.transform.position);
                    m_RotationCursor.gameObject.SetActive(bSketchSurfaceToolActive);
                    break;
                case InputState.HeadLock:
                    m_SurfaceLockBaseHeadRotation = m_CurrentHeadOrientation;
                    m_SurfaceLockBaseSurfaceRotation = m_SketchSurface.transform.rotation;
                    m_SurfaceLockOffset = m_SketchSurface.transform.position - m_CurrentGazeRay.origin;
                    m_SurfaceLockOffset = Quaternion.Inverse(m_SurfaceLockBaseHeadRotation) * m_SurfaceLockOffset;
                    break;
                case InputState.ControllerLock:
                    if (bSketchSurfaceToolActive)
                    {
                        m_SketchSurface.transform.position = PointerManager.m_Instance.MainPointer.transform.position;
                        m_SketchSurfacePanel.ResetReticleOffset();
                    }
                    m_SurfaceLockActingController = InputManager.m_Instance.GetDominantController(InputManager.SketchCommands.LockToController);
                    m_SurfaceLockBaseSurfaceRotation = m_SketchSurface.transform.rotation;
                    m_SurfaceLockBaseControllerRotation = InputManager.m_Instance.GetControllerRotation(m_SurfaceLockActingController);
                    m_SurfaceLockBaseSurfacePosition = m_SketchSurface.transform.position;
                    m_SurfaceLockBaseControllerPosition = InputManager.m_Instance.GetControllerPosition(m_SurfaceLockActingController);
                    m_SurfaceLockControllerScalar = m_SketchSurfacePanel.m_PanelSensitivity / m_SurfaceLockControllerBaseScalar;
                    break;
                case InputState.Save:
                    IssueGlobalCommand(GlobalCommands.Save);
                    break;
                case InputState.Load:
                    IssueGlobalCommand(GlobalCommands.Load);
                    break;
            }

            m_CurrentInputState = rDesiredState;
        }

        public void RequestPanelsVisibility(bool bVisible)
        {
            // Always false in viewonly mode
            bVisible = m_ViewOnly ? false : bVisible;
            m_PanelsVisibilityRequested = bVisible;
        }

        Quaternion OrientSketchSurfaceToUp()
        {
            //project the world up vector on to the surface plane
            Vector3 vUpOnSurfacePlane = Vector3.up - (Vector3.Dot(Vector3.up, m_SurfaceForward) * m_SurfaceForward);
            vUpOnSurfacePlane.Normalize();

            //get the angle between the surface up and the projected world up
            float fUpOnSurfacePlaneAngle = Vector3.Angle(vUpOnSurfacePlane, m_SurfaceUp);
            Vector3 vUpCross = Vector3.Cross(vUpOnSurfacePlane, m_SurfaceUp);
            vUpCross.Normalize();
            if (Vector3.Dot(vUpCross, m_SurfaceForward) > 0.0f)
            {
                fUpOnSurfacePlaneAngle *= -1.0f;
            }

            //rotate around the surface foward by the angle diff
            Quaternion qOrientToUp = Quaternion.AngleAxis(fUpOnSurfacePlaneAngle, m_SurfaceForward);
            Quaternion qNewRotation = qOrientToUp * m_SketchSurface.transform.rotation;
            return qNewRotation;
        }

        Quaternion OrientSketchSurfaceToForward()
        {
            //project the world forward vector on to the surface plane
            Vector3 vForwardOnSurfacePlane = Vector3.forward - (Vector3.Dot(Vector3.forward, m_SurfaceForward) * m_SurfaceForward);
            vForwardOnSurfacePlane.Normalize();

            //get the angle between the surface up and the projected world forward
            float fForwardOnSurfacePlaneAngle = Vector3.Angle(vForwardOnSurfacePlane, m_SurfaceUp);
            Vector3 vUpCross = Vector3.Cross(vForwardOnSurfacePlane, m_SurfaceUp);
            vUpCross.Normalize();
            if (Vector3.Dot(vUpCross, m_SurfaceForward) > 0.0f)
            {
                fForwardOnSurfacePlaneAngle *= -1.0f;
            }

            //rotate around the surface foward by the angle diff
            Quaternion qOrientToForward = Quaternion.AngleAxis(fForwardOnSurfacePlaneAngle, m_SurfaceForward);
            Quaternion qNewRotation = qOrientToForward * m_SketchSurface.transform.rotation;
            return qNewRotation;
        }

        /// Reset the scene or the canvas, depending on the current mode
        public void ResetGrabbedPose(bool everything = false)
        {
            //update sketch surface position with offset to sweet spot
            m_SketchSurface.transform.position = m_PanelManager.GetSketchSurfaceResetPos();
            if (everything)
            {
                App.Scene.Pose = TrTransform.identity;
                Coords.CanvasLocalPose = TrTransform.identity;
            }
            App.Scene.Pose = TrTransform.identity;

            //reset orientation and pointer
            ResetSketchSurfaceOrientation();
            m_SketchSurfacePanel.ResetReticleOffset();
            PointerManager.m_Instance.DisablePointerPreviewLine();
            PointerManager.m_Instance.SetPointerPreviewLineDelayTimer();
        }

        public void ResetSketchSurfaceOrientation()
        {
            m_SketchSurface.transform.rotation = Quaternion.identity;
            m_SurfaceForward = m_SketchSurface.transform.forward;
            m_SurfaceRight = m_SketchSurface.transform.right;
            m_SurfaceUp = m_SketchSurface.transform.up;
        }

        float GetAppropriateMovementScalar()
        {
            switch (m_CurrentInputState)
            {
                case InputState.Pan: return m_PanScalar;
                case InputState.Rotation: return m_RotationScalar;
                case InputState.PushPull: return m_PushPullScale;
            }

            return 1.0f;
        }

        // TODO - it'd be great if we could disentangle this from the multicam.
        IEnumerator RenderPathAndQuit()
        {
#if USD_SUPPORTED
            App.Instance.SetDesiredState(App.AppState.OfflineRendering);
            SketchSurfacePanel.m_Instance.EnableSpecificTool(BaseTool.ToolType.MultiCamTool);
            MultiCamTool multiCam = SketchSurfacePanel.m_Instance.ActiveTool as MultiCamTool;
            Debug.Assert(multiCam != null); // Something's gone wrong if we've been unable to find multicam!
            if (multiCam == null)
            {
                yield break;
            }
            multiCam.ExternalObjectForceCameraStyle(MultiCamStyle.Video);
            MultiCamCaptureRig.ForceClippingPlanes(MultiCamStyle.Video);
            // Give the video tool time to switch - TODO - be a little more graceful here
            yield return new WaitForSeconds(2);
            // Make sure the videos have had time to load, and set playing ones to start
            while (VideoCatalog.Instance.IsScanning)
            {
                yield return null;
            }
            foreach (var widget in WidgetManager.m_Instance.VideoWidgets)
            {
                if (widget.VideoController.Playing)
                {
                    widget.VideoController.Position = 0;
                }
            }
            yield return null;
            var ssMgr = MultiCamCaptureRig.ManagerFromStyle(MultiCamStyle.Video);
            ssMgr.SetScreenshotResolution(App.UserConfig.Video.OfflineResolution);
            multiCam.StartVideoCapture(MultiCamTool.GetSaveName(MultiCamStyle.Video), offlineRender: true);
            App.Instance.FrameCountDisplay.gameObject.SetActive(true);
            App.Instance.FrameCountDisplay.SetFramesTotal(VideoRecorderUtils.NumFramesInUsdSerializer);
            while (VideoRecorderUtils.ActiveVideoRecording != null)
            {
                App.Instance.FrameCountDisplay.SetCurrentFrame(
                    VideoRecorderUtils.ActiveVideoRecording.FrameCount);
                yield return null;
            }
            ssMgr.SetScreenshotResolution(App.UserConfig.Video.Resolution);
#else
            Debug.LogError("Render path requires USD support");
            yield return null;
#endif
            QuitApp();
        }

        IEnumerator<Null> ExportListAndQuit()
        {
            App.Config.m_ForceDeterministicBirthTimeForExport = true;
            List<string> filesToExport = new List<string>();
            foreach (string filePattern in App.Config.m_FilePatternsToExport)
            {
                bool absolute = Path.IsPathRooted(filePattern);
                string directory = absolute ? Path.GetDirectoryName(filePattern) : App.UserSketchPath();
                string filename = Path.GetFileName(filePattern);
                var tiltFiles = Directory.GetFiles(directory, filename);
                filesToExport.AddRange(tiltFiles);
                // Also look at .tilt files which have been unzipped into directory format
                var tiltDirs = Directory.GetDirectories(directory, filename)
                    .Where(n => n.EndsWith(".tilt"));
                filesToExport.AddRange(tiltDirs);
            }

            using (var coroutine = LoadAndExportList(filesToExport))
            {
                while (coroutine.MoveNext())
                {
                    yield return coroutine.Current;
                }
            }
            QuitApp();
        }

        void QuitApp()
        {
            // We're done! Quit!
#if UNITY_EDITOR
            UnityEditor.EditorApplication.isPlaying = false;
#else
            Application.Quit();
#endif
        }

        // This coroutine must be run to completion or disposed.
        IEnumerator<Null> LoadAndExportList(List<string> filenames)
        {
            foreach (var filename in filenames)
            {
                using (var coroutine = LoadAndExport(filename))
                {
                    while (coroutine.MoveNext())
                    {
                        yield return coroutine.Current;
                    }
                }
            }
        }

        // This coroutine must be run to completion or disposed.
        IEnumerator<Null> LoadAndExportAll()
        {
            SketchSet sketchSet = SketchCatalog.m_Instance.GetSet(SketchSetType.User);
            for (int i = 0; i < SketchCatalog.m_Instance.GetSet(SketchSetType.User).NumSketches; ++i)
            {
                SceneFileInfo rInfo = sketchSet.GetSketchSceneFileInfo(i);
                using (var coroutine = LoadAndExport(rInfo.FullPath))
                {
                    while (coroutine.MoveNext())
                    {
                        yield return coroutine.Current;
                    }
                }
            }
        }

        /// Loads a .tilt file completely.
        /// This may be slightly buggy; it's not currently used for production.
        /// This coroutine must be run to completion or disposed.
        public IEnumerable<Null> LoadTiltFile(string filename)
        {
            using (var unused = new SceneSettings.RequestInstantSceneSwitch())
            {
                IssueGlobalCommand(
                    GlobalCommands.LoadNamedFile,
                    iParam1: (int)LoadSpeed.Quick, sParam: filename);
                yield return null;
                while (App.Instance.IsLoading())
                {
                    yield return null;
                }

                // I don't know why App.Instance.IsLoading() doesn't cover this, but it doesn't.
                while (m_WidgetManager.CreatingMediaWidgets)
                {
                    yield return null;
                }
                while (WidgetManager.m_Instance.AreMediaWidgetsStillLoading())
                {
                    yield return null;
                }

                // This is kind of a hack.
                // Despite the RequestInstantSceneSwitch above, I think scene colors still require
                // a few frames to settle; also, GrabWidgets need to register themselves on the
                // first frame, etc.
                for (int i = 0; i < 10; ++i)
                {
                    yield return null;
                }
            }
        }

        // This coroutine must be run to completion or disposed.
        IEnumerator<Null> LoadAndExport(string filename)
        {
            foreach (var val in LoadTiltFile(filename))
            {
                yield return val;
            }
            using (var coroutine = ExportCoroutine())
            {
                while (coroutine.MoveNext())
                {
                    yield return coroutine.Current;
                }
            }
        }

        IEnumerator<Null> ExportCoroutine()
        {
            return OverlayManager.m_Instance.RunInCompositor(
                OverlayType.Export, () =>
                {
                    // Sort of a kludge: put stuff back into the main canvas
                    SelectionManager.m_Instance.ClearActiveSelection();
                    Export.ExportScene();
                }, 0.25f, false, true);
        }

        private void SaveModel()
        {
#if USD_SUPPORTED
            var current = SaveLoadScript.m_Instance.SceneFile;
            string basename = (current.Valid)
                ? Path.GetFileNameWithoutExtension(current.FullPath)
                : "Untitled";
            string directoryName = FileUtils.GenerateNonexistentFilename(
                App.ModelLibraryPath(), basename, "");

            string usdname = Path.Combine(directoryName, basename + ".usd");
            // TODO: export selection only, though this is still only experimental. The blocking
            // issue to implement this is that the export collector needs to expose this as an option.
            //
            // SelectionManager.m_Instance.HasSelection
            //    ? SelectionManager.m_Instance.SelectedStrokes
            //    : null
            ExportUsd.ExportPayload(usdname);
            OutputWindowScript.m_Instance.CreateInfoCardAtController(
                InputManager.ControllerName.Brush, "Model created!");
#endif
        }

        /// Generates a view from the previous thumbnail viewpoint.
        public void GenerateReplacementSaveIcon()
        {
            if (SaveLoadScript.m_Instance.LastThumbnail_SS.HasValue)
            {
                TrTransform thumbnailInGlobalSpace = App.Scene.Pose *
                    SaveLoadScript.m_Instance.LastThumbnail_SS.Value;

                m_SaveIconTool.ProgrammaticCaptureSaveIcon(thumbnailInGlobalSpace.translation,
                    thumbnailInGlobalSpace.rotation);
            }
            else
            {
                GenerateBestGuessSaveIcon();
            }
        }

        public void GenerateBestGuessSaveIcon()
        {
            TrTransform camXform = GenerateBestGuessSaveIconTransform();
            m_SaveIconTool.ProgrammaticCaptureSaveIcon(camXform.translation, camXform.rotation);
        }

        /// This positions the save icon camera at the user's head position, and faces it towards
        /// the most recent strokes the user has created.
        /// If there are no strokes, it faces towards the 'most recent' models.
        /// Sadly we cannot really mix the two as we don't know when the models were instantiated.
        public TrTransform GenerateBestGuessSaveIconTransform(int itemsToEnumerate = 0)
        {
            if (itemsToEnumerate == 0)
            {
                itemsToEnumerate = m_NumStrokesForSaveIcon;
            }
            int startIndex = Mathf.Max(0, SketchMemoryScript.AllStrokesCount() - itemsToEnumerate);
            var lastFewStrokes = SketchMemoryScript.AllStrokes().Skip(startIndex).ToArray();

            Bounds bounds;
            if (lastFewStrokes.Length > 0)
            {
                bounds = new Bounds(lastFewStrokes.First().m_ControlPoints.First().m_Pos, Vector3.zero);
                foreach (var stroke in lastFewStrokes.Skip(1))
                {
                    bounds.Encapsulate(stroke.m_ControlPoints.First().m_Pos);
                    bounds.Encapsulate(stroke.m_ControlPoints.Last().m_Pos);
                }
            }
            else
            {
                // If we have no strokes, just use the aggregates bounding boxes of the blocks models.
                var models = m_WidgetManager.ModelWidgets.ToArray();
                // we should always have models to get here, but just in case...
                if (models.Length > 0)
                {
                    startIndex = Mathf.Max(0, models.Length - itemsToEnumerate);
                    bounds = models[startIndex].WorldSpaceBounds;
                    for (int i = startIndex + 1; i < models.Length; ++i)
                    {
                        bounds.Encapsulate(models[i].WorldSpaceBounds);
                    }
                }
                else
                {
                    bounds = new Bounds(new Vector3(0, 1, -100000), Vector3.one); // some point in the distance
                }
            }

            Vector3 camPos = ViewpointScript.Head.position;
            Vector3 worldPos = App.Scene.Pose.MultiplyPoint(bounds.center);
            Quaternion direction = Quaternion.LookRotation(worldPos - camPos);
            return TrTransform.TR(camPos, direction);
        }


        public void GenerateBoundingBoxSaveIcon()
        {
            Vector3 vNewCamPos;
            {
                Bounds rCanvasBounds = App.Scene.AllCanvases
                    .Select(canvas => canvas.GetCanvasBoundingBox())
                    .Aggregate((b1, b2) =>
                    {
                        b1.Encapsulate(b2);
                        return b1;
                    });

                //position the camera at the center of the canvas bounds
                vNewCamPos = rCanvasBounds.center;

                //back the camera up, along -z until we can see the extent of the bounds
                float fCanvasWidth = rCanvasBounds.max.x - rCanvasBounds.min.x;
                float fCanvasHeight = rCanvasBounds.max.y - rCanvasBounds.min.y;
                float fLargerExtent = Mathf.Max(fCanvasHeight, fCanvasWidth);

                //half fov for camera
                float fHalfFOV = m_SaveIconTool.ScreenshotManager.LeftEye.fieldOfView * 0.5f;

                //TODO: find the real reason this isn't working as it should
                float fMagicNumber = 1.375f;

                //set new cam position and zero out orientation
                float fBackupDistance = (fLargerExtent * 0.5f)
                    * Mathf.Tan(Mathf.Deg2Rad * fHalfFOV) * fMagicNumber;
                vNewCamPos.z = rCanvasBounds.min.z - fBackupDistance;
            }

            m_SaveIconTool.ProgrammaticCaptureSaveIcon(vNewCamPos, Quaternion.identity);
        }

        private void MergeBrushStrokes(SceneFileInfo fileInfo)
        {
            m_PanelManager.ToggleSketchbookPanels(isLoadingSketch: true);
            PointerManager.m_Instance.EnablePointerStrokeGeneration(true);
            if (SaveLoadScript.m_Instance.Load(fileInfo, true))
            {
                SketchMemoryScript.m_Instance.SetPlaybackMode(m_SketchPlaybackMode, m_DefaultSketchLoadSpeed);
                SketchMemoryScript.m_Instance.BeginDrawingFromMemory(bDrawFromStart: true, false, false);
                // the order of these two lines are important as ExitIntroSketch is setting the
                // color of the pointer and we need the color to be set before we go to the Loading
                // state. App script's ShouldTintControllers allow the controller to be tinted only
                // when the app is in the standard mode. That was there to prevent the controller color
                // from flickering while in the intro mode.
                App.Instance.ExitIntroSketch();
                App.Instance.SetDesiredState(App.AppState.QuickLoad);
            }
        }

        public void LoadSketch(SceneFileInfo fileInfo, bool quickload = false, bool additive = false)
        {
            LightsControlScript.m_Instance.DiscoMode = false;
            m_WidgetManager.FollowingPath = false;
            m_WidgetManager.CameraPathsVisible = false;
            m_WidgetManager.DestroyAllWidgets();
            m_PanelManager.ToggleSketchbookPanels(isLoadingSketch: true);
            ResetGrabbedPose(everything: true);
            PointerManager.m_Instance.EnablePointerStrokeGeneration(true);
            if (SaveLoadScript.m_Instance.Load(fileInfo, additive))
            {
                SketchMemoryScript.m_Instance.SetPlaybackMode(m_SketchPlaybackMode, m_DefaultSketchLoadSpeed);
                SketchMemoryScript.m_Instance.BeginDrawingFromMemory(bDrawFromStart: true);
                // the order of these two lines are important as ExitIntroSketch is setting the
                // color of the pointer and we need the color to be set before we go to the Loading
                // state. App script's ShouldTintControllers allow the controller to be tinted only
                // when the app is in the standard mode. That was there to prevent the controller color
                // from flickering while in the intro mode.
                App.Instance.ExitIntroSketch();
                App.Instance.SetDesiredState(quickload ? App.AppState.QuickLoad : App.AppState.Loading);
            }
            QualityControls.m_Instance.ResetAutoQuality();
            m_WidgetManager.ValidateCurrentCameraPath();
        }

        public void IssueGlobalCommand(GlobalCommands rEnum, int iParam1 = -1,
                                       int iParam2 = -1, string sParam = null)
        {
            switch (rEnum)
            {

                // Keyboard command, for debugging and emergency use.
                case GlobalCommands.Save:
                    {
                        if (!FileUtils.CheckDiskSpaceWithError(App.UserSketchPath()))
                        {
                            return;
                        }
                        // Disable active selection before saving.
                        // This looks fishy, here's what's going on: When an object is selected and it has moved, the
                        // the user is observing the selection canvas in the HMD, but we will be saving the main canvas.
                        // Because they haven't deselected yet, the selection canvas and the main canvas are out of sync
                        // so the strokes that will be saved will not match what the user sees.
                        //
                        // Here we deselect to force the main canvas to sync with the selection canvas, which is more
                        // correct from the user's perspective. Push the deselect operation onto the stack so the user
                        // can undo it after save, if desired.
                        SelectionManager.m_Instance.ClearActiveSelection();
                        GenerateReplacementSaveIcon();
                        if (iParam1 == -1)
                        {
                            if (iParam2 == 1)
                            {
                                // Do a save in Tiltasaurus mode, which creates a new filename prefixed with
                                // "Tiltasaurus_" and the current prompt. Also, don't eat gaze input so that the
                                // Tiltasaurus prompt stays open.
                                StartCoroutine(SaveLoadScript.m_Instance.SaveOverwrite(tiltasaurusMode: true));
                            }
                            else
                            {
                                StartCoroutine(SaveLoadScript.m_Instance.SaveOverwrite());
                                EatGazeObjectInput();
                            }
                        }
                        else
                        {
                            StartCoroutine(SaveLoadScript.m_Instance.SaveMonoscopic(iParam1));
                        }
                        break;
                    }
                case GlobalCommands.SaveNew:
                    {
                        if (!FileUtils.CheckDiskSpaceWithError(App.UserSketchPath()))
                        {
                            return;
                        }
                        if (iParam1 == 1)
                        {
                            GenerateBoundingBoxSaveIcon();
                        }
                        StartCoroutine(SaveLoadScript.m_Instance.SaveNewName());
                        EatGazeObjectInput();
                        break;
                    }
                case GlobalCommands.SaveAndUpload:
                    {
                        if (!FileUtils.CheckDiskSpaceWithError(App.UserSketchPath()))
                        {
                            Debug.LogError("SaveAndUpload: Disk space error");
                            return;
                        }
                        SelectionManager.m_Instance.ClearActiveSelection();
                        m_PanelManager.GetPanel(m_CurrentGazeObject).CreatePopUp(
                            GlobalCommands.UploadToGenericCloud, (int)Cloud.None, -1);
                        EatGazeObjectInput();
                        break;
                    }
                case GlobalCommands.ExportAll:
                    {
                        StartCoroutine(LoadAndExportAll());
                        break;
                    }
                // Glen Keane request: a way to draw guidelines that can be toggled on and off
                // at runtime.
                case GlobalCommands.DraftingVisibility:
                    {
                        if (!Enum.IsDefined(typeof(DraftingVisibilityOption), iParam1))
                        {
                            Debug.LogError("Unknown draft visibility value: " + iParam1);
                            return;
                        }
                        DraftingVisibilityOption option = (DraftingVisibilityOption)iParam1;
                        if (option != m_DraftingVisibility)
                        {
                            m_DraftingVisibility = option;
                            UpdateDraftingVisibility();
                        }
                        break;
                    }
                case GlobalCommands.MergeBrushStrokes:
                    {
                        // TODO Refactor with Load below
                        var index = iParam1;
                        var sketchSetType = (SketchSetType)iParam2;
                        SketchSet sketchSet = SketchCatalog.m_Instance.GetSet(sketchSetType);
                        SceneFileInfo rInfo = sketchSet.GetSketchSceneFileInfo(index);
                        if (rInfo != null)
                        {
                            MergeBrushStrokes(rInfo);
                            if (m_ControlsType != ControlsType.ViewingOnly)
                            {
                                EatGazeObjectInput();
                            }
                        }
                        break;
                    }
                case GlobalCommands.Load:
                    {
                        var index = iParam1;
                        var sketchSetType = (SketchSetType)iParam2;
                        SketchSet sketchSet = SketchCatalog.m_Instance.GetSet(sketchSetType);
                        SceneFileInfo rInfo = sketchSet.GetSketchSceneFileInfo(index);
                        if (rInfo != null)
                        {
                            LoadSketch(rInfo);
                            if (m_ControlsType != ControlsType.ViewingOnly)
                            {
                                EatGazeObjectInput();
                            }
                        }
                        break;
                    }
                case GlobalCommands.LoadNamedFile:
                    LoadNamed(sParam, iParam1 == (int)LoadSpeed.Quick, iParam2 != -1);
                    break;
                case GlobalCommands.NewSketch:
                    NewSketch(fade: true);
                    Vector3 vTrashSoundPos = m_CurrentGazeRay.origin;
                    if (App.VrSdk.GetControllerDof() == VrSdk.DoF.Six)
                    {
                        vTrashSoundPos = InputManager.m_Instance.GetControllerPosition(
                            InputManager.ControllerName.Wand);
                    }
                    AudioManager.m_Instance.PlayTrashSound(vTrashSoundPos);
                    PromoManager.m_Instance.RequestAdvancedPanelsPromo();
                    break;
                case GlobalCommands.SymmetryPlane:
                    if (PointerManager.m_Instance.CurrentSymmetryMode != SymmetryMode.SinglePlane)
                    {
                        PointerManager.m_Instance.SetSymmetryMode(SymmetryMode.SinglePlane);
                        ControllerConsoleScript.m_Instance.AddNewLine("Mirror Enabled");
                    }
                    else
                    {
                        PointerManager.m_Instance.SetSymmetryMode(SymmetryMode.None);
                        ControllerConsoleScript.m_Instance.AddNewLine("Mirror Off");
                    }
                    break;
                case GlobalCommands.MultiMirror:
                    if (PointerManager.m_Instance.CurrentSymmetryMode != SymmetryMode.MultiMirror)
                    {
                        PointerManager.m_Instance.SetSymmetryMode(SymmetryMode.MultiMirror);
                        ControllerConsoleScript.m_Instance.AddNewLine("Symmetry Enabled");
                    }
                    else
                    {
                        PointerManager.m_Instance.SetSymmetryMode(SymmetryMode.None);
                        ControllerConsoleScript.m_Instance.AddNewLine("Symmetry Off");
                    }
                    InputManager.m_Instance.TriggerHaptics(InputManager.ControllerName.Brush, 0.1f);
                    break;
                case GlobalCommands.SymmetryTwoHanded:
                    if (PointerManager.m_Instance.CurrentSymmetryMode != SymmetryMode.TwoHanded)
                    {
                        PointerManager.m_Instance.SetSymmetryMode(SymmetryMode.TwoHanded);
                        ControllerConsoleScript.m_Instance.AddNewLine("Symmetry Enabled");
                    }
                    else
                    {
                        PointerManager.m_Instance.SetSymmetryMode(SymmetryMode.None);
                        ControllerConsoleScript.m_Instance.AddNewLine("Symmetry Off");
                    }
                    InputManager.m_Instance.TriggerHaptics(InputManager.ControllerName.Brush, 0.1f);
                    break;
                case GlobalCommands.StraightEdge:
                    PointerManager.m_Instance.StraightEdgeModeEnabled = !PointerManager.m_Instance.StraightEdgeModeEnabled;
                    if (PointerManager.m_Instance.StraightEdgeModeEnabled)
                    {
                        ControllerConsoleScript.m_Instance.AddNewLine("Straight Edge On");
                    }
                    else
                    {
                        ControllerConsoleScript.m_Instance.AddNewLine("Straight Edge Off");
                    }
                    break;
                case GlobalCommands.AutoOrient:
                    m_AutoOrientAfterRotation = !m_AutoOrientAfterRotation;
                    if (m_AutoOrientAfterRotation)
                    {
                        ControllerConsoleScript.m_Instance.AddNewLine("Auto-Orient On");
                    }
                    else
                    {
                        ControllerConsoleScript.m_Instance.AddNewLine("Auto-Orient Off");
                    }
                    break;
                case GlobalCommands.Undo:
                    SketchMemoryScript.m_Instance.StepBack();
                    break;
                case GlobalCommands.Redo:
                    SketchMemoryScript.m_Instance.StepForward();
                    break;
                case GlobalCommands.AudioVisualization: // Intentionally blank.
                    break;
                case GlobalCommands.ResetAllPanels:
                    m_PanelManager.ResetWandPanelsConfiguration();
                    EatGazeObjectInput();
                    break;
                case GlobalCommands.SketchOrigin:
                    m_SketchSurfacePanel.EnableSpecificTool(BaseTool.ToolType.SketchOrigin);
                    EatGazeObjectInput();
                    break;
                case GlobalCommands.ViewOnly:
                    m_ViewOnly = !m_ViewOnly;
                    RequestPanelsVisibility(!m_ViewOnly);
                    PointerManager.m_Instance.RequestPointerRendering(!m_ViewOnly);
                    // TODO - decide if this is a permanent change
                    // With this line, you can't set a tool such as fly or teleport
                    // and switch to View Only mode as the mode change disables all tools
                    //m_SketchSurface.SetActive(!m_ViewOnly);
                    m_Decor.SetActive(!m_ViewOnly);
                    break;
                case GlobalCommands.SaveGallery:
                    m_SketchSurfacePanel.EnableSpecificTool(BaseTool.ToolType.SaveIconTool);
                    break;
                case GlobalCommands.DropCam:
                    // Want to enable this if in monoscopic or VR modes.
                    // TODO: seems odd to tie this switch to the controller type, should be based on some
                    // other build-time configuration setting.
                    if (App.VrSdk.GetControllerDof() != VrSdk.DoF.None)
                    {
                        m_DropCam.Show(!m_DropCam.gameObject.activeSelf);
                    }
                    break;
                case GlobalCommands.AnalyticsEnabled_Deprecated:
                    break;
                case GlobalCommands.ToggleAutosimplification:
                    QualityControls.AutosimplifyEnabled = !QualityControls.AutosimplifyEnabled;
                    break;
                case GlobalCommands.Credits:
                    LoadSketch(new DiskSceneFileInfo(m_CreditsSketchFilename, embedded: true, readOnly: true));
                    EatGazeObjectInput();
                    break;
                case GlobalCommands.AshleysSketch:
                    LoadSketch(new DiskSceneFileInfo(m_AshleysSketchFilename, embedded: true, readOnly: true));
                    EatGazeObjectInput();
                    break;
                case GlobalCommands.FAQ:
                    OpenURLAndInformUser(m_HelpCenterURL);
                    break;
                case GlobalCommands.ReleaseNotes:
                    OpenURLAndInformUser(m_ReleaseNotesURL);
                    break;
                case GlobalCommands.ExportRaw:
                    if (!FileUtils.CheckDiskSpaceWithError(App.UserExportPath()))
                    {
                        return;
                    }
                    EatGazeObjectInput();
                    StartCoroutine(ExportCoroutine());
                    break;
                case GlobalCommands.IRC:
                    if (m_IRCChatWidget == null)
                    {
                        GameObject widgetobject = (GameObject)Instantiate(m_IRCChatPrefab);
                        widgetobject.transform.parent = App.Instance.m_RoomTransform;
                        m_IRCChatWidget = widgetobject.GetComponent<GrabWidget>();
                        m_IRCChatWidget.Show(true);
                    }
                    else
                    {
                        m_IRCChatWidget.Show(false);
                        m_IRCChatWidget = null;
                    }
                    break;
                case GlobalCommands.YouTubeChat:
                    if (m_YouTubeChatWidget == null)
                    {
                        GameObject widgetobject = (GameObject)Instantiate(m_YouTubeChatPrefab);
                        widgetobject.transform.parent = App.Instance.m_RoomTransform;
                        m_YouTubeChatWidget = widgetobject.GetComponent<GrabWidget>();
                        m_YouTubeChatWidget.Show(true);
                    }
                    else
                    {
                        m_YouTubeChatWidget.Show(false);
                        m_YouTubeChatWidget = null;
                    }
                    break;
                case GlobalCommands.CameraOptions:
                    // If we're switching in to Camera mode, make sure Multicam is selected.
                    if (!m_PanelManager.CameraActive())
                    {
                        SketchSurfacePanel.m_Instance.EnableSpecificTool(BaseTool.ToolType.MultiCamTool);
                    }
                    m_PanelManager.ToggleCameraPanels();
                    PointerManager.m_Instance.EatLineEnabledInput();
                    SketchSurfacePanel.m_Instance.EatToolsInput();
                    break;
                case GlobalCommands.ShowSketchFolder:
                    {
                        var index = iParam1;
                        var sketchSetType = (SketchSetType)iParam2;
                        SketchSet sketchSet = SketchCatalog.m_Instance.GetSet(sketchSetType);
                        SceneFileInfo rInfo = sketchSet.GetSketchSceneFileInfo(index);
                        EatGazeObjectInput();
                        //launch external window and tell the user we did so
                        //this call is windows only
                        if ((Application.platform == RuntimePlatform.WindowsPlayer) ||
                            (Application.platform == RuntimePlatform.WindowsEditor))
                        {
                            OutputWindowScript.m_Instance.CreateInfoCardAtController(
                                InputManager.ControllerName.Brush,
                                kRemoveHeadsetFyi, fPopScalar: 0.5f);
                            System.Diagnostics.Process.Start("explorer.exe",
                                "/select," + rInfo.FullPath);
                        }
                        break;
                    }
                case GlobalCommands.About:
                    OpenURLAndInformUser(m_ThirdPartyNoticesURL);
                    break;
                case GlobalCommands.StencilsDisabled:
                    SketchMemoryScript.m_Instance.PerformAndRecordCommand(new StencilsVisibleCommand());
                    break;
                case GlobalCommands.StraightEdgeMeterDisplay:
                    PointerManager.m_Instance.StraightEdgeGuide.FlipMeter();
                    break;
                case GlobalCommands.Sketchbook:
                    m_PanelManager.ToggleSketchbookPanels();
                    PointerManager.m_Instance.EatLineEnabledInput();
                    SketchSurfacePanel.m_Instance.EatToolsInput();
                    break;
                case GlobalCommands.StraightEdgeShape:
                    // Previously experimental mode only.
                    // Untested and currently untriggerable.
                    PointerManager.m_Instance.StraightEdgeGuide.SetTempShape(
                        (StraightEdgeGuideScript.Shape)iParam1);
                    break;
                case GlobalCommands.DeleteSketch:
                    {
                        var sketchSetType = (SketchSetType)iParam2;
                        SketchSet sketchSet = SketchCatalog.m_Instance.GetSet(sketchSetType);
                        sketchSet.DeleteSketch(iParam1);
                        DismissPopupOnCurrentGazeObject(false);
                        break;
                    }
                case GlobalCommands.RenameSketch:
                    {
                        var sketchSetType = (SketchSetType)iParam2;
                        SketchSet sketchSet = SketchCatalog.m_Instance.GetSet(sketchSetType);
                        if (sketchSetType == SketchSetType.User)
                        {
                            sketchSet.RenameSketch(iParam1, KeyboardPopUpWindow.m_LastInput);
                        }
                        DismissPopupOnCurrentGazeObject(false);
                        break;
                    }
                case GlobalCommands.RenameLayer:
                    {
                        var layer = App.Scene.GetCanvasByLayerIndex(iParam1);
                        App.Scene.RenameLayer(layer, KeyboardPopUpWindow.m_LastInput);
                        DismissPopupOnCurrentGazeObject(false);
                        break;
                    }
                case GlobalCommands.EditMultiplayerRoomName:
                    {
                        var panel = (MultiplayerPanel)m_PanelManager.GetActivePanelByType(BasePanel.PanelType.Multiplayer);
                        panel.RoomName = KeyboardPopUpWindow.m_LastInput;
                        DismissPopupOnCurrentGazeObject(false);
                        break;
                    }
                case GlobalCommands.EditMultiplayerNickName:
                    {
                        var panel = (MultiplayerPanel)m_PanelManager.GetActivePanelByType(BasePanel.PanelType.Multiplayer);
                        panel.NickName = KeyboardPopUpWindow.m_LastInput;
                        DismissPopupOnCurrentGazeObject(false);
                        break;
                    }
                case GlobalCommands.ShowWindowGUI:
                    break;
                case GlobalCommands.Disco:
                    LightsControlScript.m_Instance.DiscoMode = !LightsControlScript.m_Instance.DiscoMode;
                    break;
                case GlobalCommands.AccountInfo: break; // Intentionally blank.
                case GlobalCommands.LoginToGenericCloud:
                    {
                        var ident = App.GetIdentity((Cloud)iParam1);
                        if (!ident.LoggedIn) { ident.LoginAsync(); }
                        // iParam2 is being used as a UX flag.  If not set to the default, it will cause the UI
                        // to lose focus.
                        if (iParam2 != -1) { EatGazeObjectInput(); }
                        break;
                    }
                case GlobalCommands.LogOutOfGenericCloud:
                    {
                        var ident = App.GetIdentity((Cloud)iParam1);
                        if (ident.LoggedIn) { ident.Logout(); }
                        break;
                    }
                case GlobalCommands.UploadToGenericCloud:
                    {
                        Cloud cloud = (Cloud)iParam1;
                        var ident = App.GetIdentity(cloud);
                        if (!ident.LoggedIn)
                        {
                            ident.LoginAsync();
                            break;
                        }
                        SelectionManager.m_Instance.ClearActiveSelection();
                        VrAssetService.m_Instance.UploadCurrentSketchAsync(cloud, isDemoUpload: false).AsAsyncVoid();
                        EatGazeObjectInput();
                        break;
                    }
                case GlobalCommands.ViewOnlineGallery:
                    OpenURLAndInformUser(kTiltBrushGalleryUrl);
                    break;
                case GlobalCommands.CancelUpload:
                    VrAssetService.m_Instance.CancelUpload();
                    break;
                case GlobalCommands.ViewLastUpload:
                    if (VrAssetService.m_Instance.LastUploadCompleteUrl != null)
                    {
                        var url = VrAssetService.m_Instance.LastUploadCompleteUrl;
                        App.OpenURL(url);

                        // The upload flow is different on mobile and requires the user to manually accept
                        // that they'll go to the browser for publishing.  In that case, we want to reset
                        // state when the leave to publish.  This is automatically part of the
                        // UploadPopUpWindow state flow on PC.
                        if (App.Config.IsMobileHardware)
                        {
                            DismissPopupOnCurrentGazeObject(true);
                        }
                    }
                    break;
                case GlobalCommands.ShowGoogleDrive:
                    string baseDriveUrl = "https://drive.google.com";
                    string driveURL = !App.GoogleIdentity.LoggedIn ? baseDriveUrl :
                        string.Format(
                            "http://accounts.google.com/AccountChooser?Email={0}&continue={1}",
                            App.GoogleIdentity.Profile.email, baseDriveUrl);
                    OpenURLAndInformUser(driveURL);
                    break;
                case GlobalCommands.GoogleDriveSync:
                    App.DriveSync.SyncEnabled = !App.DriveSync.SyncEnabled;
                    break;
                case GlobalCommands.GoogleDriveSync_Folder:
                    App.DriveSync.ToggleSyncOnFolderOfType((DriveSync.SyncedFolderType)iParam1);
                    break;
                case GlobalCommands.Duplicate:
                    {
                        int selectedVerts = SelectionManager.m_Instance.NumVertsInSelection;

                        // TODO - this code has never taken imported models etc into account
                        if (PointerManager.m_Instance.CurrentSymmetryMode == SymmetryMode.MultiMirror)
                        {
                            selectedVerts *= PointerManager.m_Instance.CustomMirrorMatrices.Count;
                        }

                        if (!SketchMemoryScript.m_Instance.MemoryWarningAccepted &&
                            SketchMemoryScript.m_Instance.WillVertCountPutUsOverTheMemoryLimit(selectedVerts))
                        {
                            AudioManager.m_Instance.PlayUploadCanceledSound(InputManager.Wand.Transform.position);
                            if (!m_PanelManager.MemoryWarningActive())
                            {
                                m_PanelManager.ToggleMemoryWarningMode();
                            }
                        }
                        else
                        {
                            ClipboardManager.Instance.DuplicateSelection(
                                stampMode: IsUserInteractingWithSelectionWidget());
                        }
                        EatToolScaleInput();
                        break;
                    }
                case GlobalCommands.AdvancedPanelsToggle:
                    m_PanelManager.ToggleAdvancedPanels();
                    // If we're now in basic mode, ensure we don't have advanced abilities.
                    if (!m_PanelManager.AdvancedModeActive())
                    {
                        m_WidgetManager.StencilsDisabled = true;
                        m_WidgetManager.CameraPathsVisible = false;
                        App.Switchboard.TriggerStencilModeChanged();
                        m_SketchSurfacePanel.EnsureUserHasBasicToolEnabled();
                        if (PointerManager.m_Instance.CurrentSymmetryMode != SymmetryMode.None)
                        {
                            PointerManager.m_Instance.SetSymmetryMode(SymmetryMode.None, false);
                        }
                    }
                    PromoManager.m_Instance.RecordCompletion(PromoType.AdvancedPanels);
                    EatGazeObjectInput();
                    break;
                case GlobalCommands.Music: break; // Intentionally blank.
                case GlobalCommands.ToggleGroupStrokesAndWidgets:
                    SelectionManager.m_Instance.ToggleGroupSelectedStrokesAndWidgets();
                    EatToolScaleInput();
                    break;
                case GlobalCommands.SaveModel:
                    SaveModel();
                    break;
                case GlobalCommands.ViewPolyPage:
                    OpenURLAndInformUser(kPolyMainPageUri);
                    break;
                case GlobalCommands.ViewPolyGallery:
                    OpenURLAndInformUser(kBlocksGalleryUrl);
                    break;
                case GlobalCommands.ExportListed:
                    StartCoroutine(ExportListAndQuit());
                    break;
                case GlobalCommands.RenderCameraPath:
                    StartCoroutine(RenderPathAndQuit());
                    break;
                case GlobalCommands.ToggleProfiling:
                    ToggleProfiling();
                    break;
                case GlobalCommands.DoAutoProfile:
                    DoAutoProfile();
                    break;
                case GlobalCommands.DoAutoProfileAndQuit:
                    DoAutoProfileAndQuit();
                    break;
                case GlobalCommands.ToggleSettings:
                    m_PanelManager.ToggleSettingsPanels();
                    PointerManager.m_Instance.EatLineEnabledInput();
                    SketchSurfacePanel.m_Instance.EatToolsInput();
                    break;
                case GlobalCommands.SummonMirror:
                    PointerManager.m_Instance.BringSymmetryToUser();
                    break;
                case GlobalCommands.InvertSelection:
                    SelectionManager.m_Instance.InvertSelection();
                    break;
                case GlobalCommands.SelectAll:
                    SketchSurfacePanel.m_Instance.EnableSpecificTool(BaseTool.ToolType.SelectionTool);
                    SelectionManager.m_Instance.SelectAll();
                    EatGazeObjectInput();
                    break;
                case GlobalCommands.FlipSelection:
                    SelectionManager.m_Instance.FlipSelection();
                    break;
                case GlobalCommands.ToggleBrushLab:
                    m_PanelManager.ToggleBrushLabPanels();
                    PointerManager.m_Instance.EatLineEnabledInput();
                    SketchSurfacePanel.m_Instance.EatToolsInput();
                    break;
                case GlobalCommands.ToggleCameraPostEffects:
                    CameraConfig.PostEffects = !CameraConfig.PostEffects;
                    break;
                case GlobalCommands.ToggleWatermark:
                    if (PlayerPrefs.GetInt("Promo_Contribution", 0) == 0)
                    {
                        OutputWindowScript.m_Instance.CreateInfoCardAtController(
                            InputManager.ControllerName.Wand,
                            m_ContributionPromoText, fPopScalar: 1.0f);
                        PlayerPrefs.SetInt("Promo_Contribution", 1);
                    }
                    CameraConfig.Watermark = !CameraConfig.Watermark;
                    break;
                case GlobalCommands.LoadConfirmComplexHigh:
                    IssueGlobalCommand(GlobalCommands.Load, iParam1, iParam2, null);
                    break;
                case GlobalCommands.LoadConfirmComplex:
                    {
                        var index = iParam1;
                        var sketchSetType = (SketchSetType)iParam2;
                        bool loadSketch = true;

                        // If the sketchbook is active, we may want to show a popup instead of load.
                        if (m_PanelManager.SketchbookActive())
                        {
                            BasePanel sketchBook = m_PanelManager.GetSketchBookPanel();
                            if (sketchBook != null)
                            {
                                // Get triangle count from cloud scene file info.
                                SketchSet sketchSet = SketchCatalog.m_Instance.GetSet(sketchSetType);
                                SceneFileInfo sfi = sketchSet.GetSketchSceneFileInfo(index);
                                int tris = sfi.TriangleCount ?? -1;

                                // Show "this is bad" popup if we're over the triangle limit.
                                if (tris > QualityControls.m_Instance.AppQualityLevels.MaxPolySketchTriangles)
                                {
                                    loadSketch = false;
                                    sketchBook.CreatePopUp(GlobalCommands.LoadConfirmComplexHigh, iParam1, iParam2);
                                }
                                else if (tris >
                                    QualityControls.m_Instance.AppQualityLevels.WarningPolySketchTriangles)
                                {
                                    // Show, "this could be bad" popup if we're over the warning limit.
                                    loadSketch = false;
                                    sketchBook.CreatePopUp(GlobalCommands.Load, iParam1, iParam2);
                                }
                            }
                        }

                        if (loadSketch)
                        {
                            IssueGlobalCommand(GlobalCommands.Load, iParam1, iParam2, null);
                        }
                    }
                    break;
                case GlobalCommands.LoadConfirmUnsaved:
                    {
                        BasePanel sketchBook = m_PanelManager.GetSketchBookPanel();
                        if ((sketchBook != null) && SketchMemoryScript.m_Instance.IsMemoryDirty())
                        {
                            sketchBook.CreatePopUp(GlobalCommands.LoadWaitOnDownload, iParam1, iParam2, null);
                        }
                        else
                        {
                            IssueGlobalCommand(GlobalCommands.LoadWaitOnDownload, iParam1, iParam2, null);
                        }
                    }
                    break;
                case GlobalCommands.LoadWaitOnDownload:
                    {
                        bool download = false;
                        if (iParam2 == (int)SketchSetType.Drive)
                        {
                            BasePanel sketchBook = m_PanelManager.GetSketchBookPanel();
                            var googleSketchSet = SketchCatalog.m_Instance.GetSet(SketchSetType.Drive);
                            if (sketchBook != null
                                && googleSketchSet != null
                                && googleSketchSet.IsSketchIndexValid(iParam1)
                                && !googleSketchSet.GetSketchSceneFileInfo(iParam1).Available)
                            {
                                sketchBook.CreatePopUp(GlobalCommands.LoadConfirmComplex, iParam1, iParam2, null);
                                download = true;
                            }
                        }
                        if (!download)
                        {
                            IssueGlobalCommand(GlobalCommands.LoadConfirmComplex, iParam1, iParam2, null);
                        }
                    }
                    break;
                case GlobalCommands.MemoryWarning:
                    if (iParam1 > 0)
                    {
                        SketchMemoryScript.m_Instance.MemoryWarningAccepted = true;
                    }
                    m_PanelManager.ToggleMemoryWarningMode();
                    break;
                case GlobalCommands.MemoryExceeded:
                    // If we're in the memory exceeded app state, exit.
                    if (App.CurrentState == App.AppState.MemoryExceeded)
                    {
                        App.Instance.SetDesiredState(App.AppState.Standard);
                    }
                    else
                    {
                        // If we're not in the full app state, just switch our panel mode.
                        m_PanelManager.ToggleMemoryWarningMode();
                    }
                    break;
                case GlobalCommands.ShowTos:
                    OpenURLAndInformUser(m_TosURL);
                    break;
                case GlobalCommands.ShowPrivacy:
                    OpenURLAndInformUser(m_PrivacyURL);
                    break;
                case GlobalCommands.ShowQuestSideLoading:
                    OpenURLAndInformUser(m_QuestSideLoadingHowToURL);
                    break;
                case GlobalCommands.ShowContribution:
                    OpenURLAndInformUser(m_ContributionURL);
                    break;
                case GlobalCommands.UnloadReferenceImageCatalog:
                    ReferenceImageCatalog.m_Instance.UnloadAllImages();
                    break;
                case GlobalCommands.ToggleCameraPathVisuals:
                    m_WidgetManager.CameraPathsVisible = !m_WidgetManager.CameraPathsVisible;
                    break;
                case GlobalCommands.ToggleCameraPathPreview:
                    m_WidgetManager.FollowingPath = !m_WidgetManager.FollowingPath;
                    break;
                case GlobalCommands.DeleteCameraPath:
                    {
                        var cameraPath = m_WidgetManager.GetCurrentCameraPath();
                        GrabWidget cameraPathWidget = cameraPath == null ? null : cameraPath.m_WidgetScript;
                        m_WidgetManager.DeleteCameraPath(cameraPathWidget);
                    }
                    break;
                case GlobalCommands.RecordCameraPath:
                    // Turn off MultiCam if we're going to record the camera path.
                    if (m_SketchSurfacePanel.GetCurrentToolType() == BaseTool.ToolType.MultiCamTool)
                    {
                        m_SketchSurfacePanel.EnableDefaultTool();
                    }
                    CameraPathCaptureRig.RecordPath();
                    EatGazeObjectInput();
                    break;
                case GlobalCommands.OpenScriptsCommandsList:
                    OpenURLAndInformUser($"http://localhost:{App.HttpServer.HttpPort}/help/commands");
                    break;
                case GlobalCommands.OpenScriptsList:
                    OpenURLAndInformUser($"http://localhost:{App.HttpServer.HttpPort}/scripts");
                    break;
                case GlobalCommands.OpenExampleScriptsList:
                    OpenURLAndInformUser($"http://localhost:{App.HttpServer.HttpPort}/examplescripts");
                    break;
                case GlobalCommands.MultiplayerTogglePanel:
                    m_PanelManager.ToggleMultiplayerPanels();
                    PointerManager.m_Instance.EatLineEnabledInput();
                    SketchSurfacePanel.m_Instance.EatToolsInput();
                    break;
                case GlobalCommands.DisplaySynchInfo:
                    MultiplayerSceneSync.m_Instance.StartSynchInfo();
                    break;
                case GlobalCommands.SynchInfoPercentageUpdate:
                    MultiplayerSceneSync.m_Instance.SynchInfoPercentageUpdate();
                    break;
                case GlobalCommands.HideSynchInfo:
                    MultiplayerSceneSync.m_Instance.HideSynchInfo();
                    break;
                case GlobalCommands.RepaintOptions: break; // Intentionally blank.
<<<<<<< HEAD
                case GlobalCommands.OpenTextInputPopup: break; // Intentionally blank.
                case GlobalCommands.Null: break;           // Intentionally blank.
=======
                case GlobalCommands.Null: break; // Intentionally blank.
                case GlobalCommands.MultiplayerPanelOptions: break; // Intentionally blank.
                case GlobalCommands.MultiplayerJoinRoom: break; // Intentionally blank.
                case GlobalCommands.MultiplayerLeaveRoom: break; // Intentionally blank.
                case GlobalCommands.MultiplayerConnect: break; // Intentionally blank.
                case GlobalCommands.MultiplayerDisconnect: break; // Intentionally blank.
                case GlobalCommands.WhatIsNew: break;// Intentionally blank.
>>>>>>> cbb54d6a
                default:
                    Debug.LogError($"Unrecognized command {rEnum}");
                    break;
            }
        }

        private void LoadNamed(string path, bool quickload, bool additive)
        {
            var fileInfo = new DiskSceneFileInfo(path);
            fileInfo.ReadMetadata();
            if (SaveLoadScript.m_Instance.LastMetadataError != null)
            {
                ControllerConsoleScript.m_Instance.AddNewLine(
                    string.Format("Error detected in sketch '{0}'.\nTry re-saving.",
                        fileInfo.HumanName));
                Debug.LogWarning(string.Format("Error reading metadata for {0}.\n{1}",
                    fileInfo.FullPath, SaveLoadScript.m_Instance.LastMetadataError));
            }
            LoadSketch(fileInfo, quickload, additive);
            if (m_ControlsType != ControlsType.ViewingOnly)
            {
                EatGazeObjectInput();
            }
        }

        public void OpenURLAndInformUser(string url)
        {
            // On desktop - launch external browser and inform the user
            // On mobile - the browser appears over the app
            if (!App.Config.IsMobileHardware)
            {
                OutputWindowScript.m_Instance.CreateInfoCardAtController(
                    InputManager.ControllerName.Brush,
                    kRemoveHeadsetFyi, fPopScalar: 0.5f);
            }
            App.OpenURL(url);
            EatGazeObjectInput();
        }

        public bool IsCommandActive(GlobalCommands rEnum, int iParam = -1)
        {
            switch (rEnum)
            {
                case GlobalCommands.StraightEdge: return PointerManager.m_Instance.StraightEdgeModeEnabled;
                case GlobalCommands.StraightEdgeMeterDisplay: return PointerManager.m_Instance.StraightEdgeGuide.IsShowingMeter();
                case GlobalCommands.SymmetryPlane: return PointerManager.m_Instance.CurrentSymmetryMode == SymmetryMode.SinglePlane;
                case GlobalCommands.MultiMirror: return PointerManager.m_Instance.CurrentSymmetryMode == SymmetryMode.MultiMirror;
                case GlobalCommands.SymmetryTwoHanded: return PointerManager.m_Instance.CurrentSymmetryMode == SymmetryMode.TwoHanded;
                case GlobalCommands.AutoOrient: return m_AutoOrientAfterRotation;
                case GlobalCommands.AudioVisualization: return VisualizerManager.m_Instance.VisualsRequested;
                case GlobalCommands.AdvancedPanelsToggle: return m_PanelManager.AdvancedModeActive();
                case GlobalCommands.Music: return VisualizerManager.m_Instance.VisualsRequested;
                case GlobalCommands.DropCam: return m_DropCam.gameObject.activeSelf;
                case GlobalCommands.ToggleAutosimplification: return QualityControls.AutosimplifyEnabled;
                case GlobalCommands.DraftingVisibility: return m_DraftingVisibility == (DraftingVisibilityOption)iParam;
                case GlobalCommands.Cameras:
                    return SketchSurfacePanel.m_Instance.GetCurrentToolType() == BaseTool.ToolType.AutoGif ||
                        SketchSurfacePanel.m_Instance.GetCurrentToolType() == BaseTool.ToolType.ScreenshotTool;
                case GlobalCommands.IRC: return m_IRCChatWidget != null;
                case GlobalCommands.YouTubeChat: return m_YouTubeChatWidget != null;
                case GlobalCommands.StencilsDisabled: return m_WidgetManager.StencilsDisabled;
                case GlobalCommands.StraightEdgeShape:
                    // Previously experimental mode only.
                    // Untested and currently untriggerable.
                    return PointerManager.m_Instance.StraightEdgeGuide.TempShape == (StraightEdgeGuideScript.Shape)iParam ||
                        (PointerManager.m_Instance.StraightEdgeGuide.TempShape == StraightEdgeGuideScript.Shape.None
                        && PointerManager.m_Instance.StraightEdgeGuide.CurrentShape == (StraightEdgeGuideScript.Shape)iParam);
                case GlobalCommands.Disco: return LightsControlScript.m_Instance.DiscoMode;
                case GlobalCommands.ToggleGroupStrokesAndWidgets: return SelectionManager.m_Instance.UngroupingAllowed;
                case GlobalCommands.ToggleProfiling: return UnityEngine.Profiling.Profiler.enabled;
                case GlobalCommands.ToggleCameraPostEffects: return CameraConfig.PostEffects;
                case GlobalCommands.ToggleWatermark: return CameraConfig.Watermark;
                case GlobalCommands.ToggleCameraPathVisuals: return m_WidgetManager.CameraPathsVisible;
                case GlobalCommands.ToggleCameraPathPreview: return m_WidgetManager.FollowingPath;
                case GlobalCommands.SelectCameraPath:
                    return m_WidgetManager.IsCameraPathAtIndexCurrent(iParam) &&
                        m_WidgetManager.CameraPathsVisible;
                case GlobalCommands.GoogleDriveSync_Folder:
                    return App.DriveSync.IsFolderOfTypeSynced((DriveSync.SyncedFolderType)iParam);
                case GlobalCommands.GoogleDriveSync: return App.DriveSync.SyncEnabled;
                case GlobalCommands.RecordCameraPath: return VideoRecorderUtils.ActiveVideoRecording != null;
            }
            return false;
        }

        public void NewSketch(bool fade)
        {
            LightsControlScript.m_Instance.DiscoMode = false;
            m_WidgetManager.FollowingPath = false;
            SketchMemoryScript.m_Instance.ClearMemory();
            ControllerConsoleScript.m_Instance.AddNewLine("Sketch Cleared");
            ResetGrabbedPose(everything: true);
            QualityControls.m_Instance.ResetAutoQuality();
            InputManager.m_Instance.TriggerHaptics(InputManager.ControllerName.Brush, 0.1f);
            SaveLoadScript.m_Instance.ResetLastFilename();
            SelectionManager.m_Instance.RemoveFromSelection(false);
            PointerManager.m_Instance.ResetSymmetryToHome();
            App.Scene.ResetLayers(notify: true);
            ApiManager.Instance.ResetBrushTransform();

            // If we've got the camera path tool active, switch back to the default tool.
            // I'm doing this because if we leave the camera path tool active, the camera path
            // panel shows the button highlighted, which affects the user's flow for being
            // invited to start a path.  It looks weird.
            if (m_SketchSurfacePanel.ActiveToolType == BaseTool.ToolType.CameraPathTool)
            {
                m_SketchSurfacePanel.EnableDefaultTool();
            }

            m_WidgetManager.DestroyAllWidgets();
            if (LightsControlScript.m_Instance.LightsChanged ||
                SceneSettings.m_Instance.EnvironmentChanged)
            {
                SceneSettings.m_Instance.RecordSkyColorsForFading();
                SceneSettings.m_Instance.SetDesiredPreset(
                    SceneSettings.m_Instance.GetDesiredPreset(), skipFade: !fade);
            }
            // Blank the thumbnail position so that autosave won't save the thumbnail position to be
            // the one from the old sketch.
            SaveLoadScript.m_Instance.LastThumbnail_SS = null;

            // Re-set the quality level to reset simplification level
            QualityControls.m_Instance.QualityLevel = QualityControls.m_Instance.QualityLevel;

            App.PolyAssetCatalog.ClearLoadingQueue();
            App.PolyAssetCatalog.UnloadUnusedModels();
        }

        private bool WorldIsReset(bool toSavedXf)
        {
            return App.Scene.Pose ==
                (toSavedXf ? SketchMemoryScript.m_Instance.InitialSketchTransform : TrTransform.identity);
        }

        public bool IsCommandAvailable(GlobalCommands rEnum, int iParam = -1)
        {
            // TODO: hide gallery view / publish if there are no saved sketches
            switch (rEnum)
            {
                case GlobalCommands.Undo:
                    return SketchMemoryScript.m_Instance.CanUndo() && !(MultiplayerManager.m_Instance.State == ConnectionState.IN_ROOM);
                case GlobalCommands.Redo:
                    return SketchMemoryScript.m_Instance.CanRedo() && !(MultiplayerManager.m_Instance.State == ConnectionState.IN_ROOM);
                case GlobalCommands.Save:
                    bool canSave =
                        SaveLoadScript.m_Instance.SceneFile.Valid &&
                        SaveLoadScript.m_Instance.IsSavingAllowed();
                    return canSave && (!WorldIsReset(toSavedXf: true) ||
                        (SketchHasChanges() && SketchMemoryScript.m_Instance.IsMemoryDirty()));
                case GlobalCommands.SaveOptions:
                case GlobalCommands.SaveNew:
                case GlobalCommands.SaveGallery:
                    return SketchHasChanges();
                case GlobalCommands.SaveOnLocalChanges:
                    if (!SaveLoadScript.m_Instance.SceneFile.Valid)
                    {
                        // No save file, but something has changed.
                        return SketchHasChanges();
                    }
                    else
                    {
                        if (SaveLoadScript.m_Instance.CanOverwriteSource)
                        {
                            // Save file, and it's our file.  Whether we have changes is irrelevant.
                            return true;
                        }
                        // Save file, but it's not our file.  Only make a copy if there are local changes.
                        return SketchMemoryScript.m_Instance.IsMemoryDirty();
                    }
                case GlobalCommands.UploadToGenericCloud:
                    return SketchMemoryScript.m_Instance.HasVisibleObjects() ||
                        m_WidgetManager.ExportableModelWidgets.Any(w => w.gameObject.activeSelf) ||
                        m_WidgetManager.ImageWidgets.Any(w => w.gameObject.activeSelf) ||
                        VrAssetService.m_Instance.UploadProgress >= 1.0f ||
                        VrAssetService.m_Instance.LastUploadFailed;
                case GlobalCommands.SaveAndUpload:
                    return App.GoogleIdentity.LoggedIn &&
                        (VrAssetService.m_Instance.UploadProgress <= 0.0f) &&
                        IsCommandAvailable(GlobalCommands.UploadToGenericCloud);
                case GlobalCommands.NewSketch:
                    return SketchHasChanges() && !(MultiplayerManager.m_Instance.State == ConnectionState.IN_ROOM);
                case GlobalCommands.Credits:
                case GlobalCommands.AshleysSketch:
                    return !SketchHasChanges() && !SketchMemoryScript.m_Instance.IsMemoryDirty();
                case GlobalCommands.Tiltasaurus: return TiltBrush.Tiltasaurus.m_Instance.TiltasaurusAvailable();
                case GlobalCommands.ExportRaw:
                    return SketchMemoryScript.m_Instance.HasVisibleObjects() ||
                        m_WidgetManager.ModelWidgets.Any(w => w.gameObject.activeSelf) ||
                        m_WidgetManager.ImageWidgets.Any(w => w.gameObject.activeSelf);
                case GlobalCommands.ResetAllPanels: return m_PanelManager.PanelsHaveBeenCustomized();
                case GlobalCommands.Duplicate: return ClipboardManager.Instance.CanCopy;
                case GlobalCommands.ToggleGroupStrokesAndWidgets: return SelectionManager.m_Instance.SelectionCanBeGrouped;
                case GlobalCommands.SaveModel: return SelectionManager.m_Instance.HasSelection;
                case GlobalCommands.SummonMirror:
                    return PointerManager.m_Instance.CurrentSymmetryMode !=
                        SymmetryMode.None;
                case GlobalCommands.InvertSelection:
                case GlobalCommands.FlipSelection:
                    return SelectionManager.m_Instance.HasSelection;
                case GlobalCommands.SelectAll:
                    return SketchMemoryScript.m_Instance.HasVisibleObjects() ||
                        m_WidgetManager.HasSelectableWidgets();
                case GlobalCommands.UnloadReferenceImageCatalog:
                    return ReferenceImageCatalog.m_Instance.AnyImageValid();
                case GlobalCommands.ToggleCameraPathPreview:
                    return m_WidgetManager.CanRecordCurrentCameraPath();
                case GlobalCommands.DeleteCameraPath:
                    return CameraPathCaptureRig.Enabled && m_WidgetManager.AnyActivePathHasAKnot();
                case GlobalCommands.ToggleCameraPathVisuals:
                    return m_WidgetManager.AnyActivePathHasAKnot();
                case GlobalCommands.GoogleDriveSync:
                    return App.GoogleIdentity.LoggedIn;
                case GlobalCommands.RecordCameraPath:
                    return m_WidgetManager.CameraPathsVisible;
                case GlobalCommands.AdvancedPanelsToggle:
                    return !(MultiplayerManager.m_Instance.State == ConnectionState.IN_ROOM);
                case GlobalCommands.MultiplayerConnect:
                    return MultiplayerManager.m_Instance.IsConnectable();
                case GlobalCommands.MultiplayerDisconnect:
                    return MultiplayerManager.m_Instance.IsDisconnectable();
                case GlobalCommands.MultiplayerJoinRoom:
                    return !PanelManager.m_Instance.AdvancedModeActive() && MultiplayerManager.m_Instance.CanJoinRoom() && !SceneSettings.m_Instance.GetDesiredPreset().isPassthrough;
                case GlobalCommands.MultiplayerLeaveRoom:
                    return MultiplayerManager.m_Instance.CanLeaveRoom();
                case GlobalCommands.Sketchbook:
                case GlobalCommands.SketchbookMenu:
                case GlobalCommands.EditMultiplayerNickName:
                case GlobalCommands.EditMultiplayerRoomName:
                    return !(MultiplayerManager.m_Instance.State == ConnectionState.IN_ROOM);
                case GlobalCommands.WhatIsNew:
                    return false;
            }
            return true;
        }

        public bool SketchHasChanges()
        {
            if (SceneSettings.m_Instance.IsTransitioning) { return false; }
            return SketchMemoryScript.m_Instance.HasVisibleObjects() ||
                SceneSettings.m_Instance.EnvironmentChanged ||
                LightsControlScript.m_Instance.LightsChanged ||
                m_WidgetManager.ModelWidgets.Any(w => w.gameObject.activeSelf) ||
                m_WidgetManager.LightWidgets.Any(w => w.gameObject.activeSelf) ||
                m_WidgetManager.StencilWidgets.Any(w => w.gameObject.activeSelf) ||
                m_WidgetManager.ImageWidgets.Any(w => w.gameObject.activeSelf) ||
                m_WidgetManager.VideoWidgets.Any(w => w.gameObject.activeSelf) ||
                m_WidgetManager.AnyCameraPathWidgetsActive;
        }

        public void OpenPanelOfType(BasePanel.PanelType type, TrTransform trSpawnXf)
        {
            m_PanelManager.OpenPanel(type, trSpawnXf);
            EatGazeObjectInput();
        }

        public void RestoreFloatingPanels()
        {
            if (!m_SketchSurfacePanel.ActiveTool.HidePanels())
            {
                m_PanelManager.RestoreHiddenPanels();
            }
        }

        public void UpdateDraftingVisibility()
        {
            float value = 0;
            switch (m_DraftingVisibility)
            {
                case DraftingVisibilityOption.Visible:
                    value = 1;
                    break;
                case DraftingVisibilityOption.Transparent:
                    value = .5f;
                    break;
                case DraftingVisibilityOption.Hidden:
                    value = 0;
                    break;
            }
            Shader.SetGlobalFloat("_DraftingVisibility01", value);
        }

        private void ToggleProfiling()
        {
            if (Debug.isDebugBuild && ProfileDisplay.Instance != null)
            {
                ProfileDisplay.Instance.gameObject.SetActive(UnityEngine.Profiling.Profiler.enabled);
            }
            if (UnityEngine.Profiling.Profiler.enabled)
            {
                ProfilingManager.Instance.StopProfiling();
            }
            else
            {
                ProfilingManager.Instance.StartProfiling(App.UserConfig.Profiling.ProfilingMode);
            }
        }

        private void DoAutoProfile()
        {
            StartCoroutine(DoProfiling());
        }

        private void DoAutoProfileAndQuit()
        {
            StartCoroutine(DoProfiling(andQuit: true));
        }

        private IEnumerator DoProfiling(bool andQuit = false)
        {
            TrTransform oldWandPose = TrTransform.FromTransform(InputManager.Wand.Geometry.transform);
            TrTransform oldBrushPose = TrTransform.FromTransform(InputManager.Brush.Geometry.transform);

            App.AppState oldState = App.CurrentState;
            App.Instance.SetDesiredState(App.AppState.AutoProfiling);
            while (App.CurrentState != App.AppState.AutoProfiling)
            {
                yield return null;
            }

            TrTransform camPose = App.Scene.Pose * SaveLoadScript.m_Instance.ReasonableThumbnail_SS;
            camPose.ToTransform(App.VrSdk.GetVrCamera().transform);
            float controllerDirection = App.UserConfig.Profiling.ShowControllers ? 1f : -1f;
            Vector3 roffset = Camera.main.transform.right * 2f;
            Vector3 fOffset = Camera.main.transform.forward * 4f * controllerDirection;
            InputManager.Brush.Geometry.transform.position = Camera.main.transform.position + roffset + fOffset;
            InputManager.Brush.Geometry.transform.rotation = Camera.main.transform.rotation;
            InputManager.Wand.Geometry.transform.position = Camera.main.transform.position - roffset + fOffset;
            InputManager.Wand.Geometry.transform.rotation = Camera.main.transform.rotation;
            m_PanelManager.LockPanelsToController();

            ProfilingManager.Instance.StartProfiling(App.UserConfig.Profiling.ProfilingMode);
            yield return new WaitForSeconds(App.UserConfig.Profiling.Duration);
            ProfilingManager.Instance.StopProfiling();

            if (App.UserConfig.Profiling.TakeScreenshot)
            {
                GameObject camObj = new GameObject("ScreenShotter");
                Camera cam = camObj.AddComponent<Camera>();
                cam.CopyFrom(App.VrSdk.GetVrCamera());
                cam.stereoTargetEye = StereoTargetEyeMask.None;
                cam.clearFlags = CameraClearFlags.SolidColor;
                camPose.ToTransform(camObj.transform);
                int res = App.UserConfig.Profiling.ScreenshotResolution;
                RenderTexture renderTexture = RenderTexture.GetTemporary(res, res, 24);
                try
                {
                    cam.targetTexture = renderTexture;
                    cam.Render();
                    RenderTexture prev = RenderTexture.active;
                    RenderTexture.active = renderTexture;
                    var texture = new Texture2D(res, res, TextureFormat.RGB24, false);
                    texture.ReadPixels(new Rect(0, 0, texture.width, texture.height), 0, 0);
                    RenderTexture.active = prev;
                    byte[] jpegBytes = texture.EncodeToJPG();
                    string filename =
                        Path.GetFileNameWithoutExtension(SaveLoadScript.m_Instance.SceneFile.FullPath);
                    File.WriteAllBytes(Path.Combine(App.UserPath(), filename + ".jpg"), jpegBytes);
                }
                finally
                {
                    Destroy(camObj);
                    RenderTexture.ReleaseTemporary(renderTexture);
                }
            }

            oldWandPose.ToTransform(InputManager.Wand.Geometry.transform);
            oldBrushPose.ToTransform(InputManager.Brush.Geometry.transform);
            App.Instance.SetDesiredState(oldState);

            if (andQuit)
            {
                QuitApp();
            }
        }
    }

} // namespace TiltBrush<|MERGE_RESOLUTION|>--- conflicted
+++ resolved
@@ -4872,10 +4872,8 @@
                     MultiplayerSceneSync.m_Instance.HideSynchInfo();
                     break;
                 case GlobalCommands.RepaintOptions: break; // Intentionally blank.
-<<<<<<< HEAD
                 case GlobalCommands.OpenTextInputPopup: break; // Intentionally blank.
                 case GlobalCommands.Null: break;           // Intentionally blank.
-=======
                 case GlobalCommands.Null: break; // Intentionally blank.
                 case GlobalCommands.MultiplayerPanelOptions: break; // Intentionally blank.
                 case GlobalCommands.MultiplayerJoinRoom: break; // Intentionally blank.
@@ -4883,7 +4881,6 @@
                 case GlobalCommands.MultiplayerConnect: break; // Intentionally blank.
                 case GlobalCommands.MultiplayerDisconnect: break; // Intentionally blank.
                 case GlobalCommands.WhatIsNew: break;// Intentionally blank.
->>>>>>> cbb54d6a
                 default:
                     Debug.LogError($"Unrecognized command {rEnum}");
                     break;
