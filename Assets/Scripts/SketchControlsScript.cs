// Copyright 2020 The Tilt Brush Authors
//
// Licensed under the Apache License, Version 2.0 (the "License");
// you may not use this file except in compliance with the License.
// You may obtain a copy of the License at
//
//      http://www.apache.org/licenses/LICENSE-2.0
//
// Unless required by applicable law or agreed to in writing, software
// distributed under the License is distributed on an "AS IS" BASIS,
// WITHOUT WARRANTIES OR CONDITIONS OF ANY KIND, either express or implied.
// See the License for the specific language governing permissions and
// limitations under the License.

using OpenBrush.Multiplayer;
using System;
using System.Collections;
using System.Collections.Generic;
using System.IO;
using System.Linq;
using TiltBrush.Layers;
using UnityEngine;
using UnityEngine.InputSystem;
using Random = UnityEngine.Random;
using SymmetryMode = TiltBrush.PointerManager.SymmetryMode;

namespace TiltBrush
{

    public class SketchControlsScript : MonoBehaviour
    {
        public const string kRemoveHeadsetFyi = "Remove headset to view.";
        const string kTiltBrushGalleryUrl = "https://poly.google.com/tiltbrush";
        const string kBlocksGalleryUrl = "https://poly.google.com/blocks";
        const string kPolyMainPageUri = "https://poly.google.com";

        static public SketchControlsScript m_Instance;
        static bool sm_enableGrabHaptics = true;

        // ------------------------------------------------------------
        // Constants and types
        // ------------------------------------------------------------

        public enum GlobalCommands
        {
            Null,
            Save,
            SaveNew,
            Load,
            NewSketch,
            StraightEdge,
            AutoOrient,
            Undo,
            Redo,
            Tiltasaurus,
            LightingHdr,
            AudioVisualization,
            ResetAllPanels,
            SketchOrigin,
            SymmetryPlane,
            MultiMirror,
            ViewOnly,
            SaveGallery,
            LightingLdr,
            ShowSketchFolder,
            About,
            LoadNamedFile, // iParam1 : (optional) - send through a LoadSpeed as int
            DropCam,
            CuratedGallery,
            Unused_UploadToCloud,
            AnalyticsEnabled_Deprecated,
            Credits,
            LogOutOfGenericCloud,
            DraftingVisibility,
            DeleteSketch,
            ShowWindowGUI,
            MorePanels,
            Cameras,
            FAQ,
            ExportRaw,
            IRC,
            YouTubeChat,
            CameraOptions,
            StencilsDisabled,
            AdvancedTools,
            FloatingPanelsMode,
            StraightEdgeMeterDisplay,
            Sketchbook,
            ExportAll,
            Lights,
            SaveAndUpload,
            StraightEdgeShape,
            SaveOptions,
            SketchbookMenu,
            Disco,
            ViewOnlineGallery,
            CancelUpload,
            AdvancedPanelsToggle,
            Music,
            Duplicate,
            ToggleGroupStrokesAndWidgets,
            SaveModel,
            ViewPolyPage,
            ViewPolyGallery,
            ExportListed,
            RenderCameraPath,
            ToggleProfiling,
            DoAutoProfile,
            DoAutoProfileAndQuit,
            ToggleSettings,
            SummonMirror,
            InvertSelection,
            SelectAll,
            FlipSelection,
            ToggleBrushLab,
            ReleaseNotes,
            ToggleCameraPostEffects,
            ToggleWatermark,
            AccountInfo,
            // LoadConfirmUnsaved -> LoadWaitOnDownload -> LoadConfirmComplex -> LoadComplexHigh ->  Load
            LoadConfirmUnsaved,
            LoadConfirmComplex,
            MemoryWarning,
            MemoryExceeded,
            ViewLastUpload,
            LoadConfirmComplexHigh,
            ShowTos,
            ShowPrivacy,
            ShowQuestSideLoading,
            AshleysSketch,
            UnloadReferenceImageCatalog,
            SaveOnLocalChanges,
            ToggleCameraPathVisuals,
            ToggleCameraPathPreview,
            DeleteCameraPath,
            RecordCameraPath,
            SelectCameraPath,
            ToggleAutosimplification,
            ShowGoogleDrive,
            GoogleDriveSync_Folder, // iParam1: folder id as DriveSync.SyncedFolderType
            GoogleDriveSync,
            LoginToGenericCloud,  // iParam1: Cloud enum
            UploadToGenericCloud, // iParam1: Cloud enum
            LoadWaitOnDownload,
            SignOutConfirm,
            ReadOnlyNotice,
            ShowContribution,
            WhatIsNew,

            // Open Brush Reserved Enums 1000-1999
            LanguagePopup = 1000,
            MultiplayerTogglePanel = 1001,
            MultiplayerPanelOptions = 1002, // iParam1: Popup options
            MultiplayerJoinRoom = 1004,
            EditMultiplayerRoomName = 1005,
            MultiplayerLeaveRoom = 1006,
            MultiplayerConnect = 1007,
            MultiplayerDisconnect = 1008,
            EditMultiplayerNickName = 1009,
            OpenRoomSettings = 1010,

            EditMultiplayerRoomMaxPlayers = 1012,

            MultiplayerMutePlayerForMe = 1011,
            MultiplayerPlayerMuteForAll = 1019,
            MultiplayerViewOnlyMode = 1014,
            MultiplayerTransferRoomOwnership = 1013,
            MultiplayerKickPlayerOut = 1015,

            MultiplayerMuteAllForMe = 1016,
            MultiplayerSetAllViewOnly = 1017,
            MultiplayerMuteAllForAll = 1018,

            MultiplayerSetRoomViewOnly = 1020,
            MultiplayerSetRoomSilent = 1021,

            RenameSketch = 5200,
            OpenLayerOptionsPopup = 5201,
            RenameLayer = 5202,
            OpenDirectorChooserPopup = 5800,
            OpenScriptsCommandsList = 6000,
            OpenScriptsList = 6001,
            OpenExampleScriptsList = 6002,
            SymmetryTwoHanded = 6003,
            ScriptedSymmetryCommand = 6004,
            OpenScriptParametersPopup = 6005,
            SaveAs = 6006,
            OpenColorOptionsPopup = 7000,
            ChangeSnapAngle = 8000,
            OpenColorPicker = 9000,
            OpenTexturePicker = 9001,
            MergeBrushStrokes = 10000,
            RepaintOptions = 11500,
            OpenNumericInputPopup = 12000
        }

        public enum ControlsType
        {
            KeyboardMouse,
            SixDofControllers,
            ViewingOnly
        }

        public enum DraftingVisibilityOption
        {
            Visible,
            Transparent,
            Hidden
        }

        public enum InputState
        {
            Standard,
            Pan,
            Rotation,
            HeadLock,
            ControllerLock,
            PushPull,
            BrushSize,
            Save,
            Load,
            Num
        }

        public enum LoadSpeed
        {
            Normal = -1,
            Quick = 1,
        }

        const float kControlPointHistoryMaxTime = 0.1f;

        class GazeResult
        {
            public bool m_HitWithGaze;
            public bool m_HitWithController;
            // ReSharper disable once NotAccessedField.Local
            public bool m_WithinView;
            public float m_ControllerDistance;
            public Vector3 m_GazePosition;
            public Vector3 m_ControllerPosition;
            public InputManager.ControllerName m_ControllerName;
        }

        class GrabWidgetControllerInfo
        {
            public InputManager.ControllerName m_Name;
            /// Transform of controller at the time the grab started
            public TrTransform m_BaseControllerXf;
            /// "local" transform of widget (relative to controller), at the time the grab started.
            /// The widget isn't parented to the controller, but if it were, this would be its transform.
            public TrTransform m_BaseWidgetXf_LS;
        }

        struct GrabWidgetHoldPoint
        {
            // ReSharper disable once NotAccessedField.Local
            public InputManager.ControllerName m_Name;
            public float m_BirthTime;
            public Vector3 m_Pos; // where controller is holding the widget
            public Quaternion m_Rot;
        }

        class InputStateConfig
        {
            public bool m_AllowDrawing;
            public bool m_AllowMovement;
            public bool m_ShowGizmo;
        }

        enum FadeState
        {
            None,
            FadeOn,
            FadeOff
        }

        enum GrabWidgetState
        {
            None,
            OneHand,
            TwoHands
        }

        enum GrabWorldState
        {
            Normal,
            ResettingTransform,
            ResetDone
        }

        private enum WorldTransformResetState
        {
            Default,
            Requested,
            FadingToBlack,
            FadingToScene,
        }

        enum RotationType
        {
            All,
            RollOnly
        }

        enum GrabIntersectionState
        {
            RequestIntersections,
            ReadBrush,
            ReadWand
        }

        // ------------------------------------------------------------
        // Inspector data (read-only even if public)
        // ------------------------------------------------------------

        public GameObject m_SketchSurface;
        public SketchMemoryScript.PlaybackMode m_DefaultSketchPlaybackMode;
        public float m_GazeMaxAngleFromPointing = 85.0f;
        public float m_GazeMaxAngleFacingToForward = 80.0f;

        [SerializeField] bool m_AtlasIconTextures;

        [SerializeField] SaveIconTool m_SaveIconTool;
        [SerializeField] DropCamWidget m_DropCam;
        [SerializeField] string m_CreditsSketchFilename;
        [SerializeField] string m_AshleysSketchFilename;
        [SerializeField] float m_DefaultSketchLoadSpeed;
        [SerializeField] GameObject m_TransformGizmoPrefab;

        [SerializeField] GameObject m_RotationIconPrefab;
        [SerializeField] float m_GazeMaxAngleFromFacing = 70.0f;
        [SerializeField] float m_GazeMaxDistance = 10.0f;
        [SerializeField] float m_GazeControllerPointingDistance;
        [SerializeField] float m_GazePanelDectivationDelay = 0.25f;

        [SerializeField] GameObject m_UIReticle;
        [SerializeField] GameObject m_UIReticleMobile;
        [SerializeField] GameObject m_UIReticleSixDofController;

        [SerializeField] float m_DoubleTapWindow;
        [SerializeField] float m_PushPullScale;
        [SerializeField] RotationCursorScript m_RotationCursor;
        [SerializeField] float m_RotationMaxAngle;

        [SerializeField] float m_RotationScalar;
        [SerializeField] float m_RotationRollScalar;
        [SerializeField] float m_PanScalar;

        [SerializeField] float m_AdjustToolSizeScalar;

        [SerializeField] GameObject m_IRCChatPrefab;
        [SerializeField] GameObject m_YouTubeChatPrefab;
        [SerializeField] GameObject m_Decor;
        [SerializeField] BaseTool.ToolType m_InitialTool = BaseTool.ToolType.SketchSurface;
        [SerializeField] string m_ReleaseNotesURL;
        [SerializeField] string m_HelpCenterURL;
        [SerializeField] string m_ThirdPartyNoticesURL;
        [SerializeField] string m_TosURL;
        [SerializeField] string m_PrivacyURL;
        [SerializeField] string m_QuestSideLoadingHowToURL;

        [Multiline]
        [SerializeField] string m_ContributionPromoText;
        [SerializeField] string m_ContributionURL;

        [SerializeField] float m_WorldTransformMinScale = .1f;
        [SerializeField] float m_WorldTransformMaxScale = 10.0f;

        [Header("Undo/Redo Hold")]
        [SerializeField] float m_UndoRedoHold_DurationBeforeStart;
        [SerializeField] float m_UndoRedoHold_RepeatInterval;

        [Header("Pin Cushion")]
        [SerializeField] GameObject m_PinCushionPrefab;

        [Header("Grabbing and tossing")]
        [SerializeField] float m_GrabWorldFadeSpeed = 8.0f;
        [SerializeField] Color m_GrabWorldGridColor = new Color(0.0f, 1.0f, 1.0f, 0.2f);
        [SerializeField] ControllerGrabVisuals m_ControllerGrabVisuals;
        [SerializeField] float m_WidgetGpuIntersectionRadius;

        [Header("Saving")]
        [SerializeField] int m_NumStrokesForSaveIcon = 50;

        [NonSerialized] public Color m_GrabHighlightActiveColor;
        [NonSerialized] public bool m_DisableWorldGrabbing = false;

        /// Throwing an object faster than this means it's a "toss". Units are m/s.
        public float m_TossThresholdMeters = 3f;
        /// Angular motion contributes more towards the toss velocity the larger the object is;
        /// or rather, the larger the distance between the grab point and the object's center.
        /// To prevent large objects from being too-easily-tossed, bound that distance.
        public float m_TossMaxPivotDistMeters = 0.33f;

        // ------------------------------------------------------------
        // Internal data
        // ------------------------------------------------------------

        private SketchSurfacePanel m_SketchSurfacePanel;
        private SketchMemoryScript.PlaybackMode m_SketchPlaybackMode;
        private GameObject m_TransformGizmo;
        private TransformGizmoScript m_TransformGizmoScript;
        private GameObject m_RotationIcon;
        private float m_MouseDeltaX;
        private float m_MouseDeltaY;
        private float m_MouseDeltaXScaled;
        private float m_MouseDeltaYScaled;
        private float m_PositionOffsetResetTapTime;
        private bool m_EatToolScaleInput;

        private PanelManager m_PanelManager;
        private WidgetManager m_WidgetManager;
        private PinCushion m_PinCushion;
        private bool m_EatPinCushionInput;

        // This is the gaze that was used to compute m_CurrentGazeHitPoint.
        // It is not a general substitute for ViewpointScript.Gaze.
        private Ray m_CurrentGazeRay;
        private Quaternion m_CurrentHeadOrientation;
        private GazeResult[] m_GazeResults;
        private int m_CurrentGazeObject;
        private bool m_EatInputGazeObject;
        private Vector3 m_CurrentGazeHitPoint;
        private Ray m_GazeControllerRay;
        private Ray m_GazeControllerRayActivePanel;
        private bool m_ForcePanelActivation = false;
        private float m_GazePanelDectivationCountdown;
        private bool m_PanelsVisibilityRequested;

        // Previously Experimental-Model only
        private bool m_HeadOffset;

        float m_UndoHold_Timer;
        float m_RedoHold_Timer;

        // Grab world member variables.
        struct GrabState
        {
            public InputManager.ControllerName name;
            public TrTransform grabTransform;
            public bool grabbingWorld;
            public bool grabbingGroup;
            public bool startedGrabInsideWidget;
            public bool eatInput;
            private GrabWidget lastWidgetIntersect;

            public void SetHadBestGrabAndTriggerHaptics(GrabWidgetData data)
            {
                bool dormant = WidgetManager.m_Instance.WidgetsDormant;
                if (data != null && !data.m_WidgetScript.AllowDormancy)
                {
                    dormant = false;
                }
                GrabWidget newInsideWidget = (data != null && !dormant) ? data.m_WidgetScript : null;
                if (sm_enableGrabHaptics && newInsideWidget != lastWidgetIntersect)
                {
                    // state changed
                    if (newInsideWidget != null)
                    {
                        // transitioning in
                        InputManager.m_Instance.TriggerHaptics(name, data.m_WidgetScript.HapticDuration);
                    }
                    else
                    {
                        // transitioning out
                        InputManager.m_Instance.TriggerHaptics(name, 0.03f);
                    }
                }
                lastWidgetIntersect = newInsideWidget;
            }

            public void ClearInsideWidget()
            {
                lastWidgetIntersect = null;
            }
        }
        private GrabState m_GrabBrush = new GrabState { name = InputManager.ControllerName.Brush };
        private GrabState m_GrabWand = new GrabState { name = InputManager.ControllerName.Wand };

        private WorldTransformResetState m_WorldTransformResetState = WorldTransformResetState.Default;
        private TrTransform m_WorldTransformResetXf = TrTransform.identity; // set when reset requested
        private GrabWorldState m_GrabWorldState = GrabWorldState.Normal;
        private float m_WorldTransformFadeAmount;
        private bool m_AllowWorldTransformLastFrame = false;
        private bool m_WorldBeingGrabbed;
        private TrTransform m_xfDropCamReset_RS;

        struct GpuIntersectionResult
        {
            public GpuIntersector.FutureModelResult result;
            public List<GpuIntersector.ModelResult> resultList;
        }
        private Queue<GpuIntersectionResult> m_BrushResults;
        private Queue<GpuIntersectionResult> m_WandResults;
        private int m_WidgetGpuIntersectionLayer;

        private GrabWidget m_CurrentGrabWidget;
        private GrabWidget m_MaybeDriftingGrabWidget; // use only to clear drift

        // References to widgets, cached in the UpdateGrab_None, to be used by helper functions
        // for the remainder of the frame.
        private GrabWidget m_PotentialGrabWidgetBrush;
        private GrabWidget m_PotentialGrabWidgetWand;

        // Flags for the explaining if the m_PotentialGrabWidget_x widgets are able to be interacted with.
        // Cached in the UpdateGrab_None, used for the remainder of the frame.
        private bool m_PotentialGrabWidgetBrushValid;
        private bool m_PotentialGrabWidgetWandValid;

        // References to widget metadata, cached in UpdateGrab_None, to be re-used on "off frames"
        // when the GPU intersector is not refreshing the nearest widget to the respective controller.
        private GrabWidgetData m_BackupBrushGrabData;
        private GrabWidgetData m_BackupWandGrabData;

        private GrabWidgetState m_GrabWidgetState;
        private GrabWidgetControllerInfo m_GrabWidgetOneHandInfo;
        private TrTransform m_GrabWidgetTwoHandBrushPrev;
        private TrTransform m_GrabWidgetTwoHandWandPrev;
        private Queue<GrabWidgetHoldPoint> m_GrabWidgetHoldHistory;

        private Quaternion m_RotationOrigin;
        private Vector2 m_RotationCursorOffset;

        private bool m_RotationRollActive;
        private float m_RotationResetTapTime;

        private RotationType m_CurrentRotationType;
        private bool m_AutoOrientAfterRotation;

        private Vector3 m_SurfaceForward;
        private Vector3 m_SurfaceRight;
        private Vector3 m_SurfaceUp;

        private Vector3 m_SurfaceLockOffset;
        private Vector3 m_SurfaceLockBaseSurfacePosition;
        private Vector3 m_SurfaceLockBaseControllerPosition;
        private Quaternion m_SurfaceLockBaseHeadRotation;
        private Quaternion m_SurfaceLockBaseControllerRotation;
        private Quaternion m_SurfaceLockBaseSurfaceRotation;
        private InputManager.ControllerName m_SurfaceLockActingController;
        private float m_SurfaceLockControllerBaseScalar;
        private float m_SurfaceLockControllerScalar;

        private bool m_PositioningPanelWithHead;
        private Quaternion m_PositioningPanelBaseHeadRotation;
        private Vector3 m_PositioningPanelOffset;
        private float m_PositioningTimer;
        private float m_PositioningSpeed;

        private DraftingVisibilityOption m_DraftingVisibility = DraftingVisibilityOption.Visible;

        private Vector3 m_SketchOrigin;

        private ControlsType m_ControlsType;
        private GrabWidget m_IRCChatWidget;
        private GrabWidget m_YouTubeChatWidget;
        private MultiCamCaptureRig m_MultiCamCaptureRig;
        private CameraPathCaptureRig m_CameraPathCaptureRig;

        private bool m_ViewOnly = false;

        private InputState m_CurrentInputState;
        private InputStateConfig[] m_InputStateConfigs;

        private GrabIntersectionState m_CurrentGrabIntersectionState;

        private float m_WorldTransformSpeedSmoothed;

        // ------------------------------------------------------------
        // Properties and events
        // ------------------------------------------------------------

        public MultiCamCaptureRig MultiCamCaptureRig
        {
            get { return m_MultiCamCaptureRig; }
        }

        public CameraPathCaptureRig CameraPathCaptureRig
        {
            get { return m_CameraPathCaptureRig; }
        }

        public ControllerGrabVisuals ControllerGrabVisuals
        {
            get { return m_ControllerGrabVisuals; }
        }

        public SketchMemoryScript.PlaybackMode SketchPlaybackMode
        {
            get { return m_SketchPlaybackMode; }
            set { m_SketchPlaybackMode = value; }
        }

        public Transform m_Canvas
        {
            get { return App.Instance.m_CanvasTransform; }
        }

        public ControlsType ActiveControlsType
        {
            get { return m_ControlsType; }
            set { m_ControlsType = value; }
        }

        public float WorldTransformMinScale
        {
            get
            {
                return App.UserConfig.Flags.UnlockScale ? m_WorldTransformMinScale * 0.01f :
                    m_WorldTransformMinScale;
            }
        }

        public float WorldTransformMaxScale
        {
            get
            {
                return App.UserConfig.Flags.UnlockScale ? m_WorldTransformMaxScale * 10.0f :
                    m_WorldTransformMaxScale;
            }
        }

        public void SetInitialTool(BaseTool.ToolType rType)
        {
            m_InitialTool = rType;
        }

        public void SetInFreePaintMode(bool bFreePaint)
        {
            m_SketchSurfacePanel.SetInFreePaintMode(bFreePaint);
        }

        public float GazeMaxDistance
        {
            get { return m_GazeMaxDistance; }
        }

        public InputManager.ControllerName OneHandGrabController
        {
            get
            {
                return m_CurrentGrabWidget != null ?
                    m_GrabWidgetOneHandInfo.m_Name :
                    InputManager.ControllerName.None;
            }
        }

        public InputManager.ControllerName PotentialOneHandGrabController(GrabWidget widget)
        {
            if (m_PotentialGrabWidgetBrush == widget)
            {
                return InputManager.ControllerName.Brush;
            }
            else if (m_PotentialGrabWidgetWand == widget)
            {
                return InputManager.ControllerName.Wand;
            }
            return OneHandGrabController;
        }

        public Vector3 GetSurfaceForward() { return m_SurfaceForward; }
        public Vector3 GetSurfaceUp() { return m_SurfaceUp; }
        public Vector3 GetSurfaceRight() { return m_SurfaceRight; }
        public Vector3 GetSketchOrigin() { return m_SketchOrigin; }
        public float GetDefaultSketchLoadSpeed() { return m_DefaultSketchLoadSpeed; }
        public Quaternion GetCurrentHeadOrientation() { return m_CurrentHeadOrientation; }
        public Vector3 GetUIReticlePos() { return m_UIReticle.transform.position; }
        public Vector3 GetSweetSpotPos() { return m_PanelManager.m_SweetSpot.transform.position; }
        public void SetSketchOrigin(Vector3 vOrigin) { m_SketchOrigin = vOrigin; }

        public void EatGazeObjectInput()
        {
            m_EatInputGazeObject = true;
            m_GazePanelDectivationCountdown = 0.0f;
            PointerManager.m_Instance.EatLineEnabledInput();
            SketchSurfacePanel.m_Instance.EatToolsInput();
        }
        public void EatToolScaleInput() { m_EatToolScaleInput = true; }
        public void EatGrabInput()
        {
            m_GrabWand.eatInput = true;
            m_GrabBrush.eatInput = true;
        }

        public bool ShouldRespondToPadInput(InputManager.ControllerName name)
        {
            if (name == InputManager.ControllerName.Brush && m_CurrentGazeObject != -1)
            {
                return m_PanelManager.GetPanel(m_CurrentGazeObject).BrushPadAnimatesOnHover();
            }
            return !m_EatToolScaleInput && SketchSurfacePanel.m_Instance.CanAdjustToolSize();
        }
        public void ForcePanelActivation(bool bForce)
        {
            m_ForcePanelActivation = bForce;
            if (m_ForcePanelActivation)
            {
                m_GazePanelDectivationCountdown = m_GazePanelDectivationDelay;
            }
        }
        public bool IsUserInteractingWithUI()
        {
            return (m_CurrentGazeObject != -1) || (m_GazePanelDectivationCountdown > 0.0f);
        }
        public bool IsUIBlockingUndoRedo()
        {
            if (m_CurrentGazeObject != -1)
            {
                return m_PanelManager.GetPanel(m_CurrentGazeObject).UndoRedoBlocked();
            }
            return false;
        }
        public bool IsUserAbleToInteractWithAnyWidget()
        {
            return IsUserInteractingWithAnyWidget() ||
                (m_PotentialGrabWidgetBrush != null && m_PotentialGrabWidgetBrushValid) ||
                (m_PotentialGrabWidgetWand != null && m_PotentialGrabWidgetWandValid);
        }
        public bool IsUserInteractingWithAnyWidget() { return m_CurrentGrabWidget != null; }
        public bool IsUserGrabbingAnyPanel()
        {
            return (m_CurrentGrabWidget != null && m_CurrentGrabWidget is PanelWidget);
        }
        public bool IsUsersBrushIntersectingWithSelectionWidget()
        {
            return (m_PotentialGrabWidgetBrush != null &&
                m_PotentialGrabWidgetBrushValid &&
                m_PotentialGrabWidgetBrush is SelectionWidget);
        }
        public bool IsUserIntersectingWithSelectionWidget()
        {
            return IsUsersBrushIntersectingWithSelectionWidget() ||
                (m_PotentialGrabWidgetWand != null &&
                m_PotentialGrabWidgetWandValid &&
                m_PotentialGrabWidgetWand is SelectionWidget);
        }
        public bool IsUserInteractingWithSelectionWidget()
        {
            return (m_CurrentGrabWidget != null && m_CurrentGrabWidget is SelectionWidget);
        }

        public bool IsUserGrabbingWorld() { return m_GrabWand.grabbingWorld || m_GrabBrush.grabbingWorld; }
        public bool IsUserGrabbingWorldWithBrushHand() { return m_GrabBrush.grabbingWorld; }
        public bool IsUserTransformingWorld() { return m_GrabWand.grabbingWorld && m_GrabBrush.grabbingWorld; }
        public float GetGazePanelActivationRatio() { return m_GazePanelDectivationCountdown / m_GazePanelDectivationDelay; }
        public bool IsCurrentGrabWidgetPinned() { return IsUserInteractingWithAnyWidget() && m_CurrentGrabWidget.Pinned; }
        public bool CanCurrentGrabWidgetBePinned() { return IsUserInteractingWithAnyWidget() && m_CurrentGrabWidget.AllowPinning; }
        public bool DidUserGrabWithBothInside() { return m_GrabBrush.startedGrabInsideWidget && m_GrabWand.startedGrabInsideWidget; }
        public bool IsUserGrabbingWidget(GrabWidget widget) { return widget == m_CurrentGrabWidget; }
        public bool IsUserTwoHandGrabbingWidget() { return m_GrabWidgetState == GrabWidgetState.TwoHands; }
        public bool IsPinCushionShowing() { return m_PinCushion.IsShowing(); }
        public bool IsUserLookingAtPanel(BasePanel panel)
        {
            return m_CurrentGazeObject > -1 &&
                m_PanelManager.GetAllPanels()[m_CurrentGazeObject].m_Panel == panel;
        }

        public SaveIconTool GetSaveIconTool()
        {
            return m_SaveIconTool;
        }

        public DropCamWidget GetDropCampWidget()
        {
            return m_DropCam;
        }

        public bool IsGrabWorldStateStable()
        {
            return m_GrabWorldState == GrabWorldState.Normal;
        }

        // Internal: modify Coords.ScenePose or Coords.CanvasPose depending on the
        // state of m_InTransformCanvasMode
        TrTransform GrabbedPose
        {
            get
            {
                return App.Scene.Pose;
            }
            set
            {
                App.Scene.Pose = value;
            }
        }

        public Transform GazeObjectTransform()
        {
            if (m_CurrentGazeObject != -1)
            {
                return m_PanelManager.GetPanel(m_CurrentGazeObject).transform;
            }
            return null;
        }

        public void ForceShowUIReticle(bool bVisible)
        {
            m_UIReticle.SetActive(bVisible);
        }

        public void SetUIReticleTransform(Vector3 vPos, Vector3 vForward)
        {
            m_UIReticle.transform.position = vPos;
            m_UIReticle.transform.forward = vForward;
        }

        public bool AtlasIconTextures
        {
            get { return m_AtlasIconTextures; }
        }

        public IconTextureAtlas IconTextureAtlas
        {
            get { return GetComponent<IconTextureAtlas>(); }
        }
        public GrabWidget CurrentGrabWidget => m_CurrentGrabWidget;
        public bool AutoOrientAfterRotation
        {
            get => m_AutoOrientAfterRotation;
            set => m_AutoOrientAfterRotation = value;
        }

        void DismissPopupOnCurrentGazeObject(bool force)
        {
            if (m_CurrentGazeObject != -1)
            {
                m_PanelManager.GetPanel(m_CurrentGazeObject).CloseActivePopUp(force);
            }
        }

        void Awake()
        {
            m_Instance = this;

            BrushController.m_Instance.BrushSetToDefault += OnBrushSetToDefault;

            IconTextureAtlas.Init();

            m_MultiCamCaptureRig = GetComponentInChildren<MultiCamCaptureRig>(true);
            m_MultiCamCaptureRig.Init();

            m_CameraPathCaptureRig = GetComponentInChildren<CameraPathCaptureRig>(true);
            m_CameraPathCaptureRig.Init();

            m_SketchSurfacePanel = m_SketchSurface.GetComponent<SketchSurfacePanel>();
            m_PanelManager = GetComponent<PanelManager>();
            m_PanelManager.Init();
            InitGazePanels();

            m_WidgetManager = GetComponent<WidgetManager>();
            m_WidgetManager.Init();

            m_InputStateConfigs = new InputStateConfig[(int)InputState.Num];
            for (int i = 0; i < (int)InputState.Num; ++i)
            {
                m_InputStateConfigs[i] = new InputStateConfig();
                m_InputStateConfigs[i].m_AllowDrawing = false;
                m_InputStateConfigs[i].m_AllowMovement = true;
                m_InputStateConfigs[i].m_ShowGizmo = false;
            }

            m_InputStateConfigs[(int)InputState.Standard].m_AllowDrawing = true;
            m_InputStateConfigs[(int)InputState.Pan].m_AllowDrawing = true;
            m_InputStateConfigs[(int)InputState.HeadLock].m_AllowDrawing = true;
            m_InputStateConfigs[(int)InputState.ControllerLock].m_AllowDrawing = true;
            m_InputStateConfigs[(int)InputState.PushPull].m_AllowDrawing = true;

            m_InputStateConfigs[(int)InputState.Pan].m_AllowMovement = false;
            m_InputStateConfigs[(int)InputState.Rotation].m_AllowMovement = false;
            m_InputStateConfigs[(int)InputState.ControllerLock].m_AllowMovement = false;
            m_InputStateConfigs[(int)InputState.PushPull].m_AllowMovement = false;
            m_InputStateConfigs[(int)InputState.BrushSize].m_AllowMovement = false;

            m_InputStateConfigs[(int)InputState.Pan].m_ShowGizmo = true;
            m_InputStateConfigs[(int)InputState.Rotation].m_ShowGizmo = true;
            m_InputStateConfigs[(int)InputState.HeadLock].m_ShowGizmo = true;
            m_InputStateConfigs[(int)InputState.PushPull].m_ShowGizmo = true;

            m_CurrentGazeRay = new Ray(Vector3.zero, Vector3.forward);
            m_GazeControllerRay = new Ray(Vector3.zero, Vector3.forward);
            m_GazeControllerRayActivePanel = new Ray(Vector3.zero, Vector3.forward);

            m_GrabWidgetHoldHistory = new Queue<GrabWidgetHoldPoint>();
            m_GrabWidgetOneHandInfo = new GrabWidgetControllerInfo();

            // Initialize world grip members.
            m_GrabBrush.grabTransform = TrTransform.identity;
            m_GrabWand.grabTransform = TrTransform.identity;

            m_BrushResults = new Queue<GpuIntersectionResult>();
            m_WandResults = new Queue<GpuIntersectionResult>();
            m_WidgetGpuIntersectionLayer = LayerMask.NameToLayer("GpuIntersection");
            m_CurrentGrabIntersectionState = GrabIntersectionState.RequestIntersections;
        }

        public void InitGazePanels()
        {
            // Find all gaze panels.
            int iNumGazePanels = m_PanelManager.GetAllPanels().Count;
            m_GazeResults = new GazeResult[iNumGazePanels];
            for (int i = 0; i < iNumGazePanels; ++i)
            {
                m_GazeResults[i] = new GazeResult();
                m_GazeResults[i].m_HitWithGaze = false;
                m_GazeResults[i].m_HitWithController = false;
                m_GazeResults[i].m_WithinView = false;
                m_GazeResults[i].m_GazePosition = new Vector3();
            }
        }

        public void OnEnable()
        {
            // This needs to run before other tools initialize, which is why it's running in OnEnable.
            // The sequence is Awake(), OnEnable(), Start().
            if (App.VrSdk.GetControllerDof() == VrSdk.DoF.Six)
            {
                SetInFreePaintMode(true);
                SetInitialTool(BaseTool.ToolType.FreePaintTool);
            }
        }

        void Start()
        {
            m_TransformGizmo = (GameObject)Instantiate(m_TransformGizmoPrefab);
            m_TransformGizmo.transform.parent = transform;
            m_TransformGizmoScript = m_TransformGizmo.GetComponent<TransformGizmoScript>();
            m_TransformGizmo.SetActive(false);

            m_RotationIcon = (GameObject)Instantiate(m_RotationIconPrefab);
            m_RotationIcon.transform.position = m_SketchSurface.transform.position;
            m_RotationIcon.transform.parent = m_SketchSurface.transform;
            m_RotationIcon.SetActive(false);

            GameObject pinCushionObj = (GameObject)Instantiate(m_PinCushionPrefab);
            m_PinCushion = pinCushionObj.GetComponent<PinCushion>();

            m_PositionOffsetResetTapTime = 0.0f;

            m_UndoHold_Timer = m_UndoRedoHold_DurationBeforeStart;
            m_RedoHold_Timer = m_UndoRedoHold_DurationBeforeStart;

            AutoOrientAfterRotation = true;
            m_RotationCursor.gameObject.SetActive(false);

            ResetGrabbedPose();
            m_SketchOrigin = m_SketchSurface.transform.position;

            m_PanelManager.InitPanels(m_ControlsType == ControlsType.SixDofControllers);

            m_UIReticleMobile.SetActive(m_ControlsType == ControlsType.ViewingOnly);
            m_UIReticleSixDofController.SetActive(m_ControlsType != ControlsType.ViewingOnly);

            m_PositioningPanelWithHead = false;
            m_PositioningSpeed = 16.0f;

            m_CurrentRotationType = RotationType.All;
            m_RotationResetTapTime = 0.0f;

            m_CurrentInputState = InputState.Standard;

            m_SketchSurfacePanel.EnableSpecificTool(m_InitialTool);
            m_SurfaceLockControllerBaseScalar = m_SketchSurfacePanel.m_PanelSensitivity;

            //after initializing, start with gaze objects hidden
            m_CurrentGazeObject = -1;
            m_EatInputGazeObject = false;

            // Previously set to 0 in experimental builds
            int hidePanelsDelay = 1;

            StartCoroutine(DelayedHidePanels(hidePanelsDelay));

            m_DropCam.Show(false);

            m_GrabWidgetState = GrabWidgetState.None;

            UpdateDraftingVisibility();

            m_DisableWorldGrabbing = false;
        }

        private IEnumerator<Timeslice> DelayedHidePanels(int frames)
        {
            int stall = frames;
            while (stall-- > 0)
            {
                yield return null;
            }

            m_PanelManager.HidePanelsForStartup();
            RequestPanelsVisibility(false);
        }

        void Update()
        {
            // TODO: we need to figure out what transform to pass in here!
            // Maybe best _just for now_ to use the scene transform?
            TrTransform scenePose = App.Scene.Pose;
            Shader.SetGlobalMatrix("xf_CS", scenePose.ToMatrix4x4());
            Shader.SetGlobalMatrix("xf_I_CS", scenePose.inverse.ToMatrix4x4());
        }

        void LateUpdate()
        {
            // Gracefully exits if we're not recording a video.
            VideoRecorderUtils.SerializerNewUsdFrame();
        }

        public bool IsFreepaintToolReady()
        {
            return
                !m_PinCushion.IsShowing() &&
                !PointerManager.m_Instance.IsStraightEdgeProxyActive() &&
                !InputManager.m_Instance.ControllersAreSwapping() &&
                (m_SketchSurfacePanel.IsSketchSurfaceToolActive() ||
                (m_SketchSurfacePanel.GetCurrentToolType() == BaseTool.ToolType.FreePaintTool))
                ;
        }

        public void UpdateControls()
        {
            UnityEngine.Profiling.Profiler.BeginSample("SketchControlsScript.UpdateControls");
            m_SketchSurfacePanel.m_UpdatedToolThisFrame = false;

            // Verify controllers are available and prune state if they're not.
            if ((App.VrSdk.GetControllerDof() == VrSdk.DoF.Six &&
                App.VrSdk.IsInitializingUnityXR) && App.VrSdk.IsHmdInitialized())
            {
                m_PanelManager.SetVisible(false);
                PointerManager.m_Instance.RequestPointerRendering(false);
                return;
            }

            //mouse movement
            Vector2 mv = InputManager.m_Instance.GetMouseMoveDelta();
            m_MouseDeltaX = mv.x;
            m_MouseDeltaY = mv.y;

            UpdateGazeObjectsAnimationState();
            UpdateCurrentGazeRay();
            m_SketchSurfacePanel.SetBacksideActive(m_CurrentGazeRay.origin);
            m_PanelManager.UpdatePanels();

            m_MouseDeltaXScaled = m_MouseDeltaX * GetAppropriateMovementScalar();
            m_MouseDeltaYScaled = m_MouseDeltaY * GetAppropriateMovementScalar();

            //this is used for one-shot inputs that don't require state and do not change state
            UpdateBaseInput();

            UpdatePinCushionVisibility();

            //if the pointer manager is processing, we don't want to respond to input
            if (!PointerManager.m_Instance.IsMainPointerProcessingLine())
            {

                //see if we're grabbing a widget
                UpdateGrab();

                //see if we're looking at a gaze object
                RefreshCurrentGazeObject();

                // Tools allowed when widgets aren't grabbed.
                bool bWidgetGrabOK = m_GrabWidgetState == GrabWidgetState.None;

                // If we don't have a widget held and we're not grabbing the world with the brush controller,
                // update tools.
                if (bWidgetGrabOK && !m_GrabBrush.grabbingWorld)
                {
                    if (m_CurrentGazeObject != -1 && !m_WorldBeingGrabbed)
                    {
                        UpdateActiveGazeObject();

                        // Allow for standard input (like Undo / Redo) even when gazing at a panel.
                        if (m_CurrentInputState == InputState.Standard)
                        {
                            UpdateStandardInput();
                        }
                    }
                    else
                    {
                        //standard input, no gaze object
                        if (m_InputStateConfigs[(int)m_CurrentInputState].m_AllowMovement)
                        {
                            m_SketchSurfacePanel.UpdateReticleOffset(m_MouseDeltaX, m_MouseDeltaY);
                        }

                        switch (m_CurrentInputState)
                        {
                            case InputState.Standard:
                                UpdateStandardInput();
                                break;
                            case InputState.Pan:
                                UpdatePanInput();
                                break;
                            case InputState.Rotation:
                                UpdateRotationInput();
                                break;
                            case InputState.HeadLock:
                                UpdateHeadLockInput();
                                break;
                            case InputState.ControllerLock:
                                UpdateControllerLock();
                                break;
                            case InputState.PushPull:
                                UpdatePushPullInput();
                                break;
                            case InputState.Save:
                                UpdateSaveInput();
                                break;
                            case InputState.Load:
                                UpdateLoadInput();
                                break;
                        }

                        //keep pointer locked in the right spot, even if it's hidden
                        if (m_SketchSurfacePanel.ActiveTool.LockPointerToSketchSurface())
                        {
                            Vector3 vPointerPos = Vector3.zero;
                            Vector3 vPointerForward = Vector3.zero;
                            m_SketchSurfacePanel.GetReticleTransform(out vPointerPos, out vPointerForward,
                                (m_ControlsType == ControlsType.ViewingOnly));

                            if (!App.VrSdk.IsHmdInitialized())
                            {
                                vPointerPos = ViewpointScript.Head.rotation * vPointerPos;
                            }

                            if (App.Config.m_SdkMode == SdkMode.Monoscopic || !App.VrSdk.IsHmdInitialized())
                            {
                                Quaternion vPointerRot = Quaternion.identity;

                                if (LuaManager.Instance.IsInitialized)
                                {
                                    LuaManager.Instance.RecordPointerPositions(
                                        vPointerPos, vPointerRot,
                                        vPointerPos, vPointerRot, // No wand transform so use brush
                                        ViewpointScript.Head.position, ViewpointScript.Head.rotation
                                    );

                                    if (LuaManager.Instance.PointerScriptsEnabled)
                                    {
                                        LuaManager.Instance.ApplyPointerScript(Quaternion.identity, ref vPointerPos, ref vPointerRot);
                                    }
                                }
                                vPointerForward = vPointerRot * vPointerForward;
                            }
                            PointerManager.m_Instance.SetMainPointerPositionAndForward(vPointerPos, vPointerForward);
                        }

                        m_SketchSurfacePanel.AllowDrawing(m_InputStateConfigs[(int)m_CurrentInputState].m_AllowDrawing);
                        m_SketchSurfacePanel.UpdateCurrentTool();

                        PointerManager.m_Instance.AllowPointerPreviewLine(IsFreepaintToolReady());
                        //keep transform gizmo at sketch surface pos
                        m_TransformGizmo.transform.position = m_SketchSurface.transform.position;
                        bool bGizmoActive = m_InputStateConfigs[(int)m_CurrentInputState].m_ShowGizmo && m_SketchSurfacePanel.ShouldShowTransformGizmo();
                        m_TransformGizmo.SetActive(bGizmoActive);
                    }
                }
            }

            // Update any transition to a scene transform reset.
            UpdateWorldTransformReset();

            //update our line after all input and tools have chimed in on the state of it
            PointerManager.m_Instance.UpdateLine();
            UnityEngine.Profiling.Profiler.EndSample();
        }

        public void UpdateControlsPostIntro()
        {
            m_PanelManager.UpdatePanels();
            UpdateCurrentGazeRay();
            UpdateGazeObjectsAnimationState();
            RefreshCurrentGazeObject();
            UpdateSwapControllers();
            if (m_CurrentGazeObject > -1)
            {
                UpdateActiveGazeObject();
            }
        }

        public void UpdateControlsForLoading()
        {
            UpdateCurrentGazeRay();
            m_PanelManager.UpdatePanels();
            UpdateGazeObjectsAnimationState();
            UpdateGrab();
            UpdateWorldTransformReset();

            if (m_GrabWidgetState == GrabWidgetState.None && m_CurrentGazeObject == -1 &&
                m_SketchSurfacePanel.ActiveTool.AvailableDuringLoading() &&
                !m_GrabBrush.grabbingWorld)
            {
                m_SketchSurfacePanel.UpdateCurrentTool();
            }
        }

        public void UpdateControlsForReset()
        {
            UpdateGrab();
            UpdateCurrentGazeRay();
            UpdatePinCushionVisibility();
            m_PanelManager.UpdatePanels();
            UpdateGazeObjectsAnimationState();
            PointerManager.m_Instance.UpdateLine();
        }

        public void UpdateControlsForUploading()
        {
            UpdateCurrentGazeRay();
            UpdatePinCushionVisibility();
            m_PanelManager.UpdatePanels();
            UpdateGazeObjectsAnimationState();
        }

        public void UpdateControlsForMemoryExceeded()
        {
            UpdateGrab();
            m_SketchSurfacePanel.m_UpdatedToolThisFrame = false;
            m_PanelManager.UpdatePanels();
            UpdateCurrentGazeRay();
            UpdateGazeObjectsAnimationState();
            RefreshCurrentGazeObject();
            if (m_CurrentGazeObject > -1)
            {
                UpdateActiveGazeObject();
            }
        }

        void UpdatePinCushionVisibility()
        {
            // If the pin cushion is showing and the user cancels, eat the input.
            // if (m_PinCushion.IsShowing())
            // {
            //     if (InputManager.m_Instance.GetCommand(InputManager.SketchCommands.Activate) ||
            //         InputManager.Brush.GetControllerGrip() ||
            //         InputManager.Wand.GetControllerGrip() ||
            //         IsUserInteractingWithAnyWidget() ||
            //         IsUserInteractingWithUI())
            //     {
            //         m_EatPinCushionInput = true;
            //     }
            // }

            // If our tool wants the input blocked, maintain the input eat state until
            // after the user has let off input.
            if (m_SketchSurfacePanel.ActiveTool.BlockPinCushion() || !CanUsePinCushion())
            {
                m_EatPinCushionInput = true;
            }

            bool show =
                InputManager.m_Instance.GetCommand(InputManager.SketchCommands.ShowPinCushion);
            m_PinCushion.ShowPinCushion(show && !m_EatPinCushionInput);
            m_EatPinCushionInput = m_EatPinCushionInput && show;
        }

        bool CanUsePinCushion()
        {
            return (m_ControlsType == ControlsType.SixDofControllers) &&
                m_PanelManager.AdvancedModeActive() &&
                !InputManager.m_Instance.GetCommand(InputManager.SketchCommands.Activate) &&
                !InputManager.Brush.GetControllerGrip() &&
                !InputManager.Wand.GetControllerGrip() &&
                !IsUserInteractingWithAnyWidget() &&
                !IsUserInteractingWithUI() &&
                !m_SketchSurfacePanel.ActiveTool.BlockPinCushion() &&
                App.Instance.IsInStateThatAllowsPainting();
        }

        void UpdateCurrentGazeRay()
        {
            var head = ViewpointScript.Head;
            m_CurrentGazeRay = new Ray(head.position, head.forward);
            m_CurrentHeadOrientation = head.rotation;

            // We use the gaze ray for certain shader effects - like edge falloff.
            Shader.SetGlobalVector("_WorldSpaceRootCameraPosition", m_CurrentGazeRay.origin);
            bool hasController = m_ControlsType == ControlsType.SixDofControllers;
            if (hasController)
            {
                if (InputManager.Brush.IsTrackedObjectValid)
                {
                    Transform rAttachPoint = InputManager.m_Instance.GetBrushControllerAttachPoint();
                    m_GazeControllerRay.direction = rAttachPoint.forward;
                    m_GazeControllerRay.origin = rAttachPoint.position;
                }
                else
                {
                    // If the brush controller isn't tracked, put our controller ray out of the way.
                    float fBig = 9999999.0f;
                    m_GazeControllerRay.direction = Vector3.one;
                    m_GazeControllerRay.origin = new Vector3(fBig, fBig, fBig);
                }

                m_GazeControllerRayActivePanel.direction = m_GazeControllerRay.direction;
                m_GazeControllerRayActivePanel.origin = m_GazeControllerRay.origin;
                m_GazeControllerRayActivePanel.origin -= (m_GazeControllerRayActivePanel.direction * 0.5f);
            }
        }

        public void UpdateGazeObjectsAnimationState()
        {
            // Are the panels allowed to be visible?
            bool isSixDof = m_ControlsType == ControlsType.SixDofControllers;
            if ((!isSixDof) ||
                (InputManager.Wand.IsTrackedObjectValid &&
                !m_SketchSurfacePanel.ActiveTool.HidePanels() &&
                !App.Instance.IsLoading()))
            {
                // Transition panels according to requested visibility.
                m_PanelManager.SetVisible(m_PanelsVisibilityRequested);
            }
            else
            {
                // Transition out.
                m_PanelManager.SetVisible(false);
            }
        }

        void UpdateBaseInput()
        {
            UnityEngine.Profiling.Profiler.BeginSample("SketchControlScript.UpdateBaseInput");
            if (m_ControlsType == ControlsType.SixDofControllers)
            {
                m_PanelManager.UpdateWandOrientationControls();
            }

            //allow tool scaling if we're not drawing and our input device is active
            bool bScaleInputActive = InputManager.m_Instance.GetCommand(InputManager.SketchCommands.Scale);
            bool bScaleCommandActive =
                bScaleInputActive
                && !InputManager.m_Instance.GetCommand(InputManager.SketchCommands.Activate)
                && m_GrabBrush.grabbingWorld == false
                && m_CurrentGazeObject == -1 // free up swipe for use by gaze object
                && (m_ControlsType != ControlsType.SixDofControllers || InputManager.Brush.IsTrackedObjectValid) // TODO:Mikesky - very hacky
                && SketchSurfacePanel.m_Instance.ActiveTool.m_Type != BaseTool.ToolType.MultiCamTool;

            if (m_EatToolScaleInput)
            {
                m_EatToolScaleInput = bScaleInputActive;
            }

            if (bScaleCommandActive && !m_EatToolScaleInput)
            {
                if (m_GrabWidgetState == GrabWidgetState.None)
                {
                    //send scale command down to current tool
                    m_SketchSurfacePanel.UpdateToolSize(
                        m_AdjustToolSizeScalar * InputManager.m_Instance.GetAdjustedBrushScrollAmount());
                }

                //ugly, but brush size is becoming not an input state
                m_MouseDeltaX = 0.0f;
                m_MouseDeltaY = 0.0f;
            }

            UpdateSwapControllers();
            UnityEngine.Profiling.Profiler.EndSample();
        }

        void UpdateSwapControllers()
        {
            // Don't allow controller swap in first run intro.
            // Don't allow controller swap if we're grabbing a widget.
            // Don't allow controller swap if a Logitech pen is present.
            if (!TutorialManager.m_Instance.TutorialActive() &&
                m_GrabWidgetState == GrabWidgetState.None &&
                !App.VrSdk.VrControls.LogitechPenIsPresent())
            {
                if (InputManager.m_Instance.GetCommandDown(InputManager.SketchCommands.SwapControls))
                {
                    DoSwapControls();
                }
            }
        }

        public static void DoSwapControls()
        {
            InputManager.m_Instance.WandOnRight = !InputManager.m_Instance.WandOnRight;
            InputManager.m_Instance.GetControllerBehavior(InputManager.ControllerName.Brush)
                .DisplayControllerSwapAnimation();
            InputManager.m_Instance.GetControllerBehavior(InputManager.ControllerName.Wand)
                .DisplayControllerSwapAnimation();
            AudioManager.m_Instance.PlayControllerSwapSound(
                InputManager.m_Instance.GetControllerPosition(InputManager.ControllerName.Brush));
        }

        void UpdateStandardInput()
        {
            UnityEngine.Profiling.Profiler.BeginSample("SketchControlScript.UpdateStandardInput");
            //debug keys
            if (App.UserConfig.Flags.AdvancedKeyboardShortcuts)
            {
                var camTool = SketchSurfacePanel.m_Instance.ActiveTool as MultiCamTool;

                if (InputManager.m_Instance.GetKeyboardShortcutDown(InputManager.KeyboardShortcut.SaveNew))
                {
                    IssueGlobalCommand(GlobalCommands.SaveNew, 1);
                }
                else if (InputManager.m_Instance.GetKeyboardShortcutDown(
                    InputManager.KeyboardShortcut.SwitchCamera) && camTool != null)
                {
                    camTool.ExternalObjectNextCameraStyle(); // For monoscopic mode
                }
                else if (InputManager.m_Instance.GetKeyboardShortcutDown(
                             InputManager.KeyboardShortcut.ViewOnly))
                {
                    IssueGlobalCommand(GlobalCommands.ViewOnly);
                }
                else if (InputManager.m_Instance.GetKeyboardShortcutDown(
                    InputManager.KeyboardShortcut.ToggleScreenMirroring))
                {
                    ViewpointScript.m_Instance.ToggleScreenMirroring();
                }
                else if (InputManager.m_Instance.GetKeyboardShortcutDown(
                    InputManager.KeyboardShortcut.PreviousTool))
                {
                    m_SketchSurfacePanel.PreviousTool();
                }
                else if (InputManager.m_Instance.GetKeyboardShortcutDown(
                    InputManager.KeyboardShortcut.NextTool))
                {
                    m_SketchSurfacePanel.NextTool();
                }
                else if (InputManager.m_Instance.GetKeyboardShortcutDown(
                    InputManager.KeyboardShortcut.CycleSymmetryMode))
                {
                    var cur = PointerManager.m_Instance.CurrentSymmetryMode;
                    var next = (cur == PointerManager.SymmetryMode.None) ? PointerManager.SymmetryMode.SinglePlane
                        : (cur == PointerManager.SymmetryMode.SinglePlane) ? PointerManager.SymmetryMode.DebugMultiple
                        : (cur == PointerManager.SymmetryMode.DebugMultiple) ? PointerManager.SymmetryMode.MultiMirror
                        : (cur == PointerManager.SymmetryMode.MultiMirror) ? PointerManager.SymmetryMode.TwoHanded
                        : (cur == PointerManager.SymmetryMode.TwoHanded) ? PointerManager.SymmetryMode.ScriptedSymmetryMode
                        : PointerManager.SymmetryMode.None;
                    PointerManager.m_Instance.CurrentSymmetryMode = next;
                }
                else if (InputManager.m_Instance.GetKeyboardShortcutDown(
                    InputManager.KeyboardShortcut.Export))
                {
                    StartCoroutine(ExportCoroutine());
                }
                else if (InputManager.m_Instance.GetKeyboardShortcutDown(
                        InputManager.KeyboardShortcut.StoreHeadTransform) &&
                    InputManager.m_Instance.GetAnyShift())
                {
                    Transform head = ViewpointScript.Head;
                    PlayerPrefs.SetFloat("HeadOffset_localPositionX", head.localPosition.x);
                    PlayerPrefs.SetFloat("HeadOffset_localPositionY", head.localPosition.y);
                    PlayerPrefs.SetFloat("HeadOffset_localPositionZ", head.localPosition.z);
                    PlayerPrefs.SetFloat("HeadOffset_localRotationX", head.localRotation.x);
                    PlayerPrefs.SetFloat("HeadOffset_localRotationY", head.localRotation.y);
                    PlayerPrefs.SetFloat("HeadOffset_localRotationZ", head.localRotation.z);
                    PlayerPrefs.SetFloat("HeadOffset_localRotationW", head.localRotation.w);
                }
                else if (InputManager.m_Instance.GetKeyboardShortcutDown(
                    InputManager.KeyboardShortcut.RecallHeadTransform))
                {
                    Transform head = ViewpointScript.Head;
                    // Toggle the head offset.
                    if (m_HeadOffset)
                    {
                        // Remove the offset.
                        Transform originalParent = head.parent;
                        head.SetParent(head.parent.parent);
                        GameObject.DestroyImmediate(originalParent.gameObject);
                        m_HeadOffset = false;
                    }
                    else
                    {
                        // Add the offset.
                        GameObject newParent = new GameObject();
                        newParent.transform.SetParent(head.parent);
                        newParent.transform.localPosition = Vector3.zero;
                        newParent.transform.localRotation = Quaternion.identity;
                        newParent.transform.localScale = Vector3.one;
                        head.SetParent(newParent.transform);
                        TrTransform offsetTransform = TrTransform.TR(
                            new Vector3(
                                PlayerPrefs.GetFloat("HeadOffset_localPositionX", 0),
                                PlayerPrefs.GetFloat("HeadOffset_localPositionY", 1.5f),
                                PlayerPrefs.GetFloat("HeadOffset_localPositionZ", 0)),
                            new Quaternion(
                                PlayerPrefs.GetFloat("HeadOffset_localRotationX", 0),
                                PlayerPrefs.GetFloat("HeadOffset_localRotationY", 0),
                                PlayerPrefs.GetFloat("HeadOffset_localRotationZ", 0),
                                PlayerPrefs.GetFloat("HeadOffset_localRotationW", 1)));
                        TrTransform originalTransformInverse = TrTransform.FromLocalTransform(head).inverse;
                        TrTransform newParentTransform = offsetTransform * originalTransformInverse;
                        newParent.transform.localPosition = newParentTransform.translation;
                        newParent.transform.localRotation = newParentTransform.rotation;
                        m_HeadOffset = true;
                    }
                }
                else if (InputManager.m_Instance.GetKeyboardShortcutDown(
                    InputManager.KeyboardShortcut.ToggleLightType))
                {
                    // Toggle between per-pixel & SH lighting on the secondary directional light
                    Light secondaryLight = App.Scene.GetLight((1));
                    if (LightRenderMode.ForceVertex == secondaryLight.renderMode)
                    {
                        secondaryLight.renderMode = LightRenderMode.ForcePixel;
                    }
                    else
                    {
                        secondaryLight.renderMode = LightRenderMode.ForceVertex;
                    }
                }
                else if (InputManager.m_Instance.GetKeyboardShortcutDown(
                    InputManager.KeyboardShortcut.TossWidget))
                {
                    m_WidgetManager.TossNearestWidget();
                }
                else if (InputManager.m_Instance.GetKeyboardShortcutDown(
                    InputManager.KeyboardShortcut.Reset))
                {
                    App.Instance.SetDesiredState(App.AppState.LoadingBrushesAndLighting);
                }
                else if (InputManager.m_Instance.GetKeyboardShortcutDown(
                             InputManager.KeyboardShortcut.FlyMode))
                {
                    SketchSurfacePanel.m_Instance.EnableSpecificTool(BaseTool.ToolType.FlyTool);
                }
                else if (App.Config.m_ToggleProfileOnAppButton &&
                    (InputManager.Wand.GetVrInputDown(VrInput.Button03) ||
                    InputManager.m_Instance.GetKeyboardShortcutDown(
                        InputManager.KeyboardShortcut.ToggleProfile)))
                {
                    IssueGlobalCommand(GlobalCommands.ToggleProfiling);
                }
            }

#if DEBUG
            if (InputManager.m_Instance.GetKeyboardShortcutDown(
                InputManager.KeyboardShortcut.CheckStrokes))
            {
                bool value = !SketchMemoryScript.m_Instance.m_SanityCheckStrokes;
                string feature = "Stroke determinism checking";
                SketchMemoryScript.m_Instance.m_SanityCheckStrokes = value;
                OutputWindowScript.m_Instance.CreateInfoCardAtController(
                    InputManager.ControllerName.Brush,
                    feature + (value ? ": On" : ": Off"));
            }
#endif

            bool hasController = m_ControlsType == ControlsType.SixDofControllers;
            var mouse = Mouse.current;

            // Toggle default tool.
            if (!m_PanelManager.AdvancedModeActive() &&
                InputManager.m_Instance.GetCommandDown(InputManager.SketchCommands.ToggleDefaultTool) &&
                !m_SketchSurfacePanel.IsDefaultToolEnabled() &&
                m_SketchSurfacePanel.ActiveTool.AllowDefaultToolToggle() && m_CurrentGazeObject == -1)// don't allow tool to change while pointing at panel because there is no visual indication
            {
                m_SketchSurfacePanel.EnableDefaultTool();
                AudioManager.m_Instance.PlayPinCushionSound(true);
            }
            // Pan.
            else if (!hasController && mouse.rightButton.isPressed)
            {
                SwitchState(InputState.Pan);
            }
            // Controller lock (this must be before rotate/head lock!).
            else if (!hasController &&
                InputManager.m_Instance.GetCommand(InputManager.SketchCommands.LockToController))
            {
                SwitchState(InputState.ControllerLock);
            }
            // Rotate.
            else if (!hasController &&
                InputManager.m_Instance.GetCommand(InputManager.SketchCommands.PivotRotation))
            {
                SwitchState(InputState.Rotation);
            }
            // Head lock.
            else if (!hasController &&
                InputManager.m_Instance.GetCommand(InputManager.SketchCommands.LockToHead))
            {
                SwitchState(InputState.HeadLock);
            }
            // Push pull.
            else if (!hasController &&
                InputManager.m_Instance.GetCommand(InputManager.SketchCommands.AltActivate))
            {
                SwitchState(InputState.PushPull);
            }
            else if (!PointerManager.m_Instance.IsMainPointerCreatingStroke())
            {
                // Reset surface.
                if (!hasController &&
                    InputManager.m_Instance.GetCommandDown(InputManager.SketchCommands.Reset))
                {
                    ResetGrabbedPose();
                }
                // Undo.
                else if (InputManager.m_Instance.GetCommandDown(InputManager.SketchCommands.Undo) &&
                    CanUndo())
                {
                    IssueGlobalCommand(GlobalCommands.Undo);
                }
                else if (InputManager.m_Instance.GetCommand(InputManager.SketchCommands.Undo) &&
                    CanUndo() && ShouldRepeatUndo())
                {
                    m_UndoHold_Timer = m_UndoRedoHold_RepeatInterval;
                    IssueGlobalCommand(GlobalCommands.Undo);
                }
                // Redo.
                else if (InputManager.m_Instance.GetCommandDown(InputManager.SketchCommands.Redo) &&
                    CanRedo())
                {
                    IssueGlobalCommand(GlobalCommands.Redo);
                }
                else if (InputManager.m_Instance.GetCommand(InputManager.SketchCommands.Redo) &&
                    CanRedo() && ShouldRepeatRedo())
                {
                    m_RedoHold_Timer = m_UndoRedoHold_RepeatInterval;
                    IssueGlobalCommand(GlobalCommands.Redo);
                }
                // Reset scene.
                else if (!hasController &&
                    InputManager.m_Instance.GetKeyboardShortcutDown(
                        InputManager.KeyboardShortcut.ResetScene))
                {
                    // TODO: Should thsi go away? Seems like the "sweetspot" may no longer be used.
                    if (App.VrSdk.GetControllerDof() == VrSdk.DoF.Two)
                    {
                        m_PanelManager.SetSweetSpotPosition(m_CurrentGazeRay.origin);
                        ResetGrabbedPose();
                    }
                }
                // Straight edge.
                else if (!hasController &&
                    InputManager.m_Instance.GetKeyboardShortcutDown(
                        InputManager.KeyboardShortcut.StraightEdge))
                {
                    IssueGlobalCommand(GlobalCommands.StraightEdge);
                }
                // Always fall back on switching tools.
                else
                {
                    m_SketchSurfacePanel.CheckForToolSelection();
                }
            }

            // Reset undo/redo hold timers.
            if (!InputManager.m_Instance.GetCommand(InputManager.SketchCommands.Undo))
            {
                m_UndoHold_Timer = m_UndoRedoHold_DurationBeforeStart;
            }
            if (!InputManager.m_Instance.GetCommand(InputManager.SketchCommands.Redo))
            {
                m_RedoHold_Timer = m_UndoRedoHold_DurationBeforeStart;
            }
            UnityEngine.Profiling.Profiler.EndSample();
        }

        bool CanUndo()
        {
            return SketchMemoryScript.m_Instance.CanUndo() &&
                !IsUIBlockingUndoRedo() &&
                m_PanelManager.GazePanelsAreVisible() &&
                !m_GrabWand.grabbingWorld &&
                !InputManager.m_Instance.GetCommand(InputManager.SketchCommands.Activate) &&
                !SelectionManager.m_Instance.IsAnimatingTossFromGrabbingGroup &&
                !(MultiplayerManager.m_Instance.State == ConnectionState.IN_ROOM);
        }

        bool CanRedo()
        {
            return SketchMemoryScript.m_Instance.CanRedo() &&
                !IsUIBlockingUndoRedo() &&
                m_PanelManager.GazePanelsAreVisible() &&
                !m_GrabBrush.grabbingWorld &&
                !InputManager.m_Instance.GetCommand(InputManager.SketchCommands.Activate) &&
                !SelectionManager.m_Instance.IsAnimatingTossFromGrabbingGroup &&
                !(MultiplayerManager.m_Instance.State == ConnectionState.IN_ROOM);
        }

        bool ShouldRepeatUndo()
        {
            m_UndoHold_Timer -= Time.deltaTime;
            return (m_UndoHold_Timer <= 0.0f);
        }

        bool ShouldRepeatRedo()
        {
            m_RedoHold_Timer -= Time.deltaTime;
            return (m_RedoHold_Timer <= 0.0f);
        }

        // Updates the global state:
        //   m_CurrentGrabWidget
        void UpdateGrab()
        {
            UnityEngine.Profiling.Profiler.BeginSample("SketchControlScript.UpdateGrab");
            if (m_ControlsType != ControlsType.SixDofControllers)
            {
                UnityEngine.Profiling.Profiler.EndSample();
                return;
            }

            GrabWidget rPrevGrabWidget = m_CurrentGrabWidget;
            GrabWidget rPrevPotentialBrush = m_PotentialGrabWidgetBrush;
            GrabWidget rPrevPotentialWand = m_PotentialGrabWidgetWand;
            if (m_CurrentGrabWidget)
            {
                m_CurrentGrabWidget.Activate(false);
            }
            if (m_PotentialGrabWidgetBrush)
            {
                m_PotentialGrabWidgetBrush.Activate(false);
            }
            if (m_PotentialGrabWidgetWand)
            {
                m_PotentialGrabWidgetWand.Activate(false);
            }
            m_CurrentGrabWidget = null;
            m_PotentialGrabWidgetBrush = null;
            m_PotentialGrabWidgetWand = null;
            m_PotentialGrabWidgetBrushValid = false;
            m_PotentialGrabWidgetWandValid = false;

            m_WidgetManager.RefreshNearestWidgetLists(m_CurrentGazeRay, m_CurrentGazeObject);

            if (m_GrabWidgetState == GrabWidgetState.None)
            {
                UpdateGrab_WasNone(rPrevPotentialBrush, rPrevPotentialWand);
            }
            else if (m_GrabWidgetState == GrabWidgetState.OneHand)
            {
                UpdateGrab_WasOneHand(rPrevGrabWidget);
            }
            else if (m_GrabWidgetState == GrabWidgetState.TwoHands)
            {
                UpdateGrab_WasTwoHands(rPrevGrabWidget);
            }

            // Update grab intersection state.
            switch (m_CurrentGrabIntersectionState)
            {
                case GrabIntersectionState.RequestIntersections:
                    m_CurrentGrabIntersectionState = GrabIntersectionState.ReadBrush;
                    break;
                case GrabIntersectionState.ReadBrush:
                    m_CurrentGrabIntersectionState = GrabIntersectionState.ReadWand;
                    break;
                case GrabIntersectionState.ReadWand:
                    m_CurrentGrabIntersectionState = GrabIntersectionState.RequestIntersections;
                    break;
            }

            if (!TutorialManager.m_Instance.TutorialActive() && m_CurrentGrabWidget == null)
            {
                UpdateGrab_World();
            }

            App.Instance.SelectionEffect.HighlightForGrab(
                m_GrabWidgetState != GrabWidgetState.None ||
                (m_PotentialGrabWidgetBrush != null && m_PotentialGrabWidgetBrushValid) ||
                (m_PotentialGrabWidgetWand != null && m_PotentialGrabWidgetWandValid));
            UnityEngine.Profiling.Profiler.EndSample();
        }

        void UpdateGrab_WasNone(GrabWidget rPrevPotentialBrush, GrabWidget rPrevPotentialWand)
        {
            // if a panel isn't in focus, allow for widget grab
            // We can grab a widget as long as we aren't trying to draw with that hand.
            bool bActiveInput =
                (InputManager.m_Instance.GetCommand(InputManager.SketchCommands.Activate) &&
                App.Instance.IsInStateThatAllowsPainting());

            //certain tools don't allow us to mess with widgets
            bool bWidgetManipOK = m_SketchSurfacePanel.DoesCurrentToolAllowWidgetManipulation() &&
                !m_GrabWand.grabbingWorld && !m_GrabBrush.grabbingWorld && IsGrabWorldStateStable() &&
                App.Instance.IsInStateThatAllowsAnyGrabbing();

            // Update EatInput flags if they're valid.
            if (m_GrabBrush.eatInput)
            {
                m_GrabBrush.eatInput = InputManager.Brush.GetControllerGrip();
            }
            if (m_GrabWand.eatInput)
            {
                m_GrabWand.eatInput = InputManager.Wand.GetControllerGrip();
            }

            bool bShouldClearWandInside = false;
            if (m_CurrentInputState == InputState.Standard && bWidgetManipOK)
            {
                // If we're in the intersection request state, fire off a new intersection request.  If
                // we're in the read brush state, update our brush grab data structure.
                List<GrabWidgetData> brushBests = m_WidgetManager.WidgetsNearBrush;
                if (m_CurrentGrabIntersectionState == GrabIntersectionState.RequestIntersections)
                {
                    RequestWidgetIntersection(brushBests, InputManager.ControllerName.Brush);
                }
                else if (m_CurrentGrabIntersectionState == GrabIntersectionState.ReadBrush)
                {
                    m_BackupBrushGrabData = GetBestWidget(brushBests, m_BrushResults);
                }

                if (m_BackupBrushGrabData != null)
                {
                    m_PotentialGrabWidgetBrush = m_BackupBrushGrabData.m_WidgetScript;

                    // Allow widget grab if we're not painting.
                    if (!bActiveInput)
                    {
                        m_PotentialGrabWidgetBrush.Activate(true);
                        m_PotentialGrabWidgetBrushValid = true;
                        m_PotentialGrabWidgetBrush.VisualizePinState();

                        if (!m_GrabBrush.eatInput && InputManager.Brush.GetControllerGrip())
                        {
                            m_CurrentGrabWidget = m_PotentialGrabWidgetBrush;
                            if (m_CurrentGrabWidget.Group != SketchGroupTag.None)
                            {
                                m_GrabBrush.grabbingGroup = true;
                                m_CurrentGrabWidget =
                                    SelectionManager.m_Instance.StartGrabbingGroupWithWidget(m_CurrentGrabWidget);
                            }
                            UpdateGrab_NoneToOne(InputManager.ControllerName.Brush);
                            bShouldClearWandInside = true;
                            m_GrabBrush.startedGrabInsideWidget = true;
                        }
                    }
                }
                m_GrabBrush.SetHadBestGrabAndTriggerHaptics(m_BackupBrushGrabData);
                m_ControllerGrabVisuals.BrushInWidgetRange = m_BackupBrushGrabData != null;

                // If we're in the intersection request state, fire off a new intersection request.  If
                // we're in the read wand state, update our wand grab data structure.
                List<GrabWidgetData> wandBests = m_WidgetManager.WidgetsNearWand;
                if (m_CurrentGrabIntersectionState == GrabIntersectionState.RequestIntersections)
                {
                    RequestWidgetIntersection(wandBests, InputManager.ControllerName.Wand);
                }
                else if (m_CurrentGrabIntersectionState == GrabIntersectionState.ReadWand)
                {
                    m_BackupWandGrabData = GetBestWidget(wandBests, m_WandResults);
                }

                if (m_BackupWandGrabData != null)
                {
                    m_PotentialGrabWidgetWand = m_BackupWandGrabData.m_WidgetScript;
                    // Allow wand widget grab if brush grab failed.
                    bool bGrabAllowed = (m_GrabWidgetState == GrabWidgetState.None) && !bActiveInput;
                    if (bGrabAllowed)
                    {
                        m_PotentialGrabWidgetWand.Activate(true);
                        m_PotentialGrabWidgetWandValid = true;
                        m_PotentialGrabWidgetWand.VisualizePinState();

                        if (!m_GrabWand.eatInput && InputManager.Wand.GetControllerGrip())
                        {
                            m_CurrentGrabWidget = m_PotentialGrabWidgetWand;
                            if (m_CurrentGrabWidget.Group != SketchGroupTag.None)
                            {
                                m_GrabWand.grabbingGroup = true;
                                m_CurrentGrabWidget =
                                    SelectionManager.m_Instance.StartGrabbingGroupWithWidget(m_CurrentGrabWidget);
                            }
                            UpdateGrab_NoneToOne(InputManager.ControllerName.Wand);
                            m_GrabBrush.ClearInsideWidget();
                            m_GrabWand.startedGrabInsideWidget = true;
                        }
                    }
                }
                m_GrabWand.SetHadBestGrabAndTriggerHaptics(m_BackupWandGrabData);
                m_ControllerGrabVisuals.WandInWidgetRange = m_BackupWandGrabData != null;

                // Account for asymmetry in controller processing by clearing after wand has updated
                // GrabState.insideWidget according to bestWandGrab.
                if (bShouldClearWandInside)
                {
                    m_GrabWand.ClearInsideWidget();
                }
            }

            // Update widget collisions if we've got a drifter.
            if (m_GrabWidgetState == GrabWidgetState.None)
            {
                if (m_WidgetManager.ShouldUpdateCollisions())
                {
                    m_PanelManager.DoCollisionSimulationForWidgetPanels();
                }
            }
        }

        void UpdateGrab_WasOneHand(GrabWidget rPrevGrabWidget)
        {
            var controller = InputManager.Controllers[(int)m_GrabWidgetOneHandInfo.m_Name];
            bool shouldRelease = !App.Instance.IsInStateThatAllowsAnyGrabbing();
            if (!InputManager.Controllers[(int)m_GrabWidgetOneHandInfo.m_Name].GetControllerGrip() ||
                shouldRelease)
            {
                if (shouldRelease)
                {
                    EatGrabInput();
                }

                Vector3 vLinearVelocity;
                Vector3 vAngularVelocity;
                if (GetGrabWidgetHoldHistory(out vLinearVelocity, out vAngularVelocity))
                {
                    rPrevGrabWidget.SetVelocities(
                        vLinearVelocity, vAngularVelocity,
                        controller.Transform.position);
                }
                // One -> None
                UpdateGrab_ToNone(rPrevGrabWidget);
            }
            else
            {
                // Keep holding on to our widget.
                m_CurrentGrabWidget = rPrevGrabWidget;
                m_CurrentGrabWidget.Activate(true);
                m_CurrentGrabWidget.UserInteracting(true, m_GrabWidgetOneHandInfo.m_Name);

                if (!m_CurrentGrabWidget.Pinned)
                {
                    var info = InputManager.Controllers[(int)m_GrabWidgetOneHandInfo.m_Name];
                    var controllerXf = Coords.AsGlobal[info.Transform];
                    var newWidgetXf = controllerXf * m_GrabWidgetOneHandInfo.m_BaseWidgetXf_LS;
                    m_CurrentGrabWidget.RecordAndSetPosRot(newWidgetXf);

                    UpdateGrabWidgetHoldHistory(m_GrabWidgetOneHandInfo.m_Name);
                }

                m_PanelManager.DoCollisionSimulationForWidgetPanels();

                // Check for widget pinning.
                if (m_CurrentGrabWidget.AllowPinning)
                {
                    if (InputManager.Controllers[(int)m_GrabWidgetOneHandInfo.m_Name].GetCommandDown(
                        InputManager.SketchCommands.PinWidget))
                    {
                        // If the user initiates a pin action, buzz a bit.
                        if (!m_CurrentGrabWidget.Pinned)
                        {
                            InputManager.m_Instance.TriggerHapticsPulse(
                                m_GrabWidgetOneHandInfo.m_Name, 3, 0.10f, 0.07f);
                        }
                        m_CurrentGrabWidget.Pin(!m_CurrentGrabWidget.Pinned);
                        SketchSurfacePanel.m_Instance.EatToolsInput();
                        m_WidgetManager.RefreshPinAndUnpinLists();
                    }
                }

                if (m_CurrentGrabWidget is SelectionWidget)
                {
                    if (InputManager.m_Instance.GetCommandDown(
                        InputManager.SketchCommands.DuplicateSelection))
                    {
                        controller.LastHeldInput =
                            controller.GetCommandHoldInput(InputManager.SketchCommands.DuplicateSelection);
                    }

                    if (controller.LastHeldInput != null &&
                        InputManager.m_Instance.GetCommandHeld(InputManager.SketchCommands.DuplicateSelection))
                    {
                        SketchControlsScript.m_Instance.IssueGlobalCommand(
                            SketchControlsScript.GlobalCommands.Duplicate);
                    }
                }

                InputManager.ControllerName otherName =
                    (m_GrabWidgetOneHandInfo.m_Name == InputManager.ControllerName.Brush) ?
                        InputManager.ControllerName.Wand : InputManager.ControllerName.Brush;
                bool otherInputEaten =
                    (m_GrabWidgetOneHandInfo.m_Name == InputManager.ControllerName.Brush) ?
                        m_GrabWand.eatInput : m_GrabBrush.eatInput;

                // See if the other controller decides to grab the widget (unless we're pinned).
                if (!m_CurrentGrabWidget.Pinned)
                {
                    if (m_CurrentGrabWidget.AllowTwoHandGrab)
                    {
                        if (InputManager.Controllers[(int)otherName].GetControllerGrip())
                        {
                            RequestPanelsVisibility(false);
                            m_GrabWidgetState = GrabWidgetState.TwoHands;
                            // Figure out if the new grab starts inside the widget.
                            Vector3 vOtherGrabPos = TrTransform.FromTransform(
                                InputManager.m_Instance.GetController(otherName)).translation;
                            bool bOtherGrabInBounds = m_CurrentGrabWidget.GetActivationScore(
                                vOtherGrabPos, otherName) >= 0;
                            m_CurrentGrabWidget.SetUserTwoHandGrabbing(
                                true, m_GrabWidgetOneHandInfo.m_Name, otherName, bOtherGrabInBounds);

                            if (otherName == InputManager.ControllerName.Brush)
                            {
                                m_GrabBrush.startedGrabInsideWidget = bOtherGrabInBounds;
                            }
                            else
                            {
                                m_GrabWand.startedGrabInsideWidget = bOtherGrabInBounds;
                            }

                            m_GrabWidgetTwoHandBrushPrev = TrTransform.FromTransform(
                                InputManager.m_Instance.GetController(InputManager.ControllerName.Brush));
                            m_GrabWidgetTwoHandWandPrev = TrTransform.FromTransform(
                                InputManager.m_Instance.GetController(InputManager.ControllerName.Wand));
                        }
                    }
                }
                else if (!otherInputEaten && InputManager.Controllers[(int)otherName].GetControllerGrip())
                {
                    // If it's a two hand grab but the current grab widget is pinned, grab the world.
                    UpdateGrab_ToNone(m_CurrentGrabWidget);
                    m_CurrentGrabWidget = null;
                    m_ControllerGrabVisuals.SetDesiredVisualState(ControllerGrabVisuals.VisualState.Off);
                }
            }
        }

        // Previous frame was a two-handed grab.
        // Handles all the cases where this frame's grab is zero, one, or two hands.
        void UpdateGrab_WasTwoHands(GrabWidget rPrevGrabWidget)
        {
            //keep holding on to our widget
            m_CurrentGrabWidget = rPrevGrabWidget;
            m_CurrentGrabWidget.Activate(true);
            m_CurrentGrabWidget.UserInteracting(true, m_GrabWidgetOneHandInfo.m_Name);

            if (!App.Instance.IsInStateThatAllowsAnyGrabbing())
            {
                m_CurrentGrabWidget.SetUserTwoHandGrabbing(false);
                UpdateGrab_ToNone(rPrevGrabWidget);
            }
            else if (!InputManager.Wand.GetControllerGrip())
            { // Look for button release.
                m_CurrentGrabWidget.SetUserTwoHandGrabbing(false);
                // See if our Brush hand is still within grab range of the widget.
                if (m_GrabBrush.startedGrabInsideWidget ||
                    IsControllerNearWidget(InputManager.ControllerName.Brush, m_CurrentGrabWidget))
                {
                    m_GrabWidgetOneHandInfo.m_Name = InputManager.ControllerName.Brush;
                    RequestPanelsVisibility(true);
                    InitializeGrabWidgetControllerInfo(m_GrabWidgetOneHandInfo);
                    m_GrabWidgetState = GrabWidgetState.OneHand;
                }
                else
                {
                    // If the Brush hand is beyond the widget, we're not holding it anymore.
                    UpdateGrab_ToNone(rPrevGrabWidget);

                    // Eat input on the brush grip until we release the button.
                    m_GrabBrush.eatInput = true;
                }
            }
            else if (!InputManager.Brush.GetControllerGrip())
            {
                m_CurrentGrabWidget.SetUserTwoHandGrabbing(false);
                if (m_GrabWand.startedGrabInsideWidget ||
                    IsControllerNearWidget(InputManager.ControllerName.Wand, m_CurrentGrabWidget))
                {
                    m_GrabWidgetOneHandInfo.m_Name = InputManager.ControllerName.Wand;
                    InitializeGrabWidgetControllerInfo(m_GrabWidgetOneHandInfo);
                    m_GrabWidgetState = GrabWidgetState.OneHand;
                }
                else
                {
                    UpdateGrab_ToNone(rPrevGrabWidget);
                    m_GrabWand.eatInput = true;
                }
            }
            else
            {
                // Both hands still grabbing.
                // Check for pin, which forcibly releases one of the hands.
                if (m_CurrentGrabWidget.AllowPinning &&
                    InputManager.Controllers[(int)m_GrabWidgetOneHandInfo.m_Name].GetCommandDown(
                        InputManager.SketchCommands.PinWidget))
                {
                    // If the user initiates a pin action, buzz a bit.
                    if (!m_CurrentGrabWidget.Pinned)
                    {
                        InputManager.m_Instance.TriggerHapticsPulse(
                            m_GrabWidgetOneHandInfo.m_Name, 3, 0.10f, 0.07f);
                    }

                    m_CurrentGrabWidget.Pin(!m_CurrentGrabWidget.Pinned);
                    SketchSurfacePanel.m_Instance.EatToolsInput();
                    m_WidgetManager.RefreshPinAndUnpinLists();

                    InitializeGrabWidgetControllerInfo(m_GrabWidgetOneHandInfo);
                    m_GrabWidgetState = GrabWidgetState.OneHand;
                    m_CurrentGrabWidget.SetUserTwoHandGrabbing(false);

                    // Eat input on the off hand so we don't immediately jump in to world transform.
                    if (m_GrabWidgetOneHandInfo.m_Name == InputManager.ControllerName.Brush)
                    {
                        RequestPanelsVisibility(true);
                        m_GrabWand.eatInput = true;
                    }
                    else
                    {
                        m_GrabBrush.eatInput = true;
                    }
                }

                if (!m_CurrentGrabWidget.Pinned)
                {
                    UpdateGrab_ContinuesTwoHands();
                }
            }
            ClearGrabWidgetHoldHistory();
            m_PanelManager.DoCollisionSimulationForWidgetPanels();
        }

        // Common case for two-handed grab: both the previous and current frames are two-handed.
        private void UpdateGrab_ContinuesTwoHands()
        {
            //holding with two hands, transform accordingly
            TrTransform xfBrush = TrTransform.FromTransform(InputManager.Brush.Transform);
            TrTransform xfWand = TrTransform.FromTransform(InputManager.Wand.Transform);
            Vector2 vSizeRange = m_CurrentGrabWidget.GetWidgetSizeRange();

            GrabWidget.Axis axis = m_CurrentGrabWidget.GetScaleAxis(
                xfWand.translation, xfBrush.translation,
                out Vector3 axisDirection, out float axisExtent);

            TrTransform newWidgetXf;
            if (axis != GrabWidget.Axis.Invalid)
            {
                // Scale along a single axis
                float deltaScale;
                if (App.Config.m_AxisManipulationIsResize)
                {
                    newWidgetXf = MathUtils.TwoPointObjectTransformationAxisResize(
                        axisDirection, axisExtent,
                        m_GrabWidgetTwoHandWandPrev, m_GrabWidgetTwoHandBrushPrev,
                        xfWand, xfBrush,
                        GetWorkingTransform(m_CurrentGrabWidget),
                        out deltaScale,
                        deltaScaleMin: vSizeRange.x / axisExtent,
                        deltaScaleMax: vSizeRange.y / axisExtent);
                }
                else
                {
                    newWidgetXf = MathUtils.TwoPointObjectTransformationNonUniformScale(
                        axisDirection,
                        m_GrabWidgetTwoHandWandPrev, m_GrabWidgetTwoHandBrushPrev,
                        xfWand, xfBrush,
                        GetWorkingTransform(m_CurrentGrabWidget),
                        out deltaScale,
                        finalScaleMin: vSizeRange.x,
                        deltaScaleMin: vSizeRange.x / axisExtent,
                        deltaScaleMax: vSizeRange.y / axisExtent);
                }

                // The above functions return undefined values in newWidgetXf.scale; but that's
                // okay because RecordAndSetPosRot ignores xf.scale.
                // TODO: do this more cleanly
                m_CurrentGrabWidget.RecordAndApplyScaleToAxis(deltaScale, axis);
            }
            else
            {
                // Uniform scaling
                TrTransform xfObject = GetWorkingTransform(m_CurrentGrabWidget);
                Vector3 extents = (m_CurrentGrabWidget is StencilWidget)
                    ? (m_CurrentGrabWidget as StencilWidget).Extents
                    : Vector3.one * Mathf.Abs(m_CurrentGrabWidget.GetSignedWidgetSize());

                // Delta-scale bounds should be based on the smallest/largest extent.
                // Irritatingly, the API wants absolute rather than relative scale bounds,
                // so they need even more conversion.
                float deltaScaleMin = vSizeRange.x / extents.Min();
                float deltaScaleMax = vSizeRange.y / extents.Max();
                if (m_GrabWand.startedGrabInsideWidget && m_GrabBrush.startedGrabInsideWidget)
                {
                    newWidgetXf = MathUtils.TwoPointObjectTransformation(
                        m_GrabWidgetTwoHandWandPrev, m_GrabWidgetTwoHandBrushPrev,
                        xfWand, xfBrush,
                        xfObject,
                        deltaScaleMin: deltaScaleMin, deltaScaleMax: deltaScaleMax);
                }
                else if (m_GrabWand.startedGrabInsideWidget)
                {
                    // keep the wand inside the object
                    newWidgetXf = MathUtils.TwoPointObjectTransformation(
                        m_GrabWidgetTwoHandWandPrev, m_GrabWidgetTwoHandBrushPrev,
                        xfWand, xfBrush,
                        xfObject,
                        deltaScaleMin: deltaScaleMin, deltaScaleMax: deltaScaleMax,
                        bUseLeftAsPivot: true);
                }
                else
                {
                    // keep the brush inside the object (note the brush is the left hand)
                    newWidgetXf = MathUtils.TwoPointObjectTransformation(
                        m_GrabWidgetTwoHandBrushPrev, m_GrabWidgetTwoHandWandPrev,
                        xfBrush, xfWand,
                        xfObject,
                        deltaScaleMin: deltaScaleMin, deltaScaleMax: deltaScaleMax,
                        bUseLeftAsPivot: true);
                }

                // Must do separately becvause RecordAndSetPosRot ignores newWidgetXf.scale
                m_CurrentGrabWidget.RecordAndSetSize(newWidgetXf.scale);

                float currentSize = Mathf.Abs(m_CurrentGrabWidget.GetSignedWidgetSize());
                if (currentSize == vSizeRange.x || currentSize == vSizeRange.y)
                {
                    InputManager.m_Instance.TriggerHaptics(InputManager.ControllerName.Brush, 0.05f);
                    InputManager.m_Instance.TriggerHaptics(InputManager.ControllerName.Wand, 0.05f);
                }
            }

            // Ignores TrTransform.scale
            m_CurrentGrabWidget.RecordAndSetPosRot(newWidgetXf);

            m_GrabWidgetTwoHandBrushPrev = xfBrush;
            m_GrabWidgetTwoHandWandPrev = xfWand;
        }

        void UpdateGrab_NoneToOne(InputManager.ControllerName controllerName)
        {
            if (m_MaybeDriftingGrabWidget != null &&
                m_MaybeDriftingGrabWidget.IsMoving() &&
                !m_MaybeDriftingGrabWidget.IsSpinningFreely)
            {
                // If a new widget is grabbed but the previous one is still drifting, end the drift.
                // TODO: Simplify in the widget animation cleanup.
                if (m_MaybeDriftingGrabWidget == m_CurrentGrabWidget)
                {
                    SketchMemoryScript.m_Instance.PerformAndRecordCommand(
                        new MoveWidgetCommand(m_MaybeDriftingGrabWidget,
                            m_MaybeDriftingGrabWidget.LocalTransform, m_MaybeDriftingGrabWidget.CustomDimension,
                            final: true),
                        discardIfNotMerged: true);
                }
                m_MaybeDriftingGrabWidget.ClearVelocities();
            }

            // UserInteracting should be the first thing that happens here so OnUserBeginInteracting can
            // be called before everything else.
            m_CurrentGrabWidget.UserInteracting(true, controllerName);
            m_CurrentGrabWidget.ClearVelocities();
            ClearGrabWidgetHoldHistory();

            //set our info names according to this controller's name
            m_GrabWidgetOneHandInfo.m_Name = controllerName;
            InitializeGrabWidgetControllerInfo(m_GrabWidgetOneHandInfo);

            PointerManager.m_Instance.AllowPointerPreviewLine(false);
            PointerManager.m_Instance.RequestPointerRendering(false);
            m_SketchSurfacePanel.RequestHideActiveTool(true);
            if (m_GrabWidgetOneHandInfo.m_Name == InputManager.ControllerName.Wand)
            {
                RequestPanelsVisibility(false);
            }

            // Notify visuals.
            ControllerGrabVisuals.VisualState visualState =
                m_GrabWidgetOneHandInfo.m_Name == InputManager.ControllerName.Brush ?
                    ControllerGrabVisuals.VisualState.WidgetBrushGrip :
                    ControllerGrabVisuals.VisualState.WidgetWandGrip;
            m_ControllerGrabVisuals.SetDesiredVisualState(visualState);
            m_ControllerGrabVisuals.SetHeldWidget(m_CurrentGrabWidget.transform);

            //if a gaze object had focus when we grabbed this widget, take focus off the object
            ResetActivePanel();
            m_UIReticle.SetActive(false);

            // Prep all other grab widgets for collision.
            m_PanelManager.PrimeCollisionSimForWidgets(m_CurrentGrabWidget);

            m_GrabWidgetState = GrabWidgetState.OneHand;
            m_WidgetManager.WidgetsDormant = false;
            PointerManager.m_Instance.EatLineEnabledInput();

            m_BackupWandGrabData = null;
            m_BackupBrushGrabData = null;
        }

        void UpdateGrab_ToNone(GrabWidget rPrevGrabWidget)
        {
            m_MaybeDriftingGrabWidget = rPrevGrabWidget;

            m_GrabWidgetState = GrabWidgetState.None;
            PointerManager.m_Instance.RequestPointerRendering(!App.Instance.IsLoading() &&
                m_SketchSurfacePanel.ShouldShowPointer());
            RequestPanelsVisibility(true);
            m_SketchSurfacePanel.RequestHideActiveTool(false);
            rPrevGrabWidget.UserInteracting(false);

            // Disable grab visuals.
            m_ControllerGrabVisuals.SetDesiredVisualState(ControllerGrabVisuals.VisualState.Off);
            m_ControllerGrabVisuals.SetHeldWidget(null);

            if (m_GrabBrush.grabbingGroup || m_GrabWand.grabbingGroup)
            {
                SelectionManager.m_Instance.EndGrabbingGroupWithWidget();
                m_GrabBrush.grabbingGroup = false;
                m_GrabWand.grabbingGroup = false;
            }
        }

        void RequestWidgetIntersection(List<GrabWidgetData> candidates,
                                       InputManager.ControllerName controllerName)
        {
            // Get locals based off what controller we're using.
            Queue<GpuIntersectionResult> resultQueue = null;
            Vector3 controllerPos = Vector3.zero;
            if (controllerName == InputManager.ControllerName.Brush)
            {
                resultQueue = m_BrushResults;
                controllerPos = InputManager.m_Instance.GetBrushControllerAttachPoint().position;
            }
            else
            {
                resultQueue = m_WandResults;
                controllerPos = InputManager.m_Instance.GetWandControllerAttachPoint().position;
            }

            // If we don't have a candidate that has a GPU object, don't bother firing off a GPU request.
            bool requestGpuIntersection = false;

            // Fire off a new GPU intersection with all widgets that can use it.
            for (int i = 0; i < candidates.Count; ++i)
            {
                if (candidates[i].m_WidgetScript.HasGPUIntersectionObject())
                {
                    candidates[i].m_WidgetScript.SetGPUIntersectionObjectLayer(m_WidgetGpuIntersectionLayer);
                    requestGpuIntersection = true;
                }
            }

            if (requestGpuIntersection)
            {
                GpuIntersectionResult newRequest = new GpuIntersectionResult();
                newRequest.resultList = new List<GpuIntersector.ModelResult>();
                newRequest.result = App.Instance.GpuIntersector.RequestModelIntersections(
                    controllerPos, m_WidgetGpuIntersectionRadius, newRequest.resultList, 8,
                    (1 << m_WidgetGpuIntersectionLayer));

                // The new result will only be null when the intersector is disabled.
                if (newRequest.result != null)
                {
                    resultQueue.Enqueue(newRequest);
                }

                for (int i = 0; i < candidates.Count; ++i)
                {
                    if (candidates[i].m_WidgetScript.HasGPUIntersectionObject())
                    {
                        candidates[i].m_WidgetScript.RestoreGPUIntersectionObjectLayer();
                    }
                }
            }
        }

        GrabWidgetData GetBestWidget(List<GrabWidgetData> candidates,
                                     Queue<GpuIntersectionResult> resultQueue)
        {
            // Discard futures that are too old.
            while (resultQueue.Count > 0)
            {
                if (Time.frameCount - resultQueue.Peek().result.StartFrame < 5)
                {
                    break;
                }
                resultQueue.Dequeue();
            }

            // If the oldest future is ready, use its intersection result to update the candidates.
            GpuIntersectionResult finishedResult;
            if (resultQueue.Count > 0 && resultQueue.Peek().result.IsReady)
            {
                finishedResult = resultQueue.Dequeue();
            }
            else
            {
                finishedResult.resultList = new List<GpuIntersector.ModelResult>();
            }

            // TODO: Speed this up.
            for (int i = 0; i < candidates.Count; ++i)
            {
                if (candidates[i].m_WidgetScript.HasGPUIntersectionObject())
                {
                    // If a candidate can't find itself in the finished results list, it's not eligible.
                    bool candidateValid = false;
                    for (int j = 0; j < finishedResult.resultList.Count; ++j)
                    {
                        if (candidates[i].m_WidgetScript.Equals(finishedResult.resultList[j].widget))
                        {
                            candidateValid = true;
                            break;
                        }
                    }

                    if (candidateValid)
                    {
                        // If a candidate has a GPU intersection object and we found it in this list,
                        // not only is it valid, but it's as valid as it can be.
                        candidates[i].m_ControllerScore = 1.0f;
                    }
                    else
                    {
                        candidates[i].m_NearController = false;
                    }
                }
            }

            // Run through the candidates and pick
            GrabWidgetData best = null;
            for (int i = 0; i < candidates.Count; ++i)
            {
                var candidate = candidates[i];
                if (!candidate.m_NearController) continue;

                // For media widgets - only select from the active layer
                if (candidate.m_WidgetScript is MediaWidget
                    && candidate.m_WidgetScript.Canvas != App.Scene.ActiveCanvas) continue;

                if (best == null || candidate.m_ControllerScore > best.m_ControllerScore)
                {
                    best = candidate;
                }
            }
            return best;
        }

        void InitializeGrabWidgetControllerInfo(GrabWidgetControllerInfo info)
        {
            Transform controller = InputManager.Controllers[(int)info.m_Name].Transform;
            Transform widget = m_CurrentGrabWidget.GrabTransform_GS;
            TrTransform newWidgetXf = Coords.AsGlobal[widget];

            info.m_BaseControllerXf = Coords.AsGlobal[controller];
            info.m_BaseWidgetXf_LS = info.m_BaseControllerXf.inverse * newWidgetXf;
        }

        // returns the transform of the true widget (not the snapped one for those that can be)
        private TrTransform GetWorkingTransform(GrabWidget w)
        {
            TrTransform ret = w.GetGrabbedTrTransform();
            ret.scale = w.GetSignedWidgetSize();
            return ret;
        }

        // Initiate the world transform reset animation.
        public void RequestWorldTransformReset(bool toSavedXf = false)
        {
            if (WorldIsReset(toSavedXf))
            {
                return;
            }

            m_WorldTransformResetXf =
                toSavedXf ? SketchMemoryScript.m_Instance.InitialSketchTransform : TrTransform.identity;
            m_WorldTransformResetState = WorldTransformResetState.Requested;

            App.Scene.disableTiltProtection = false;
        }

        void UpdateWorldTransformReset()
        {
            switch (m_WorldTransformResetState)
            {
                case WorldTransformResetState.Requested:
                    ViewpointScript.m_Instance.FadeToColor(Color.black, m_GrabWorldFadeSpeed);
                    m_WorldTransformResetState = WorldTransformResetState.FadingToBlack;
                    m_xfDropCamReset_RS = Coords.AsRoom[m_DropCam.transform];
                    PointerManager.m_Instance.EatLineEnabledInput();
                    PointerManager.m_Instance.AllowPointerPreviewLine(false);
                    break;
                case WorldTransformResetState.FadingToBlack:
                    m_WorldTransformFadeAmount += m_GrabWorldFadeSpeed * Time.deltaTime;
                    if (m_WorldTransformFadeAmount >= 1.0f)
                    {
                        App.Scene.Pose = m_WorldTransformResetXf;
                        m_WorldTransformFadeAmount = 1.0f;
                        m_WorldTransformResetState = WorldTransformResetState.FadingToScene;
                        ViewpointScript.m_Instance.FadeToScene(m_GrabWorldFadeSpeed);
                        m_DropCam.transform.position = m_xfDropCamReset_RS.translation;
                        m_DropCam.transform.rotation = m_xfDropCamReset_RS.rotation;
                        PointerManager.m_Instance.AllowPointerPreviewLine(true);
                    }
                    break;
                case WorldTransformResetState.FadingToScene:
                    m_WorldTransformFadeAmount -= m_GrabWorldFadeSpeed * Time.deltaTime;
                    if (m_WorldTransformFadeAmount <= 0.0f)
                    {
                        m_WorldTransformFadeAmount = 0.0f;
                        m_WorldTransformResetState = WorldTransformResetState.Default;
                    }
                    break;
            }
        }

        bool CheckToggleTiltProtection()
        {
            if (
                InputManager.Wand.GetCommandDown(InputManager.SketchCommands.Redo) ||
                InputManager.Brush.GetCommandDown(InputManager.SketchCommands.Redo)
            )
            {
                App.Scene.disableTiltProtection = !App.Scene.disableTiltProtection;

                return !App.Scene.disableTiltProtection;
            }

            return false;

        }

        void UpdateGrab_World()
        {
            bool bAllowWorldTransform = m_SketchSurfacePanel.ActiveTool.AllowWorldTransformation() &&
                (m_GrabWorldState != GrabWorldState.ResetDone) &&
                (!PointerManager.m_Instance.IsMainPointerCreatingStroke() || App.Instance.IsLoading()) &&
                App.Instance.IsInStateThatAllowsAnyGrabbing() &&
                !m_DisableWorldGrabbing;

            bool bWorldGrabWandPrev = m_GrabWand.grabbingWorld;
            bool bWorldGrabBrushPrev = m_GrabBrush.grabbingWorld;
            m_GrabWand.grabbingWorld = bAllowWorldTransform && !m_GrabWand.eatInput &&
                InputManager.Wand.GetControllerGrip();
            m_GrabBrush.grabbingWorld = bAllowWorldTransform && !m_GrabBrush.eatInput &&
                InputManager.Brush.GetControllerGrip() &&
                (m_CurrentGazeObject == -1);

            bool grabsChanged = (bWorldGrabWandPrev != m_GrabWand.grabbingWorld) ||
                (bWorldGrabBrushPrev != m_GrabBrush.grabbingWorld);
            bool bAllowWorldTransformChanged =
                bAllowWorldTransform != m_AllowWorldTransformLastFrame;
            int nGrabs = m_GrabWand.grabbingWorld ? 1 : 0;
            nGrabs += m_GrabBrush.grabbingWorld ? 1 : 0;

            // Allow grabbing again if grabs have changed and we're done resetting.
            if (m_GrabWorldState == GrabWorldState.ResetDone && grabsChanged)
            {
                m_GrabWorldState = GrabWorldState.Normal;
            }

            // Update panels visibility if brush grip has changed.
            if (bWorldGrabWandPrev != m_GrabWand.grabbingWorld)
            {
                RequestPanelsVisibility(!m_GrabWand.grabbingWorld);
            }

            // Update tool visibility if brush grip has changed.
            if (bWorldGrabBrushPrev != m_GrabBrush.grabbingWorld)
            {
                m_SketchSurfacePanel.RequestHideActiveTool(m_GrabBrush.grabbingWorld);
                PointerManager.m_Instance.AllowPointerPreviewLine(!m_GrabBrush.grabbingWorld);
                PointerManager.m_Instance.RequestPointerRendering(!m_GrabBrush.grabbingWorld
                    && m_SketchSurfacePanel.ShouldShowPointer() && !App.Instance.IsLoading());
            }

            // Reset m_WorldBeingGrabbed and only set it when world is actually being grabbed.
            bool bWorldBeingGrabbedPrev = m_WorldBeingGrabbed;
            m_WorldBeingGrabbed = false;

            // Move the world if it has been grabbed.
            if (m_GrabWorldState == GrabWorldState.Normal && bAllowWorldTransform)
            {
                if (nGrabs == 2)
                {
                    // Two-handed world movement.
                    m_WorldBeingGrabbed = true;
                    TrTransform grabXfWand = TrTransform.FromTransform(
                        InputManager.m_Instance.GetController(InputManager.ControllerName.Wand));
                    TrTransform grabXfBrush = TrTransform.FromTransform(
                        InputManager.m_Instance.GetController(InputManager.ControllerName.Brush));

                    // Offset the controller positions so that they're centered on the grips.
                    Vector3 gripPos = InputManager.Controllers[(int)InputManager.ControllerName.Brush].Geometry.GripAttachPoint.localPosition;
                    gripPos.x = 0.0f;
                    grabXfWand.translation += grabXfWand.MultiplyVector(gripPos);
                    grabXfBrush.translation += grabXfBrush.MultiplyVector(gripPos);

                    // Are we initiating two hand transform this frame?
                    if (!bWorldGrabWandPrev || !bWorldGrabBrushPrev)
                    {
                        PointerManager.m_Instance.EnableLine(false);
                        PointerManager.m_Instance.AllowPointerPreviewLine(false);
                        PointerManager.m_Instance.RequestPointerRendering(false);
                        // Initiate audio loop
                        m_WorldTransformSpeedSmoothed = 0.0f;
                        AudioManager.m_Instance.WorldGrabLoop(true);
                    }
                    else
                    {
                        TrTransform xfOld = GrabbedPose;
                        TrTransform xfNew;
                        float deltaScaleMin = WorldTransformMinScale / xfOld.scale;
                        float deltaScaleMax = WorldTransformMaxScale / xfOld.scale;
                        bool fixOffset = false;
                        fixOffset = CheckToggleTiltProtection();
                        xfNew = MathUtils.TwoPointObjectTransformation(
                            m_GrabBrush.grabTransform, m_GrabWand.grabTransform,
                            grabXfBrush, grabXfWand,
                            xfOld,
                            rotationAxisConstraint: (App.Scene.disableTiltProtection ? default(Vector3) : Vector3.up),
                            deltaScaleMin: deltaScaleMin, deltaScaleMax: deltaScaleMax);
                        float fCurrentWorldTransformSpeed =
                            Mathf.Abs((xfNew.scale - xfOld.scale) / Time.deltaTime);
                        m_WorldTransformSpeedSmoothed =
                            Mathf.Lerp(m_WorldTransformSpeedSmoothed, fCurrentWorldTransformSpeed,
                                AudioManager.m_Instance.m_WorldGrabLoopSmoothSpeed * Time.deltaTime);
                        AudioManager.m_Instance.ChangeLoopVolume("WorldGrab",
                            Mathf.Clamp(m_WorldTransformSpeedSmoothed /
                                AudioManager.m_Instance.m_WorldGrabLoopAttenuation, 0f,
                                AudioManager.m_Instance.m_WorldGrabLoopMaxVolume));

                        if (fixOffset)
                        {
                            Vector3 midPoint = Vector3.Lerp(grabXfBrush.translation, grabXfWand.translation, 0.5f);

                            Vector3 localMidPointOldXF = xfOld.inverse * midPoint;

                            // assign this to force the axial protection
                            GrabbedPose = xfNew;
                            xfNew = GrabbedPose;

                            Vector3 midPointXFNew = xfNew * localMidPointOldXF;

                            TrTransform xfDelta1 = TrTransform.T(midPoint - midPointXFNew);
                            xfNew = xfDelta1 * xfNew;
                        }
                        GrabbedPose = xfNew;
                    }

                    // Update last states.
                    m_GrabBrush.grabTransform = grabXfBrush;
                    m_GrabWand.grabTransform = grabXfWand;
                }
            }
            else if (m_GrabWorldState == GrabWorldState.ResettingTransform)
            {
                if (m_WorldTransformResetState == WorldTransformResetState.FadingToScene)
                {
                    ResetGrabbedPose();
                    PanelManager.m_Instance.ExecuteOnPanel<LightsPanel>(x => x.OnPanelMoved());

                    // World can't be transformed right after a reset until grab states have changed.
                    if (bAllowWorldTransform)
                    {
                        bAllowWorldTransform = false;
                        bAllowWorldTransformChanged =
                            bAllowWorldTransform != m_AllowWorldTransformLastFrame;
                    }

                    // Set the grab world state on exit.
                    if (nGrabs == 0)
                    {
                        m_GrabWorldState = GrabWorldState.Normal;
                    }
                    else
                    {
                        m_GrabWorldState = GrabWorldState.ResetDone;
                    }
                }
            }

            if (grabsChanged || bAllowWorldTransformChanged)
            {
                // Fade in grid when doing two handed spin.
                if (nGrabs == 2 && !bAllowWorldTransformChanged)
                {
                    ViewpointScript.m_Instance.FadeGroundPlaneIn(m_GrabWorldGridColor, m_GrabWorldFadeSpeed);
                }
                else
                {
                    ViewpointScript.m_Instance.FadeGroundPlaneOut(m_GrabWorldFadeSpeed);
                }
            }

            // Update visuals for world transform
            if (grabsChanged)
            {
                bool bDoubleGrip = m_GrabBrush.grabbingWorld && m_GrabWand.grabbingWorld;
                bool bSingleGrip = m_GrabBrush.grabbingWorld || m_GrabWand.grabbingWorld;
                Vector3 vControllersMidpoint =
                    (InputManager.m_Instance.GetControllerPosition(InputManager.ControllerName.Brush) +
                    InputManager.m_Instance.GetControllerPosition(InputManager.ControllerName.Wand)) * 0.5f;

                // Update transform line visuals
                if (bDoubleGrip)
                {
                    m_ControllerGrabVisuals.SetDesiredVisualState(ControllerGrabVisuals.VisualState.WorldDoubleGrip);
                    AudioManager.m_Instance.WorldGrabbed(vControllersMidpoint);
                }
                else if (bSingleGrip)
                {
                    if (m_GrabWand.grabbingWorld)
                    {
                        m_ControllerGrabVisuals.SetDesiredVisualState(ControllerGrabVisuals.VisualState.WorldWandGrip);
                    }
                    else
                    {
                        m_ControllerGrabVisuals.SetDesiredVisualState(ControllerGrabVisuals.VisualState.WorldBrushGrip);
                    }

                    if (!bWorldGrabWandPrev && !bWorldGrabBrushPrev)
                    {
                        AudioManager.m_Instance.WorldGrabbed(vControllersMidpoint);
                    }
                    else
                    {
                        AudioManager.m_Instance.WorldGrabLoop(false);
                    }
                }
                else
                {
                    m_ControllerGrabVisuals.SetDesiredVisualState(ControllerGrabVisuals.VisualState.Off);
                    AudioManager.m_Instance.WorldGrabLoop(false);
                }

                if (m_GrabWand.grabbingWorld || m_GrabBrush.grabbingWorld)
                {
                    m_WidgetManager.WidgetsDormant = false;
                    PointerManager.m_Instance.EatLineEnabledInput();
                }
            }

            // Reset scene transform if we're gripping and press the track pad.
            bool wandReset = m_GrabWand.grabbingWorld &&
                InputManager.Wand.GetCommandDown(InputManager.SketchCommands.WorldTransformReset);
            bool brushReset = m_GrabBrush.grabbingWorld &&
                InputManager.Brush.GetCommandDown(InputManager.SketchCommands.WorldTransformReset);
            if ((wandReset || brushReset) && !WorldIsReset(toSavedXf: false))
            {
                m_GrabBrush.eatInput = true;
                m_GrabWand.eatInput = true;
                m_EatToolScaleInput = true;
                m_GrabWorldState = GrabWorldState.ResettingTransform;
                RequestWorldTransformReset();
                AudioManager.m_Instance.PlayTransformResetSound();
            }

            // Update the skybox rotation with the new scene rotation.
            if (RenderSettings.skybox)
            {
                Quaternion sceneQuaternion = App.Instance.m_SceneTransform.rotation;
                if (SceneSettings.m_Instance.HasCustomSkybox())
                {
                    RenderSettings.skybox.SetFloat("_Rotation", -sceneQuaternion.eulerAngles.y);
                }
                else
                {
                    RenderSettings.skybox.SetVector(
                        "_SkyboxRotation",
                        new Vector4(sceneQuaternion.x, sceneQuaternion.y, sceneQuaternion.z, sceneQuaternion.w));
                }
            }
            // Update last frame members.
            m_AllowWorldTransformLastFrame = bAllowWorldTransform;
        }

        /// If lhs and rhs are overlapping, return the smallest vector that would
        /// cause rhs to stop overlapping; otherwise, return 0.
        ///  lhs: an antisphere (solid outside, empty inside)
        ///  rhs: a sphere (empty outside, solid inside)
        private static Vector3 GetOverlap_Antisphere_Sphere(
            Vector3 lhsCenter, float lhsRadius,
            Vector3 rhsCenter, float rhsRadius)
        {
            // If anyone passes negative values, they are a bad person
            lhsRadius = Mathf.Abs(lhsRadius);
            rhsRadius = Mathf.Abs(rhsRadius);
            // Without loss of generality, can recenter on lhs
            rhsCenter -= lhsCenter;
            lhsCenter -= lhsCenter;

            float maxDistance = lhsRadius - rhsRadius;

            // Edge case: sphere does not fit in antisphere
            if (maxDistance <= 0)
            {
                return -rhsCenter;
            }

            float penetrationDistance = Mathf.Max(0, rhsCenter.magnitude - maxDistance);
            return -penetrationDistance * rhsCenter.normalized;
        }

        public static bool IsValidScenePose(TrTransform xf, float radialBounds)
        {
            // Simple and dumb implementation for now.
            return xf == MakeValidScenePose(xf, radialBounds);
        }

        /// This is like MakeValidScenePose, but it guarantees that:
        /// - The return value is a valid result of Lerp(scene0, scene1, t),
        ///   for some handwavy definition of "lerp"
        /// - The lerp "t" is in [0, 1]
        /// - IsValidScenePose(return value) is true, subject to the previous constraints.
        ///
        /// Think of it as doing a cast from scene0 to scene1.
        public static TrTransform MakeValidSceneMove(
            TrTransform scene0, TrTransform scene1, float radialBounds)
        {
            if (IsValidScenePose(scene1, radialBounds))
            {
                return scene1;
            }
            if (!IsValidScenePose(scene0, radialBounds))
            {
                Debug.LogError("Invalid scene cast start");
                return scene0;
            }

            // We don't support lerping either of these
            Debug.Assert(scene0.rotation == scene1.rotation);
            Debug.Assert(scene0.scale == scene1.scale);

            Vector3 vRoom0 = -scene0.translation;
            Vector3 vRoom1 = -scene1.translation;
            float radius = (scene0.scale
                * radialBounds
                * App.METERS_TO_UNITS) - App.Instance.RoomRadius;

            float t0, t1;
            bool success = MathUtils.RaySphereIntersection(
                vRoom0, vRoom1 - vRoom0,
                Vector3.zero, radius, out t0, out t1);
            if (!success)
            {
                // If this were more important, we could solve for the t of the closest approach
                return scene0;
            }

            // t0 is expected to be < 0 (room starts inside the fence)
            // t1 is expected to be in [0, 1] (room ends outside the fence)

            // Constraints:
            // - Lerp t must be in [0, 1]. (Do not move past the requested endpoint)
            // - Lerp t should be as high as possible but < t1. (Do not exit the sphere)
            float t = Mathf.Clamp(t1, 0, 1);

            TrTransform sceneT = TrTransform.TRS(
                Vector3.Lerp(scene0.translation, scene1.translation, t),
                scene0.rotation,
                scene0.scale);
            return MakeValidScenePose(sceneT, radialBounds);
        }

        /// Returns a new ScenePose TrTransform that does not cause the room
        /// to violate the hard scene bounds.
        ///
        ///   scenePose - The current, possibly invalid scene pose
        public static TrTransform MakeValidScenePose(TrTransform scenePose, float radialBounds)
        {
            scenePose.scale = Mathf.Clamp(
                scenePose.scale,
                SketchControlsScript.m_Instance.WorldTransformMinScale,
                SketchControlsScript.m_Instance.WorldTransformMaxScale);

            // Anything not explicitly qualified is in room space.

            float roomRadius = App.Instance.RoomRadius;
            Vector3 roomCenter = Vector3.zero;

            float fenceRadius = scenePose.scale * radialBounds
                * App.METERS_TO_UNITS;
            Vector3 fenceCenter = scenePose.translation;

            Vector3 moveRoom = GetOverlap_Antisphere_Sphere(
                fenceCenter, fenceRadius, roomCenter, roomRadius);
            Vector3 moveFence = -moveRoom;

            scenePose.translation += moveFence;
            return scenePose;
        }

        /// Clears data used by GetGrabWidgetHoldHistory()
        /// Should be called any time m_GrabWidgetOneHandInfo changes
        void ClearGrabWidgetHoldHistory()
        {
            m_GrabWidgetHoldHistory.Clear();
        }

        /// Collects data for use with GetGrabWidgetHoldHistory()
        void UpdateGrabWidgetHoldHistory(InputManager.ControllerName name)
        {
            float t = Time.realtimeSinceStartup;
            var info = InputManager.Controllers[(int)name];
            m_GrabWidgetHoldHistory.Enqueue(new GrabWidgetHoldPoint
            {
                m_Name = name,
                m_BirthTime = t,
                m_Pos = info.Transform.position,
                m_Rot = info.Transform.rotation
            });

            // Trim the fat off our widget history
            while (m_GrabWidgetHoldHistory.Count > 0 &&
                t - m_GrabWidgetHoldHistory.Peek().m_BirthTime >= kControlPointHistoryMaxTime)
            {
                m_GrabWidgetHoldHistory.Dequeue();
            }
        }

        /// Returns possibly-smoothed linear and angular velocities. May fail.
        /// Angular velocity is returned as an axial vector whose length() is degrees/second
        bool GetGrabWidgetHoldHistory(out Vector3 vLinearVelocity, out Vector3 vAngularVelocity)
        {
            vLinearVelocity = vAngularVelocity = Vector3.zero;
            if (m_GrabWidgetHoldHistory.Count < 2)
            {
                return false;
            }

            // We need pairs of elements, so a simple foreach() won't quite work.
            // Maybe using linq .First() and .Skip() would be okay.
            using (IEnumerator<GrabWidgetHoldPoint> enumerator = m_GrabWidgetHoldHistory.GetEnumerator())
            {
                if (!enumerator.MoveNext())
                {
                    return false;
                }

                // Infinitesimal rotations commute, and scaled-axis-angle rotations commute
                // "better" than other rotation formats.
                Vector3 totalDeltaTheta = Vector3.zero;

                GrabWidgetHoldPoint first = enumerator.Current;
                GrabWidgetHoldPoint prev = first;
                GrabWidgetHoldPoint current = first;
                while (enumerator.MoveNext())
                {
                    current = enumerator.Current;

                    // For our quaternion, find the difference, convert it to angle/axis, and sum it
                    // Find delta such that  delta * prev = cur
                    // left-multiply because we want it in world-space.
                    // multiply vs prev since we want the delta that takes us forward in time
                    // rather than backward in time.
                    Quaternion dtheta = current.m_Rot * Quaternion.Inverse(prev.m_Rot);
                    // Assume the rotation took the shorter path
                    if (dtheta.w < 0)
                    {
                        dtheta.Set(-dtheta.x, -dtheta.y, -dtheta.z, -dtheta.w);
                    }

                    float degrees;
                    Vector3 axis;
                    dtheta.ToAngleAxis(out degrees, out axis);
                    totalDeltaTheta += (axis * degrees);
                    prev = current;
                }

                // Linear velocity calculation doesn't need to look at intermediate points
                Vector3 totalDeltaPosition = current.m_Pos - first.m_Pos;
                float totalDeltaTime = current.m_BirthTime - first.m_BirthTime;
                if (totalDeltaTime == 0)
                {
                    return false;
                }

                vLinearVelocity = totalDeltaPosition / totalDeltaTime;
                vAngularVelocity = totalDeltaTheta / totalDeltaTime;
                return true;
            }
        }

        bool IsControllerNearWidget(InputManager.ControllerName name, GrabWidget widget)
        {
            Vector3 vControllerPos = InputManager.m_Instance.GetControllerAttachPointPosition(name);
            return widget.GetActivationScore(vControllerPos, name) >= 0.0f;
        }

        void RefreshCurrentGazeObject()
        {
            UnityEngine.Profiling.Profiler.BeginSample("SketchControlScript.RefreshCurrentGazeObject");
            int iPrevGazeObject = m_CurrentGazeObject;
            m_CurrentGazeObject = -1;
            bool bGazeAllowed = (m_CurrentInputState == InputState.Standard)
                && !InputManager.m_Instance.GetCommand(InputManager.SketchCommands.Activate)
                && !m_SketchSurfacePanel.ActiveTool.InputBlocked()
                && (m_GrabWidgetState == GrabWidgetState.None)
                && !m_GrabBrush.grabbingWorld
                && !m_PinCushion.IsShowing()
                && !PointerManager.MainPointerIsPainting()
                ;

            bool bGazeDeactivationOverrideWithInput = false;
            List<PanelManager.PanelData> aAllPanels = m_PanelManager.GetAllPanels();

            bool hasController = m_ControlsType == ControlsType.SixDofControllers;

            //if we're re-positioning a panel, keep it active
            if (m_PositioningPanelWithHead)
            {
                m_CurrentGazeObject = iPrevGazeObject;
            }
            // Only activate gaze objects if we're in standard input mode, and if we don't have the 'draw'
            // button held.
            else if ((bGazeAllowed || (iPrevGazeObject != -1)))
            {
                //reset hit flags
                for (int i = 0; i < m_GazeResults.Length; ++i)
                {
                    m_GazeResults[i].m_HitWithGaze = false;
                    m_GazeResults[i].m_HitWithController = false;
                    m_GazeResults[i].m_WithinView = false;
                }

                // If we're in controller mode, find the nearest colliding widget that might get in our way.
                float fNearestWidget = 99999.0f;
                if (hasController)
                {
                    fNearestWidget = m_WidgetManager.DistanceToNearestWidget(m_GazeControllerRay);
                }

                //check all panels for gaze hit
                bool bRequireVisibilityCheck = !hasController || (iPrevGazeObject == -1);
                if (m_PanelManager.PanelsAreStable())
                {
                    RaycastHit rHitInfo;
                    bool bRayHit = false;
                    int panelsHit = 0;
                    for (int i = 0; i < aAllPanels.Count; ++i)
                    {
                        // Ignore fixed panels when they are not visible.
                        if (!m_PanelManager.GazePanelsAreVisible() && aAllPanels[i].m_Panel.m_Fixed)
                        {
                            continue;
                        }

                        if (aAllPanels[i].m_Panel.gameObject.activeSelf && aAllPanels[i].m_Panel.IsAvailable())
                        {
                            //make sure this b-snap is in view
                            Vector3 vToPanel = aAllPanels[i].m_Panel.transform.position - m_CurrentGazeRay.origin;
                            vToPanel.Normalize();
                            if (!bRequireVisibilityCheck || Vector3.Angle(vToPanel, m_CurrentGazeRay.direction) < m_GazeMaxAngleFromFacing)
                            {
                                if (hasController)
                                {
                                    if (aAllPanels[i].m_Panel.HasMeshCollider())
                                    {
                                        //make sure the angle between the pointer and the panel forward is below our max angle
                                        if (Vector3.Angle(aAllPanels[i].m_Panel.transform.forward, m_GazeControllerRay.direction) < m_GazeMaxAngleFromPointing)
                                        {
                                            //make sure the angle between the user-to-panel and the panel forward is reasonable
                                            if (Vector3.Angle(aAllPanels[i].m_Panel.transform.forward, vToPanel) < m_GazeMaxAngleFacingToForward)
                                            {
                                                m_GazeResults[i].m_WithinView = true;

                                                bRayHit = false;
                                                bRayHit = aAllPanels[i].m_Panel.RaycastAgainstMeshCollider(
                                                    m_GazeControllerRay, out rHitInfo, m_GazeControllerPointingDistance);

                                                if (bRayHit)
                                                {
                                                    //if the ray starts inside the panel, we won't get a good hit point, it'll just be zero
                                                    if (rHitInfo.point.sqrMagnitude > 0.1f)
                                                    {
                                                        if (rHitInfo.distance < fNearestWidget)
                                                        {
                                                            m_GazeResults[i].m_ControllerDistance = rHitInfo.distance;
                                                            m_GazeResults[i].m_ControllerPosition = rHitInfo.point;
                                                            m_GazeResults[i].m_HitWithController = true;
                                                            panelsHit++;
                                                        }
                                                    }
                                                }
                                            }
                                        }
                                    }
                                }
                                else
                                {
                                    m_GazeResults[i].m_WithinView = true;
                                    if (aAllPanels[i].m_Panel.GetCollider().Raycast(m_CurrentGazeRay, out rHitInfo, m_GazeMaxDistance))
                                    {
                                        m_GazeResults[i].m_GazePosition = rHitInfo.point;
                                        m_GazeResults[i].m_HitWithGaze = true;
                                    }
                                }
                            }
                        }
                    }

                    // No panels hit within normal ray distance.
                    // Check if previous panel still pointed to.
                    if (panelsHit == 0)
                    {
                        if (iPrevGazeObject != -1)
                        {
                            // Don't allow any panel to hold focus if it's facing away from the user.
                            Vector3 vToPanel = aAllPanels[iPrevGazeObject].m_Panel.transform.position -
                                m_CurrentGazeRay.origin;
                            vToPanel.Normalize();
                            if (Vector3.Angle(aAllPanels[iPrevGazeObject].m_Panel.transform.forward, vToPanel) <
                                m_GazeMaxAngleFacingToForward)
                            {
                                float fDist = m_GazeControllerPointingDistance * 1.5f;
                                bRayHit = aAllPanels[iPrevGazeObject].m_Panel.RaycastAgainstMeshCollider(
                                    m_GazeControllerRayActivePanel, out rHitInfo, fDist);
                                if (bRayHit)
                                {
                                    if (rHitInfo.point.sqrMagnitude > 0.1f)
                                    {
                                        if (rHitInfo.distance < fNearestWidget)
                                        {
                                            m_GazeResults[iPrevGazeObject].m_ControllerDistance = rHitInfo.distance;
                                            m_GazeResults[iPrevGazeObject].m_ControllerPosition = rHitInfo.point;
                                            m_GazeResults[iPrevGazeObject].m_HitWithController = true;
                                        }
                                    }
                                }
                            }
                        }
                    }
                }

                //determine what panel we hit, take the one with the lowest controller distance
                float fControllerDist = 999.0f;
                int iControllerIndex = -1;
                if (hasController)
                {
                    for (int i = 0; i < m_GazeResults.Length; ++i)
                    {
                        if (m_GazeResults[i].m_HitWithController)
                        {
                            if (m_GazeResults[i].m_ControllerDistance < fControllerDist)
                            {
                                iControllerIndex = i;
                                fControllerDist = m_GazeResults[i].m_ControllerDistance;
                            }
                        }
                    }
                }

                //if we found something near our controller, take it
                if (iControllerIndex != -1)
                {
                    m_CurrentGazeObject = iControllerIndex;
                    m_CurrentGazeHitPoint = m_GazeResults[iControllerIndex].m_ControllerPosition;

                    // TODO: This should not be hardcoded once multiple pointers are allowed.
                    m_GazeResults[m_CurrentGazeObject].m_ControllerName = InputManager.ControllerName.Brush;
                    if (m_GazeResults[m_CurrentGazeObject].m_HitWithGaze)
                    {
                        //average with the gaze position if we hit that too
                        m_CurrentGazeHitPoint += m_GazeResults[m_CurrentGazeObject].m_GazePosition;
                        m_CurrentGazeHitPoint *= 0.5f;
                    }
                }
                else
                {
                    //nothing near the controller, see if we're looking at the previous
                    if (iPrevGazeObject != -1 && m_GazeResults[iPrevGazeObject].m_HitWithGaze)
                    {
                        m_CurrentGazeObject = iPrevGazeObject;
                        m_CurrentGazeHitPoint = m_GazeResults[m_CurrentGazeObject].m_GazePosition;
                    }
                    else
                    {
                        //controller and gaze not near panel, pick the first panel we're looking at
                        for (int i = 0; i < m_GazeResults.Length; ++i)
                        {
                            if (m_GazeResults[i].m_HitWithGaze)
                            {
                                m_CurrentGazeObject = i;
                                m_CurrentGazeHitPoint = m_GazeResults[i].m_GazePosition;
                                break;
                            }
                        }
                    }
                }

                //forcing users to look away from gaze panel
                if (m_EatInputGazeObject && m_CurrentGazeObject != -1)
                {
                    m_CurrentGazeObject = -1;
                }
                else if (m_CurrentGazeObject == -1)
                {
                    m_EatInputGazeObject = false;
                }
            }

            //if we're staring at a panel, keep our countdown fresh
            if (m_CurrentGazeObject != -1 || m_ForcePanelActivation)
            {
                m_GazePanelDectivationCountdown = m_GazePanelDectivationDelay;
            }
            else
            {
                if (InputManager.m_Instance.GetCommandDown(InputManager.SketchCommands.Activate))
                {
                    bGazeDeactivationOverrideWithInput = true;
                    m_GazePanelDectivationCountdown = 0.0f;
                }
                else
                {
                    m_GazePanelDectivationCountdown -= Time.deltaTime;
                }
                if (m_GazePanelDectivationCountdown > 0.0f)
                {
                    m_CurrentGazeObject = iPrevGazeObject;
                }
            }

            //update our positioning timer
            if (m_PositioningPanelWithHead)
            {
                m_PositioningTimer += m_PositioningSpeed * Time.deltaTime;
                m_PositioningTimer = Mathf.Min(m_PositioningTimer, 1.0f);
            }
            else
            {
                m_PositioningTimer -= m_PositioningSpeed * Time.deltaTime;
                m_PositioningTimer = Mathf.Max(m_PositioningTimer, 0.0f);
            }

            //prime objects if we change targets
            if (iPrevGazeObject != m_CurrentGazeObject)
            {
                //if we're switching panels, make sure the pointer doesn't streak
                PointerManager.m_Instance.DisablePointerPreviewLine();

                if (iPrevGazeObject != -1)
                {
                    aAllPanels[iPrevGazeObject].m_Panel.PanelGazeActive(false);
                    aAllPanels[iPrevGazeObject].m_Panel.SetPositioningPercent(0.0f);
                }
                if (m_CurrentGazeObject != -1)
                {
                    //make sure our line is disabled
                    if (m_GazeResults[m_CurrentGazeObject].m_ControllerName == InputManager.ControllerName.Brush)
                    {
                        PointerManager.m_Instance.EnableLine(false);
                        PointerManager.m_Instance.AllowPointerPreviewLine(false);
                    }

                    aAllPanels[m_CurrentGazeObject].m_Panel.PanelGazeActive(true);
                    aAllPanels[m_CurrentGazeObject].m_Panel.SetPositioningPercent(0.0f);

                    if (m_GazeResults[m_CurrentGazeObject].m_ControllerName == InputManager.ControllerName.Brush)
                    {
                        m_SketchSurfacePanel.RequestHideActiveTool(true);
                    }
                }
                else
                {
                    //if we don't have a panel, we need to enable the pointer according to the current tool
                    PointerManager.m_Instance.RefreshFreePaintPointerAngle();
                    PointerManager.m_Instance.RequestPointerRendering(m_SketchSurfacePanel.ShouldShowPointer());
                    m_UIReticle.SetActive(false);
                    m_SketchSurfacePanel.RequestHideActiveTool(false);
                    if (!bGazeDeactivationOverrideWithInput)
                    {
                        m_SketchSurfacePanel.EatToolsInput();
                    }
                }

                m_PositioningPanelWithHead = false;
            }
            UnityEngine.Profiling.Profiler.EndSample();
        }

        void UpdateActiveGazeObject()
        {
            BasePanel currentPanel = m_PanelManager.GetPanel(m_CurrentGazeObject);
            currentPanel.SetPositioningPercent(m_PositioningTimer);
            bool hasController = m_ControlsType == ControlsType.SixDofControllers;
            // Update positioning behavior.
            if (m_PositioningPanelWithHead)
            {
                if (!InputManager.m_Instance.GetCommand(InputManager.SketchCommands.LockToHead) &&
                    !InputManager.m_Instance.GetCommand(InputManager.SketchCommands.LockToController))
                {
                    // No more positioning.
                    m_PositioningPanelWithHead = false;
                    m_PanelManager.m_SweetSpot.EnableBorderSphere(false, Vector3.zero, 0.0f);
                    currentPanel.PanelHasStoppedMoving();
                }
                else
                {
                    //lock the panel to the sweet spot bounds in the direction the user is looking
                    Quaternion qDiff = m_CurrentHeadOrientation * Quaternion.Inverse(m_PositioningPanelBaseHeadRotation);
                    Vector3 vAdjustedOffset = qDiff * m_PositioningPanelOffset;

                    Vector3 vNewPos = m_PanelManager.m_SweetSpot.transform.position + vAdjustedOffset;
                    currentPanel.transform.position = vNewPos;

                    vAdjustedOffset.Normalize();
                    currentPanel.transform.forward = vAdjustedOffset;

                    float fHighlightRadius = currentPanel.m_BorderSphereHighlightRadius;
                    m_PanelManager.m_SweetSpot.EnableBorderSphere(true, vNewPos, fHighlightRadius * m_PositioningTimer);

                    //once we've moved this panel, run the simulation on the other panels to resolve collisions
                    m_PanelManager.DoCollisionSimulationForKeyboardMouse(currentPanel);
                }
            }
            else
            {
                // It's possible that, on this frame, before this function was called, active gaze was pulled
                // from this panel.  In this case, we want to skip updating this frame.
                // This happens when a panel has gaze and world grab dismisses all panels, for example.
                if (currentPanel.IsActive())
                {
                    //orient to gaze
                    if (hasController)
                    {
                        currentPanel.UpdatePanel(m_GazeControllerRay.direction, m_CurrentGazeHitPoint);
                    }
                    else
                    {
                        currentPanel.UpdatePanel(m_CurrentGazeRay.direction, m_CurrentGazeHitPoint);
                    }
                }

                if (!hasController)
                {
                    //lock to head if we're holding a lock button..
                    bool bLockToHead = InputManager.m_Instance.GetCommand(InputManager.SketchCommands.LockToHead) ||
                        InputManager.m_Instance.GetCommand(InputManager.SketchCommands.LockToController);

                    if (bLockToHead)
                    {
                        m_PositioningPanelWithHead = true;
                        m_PositioningPanelBaseHeadRotation = m_CurrentHeadOrientation;
                        m_PositioningPanelOffset = currentPanel.transform.position -
                            m_PanelManager.m_SweetSpot.transform.position;

                        currentPanel.ResetPanelFlair();

                        //prime all other panels for movement
                        m_PanelManager.PrimeCollisionSimForKeyboardMouse();
                    }
                }

                PointerManager.m_Instance.RequestPointerRendering(false);
                currentPanel.UpdateReticleOffset(m_MouseDeltaX, m_MouseDeltaY);
            }

            // Keep reticle locked in the right spot.
            Vector3 reticlePos = Vector3.zero;
            Vector3 reticleForward = Vector3.zero;
            if (hasController)
            {
                currentPanel.GetReticleTransformFromPosDir(m_CurrentGazeHitPoint,
                    m_GazeControllerRay.direction, out reticlePos, out reticleForward);
            }
            else
            {
                currentPanel.GetReticleTransform(out reticlePos, out reticleForward,
                    (m_ControlsType == ControlsType.ViewingOnly));
            }

            SetUIReticleTransform(reticlePos, -reticleForward);
            m_UIReticle.SetActive(GetGazePanelActivationRatio() >= 1.0f);
        }

        public void ResetActivePanel()
        {
            m_PanelManager.ResetPanel(m_CurrentGazeObject);
            PointerManager.m_Instance.DisablePointerPreviewLine();
            m_PositioningPanelWithHead = false;
            m_CurrentGazeObject = -1;
        }

        void UpdatePanInput()
        {
            if (Mouse.current.rightButton.isPressed)
            {
                Vector3 vPanDiff = Vector3.zero;
                vPanDiff += (Vector3.right * m_MouseDeltaXScaled);
                vPanDiff += (Vector3.up * m_MouseDeltaYScaled);
                Vector3 vSurfacePos = m_SketchSurface.transform.position;
                m_SketchSurface.transform.position = vSurfacePos + vPanDiff;
            }
            else
            {
                float fCurrentTime = Time.realtimeSinceStartup;
                if (fCurrentTime - m_PositionOffsetResetTapTime < m_DoubleTapWindow)
                {
                    if (m_CurrentGazeObject == -1)
                    {
                        ResetGrabbedPose();
                    }
                }
                m_PositionOffsetResetTapTime = fCurrentTime;

                SwitchState(InputState.Standard);
            }
        }

        void UpdateRotationInput()
        {
            if (InputManager.m_Instance.GetCommand(InputManager.SketchCommands.PivotRotation))
            {
                bool bAltInputActive = InputManager.m_Instance.GetCommand(InputManager.SketchCommands.AltActivate);
                bool bRollRotation = m_RotationRollActive || bAltInputActive || m_CurrentRotationType == RotationType.RollOnly;
                m_RotationIcon.SetActive(bRollRotation);
                if (bRollRotation)
                {
                    m_RotationCursorOffset.x += m_MouseDeltaXScaled;
                    float fRotationAmount = m_RotationCursorOffset.x * -m_RotationRollScalar;

                    Quaternion qOffsetRotation = Quaternion.AngleAxis(fRotationAmount, m_SurfaceForward);
                    Quaternion qNewRotation = qOffsetRotation * m_RotationOrigin;
                    m_SketchSurface.transform.rotation = qNewRotation;

                    m_RotationRollActive = true;
                    m_RotationCursor.gameObject.SetActive(false);
                }
                else
                {
                    //update offset with mouse movement
                    m_RotationCursorOffset.x += m_MouseDeltaXScaled;
                    m_RotationCursorOffset.y += m_MouseDeltaYScaled;

                    //get offset in model space
                    Vector3 vSurfaceBounds = m_SketchSurface.transform.localScale * 0.5f;
                    m_RotationCursorOffset.x = Mathf.Clamp(m_RotationCursorOffset.x, -vSurfaceBounds.x, vSurfaceBounds.x);
                    m_RotationCursorOffset.y = Mathf.Clamp(m_RotationCursorOffset.y, -vSurfaceBounds.y, vSurfaceBounds.y);
                    float fCursorOffsetDist = m_RotationCursorOffset.magnitude;
                    float fMaxCursorOffsetDist = vSurfaceBounds.x;

                    //transform offset in to world space
                    Vector3 vTransformedOffset = m_RotationOrigin * m_RotationCursorOffset;
                    vTransformedOffset.Normalize();

                    //get world space rotation axis
                    Vector3 vSketchSurfaceRotationAxis = Vector3.Cross(vTransformedOffset, m_SurfaceForward);
                    vSketchSurfaceRotationAxis.Normalize();

                    //amount to rotate is determined by offset distance from origin
                    float fSketchSurfaceRotationAngle = Mathf.Min(fCursorOffsetDist / fMaxCursorOffsetDist, 1.0f);
                    fSketchSurfaceRotationAngle *= m_RotationMaxAngle;

                    //set new surface rotation by combining base rotation with angle/axis rotation
                    Quaternion qOffsetRotation = Quaternion.AngleAxis(fSketchSurfaceRotationAngle, vSketchSurfaceRotationAxis);
                    Quaternion qNewRotation = qOffsetRotation * m_RotationOrigin;
                    m_SketchSurface.transform.rotation = qNewRotation;

                    //set position of rotation cursor
                    Vector3 vNewTransformedOffset = qNewRotation * m_RotationCursorOffset;
                    m_RotationCursor.transform.position = m_SketchSurface.transform.position + vNewTransformedOffset;
                    m_RotationCursor.transform.rotation = qNewRotation;

                    //set position of guide lines
                    Vector2 vToCenter = m_RotationCursorOffset;
                    vToCenter.Normalize();
                    float fOffsetAngle = Vector2.Angle(vToCenter, Vector2.up);
                    m_RotationCursor.PositionCursorLines(m_SketchSurface.transform.position, m_SketchSurface.transform.forward, fOffsetAngle, vSurfaceBounds.x * 2.0f);
                }
            }
            else
            {
                float fCurrentTime = Time.realtimeSinceStartup;
                if (fCurrentTime - m_RotationResetTapTime < m_DoubleTapWindow)
                {
                    //reset drawing surface rotation
                    m_SketchSurface.transform.rotation = Quaternion.identity;
                }
                m_RotationResetTapTime = fCurrentTime;

                m_SurfaceForward = m_SketchSurface.transform.forward;
                m_SurfaceRight = m_SketchSurface.transform.right;
                m_SurfaceUp = m_SketchSurface.transform.up;

                if (!m_RotationRollActive && AutoOrientAfterRotation && m_SketchSurfacePanel.IsSketchSurfaceToolActive())
                {
                    //get possible auto rotations
                    Quaternion qQuatUp = OrientSketchSurfaceToUp();
                    Quaternion qQuatForward = OrientSketchSurfaceToForward();

                    //get the angle between our current and desired auto-rotation
                    float toUpAngle = Quaternion.Angle(qQuatUp, m_SketchSurface.transform.rotation);
                    float toForwardAngle = Quaternion.Angle(qQuatForward, m_SketchSurface.transform.rotation);

                    //set our new rotation to be whichever autorotation is closeset
                    Quaternion qNewRotation;
                    if (Mathf.Abs(toUpAngle) < Mathf.Abs(toForwardAngle))
                    {
                        qNewRotation = qQuatUp;
                    }
                    else
                    {
                        qNewRotation = qQuatForward;
                    }

                    //update the sketch surface
                    m_SketchSurface.transform.rotation = qNewRotation;

                    m_SurfaceForward = m_SketchSurface.transform.forward;
                    m_SurfaceRight = m_SketchSurface.transform.right;
                    m_SurfaceUp = m_SketchSurface.transform.up;
                }

                SwitchState(InputState.Standard);
            }
        }

        void UpdateHeadLockInput()
        {
            if (InputManager.m_Instance.GetCommand(InputManager.SketchCommands.LockToHead))
            {
                //compute new position/orientation of sketch surface
                Vector3 vTransformedOffset = m_CurrentHeadOrientation * m_SurfaceLockOffset;
                Vector3 vSurfacePos = m_CurrentGazeRay.origin + vTransformedOffset;

                Quaternion qDiff = m_CurrentHeadOrientation * Quaternion.Inverse(m_SurfaceLockBaseHeadRotation);
                Quaternion qNewSurfaceRot = qDiff * m_SurfaceLockBaseSurfaceRotation;

                m_SketchSurface.transform.position = vSurfacePos;
                m_SketchSurface.transform.rotation = qNewSurfaceRot;
            }
            else
            {
                m_SurfaceForward = m_SketchSurface.transform.forward;
                m_SurfaceRight = m_SketchSurface.transform.right;
                m_SurfaceUp = m_SketchSurface.transform.up;

                SwitchState(InputState.Standard);
            }
        }

        void UpdateControllerLock()
        {
            if (InputManager.m_Instance.GetCommand(InputManager.SketchCommands.LockToController))
            {
                //compute new position/orientation of sketch surface
                Vector3 vControllerDiff = InputManager.m_Instance.GetControllerPosition(m_SurfaceLockActingController) - m_SurfaceLockBaseControllerPosition;
                m_SketchSurface.transform.position = m_SurfaceLockBaseSurfacePosition + (vControllerDiff * m_SurfaceLockControllerScalar);

                Quaternion qDiff = InputManager.m_Instance.GetControllerRotation(m_SurfaceLockActingController) * Quaternion.Inverse(m_SurfaceLockBaseControllerRotation);
                m_SketchSurface.transform.rotation = qDiff * m_SurfaceLockBaseSurfaceRotation;
            }
            else
            {
                m_SurfaceForward = m_SketchSurface.transform.forward;
                m_SurfaceRight = m_SketchSurface.transform.right;
                m_SurfaceUp = m_SketchSurface.transform.up;

                SwitchState(InputState.Standard);
            }
        }

        void UpdatePushPullInput()
        {
            bool bRotationActive = InputManager.m_Instance.GetCommand(InputManager.SketchCommands.PivotRotation);
            bool bInputActive = InputManager.m_Instance.GetCommand(InputManager.SketchCommands.Activate);
            bool bAltInputActive = InputManager.m_Instance.GetCommand(InputManager.SketchCommands.AltActivate);

            if (bRotationActive && bInputActive)
            {
                SwitchState(InputState.Rotation);
            }
            else if (bAltInputActive)
            {
                Vector3 vPos = m_SketchSurface.transform.position;
                float fBigDiff = Mathf.Abs(m_MouseDeltaXScaled) > Mathf.Abs(m_MouseDeltaYScaled) ? -m_MouseDeltaXScaled : m_MouseDeltaYScaled;
                vPos += Vector3.forward * fBigDiff;

                m_SketchSurface.transform.position = vPos;
            }
            else
            {
                SwitchState(InputState.Standard);
            }
        }

        void UpdateSaveInput()
        {
            if (!InputManager.m_Instance.GetKeyboardShortcut(InputManager.KeyboardShortcut.Save))
            {
                SwitchState(InputState.Standard);
            }
        }

        void UpdateLoadInput()
        {
            if (!InputManager.m_Instance.GetKeyboardShortcut(InputManager.KeyboardShortcut.Load))
            {
                SwitchState(InputState.Standard);
            }
        }

        void OnBrushSetToDefault()
        {
            BrushDescriptor rDefaultBrush = BrushCatalog.m_Instance.DefaultBrush;
            PointerManager.m_Instance.SetBrushForAllPointers(rDefaultBrush);
            PointerManager.m_Instance.SetAllPointersBrushSize01(0.5f);
            PointerManager.m_Instance.MarkAllBrushSizeUsed();
        }

        public void AssignControllerMaterials(InputManager.ControllerName controller)
        {
            ControllerGeometry geometry = InputManager.GetControllerGeometry(controller);

            // Start from a clean state
            geometry.ResetAll();

            // If the tutorial is enabled, override all materials.
            if (TutorialManager.m_Instance.TutorialActive())
            {
                InputManager.m_Instance
                    .GetControllerTutorial(controller)
                    ?.AssignControllerMaterials(controller);
                return;
            }

            // If we're grabbing the world, get the materials from the world transform panel.
            if (m_GrabBrush.grabbingWorld && controller == InputManager.ControllerName.Brush)
            {
                TrTransform scenePose = App.Scene.Pose;
                if (scenePose.scale != 1 || scenePose.translation != Vector3.zero
                    || scenePose.rotation != Quaternion.identity)
                {
                    geometry.ShowWorldTransformReset();
                }
                return;
            }
            else if (m_GrabWand.grabbingWorld && controller == InputManager.ControllerName.Wand)
            {
                TrTransform scenePose = App.Scene.Pose;
                if (scenePose.scale != 1 || scenePose.translation != Vector3.zero
                    || scenePose.rotation != Quaternion.identity)
                {
                    geometry.ShowWorldTransformReset();
                }
                return;
            }

            // Not grabbing the world, so see if we're grabbing a widget.
            if (m_GrabWidgetState != GrabWidgetState.None)
            {
                m_CurrentGrabWidget.AssignControllerMaterials(controller);
                return;
            }

            // See if we're highlighting a widget and if that matters.
            if (m_CurrentGrabWidget != null && m_CurrentGrabWidget.HasHoverInteractions())
            {
                m_CurrentGrabWidget.AssignHoverControllerMaterials(controller);
                return;
            }

            // Not grabbing the world or a widget, see if we're interacting with a panel.
            if (controller == InputManager.ControllerName.Brush && m_CurrentGazeObject != -1)
            {
                BasePanel panel = m_PanelManager.GetPanel(m_CurrentGazeObject);
                panel.AssignControllerMaterials(controller);
                return;
            }

            // Defaults.
            if (controller == InputManager.ControllerName.Wand)
            {
                if (App.CurrentState != App.AppState.Standard || m_PanelManager.IntroSketchbookMode)
                {
                    // If app is not in standard mode, the actions represented by subsequent material
                    // assigments cannot be taken.
                    return;
                }
                bool creatingStroke = PointerManager.m_Instance.IsMainPointerCreatingStroke();
                bool allowPainting = App.Instance.IsInStateThatAllowsPainting();

                InputManager.Wand.Geometry.ShowRotatePanels();
                InputManager.Wand.Geometry.ShowUndoRedo(CanUndo() && !creatingStroke && allowPainting,
                    CanRedo() && !creatingStroke && allowPainting);
            }

            // Show the pin cushion icon on the button if it's available.
            if (controller == InputManager.ControllerName.Brush && CanUsePinCushion())
            {
                InputManager.Brush.Geometry.ShowPinCushion();
            }

            // Finally, override with tools.
            m_SketchSurfacePanel.AssignControllerMaterials(controller);
        }

        public float GetControllerPadShaderRatio(
            InputManager.ControllerName controller, VrInput input)
        {
            // If we're interacting with a panel, get touch ratio from the panel.
            if (controller == InputManager.ControllerName.Brush && m_CurrentGazeObject != -1)
            {
                BasePanel panel = m_PanelManager.GetPanel(m_CurrentGazeObject);
                return panel.GetControllerPadShaderRatio(controller);
            }
            return SketchSurfacePanel.m_Instance.GetCurrentToolSizeRatio(controller, input);
        }

        void SwitchState(InputState rDesiredState)
        {
            //exit current state
            switch (m_CurrentInputState)
            {
                case InputState.Pan:
                    m_TransformGizmoScript.ResetTransform();
                    break;
                case InputState.PushPull:
                    m_TransformGizmoScript.ResetTransform();
                    break;
                case InputState.Rotation:
                    m_RotationRollActive = false;
                    m_RotationIcon.SetActive(false);
                    m_RotationCursor.gameObject.SetActive(false);
                    break;
            }

            bool bSketchSurfaceToolActive = m_SketchSurfacePanel.IsSketchSurfaceToolActive();

            //enter new state
            switch (rDesiredState)
            {
                case InputState.Pan:
                    m_TransformGizmoScript.SetTransformForPan();
                    break;
                case InputState.PushPull:
                    m_TransformGizmoScript.SetTransformForPushPull();
                    break;
                case InputState.Rotation:
                    if (bSketchSurfaceToolActive)
                    {
                        m_SketchSurface.transform.position = PointerManager.m_Instance.MainPointer.transform.position;
                        m_SketchSurfacePanel.ResetReticleOffset();
                    }
                    m_RotationOrigin = m_SketchSurface.transform.rotation;
                    m_RotationCursorOffset = Vector2.zero;
                    m_RotationCursor.transform.position = m_SketchSurface.transform.position;
                    m_RotationCursor.transform.rotation = m_SketchSurface.transform.rotation;
                    m_RotationCursor.ClearCursorLines(m_SketchSurface.transform.position);
                    m_RotationCursor.gameObject.SetActive(bSketchSurfaceToolActive);
                    break;
                case InputState.HeadLock:
                    m_SurfaceLockBaseHeadRotation = m_CurrentHeadOrientation;
                    m_SurfaceLockBaseSurfaceRotation = m_SketchSurface.transform.rotation;
                    m_SurfaceLockOffset = m_SketchSurface.transform.position - m_CurrentGazeRay.origin;
                    m_SurfaceLockOffset = Quaternion.Inverse(m_SurfaceLockBaseHeadRotation) * m_SurfaceLockOffset;
                    break;
                case InputState.ControllerLock:
                    if (bSketchSurfaceToolActive)
                    {
                        m_SketchSurface.transform.position = PointerManager.m_Instance.MainPointer.transform.position;
                        m_SketchSurfacePanel.ResetReticleOffset();
                    }
                    m_SurfaceLockActingController = InputManager.m_Instance.GetDominantController(InputManager.SketchCommands.LockToController);
                    m_SurfaceLockBaseSurfaceRotation = m_SketchSurface.transform.rotation;
                    m_SurfaceLockBaseControllerRotation = InputManager.m_Instance.GetControllerRotation(m_SurfaceLockActingController);
                    m_SurfaceLockBaseSurfacePosition = m_SketchSurface.transform.position;
                    m_SurfaceLockBaseControllerPosition = InputManager.m_Instance.GetControllerPosition(m_SurfaceLockActingController);
                    m_SurfaceLockControllerScalar = m_SketchSurfacePanel.m_PanelSensitivity / m_SurfaceLockControllerBaseScalar;
                    break;
                case InputState.Save:
                    IssueGlobalCommand(GlobalCommands.Save);
                    break;
                case InputState.Load:
                    IssueGlobalCommand(GlobalCommands.Load);
                    break;
            }

            m_CurrentInputState = rDesiredState;
        }

        public void RequestPanelsVisibility(bool bVisible)
        {
            // Always false in viewonly mode
            bVisible = m_ViewOnly ? false : bVisible;
            m_PanelsVisibilityRequested = bVisible;
        }

        Quaternion OrientSketchSurfaceToUp()
        {
            //project the world up vector on to the surface plane
            Vector3 vUpOnSurfacePlane = Vector3.up - (Vector3.Dot(Vector3.up, m_SurfaceForward) * m_SurfaceForward);
            vUpOnSurfacePlane.Normalize();

            //get the angle between the surface up and the projected world up
            float fUpOnSurfacePlaneAngle = Vector3.Angle(vUpOnSurfacePlane, m_SurfaceUp);
            Vector3 vUpCross = Vector3.Cross(vUpOnSurfacePlane, m_SurfaceUp);
            vUpCross.Normalize();
            if (Vector3.Dot(vUpCross, m_SurfaceForward) > 0.0f)
            {
                fUpOnSurfacePlaneAngle *= -1.0f;
            }

            //rotate around the surface foward by the angle diff
            Quaternion qOrientToUp = Quaternion.AngleAxis(fUpOnSurfacePlaneAngle, m_SurfaceForward);
            Quaternion qNewRotation = qOrientToUp * m_SketchSurface.transform.rotation;
            return qNewRotation;
        }

        Quaternion OrientSketchSurfaceToForward()
        {
            //project the world forward vector on to the surface plane
            Vector3 vForwardOnSurfacePlane = Vector3.forward - (Vector3.Dot(Vector3.forward, m_SurfaceForward) * m_SurfaceForward);
            vForwardOnSurfacePlane.Normalize();

            //get the angle between the surface up and the projected world forward
            float fForwardOnSurfacePlaneAngle = Vector3.Angle(vForwardOnSurfacePlane, m_SurfaceUp);
            Vector3 vUpCross = Vector3.Cross(vForwardOnSurfacePlane, m_SurfaceUp);
            vUpCross.Normalize();
            if (Vector3.Dot(vUpCross, m_SurfaceForward) > 0.0f)
            {
                fForwardOnSurfacePlaneAngle *= -1.0f;
            }

            //rotate around the surface foward by the angle diff
            Quaternion qOrientToForward = Quaternion.AngleAxis(fForwardOnSurfacePlaneAngle, m_SurfaceForward);
            Quaternion qNewRotation = qOrientToForward * m_SketchSurface.transform.rotation;
            return qNewRotation;
        }

        /// Reset the scene or the canvas, depending on the current mode
        public void ResetGrabbedPose(bool everything = false)
        {
            //update sketch surface position with offset to sweet spot
            m_SketchSurface.transform.position = m_PanelManager.GetSketchSurfaceResetPos();
            if (everything)
            {
                App.Scene.Pose = TrTransform.identity;
                Coords.CanvasLocalPose = TrTransform.identity;
            }
            App.Scene.Pose = TrTransform.identity;

            //reset orientation and pointer
            ResetSketchSurfaceOrientation();
            m_SketchSurfacePanel.ResetReticleOffset();
            PointerManager.m_Instance.DisablePointerPreviewLine();
            PointerManager.m_Instance.SetPointerPreviewLineDelayTimer();
        }

        public void ResetSketchSurfaceOrientation()
        {
            m_SketchSurface.transform.rotation = Quaternion.identity;
            m_SurfaceForward = m_SketchSurface.transform.forward;
            m_SurfaceRight = m_SketchSurface.transform.right;
            m_SurfaceUp = m_SketchSurface.transform.up;
        }

        float GetAppropriateMovementScalar()
        {
            switch (m_CurrentInputState)
            {
                case InputState.Pan: return m_PanScalar;
                case InputState.Rotation: return m_RotationScalar;
                case InputState.PushPull: return m_PushPullScale;
            }

            return 1.0f;
        }

        // TODO - it'd be great if we could disentangle this from the multicam.
        IEnumerator RenderPathAndQuit()
        {
#if USD_SUPPORTED
            App.Instance.SetDesiredState(App.AppState.OfflineRendering);
            SketchSurfacePanel.m_Instance.EnableSpecificTool(BaseTool.ToolType.MultiCamTool);
            MultiCamTool multiCam = SketchSurfacePanel.m_Instance.ActiveTool as MultiCamTool;
            Debug.Assert(multiCam != null); // Something's gone wrong if we've been unable to find multicam!
            if (multiCam == null)
            {
                yield break;
            }
            multiCam.ExternalObjectForceCameraStyle(MultiCamStyle.Video);
            MultiCamCaptureRig.ForceClippingPlanes(MultiCamStyle.Video);
            // Give the video tool time to switch - TODO - be a little more graceful here
            yield return new WaitForSeconds(2);
            // Make sure the videos have had time to load, and set playing ones to start
            while (VideoCatalog.Instance.IsScanning)
            {
                yield return null;
            }
            foreach (var widget in WidgetManager.m_Instance.VideoWidgets)
            {
                if (widget.VideoController.Playing)
                {
                    widget.VideoController.Position = 0;
                }
            }
            yield return null;
            var ssMgr = MultiCamCaptureRig.ManagerFromStyle(MultiCamStyle.Video);
            ssMgr.SetScreenshotResolution(App.UserConfig.Video.OfflineResolution);
            multiCam.StartVideoCapture(MultiCamTool.GetSaveName(MultiCamStyle.Video), offlineRender: true);
            App.Instance.FrameCountDisplay.gameObject.SetActive(true);
            App.Instance.FrameCountDisplay.SetFramesTotal(VideoRecorderUtils.NumFramesInUsdSerializer);
            while (VideoRecorderUtils.ActiveVideoRecording != null)
            {
                App.Instance.FrameCountDisplay.SetCurrentFrame(
                    VideoRecorderUtils.ActiveVideoRecording.FrameCount);
                yield return null;
            }
            ssMgr.SetScreenshotResolution(App.UserConfig.Video.Resolution);
#else
            Debug.LogError("Render path requires USD support");
            yield return null;
#endif
            QuitApp();
        }

        IEnumerator<Null> ExportListAndQuit()
        {
            App.Config.m_ForceDeterministicBirthTimeForExport = true;
            List<string> filesToExport = new List<string>();
            foreach (string filePattern in App.Config.m_FilePatternsToExport)
            {
                bool absolute = Path.IsPathRooted(filePattern);
                string directory = absolute ? Path.GetDirectoryName(filePattern) : App.UserSketchPath();
                string filename = Path.GetFileName(filePattern);
                var tiltFiles = Directory.GetFiles(directory, filename);
                filesToExport.AddRange(tiltFiles);
                // Also look at .tilt files which have been unzipped into directory format
                var tiltDirs = Directory.GetDirectories(directory, filename)
                    .Where(n => n.EndsWith(".tilt"));
                filesToExport.AddRange(tiltDirs);
            }

            using (var coroutine = LoadAndExportList(filesToExport))
            {
                while (coroutine.MoveNext())
                {
                    yield return coroutine.Current;
                }
            }
            QuitApp();
        }

        void QuitApp()
        {
            // We're done! Quit!
#if UNITY_EDITOR
            UnityEditor.EditorApplication.isPlaying = false;
#else
            Application.Quit();
#endif
        }

        // This coroutine must be run to completion or disposed.
        IEnumerator<Null> LoadAndExportList(List<string> filenames)
        {
            foreach (var filename in filenames)
            {
                using (var coroutine = LoadAndExport(filename))
                {
                    while (coroutine.MoveNext())
                    {
                        yield return coroutine.Current;
                    }
                }
            }
        }

        // This coroutine must be run to completion or disposed.
        IEnumerator<Null> LoadAndExportAll()
        {
            SketchSet sketchSet = SketchCatalog.m_Instance.GetSet(SketchSetType.User);
            for (int i = 0; i < SketchCatalog.m_Instance.GetSet(SketchSetType.User).NumSketches; ++i)
            {
                SceneFileInfo rInfo = sketchSet.GetSketchSceneFileInfo(i);
                using (var coroutine = LoadAndExport(rInfo.FullPath))
                {
                    while (coroutine.MoveNext())
                    {
                        yield return coroutine.Current;
                    }
                }
            }
        }

        /// Loads a .tilt file completely.
        /// This may be slightly buggy; it's not currently used for production.
        /// This coroutine must be run to completion or disposed.
        public IEnumerable<Null> LoadTiltFile(string filename)
        {
            using (var unused = new SceneSettings.RequestInstantSceneSwitch())
            {
                IssueGlobalCommand(
                    GlobalCommands.LoadNamedFile,
                    iParam1: (int)LoadSpeed.Quick, sParam: filename);
                yield return null;
                while (App.Instance.IsLoading())
                {
                    yield return null;
                }

                // I don't know why App.Instance.IsLoading() doesn't cover this, but it doesn't.
                while (m_WidgetManager.CreatingMediaWidgets)
                {
                    yield return null;
                }
                while (WidgetManager.m_Instance.AreMediaWidgetsStillLoading())
                {
                    yield return null;
                }

                // This is kind of a hack.
                // Despite the RequestInstantSceneSwitch above, I think scene colors still require
                // a few frames to settle; also, GrabWidgets need to register themselves on the
                // first frame, etc.
                for (int i = 0; i < 10; ++i)
                {
                    yield return null;
                }
            }
        }

        // This coroutine must be run to completion or disposed.
        IEnumerator<Null> LoadAndExport(string filename)
        {
            foreach (var val in LoadTiltFile(filename))
            {
                yield return val;
            }
            using (var coroutine = ExportCoroutine())
            {
                while (coroutine.MoveNext())
                {
                    yield return coroutine.Current;
                }
            }
        }

        IEnumerator<Null> ExportCoroutine()
        {
            return OverlayManager.m_Instance.RunInCompositor(
                OverlayType.Export, () =>
                {
                    // Sort of a kludge: put stuff back into the main canvas
                    SelectionManager.m_Instance.ClearActiveSelection();
                    Export.ExportScene();
                }, 0.25f, false, true);
        }

        private void SaveModel()
        {
#if USD_SUPPORTED
            var current = SaveLoadScript.m_Instance.SceneFile;
            string basename = (current.Valid)
                ? Path.GetFileNameWithoutExtension(current.FullPath)
                : "Untitled";
            string directoryName = FileUtils.GenerateNonexistentFilename(
                App.ModelLibraryPath(), basename, "");

            string usdname = Path.Combine(directoryName, basename + ".usd");
            // TODO: export selection only, though this is still only experimental. The blocking
            // issue to implement this is that the export collector needs to expose this as an option.
            //
            // SelectionManager.m_Instance.HasSelection
            //    ? SelectionManager.m_Instance.SelectedStrokes
            //    : null
            ExportUsd.ExportPayload(usdname);
            OutputWindowScript.m_Instance.CreateInfoCardAtController(
                InputManager.ControllerName.Brush, "Model created!");
#endif
        }

        /// Generates a view from the previous thumbnail viewpoint.
        public void GenerateReplacementSaveIcon()
        {
            if (SaveLoadScript.m_Instance.LastThumbnail_SS.HasValue)
            {
                TrTransform thumbnailInGlobalSpace = App.Scene.Pose *
                    SaveLoadScript.m_Instance.LastThumbnail_SS.Value;

                m_SaveIconTool.ProgrammaticCaptureSaveIcon(thumbnailInGlobalSpace.translation,
                    thumbnailInGlobalSpace.rotation);
            }
            else
            {
                GenerateBestGuessSaveIcon();
            }
        }

        public void GenerateBestGuessSaveIcon()
        {
            TrTransform camXform = GenerateBestGuessSaveIconTransform();
            m_SaveIconTool.ProgrammaticCaptureSaveIcon(camXform.translation, camXform.rotation);
        }

        /// This positions the save icon camera at the user's head position, and faces it towards
        /// the most recent strokes the user has created.
        /// If there are no strokes, it faces towards the 'most recent' models.
        /// Sadly we cannot really mix the two as we don't know when the models were instantiated.
        public TrTransform GenerateBestGuessSaveIconTransform(int itemsToEnumerate = 0)
        {
            if (itemsToEnumerate == 0)
            {
                itemsToEnumerate = m_NumStrokesForSaveIcon;
            }
            int startIndex = Mathf.Max(0, SketchMemoryScript.AllStrokesCount() - itemsToEnumerate);
            var lastFewStrokes = SketchMemoryScript.AllStrokes().Skip(startIndex).ToArray();

            Bounds bounds;
            if (lastFewStrokes.Length > 0)
            {
                bounds = new Bounds(lastFewStrokes.First().m_ControlPoints.First().m_Pos, Vector3.zero);
                foreach (var stroke in lastFewStrokes.Skip(1))
                {
                    bounds.Encapsulate(stroke.m_ControlPoints.First().m_Pos);
                    bounds.Encapsulate(stroke.m_ControlPoints.Last().m_Pos);
                }
            }
            else
            {
                // If we have no strokes, just use the aggregates bounding boxes of the blocks models.
                var models = m_WidgetManager.ModelWidgets.ToArray();
                // we should always have models to get here, but just in case...
                if (models.Length > 0)
                {
                    startIndex = Mathf.Max(0, models.Length - itemsToEnumerate);
                    bounds = models[startIndex].WorldSpaceBounds;
                    for (int i = startIndex + 1; i < models.Length; ++i)
                    {
                        bounds.Encapsulate(models[i].WorldSpaceBounds);
                    }
                }
                else
                {
                    bounds = new Bounds(new Vector3(0, 1, -100000), Vector3.one); // some point in the distance
                }
            }

            Vector3 camPos = ViewpointScript.Head.position;
            Vector3 worldPos = App.Scene.Pose.MultiplyPoint(bounds.center);
            Quaternion direction = Quaternion.LookRotation(worldPos - camPos);
            return TrTransform.TR(camPos, direction);
        }


        public void GenerateBoundingBoxSaveIcon()
        {
            Vector3 vNewCamPos;
            {
                Bounds rCanvasBounds = App.Scene.AllCanvases
                    .Select(canvas => canvas.GetCanvasBoundingBox())
                    .Aggregate((b1, b2) =>
                    {
                        b1.Encapsulate(b2);
                        return b1;
                    });

                //position the camera at the center of the canvas bounds
                vNewCamPos = rCanvasBounds.center;

                //back the camera up, along -z until we can see the extent of the bounds
                float fCanvasWidth = rCanvasBounds.max.x - rCanvasBounds.min.x;
                float fCanvasHeight = rCanvasBounds.max.y - rCanvasBounds.min.y;
                float fLargerExtent = Mathf.Max(fCanvasHeight, fCanvasWidth);

                //half fov for camera
                float fHalfFOV = m_SaveIconTool.ScreenshotManager.LeftEye.fieldOfView * 0.5f;

                //TODO: find the real reason this isn't working as it should
                float fMagicNumber = 1.375f;

                //set new cam position and zero out orientation
                float fBackupDistance = (fLargerExtent * 0.5f)
                    * Mathf.Tan(Mathf.Deg2Rad * fHalfFOV) * fMagicNumber;
                vNewCamPos.z = rCanvasBounds.min.z - fBackupDistance;
            }

            m_SaveIconTool.ProgrammaticCaptureSaveIcon(vNewCamPos, Quaternion.identity);
        }

        private void MergeBrushStrokes(SceneFileInfo fileInfo)
        {
            m_PanelManager.ToggleSketchbookPanels(isLoadingSketch: true);
            PointerManager.m_Instance.EnablePointerStrokeGeneration(true);
            if (SaveLoadScript.m_Instance.Load(fileInfo, true))
            {
                SketchMemoryScript.m_Instance.SetPlaybackMode(m_SketchPlaybackMode, m_DefaultSketchLoadSpeed);
                SketchMemoryScript.m_Instance.BeginDrawingFromMemory(bDrawFromStart: true, false, false);
                // the order of these two lines are important as ExitIntroSketch is setting the
                // color of the pointer and we need the color to be set before we go to the Loading
                // state. App script's ShouldTintControllers allow the controller to be tinted only
                // when the app is in the standard mode. That was there to prevent the controller color
                // from flickering while in the intro mode.
                App.Instance.ExitIntroSketch();
                App.Instance.SetDesiredState(App.AppState.QuickLoad);
            }
        }

        public void LoadSketch(SceneFileInfo fileInfo, bool quickload = false, bool additive = false)
        {
            LightsControlScript.m_Instance.DiscoMode = false;
            m_WidgetManager.FollowingPath = false;
            m_WidgetManager.CameraPathsVisible = false;
            m_WidgetManager.DestroyAllWidgets();
            m_PanelManager.ToggleSketchbookPanels(isLoadingSketch: true);
            ResetGrabbedPose(everything: true);
            PointerManager.m_Instance.EnablePointerStrokeGeneration(true);
            if (SaveLoadScript.m_Instance.Load(fileInfo, additive))
            {
                SketchMemoryScript.m_Instance.SetPlaybackMode(m_SketchPlaybackMode, m_DefaultSketchLoadSpeed);
                SketchMemoryScript.m_Instance.BeginDrawingFromMemory(bDrawFromStart: true);
                // the order of these two lines are important as ExitIntroSketch is setting the
                // color of the pointer and we need the color to be set before we go to the Loading
                // state. App script's ShouldTintControllers allow the controller to be tinted only
                // when the app is in the standard mode. That was there to prevent the controller color
                // from flickering while in the intro mode.
                App.Instance.ExitIntroSketch();
                App.Instance.SetDesiredState(quickload ? App.AppState.QuickLoad : App.AppState.Loading);
            }
            QualityControls.m_Instance.ResetAutoQuality();
            m_WidgetManager.ValidateCurrentCameraPath();
        }

        public void IssueGlobalCommand(GlobalCommands rEnum, int iParam1 = -1,
                                       int iParam2 = -1, string sParam = null)
        {
            switch (rEnum)
            {

                // Keyboard command, for debugging and emergency use.
                case GlobalCommands.Save:
                    {
                        if (!FileUtils.CheckDiskSpaceWithError(App.UserSketchPath()))
                        {
                            return;
                        }
                        // Disable active selection before saving.
                        // This looks fishy, here's what's going on: When an object is selected and it has moved, the
                        // the user is observing the selection canvas in the HMD, but we will be saving the main canvas.
                        // Because they haven't deselected yet, the selection canvas and the main canvas are out of sync
                        // so the strokes that will be saved will not match what the user sees.
                        //
                        // Here we deselect to force the main canvas to sync with the selection canvas, which is more
                        // correct from the user's perspective. Push the deselect operation onto the stack so the user
                        // can undo it after save, if desired.
                        SelectionManager.m_Instance.ClearActiveSelection();
                        GenerateReplacementSaveIcon();
                        if (iParam1 == -1)
                        {
                            if (iParam2 == 1)
                            {
                                // Do a save in Tiltasaurus mode, which creates a new filename prefixed with
                                // "Tiltasaurus_" and the current prompt. Also, don't eat gaze input so that the
                                // Tiltasaurus prompt stays open.
                                StartCoroutine(SaveLoadScript.m_Instance.SaveOverwrite(tiltasaurusMode: true));
                            }
                            else
                            {
                                StartCoroutine(SaveLoadScript.m_Instance.SaveOverwrite());
                                EatGazeObjectInput();
                            }
                        }
                        else
                        {
                            StartCoroutine(SaveLoadScript.m_Instance.SaveMonoscopic(iParam1));
                        }
                        break;
                    }
                case GlobalCommands.SaveNew:
                    {
                        if (!FileUtils.CheckDiskSpaceWithError(App.UserSketchPath()))
                        {
                            return;
                        }
                        if (iParam1 == 1)
                        {
                            GenerateBoundingBoxSaveIcon();
                        }
                        StartCoroutine(SaveLoadScript.m_Instance.SaveNewName());
                        EatGazeObjectInput();
                        break;
                    }
                case GlobalCommands.SaveAs:
                    {
                        if (!FileUtils.CheckDiskSpaceWithError(App.UserSketchPath()))
                        {
                            return;
                        }
                        if (iParam1 == 1)
                        {
                            GenerateBoundingBoxSaveIcon();
                        }
                        StartCoroutine(SaveLoadScript.m_Instance.SaveAs(sParam));
                        EatGazeObjectInput();
                        break;
                    }
                case GlobalCommands.SaveAndUpload:
                    {
                        if (!FileUtils.CheckDiskSpaceWithError(App.UserSketchPath()))
                        {
                            Debug.LogError("SaveAndUpload: Disk space error");
                            return;
                        }
                        SelectionManager.m_Instance.ClearActiveSelection();
                        m_PanelManager.GetPanel(m_CurrentGazeObject).CreatePopUp(
                            GlobalCommands.UploadToGenericCloud, (int)Cloud.None, -1);
                        EatGazeObjectInput();
                        break;
                    }
                case GlobalCommands.ExportAll:
                    {
                        StartCoroutine(LoadAndExportAll());
                        break;
                    }
                // Glen Keane request: a way to draw guidelines that can be toggled on and off
                // at runtime.
                case GlobalCommands.DraftingVisibility:
                    {
                        if (!Enum.IsDefined(typeof(DraftingVisibilityOption), iParam1))
                        {
                            Debug.LogError("Unknown draft visibility value: " + iParam1);
                            return;
                        }
                        DraftingVisibilityOption option = (DraftingVisibilityOption)iParam1;
                        if (option != m_DraftingVisibility)
                        {
                            m_DraftingVisibility = option;
                            UpdateDraftingVisibility();
                        }
                        break;
                    }
                case GlobalCommands.MergeBrushStrokes:
                    {
                        // TODO Refactor with Load below
                        var index = iParam1;
                        var sketchSetType = (SketchSetType)iParam2;
                        SketchSet sketchSet = SketchCatalog.m_Instance.GetSet(sketchSetType);
                        SceneFileInfo rInfo = sketchSet.GetSketchSceneFileInfo(index);
                        if (rInfo != null)
                        {
                            MergeBrushStrokes(rInfo);
                            if (m_ControlsType != ControlsType.ViewingOnly)
                            {
                                EatGazeObjectInput();
                            }
                        }
                        break;
                    }
                case GlobalCommands.Load:
                    {
                        var index = iParam1;
                        var sketchSetType = (SketchSetType)iParam2;
                        SketchSet sketchSet = SketchCatalog.m_Instance.GetSet(sketchSetType);
                        SceneFileInfo rInfo = sketchSet.GetSketchSceneFileInfo(index);
                        if (rInfo != null)
                        {
                            LoadSketch(rInfo);
                            if (m_ControlsType != ControlsType.ViewingOnly)
                            {
                                EatGazeObjectInput();
                            }
                        }
                        break;
                    }
                case GlobalCommands.LoadNamedFile:
                    LoadNamed(sParam, iParam1 == (int)LoadSpeed.Quick, iParam2 != -1);
                    break;
                case GlobalCommands.NewSketch:
                    NewSketch(fade: true);
                    Vector3 vTrashSoundPos = m_CurrentGazeRay.origin;
                    if (App.VrSdk.GetControllerDof() == VrSdk.DoF.Six)
                    {
                        vTrashSoundPos = InputManager.m_Instance.GetControllerPosition(
                            InputManager.ControllerName.Wand);
                    }
                    AudioManager.m_Instance.PlayTrashSound(vTrashSoundPos);
                    PromoManager.m_Instance.RequestAdvancedPanelsPromo();
                    break;
                case GlobalCommands.SymmetryPlane:
                    if (PointerManager.m_Instance.CurrentSymmetryMode != PointerManager.SymmetryMode.SinglePlane)
                    {
                        PointerManager.m_Instance.SetSymmetryMode(PointerManager.SymmetryMode.SinglePlane);
                        ControllerConsoleScript.m_Instance.AddNewLine("Mirror Enabled");
                    }
                    else
                    {
                        PointerManager.m_Instance.SetSymmetryMode(PointerManager.SymmetryMode.None);
                        ControllerConsoleScript.m_Instance.AddNewLine("Mirror Off");
                    }
                    break;
                case GlobalCommands.MultiMirror:
                    if (PointerManager.m_Instance.CurrentSymmetryMode != PointerManager.SymmetryMode.MultiMirror)
                    {
                        PointerManager.m_Instance.SetSymmetryMode(PointerManager.SymmetryMode.MultiMirror);
                        ControllerConsoleScript.m_Instance.AddNewLine("Symmetry Enabled");
                    }
                    else
                    {
                        PointerManager.m_Instance.SetSymmetryMode(PointerManager.SymmetryMode.None);
                    }
                    InputManager.m_Instance.TriggerHaptics(InputManager.ControllerName.Brush, 0.1f);
                    break;
                case GlobalCommands.SymmetryTwoHanded:
                    if (PointerManager.m_Instance.CurrentSymmetryMode != PointerManager.SymmetryMode.TwoHanded)
                    {
                        PointerManager.m_Instance.SetSymmetryMode(PointerManager.SymmetryMode.TwoHanded);
                    }
                    else
                    {
                        PointerManager.m_Instance.SetSymmetryMode(PointerManager.SymmetryMode.None);
                    }
                    InputManager.m_Instance.TriggerHaptics(InputManager.ControllerName.Brush, 0.1f);
                    break;
                case GlobalCommands.ScriptedSymmetryCommand:
                    if (PointerManager.m_Instance.CurrentSymmetryMode != PointerManager.SymmetryMode.ScriptedSymmetryMode)
                    {
                        PointerManager.m_Instance.SetSymmetryMode(PointerManager.SymmetryMode.ScriptedSymmetryMode);
                    }
                    else
                    {
                        PointerManager.m_Instance.SetSymmetryMode(PointerManager.SymmetryMode.None);
                    }
                    InputManager.m_Instance.TriggerHaptics(InputManager.ControllerName.Brush, 0.1f);
                    break;
                case GlobalCommands.StraightEdge:
                    PointerManager.m_Instance.StraightEdgeModeEnabled = !PointerManager.m_Instance.StraightEdgeModeEnabled;
                    if (PointerManager.m_Instance.StraightEdgeModeEnabled)
                    {
                        ControllerConsoleScript.m_Instance.AddNewLine("Straight Edge On");
                    }
                    else
                    {
                        ControllerConsoleScript.m_Instance.AddNewLine("Straight Edge Off");
                    }
                    break;
                case GlobalCommands.AutoOrient:
                    AutoOrientAfterRotation = !AutoOrientAfterRotation;
                    if (AutoOrientAfterRotation)
                    {
                        ControllerConsoleScript.m_Instance.AddNewLine("Auto-Orient On");
                    }
                    else
                    {
                        ControllerConsoleScript.m_Instance.AddNewLine("Auto-Orient Off");
                    }
                    break;
                case GlobalCommands.Undo:
                    SketchMemoryScript.m_Instance.StepBack();
                    break;
                case GlobalCommands.Redo:
                    SketchMemoryScript.m_Instance.StepForward();
                    break;
                case GlobalCommands.AudioVisualization: // Intentionally blank.
                    break;
                case GlobalCommands.ResetAllPanels:
                    m_PanelManager.ResetWandPanelsConfiguration();
                    EatGazeObjectInput();
                    break;
                case GlobalCommands.SketchOrigin:
                    m_SketchSurfacePanel.EnableSpecificTool(BaseTool.ToolType.SketchOrigin);
                    EatGazeObjectInput();
                    break;
                case GlobalCommands.ViewOnly:
                    m_ViewOnly = !m_ViewOnly;
                    ViewOnly(m_ViewOnly);
                    break;
                case GlobalCommands.SaveGallery:
                    m_SketchSurfacePanel.EnableSpecificTool(BaseTool.ToolType.SaveIconTool);
                    break;
                case GlobalCommands.DropCam:
                    // Want to enable this if in monoscopic or VR modes.
                    // TODO: seems odd to tie this switch to the controller type, should be based on some
                    // other build-time configuration setting.
                    if (App.VrSdk.GetControllerDof() != VrSdk.DoF.None)
                    {
                        m_DropCam.Show(!m_DropCam.gameObject.activeSelf);
                    }
                    break;
                case GlobalCommands.AnalyticsEnabled_Deprecated:
                    break;
                case GlobalCommands.ToggleAutosimplification:
                    QualityControls.AutosimplifyEnabled = !QualityControls.AutosimplifyEnabled;
                    break;
                case GlobalCommands.Credits:
                    LoadSketch(new DiskSceneFileInfo(m_CreditsSketchFilename, embedded: true, readOnly: true));
                    EatGazeObjectInput();
                    break;
                case GlobalCommands.AshleysSketch:
                    LoadSketch(new DiskSceneFileInfo(m_AshleysSketchFilename, embedded: true, readOnly: true));
                    EatGazeObjectInput();
                    break;
                case GlobalCommands.FAQ:
                    OpenURLAndInformUser(m_HelpCenterURL);
                    break;
                case GlobalCommands.ReleaseNotes:
                    OpenURLAndInformUser(m_ReleaseNotesURL);
                    break;
                case GlobalCommands.ExportRaw:
                    if (!FileUtils.CheckDiskSpaceWithError(App.UserExportPath()))
                    {
                        return;
                    }
                    EatGazeObjectInput();
                    StartCoroutine(ExportCoroutine());
                    break;
                case GlobalCommands.IRC:
                    if (m_IRCChatWidget == null)
                    {
                        GameObject widgetobject = (GameObject)Instantiate(m_IRCChatPrefab);
                        widgetobject.transform.parent = App.Instance.m_RoomTransform;
                        m_IRCChatWidget = widgetobject.GetComponent<GrabWidget>();
                        m_IRCChatWidget.Show(true);
                    }
                    else
                    {
                        m_IRCChatWidget.Show(false);
                        m_IRCChatWidget = null;
                    }
                    break;
                case GlobalCommands.YouTubeChat:
                    if (m_YouTubeChatWidget == null)
                    {
                        GameObject widgetobject = (GameObject)Instantiate(m_YouTubeChatPrefab);
                        widgetobject.transform.parent = App.Instance.m_RoomTransform;
                        m_YouTubeChatWidget = widgetobject.GetComponent<GrabWidget>();
                        m_YouTubeChatWidget.Show(true);
                    }
                    else
                    {
                        m_YouTubeChatWidget.Show(false);
                        m_YouTubeChatWidget = null;
                    }
                    break;
                case GlobalCommands.CameraOptions:
                    // If we're switching in to Camera mode, make sure Multicam is selected.
                    if (!m_PanelManager.CameraActive())
                    {
                        SketchSurfacePanel.m_Instance.EnableSpecificTool(BaseTool.ToolType.MultiCamTool);
                    }
                    m_PanelManager.ToggleCameraPanels();
                    PointerManager.m_Instance.EatLineEnabledInput();
                    SketchSurfacePanel.m_Instance.EatToolsInput();
                    break;
                case GlobalCommands.ShowSketchFolder:
                    {
                        var index = iParam1;
                        var sketchSetType = (SketchSetType)iParam2;
                        SketchSet sketchSet = SketchCatalog.m_Instance.GetSet(sketchSetType);
                        SceneFileInfo rInfo = sketchSet.GetSketchSceneFileInfo(index);
                        EatGazeObjectInput();
                        //launch external window and tell the user we did so
                        //this call is windows only
                        if ((Application.platform == RuntimePlatform.WindowsPlayer) ||
                            (Application.platform == RuntimePlatform.WindowsEditor))
                        {
                            OutputWindowScript.m_Instance.CreateInfoCardAtController(
                                InputManager.ControllerName.Brush,
                                kRemoveHeadsetFyi, fPopScalar: 0.5f);
                            System.Diagnostics.Process.Start("explorer.exe",
                                "/select," + rInfo.FullPath);
                        }
                        break;
                    }
                case GlobalCommands.About:
                    OpenURLAndInformUser(m_ThirdPartyNoticesURL);
                    break;
                case GlobalCommands.StencilsDisabled:
                    SketchMemoryScript.m_Instance.PerformAndRecordCommand(new StencilsVisibleCommand());
                    break;
                case GlobalCommands.StraightEdgeMeterDisplay:
                    PointerManager.m_Instance.StraightEdgeGuide.FlipMeter();
                    break;
                case GlobalCommands.Sketchbook:
                    m_PanelManager.ToggleSketchbookPanels();
                    PointerManager.m_Instance.EatLineEnabledInput();
                    SketchSurfacePanel.m_Instance.EatToolsInput();
                    break;
                case GlobalCommands.StraightEdgeShape:
                    // Previously experimental mode only.
                    // Untested and currently untriggerable.
                    PointerManager.m_Instance.StraightEdgeGuide.SetTempShape(
                        (StraightEdgeGuideScript.Shape)iParam1);
                    break;
                case GlobalCommands.DeleteSketch:
                    {
                        var sketchSetType = (SketchSetType)iParam2;
                        SketchSet sketchSet = SketchCatalog.m_Instance.GetSet(sketchSetType);
                        sketchSet.DeleteSketch(iParam1);
                        DismissPopupOnCurrentGazeObject(false);
                        break;
                    }
                case GlobalCommands.RenameSketch:
                    {
                        var sketchSetType = (SketchSetType)iParam2;
                        SketchSet sketchSet = SketchCatalog.m_Instance.GetSet(sketchSetType);
                        if (sketchSetType == SketchSetType.User)
                        {
                            sketchSet.RenameSketch(iParam1, KeyboardPopUpWindow.m_LastInput);
                        }
                        DismissPopupOnCurrentGazeObject(false);
                        break;
                    }
                case GlobalCommands.RenameLayer:
                    {
                        var layer = App.Scene.GetCanvasByLayerIndex(iParam1);
                        App.Scene.RenameLayer(layer, KeyboardPopUpWindow.m_LastInput);
                        DismissPopupOnCurrentGazeObject(false);
                        break;
                    }
                case GlobalCommands.EditMultiplayerRoomName:
                    {
                        var panel = (MultiplayerPanel)m_PanelManager.GetActivePanelByType(BasePanel.PanelType.Multiplayer);
                        panel.RoomName = KeyboardPopUpWindow.m_LastInput;
                        DismissPopupOnCurrentGazeObject(false);
                        break;
                    }
                case GlobalCommands.EditMultiplayerRoomMaxPlayers:
                    {
                        var panel = (MultiplayerPanel)m_PanelManager.GetActivePanelByType(BasePanel.PanelType.Multiplayer);
                        if (int.TryParse(KeyboardPopUpWindow.m_LastInput, out var parsedMaxPlayers))
                            panel.MaxPlayers = parsedMaxPlayers;
                        DismissPopupOnCurrentGazeObject(false);
                        break;
                    }
                case GlobalCommands.EditMultiplayerNickName:
                    {
                        var panel = (MultiplayerPanel)m_PanelManager.GetActivePanelByType(BasePanel.PanelType.Multiplayer);
                        panel.NickName = KeyboardPopUpWindow.m_LastInput;
                        DismissPopupOnCurrentGazeObject(false);
                        break;
                    }
                case GlobalCommands.OpenRoomSettings:
                    {
                        DismissPopupOnCurrentGazeObject(false);
                        break;
                    }
                case GlobalCommands.ShowWindowGUI:
                    break;
                case GlobalCommands.Disco:
                    LightsControlScript.m_Instance.DiscoMode = !LightsControlScript.m_Instance.DiscoMode;
                    break;
                case GlobalCommands.AccountInfo: break; // Intentionally blank.
                case GlobalCommands.LoginToGenericCloud:
                    {
                        var ident = App.GetIdentity((Cloud)iParam1);
                        if (!ident.LoggedIn) { ident.LoginAsync(); }
                        // iParam2 is being used as a UX flag.  If not set to the default, it will cause the UI
                        // to lose focus.
                        if (iParam2 != -1) { EatGazeObjectInput(); }
                        break;
                    }
                case GlobalCommands.LogOutOfGenericCloud:
                    {
                        var ident = App.GetIdentity((Cloud)iParam1);
                        if (ident.LoggedIn) { ident.Logout(); }
                        break;
                    }
                case GlobalCommands.UploadToGenericCloud:
                    {
                        Cloud cloud = (Cloud)iParam1;
                        var ident = App.GetIdentity(cloud);
                        if (!ident.LoggedIn)
                        {
                            ident.LoginAsync();
                            break;
                        }
                        SelectionManager.m_Instance.ClearActiveSelection();
                        VrAssetService.m_Instance.UploadCurrentSketchAsync(cloud, isDemoUpload: false).AsAsyncVoid();
                        EatGazeObjectInput();
                        break;
                    }
                case GlobalCommands.ViewOnlineGallery:
                    OpenURLAndInformUser(kTiltBrushGalleryUrl);
                    break;
                case GlobalCommands.CancelUpload:
                    VrAssetService.m_Instance.CancelUpload();
                    break;
                case GlobalCommands.ViewLastUpload:
                    if (VrAssetService.m_Instance.LastUploadCompleteUrl != null)
                    {
                        var url = VrAssetService.m_Instance.LastUploadCompleteUrl;
                        App.OpenURL(url);

                        // The upload flow is different on mobile and requires the user to manually accept
                        // that they'll go to the browser for publishing.  In that case, we want to reset
                        // state when the leave to publish.  This is automatically part of the
                        // UploadPopUpWindow state flow on PC.
                        if (App.Config.IsMobileHardware)
                        {
                            DismissPopupOnCurrentGazeObject(true);
                        }
                    }
                    break;
                case GlobalCommands.ShowGoogleDrive:
                    string folderId = App.GoogleUserSettings.DriveSyncFolderId;
                    string baseDriveUrl = string.IsNullOrEmpty(folderId) ?
                        "https://drive.google.com" :
                        $"https://drive.google.com/drive/folders/{folderId}";
                    string driveURL = !App.GoogleIdentity.LoggedIn ? baseDriveUrl :
                        string.Format(
                            "http://accounts.google.com/AccountChooser?Email={0}&continue={1}",
                            App.GoogleIdentity.Profile.email, baseDriveUrl);
                    OpenURLAndInformUser(driveURL);
                    break;
                case GlobalCommands.GoogleDriveSync:
                    App.DriveSync.SyncEnabled = !App.DriveSync.SyncEnabled;
                    break;
                case GlobalCommands.GoogleDriveSync_Folder:
                    App.DriveSync.ToggleSyncOnFolderOfType((DriveSync.SyncedFolderType)iParam1);
                    break;
                case GlobalCommands.Duplicate:
                    {
                        int selectedVerts = SelectionManager.m_Instance.NumVertsInSelection;

                        // TODO - this code has never taken imported models etc into account
                        if (PointerManager.m_Instance.CurrentSymmetryMode == PointerManager.SymmetryMode.MultiMirror)
                        {
                            selectedVerts *= PointerManager.m_Instance.CustomMirrorMatrices.Count;
                        }

                        if (!SketchMemoryScript.m_Instance.MemoryWarningAccepted &&
                            SketchMemoryScript.m_Instance.WillVertCountPutUsOverTheMemoryLimit(selectedVerts))
                        {
                            AudioManager.m_Instance.PlayUploadCanceledSound(InputManager.Wand.Transform.position);
                            if (!m_PanelManager.MemoryWarningActive())
                            {
                                m_PanelManager.ToggleMemoryWarningMode();
                            }
                        }
                        else
                        {
                            ClipboardManager.Instance.DuplicateSelection(
                                stampMode: IsUserInteractingWithSelectionWidget());
                        }
                        EatToolScaleInput();
                        break;
                    }
                case GlobalCommands.AdvancedPanelsToggle:
                    m_PanelManager.ToggleAdvancedPanels();
                    // If we're now in basic mode, ensure we don't have advanced abilities.
                    if (!m_PanelManager.AdvancedModeActive())
                    {
                        m_WidgetManager.StencilsDisabled = true;
                        m_WidgetManager.CameraPathsVisible = false;
                        App.Switchboard.TriggerStencilModeChanged();
                        m_SketchSurfacePanel.EnsureUserHasBasicToolEnabled();
                        if (PointerManager.m_Instance.CurrentSymmetryMode != PointerManager.SymmetryMode.None)
                        {
                            PointerManager.m_Instance.SetSymmetryMode(PointerManager.SymmetryMode.None, false);
                        }
                    }
                    PromoManager.m_Instance.RecordCompletion(PromoType.AdvancedPanels);
                    EatGazeObjectInput();
                    break;
                case GlobalCommands.Music: break; // Intentionally blank.
                case GlobalCommands.ToggleGroupStrokesAndWidgets:
                    SelectionManager.m_Instance.ToggleGroupSelectedStrokesAndWidgets();
                    EatToolScaleInput();
                    break;
                case GlobalCommands.SaveModel:
                    SaveModel();
                    break;
                case GlobalCommands.ViewPolyPage:
                    OpenURLAndInformUser(kPolyMainPageUri);
                    break;
                case GlobalCommands.ViewPolyGallery:
                    OpenURLAndInformUser(kBlocksGalleryUrl);
                    break;
                case GlobalCommands.ExportListed:
                    StartCoroutine(ExportListAndQuit());
                    break;
                case GlobalCommands.RenderCameraPath:
                    StartCoroutine(RenderPathAndQuit());
                    break;
                case GlobalCommands.ToggleProfiling:
                    ToggleProfiling();
                    break;
                case GlobalCommands.DoAutoProfile:
                    DoAutoProfile();
                    break;
                case GlobalCommands.DoAutoProfileAndQuit:
                    DoAutoProfileAndQuit();
                    break;
                case GlobalCommands.ToggleSettings:
                    m_PanelManager.ToggleSettingsPanels();
                    PointerManager.m_Instance.EatLineEnabledInput();
                    SketchSurfacePanel.m_Instance.EatToolsInput();
                    break;
                case GlobalCommands.SummonMirror:
                    PointerManager.m_Instance.BringSymmetryToUser();
                    break;
                case GlobalCommands.InvertSelection:
                    SelectionManager.m_Instance.InvertSelection(App.ActiveCanvas);
                    break;
                case GlobalCommands.SelectAll:
                    SketchSurfacePanel.m_Instance.EnableSpecificTool(BaseTool.ToolType.SelectionTool);
                    SelectionManager.m_Instance.SelectAll(App.ActiveCanvas);
                    EatGazeObjectInput();
                    break;
                case GlobalCommands.FlipSelection:
                    SelectionManager.m_Instance.FlipSelection();
                    break;
                case GlobalCommands.ToggleBrushLab:
                    m_PanelManager.ToggleBrushLabPanels();
                    PointerManager.m_Instance.EatLineEnabledInput();
                    SketchSurfacePanel.m_Instance.EatToolsInput();
                    break;
                case GlobalCommands.ToggleCameraPostEffects:
                    CameraConfig.PostEffects = !CameraConfig.PostEffects;
                    break;
                case GlobalCommands.ToggleWatermark:
                    if (PlayerPrefs.GetInt("Promo_Contribution", 0) == 0)
                    {
                        OutputWindowScript.m_Instance.CreateInfoCardAtController(
                            InputManager.ControllerName.Wand,
                            m_ContributionPromoText, fPopScalar: 1.0f);
                        PlayerPrefs.SetInt("Promo_Contribution", 1);
                    }
                    CameraConfig.Watermark = !CameraConfig.Watermark;
                    break;
                case GlobalCommands.LoadConfirmComplexHigh:
                    IssueGlobalCommand(GlobalCommands.Load, iParam1, iParam2, null);
                    break;
                case GlobalCommands.LoadConfirmComplex:
                    {
                        var index = iParam1;
                        var sketchSetType = (SketchSetType)iParam2;
                        bool loadSketch = true;

                        // If the sketchbook is active, we may want to show a popup instead of load.
                        if (m_PanelManager.SketchbookActive())
                        {
                            BasePanel sketchBook = m_PanelManager.GetSketchBookPanel();
                            if (sketchBook != null)
                            {
                                // Get triangle count from cloud scene file info.
                                SketchSet sketchSet = SketchCatalog.m_Instance.GetSet(sketchSetType);
                                SceneFileInfo sfi = sketchSet.GetSketchSceneFileInfo(index);
                                int tris = sfi.TriangleCount ?? -1;

                                // Show "this is bad" popup if we're over the triangle limit.
                                if (tris > QualityControls.m_Instance.AppQualityLevels.MaxPolySketchTriangles)
                                {
                                    loadSketch = false;
                                    sketchBook.CreatePopUp(GlobalCommands.LoadConfirmComplexHigh, iParam1, iParam2);
                                }
                                else if (tris >
                                    QualityControls.m_Instance.AppQualityLevels.WarningPolySketchTriangles)
                                {
                                    // Show, "this could be bad" popup if we're over the warning limit.
                                    loadSketch = false;
                                    sketchBook.CreatePopUp(GlobalCommands.Load, iParam1, iParam2);
                                }
                            }
                        }

                        if (loadSketch)
                        {
                            IssueGlobalCommand(GlobalCommands.Load, iParam1, iParam2, null);
                        }
                    }
                    break;
                case GlobalCommands.LoadConfirmUnsaved:
                    {
                        BasePanel sketchBook = m_PanelManager.GetSketchBookPanel();
                        if ((sketchBook != null) && SketchMemoryScript.m_Instance.IsMemoryDirty())
                        {
                            sketchBook.CreatePopUp(GlobalCommands.LoadWaitOnDownload, iParam1, iParam2, null);
                        }
                        else
                        {
                            IssueGlobalCommand(GlobalCommands.LoadWaitOnDownload, iParam1, iParam2, null);
                        }
                    }
                    break;
                case GlobalCommands.LoadWaitOnDownload:
                    {
                        bool download = false;
                        if (iParam2 == (int)SketchSetType.Drive)
                        {
                            BasePanel sketchBook = m_PanelManager.GetSketchBookPanel();
                            var googleSketchSet = SketchCatalog.m_Instance.GetSet(SketchSetType.Drive);
                            if (sketchBook != null
                                && googleSketchSet != null
                                && googleSketchSet.IsSketchIndexValid(iParam1)
                                && !googleSketchSet.GetSketchSceneFileInfo(iParam1).Available)
                            {
                                sketchBook.CreatePopUp(GlobalCommands.LoadConfirmComplex, iParam1, iParam2, null);
                                download = true;
                            }
                        }
                        if (!download)
                        {
                            IssueGlobalCommand(GlobalCommands.LoadConfirmComplex, iParam1, iParam2, null);
                        }
                    }
                    break;
                case GlobalCommands.MemoryWarning:
                    if (iParam1 > 0)
                    {
                        SketchMemoryScript.m_Instance.MemoryWarningAccepted = true;
                    }
                    m_PanelManager.ToggleMemoryWarningMode();
                    break;
                case GlobalCommands.MemoryExceeded:
                    // If we're in the memory exceeded app state, exit.
                    if (App.CurrentState == App.AppState.MemoryExceeded)
                    {
                        App.Instance.SetDesiredState(App.AppState.Standard);
                    }
                    else
                    {
                        // If we're not in the full app state, just switch our panel mode.
                        m_PanelManager.ToggleMemoryWarningMode();
                    }
                    break;
                case GlobalCommands.ShowTos:
                    OpenURLAndInformUser(m_TosURL);
                    break;
                case GlobalCommands.ShowPrivacy:
                    OpenURLAndInformUser(m_PrivacyURL);
                    break;
                case GlobalCommands.ShowQuestSideLoading:
                    OpenURLAndInformUser(m_QuestSideLoadingHowToURL);
                    break;
                case GlobalCommands.ShowContribution:
                    OpenURLAndInformUser(m_ContributionURL);
                    break;
                case GlobalCommands.UnloadReferenceImageCatalog:
                    ReferenceImageCatalog.m_Instance.UnloadAllImages();
                    break;
                case GlobalCommands.ToggleCameraPathVisuals:
                    m_WidgetManager.CameraPathsVisible = !m_WidgetManager.CameraPathsVisible;
                    break;
                case GlobalCommands.ToggleCameraPathPreview:
                    m_WidgetManager.FollowingPath = !m_WidgetManager.FollowingPath;
                    break;
                case GlobalCommands.DeleteCameraPath:
                    {
                        var cameraPath = m_WidgetManager.GetCurrentCameraPath();
                        GrabWidget cameraPathWidget = cameraPath == null ? null : cameraPath.m_WidgetScript;
                        m_WidgetManager.DeleteCameraPath(cameraPathWidget);
                    }
                    break;
                case GlobalCommands.RecordCameraPath:
                    // Turn off MultiCam if we're going to record the camera path.
                    if (m_SketchSurfacePanel.GetCurrentToolType() == BaseTool.ToolType.MultiCamTool)
                    {
                        m_SketchSurfacePanel.EnableDefaultTool();
                    }
                    CameraPathCaptureRig.RecordPath();
                    EatGazeObjectInput();
                    break;
                case GlobalCommands.OpenScriptsCommandsList:
                    OpenURLAndInformUser($"http://localhost:{App.HttpServer.HttpPort}/help/commands");
                    break;
                case GlobalCommands.OpenScriptsList:
                    OpenURLAndInformUser($"http://localhost:{App.HttpServer.HttpPort}/scripts");
                    break;
                case GlobalCommands.OpenExampleScriptsList:
                    OpenURLAndInformUser($"http://localhost:{App.HttpServer.HttpPort}/examplescripts");
                    break;
                case GlobalCommands.MultiplayerTogglePanel:
                    m_PanelManager.ToggleMultiplayerPanels();
                    PointerManager.m_Instance.EatLineEnabledInput();
                    SketchSurfacePanel.m_Instance.EatToolsInput();
                    break;
<<<<<<< HEAD
                case GlobalCommands.DisplaySynchInfo:
                    MultiplayerSceneSync.m_Instance.StartSynchInfo();
                    break;
                case GlobalCommands.SynchInfoPercentageUpdate:
                    MultiplayerSceneSync.m_Instance.SynchInfoPercentageUpdate();
                    break;
                case GlobalCommands.HideSynchInfo:
                    MultiplayerSceneSync.m_Instance.HideSynchInfo();
                    break;
                case GlobalCommands.MultiplayerPanelOptions: break;
                case GlobalCommands.MultiplayerJoinRoom: break;
                case GlobalCommands.MultiplayerLeaveRoom: break;
                case GlobalCommands.MultiplayerConnect: break;
                case GlobalCommands.MultiplayerDisconnect: break;
                case GlobalCommands.WhatIsNew: break;
                case GlobalCommands.OpenScriptParametersPopup: break;
                case GlobalCommands.RepaintOptions: break;
                case GlobalCommands.Null: break;
=======
                case GlobalCommands.RepaintOptions:
                case GlobalCommands.Null:
                case GlobalCommands.MultiplayerPanelOptions:
                case GlobalCommands.MultiplayerJoinRoom:
                case GlobalCommands.MultiplayerLeaveRoom:
                case GlobalCommands.MultiplayerConnect:
                case GlobalCommands.MultiplayerDisconnect:
                case GlobalCommands.MultiplayerMutePlayerForMe:
                case GlobalCommands.MultiplayerTransferRoomOwnership:
                case GlobalCommands.MultiplayerViewOnlyMode:
                case GlobalCommands.MultiplayerMuteAllForMe:
                case GlobalCommands.MultiplayerSetAllViewOnly:
                case GlobalCommands.MultiplayerKickPlayerOut:
                case GlobalCommands.MultiplayerMuteAllForAll:
                case GlobalCommands.MultiplayerPlayerMuteForAll:
                case GlobalCommands.WhatIsNew:
                    break;// Intentionally blank.
>>>>>>> 9082911c
                default:
                    Debug.LogError($"Unrecognized command {rEnum}");
                    break;
            }
        }
        public void ViewOnly(bool active)
        {
            RequestPanelsVisibility(!active);
            PointerManager.m_Instance.RequestPointerRendering(!active);
            // TODO - decide if this is a permanent change
            // With this line, you can't set a tool such as fly or teleport
            // and switch to View Only mode as the mode change disables all tools
            //m_SketchSurface.SetActive(!m_ViewOnly);
            m_Decor.SetActive(!active);
        }

        private void LoadNamed(string path, bool quickload, bool additive)
        {
            var fileInfo = new DiskSceneFileInfo(path);
            fileInfo.ReadMetadata();
            if (SaveLoadScript.m_Instance.LastMetadataError != null)
            {
                ControllerConsoleScript.m_Instance.AddNewLine(
                    string.Format("Error detected in sketch '{0}'.\nTry re-saving.",
                        fileInfo.HumanName));
                Debug.LogWarning(string.Format("Error reading metadata for {0}.\n{1}",
                    fileInfo.FullPath, SaveLoadScript.m_Instance.LastMetadataError));
            }
            LoadSketch(fileInfo, quickload, additive);
            if (m_ControlsType != ControlsType.ViewingOnly)
            {
                EatGazeObjectInput();
            }
        }

        public void OpenURLAndInformUser(string url)
        {
            // On desktop - launch external browser and inform the user
            // On mobile - the browser appears over the app
            if (!App.Config.IsMobileHardware)
            {
                OutputWindowScript.m_Instance.CreateInfoCardAtController(
                    InputManager.ControllerName.Brush,
                    kRemoveHeadsetFyi, fPopScalar: 0.5f);
            }
            App.OpenURL(url);
            EatGazeObjectInput();
        }

        public bool IsCommandActive(GlobalCommands rEnum, int iParam = -1)
        {
            switch (rEnum)
            {
                case GlobalCommands.StraightEdge: return PointerManager.m_Instance.StraightEdgeModeEnabled;
                case GlobalCommands.StraightEdgeMeterDisplay: return PointerManager.m_Instance.StraightEdgeGuide.IsShowingMeter();
                case GlobalCommands.SymmetryPlane: return PointerManager.m_Instance.CurrentSymmetryMode == PointerManager.SymmetryMode.SinglePlane;
                case GlobalCommands.MultiMirror: return PointerManager.m_Instance.CurrentSymmetryMode == PointerManager.SymmetryMode.MultiMirror;
                case GlobalCommands.SymmetryTwoHanded: return PointerManager.m_Instance.CurrentSymmetryMode == PointerManager.SymmetryMode.TwoHanded;
                case GlobalCommands.ScriptedSymmetryCommand: return PointerManager.m_Instance.CurrentSymmetryMode == PointerManager.SymmetryMode.ScriptedSymmetryMode;
                case GlobalCommands.AutoOrient: return m_AutoOrientAfterRotation;
                case GlobalCommands.AudioVisualization: return VisualizerManager.m_Instance.VisualsRequested;
                case GlobalCommands.AdvancedPanelsToggle: return m_PanelManager.AdvancedModeActive();
                case GlobalCommands.Music: return VisualizerManager.m_Instance.VisualsRequested;
                case GlobalCommands.DropCam: return m_DropCam.gameObject.activeSelf;
                case GlobalCommands.ToggleAutosimplification: return QualityControls.AutosimplifyEnabled;
                case GlobalCommands.DraftingVisibility: return m_DraftingVisibility == (DraftingVisibilityOption)iParam;
                case GlobalCommands.Cameras:
                    return SketchSurfacePanel.m_Instance.GetCurrentToolType() == BaseTool.ToolType.AutoGif ||
                        SketchSurfacePanel.m_Instance.GetCurrentToolType() == BaseTool.ToolType.ScreenshotTool;
                case GlobalCommands.IRC: return m_IRCChatWidget != null;
                case GlobalCommands.YouTubeChat: return m_YouTubeChatWidget != null;
                case GlobalCommands.StencilsDisabled: return m_WidgetManager.StencilsDisabled;
                case GlobalCommands.StraightEdgeShape:
                    // Previously experimental mode only.
                    // Untested and currently untriggerable.
                    return PointerManager.m_Instance.StraightEdgeGuide.TempShape == (StraightEdgeGuideScript.Shape)iParam ||
                        (PointerManager.m_Instance.StraightEdgeGuide.TempShape == StraightEdgeGuideScript.Shape.None
                        && PointerManager.m_Instance.StraightEdgeGuide.CurrentShape == (StraightEdgeGuideScript.Shape)iParam);
                case GlobalCommands.Disco: return LightsControlScript.m_Instance.DiscoMode;
                case GlobalCommands.ToggleGroupStrokesAndWidgets: return SelectionManager.m_Instance.UngroupingAllowed;
                case GlobalCommands.ToggleProfiling: return UnityEngine.Profiling.Profiler.enabled;
                case GlobalCommands.ToggleCameraPostEffects: return CameraConfig.PostEffects;
                case GlobalCommands.ToggleWatermark: return CameraConfig.Watermark;
                case GlobalCommands.ToggleCameraPathVisuals: return m_WidgetManager.CameraPathsVisible;
                case GlobalCommands.ToggleCameraPathPreview: return m_WidgetManager.FollowingPath;
                case GlobalCommands.SelectCameraPath:
                    return m_WidgetManager.IsCameraPathAtIndexCurrent(iParam) &&
                        m_WidgetManager.CameraPathsVisible;
                case GlobalCommands.GoogleDriveSync_Folder:
                    return App.DriveSync.IsFolderOfTypeSynced((DriveSync.SyncedFolderType)iParam);
                case GlobalCommands.GoogleDriveSync: return App.DriveSync.SyncEnabled;
                case GlobalCommands.RecordCameraPath: return VideoRecorderUtils.ActiveVideoRecording != null;
            }
            return false;
        }

        public void NewSketch(bool fade)
        {
            LightsControlScript.m_Instance.DiscoMode = false;
            m_WidgetManager.FollowingPath = false;
            SketchMemoryScript.m_Instance.ClearMemory();
            ControllerConsoleScript.m_Instance.AddNewLine("Sketch Cleared");
            ResetGrabbedPose(everything: true);
            QualityControls.m_Instance.ResetAutoQuality();
            InputManager.m_Instance.TriggerHaptics(InputManager.ControllerName.Brush, 0.1f);
            SaveLoadScript.m_Instance.ResetLastFilename();
            SelectionManager.m_Instance.RemoveFromSelection(false);
            PointerManager.m_Instance.ResetSymmetryToHome();
            PointerManager.m_Instance.FinalizeLine(false, true);
            App.Scene.ResetLayers(notify: true);
            ApiManager.Instance.ResetBrushTransform();
            ApiManager.Instance.ForcePainting = ApiManager.ForcePaintingMode.None;
            PointerManager.m_Instance.SetSymmetryMode(PointerManager.SymmetryMode.None);
            LuaManager.Instance.DeInitialize();
            // Lua is normally initialized OnEnablePanel, but that method
            // won't get called if the panel is already open
            if (m_PanelManager.GetActivePanelByType(BasePanel.PanelType.Scripts) != null)
            {
                LuaManager.Instance.Init();
            }

            // If we've got the camera path tool active, switch back to the default tool.
            // I'm doing this because if we leave the camera path tool active, the camera path
            // panel shows the button highlighted, which affects the user's flow for being
            // invited to start a path.  It looks weird.
            if (m_SketchSurfacePanel.ActiveToolType == BaseTool.ToolType.CameraPathTool)
            {
                m_SketchSurfacePanel.EnableDefaultTool();
            }

            m_WidgetManager.DestroyAllWidgets();
            if (LightsControlScript.m_Instance.LightsChanged ||
                SceneSettings.m_Instance.EnvironmentChanged)
            {
                SceneSettings.m_Instance.RecordSkyColorsForFading();
                SceneSettings.m_Instance.SetDesiredPreset(
                    SceneSettings.m_Instance.GetDesiredPreset(), skipFade: !fade);
            }
            // Blank the thumbnail position so that autosave won't save the thumbnail position to be
            // the one from the old sketch.
            SaveLoadScript.m_Instance.LastThumbnail_SS = null;

            // Re-set the quality level to reset simplification level
            QualityControls.m_Instance.QualityLevel = QualityControls.m_Instance.QualityLevel;

            App.PolyAssetCatalog.ClearLoadingQueue();
            App.PolyAssetCatalog.UnloadUnusedModels();
        }

        private bool WorldIsReset(bool toSavedXf)
        {
            return App.Scene.Pose ==
                (toSavedXf ? SketchMemoryScript.m_Instance.InitialSketchTransform : TrTransform.identity);
        }

        public bool IsCommandAvailable(GlobalCommands rEnum, int iParam = -1)
        {
            // TODO: hide gallery view / publish if there are no saved sketches
            switch (rEnum)
            {
                case GlobalCommands.Undo:
                    return SketchMemoryScript.m_Instance.CanUndo() && !(MultiplayerManager.m_Instance.State == ConnectionState.IN_ROOM);
                case GlobalCommands.Redo:
                    return SketchMemoryScript.m_Instance.CanRedo() && !(MultiplayerManager.m_Instance.State == ConnectionState.IN_ROOM);
                case GlobalCommands.Save:
                    bool canSave =
                        SaveLoadScript.m_Instance.SceneFile.Valid &&
                        SaveLoadScript.m_Instance.IsSavingAllowed();
                    return canSave && (!WorldIsReset(toSavedXf: true) ||
                        (SketchHasChanges() && SketchMemoryScript.m_Instance.IsMemoryDirty()));
                case GlobalCommands.SaveOptions:
                case GlobalCommands.SaveNew:
                case GlobalCommands.SaveGallery:
                    return SketchHasChanges();
                case GlobalCommands.SaveOnLocalChanges:
                    if (!SaveLoadScript.m_Instance.SceneFile.Valid)
                    {
                        // No save file, but something has changed.
                        return SketchHasChanges();
                    }
                    else
                    {
                        if (SaveLoadScript.m_Instance.CanOverwriteSource)
                        {
                            // Save file, and it's our file.  Whether we have changes is irrelevant.
                            return true;
                        }
                        // Save file, but it's not our file.  Only make a copy if there are local changes.
                        return SketchMemoryScript.m_Instance.IsMemoryDirty();
                    }
                case GlobalCommands.UploadToGenericCloud:
                    return SketchMemoryScript.m_Instance.HasVisibleObjects() ||
                        m_WidgetManager.ExportableModelWidgets.Any(w => w.gameObject.activeSelf) ||
                        m_WidgetManager.ImageWidgets.Any(w => w.gameObject.activeSelf) ||
                        VrAssetService.m_Instance.UploadProgress >= 1.0f ||
                        VrAssetService.m_Instance.LastUploadFailed;
                case GlobalCommands.SaveAndUpload:
                    return App.GoogleIdentity.LoggedIn &&
                        (VrAssetService.m_Instance.UploadProgress <= 0.0f) &&
                        IsCommandAvailable(GlobalCommands.UploadToGenericCloud);
                case GlobalCommands.NewSketch:
                    return SketchHasChanges() && !(MultiplayerManager.m_Instance.State == ConnectionState.IN_ROOM);
                case GlobalCommands.Credits:
                case GlobalCommands.AshleysSketch:
                    return !SketchHasChanges() && !SketchMemoryScript.m_Instance.IsMemoryDirty();
                case GlobalCommands.Tiltasaurus: return TiltBrush.Tiltasaurus.m_Instance.TiltasaurusAvailable();
                case GlobalCommands.ExportRaw:
                    return SketchMemoryScript.m_Instance.HasVisibleObjects() ||
                        m_WidgetManager.ModelWidgets.Any(w => w.gameObject.activeSelf) ||
                        m_WidgetManager.ImageWidgets.Any(w => w.gameObject.activeSelf);
                case GlobalCommands.ResetAllPanels: return m_PanelManager.PanelsHaveBeenCustomized();
                case GlobalCommands.Duplicate: return ClipboardManager.Instance.CanCopy;
                case GlobalCommands.ToggleGroupStrokesAndWidgets: return SelectionManager.m_Instance.SelectionCanBeGrouped;
                case GlobalCommands.SaveModel: return SelectionManager.m_Instance.HasSelection;
                case GlobalCommands.SummonMirror:
                    return PointerManager.m_Instance.CurrentSymmetryMode !=
                        PointerManager.SymmetryMode.None;
                case GlobalCommands.InvertSelection:
                case GlobalCommands.FlipSelection:
                    return SelectionManager.m_Instance.HasSelection;
                case GlobalCommands.SelectAll:
                    return SketchMemoryScript.m_Instance.HasVisibleObjects() ||
                        m_WidgetManager.HasSelectableWidgets();
                case GlobalCommands.UnloadReferenceImageCatalog:
                    return ReferenceImageCatalog.m_Instance.AnyImageValid();
                case GlobalCommands.ToggleCameraPathPreview:
                    return m_WidgetManager.CanRecordCurrentCameraPath();
                case GlobalCommands.DeleteCameraPath:
                    return CameraPathCaptureRig.Enabled && m_WidgetManager.AnyActivePathHasAKnot();
                case GlobalCommands.ToggleCameraPathVisuals:
                    return m_WidgetManager.AnyActivePathHasAKnot();
                case GlobalCommands.GoogleDriveSync:
                    return App.GoogleIdentity.LoggedIn;
                case GlobalCommands.RecordCameraPath:
                    return m_WidgetManager.CameraPathsVisible;

                case GlobalCommands.AdvancedPanelsToggle:
                    return !(MultiplayerManager.m_Instance.State == ConnectionState.IN_ROOM);
                case GlobalCommands.MultiplayerConnect:
                    return MultiplayerManager.m_Instance.IsConnectable();
                case GlobalCommands.MultiplayerDisconnect:
                    return MultiplayerManager.m_Instance.IsDisconnectable();
                case GlobalCommands.MultiplayerJoinRoom:
                    return !PanelManager.m_Instance.AdvancedModeActive() && MultiplayerManager.m_Instance.CanJoinRoom() && !SceneSettings.m_Instance.GetDesiredPreset().isPassthrough;
                case GlobalCommands.MultiplayerLeaveRoom:
                    return MultiplayerManager.m_Instance.CanLeaveRoom();

                // Disabled when in a multiplayer room.
                case GlobalCommands.Sketchbook:
                case GlobalCommands.SketchbookMenu:
                case GlobalCommands.EditMultiplayerNickName:
                case GlobalCommands.EditMultiplayerRoomName:
                case GlobalCommands.EditMultiplayerRoomMaxPlayers:
                    return !(MultiplayerManager.m_Instance.State == ConnectionState.IN_ROOM);

                // Disabled when not in a multiplayer room.
                case GlobalCommands.MultiplayerMutePlayerForMe:
                case GlobalCommands.MultiplayerMuteAllForMe:
                    return MultiplayerManager.m_Instance.State == ConnectionState.IN_ROOM;

                // Disabled when in a multiplayer room or not the room owner.
                // 1. Channges state for a single player
                case GlobalCommands.MultiplayerViewOnlyMode:
                case GlobalCommands.MultiplayerTransferRoomOwnership:
                case GlobalCommands.MultiplayerKickPlayerOut:
                case GlobalCommands.MultiplayerPlayerMuteForAll:
                // 2. Changes state for all players
                case GlobalCommands.MultiplayerSetAllViewOnly:
                case GlobalCommands.MultiplayerMuteAllForAll:
                    return (MultiplayerManager.m_Instance.State == ConnectionState.IN_ROOM && MultiplayerManager.m_Instance.IsUserRoomOwner());

                // Currently disabled all the time
                case GlobalCommands.WhatIsNew:
                    return false;
            }
            return true;
        }

        public bool SketchHasChanges()
        {
            if (SceneSettings.m_Instance.IsTransitioning) { return false; }
            return SketchMemoryScript.m_Instance.HasVisibleObjects() ||
                SceneSettings.m_Instance.EnvironmentChanged ||
                LightsControlScript.m_Instance.LightsChanged ||
                m_WidgetManager.ModelWidgets.Any(w => w.gameObject.activeSelf) ||
                m_WidgetManager.LightWidgets.Any(w => w.gameObject.activeSelf) ||
                m_WidgetManager.StencilWidgets.Any(w => w.gameObject.activeSelf) ||
                m_WidgetManager.ImageWidgets.Any(w => w.gameObject.activeSelf) ||
                m_WidgetManager.VideoWidgets.Any(w => w.gameObject.activeSelf) ||
                m_WidgetManager.AnyCameraPathWidgetsActive;
        }

        public void OpenPanelOfType(BasePanel.PanelType type, TrTransform trSpawnXf, bool forced = false)
        {
            m_PanelManager.OpenPanel(type, trSpawnXf, forced);
            EatGazeObjectInput();
        }

        public void RestoreFloatingPanels()
        {
            if (!m_SketchSurfacePanel.ActiveTool.HidePanels())
            {
                m_PanelManager.RestoreHiddenPanels();
            }
        }

        public void UpdateDraftingVisibility()
        {
            float value = 0;
            switch (m_DraftingVisibility)
            {
                case DraftingVisibilityOption.Visible:
                    value = 1;
                    break;
                case DraftingVisibilityOption.Transparent:
                    value = .5f;
                    break;
                case DraftingVisibilityOption.Hidden:
                    value = 0;
                    break;
            }
            Shader.SetGlobalFloat("_DraftingVisibility01", value);
        }

        private void ToggleProfiling()
        {
            if (Debug.isDebugBuild && ProfileDisplay.Instance != null)
            {
                ProfileDisplay.Instance.gameObject.SetActive(UnityEngine.Profiling.Profiler.enabled);
            }
            if (UnityEngine.Profiling.Profiler.enabled)
            {
                ProfilingManager.Instance.StopProfiling();
            }
            else
            {
                ProfilingManager.Instance.StartProfiling(App.UserConfig.Profiling.ProfilingMode);
            }
        }

        private void DoAutoProfile()
        {
            StartCoroutine(DoProfiling());
        }

        private void DoAutoProfileAndQuit()
        {
            StartCoroutine(DoProfiling(andQuit: true));
        }

        private IEnumerator DoProfiling(bool andQuit = false)
        {
            TrTransform oldWandPose = TrTransform.FromTransform(InputManager.Wand.Geometry.transform);
            TrTransform oldBrushPose = TrTransform.FromTransform(InputManager.Brush.Geometry.transform);

            App.AppState oldState = App.CurrentState;
            App.Instance.SetDesiredState(App.AppState.AutoProfiling);
            while (App.CurrentState != App.AppState.AutoProfiling)
            {
                yield return null;
            }

            TrTransform camPose = App.Scene.Pose * SaveLoadScript.m_Instance.ReasonableThumbnail_SS;
            camPose.ToTransform(App.VrSdk.GetVrCamera().transform);
            float controllerDirection = App.UserConfig.Profiling.ShowControllers ? 1f : -1f;
            Vector3 roffset = Camera.main.transform.right * 2f;
            Vector3 fOffset = Camera.main.transform.forward * 4f * controllerDirection;
            InputManager.Brush.Geometry.transform.position = Camera.main.transform.position + roffset + fOffset;
            InputManager.Brush.Geometry.transform.rotation = Camera.main.transform.rotation;
            InputManager.Wand.Geometry.transform.position = Camera.main.transform.position - roffset + fOffset;
            InputManager.Wand.Geometry.transform.rotation = Camera.main.transform.rotation;
            m_PanelManager.LockPanelsToController();

            ProfilingManager.Instance.StartProfiling(App.UserConfig.Profiling.ProfilingMode);
            yield return new WaitForSeconds(App.UserConfig.Profiling.Duration);
            ProfilingManager.Instance.StopProfiling();

            if (App.UserConfig.Profiling.TakeScreenshot)
            {
                GameObject camObj = new GameObject("ScreenShotter");
                Camera cam = camObj.AddComponent<Camera>();
                cam.CopyFrom(App.VrSdk.GetVrCamera());
                cam.stereoTargetEye = StereoTargetEyeMask.None;
                cam.clearFlags = CameraClearFlags.SolidColor;
                camPose.ToTransform(camObj.transform);
                int res = App.UserConfig.Profiling.ScreenshotResolution;
                RenderTexture renderTexture = RenderTexture.GetTemporary(res, res, 24);
                try
                {
                    cam.targetTexture = renderTexture;
                    cam.Render();
                    RenderTexture prev = RenderTexture.active;
                    RenderTexture.active = renderTexture;
                    var texture = new Texture2D(res, res, TextureFormat.RGB24, false);
                    texture.ReadPixels(new Rect(0, 0, texture.width, texture.height), 0, 0);
                    RenderTexture.active = prev;
                    byte[] jpegBytes = texture.EncodeToJPG();
                    string filename =
                        Path.GetFileNameWithoutExtension(SaveLoadScript.m_Instance.SceneFile.FullPath);
                    File.WriteAllBytes(Path.Combine(App.UserPath(), filename + ".jpg"), jpegBytes);
                }
                finally
                {
                    Destroy(camObj);
                    RenderTexture.ReleaseTemporary(renderTexture);
                }
            }

            oldWandPose.ToTransform(InputManager.Wand.Geometry.transform);
            oldBrushPose.ToTransform(InputManager.Brush.Geometry.transform);
            App.Instance.SetDesiredState(oldState);

            if (andQuit)
            {
                QuitApp();
            }
        }
    }

} // namespace TiltBrush<|MERGE_RESOLUTION|>--- conflicted
+++ resolved
@@ -4948,28 +4948,7 @@
                     PointerManager.m_Instance.EatLineEnabledInput();
                     SketchSurfacePanel.m_Instance.EatToolsInput();
                     break;
-<<<<<<< HEAD
-                case GlobalCommands.DisplaySynchInfo:
-                    MultiplayerSceneSync.m_Instance.StartSynchInfo();
-                    break;
-                case GlobalCommands.SynchInfoPercentageUpdate:
-                    MultiplayerSceneSync.m_Instance.SynchInfoPercentageUpdate();
-                    break;
-                case GlobalCommands.HideSynchInfo:
-                    MultiplayerSceneSync.m_Instance.HideSynchInfo();
-                    break;
-                case GlobalCommands.MultiplayerPanelOptions: break;
-                case GlobalCommands.MultiplayerJoinRoom: break;
-                case GlobalCommands.MultiplayerLeaveRoom: break;
-                case GlobalCommands.MultiplayerConnect: break;
-                case GlobalCommands.MultiplayerDisconnect: break;
-                case GlobalCommands.WhatIsNew: break;
-                case GlobalCommands.OpenScriptParametersPopup: break;
-                case GlobalCommands.RepaintOptions: break;
-                case GlobalCommands.Null: break;
-=======
                 case GlobalCommands.RepaintOptions:
-                case GlobalCommands.Null:
                 case GlobalCommands.MultiplayerPanelOptions:
                 case GlobalCommands.MultiplayerJoinRoom:
                 case GlobalCommands.MultiplayerLeaveRoom:
@@ -4984,8 +4963,8 @@
                 case GlobalCommands.MultiplayerMuteAllForAll:
                 case GlobalCommands.MultiplayerPlayerMuteForAll:
                 case GlobalCommands.WhatIsNew:
+                case GlobalCommands.Null:
                     break;// Intentionally blank.
->>>>>>> 9082911c
                 default:
                     Debug.LogError($"Unrecognized command {rEnum}");
                     break;
