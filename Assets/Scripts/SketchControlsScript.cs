--- conflicted
+++ resolved
@@ -4927,16 +4927,6 @@
                     PointerManager.m_Instance.EatLineEnabledInput();
                     SketchSurfacePanel.m_Instance.EatToolsInput();
                     break;
-<<<<<<< HEAD
-                case GlobalCommands.DisplaySynchInfo:
-                    MultiplayerSceneSync.m_Instance.StartSynchInfo();
-                    break;
-                case GlobalCommands.SynchInfoPercentageUpdate:
-                    MultiplayerSceneSync.m_Instance.SynchInfoPercentageUpdate();
-                    break;
-                case GlobalCommands.HideSynchInfo:
-                    MultiplayerSceneSync.m_Instance.HideSynchInfo();
-                    break;
                 case GlobalCommands.OpenIcosaPanelSearchPopup:
                     {
                         IcosaSetType currentSet = (IcosaSetType)iParam1;
@@ -4944,20 +4934,7 @@
                         DismissPopupOnCurrentGazeObject(false);
                         break;
                     }
-                case GlobalCommands.RepaintOptions: break; // Intentionally blank.
-                case GlobalCommands.MultiplayerPanelOptions: break; // Intentionally blank.
-                case GlobalCommands.MultiplayerJoinRoom: break; // Intentionally blank.
-                case GlobalCommands.MultiplayerLeaveRoom: break; // Intentionally blank.
-                case GlobalCommands.MultiplayerConnect: break; // Intentionally blank.
-                case GlobalCommands.MultiplayerDisconnect: break; // Intentionally blank.
-                case GlobalCommands.WhatIsNew: break;// Intentionally blank.
-                case GlobalCommands.LoginToIcosa: break; // Intentionally blank.
-                case GlobalCommands.OpenIcosaPanelOptionsPopup: break; // Intentionally blank.
-                case GlobalCommands.OpenIcosaPanelFilterPopup: break; // Intentionally blank.
-                case GlobalCommands.Null: break;           // Intentionally blank.
-=======
                 case GlobalCommands.RepaintOptions:
-                case GlobalCommands.Null:
                 case GlobalCommands.MultiplayerPanelOptions:
                 case GlobalCommands.MultiplayerJoinRoom:
                 case GlobalCommands.MultiplayerLeaveRoom:
@@ -4972,8 +4949,11 @@
                 case GlobalCommands.MultiplayerMuteAllForAll:
                 case GlobalCommands.MultiplayerPlayerMuteForAll:
                 case GlobalCommands.WhatIsNew:
+                case GlobalCommands.LoginToIcosa: break;               // Intentionally blank.
+                case GlobalCommands.OpenIcosaPanelOptionsPopup: break; // Intentionally blank.
+                case GlobalCommands.OpenIcosaPanelFilterPopup: break;  // Intentionally blank.
+                case GlobalCommands.Null:
                     break;// Intentionally blank.
->>>>>>> 9082911c
                 default:
                     Debug.LogError($"Unrecognized command {rEnum}");
                     break;
