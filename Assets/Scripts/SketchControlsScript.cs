// Copyright 2020 The Tilt Brush Authors
//
// Licensed under the Apache License, Version 2.0 (the "License");
// you may not use this file except in compliance with the License.
// You may obtain a copy of the License at
//
//      http://www.apache.org/licenses/LICENSE-2.0
//
// Unless required by applicable law or agreed to in writing, software
// distributed under the License is distributed on an "AS IS" BASIS,
// WITHOUT WARRANTIES OR CONDITIONS OF ANY KIND, either express or implied.
// See the License for the specific language governing permissions and
// limitations under the License.

using System;
using System.Collections;
using System.Collections.Generic;
using System.IO;
using System.Linq;
using TiltBrush.Layers;
using UnityEngine;
using UnityEngine.InputSystem;
using SymmetryMode = TiltBrush.PointerManager.SymmetryMode;

namespace TiltBrush
{

    public class SketchControlsScript : MonoBehaviour
    {
        public const string kRemoveHeadsetFyi = "Remove headset to view.";
        const string kTiltBrushGalleryUrl = "https://icosa.gallery";
        const string kBlocksGalleryUrl = "https://poly.google.com/blocks";
        const string kPolyMainPageUri = "https://poly.google.com";

        static public SketchControlsScript m_Instance;
        static bool sm_enableGrabHaptics = true;

        // ------------------------------------------------------------
        // Constants and types
        // ------------------------------------------------------------

        public enum GlobalCommands
        {
            Null,
            Save,
            SaveNew,
            Load,
            NewSketch,
            StraightEdge,
            AutoOrient,
            Undo,
            Redo,
            Tiltasaurus,
            LightingHdr,
            AudioVisualization,
            ResetAllPanels,
            SketchOrigin,
            SymmetryPlane,
            MultiMirror,
            ViewOnly,
            SaveGallery,
            LightingLdr,
            ShowSketchFolder,
            About,
            LoadNamedFile, // iParam1 : (optional) - send through a LoadSpeed as int
            DropCam,
            CuratedGallery,
            Unused_UploadToCloud,
            AnalyticsEnabled_Deprecated,
            Credits,
            LogOutOfGenericCloud,
            DraftingVisibility,
            DeleteSketch,
            ShowWindowGUI,
            MorePanels,
            Cameras,
            FAQ,
            ExportRaw,
            IRC,
            YouTubeChat,
            CameraOptions,
            StencilsDisabled,
            AdvancedTools,
            FloatingPanelsMode,
            StraightEdgeMeterDisplay,
            Sketchbook,
            ExportAll,
            Lights,
            SaveAndUpload,
            StraightEdgeShape,
            SaveOptions,
            SketchbookMenu,
            Disco,
            ViewOnlineGallery,
            CancelUpload,
            AdvancedPanelsToggle,
            Music,
            Duplicate,
            ToggleGroupStrokesAndWidgets,
            SaveModel,
            ViewPolyPage,
            ViewPolyGallery,
            ExportListed,
            RenderCameraPath,
            ToggleProfiling,
            DoAutoProfile,
            DoAutoProfileAndQuit,
            ToggleSettings,
            SummonMirror,
            InvertSelection,
            SelectAll,
            FlipSelection,
            ToggleBrushLab,
            ReleaseNotes,
            ToggleCameraPostEffects,
            ToggleWatermark,
            AccountInfo,
            // LoadConfirmUnsaved -> LoadWaitOnDownload -> LoadConfirmComplex -> LoadComplexHigh ->  Load
            LoadConfirmUnsaved,
            LoadConfirmComplex,
            MemoryWarning,
            MemoryExceeded,
            ViewLastUpload,
            LoadConfirmComplexHigh,
            ShowTos,
            ShowPrivacy,
            ShowQuestSideLoading,
            AshleysSketch,
            UnloadReferenceImageCatalog,
            SaveOnLocalChanges,
            ToggleCameraPathVisuals,
            ToggleCameraPathPreview,
            DeleteCameraPath,
            RecordCameraPath,
            SelectCameraPath,
            ToggleAutosimplification,
            ShowGoogleDrive,
            GoogleDriveSync_Folder, // iParam1: folder id as DriveSync.SyncedFolderType
            GoogleDriveSync,
            LoginToGenericCloud,  // iParam1: Cloud enum
            UploadToGenericCloud, // iParam1: Cloud enum
            LoadWaitOnDownload,
            SignOutConfirm,
            ReadOnlyNotice,
            ShowContribution,

            // Open Brush Reserved Enums 1000-1999
            LanguagePopup = 1000,

            RenameSketch = 5200,
            OpenLayerOptionsPopup = 5201,
            RenameLayer = 5202,
<<<<<<< HEAD
            LoginToIcosa = 5600,
=======
            OpenDirectorChooserPopup = 5800,
>>>>>>> 33c86d64
            OpenScriptsCommandsList = 6000,
            OpenScriptsList = 6001,
            OpenExampleScriptsList = 6002,
            SymmetryTwoHanded = 6003,
            OpenColorOptionsPopup = 7000,
            ChangeSnapAngle = 8000,
            MergeBrushStrokes = 10000,
            RepaintOptions = 11500,
            OpenNumericInputPopup = 12000
        }

        public enum ControlsType
        {
            KeyboardMouse,
            SixDofControllers,
            ViewingOnly
        }

        public enum DraftingVisibilityOption
        {
            Visible,
            Transparent,
            Hidden
        }

        public enum InputState
        {
            Standard,
            Pan,
            Rotation,
            HeadLock,
            ControllerLock,
            PushPull,
            BrushSize,
            Save,
            Load,
            Num
        }

        public enum LoadSpeed
        {
            Normal = -1,
            Quick = 1,
        }

        const float kControlPointHistoryMaxTime = 0.1f;

        class GazeResult
        {
            public bool m_HitWithGaze;
            public bool m_HitWithController;
            // ReSharper disable once NotAccessedField.Local
            public bool m_WithinView;
            public float m_ControllerDistance;
            public Vector3 m_GazePosition;
            public Vector3 m_ControllerPosition;
            public InputManager.ControllerName m_ControllerName;
        }

        class GrabWidgetControllerInfo
        {
            public InputManager.ControllerName m_Name;
            /// Transform of controller at the time the grab started
            public TrTransform m_BaseControllerXf;
            /// "local" transform of widget (relative to controller), at the time the grab started.
            /// The widget isn't parented to the controller, but if it were, this would be its transform.
            public TrTransform m_BaseWidgetXf_LS;
        }

        struct GrabWidgetHoldPoint
        {
            // ReSharper disable once NotAccessedField.Local
            public InputManager.ControllerName m_Name;
            public float m_BirthTime;
            public Vector3 m_Pos; // where controller is holding the widget
            public Quaternion m_Rot;
        }

        class InputStateConfig
        {
            public bool m_AllowDrawing;
            public bool m_AllowMovement;
            public bool m_ShowGizmo;
        }

        enum FadeState
        {
            None,
            FadeOn,
            FadeOff
        }

        enum GrabWidgetState
        {
            None,
            OneHand,
            TwoHands
        }

        enum GrabWorldState
        {
            Normal,
            ResettingTransform,
            ResetDone
        }

        private enum WorldTransformResetState
        {
            Default,
            Requested,
            FadingToBlack,
            FadingToScene,
        }

        enum RotationType
        {
            All,
            RollOnly
        }

        enum GrabIntersectionState
        {
            RequestIntersections,
            ReadBrush,
            ReadWand
        }

        // ------------------------------------------------------------
        // Inspector data (read-only even if public)
        // ------------------------------------------------------------

        public GameObject m_SketchSurface;
        public SketchMemoryScript.PlaybackMode m_DefaultSketchPlaybackMode;
        public float m_GazeMaxAngleFromPointing = 85.0f;
        public float m_GazeMaxAngleFacingToForward = 80.0f;

        [SerializeField] bool m_AtlasIconTextures;

        [SerializeField] SaveIconTool m_SaveIconTool;
        [SerializeField] DropCamWidget m_DropCam;
        [SerializeField] string m_CreditsSketchFilename;
        [SerializeField] string m_AshleysSketchFilename;
        [SerializeField] float m_DefaultSketchLoadSpeed;
        [SerializeField] GameObject m_TransformGizmoPrefab;

        [SerializeField] GameObject m_RotationIconPrefab;
        [SerializeField] float m_GazeMaxAngleFromFacing = 70.0f;
        [SerializeField] float m_GazeMaxDistance = 10.0f;
        [SerializeField] float m_GazeControllerPointingDistance;
        [SerializeField] float m_GazePanelDectivationDelay = 0.25f;

        [SerializeField] GameObject m_UIReticle;
        [SerializeField] GameObject m_UIReticleMobile;
        [SerializeField] GameObject m_UIReticleSixDofController;

        [SerializeField] float m_DoubleTapWindow;
        [SerializeField] float m_PushPullScale;
        [SerializeField] RotationCursorScript m_RotationCursor;
        [SerializeField] float m_RotationMaxAngle;

        [SerializeField] float m_RotationScalar;
        [SerializeField] float m_RotationRollScalar;
        [SerializeField] float m_PanScalar;

        [SerializeField] float m_AdjustToolSizeScalar;

        [SerializeField] GameObject m_IRCChatPrefab;
        [SerializeField] GameObject m_YouTubeChatPrefab;
        [SerializeField] GameObject m_Decor;
        [SerializeField] BaseTool.ToolType m_InitialTool = BaseTool.ToolType.SketchSurface;
        [SerializeField] string m_ReleaseNotesURL;
        [SerializeField] string m_HelpCenterURL;
        [SerializeField] string m_ThirdPartyNoticesURL;
        [SerializeField] string m_TosURL;
        [SerializeField] string m_PrivacyURL;
        [SerializeField] string m_QuestSideLoadingHowToURL;

        [Multiline]
        [SerializeField] string m_ContributionPromoText;
        [SerializeField] string m_ContributionURL;

        [SerializeField] float m_WorldTransformMinScale = .1f;
        [SerializeField] float m_WorldTransformMaxScale = 10.0f;

        [Header("Undo/Redo Hold")]
        [SerializeField] float m_UndoRedoHold_DurationBeforeStart;
        [SerializeField] float m_UndoRedoHold_RepeatInterval;

        [Header("Pin Cushion")]
        [SerializeField] GameObject m_PinCushionPrefab;

        [Header("Grabbing and tossing")]
        [SerializeField] float m_GrabWorldFadeSpeed = 8.0f;
        [SerializeField] Color m_GrabWorldGridColor = new Color(0.0f, 1.0f, 1.0f, 0.2f);
        [SerializeField] ControllerGrabVisuals m_ControllerGrabVisuals;
        [SerializeField] float m_WidgetGpuIntersectionRadius;

        [Header("Saving")]
        [SerializeField] int m_NumStrokesForSaveIcon = 50;

        [NonSerialized] public Color m_GrabHighlightActiveColor;
        [NonSerialized] public bool m_DisableWorldGrabbing = false;

        /// Throwing an object faster than this means it's a "toss". Units are m/s.
        public float m_TossThresholdMeters = 3f;
        /// Angular motion contributes more towards the toss velocity the larger the object is;
        /// or rather, the larger the distance between the grab point and the object's center.
        /// To prevent large objects from being too-easily-tossed, bound that distance.
        public float m_TossMaxPivotDistMeters = 0.33f;

        // ------------------------------------------------------------
        // Internal data
        // ------------------------------------------------------------

        private SketchSurfacePanel m_SketchSurfacePanel;
        private SketchMemoryScript.PlaybackMode m_SketchPlaybackMode;
        private GameObject m_TransformGizmo;
        private TransformGizmoScript m_TransformGizmoScript;
        private GameObject m_RotationIcon;
        private float m_MouseDeltaX;
        private float m_MouseDeltaY;
        private float m_MouseDeltaXScaled;
        private float m_MouseDeltaYScaled;
        private float m_PositionOffsetResetTapTime;
        private bool m_EatToolScaleInput;

        private PanelManager m_PanelManager;
        private WidgetManager m_WidgetManager;
        private PinCushion m_PinCushion;
        private bool m_EatPinCushionInput;

        // This is the gaze that was used to compute m_CurrentGazeHitPoint.
        // It is not a general substitute for ViewpointScript.Gaze.
        private Ray m_CurrentGazeRay;
        private Quaternion m_CurrentHeadOrientation;
        private GazeResult[] m_GazeResults;
        private int m_CurrentGazeObject;
        private bool m_EatInputGazeObject;
        private Vector3 m_CurrentGazeHitPoint;
        private Ray m_GazeControllerRay;
        private Ray m_GazeControllerRayActivePanel;
        private bool m_ForcePanelActivation = false;
        private float m_GazePanelDectivationCountdown;
        private bool m_PanelsVisibilityRequested;

        // Previously Experimental-Model only
        private bool m_HeadOffset;

        float m_UndoHold_Timer;
        float m_RedoHold_Timer;

        // Grab world member variables.
        struct GrabState
        {
            public InputManager.ControllerName name;
            public TrTransform grabTransform;
            public bool grabbingWorld;
            public bool grabbingGroup;
            public bool startedGrabInsideWidget;
            public bool eatInput;
            private GrabWidget lastWidgetIntersect;

            public void SetHadBestGrabAndTriggerHaptics(GrabWidgetData data)
            {
                bool dormant = WidgetManager.m_Instance.WidgetsDormant;
                if (data != null && !data.m_WidgetScript.AllowDormancy)
                {
                    dormant = false;
                }
                GrabWidget newInsideWidget = (data != null && !dormant) ? data.m_WidgetScript : null;
                if (sm_enableGrabHaptics && newInsideWidget != lastWidgetIntersect)
                {
                    // state changed
                    if (newInsideWidget != null)
                    {
                        // transitioning in
                        InputManager.m_Instance.TriggerHaptics(name, data.m_WidgetScript.HapticDuration);
                    }
                    else
                    {
                        // transitioning out
                        InputManager.m_Instance.TriggerHaptics(name, 0.03f);
                    }
                }
                lastWidgetIntersect = newInsideWidget;
            }

            public void ClearInsideWidget()
            {
                lastWidgetIntersect = null;
            }
        }
        private GrabState m_GrabBrush = new GrabState { name = InputManager.ControllerName.Brush };
        private GrabState m_GrabWand = new GrabState { name = InputManager.ControllerName.Wand };

        private WorldTransformResetState m_WorldTransformResetState = WorldTransformResetState.Default;
        private TrTransform m_WorldTransformResetXf = TrTransform.identity; // set when reset requested
        private GrabWorldState m_GrabWorldState = GrabWorldState.Normal;
        private float m_WorldTransformFadeAmount;
        private bool m_AllowWorldTransformLastFrame = false;
        private bool m_WorldBeingGrabbed;
        private TrTransform m_xfDropCamReset_RS;

        struct GpuIntersectionResult
        {
            public GpuIntersector.FutureModelResult result;
            public List<GpuIntersector.ModelResult> resultList;
        }
        private Queue<GpuIntersectionResult> m_BrushResults;
        private Queue<GpuIntersectionResult> m_WandResults;
        private int m_WidgetGpuIntersectionLayer;

        private GrabWidget m_CurrentGrabWidget;
        private GrabWidget m_MaybeDriftingGrabWidget; // use only to clear drift

        // References to widgets, cached in the UpdateGrab_None, to be used by helper functions
        // for the remainder of the frame.
        private GrabWidget m_PotentialGrabWidgetBrush;
        private GrabWidget m_PotentialGrabWidgetWand;

        // Flags for the explaining if the m_PotentialGrabWidget_x widgets are able to be interacted with.
        // Cached in the UpdateGrab_None, used for the remainder of the frame.
        private bool m_PotentialGrabWidgetBrushValid;
        private bool m_PotentialGrabWidgetWandValid;

        // References to widget metadata, cached in UpdateGrab_None, to be re-used on "off frames"
        // when the GPU intersector is not refreshing the nearest widget to the respective controller.
        private GrabWidgetData m_BackupBrushGrabData;
        private GrabWidgetData m_BackupWandGrabData;

        private GrabWidgetState m_GrabWidgetState;
        private GrabWidgetControllerInfo m_GrabWidgetOneHandInfo;
        private TrTransform m_GrabWidgetTwoHandBrushPrev;
        private TrTransform m_GrabWidgetTwoHandWandPrev;
        private Queue<GrabWidgetHoldPoint> m_GrabWidgetHoldHistory;

        private Quaternion m_RotationOrigin;
        private Vector2 m_RotationCursorOffset;

        private bool m_RotationRollActive;
        private float m_RotationResetTapTime;

        private RotationType m_CurrentRotationType;
        private bool m_AutoOrientAfterRotation;

        private Vector3 m_SurfaceForward;
        private Vector3 m_SurfaceRight;
        private Vector3 m_SurfaceUp;

        private Vector3 m_SurfaceLockOffset;
        private Vector3 m_SurfaceLockBaseSurfacePosition;
        private Vector3 m_SurfaceLockBaseControllerPosition;
        private Quaternion m_SurfaceLockBaseHeadRotation;
        private Quaternion m_SurfaceLockBaseControllerRotation;
        private Quaternion m_SurfaceLockBaseSurfaceRotation;
        private InputManager.ControllerName m_SurfaceLockActingController;
        private float m_SurfaceLockControllerBaseScalar;
        private float m_SurfaceLockControllerScalar;

        private bool m_PositioningPanelWithHead;
        private Quaternion m_PositioningPanelBaseHeadRotation;
        private Vector3 m_PositioningPanelOffset;
        private float m_PositioningTimer;
        private float m_PositioningSpeed;

        private DraftingVisibilityOption m_DraftingVisibility = DraftingVisibilityOption.Visible;

        private Vector3 m_SketchOrigin;

        private ControlsType m_ControlsType;
        private GrabWidget m_IRCChatWidget;
        private GrabWidget m_YouTubeChatWidget;
        private MultiCamCaptureRig m_MultiCamCaptureRig;
        private CameraPathCaptureRig m_CameraPathCaptureRig;

        private bool m_ViewOnly = false;

        private InputState m_CurrentInputState;
        private InputStateConfig[] m_InputStateConfigs;

        private GrabIntersectionState m_CurrentGrabIntersectionState;

        private float m_WorldTransformSpeedSmoothed;

        // ------------------------------------------------------------
        // Properties and events
        // ------------------------------------------------------------

        public MultiCamCaptureRig MultiCamCaptureRig
        {
            get { return m_MultiCamCaptureRig; }
        }

        public CameraPathCaptureRig CameraPathCaptureRig
        {
            get { return m_CameraPathCaptureRig; }
        }

        public ControllerGrabVisuals ControllerGrabVisuals
        {
            get { return m_ControllerGrabVisuals; }
        }

        public SketchMemoryScript.PlaybackMode SketchPlaybackMode
        {
            get { return m_SketchPlaybackMode; }
            set { m_SketchPlaybackMode = value; }
        }

        public Transform m_Canvas
        {
            get { return App.Instance.m_CanvasTransform; }
        }

        public ControlsType ActiveControlsType
        {
            get { return m_ControlsType; }
            set { m_ControlsType = value; }
        }

        public float WorldTransformMinScale
        {
            get
            {
                return App.UserConfig.Flags.UnlockScale ? m_WorldTransformMinScale * 0.01f :
                    m_WorldTransformMinScale;
            }
        }

        public float WorldTransformMaxScale
        {
            get
            {
                return App.UserConfig.Flags.UnlockScale ? m_WorldTransformMaxScale * 10.0f :
                    m_WorldTransformMaxScale;
            }
        }

        public void SetInitialTool(BaseTool.ToolType rType)
        {
            m_InitialTool = rType;
        }

        public void SetInFreePaintMode(bool bFreePaint)
        {
            m_SketchSurfacePanel.SetInFreePaintMode(bFreePaint);
        }

        public float GazeMaxDistance
        {
            get { return m_GazeMaxDistance; }
        }

        public InputManager.ControllerName OneHandGrabController
        {
            get
            {
                return m_CurrentGrabWidget != null ?
                    m_GrabWidgetOneHandInfo.m_Name :
                    InputManager.ControllerName.None;
            }
        }

        public InputManager.ControllerName PotentialOneHandGrabController(GrabWidget widget)
        {
            if (m_PotentialGrabWidgetBrush == widget)
            {
                return InputManager.ControllerName.Brush;
            }
            else if (m_PotentialGrabWidgetWand == widget)
            {
                return InputManager.ControllerName.Wand;
            }
            return OneHandGrabController;
        }

        public Vector3 GetSurfaceForward() { return m_SurfaceForward; }
        public Vector3 GetSurfaceUp() { return m_SurfaceUp; }
        public Vector3 GetSurfaceRight() { return m_SurfaceRight; }
        public Vector3 GetSketchOrigin() { return m_SketchOrigin; }
        public float GetDefaultSketchLoadSpeed() { return m_DefaultSketchLoadSpeed; }
        public Quaternion GetCurrentHeadOrientation() { return m_CurrentHeadOrientation; }
        public Vector3 GetUIReticlePos() { return m_UIReticle.transform.position; }
        public Vector3 GetSweetSpotPos() { return m_PanelManager.m_SweetSpot.transform.position; }
        public void SetSketchOrigin(Vector3 vOrigin) { m_SketchOrigin = vOrigin; }

        public void EatGazeObjectInput()
        {
            m_EatInputGazeObject = true;
            m_GazePanelDectivationCountdown = 0.0f;
            PointerManager.m_Instance.EatLineEnabledInput();
            SketchSurfacePanel.m_Instance.EatToolsInput();
        }
        public void EatToolScaleInput() { m_EatToolScaleInput = true; }
        public void EatGrabInput()
        {
            m_GrabWand.eatInput = true;
            m_GrabBrush.eatInput = true;
        }

        public bool ShouldRespondToPadInput(InputManager.ControllerName name)
        {
            if (name == InputManager.ControllerName.Brush && m_CurrentGazeObject != -1)
            {
                return m_PanelManager.GetPanel(m_CurrentGazeObject).BrushPadAnimatesOnHover();
            }
            return !m_EatToolScaleInput && SketchSurfacePanel.m_Instance.CanAdjustToolSize();
        }
        public void ForcePanelActivation(bool bForce)
        {
            m_ForcePanelActivation = bForce;
            if (m_ForcePanelActivation)
            {
                m_GazePanelDectivationCountdown = m_GazePanelDectivationDelay;
            }
        }
        public bool IsUserInteractingWithUI()
        {
            return (m_CurrentGazeObject != -1) || (m_GazePanelDectivationCountdown > 0.0f);
        }
        public bool IsUIBlockingUndoRedo()
        {
            if (m_CurrentGazeObject != -1)
            {
                return m_PanelManager.GetPanel(m_CurrentGazeObject).UndoRedoBlocked();
            }
            return false;
        }
        public bool IsUserAbleToInteractWithAnyWidget()
        {
            return IsUserInteractingWithAnyWidget() ||
                (m_PotentialGrabWidgetBrush != null && m_PotentialGrabWidgetBrushValid) ||
                (m_PotentialGrabWidgetWand != null && m_PotentialGrabWidgetWandValid);
        }
        public bool IsUserInteractingWithAnyWidget() { return m_CurrentGrabWidget != null; }
        public bool IsUserGrabbingAnyPanel()
        {
            return (m_CurrentGrabWidget != null && m_CurrentGrabWidget is PanelWidget);
        }
        public bool IsUsersBrushIntersectingWithSelectionWidget()
        {
            return (m_PotentialGrabWidgetBrush != null &&
                m_PotentialGrabWidgetBrushValid &&
                m_PotentialGrabWidgetBrush is SelectionWidget);
        }
        public bool IsUserIntersectingWithSelectionWidget()
        {
            return IsUsersBrushIntersectingWithSelectionWidget() ||
                (m_PotentialGrabWidgetWand != null &&
                m_PotentialGrabWidgetWandValid &&
                m_PotentialGrabWidgetWand is SelectionWidget);
        }
        public bool IsUserInteractingWithSelectionWidget()
        {
            return (m_CurrentGrabWidget != null && m_CurrentGrabWidget is SelectionWidget);
        }

        public bool IsUserGrabbingWorld() { return m_GrabWand.grabbingWorld || m_GrabBrush.grabbingWorld; }
        public bool IsUserGrabbingWorldWithBrushHand() { return m_GrabBrush.grabbingWorld; }
        public bool IsUserTransformingWorld() { return m_GrabWand.grabbingWorld && m_GrabBrush.grabbingWorld; }
        public float GetGazePanelActivationRatio() { return m_GazePanelDectivationCountdown / m_GazePanelDectivationDelay; }
        public bool IsCurrentGrabWidgetPinned() { return IsUserInteractingWithAnyWidget() && m_CurrentGrabWidget.Pinned; }
        public bool CanCurrentGrabWidgetBePinned() { return IsUserInteractingWithAnyWidget() && m_CurrentGrabWidget.AllowPinning; }
        public bool DidUserGrabWithBothInside() { return m_GrabBrush.startedGrabInsideWidget && m_GrabWand.startedGrabInsideWidget; }
        public bool IsUserGrabbingWidget(GrabWidget widget) { return widget == m_CurrentGrabWidget; }
        public bool IsUserTwoHandGrabbingWidget() { return m_GrabWidgetState == GrabWidgetState.TwoHands; }
        public bool IsPinCushionShowing() { return m_PinCushion.IsShowing(); }
        public bool IsUserLookingAtPanel(BasePanel panel)
        {
            return m_CurrentGazeObject > -1 &&
                m_PanelManager.GetAllPanels()[m_CurrentGazeObject].m_Panel == panel;
        }

        public SaveIconTool GetSaveIconTool()
        {
            return m_SaveIconTool;
        }

        public DropCamWidget GetDropCampWidget()
        {
            return m_DropCam;
        }

        public bool IsGrabWorldStateStable()
        {
            return m_GrabWorldState == GrabWorldState.Normal;
        }

        // Internal: modify Coords.ScenePose or Coords.CanvasPose depending on the
        // state of m_InTransformCanvasMode
        TrTransform GrabbedPose
        {
            get
            {
                return App.Scene.Pose;
            }
            set
            {
                App.Scene.Pose = value;
            }
        }

        public Transform GazeObjectTransform()
        {
            if (m_CurrentGazeObject != -1)
            {
                return m_PanelManager.GetPanel(m_CurrentGazeObject).transform;
            }
            return null;
        }

        public void ForceShowUIReticle(bool bVisible)
        {
            m_UIReticle.SetActive(bVisible);
        }

        public void SetUIReticleTransform(Vector3 vPos, Vector3 vForward)
        {
            m_UIReticle.transform.position = vPos;
            m_UIReticle.transform.forward = vForward;
        }

        public bool AtlasIconTextures
        {
            get { return m_AtlasIconTextures; }
        }

        public IconTextureAtlas IconTextureAtlas
        {
            get { return GetComponent<IconTextureAtlas>(); }
        }
        public GrabWidget CurrentGrabWidget => m_CurrentGrabWidget;

        void DismissPopupOnCurrentGazeObject(bool force)
        {
            if (m_CurrentGazeObject != -1)
            {
                m_PanelManager.GetPanel(m_CurrentGazeObject).CloseActivePopUp(force);
            }
        }

        void Awake()
        {
            m_Instance = this;

            BrushController.m_Instance.BrushSetToDefault += OnBrushSetToDefault;

            IconTextureAtlas.Init();

            m_MultiCamCaptureRig = GetComponentInChildren<MultiCamCaptureRig>(true);
            m_MultiCamCaptureRig.Init();

            m_CameraPathCaptureRig = GetComponentInChildren<CameraPathCaptureRig>(true);
            m_CameraPathCaptureRig.Init();

            m_SketchSurfacePanel = m_SketchSurface.GetComponent<SketchSurfacePanel>();
            m_PanelManager = GetComponent<PanelManager>();
            m_PanelManager.Init();
            InitGazePanels();

            m_WidgetManager = GetComponent<WidgetManager>();
            m_WidgetManager.Init();

            m_InputStateConfigs = new InputStateConfig[(int)InputState.Num];
            for (int i = 0; i < (int)InputState.Num; ++i)
            {
                m_InputStateConfigs[i] = new InputStateConfig();
                m_InputStateConfigs[i].m_AllowDrawing = false;
                m_InputStateConfigs[i].m_AllowMovement = true;
                m_InputStateConfigs[i].m_ShowGizmo = false;
            }

            m_InputStateConfigs[(int)InputState.Standard].m_AllowDrawing = true;
            m_InputStateConfigs[(int)InputState.Pan].m_AllowDrawing = true;
            m_InputStateConfigs[(int)InputState.HeadLock].m_AllowDrawing = true;
            m_InputStateConfigs[(int)InputState.ControllerLock].m_AllowDrawing = true;
            m_InputStateConfigs[(int)InputState.PushPull].m_AllowDrawing = true;

            m_InputStateConfigs[(int)InputState.Pan].m_AllowMovement = false;
            m_InputStateConfigs[(int)InputState.Rotation].m_AllowMovement = false;
            m_InputStateConfigs[(int)InputState.ControllerLock].m_AllowMovement = false;
            m_InputStateConfigs[(int)InputState.PushPull].m_AllowMovement = false;
            m_InputStateConfigs[(int)InputState.BrushSize].m_AllowMovement = false;

            m_InputStateConfigs[(int)InputState.Pan].m_ShowGizmo = true;
            m_InputStateConfigs[(int)InputState.Rotation].m_ShowGizmo = true;
            m_InputStateConfigs[(int)InputState.HeadLock].m_ShowGizmo = true;
            m_InputStateConfigs[(int)InputState.PushPull].m_ShowGizmo = true;

            m_CurrentGazeRay = new Ray(Vector3.zero, Vector3.forward);
            m_GazeControllerRay = new Ray(Vector3.zero, Vector3.forward);
            m_GazeControllerRayActivePanel = new Ray(Vector3.zero, Vector3.forward);

            m_GrabWidgetHoldHistory = new Queue<GrabWidgetHoldPoint>();
            m_GrabWidgetOneHandInfo = new GrabWidgetControllerInfo();

            // Initialize world grip members.
            m_GrabBrush.grabTransform = TrTransform.identity;
            m_GrabWand.grabTransform = TrTransform.identity;

            m_BrushResults = new Queue<GpuIntersectionResult>();
            m_WandResults = new Queue<GpuIntersectionResult>();
            m_WidgetGpuIntersectionLayer = LayerMask.NameToLayer("GpuIntersection");
            m_CurrentGrabIntersectionState = GrabIntersectionState.RequestIntersections;
        }

        public void InitGazePanels()
        {
            // Find all gaze panels.
            int iNumGazePanels = m_PanelManager.GetAllPanels().Count;
            m_GazeResults = new GazeResult[iNumGazePanels];
            for (int i = 0; i < iNumGazePanels; ++i)
            {
                m_GazeResults[i] = new GazeResult();
                m_GazeResults[i].m_HitWithGaze = false;
                m_GazeResults[i].m_HitWithController = false;
                m_GazeResults[i].m_WithinView = false;
                m_GazeResults[i].m_GazePosition = new Vector3();
            }
        }

        public void OnEnable()
        {
            // This needs to run before other tools initialize, which is why it's running in OnEnable.
            // The sequence is Awake(), OnEnable(), Start().
            if (App.VrSdk.GetControllerDof() == VrSdk.DoF.Six)
            {
                SetInFreePaintMode(true);
                SetInitialTool(BaseTool.ToolType.FreePaintTool);
            }
        }

        void Start()
        {
            m_TransformGizmo = (GameObject)Instantiate(m_TransformGizmoPrefab);
            m_TransformGizmo.transform.parent = transform;
            m_TransformGizmoScript = m_TransformGizmo.GetComponent<TransformGizmoScript>();
            m_TransformGizmo.SetActive(false);

            m_RotationIcon = (GameObject)Instantiate(m_RotationIconPrefab);
            m_RotationIcon.transform.position = m_SketchSurface.transform.position;
            m_RotationIcon.transform.parent = m_SketchSurface.transform;
            m_RotationIcon.SetActive(false);

            GameObject pinCushionObj = (GameObject)Instantiate(m_PinCushionPrefab);
            m_PinCushion = pinCushionObj.GetComponent<PinCushion>();

            m_PositionOffsetResetTapTime = 0.0f;

            m_UndoHold_Timer = m_UndoRedoHold_DurationBeforeStart;
            m_RedoHold_Timer = m_UndoRedoHold_DurationBeforeStart;

            m_AutoOrientAfterRotation = true;
            m_RotationCursor.gameObject.SetActive(false);

            ResetGrabbedPose();
            m_SketchOrigin = m_SketchSurface.transform.position;

            m_PanelManager.InitPanels(m_ControlsType == ControlsType.SixDofControllers);

            m_UIReticleMobile.SetActive(m_ControlsType == ControlsType.ViewingOnly);
            m_UIReticleSixDofController.SetActive(m_ControlsType != ControlsType.ViewingOnly);

            m_PositioningPanelWithHead = false;
            m_PositioningSpeed = 16.0f;

            m_CurrentRotationType = RotationType.All;
            m_RotationResetTapTime = 0.0f;

            m_CurrentInputState = InputState.Standard;

            m_SketchSurfacePanel.EnableSpecificTool(m_InitialTool);
            m_SurfaceLockControllerBaseScalar = m_SketchSurfacePanel.m_PanelSensitivity;

            //after initializing, start with gaze objects hidden
            m_CurrentGazeObject = -1;
            m_EatInputGazeObject = false;

            // Previously set to 0 in experimental builds
            int hidePanelsDelay = 1;

            StartCoroutine(DelayedHidePanels(hidePanelsDelay));

            m_DropCam.Show(false);

            m_GrabWidgetState = GrabWidgetState.None;

            UpdateDraftingVisibility();

            m_DisableWorldGrabbing = false;
        }

        private IEnumerator<Timeslice> DelayedHidePanels(int frames)
        {
            int stall = frames;
            while (stall-- > 0)
            {
                yield return null;
            }

            m_PanelManager.HidePanelsForStartup();
            RequestPanelsVisibility(false);
        }

        void Update()
        {
            // TODO: we need to figure out what transform to pass in here!
            // Maybe best _just for now_ to use the scene transform?
            TrTransform scenePose = App.Scene.Pose;
            Shader.SetGlobalMatrix("xf_CS", scenePose.ToMatrix4x4());
            Shader.SetGlobalMatrix("xf_I_CS", scenePose.inverse.ToMatrix4x4());
        }

        void LateUpdate()
        {
            // Gracefully exits if we're not recording a video.
            VideoRecorderUtils.SerializerNewUsdFrame();
        }

        public bool IsFreepaintToolReady()
        {
            return
                !m_PinCushion.IsShowing() &&
                !PointerManager.m_Instance.IsStraightEdgeProxyActive() &&
                !InputManager.m_Instance.ControllersAreSwapping() &&
                (m_SketchSurfacePanel.IsSketchSurfaceToolActive() ||
                (m_SketchSurfacePanel.GetCurrentToolType() == BaseTool.ToolType.FreePaintTool))
                ;
        }

        public void UpdateControls()
        {
            UnityEngine.Profiling.Profiler.BeginSample("SketchControlsScript.UpdateControls");
            m_SketchSurfacePanel.m_UpdatedToolThisFrame = false;

            // Verify controllers are available and prune state if they're not.
            if ((App.VrSdk.GetControllerDof() == VrSdk.DoF.Six &&
                App.VrSdk.IsInitializingUnityXR) && App.VrSdk.IsHmdInitialized())
            {
                m_PanelManager.SetVisible(false);
                PointerManager.m_Instance.RequestPointerRendering(false);
                return;
            }

            //mouse movement
            Vector2 mv = InputManager.m_Instance.GetMouseMoveDelta();
            m_MouseDeltaX = mv.x;
            m_MouseDeltaY = mv.y;

            UpdateGazeObjectsAnimationState();
            UpdateCurrentGazeRay();
            m_SketchSurfacePanel.SetBacksideActive(m_CurrentGazeRay.origin);
            m_PanelManager.UpdatePanels();

            m_MouseDeltaXScaled = m_MouseDeltaX * GetAppropriateMovementScalar();
            m_MouseDeltaYScaled = m_MouseDeltaY * GetAppropriateMovementScalar();

            //this is used for one-shot inputs that don't require state and do not change state
            UpdateBaseInput();

            UpdatePinCushionVisibility();

            //if the pointer manager is processing, we don't want to respond to input
            if (!PointerManager.m_Instance.IsMainPointerProcessingLine())
            {

                //see if we're grabbing a widget
                UpdateGrab();

                //see if we're looking at a gaze object
                RefreshCurrentGazeObject();

                // Tools allowed when widgets aren't grabbed.
                bool bWidgetGrabOK = m_GrabWidgetState == GrabWidgetState.None;

                // If we don't have a widget held and we're not grabbing the world with the brush controller,
                // update tools.
                if (bWidgetGrabOK && !m_GrabBrush.grabbingWorld)
                {
                    if (m_CurrentGazeObject != -1 && !m_WorldBeingGrabbed)
                    {
                        UpdateActiveGazeObject();

                        // Allow for standard input (like Undo / Redo) even when gazing at a panel.
                        if (m_CurrentInputState == InputState.Standard)
                        {
                            UpdateStandardInput();
                        }
                    }
                    else
                    {
                        //standard input, no gaze object
                        if (m_InputStateConfigs[(int)m_CurrentInputState].m_AllowMovement)
                        {
                            m_SketchSurfacePanel.UpdateReticleOffset(m_MouseDeltaX, m_MouseDeltaY);
                        }

                        switch (m_CurrentInputState)
                        {
                            case InputState.Standard:
                                UpdateStandardInput();
                                break;
                            case InputState.Pan:
                                UpdatePanInput();
                                break;
                            case InputState.Rotation:
                                UpdateRotationInput();
                                break;
                            case InputState.HeadLock:
                                UpdateHeadLockInput();
                                break;
                            case InputState.ControllerLock:
                                UpdateControllerLock();
                                break;
                            case InputState.PushPull:
                                UpdatePushPullInput();
                                break;
                            case InputState.Save:
                                UpdateSaveInput();
                                break;
                            case InputState.Load:
                                UpdateLoadInput();
                                break;
                        }

                        //keep pointer locked in the right spot, even if it's hidden
                        if (m_SketchSurfacePanel.ActiveTool.LockPointerToSketchSurface())
                        {
                            Vector3 vPointerPos = Vector3.zero;
                            Vector3 vPointerForward = Vector3.zero;
                            m_SketchSurfacePanel.GetReticleTransform(out vPointerPos, out vPointerForward,
                                (m_ControlsType == ControlsType.ViewingOnly));
                            PointerManager.m_Instance.SetMainPointerPosition(vPointerPos);
                            PointerManager.m_Instance.SetMainPointerForward(vPointerForward);
                        }

                        m_SketchSurfacePanel.AllowDrawing(m_InputStateConfigs[(int)m_CurrentInputState].m_AllowDrawing);
                        m_SketchSurfacePanel.UpdateCurrentTool();

                        PointerManager.m_Instance.AllowPointerPreviewLine(IsFreepaintToolReady());
                        //keep transform gizmo at sketch surface pos
                        m_TransformGizmo.transform.position = m_SketchSurface.transform.position;
                        bool bGizmoActive = m_InputStateConfigs[(int)m_CurrentInputState].m_ShowGizmo && m_SketchSurfacePanel.ShouldShowTransformGizmo();
                        m_TransformGizmo.SetActive(bGizmoActive);
                    }
                }
            }

            // Update any transition to a scene transform reset.
            UpdateWorldTransformReset();

            //update our line after all input and tools have chimed in on the state of it
            PointerManager.m_Instance.UpdateLine();
            UnityEngine.Profiling.Profiler.EndSample();
        }

        public void UpdateControlsPostIntro()
        {
            m_PanelManager.UpdatePanels();
            UpdateCurrentGazeRay();
            UpdateGazeObjectsAnimationState();
            RefreshCurrentGazeObject();
            UpdateSwapControllers();
            if (m_CurrentGazeObject > -1)
            {
                UpdateActiveGazeObject();
            }
        }

        public void UpdateControlsForLoading()
        {
            UpdateCurrentGazeRay();
            m_PanelManager.UpdatePanels();
            UpdateGazeObjectsAnimationState();
            UpdateGrab();
            UpdateWorldTransformReset();

            if (m_GrabWidgetState == GrabWidgetState.None && m_CurrentGazeObject == -1 &&
                m_SketchSurfacePanel.ActiveTool.AvailableDuringLoading() &&
                !m_GrabBrush.grabbingWorld)
            {
                m_SketchSurfacePanel.UpdateCurrentTool();
            }
        }

        public void UpdateControlsForReset()
        {
            UpdateGrab();
            UpdateCurrentGazeRay();
            UpdatePinCushionVisibility();
            m_PanelManager.UpdatePanels();
            UpdateGazeObjectsAnimationState();
            PointerManager.m_Instance.UpdateLine();
        }

        public void UpdateControlsForUploading()
        {
            UpdateCurrentGazeRay();
            UpdatePinCushionVisibility();
            m_PanelManager.UpdatePanels();
            UpdateGazeObjectsAnimationState();
        }

        public void UpdateControlsForMemoryExceeded()
        {
            UpdateGrab();
            m_SketchSurfacePanel.m_UpdatedToolThisFrame = false;
            m_PanelManager.UpdatePanels();
            UpdateCurrentGazeRay();
            UpdateGazeObjectsAnimationState();
            RefreshCurrentGazeObject();
            if (m_CurrentGazeObject > -1)
            {
                UpdateActiveGazeObject();
            }
        }

        void UpdatePinCushionVisibility()
        {
            // If the pin cushion is showing and the user cancels, eat the input.
            // if (m_PinCushion.IsShowing())
            // {
            //     if (InputManager.m_Instance.GetCommand(InputManager.SketchCommands.Activate) ||
            //         InputManager.Brush.GetControllerGrip() ||
            //         InputManager.Wand.GetControllerGrip() ||
            //         IsUserInteractingWithAnyWidget() ||
            //         IsUserInteractingWithUI())
            //     {
            //         m_EatPinCushionInput = true;
            //     }
            // }

            // If our tool wants the input blocked, maintain the input eat state until
            // after the user has let off input.
            if (m_SketchSurfacePanel.ActiveTool.BlockPinCushion() || !CanUsePinCushion())
            {
                m_EatPinCushionInput = true;
            }

            bool show =
                InputManager.m_Instance.GetCommand(InputManager.SketchCommands.ShowPinCushion);
            m_PinCushion.ShowPinCushion(show && !m_EatPinCushionInput);
            m_EatPinCushionInput = m_EatPinCushionInput && show;
        }

        bool CanUsePinCushion()
        {
            return (m_ControlsType == ControlsType.SixDofControllers) &&
                m_PanelManager.AdvancedModeActive() &&
                !InputManager.m_Instance.GetCommand(InputManager.SketchCommands.Activate) &&
                !InputManager.Brush.GetControllerGrip() &&
                !InputManager.Wand.GetControllerGrip() &&
                !IsUserInteractingWithAnyWidget() &&
                !IsUserInteractingWithUI() &&
                !m_SketchSurfacePanel.ActiveTool.BlockPinCushion() &&
                App.Instance.IsInStateThatAllowsPainting();
        }

        void UpdateCurrentGazeRay()
        {
            var head = ViewpointScript.Head;
            m_CurrentGazeRay = new Ray(head.position, head.forward);
            m_CurrentHeadOrientation = head.rotation;

            // We use the gaze ray for certain shader effects - like edge falloff.
            Shader.SetGlobalVector("_WorldSpaceRootCameraPosition", m_CurrentGazeRay.origin);
            bool hasController = m_ControlsType == ControlsType.SixDofControllers;
            if (hasController)
            {
                if (InputManager.Brush.IsTrackedObjectValid)
                {
                    Transform rAttachPoint = InputManager.m_Instance.GetBrushControllerAttachPoint();
                    m_GazeControllerRay.direction = rAttachPoint.forward;
                    m_GazeControllerRay.origin = rAttachPoint.position;
                }
                else
                {
                    // If the brush controller isn't tracked, put our controller ray out of the way.
                    float fBig = 9999999.0f;
                    m_GazeControllerRay.direction = Vector3.one;
                    m_GazeControllerRay.origin = new Vector3(fBig, fBig, fBig);
                }

                m_GazeControllerRayActivePanel.direction = m_GazeControllerRay.direction;
                m_GazeControllerRayActivePanel.origin = m_GazeControllerRay.origin;
                m_GazeControllerRayActivePanel.origin -= (m_GazeControllerRayActivePanel.direction * 0.5f);
            }
        }

        public void UpdateGazeObjectsAnimationState()
        {
            // Are the panels allowed to be visible?
            bool isSixDof = m_ControlsType == ControlsType.SixDofControllers;
            if ((!isSixDof) ||
                (InputManager.Wand.IsTrackedObjectValid &&
                !m_SketchSurfacePanel.ActiveTool.HidePanels() &&
                !App.Instance.IsLoading()))
            {
                // Transition panels according to requested visibility.
                m_PanelManager.SetVisible(m_PanelsVisibilityRequested);
            }
            else
            {
                // Transition out.
                m_PanelManager.SetVisible(false);
            }
        }

        void UpdateBaseInput()
        {
            UnityEngine.Profiling.Profiler.BeginSample("SketchControlScript.UpdateBaseInput");
            if (m_ControlsType == ControlsType.SixDofControllers)
            {
                m_PanelManager.UpdateWandOrientationControls();
            }

            //allow tool scaling if we're not drawing and our input device is active
            bool bScaleInputActive = InputManager.m_Instance.GetCommand(InputManager.SketchCommands.Scale);
            bool bScaleCommandActive =
                bScaleInputActive
                && !InputManager.m_Instance.GetCommand(InputManager.SketchCommands.Activate)
                && m_GrabBrush.grabbingWorld == false
                && m_CurrentGazeObject == -1 // free up swipe for use by gaze object
                && (m_ControlsType != ControlsType.SixDofControllers || InputManager.Brush.IsTrackedObjectValid)
                // TODO:Mikesky - very hacky
                && SketchSurfacePanel.m_Instance.ActiveTool.m_Type != BaseTool.ToolType.MultiCamTool;

            if (m_EatToolScaleInput)
            {
                m_EatToolScaleInput = bScaleInputActive;
            }

            if (bScaleCommandActive && !m_EatToolScaleInput)
            {
                if (m_GrabWidgetState == GrabWidgetState.None)
                {
                    //send scale command down to current tool
                    m_SketchSurfacePanel.UpdateToolSize(
                        m_AdjustToolSizeScalar * InputManager.m_Instance.GetAdjustedBrushScrollAmount());
                }

                //ugly, but brush size is becoming not an input state
                m_MouseDeltaX = 0.0f;
                m_MouseDeltaY = 0.0f;
            }

            UpdateSwapControllers();
            UnityEngine.Profiling.Profiler.EndSample();
        }

        void UpdateSwapControllers()
        {
            // Don't allow controller swap in first run intro.
            // Don't allow controller swap if we're grabbing a widget.
            // Don't allow controller swap if a Logitech pen is present.
            if (!TutorialManager.m_Instance.TutorialActive() &&
                m_GrabWidgetState == GrabWidgetState.None &&
                !App.VrSdk.VrControls.LogitechPenIsPresent())
            {
                if (InputManager.m_Instance.GetCommandDown(InputManager.SketchCommands.SwapControls))
                {
                    DoSwapControls();
                }
            }
        }

        public static void DoSwapControls()
        {
            InputManager.m_Instance.WandOnRight = !InputManager.m_Instance.WandOnRight;
            InputManager.m_Instance.GetControllerBehavior(InputManager.ControllerName.Brush)
                .DisplayControllerSwapAnimation();
            InputManager.m_Instance.GetControllerBehavior(InputManager.ControllerName.Wand)
                .DisplayControllerSwapAnimation();
            AudioManager.m_Instance.PlayControllerSwapSound(
                InputManager.m_Instance.GetControllerPosition(InputManager.ControllerName.Brush));
        }

        void UpdateStandardInput()
        {
            UnityEngine.Profiling.Profiler.BeginSample("SketchControlScript.UpdateStandardInput");
            //debug keys
            if (App.UserConfig.Flags.AdvancedKeyboardShortcuts)
            {
                var camTool = SketchSurfacePanel.m_Instance.ActiveTool as MultiCamTool;

                if (InputManager.m_Instance.GetKeyboardShortcutDown(InputManager.KeyboardShortcut.SaveNew))
                {
                    IssueGlobalCommand(GlobalCommands.SaveNew, 1);
                }
                else if (InputManager.m_Instance.GetKeyboardShortcutDown(
                    InputManager.KeyboardShortcut.SwitchCamera) && camTool != null)
                {
                    camTool.ExternalObjectNextCameraStyle(); // For monoscopic mode
                }
                else if (InputManager.m_Instance.GetKeyboardShortcutDown(
                             InputManager.KeyboardShortcut.ViewOnly))
                {
                    IssueGlobalCommand(GlobalCommands.ViewOnly);
                }
                else if (InputManager.m_Instance.GetKeyboardShortcutDown(
                    InputManager.KeyboardShortcut.ToggleScreenMirroring))
                {
                    ViewpointScript.m_Instance.ToggleScreenMirroring();
                }
                else if (InputManager.m_Instance.GetKeyboardShortcutDown(
                    InputManager.KeyboardShortcut.PreviousTool))
                {
                    m_SketchSurfacePanel.PreviousTool();
                }
                else if (InputManager.m_Instance.GetKeyboardShortcutDown(
                    InputManager.KeyboardShortcut.NextTool))
                {
                    m_SketchSurfacePanel.NextTool();
                }
                else if (InputManager.m_Instance.GetKeyboardShortcutDown(
                    InputManager.KeyboardShortcut.CycleSymmetryMode))
                {
                    var cur = PointerManager.m_Instance.CurrentSymmetryMode;
                    var next = (cur == SymmetryMode.None) ? SymmetryMode.SinglePlane
                        : (cur == SymmetryMode.SinglePlane) ? SymmetryMode.DebugMultiple
                        : (cur == SymmetryMode.DebugMultiple) ? SymmetryMode.MultiMirror
                        : (cur == SymmetryMode.MultiMirror) ? SymmetryMode.TwoHanded
                        : SymmetryMode.None;
                    PointerManager.m_Instance.CurrentSymmetryMode = next;
                }
                else if (InputManager.m_Instance.GetKeyboardShortcutDown(
                    InputManager.KeyboardShortcut.Export))
                {
                    StartCoroutine(ExportCoroutine());
                }
                else if (InputManager.m_Instance.GetKeyboardShortcutDown(
                        InputManager.KeyboardShortcut.StoreHeadTransform) &&
                    InputManager.m_Instance.GetAnyShift())
                {
                    Transform head = ViewpointScript.Head;
                    PlayerPrefs.SetFloat("HeadOffset_localPositionX", head.localPosition.x);
                    PlayerPrefs.SetFloat("HeadOffset_localPositionY", head.localPosition.y);
                    PlayerPrefs.SetFloat("HeadOffset_localPositionZ", head.localPosition.z);
                    PlayerPrefs.SetFloat("HeadOffset_localRotationX", head.localRotation.x);
                    PlayerPrefs.SetFloat("HeadOffset_localRotationY", head.localRotation.y);
                    PlayerPrefs.SetFloat("HeadOffset_localRotationZ", head.localRotation.z);
                    PlayerPrefs.SetFloat("HeadOffset_localRotationW", head.localRotation.w);
                }
                else if (InputManager.m_Instance.GetKeyboardShortcutDown(
                    InputManager.KeyboardShortcut.RecallHeadTransform))
                {
                    Transform head = ViewpointScript.Head;
                    // Toggle the head offset.
                    if (m_HeadOffset)
                    {
                        // Remove the offset.
                        Transform originalParent = head.parent;
                        head.SetParent(head.parent.parent);
                        GameObject.DestroyImmediate(originalParent.gameObject);
                        m_HeadOffset = false;
                    }
                    else
                    {
                        // Add the offset.
                        GameObject newParent = new GameObject();
                        newParent.transform.SetParent(head.parent);
                        newParent.transform.localPosition = Vector3.zero;
                        newParent.transform.localRotation = Quaternion.identity;
                        newParent.transform.localScale = Vector3.one;
                        head.SetParent(newParent.transform);
                        TrTransform offsetTransform = TrTransform.TR(
                            new Vector3(
                                PlayerPrefs.GetFloat("HeadOffset_localPositionX", 0),
                                PlayerPrefs.GetFloat("HeadOffset_localPositionY", 1.5f),
                                PlayerPrefs.GetFloat("HeadOffset_localPositionZ", 0)),
                            new Quaternion(
                                PlayerPrefs.GetFloat("HeadOffset_localRotationX", 0),
                                PlayerPrefs.GetFloat("HeadOffset_localRotationY", 0),
                                PlayerPrefs.GetFloat("HeadOffset_localRotationZ", 0),
                                PlayerPrefs.GetFloat("HeadOffset_localRotationW", 1)));
                        TrTransform originalTransformInverse = TrTransform.FromLocalTransform(head).inverse;
                        TrTransform newParentTransform = offsetTransform * originalTransformInverse;
                        newParent.transform.localPosition = newParentTransform.translation;
                        newParent.transform.localRotation = newParentTransform.rotation;
                        m_HeadOffset = true;
                    }
                }
                else if (InputManager.m_Instance.GetKeyboardShortcutDown(
                    InputManager.KeyboardShortcut.ToggleLightType))
                {
                    // Toggle between per-pixel & SH lighting on the secondary directional light
                    Light secondaryLight = App.Scene.GetLight((1));
                    if (LightRenderMode.ForceVertex == secondaryLight.renderMode)
                    {
                        secondaryLight.renderMode = LightRenderMode.ForcePixel;
                    }
                    else
                    {
                        secondaryLight.renderMode = LightRenderMode.ForceVertex;
                    }
                }
                else if (InputManager.m_Instance.GetKeyboardShortcutDown(
                    InputManager.KeyboardShortcut.TossWidget))
                {
                    m_WidgetManager.TossNearestWidget();
                }
                else if (InputManager.m_Instance.GetKeyboardShortcutDown(
                    InputManager.KeyboardShortcut.Reset))
                {
                    App.Instance.SetDesiredState(App.AppState.LoadingBrushesAndLighting);
                }
                else if (InputManager.m_Instance.GetKeyboardShortcutDown(
                             InputManager.KeyboardShortcut.FlyMode))
                {
                    SketchSurfacePanel.m_Instance.EnableSpecificTool(BaseTool.ToolType.FlyTool);
                }
                else if (App.Config.m_ToggleProfileOnAppButton &&
                    (InputManager.Wand.GetVrInputDown(VrInput.Button03) ||
                    InputManager.m_Instance.GetKeyboardShortcutDown(
                        InputManager.KeyboardShortcut.ToggleProfile)))
                {
                    IssueGlobalCommand(GlobalCommands.ToggleProfiling);
                }
            }

#if DEBUG
            if (InputManager.m_Instance.GetKeyboardShortcutDown(
                InputManager.KeyboardShortcut.CheckStrokes))
            {
                bool value = !SketchMemoryScript.m_Instance.m_SanityCheckStrokes;
                string feature = "Stroke determinism checking";
                SketchMemoryScript.m_Instance.m_SanityCheckStrokes = value;
                OutputWindowScript.m_Instance.CreateInfoCardAtController(
                    InputManager.ControllerName.Brush,
                    feature + (value ? ": On" : ": Off"));
            }
#endif

            bool hasController = m_ControlsType == ControlsType.SixDofControllers;
            var mouse = Mouse.current;

            // Toggle default tool.
            if (!m_PanelManager.AdvancedModeActive() &&
                InputManager.m_Instance.GetCommandDown(InputManager.SketchCommands.ToggleDefaultTool) &&
                !m_SketchSurfacePanel.IsDefaultToolEnabled() &&
                m_SketchSurfacePanel.ActiveTool.AllowDefaultToolToggle() &&
                // don't allow tool to change while pointing at panel because there is no visual indication
                m_CurrentGazeObject == -1)
            {
                m_SketchSurfacePanel.EnableDefaultTool();
                AudioManager.m_Instance.PlayPinCushionSound(true);
            }
            // Pan.
            else if (!hasController && mouse.rightButton.isPressed)
            {
                SwitchState(InputState.Pan);
            }
            // Controller lock (this must be before rotate/head lock!).
            else if (!hasController &&
                InputManager.m_Instance.GetCommand(InputManager.SketchCommands.LockToController))
            {
                SwitchState(InputState.ControllerLock);
            }
            // Rotate.
            else if (!hasController &&
                InputManager.m_Instance.GetCommand(InputManager.SketchCommands.PivotRotation))
            {
                SwitchState(InputState.Rotation);
            }
            // Head lock.
            else if (!hasController &&
                InputManager.m_Instance.GetCommand(InputManager.SketchCommands.LockToHead))
            {
                SwitchState(InputState.HeadLock);
            }
            // Push pull.
            else if (!hasController &&
                InputManager.m_Instance.GetCommand(InputManager.SketchCommands.AltActivate))
            {
                SwitchState(InputState.PushPull);
            }
            else if (!PointerManager.m_Instance.IsMainPointerCreatingStroke())
            {
                // Reset surface.
                if (!hasController &&
                    InputManager.m_Instance.GetCommandDown(InputManager.SketchCommands.Reset))
                {
                    ResetGrabbedPose();
                }
                // Undo.
                else if (InputManager.m_Instance.GetCommandDown(InputManager.SketchCommands.Undo) &&
                    CanUndo())
                {
                    IssueGlobalCommand(GlobalCommands.Undo);
                }
                else if (InputManager.m_Instance.GetCommand(InputManager.SketchCommands.Undo) &&
                    CanUndo() && ShouldRepeatUndo())
                {
                    m_UndoHold_Timer = m_UndoRedoHold_RepeatInterval;
                    IssueGlobalCommand(GlobalCommands.Undo);
                }
                // Redo.
                else if (InputManager.m_Instance.GetCommandDown(InputManager.SketchCommands.Redo) &&
                    CanRedo())
                {
                    IssueGlobalCommand(GlobalCommands.Redo);
                }
                else if (InputManager.m_Instance.GetCommand(InputManager.SketchCommands.Redo) &&
                    CanRedo() && ShouldRepeatRedo())
                {
                    m_RedoHold_Timer = m_UndoRedoHold_RepeatInterval;
                    IssueGlobalCommand(GlobalCommands.Redo);
                }
                // Reset scene.
                else if (!hasController &&
                    InputManager.m_Instance.GetKeyboardShortcutDown(
                        InputManager.KeyboardShortcut.ResetScene))
                {
                    // TODO: Should thsi go away? Seems like the "sweetspot" may no longer be used.
                    if (App.VrSdk.GetControllerDof() == VrSdk.DoF.Two)
                    {
                        m_PanelManager.SetSweetSpotPosition(m_CurrentGazeRay.origin);
                        ResetGrabbedPose();
                    }
                }
                // Straight edge.
                else if (!hasController &&
                    InputManager.m_Instance.GetKeyboardShortcutDown(
                        InputManager.KeyboardShortcut.StraightEdge))
                {
                    IssueGlobalCommand(GlobalCommands.StraightEdge);
                }
                // Always fall back on switching tools.
                else
                {
                    m_SketchSurfacePanel.CheckForToolSelection();
                }
            }

            // Reset undo/redo hold timers.
            if (!InputManager.m_Instance.GetCommand(InputManager.SketchCommands.Undo))
            {
                m_UndoHold_Timer = m_UndoRedoHold_DurationBeforeStart;
            }
            if (!InputManager.m_Instance.GetCommand(InputManager.SketchCommands.Redo))
            {
                m_RedoHold_Timer = m_UndoRedoHold_DurationBeforeStart;
            }
            UnityEngine.Profiling.Profiler.EndSample();
        }

        bool CanUndo()
        {
            return SketchMemoryScript.m_Instance.CanUndo() &&
                !IsUIBlockingUndoRedo() &&
                m_PanelManager.GazePanelsAreVisible() &&
                !m_GrabWand.grabbingWorld &&
                !InputManager.m_Instance.GetCommand(InputManager.SketchCommands.Activate) &&
                !SelectionManager.m_Instance.IsAnimatingTossFromGrabbingGroup;
        }

        bool CanRedo()
        {
            return SketchMemoryScript.m_Instance.CanRedo() &&
                !IsUIBlockingUndoRedo() &&
                m_PanelManager.GazePanelsAreVisible() &&
                !m_GrabBrush.grabbingWorld &&
                !InputManager.m_Instance.GetCommand(InputManager.SketchCommands.Activate) &&
                !SelectionManager.m_Instance.IsAnimatingTossFromGrabbingGroup;
        }

        bool ShouldRepeatUndo()
        {
            m_UndoHold_Timer -= Time.deltaTime;
            return (m_UndoHold_Timer <= 0.0f);
        }

        bool ShouldRepeatRedo()
        {
            m_RedoHold_Timer -= Time.deltaTime;
            return (m_RedoHold_Timer <= 0.0f);
        }

        // Updates the global state:
        //   m_CurrentGrabWidget
        void UpdateGrab()
        {
            UnityEngine.Profiling.Profiler.BeginSample("SketchControlScript.UpdateGrab");
            if (m_ControlsType != ControlsType.SixDofControllers)
            {
                UnityEngine.Profiling.Profiler.EndSample();
                return;
            }

            GrabWidget rPrevGrabWidget = m_CurrentGrabWidget;
            GrabWidget rPrevPotentialBrush = m_PotentialGrabWidgetBrush;
            GrabWidget rPrevPotentialWand = m_PotentialGrabWidgetWand;
            if (m_CurrentGrabWidget)
            {
                m_CurrentGrabWidget.Activate(false);
            }
            if (m_PotentialGrabWidgetBrush)
            {
                m_PotentialGrabWidgetBrush.Activate(false);
            }
            if (m_PotentialGrabWidgetWand)
            {
                m_PotentialGrabWidgetWand.Activate(false);
            }
            m_CurrentGrabWidget = null;
            m_PotentialGrabWidgetBrush = null;
            m_PotentialGrabWidgetWand = null;
            m_PotentialGrabWidgetBrushValid = false;
            m_PotentialGrabWidgetWandValid = false;

            m_WidgetManager.RefreshNearestWidgetLists(m_CurrentGazeRay, m_CurrentGazeObject);

            if (m_GrabWidgetState == GrabWidgetState.None)
            {
                UpdateGrab_WasNone(rPrevPotentialBrush, rPrevPotentialWand);
            }
            else if (m_GrabWidgetState == GrabWidgetState.OneHand)
            {
                UpdateGrab_WasOneHand(rPrevGrabWidget);
            }
            else if (m_GrabWidgetState == GrabWidgetState.TwoHands)
            {
                UpdateGrab_WasTwoHands(rPrevGrabWidget);
            }

            // Update grab intersection state.
            switch (m_CurrentGrabIntersectionState)
            {
                case GrabIntersectionState.RequestIntersections:
                    m_CurrentGrabIntersectionState = GrabIntersectionState.ReadBrush;
                    break;
                case GrabIntersectionState.ReadBrush:
                    m_CurrentGrabIntersectionState = GrabIntersectionState.ReadWand;
                    break;
                case GrabIntersectionState.ReadWand:
                    m_CurrentGrabIntersectionState = GrabIntersectionState.RequestIntersections;
                    break;
            }

            if (!TutorialManager.m_Instance.TutorialActive() && m_CurrentGrabWidget == null)
            {
                UpdateGrab_World();
            }

            App.Instance.SelectionEffect.HighlightForGrab(
                m_GrabWidgetState != GrabWidgetState.None ||
                (m_PotentialGrabWidgetBrush != null && m_PotentialGrabWidgetBrushValid) ||
                (m_PotentialGrabWidgetWand != null && m_PotentialGrabWidgetWandValid));
            UnityEngine.Profiling.Profiler.EndSample();
        }

        void UpdateGrab_WasNone(GrabWidget rPrevPotentialBrush, GrabWidget rPrevPotentialWand)
        {
            // if a panel isn't in focus, allow for widget grab
            // We can grab a widget as long as we aren't trying to draw with that hand.
            bool bActiveInput =
                (InputManager.m_Instance.GetCommand(InputManager.SketchCommands.Activate) &&
                App.Instance.IsInStateThatAllowsPainting());

            //certain tools don't allow us to mess with widgets
            bool bWidgetManipOK = m_SketchSurfacePanel.DoesCurrentToolAllowWidgetManipulation() &&
                !m_GrabWand.grabbingWorld && !m_GrabBrush.grabbingWorld && IsGrabWorldStateStable() &&
                App.Instance.IsInStateThatAllowsAnyGrabbing();

            // Update EatInput flags if they're valid.
            if (m_GrabBrush.eatInput)
            {
                m_GrabBrush.eatInput = InputManager.Brush.GetControllerGrip();
            }
            if (m_GrabWand.eatInput)
            {
                m_GrabWand.eatInput = InputManager.Wand.GetControllerGrip();
            }

            bool bShouldClearWandInside = false;
            if (m_CurrentInputState == InputState.Standard && bWidgetManipOK)
            {
                // If we're in the intersection request state, fire off a new intersection request.  If
                // we're in the read brush state, update our brush grab data structure.
                List<GrabWidgetData> brushBests = m_WidgetManager.WidgetsNearBrush;
                if (m_CurrentGrabIntersectionState == GrabIntersectionState.RequestIntersections)
                {
                    RequestWidgetIntersection(brushBests, InputManager.ControllerName.Brush);
                }
                else if (m_CurrentGrabIntersectionState == GrabIntersectionState.ReadBrush)
                {
                    m_BackupBrushGrabData = GetBestWidget(brushBests, m_BrushResults);
                }

                if (m_BackupBrushGrabData != null)
                {
                    m_PotentialGrabWidgetBrush = m_BackupBrushGrabData.m_WidgetScript;

                    // Allow widget grab if we're not painting.
                    if (!bActiveInput)
                    {
                        m_PotentialGrabWidgetBrush.Activate(true);
                        m_PotentialGrabWidgetBrushValid = true;
                        m_PotentialGrabWidgetBrush.VisualizePinState();

                        if (!m_GrabBrush.eatInput && InputManager.Brush.GetControllerGrip())
                        {
                            m_CurrentGrabWidget = m_PotentialGrabWidgetBrush;
                            if (m_CurrentGrabWidget.Group != SketchGroupTag.None)
                            {
                                m_GrabBrush.grabbingGroup = true;
                                m_CurrentGrabWidget =
                                    SelectionManager.m_Instance.StartGrabbingGroupWithWidget(m_CurrentGrabWidget);
                            }
                            UpdateGrab_NoneToOne(InputManager.ControllerName.Brush);
                            bShouldClearWandInside = true;
                            m_GrabBrush.startedGrabInsideWidget = true;
                        }
                    }
                }
                m_GrabBrush.SetHadBestGrabAndTriggerHaptics(m_BackupBrushGrabData);
                m_ControllerGrabVisuals.BrushInWidgetRange = m_BackupBrushGrabData != null;

                // If we're in the intersection request state, fire off a new intersection request.  If
                // we're in the read wand state, update our wand grab data structure.
                List<GrabWidgetData> wandBests = m_WidgetManager.WidgetsNearWand;
                if (m_CurrentGrabIntersectionState == GrabIntersectionState.RequestIntersections)
                {
                    RequestWidgetIntersection(wandBests, InputManager.ControllerName.Wand);
                }
                else if (m_CurrentGrabIntersectionState == GrabIntersectionState.ReadWand)
                {
                    m_BackupWandGrabData = GetBestWidget(wandBests, m_WandResults);
                }

                if (m_BackupWandGrabData != null)
                {
                    m_PotentialGrabWidgetWand = m_BackupWandGrabData.m_WidgetScript;
                    // Allow wand widget grab if brush grab failed.
                    bool bGrabAllowed = (m_GrabWidgetState == GrabWidgetState.None) && !bActiveInput;
                    if (bGrabAllowed)
                    {
                        m_PotentialGrabWidgetWand.Activate(true);
                        m_PotentialGrabWidgetWandValid = true;
                        m_PotentialGrabWidgetWand.VisualizePinState();

                        if (!m_GrabWand.eatInput && InputManager.Wand.GetControllerGrip())
                        {
                            m_CurrentGrabWidget = m_PotentialGrabWidgetWand;
                            if (m_CurrentGrabWidget.Group != SketchGroupTag.None)
                            {
                                m_GrabWand.grabbingGroup = true;
                                m_CurrentGrabWidget =
                                    SelectionManager.m_Instance.StartGrabbingGroupWithWidget(m_CurrentGrabWidget);
                            }
                            UpdateGrab_NoneToOne(InputManager.ControllerName.Wand);
                            m_GrabBrush.ClearInsideWidget();
                            m_GrabWand.startedGrabInsideWidget = true;
                        }
                    }
                }
                m_GrabWand.SetHadBestGrabAndTriggerHaptics(m_BackupWandGrabData);
                m_ControllerGrabVisuals.WandInWidgetRange = m_BackupWandGrabData != null;

                // Account for asymmetry in controller processing by clearing after wand has updated
                // GrabState.insideWidget according to bestWandGrab.
                if (bShouldClearWandInside)
                {
                    m_GrabWand.ClearInsideWidget();
                }
            }

            // Update widget collisions if we've got a drifter.
            if (m_GrabWidgetState == GrabWidgetState.None)
            {
                if (m_WidgetManager.ShouldUpdateCollisions())
                {
                    m_PanelManager.DoCollisionSimulationForWidgetPanels();
                }
            }
        }

        void UpdateGrab_WasOneHand(GrabWidget rPrevGrabWidget)
        {
            var controller = InputManager.Controllers[(int)m_GrabWidgetOneHandInfo.m_Name];
            bool shouldRelease = !App.Instance.IsInStateThatAllowsAnyGrabbing();
            if (!InputManager.Controllers[(int)m_GrabWidgetOneHandInfo.m_Name].GetControllerGrip() ||
                shouldRelease)
            {
                if (shouldRelease)
                {
                    EatGrabInput();
                }

                Vector3 vLinearVelocity;
                Vector3 vAngularVelocity;
                if (GetGrabWidgetHoldHistory(out vLinearVelocity, out vAngularVelocity))
                {
                    rPrevGrabWidget.SetVelocities(
                        vLinearVelocity, vAngularVelocity,
                        controller.Transform.position);
                }
                // One -> None
                UpdateGrab_ToNone(rPrevGrabWidget);
            }
            else
            {
                // Keep holding on to our widget.
                m_CurrentGrabWidget = rPrevGrabWidget;
                m_CurrentGrabWidget.Activate(true);
                m_CurrentGrabWidget.UserInteracting(true, m_GrabWidgetOneHandInfo.m_Name);

                if (!m_CurrentGrabWidget.Pinned)
                {
                    var info = InputManager.Controllers[(int)m_GrabWidgetOneHandInfo.m_Name];
                    var controllerXf = Coords.AsGlobal[info.Transform];
                    var newWidgetXf = controllerXf * m_GrabWidgetOneHandInfo.m_BaseWidgetXf_LS;
                    m_CurrentGrabWidget.RecordAndSetPosRot(newWidgetXf);

                    UpdateGrabWidgetHoldHistory(m_GrabWidgetOneHandInfo.m_Name);
                }

                m_PanelManager.DoCollisionSimulationForWidgetPanels();

                // Check for widget pinning.
                if (m_CurrentGrabWidget.AllowPinning)
                {
                    if (InputManager.Controllers[(int)m_GrabWidgetOneHandInfo.m_Name].GetCommandDown(
                        InputManager.SketchCommands.PinWidget))
                    {
                        // If the user initiates a pin action, buzz a bit.
                        if (!m_CurrentGrabWidget.Pinned)
                        {
                            InputManager.m_Instance.TriggerHapticsPulse(
                                m_GrabWidgetOneHandInfo.m_Name, 3, 0.10f, 0.07f);
                        }
                        m_CurrentGrabWidget.Pin(!m_CurrentGrabWidget.Pinned);
                        SketchSurfacePanel.m_Instance.EatToolsInput();
                        m_WidgetManager.RefreshPinAndUnpinLists();
                    }
                }

                if (m_CurrentGrabWidget is SelectionWidget)
                {
                    if (InputManager.m_Instance.GetCommandDown(
                        InputManager.SketchCommands.DuplicateSelection))
                    {
                        controller.LastHeldInput =
                            controller.GetCommandHoldInput(InputManager.SketchCommands.DuplicateSelection);
                    }

                    if (controller.LastHeldInput != null &&
                        InputManager.m_Instance.GetCommandHeld(InputManager.SketchCommands.DuplicateSelection))
                    {
                        SketchControlsScript.m_Instance.IssueGlobalCommand(
                            SketchControlsScript.GlobalCommands.Duplicate);
                    }
                }

                InputManager.ControllerName otherName =
                    (m_GrabWidgetOneHandInfo.m_Name == InputManager.ControllerName.Brush) ?
                        InputManager.ControllerName.Wand : InputManager.ControllerName.Brush;
                bool otherInputEaten =
                    (m_GrabWidgetOneHandInfo.m_Name == InputManager.ControllerName.Brush) ?
                        m_GrabWand.eatInput : m_GrabBrush.eatInput;

                // See if the other controller decides to grab the widget (unless we're pinned).
                if (!m_CurrentGrabWidget.Pinned)
                {
                    if (m_CurrentGrabWidget.AllowTwoHandGrab)
                    {
                        if (InputManager.Controllers[(int)otherName].GetControllerGrip())
                        {
                            RequestPanelsVisibility(false);
                            m_GrabWidgetState = GrabWidgetState.TwoHands;
                            // Figure out if the new grab starts inside the widget.
                            Vector3 vOtherGrabPos = TrTransform.FromTransform(
                                InputManager.m_Instance.GetController(otherName)).translation;
                            bool bOtherGrabInBounds = m_CurrentGrabWidget.GetActivationScore(
                                vOtherGrabPos, otherName) >= 0;
                            m_CurrentGrabWidget.SetUserTwoHandGrabbing(
                                true, m_GrabWidgetOneHandInfo.m_Name, otherName, bOtherGrabInBounds);

                            if (otherName == InputManager.ControllerName.Brush)
                            {
                                m_GrabBrush.startedGrabInsideWidget = bOtherGrabInBounds;
                            }
                            else
                            {
                                m_GrabWand.startedGrabInsideWidget = bOtherGrabInBounds;
                            }

                            m_GrabWidgetTwoHandBrushPrev = TrTransform.FromTransform(
                                InputManager.m_Instance.GetController(InputManager.ControllerName.Brush));
                            m_GrabWidgetTwoHandWandPrev = TrTransform.FromTransform(
                                InputManager.m_Instance.GetController(InputManager.ControllerName.Wand));
                        }
                    }
                }
                else if (!otherInputEaten && InputManager.Controllers[(int)otherName].GetControllerGrip())
                {
                    // If it's a two hand grab but the current grab widget is pinned, grab the world.
                    UpdateGrab_ToNone(m_CurrentGrabWidget);
                    m_CurrentGrabWidget = null;
                    m_ControllerGrabVisuals.SetDesiredVisualState(ControllerGrabVisuals.VisualState.Off);
                }
            }
        }

        // Previous frame was a two-handed grab.
        // Handles all the cases where this frame's grab is zero, one, or two hands.
        void UpdateGrab_WasTwoHands(GrabWidget rPrevGrabWidget)
        {
            //keep holding on to our widget
            m_CurrentGrabWidget = rPrevGrabWidget;
            m_CurrentGrabWidget.Activate(true);
            m_CurrentGrabWidget.UserInteracting(true, m_GrabWidgetOneHandInfo.m_Name);

            if (!App.Instance.IsInStateThatAllowsAnyGrabbing())
            {
                m_CurrentGrabWidget.SetUserTwoHandGrabbing(false);
                UpdateGrab_ToNone(rPrevGrabWidget);
            }
            else if (!InputManager.Wand.GetControllerGrip())
            { // Look for button release.
                m_CurrentGrabWidget.SetUserTwoHandGrabbing(false);
                // See if our Brush hand is still within grab range of the widget.
                if (m_GrabBrush.startedGrabInsideWidget ||
                    IsControllerNearWidget(InputManager.ControllerName.Brush, m_CurrentGrabWidget))
                {
                    m_GrabWidgetOneHandInfo.m_Name = InputManager.ControllerName.Brush;
                    RequestPanelsVisibility(true);
                    InitializeGrabWidgetControllerInfo(m_GrabWidgetOneHandInfo);
                    m_GrabWidgetState = GrabWidgetState.OneHand;
                }
                else
                {
                    // If the Brush hand is beyond the widget, we're not holding it anymore.
                    UpdateGrab_ToNone(rPrevGrabWidget);

                    // Eat input on the brush grip until we release the button.
                    m_GrabBrush.eatInput = true;
                }
            }
            else if (!InputManager.Brush.GetControllerGrip())
            {
                m_CurrentGrabWidget.SetUserTwoHandGrabbing(false);
                if (m_GrabWand.startedGrabInsideWidget ||
                    IsControllerNearWidget(InputManager.ControllerName.Wand, m_CurrentGrabWidget))
                {
                    m_GrabWidgetOneHandInfo.m_Name = InputManager.ControllerName.Wand;
                    InitializeGrabWidgetControllerInfo(m_GrabWidgetOneHandInfo);
                    m_GrabWidgetState = GrabWidgetState.OneHand;
                }
                else
                {
                    UpdateGrab_ToNone(rPrevGrabWidget);
                    m_GrabWand.eatInput = true;
                }
            }
            else
            {
                // Both hands still grabbing.
                // Check for pin, which forcibly releases one of the hands.
                if (m_CurrentGrabWidget.AllowPinning &&
                    InputManager.Controllers[(int)m_GrabWidgetOneHandInfo.m_Name].GetCommandDown(
                        InputManager.SketchCommands.PinWidget))
                {
                    // If the user initiates a pin action, buzz a bit.
                    if (!m_CurrentGrabWidget.Pinned)
                    {
                        InputManager.m_Instance.TriggerHapticsPulse(
                            m_GrabWidgetOneHandInfo.m_Name, 3, 0.10f, 0.07f);
                    }

                    m_CurrentGrabWidget.Pin(!m_CurrentGrabWidget.Pinned);
                    SketchSurfacePanel.m_Instance.EatToolsInput();
                    m_WidgetManager.RefreshPinAndUnpinLists();

                    InitializeGrabWidgetControllerInfo(m_GrabWidgetOneHandInfo);
                    m_GrabWidgetState = GrabWidgetState.OneHand;
                    m_CurrentGrabWidget.SetUserTwoHandGrabbing(false);

                    // Eat input on the off hand so we don't immediately jump in to world transform.
                    if (m_GrabWidgetOneHandInfo.m_Name == InputManager.ControllerName.Brush)
                    {
                        RequestPanelsVisibility(true);
                        m_GrabWand.eatInput = true;
                    }
                    else
                    {
                        m_GrabBrush.eatInput = true;
                    }
                }

                if (!m_CurrentGrabWidget.Pinned)
                {
                    UpdateGrab_ContinuesTwoHands();
                }
            }
            ClearGrabWidgetHoldHistory();
            m_PanelManager.DoCollisionSimulationForWidgetPanels();
        }

        // Common case for two-handed grab: both the previous and current frames are two-handed.
        private void UpdateGrab_ContinuesTwoHands()
        {
            //holding with two hands, transform accordingly
            TrTransform xfBrush = TrTransform.FromTransform(InputManager.Brush.Transform);
            TrTransform xfWand = TrTransform.FromTransform(InputManager.Wand.Transform);
            Vector2 vSizeRange = m_CurrentGrabWidget.GetWidgetSizeRange();

            GrabWidget.Axis axis = m_CurrentGrabWidget.GetScaleAxis(
                xfWand.translation, xfBrush.translation,
                out Vector3 axisDirection, out float axisExtent);

            TrTransform newWidgetXf;
            if (axis != GrabWidget.Axis.Invalid)
            {
                // Scale along a single axis
                float deltaScale;
                if (App.Config.m_AxisManipulationIsResize)
                {
                    newWidgetXf = MathUtils.TwoPointObjectTransformationAxisResize(
                        axisDirection, axisExtent,
                        m_GrabWidgetTwoHandWandPrev, m_GrabWidgetTwoHandBrushPrev,
                        xfWand, xfBrush,
                        GetWorkingTransform(m_CurrentGrabWidget),
                        out deltaScale,
                        deltaScaleMin: vSizeRange.x / axisExtent,
                        deltaScaleMax: vSizeRange.y / axisExtent);
                }
                else
                {
                    newWidgetXf = MathUtils.TwoPointObjectTransformationNonUniformScale(
                        axisDirection,
                        m_GrabWidgetTwoHandWandPrev, m_GrabWidgetTwoHandBrushPrev,
                        xfWand, xfBrush,
                        GetWorkingTransform(m_CurrentGrabWidget),
                        out deltaScale,
                        finalScaleMin: vSizeRange.x,
                        deltaScaleMin: vSizeRange.x / axisExtent,
                        deltaScaleMax: vSizeRange.y / axisExtent);
                }

                // The above functions return undefined values in newWidgetXf.scale; but that's
                // okay because RecordAndSetPosRot ignores xf.scale.
                // TODO: do this more cleanly
                m_CurrentGrabWidget.RecordAndApplyScaleToAxis(deltaScale, axis);
            }
            else
            {
                // Uniform scaling
                TrTransform xfObject = GetWorkingTransform(m_CurrentGrabWidget);
                Vector3 extents = (m_CurrentGrabWidget is StencilWidget)
                    ? (m_CurrentGrabWidget as StencilWidget).Extents
                    : Vector3.one * Mathf.Abs(m_CurrentGrabWidget.GetSignedWidgetSize());

                // Delta-scale bounds should be based on the smallest/largest extent.
                // Irritatingly, the API wants absolute rather than relative scale bounds,
                // so they need even more conversion.
                float deltaScaleMin = vSizeRange.x / extents.Min();
                float deltaScaleMax = vSizeRange.y / extents.Max();
                if (m_GrabWand.startedGrabInsideWidget && m_GrabBrush.startedGrabInsideWidget)
                {
                    newWidgetXf = MathUtils.TwoPointObjectTransformation(
                        m_GrabWidgetTwoHandWandPrev, m_GrabWidgetTwoHandBrushPrev,
                        xfWand, xfBrush,
                        xfObject,
                        deltaScaleMin: deltaScaleMin, deltaScaleMax: deltaScaleMax);
                }
                else if (m_GrabWand.startedGrabInsideWidget)
                {
                    // keep the wand inside the object
                    newWidgetXf = MathUtils.TwoPointObjectTransformation(
                        m_GrabWidgetTwoHandWandPrev, m_GrabWidgetTwoHandBrushPrev,
                        xfWand, xfBrush,
                        xfObject,
                        deltaScaleMin: deltaScaleMin, deltaScaleMax: deltaScaleMax,
                        bUseLeftAsPivot: true);
                }
                else
                {
                    // keep the brush inside the object (note the brush is the left hand)
                    newWidgetXf = MathUtils.TwoPointObjectTransformation(
                        m_GrabWidgetTwoHandBrushPrev, m_GrabWidgetTwoHandWandPrev,
                        xfBrush, xfWand,
                        xfObject,
                        deltaScaleMin: deltaScaleMin, deltaScaleMax: deltaScaleMax,
                        bUseLeftAsPivot: true);
                }

                // Must do separately becvause RecordAndSetPosRot ignores newWidgetXf.scale
                m_CurrentGrabWidget.RecordAndSetSize(newWidgetXf.scale);

                float currentSize = Mathf.Abs(m_CurrentGrabWidget.GetSignedWidgetSize());
                if (currentSize == vSizeRange.x || currentSize == vSizeRange.y)
                {
                    InputManager.m_Instance.TriggerHaptics(InputManager.ControllerName.Brush, 0.05f);
                    InputManager.m_Instance.TriggerHaptics(InputManager.ControllerName.Wand, 0.05f);
                }
            }

            // Ignores TrTransform.scale
            m_CurrentGrabWidget.RecordAndSetPosRot(newWidgetXf);

            m_GrabWidgetTwoHandBrushPrev = xfBrush;
            m_GrabWidgetTwoHandWandPrev = xfWand;
        }

        void UpdateGrab_NoneToOne(InputManager.ControllerName controllerName)
        {
            if (m_MaybeDriftingGrabWidget != null &&
                m_MaybeDriftingGrabWidget.IsMoving() &&
                !m_MaybeDriftingGrabWidget.IsSpinningFreely)
            {
                // If a new widget is grabbed but the previous one is still drifting, end the drift.
                // TODO: Simplify in the widget animation cleanup.
                if (m_MaybeDriftingGrabWidget == m_CurrentGrabWidget)
                {
                    SketchMemoryScript.m_Instance.PerformAndRecordCommand(
                        new MoveWidgetCommand(m_MaybeDriftingGrabWidget,
                            m_MaybeDriftingGrabWidget.LocalTransform, m_MaybeDriftingGrabWidget.CustomDimension,
                            final: true),
                        discardIfNotMerged: true);
                }
                m_MaybeDriftingGrabWidget.ClearVelocities();
            }

            // UserInteracting should be the first thing that happens here so OnUserBeginInteracting can
            // be called before everything else.
            m_CurrentGrabWidget.UserInteracting(true, controllerName);
            m_CurrentGrabWidget.ClearVelocities();
            ClearGrabWidgetHoldHistory();

            //set our info names according to this controller's name
            m_GrabWidgetOneHandInfo.m_Name = controllerName;
            InitializeGrabWidgetControllerInfo(m_GrabWidgetOneHandInfo);

            PointerManager.m_Instance.AllowPointerPreviewLine(false);
            PointerManager.m_Instance.RequestPointerRendering(false);
            m_SketchSurfacePanel.RequestHideActiveTool(true);
            if (m_GrabWidgetOneHandInfo.m_Name == InputManager.ControllerName.Wand)
            {
                RequestPanelsVisibility(false);
            }

            // Notify visuals.
            ControllerGrabVisuals.VisualState visualState =
                m_GrabWidgetOneHandInfo.m_Name == InputManager.ControllerName.Brush ?
                    ControllerGrabVisuals.VisualState.WidgetBrushGrip :
                    ControllerGrabVisuals.VisualState.WidgetWandGrip;
            m_ControllerGrabVisuals.SetDesiredVisualState(visualState);
            m_ControllerGrabVisuals.SetHeldWidget(m_CurrentGrabWidget.transform);

            //if a gaze object had focus when we grabbed this widget, take focus off the object
            ResetActivePanel();
            m_UIReticle.SetActive(false);

            // Prep all other grab widgets for collision.
            m_PanelManager.PrimeCollisionSimForWidgets(m_CurrentGrabWidget);

            m_GrabWidgetState = GrabWidgetState.OneHand;
            m_WidgetManager.WidgetsDormant = false;
            PointerManager.m_Instance.EatLineEnabledInput();

            m_BackupWandGrabData = null;
            m_BackupBrushGrabData = null;
        }

        void UpdateGrab_ToNone(GrabWidget rPrevGrabWidget)
        {
            m_MaybeDriftingGrabWidget = rPrevGrabWidget;

            m_GrabWidgetState = GrabWidgetState.None;
            PointerManager.m_Instance.RequestPointerRendering(!App.Instance.IsLoading() &&
                m_SketchSurfacePanel.ShouldShowPointer());
            RequestPanelsVisibility(true);
            m_SketchSurfacePanel.RequestHideActiveTool(false);
            rPrevGrabWidget.UserInteracting(false);

            // Disable grab visuals.
            m_ControllerGrabVisuals.SetDesiredVisualState(ControllerGrabVisuals.VisualState.Off);
            m_ControllerGrabVisuals.SetHeldWidget(null);

            if (m_GrabBrush.grabbingGroup || m_GrabWand.grabbingGroup)
            {
                SelectionManager.m_Instance.EndGrabbingGroupWithWidget();
                m_GrabBrush.grabbingGroup = false;
                m_GrabWand.grabbingGroup = false;
            }
        }

        void RequestWidgetIntersection(List<GrabWidgetData> candidates,
                                       InputManager.ControllerName controllerName)
        {
            // Get locals based off what controller we're using.
            Queue<GpuIntersectionResult> resultQueue = null;
            Vector3 controllerPos = Vector3.zero;
            if (controllerName == InputManager.ControllerName.Brush)
            {
                resultQueue = m_BrushResults;
                controllerPos = InputManager.m_Instance.GetBrushControllerAttachPoint().position;
            }
            else
            {
                resultQueue = m_WandResults;
                controllerPos = InputManager.m_Instance.GetWandControllerAttachPoint().position;
            }

            // If we don't have a candidate that has a GPU object, don't bother firing off a GPU request.
            bool requestGpuIntersection = false;

            // Fire off a new GPU intersection with all widgets that can use it.
            for (int i = 0; i < candidates.Count; ++i)
            {
                if (candidates[i].m_WidgetScript.HasGPUIntersectionObject())
                {
                    candidates[i].m_WidgetScript.SetGPUIntersectionObjectLayer(m_WidgetGpuIntersectionLayer);
                    requestGpuIntersection = true;
                }
            }

            if (requestGpuIntersection)
            {
                GpuIntersectionResult newRequest = new GpuIntersectionResult();
                newRequest.resultList = new List<GpuIntersector.ModelResult>();
                newRequest.result = App.Instance.GpuIntersector.RequestModelIntersections(
                    controllerPos, m_WidgetGpuIntersectionRadius, newRequest.resultList, 8,
                    (1 << m_WidgetGpuIntersectionLayer));

                // The new result will only be null when the intersector is disabled.
                if (newRequest.result != null)
                {
                    resultQueue.Enqueue(newRequest);
                }

                for (int i = 0; i < candidates.Count; ++i)
                {
                    if (candidates[i].m_WidgetScript.HasGPUIntersectionObject())
                    {
                        candidates[i].m_WidgetScript.RestoreGPUIntersectionObjectLayer();
                    }
                }
            }
        }

        GrabWidgetData GetBestWidget(List<GrabWidgetData> candidates,
                                     Queue<GpuIntersectionResult> resultQueue)
        {
            // Discard futures that are too old.
            while (resultQueue.Count > 0)
            {
                if (Time.frameCount - resultQueue.Peek().result.StartFrame < 5)
                {
                    break;
                }
                resultQueue.Dequeue();
            }

            // If the oldest future is ready, use its intersection result to update the candidates.
            GpuIntersectionResult finishedResult;
            if (resultQueue.Count > 0 && resultQueue.Peek().result.IsReady)
            {
                finishedResult = resultQueue.Dequeue();
            }
            else
            {
                finishedResult.resultList = new List<GpuIntersector.ModelResult>();
            }

            // TODO: Speed this up.
            for (int i = 0; i < candidates.Count; ++i)
            {
                if (candidates[i].m_WidgetScript.HasGPUIntersectionObject())
                {
                    // If a candidate can't find itself in the finished results list, it's not eligible.
                    bool candidateValid = false;
                    for (int j = 0; j < finishedResult.resultList.Count; ++j)
                    {
                        if (candidates[i].m_WidgetScript.Equals(finishedResult.resultList[j].widget))
                        {
                            candidateValid = true;
                            break;
                        }
                    }

                    if (candidateValid)
                    {
                        // If a candidate has a GPU intersection object and we found it in this list,
                        // not only is it valid, but it's as valid as it can be.
                        candidates[i].m_ControllerScore = 1.0f;
                    }
                    else
                    {
                        candidates[i].m_NearController = false;
                    }
                }
            }

            // Run through the candidates and pick
            GrabWidgetData best = null;
            for (int i = 0; i < candidates.Count; ++i)
            {
                var candidate = candidates[i];
                if (!candidate.m_NearController) continue;

                // For media widgets - only select from the active layer
                if (candidate.m_WidgetScript is MediaWidget
                    && candidate.m_WidgetScript.Canvas != App.Scene.ActiveCanvas) continue;

                if (best == null || candidate.m_ControllerScore > best.m_ControllerScore)
                {
                    best = candidate;
                }
            }
            return best;
        }

        void InitializeGrabWidgetControllerInfo(GrabWidgetControllerInfo info)
        {
            Transform controller = InputManager.Controllers[(int)info.m_Name].Transform;
            Transform widget = m_CurrentGrabWidget.GrabTransform_GS;
            TrTransform newWidgetXf = Coords.AsGlobal[widget];

            info.m_BaseControllerXf = Coords.AsGlobal[controller];
            info.m_BaseWidgetXf_LS = info.m_BaseControllerXf.inverse * newWidgetXf;
        }

        // returns the transform of the true widget (not the snapped one for those that can be)
        private TrTransform GetWorkingTransform(GrabWidget w)
        {
            TrTransform ret = w.GetGrabbedTrTransform();
            ret.scale = w.GetSignedWidgetSize();
            return ret;
        }

        // Initiate the world transform reset animation.
        public void RequestWorldTransformReset(bool toSavedXf = false)
        {
            if (WorldIsReset(toSavedXf))
            {
                return;
            }

            m_WorldTransformResetXf =
                toSavedXf ? SketchMemoryScript.m_Instance.InitialSketchTransform : TrTransform.identity;
            m_WorldTransformResetState = WorldTransformResetState.Requested;

            App.Scene.disableTiltProtection = false;
        }

        void UpdateWorldTransformReset()
        {
            switch (m_WorldTransformResetState)
            {
                case WorldTransformResetState.Requested:
                    ViewpointScript.m_Instance.FadeToColor(Color.black, m_GrabWorldFadeSpeed);
                    m_WorldTransformResetState = WorldTransformResetState.FadingToBlack;
                    m_xfDropCamReset_RS = Coords.AsRoom[m_DropCam.transform];
                    PointerManager.m_Instance.EatLineEnabledInput();
                    PointerManager.m_Instance.AllowPointerPreviewLine(false);
                    break;
                case WorldTransformResetState.FadingToBlack:
                    m_WorldTransformFadeAmount += m_GrabWorldFadeSpeed * Time.deltaTime;
                    if (m_WorldTransformFadeAmount >= 1.0f)
                    {
                        App.Scene.Pose = m_WorldTransformResetXf;
                        m_WorldTransformFadeAmount = 1.0f;
                        m_WorldTransformResetState = WorldTransformResetState.FadingToScene;
                        ViewpointScript.m_Instance.FadeToScene(m_GrabWorldFadeSpeed);
                        m_DropCam.transform.position = m_xfDropCamReset_RS.translation;
                        m_DropCam.transform.rotation = m_xfDropCamReset_RS.rotation;
                        PointerManager.m_Instance.AllowPointerPreviewLine(true);
                    }
                    break;
                case WorldTransformResetState.FadingToScene:
                    m_WorldTransformFadeAmount -= m_GrabWorldFadeSpeed * Time.deltaTime;
                    if (m_WorldTransformFadeAmount <= 0.0f)
                    {
                        m_WorldTransformFadeAmount = 0.0f;
                        m_WorldTransformResetState = WorldTransformResetState.Default;
                    }
                    break;
            }
        }

        bool CheckToggleTiltProtection()
        {
            if (
                InputManager.Wand.GetCommandDown(InputManager.SketchCommands.Redo) ||
                InputManager.Brush.GetCommandDown(InputManager.SketchCommands.Redo)
            )
            {
                App.Scene.disableTiltProtection = !App.Scene.disableTiltProtection;

                return !App.Scene.disableTiltProtection;
            }

            return false;

        }

        void UpdateGrab_World()
        {
            bool bAllowWorldTransform = m_SketchSurfacePanel.ActiveTool.AllowWorldTransformation() &&
                (m_GrabWorldState != GrabWorldState.ResetDone) &&
                (!PointerManager.m_Instance.IsMainPointerCreatingStroke() || App.Instance.IsLoading()) &&
                App.Instance.IsInStateThatAllowsAnyGrabbing() &&
                !m_DisableWorldGrabbing;

            bool bWorldGrabWandPrev = m_GrabWand.grabbingWorld;
            bool bWorldGrabBrushPrev = m_GrabBrush.grabbingWorld;
            m_GrabWand.grabbingWorld = bAllowWorldTransform && !m_GrabWand.eatInput &&
                InputManager.Wand.GetControllerGrip();
            m_GrabBrush.grabbingWorld = bAllowWorldTransform && !m_GrabBrush.eatInput &&
                InputManager.Brush.GetControllerGrip() &&
                (m_CurrentGazeObject == -1);

            bool grabsChanged = (bWorldGrabWandPrev != m_GrabWand.grabbingWorld) ||
                (bWorldGrabBrushPrev != m_GrabBrush.grabbingWorld);
            bool bAllowWorldTransformChanged =
                bAllowWorldTransform != m_AllowWorldTransformLastFrame;
            int nGrabs = m_GrabWand.grabbingWorld ? 1 : 0;
            nGrabs += m_GrabBrush.grabbingWorld ? 1 : 0;

            // Allow grabbing again if grabs have changed and we're done resetting.
            if (m_GrabWorldState == GrabWorldState.ResetDone && grabsChanged)
            {
                m_GrabWorldState = GrabWorldState.Normal;
            }

            // Update panels visibility if brush grip has changed.
            if (bWorldGrabWandPrev != m_GrabWand.grabbingWorld)
            {
                RequestPanelsVisibility(!m_GrabWand.grabbingWorld);
            }

            // Update tool visibility if brush grip has changed.
            if (bWorldGrabBrushPrev != m_GrabBrush.grabbingWorld)
            {
                m_SketchSurfacePanel.RequestHideActiveTool(m_GrabBrush.grabbingWorld);
                PointerManager.m_Instance.AllowPointerPreviewLine(!m_GrabBrush.grabbingWorld);
                PointerManager.m_Instance.RequestPointerRendering(!m_GrabBrush.grabbingWorld
                    && m_SketchSurfacePanel.ShouldShowPointer() && !App.Instance.IsLoading());
            }

            // Reset m_WorldBeingGrabbed and only set it when world is actually being grabbed.
            bool bWorldBeingGrabbedPrev = m_WorldBeingGrabbed;
            m_WorldBeingGrabbed = false;

            // Move the world if it has been grabbed.
            if (m_GrabWorldState == GrabWorldState.Normal && bAllowWorldTransform)
            {
                if (nGrabs == 2)
                {
                    // Two-handed world movement.
                    m_WorldBeingGrabbed = true;
                    TrTransform grabXfWand = TrTransform.FromTransform(
                        InputManager.m_Instance.GetController(InputManager.ControllerName.Wand));
                    TrTransform grabXfBrush = TrTransform.FromTransform(
                        InputManager.m_Instance.GetController(InputManager.ControllerName.Brush));

                    // Offset the controller positions so that they're centered on the grips.
                    Vector3 gripPos = InputManager.Controllers[(int)InputManager.ControllerName.Brush].Geometry.GripAttachPoint.localPosition;
                    gripPos.x = 0.0f;
                    grabXfWand.translation += grabXfWand.MultiplyVector(gripPos);
                    grabXfBrush.translation += grabXfBrush.MultiplyVector(gripPos);

                    // Are we initiating two hand transform this frame?
                    if (!bWorldGrabWandPrev || !bWorldGrabBrushPrev)
                    {
                        PointerManager.m_Instance.EnableLine(false);
                        PointerManager.m_Instance.AllowPointerPreviewLine(false);
                        PointerManager.m_Instance.RequestPointerRendering(false);
                        // Initiate audio loop
                        m_WorldTransformSpeedSmoothed = 0.0f;
                        AudioManager.m_Instance.WorldGrabLoop(true);
                    }
                    else
                    {
                        TrTransform xfOld = GrabbedPose;
                        TrTransform xfNew;
                        float deltaScaleMin = WorldTransformMinScale / xfOld.scale;
                        float deltaScaleMax = WorldTransformMaxScale / xfOld.scale;
                        bool fixOffset = false;
                        fixOffset = CheckToggleTiltProtection();
                        xfNew = MathUtils.TwoPointObjectTransformation(
                            m_GrabBrush.grabTransform, m_GrabWand.grabTransform,
                            grabXfBrush, grabXfWand,
                            xfOld,
                            rotationAxisConstraint: (App.Scene.disableTiltProtection ? default(Vector3) : Vector3.up),
                            deltaScaleMin: deltaScaleMin, deltaScaleMax: deltaScaleMax);
                        float fCurrentWorldTransformSpeed =
                            Mathf.Abs((xfNew.scale - xfOld.scale) / Time.deltaTime);
                        m_WorldTransformSpeedSmoothed =
                            Mathf.Lerp(m_WorldTransformSpeedSmoothed, fCurrentWorldTransformSpeed,
                                AudioManager.m_Instance.m_WorldGrabLoopSmoothSpeed * Time.deltaTime);
                        AudioManager.m_Instance.ChangeLoopVolume("WorldGrab",
                            Mathf.Clamp(m_WorldTransformSpeedSmoothed /
                                AudioManager.m_Instance.m_WorldGrabLoopAttenuation, 0f,
                                AudioManager.m_Instance.m_WorldGrabLoopMaxVolume));

                        if (fixOffset)
                        {
                            Vector3 midPoint = Vector3.Lerp(grabXfBrush.translation, grabXfWand.translation, 0.5f);

                            Vector3 localMidPointOldXF = xfOld.inverse * midPoint;

                            // assign this to force the axial protection
                            GrabbedPose = xfNew;
                            xfNew = GrabbedPose;

                            Vector3 midPointXFNew = xfNew * localMidPointOldXF;

                            TrTransform xfDelta1 = TrTransform.T(midPoint - midPointXFNew);
                            xfNew = xfDelta1 * xfNew;
                        }
                        GrabbedPose = xfNew;
                    }

                    // Update last states.
                    m_GrabBrush.grabTransform = grabXfBrush;
                    m_GrabWand.grabTransform = grabXfWand;
                }
            }
            else if (m_GrabWorldState == GrabWorldState.ResettingTransform)
            {
                if (m_WorldTransformResetState == WorldTransformResetState.FadingToScene)
                {
                    ResetGrabbedPose();
                    PanelManager.m_Instance.ExecuteOnPanel<LightsPanel>(x => x.OnPanelMoved());

                    // World can't be transformed right after a reset until grab states have changed.
                    if (bAllowWorldTransform)
                    {
                        bAllowWorldTransform = false;
                        bAllowWorldTransformChanged =
                            bAllowWorldTransform != m_AllowWorldTransformLastFrame;
                    }

                    // Set the grab world state on exit.
                    if (nGrabs == 0)
                    {
                        m_GrabWorldState = GrabWorldState.Normal;
                    }
                    else
                    {
                        m_GrabWorldState = GrabWorldState.ResetDone;
                    }
                }
            }

            if (grabsChanged || bAllowWorldTransformChanged)
            {
                // Fade in grid when doing two handed spin.
                if (nGrabs == 2 && !bAllowWorldTransformChanged)
                {
                    ViewpointScript.m_Instance.FadeGroundPlaneIn(m_GrabWorldGridColor, m_GrabWorldFadeSpeed);
                }
                else
                {
                    ViewpointScript.m_Instance.FadeGroundPlaneOut(m_GrabWorldFadeSpeed);
                }
            }

            // Update visuals for world transform
            if (grabsChanged)
            {
                bool bDoubleGrip = m_GrabBrush.grabbingWorld && m_GrabWand.grabbingWorld;
                bool bSingleGrip = m_GrabBrush.grabbingWorld || m_GrabWand.grabbingWorld;
                Vector3 vControllersMidpoint =
                    (InputManager.m_Instance.GetControllerPosition(InputManager.ControllerName.Brush) +
                    InputManager.m_Instance.GetControllerPosition(InputManager.ControllerName.Wand)) * 0.5f;

                // Update transform line visuals
                if (bDoubleGrip)
                {
                    m_ControllerGrabVisuals.SetDesiredVisualState(ControllerGrabVisuals.VisualState.WorldDoubleGrip);
                    AudioManager.m_Instance.WorldGrabbed(vControllersMidpoint);
                }
                else if (bSingleGrip)
                {
                    if (m_GrabWand.grabbingWorld)
                    {
                        m_ControllerGrabVisuals.SetDesiredVisualState(ControllerGrabVisuals.VisualState.WorldWandGrip);
                    }
                    else
                    {
                        m_ControllerGrabVisuals.SetDesiredVisualState(ControllerGrabVisuals.VisualState.WorldBrushGrip);
                    }

                    if (!bWorldGrabWandPrev && !bWorldGrabBrushPrev)
                    {
                        AudioManager.m_Instance.WorldGrabbed(vControllersMidpoint);
                    }
                    else
                    {
                        AudioManager.m_Instance.WorldGrabLoop(false);
                    }
                }
                else
                {
                    m_ControllerGrabVisuals.SetDesiredVisualState(ControllerGrabVisuals.VisualState.Off);
                    AudioManager.m_Instance.WorldGrabLoop(false);
                }

                if (m_GrabWand.grabbingWorld || m_GrabBrush.grabbingWorld)
                {
                    m_WidgetManager.WidgetsDormant = false;
                    PointerManager.m_Instance.EatLineEnabledInput();
                }
            }

            // Reset scene transform if we're gripping and press the track pad.
            bool wandReset = m_GrabWand.grabbingWorld &&
                InputManager.Wand.GetCommandDown(InputManager.SketchCommands.WorldTransformReset);
            bool brushReset = m_GrabBrush.grabbingWorld &&
                InputManager.Brush.GetCommandDown(InputManager.SketchCommands.WorldTransformReset);
            if ((wandReset || brushReset) && !WorldIsReset(toSavedXf: false))
            {
                m_GrabBrush.eatInput = true;
                m_GrabWand.eatInput = true;
                m_EatToolScaleInput = true;
                m_GrabWorldState = GrabWorldState.ResettingTransform;
                RequestWorldTransformReset();
                AudioManager.m_Instance.PlayTransformResetSound();
            }

            // Update the skybox rotation with the new scene rotation.
            if (RenderSettings.skybox)
            {
                Quaternion sceneQuaternion = App.Instance.m_SceneTransform.rotation;
                RenderSettings.skybox.SetVector(
                    "_SkyboxRotation",
                    new Vector4(sceneQuaternion.x, sceneQuaternion.y, sceneQuaternion.z, sceneQuaternion.w));
            }

            // Update last frame members.
            m_AllowWorldTransformLastFrame = bAllowWorldTransform;
        }

        /// If lhs and rhs are overlapping, return the smallest vector that would
        /// cause rhs to stop overlapping; otherwise, return 0.
        ///  lhs: an antisphere (solid outside, empty inside)
        ///  rhs: a sphere (empty outside, solid inside)
        private static Vector3 GetOverlap_Antisphere_Sphere(
            Vector3 lhsCenter, float lhsRadius,
            Vector3 rhsCenter, float rhsRadius)
        {
            // If anyone passes negative values, they are a bad person
            lhsRadius = Mathf.Abs(lhsRadius);
            rhsRadius = Mathf.Abs(rhsRadius);
            // Without loss of generality, can recenter on lhs
            rhsCenter -= lhsCenter;
            lhsCenter -= lhsCenter;

            float maxDistance = lhsRadius - rhsRadius;

            // Edge case: sphere does not fit in antisphere
            if (maxDistance <= 0)
            {
                return -rhsCenter;
            }

            float penetrationDistance = Mathf.Max(0, rhsCenter.magnitude - maxDistance);
            return -penetrationDistance * rhsCenter.normalized;
        }

        public static bool IsValidScenePose(TrTransform xf, float radialBounds)
        {
            // Simple and dumb implementation for now.
            return xf == MakeValidScenePose(xf, radialBounds);
        }

        /// This is like MakeValidScenePose, but it guarantees that:
        /// - The return value is a valid result of Lerp(scene0, scene1, t),
        ///   for some handwavy definition of "lerp"
        /// - The lerp "t" is in [0, 1]
        /// - IsValidScenePose(return value) is true, subject to the previous constraints.
        ///
        /// Think of it as doing a cast from scene0 to scene1.
        public static TrTransform MakeValidSceneMove(
            TrTransform scene0, TrTransform scene1, float radialBounds)
        {
            if (IsValidScenePose(scene1, radialBounds))
            {
                return scene1;
            }
            if (!IsValidScenePose(scene0, radialBounds))
            {
                Debug.LogError("Invalid scene cast start");
                return scene0;
            }

            // We don't support lerping either of these
            Debug.Assert(scene0.rotation == scene1.rotation);
            Debug.Assert(scene0.scale == scene1.scale);

            Vector3 vRoom0 = -scene0.translation;
            Vector3 vRoom1 = -scene1.translation;
            float radius = (scene0.scale
                * radialBounds
                * App.METERS_TO_UNITS) - App.Instance.RoomRadius;

            float t0, t1;
            bool success = MathUtils.RaySphereIntersection(
                vRoom0, vRoom1 - vRoom0,
                Vector3.zero, radius, out t0, out t1);
            if (!success)
            {
                // If this were more important, we could solve for the t of the closest approach
                return scene0;
            }

            // t0 is expected to be < 0 (room starts inside the fence)
            // t1 is expected to be in [0, 1] (room ends outside the fence)

            // Constraints:
            // - Lerp t must be in [0, 1]. (Do not move past the requested endpoint)
            // - Lerp t should be as high as possible but < t1. (Do not exit the sphere)
            float t = Mathf.Clamp(t1, 0, 1);

            TrTransform sceneT = TrTransform.TRS(
                Vector3.Lerp(scene0.translation, scene1.translation, t),
                scene0.rotation,
                scene0.scale);
            return MakeValidScenePose(sceneT, radialBounds);
        }

        /// Returns a new ScenePose TrTransform that does not cause the room
        /// to violate the hard scene bounds.
        ///
        ///   scenePose - The current, possibly invalid scene pose
        public static TrTransform MakeValidScenePose(TrTransform scenePose, float radialBounds)
        {
            scenePose.scale = Mathf.Clamp(
                scenePose.scale,
                SketchControlsScript.m_Instance.WorldTransformMinScale,
                SketchControlsScript.m_Instance.WorldTransformMaxScale);

            // Anything not explicitly qualified is in room space.

            float roomRadius = App.Instance.RoomRadius;
            Vector3 roomCenter = Vector3.zero;

            float fenceRadius = scenePose.scale * radialBounds
                * App.METERS_TO_UNITS;
            Vector3 fenceCenter = scenePose.translation;

            Vector3 moveRoom = GetOverlap_Antisphere_Sphere(
                fenceCenter, fenceRadius, roomCenter, roomRadius);
            Vector3 moveFence = -moveRoom;

            scenePose.translation += moveFence;
            return scenePose;
        }

        /// Clears data used by GetGrabWidgetHoldHistory()
        /// Should be called any time m_GrabWidgetOneHandInfo changes
        void ClearGrabWidgetHoldHistory()
        {
            m_GrabWidgetHoldHistory.Clear();
        }

        /// Collects data for use with GetGrabWidgetHoldHistory()
        void UpdateGrabWidgetHoldHistory(InputManager.ControllerName name)
        {
            float t = Time.realtimeSinceStartup;
            var info = InputManager.Controllers[(int)name];
            m_GrabWidgetHoldHistory.Enqueue(new GrabWidgetHoldPoint
            {
                m_Name = name,
                m_BirthTime = t,
                m_Pos = info.Transform.position,
                m_Rot = info.Transform.rotation
            });

            // Trim the fat off our widget history
            while (m_GrabWidgetHoldHistory.Count > 0 &&
                t - m_GrabWidgetHoldHistory.Peek().m_BirthTime >= kControlPointHistoryMaxTime)
            {
                m_GrabWidgetHoldHistory.Dequeue();
            }
        }

        /// Returns possibly-smoothed linear and angular velocities. May fail.
        /// Angular velocity is returned as an axial vector whose length() is degrees/second
        bool GetGrabWidgetHoldHistory(out Vector3 vLinearVelocity, out Vector3 vAngularVelocity)
        {
            vLinearVelocity = vAngularVelocity = Vector3.zero;
            if (m_GrabWidgetHoldHistory.Count < 2)
            {
                return false;
            }

            // We need pairs of elements, so a simple foreach() won't quite work.
            // Maybe using linq .First() and .Skip() would be okay.
            using (IEnumerator<GrabWidgetHoldPoint> enumerator = m_GrabWidgetHoldHistory.GetEnumerator())
            {
                if (!enumerator.MoveNext())
                {
                    return false;
                }

                // Infinitesimal rotations commute, and scaled-axis-angle rotations commute
                // "better" than other rotation formats.
                Vector3 totalDeltaTheta = Vector3.zero;

                GrabWidgetHoldPoint first = enumerator.Current;
                GrabWidgetHoldPoint prev = first;
                GrabWidgetHoldPoint current = first;
                while (enumerator.MoveNext())
                {
                    current = enumerator.Current;

                    // For our quaternion, find the difference, convert it to angle/axis, and sum it
                    // Find delta such that  delta * prev = cur
                    // left-multiply because we want it in world-space.
                    // multiply vs prev since we want the delta that takes us forward in time
                    // rather than backward in time.
                    Quaternion dtheta = current.m_Rot * Quaternion.Inverse(prev.m_Rot);
                    // Assume the rotation took the shorter path
                    if (dtheta.w < 0)
                    {
                        dtheta.Set(-dtheta.x, -dtheta.y, -dtheta.z, -dtheta.w);
                    }

                    float degrees;
                    Vector3 axis;
                    dtheta.ToAngleAxis(out degrees, out axis);
                    totalDeltaTheta += (axis * degrees);
                    prev = current;
                }

                // Linear velocity calculation doesn't need to look at intermediate points
                Vector3 totalDeltaPosition = current.m_Pos - first.m_Pos;
                float totalDeltaTime = current.m_BirthTime - first.m_BirthTime;
                if (totalDeltaTime == 0)
                {
                    return false;
                }

                vLinearVelocity = totalDeltaPosition / totalDeltaTime;
                vAngularVelocity = totalDeltaTheta / totalDeltaTime;
                return true;
            }
        }

        bool IsControllerNearWidget(InputManager.ControllerName name, GrabWidget widget)
        {
            Vector3 vControllerPos = InputManager.m_Instance.GetControllerAttachPointPosition(name);
            return widget.GetActivationScore(vControllerPos, name) >= 0.0f;
        }

        void RefreshCurrentGazeObject()
        {
            UnityEngine.Profiling.Profiler.BeginSample("SketchControlScript.RefreshCurrentGazeObject");
            int iPrevGazeObject = m_CurrentGazeObject;
            m_CurrentGazeObject = -1;
            bool bGazeAllowed = (m_CurrentInputState == InputState.Standard)
                && !InputManager.m_Instance.GetCommand(InputManager.SketchCommands.Activate)
                && !m_SketchSurfacePanel.ActiveTool.InputBlocked()
                && (m_GrabWidgetState == GrabWidgetState.None)
                && !m_GrabBrush.grabbingWorld
                && !m_PinCushion.IsShowing()
                && !PointerManager.MainPointerIsPainting()
                ;

            bool bGazeDeactivationOverrideWithInput = false;
            List<PanelManager.PanelData> aAllPanels = m_PanelManager.GetAllPanels();

            bool hasController = m_ControlsType == ControlsType.SixDofControllers;

            //if we're re-positioning a panel, keep it active
            if (m_PositioningPanelWithHead)
            {
                m_CurrentGazeObject = iPrevGazeObject;
            }
            // Only activate gaze objects if we're in standard input mode, and if we don't have the 'draw'
            // button held.
            else if ((bGazeAllowed || (iPrevGazeObject != -1)))
            {
                //reset hit flags
                for (int i = 0; i < m_GazeResults.Length; ++i)
                {
                    m_GazeResults[i].m_HitWithGaze = false;
                    m_GazeResults[i].m_HitWithController = false;
                    m_GazeResults[i].m_WithinView = false;
                }

                // If we're in controller mode, find the nearest colliding widget that might get in our way.
                float fNearestWidget = 99999.0f;
                if (hasController)
                {
                    fNearestWidget = m_WidgetManager.DistanceToNearestWidget(m_GazeControllerRay);
                }

                //check all panels for gaze hit
                bool bRequireVisibilityCheck = !hasController || (iPrevGazeObject == -1);
                if (m_PanelManager.PanelsAreStable())
                {
                    RaycastHit rHitInfo;
                    bool bRayHit = false;
                    int panelsHit = 0;
                    for (int i = 0; i < aAllPanels.Count; ++i)
                    {
                        // Ignore fixed panels when they are not visible.
                        if (!m_PanelManager.GazePanelsAreVisible() && aAllPanels[i].m_Panel.m_Fixed)
                        {
                            continue;
                        }

                        if (aAllPanels[i].m_Panel.gameObject.activeSelf && aAllPanels[i].m_Panel.IsAvailable())
                        {
                            //make sure this b-snap is in view
                            Vector3 vToPanel = aAllPanels[i].m_Panel.transform.position - m_CurrentGazeRay.origin;
                            vToPanel.Normalize();
                            if (!bRequireVisibilityCheck || Vector3.Angle(vToPanel, m_CurrentGazeRay.direction) < m_GazeMaxAngleFromFacing)
                            {
                                if (hasController)
                                {
                                    if (aAllPanels[i].m_Panel.HasMeshCollider())
                                    {
                                        //make sure the angle between the pointer and the panel forward is below our max angle
                                        if (Vector3.Angle(aAllPanels[i].m_Panel.transform.forward, m_GazeControllerRay.direction) < m_GazeMaxAngleFromPointing)
                                        {
                                            //make sure the angle between the user-to-panel and the panel forward is reasonable
                                            if (Vector3.Angle(aAllPanels[i].m_Panel.transform.forward, vToPanel) < m_GazeMaxAngleFacingToForward)
                                            {
                                                m_GazeResults[i].m_WithinView = true;

                                                bRayHit = false;
                                                bRayHit = aAllPanels[i].m_Panel.RaycastAgainstMeshCollider(
                                                    m_GazeControllerRay, out rHitInfo, m_GazeControllerPointingDistance);

                                                if (bRayHit)
                                                {
                                                    //if the ray starts inside the panel, we won't get a good hit point, it'll just be zero
                                                    if (rHitInfo.point.sqrMagnitude > 0.1f)
                                                    {
                                                        if (rHitInfo.distance < fNearestWidget)
                                                        {
                                                            m_GazeResults[i].m_ControllerDistance = rHitInfo.distance;
                                                            m_GazeResults[i].m_ControllerPosition = rHitInfo.point;
                                                            m_GazeResults[i].m_HitWithController = true;
                                                            panelsHit++;
                                                        }
                                                    }
                                                }
                                            }
                                        }
                                    }
                                }
                                else
                                {
                                    m_GazeResults[i].m_WithinView = true;
                                    if (aAllPanels[i].m_Panel.GetCollider().Raycast(m_CurrentGazeRay, out rHitInfo, m_GazeMaxDistance))
                                    {
                                        m_GazeResults[i].m_GazePosition = rHitInfo.point;
                                        m_GazeResults[i].m_HitWithGaze = true;
                                    }
                                }
                            }
                        }
                    }

                    // No panels hit within normal ray distance.
                    // Check if previous panel still pointed to.
                    if (panelsHit == 0)
                    {
                        if (iPrevGazeObject != -1)
                        {
                            // Don't allow any panel to hold focus if it's facing away from the user.
                            Vector3 vToPanel = aAllPanels[iPrevGazeObject].m_Panel.transform.position -
                                m_CurrentGazeRay.origin;
                            vToPanel.Normalize();
                            if (Vector3.Angle(aAllPanels[iPrevGazeObject].m_Panel.transform.forward, vToPanel) <
                                m_GazeMaxAngleFacingToForward)
                            {
                                float fDist = m_GazeControllerPointingDistance * 1.5f;
                                bRayHit = aAllPanels[iPrevGazeObject].m_Panel.RaycastAgainstMeshCollider(
                                    m_GazeControllerRayActivePanel, out rHitInfo, fDist);
                                if (bRayHit)
                                {
                                    if (rHitInfo.point.sqrMagnitude > 0.1f)
                                    {
                                        if (rHitInfo.distance < fNearestWidget)
                                        {
                                            m_GazeResults[iPrevGazeObject].m_ControllerDistance = rHitInfo.distance;
                                            m_GazeResults[iPrevGazeObject].m_ControllerPosition = rHitInfo.point;
                                            m_GazeResults[iPrevGazeObject].m_HitWithController = true;
                                        }
                                    }
                                }
                            }
                        }
                    }
                }

                //determine what panel we hit, take the one with the lowest controller distance
                float fControllerDist = 999.0f;
                int iControllerIndex = -1;
                if (hasController)
                {
                    for (int i = 0; i < m_GazeResults.Length; ++i)
                    {
                        if (m_GazeResults[i].m_HitWithController)
                        {
                            if (m_GazeResults[i].m_ControllerDistance < fControllerDist)
                            {
                                iControllerIndex = i;
                                fControllerDist = m_GazeResults[i].m_ControllerDistance;
                            }
                        }
                    }
                }

                //if we found something near our controller, take it
                if (iControllerIndex != -1)
                {
                    m_CurrentGazeObject = iControllerIndex;
                    m_CurrentGazeHitPoint = m_GazeResults[iControllerIndex].m_ControllerPosition;

                    // TODO: This should not be hardcoded once multiple pointers are allowed.
                    m_GazeResults[m_CurrentGazeObject].m_ControllerName = InputManager.ControllerName.Brush;
                    if (m_GazeResults[m_CurrentGazeObject].m_HitWithGaze)
                    {
                        //average with the gaze position if we hit that too
                        m_CurrentGazeHitPoint += m_GazeResults[m_CurrentGazeObject].m_GazePosition;
                        m_CurrentGazeHitPoint *= 0.5f;
                    }
                }
                else
                {
                    //nothing near the controller, see if we're looking at the previous
                    if (iPrevGazeObject != -1 && m_GazeResults[iPrevGazeObject].m_HitWithGaze)
                    {
                        m_CurrentGazeObject = iPrevGazeObject;
                        m_CurrentGazeHitPoint = m_GazeResults[m_CurrentGazeObject].m_GazePosition;
                    }
                    else
                    {
                        //controller and gaze not near panel, pick the first panel we're looking at
                        for (int i = 0; i < m_GazeResults.Length; ++i)
                        {
                            if (m_GazeResults[i].m_HitWithGaze)
                            {
                                m_CurrentGazeObject = i;
                                m_CurrentGazeHitPoint = m_GazeResults[i].m_GazePosition;
                                break;
                            }
                        }
                    }
                }

                //forcing users to look away from gaze panel
                if (m_EatInputGazeObject && m_CurrentGazeObject != -1)
                {
                    m_CurrentGazeObject = -1;
                }
                else if (m_CurrentGazeObject == -1)
                {
                    m_EatInputGazeObject = false;
                }
            }

            //if we're staring at a panel, keep our countdown fresh
            if (m_CurrentGazeObject != -1 || m_ForcePanelActivation)
            {
                m_GazePanelDectivationCountdown = m_GazePanelDectivationDelay;
            }
            else
            {
                if (InputManager.m_Instance.GetCommandDown(InputManager.SketchCommands.Activate))
                {
                    bGazeDeactivationOverrideWithInput = true;
                    m_GazePanelDectivationCountdown = 0.0f;
                }
                else
                {
                    m_GazePanelDectivationCountdown -= Time.deltaTime;
                }
                if (m_GazePanelDectivationCountdown > 0.0f)
                {
                    m_CurrentGazeObject = iPrevGazeObject;
                }
            }

            //update our positioning timer
            if (m_PositioningPanelWithHead)
            {
                m_PositioningTimer += m_PositioningSpeed * Time.deltaTime;
                m_PositioningTimer = Mathf.Min(m_PositioningTimer, 1.0f);
            }
            else
            {
                m_PositioningTimer -= m_PositioningSpeed * Time.deltaTime;
                m_PositioningTimer = Mathf.Max(m_PositioningTimer, 0.0f);
            }

            //prime objects if we change targets
            if (iPrevGazeObject != m_CurrentGazeObject)
            {
                //if we're switching panels, make sure the pointer doesn't streak
                PointerManager.m_Instance.DisablePointerPreviewLine();

                if (iPrevGazeObject != -1)
                {
                    aAllPanels[iPrevGazeObject].m_Panel.PanelGazeActive(false);
                    aAllPanels[iPrevGazeObject].m_Panel.SetPositioningPercent(0.0f);
                }
                if (m_CurrentGazeObject != -1)
                {
                    //make sure our line is disabled
                    if (m_GazeResults[m_CurrentGazeObject].m_ControllerName == InputManager.ControllerName.Brush)
                    {
                        PointerManager.m_Instance.EnableLine(false);
                        PointerManager.m_Instance.AllowPointerPreviewLine(false);
                    }

                    aAllPanels[m_CurrentGazeObject].m_Panel.PanelGazeActive(true);
                    aAllPanels[m_CurrentGazeObject].m_Panel.SetPositioningPercent(0.0f);

                    if (m_GazeResults[m_CurrentGazeObject].m_ControllerName == InputManager.ControllerName.Brush)
                    {
                        m_SketchSurfacePanel.RequestHideActiveTool(true);
                    }
                }
                else
                {
                    //if we don't have a panel, we need to enable the pointer according to the current tool
                    PointerManager.m_Instance.RefreshFreePaintPointerAngle();
                    PointerManager.m_Instance.RequestPointerRendering(m_SketchSurfacePanel.ShouldShowPointer());
                    m_UIReticle.SetActive(false);
                    m_SketchSurfacePanel.RequestHideActiveTool(false);
                    if (!bGazeDeactivationOverrideWithInput)
                    {
                        m_SketchSurfacePanel.EatToolsInput();
                    }
                }

                m_PositioningPanelWithHead = false;
            }
            UnityEngine.Profiling.Profiler.EndSample();
        }

        void UpdateActiveGazeObject()
        {
            BasePanel currentPanel = m_PanelManager.GetPanel(m_CurrentGazeObject);
            currentPanel.SetPositioningPercent(m_PositioningTimer);
            bool hasController = m_ControlsType == ControlsType.SixDofControllers;
            // Update positioning behavior.
            if (m_PositioningPanelWithHead)
            {
                if (!InputManager.m_Instance.GetCommand(InputManager.SketchCommands.LockToHead) &&
                    !InputManager.m_Instance.GetCommand(InputManager.SketchCommands.LockToController))
                {
                    // No more positioning.
                    m_PositioningPanelWithHead = false;
                    m_PanelManager.m_SweetSpot.EnableBorderSphere(false, Vector3.zero, 0.0f);
                    currentPanel.PanelHasStoppedMoving();
                }
                else
                {
                    //lock the panel to the sweet spot bounds in the direction the user is looking
                    Quaternion qDiff = m_CurrentHeadOrientation * Quaternion.Inverse(m_PositioningPanelBaseHeadRotation);
                    Vector3 vAdjustedOffset = qDiff * m_PositioningPanelOffset;

                    Vector3 vNewPos = m_PanelManager.m_SweetSpot.transform.position + vAdjustedOffset;
                    currentPanel.transform.position = vNewPos;

                    vAdjustedOffset.Normalize();
                    currentPanel.transform.forward = vAdjustedOffset;

                    float fHighlightRadius = currentPanel.m_BorderSphereHighlightRadius;
                    m_PanelManager.m_SweetSpot.EnableBorderSphere(true, vNewPos, fHighlightRadius * m_PositioningTimer);

                    //once we've moved this panel, run the simulation on the other panels to resolve collisions
                    m_PanelManager.DoCollisionSimulationForKeyboardMouse(currentPanel);
                }
            }
            else
            {
                // It's possible that, on this frame, before this function was called, active gaze was pulled
                // from this panel.  In this case, we want to skip updating this frame.
                // This happens when a panel has gaze and world grab dismisses all panels, for example.
                if (currentPanel.IsActive())
                {
                    //orient to gaze
                    if (hasController)
                    {
                        currentPanel.UpdatePanel(m_GazeControllerRay.direction, m_CurrentGazeHitPoint);
                    }
                    else
                    {
                        currentPanel.UpdatePanel(m_CurrentGazeRay.direction, m_CurrentGazeHitPoint);
                    }
                }

                if (!hasController)
                {
                    //lock to head if we're holding a lock button..
                    bool bLockToHead = InputManager.m_Instance.GetCommand(InputManager.SketchCommands.LockToHead) ||
                        InputManager.m_Instance.GetCommand(InputManager.SketchCommands.LockToController);

                    if (bLockToHead)
                    {
                        m_PositioningPanelWithHead = true;
                        m_PositioningPanelBaseHeadRotation = m_CurrentHeadOrientation;
                        m_PositioningPanelOffset = currentPanel.transform.position -
                            m_PanelManager.m_SweetSpot.transform.position;

                        currentPanel.ResetPanelFlair();

                        //prime all other panels for movement
                        m_PanelManager.PrimeCollisionSimForKeyboardMouse();
                    }
                }

                PointerManager.m_Instance.RequestPointerRendering(false);
                currentPanel.UpdateReticleOffset(m_MouseDeltaX, m_MouseDeltaY);
            }

            // Keep reticle locked in the right spot.
            Vector3 reticlePos = Vector3.zero;
            Vector3 reticleForward = Vector3.zero;
            if (hasController)
            {
                currentPanel.GetReticleTransformFromPosDir(m_CurrentGazeHitPoint,
                    m_GazeControllerRay.direction, out reticlePos, out reticleForward);
            }
            else
            {
                currentPanel.GetReticleTransform(out reticlePos, out reticleForward,
                    (m_ControlsType == ControlsType.ViewingOnly));
            }

            SetUIReticleTransform(reticlePos, -reticleForward);
            m_UIReticle.SetActive(GetGazePanelActivationRatio() >= 1.0f);
        }

        public void ResetActivePanel()
        {
            m_PanelManager.ResetPanel(m_CurrentGazeObject);
            PointerManager.m_Instance.DisablePointerPreviewLine();
            m_PositioningPanelWithHead = false;
            m_CurrentGazeObject = -1;
        }

        void UpdatePanInput()
        {
            if (Mouse.current.rightButton.isPressed)
            {
                Vector3 vPanDiff = Vector3.zero;
                vPanDiff += (Vector3.right * m_MouseDeltaXScaled);
                vPanDiff += (Vector3.up * m_MouseDeltaYScaled);
                Vector3 vSurfacePos = m_SketchSurface.transform.position;
                m_SketchSurface.transform.position = vSurfacePos + vPanDiff;
            }
            else
            {
                float fCurrentTime = Time.realtimeSinceStartup;
                if (fCurrentTime - m_PositionOffsetResetTapTime < m_DoubleTapWindow)
                {
                    if (m_CurrentGazeObject == -1)
                    {
                        ResetGrabbedPose();
                    }
                }
                m_PositionOffsetResetTapTime = fCurrentTime;

                SwitchState(InputState.Standard);
            }
        }

        void UpdateRotationInput()
        {
            if (InputManager.m_Instance.GetCommand(InputManager.SketchCommands.PivotRotation))
            {
                bool bAltInputActive = InputManager.m_Instance.GetCommand(InputManager.SketchCommands.AltActivate);
                bool bRollRotation = m_RotationRollActive || bAltInputActive || m_CurrentRotationType == RotationType.RollOnly;
                m_RotationIcon.SetActive(bRollRotation);
                if (bRollRotation)
                {
                    m_RotationCursorOffset.x += m_MouseDeltaXScaled;
                    float fRotationAmount = m_RotationCursorOffset.x * -m_RotationRollScalar;

                    Quaternion qOffsetRotation = Quaternion.AngleAxis(fRotationAmount, m_SurfaceForward);
                    Quaternion qNewRotation = qOffsetRotation * m_RotationOrigin;
                    m_SketchSurface.transform.rotation = qNewRotation;

                    m_RotationRollActive = true;
                    m_RotationCursor.gameObject.SetActive(false);
                }
                else
                {
                    //update offset with mouse movement
                    m_RotationCursorOffset.x += m_MouseDeltaXScaled;
                    m_RotationCursorOffset.y += m_MouseDeltaYScaled;

                    //get offset in model space
                    Vector3 vSurfaceBounds = m_SketchSurface.transform.localScale * 0.5f;
                    m_RotationCursorOffset.x = Mathf.Clamp(m_RotationCursorOffset.x, -vSurfaceBounds.x, vSurfaceBounds.x);
                    m_RotationCursorOffset.y = Mathf.Clamp(m_RotationCursorOffset.y, -vSurfaceBounds.y, vSurfaceBounds.y);
                    float fCursorOffsetDist = m_RotationCursorOffset.magnitude;
                    float fMaxCursorOffsetDist = vSurfaceBounds.x;

                    //transform offset in to world space
                    Vector3 vTransformedOffset = m_RotationOrigin * m_RotationCursorOffset;
                    vTransformedOffset.Normalize();

                    //get world space rotation axis
                    Vector3 vSketchSurfaceRotationAxis = Vector3.Cross(vTransformedOffset, m_SurfaceForward);
                    vSketchSurfaceRotationAxis.Normalize();

                    //amount to rotate is determined by offset distance from origin
                    float fSketchSurfaceRotationAngle = Mathf.Min(fCursorOffsetDist / fMaxCursorOffsetDist, 1.0f);
                    fSketchSurfaceRotationAngle *= m_RotationMaxAngle;

                    //set new surface rotation by combining base rotation with angle/axis rotation
                    Quaternion qOffsetRotation = Quaternion.AngleAxis(fSketchSurfaceRotationAngle, vSketchSurfaceRotationAxis);
                    Quaternion qNewRotation = qOffsetRotation * m_RotationOrigin;
                    m_SketchSurface.transform.rotation = qNewRotation;

                    //set position of rotation cursor
                    Vector3 vNewTransformedOffset = qNewRotation * m_RotationCursorOffset;
                    m_RotationCursor.transform.position = m_SketchSurface.transform.position + vNewTransformedOffset;
                    m_RotationCursor.transform.rotation = qNewRotation;

                    //set position of guide lines
                    Vector2 vToCenter = m_RotationCursorOffset;
                    vToCenter.Normalize();
                    float fOffsetAngle = Vector2.Angle(vToCenter, Vector2.up);
                    m_RotationCursor.PositionCursorLines(m_SketchSurface.transform.position, m_SketchSurface.transform.forward, fOffsetAngle, vSurfaceBounds.x * 2.0f);
                }
            }
            else
            {
                float fCurrentTime = Time.realtimeSinceStartup;
                if (fCurrentTime - m_RotationResetTapTime < m_DoubleTapWindow)
                {
                    //reset drawing surface rotation
                    m_SketchSurface.transform.rotation = Quaternion.identity;
                }
                m_RotationResetTapTime = fCurrentTime;

                m_SurfaceForward = m_SketchSurface.transform.forward;
                m_SurfaceRight = m_SketchSurface.transform.right;
                m_SurfaceUp = m_SketchSurface.transform.up;

                if (!m_RotationRollActive && m_AutoOrientAfterRotation && m_SketchSurfacePanel.IsSketchSurfaceToolActive())
                {
                    //get possible auto rotations
                    Quaternion qQuatUp = OrientSketchSurfaceToUp();
                    Quaternion qQuatForward = OrientSketchSurfaceToForward();

                    //get the angle between our current and desired auto-rotation
                    float toUpAngle = Quaternion.Angle(qQuatUp, m_SketchSurface.transform.rotation);
                    float toForwardAngle = Quaternion.Angle(qQuatForward, m_SketchSurface.transform.rotation);

                    //set our new rotation to be whichever autorotation is closeset
                    Quaternion qNewRotation;
                    if (Mathf.Abs(toUpAngle) < Mathf.Abs(toForwardAngle))
                    {
                        qNewRotation = qQuatUp;
                    }
                    else
                    {
                        qNewRotation = qQuatForward;
                    }

                    //update the sketch surface
                    m_SketchSurface.transform.rotation = qNewRotation;

                    m_SurfaceForward = m_SketchSurface.transform.forward;
                    m_SurfaceRight = m_SketchSurface.transform.right;
                    m_SurfaceUp = m_SketchSurface.transform.up;
                }

                SwitchState(InputState.Standard);
            }
        }

        void UpdateHeadLockInput()
        {
            if (InputManager.m_Instance.GetCommand(InputManager.SketchCommands.LockToHead))
            {
                //compute new position/orientation of sketch surface
                Vector3 vTransformedOffset = m_CurrentHeadOrientation * m_SurfaceLockOffset;
                Vector3 vSurfacePos = m_CurrentGazeRay.origin + vTransformedOffset;

                Quaternion qDiff = m_CurrentHeadOrientation * Quaternion.Inverse(m_SurfaceLockBaseHeadRotation);
                Quaternion qNewSurfaceRot = qDiff * m_SurfaceLockBaseSurfaceRotation;

                m_SketchSurface.transform.position = vSurfacePos;
                m_SketchSurface.transform.rotation = qNewSurfaceRot;
            }
            else
            {
                m_SurfaceForward = m_SketchSurface.transform.forward;
                m_SurfaceRight = m_SketchSurface.transform.right;
                m_SurfaceUp = m_SketchSurface.transform.up;

                SwitchState(InputState.Standard);
            }
        }

        void UpdateControllerLock()
        {
            if (InputManager.m_Instance.GetCommand(InputManager.SketchCommands.LockToController))
            {
                //compute new position/orientation of sketch surface
                Vector3 vControllerDiff = InputManager.m_Instance.GetControllerPosition(m_SurfaceLockActingController) - m_SurfaceLockBaseControllerPosition;
                m_SketchSurface.transform.position = m_SurfaceLockBaseSurfacePosition + (vControllerDiff * m_SurfaceLockControllerScalar);

                Quaternion qDiff = InputManager.m_Instance.GetControllerRotation(m_SurfaceLockActingController) * Quaternion.Inverse(m_SurfaceLockBaseControllerRotation);
                m_SketchSurface.transform.rotation = qDiff * m_SurfaceLockBaseSurfaceRotation;
            }
            else
            {
                m_SurfaceForward = m_SketchSurface.transform.forward;
                m_SurfaceRight = m_SketchSurface.transform.right;
                m_SurfaceUp = m_SketchSurface.transform.up;

                SwitchState(InputState.Standard);
            }
        }

        void UpdatePushPullInput()
        {
            bool bRotationActive = InputManager.m_Instance.GetCommand(InputManager.SketchCommands.PivotRotation);
            bool bInputActive = InputManager.m_Instance.GetCommand(InputManager.SketchCommands.Activate);
            bool bAltInputActive = InputManager.m_Instance.GetCommand(InputManager.SketchCommands.AltActivate);

            if (bRotationActive && bInputActive)
            {
                SwitchState(InputState.Rotation);
            }
            else if (bAltInputActive)
            {
                Vector3 vPos = m_SketchSurface.transform.position;
                float fBigDiff = Mathf.Abs(m_MouseDeltaXScaled) > Mathf.Abs(m_MouseDeltaYScaled) ? -m_MouseDeltaXScaled : m_MouseDeltaYScaled;
                vPos += Vector3.forward * fBigDiff;

                m_SketchSurface.transform.position = vPos;
            }
            else
            {
                SwitchState(InputState.Standard);
            }
        }

        void UpdateSaveInput()
        {
            if (!InputManager.m_Instance.GetKeyboardShortcut(InputManager.KeyboardShortcut.Save))
            {
                SwitchState(InputState.Standard);
            }
        }

        void UpdateLoadInput()
        {
            if (!InputManager.m_Instance.GetKeyboardShortcut(InputManager.KeyboardShortcut.Load))
            {
                SwitchState(InputState.Standard);
            }
        }

        void OnBrushSetToDefault()
        {
            BrushDescriptor rDefaultBrush = BrushCatalog.m_Instance.DefaultBrush;
            PointerManager.m_Instance.SetBrushForAllPointers(rDefaultBrush);
            PointerManager.m_Instance.SetAllPointersBrushSize01(0.5f);
            PointerManager.m_Instance.MarkAllBrushSizeUsed();
        }

        public void AssignControllerMaterials(InputManager.ControllerName controller)
        {
            ControllerGeometry geometry = InputManager.GetControllerGeometry(controller);

            // Start from a clean state
            geometry.ResetAll();

            // If the tutorial is enabled, override all materials.
            if (TutorialManager.m_Instance.TutorialActive())
            {
                InputManager.m_Instance
                    .GetControllerTutorial(controller)
                    ?.AssignControllerMaterials(controller);
                return;
            }

            // If we're grabbing the world, get the materials from the world transform panel.
            if (m_GrabBrush.grabbingWorld && controller == InputManager.ControllerName.Brush)
            {
                TrTransform scenePose = App.Scene.Pose;
                if (scenePose.scale != 1 || scenePose.translation != Vector3.zero
                    || scenePose.rotation != Quaternion.identity)
                {
                    geometry.ShowWorldTransformReset();
                }
                return;
            }
            else if (m_GrabWand.grabbingWorld && controller == InputManager.ControllerName.Wand)
            {
                TrTransform scenePose = App.Scene.Pose;
                if (scenePose.scale != 1 || scenePose.translation != Vector3.zero
                    || scenePose.rotation != Quaternion.identity)
                {
                    geometry.ShowWorldTransformReset();
                }
                return;
            }

            // Not grabbing the world, so see if we're grabbing a widget.
            if (m_GrabWidgetState != GrabWidgetState.None)
            {
                m_CurrentGrabWidget.AssignControllerMaterials(controller);
                return;
            }

            // See if we're highlighting a widget and if that matters.
            if (m_CurrentGrabWidget != null && m_CurrentGrabWidget.HasHoverInteractions())
            {
                m_CurrentGrabWidget.AssignHoverControllerMaterials(controller);
                return;
            }

            // Not grabbing the world or a widget, see if we're interacting with a panel.
            if (controller == InputManager.ControllerName.Brush && m_CurrentGazeObject != -1)
            {
                BasePanel panel = m_PanelManager.GetPanel(m_CurrentGazeObject);
                panel.AssignControllerMaterials(controller);
                return;
            }

            // Defaults.
            if (controller == InputManager.ControllerName.Wand)
            {
                if (App.CurrentState != App.AppState.Standard || m_PanelManager.IntroSketchbookMode)
                {
                    // If app is not in standard mode, the actions represented by subsequent material
                    // assigments cannot be taken.
                    return;
                }
                bool creatingStroke = PointerManager.m_Instance.IsMainPointerCreatingStroke();
                bool allowPainting = App.Instance.IsInStateThatAllowsPainting();

                InputManager.Wand.Geometry.ShowRotatePanels();
                InputManager.Wand.Geometry.ShowUndoRedo(CanUndo() && !creatingStroke && allowPainting,
                    CanRedo() && !creatingStroke && allowPainting);
            }

            // Show the pin cushion icon on the button if it's available.
            if (controller == InputManager.ControllerName.Brush && CanUsePinCushion())
            {
                InputManager.Brush.Geometry.ShowPinCushion();
            }

            // Finally, override with tools.
            m_SketchSurfacePanel.AssignControllerMaterials(controller);
        }

        public float GetControllerPadShaderRatio(
            InputManager.ControllerName controller, VrInput input)
        {
            // If we're interacting with a panel, get touch ratio from the panel.
            if (controller == InputManager.ControllerName.Brush && m_CurrentGazeObject != -1)
            {
                BasePanel panel = m_PanelManager.GetPanel(m_CurrentGazeObject);
                return panel.GetControllerPadShaderRatio(controller);
            }
            return SketchSurfacePanel.m_Instance.GetCurrentToolSizeRatio(controller, input);
        }

        void SwitchState(InputState rDesiredState)
        {
            //exit current state
            switch (m_CurrentInputState)
            {
                case InputState.Pan:
                    m_TransformGizmoScript.ResetTransform();
                    break;
                case InputState.PushPull:
                    m_TransformGizmoScript.ResetTransform();
                    break;
                case InputState.Rotation:
                    m_RotationRollActive = false;
                    m_RotationIcon.SetActive(false);
                    m_RotationCursor.gameObject.SetActive(false);
                    break;
            }

            bool bSketchSurfaceToolActive = m_SketchSurfacePanel.IsSketchSurfaceToolActive();

            //enter new state
            switch (rDesiredState)
            {
                case InputState.Pan:
                    m_TransformGizmoScript.SetTransformForPan();
                    break;
                case InputState.PushPull:
                    m_TransformGizmoScript.SetTransformForPushPull();
                    break;
                case InputState.Rotation:
                    if (bSketchSurfaceToolActive)
                    {
                        m_SketchSurface.transform.position = PointerManager.m_Instance.MainPointer.transform.position;
                        m_SketchSurfacePanel.ResetReticleOffset();
                    }
                    m_RotationOrigin = m_SketchSurface.transform.rotation;
                    m_RotationCursorOffset = Vector2.zero;
                    m_RotationCursor.transform.position = m_SketchSurface.transform.position;
                    m_RotationCursor.transform.rotation = m_SketchSurface.transform.rotation;
                    m_RotationCursor.ClearCursorLines(m_SketchSurface.transform.position);
                    m_RotationCursor.gameObject.SetActive(bSketchSurfaceToolActive);
                    break;
                case InputState.HeadLock:
                    m_SurfaceLockBaseHeadRotation = m_CurrentHeadOrientation;
                    m_SurfaceLockBaseSurfaceRotation = m_SketchSurface.transform.rotation;
                    m_SurfaceLockOffset = m_SketchSurface.transform.position - m_CurrentGazeRay.origin;
                    m_SurfaceLockOffset = Quaternion.Inverse(m_SurfaceLockBaseHeadRotation) * m_SurfaceLockOffset;
                    break;
                case InputState.ControllerLock:
                    if (bSketchSurfaceToolActive)
                    {
                        m_SketchSurface.transform.position = PointerManager.m_Instance.MainPointer.transform.position;
                        m_SketchSurfacePanel.ResetReticleOffset();
                    }
                    m_SurfaceLockActingController = InputManager.m_Instance.GetDominantController(InputManager.SketchCommands.LockToController);
                    m_SurfaceLockBaseSurfaceRotation = m_SketchSurface.transform.rotation;
                    m_SurfaceLockBaseControllerRotation = InputManager.m_Instance.GetControllerRotation(m_SurfaceLockActingController);
                    m_SurfaceLockBaseSurfacePosition = m_SketchSurface.transform.position;
                    m_SurfaceLockBaseControllerPosition = InputManager.m_Instance.GetControllerPosition(m_SurfaceLockActingController);
                    m_SurfaceLockControllerScalar = m_SketchSurfacePanel.m_PanelSensitivity / m_SurfaceLockControllerBaseScalar;
                    break;
                case InputState.Save:
                    IssueGlobalCommand(GlobalCommands.Save);
                    break;
                case InputState.Load:
                    IssueGlobalCommand(GlobalCommands.Load);
                    break;
            }

            m_CurrentInputState = rDesiredState;
        }

        public void RequestPanelsVisibility(bool bVisible)
        {
            // Always false in viewonly mode
            bVisible = m_ViewOnly ? false : bVisible;
            m_PanelsVisibilityRequested = bVisible;
        }

        Quaternion OrientSketchSurfaceToUp()
        {
            //project the world up vector on to the surface plane
            Vector3 vUpOnSurfacePlane = Vector3.up - (Vector3.Dot(Vector3.up, m_SurfaceForward) * m_SurfaceForward);
            vUpOnSurfacePlane.Normalize();

            //get the angle between the surface up and the projected world up
            float fUpOnSurfacePlaneAngle = Vector3.Angle(vUpOnSurfacePlane, m_SurfaceUp);
            Vector3 vUpCross = Vector3.Cross(vUpOnSurfacePlane, m_SurfaceUp);
            vUpCross.Normalize();
            if (Vector3.Dot(vUpCross, m_SurfaceForward) > 0.0f)
            {
                fUpOnSurfacePlaneAngle *= -1.0f;
            }

            //rotate around the surface foward by the angle diff
            Quaternion qOrientToUp = Quaternion.AngleAxis(fUpOnSurfacePlaneAngle, m_SurfaceForward);
            Quaternion qNewRotation = qOrientToUp * m_SketchSurface.transform.rotation;
            return qNewRotation;
        }

        Quaternion OrientSketchSurfaceToForward()
        {
            //project the world forward vector on to the surface plane
            Vector3 vForwardOnSurfacePlane = Vector3.forward - (Vector3.Dot(Vector3.forward, m_SurfaceForward) * m_SurfaceForward);
            vForwardOnSurfacePlane.Normalize();

            //get the angle between the surface up and the projected world forward
            float fForwardOnSurfacePlaneAngle = Vector3.Angle(vForwardOnSurfacePlane, m_SurfaceUp);
            Vector3 vUpCross = Vector3.Cross(vForwardOnSurfacePlane, m_SurfaceUp);
            vUpCross.Normalize();
            if (Vector3.Dot(vUpCross, m_SurfaceForward) > 0.0f)
            {
                fForwardOnSurfacePlaneAngle *= -1.0f;
            }

            //rotate around the surface foward by the angle diff
            Quaternion qOrientToForward = Quaternion.AngleAxis(fForwardOnSurfacePlaneAngle, m_SurfaceForward);
            Quaternion qNewRotation = qOrientToForward * m_SketchSurface.transform.rotation;
            return qNewRotation;
        }

        /// Reset the scene or the canvas, depending on the current mode
        public void ResetGrabbedPose(bool everything = false)
        {
            //update sketch surface position with offset to sweet spot
            m_SketchSurface.transform.position = m_PanelManager.GetSketchSurfaceResetPos();
            if (everything)
            {
                App.Scene.Pose = TrTransform.identity;
                Coords.CanvasLocalPose = TrTransform.identity;
            }
            App.Scene.Pose = TrTransform.identity;

            //reset orientation and pointer
            ResetSketchSurfaceOrientation();
            m_SketchSurfacePanel.ResetReticleOffset();
            PointerManager.m_Instance.DisablePointerPreviewLine();
            PointerManager.m_Instance.SetPointerPreviewLineDelayTimer();
        }

        public void ResetSketchSurfaceOrientation()
        {
            m_SketchSurface.transform.rotation = Quaternion.identity;
            m_SurfaceForward = m_SketchSurface.transform.forward;
            m_SurfaceRight = m_SketchSurface.transform.right;
            m_SurfaceUp = m_SketchSurface.transform.up;
        }

        float GetAppropriateMovementScalar()
        {
            switch (m_CurrentInputState)
            {
                case InputState.Pan: return m_PanScalar;
                case InputState.Rotation: return m_RotationScalar;
                case InputState.PushPull: return m_PushPullScale;
            }

            return 1.0f;
        }

        // TODO - it'd be great if we could disentangle this from the multicam.
        IEnumerator RenderPathAndQuit()
        {
#if USD_SUPPORTED
            App.Instance.SetDesiredState(App.AppState.OfflineRendering);
            SketchSurfacePanel.m_Instance.EnableSpecificTool(BaseTool.ToolType.MultiCamTool);
            MultiCamTool multiCam = SketchSurfacePanel.m_Instance.ActiveTool as MultiCamTool;
            Debug.Assert(multiCam != null); // Something's gone wrong if we've been unable to find multicam!
            if (multiCam == null)
            {
                yield break;
            }
            multiCam.ExternalObjectForceCameraStyle(MultiCamStyle.Video);
            MultiCamCaptureRig.ForceClippingPlanes(MultiCamStyle.Video);
            // Give the video tool time to switch - TODO - be a little more graceful here
            yield return new WaitForSeconds(2);
            // Make sure the videos have had time to load, and set playing ones to start
            while (VideoCatalog.Instance.IsScanning)
            {
                yield return null;
            }
            foreach (var widget in WidgetManager.m_Instance.VideoWidgets)
            {
                if (widget.VideoController.Playing)
                {
                    widget.VideoController.Position = 0;
                }
            }
            yield return null;
            var ssMgr = MultiCamCaptureRig.ManagerFromStyle(MultiCamStyle.Video);
            ssMgr.SetScreenshotResolution(App.UserConfig.Video.OfflineResolution);
            multiCam.StartVideoCapture(MultiCamTool.GetSaveName(MultiCamStyle.Video), offlineRender: true);
            App.Instance.FrameCountDisplay.gameObject.SetActive(true);
            App.Instance.FrameCountDisplay.SetFramesTotal(VideoRecorderUtils.NumFramesInUsdSerializer);
            while (VideoRecorderUtils.ActiveVideoRecording != null)
            {
                App.Instance.FrameCountDisplay.SetCurrentFrame(
                    VideoRecorderUtils.ActiveVideoRecording.FrameCount);
                yield return null;
            }
            ssMgr.SetScreenshotResolution(App.UserConfig.Video.Resolution);
#else
            Debug.LogError("Render path requires USD support");
            yield return null;
#endif
            QuitApp();
        }

        IEnumerator<Null> ExportListAndQuit()
        {
            App.Config.m_ForceDeterministicBirthTimeForExport = true;
            List<string> filesToExport = new List<string>();
            foreach (string filePattern in App.Config.m_FilePatternsToExport)
            {
                bool absolute = Path.IsPathRooted(filePattern);
                string directory = absolute ? Path.GetDirectoryName(filePattern) : App.UserSketchPath();
                string filename = Path.GetFileName(filePattern);
                var tiltFiles = Directory.GetFiles(directory, filename);
                filesToExport.AddRange(tiltFiles);
                // Also look at .tilt files which have been unzipped into directory format
                var tiltDirs = Directory.GetDirectories(directory, filename)
                    .Where(n => n.EndsWith(".tilt"));
                filesToExport.AddRange(tiltDirs);
            }

            using (var coroutine = LoadAndExportList(filesToExport))
            {
                while (coroutine.MoveNext())
                {
                    yield return coroutine.Current;
                }
            }
            QuitApp();
        }

        void QuitApp()
        {
            // We're done! Quit!
#if UNITY_EDITOR
            UnityEditor.EditorApplication.isPlaying = false;
#else
            Application.Quit();
#endif
        }

        // This coroutine must be run to completion or disposed.
        IEnumerator<Null> LoadAndExportList(List<string> filenames)
        {
            foreach (var filename in filenames)
            {
                using (var coroutine = LoadAndExport(filename))
                {
                    while (coroutine.MoveNext())
                    {
                        yield return coroutine.Current;
                    }
                }
            }
        }

        // This coroutine must be run to completion or disposed.
        IEnumerator<Null> LoadAndExportAll()
        {
            SketchSet sketchSet = SketchCatalog.m_Instance.GetSet(SketchSetType.User);
            for (int i = 0; i < SketchCatalog.m_Instance.GetSet(SketchSetType.User).NumSketches; ++i)
            {
                SceneFileInfo rInfo = sketchSet.GetSketchSceneFileInfo(i);
                using (var coroutine = LoadAndExport(rInfo.FullPath))
                {
                    while (coroutine.MoveNext())
                    {
                        yield return coroutine.Current;
                    }
                }
            }
        }

        /// Loads a .tilt file completely.
        /// This may be slightly buggy; it's not currently used for production.
        /// This coroutine must be run to completion or disposed.
        public IEnumerable<Null> LoadTiltFile(string filename)
        {
            using (var unused = new SceneSettings.RequestInstantSceneSwitch())
            {
                IssueGlobalCommand(
                    GlobalCommands.LoadNamedFile,
                    iParam1: (int)LoadSpeed.Quick, sParam: filename);
                yield return null;
                while (App.Instance.IsLoading())
                {
                    yield return null;
                }

                // I don't know why App.Instance.IsLoading() doesn't cover this, but it doesn't.
                while (m_WidgetManager.CreatingMediaWidgets)
                {
                    yield return null;
                }
                while (WidgetManager.m_Instance.AreMediaWidgetsStillLoading())
                {
                    yield return null;
                }

                // This is kind of a hack.
                // Despite the RequestInstantSceneSwitch above, I think scene colors still require
                // a few frames to settle; also, GrabWidgets need to register themselves on the
                // first frame, etc.
                for (int i = 0; i < 10; ++i)
                {
                    yield return null;
                }
            }
        }

        // This coroutine must be run to completion or disposed.
        IEnumerator<Null> LoadAndExport(string filename)
        {
            foreach (var val in LoadTiltFile(filename))
            {
                yield return val;
            }
            using (var coroutine = ExportCoroutine())
            {
                while (coroutine.MoveNext())
                {
                    yield return coroutine.Current;
                }
            }
        }

        IEnumerator<Null> ExportCoroutine()
        {
            return OverlayManager.m_Instance.RunInCompositor(
                OverlayType.Export, () =>
                {
                    // Sort of a kludge: put stuff back into the main canvas
                    SelectionManager.m_Instance.ClearActiveSelection();
                    Export.ExportScene();
                }, 0.25f, false, true);
        }

        private void SaveModel()
        {
#if USD_SUPPORTED
            var current = SaveLoadScript.m_Instance.SceneFile;
            string basename = (current.Valid)
                ? Path.GetFileNameWithoutExtension(current.FullPath)
                : "Untitled";
            string directoryName = FileUtils.GenerateNonexistentFilename(
                App.ModelLibraryPath(), basename, "");

            string usdname = Path.Combine(directoryName, basename + ".usd");
            // TODO: export selection only, though this is still only experimental. The blocking
            // issue to implement this is that the export collector needs to expose this as an option.
            //
            // SelectionManager.m_Instance.HasSelection
            //    ? SelectionManager.m_Instance.SelectedStrokes
            //    : null
            ExportUsd.ExportPayload(usdname);
            OutputWindowScript.m_Instance.CreateInfoCardAtController(
                InputManager.ControllerName.Brush, "Model created!");
#endif
        }

        /// Generates a view from the previous thumbnail viewpoint.
        public void GenerateReplacementSaveIcon()
        {
            if (SaveLoadScript.m_Instance.LastThumbnail_SS.HasValue)
            {
                TrTransform thumbnailInGlobalSpace = App.Scene.Pose *
                    SaveLoadScript.m_Instance.LastThumbnail_SS.Value;

                m_SaveIconTool.ProgrammaticCaptureSaveIcon(thumbnailInGlobalSpace.translation,
                    thumbnailInGlobalSpace.rotation);
            }
            else
            {
                GenerateBestGuessSaveIcon();
            }
        }

        public void GenerateBestGuessSaveIcon()
        {
            TrTransform camXform = GenerateBestGuessSaveIconTransform();
            m_SaveIconTool.ProgrammaticCaptureSaveIcon(camXform.translation, camXform.rotation);
        }

        /// This positions the save icon camera at the user's head position, and faces it towards
        /// the most recent strokes the user has created.
        /// If there are no strokes, it faces towards the 'most recent' models.
        /// Sadly we cannot really mix the two as we don't know when the models were instantiated.
        public TrTransform GenerateBestGuessSaveIconTransform(int itemsToEnumerate = 0)
        {
            if (itemsToEnumerate == 0)
            {
                itemsToEnumerate = m_NumStrokesForSaveIcon;
            }
            int startIndex = Mathf.Max(0, SketchMemoryScript.AllStrokesCount() - itemsToEnumerate);
            var lastFewStrokes = SketchMemoryScript.AllStrokes().Skip(startIndex).ToArray();

            Bounds bounds;
            if (lastFewStrokes.Length > 0)
            {
                bounds = new Bounds(lastFewStrokes.First().m_ControlPoints.First().m_Pos, Vector3.zero);
                foreach (var stroke in lastFewStrokes.Skip(1))
                {
                    bounds.Encapsulate(stroke.m_ControlPoints.First().m_Pos);
                    bounds.Encapsulate(stroke.m_ControlPoints.Last().m_Pos);
                }
            }
            else
            {
                // If we have no strokes, just use the aggregates bounding boxes of the blocks models.
                var models = m_WidgetManager.ModelWidgets.ToArray();
                // we should always have models to get here, but just in case...
                if (models.Length > 0)
                {
                    startIndex = Mathf.Max(0, models.Length - itemsToEnumerate);
                    bounds = models[startIndex].WorldSpaceBounds;
                    for (int i = startIndex + 1; i < models.Length; ++i)
                    {
                        bounds.Encapsulate(models[i].WorldSpaceBounds);
                    }
                }
                else
                {
                    bounds = new Bounds(new Vector3(0, 1, -100000), Vector3.one); // some point in the distance
                }
            }

            Vector3 camPos = ViewpointScript.Head.position;
            Vector3 worldPos = App.Scene.Pose.MultiplyPoint(bounds.center);
            Quaternion direction = Quaternion.LookRotation(worldPos - camPos);
            return TrTransform.TR(camPos, direction);
        }


        public void GenerateBoundingBoxSaveIcon()
        {
            Vector3 vNewCamPos;
            {
                Bounds rCanvasBounds = App.Scene.AllCanvases
                    .Select(canvas => canvas.GetCanvasBoundingBox())
                    .Aggregate((b1, b2) =>
                    {
                        b1.Encapsulate(b2);
                        return b1;
                    });

                //position the camera at the center of the canvas bounds
                vNewCamPos = rCanvasBounds.center;

                //back the camera up, along -z until we can see the extent of the bounds
                float fCanvasWidth = rCanvasBounds.max.x - rCanvasBounds.min.x;
                float fCanvasHeight = rCanvasBounds.max.y - rCanvasBounds.min.y;
                float fLargerExtent = Mathf.Max(fCanvasHeight, fCanvasWidth);

                //half fov for camera
                float fHalfFOV = m_SaveIconTool.ScreenshotManager.LeftEye.fieldOfView * 0.5f;

                //TODO: find the real reason this isn't working as it should
                float fMagicNumber = 1.375f;

                //set new cam position and zero out orientation
                float fBackupDistance = (fLargerExtent * 0.5f)
                    * Mathf.Tan(Mathf.Deg2Rad * fHalfFOV) * fMagicNumber;
                vNewCamPos.z = rCanvasBounds.min.z - fBackupDistance;
            }

            m_SaveIconTool.ProgrammaticCaptureSaveIcon(vNewCamPos, Quaternion.identity);
        }

        private void MergeBrushStrokes(SceneFileInfo fileInfo)
        {
            m_PanelManager.ToggleSketchbookPanels(isLoadingSketch: true);
            PointerManager.m_Instance.EnablePointerStrokeGeneration(true);
            if (SaveLoadScript.m_Instance.Load(fileInfo, true))
            {
                SketchMemoryScript.m_Instance.SetPlaybackMode(m_SketchPlaybackMode, m_DefaultSketchLoadSpeed);
                SketchMemoryScript.m_Instance.BeginDrawingFromMemory(bDrawFromStart: true, false, false);
                // the order of these two lines are important as ExitIntroSketch is setting the
                // color of the pointer and we need the color to be set before we go to the Loading
                // state. App script's ShouldTintControllers allow the controller to be tinted only
                // when the app is in the standard mode. That was there to prevent the controller color
                // from flickering while in the intro mode.
                App.Instance.ExitIntroSketch();
                App.Instance.SetDesiredState(App.AppState.QuickLoad);
            }
        }

        public void LoadSketch(SceneFileInfo fileInfo, bool quickload = false, bool additive = false)
        {
            LightsControlScript.m_Instance.DiscoMode = false;
            m_WidgetManager.FollowingPath = false;
            m_WidgetManager.CameraPathsVisible = false;
            m_WidgetManager.DestroyAllWidgets();
            m_PanelManager.ToggleSketchbookPanels(isLoadingSketch: true);
            ResetGrabbedPose(everything: true);
            PointerManager.m_Instance.EnablePointerStrokeGeneration(true);
            if (SaveLoadScript.m_Instance.Load(fileInfo, additive))
            {
                SketchMemoryScript.m_Instance.SetPlaybackMode(m_SketchPlaybackMode, m_DefaultSketchLoadSpeed);
                SketchMemoryScript.m_Instance.BeginDrawingFromMemory(bDrawFromStart: true);
                // the order of these two lines are important as ExitIntroSketch is setting the
                // color of the pointer and we need the color to be set before we go to the Loading
                // state. App script's ShouldTintControllers allow the controller to be tinted only
                // when the app is in the standard mode. That was there to prevent the controller color
                // from flickering while in the intro mode.
                App.Instance.ExitIntroSketch();
                App.Instance.SetDesiredState(quickload ? App.AppState.QuickLoad : App.AppState.Loading);
            }
            QualityControls.m_Instance.ResetAutoQuality();
            m_WidgetManager.ValidateCurrentCameraPath();
        }

        public void IssueGlobalCommand(GlobalCommands rEnum, int iParam1 = -1,
                                       int iParam2 = -1, string sParam = null)
        {
            switch (rEnum)
            {

                // Keyboard command, for debugging and emergency use.
                case GlobalCommands.Save:
                    {
                        if (!FileUtils.CheckDiskSpaceWithError(App.UserSketchPath()))
                        {
                            return;
                        }
                        // Disable active selection before saving.
                        // This looks fishy, here's what's going on: When an object is selected and it has moved, the
                        // the user is observing the selection canvas in the HMD, but we will be saving the main canvas.
                        // Because they haven't deselected yet, the selection canvas and the main canvas are out of sync
                        // so the strokes that will be saved will not match what the user sees.
                        //
                        // Here we deselect to force the main canvas to sync with the selection canvas, which is more
                        // correct from the user's perspective. Push the deselect operation onto the stack so the user
                        // can undo it after save, if desired.
                        SelectionManager.m_Instance.ClearActiveSelection();
                        GenerateReplacementSaveIcon();
                        if (iParam1 == -1)
                        {
                            if (iParam2 == 1)
                            {
                                // Do a save in Tiltasaurus mode, which creates a new filename prefixed with
                                // "Tiltasaurus_" and the current prompt. Also, don't eat gaze input so that the
                                // Tiltasaurus prompt stays open.
                                StartCoroutine(SaveLoadScript.m_Instance.SaveOverwrite(tiltasaurusMode: true));
                            }
                            else
                            {
                                StartCoroutine(SaveLoadScript.m_Instance.SaveOverwrite());
                                EatGazeObjectInput();
                            }
                        }
                        else
                        {
                            StartCoroutine(SaveLoadScript.m_Instance.SaveMonoscopic(iParam1));
                        }
                        break;
                    }
                case GlobalCommands.SaveNew:
                    {
                        if (!FileUtils.CheckDiskSpaceWithError(App.UserSketchPath()))
                        {
                            return;
                        }
                        if (iParam1 == 1)
                        {
                            GenerateBoundingBoxSaveIcon();
                        }
                        StartCoroutine(SaveLoadScript.m_Instance.SaveNewName());
                        EatGazeObjectInput();
                        break;
                    }
                case GlobalCommands.SaveAndUpload:
                    {
                        if (!FileUtils.CheckDiskSpaceWithError(App.UserSketchPath()))
                        {
                            Debug.LogError("SaveAndUpload: Disk space error");
                            return;
                        }
                        SelectionManager.m_Instance.ClearActiveSelection();
                        m_PanelManager.GetPanel(m_CurrentGazeObject).CreatePopUp(
                            GlobalCommands.UploadToGenericCloud, (int)Cloud.None, -1);
                        EatGazeObjectInput();
                        break;
                    }
                case GlobalCommands.ExportAll:
                    {
                        StartCoroutine(LoadAndExportAll());
                        break;
                    }
                // Glen Keane request: a way to draw guidelines that can be toggled on and off
                // at runtime.
                case GlobalCommands.DraftingVisibility:
                    {
                        if (!Enum.IsDefined(typeof(DraftingVisibilityOption), iParam1))
                        {
                            Debug.LogError("Unknown draft visibility value: " + iParam1);
                            return;
                        }
                        DraftingVisibilityOption option = (DraftingVisibilityOption)iParam1;
                        if (option != m_DraftingVisibility)
                        {
                            m_DraftingVisibility = option;
                            UpdateDraftingVisibility();
                        }
                        break;
                    }
                case GlobalCommands.MergeBrushStrokes:
                    {
                        // TODO Refactor with Load below
                        var index = iParam1;
                        var sketchSetType = (SketchSetType)iParam2;
                        SketchSet sketchSet = SketchCatalog.m_Instance.GetSet(sketchSetType);
                        SceneFileInfo rInfo = sketchSet.GetSketchSceneFileInfo(index);
                        if (rInfo != null)
                        {
                            MergeBrushStrokes(rInfo);
                            if (m_ControlsType != ControlsType.ViewingOnly)
                            {
                                EatGazeObjectInput();
                            }
                        }
                        break;
                    }
                case GlobalCommands.Load:
                    {
                        var index = iParam1;
                        var sketchSetType = (SketchSetType)iParam2;
                        SketchSet sketchSet = SketchCatalog.m_Instance.GetSet(sketchSetType);
                        SceneFileInfo rInfo = sketchSet.GetSketchSceneFileInfo(index);
                        if (rInfo != null)
                        {
                            LoadSketch(rInfo);
                            if (m_ControlsType != ControlsType.ViewingOnly)
                            {
                                EatGazeObjectInput();
                            }
                        }
                        break;
                    }
                case GlobalCommands.LoadNamedFile:
                    LoadNamed(sParam, iParam1 == (int)LoadSpeed.Quick, iParam2 != -1);
                    break;
                case GlobalCommands.NewSketch:
                    NewSketch(fade: true);
                    Vector3 vTrashSoundPos = m_CurrentGazeRay.origin;
                    if (App.VrSdk.GetControllerDof() == VrSdk.DoF.Six)
                    {
                        vTrashSoundPos = InputManager.m_Instance.GetControllerPosition(
                            InputManager.ControllerName.Wand);
                    }
                    AudioManager.m_Instance.PlayTrashSound(vTrashSoundPos);
                    PromoManager.m_Instance.RequestAdvancedPanelsPromo();
                    break;
                case GlobalCommands.SymmetryPlane:
                    if (PointerManager.m_Instance.CurrentSymmetryMode != SymmetryMode.SinglePlane)
                    {
                        PointerManager.m_Instance.SetSymmetryMode(SymmetryMode.SinglePlane);
                        ControllerConsoleScript.m_Instance.AddNewLine("Mirror Enabled");
                    }
                    else
                    {
                        PointerManager.m_Instance.SetSymmetryMode(SymmetryMode.None);
                        ControllerConsoleScript.m_Instance.AddNewLine("Mirror Off");
                    }
                    break;
                case GlobalCommands.MultiMirror:
                    if (PointerManager.m_Instance.CurrentSymmetryMode != SymmetryMode.MultiMirror)
                    {
                        PointerManager.m_Instance.SetSymmetryMode(SymmetryMode.MultiMirror);
                        ControllerConsoleScript.m_Instance.AddNewLine("Symmetry Enabled");
                    }
                    else
                    {
                        PointerManager.m_Instance.SetSymmetryMode(SymmetryMode.None);
                        ControllerConsoleScript.m_Instance.AddNewLine("Symmetry Off");
                    }
                    InputManager.m_Instance.TriggerHaptics(InputManager.ControllerName.Brush, 0.1f);
                    break;
                case GlobalCommands.SymmetryTwoHanded:
                    if (PointerManager.m_Instance.CurrentSymmetryMode != SymmetryMode.TwoHanded)
                    {
                        PointerManager.m_Instance.SetSymmetryMode(SymmetryMode.TwoHanded);
                        ControllerConsoleScript.m_Instance.AddNewLine("Symmetry Enabled");
                    }
                    else
                    {
                        PointerManager.m_Instance.SetSymmetryMode(SymmetryMode.None);
                        ControllerConsoleScript.m_Instance.AddNewLine("Symmetry Off");
                    }
                    InputManager.m_Instance.TriggerHaptics(InputManager.ControllerName.Brush, 0.1f);
                    break;
                case GlobalCommands.StraightEdge:
                    PointerManager.m_Instance.StraightEdgeModeEnabled = !PointerManager.m_Instance.StraightEdgeModeEnabled;
                    if (PointerManager.m_Instance.StraightEdgeModeEnabled)
                    {
                        ControllerConsoleScript.m_Instance.AddNewLine("Straight Edge On");
                    }
                    else
                    {
                        ControllerConsoleScript.m_Instance.AddNewLine("Straight Edge Off");
                    }
                    break;
                case GlobalCommands.AutoOrient:
                    m_AutoOrientAfterRotation = !m_AutoOrientAfterRotation;
                    if (m_AutoOrientAfterRotation)
                    {
                        ControllerConsoleScript.m_Instance.AddNewLine("Auto-Orient On");
                    }
                    else
                    {
                        ControllerConsoleScript.m_Instance.AddNewLine("Auto-Orient Off");
                    }
                    break;
                case GlobalCommands.Undo:
                    SketchMemoryScript.m_Instance.StepBack();
                    break;
                case GlobalCommands.Redo:
                    SketchMemoryScript.m_Instance.StepForward();
                    break;
                case GlobalCommands.AudioVisualization: // Intentionally blank.
                    break;
                case GlobalCommands.ResetAllPanels:
                    m_PanelManager.ResetWandPanelsConfiguration();
                    EatGazeObjectInput();
                    break;
                case GlobalCommands.SketchOrigin:
                    m_SketchSurfacePanel.EnableSpecificTool(BaseTool.ToolType.SketchOrigin);
                    EatGazeObjectInput();
                    break;
                case GlobalCommands.ViewOnly:
                    m_ViewOnly = !m_ViewOnly;
                    RequestPanelsVisibility(!m_ViewOnly);
                    PointerManager.m_Instance.RequestPointerRendering(!m_ViewOnly);
                    // TODO - decide if this is a permanent change
                    // With this line, you can't set a tool such as fly or teleport
                    // and switch to View Only mode as the mode change disables all tools
                    //m_SketchSurface.SetActive(!m_ViewOnly);
                    m_Decor.SetActive(!m_ViewOnly);
                    break;
                case GlobalCommands.SaveGallery:
                    m_SketchSurfacePanel.EnableSpecificTool(BaseTool.ToolType.SaveIconTool);
                    break;
                case GlobalCommands.DropCam:
                    // Want to enable this if in monoscopic or VR modes.
                    // TODO: seems odd to tie this switch to the controller type, should be based on some
                    // other build-time configuration setting.
                    if (App.VrSdk.GetControllerDof() != VrSdk.DoF.None)
                    {
                        m_DropCam.Show(!m_DropCam.gameObject.activeSelf);
                    }
                    break;
                case GlobalCommands.AnalyticsEnabled_Deprecated:
                    break;
                case GlobalCommands.ToggleAutosimplification:
                    QualityControls.AutosimplifyEnabled = !QualityControls.AutosimplifyEnabled;
                    break;
                case GlobalCommands.Credits:
                    LoadSketch(new DiskSceneFileInfo(m_CreditsSketchFilename, embedded: true, readOnly: true));
                    EatGazeObjectInput();
                    break;
                case GlobalCommands.AshleysSketch:
                    LoadSketch(new DiskSceneFileInfo(m_AshleysSketchFilename, embedded: true, readOnly: true));
                    EatGazeObjectInput();
                    break;
                case GlobalCommands.FAQ:
                    OpenURLAndInformUser(m_HelpCenterURL);
                    break;
                case GlobalCommands.ReleaseNotes:
                    OpenURLAndInformUser(m_ReleaseNotesURL);
                    break;
                case GlobalCommands.ExportRaw:
                    if (!FileUtils.CheckDiskSpaceWithError(App.UserExportPath()))
                    {
                        return;
                    }
                    EatGazeObjectInput();
                    StartCoroutine(ExportCoroutine());
                    break;
                case GlobalCommands.IRC:
                    if (m_IRCChatWidget == null)
                    {
                        GameObject widgetobject = (GameObject)Instantiate(m_IRCChatPrefab);
                        widgetobject.transform.parent = App.Instance.m_RoomTransform;
                        m_IRCChatWidget = widgetobject.GetComponent<GrabWidget>();
                        m_IRCChatWidget.Show(true);
                    }
                    else
                    {
                        m_IRCChatWidget.Show(false);
                        m_IRCChatWidget = null;
                    }
                    break;
                case GlobalCommands.YouTubeChat:
                    if (m_YouTubeChatWidget == null)
                    {
                        GameObject widgetobject = (GameObject)Instantiate(m_YouTubeChatPrefab);
                        widgetobject.transform.parent = App.Instance.m_RoomTransform;
                        m_YouTubeChatWidget = widgetobject.GetComponent<GrabWidget>();
                        m_YouTubeChatWidget.Show(true);
                    }
                    else
                    {
                        m_YouTubeChatWidget.Show(false);
                        m_YouTubeChatWidget = null;
                    }
                    break;
                case GlobalCommands.CameraOptions:
                    // If we're switching in to Camera mode, make sure Multicam is selected.
                    if (!m_PanelManager.CameraActive())
                    {
                        SketchSurfacePanel.m_Instance.EnableSpecificTool(BaseTool.ToolType.MultiCamTool);
                    }
                    m_PanelManager.ToggleCameraPanels();
                    PointerManager.m_Instance.EatLineEnabledInput();
                    SketchSurfacePanel.m_Instance.EatToolsInput();
                    break;
                case GlobalCommands.ShowSketchFolder:
                    {
                        var index = iParam1;
                        var sketchSetType = (SketchSetType)iParam2;
                        SketchSet sketchSet = SketchCatalog.m_Instance.GetSet(sketchSetType);
                        SceneFileInfo rInfo = sketchSet.GetSketchSceneFileInfo(index);
                        EatGazeObjectInput();
                        //launch external window and tell the user we did so
                        //this call is windows only
                        if ((Application.platform == RuntimePlatform.WindowsPlayer) ||
                            (Application.platform == RuntimePlatform.WindowsEditor))
                        {
                            OutputWindowScript.m_Instance.CreateInfoCardAtController(
                                InputManager.ControllerName.Brush,
                                kRemoveHeadsetFyi, fPopScalar: 0.5f);
                            System.Diagnostics.Process.Start("explorer.exe",
                                "/select," + rInfo.FullPath);
                        }
                        break;
                    }
                case GlobalCommands.About:
                    OpenURLAndInformUser(m_ThirdPartyNoticesURL);
                    break;
                case GlobalCommands.StencilsDisabled:
                    SketchMemoryScript.m_Instance.PerformAndRecordCommand(new StencilsVisibleCommand());
                    break;
                case GlobalCommands.StraightEdgeMeterDisplay:
                    PointerManager.m_Instance.StraightEdgeGuide.FlipMeter();
                    break;
                case GlobalCommands.Sketchbook:
                    m_PanelManager.ToggleSketchbookPanels();
                    PointerManager.m_Instance.EatLineEnabledInput();
                    SketchSurfacePanel.m_Instance.EatToolsInput();
                    break;
                case GlobalCommands.StraightEdgeShape:
                    // Previously experimental mode only.
                    // Untested and currently untriggerable.
                    PointerManager.m_Instance.StraightEdgeGuide.SetTempShape(
                        (StraightEdgeGuideScript.Shape)iParam1);
                    break;
                case GlobalCommands.DeleteSketch:
                    {
                        var sketchSetType = (SketchSetType)iParam2;
                        SketchSet sketchSet = SketchCatalog.m_Instance.GetSet(sketchSetType);
                        sketchSet.DeleteSketch(iParam1);
                        DismissPopupOnCurrentGazeObject(false);
                        break;
                    }
                case GlobalCommands.RenameSketch:
                    {
                        var sketchSetType = (SketchSetType)iParam2;
                        SketchSet sketchSet = SketchCatalog.m_Instance.GetSet(sketchSetType);
                        if (sketchSetType == SketchSetType.User)
                        {
                            sketchSet.RenameSketch(iParam1, KeyboardPopUpWindow.m_LastInput);
                        }
                        DismissPopupOnCurrentGazeObject(false);
                        break;
                    }
                case GlobalCommands.RenameLayer:
                    {
                        var layer = App.Scene.GetCanvasByLayerIndex(iParam1);
                        App.Scene.RenameLayer(layer, KeyboardPopUpWindow.m_LastInput);
                        DismissPopupOnCurrentGazeObject(false);
                        break;
                    }
                case GlobalCommands.ShowWindowGUI:
                    break;
                case GlobalCommands.Disco:
                    LightsControlScript.m_Instance.DiscoMode = !LightsControlScript.m_Instance.DiscoMode;
                    break;
                case GlobalCommands.AccountInfo: break; // Intentionally blank.
                case GlobalCommands.LoginToGenericCloud:
                    {
                        var ident = App.GetIdentity((Cloud)iParam1);
                        if (!ident.LoggedIn) { ident.LoginAsync(); }
                        // iParam2 is being used as a UX flag.  If not set to the default, it will cause the UI
                        // to lose focus.
                        if (iParam2 != -1) { EatGazeObjectInput(); }
                        break;
                    }
                case GlobalCommands.LogOutOfGenericCloud:
                    {
                        Cloud cloud = (Cloud)iParam1;
                        if (cloud == Cloud.Icosa)
                        {
                            App.Instance.IcosaToken = null;
                            App.IcosaUserName = "";
                            App.IcosaUserIcon = null;
                        }
                        else
                        {
                            var ident = App.GetIdentity(cloud);
                            if (ident.LoggedIn) { ident.Logout(); }
                        }
                        break;
                    }
                case GlobalCommands.UploadToGenericCloud:
                    {
                        Cloud cloud = (Cloud)iParam1;
                        if (cloud == Cloud.Icosa)
                        {
                            if (App.Instance.IcosaToken == null)
                            {
                                OutputWindowScript.m_Instance.CreateInfoCardAtController(
                                    InputManager.ControllerName.Brush,
                                    "Not logged in", fPopScalar: 0.5f);
                            }
                        }
                        else
                        {
                            var ident = App.GetIdentity(cloud);
                            if (!ident.LoggedIn)
                            {
                                ident.LoginAsync();
                                break;
                            }
                        }
                        SelectionManager.m_Instance.ClearActiveSelection();
                        VrAssetService.m_Instance.UploadCurrentSketchAsync(cloud, isDemoUpload: false).AsAsyncVoid();
                        EatGazeObjectInput();
                        break;
                    }
                case GlobalCommands.ViewOnlineGallery:
                    OpenURLAndInformUser(kTiltBrushGalleryUrl);
                    break;
                case GlobalCommands.CancelUpload:
                    VrAssetService.m_Instance.CancelUpload();
                    break;
                case GlobalCommands.ViewLastUpload:
                    if (VrAssetService.m_Instance.LastUploadCompleteUrl != null)
                    {
                        var url = VrAssetService.m_Instance.LastUploadCompleteUrl;
                        App.OpenURL(url);

                        // The upload flow is different on mobile and requires the user to manually accept
                        // that they'll go to the browser for publishing.  In that case, we want to reset
                        // state when the leave to publish.  This is automatically part of the
                        // UploadPopUpWindow state flow on PC.
                        if (App.Config.IsMobileHardware)
                        {
                            DismissPopupOnCurrentGazeObject(true);
                        }
                    }
                    break;
                case GlobalCommands.ShowGoogleDrive:
                    string baseDriveUrl = "https://drive.google.com";
                    string driveURL = !App.GoogleIdentity.LoggedIn ? baseDriveUrl :
                        string.Format(
                            "http://accounts.google.com/AccountChooser?Email={0}&continue={1}",
                            App.GoogleIdentity.Profile.email, baseDriveUrl);
                    OpenURLAndInformUser(driveURL);
                    break;
                case GlobalCommands.GoogleDriveSync:
                    App.DriveSync.SyncEnabled = !App.DriveSync.SyncEnabled;
                    break;
                case GlobalCommands.GoogleDriveSync_Folder:
                    App.DriveSync.ToggleSyncOnFolderOfType((DriveSync.SyncedFolderType)iParam1);
                    break;
                case GlobalCommands.Duplicate:
                    {
                        int selectedVerts = SelectionManager.m_Instance.NumVertsInSelection;

                        // TODO - this code has never taken imported models etc into account
                        if (PointerManager.m_Instance.CurrentSymmetryMode == SymmetryMode.MultiMirror)
                        {
                            selectedVerts *= PointerManager.m_Instance.CustomMirrorMatrices.Count;
                        }

                        if (!SketchMemoryScript.m_Instance.MemoryWarningAccepted &&
                            SketchMemoryScript.m_Instance.WillVertCountPutUsOverTheMemoryLimit(selectedVerts))
                        {
                            AudioManager.m_Instance.PlayUploadCanceledSound(InputManager.Wand.Transform.position);
                            if (!m_PanelManager.MemoryWarningActive())
                            {
                                m_PanelManager.ToggleMemoryWarningMode();
                            }
                        }
                        else
                        {
                            ClipboardManager.Instance.DuplicateSelection(
                                stampMode: IsUserInteractingWithSelectionWidget());
                        }
                        EatToolScaleInput();
                        break;
                    }
                case GlobalCommands.AdvancedPanelsToggle:
                    m_PanelManager.ToggleAdvancedPanels();
                    // If we're now in basic mode, ensure we don't have advanced abilities.
                    if (!m_PanelManager.AdvancedModeActive())
                    {
                        m_WidgetManager.StencilsDisabled = true;
                        m_WidgetManager.CameraPathsVisible = false;
                        App.Switchboard.TriggerStencilModeChanged();
                        m_SketchSurfacePanel.EnsureUserHasBasicToolEnabled();
                        if (PointerManager.m_Instance.CurrentSymmetryMode != SymmetryMode.None)
                        {
                            PointerManager.m_Instance.SetSymmetryMode(SymmetryMode.None, false);
                        }
                    }
                    PromoManager.m_Instance.RecordCompletion(PromoType.AdvancedPanels);
                    EatGazeObjectInput();
                    break;
                case GlobalCommands.Music: break; // Intentionally blank.
                case GlobalCommands.ToggleGroupStrokesAndWidgets:
                    SelectionManager.m_Instance.ToggleGroupSelectedStrokesAndWidgets();
                    EatToolScaleInput();
                    break;
                case GlobalCommands.SaveModel:
                    SaveModel();
                    break;
                case GlobalCommands.ViewPolyPage:
                    OpenURLAndInformUser(kPolyMainPageUri);
                    break;
                case GlobalCommands.ViewPolyGallery:
                    OpenURLAndInformUser(kBlocksGalleryUrl);
                    break;
                case GlobalCommands.ExportListed:
                    StartCoroutine(ExportListAndQuit());
                    break;
                case GlobalCommands.RenderCameraPath:
                    StartCoroutine(RenderPathAndQuit());
                    break;
                case GlobalCommands.ToggleProfiling:
                    ToggleProfiling();
                    break;
                case GlobalCommands.DoAutoProfile:
                    DoAutoProfile();
                    break;
                case GlobalCommands.DoAutoProfileAndQuit:
                    DoAutoProfileAndQuit();
                    break;
                case GlobalCommands.ToggleSettings:
                    m_PanelManager.ToggleSettingsPanels();
                    PointerManager.m_Instance.EatLineEnabledInput();
                    SketchSurfacePanel.m_Instance.EatToolsInput();
                    break;
                case GlobalCommands.SummonMirror:
                    PointerManager.m_Instance.BringSymmetryToUser();
                    break;
                case GlobalCommands.InvertSelection:
                    SelectionManager.m_Instance.InvertSelection();
                    break;
                case GlobalCommands.SelectAll:
                    SketchSurfacePanel.m_Instance.EnableSpecificTool(BaseTool.ToolType.SelectionTool);
                    SelectionManager.m_Instance.SelectAll();
                    EatGazeObjectInput();
                    break;
                case GlobalCommands.FlipSelection:
                    SelectionManager.m_Instance.FlipSelection();
                    break;
                case GlobalCommands.ToggleBrushLab:
                    m_PanelManager.ToggleBrushLabPanels();
                    PointerManager.m_Instance.EatLineEnabledInput();
                    SketchSurfacePanel.m_Instance.EatToolsInput();
                    break;
                case GlobalCommands.ToggleCameraPostEffects:
                    CameraConfig.PostEffects = !CameraConfig.PostEffects;
                    break;
                case GlobalCommands.ToggleWatermark:
                    if (PlayerPrefs.GetInt("Promo_Contribution", 0) == 0)
                    {
                        OutputWindowScript.m_Instance.CreateInfoCardAtController(
                            InputManager.ControllerName.Wand,
                            m_ContributionPromoText, fPopScalar: 1.0f);
                        PlayerPrefs.SetInt("Promo_Contribution", 1);
                    }
                    CameraConfig.Watermark = !CameraConfig.Watermark;
                    break;
                case GlobalCommands.LoadConfirmComplexHigh:
                    IssueGlobalCommand(GlobalCommands.Load, iParam1, iParam2, null);
                    break;
                case GlobalCommands.LoadConfirmComplex:
                    {
                        var index = iParam1;
                        var sketchSetType = (SketchSetType)iParam2;
                        bool loadSketch = true;

                        // If the sketchbook is active, we may want to show a popup instead of load.
                        if (m_PanelManager.SketchbookActive())
                        {
                            BasePanel sketchBook = m_PanelManager.GetSketchBookPanel();
                            if (sketchBook != null)
                            {
                                // Get triangle count from cloud scene file info.
                                SketchSet sketchSet = SketchCatalog.m_Instance.GetSet(sketchSetType);
                                SceneFileInfo sfi = sketchSet.GetSketchSceneFileInfo(index);
                                int tris = sfi.TriangleCount ?? -1;

                                // Show "this is bad" popup if we're over the triangle limit.
                                if (tris > QualityControls.m_Instance.AppQualityLevels.MaxPolySketchTriangles)
                                {
                                    loadSketch = false;
                                    sketchBook.CreatePopUp(GlobalCommands.LoadConfirmComplexHigh, iParam1, iParam2);
                                }
                                else if (tris >
                                    QualityControls.m_Instance.AppQualityLevels.WarningPolySketchTriangles)
                                {
                                    // Show, "this could be bad" popup if we're over the warning limit.
                                    loadSketch = false;
                                    sketchBook.CreatePopUp(GlobalCommands.Load, iParam1, iParam2);
                                }
                            }
                        }

                        if (loadSketch)
                        {
                            IssueGlobalCommand(GlobalCommands.Load, iParam1, iParam2, null);
                        }
                    }
                    break;
                case GlobalCommands.LoadConfirmUnsaved:
                    {
                        BasePanel sketchBook = m_PanelManager.GetSketchBookPanel();
                        if ((sketchBook != null) && SketchMemoryScript.m_Instance.IsMemoryDirty())
                        {
                            sketchBook.CreatePopUp(GlobalCommands.LoadWaitOnDownload, iParam1, iParam2, null);
                        }
                        else
                        {
                            IssueGlobalCommand(GlobalCommands.LoadWaitOnDownload, iParam1, iParam2, null);
                        }
                    }
                    break;
                case GlobalCommands.LoadWaitOnDownload:
                    {
                        bool download = false;
                        if (iParam2 == (int)SketchSetType.Drive)
                        {
                            BasePanel sketchBook = m_PanelManager.GetSketchBookPanel();
                            var googleSketchSet = SketchCatalog.m_Instance.GetSet(SketchSetType.Drive);
                            if (sketchBook != null
                                && googleSketchSet != null
                                && googleSketchSet.IsSketchIndexValid(iParam1)
                                && !googleSketchSet.GetSketchSceneFileInfo(iParam1).Available)
                            {
                                sketchBook.CreatePopUp(GlobalCommands.LoadConfirmComplex, iParam1, iParam2, null);
                                download = true;
                            }
                        }
                        if (!download)
                        {
                            IssueGlobalCommand(GlobalCommands.LoadConfirmComplex, iParam1, iParam2, null);
                        }
                    }
                    break;
                case GlobalCommands.MemoryWarning:
                    if (iParam1 > 0)
                    {
                        SketchMemoryScript.m_Instance.MemoryWarningAccepted = true;
                    }
                    m_PanelManager.ToggleMemoryWarningMode();
                    break;
                case GlobalCommands.MemoryExceeded:
                    // If we're in the memory exceeded app state, exit.
                    if (App.CurrentState == App.AppState.MemoryExceeded)
                    {
                        App.Instance.SetDesiredState(App.AppState.Standard);
                    }
                    else
                    {
                        // If we're not in the full app state, just switch our panel mode.
                        m_PanelManager.ToggleMemoryWarningMode();
                    }
                    break;
                case GlobalCommands.ShowTos:
                    OpenURLAndInformUser(m_TosURL);
                    break;
                case GlobalCommands.ShowPrivacy:
                    OpenURLAndInformUser(m_PrivacyURL);
                    break;
                case GlobalCommands.ShowQuestSideLoading:
                    OpenURLAndInformUser(m_QuestSideLoadingHowToURL);
                    break;
                case GlobalCommands.ShowContribution:
                    OpenURLAndInformUser(m_ContributionURL);
                    break;
                case GlobalCommands.UnloadReferenceImageCatalog:
                    ReferenceImageCatalog.m_Instance.UnloadAllImages();
                    break;
                case GlobalCommands.ToggleCameraPathVisuals:
                    m_WidgetManager.CameraPathsVisible = !m_WidgetManager.CameraPathsVisible;
                    break;
                case GlobalCommands.ToggleCameraPathPreview:
                    m_WidgetManager.FollowingPath = !m_WidgetManager.FollowingPath;
                    break;
                case GlobalCommands.DeleteCameraPath:
                    {
                        var cameraPath = m_WidgetManager.GetCurrentCameraPath();
                        GrabWidget cameraPathWidget = cameraPath == null ? null : cameraPath.m_WidgetScript;
                        m_WidgetManager.DeleteCameraPath(cameraPathWidget);
                    }
                    break;
                case GlobalCommands.RecordCameraPath:
                    // Turn off MultiCam if we're going to record the camera path.
                    if (m_SketchSurfacePanel.GetCurrentToolType() == BaseTool.ToolType.MultiCamTool)
                    {
                        m_SketchSurfacePanel.EnableDefaultTool();
                    }
                    CameraPathCaptureRig.RecordPath();
                    EatGazeObjectInput();
                    break;
                case GlobalCommands.OpenScriptsCommandsList:
                    OpenURLAndInformUser($"http://localhost:{App.HttpServer.HttpPort}/help/commands");
                    break;
                case GlobalCommands.OpenScriptsList:
                    OpenURLAndInformUser($"http://localhost:{App.HttpServer.HttpPort}/scripts");
                    break;
                case GlobalCommands.OpenExampleScriptsList:
                    OpenURLAndInformUser($"http://localhost:{App.HttpServer.HttpPort}/examplescripts");
                    break;
                case GlobalCommands.RepaintOptions: break; // Intentionally blank.
                case GlobalCommands.LoginToIcosa: break; // Intentionally blank.
                case GlobalCommands.Null: break;           // Intentionally blank.
                default:
                    Debug.LogError($"Unrecognized command {rEnum}");
                    break;
            }
        }

        private void LoadNamed(string path, bool quickload, bool additive)
        {
            var fileInfo = new DiskSceneFileInfo(path);
            fileInfo.ReadMetadata();
            if (SaveLoadScript.m_Instance.LastMetadataError != null)
            {
                ControllerConsoleScript.m_Instance.AddNewLine(
                    string.Format("Error detected in sketch '{0}'.\nTry re-saving.",
                        fileInfo.HumanName));
                Debug.LogWarning(string.Format("Error reading metadata for {0}.\n{1}",
                    fileInfo.FullPath, SaveLoadScript.m_Instance.LastMetadataError));
            }
            LoadSketch(fileInfo, quickload, additive);
            if (m_ControlsType != ControlsType.ViewingOnly)
            {
                EatGazeObjectInput();
            }
        }

        public void OpenURLAndInformUser(string url)
        {
            // On desktop - launch external browser and inform the user
            // On mobile - the browser appears over the app
            if (!App.Config.IsMobileHardware)
            {
                OutputWindowScript.m_Instance.CreateInfoCardAtController(
                    InputManager.ControllerName.Brush,
                    kRemoveHeadsetFyi, fPopScalar: 0.5f);
            }
            App.OpenURL(url);
            EatGazeObjectInput();
        }

        public bool IsCommandActive(GlobalCommands rEnum, int iParam = -1)
        {
            switch (rEnum)
            {
                case GlobalCommands.StraightEdge: return PointerManager.m_Instance.StraightEdgeModeEnabled;
                case GlobalCommands.StraightEdgeMeterDisplay: return PointerManager.m_Instance.StraightEdgeGuide.IsShowingMeter();
                case GlobalCommands.SymmetryPlane: return PointerManager.m_Instance.CurrentSymmetryMode == SymmetryMode.SinglePlane;
                case GlobalCommands.MultiMirror: return PointerManager.m_Instance.CurrentSymmetryMode == SymmetryMode.MultiMirror;
                case GlobalCommands.SymmetryTwoHanded: return PointerManager.m_Instance.CurrentSymmetryMode == SymmetryMode.TwoHanded;
                case GlobalCommands.AutoOrient: return m_AutoOrientAfterRotation;
                case GlobalCommands.AudioVisualization: return VisualizerManager.m_Instance.VisualsRequested;
                case GlobalCommands.AdvancedPanelsToggle: return m_PanelManager.AdvancedModeActive();
                case GlobalCommands.Music: return VisualizerManager.m_Instance.VisualsRequested;
                case GlobalCommands.DropCam: return m_DropCam.gameObject.activeSelf;
                case GlobalCommands.ToggleAutosimplification: return QualityControls.AutosimplifyEnabled;
                case GlobalCommands.DraftingVisibility: return m_DraftingVisibility == (DraftingVisibilityOption)iParam;
                case GlobalCommands.Cameras:
                    return SketchSurfacePanel.m_Instance.GetCurrentToolType() == BaseTool.ToolType.AutoGif ||
                        SketchSurfacePanel.m_Instance.GetCurrentToolType() == BaseTool.ToolType.ScreenshotTool;
                case GlobalCommands.IRC: return m_IRCChatWidget != null;
                case GlobalCommands.YouTubeChat: return m_YouTubeChatWidget != null;
                case GlobalCommands.StencilsDisabled: return m_WidgetManager.StencilsDisabled;
                case GlobalCommands.StraightEdgeShape:
                    // Previously experimental mode only.
                    // Untested and currently untriggerable.
                    return PointerManager.m_Instance.StraightEdgeGuide.TempShape == (StraightEdgeGuideScript.Shape)iParam ||
                        (PointerManager.m_Instance.StraightEdgeGuide.TempShape == StraightEdgeGuideScript.Shape.None
                        && PointerManager.m_Instance.StraightEdgeGuide.CurrentShape == (StraightEdgeGuideScript.Shape)iParam);
                case GlobalCommands.Disco: return LightsControlScript.m_Instance.DiscoMode;
                case GlobalCommands.ToggleGroupStrokesAndWidgets: return SelectionManager.m_Instance.UngroupingAllowed;
                case GlobalCommands.ToggleProfiling: return UnityEngine.Profiling.Profiler.enabled;
                case GlobalCommands.ToggleCameraPostEffects: return CameraConfig.PostEffects;
                case GlobalCommands.ToggleWatermark: return CameraConfig.Watermark;
                case GlobalCommands.ToggleCameraPathVisuals: return m_WidgetManager.CameraPathsVisible;
                case GlobalCommands.ToggleCameraPathPreview: return m_WidgetManager.FollowingPath;
                case GlobalCommands.SelectCameraPath:
                    return m_WidgetManager.IsCameraPathAtIndexCurrent(iParam) &&
                        m_WidgetManager.CameraPathsVisible;
                case GlobalCommands.GoogleDriveSync_Folder:
                    return App.DriveSync.IsFolderOfTypeSynced((DriveSync.SyncedFolderType)iParam);
                case GlobalCommands.GoogleDriveSync: return App.DriveSync.SyncEnabled;
                case GlobalCommands.RecordCameraPath: return VideoRecorderUtils.ActiveVideoRecording != null;
            }
            return false;
        }

        public void NewSketch(bool fade)
        {
            LightsControlScript.m_Instance.DiscoMode = false;
            m_WidgetManager.FollowingPath = false;
            SketchMemoryScript.m_Instance.ClearMemory();
            ControllerConsoleScript.m_Instance.AddNewLine("Sketch Cleared");
            ResetGrabbedPose(everything: true);
            QualityControls.m_Instance.ResetAutoQuality();
            InputManager.m_Instance.TriggerHaptics(InputManager.ControllerName.Brush, 0.1f);
            SaveLoadScript.m_Instance.ResetLastFilename();
            SelectionManager.m_Instance.RemoveFromSelection(false);
            PointerManager.m_Instance.ResetSymmetryToHome();
            App.Scene.ResetLayers(notify: true);
            ApiManager.Instance.ResetBrushTransform();

            // If we've got the camera path tool active, switch back to the default tool.
            // I'm doing this because if we leave the camera path tool active, the camera path
            // panel shows the button highlighted, which affects the user's flow for being
            // invited to start a path.  It looks weird.
            if (m_SketchSurfacePanel.ActiveToolType == BaseTool.ToolType.CameraPathTool)
            {
                m_SketchSurfacePanel.EnableDefaultTool();
            }

            m_WidgetManager.DestroyAllWidgets();
            if (LightsControlScript.m_Instance.LightsChanged ||
                SceneSettings.m_Instance.EnvironmentChanged)
            {
                SceneSettings.m_Instance.RecordSkyColorsForFading();
                SceneSettings.m_Instance.SetDesiredPreset(
                    SceneSettings.m_Instance.GetDesiredPreset(), skipFade: !fade);
            }
            // Blank the thumbnail position so that autosave won't save the thumbnail position to be
            // the one from the old sketch.
            SaveLoadScript.m_Instance.LastThumbnail_SS = null;

            // Re-set the quality level to reset simplification level
            QualityControls.m_Instance.QualityLevel = QualityControls.m_Instance.QualityLevel;

            App.PolyAssetCatalog.ClearLoadingQueue();
            App.PolyAssetCatalog.UnloadUnusedModels();
        }

        private bool WorldIsReset(bool toSavedXf)
        {
            return App.Scene.Pose ==
                (toSavedXf ? SketchMemoryScript.m_Instance.InitialSketchTransform : TrTransform.identity);
        }

        public bool IsCommandAvailable(GlobalCommands rEnum, int iParam = -1)
        {
            // TODO: hide gallery view / publish if there are no saved sketches
            switch (rEnum)
            {
                case GlobalCommands.Undo: return SketchMemoryScript.m_Instance.CanUndo();
                case GlobalCommands.Redo: return SketchMemoryScript.m_Instance.CanRedo();
                case GlobalCommands.Save:
                    bool canSave =
                        SaveLoadScript.m_Instance.SceneFile.Valid &&
                        SaveLoadScript.m_Instance.IsSavingAllowed();
                    return canSave && (!WorldIsReset(toSavedXf: true) ||
                        (SketchHasChanges() && SketchMemoryScript.m_Instance.IsMemoryDirty()));
                case GlobalCommands.SaveOptions:
                case GlobalCommands.SaveNew:
                case GlobalCommands.SaveGallery:
                    return SketchHasChanges();
                case GlobalCommands.SaveOnLocalChanges:
                    if (!SaveLoadScript.m_Instance.SceneFile.Valid)
                    {
                        // No save file, but something has changed.
                        return SketchHasChanges();
                    }
                    else
                    {
                        if (SaveLoadScript.m_Instance.CanOverwriteSource)
                        {
                            // Save file, and it's our file.  Whether we have changes is irrelevant.
                            return true;
                        }
                        // Save file, but it's not our file.  Only make a copy if there are local changes.
                        return SketchMemoryScript.m_Instance.IsMemoryDirty();
                    }
                case GlobalCommands.UploadToGenericCloud:
                    return SketchMemoryScript.m_Instance.HasVisibleObjects() ||
                        m_WidgetManager.ExportableModelWidgets.Any(w => w.gameObject.activeSelf) ||
                        m_WidgetManager.ImageWidgets.Any(w => w.gameObject.activeSelf) ||
                        VrAssetService.m_Instance.UploadProgress >= 1.0f ||
                        VrAssetService.m_Instance.LastUploadFailed;
                case GlobalCommands.SaveAndUpload:
                    return App.GoogleIdentity.LoggedIn &&
                        (VrAssetService.m_Instance.UploadProgress <= 0.0f) &&
                        IsCommandAvailable(GlobalCommands.UploadToGenericCloud);
                case GlobalCommands.NewSketch:
                    return SketchHasChanges();
                case GlobalCommands.Credits:
                case GlobalCommands.AshleysSketch:
                    return !SketchHasChanges() && !SketchMemoryScript.m_Instance.IsMemoryDirty();
                case GlobalCommands.Tiltasaurus: return TiltBrush.Tiltasaurus.m_Instance.TiltasaurusAvailable();
                case GlobalCommands.ExportRaw:
                    return SketchMemoryScript.m_Instance.HasVisibleObjects() ||
                        m_WidgetManager.ModelWidgets.Any(w => w.gameObject.activeSelf) ||
                        m_WidgetManager.ImageWidgets.Any(w => w.gameObject.activeSelf);
                case GlobalCommands.ResetAllPanels: return m_PanelManager.PanelsHaveBeenCustomized();
                case GlobalCommands.Duplicate: return ClipboardManager.Instance.CanCopy;
                case GlobalCommands.ToggleGroupStrokesAndWidgets: return SelectionManager.m_Instance.SelectionCanBeGrouped;
                case GlobalCommands.SaveModel: return SelectionManager.m_Instance.HasSelection;
                case GlobalCommands.SummonMirror:
                    return PointerManager.m_Instance.CurrentSymmetryMode !=
                        SymmetryMode.None;
                case GlobalCommands.InvertSelection:
                case GlobalCommands.FlipSelection:
                    return SelectionManager.m_Instance.HasSelection;
                case GlobalCommands.SelectAll:
                    return SketchMemoryScript.m_Instance.HasVisibleObjects() ||
                        m_WidgetManager.HasSelectableWidgets();
                case GlobalCommands.UnloadReferenceImageCatalog:
                    return ReferenceImageCatalog.m_Instance.AnyImageValid();
                case GlobalCommands.ToggleCameraPathPreview:
                    return m_WidgetManager.CanRecordCurrentCameraPath();
                case GlobalCommands.DeleteCameraPath:
                    return CameraPathCaptureRig.Enabled && m_WidgetManager.AnyActivePathHasAKnot();
                case GlobalCommands.ToggleCameraPathVisuals:
                    return m_WidgetManager.AnyActivePathHasAKnot();
                case GlobalCommands.GoogleDriveSync:
                    return App.GoogleIdentity.LoggedIn;
                case GlobalCommands.RecordCameraPath: return m_WidgetManager.CameraPathsVisible;
            }
            return true;
        }

        public bool SketchHasChanges()
        {
            if (SceneSettings.m_Instance.IsTransitioning) { return false; }
            return SketchMemoryScript.m_Instance.HasVisibleObjects() ||
                SceneSettings.m_Instance.EnvironmentChanged ||
                LightsControlScript.m_Instance.LightsChanged ||
                m_WidgetManager.ModelWidgets.Any(w => w.gameObject.activeSelf) ||
                m_WidgetManager.LightWidgets.Any(w => w.gameObject.activeSelf) ||
                m_WidgetManager.StencilWidgets.Any(w => w.gameObject.activeSelf) ||
                m_WidgetManager.ImageWidgets.Any(w => w.gameObject.activeSelf) ||
                m_WidgetManager.VideoWidgets.Any(w => w.gameObject.activeSelf) ||
                m_WidgetManager.AnyCameraPathWidgetsActive;
        }

        public void OpenPanelOfType(BasePanel.PanelType type, TrTransform trSpawnXf)
        {
            m_PanelManager.OpenPanel(type, trSpawnXf);
            EatGazeObjectInput();
        }

        public void RestoreFloatingPanels()
        {
            if (!m_SketchSurfacePanel.ActiveTool.HidePanels())
            {
                m_PanelManager.RestoreHiddenPanels();
            }
        }

        public void UpdateDraftingVisibility()
        {
            float value = 0;
            switch (m_DraftingVisibility)
            {
                case DraftingVisibilityOption.Visible:
                    value = 1;
                    break;
                case DraftingVisibilityOption.Transparent:
                    value = .5f;
                    break;
                case DraftingVisibilityOption.Hidden:
                    value = 0;
                    break;
            }
            Shader.SetGlobalFloat("_DraftingVisibility01", value);
        }

        private void ToggleProfiling()
        {
            if (Debug.isDebugBuild && ProfileDisplay.Instance != null)
            {
                ProfileDisplay.Instance.gameObject.SetActive(UnityEngine.Profiling.Profiler.enabled);
            }
            if (UnityEngine.Profiling.Profiler.enabled)
            {
                ProfilingManager.Instance.StopProfiling();
            }
            else
            {
                ProfilingManager.Instance.StartProfiling(App.UserConfig.Profiling.ProflingMode);
            }
        }

        private void DoAutoProfile()
        {
            StartCoroutine(DoProfiling());
        }

        private void DoAutoProfileAndQuit()
        {
            StartCoroutine(DoProfiling(andQuit: true));
        }

        private IEnumerator DoProfiling(bool andQuit = false)
        {
            TrTransform oldWandPose = TrTransform.FromTransform(InputManager.Wand.Geometry.transform);
            TrTransform oldBrushPose = TrTransform.FromTransform(InputManager.Brush.Geometry.transform);

            App.AppState oldState = App.CurrentState;
            App.Instance.SetDesiredState(App.AppState.AutoProfiling);
            while (App.CurrentState != App.AppState.AutoProfiling)
            {
                yield return null;
            }

            TrTransform camPose = App.Scene.Pose * SaveLoadScript.m_Instance.ReasonableThumbnail_SS;
            camPose.ToTransform(App.VrSdk.GetVrCamera().transform);
            float controllerDirection = App.UserConfig.Profiling.ShowControllers ? 1f : -1f;
            Vector3 roffset = Camera.main.transform.right * 2f;
            Vector3 fOffset = Camera.main.transform.forward * 4f * controllerDirection;
            InputManager.Brush.Geometry.transform.position = Camera.main.transform.position + roffset + fOffset;
            InputManager.Brush.Geometry.transform.rotation = Camera.main.transform.rotation;
            InputManager.Wand.Geometry.transform.position = Camera.main.transform.position - roffset + fOffset;
            InputManager.Wand.Geometry.transform.rotation = Camera.main.transform.rotation;
            m_PanelManager.LockPanelsToController();

            ProfilingManager.Instance.StartProfiling(App.UserConfig.Profiling.ProflingMode);
            yield return new WaitForSeconds(App.UserConfig.Profiling.Duration);
            ProfilingManager.Instance.StopProfiling();

            if (App.UserConfig.Profiling.TakeScreenshot)
            {
                GameObject camObj = new GameObject("ScreenShotter");
                Camera cam = camObj.AddComponent<Camera>();
                cam.CopyFrom(App.VrSdk.GetVrCamera());
                cam.stereoTargetEye = StereoTargetEyeMask.None;
                cam.clearFlags = CameraClearFlags.SolidColor;
                camPose.ToTransform(camObj.transform);
                int res = App.UserConfig.Profiling.ScreenshotResolution;
                RenderTexture renderTexture = RenderTexture.GetTemporary(res, res, 24);
                try
                {
                    cam.targetTexture = renderTexture;
                    cam.Render();
                    RenderTexture prev = RenderTexture.active;
                    RenderTexture.active = renderTexture;
                    var texture = new Texture2D(res, res, TextureFormat.RGB24, false);
                    texture.ReadPixels(new Rect(0, 0, texture.width, texture.height), 0, 0);
                    RenderTexture.active = prev;
                    byte[] jpegBytes = texture.EncodeToJPG();
                    string filename =
                        Path.GetFileNameWithoutExtension(SaveLoadScript.m_Instance.SceneFile.FullPath);
                    File.WriteAllBytes(Path.Combine(App.UserPath(), filename + ".jpg"), jpegBytes);
                }
                finally
                {
                    Destroy(camObj);
                    RenderTexture.ReleaseTemporary(renderTexture);
                }
            }

            oldWandPose.ToTransform(InputManager.Wand.Geometry.transform);
            oldBrushPose.ToTransform(InputManager.Brush.Geometry.transform);
            App.Instance.SetDesiredState(oldState);

            if (andQuit)
            {
                QuitApp();
            }
        }
    }

} // namespace TiltBrush<|MERGE_RESOLUTION|>--- conflicted
+++ resolved
@@ -150,11 +150,8 @@
             RenameSketch = 5200,
             OpenLayerOptionsPopup = 5201,
             RenameLayer = 5202,
-<<<<<<< HEAD
             LoginToIcosa = 5600,
-=======
             OpenDirectorChooserPopup = 5800,
->>>>>>> 33c86d64
             OpenScriptsCommandsList = 6000,
             OpenScriptsList = 6001,
             OpenExampleScriptsList = 6002,
