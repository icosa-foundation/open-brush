// Copyright 2020 The Tilt Brush Authors
//
// Licensed under the Apache License, Version 2.0 (the "License");
// you may not use this file except in compliance with the License.
// You may obtain a copy of the License at
//
//      http://www.apache.org/licenses/LICENSE-2.0
//
// Unless required by applicable law or agreed to in writing, software
// distributed under the License is distributed on an "AS IS" BASIS,
// WITHOUT WARRANTIES OR CONDITIONS OF ANY KIND, either express or implied.
// See the License for the specific language governing permissions and
// limitations under the License.

using OpenBrush.Multiplayer;
using System;
using System.Collections;
using System.Collections.Generic;
using System.IO;
using System.Linq;
using TiltBrush.Layers;
using UnityEngine;
using UnityEngine.InputSystem;
using Random = UnityEngine.Random;
using SymmetryMode = TiltBrush.PointerManager.SymmetryMode;

namespace TiltBrush
{

    public class SketchControlsScript : MonoBehaviour
    {
        public const string kRemoveHeadsetFyi = "Remove headset to view.";
        const string kTiltBrushGalleryUrl = "https://poly.google.com/tiltbrush";
        const string kBlocksGalleryUrl = "https://poly.google.com/blocks";
        const string kPolyMainPageUri = "https://poly.google.com";

        static public SketchControlsScript m_Instance;
        static bool sm_enableGrabHaptics = true;

        // ------------------------------------------------------------
        // Constants and types
        // ------------------------------------------------------------

        public enum GlobalCommands
        {
            Null,
            Save,
            SaveNew,
            Load,
            NewSketch,
            StraightEdge,
            AutoOrient,
            Undo,
            Redo,
            Tiltasaurus,
            LightingHdr,
            AudioVisualization,
            ResetAllPanels,
            SketchOrigin,
            SymmetryPlane,
            MultiMirror,
            ViewOnly,
            SaveGallery,
            LightingLdr,
            ShowSketchFolder,
            About,
            LoadNamedFile, // iParam1 : (optional) - send through a LoadSpeed as int
            DropCam,
            CuratedGallery,
            Unused_UploadToCloud,
            AnalyticsEnabled_Deprecated,
            Credits,
            LogOutOfGenericCloud,
            DraftingVisibility,
            DeleteSketch,
            ShowWindowGUI,
            MorePanels,
            Cameras,
            FAQ,
            ExportRaw,
            IRC,
            YouTubeChat,
            CameraOptions,
            StencilsDisabled,
            AdvancedTools,
            FloatingPanelsMode,
            StraightEdgeMeterDisplay,
            Sketchbook,
            ExportAll,
            Lights,
            SaveAndUpload,
            StraightEdgeShape,
            SaveOptions,
            SketchbookMenu,
            Disco,
            ViewOnlineGallery,
            CancelUpload,
            AdvancedPanelsToggle,
            Music,
            Duplicate,
            ToggleGroupStrokesAndWidgets,
            SaveModel,
            ViewPolyPage,
            ViewPolyGallery,
            ExportListed,
            RenderCameraPath,
            ToggleProfiling,
            DoAutoProfile,
            DoAutoProfileAndQuit,
            ToggleSettings,
            SummonMirror,
            InvertSelection,
            SelectAll,
            FlipSelection,
            ToggleBrushLab,
            ReleaseNotes,
            ToggleCameraPostEffects,
            ToggleWatermark,
            AccountInfo,
            // LoadConfirmUnsaved -> LoadWaitOnDownload -> LoadConfirmComplex -> LoadComplexHigh ->  Load
            LoadConfirmUnsaved,
            LoadConfirmComplex,
            MemoryWarning,
            MemoryExceeded,
            ViewLastUpload,
            LoadConfirmComplexHigh,
            ShowTos,
            ShowPrivacy,
            ShowQuestSideLoading,
            AshleysSketch,
            UnloadReferenceImageCatalog,
            SaveOnLocalChanges,
            ToggleCameraPathVisuals,
            ToggleCameraPathPreview,
            DeleteCameraPath,
            RecordCameraPath,
            SelectCameraPath,
            ToggleAutosimplification,
            ShowGoogleDrive,
            GoogleDriveSync_Folder, // iParam1: folder id as DriveSync.SyncedFolderType
            GoogleDriveSync,
            LoginToGenericCloud,  // iParam1: Cloud enum
            UploadToGenericCloud, // iParam1: Cloud enum
            LoadWaitOnDownload,
            SignOutConfirm,
            ReadOnlyNotice,
            ShowContribution,
            WhatIsNew,

            // Open Brush Reserved Enums 1000-1999
            LanguagePopup = 1000,
            MultiplayerTogglePanel = 1001,
            MultiplayerPanelOptions = 1002, // iParam1: Popup options
            MultiplayerJoinRoom = 1004,
            EditMultiplayerRoomName = 1005,
            MultiplayerLeaveRoom = 1006,
            MultiplayerConnect = 1007,
            MultiplayerDisconnect = 1008,
            EditMultiplayerNickName = 1009,
            DisplaySynchInfo = 1010,
            SynchInfoPercentageUpdate = 1011,
            HideSynchInfo = 1012,

            CustomSymmetryCommand = 5000,
            PolyhydraOpenMainCategoryPopup = 5001,
            PolyhydraOpenUniformsPopup = 5002,
            PolyhydraGridTypesPopup = 5003,
            PolyhydraGridShapesPopup = 5004,
            PolyhydraRadialTypesPopup = 5005,
            PolyhydraOtherTypesPopup = 5006,
            PolyhydraOperatorTypesPopup = 5007,
            PolyhydraOperatorFaceSelPopup = 5008,
            PolyhydraColorPickerPopup = 5009,
            PolyhydraLoadPresetPopup = 5010,
            PolyhydraShapeGalleryPopup = 5011,
            PolyhydraColorMethodsPopup = 5012,
            PolyhydraLoadColorPalettePopup = 5013,
            RenameSketch = 5200,
            OpenLayerOptionsPopup = 5201,
            RenameLayer = 5202,
            OpenDirectorChooserPopup = 5800,
            OpenScriptsCommandsList = 6000,
            OpenScriptsList = 6001,
            OpenExampleScriptsList = 6002,
            SymmetryTwoHanded = 6003,
            ScriptedSymmetryCommand = 6004,
            OpenScriptParametersPopup = 6005,
            SaveAs = 6006,
            OpenColorOptionsPopup = 7000,
            ChangeSnapAngle = 8000,
            OpenColorPicker = 9000,
            OpenTexturePicker = 9001,
            MergeBrushStrokes = 10000,
            RepaintOptions = 11500,
            OpenNumericInputPopup = 12000
        }

        public enum ControlsType
        {
            KeyboardMouse,
            SixDofControllers,
            ViewingOnly
        }

        public enum DraftingVisibilityOption
        {
            Visible,
            Transparent,
            Hidden
        }

        public enum InputState
        {
            Standard,
            Pan,
            Rotation,
            HeadLock,
            ControllerLock,
            PushPull,
            BrushSize,
            Save,
            Load,
            Num
        }

        public enum LoadSpeed
        {
            Normal = -1,
            Quick = 1,
        }

        const float kControlPointHistoryMaxTime = 0.1f;

        class GazeResult
        {
            public bool m_HitWithGaze;
            public bool m_HitWithController;
            // ReSharper disable once NotAccessedField.Local
            public bool m_WithinView;
            public float m_ControllerDistance;
            public Vector3 m_GazePosition;
            public Vector3 m_ControllerPosition;
            public InputManager.ControllerName m_ControllerName;
        }

        class GrabWidgetControllerInfo
        {
            public InputManager.ControllerName m_Name;
            /// Transform of controller at the time the grab started
            public TrTransform m_BaseControllerXf;
            /// "local" transform of widget (relative to controller), at the time the grab started.
            /// The widget isn't parented to the controller, but if it were, this would be its transform.
            public TrTransform m_BaseWidgetXf_LS;
        }

        struct GrabWidgetHoldPoint
        {
            // ReSharper disable once NotAccessedField.Local
            public InputManager.ControllerName m_Name;
            public float m_BirthTime;
            public Vector3 m_Pos; // where controller is holding the widget
            public Quaternion m_Rot;
        }

        class InputStateConfig
        {
            public bool m_AllowDrawing;
            public bool m_AllowMovement;
            public bool m_ShowGizmo;
        }

        enum FadeState
        {
            None,
            FadeOn,
            FadeOff
        }

        enum GrabWidgetState
        {
            None,
            OneHand,
            TwoHands
        }

        enum GrabWorldState
        {
            Normal,
            ResettingTransform,
            ResetDone
        }

        private enum WorldTransformResetState
        {
            Default,
            Requested,
            FadingToBlack,
            FadingToScene,
        }

        enum RotationType
        {
            All,
            RollOnly
        }

        enum GrabIntersectionState
        {
            RequestIntersections,
            ReadBrush,
            ReadWand
        }

        // ------------------------------------------------------------
        // Inspector data (read-only even if public)
        // ------------------------------------------------------------

        public GameObject m_SketchSurface;
        public SketchMemoryScript.PlaybackMode m_DefaultSketchPlaybackMode;
        public float m_GazeMaxAngleFromPointing = 85.0f;
        public float m_GazeMaxAngleFacingToForward = 80.0f;

        [SerializeField] bool m_AtlasIconTextures;

        [SerializeField] SaveIconTool m_SaveIconTool;
        [SerializeField] DropCamWidget m_DropCam;
        [SerializeField] string m_CreditsSketchFilename;
        [SerializeField] string m_AshleysSketchFilename;
        [SerializeField] float m_DefaultSketchLoadSpeed;
        [SerializeField] GameObject m_TransformGizmoPrefab;

        [SerializeField] GameObject m_RotationIconPrefab;
        [SerializeField] float m_GazeMaxAngleFromFacing = 70.0f;
        [SerializeField] float m_GazeMaxDistance = 10.0f;
        [SerializeField] float m_GazeControllerPointingDistance;
        [SerializeField] float m_GazePanelDectivationDelay = 0.25f;

        [SerializeField] GameObject m_UIReticle;
        [SerializeField] GameObject m_UIReticleMobile;
        [SerializeField] GameObject m_UIReticleSixDofController;

        [SerializeField] float m_DoubleTapWindow;
        [SerializeField] float m_PushPullScale;
        [SerializeField] RotationCursorScript m_RotationCursor;
        [SerializeField] float m_RotationMaxAngle;

        [SerializeField] float m_RotationScalar;
        [SerializeField] float m_RotationRollScalar;
        [SerializeField] float m_PanScalar;

        [SerializeField] float m_AdjustToolSizeScalar;

        [SerializeField] GameObject m_IRCChatPrefab;
        [SerializeField] GameObject m_YouTubeChatPrefab;
        [SerializeField] GameObject m_Decor;
        [SerializeField] BaseTool.ToolType m_InitialTool = BaseTool.ToolType.SketchSurface;
        [SerializeField] string m_ReleaseNotesURL;
        [SerializeField] string m_HelpCenterURL;
        [SerializeField] string m_ThirdPartyNoticesURL;
        [SerializeField] string m_TosURL;
        [SerializeField] string m_PrivacyURL;
        [SerializeField] string m_QuestSideLoadingHowToURL;

        [Multiline]
        [SerializeField] string m_ContributionPromoText;
        [SerializeField] string m_ContributionURL;

        [SerializeField] float m_WorldTransformMinScale = .1f;
        [SerializeField] float m_WorldTransformMaxScale = 10.0f;

        [Header("Undo/Redo Hold")]
        [SerializeField] float m_UndoRedoHold_DurationBeforeStart;
        [SerializeField] float m_UndoRedoHold_RepeatInterval;

        [Header("Pin Cushion")]
        [SerializeField] GameObject m_PinCushionPrefab;

        [Header("Grabbing and tossing")]
        [SerializeField] float m_GrabWorldFadeSpeed = 8.0f;
        [SerializeField] Color m_GrabWorldGridColor = new Color(0.0f, 1.0f, 1.0f, 0.2f);
        [SerializeField] ControllerGrabVisuals m_ControllerGrabVisuals;
        [SerializeField] float m_WidgetGpuIntersectionRadius;

        [Header("Saving")]
        [SerializeField] int m_NumStrokesForSaveIcon = 50;

        [NonSerialized] public Color m_GrabHighlightActiveColor;
        [NonSerialized] public bool m_DisableWorldGrabbing = false;

        /// Throwing an object faster than this means it's a "toss". Units are m/s.
        public float m_TossThresholdMeters = 3f;
        /// Angular motion contributes more towards the toss velocity the larger the object is;
        /// or rather, the larger the distance between the grab point and the object's center.
        /// To prevent large objects from being too-easily-tossed, bound that distance.
        public float m_TossMaxPivotDistMeters = 0.33f;

        // ------------------------------------------------------------
        // Internal data
        // ------------------------------------------------------------

        private SketchSurfacePanel m_SketchSurfacePanel;
        private SketchMemoryScript.PlaybackMode m_SketchPlaybackMode;
        private GameObject m_TransformGizmo;
        private TransformGizmoScript m_TransformGizmoScript;
        private GameObject m_RotationIcon;
        private float m_MouseDeltaX;
        private float m_MouseDeltaY;
        private float m_MouseDeltaXScaled;
        private float m_MouseDeltaYScaled;
        private float m_PositionOffsetResetTapTime;
        private bool m_EatToolScaleInput;

        private PanelManager m_PanelManager;
        private WidgetManager m_WidgetManager;
        private PinCushion m_PinCushion;
        private bool m_EatPinCushionInput;

        // This is the gaze that was used to compute m_CurrentGazeHitPoint.
        // It is not a general substitute for ViewpointScript.Gaze.
        private Ray m_CurrentGazeRay;
        private Quaternion m_CurrentHeadOrientation;
        private GazeResult[] m_GazeResults;
        private int m_CurrentGazeObject;
        private bool m_EatInputGazeObject;
        private Vector3 m_CurrentGazeHitPoint;
        private Ray m_GazeControllerRay;
        private Ray m_GazeControllerRayActivePanel;
        private bool m_ForcePanelActivation = false;
        private float m_GazePanelDectivationCountdown;
        private bool m_PanelsVisibilityRequested;

        // Previously Experimental-Model only
        private bool m_HeadOffset;

        float m_UndoHold_Timer;
        float m_RedoHold_Timer;

        // Grab world member variables.
        struct GrabState
        {
            public InputManager.ControllerName name;
            public TrTransform grabTransform;
            public bool grabbingWorld;
            public bool grabbingGroup;
            public bool startedGrabInsideWidget;
            public bool eatInput;
            private GrabWidget lastWidgetIntersect;

            public void SetHadBestGrabAndTriggerHaptics(GrabWidgetData data)
            {
                bool dormant = WidgetManager.m_Instance.WidgetsDormant;
                if (data != null && !data.m_WidgetScript.AllowDormancy)
                {
                    dormant = false;
                }
                GrabWidget newInsideWidget = (data != null && !dormant) ? data.m_WidgetScript : null;
                if (sm_enableGrabHaptics && newInsideWidget != lastWidgetIntersect)
                {
                    // state changed
                    if (newInsideWidget != null)
                    {
                        // transitioning in
                        InputManager.m_Instance.TriggerHaptics(name, data.m_WidgetScript.HapticDuration);
                    }
                    else
                    {
                        // transitioning out
                        InputManager.m_Instance.TriggerHaptics(name, 0.03f);
                    }
                }
                lastWidgetIntersect = newInsideWidget;
            }

            public void ClearInsideWidget()
            {
                lastWidgetIntersect = null;
            }
        }
        private GrabState m_GrabBrush = new GrabState { name = InputManager.ControllerName.Brush };
        private GrabState m_GrabWand = new GrabState { name = InputManager.ControllerName.Wand };

        private WorldTransformResetState m_WorldTransformResetState = WorldTransformResetState.Default;
        private TrTransform m_WorldTransformResetXf = TrTransform.identity; // set when reset requested
        private GrabWorldState m_GrabWorldState = GrabWorldState.Normal;
        private float m_WorldTransformFadeAmount;
        private bool m_AllowWorldTransformLastFrame = false;
        private bool m_WorldBeingGrabbed;
        private TrTransform m_xfDropCamReset_RS;

        struct GpuIntersectionResult
        {
            public GpuIntersector.FutureModelResult result;
            public List<GpuIntersector.ModelResult> resultList;
        }
        private Queue<GpuIntersectionResult> m_BrushResults;
        private Queue<GpuIntersectionResult> m_WandResults;
        private int m_WidgetGpuIntersectionLayer;

        private GrabWidget m_CurrentGrabWidget;
        private GrabWidget m_MaybeDriftingGrabWidget; // use only to clear drift

        // References to widgets, cached in the UpdateGrab_None, to be used by helper functions
        // for the remainder of the frame.
        private GrabWidget m_PotentialGrabWidgetBrush;
        private GrabWidget m_PotentialGrabWidgetWand;

        // Flags for the explaining if the m_PotentialGrabWidget_x widgets are able to be interacted with.
        // Cached in the UpdateGrab_None, used for the remainder of the frame.
        private bool m_PotentialGrabWidgetBrushValid;
        private bool m_PotentialGrabWidgetWandValid;

        // References to widget metadata, cached in UpdateGrab_None, to be re-used on "off frames"
        // when the GPU intersector is not refreshing the nearest widget to the respective controller.
        private GrabWidgetData m_BackupBrushGrabData;
        private GrabWidgetData m_BackupWandGrabData;

        private GrabWidgetState m_GrabWidgetState;
        private GrabWidgetControllerInfo m_GrabWidgetOneHandInfo;
        private TrTransform m_GrabWidgetTwoHandBrushPrev;
        private TrTransform m_GrabWidgetTwoHandWandPrev;
        private Queue<GrabWidgetHoldPoint> m_GrabWidgetHoldHistory;

        private Quaternion m_RotationOrigin;
        private Vector2 m_RotationCursorOffset;

        private bool m_RotationRollActive;
        private float m_RotationResetTapTime;

        private RotationType m_CurrentRotationType;
        private bool m_AutoOrientAfterRotation;

        private Vector3 m_SurfaceForward;
        private Vector3 m_SurfaceRight;
        private Vector3 m_SurfaceUp;

        private Vector3 m_SurfaceLockOffset;
        private Vector3 m_SurfaceLockBaseSurfacePosition;
        private Vector3 m_SurfaceLockBaseControllerPosition;
        private Quaternion m_SurfaceLockBaseHeadRotation;
        private Quaternion m_SurfaceLockBaseControllerRotation;
        private Quaternion m_SurfaceLockBaseSurfaceRotation;
        private InputManager.ControllerName m_SurfaceLockActingController;
        private float m_SurfaceLockControllerBaseScalar;
        private float m_SurfaceLockControllerScalar;

        private bool m_PositioningPanelWithHead;
        private Quaternion m_PositioningPanelBaseHeadRotation;
        private Vector3 m_PositioningPanelOffset;
        private float m_PositioningTimer;
        private float m_PositioningSpeed;

        private DraftingVisibilityOption m_DraftingVisibility = DraftingVisibilityOption.Visible;

        private Vector3 m_SketchOrigin;

        private ControlsType m_ControlsType;
        private GrabWidget m_IRCChatWidget;
        private GrabWidget m_YouTubeChatWidget;
        private MultiCamCaptureRig m_MultiCamCaptureRig;
        private CameraPathCaptureRig m_CameraPathCaptureRig;

        private bool m_ViewOnly = false;

        private InputState m_CurrentInputState;
        private InputStateConfig[] m_InputStateConfigs;

        private GrabIntersectionState m_CurrentGrabIntersectionState;

        private float m_WorldTransformSpeedSmoothed;

        // ------------------------------------------------------------
        // Properties and events
        // ------------------------------------------------------------

        public MultiCamCaptureRig MultiCamCaptureRig
        {
            get { return m_MultiCamCaptureRig; }
        }

        public CameraPathCaptureRig CameraPathCaptureRig
        {
            get { return m_CameraPathCaptureRig; }
        }

        public ControllerGrabVisuals ControllerGrabVisuals
        {
            get { return m_ControllerGrabVisuals; }
        }

        public SketchMemoryScript.PlaybackMode SketchPlaybackMode
        {
            get { return m_SketchPlaybackMode; }
            set { m_SketchPlaybackMode = value; }
        }

        public Transform m_Canvas
        {
            get { return App.Instance.m_CanvasTransform; }
        }

        public ControlsType ActiveControlsType
        {
            get { return m_ControlsType; }
            set { m_ControlsType = value; }
        }

        public float WorldTransformMinScale
        {
            get
            {
                return App.UserConfig.Flags.UnlockScale ? m_WorldTransformMinScale * 0.01f :
                    m_WorldTransformMinScale;
            }
        }

        public float WorldTransformMaxScale
        {
            get
            {
                return App.UserConfig.Flags.UnlockScale ? m_WorldTransformMaxScale * 10.0f :
                    m_WorldTransformMaxScale;
            }
        }

        public void SetInitialTool(BaseTool.ToolType rType)
        {
            m_InitialTool = rType;
        }

        public void SetInFreePaintMode(bool bFreePaint)
        {
            m_SketchSurfacePanel.SetInFreePaintMode(bFreePaint);
        }

        public float GazeMaxDistance
        {
            get { return m_GazeMaxDistance; }
        }

        public InputManager.ControllerName OneHandGrabController
        {
            get
            {
                return m_CurrentGrabWidget != null ?
                    m_GrabWidgetOneHandInfo.m_Name :
                    InputManager.ControllerName.None;
            }
        }

        public InputManager.ControllerName PotentialOneHandGrabController(GrabWidget widget)
        {
            if (m_PotentialGrabWidgetBrush == widget)
            {
                return InputManager.ControllerName.Brush;
            }
            else if (m_PotentialGrabWidgetWand == widget)
            {
                return InputManager.ControllerName.Wand;
            }
            return OneHandGrabController;
        }

        public Vector3 GetSurfaceForward() { return m_SurfaceForward; }
        public Vector3 GetSurfaceUp() { return m_SurfaceUp; }
        public Vector3 GetSurfaceRight() { return m_SurfaceRight; }
        public Vector3 GetSketchOrigin() { return m_SketchOrigin; }
        public float GetDefaultSketchLoadSpeed() { return m_DefaultSketchLoadSpeed; }
        public Quaternion GetCurrentHeadOrientation() { return m_CurrentHeadOrientation; }
        public Vector3 GetUIReticlePos() { return m_UIReticle.transform.position; }
        public Vector3 GetSweetSpotPos() { return m_PanelManager.m_SweetSpot.transform.position; }
        public void SetSketchOrigin(Vector3 vOrigin) { m_SketchOrigin = vOrigin; }

        public void EatGazeObjectInput()
        {
            m_EatInputGazeObject = true;
            m_GazePanelDectivationCountdown = 0.0f;
            PointerManager.m_Instance.EatLineEnabledInput();
            SketchSurfacePanel.m_Instance.EatToolsInput();
        }
        public void EatToolScaleInput() { m_EatToolScaleInput = true; }
        public void EatGrabInput()
        {
            m_GrabWand.eatInput = true;
            m_GrabBrush.eatInput = true;
        }

        public bool ShouldRespondToPadInput(InputManager.ControllerName name)
        {
            if (name == InputManager.ControllerName.Brush && m_CurrentGazeObject != -1)
            {
                return m_PanelManager.GetPanel(m_CurrentGazeObject).BrushPadAnimatesOnHover();
            }
            return !m_EatToolScaleInput && SketchSurfacePanel.m_Instance.CanAdjustToolSize();
        }
        public void ForcePanelActivation(bool bForce)
        {
            m_ForcePanelActivation = bForce;
            if (m_ForcePanelActivation)
            {
                m_GazePanelDectivationCountdown = m_GazePanelDectivationDelay;
            }
        }
        public bool IsUserInteractingWithUI()
        {
            return (m_CurrentGazeObject != -1) || (m_GazePanelDectivationCountdown > 0.0f);
        }
        public bool IsUIBlockingUndoRedo()
        {
            if (m_CurrentGazeObject != -1)
            {
                return m_PanelManager.GetPanel(m_CurrentGazeObject).UndoRedoBlocked();
            }
            return false;
        }
        public bool IsUserAbleToInteractWithAnyWidget()
        {
            return IsUserInteractingWithAnyWidget() ||
                (m_PotentialGrabWidgetBrush != null && m_PotentialGrabWidgetBrushValid) ||
                (m_PotentialGrabWidgetWand != null && m_PotentialGrabWidgetWandValid);
        }
        public bool IsUserInteractingWithAnyWidget() { return m_CurrentGrabWidget != null; }
        public bool IsUserGrabbingAnyPanel()
        {
            return (m_CurrentGrabWidget != null && m_CurrentGrabWidget is PanelWidget);
        }
        public bool IsUsersBrushIntersectingWithSelectionWidget()
        {
            return (m_PotentialGrabWidgetBrush != null &&
                m_PotentialGrabWidgetBrushValid &&
                m_PotentialGrabWidgetBrush is SelectionWidget);
        }
        public bool IsUserIntersectingWithSelectionWidget()
        {
            return IsUsersBrushIntersectingWithSelectionWidget() ||
                (m_PotentialGrabWidgetWand != null &&
                m_PotentialGrabWidgetWandValid &&
                m_PotentialGrabWidgetWand is SelectionWidget);
        }
        public bool IsUserInteractingWithSelectionWidget()
        {
            return (m_CurrentGrabWidget != null && m_CurrentGrabWidget is SelectionWidget);
        }

        public bool IsUserGrabbingWorld() { return m_GrabWand.grabbingWorld || m_GrabBrush.grabbingWorld; }
        public bool IsUserGrabbingWorldWithBrushHand() { return m_GrabBrush.grabbingWorld; }
        public bool IsUserTransformingWorld() { return m_GrabWand.grabbingWorld && m_GrabBrush.grabbingWorld; }
        public float GetGazePanelActivationRatio() { return m_GazePanelDectivationCountdown / m_GazePanelDectivationDelay; }
        public bool IsCurrentGrabWidgetPinned() { return IsUserInteractingWithAnyWidget() && m_CurrentGrabWidget.Pinned; }
        public bool CanCurrentGrabWidgetBePinned() { return IsUserInteractingWithAnyWidget() && m_CurrentGrabWidget.AllowPinning; }
        public bool DidUserGrabWithBothInside() { return m_GrabBrush.startedGrabInsideWidget && m_GrabWand.startedGrabInsideWidget; }
        public bool IsUserGrabbingWidget(GrabWidget widget) { return widget == m_CurrentGrabWidget; }
        public bool IsUserTwoHandGrabbingWidget() { return m_GrabWidgetState == GrabWidgetState.TwoHands; }
        public bool IsPinCushionShowing() { return m_PinCushion.IsShowing(); }
        public bool IsUserLookingAtPanel(BasePanel panel)
        {
            return m_CurrentGazeObject > -1 &&
                m_PanelManager.GetAllPanels()[m_CurrentGazeObject].m_Panel == panel;
        }

        public SaveIconTool GetSaveIconTool()
        {
            return m_SaveIconTool;
        }

        public DropCamWidget GetDropCampWidget()
        {
            return m_DropCam;
        }

        public bool IsGrabWorldStateStable()
        {
            return m_GrabWorldState == GrabWorldState.Normal;
        }

        // Internal: modify Coords.ScenePose or Coords.CanvasPose depending on the
        // state of m_InTransformCanvasMode
        TrTransform GrabbedPose
        {
            get
            {
                return App.Scene.Pose;
            }
            set
            {
                App.Scene.Pose = value;
            }
        }

        public Transform GazeObjectTransform()
        {
            if (m_CurrentGazeObject != -1)
            {
                return m_PanelManager.GetPanel(m_CurrentGazeObject).transform;
            }
            return null;
        }

        public void ForceShowUIReticle(bool bVisible)
        {
            m_UIReticle.SetActive(bVisible);
        }

        public void SetUIReticleTransform(Vector3 vPos, Vector3 vForward)
        {
            m_UIReticle.transform.position = vPos;
            m_UIReticle.transform.forward = vForward;
        }

        public bool AtlasIconTextures
        {
            get { return m_AtlasIconTextures; }
        }

        public IconTextureAtlas IconTextureAtlas
        {
            get { return GetComponent<IconTextureAtlas>(); }
        }
        public GrabWidget CurrentGrabWidget => m_CurrentGrabWidget;
        public bool AutoOrientAfterRotation
        {
            get => m_AutoOrientAfterRotation;
            set => m_AutoOrientAfterRotation = value;
        }

        void DismissPopupOnCurrentGazeObject(bool force)
        {
            if (m_CurrentGazeObject != -1)
            {
                m_PanelManager.GetPanel(m_CurrentGazeObject).CloseActivePopUp(force);
            }
        }

        void Awake()
        {
            m_Instance = this;

            BrushController.m_Instance.BrushSetToDefault += OnBrushSetToDefault;

            IconTextureAtlas.Init();

            m_MultiCamCaptureRig = GetComponentInChildren<MultiCamCaptureRig>(true);
            m_MultiCamCaptureRig.Init();

            m_CameraPathCaptureRig = GetComponentInChildren<CameraPathCaptureRig>(true);
            m_CameraPathCaptureRig.Init();

            m_SketchSurfacePanel = m_SketchSurface.GetComponent<SketchSurfacePanel>();
            m_PanelManager = GetComponent<PanelManager>();
            m_PanelManager.Init();
            InitGazePanels();

            m_WidgetManager = GetComponent<WidgetManager>();
            m_WidgetManager.Init();

            m_InputStateConfigs = new InputStateConfig[(int)InputState.Num];
            for (int i = 0; i < (int)InputState.Num; ++i)
            {
                m_InputStateConfigs[i] = new InputStateConfig();
                m_InputStateConfigs[i].m_AllowDrawing = false;
                m_InputStateConfigs[i].m_AllowMovement = true;
                m_InputStateConfigs[i].m_ShowGizmo = false;
            }

            m_InputStateConfigs[(int)InputState.Standard].m_AllowDrawing = true;
            m_InputStateConfigs[(int)InputState.Pan].m_AllowDrawing = true;
            m_InputStateConfigs[(int)InputState.HeadLock].m_AllowDrawing = true;
            m_InputStateConfigs[(int)InputState.ControllerLock].m_AllowDrawing = true;
            m_InputStateConfigs[(int)InputState.PushPull].m_AllowDrawing = true;

            m_InputStateConfigs[(int)InputState.Pan].m_AllowMovement = false;
            m_InputStateConfigs[(int)InputState.Rotation].m_AllowMovement = false;
            m_InputStateConfigs[(int)InputState.ControllerLock].m_AllowMovement = false;
            m_InputStateConfigs[(int)InputState.PushPull].m_AllowMovement = false;
            m_InputStateConfigs[(int)InputState.BrushSize].m_AllowMovement = false;

            m_InputStateConfigs[(int)InputState.Pan].m_ShowGizmo = true;
            m_InputStateConfigs[(int)InputState.Rotation].m_ShowGizmo = true;
            m_InputStateConfigs[(int)InputState.HeadLock].m_ShowGizmo = true;
            m_InputStateConfigs[(int)InputState.PushPull].m_ShowGizmo = true;

            m_CurrentGazeRay = new Ray(Vector3.zero, Vector3.forward);
            m_GazeControllerRay = new Ray(Vector3.zero, Vector3.forward);
            m_GazeControllerRayActivePanel = new Ray(Vector3.zero, Vector3.forward);

            m_GrabWidgetHoldHistory = new Queue<GrabWidgetHoldPoint>();
            m_GrabWidgetOneHandInfo = new GrabWidgetControllerInfo();

            // Initialize world grip members.
            m_GrabBrush.grabTransform = TrTransform.identity;
            m_GrabWand.grabTransform = TrTransform.identity;

            m_BrushResults = new Queue<GpuIntersectionResult>();
            m_WandResults = new Queue<GpuIntersectionResult>();
            m_WidgetGpuIntersectionLayer = LayerMask.NameToLayer("GpuIntersection");
            m_CurrentGrabIntersectionState = GrabIntersectionState.RequestIntersections;
        }

        public void InitGazePanels()
        {
            // Find all gaze panels.
            int iNumGazePanels = m_PanelManager.GetAllPanels().Count;
            m_GazeResults = new GazeResult[iNumGazePanels];
            for (int i = 0; i < iNumGazePanels; ++i)
            {
                m_GazeResults[i] = new GazeResult();
                m_GazeResults[i].m_HitWithGaze = false;
                m_GazeResults[i].m_HitWithController = false;
                m_GazeResults[i].m_WithinView = false;
                m_GazeResults[i].m_GazePosition = new Vector3();
            }
        }

        public void OnEnable()
        {
            // This needs to run before other tools initialize, which is why it's running in OnEnable.
            // The sequence is Awake(), OnEnable(), Start().
            if (App.VrSdk.GetControllerDof() == VrSdk.DoF.Six)
            {
                SetInFreePaintMode(true);
                SetInitialTool(BaseTool.ToolType.FreePaintTool);
            }
        }

        void Start()
        {
            m_TransformGizmo = (GameObject)Instantiate(m_TransformGizmoPrefab);
            m_TransformGizmo.transform.parent = transform;
            m_TransformGizmoScript = m_TransformGizmo.GetComponent<TransformGizmoScript>();
            m_TransformGizmo.SetActive(false);

            m_RotationIcon = (GameObject)Instantiate(m_RotationIconPrefab);
            m_RotationIcon.transform.position = m_SketchSurface.transform.position;
            m_RotationIcon.transform.parent = m_SketchSurface.transform;
            m_RotationIcon.SetActive(false);

            GameObject pinCushionObj = (GameObject)Instantiate(m_PinCushionPrefab);
            m_PinCushion = pinCushionObj.GetComponent<PinCushion>();

            m_PositionOffsetResetTapTime = 0.0f;

            m_UndoHold_Timer = m_UndoRedoHold_DurationBeforeStart;
            m_RedoHold_Timer = m_UndoRedoHold_DurationBeforeStart;

            AutoOrientAfterRotation = true;
            m_RotationCursor.gameObject.SetActive(false);

            ResetGrabbedPose();
            m_SketchOrigin = m_SketchSurface.transform.position;

            m_PanelManager.InitPanels(m_ControlsType == ControlsType.SixDofControllers);

            m_UIReticleMobile.SetActive(m_ControlsType == ControlsType.ViewingOnly);
            m_UIReticleSixDofController.SetActive(m_ControlsType != ControlsType.ViewingOnly);

            m_PositioningPanelWithHead = false;
            m_PositioningSpeed = 16.0f;

            m_CurrentRotationType = RotationType.All;
            m_RotationResetTapTime = 0.0f;

            m_CurrentInputState = InputState.Standard;

            m_SketchSurfacePanel.EnableSpecificTool(m_InitialTool);
            m_SurfaceLockControllerBaseScalar = m_SketchSurfacePanel.m_PanelSensitivity;

            //after initializing, start with gaze objects hidden
            m_CurrentGazeObject = -1;
            m_EatInputGazeObject = false;

            // Previously set to 0 in experimental builds
            int hidePanelsDelay = 1;

            StartCoroutine(DelayedHidePanels(hidePanelsDelay));

            m_DropCam.Show(false);

            m_GrabWidgetState = GrabWidgetState.None;

            UpdateDraftingVisibility();

            m_DisableWorldGrabbing = false;
        }

        private IEnumerator<Timeslice> DelayedHidePanels(int frames)
        {
            int stall = frames;
            while (stall-- > 0)
            {
                yield return null;
            }

            m_PanelManager.HidePanelsForStartup();
            RequestPanelsVisibility(false);
        }

        void Update()
        {
            // TODO: we need to figure out what transform to pass in here!
            // Maybe best _just for now_ to use the scene transform?
            TrTransform scenePose = App.Scene.Pose;
            Shader.SetGlobalMatrix("xf_CS", scenePose.ToMatrix4x4());
            Shader.SetGlobalMatrix("xf_I_CS", scenePose.inverse.ToMatrix4x4());
        }

        void LateUpdate()
        {
            // Gracefully exits if we're not recording a video.
            VideoRecorderUtils.SerializerNewUsdFrame();
        }

        public bool IsFreepaintToolReady()
        {
            return
                !m_PinCushion.IsShowing() &&
                !PointerManager.m_Instance.IsStraightEdgeProxyActive() &&
                !InputManager.m_Instance.ControllersAreSwapping() &&
                (m_SketchSurfacePanel.IsSketchSurfaceToolActive() ||
                (m_SketchSurfacePanel.GetCurrentToolType() == BaseTool.ToolType.FreePaintTool))
                ;
        }

        public void UpdateControls()
        {
            UnityEngine.Profiling.Profiler.BeginSample("SketchControlsScript.UpdateControls");
            m_SketchSurfacePanel.m_UpdatedToolThisFrame = false;

            // Verify controllers are available and prune state if they're not.
            if ((App.VrSdk.GetControllerDof() == VrSdk.DoF.Six &&
                App.VrSdk.IsInitializingUnityXR) && App.VrSdk.IsHmdInitialized())
            {
                m_PanelManager.SetVisible(false);
                PointerManager.m_Instance.RequestPointerRendering(false);
                return;
            }

            //mouse movement
            Vector2 mv = InputManager.m_Instance.GetMouseMoveDelta();
            m_MouseDeltaX = mv.x;
            m_MouseDeltaY = mv.y;

            UpdateGazeObjectsAnimationState();
            UpdateCurrentGazeRay();
            m_SketchSurfacePanel.SetBacksideActive(m_CurrentGazeRay.origin);
            m_PanelManager.UpdatePanels();

            m_MouseDeltaXScaled = m_MouseDeltaX * GetAppropriateMovementScalar();
            m_MouseDeltaYScaled = m_MouseDeltaY * GetAppropriateMovementScalar();

            //this is used for one-shot inputs that don't require state and do not change state
            UpdateBaseInput();

            UpdatePinCushionVisibility();

            //if the pointer manager is processing, we don't want to respond to input
            if (!PointerManager.m_Instance.IsMainPointerProcessingLine())
            {

                //see if we're grabbing a widget
                UpdateGrab();

                //see if we're looking at a gaze object
                RefreshCurrentGazeObject();

                // Tools allowed when widgets aren't grabbed.
                bool bWidgetGrabOK = m_GrabWidgetState == GrabWidgetState.None;

                // If we don't have a widget held and we're not grabbing the world with the brush controller,
                // update tools.
                if (bWidgetGrabOK && !m_GrabBrush.grabbingWorld)
                {
                    if (m_CurrentGazeObject != -1 && !m_WorldBeingGrabbed)
                    {
                        UpdateActiveGazeObject();

                        // Allow for standard input (like Undo / Redo) even when gazing at a panel.
                        if (m_CurrentInputState == InputState.Standard)
                        {
                            UpdateStandardInput();
                        }
                    }
                    else
                    {
                        //standard input, no gaze object
                        if (m_InputStateConfigs[(int)m_CurrentInputState].m_AllowMovement)
                        {
                            m_SketchSurfacePanel.UpdateReticleOffset(m_MouseDeltaX, m_MouseDeltaY);
                        }

                        switch (m_CurrentInputState)
                        {
                            case InputState.Standard:
                                UpdateStandardInput();
                                break;
                            case InputState.Pan:
                                UpdatePanInput();
                                break;
                            case InputState.Rotation:
                                UpdateRotationInput();
                                break;
                            case InputState.HeadLock:
                                UpdateHeadLockInput();
                                break;
                            case InputState.ControllerLock:
                                UpdateControllerLock();
                                break;
                            case InputState.PushPull:
                                UpdatePushPullInput();
                                break;
                            case InputState.Save:
                                UpdateSaveInput();
                                break;
                            case InputState.Load:
                                UpdateLoadInput();
                                break;
                        }

                        //keep pointer locked in the right spot, even if it's hidden
                        if (m_SketchSurfacePanel.ActiveTool.LockPointerToSketchSurface())
                        {
                            Vector3 vPointerPos = Vector3.zero;
                            Vector3 vPointerForward = Vector3.zero;
                            m_SketchSurfacePanel.GetReticleTransform(out vPointerPos, out vPointerForward,
                                (m_ControlsType == ControlsType.ViewingOnly));

                            if (!App.VrSdk.IsHmdInitialized())
                            {
                                vPointerPos = ViewpointScript.Head.rotation * vPointerPos;
                            }

                            if (App.Config.m_SdkMode == SdkMode.Monoscopic || !App.VrSdk.IsHmdInitialized())
                            {
                                Quaternion vPointerRot = Quaternion.identity;

                                LuaManager.Instance.RecordPointerPositions(
                                    vPointerPos, vPointerRot,
                                    vPointerPos, vPointerRot, // No wand transform so use brush
                                    ViewpointScript.Head.position, ViewpointScript.Head.rotation
                                );

                                if (LuaManager.Instance.PointerScriptsEnabled)
                                {
                                    LuaManager.Instance.ApplyPointerScript(Quaternion.identity, ref vPointerPos, ref vPointerRot);
                                }
                                vPointerForward = vPointerRot * vPointerForward;
                            }
                            PointerManager.m_Instance.SetMainPointerPositionAndForward(vPointerPos, vPointerForward);
                        }

                        m_SketchSurfacePanel.AllowDrawing(m_InputStateConfigs[(int)m_CurrentInputState].m_AllowDrawing);
                        m_SketchSurfacePanel.UpdateCurrentTool();

                        PointerManager.m_Instance.AllowPointerPreviewLine(IsFreepaintToolReady());
                        //keep transform gizmo at sketch surface pos
                        m_TransformGizmo.transform.position = m_SketchSurface.transform.position;
                        bool bGizmoActive = m_InputStateConfigs[(int)m_CurrentInputState].m_ShowGizmo && m_SketchSurfacePanel.ShouldShowTransformGizmo();
                        m_TransformGizmo.SetActive(bGizmoActive);
                    }
                }
            }

            // Update any transition to a scene transform reset.
            UpdateWorldTransformReset();

            //update our line after all input and tools have chimed in on the state of it
            PointerManager.m_Instance.UpdateLine();
            UnityEngine.Profiling.Profiler.EndSample();
        }

        public void UpdateControlsPostIntro()
        {
            m_PanelManager.UpdatePanels();
            UpdateCurrentGazeRay();
            UpdateGazeObjectsAnimationState();
            RefreshCurrentGazeObject();
            UpdateSwapControllers();
            if (m_CurrentGazeObject > -1)
            {
                UpdateActiveGazeObject();
            }
        }

        public void UpdateControlsForLoading()
        {
            UpdateCurrentGazeRay();
            m_PanelManager.UpdatePanels();
            UpdateGazeObjectsAnimationState();
            UpdateGrab();
            UpdateWorldTransformReset();

            if (m_GrabWidgetState == GrabWidgetState.None && m_CurrentGazeObject == -1 &&
                m_SketchSurfacePanel.ActiveTool.AvailableDuringLoading() &&
                !m_GrabBrush.grabbingWorld)
            {
                m_SketchSurfacePanel.UpdateCurrentTool();
            }
        }

        public void UpdateControlsForReset()
        {
            UpdateGrab();
            UpdateCurrentGazeRay();
            UpdatePinCushionVisibility();
            m_PanelManager.UpdatePanels();
            UpdateGazeObjectsAnimationState();
            PointerManager.m_Instance.UpdateLine();
        }

        public void UpdateControlsForUploading()
        {
            UpdateCurrentGazeRay();
            UpdatePinCushionVisibility();
            m_PanelManager.UpdatePanels();
            UpdateGazeObjectsAnimationState();
        }

        public void UpdateControlsForMemoryExceeded()
        {
            UpdateGrab();
            m_SketchSurfacePanel.m_UpdatedToolThisFrame = false;
            m_PanelManager.UpdatePanels();
            UpdateCurrentGazeRay();
            UpdateGazeObjectsAnimationState();
            RefreshCurrentGazeObject();
            if (m_CurrentGazeObject > -1)
            {
                UpdateActiveGazeObject();
            }
        }

        void UpdatePinCushionVisibility()
        {
            // If the pin cushion is showing and the user cancels, eat the input.
            // if (m_PinCushion.IsShowing())
            // {
            //     if (InputManager.m_Instance.GetCommand(InputManager.SketchCommands.Activate) ||
            //         InputManager.Brush.GetControllerGrip() ||
            //         InputManager.Wand.GetControllerGrip() ||
            //         IsUserInteractingWithAnyWidget() ||
            //         IsUserInteractingWithUI())
            //     {
            //         m_EatPinCushionInput = true;
            //     }
            // }

            // If our tool wants the input blocked, maintain the input eat state until
            // after the user has let off input.
            if (m_SketchSurfacePanel.ActiveTool.BlockPinCushion() || !CanUsePinCushion())
            {
                m_EatPinCushionInput = true;
            }

            bool show =
                InputManager.m_Instance.GetCommand(InputManager.SketchCommands.ShowPinCushion);
            m_PinCushion.ShowPinCushion(show && !m_EatPinCushionInput);
            m_EatPinCushionInput = m_EatPinCushionInput && show;
        }

        bool CanUsePinCushion()
        {
            return (m_ControlsType == ControlsType.SixDofControllers) &&
                m_PanelManager.AdvancedModeActive() &&
                !InputManager.m_Instance.GetCommand(InputManager.SketchCommands.Activate) &&
                !InputManager.Brush.GetControllerGrip() &&
                !InputManager.Wand.GetControllerGrip() &&
                !IsUserInteractingWithAnyWidget() &&
                !IsUserInteractingWithUI() &&
                !m_SketchSurfacePanel.ActiveTool.BlockPinCushion() &&
                App.Instance.IsInStateThatAllowsPainting();
        }

        void UpdateCurrentGazeRay()
        {
            var head = ViewpointScript.Head;
            m_CurrentGazeRay = new Ray(head.position, head.forward);
            m_CurrentHeadOrientation = head.rotation;

            // We use the gaze ray for certain shader effects - like edge falloff.
            Shader.SetGlobalVector("_WorldSpaceRootCameraPosition", m_CurrentGazeRay.origin);
            bool hasController = m_ControlsType == ControlsType.SixDofControllers;
            if (hasController)
            {
                if (InputManager.Brush.IsTrackedObjectValid)
                {
                    Transform rAttachPoint = InputManager.m_Instance.GetBrushControllerAttachPoint();
                    m_GazeControllerRay.direction = rAttachPoint.forward;
                    m_GazeControllerRay.origin = rAttachPoint.position;
                }
                else
                {
                    // If the brush controller isn't tracked, put our controller ray out of the way.
                    float fBig = 9999999.0f;
                    m_GazeControllerRay.direction = Vector3.one;
                    m_GazeControllerRay.origin = new Vector3(fBig, fBig, fBig);
                }

                m_GazeControllerRayActivePanel.direction = m_GazeControllerRay.direction;
                m_GazeControllerRayActivePanel.origin = m_GazeControllerRay.origin;
                m_GazeControllerRayActivePanel.origin -= (m_GazeControllerRayActivePanel.direction * 0.5f);
            }
        }

        public void UpdateGazeObjectsAnimationState()
        {
            // Are the panels allowed to be visible?
            bool isSixDof = m_ControlsType == ControlsType.SixDofControllers;
            if ((!isSixDof) ||
                (InputManager.Wand.IsTrackedObjectValid &&
                !m_SketchSurfacePanel.ActiveTool.HidePanels() &&
                !App.Instance.IsLoading()))
            {
                // Transition panels according to requested visibility.
                m_PanelManager.SetVisible(m_PanelsVisibilityRequested);
            }
            else
            {
                // Transition out.
                m_PanelManager.SetVisible(false);
            }
        }

        void UpdateBaseInput()
        {
            UnityEngine.Profiling.Profiler.BeginSample("SketchControlScript.UpdateBaseInput");
            if (m_ControlsType == ControlsType.SixDofControllers)
            {
                m_PanelManager.UpdateWandOrientationControls();
            }

            //allow tool scaling if we're not drawing and our input device is active
            bool bScaleInputActive = InputManager.m_Instance.GetCommand(InputManager.SketchCommands.Scale);
            bool bScaleCommandActive =
                bScaleInputActive
                && !InputManager.m_Instance.GetCommand(InputManager.SketchCommands.Activate)
                && m_GrabBrush.grabbingWorld == false
                && m_CurrentGazeObject == -1 // free up swipe for use by gaze object
                && (m_ControlsType != ControlsType.SixDofControllers || InputManager.Brush.IsTrackedObjectValid) // TODO:Mikesky - very hacky
                && SketchSurfacePanel.m_Instance.ActiveTool.m_Type != BaseTool.ToolType.MultiCamTool;

            if (m_EatToolScaleInput)
            {
                m_EatToolScaleInput = bScaleInputActive;
            }

            if (bScaleCommandActive && !m_EatToolScaleInput)
            {
                if (m_GrabWidgetState == GrabWidgetState.None)
                {
                    //send scale command down to current tool
                    m_SketchSurfacePanel.UpdateToolSize(
                        m_AdjustToolSizeScalar * InputManager.m_Instance.GetAdjustedBrushScrollAmount());
                }

                //ugly, but brush size is becoming not an input state
                m_MouseDeltaX = 0.0f;
                m_MouseDeltaY = 0.0f;
            }

            UpdateSwapControllers();
            UnityEngine.Profiling.Profiler.EndSample();
        }

        void UpdateSwapControllers()
        {
            // Don't allow controller swap in first run intro.
            // Don't allow controller swap if we're grabbing a widget.
            // Don't allow controller swap if a Logitech pen is present.
            if (!TutorialManager.m_Instance.TutorialActive() &&
                m_GrabWidgetState == GrabWidgetState.None &&
                !App.VrSdk.VrControls.LogitechPenIsPresent())
            {
                if (InputManager.m_Instance.GetCommandDown(InputManager.SketchCommands.SwapControls))
                {
                    DoSwapControls();
                }
            }
        }

        public static void DoSwapControls()
        {
            InputManager.m_Instance.WandOnRight = !InputManager.m_Instance.WandOnRight;
            InputManager.m_Instance.GetControllerBehavior(InputManager.ControllerName.Brush)
                .DisplayControllerSwapAnimation();
            InputManager.m_Instance.GetControllerBehavior(InputManager.ControllerName.Wand)
                .DisplayControllerSwapAnimation();
            AudioManager.m_Instance.PlayControllerSwapSound(
                InputManager.m_Instance.GetControllerPosition(InputManager.ControllerName.Brush));
        }

        void UpdateStandardInput()
        {
            UnityEngine.Profiling.Profiler.BeginSample("SketchControlScript.UpdateStandardInput");
            //debug keys
            if (App.UserConfig.Flags.AdvancedKeyboardShortcuts)
            {
                var camTool = SketchSurfacePanel.m_Instance.ActiveTool as MultiCamTool;

                if (InputManager.m_Instance.GetKeyboardShortcutDown(InputManager.KeyboardShortcut.SaveNew))
                {
                    IssueGlobalCommand(GlobalCommands.SaveNew, 1);
                }
                else if (InputManager.m_Instance.GetKeyboardShortcutDown(
                    InputManager.KeyboardShortcut.SwitchCamera) && camTool != null)
                {
                    camTool.ExternalObjectNextCameraStyle(); // For monoscopic mode
                }
                else if (InputManager.m_Instance.GetKeyboardShortcutDown(
                             InputManager.KeyboardShortcut.ViewOnly))
                {
                    IssueGlobalCommand(GlobalCommands.ViewOnly);
                }
                else if (InputManager.m_Instance.GetKeyboardShortcutDown(
                    InputManager.KeyboardShortcut.ToggleScreenMirroring))
                {
                    ViewpointScript.m_Instance.ToggleScreenMirroring();
                }
                else if (InputManager.m_Instance.GetKeyboardShortcutDown(
                    InputManager.KeyboardShortcut.PreviousTool))
                {
                    m_SketchSurfacePanel.PreviousTool();
                }
                else if (InputManager.m_Instance.GetKeyboardShortcutDown(
                    InputManager.KeyboardShortcut.NextTool))
                {
                    m_SketchSurfacePanel.NextTool();
                }
                else if (InputManager.m_Instance.GetKeyboardShortcutDown(
                    InputManager.KeyboardShortcut.CycleSymmetryMode))
                {
                    var cur = PointerManager.m_Instance.CurrentSymmetryMode;
                    var next = (cur == PointerManager.SymmetryMode.None) ? PointerManager.SymmetryMode.SinglePlane
                        : (cur == PointerManager.SymmetryMode.SinglePlane) ? PointerManager.SymmetryMode.DebugMultiple
                        : (cur == PointerManager.SymmetryMode.DebugMultiple) ? PointerManager.SymmetryMode.MultiMirror
                        : (cur == PointerManager.SymmetryMode.MultiMirror) ? PointerManager.SymmetryMode.TwoHanded
                        : (cur == PointerManager.SymmetryMode.TwoHanded) ? PointerManager.SymmetryMode.ScriptedSymmetryMode
                        : PointerManager.SymmetryMode.None;
                    PointerManager.m_Instance.CurrentSymmetryMode = next;
                }
                else if (InputManager.m_Instance.GetKeyboardShortcutDown(
                    InputManager.KeyboardShortcut.Export))
                {
                    StartCoroutine(ExportCoroutine());
                }
                else if (InputManager.m_Instance.GetKeyboardShortcutDown(
                        InputManager.KeyboardShortcut.StoreHeadTransform) &&
                    InputManager.m_Instance.GetAnyShift())
                {
                    Transform head = ViewpointScript.Head;
                    PlayerPrefs.SetFloat("HeadOffset_localPositionX", head.localPosition.x);
                    PlayerPrefs.SetFloat("HeadOffset_localPositionY", head.localPosition.y);
                    PlayerPrefs.SetFloat("HeadOffset_localPositionZ", head.localPosition.z);
                    PlayerPrefs.SetFloat("HeadOffset_localRotationX", head.localRotation.x);
                    PlayerPrefs.SetFloat("HeadOffset_localRotationY", head.localRotation.y);
                    PlayerPrefs.SetFloat("HeadOffset_localRotationZ", head.localRotation.z);
                    PlayerPrefs.SetFloat("HeadOffset_localRotationW", head.localRotation.w);
                }
                else if (InputManager.m_Instance.GetKeyboardShortcutDown(
                    InputManager.KeyboardShortcut.RecallHeadTransform))
                {
                    Transform head = ViewpointScript.Head;
                    // Toggle the head offset.
                    if (m_HeadOffset)
                    {
                        // Remove the offset.
                        Transform originalParent = head.parent;
                        head.SetParent(head.parent.parent);
                        GameObject.DestroyImmediate(originalParent.gameObject);
                        m_HeadOffset = false;
                    }
                    else
                    {
                        // Add the offset.
                        GameObject newParent = new GameObject();
                        newParent.transform.SetParent(head.parent);
                        newParent.transform.localPosition = Vector3.zero;
                        newParent.transform.localRotation = Quaternion.identity;
                        newParent.transform.localScale = Vector3.one;
                        head.SetParent(newParent.transform);
                        TrTransform offsetTransform = TrTransform.TR(
                            new Vector3(
                                PlayerPrefs.GetFloat("HeadOffset_localPositionX", 0),
                                PlayerPrefs.GetFloat("HeadOffset_localPositionY", 1.5f),
                                PlayerPrefs.GetFloat("HeadOffset_localPositionZ", 0)),
                            new Quaternion(
                                PlayerPrefs.GetFloat("HeadOffset_localRotationX", 0),
                                PlayerPrefs.GetFloat("HeadOffset_localRotationY", 0),
                                PlayerPrefs.GetFloat("HeadOffset_localRotationZ", 0),
                                PlayerPrefs.GetFloat("HeadOffset_localRotationW", 1)));
                        TrTransform originalTransformInverse = TrTransform.FromLocalTransform(head).inverse;
                        TrTransform newParentTransform = offsetTransform * originalTransformInverse;
                        newParent.transform.localPosition = newParentTransform.translation;
                        newParent.transform.localRotation = newParentTransform.rotation;
                        m_HeadOffset = true;
                    }
                }
                else if (InputManager.m_Instance.GetKeyboardShortcutDown(
                    InputManager.KeyboardShortcut.ToggleLightType))
                {
                    // Toggle between per-pixel & SH lighting on the secondary directional light
                    Light secondaryLight = App.Scene.GetLight((1));
                    if (LightRenderMode.ForceVertex == secondaryLight.renderMode)
                    {
                        secondaryLight.renderMode = LightRenderMode.ForcePixel;
                    }
                    else
                    {
                        secondaryLight.renderMode = LightRenderMode.ForceVertex;
                    }
                }
                else if (InputManager.m_Instance.GetKeyboardShortcutDown(
                    InputManager.KeyboardShortcut.TossWidget))
                {
                    m_WidgetManager.TossNearestWidget();
                }
                else if (InputManager.m_Instance.GetKeyboardShortcutDown(
                    InputManager.KeyboardShortcut.Reset))
                {
                    App.Instance.SetDesiredState(App.AppState.LoadingBrushesAndLighting);
                }
                else if (InputManager.m_Instance.GetKeyboardShortcutDown(
                             InputManager.KeyboardShortcut.FlyMode))
                {
                    SketchSurfacePanel.m_Instance.EnableSpecificTool(BaseTool.ToolType.FlyTool);
                }
                else if (App.Config.m_ToggleProfileOnAppButton &&
                    (InputManager.Wand.GetVrInputDown(VrInput.Button03) ||
                    InputManager.m_Instance.GetKeyboardShortcutDown(
                        InputManager.KeyboardShortcut.ToggleProfile)))
                {
                    IssueGlobalCommand(GlobalCommands.ToggleProfiling);
                }
            }

#if DEBUG
            if (InputManager.m_Instance.GetKeyboardShortcutDown(
                InputManager.KeyboardShortcut.CheckStrokes))
            {
                bool value = !SketchMemoryScript.m_Instance.m_SanityCheckStrokes;
                string feature = "Stroke determinism checking";
                SketchMemoryScript.m_Instance.m_SanityCheckStrokes = value;
                OutputWindowScript.m_Instance.CreateInfoCardAtController(
                    InputManager.ControllerName.Brush,
                    feature + (value ? ": On" : ": Off"));
            }
#endif

            bool hasController = m_ControlsType == ControlsType.SixDofControllers;
            var mouse = Mouse.current;

            // Toggle default tool.
            if (!m_PanelManager.AdvancedModeActive() &&
                InputManager.m_Instance.GetCommandDown(InputManager.SketchCommands.ToggleDefaultTool) &&
                !m_SketchSurfacePanel.IsDefaultToolEnabled() &&
                m_SketchSurfacePanel.ActiveTool.AllowDefaultToolToggle() && m_CurrentGazeObject == -1)// don't allow tool to change while pointing at panel because there is no visual indication
            {
                m_SketchSurfacePanel.EnableDefaultTool();
                AudioManager.m_Instance.PlayPinCushionSound(true);
            }
            // Pan.
            else if (!hasController && mouse.rightButton.isPressed)
            {
                SwitchState(InputState.Pan);
            }
            // Controller lock (this must be before rotate/head lock!).
            else if (!hasController &&
                InputManager.m_Instance.GetCommand(InputManager.SketchCommands.LockToController))
            {
                SwitchState(InputState.ControllerLock);
            }
            // Rotate.
            else if (!hasController &&
                InputManager.m_Instance.GetCommand(InputManager.SketchCommands.PivotRotation))
            {
                SwitchState(InputState.Rotation);
            }
            // Head lock.
            else if (!hasController &&
                InputManager.m_Instance.GetCommand(InputManager.SketchCommands.LockToHead))
            {
                SwitchState(InputState.HeadLock);
            }
            // Push pull.
            else if (!hasController &&
                InputManager.m_Instance.GetCommand(InputManager.SketchCommands.AltActivate))
            {
                SwitchState(InputState.PushPull);
            }
            else if (!PointerManager.m_Instance.IsMainPointerCreatingStroke())
            {
                // Reset surface.
                if (!hasController &&
                    InputManager.m_Instance.GetCommandDown(InputManager.SketchCommands.Reset))
                {
                    ResetGrabbedPose();
                }
                // Undo.
                else if (InputManager.m_Instance.GetCommandDown(InputManager.SketchCommands.Undo) &&
                    CanUndo())
                {
                    IssueGlobalCommand(GlobalCommands.Undo);
                }
                else if (InputManager.m_Instance.GetCommand(InputManager.SketchCommands.Undo) &&
                    CanUndo() && ShouldRepeatUndo())
                {
                    m_UndoHold_Timer = m_UndoRedoHold_RepeatInterval;
                    IssueGlobalCommand(GlobalCommands.Undo);
                }
                // Redo.
                else if (InputManager.m_Instance.GetCommandDown(InputManager.SketchCommands.Redo) &&
                    CanRedo())
                {
                    IssueGlobalCommand(GlobalCommands.Redo);
                }
                else if (InputManager.m_Instance.GetCommand(InputManager.SketchCommands.Redo) &&
                    CanRedo() && ShouldRepeatRedo())
                {
                    m_RedoHold_Timer = m_UndoRedoHold_RepeatInterval;
                    IssueGlobalCommand(GlobalCommands.Redo);
                }
                // Reset scene.
                else if (!hasController &&
                    InputManager.m_Instance.GetKeyboardShortcutDown(
                        InputManager.KeyboardShortcut.ResetScene))
                {
                    // TODO: Should thsi go away? Seems like the "sweetspot" may no longer be used.
                    if (App.VrSdk.GetControllerDof() == VrSdk.DoF.Two)
                    {
                        m_PanelManager.SetSweetSpotPosition(m_CurrentGazeRay.origin);
                        ResetGrabbedPose();
                    }
                }
                // Straight edge.
                else if (!hasController &&
                    InputManager.m_Instance.GetKeyboardShortcutDown(
                        InputManager.KeyboardShortcut.StraightEdge))
                {
                    IssueGlobalCommand(GlobalCommands.StraightEdge);
                }
                // Always fall back on switching tools.
                else
                {
                    m_SketchSurfacePanel.CheckForToolSelection();
                }
            }

            // Reset undo/redo hold timers.
            if (!InputManager.m_Instance.GetCommand(InputManager.SketchCommands.Undo))
            {
                m_UndoHold_Timer = m_UndoRedoHold_DurationBeforeStart;
            }
            if (!InputManager.m_Instance.GetCommand(InputManager.SketchCommands.Redo))
            {
                m_RedoHold_Timer = m_UndoRedoHold_DurationBeforeStart;
            }
            UnityEngine.Profiling.Profiler.EndSample();
        }

        bool CanUndo()
        {
            return SketchMemoryScript.m_Instance.CanUndo() &&
                !IsUIBlockingUndoRedo() &&
                m_PanelManager.GazePanelsAreVisible() &&
                !m_GrabWand.grabbingWorld &&
                !InputManager.m_Instance.GetCommand(InputManager.SketchCommands.Activate) &&
                !SelectionManager.m_Instance.IsAnimatingTossFromGrabbingGroup &&
                !(MultiplayerManager.m_Instance.State == ConnectionState.IN_ROOM);
        }

        bool CanRedo()
        {
            return SketchMemoryScript.m_Instance.CanRedo() &&
                !IsUIBlockingUndoRedo() &&
                m_PanelManager.GazePanelsAreVisible() &&
                !m_GrabBrush.grabbingWorld &&
                !InputManager.m_Instance.GetCommand(InputManager.SketchCommands.Activate) &&
                !SelectionManager.m_Instance.IsAnimatingTossFromGrabbingGroup &&
                !(MultiplayerManager.m_Instance.State == ConnectionState.IN_ROOM);
        }

        bool ShouldRepeatUndo()
        {
            m_UndoHold_Timer -= Time.deltaTime;
            return (m_UndoHold_Timer <= 0.0f);
        }

        bool ShouldRepeatRedo()
        {
            m_RedoHold_Timer -= Time.deltaTime;
            return (m_RedoHold_Timer <= 0.0f);
        }

        // Updates the global state:
        //   m_CurrentGrabWidget
        void UpdateGrab()
        {
            UnityEngine.Profiling.Profiler.BeginSample("SketchControlScript.UpdateGrab");
            if (m_ControlsType != ControlsType.SixDofControllers)
            {
                UnityEngine.Profiling.Profiler.EndSample();
                return;
            }

            GrabWidget rPrevGrabWidget = m_CurrentGrabWidget;
            GrabWidget rPrevPotentialBrush = m_PotentialGrabWidgetBrush;
            GrabWidget rPrevPotentialWand = m_PotentialGrabWidgetWand;
            if (m_CurrentGrabWidget)
            {
                m_CurrentGrabWidget.Activate(false);
            }
            if (m_PotentialGrabWidgetBrush)
            {
                m_PotentialGrabWidgetBrush.Activate(false);
            }
            if (m_PotentialGrabWidgetWand)
            {
                m_PotentialGrabWidgetWand.Activate(false);
            }
            m_CurrentGrabWidget = null;
            m_PotentialGrabWidgetBrush = null;
            m_PotentialGrabWidgetWand = null;
            m_PotentialGrabWidgetBrushValid = false;
            m_PotentialGrabWidgetWandValid = false;

            m_WidgetManager.RefreshNearestWidgetLists(m_CurrentGazeRay, m_CurrentGazeObject);

            if (m_GrabWidgetState == GrabWidgetState.None)
            {
                UpdateGrab_WasNone(rPrevPotentialBrush, rPrevPotentialWand);
            }
            else if (m_GrabWidgetState == GrabWidgetState.OneHand)
            {
                UpdateGrab_WasOneHand(rPrevGrabWidget);
            }
            else if (m_GrabWidgetState == GrabWidgetState.TwoHands)
            {
                UpdateGrab_WasTwoHands(rPrevGrabWidget);
            }

            // Update grab intersection state.
            switch (m_CurrentGrabIntersectionState)
            {
                case GrabIntersectionState.RequestIntersections:
                    m_CurrentGrabIntersectionState = GrabIntersectionState.ReadBrush;
                    break;
                case GrabIntersectionState.ReadBrush:
                    m_CurrentGrabIntersectionState = GrabIntersectionState.ReadWand;
                    break;
                case GrabIntersectionState.ReadWand:
                    m_CurrentGrabIntersectionState = GrabIntersectionState.RequestIntersections;
                    break;
            }

            if (!TutorialManager.m_Instance.TutorialActive() && m_CurrentGrabWidget == null)
            {
                UpdateGrab_World();
            }

            App.Instance.SelectionEffect.HighlightForGrab(
                m_GrabWidgetState != GrabWidgetState.None ||
                (m_PotentialGrabWidgetBrush != null && m_PotentialGrabWidgetBrushValid) ||
                (m_PotentialGrabWidgetWand != null && m_PotentialGrabWidgetWandValid));
            UnityEngine.Profiling.Profiler.EndSample();
        }

        void UpdateGrab_WasNone(GrabWidget rPrevPotentialBrush, GrabWidget rPrevPotentialWand)
        {
            // if a panel isn't in focus, allow for widget grab
            // We can grab a widget as long as we aren't trying to draw with that hand.
            bool bActiveInput =
                (InputManager.m_Instance.GetCommand(InputManager.SketchCommands.Activate) &&
                App.Instance.IsInStateThatAllowsPainting());

            //certain tools don't allow us to mess with widgets
            bool bWidgetManipOK = m_SketchSurfacePanel.DoesCurrentToolAllowWidgetManipulation() &&
                !m_GrabWand.grabbingWorld && !m_GrabBrush.grabbingWorld && IsGrabWorldStateStable() &&
                App.Instance.IsInStateThatAllowsAnyGrabbing();

            // Update EatInput flags if they're valid.
            if (m_GrabBrush.eatInput)
            {
                m_GrabBrush.eatInput = InputManager.Brush.GetControllerGrip();
            }
            if (m_GrabWand.eatInput)
            {
                m_GrabWand.eatInput = InputManager.Wand.GetControllerGrip();
            }

            bool bShouldClearWandInside = false;
            if (m_CurrentInputState == InputState.Standard && bWidgetManipOK)
            {
                // If we're in the intersection request state, fire off a new intersection request.  If
                // we're in the read brush state, update our brush grab data structure.
                List<GrabWidgetData> brushBests = m_WidgetManager.WidgetsNearBrush;
                if (m_CurrentGrabIntersectionState == GrabIntersectionState.RequestIntersections)
                {
                    RequestWidgetIntersection(brushBests, InputManager.ControllerName.Brush);
                }
                else if (m_CurrentGrabIntersectionState == GrabIntersectionState.ReadBrush)
                {
                    m_BackupBrushGrabData = GetBestWidget(brushBests, m_BrushResults);
                }

                if (m_BackupBrushGrabData != null)
                {
                    m_PotentialGrabWidgetBrush = m_BackupBrushGrabData.m_WidgetScript;

                    // Allow widget grab if we're not painting.
                    if (!bActiveInput)
                    {
                        m_PotentialGrabWidgetBrush.Activate(true);
                        m_PotentialGrabWidgetBrushValid = true;
                        m_PotentialGrabWidgetBrush.VisualizePinState();

                        if (!m_GrabBrush.eatInput && InputManager.Brush.GetControllerGrip())
                        {
                            m_CurrentGrabWidget = m_PotentialGrabWidgetBrush;
                            if (m_CurrentGrabWidget.Group != SketchGroupTag.None)
                            {
                                m_GrabBrush.grabbingGroup = true;
                                m_CurrentGrabWidget =
                                    SelectionManager.m_Instance.StartGrabbingGroupWithWidget(m_CurrentGrabWidget);
                            }
                            UpdateGrab_NoneToOne(InputManager.ControllerName.Brush);
                            bShouldClearWandInside = true;
                            m_GrabBrush.startedGrabInsideWidget = true;
                        }
                    }
                }
                m_GrabBrush.SetHadBestGrabAndTriggerHaptics(m_BackupBrushGrabData);
                m_ControllerGrabVisuals.BrushInWidgetRange = m_BackupBrushGrabData != null;

                // If we're in the intersection request state, fire off a new intersection request.  If
                // we're in the read wand state, update our wand grab data structure.
                List<GrabWidgetData> wandBests = m_WidgetManager.WidgetsNearWand;
                if (m_CurrentGrabIntersectionState == GrabIntersectionState.RequestIntersections)
                {
                    RequestWidgetIntersection(wandBests, InputManager.ControllerName.Wand);
                }
                else if (m_CurrentGrabIntersectionState == GrabIntersectionState.ReadWand)
                {
                    m_BackupWandGrabData = GetBestWidget(wandBests, m_WandResults);
                }

                if (m_BackupWandGrabData != null)
                {
                    m_PotentialGrabWidgetWand = m_BackupWandGrabData.m_WidgetScript;
                    // Allow wand widget grab if brush grab failed.
                    bool bGrabAllowed = (m_GrabWidgetState == GrabWidgetState.None) && !bActiveInput;
                    if (bGrabAllowed)
                    {
                        m_PotentialGrabWidgetWand.Activate(true);
                        m_PotentialGrabWidgetWandValid = true;
                        m_PotentialGrabWidgetWand.VisualizePinState();

                        if (!m_GrabWand.eatInput && InputManager.Wand.GetControllerGrip())
                        {
                            m_CurrentGrabWidget = m_PotentialGrabWidgetWand;
                            if (m_CurrentGrabWidget.Group != SketchGroupTag.None)
                            {
                                m_GrabWand.grabbingGroup = true;
                                m_CurrentGrabWidget =
                                    SelectionManager.m_Instance.StartGrabbingGroupWithWidget(m_CurrentGrabWidget);
                            }
                            UpdateGrab_NoneToOne(InputManager.ControllerName.Wand);
                            m_GrabBrush.ClearInsideWidget();
                            m_GrabWand.startedGrabInsideWidget = true;
                        }
                    }
                }
                m_GrabWand.SetHadBestGrabAndTriggerHaptics(m_BackupWandGrabData);
                m_ControllerGrabVisuals.WandInWidgetRange = m_BackupWandGrabData != null;

                // Account for asymmetry in controller processing by clearing after wand has updated
                // GrabState.insideWidget according to bestWandGrab.
                if (bShouldClearWandInside)
                {
                    m_GrabWand.ClearInsideWidget();
                }
            }

            // Update widget collisions if we've got a drifter.
            if (m_GrabWidgetState == GrabWidgetState.None)
            {
                if (m_WidgetManager.ShouldUpdateCollisions())
                {
                    m_PanelManager.DoCollisionSimulationForWidgetPanels();
                }
            }
        }

        void UpdateGrab_WasOneHand(GrabWidget rPrevGrabWidget)
        {
            var controller = InputManager.Controllers[(int)m_GrabWidgetOneHandInfo.m_Name];
            bool shouldRelease = !App.Instance.IsInStateThatAllowsAnyGrabbing();
            if (!InputManager.Controllers[(int)m_GrabWidgetOneHandInfo.m_Name].GetControllerGrip() ||
                shouldRelease)
            {
                if (shouldRelease)
                {
                    EatGrabInput();
                }

                Vector3 vLinearVelocity;
                Vector3 vAngularVelocity;
                if (GetGrabWidgetHoldHistory(out vLinearVelocity, out vAngularVelocity))
                {
                    rPrevGrabWidget.SetVelocities(
                        vLinearVelocity, vAngularVelocity,
                        controller.Transform.position);
                }
                // One -> None
                UpdateGrab_ToNone(rPrevGrabWidget);
            }
            else
            {
                // Keep holding on to our widget.
                m_CurrentGrabWidget = rPrevGrabWidget;
                m_CurrentGrabWidget.Activate(true);
                m_CurrentGrabWidget.UserInteracting(true, m_GrabWidgetOneHandInfo.m_Name);

                if (!m_CurrentGrabWidget.Pinned)
                {
                    var info = InputManager.Controllers[(int)m_GrabWidgetOneHandInfo.m_Name];
                    var controllerXf = Coords.AsGlobal[info.Transform];
                    var newWidgetXf = controllerXf * m_GrabWidgetOneHandInfo.m_BaseWidgetXf_LS;
                    m_CurrentGrabWidget.RecordAndSetPosRot(newWidgetXf);

                    UpdateGrabWidgetHoldHistory(m_GrabWidgetOneHandInfo.m_Name);
                }

                m_PanelManager.DoCollisionSimulationForWidgetPanels();

                // Check for widget pinning.
                if (m_CurrentGrabWidget.AllowPinning)
                {
                    if (InputManager.Controllers[(int)m_GrabWidgetOneHandInfo.m_Name].GetCommandDown(
                        InputManager.SketchCommands.PinWidget))
                    {
                        // If the user initiates a pin action, buzz a bit.
                        if (!m_CurrentGrabWidget.Pinned)
                        {
                            InputManager.m_Instance.TriggerHapticsPulse(
                                m_GrabWidgetOneHandInfo.m_Name, 3, 0.10f, 0.07f);
                        }
                        m_CurrentGrabWidget.Pin(!m_CurrentGrabWidget.Pinned);
                        SketchSurfacePanel.m_Instance.EatToolsInput();
                        m_WidgetManager.RefreshPinAndUnpinLists();
                    }
                }

                if (m_CurrentGrabWidget is SelectionWidget)
                {
                    if (InputManager.m_Instance.GetCommandDown(
                        InputManager.SketchCommands.DuplicateSelection))
                    {
                        controller.LastHeldInput =
                            controller.GetCommandHoldInput(InputManager.SketchCommands.DuplicateSelection);
                    }

                    if (controller.LastHeldInput != null &&
                        InputManager.m_Instance.GetCommandHeld(InputManager.SketchCommands.DuplicateSelection))
                    {
                        SketchControlsScript.m_Instance.IssueGlobalCommand(
                            SketchControlsScript.GlobalCommands.Duplicate);
                    }
                }

                InputManager.ControllerName otherName =
                    (m_GrabWidgetOneHandInfo.m_Name == InputManager.ControllerName.Brush) ?
                        InputManager.ControllerName.Wand : InputManager.ControllerName.Brush;
                bool otherInputEaten =
                    (m_GrabWidgetOneHandInfo.m_Name == InputManager.ControllerName.Brush) ?
                        m_GrabWand.eatInput : m_GrabBrush.eatInput;

                // See if the other controller decides to grab the widget (unless we're pinned).
                if (!m_CurrentGrabWidget.Pinned)
                {
                    if (m_CurrentGrabWidget.AllowTwoHandGrab)
                    {
                        if (InputManager.Controllers[(int)otherName].GetControllerGrip())
                        {
                            RequestPanelsVisibility(false);
                            m_GrabWidgetState = GrabWidgetState.TwoHands;
                            // Figure out if the new grab starts inside the widget.
                            Vector3 vOtherGrabPos = TrTransform.FromTransform(
                                InputManager.m_Instance.GetController(otherName)).translation;
                            bool bOtherGrabInBounds = m_CurrentGrabWidget.GetActivationScore(
                                vOtherGrabPos, otherName) >= 0;
                            m_CurrentGrabWidget.SetUserTwoHandGrabbing(
                                true, m_GrabWidgetOneHandInfo.m_Name, otherName, bOtherGrabInBounds);

                            if (otherName == InputManager.ControllerName.Brush)
                            {
                                m_GrabBrush.startedGrabInsideWidget = bOtherGrabInBounds;
                            }
                            else
                            {
                                m_GrabWand.startedGrabInsideWidget = bOtherGrabInBounds;
                            }

                            m_GrabWidgetTwoHandBrushPrev = TrTransform.FromTransform(
                                InputManager.m_Instance.GetController(InputManager.ControllerName.Brush));
                            m_GrabWidgetTwoHandWandPrev = TrTransform.FromTransform(
                                InputManager.m_Instance.GetController(InputManager.ControllerName.Wand));
                        }
                    }
                }
                else if (!otherInputEaten && InputManager.Controllers[(int)otherName].GetControllerGrip())
                {
                    // If it's a two hand grab but the current grab widget is pinned, grab the world.
                    UpdateGrab_ToNone(m_CurrentGrabWidget);
                    m_CurrentGrabWidget = null;
                    m_ControllerGrabVisuals.SetDesiredVisualState(ControllerGrabVisuals.VisualState.Off);
                }
            }
        }

        // Previous frame was a two-handed grab.
        // Handles all the cases where this frame's grab is zero, one, or two hands.
        void UpdateGrab_WasTwoHands(GrabWidget rPrevGrabWidget)
        {
            //keep holding on to our widget
            m_CurrentGrabWidget = rPrevGrabWidget;
            m_CurrentGrabWidget.Activate(true);
            m_CurrentGrabWidget.UserInteracting(true, m_GrabWidgetOneHandInfo.m_Name);

            if (!App.Instance.IsInStateThatAllowsAnyGrabbing())
            {
                m_CurrentGrabWidget.SetUserTwoHandGrabbing(false);
                UpdateGrab_ToNone(rPrevGrabWidget);
            }
            else if (!InputManager.Wand.GetControllerGrip())
            { // Look for button release.
                m_CurrentGrabWidget.SetUserTwoHandGrabbing(false);
                // See if our Brush hand is still within grab range of the widget.
                if (m_GrabBrush.startedGrabInsideWidget ||
                    IsControllerNearWidget(InputManager.ControllerName.Brush, m_CurrentGrabWidget))
                {
                    m_GrabWidgetOneHandInfo.m_Name = InputManager.ControllerName.Brush;
                    RequestPanelsVisibility(true);
                    InitializeGrabWidgetControllerInfo(m_GrabWidgetOneHandInfo);
                    m_GrabWidgetState = GrabWidgetState.OneHand;
                }
                else
                {
                    // If the Brush hand is beyond the widget, we're not holding it anymore.
                    UpdateGrab_ToNone(rPrevGrabWidget);

                    // Eat input on the brush grip until we release the button.
                    m_GrabBrush.eatInput = true;
                }
            }
            else if (!InputManager.Brush.GetControllerGrip())
            {
                m_CurrentGrabWidget.SetUserTwoHandGrabbing(false);
                if (m_GrabWand.startedGrabInsideWidget ||
                    IsControllerNearWidget(InputManager.ControllerName.Wand, m_CurrentGrabWidget))
                {
                    m_GrabWidgetOneHandInfo.m_Name = InputManager.ControllerName.Wand;
                    InitializeGrabWidgetControllerInfo(m_GrabWidgetOneHandInfo);
                    m_GrabWidgetState = GrabWidgetState.OneHand;
                }
                else
                {
                    UpdateGrab_ToNone(rPrevGrabWidget);
                    m_GrabWand.eatInput = true;
                }
            }
            else
            {
                // Both hands still grabbing.
                // Check for pin, which forcibly releases one of the hands.
                if (m_CurrentGrabWidget.AllowPinning &&
                    InputManager.Controllers[(int)m_GrabWidgetOneHandInfo.m_Name].GetCommandDown(
                        InputManager.SketchCommands.PinWidget))
                {
                    // If the user initiates a pin action, buzz a bit.
                    if (!m_CurrentGrabWidget.Pinned)
                    {
                        InputManager.m_Instance.TriggerHapticsPulse(
                            m_GrabWidgetOneHandInfo.m_Name, 3, 0.10f, 0.07f);
                    }

                    m_CurrentGrabWidget.Pin(!m_CurrentGrabWidget.Pinned);
                    SketchSurfacePanel.m_Instance.EatToolsInput();
                    m_WidgetManager.RefreshPinAndUnpinLists();

                    InitializeGrabWidgetControllerInfo(m_GrabWidgetOneHandInfo);
                    m_GrabWidgetState = GrabWidgetState.OneHand;
                    m_CurrentGrabWidget.SetUserTwoHandGrabbing(false);

                    // Eat input on the off hand so we don't immediately jump in to world transform.
                    if (m_GrabWidgetOneHandInfo.m_Name == InputManager.ControllerName.Brush)
                    {
                        RequestPanelsVisibility(true);
                        m_GrabWand.eatInput = true;
                    }
                    else
                    {
                        m_GrabBrush.eatInput = true;
                    }
                }

                if (!m_CurrentGrabWidget.Pinned)
                {
                    UpdateGrab_ContinuesTwoHands();
                }
            }
            ClearGrabWidgetHoldHistory();
            m_PanelManager.DoCollisionSimulationForWidgetPanels();
        }

        // Common case for two-handed grab: both the previous and current frames are two-handed.
        private void UpdateGrab_ContinuesTwoHands()
        {
            //holding with two hands, transform accordingly
            TrTransform xfBrush = TrTransform.FromTransform(InputManager.Brush.Transform);
            TrTransform xfWand = TrTransform.FromTransform(InputManager.Wand.Transform);
            Vector2 vSizeRange = m_CurrentGrabWidget.GetWidgetSizeRange();

            GrabWidget.Axis axis = m_CurrentGrabWidget.GetScaleAxis(
                xfWand.translation, xfBrush.translation,
                out Vector3 axisDirection, out float axisExtent);

            TrTransform newWidgetXf;
            if (axis != GrabWidget.Axis.Invalid)
            {
                // Scale along a single axis
                float deltaScale;
                if (App.Config.m_AxisManipulationIsResize)
                {
                    newWidgetXf = MathUtils.TwoPointObjectTransformationAxisResize(
                        axisDirection, axisExtent,
                        m_GrabWidgetTwoHandWandPrev, m_GrabWidgetTwoHandBrushPrev,
                        xfWand, xfBrush,
                        GetWorkingTransform(m_CurrentGrabWidget),
                        out deltaScale,
                        deltaScaleMin: vSizeRange.x / axisExtent,
                        deltaScaleMax: vSizeRange.y / axisExtent);
                }
                else
                {
                    newWidgetXf = MathUtils.TwoPointObjectTransformationNonUniformScale(
                        axisDirection,
                        m_GrabWidgetTwoHandWandPrev, m_GrabWidgetTwoHandBrushPrev,
                        xfWand, xfBrush,
                        GetWorkingTransform(m_CurrentGrabWidget),
                        out deltaScale,
                        finalScaleMin: vSizeRange.x,
                        deltaScaleMin: vSizeRange.x / axisExtent,
                        deltaScaleMax: vSizeRange.y / axisExtent);
                }

                // The above functions return undefined values in newWidgetXf.scale; but that's
                // okay because RecordAndSetPosRot ignores xf.scale.
                // TODO: do this more cleanly
                m_CurrentGrabWidget.RecordAndApplyScaleToAxis(deltaScale, axis);
            }
            else
            {
                // Uniform scaling
                TrTransform xfObject = GetWorkingTransform(m_CurrentGrabWidget);
                Vector3 extents = (m_CurrentGrabWidget is StencilWidget)
                    ? (m_CurrentGrabWidget as StencilWidget).Extents
                    : Vector3.one * Mathf.Abs(m_CurrentGrabWidget.GetSignedWidgetSize());

                // Delta-scale bounds should be based on the smallest/largest extent.
                // Irritatingly, the API wants absolute rather than relative scale bounds,
                // so they need even more conversion.
                float deltaScaleMin = vSizeRange.x / extents.Min();
                float deltaScaleMax = vSizeRange.y / extents.Max();
                if (m_GrabWand.startedGrabInsideWidget && m_GrabBrush.startedGrabInsideWidget)
                {
                    newWidgetXf = MathUtils.TwoPointObjectTransformation(
                        m_GrabWidgetTwoHandWandPrev, m_GrabWidgetTwoHandBrushPrev,
                        xfWand, xfBrush,
                        xfObject,
                        deltaScaleMin: deltaScaleMin, deltaScaleMax: deltaScaleMax);
                }
                else if (m_GrabWand.startedGrabInsideWidget)
                {
                    // keep the wand inside the object
                    newWidgetXf = MathUtils.TwoPointObjectTransformation(
                        m_GrabWidgetTwoHandWandPrev, m_GrabWidgetTwoHandBrushPrev,
                        xfWand, xfBrush,
                        xfObject,
                        deltaScaleMin: deltaScaleMin, deltaScaleMax: deltaScaleMax,
                        bUseLeftAsPivot: true);
                }
                else
                {
                    // keep the brush inside the object (note the brush is the left hand)
                    newWidgetXf = MathUtils.TwoPointObjectTransformation(
                        m_GrabWidgetTwoHandBrushPrev, m_GrabWidgetTwoHandWandPrev,
                        xfBrush, xfWand,
                        xfObject,
                        deltaScaleMin: deltaScaleMin, deltaScaleMax: deltaScaleMax,
                        bUseLeftAsPivot: true);
                }

                // Must do separately becvause RecordAndSetPosRot ignores newWidgetXf.scale
                m_CurrentGrabWidget.RecordAndSetSize(newWidgetXf.scale);

                float currentSize = Mathf.Abs(m_CurrentGrabWidget.GetSignedWidgetSize());
                if (currentSize == vSizeRange.x || currentSize == vSizeRange.y)
                {
                    InputManager.m_Instance.TriggerHaptics(InputManager.ControllerName.Brush, 0.05f);
                    InputManager.m_Instance.TriggerHaptics(InputManager.ControllerName.Wand, 0.05f);
                }
            }

            // Ignores TrTransform.scale
            m_CurrentGrabWidget.RecordAndSetPosRot(newWidgetXf);

            m_GrabWidgetTwoHandBrushPrev = xfBrush;
            m_GrabWidgetTwoHandWandPrev = xfWand;
        }

        void UpdateGrab_NoneToOne(InputManager.ControllerName controllerName)
        {
            if (m_MaybeDriftingGrabWidget != null &&
                m_MaybeDriftingGrabWidget.IsMoving() &&
                !m_MaybeDriftingGrabWidget.IsSpinningFreely)
            {
                // If a new widget is grabbed but the previous one is still drifting, end the drift.
                // TODO: Simplify in the widget animation cleanup.
                if (m_MaybeDriftingGrabWidget == m_CurrentGrabWidget)
                {
                    SketchMemoryScript.m_Instance.PerformAndRecordCommand(
                        new MoveWidgetCommand(m_MaybeDriftingGrabWidget,
                            m_MaybeDriftingGrabWidget.LocalTransform, m_MaybeDriftingGrabWidget.CustomDimension,
                            final: true),
                        discardIfNotMerged: true);
                }
                m_MaybeDriftingGrabWidget.ClearVelocities();
            }

            // UserInteracting should be the first thing that happens here so OnUserBeginInteracting can
            // be called before everything else.
            m_CurrentGrabWidget.UserInteracting(true, controllerName);
            m_CurrentGrabWidget.ClearVelocities();
            ClearGrabWidgetHoldHistory();

            //set our info names according to this controller's name
            m_GrabWidgetOneHandInfo.m_Name = controllerName;
            InitializeGrabWidgetControllerInfo(m_GrabWidgetOneHandInfo);

            PointerManager.m_Instance.AllowPointerPreviewLine(false);
            PointerManager.m_Instance.RequestPointerRendering(false);
            m_SketchSurfacePanel.RequestHideActiveTool(true);
            if (m_GrabWidgetOneHandInfo.m_Name == InputManager.ControllerName.Wand)
            {
                RequestPanelsVisibility(false);
            }

            // Notify visuals.
            ControllerGrabVisuals.VisualState visualState =
                m_GrabWidgetOneHandInfo.m_Name == InputManager.ControllerName.Brush ?
                    ControllerGrabVisuals.VisualState.WidgetBrushGrip :
                    ControllerGrabVisuals.VisualState.WidgetWandGrip;
            m_ControllerGrabVisuals.SetDesiredVisualState(visualState);
            m_ControllerGrabVisuals.SetHeldWidget(m_CurrentGrabWidget.transform);

            //if a gaze object had focus when we grabbed this widget, take focus off the object
            ResetActivePanel();
            m_UIReticle.SetActive(false);

            // Prep all other grab widgets for collision.
            m_PanelManager.PrimeCollisionSimForWidgets(m_CurrentGrabWidget);

            m_GrabWidgetState = GrabWidgetState.OneHand;
            m_WidgetManager.WidgetsDormant = false;
            PointerManager.m_Instance.EatLineEnabledInput();

            m_BackupWandGrabData = null;
            m_BackupBrushGrabData = null;
        }

        void UpdateGrab_ToNone(GrabWidget rPrevGrabWidget)
        {
            m_MaybeDriftingGrabWidget = rPrevGrabWidget;

            m_GrabWidgetState = GrabWidgetState.None;
            PointerManager.m_Instance.RequestPointerRendering(!App.Instance.IsLoading() &&
                m_SketchSurfacePanel.ShouldShowPointer());
            RequestPanelsVisibility(true);
            m_SketchSurfacePanel.RequestHideActiveTool(false);
            rPrevGrabWidget.UserInteracting(false);

            // Disable grab visuals.
            m_ControllerGrabVisuals.SetDesiredVisualState(ControllerGrabVisuals.VisualState.Off);
            m_ControllerGrabVisuals.SetHeldWidget(null);

            if (m_GrabBrush.grabbingGroup || m_GrabWand.grabbingGroup)
            {
                SelectionManager.m_Instance.EndGrabbingGroupWithWidget();
                m_GrabBrush.grabbingGroup = false;
                m_GrabWand.grabbingGroup = false;
            }
        }

        void RequestWidgetIntersection(List<GrabWidgetData> candidates,
                                       InputManager.ControllerName controllerName)
        {
            // Get locals based off what controller we're using.
            Queue<GpuIntersectionResult> resultQueue = null;
            Vector3 controllerPos = Vector3.zero;
            if (controllerName == InputManager.ControllerName.Brush)
            {
                resultQueue = m_BrushResults;
                controllerPos = InputManager.m_Instance.GetBrushControllerAttachPoint().position;
            }
            else
            {
                resultQueue = m_WandResults;
                controllerPos = InputManager.m_Instance.GetWandControllerAttachPoint().position;
            }

            // If we don't have a candidate that has a GPU object, don't bother firing off a GPU request.
            bool requestGpuIntersection = false;

            // Fire off a new GPU intersection with all widgets that can use it.
            for (int i = 0; i < candidates.Count; ++i)
            {
                if (candidates[i].m_WidgetScript.HasGPUIntersectionObject())
                {
                    candidates[i].m_WidgetScript.SetGPUIntersectionObjectLayer(m_WidgetGpuIntersectionLayer);
                    requestGpuIntersection = true;
                }
            }

            if (requestGpuIntersection)
            {
                GpuIntersectionResult newRequest = new GpuIntersectionResult();
                newRequest.resultList = new List<GpuIntersector.ModelResult>();
                newRequest.result = App.Instance.GpuIntersector.RequestModelIntersections(
                    controllerPos, m_WidgetGpuIntersectionRadius, newRequest.resultList, 8,
                    (1 << m_WidgetGpuIntersectionLayer));

                // The new result will only be null when the intersector is disabled.
                if (newRequest.result != null)
                {
                    resultQueue.Enqueue(newRequest);
                }

                for (int i = 0; i < candidates.Count; ++i)
                {
                    if (candidates[i].m_WidgetScript.HasGPUIntersectionObject())
                    {
                        candidates[i].m_WidgetScript.RestoreGPUIntersectionObjectLayer();
                    }
                }
            }
        }

        GrabWidgetData GetBestWidget(List<GrabWidgetData> candidates,
                                     Queue<GpuIntersectionResult> resultQueue)
        {
            // Discard futures that are too old.
            while (resultQueue.Count > 0)
            {
                if (Time.frameCount - resultQueue.Peek().result.StartFrame < 5)
                {
                    break;
                }
                resultQueue.Dequeue();
            }

            // If the oldest future is ready, use its intersection result to update the candidates.
            GpuIntersectionResult finishedResult;
            if (resultQueue.Count > 0 && resultQueue.Peek().result.IsReady)
            {
                finishedResult = resultQueue.Dequeue();
            }
            else
            {
                finishedResult.resultList = new List<GpuIntersector.ModelResult>();
            }

            // TODO: Speed this up.
            for (int i = 0; i < candidates.Count; ++i)
            {
                if (candidates[i].m_WidgetScript.HasGPUIntersectionObject())
                {
                    // If a candidate can't find itself in the finished results list, it's not eligible.
                    bool candidateValid = false;
                    for (int j = 0; j < finishedResult.resultList.Count; ++j)
                    {
                        if (candidates[i].m_WidgetScript.Equals(finishedResult.resultList[j].widget))
                        {
                            candidateValid = true;
                            break;
                        }
                    }

                    if (candidateValid)
                    {
                        // If a candidate has a GPU intersection object and we found it in this list,
                        // not only is it valid, but it's as valid as it can be.
                        candidates[i].m_ControllerScore = 1.0f;
                    }
                    else
                    {
                        candidates[i].m_NearController = false;
                    }
                }
            }

            // Run through the candidates and pick
            GrabWidgetData best = null;
            for (int i = 0; i < candidates.Count; ++i)
            {
                var candidate = candidates[i];
                if (!candidate.m_NearController) continue;

                // For media widgets - only select from the active layer
                if (candidate.m_WidgetScript is MediaWidget
                    && candidate.m_WidgetScript.Canvas != App.Scene.ActiveCanvas) continue;

                if (best == null || candidate.m_ControllerScore > best.m_ControllerScore)
                {
                    best = candidate;
                }
            }
            return best;
        }

        void InitializeGrabWidgetControllerInfo(GrabWidgetControllerInfo info)
        {
            Transform controller = InputManager.Controllers[(int)info.m_Name].Transform;
            Transform widget = m_CurrentGrabWidget.GrabTransform_GS;
            TrTransform newWidgetXf = Coords.AsGlobal[widget];

            info.m_BaseControllerXf = Coords.AsGlobal[controller];
            info.m_BaseWidgetXf_LS = info.m_BaseControllerXf.inverse * newWidgetXf;
        }

        // returns the transform of the true widget (not the snapped one for those that can be)
        private TrTransform GetWorkingTransform(GrabWidget w)
        {
            TrTransform ret = w.GetGrabbedTrTransform();
            ret.scale = w.GetSignedWidgetSize();
            return ret;
        }

        // Initiate the world transform reset animation.
        public void RequestWorldTransformReset(bool toSavedXf = false)
        {
            if (WorldIsReset(toSavedXf))
            {
                return;
            }

            m_WorldTransformResetXf =
                toSavedXf ? SketchMemoryScript.m_Instance.InitialSketchTransform : TrTransform.identity;
            m_WorldTransformResetState = WorldTransformResetState.Requested;

            App.Scene.disableTiltProtection = false;
        }

        void UpdateWorldTransformReset()
        {
            switch (m_WorldTransformResetState)
            {
                case WorldTransformResetState.Requested:
                    ViewpointScript.m_Instance.FadeToColor(Color.black, m_GrabWorldFadeSpeed);
                    m_WorldTransformResetState = WorldTransformResetState.FadingToBlack;
                    m_xfDropCamReset_RS = Coords.AsRoom[m_DropCam.transform];
                    PointerManager.m_Instance.EatLineEnabledInput();
                    PointerManager.m_Instance.AllowPointerPreviewLine(false);
                    break;
                case WorldTransformResetState.FadingToBlack:
                    m_WorldTransformFadeAmount += m_GrabWorldFadeSpeed * Time.deltaTime;
                    if (m_WorldTransformFadeAmount >= 1.0f)
                    {
                        App.Scene.Pose = m_WorldTransformResetXf;
                        m_WorldTransformFadeAmount = 1.0f;
                        m_WorldTransformResetState = WorldTransformResetState.FadingToScene;
                        ViewpointScript.m_Instance.FadeToScene(m_GrabWorldFadeSpeed);
                        m_DropCam.transform.position = m_xfDropCamReset_RS.translation;
                        m_DropCam.transform.rotation = m_xfDropCamReset_RS.rotation;
                        PointerManager.m_Instance.AllowPointerPreviewLine(true);
                    }
                    break;
                case WorldTransformResetState.FadingToScene:
                    m_WorldTransformFadeAmount -= m_GrabWorldFadeSpeed * Time.deltaTime;
                    if (m_WorldTransformFadeAmount <= 0.0f)
                    {
                        m_WorldTransformFadeAmount = 0.0f;
                        m_WorldTransformResetState = WorldTransformResetState.Default;
                    }
                    break;
            }
        }

        bool CheckToggleTiltProtection()
        {
            if (
                InputManager.Wand.GetCommandDown(InputManager.SketchCommands.Redo) ||
                InputManager.Brush.GetCommandDown(InputManager.SketchCommands.Redo)
            )
            {
                App.Scene.disableTiltProtection = !App.Scene.disableTiltProtection;

                return !App.Scene.disableTiltProtection;
            }

            return false;

        }

        void UpdateGrab_World()
        {
            bool bAllowWorldTransform = m_SketchSurfacePanel.ActiveTool.AllowWorldTransformation() &&
                (m_GrabWorldState != GrabWorldState.ResetDone) &&
                (!PointerManager.m_Instance.IsMainPointerCreatingStroke() || App.Instance.IsLoading()) &&
                App.Instance.IsInStateThatAllowsAnyGrabbing() &&
                !m_DisableWorldGrabbing;

            bool bWorldGrabWandPrev = m_GrabWand.grabbingWorld;
            bool bWorldGrabBrushPrev = m_GrabBrush.grabbingWorld;
            m_GrabWand.grabbingWorld = bAllowWorldTransform && !m_GrabWand.eatInput &&
                InputManager.Wand.GetControllerGrip();
            m_GrabBrush.grabbingWorld = bAllowWorldTransform && !m_GrabBrush.eatInput &&
                InputManager.Brush.GetControllerGrip() &&
                (m_CurrentGazeObject == -1);

            bool grabsChanged = (bWorldGrabWandPrev != m_GrabWand.grabbingWorld) ||
                (bWorldGrabBrushPrev != m_GrabBrush.grabbingWorld);
            bool bAllowWorldTransformChanged =
                bAllowWorldTransform != m_AllowWorldTransformLastFrame;
            int nGrabs = m_GrabWand.grabbingWorld ? 1 : 0;
            nGrabs += m_GrabBrush.grabbingWorld ? 1 : 0;

            // Allow grabbing again if grabs have changed and we're done resetting.
            if (m_GrabWorldState == GrabWorldState.ResetDone && grabsChanged)
            {
                m_GrabWorldState = GrabWorldState.Normal;
            }

            // Update panels visibility if brush grip has changed.
            if (bWorldGrabWandPrev != m_GrabWand.grabbingWorld)
            {
                RequestPanelsVisibility(!m_GrabWand.grabbingWorld);
            }

            // Update tool visibility if brush grip has changed.
            if (bWorldGrabBrushPrev != m_GrabBrush.grabbingWorld)
            {
                m_SketchSurfacePanel.RequestHideActiveTool(m_GrabBrush.grabbingWorld);
                PointerManager.m_Instance.AllowPointerPreviewLine(!m_GrabBrush.grabbingWorld);
                PointerManager.m_Instance.RequestPointerRendering(!m_GrabBrush.grabbingWorld
                    && m_SketchSurfacePanel.ShouldShowPointer() && !App.Instance.IsLoading());
            }

            // Reset m_WorldBeingGrabbed and only set it when world is actually being grabbed.
            bool bWorldBeingGrabbedPrev = m_WorldBeingGrabbed;
            m_WorldBeingGrabbed = false;

            // Move the world if it has been grabbed.
            if (m_GrabWorldState == GrabWorldState.Normal && bAllowWorldTransform)
            {
                if (nGrabs == 2)
                {
                    // Two-handed world movement.
                    m_WorldBeingGrabbed = true;
                    TrTransform grabXfWand = TrTransform.FromTransform(
                        InputManager.m_Instance.GetController(InputManager.ControllerName.Wand));
                    TrTransform grabXfBrush = TrTransform.FromTransform(
                        InputManager.m_Instance.GetController(InputManager.ControllerName.Brush));

                    // Offset the controller positions so that they're centered on the grips.
                    Vector3 gripPos = InputManager.Controllers[(int)InputManager.ControllerName.Brush].Geometry.GripAttachPoint.localPosition;
                    gripPos.x = 0.0f;
                    grabXfWand.translation += grabXfWand.MultiplyVector(gripPos);
                    grabXfBrush.translation += grabXfBrush.MultiplyVector(gripPos);

                    // Are we initiating two hand transform this frame?
                    if (!bWorldGrabWandPrev || !bWorldGrabBrushPrev)
                    {
                        PointerManager.m_Instance.EnableLine(false);
                        PointerManager.m_Instance.AllowPointerPreviewLine(false);
                        PointerManager.m_Instance.RequestPointerRendering(false);
                        // Initiate audio loop
                        m_WorldTransformSpeedSmoothed = 0.0f;
                        AudioManager.m_Instance.WorldGrabLoop(true);
                    }
                    else
                    {
                        TrTransform xfOld = GrabbedPose;
                        TrTransform xfNew;
                        float deltaScaleMin = WorldTransformMinScale / xfOld.scale;
                        float deltaScaleMax = WorldTransformMaxScale / xfOld.scale;
                        bool fixOffset = false;
                        fixOffset = CheckToggleTiltProtection();
                        xfNew = MathUtils.TwoPointObjectTransformation(
                            m_GrabBrush.grabTransform, m_GrabWand.grabTransform,
                            grabXfBrush, grabXfWand,
                            xfOld,
                            rotationAxisConstraint: (App.Scene.disableTiltProtection ? default(Vector3) : Vector3.up),
                            deltaScaleMin: deltaScaleMin, deltaScaleMax: deltaScaleMax);
                        float fCurrentWorldTransformSpeed =
                            Mathf.Abs((xfNew.scale - xfOld.scale) / Time.deltaTime);
                        m_WorldTransformSpeedSmoothed =
                            Mathf.Lerp(m_WorldTransformSpeedSmoothed, fCurrentWorldTransformSpeed,
                                AudioManager.m_Instance.m_WorldGrabLoopSmoothSpeed * Time.deltaTime);
                        AudioManager.m_Instance.ChangeLoopVolume("WorldGrab",
                            Mathf.Clamp(m_WorldTransformSpeedSmoothed /
                                AudioManager.m_Instance.m_WorldGrabLoopAttenuation, 0f,
                                AudioManager.m_Instance.m_WorldGrabLoopMaxVolume));

                        if (fixOffset)
                        {
                            Vector3 midPoint = Vector3.Lerp(grabXfBrush.translation, grabXfWand.translation, 0.5f);

                            Vector3 localMidPointOldXF = xfOld.inverse * midPoint;

                            // assign this to force the axial protection
                            GrabbedPose = xfNew;
                            xfNew = GrabbedPose;

                            Vector3 midPointXFNew = xfNew * localMidPointOldXF;

                            TrTransform xfDelta1 = TrTransform.T(midPoint - midPointXFNew);
                            xfNew = xfDelta1 * xfNew;
                        }
                        GrabbedPose = xfNew;
                    }

                    // Update last states.
                    m_GrabBrush.grabTransform = grabXfBrush;
                    m_GrabWand.grabTransform = grabXfWand;
                }
            }
            else if (m_GrabWorldState == GrabWorldState.ResettingTransform)
            {
                if (m_WorldTransformResetState == WorldTransformResetState.FadingToScene)
                {
                    ResetGrabbedPose();
                    PanelManager.m_Instance.ExecuteOnPanel<LightsPanel>(x => x.OnPanelMoved());

                    // World can't be transformed right after a reset until grab states have changed.
                    if (bAllowWorldTransform)
                    {
                        bAllowWorldTransform = false;
                        bAllowWorldTransformChanged =
                            bAllowWorldTransform != m_AllowWorldTransformLastFrame;
                    }

                    // Set the grab world state on exit.
                    if (nGrabs == 0)
                    {
                        m_GrabWorldState = GrabWorldState.Normal;
                    }
                    else
                    {
                        m_GrabWorldState = GrabWorldState.ResetDone;
                    }
                }
            }

            if (grabsChanged || bAllowWorldTransformChanged)
            {
                // Fade in grid when doing two handed spin.
                if (nGrabs == 2 && !bAllowWorldTransformChanged)
                {
                    ViewpointScript.m_Instance.FadeGroundPlaneIn(m_GrabWorldGridColor, m_GrabWorldFadeSpeed);
                }
                else
                {
                    ViewpointScript.m_Instance.FadeGroundPlaneOut(m_GrabWorldFadeSpeed);
                }
            }

            // Update visuals for world transform
            if (grabsChanged)
            {
                bool bDoubleGrip = m_GrabBrush.grabbingWorld && m_GrabWand.grabbingWorld;
                bool bSingleGrip = m_GrabBrush.grabbingWorld || m_GrabWand.grabbingWorld;
                Vector3 vControllersMidpoint =
                    (InputManager.m_Instance.GetControllerPosition(InputManager.ControllerName.Brush) +
                    InputManager.m_Instance.GetControllerPosition(InputManager.ControllerName.Wand)) * 0.5f;

                // Update transform line visuals
                if (bDoubleGrip)
                {
                    m_ControllerGrabVisuals.SetDesiredVisualState(ControllerGrabVisuals.VisualState.WorldDoubleGrip);
                    AudioManager.m_Instance.WorldGrabbed(vControllersMidpoint);
                }
                else if (bSingleGrip)
                {
                    if (m_GrabWand.grabbingWorld)
                    {
                        m_ControllerGrabVisuals.SetDesiredVisualState(ControllerGrabVisuals.VisualState.WorldWandGrip);
                    }
                    else
                    {
                        m_ControllerGrabVisuals.SetDesiredVisualState(ControllerGrabVisuals.VisualState.WorldBrushGrip);
                    }

                    if (!bWorldGrabWandPrev && !bWorldGrabBrushPrev)
                    {
                        AudioManager.m_Instance.WorldGrabbed(vControllersMidpoint);
                    }
                    else
                    {
                        AudioManager.m_Instance.WorldGrabLoop(false);
                    }
                }
                else
                {
                    m_ControllerGrabVisuals.SetDesiredVisualState(ControllerGrabVisuals.VisualState.Off);
                    AudioManager.m_Instance.WorldGrabLoop(false);
                }

                if (m_GrabWand.grabbingWorld || m_GrabBrush.grabbingWorld)
                {
                    m_WidgetManager.WidgetsDormant = false;
                    PointerManager.m_Instance.EatLineEnabledInput();
                }
            }

            // Reset scene transform if we're gripping and press the track pad.
            bool wandReset = m_GrabWand.grabbingWorld &&
                InputManager.Wand.GetCommandDown(InputManager.SketchCommands.WorldTransformReset);
            bool brushReset = m_GrabBrush.grabbingWorld &&
                InputManager.Brush.GetCommandDown(InputManager.SketchCommands.WorldTransformReset);
            if ((wandReset || brushReset) && !WorldIsReset(toSavedXf: false))
            {
                m_GrabBrush.eatInput = true;
                m_GrabWand.eatInput = true;
                m_EatToolScaleInput = true;
                m_GrabWorldState = GrabWorldState.ResettingTransform;
                RequestWorldTransformReset();
                AudioManager.m_Instance.PlayTransformResetSound();
            }

            // Update the skybox rotation with the new scene rotation.
            if (RenderSettings.skybox)
            {
                Quaternion sceneQuaternion = App.Instance.m_SceneTransform.rotation;
                if (SceneSettings.m_Instance.HasCustomSkybox())
                {
                    RenderSettings.skybox.SetFloat("_Rotation", -sceneQuaternion.eulerAngles.y);
                }
                else
                {
                    RenderSettings.skybox.SetVector(
                        "_SkyboxRotation",
                        new Vector4(sceneQuaternion.x, sceneQuaternion.y, sceneQuaternion.z, sceneQuaternion.w));
                }
            }
            // Update last frame members.
            m_AllowWorldTransformLastFrame = bAllowWorldTransform;
        }

        /// If lhs and rhs are overlapping, return the smallest vector that would
        /// cause rhs to stop overlapping; otherwise, return 0.
        ///  lhs: an antisphere (solid outside, empty inside)
        ///  rhs: a sphere (empty outside, solid inside)
        private static Vector3 GetOverlap_Antisphere_Sphere(
            Vector3 lhsCenter, float lhsRadius,
            Vector3 rhsCenter, float rhsRadius)
        {
            // If anyone passes negative values, they are a bad person
            lhsRadius = Mathf.Abs(lhsRadius);
            rhsRadius = Mathf.Abs(rhsRadius);
            // Without loss of generality, can recenter on lhs
            rhsCenter -= lhsCenter;
            lhsCenter -= lhsCenter;

            float maxDistance = lhsRadius - rhsRadius;

            // Edge case: sphere does not fit in antisphere
            if (maxDistance <= 0)
            {
                return -rhsCenter;
            }

            float penetrationDistance = Mathf.Max(0, rhsCenter.magnitude - maxDistance);
            return -penetrationDistance * rhsCenter.normalized;
        }

        public static bool IsValidScenePose(TrTransform xf, float radialBounds)
        {
            // Simple and dumb implementation for now.
            return xf == MakeValidScenePose(xf, radialBounds);
        }

        /// This is like MakeValidScenePose, but it guarantees that:
        /// - The return value is a valid result of Lerp(scene0, scene1, t),
        ///   for some handwavy definition of "lerp"
        /// - The lerp "t" is in [0, 1]
        /// - IsValidScenePose(return value) is true, subject to the previous constraints.
        ///
        /// Think of it as doing a cast from scene0 to scene1.
        public static TrTransform MakeValidSceneMove(
            TrTransform scene0, TrTransform scene1, float radialBounds)
        {
            if (IsValidScenePose(scene1, radialBounds))
            {
                return scene1;
            }
            if (!IsValidScenePose(scene0, radialBounds))
            {
                Debug.LogError("Invalid scene cast start");
                return scene0;
            }

            // We don't support lerping either of these
            Debug.Assert(scene0.rotation == scene1.rotation);
            Debug.Assert(scene0.scale == scene1.scale);

            Vector3 vRoom0 = -scene0.translation;
            Vector3 vRoom1 = -scene1.translation;
            float radius = (scene0.scale
                * radialBounds
                * App.METERS_TO_UNITS) - App.Instance.RoomRadius;

            float t0, t1;
            bool success = MathUtils.RaySphereIntersection(
                vRoom0, vRoom1 - vRoom0,
                Vector3.zero, radius, out t0, out t1);
            if (!success)
            {
                // If this were more important, we could solve for the t of the closest approach
                return scene0;
            }

            // t0 is expected to be < 0 (room starts inside the fence)
            // t1 is expected to be in [0, 1] (room ends outside the fence)

            // Constraints:
            // - Lerp t must be in [0, 1]. (Do not move past the requested endpoint)
            // - Lerp t should be as high as possible but < t1. (Do not exit the sphere)
            float t = Mathf.Clamp(t1, 0, 1);

            TrTransform sceneT = TrTransform.TRS(
                Vector3.Lerp(scene0.translation, scene1.translation, t),
                scene0.rotation,
                scene0.scale);
            return MakeValidScenePose(sceneT, radialBounds);
        }

        /// Returns a new ScenePose TrTransform that does not cause the room
        /// to violate the hard scene bounds.
        ///
        ///   scenePose - The current, possibly invalid scene pose
        public static TrTransform MakeValidScenePose(TrTransform scenePose, float radialBounds)
        {
            scenePose.scale = Mathf.Clamp(
                scenePose.scale,
                SketchControlsScript.m_Instance.WorldTransformMinScale,
                SketchControlsScript.m_Instance.WorldTransformMaxScale);

            // Anything not explicitly qualified is in room space.

            float roomRadius = App.Instance.RoomRadius;
            Vector3 roomCenter = Vector3.zero;

            float fenceRadius = scenePose.scale * radialBounds
                * App.METERS_TO_UNITS;
            Vector3 fenceCenter = scenePose.translation;

            Vector3 moveRoom = GetOverlap_Antisphere_Sphere(
                fenceCenter, fenceRadius, roomCenter, roomRadius);
            Vector3 moveFence = -moveRoom;

            scenePose.translation += moveFence;
            return scenePose;
        }

        /// Clears data used by GetGrabWidgetHoldHistory()
        /// Should be called any time m_GrabWidgetOneHandInfo changes
        void ClearGrabWidgetHoldHistory()
        {
            m_GrabWidgetHoldHistory.Clear();
        }

        /// Collects data for use with GetGrabWidgetHoldHistory()
        void UpdateGrabWidgetHoldHistory(InputManager.ControllerName name)
        {
            float t = Time.realtimeSinceStartup;
            var info = InputManager.Controllers[(int)name];
            m_GrabWidgetHoldHistory.Enqueue(new GrabWidgetHoldPoint
            {
                m_Name = name,
                m_BirthTime = t,
                m_Pos = info.Transform.position,
                m_Rot = info.Transform.rotation
            });

            // Trim the fat off our widget history
            while (m_GrabWidgetHoldHistory.Count > 0 &&
                t - m_GrabWidgetHoldHistory.Peek().m_BirthTime >= kControlPointHistoryMaxTime)
            {
                m_GrabWidgetHoldHistory.Dequeue();
            }
        }

        /// Returns possibly-smoothed linear and angular velocities. May fail.
        /// Angular velocity is returned as an axial vector whose length() is degrees/second
        bool GetGrabWidgetHoldHistory(out Vector3 vLinearVelocity, out Vector3 vAngularVelocity)
        {
            vLinearVelocity = vAngularVelocity = Vector3.zero;
            if (m_GrabWidgetHoldHistory.Count < 2)
            {
                return false;
            }

            // We need pairs of elements, so a simple foreach() won't quite work.
            // Maybe using linq .First() and .Skip() would be okay.
            using (IEnumerator<GrabWidgetHoldPoint> enumerator = m_GrabWidgetHoldHistory.GetEnumerator())
            {
                if (!enumerator.MoveNext())
                {
                    return false;
                }

                // Infinitesimal rotations commute, and scaled-axis-angle rotations commute
                // "better" than other rotation formats.
                Vector3 totalDeltaTheta = Vector3.zero;

                GrabWidgetHoldPoint first = enumerator.Current;
                GrabWidgetHoldPoint prev = first;
                GrabWidgetHoldPoint current = first;
                while (enumerator.MoveNext())
                {
                    current = enumerator.Current;

                    // For our quaternion, find the difference, convert it to angle/axis, and sum it
                    // Find delta such that  delta * prev = cur
                    // left-multiply because we want it in world-space.
                    // multiply vs prev since we want the delta that takes us forward in time
                    // rather than backward in time.
                    Quaternion dtheta = current.m_Rot * Quaternion.Inverse(prev.m_Rot);
                    // Assume the rotation took the shorter path
                    if (dtheta.w < 0)
                    {
                        dtheta.Set(-dtheta.x, -dtheta.y, -dtheta.z, -dtheta.w);
                    }

                    float degrees;
                    Vector3 axis;
                    dtheta.ToAngleAxis(out degrees, out axis);
                    totalDeltaTheta += (axis * degrees);
                    prev = current;
                }

                // Linear velocity calculation doesn't need to look at intermediate points
                Vector3 totalDeltaPosition = current.m_Pos - first.m_Pos;
                float totalDeltaTime = current.m_BirthTime - first.m_BirthTime;
                if (totalDeltaTime == 0)
                {
                    return false;
                }

                vLinearVelocity = totalDeltaPosition / totalDeltaTime;
                vAngularVelocity = totalDeltaTheta / totalDeltaTime;
                return true;
            }
        }

        bool IsControllerNearWidget(InputManager.ControllerName name, GrabWidget widget)
        {
            Vector3 vControllerPos = InputManager.m_Instance.GetControllerAttachPointPosition(name);
            return widget.GetActivationScore(vControllerPos, name) >= 0.0f;
        }

        void RefreshCurrentGazeObject()
        {
            UnityEngine.Profiling.Profiler.BeginSample("SketchControlScript.RefreshCurrentGazeObject");
            int iPrevGazeObject = m_CurrentGazeObject;
            m_CurrentGazeObject = -1;
            bool bGazeAllowed = (m_CurrentInputState == InputState.Standard)
                && !InputManager.m_Instance.GetCommand(InputManager.SketchCommands.Activate)
                && !m_SketchSurfacePanel.ActiveTool.InputBlocked()
                && (m_GrabWidgetState == GrabWidgetState.None)
                && !m_GrabBrush.grabbingWorld
                && !m_PinCushion.IsShowing()
                && !PointerManager.MainPointerIsPainting()
                ;

            bool bGazeDeactivationOverrideWithInput = false;
            List<PanelManager.PanelData> aAllPanels = m_PanelManager.GetAllPanels();

            bool hasController = m_ControlsType == ControlsType.SixDofControllers;

            //if we're re-positioning a panel, keep it active
            if (m_PositioningPanelWithHead)
            {
                m_CurrentGazeObject = iPrevGazeObject;
            }
            // Only activate gaze objects if we're in standard input mode, and if we don't have the 'draw'
            // button held.
            else if ((bGazeAllowed || (iPrevGazeObject != -1)))
            {
                //reset hit flags
                for (int i = 0; i < m_GazeResults.Length; ++i)
                {
                    m_GazeResults[i].m_HitWithGaze = false;
                    m_GazeResults[i].m_HitWithController = false;
                    m_GazeResults[i].m_WithinView = false;
                }

                // If we're in controller mode, find the nearest colliding widget that might get in our way.
                float fNearestWidget = 99999.0f;
                if (hasController)
                {
                    fNearestWidget = m_WidgetManager.DistanceToNearestWidget(m_GazeControllerRay);
                }

                //check all panels for gaze hit
                bool bRequireVisibilityCheck = !hasController || (iPrevGazeObject == -1);
                if (m_PanelManager.PanelsAreStable())
                {
                    RaycastHit rHitInfo;
                    bool bRayHit = false;
                    int panelsHit = 0;
                    for (int i = 0; i < aAllPanels.Count; ++i)
                    {
                        // Ignore fixed panels when they are not visible.
                        if (!m_PanelManager.GazePanelsAreVisible() && aAllPanels[i].m_Panel.m_Fixed)
                        {
                            continue;
                        }

                        if (aAllPanels[i].m_Panel.gameObject.activeSelf && aAllPanels[i].m_Panel.IsAvailable())
                        {
                            //make sure this b-snap is in view
                            Vector3 vToPanel = aAllPanels[i].m_Panel.transform.position - m_CurrentGazeRay.origin;
                            vToPanel.Normalize();
                            if (!bRequireVisibilityCheck || Vector3.Angle(vToPanel, m_CurrentGazeRay.direction) < m_GazeMaxAngleFromFacing)
                            {
                                if (hasController)
                                {
                                    if (aAllPanels[i].m_Panel.HasMeshCollider())
                                    {
                                        //make sure the angle between the pointer and the panel forward is below our max angle
                                        if (Vector3.Angle(aAllPanels[i].m_Panel.transform.forward, m_GazeControllerRay.direction) < m_GazeMaxAngleFromPointing)
                                        {
                                            //make sure the angle between the user-to-panel and the panel forward is reasonable
                                            if (Vector3.Angle(aAllPanels[i].m_Panel.transform.forward, vToPanel) < m_GazeMaxAngleFacingToForward)
                                            {
                                                m_GazeResults[i].m_WithinView = true;

                                                bRayHit = false;
                                                bRayHit = aAllPanels[i].m_Panel.RaycastAgainstMeshCollider(
                                                    m_GazeControllerRay, out rHitInfo, m_GazeControllerPointingDistance);

                                                if (bRayHit)
                                                {
                                                    //if the ray starts inside the panel, we won't get a good hit point, it'll just be zero
                                                    if (rHitInfo.point.sqrMagnitude > 0.1f)
                                                    {
                                                        if (rHitInfo.distance < fNearestWidget)
                                                        {
                                                            m_GazeResults[i].m_ControllerDistance = rHitInfo.distance;
                                                            m_GazeResults[i].m_ControllerPosition = rHitInfo.point;
                                                            m_GazeResults[i].m_HitWithController = true;
                                                            panelsHit++;
                                                        }
                                                    }
                                                }
                                            }
                                        }
                                    }
                                }
                                else
                                {
                                    m_GazeResults[i].m_WithinView = true;
                                    if (aAllPanels[i].m_Panel.GetCollider().Raycast(m_CurrentGazeRay, out rHitInfo, m_GazeMaxDistance))
                                    {
                                        m_GazeResults[i].m_GazePosition = rHitInfo.point;
                                        m_GazeResults[i].m_HitWithGaze = true;
                                    }
                                }
                            }
                        }
                    }

                    // No panels hit within normal ray distance.
                    // Check if previous panel still pointed to.
                    if (panelsHit == 0)
                    {
                        if (iPrevGazeObject != -1)
                        {
                            // Don't allow any panel to hold focus if it's facing away from the user.
                            Vector3 vToPanel = aAllPanels[iPrevGazeObject].m_Panel.transform.position -
                                m_CurrentGazeRay.origin;
                            vToPanel.Normalize();
                            if (Vector3.Angle(aAllPanels[iPrevGazeObject].m_Panel.transform.forward, vToPanel) <
                                m_GazeMaxAngleFacingToForward)
                            {
                                float fDist = m_GazeControllerPointingDistance * 1.5f;
                                bRayHit = aAllPanels[iPrevGazeObject].m_Panel.RaycastAgainstMeshCollider(
                                    m_GazeControllerRayActivePanel, out rHitInfo, fDist);
                                if (bRayHit)
                                {
                                    if (rHitInfo.point.sqrMagnitude > 0.1f)
                                    {
                                        if (rHitInfo.distance < fNearestWidget)
                                        {
                                            m_GazeResults[iPrevGazeObject].m_ControllerDistance = rHitInfo.distance;
                                            m_GazeResults[iPrevGazeObject].m_ControllerPosition = rHitInfo.point;
                                            m_GazeResults[iPrevGazeObject].m_HitWithController = true;
                                        }
                                    }
                                }
                            }
                        }
                    }
                }

                //determine what panel we hit, take the one with the lowest controller distance
                float fControllerDist = 999.0f;
                int iControllerIndex = -1;
                if (hasController)
                {
                    for (int i = 0; i < m_GazeResults.Length; ++i)
                    {
                        if (m_GazeResults[i].m_HitWithController)
                        {
                            if (m_GazeResults[i].m_ControllerDistance < fControllerDist)
                            {
                                iControllerIndex = i;
                                fControllerDist = m_GazeResults[i].m_ControllerDistance;
                            }
                        }
                    }
                }

                //if we found something near our controller, take it
                if (iControllerIndex != -1)
                {
                    m_CurrentGazeObject = iControllerIndex;
                    m_CurrentGazeHitPoint = m_GazeResults[iControllerIndex].m_ControllerPosition;

                    // TODO: This should not be hardcoded once multiple pointers are allowed.
                    m_GazeResults[m_CurrentGazeObject].m_ControllerName = InputManager.ControllerName.Brush;
                    if (m_GazeResults[m_CurrentGazeObject].m_HitWithGaze)
                    {
                        //average with the gaze position if we hit that too
                        m_CurrentGazeHitPoint += m_GazeResults[m_CurrentGazeObject].m_GazePosition;
                        m_CurrentGazeHitPoint *= 0.5f;
                    }
                }
                else
                {
                    //nothing near the controller, see if we're looking at the previous
                    if (iPrevGazeObject != -1 && m_GazeResults[iPrevGazeObject].m_HitWithGaze)
                    {
                        m_CurrentGazeObject = iPrevGazeObject;
                        m_CurrentGazeHitPoint = m_GazeResults[m_CurrentGazeObject].m_GazePosition;
                    }
                    else
                    {
                        //controller and gaze not near panel, pick the first panel we're looking at
                        for (int i = 0; i < m_GazeResults.Length; ++i)
                        {
                            if (m_GazeResults[i].m_HitWithGaze)
                            {
                                m_CurrentGazeObject = i;
                                m_CurrentGazeHitPoint = m_GazeResults[i].m_GazePosition;
                                break;
                            }
                        }
                    }
                }

                //forcing users to look away from gaze panel
                if (m_EatInputGazeObject && m_CurrentGazeObject != -1)
                {
                    m_CurrentGazeObject = -1;
                }
                else if (m_CurrentGazeObject == -1)
                {
                    m_EatInputGazeObject = false;
                }
            }

            //if we're staring at a panel, keep our countdown fresh
            if (m_CurrentGazeObject != -1 || m_ForcePanelActivation)
            {
                m_GazePanelDectivationCountdown = m_GazePanelDectivationDelay;
            }
            else
            {
                if (InputManager.m_Instance.GetCommandDown(InputManager.SketchCommands.Activate))
                {
                    bGazeDeactivationOverrideWithInput = true;
                    m_GazePanelDectivationCountdown = 0.0f;
                }
                else
                {
                    m_GazePanelDectivationCountdown -= Time.deltaTime;
                }
                if (m_GazePanelDectivationCountdown > 0.0f)
                {
                    m_CurrentGazeObject = iPrevGazeObject;
                }
            }

            //update our positioning timer
            if (m_PositioningPanelWithHead)
            {
                m_PositioningTimer += m_PositioningSpeed * Time.deltaTime;
                m_PositioningTimer = Mathf.Min(m_PositioningTimer, 1.0f);
            }
            else
            {
                m_PositioningTimer -= m_PositioningSpeed * Time.deltaTime;
                m_PositioningTimer = Mathf.Max(m_PositioningTimer, 0.0f);
            }

            //prime objects if we change targets
            if (iPrevGazeObject != m_CurrentGazeObject)
            {
                //if we're switching panels, make sure the pointer doesn't streak
                PointerManager.m_Instance.DisablePointerPreviewLine();

                if (iPrevGazeObject != -1)
                {
                    aAllPanels[iPrevGazeObject].m_Panel.PanelGazeActive(false);
                    aAllPanels[iPrevGazeObject].m_Panel.SetPositioningPercent(0.0f);
                }
                if (m_CurrentGazeObject != -1)
                {
                    //make sure our line is disabled
                    if (m_GazeResults[m_CurrentGazeObject].m_ControllerName == InputManager.ControllerName.Brush)
                    {
                        PointerManager.m_Instance.EnableLine(false);
                        PointerManager.m_Instance.AllowPointerPreviewLine(false);
                    }

                    aAllPanels[m_CurrentGazeObject].m_Panel.PanelGazeActive(true);
                    aAllPanels[m_CurrentGazeObject].m_Panel.SetPositioningPercent(0.0f);

                    if (m_GazeResults[m_CurrentGazeObject].m_ControllerName == InputManager.ControllerName.Brush)
                    {
                        m_SketchSurfacePanel.RequestHideActiveTool(true);
                    }
                }
                else
                {
                    //if we don't have a panel, we need to enable the pointer according to the current tool
                    PointerManager.m_Instance.RefreshFreePaintPointerAngle();
                    PointerManager.m_Instance.RequestPointerRendering(m_SketchSurfacePanel.ShouldShowPointer());
                    m_UIReticle.SetActive(false);
                    m_SketchSurfacePanel.RequestHideActiveTool(false);
                    if (!bGazeDeactivationOverrideWithInput)
                    {
                        m_SketchSurfacePanel.EatToolsInput();
                    }
                }

                m_PositioningPanelWithHead = false;
            }
            UnityEngine.Profiling.Profiler.EndSample();
        }

        void UpdateActiveGazeObject()
        {
            BasePanel currentPanel = m_PanelManager.GetPanel(m_CurrentGazeObject);
            currentPanel.SetPositioningPercent(m_PositioningTimer);
            bool hasController = m_ControlsType == ControlsType.SixDofControllers;
            // Update positioning behavior.
            if (m_PositioningPanelWithHead)
            {
                if (!InputManager.m_Instance.GetCommand(InputManager.SketchCommands.LockToHead) &&
                    !InputManager.m_Instance.GetCommand(InputManager.SketchCommands.LockToController))
                {
                    // No more positioning.
                    m_PositioningPanelWithHead = false;
                    m_PanelManager.m_SweetSpot.EnableBorderSphere(false, Vector3.zero, 0.0f);
                    currentPanel.PanelHasStoppedMoving();
                }
                else
                {
                    //lock the panel to the sweet spot bounds in the direction the user is looking
                    Quaternion qDiff = m_CurrentHeadOrientation * Quaternion.Inverse(m_PositioningPanelBaseHeadRotation);
                    Vector3 vAdjustedOffset = qDiff * m_PositioningPanelOffset;

                    Vector3 vNewPos = m_PanelManager.m_SweetSpot.transform.position + vAdjustedOffset;
                    currentPanel.transform.position = vNewPos;

                    vAdjustedOffset.Normalize();
                    currentPanel.transform.forward = vAdjustedOffset;

                    float fHighlightRadius = currentPanel.m_BorderSphereHighlightRadius;
                    m_PanelManager.m_SweetSpot.EnableBorderSphere(true, vNewPos, fHighlightRadius * m_PositioningTimer);

                    //once we've moved this panel, run the simulation on the other panels to resolve collisions
                    m_PanelManager.DoCollisionSimulationForKeyboardMouse(currentPanel);
                }
            }
            else
            {
                // It's possible that, on this frame, before this function was called, active gaze was pulled
                // from this panel.  In this case, we want to skip updating this frame.
                // This happens when a panel has gaze and world grab dismisses all panels, for example.
                if (currentPanel.IsActive())
                {
                    //orient to gaze
                    if (hasController)
                    {
                        currentPanel.UpdatePanel(m_GazeControllerRay.direction, m_CurrentGazeHitPoint);
                    }
                    else
                    {
                        currentPanel.UpdatePanel(m_CurrentGazeRay.direction, m_CurrentGazeHitPoint);
                    }
                }

                if (!hasController)
                {
                    //lock to head if we're holding a lock button..
                    bool bLockToHead = InputManager.m_Instance.GetCommand(InputManager.SketchCommands.LockToHead) ||
                        InputManager.m_Instance.GetCommand(InputManager.SketchCommands.LockToController);

                    if (bLockToHead)
                    {
                        m_PositioningPanelWithHead = true;
                        m_PositioningPanelBaseHeadRotation = m_CurrentHeadOrientation;
                        m_PositioningPanelOffset = currentPanel.transform.position -
                            m_PanelManager.m_SweetSpot.transform.position;

                        currentPanel.ResetPanelFlair();

                        //prime all other panels for movement
                        m_PanelManager.PrimeCollisionSimForKeyboardMouse();
                    }
                }

                PointerManager.m_Instance.RequestPointerRendering(false);
                currentPanel.UpdateReticleOffset(m_MouseDeltaX, m_MouseDeltaY);
            }

            // Keep reticle locked in the right spot.
            Vector3 reticlePos = Vector3.zero;
            Vector3 reticleForward = Vector3.zero;
            if (hasController)
            {
                currentPanel.GetReticleTransformFromPosDir(m_CurrentGazeHitPoint,
                    m_GazeControllerRay.direction, out reticlePos, out reticleForward);
            }
            else
            {
                currentPanel.GetReticleTransform(out reticlePos, out reticleForward,
                    (m_ControlsType == ControlsType.ViewingOnly));
            }

            SetUIReticleTransform(reticlePos, -reticleForward);
            m_UIReticle.SetActive(GetGazePanelActivationRatio() >= 1.0f);
        }

        public void ResetActivePanel()
        {
            m_PanelManager.ResetPanel(m_CurrentGazeObject);
            PointerManager.m_Instance.DisablePointerPreviewLine();
            m_PositioningPanelWithHead = false;
            m_CurrentGazeObject = -1;
        }

        void UpdatePanInput()
        {
            if (Mouse.current.rightButton.isPressed)
            {
                Vector3 vPanDiff = Vector3.zero;
                vPanDiff += (Vector3.right * m_MouseDeltaXScaled);
                vPanDiff += (Vector3.up * m_MouseDeltaYScaled);
                Vector3 vSurfacePos = m_SketchSurface.transform.position;
                m_SketchSurface.transform.position = vSurfacePos + vPanDiff;
            }
            else
            {
                float fCurrentTime = Time.realtimeSinceStartup;
                if (fCurrentTime - m_PositionOffsetResetTapTime < m_DoubleTapWindow)
                {
                    if (m_CurrentGazeObject == -1)
                    {
                        ResetGrabbedPose();
                    }
                }
                m_PositionOffsetResetTapTime = fCurrentTime;

                SwitchState(InputState.Standard);
            }
        }

        void UpdateRotationInput()
        {
            if (InputManager.m_Instance.GetCommand(InputManager.SketchCommands.PivotRotation))
            {
                bool bAltInputActive = InputManager.m_Instance.GetCommand(InputManager.SketchCommands.AltActivate);
                bool bRollRotation = m_RotationRollActive || bAltInputActive || m_CurrentRotationType == RotationType.RollOnly;
                m_RotationIcon.SetActive(bRollRotation);
                if (bRollRotation)
                {
                    m_RotationCursorOffset.x += m_MouseDeltaXScaled;
                    float fRotationAmount = m_RotationCursorOffset.x * -m_RotationRollScalar;

                    Quaternion qOffsetRotation = Quaternion.AngleAxis(fRotationAmount, m_SurfaceForward);
                    Quaternion qNewRotation = qOffsetRotation * m_RotationOrigin;
                    m_SketchSurface.transform.rotation = qNewRotation;

                    m_RotationRollActive = true;
                    m_RotationCursor.gameObject.SetActive(false);
                }
                else
                {
                    //update offset with mouse movement
                    m_RotationCursorOffset.x += m_MouseDeltaXScaled;
                    m_RotationCursorOffset.y += m_MouseDeltaYScaled;

                    //get offset in model space
                    Vector3 vSurfaceBounds = m_SketchSurface.transform.localScale * 0.5f;
                    m_RotationCursorOffset.x = Mathf.Clamp(m_RotationCursorOffset.x, -vSurfaceBounds.x, vSurfaceBounds.x);
                    m_RotationCursorOffset.y = Mathf.Clamp(m_RotationCursorOffset.y, -vSurfaceBounds.y, vSurfaceBounds.y);
                    float fCursorOffsetDist = m_RotationCursorOffset.magnitude;
                    float fMaxCursorOffsetDist = vSurfaceBounds.x;

                    //transform offset in to world space
                    Vector3 vTransformedOffset = m_RotationOrigin * m_RotationCursorOffset;
                    vTransformedOffset.Normalize();

                    //get world space rotation axis
                    Vector3 vSketchSurfaceRotationAxis = Vector3.Cross(vTransformedOffset, m_SurfaceForward);
                    vSketchSurfaceRotationAxis.Normalize();

                    //amount to rotate is determined by offset distance from origin
                    float fSketchSurfaceRotationAngle = Mathf.Min(fCursorOffsetDist / fMaxCursorOffsetDist, 1.0f);
                    fSketchSurfaceRotationAngle *= m_RotationMaxAngle;

                    //set new surface rotation by combining base rotation with angle/axis rotation
                    Quaternion qOffsetRotation = Quaternion.AngleAxis(fSketchSurfaceRotationAngle, vSketchSurfaceRotationAxis);
                    Quaternion qNewRotation = qOffsetRotation * m_RotationOrigin;
                    m_SketchSurface.transform.rotation = qNewRotation;

                    //set position of rotation cursor
                    Vector3 vNewTransformedOffset = qNewRotation * m_RotationCursorOffset;
                    m_RotationCursor.transform.position = m_SketchSurface.transform.position + vNewTransformedOffset;
                    m_RotationCursor.transform.rotation = qNewRotation;

                    //set position of guide lines
                    Vector2 vToCenter = m_RotationCursorOffset;
                    vToCenter.Normalize();
                    float fOffsetAngle = Vector2.Angle(vToCenter, Vector2.up);
                    m_RotationCursor.PositionCursorLines(m_SketchSurface.transform.position, m_SketchSurface.transform.forward, fOffsetAngle, vSurfaceBounds.x * 2.0f);
                }
            }
            else
            {
                float fCurrentTime = Time.realtimeSinceStartup;
                if (fCurrentTime - m_RotationResetTapTime < m_DoubleTapWindow)
                {
                    //reset drawing surface rotation
                    m_SketchSurface.transform.rotation = Quaternion.identity;
                }
                m_RotationResetTapTime = fCurrentTime;

                m_SurfaceForward = m_SketchSurface.transform.forward;
                m_SurfaceRight = m_SketchSurface.transform.right;
                m_SurfaceUp = m_SketchSurface.transform.up;

                if (!m_RotationRollActive && AutoOrientAfterRotation && m_SketchSurfacePanel.IsSketchSurfaceToolActive())
                {
                    //get possible auto rotations
                    Quaternion qQuatUp = OrientSketchSurfaceToUp();
                    Quaternion qQuatForward = OrientSketchSurfaceToForward();

                    //get the angle between our current and desired auto-rotation
                    float toUpAngle = Quaternion.Angle(qQuatUp, m_SketchSurface.transform.rotation);
                    float toForwardAngle = Quaternion.Angle(qQuatForward, m_SketchSurface.transform.rotation);

                    //set our new rotation to be whichever autorotation is closeset
                    Quaternion qNewRotation;
                    if (Mathf.Abs(toUpAngle) < Mathf.Abs(toForwardAngle))
                    {
                        qNewRotation = qQuatUp;
                    }
                    else
                    {
                        qNewRotation = qQuatForward;
                    }

                    //update the sketch surface
                    m_SketchSurface.transform.rotation = qNewRotation;

                    m_SurfaceForward = m_SketchSurface.transform.forward;
                    m_SurfaceRight = m_SketchSurface.transform.right;
                    m_SurfaceUp = m_SketchSurface.transform.up;
                }

                SwitchState(InputState.Standard);
            }
        }

        void UpdateHeadLockInput()
        {
            if (InputManager.m_Instance.GetCommand(InputManager.SketchCommands.LockToHead))
            {
                //compute new position/orientation of sketch surface
                Vector3 vTransformedOffset = m_CurrentHeadOrientation * m_SurfaceLockOffset;
                Vector3 vSurfacePos = m_CurrentGazeRay.origin + vTransformedOffset;

                Quaternion qDiff = m_CurrentHeadOrientation * Quaternion.Inverse(m_SurfaceLockBaseHeadRotation);
                Quaternion qNewSurfaceRot = qDiff * m_SurfaceLockBaseSurfaceRotation;

                m_SketchSurface.transform.position = vSurfacePos;
                m_SketchSurface.transform.rotation = qNewSurfaceRot;
            }
            else
            {
                m_SurfaceForward = m_SketchSurface.transform.forward;
                m_SurfaceRight = m_SketchSurface.transform.right;
                m_SurfaceUp = m_SketchSurface.transform.up;

                SwitchState(InputState.Standard);
            }
        }

        void UpdateControllerLock()
        {
            if (InputManager.m_Instance.GetCommand(InputManager.SketchCommands.LockToController))
            {
                //compute new position/orientation of sketch surface
                Vector3 vControllerDiff = InputManager.m_Instance.GetControllerPosition(m_SurfaceLockActingController) - m_SurfaceLockBaseControllerPosition;
                m_SketchSurface.transform.position = m_SurfaceLockBaseSurfacePosition + (vControllerDiff * m_SurfaceLockControllerScalar);

                Quaternion qDiff = InputManager.m_Instance.GetControllerRotation(m_SurfaceLockActingController) * Quaternion.Inverse(m_SurfaceLockBaseControllerRotation);
                m_SketchSurface.transform.rotation = qDiff * m_SurfaceLockBaseSurfaceRotation;
            }
            else
            {
                m_SurfaceForward = m_SketchSurface.transform.forward;
                m_SurfaceRight = m_SketchSurface.transform.right;
                m_SurfaceUp = m_SketchSurface.transform.up;

                SwitchState(InputState.Standard);
            }
        }

        void UpdatePushPullInput()
        {
            bool bRotationActive = InputManager.m_Instance.GetCommand(InputManager.SketchCommands.PivotRotation);
            bool bInputActive = InputManager.m_Instance.GetCommand(InputManager.SketchCommands.Activate);
            bool bAltInputActive = InputManager.m_Instance.GetCommand(InputManager.SketchCommands.AltActivate);

            if (bRotationActive && bInputActive)
            {
                SwitchState(InputState.Rotation);
            }
            else if (bAltInputActive)
            {
                Vector3 vPos = m_SketchSurface.transform.position;
                float fBigDiff = Mathf.Abs(m_MouseDeltaXScaled) > Mathf.Abs(m_MouseDeltaYScaled) ? -m_MouseDeltaXScaled : m_MouseDeltaYScaled;
                vPos += Vector3.forward * fBigDiff;

                m_SketchSurface.transform.position = vPos;
            }
            else
            {
                SwitchState(InputState.Standard);
            }
        }

        void UpdateSaveInput()
        {
            if (!InputManager.m_Instance.GetKeyboardShortcut(InputManager.KeyboardShortcut.Save))
            {
                SwitchState(InputState.Standard);
            }
        }

        void UpdateLoadInput()
        {
            if (!InputManager.m_Instance.GetKeyboardShortcut(InputManager.KeyboardShortcut.Load))
            {
                SwitchState(InputState.Standard);
            }
        }

        void OnBrushSetToDefault()
        {
            BrushDescriptor rDefaultBrush = BrushCatalog.m_Instance.DefaultBrush;
            PointerManager.m_Instance.SetBrushForAllPointers(rDefaultBrush);
            PointerManager.m_Instance.SetAllPointersBrushSize01(0.5f);
            PointerManager.m_Instance.MarkAllBrushSizeUsed();
        }

        public void AssignControllerMaterials(InputManager.ControllerName controller)
        {
            ControllerGeometry geometry = InputManager.GetControllerGeometry(controller);

            // Start from a clean state
            geometry.ResetAll();

            // If the tutorial is enabled, override all materials.
            if (TutorialManager.m_Instance.TutorialActive())
            {
                InputManager.m_Instance
                    .GetControllerTutorial(controller)
                    ?.AssignControllerMaterials(controller);
                return;
            }

            // If we're grabbing the world, get the materials from the world transform panel.
            if (m_GrabBrush.grabbingWorld && controller == InputManager.ControllerName.Brush)
            {
                TrTransform scenePose = App.Scene.Pose;
                if (scenePose.scale != 1 || scenePose.translation != Vector3.zero
                    || scenePose.rotation != Quaternion.identity)
                {
                    geometry.ShowWorldTransformReset();
                }
                return;
            }
            else if (m_GrabWand.grabbingWorld && controller == InputManager.ControllerName.Wand)
            {
                TrTransform scenePose = App.Scene.Pose;
                if (scenePose.scale != 1 || scenePose.translation != Vector3.zero
                    || scenePose.rotation != Quaternion.identity)
                {
                    geometry.ShowWorldTransformReset();
                }
                return;
            }

            // Not grabbing the world, so see if we're grabbing a widget.
            if (m_GrabWidgetState != GrabWidgetState.None)
            {
                m_CurrentGrabWidget.AssignControllerMaterials(controller);
                return;
            }

            // See if we're highlighting a widget and if that matters.
            if (m_CurrentGrabWidget != null && m_CurrentGrabWidget.HasHoverInteractions())
            {
                m_CurrentGrabWidget.AssignHoverControllerMaterials(controller);
                return;
            }

            // Not grabbing the world or a widget, see if we're interacting with a panel.
            if (controller == InputManager.ControllerName.Brush && m_CurrentGazeObject != -1)
            {
                BasePanel panel = m_PanelManager.GetPanel(m_CurrentGazeObject);
                panel.AssignControllerMaterials(controller);
                return;
            }

            // Defaults.
            if (controller == InputManager.ControllerName.Wand)
            {
                if (App.CurrentState != App.AppState.Standard || m_PanelManager.IntroSketchbookMode)
                {
                    // If app is not in standard mode, the actions represented by subsequent material
                    // assigments cannot be taken.
                    return;
                }
                bool creatingStroke = PointerManager.m_Instance.IsMainPointerCreatingStroke();
                bool allowPainting = App.Instance.IsInStateThatAllowsPainting();

                InputManager.Wand.Geometry.ShowRotatePanels();
                InputManager.Wand.Geometry.ShowUndoRedo(CanUndo() && !creatingStroke && allowPainting,
                    CanRedo() && !creatingStroke && allowPainting);
            }

            // Show the pin cushion icon on the button if it's available.
            if (controller == InputManager.ControllerName.Brush && CanUsePinCushion())
            {
                InputManager.Brush.Geometry.ShowPinCushion();
            }

            // Finally, override with tools.
            m_SketchSurfacePanel.AssignControllerMaterials(controller);
        }

        public float GetControllerPadShaderRatio(
            InputManager.ControllerName controller, VrInput input)
        {
            // If we're interacting with a panel, get touch ratio from the panel.
            if (controller == InputManager.ControllerName.Brush && m_CurrentGazeObject != -1)
            {
                BasePanel panel = m_PanelManager.GetPanel(m_CurrentGazeObject);
                return panel.GetControllerPadShaderRatio(controller);
            }
            return SketchSurfacePanel.m_Instance.GetCurrentToolSizeRatio(controller, input);
        }

        void SwitchState(InputState rDesiredState)
        {
            //exit current state
            switch (m_CurrentInputState)
            {
                case InputState.Pan:
                    m_TransformGizmoScript.ResetTransform();
                    break;
                case InputState.PushPull:
                    m_TransformGizmoScript.ResetTransform();
                    break;
                case InputState.Rotation:
                    m_RotationRollActive = false;
                    m_RotationIcon.SetActive(false);
                    m_RotationCursor.gameObject.SetActive(false);
                    break;
            }

            bool bSketchSurfaceToolActive = m_SketchSurfacePanel.IsSketchSurfaceToolActive();

            //enter new state
            switch (rDesiredState)
            {
                case InputState.Pan:
                    m_TransformGizmoScript.SetTransformForPan();
                    break;
                case InputState.PushPull:
                    m_TransformGizmoScript.SetTransformForPushPull();
                    break;
                case InputState.Rotation:
                    if (bSketchSurfaceToolActive)
                    {
                        m_SketchSurface.transform.position = PointerManager.m_Instance.MainPointer.transform.position;
                        m_SketchSurfacePanel.ResetReticleOffset();
                    }
                    m_RotationOrigin = m_SketchSurface.transform.rotation;
                    m_RotationCursorOffset = Vector2.zero;
                    m_RotationCursor.transform.position = m_SketchSurface.transform.position;
                    m_RotationCursor.transform.rotation = m_SketchSurface.transform.rotation;
                    m_RotationCursor.ClearCursorLines(m_SketchSurface.transform.position);
                    m_RotationCursor.gameObject.SetActive(bSketchSurfaceToolActive);
                    break;
                case InputState.HeadLock:
                    m_SurfaceLockBaseHeadRotation = m_CurrentHeadOrientation;
                    m_SurfaceLockBaseSurfaceRotation = m_SketchSurface.transform.rotation;
                    m_SurfaceLockOffset = m_SketchSurface.transform.position - m_CurrentGazeRay.origin;
                    m_SurfaceLockOffset = Quaternion.Inverse(m_SurfaceLockBaseHeadRotation) * m_SurfaceLockOffset;
                    break;
                case InputState.ControllerLock:
                    if (bSketchSurfaceToolActive)
                    {
                        m_SketchSurface.transform.position = PointerManager.m_Instance.MainPointer.transform.position;
                        m_SketchSurfacePanel.ResetReticleOffset();
                    }
                    m_SurfaceLockActingController = InputManager.m_Instance.GetDominantController(InputManager.SketchCommands.LockToController);
                    m_SurfaceLockBaseSurfaceRotation = m_SketchSurface.transform.rotation;
                    m_SurfaceLockBaseControllerRotation = InputManager.m_Instance.GetControllerRotation(m_SurfaceLockActingController);
                    m_SurfaceLockBaseSurfacePosition = m_SketchSurface.transform.position;
                    m_SurfaceLockBaseControllerPosition = InputManager.m_Instance.GetControllerPosition(m_SurfaceLockActingController);
                    m_SurfaceLockControllerScalar = m_SketchSurfacePanel.m_PanelSensitivity / m_SurfaceLockControllerBaseScalar;
                    break;
                case InputState.Save:
                    IssueGlobalCommand(GlobalCommands.Save);
                    break;
                case InputState.Load:
                    IssueGlobalCommand(GlobalCommands.Load);
                    break;
            }

            m_CurrentInputState = rDesiredState;
        }

        public void RequestPanelsVisibility(bool bVisible)
        {
            // Always false in viewonly mode
            bVisible = m_ViewOnly ? false : bVisible;
            m_PanelsVisibilityRequested = bVisible;
        }

        Quaternion OrientSketchSurfaceToUp()
        {
            //project the world up vector on to the surface plane
            Vector3 vUpOnSurfacePlane = Vector3.up - (Vector3.Dot(Vector3.up, m_SurfaceForward) * m_SurfaceForward);
            vUpOnSurfacePlane.Normalize();

            //get the angle between the surface up and the projected world up
            float fUpOnSurfacePlaneAngle = Vector3.Angle(vUpOnSurfacePlane, m_SurfaceUp);
            Vector3 vUpCross = Vector3.Cross(vUpOnSurfacePlane, m_SurfaceUp);
            vUpCross.Normalize();
            if (Vector3.Dot(vUpCross, m_SurfaceForward) > 0.0f)
            {
                fUpOnSurfacePlaneAngle *= -1.0f;
            }

            //rotate around the surface foward by the angle diff
            Quaternion qOrientToUp = Quaternion.AngleAxis(fUpOnSurfacePlaneAngle, m_SurfaceForward);
            Quaternion qNewRotation = qOrientToUp * m_SketchSurface.transform.rotation;
            return qNewRotation;
        }

        Quaternion OrientSketchSurfaceToForward()
        {
            //project the world forward vector on to the surface plane
            Vector3 vForwardOnSurfacePlane = Vector3.forward - (Vector3.Dot(Vector3.forward, m_SurfaceForward) * m_SurfaceForward);
            vForwardOnSurfacePlane.Normalize();

            //get the angle between the surface up and the projected world forward
            float fForwardOnSurfacePlaneAngle = Vector3.Angle(vForwardOnSurfacePlane, m_SurfaceUp);
            Vector3 vUpCross = Vector3.Cross(vForwardOnSurfacePlane, m_SurfaceUp);
            vUpCross.Normalize();
            if (Vector3.Dot(vUpCross, m_SurfaceForward) > 0.0f)
            {
                fForwardOnSurfacePlaneAngle *= -1.0f;
            }

            //rotate around the surface foward by the angle diff
            Quaternion qOrientToForward = Quaternion.AngleAxis(fForwardOnSurfacePlaneAngle, m_SurfaceForward);
            Quaternion qNewRotation = qOrientToForward * m_SketchSurface.transform.rotation;
            return qNewRotation;
        }

        /// Reset the scene or the canvas, depending on the current mode
        public void ResetGrabbedPose(bool everything = false)
        {
            //update sketch surface position with offset to sweet spot
            m_SketchSurface.transform.position = m_PanelManager.GetSketchSurfaceResetPos();
            if (everything)
            {
                App.Scene.Pose = TrTransform.identity;
                Coords.CanvasLocalPose = TrTransform.identity;
            }
            App.Scene.Pose = TrTransform.identity;

            //reset orientation and pointer
            ResetSketchSurfaceOrientation();
            m_SketchSurfacePanel.ResetReticleOffset();
            PointerManager.m_Instance.DisablePointerPreviewLine();
            PointerManager.m_Instance.SetPointerPreviewLineDelayTimer();
        }

        public void ResetSketchSurfaceOrientation()
        {
            m_SketchSurface.transform.rotation = Quaternion.identity;
            m_SurfaceForward = m_SketchSurface.transform.forward;
            m_SurfaceRight = m_SketchSurface.transform.right;
            m_SurfaceUp = m_SketchSurface.transform.up;
        }

        float GetAppropriateMovementScalar()
        {
            switch (m_CurrentInputState)
            {
                case InputState.Pan: return m_PanScalar;
                case InputState.Rotation: return m_RotationScalar;
                case InputState.PushPull: return m_PushPullScale;
            }

            return 1.0f;
        }

        // TODO - it'd be great if we could disentangle this from the multicam.
        IEnumerator RenderPathAndQuit()
        {
#if USD_SUPPORTED
            App.Instance.SetDesiredState(App.AppState.OfflineRendering);
            SketchSurfacePanel.m_Instance.EnableSpecificTool(BaseTool.ToolType.MultiCamTool);
            MultiCamTool multiCam = SketchSurfacePanel.m_Instance.ActiveTool as MultiCamTool;
            Debug.Assert(multiCam != null); // Something's gone wrong if we've been unable to find multicam!
            if (multiCam == null)
            {
                yield break;
            }
            multiCam.ExternalObjectForceCameraStyle(MultiCamStyle.Video);
            MultiCamCaptureRig.ForceClippingPlanes(MultiCamStyle.Video);
            // Give the video tool time to switch - TODO - be a little more graceful here
            yield return new WaitForSeconds(2);
            // Make sure the videos have had time to load, and set playing ones to start
            while (VideoCatalog.Instance.IsScanning)
            {
                yield return null;
            }
            foreach (var widget in WidgetManager.m_Instance.VideoWidgets)
            {
                if (widget.VideoController.Playing)
                {
                    widget.VideoController.Position = 0;
                }
            }
            yield return null;
            var ssMgr = MultiCamCaptureRig.ManagerFromStyle(MultiCamStyle.Video);
            ssMgr.SetScreenshotResolution(App.UserConfig.Video.OfflineResolution);
            multiCam.StartVideoCapture(MultiCamTool.GetSaveName(MultiCamStyle.Video), offlineRender: true);
            App.Instance.FrameCountDisplay.gameObject.SetActive(true);
            App.Instance.FrameCountDisplay.SetFramesTotal(VideoRecorderUtils.NumFramesInUsdSerializer);
            while (VideoRecorderUtils.ActiveVideoRecording != null)
            {
                App.Instance.FrameCountDisplay.SetCurrentFrame(
                    VideoRecorderUtils.ActiveVideoRecording.FrameCount);
                yield return null;
            }
            ssMgr.SetScreenshotResolution(App.UserConfig.Video.Resolution);
#else
            Debug.LogError("Render path requires USD support");
            yield return null;
#endif
            QuitApp();
        }

        IEnumerator<Null> ExportListAndQuit()
        {
            App.Config.m_ForceDeterministicBirthTimeForExport = true;
            List<string> filesToExport = new List<string>();
            foreach (string filePattern in App.Config.m_FilePatternsToExport)
            {
                bool absolute = Path.IsPathRooted(filePattern);
                string directory = absolute ? Path.GetDirectoryName(filePattern) : App.UserSketchPath();
                string filename = Path.GetFileName(filePattern);
                var tiltFiles = Directory.GetFiles(directory, filename);
                filesToExport.AddRange(tiltFiles);
                // Also look at .tilt files which have been unzipped into directory format
                var tiltDirs = Directory.GetDirectories(directory, filename)
                    .Where(n => n.EndsWith(".tilt"));
                filesToExport.AddRange(tiltDirs);
            }

            using (var coroutine = LoadAndExportList(filesToExport))
            {
                while (coroutine.MoveNext())
                {
                    yield return coroutine.Current;
                }
            }
            QuitApp();
        }

        void QuitApp()
        {
            // We're done! Quit!
#if UNITY_EDITOR
            UnityEditor.EditorApplication.isPlaying = false;
#else
            Application.Quit();
#endif
        }

        // This coroutine must be run to completion or disposed.
        IEnumerator<Null> LoadAndExportList(List<string> filenames)
        {
            foreach (var filename in filenames)
            {
                using (var coroutine = LoadAndExport(filename))
                {
                    while (coroutine.MoveNext())
                    {
                        yield return coroutine.Current;
                    }
                }
            }
        }

        // This coroutine must be run to completion or disposed.
        IEnumerator<Null> LoadAndExportAll()
        {
            SketchSet sketchSet = SketchCatalog.m_Instance.GetSet(SketchSetType.User);
            for (int i = 0; i < SketchCatalog.m_Instance.GetSet(SketchSetType.User).NumSketches; ++i)
            {
                SceneFileInfo rInfo = sketchSet.GetSketchSceneFileInfo(i);
                using (var coroutine = LoadAndExport(rInfo.FullPath))
                {
                    while (coroutine.MoveNext())
                    {
                        yield return coroutine.Current;
                    }
                }
            }
        }

        /// Loads a .tilt file completely.
        /// This may be slightly buggy; it's not currently used for production.
        /// This coroutine must be run to completion or disposed.
        public IEnumerable<Null> LoadTiltFile(string filename)
        {
            using (var unused = new SceneSettings.RequestInstantSceneSwitch())
            {
                IssueGlobalCommand(
                    GlobalCommands.LoadNamedFile,
                    iParam1: (int)LoadSpeed.Quick, sParam: filename);
                yield return null;
                while (App.Instance.IsLoading())
                {
                    yield return null;
                }

                // I don't know why App.Instance.IsLoading() doesn't cover this, but it doesn't.
                while (m_WidgetManager.CreatingMediaWidgets)
                {
                    yield return null;
                }
                while (WidgetManager.m_Instance.AreMediaWidgetsStillLoading())
                {
                    yield return null;
                }

                // This is kind of a hack.
                // Despite the RequestInstantSceneSwitch above, I think scene colors still require
                // a few frames to settle; also, GrabWidgets need to register themselves on the
                // first frame, etc.
                for (int i = 0; i < 10; ++i)
                {
                    yield return null;
                }
            }
        }

        // This coroutine must be run to completion or disposed.
        IEnumerator<Null> LoadAndExport(string filename)
        {
            foreach (var val in LoadTiltFile(filename))
            {
                yield return val;
            }
            using (var coroutine = ExportCoroutine())
            {
                while (coroutine.MoveNext())
                {
                    yield return coroutine.Current;
                }
            }
        }

        IEnumerator<Null> ExportCoroutine()
        {
            return OverlayManager.m_Instance.RunInCompositor(
                OverlayType.Export, () =>
                {
                    // Sort of a kludge: put stuff back into the main canvas
                    SelectionManager.m_Instance.ClearActiveSelection();
                    Export.ExportScene();
                }, 0.25f, false, true);
        }

        private void SaveModel()
        {
#if USD_SUPPORTED
            var current = SaveLoadScript.m_Instance.SceneFile;
            string basename = (current.Valid)
                ? Path.GetFileNameWithoutExtension(current.FullPath)
                : "Untitled";
            string directoryName = FileUtils.GenerateNonexistentFilename(
                App.ModelLibraryPath(), basename, "");

            string usdname = Path.Combine(directoryName, basename + ".usd");
            // TODO: export selection only, though this is still only experimental. The blocking
            // issue to implement this is that the export collector needs to expose this as an option.
            //
            // SelectionManager.m_Instance.HasSelection
            //    ? SelectionManager.m_Instance.SelectedStrokes
            //    : null
            ExportUsd.ExportPayload(usdname);
            OutputWindowScript.m_Instance.CreateInfoCardAtController(
                InputManager.ControllerName.Brush, "Model created!");
#endif
        }

        /// Generates a view from the previous thumbnail viewpoint.
        public void GenerateReplacementSaveIcon()
        {
            if (SaveLoadScript.m_Instance.LastThumbnail_SS.HasValue)
            {
                TrTransform thumbnailInGlobalSpace = App.Scene.Pose *
                    SaveLoadScript.m_Instance.LastThumbnail_SS.Value;

                m_SaveIconTool.ProgrammaticCaptureSaveIcon(thumbnailInGlobalSpace.translation,
                    thumbnailInGlobalSpace.rotation);
            }
            else
            {
                GenerateBestGuessSaveIcon();
            }
        }

        public void GenerateBestGuessSaveIcon()
        {
            TrTransform camXform = GenerateBestGuessSaveIconTransform();
            m_SaveIconTool.ProgrammaticCaptureSaveIcon(camXform.translation, camXform.rotation);
        }

        /// This positions the save icon camera at the user's head position, and faces it towards
        /// the most recent strokes the user has created.
        /// If there are no strokes, it faces towards the 'most recent' models.
        /// Sadly we cannot really mix the two as we don't know when the models were instantiated.
        public TrTransform GenerateBestGuessSaveIconTransform(int itemsToEnumerate = 0)
        {
            if (itemsToEnumerate == 0)
            {
                itemsToEnumerate = m_NumStrokesForSaveIcon;
            }
            int startIndex = Mathf.Max(0, SketchMemoryScript.AllStrokesCount() - itemsToEnumerate);
            var lastFewStrokes = SketchMemoryScript.AllStrokes().Skip(startIndex).ToArray();

            Bounds bounds;
            if (lastFewStrokes.Length > 0)
            {
                bounds = new Bounds(lastFewStrokes.First().m_ControlPoints.First().m_Pos, Vector3.zero);
                foreach (var stroke in lastFewStrokes.Skip(1))
                {
                    bounds.Encapsulate(stroke.m_ControlPoints.First().m_Pos);
                    bounds.Encapsulate(stroke.m_ControlPoints.Last().m_Pos);
                }
            }
            else
            {
                // If we have no strokes, just use the aggregates bounding boxes of the blocks models.
                var models = m_WidgetManager.ModelWidgets.ToArray();
                // we should always have models to get here, but just in case...
                if (models.Length > 0)
                {
                    startIndex = Mathf.Max(0, models.Length - itemsToEnumerate);
                    bounds = models[startIndex].WorldSpaceBounds;
                    for (int i = startIndex + 1; i < models.Length; ++i)
                    {
                        bounds.Encapsulate(models[i].WorldSpaceBounds);
                    }
                }
                else
                {
                    bounds = new Bounds(new Vector3(0, 1, -100000), Vector3.one); // some point in the distance
                }
            }

            Vector3 camPos = ViewpointScript.Head.position;
            Vector3 worldPos = App.Scene.Pose.MultiplyPoint(bounds.center);
            Quaternion direction = Quaternion.LookRotation(worldPos - camPos);
            return TrTransform.TR(camPos, direction);
        }


        public void GenerateBoundingBoxSaveIcon()
        {
            Vector3 vNewCamPos;
            {
                Bounds rCanvasBounds = App.Scene.AllCanvases
                    .Select(canvas => canvas.GetCanvasBoundingBox())
                    .Aggregate((b1, b2) =>
                    {
                        b1.Encapsulate(b2);
                        return b1;
                    });

                //position the camera at the center of the canvas bounds
                vNewCamPos = rCanvasBounds.center;

                //back the camera up, along -z until we can see the extent of the bounds
                float fCanvasWidth = rCanvasBounds.max.x - rCanvasBounds.min.x;
                float fCanvasHeight = rCanvasBounds.max.y - rCanvasBounds.min.y;
                float fLargerExtent = Mathf.Max(fCanvasHeight, fCanvasWidth);

                //half fov for camera
                float fHalfFOV = m_SaveIconTool.ScreenshotManager.LeftEye.fieldOfView * 0.5f;

                //TODO: find the real reason this isn't working as it should
                float fMagicNumber = 1.375f;

                //set new cam position and zero out orientation
                float fBackupDistance = (fLargerExtent * 0.5f)
                    * Mathf.Tan(Mathf.Deg2Rad * fHalfFOV) * fMagicNumber;
                vNewCamPos.z = rCanvasBounds.min.z - fBackupDistance;
            }

            m_SaveIconTool.ProgrammaticCaptureSaveIcon(vNewCamPos, Quaternion.identity);
        }

        private void MergeBrushStrokes(SceneFileInfo fileInfo)
        {
            m_PanelManager.ToggleSketchbookPanels(isLoadingSketch: true);
            PointerManager.m_Instance.EnablePointerStrokeGeneration(true);
            if (SaveLoadScript.m_Instance.Load(fileInfo, true))
            {
                SketchMemoryScript.m_Instance.SetPlaybackMode(m_SketchPlaybackMode, m_DefaultSketchLoadSpeed);
                SketchMemoryScript.m_Instance.BeginDrawingFromMemory(bDrawFromStart: true, false, false);
                // the order of these two lines are important as ExitIntroSketch is setting the
                // color of the pointer and we need the color to be set before we go to the Loading
                // state. App script's ShouldTintControllers allow the controller to be tinted only
                // when the app is in the standard mode. That was there to prevent the controller color
                // from flickering while in the intro mode.
                App.Instance.ExitIntroSketch();
                App.Instance.SetDesiredState(App.AppState.QuickLoad);
            }
        }

        public void LoadSketch(SceneFileInfo fileInfo, bool quickload = false, bool additive = false)
        {
            LightsControlScript.m_Instance.DiscoMode = false;
            m_WidgetManager.FollowingPath = false;
            m_WidgetManager.CameraPathsVisible = false;
            m_WidgetManager.DestroyAllWidgets();
            m_PanelManager.ToggleSketchbookPanels(isLoadingSketch: true);
            ResetGrabbedPose(everything: true);
            PointerManager.m_Instance.EnablePointerStrokeGeneration(true);
            if (SaveLoadScript.m_Instance.Load(fileInfo, additive))
            {
                SketchMemoryScript.m_Instance.SetPlaybackMode(m_SketchPlaybackMode, m_DefaultSketchLoadSpeed);
                SketchMemoryScript.m_Instance.BeginDrawingFromMemory(bDrawFromStart: true);
                // the order of these two lines are important as ExitIntroSketch is setting the
                // color of the pointer and we need the color to be set before we go to the Loading
                // state. App script's ShouldTintControllers allow the controller to be tinted only
                // when the app is in the standard mode. That was there to prevent the controller color
                // from flickering while in the intro mode.
                App.Instance.ExitIntroSketch();
                App.Instance.SetDesiredState(quickload ? App.AppState.QuickLoad : App.AppState.Loading);
            }
            QualityControls.m_Instance.ResetAutoQuality();
            m_WidgetManager.ValidateCurrentCameraPath();
        }

        public void IssueGlobalCommand(GlobalCommands rEnum, int iParam1 = -1,
                                       int iParam2 = -1, string sParam = null)
        {
            switch (rEnum)
            {

                // Keyboard command, for debugging and emergency use.
                case GlobalCommands.Save:
                    {
                        if (!FileUtils.CheckDiskSpaceWithError(App.UserSketchPath()))
                        {
                            return;
                        }
                        // Disable active selection before saving.
                        // This looks fishy, here's what's going on: When an object is selected and it has moved, the
                        // the user is observing the selection canvas in the HMD, but we will be saving the main canvas.
                        // Because they haven't deselected yet, the selection canvas and the main canvas are out of sync
                        // so the strokes that will be saved will not match what the user sees.
                        //
                        // Here we deselect to force the main canvas to sync with the selection canvas, which is more
                        // correct from the user's perspective. Push the deselect operation onto the stack so the user
                        // can undo it after save, if desired.
                        SelectionManager.m_Instance.ClearActiveSelection();
                        GenerateReplacementSaveIcon();
                        if (iParam1 == -1)
                        {
                            if (iParam2 == 1)
                            {
                                // Do a save in Tiltasaurus mode, which creates a new filename prefixed with
                                // "Tiltasaurus_" and the current prompt. Also, don't eat gaze input so that the
                                // Tiltasaurus prompt stays open.
                                StartCoroutine(SaveLoadScript.m_Instance.SaveOverwrite(tiltasaurusMode: true));
                            }
                            else
                            {
                                StartCoroutine(SaveLoadScript.m_Instance.SaveOverwrite());
                                EatGazeObjectInput();
                            }
                        }
                        else
                        {
                            StartCoroutine(SaveLoadScript.m_Instance.SaveMonoscopic(iParam1));
                        }
                        break;
                    }
                case GlobalCommands.SaveNew:
                    {
                        if (!FileUtils.CheckDiskSpaceWithError(App.UserSketchPath()))
                        {
                            return;
                        }
                        if (iParam1 == 1)
                        {
                            GenerateBoundingBoxSaveIcon();
                        }
                        StartCoroutine(SaveLoadScript.m_Instance.SaveNewName());
                        EatGazeObjectInput();
                        break;
                    }
                case GlobalCommands.SaveAs:
                    {
                        if (!FileUtils.CheckDiskSpaceWithError(App.UserSketchPath()))
                        {
                            return;
                        }
                        if (iParam1 == 1)
                        {
                            GenerateBoundingBoxSaveIcon();
                        }
                        StartCoroutine(SaveLoadScript.m_Instance.SaveAs(sParam));
                        EatGazeObjectInput();
                        break;
                    }
                case GlobalCommands.SaveAndUpload:
                    {
                        if (!FileUtils.CheckDiskSpaceWithError(App.UserSketchPath()))
                        {
                            Debug.LogError("SaveAndUpload: Disk space error");
                            return;
                        }
                        SelectionManager.m_Instance.ClearActiveSelection();
                        m_PanelManager.GetPanel(m_CurrentGazeObject).CreatePopUp(
                            GlobalCommands.UploadToGenericCloud, (int)Cloud.None, -1);
                        EatGazeObjectInput();
                        break;
                    }
                case GlobalCommands.ExportAll:
                    {
                        StartCoroutine(LoadAndExportAll());
                        break;
                    }
                // Glen Keane request: a way to draw guidelines that can be toggled on and off
                // at runtime.
                case GlobalCommands.DraftingVisibility:
                    {
                        if (!Enum.IsDefined(typeof(DraftingVisibilityOption), iParam1))
                        {
                            Debug.LogError("Unknown draft visibility value: " + iParam1);
                            return;
                        }
                        DraftingVisibilityOption option = (DraftingVisibilityOption)iParam1;
                        if (option != m_DraftingVisibility)
                        {
                            m_DraftingVisibility = option;
                            UpdateDraftingVisibility();
                        }
                        break;
                    }
                case GlobalCommands.MergeBrushStrokes:
                    {
                        // TODO Refactor with Load below
                        var index = iParam1;
                        var sketchSetType = (SketchSetType)iParam2;
                        SketchSet sketchSet = SketchCatalog.m_Instance.GetSet(sketchSetType);
                        SceneFileInfo rInfo = sketchSet.GetSketchSceneFileInfo(index);
                        if (rInfo != null)
                        {
                            MergeBrushStrokes(rInfo);
                            if (m_ControlsType != ControlsType.ViewingOnly)
                            {
                                EatGazeObjectInput();
                            }
                        }
                        break;
                    }
                case GlobalCommands.Load:
                    {
                        var index = iParam1;
                        var sketchSetType = (SketchSetType)iParam2;
                        SketchSet sketchSet = SketchCatalog.m_Instance.GetSet(sketchSetType);
                        SceneFileInfo rInfo = sketchSet.GetSketchSceneFileInfo(index);
                        if (rInfo != null)
                        {
                            LoadSketch(rInfo);
                            if (m_ControlsType != ControlsType.ViewingOnly)
                            {
                                EatGazeObjectInput();
                            }
                        }
                        break;
                    }
                case GlobalCommands.LoadNamedFile:
                    LoadNamed(sParam, iParam1 == (int)LoadSpeed.Quick, iParam2 != -1);
                    break;
                case GlobalCommands.NewSketch:
                    NewSketch(fade: true);
                    Vector3 vTrashSoundPos = m_CurrentGazeRay.origin;
                    if (App.VrSdk.GetControllerDof() == VrSdk.DoF.Six)
                    {
                        vTrashSoundPos = InputManager.m_Instance.GetControllerPosition(
                            InputManager.ControllerName.Wand);
                    }
                    AudioManager.m_Instance.PlayTrashSound(vTrashSoundPos);
                    PromoManager.m_Instance.RequestAdvancedPanelsPromo();
                    break;
                case GlobalCommands.SymmetryPlane:
                    if (PointerManager.m_Instance.CurrentSymmetryMode != PointerManager.SymmetryMode.SinglePlane)
                    {
                        PointerManager.m_Instance.SetSymmetryMode(PointerManager.SymmetryMode.SinglePlane);
                        ControllerConsoleScript.m_Instance.AddNewLine("Mirror Enabled");
                    }
                    else
                    {
                        PointerManager.m_Instance.SetSymmetryMode(PointerManager.SymmetryMode.None);
                        ControllerConsoleScript.m_Instance.AddNewLine("Mirror Off");
                    }
                    break;
                case GlobalCommands.MultiMirror:
                    if (PointerManager.m_Instance.CurrentSymmetryMode != PointerManager.SymmetryMode.MultiMirror)
                    {
                        PointerManager.m_Instance.SetSymmetryMode(PointerManager.SymmetryMode.MultiMirror);
                        ControllerConsoleScript.m_Instance.AddNewLine("Symmetry Enabled");
                    }
                    else
                    {
                        PointerManager.m_Instance.SetSymmetryMode(PointerManager.SymmetryMode.None);
                    }
                    InputManager.m_Instance.TriggerHaptics(InputManager.ControllerName.Brush, 0.1f);
                    break;
                case GlobalCommands.SymmetryTwoHanded:
                    if (PointerManager.m_Instance.CurrentSymmetryMode != PointerManager.SymmetryMode.TwoHanded)
                    {
                        PointerManager.m_Instance.SetSymmetryMode(PointerManager.SymmetryMode.TwoHanded);
                    }
                    else
                    {
                        PointerManager.m_Instance.SetSymmetryMode(PointerManager.SymmetryMode.None);
                    }
                    InputManager.m_Instance.TriggerHaptics(InputManager.ControllerName.Brush, 0.1f);
                    break;
                case GlobalCommands.ScriptedSymmetryCommand:
                    if (PointerManager.m_Instance.CurrentSymmetryMode != PointerManager.SymmetryMode.ScriptedSymmetryMode)
                    {
                        PointerManager.m_Instance.SetSymmetryMode(PointerManager.SymmetryMode.ScriptedSymmetryMode);
                    }
                    else
                    {
                        PointerManager.m_Instance.SetSymmetryMode(PointerManager.SymmetryMode.None);
                    }
                    InputManager.m_Instance.TriggerHaptics(InputManager.ControllerName.Brush, 0.1f);
                    break;
                case GlobalCommands.CustomSymmetryCommand:
                    if (PointerManager.m_Instance.CurrentSymmetryMode != PointerManager.SymmetryMode.CustomSymmetryMode)
                    {
                        PointerManager.m_Instance.SetSymmetryMode(PointerManager.SymmetryMode.CustomSymmetryMode);
                    }
                    else
                    {
                        PointerManager.m_Instance.SetSymmetryMode(PointerManager.SymmetryMode.None);
                    }
                    InputManager.m_Instance.TriggerHaptics(InputManager.ControllerName.Brush, 0.1f);
                    break;
                case GlobalCommands.StraightEdge:
                    PointerManager.m_Instance.StraightEdgeModeEnabled = !PointerManager.m_Instance.StraightEdgeModeEnabled;
                    if (PointerManager.m_Instance.StraightEdgeModeEnabled)
                    {
                        ControllerConsoleScript.m_Instance.AddNewLine("Straight Edge On");
                    }
                    else
                    {
                        ControllerConsoleScript.m_Instance.AddNewLine("Straight Edge Off");
                    }
                    break;
                case GlobalCommands.AutoOrient:
                    AutoOrientAfterRotation = !AutoOrientAfterRotation;
                    if (AutoOrientAfterRotation)
                    {
                        ControllerConsoleScript.m_Instance.AddNewLine("Auto-Orient On");
                    }
                    else
                    {
                        ControllerConsoleScript.m_Instance.AddNewLine("Auto-Orient Off");
                    }
                    break;
                case GlobalCommands.Undo:
                    SketchMemoryScript.m_Instance.StepBack();
                    break;
                case GlobalCommands.Redo:
                    SketchMemoryScript.m_Instance.StepForward();
                    break;
                case GlobalCommands.AudioVisualization: // Intentionally blank.
                    break;
                case GlobalCommands.ResetAllPanels:
                    m_PanelManager.ResetWandPanelsConfiguration();
                    EatGazeObjectInput();
                    break;
                case GlobalCommands.SketchOrigin:
                    m_SketchSurfacePanel.EnableSpecificTool(BaseTool.ToolType.SketchOrigin);
                    EatGazeObjectInput();
                    break;
                case GlobalCommands.ViewOnly:
                    m_ViewOnly = !m_ViewOnly;
                    ViewOnly(m_ViewOnly);
                    break;
                case GlobalCommands.SaveGallery:
                    m_SketchSurfacePanel.EnableSpecificTool(BaseTool.ToolType.SaveIconTool);
                    break;
                case GlobalCommands.DropCam:
                    // Want to enable this if in monoscopic or VR modes.
                    // TODO: seems odd to tie this switch to the controller type, should be based on some
                    // other build-time configuration setting.
                    if (App.VrSdk.GetControllerDof() != VrSdk.DoF.None)
                    {
                        m_DropCam.Show(!m_DropCam.gameObject.activeSelf);
                    }
                    break;
                case GlobalCommands.AnalyticsEnabled_Deprecated:
                    break;
                case GlobalCommands.ToggleAutosimplification:
                    QualityControls.AutosimplifyEnabled = !QualityControls.AutosimplifyEnabled;
                    break;
                case GlobalCommands.Credits:
                    LoadSketch(new DiskSceneFileInfo(m_CreditsSketchFilename, embedded: true, readOnly: true));
                    EatGazeObjectInput();
                    break;
                case GlobalCommands.AshleysSketch:
                    LoadSketch(new DiskSceneFileInfo(m_AshleysSketchFilename, embedded: true, readOnly: true));
                    EatGazeObjectInput();
                    break;
                case GlobalCommands.FAQ:
                    OpenURLAndInformUser(m_HelpCenterURL);
                    break;
                case GlobalCommands.ReleaseNotes:
                    OpenURLAndInformUser(m_ReleaseNotesURL);
                    break;
                case GlobalCommands.ExportRaw:
                    if (!FileUtils.CheckDiskSpaceWithError(App.UserExportPath()))
                    {
                        return;
                    }
                    EatGazeObjectInput();
                    StartCoroutine(ExportCoroutine());
                    break;
                case GlobalCommands.IRC:
                    if (m_IRCChatWidget == null)
                    {
                        GameObject widgetobject = (GameObject)Instantiate(m_IRCChatPrefab);
                        widgetobject.transform.parent = App.Instance.m_RoomTransform;
                        m_IRCChatWidget = widgetobject.GetComponent<GrabWidget>();
                        m_IRCChatWidget.Show(true);
                    }
                    else
                    {
                        m_IRCChatWidget.Show(false);
                        m_IRCChatWidget = null;
                    }
                    break;
                case GlobalCommands.YouTubeChat:
                    if (m_YouTubeChatWidget == null)
                    {
                        GameObject widgetobject = (GameObject)Instantiate(m_YouTubeChatPrefab);
                        widgetobject.transform.parent = App.Instance.m_RoomTransform;
                        m_YouTubeChatWidget = widgetobject.GetComponent<GrabWidget>();
                        m_YouTubeChatWidget.Show(true);
                    }
                    else
                    {
                        m_YouTubeChatWidget.Show(false);
                        m_YouTubeChatWidget = null;
                    }
                    break;
                case GlobalCommands.CameraOptions:
                    // If we're switching in to Camera mode, make sure Multicam is selected.
                    if (!m_PanelManager.CameraActive())
                    {
                        SketchSurfacePanel.m_Instance.EnableSpecificTool(BaseTool.ToolType.MultiCamTool);
                    }
                    m_PanelManager.ToggleCameraPanels();
                    PointerManager.m_Instance.EatLineEnabledInput();
                    SketchSurfacePanel.m_Instance.EatToolsInput();
                    break;
                case GlobalCommands.ShowSketchFolder:
                    {
                        var index = iParam1;
                        var sketchSetType = (SketchSetType)iParam2;
                        SketchSet sketchSet = SketchCatalog.m_Instance.GetSet(sketchSetType);
                        SceneFileInfo rInfo = sketchSet.GetSketchSceneFileInfo(index);
                        EatGazeObjectInput();
                        //launch external window and tell the user we did so
                        //this call is windows only
                        if ((Application.platform == RuntimePlatform.WindowsPlayer) ||
                            (Application.platform == RuntimePlatform.WindowsEditor))
                        {
                            OutputWindowScript.m_Instance.CreateInfoCardAtController(
                                InputManager.ControllerName.Brush,
                                kRemoveHeadsetFyi, fPopScalar: 0.5f);
                            System.Diagnostics.Process.Start("explorer.exe",
                                "/select," + rInfo.FullPath);
                        }
                        break;
                    }
                case GlobalCommands.About:
                    OpenURLAndInformUser(m_ThirdPartyNoticesURL);
                    break;
                case GlobalCommands.StencilsDisabled:
                    SketchMemoryScript.m_Instance.PerformAndRecordCommand(new StencilsVisibleCommand());
                    break;
                case GlobalCommands.StraightEdgeMeterDisplay:
                    PointerManager.m_Instance.StraightEdgeGuide.FlipMeter();
                    break;
                case GlobalCommands.Sketchbook:
                    m_PanelManager.ToggleSketchbookPanels();
                    PointerManager.m_Instance.EatLineEnabledInput();
                    SketchSurfacePanel.m_Instance.EatToolsInput();
                    break;
                case GlobalCommands.StraightEdgeShape:
                    // Previously experimental mode only.
                    // Untested and currently untriggerable.
                    PointerManager.m_Instance.StraightEdgeGuide.SetTempShape(
                        (StraightEdgeGuideScript.Shape)iParam1);
                    break;
                case GlobalCommands.DeleteSketch:
                    {
                        var sketchSetType = (SketchSetType)iParam2;
                        SketchSet sketchSet = SketchCatalog.m_Instance.GetSet(sketchSetType);
                        sketchSet.DeleteSketch(iParam1);
                        DismissPopupOnCurrentGazeObject(false);
                        break;
                    }
                case GlobalCommands.RenameSketch:
                    {
                        var sketchSetType = (SketchSetType)iParam2;
                        SketchSet sketchSet = SketchCatalog.m_Instance.GetSet(sketchSetType);
                        if (sketchSetType == SketchSetType.User)
                        {
                            sketchSet.RenameSketch(iParam1, KeyboardPopUpWindow.m_LastInput);
                        }
                        DismissPopupOnCurrentGazeObject(false);
                        break;
                    }
                case GlobalCommands.RenameLayer:
                    {
                        var layer = App.Scene.GetCanvasByLayerIndex(iParam1);
                        App.Scene.RenameLayer(layer, KeyboardPopUpWindow.m_LastInput);
                        DismissPopupOnCurrentGazeObject(false);
                        break;
                    }
                case GlobalCommands.EditMultiplayerRoomName:
                    {
                        var panel = (MultiplayerPanel)m_PanelManager.GetActivePanelByType(BasePanel.PanelType.Multiplayer);
                        panel.RoomName = KeyboardPopUpWindow.m_LastInput;
                        DismissPopupOnCurrentGazeObject(false);
                        break;
                    }
                case GlobalCommands.EditMultiplayerNickName:
                    {
                        var panel = (MultiplayerPanel)m_PanelManager.GetActivePanelByType(BasePanel.PanelType.Multiplayer);
                        panel.NickName = KeyboardPopUpWindow.m_LastInput;
                        DismissPopupOnCurrentGazeObject(false);
                        break;
                    }
                case GlobalCommands.ShowWindowGUI:
                    break;
                case GlobalCommands.Disco:
                    LightsControlScript.m_Instance.DiscoMode = !LightsControlScript.m_Instance.DiscoMode;
                    break;
                case GlobalCommands.AccountInfo: break; // Intentionally blank.
                case GlobalCommands.LoginToGenericCloud:
                    {
                        var ident = App.GetIdentity((Cloud)iParam1);
                        if (!ident.LoggedIn) { ident.LoginAsync(); }
                        // iParam2 is being used as a UX flag.  If not set to the default, it will cause the UI
                        // to lose focus.
                        if (iParam2 != -1) { EatGazeObjectInput(); }
                        break;
                    }
                case GlobalCommands.LogOutOfGenericCloud:
                    {
                        var ident = App.GetIdentity((Cloud)iParam1);
                        if (ident.LoggedIn) { ident.Logout(); }
                        break;
                    }
                case GlobalCommands.UploadToGenericCloud:
                    {
                        Cloud cloud = (Cloud)iParam1;
                        var ident = App.GetIdentity(cloud);
                        if (!ident.LoggedIn)
                        {
                            ident.LoginAsync();
                            break;
                        }
                        SelectionManager.m_Instance.ClearActiveSelection();
                        VrAssetService.m_Instance.UploadCurrentSketchAsync(cloud, isDemoUpload: false).AsAsyncVoid();
                        EatGazeObjectInput();
                        break;
                    }
                case GlobalCommands.ViewOnlineGallery:
                    OpenURLAndInformUser(kTiltBrushGalleryUrl);
                    break;
                case GlobalCommands.CancelUpload:
                    VrAssetService.m_Instance.CancelUpload();
                    break;
                case GlobalCommands.ViewLastUpload:
                    if (VrAssetService.m_Instance.LastUploadCompleteUrl != null)
                    {
                        var url = VrAssetService.m_Instance.LastUploadCompleteUrl;
                        App.OpenURL(url);

                        // The upload flow is different on mobile and requires the user to manually accept
                        // that they'll go to the browser for publishing.  In that case, we want to reset
                        // state when the leave to publish.  This is automatically part of the
                        // UploadPopUpWindow state flow on PC.
                        if (App.Config.IsMobileHardware)
                        {
                            DismissPopupOnCurrentGazeObject(true);
                        }
                    }
                    break;
                case GlobalCommands.ShowGoogleDrive:
                    string folderId = App.GoogleUserSettings.DriveSyncFolderId;
                    string baseDriveUrl = string.IsNullOrEmpty(folderId) ?
                        "https://drive.google.com" :
                        $"https://drive.google.com/drive/folders/{folderId}";
                    string driveURL = !App.GoogleIdentity.LoggedIn ? baseDriveUrl :
                        string.Format(
                            "http://accounts.google.com/AccountChooser?Email={0}&continue={1}",
                            App.GoogleIdentity.Profile.email, baseDriveUrl);
                    OpenURLAndInformUser(driveURL);
                    break;
                case GlobalCommands.GoogleDriveSync:
                    App.DriveSync.SyncEnabled = !App.DriveSync.SyncEnabled;
                    break;
                case GlobalCommands.GoogleDriveSync_Folder:
                    App.DriveSync.ToggleSyncOnFolderOfType((DriveSync.SyncedFolderType)iParam1);
                    break;
                case GlobalCommands.Duplicate:
                    {
                        int selectedVerts = SelectionManager.m_Instance.NumVertsInSelection;

                        // TODO - this code has never taken imported models etc into account
                        if (PointerManager.m_Instance.CurrentSymmetryMode == PointerManager.SymmetryMode.MultiMirror
                            || PointerManager.m_Instance.CurrentSymmetryMode == PointerManager.SymmetryMode.CustomSymmetryMode
                            || PointerManager.m_Instance.CurrentSymmetryMode == PointerManager.SymmetryMode.ScriptedSymmetryMode)
                        {
                            selectedVerts *= PointerManager.m_Instance.CustomMirrorMatrices.Count;
                        }

                        if (!SketchMemoryScript.m_Instance.MemoryWarningAccepted &&
                            SketchMemoryScript.m_Instance.WillVertCountPutUsOverTheMemoryLimit(selectedVerts))
                        {
                            AudioManager.m_Instance.PlayUploadCanceledSound(InputManager.Wand.Transform.position);
                            if (!m_PanelManager.MemoryWarningActive())
                            {
                                m_PanelManager.ToggleMemoryWarningMode();
                            }
                        }
                        else
                        {
                            ClipboardManager.Instance.DuplicateSelection(
                                stampMode: IsUserInteractingWithSelectionWidget());
                        }
                        EatToolScaleInput();
                        break;
                    }
                case GlobalCommands.AdvancedPanelsToggle:
                    m_PanelManager.ToggleAdvancedPanels();
                    // If we're now in basic mode, ensure we don't have advanced abilities.
                    if (!m_PanelManager.AdvancedModeActive())
                    {
                        m_WidgetManager.StencilsDisabled = true;
                        m_WidgetManager.CameraPathsVisible = false;
                        App.Switchboard.TriggerStencilModeChanged();
                        m_SketchSurfacePanel.EnsureUserHasBasicToolEnabled();
                        if (PointerManager.m_Instance.CurrentSymmetryMode != PointerManager.SymmetryMode.None)
                        {
                            PointerManager.m_Instance.SetSymmetryMode(PointerManager.SymmetryMode.None, false);
                        }
                    }
                    PromoManager.m_Instance.RecordCompletion(PromoType.AdvancedPanels);
                    EatGazeObjectInput();
                    break;
                case GlobalCommands.Music: break; // Intentionally blank.
                case GlobalCommands.ToggleGroupStrokesAndWidgets:
                    SelectionManager.m_Instance.ToggleGroupSelectedStrokesAndWidgets();
                    EatToolScaleInput();
                    break;
                case GlobalCommands.SaveModel:
                    SaveModel();
                    break;
                case GlobalCommands.ViewPolyPage:
                    OpenURLAndInformUser(kPolyMainPageUri);
                    break;
                case GlobalCommands.ViewPolyGallery:
                    OpenURLAndInformUser(kBlocksGalleryUrl);
                    break;
                case GlobalCommands.ExportListed:
                    StartCoroutine(ExportListAndQuit());
                    break;
                case GlobalCommands.RenderCameraPath:
                    StartCoroutine(RenderPathAndQuit());
                    break;
                case GlobalCommands.ToggleProfiling:
                    ToggleProfiling();
                    break;
                case GlobalCommands.DoAutoProfile:
                    DoAutoProfile();
                    break;
                case GlobalCommands.DoAutoProfileAndQuit:
                    DoAutoProfileAndQuit();
                    break;
                case GlobalCommands.ToggleSettings:
                    m_PanelManager.ToggleSettingsPanels();
                    PointerManager.m_Instance.EatLineEnabledInput();
                    SketchSurfacePanel.m_Instance.EatToolsInput();
                    break;
                case GlobalCommands.SummonMirror:
                    PointerManager.m_Instance.BringSymmetryToUser();
                    break;
                case GlobalCommands.InvertSelection:
                    SelectionManager.m_Instance.InvertSelection(App.ActiveCanvas);
                    break;
                case GlobalCommands.SelectAll:
                    SketchSurfacePanel.m_Instance.EnableSpecificTool(BaseTool.ToolType.SelectionTool);
                    SelectionManager.m_Instance.SelectAll(App.ActiveCanvas);
                    EatGazeObjectInput();
                    break;
                case GlobalCommands.FlipSelection:
                    SelectionManager.m_Instance.FlipSelection();
                    break;
                case GlobalCommands.ToggleBrushLab:
                    m_PanelManager.ToggleBrushLabPanels();
                    PointerManager.m_Instance.EatLineEnabledInput();
                    SketchSurfacePanel.m_Instance.EatToolsInput();
                    break;
                case GlobalCommands.ToggleCameraPostEffects:
                    CameraConfig.PostEffects = !CameraConfig.PostEffects;
                    break;
                case GlobalCommands.ToggleWatermark:
                    if (PlayerPrefs.GetInt("Promo_Contribution", 0) == 0)
                    {
                        OutputWindowScript.m_Instance.CreateInfoCardAtController(
                            InputManager.ControllerName.Wand,
                            m_ContributionPromoText, fPopScalar: 1.0f);
                        PlayerPrefs.SetInt("Promo_Contribution", 1);
                    }
                    CameraConfig.Watermark = !CameraConfig.Watermark;
                    break;
                case GlobalCommands.LoadConfirmComplexHigh:
                    IssueGlobalCommand(GlobalCommands.Load, iParam1, iParam2, null);
                    break;
                case GlobalCommands.LoadConfirmComplex:
                    {
                        var index = iParam1;
                        var sketchSetType = (SketchSetType)iParam2;
                        bool loadSketch = true;

                        // If the sketchbook is active, we may want to show a popup instead of load.
                        if (m_PanelManager.SketchbookActive())
                        {
                            BasePanel sketchBook = m_PanelManager.GetSketchBookPanel();
                            if (sketchBook != null)
                            {
                                // Get triangle count from cloud scene file info.
                                SketchSet sketchSet = SketchCatalog.m_Instance.GetSet(sketchSetType);
                                SceneFileInfo sfi = sketchSet.GetSketchSceneFileInfo(index);
                                int tris = sfi.TriangleCount ?? -1;

                                // Show "this is bad" popup if we're over the triangle limit.
                                if (tris > QualityControls.m_Instance.AppQualityLevels.MaxPolySketchTriangles)
                                {
                                    loadSketch = false;
                                    sketchBook.CreatePopUp(GlobalCommands.LoadConfirmComplexHigh, iParam1, iParam2);
                                }
                                else if (tris >
                                    QualityControls.m_Instance.AppQualityLevels.WarningPolySketchTriangles)
                                {
                                    // Show, "this could be bad" popup if we're over the warning limit.
                                    loadSketch = false;
                                    sketchBook.CreatePopUp(GlobalCommands.Load, iParam1, iParam2);
                                }
                            }
                        }

                        if (loadSketch)
                        {
                            IssueGlobalCommand(GlobalCommands.Load, iParam1, iParam2, null);
                        }
                    }
                    break;
                case GlobalCommands.LoadConfirmUnsaved:
                    {
                        BasePanel sketchBook = m_PanelManager.GetSketchBookPanel();
                        if ((sketchBook != null) && SketchMemoryScript.m_Instance.IsMemoryDirty())
                        {
                            sketchBook.CreatePopUp(GlobalCommands.LoadWaitOnDownload, iParam1, iParam2, null);
                        }
                        else
                        {
                            IssueGlobalCommand(GlobalCommands.LoadWaitOnDownload, iParam1, iParam2, null);
                        }
                    }
                    break;
                case GlobalCommands.LoadWaitOnDownload:
                    {
                        bool download = false;
                        if (iParam2 == (int)SketchSetType.Drive)
                        {
                            BasePanel sketchBook = m_PanelManager.GetSketchBookPanel();
                            var googleSketchSet = SketchCatalog.m_Instance.GetSet(SketchSetType.Drive);
                            if (sketchBook != null
                                && googleSketchSet != null
                                && googleSketchSet.IsSketchIndexValid(iParam1)
                                && !googleSketchSet.GetSketchSceneFileInfo(iParam1).Available)
                            {
                                sketchBook.CreatePopUp(GlobalCommands.LoadConfirmComplex, iParam1, iParam2, null);
                                download = true;
                            }
                        }
                        if (!download)
                        {
                            IssueGlobalCommand(GlobalCommands.LoadConfirmComplex, iParam1, iParam2, null);
                        }
                    }
                    break;
                case GlobalCommands.MemoryWarning:
                    if (iParam1 > 0)
                    {
                        SketchMemoryScript.m_Instance.MemoryWarningAccepted = true;
                    }
                    m_PanelManager.ToggleMemoryWarningMode();
                    break;
                case GlobalCommands.MemoryExceeded:
                    // If we're in the memory exceeded app state, exit.
                    if (App.CurrentState == App.AppState.MemoryExceeded)
                    {
                        App.Instance.SetDesiredState(App.AppState.Standard);
                    }
                    else
                    {
                        // If we're not in the full app state, just switch our panel mode.
                        m_PanelManager.ToggleMemoryWarningMode();
                    }
                    break;
                case GlobalCommands.ShowTos:
                    OpenURLAndInformUser(m_TosURL);
                    break;
                case GlobalCommands.ShowPrivacy:
                    OpenURLAndInformUser(m_PrivacyURL);
                    break;
                case GlobalCommands.ShowQuestSideLoading:
                    OpenURLAndInformUser(m_QuestSideLoadingHowToURL);
                    break;
                case GlobalCommands.ShowContribution:
                    OpenURLAndInformUser(m_ContributionURL);
                    break;
                case GlobalCommands.UnloadReferenceImageCatalog:
                    ReferenceImageCatalog.m_Instance.UnloadAllImages();
                    break;
                case GlobalCommands.ToggleCameraPathVisuals:
                    m_WidgetManager.CameraPathsVisible = !m_WidgetManager.CameraPathsVisible;
                    break;
                case GlobalCommands.ToggleCameraPathPreview:
                    m_WidgetManager.FollowingPath = !m_WidgetManager.FollowingPath;
                    break;
                case GlobalCommands.DeleteCameraPath:
                    {
                        var cameraPath = m_WidgetManager.GetCurrentCameraPath();
                        GrabWidget cameraPathWidget = cameraPath == null ? null : cameraPath.m_WidgetScript;
                        m_WidgetManager.DeleteCameraPath(cameraPathWidget);
                    }
                    break;
                case GlobalCommands.RecordCameraPath:
                    // Turn off MultiCam if we're going to record the camera path.
                    if (m_SketchSurfacePanel.GetCurrentToolType() == BaseTool.ToolType.MultiCamTool)
                    {
                        m_SketchSurfacePanel.EnableDefaultTool();
                    }
                    CameraPathCaptureRig.RecordPath();
                    EatGazeObjectInput();
                    break;
                case GlobalCommands.PolyhydraOpenMainCategoryPopup:
                case GlobalCommands.PolyhydraOpenUniformsPopup:
                case GlobalCommands.PolyhydraGridTypesPopup:
                case GlobalCommands.PolyhydraGridShapesPopup:
                case GlobalCommands.PolyhydraRadialTypesPopup:
                case GlobalCommands.PolyhydraOtherTypesPopup:
                case GlobalCommands.PolyhydraOperatorTypesPopup:
                    // TODO we don't really need to use commands at all here
                    // As we can take action in the popup script
                    // But is it better to use commands?
                    // Debug.Log($"{rEnum}: iParam1={iParam1} iParam2={iParam2}");
                    break;
                case GlobalCommands.OpenScriptsCommandsList:
                    OpenURLAndInformUser($"http://localhost:{App.HttpServer.HttpPort}/help/commands");
                    break;
                case GlobalCommands.OpenScriptsList:
                    OpenURLAndInformUser($"http://localhost:{App.HttpServer.HttpPort}/scripts");
                    break;
                case GlobalCommands.OpenExampleScriptsList:
                    OpenURLAndInformUser($"http://localhost:{App.HttpServer.HttpPort}/examplescripts");
                    break;
<<<<<<< HEAD
                case GlobalCommands.OpenScriptParametersPopup:
                case GlobalCommands.RepaintOptions:
                case GlobalCommands.Null:
                    break; // Intentionally blank.
=======
                case GlobalCommands.MultiplayerTogglePanel:
                    m_PanelManager.ToggleMultiplayerPanels();
                    PointerManager.m_Instance.EatLineEnabledInput();
                    SketchSurfacePanel.m_Instance.EatToolsInput();
                    break;
                case GlobalCommands.DisplaySynchInfo:
                    MultiplayerSceneSync.m_Instance.StartSynchInfo();
                    break;
                case GlobalCommands.SynchInfoPercentageUpdate:
                    MultiplayerSceneSync.m_Instance.SynchInfoPercentageUpdate();
                    break;
                case GlobalCommands.HideSynchInfo:
                    MultiplayerSceneSync.m_Instance.HideSynchInfo();
                    break;
                case GlobalCommands.RepaintOptions: break; // Intentionally blank.
                case GlobalCommands.Null: break; // Intentionally blank.
                case GlobalCommands.MultiplayerPanelOptions: break; // Intentionally blank.
                case GlobalCommands.MultiplayerJoinRoom: break; // Intentionally blank.
                case GlobalCommands.MultiplayerLeaveRoom: break; // Intentionally blank.
                case GlobalCommands.MultiplayerConnect: break; // Intentionally blank.
                case GlobalCommands.MultiplayerDisconnect: break; // Intentionally blank.
                case GlobalCommands.WhatIsNew: break;// Intentionally blank.
>>>>>>> cbb54d6a
                default:
                    Debug.LogError($"Unrecognized command {rEnum}");
                    break;
            }
        }
        public void ViewOnly(bool active)
        {
            RequestPanelsVisibility(!active);
            PointerManager.m_Instance.RequestPointerRendering(!active);
            // TODO - decide if this is a permanent change
            // With this line, you can't set a tool such as fly or teleport
            // and switch to View Only mode as the mode change disables all tools
            //m_SketchSurface.SetActive(!m_ViewOnly);
            m_Decor.SetActive(!active);
        }

        private void LoadNamed(string path, bool quickload, bool additive)
        {
            var fileInfo = new DiskSceneFileInfo(path);
            fileInfo.ReadMetadata();
            if (SaveLoadScript.m_Instance.LastMetadataError != null)
            {
                ControllerConsoleScript.m_Instance.AddNewLine(
                    string.Format("Error detected in sketch '{0}'.\nTry re-saving.",
                        fileInfo.HumanName));
                Debug.LogWarning(string.Format("Error reading metadata for {0}.\n{1}",
                    fileInfo.FullPath, SaveLoadScript.m_Instance.LastMetadataError));
            }
            LoadSketch(fileInfo, quickload, additive);
            if (m_ControlsType != ControlsType.ViewingOnly)
            {
                EatGazeObjectInput();
            }
        }

        public void OpenURLAndInformUser(string url)
        {
            // On desktop - launch external browser and inform the user
            // On mobile - the browser appears over the app
            if (!App.Config.IsMobileHardware)
            {
                OutputWindowScript.m_Instance.CreateInfoCardAtController(
                    InputManager.ControllerName.Brush,
                    kRemoveHeadsetFyi, fPopScalar: 0.5f);
            }
            App.OpenURL(url);
            EatGazeObjectInput();
        }

        public bool IsCommandActive(GlobalCommands rEnum, int iParam = -1)
        {
            switch (rEnum)
            {
                case GlobalCommands.StraightEdge: return PointerManager.m_Instance.StraightEdgeModeEnabled;
                case GlobalCommands.StraightEdgeMeterDisplay: return PointerManager.m_Instance.StraightEdgeGuide.IsShowingMeter();
                case GlobalCommands.SymmetryPlane: return PointerManager.m_Instance.CurrentSymmetryMode == PointerManager.SymmetryMode.SinglePlane;
                case GlobalCommands.MultiMirror: return PointerManager.m_Instance.CurrentSymmetryMode == PointerManager.SymmetryMode.MultiMirror;
                case GlobalCommands.SymmetryTwoHanded: return PointerManager.m_Instance.CurrentSymmetryMode == PointerManager.SymmetryMode.TwoHanded;
                case GlobalCommands.CustomSymmetryCommand: return PointerManager.m_Instance.CurrentSymmetryMode == PointerManager.SymmetryMode.CustomSymmetryMode;
                case GlobalCommands.ScriptedSymmetryCommand: return PointerManager.m_Instance.CurrentSymmetryMode == PointerManager.SymmetryMode.ScriptedSymmetryMode;
                case GlobalCommands.AutoOrient: return m_AutoOrientAfterRotation;
                case GlobalCommands.AudioVisualization: return VisualizerManager.m_Instance.VisualsRequested;
                case GlobalCommands.AdvancedPanelsToggle: return m_PanelManager.AdvancedModeActive();
                case GlobalCommands.Music: return VisualizerManager.m_Instance.VisualsRequested;
                case GlobalCommands.DropCam: return m_DropCam.gameObject.activeSelf;
                case GlobalCommands.ToggleAutosimplification: return QualityControls.AutosimplifyEnabled;
                case GlobalCommands.DraftingVisibility: return m_DraftingVisibility == (DraftingVisibilityOption)iParam;
                case GlobalCommands.Cameras:
                    return SketchSurfacePanel.m_Instance.GetCurrentToolType() == BaseTool.ToolType.AutoGif ||
                        SketchSurfacePanel.m_Instance.GetCurrentToolType() == BaseTool.ToolType.ScreenshotTool;
                case GlobalCommands.IRC: return m_IRCChatWidget != null;
                case GlobalCommands.YouTubeChat: return m_YouTubeChatWidget != null;
                case GlobalCommands.StencilsDisabled: return m_WidgetManager.StencilsDisabled;
                case GlobalCommands.StraightEdgeShape:
                    // Previously experimental mode only.
                    // Untested and currently untriggerable.
                    return PointerManager.m_Instance.StraightEdgeGuide.TempShape == (StraightEdgeGuideScript.Shape)iParam ||
                        (PointerManager.m_Instance.StraightEdgeGuide.TempShape == StraightEdgeGuideScript.Shape.None
                        && PointerManager.m_Instance.StraightEdgeGuide.CurrentShape == (StraightEdgeGuideScript.Shape)iParam);
                case GlobalCommands.Disco: return LightsControlScript.m_Instance.DiscoMode;
                case GlobalCommands.ToggleGroupStrokesAndWidgets: return SelectionManager.m_Instance.UngroupingAllowed;
                case GlobalCommands.ToggleProfiling: return UnityEngine.Profiling.Profiler.enabled;
                case GlobalCommands.ToggleCameraPostEffects: return CameraConfig.PostEffects;
                case GlobalCommands.ToggleWatermark: return CameraConfig.Watermark;
                case GlobalCommands.ToggleCameraPathVisuals: return m_WidgetManager.CameraPathsVisible;
                case GlobalCommands.ToggleCameraPathPreview: return m_WidgetManager.FollowingPath;
                case GlobalCommands.SelectCameraPath:
                    return m_WidgetManager.IsCameraPathAtIndexCurrent(iParam) &&
                        m_WidgetManager.CameraPathsVisible;
                case GlobalCommands.GoogleDriveSync_Folder:
                    return App.DriveSync.IsFolderOfTypeSynced((DriveSync.SyncedFolderType)iParam);
                case GlobalCommands.GoogleDriveSync: return App.DriveSync.SyncEnabled;
                case GlobalCommands.RecordCameraPath: return VideoRecorderUtils.ActiveVideoRecording != null;
            }
            return false;
        }

        public void NewSketch(bool fade)
        {
            LightsControlScript.m_Instance.DiscoMode = false;
            m_WidgetManager.FollowingPath = false;
            SketchMemoryScript.m_Instance.ClearMemory();
            ControllerConsoleScript.m_Instance.AddNewLine("Sketch Cleared");
            ResetGrabbedPose(everything: true);
            QualityControls.m_Instance.ResetAutoQuality();
            InputManager.m_Instance.TriggerHaptics(InputManager.ControllerName.Brush, 0.1f);
            SaveLoadScript.m_Instance.ResetLastFilename();
            SelectionManager.m_Instance.RemoveFromSelection(false);
            PointerManager.m_Instance.ResetSymmetryToHome();
            PointerManager.m_Instance.FinalizeLine(false, true);
            App.Scene.ResetLayers(notify: true);
            ApiManager.Instance.ResetBrushTransform();
            ApiManager.Instance.ForcePainting = ApiManager.ForcePaintingMode.None;
            LuaManager.Instance.Init();

            // If we've got the camera path tool active, switch back to the default tool.
            // I'm doing this because if we leave the camera path tool active, the camera path
            // panel shows the button highlighted, which affects the user's flow for being
            // invited to start a path.  It looks weird.
            if (m_SketchSurfacePanel.ActiveToolType == BaseTool.ToolType.CameraPathTool)
            {
                m_SketchSurfacePanel.EnableDefaultTool();
            }

            m_WidgetManager.DestroyAllWidgets();
            if (LightsControlScript.m_Instance.LightsChanged ||
                SceneSettings.m_Instance.EnvironmentChanged)
            {
                SceneSettings.m_Instance.RecordSkyColorsForFading();
                SceneSettings.m_Instance.SetDesiredPreset(
                    SceneSettings.m_Instance.GetDesiredPreset(), skipFade: !fade);
            }
            // Blank the thumbnail position so that autosave won't save the thumbnail position to be
            // the one from the old sketch.
            SaveLoadScript.m_Instance.LastThumbnail_SS = null;

            // Re-set the quality level to reset simplification level
            QualityControls.m_Instance.QualityLevel = QualityControls.m_Instance.QualityLevel;

            App.PolyAssetCatalog.ClearLoadingQueue();
            App.PolyAssetCatalog.UnloadUnusedModels();
        }

        private bool WorldIsReset(bool toSavedXf)
        {
            return App.Scene.Pose ==
                (toSavedXf ? SketchMemoryScript.m_Instance.InitialSketchTransform : TrTransform.identity);
        }

        public bool IsCommandAvailable(GlobalCommands rEnum, int iParam = -1)
        {
            // TODO: hide gallery view / publish if there are no saved sketches
            switch (rEnum)
            {
                case GlobalCommands.Undo:
                    return SketchMemoryScript.m_Instance.CanUndo() && !(MultiplayerManager.m_Instance.State == ConnectionState.IN_ROOM);
                case GlobalCommands.Redo:
                    return SketchMemoryScript.m_Instance.CanRedo() && !(MultiplayerManager.m_Instance.State == ConnectionState.IN_ROOM);
                case GlobalCommands.Save:
                    bool canSave =
                        SaveLoadScript.m_Instance.SceneFile.Valid &&
                        SaveLoadScript.m_Instance.IsSavingAllowed();
                    return canSave && (!WorldIsReset(toSavedXf: true) ||
                        (SketchHasChanges() && SketchMemoryScript.m_Instance.IsMemoryDirty()));
                case GlobalCommands.SaveOptions:
                case GlobalCommands.SaveNew:
                case GlobalCommands.SaveGallery:
                    return SketchHasChanges();
                case GlobalCommands.SaveOnLocalChanges:
                    if (!SaveLoadScript.m_Instance.SceneFile.Valid)
                    {
                        // No save file, but something has changed.
                        return SketchHasChanges();
                    }
                    else
                    {
                        if (SaveLoadScript.m_Instance.CanOverwriteSource)
                        {
                            // Save file, and it's our file.  Whether we have changes is irrelevant.
                            return true;
                        }
                        // Save file, but it's not our file.  Only make a copy if there are local changes.
                        return SketchMemoryScript.m_Instance.IsMemoryDirty();
                    }
                case GlobalCommands.UploadToGenericCloud:
                    return SketchMemoryScript.m_Instance.HasVisibleObjects() ||
                        m_WidgetManager.ExportableModelWidgets.Any(w => w.gameObject.activeSelf) ||
                        m_WidgetManager.ImageWidgets.Any(w => w.gameObject.activeSelf) ||
                        VrAssetService.m_Instance.UploadProgress >= 1.0f ||
                        VrAssetService.m_Instance.LastUploadFailed;
                case GlobalCommands.SaveAndUpload:
                    return App.GoogleIdentity.LoggedIn &&
                        (VrAssetService.m_Instance.UploadProgress <= 0.0f) &&
                        IsCommandAvailable(GlobalCommands.UploadToGenericCloud);
                case GlobalCommands.NewSketch:
                    return SketchHasChanges() && !(MultiplayerManager.m_Instance.State == ConnectionState.IN_ROOM);
                case GlobalCommands.Credits:
                case GlobalCommands.AshleysSketch:
                    return !SketchHasChanges() && !SketchMemoryScript.m_Instance.IsMemoryDirty();
                case GlobalCommands.Tiltasaurus: return TiltBrush.Tiltasaurus.m_Instance.TiltasaurusAvailable();
                case GlobalCommands.ExportRaw:
                    return SketchMemoryScript.m_Instance.HasVisibleObjects() ||
                        m_WidgetManager.ModelWidgets.Any(w => w.gameObject.activeSelf) ||
                        m_WidgetManager.ImageWidgets.Any(w => w.gameObject.activeSelf);
                case GlobalCommands.ResetAllPanels: return m_PanelManager.PanelsHaveBeenCustomized();
                case GlobalCommands.Duplicate: return ClipboardManager.Instance.CanCopy;
                case GlobalCommands.ToggleGroupStrokesAndWidgets: return SelectionManager.m_Instance.SelectionCanBeGrouped;
                case GlobalCommands.SaveModel: return SelectionManager.m_Instance.HasSelection;
                case GlobalCommands.SummonMirror:
                    return PointerManager.m_Instance.CurrentSymmetryMode !=
                        PointerManager.SymmetryMode.None;
                case GlobalCommands.InvertSelection:
                case GlobalCommands.FlipSelection:
                    return SelectionManager.m_Instance.HasSelection;
                case GlobalCommands.SelectAll:
                    return SketchMemoryScript.m_Instance.HasVisibleObjects() ||
                        m_WidgetManager.HasSelectableWidgets();
                case GlobalCommands.UnloadReferenceImageCatalog:
                    return ReferenceImageCatalog.m_Instance.AnyImageValid();
                case GlobalCommands.ToggleCameraPathPreview:
                    return m_WidgetManager.CanRecordCurrentCameraPath();
                case GlobalCommands.DeleteCameraPath:
                    return CameraPathCaptureRig.Enabled && m_WidgetManager.AnyActivePathHasAKnot();
                case GlobalCommands.ToggleCameraPathVisuals:
                    return m_WidgetManager.AnyActivePathHasAKnot();
                case GlobalCommands.GoogleDriveSync:
                    return App.GoogleIdentity.LoggedIn;
                case GlobalCommands.RecordCameraPath:
                    return m_WidgetManager.CameraPathsVisible;
                case GlobalCommands.AdvancedPanelsToggle:
                    return !(MultiplayerManager.m_Instance.State == ConnectionState.IN_ROOM);
                case GlobalCommands.MultiplayerConnect:
                    return MultiplayerManager.m_Instance.IsConnectable();
                case GlobalCommands.MultiplayerDisconnect:
                    return MultiplayerManager.m_Instance.IsDisconnectable();
                case GlobalCommands.MultiplayerJoinRoom:
                    return !PanelManager.m_Instance.AdvancedModeActive() && MultiplayerManager.m_Instance.CanJoinRoom() && !SceneSettings.m_Instance.GetDesiredPreset().isPassthrough;
                case GlobalCommands.MultiplayerLeaveRoom:
                    return MultiplayerManager.m_Instance.CanLeaveRoom();
                case GlobalCommands.Sketchbook:
                case GlobalCommands.SketchbookMenu:
                case GlobalCommands.EditMultiplayerNickName:
                case GlobalCommands.EditMultiplayerRoomName:
                    return !(MultiplayerManager.m_Instance.State == ConnectionState.IN_ROOM);
                case GlobalCommands.WhatIsNew:
                    return false;
            }
            return true;
        }

        public bool SketchHasChanges()
        {
            if (SceneSettings.m_Instance.IsTransitioning) { return false; }
            return SketchMemoryScript.m_Instance.HasVisibleObjects() ||
                SceneSettings.m_Instance.EnvironmentChanged ||
                LightsControlScript.m_Instance.LightsChanged ||
                m_WidgetManager.ModelWidgets.Any(w => w.gameObject.activeSelf) ||
                m_WidgetManager.EditableModelWidgets.Any(w => w.gameObject.activeSelf) ||
                m_WidgetManager.LightWidgets.Any(w => w.gameObject.activeSelf) ||
                m_WidgetManager.StencilWidgets.Any(w => w.gameObject.activeSelf) ||
                m_WidgetManager.ImageWidgets.Any(w => w.gameObject.activeSelf) ||
                m_WidgetManager.VideoWidgets.Any(w => w.gameObject.activeSelf) ||
                m_WidgetManager.AnyCameraPathWidgetsActive;
        }

        public void OpenPanelOfType(BasePanel.PanelType type, TrTransform trSpawnXf, bool forced = false)
        {
            m_PanelManager.OpenPanel(type, trSpawnXf, forced);
            EatGazeObjectInput();
        }

        public void RestoreFloatingPanels()
        {
            if (!m_SketchSurfacePanel.ActiveTool.HidePanels())
            {
                m_PanelManager.RestoreHiddenPanels();
            }
        }

        public void UpdateDraftingVisibility()
        {
            float value = 0;
            switch (m_DraftingVisibility)
            {
                case DraftingVisibilityOption.Visible:
                    value = 1;
                    break;
                case DraftingVisibilityOption.Transparent:
                    value = .5f;
                    break;
                case DraftingVisibilityOption.Hidden:
                    value = 0;
                    break;
            }
            Shader.SetGlobalFloat("_DraftingVisibility01", value);
        }

        private void ToggleProfiling()
        {
            if (Debug.isDebugBuild && ProfileDisplay.Instance != null)
            {
                ProfileDisplay.Instance.gameObject.SetActive(UnityEngine.Profiling.Profiler.enabled);
            }
            if (UnityEngine.Profiling.Profiler.enabled)
            {
                ProfilingManager.Instance.StopProfiling();
            }
            else
            {
                ProfilingManager.Instance.StartProfiling(App.UserConfig.Profiling.ProfilingMode);
            }
        }

        private void DoAutoProfile()
        {
            StartCoroutine(DoProfiling());
        }

        private void DoAutoProfileAndQuit()
        {
            StartCoroutine(DoProfiling(andQuit: true));
        }

        private IEnumerator DoProfiling(bool andQuit = false)
        {
            TrTransform oldWandPose = TrTransform.FromTransform(InputManager.Wand.Geometry.transform);
            TrTransform oldBrushPose = TrTransform.FromTransform(InputManager.Brush.Geometry.transform);

            App.AppState oldState = App.CurrentState;
            App.Instance.SetDesiredState(App.AppState.AutoProfiling);
            while (App.CurrentState != App.AppState.AutoProfiling)
            {
                yield return null;
            }

            TrTransform camPose = App.Scene.Pose * SaveLoadScript.m_Instance.ReasonableThumbnail_SS;
            camPose.ToTransform(App.VrSdk.GetVrCamera().transform);
            float controllerDirection = App.UserConfig.Profiling.ShowControllers ? 1f : -1f;
            Vector3 roffset = Camera.main.transform.right * 2f;
            Vector3 fOffset = Camera.main.transform.forward * 4f * controllerDirection;
            InputManager.Brush.Geometry.transform.position = Camera.main.transform.position + roffset + fOffset;
            InputManager.Brush.Geometry.transform.rotation = Camera.main.transform.rotation;
            InputManager.Wand.Geometry.transform.position = Camera.main.transform.position - roffset + fOffset;
            InputManager.Wand.Geometry.transform.rotation = Camera.main.transform.rotation;
            m_PanelManager.LockPanelsToController();

            ProfilingManager.Instance.StartProfiling(App.UserConfig.Profiling.ProfilingMode);
            yield return new WaitForSeconds(App.UserConfig.Profiling.Duration);
            ProfilingManager.Instance.StopProfiling();

            if (App.UserConfig.Profiling.TakeScreenshot)
            {
                GameObject camObj = new GameObject("ScreenShotter");
                Camera cam = camObj.AddComponent<Camera>();
                cam.CopyFrom(App.VrSdk.GetVrCamera());
                cam.stereoTargetEye = StereoTargetEyeMask.None;
                cam.clearFlags = CameraClearFlags.SolidColor;
                camPose.ToTransform(camObj.transform);
                int res = App.UserConfig.Profiling.ScreenshotResolution;
                RenderTexture renderTexture = RenderTexture.GetTemporary(res, res, 24);
                try
                {
                    cam.targetTexture = renderTexture;
                    cam.Render();
                    RenderTexture prev = RenderTexture.active;
                    RenderTexture.active = renderTexture;
                    var texture = new Texture2D(res, res, TextureFormat.RGB24, false);
                    texture.ReadPixels(new Rect(0, 0, texture.width, texture.height), 0, 0);
                    RenderTexture.active = prev;
                    byte[] jpegBytes = texture.EncodeToJPG();
                    string filename =
                        Path.GetFileNameWithoutExtension(SaveLoadScript.m_Instance.SceneFile.FullPath);
                    File.WriteAllBytes(Path.Combine(App.UserPath(), filename + ".jpg"), jpegBytes);
                }
                finally
                {
                    Destroy(camObj);
                    RenderTexture.ReleaseTemporary(renderTexture);
                }
            }

            oldWandPose.ToTransform(InputManager.Wand.Geometry.transform);
            oldBrushPose.ToTransform(InputManager.Brush.Geometry.transform);
            App.Instance.SetDesiredState(oldState);

            if (andQuit)
            {
                QuitApp();
            }
        }
    }

} // namespace TiltBrush<|MERGE_RESOLUTION|>--- conflicted
+++ resolved
@@ -4953,12 +4953,6 @@
                 case GlobalCommands.OpenExampleScriptsList:
                     OpenURLAndInformUser($"http://localhost:{App.HttpServer.HttpPort}/examplescripts");
                     break;
-<<<<<<< HEAD
-                case GlobalCommands.OpenScriptParametersPopup:
-                case GlobalCommands.RepaintOptions:
-                case GlobalCommands.Null:
-                    break; // Intentionally blank.
-=======
                 case GlobalCommands.MultiplayerTogglePanel:
                     m_PanelManager.ToggleMultiplayerPanels();
                     PointerManager.m_Instance.EatLineEnabledInput();
@@ -4981,7 +4975,10 @@
                 case GlobalCommands.MultiplayerConnect: break; // Intentionally blank.
                 case GlobalCommands.MultiplayerDisconnect: break; // Intentionally blank.
                 case GlobalCommands.WhatIsNew: break;// Intentionally blank.
->>>>>>> cbb54d6a
+                case GlobalCommands.OpenScriptParametersPopup:
+                case GlobalCommands.RepaintOptions:
+                case GlobalCommands.Null:
+                    break; // Intentionally blank.
                 default:
                     Debug.LogError($"Unrecognized command {rEnum}");
                     break;
