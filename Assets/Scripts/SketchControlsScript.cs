--- conflicted
+++ resolved
@@ -788,15 +788,12 @@
         {
             get { return GetComponent<IconTextureAtlas>(); }
         }
-<<<<<<< HEAD
         public GrabWidget CurrentGrabWidget => m_CurrentGrabWidget;
-=======
         public bool AutoOrientAfterRotation
         {
             get => m_AutoOrientAfterRotation;
             set => m_AutoOrientAfterRotation = value;
         }
->>>>>>> fbf22eb5
 
         void DismissPopupOnCurrentGazeObject(bool force)
         {
@@ -1407,15 +1404,9 @@
                     var cur = PointerManager.m_Instance.CurrentSymmetryMode;
                     var next = (cur == SymmetryMode.None) ? SymmetryMode.SinglePlane
                         : (cur == SymmetryMode.SinglePlane) ? SymmetryMode.DebugMultiple
-<<<<<<< HEAD
-                        : (cur == SymmetryMode.DebugMultiple) ? SymmetryMode.MultiMirror
+                        : (cur == SymmetryMode.DebugMultiple) ? SymmetryMode.FourAroundY
                         : (cur == SymmetryMode.MultiMirror) ? SymmetryMode.TwoHanded
-                        : (cur == SymmetryMode.TwoHanded) ? SymmetryMode.CustomSymmetryMode
-=======
-                        : (cur == SymmetryMode.DebugMultiple) ? SymmetryMode.FourAroundY
-                        : (cur == SymmetryMode.FourAroundY) ? SymmetryMode.TwoHanded
                         : (cur == SymmetryMode.TwoHanded) ? SymmetryMode.ScriptedSymmetryMode
->>>>>>> fbf22eb5
                         : SymmetryMode.None;
                     PointerManager.m_Instance.CurrentSymmetryMode = next;
                 }
@@ -4342,16 +4333,13 @@
                 case GlobalCommands.MultiMirror:
                     if (PointerManager.m_Instance.CurrentSymmetryMode != SymmetryMode.MultiMirror)
                     {
-<<<<<<< HEAD
                         PointerManager.m_Instance.SetSymmetryMode(SymmetryMode.MultiMirror);
                         ControllerConsoleScript.m_Instance.AddNewLine("Symmetry Enabled");
-=======
-                        PointerManager.m_Instance.SetSymmetryMode(SymmetryMode.FourAroundY);
->>>>>>> fbf22eb5
                     }
                     else
                     {
                         PointerManager.m_Instance.SetSymmetryMode(SymmetryMode.None);
+                        ControllerConsoleScript.m_Instance.AddNewLine("Symmetry Off");
                     }
                     InputManager.m_Instance.TriggerHaptics(InputManager.ControllerName.Brush, 0.1f);
                     break;
@@ -5064,13 +5052,8 @@
                 case GlobalCommands.SymmetryPlane: return PointerManager.m_Instance.CurrentSymmetryMode == SymmetryMode.SinglePlane;
                 case GlobalCommands.MultiMirror: return PointerManager.m_Instance.CurrentSymmetryMode == SymmetryMode.MultiMirror;
                 case GlobalCommands.SymmetryTwoHanded: return PointerManager.m_Instance.CurrentSymmetryMode == SymmetryMode.TwoHanded;
-<<<<<<< HEAD
-                case GlobalCommands.CustomSymmetryCommand: return PointerManager.m_Instance.CurrentSymmetryMode == SymmetryMode.CustomSymmetryMode;
+                case GlobalCommands.ScriptedSymmetryCommand: return PointerManager.m_Instance.CurrentSymmetryMode == SymmetryMode.ScriptedSymmetryMode;
                 case GlobalCommands.AutoOrient: return m_AutoOrientAfterRotation;
-=======
-                case GlobalCommands.ScriptedSymmetryCommand: return PointerManager.m_Instance.CurrentSymmetryMode == SymmetryMode.ScriptedSymmetryMode;
-                case GlobalCommands.AutoOrient: return AutoOrientAfterRotation;
->>>>>>> fbf22eb5
                 case GlobalCommands.AudioVisualization: return VisualizerManager.m_Instance.VisualsRequested;
                 case GlobalCommands.AdvancedPanelsToggle: return m_PanelManager.AdvancedModeActive();
                 case GlobalCommands.Music: return VisualizerManager.m_Instance.VisualsRequested;
