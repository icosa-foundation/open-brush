--- conflicted
+++ resolved
@@ -140,16 +140,12 @@
             LoadWaitOnDownload,
             SignOutConfirm,
             ReadOnlyNotice,
-<<<<<<< HEAD
             OpenScriptsCommandsList = 6000,
             OpenScriptsList = 6001,
             OpenExampleScriptsList = 6002,
             OpenColorOptionsPopup = 7000,
-            ChangeSnapAngle = 8000
-=======
-            OpenColorOptionsPopup = 7000,
+            ChangeSnapAngle = 8000,
             MergeBrushStrokes = 10000
->>>>>>> 257dc548
         }
 
         public enum ControlsType
