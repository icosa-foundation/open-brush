--- conflicted
+++ resolved
@@ -141,8 +141,6 @@
             LoadWaitOnDownload,
             SignOutConfirm,
             ReadOnlyNotice,
-<<<<<<< HEAD
-            CustomSymmetryCommand = 5000,
             PolyhydraOpenMainCategoryPopup = 5001,
             PolyhydraOpenUniformsPopup = 5002,
             PolyhydraGridTypesPopup = 5003,
@@ -156,9 +154,6 @@
             PolyhydraShapeGalleryPopup = 5011,
             PolyhydraColorMethodsPopup = 5012,
             PolyhydraLoadColorPalettePopup = 5013,
-=======
-            ShowContribution,
->>>>>>> 2725a8a3
             OpenScriptsCommandsList = 6000,
             OpenScriptsList = 6001,
             OpenExampleScriptsList = 6002,
