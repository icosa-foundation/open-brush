// Copyright 2020 The Tilt Brush Authors
//
// Licensed under the Apache License, Version 2.0 (the "License");
// you may not use this file except in compliance with the License.
// You may obtain a copy of the License at
//
//      http://www.apache.org/licenses/LICENSE-2.0
//
// Unless required by applicable law or agreed to in writing, software
// distributed under the License is distributed on an "AS IS" BASIS,
// WITHOUT WARRANTIES OR CONDITIONS OF ANY KIND, either express or implied.
// See the License for the specific language governing permissions and
// limitations under the License.

using OpenBrush.Multiplayer;
using System;
using System.Collections;
using System.Collections.Generic;
using System.IO;
using System.Linq;
using TiltBrush.Layers;
using UnityEngine;
using UnityEngine.InputSystem;
using Random = UnityEngine.Random;
using SymmetryMode = TiltBrush.PointerManager.SymmetryMode;

namespace TiltBrush
{

    public class SketchControlsScript : MonoBehaviour
    {
        // TODO L10n
        public const string kRemoveHeadsetFyi = "Remove headset to view.";

        private string m_OpenBrushGalleryUrl => $"{VrAssetService.m_Instance.IcosaHomePage}/openbrush";
        private string m_BlocksGalleryUrl => $"{VrAssetService.m_Instance.IcosaHomePage}/blocks";

        static public SketchControlsScript m_Instance;
        static bool sm_enableGrabHaptics = true;

        // ------------------------------------------------------------
        // Constants and types
        // ------------------------------------------------------------

        public enum GlobalCommands
        {
            Null,
            Save,
            SaveNew,
            Load,
            NewSketch,
            StraightEdge,
            AutoOrient,
            Undo,
            Redo,
            Tiltasaurus,
            LightingHdr,
            AudioVisualization,
            ResetAllPanels,
            SketchOrigin,
            SymmetryPlane,
            MultiMirror,
            ViewOnly,
            SaveGallery,
            LightingLdr,
            ShowSketchFolder,
            About,
            LoadNamedFile, // iParam1 : (optional) - send through a LoadSpeed as int
            DropCam,
            CuratedGallery,
            Unused_UploadToCloud,
            AnalyticsEnabled_Deprecated,
            Credits,
            LogOutOfGenericCloud,
            DraftingVisibility,
            DeleteSketch,
            ShowWindowGUI,
            MorePanels,
            Cameras,
            FAQ,
            ExportRaw,
            IRC,
            YouTubeChat,
            CameraOptions,
            StencilsDisabled,
            AdvancedTools,
            FloatingPanelsMode,
            StraightEdgeMeterDisplay,
            Sketchbook,
            ExportAll,
            Lights,
            SaveAndUpload,
            StraightEdgeShape,
            SaveOptions,
            SketchbookMenu,
            Disco,
            ViewOnlineGallery,
            CancelUpload,
            AdvancedPanelsToggle,
            Music,
            Duplicate,
            ToggleGroupStrokesAndWidgets,
            SaveModel,
            ViewIcosaHomePage,
            ViewBlocksGallery,
            ExportListed,
            RenderCameraPath,
            ToggleProfiling,
            DoAutoProfile,
            DoAutoProfileAndQuit,
            ToggleSettings,
            SummonMirror,
            InvertSelection,
            SelectAll,
            FlipSelection,
            ToggleBrushLab,
            ReleaseNotes,
            ToggleCameraPostEffects,
            ToggleWatermark,
            AccountInfo,
            // LoadConfirmUnsaved -> LoadWaitOnDownload -> LoadConfirmComplex -> LoadComplexHigh ->  Load
            LoadConfirmUnsaved,
            LoadConfirmComplex,
            MemoryWarning,
            MemoryExceeded,
            ViewLastUpload,
            LoadConfirmComplexHigh,
            ShowTos,
            ShowPrivacy,
            ShowQuestSideLoading,
            AshleysSketch,
            UnloadReferenceImageCatalog,
            SaveOnLocalChanges,
            ToggleCameraPathVisuals,
            ToggleCameraPathPreview,
            DeleteCameraPath,
            RecordCameraPath,
            SelectCameraPath,
            ToggleAutosimplification,
            ShowGoogleDrive,
            GoogleDriveSync_Folder, // iParam1: folder id as DriveSync.SyncedFolderType
            GoogleDriveSync,
            LoginToGenericCloud,  // iParam1: Cloud enum
            UploadToGenericCloud, // iParam1: Cloud enum
            LoadWaitOnDownload,
            SignOutConfirm,
            ReadOnlyNotice,
            ShowContribution,
            WhatIsNew,

            // Open Brush Reserved Enums 1000-1999
            LanguagePopup = 1000,
            MultiplayerTogglePanel = 1001,
            MultiplayerPanelOptions = 1002, // iParam1: Popup options
            MultiplayerJoinRoom = 1004,
            EditMultiplayerRoomName = 1005,
            MultiplayerLeaveRoom = 1006,
            MultiplayerConnect = 1007,
            MultiplayerDisconnect = 1008,
            EditMultiplayerNickName = 1009,
            OpenRoomSettings = 1010,

            EditMultiplayerRoomMaxPlayers = 1012,

            MultiplayerMutePlayerForMe = 1011,
            MultiplayerPlayerMuteForAll = 1019,
            MultiplayerViewOnlyMode = 1014,
            MultiplayerTransferRoomOwnership = 1013,
            MultiplayerKickPlayerOut = 1015,

            MultiplayerMuteAllForMe = 1016,
            MultiplayerSetAllViewOnly = 1017,
            MultiplayerMuteAllForAll = 1018,

            MultiplayerSetRoomViewOnly = 1020,
            MultiplayerSetRoomSilent = 1021,

            RenameSketch = 5200,
            OpenLayerOptionsPopup = 5201,
            RenameLayer = 5202,
            LoginToIcosa = 5600,
            OpenIcosaPanelSearchPopup = 5601,
            OpenIcosaPanelFilterPopup = 5602,
            OpenIcosaPanelOptionsPopup = 5603,
            OpenDirectorChooserPopup = 5800,
            OpenScriptsCommandsList = 6000,
            OpenScriptsList = 6001,
            OpenExampleScriptsList = 6002,
            SymmetryTwoHanded = 6003,
            ScriptedSymmetryCommand = 6004,
            OpenScriptParametersPopup = 6005,
            SaveAs = 6006,
            OpenColorOptionsPopup = 7000,
            ChangeSnapAngle = 8000,
            OpenColorPicker = 9000,
            OpenTexturePicker = 9001,
            MergeBrushStrokes = 10000,
            RepaintOptions = 11500,
            OpenNumericInputPopup = 12000
        }

        public enum ControlsType
        {
            KeyboardMouse,
            SixDofControllers,
            ViewingOnly
        }

        public enum DraftingVisibilityOption
        {
            Visible,
            Transparent,
            Hidden
        }

        public enum InputState
        {
            Standard,
            Pan,
            Rotation,
            HeadLock,
            ControllerLock,
            PushPull,
            BrushSize,
            Save,
            Load,
            Num
        }

        public enum LoadSpeed
        {
            Normal = -1,
            Quick = 1,
        }

        const float kControlPointHistoryMaxTime = 0.1f;

        class GazeResult
        {
            public bool m_HitWithGaze;
            public bool m_HitWithController;
            // ReSharper disable once NotAccessedField.Local
            public bool m_WithinView;
            public float m_ControllerDistance;
            public Vector3 m_GazePosition;
            public Vector3 m_ControllerPosition;
            public InputManager.ControllerName m_ControllerName;
        }

        class GrabWidgetControllerInfo
        {
            public InputManager.ControllerName m_Name;
            /// Transform of controller at the time the grab started
            public TrTransform m_BaseControllerXf;
            /// "local" transform of widget (relative to controller), at the time the grab started.
            /// The widget isn't parented to the controller, but if it were, this would be its transform.
            public TrTransform m_BaseWidgetXf_LS;
        }

        struct GrabWidgetHoldPoint
        {
            // ReSharper disable once NotAccessedField.Local
            public InputManager.ControllerName m_Name;
            public float m_BirthTime;
            public Vector3 m_Pos; // where controller is holding the widget
            public Quaternion m_Rot;
        }

        class InputStateConfig
        {
            public bool m_AllowDrawing;
            public bool m_AllowMovement;
            public bool m_ShowGizmo;
        }

        enum FadeState
        {
            None,
            FadeOn,
            FadeOff
        }

        enum GrabWidgetState
        {
            None,
            OneHand,
            TwoHands
        }

        enum GrabWorldState
        {
            Normal,
            ResettingTransform,
            ResetDone
        }

        private enum WorldTransformResetState
        {
            Default,
            Requested,
            FadingToBlack,
            FadingToScene,
        }

        enum RotationType
        {
            All,
            RollOnly
        }

        enum GrabIntersectionState
        {
            RequestIntersections,
            ReadBrush,
            ReadWand
        }

        // ------------------------------------------------------------
        // Inspector data (read-only even if public)
        // ------------------------------------------------------------

        public GameObject m_SketchSurface;
        public SketchMemoryScript.PlaybackMode m_DefaultSketchPlaybackMode;
        public float m_GazeMaxAngleFromPointing = 85.0f;
        public float m_GazeMaxAngleFacingToForward = 80.0f;

        [SerializeField] bool m_AtlasIconTextures;

        [SerializeField] SaveIconTool m_SaveIconTool;
        [SerializeField] DropCamWidget m_DropCam;
        [SerializeField] string m_CreditsSketchFilename;
        [SerializeField] string m_AshleysSketchFilename;
        [SerializeField] float m_DefaultSketchLoadSpeed;
        [SerializeField] GameObject m_TransformGizmoPrefab;

        [SerializeField] GameObject m_RotationIconPrefab;
        [SerializeField] float m_GazeMaxAngleFromFacing = 70.0f;
        [SerializeField] float m_GazeMaxDistance = 10.0f;
        [SerializeField] float m_GazeControllerPointingDistance;
        [SerializeField] float m_GazePanelDectivationDelay = 0.25f;

        [SerializeField] GameObject m_UIReticle;
        [SerializeField] GameObject m_UIReticleMobile;
        [SerializeField] GameObject m_UIReticleSixDofController;

        [SerializeField] float m_DoubleTapWindow;
        [SerializeField] float m_PushPullScale;
        [SerializeField] RotationCursorScript m_RotationCursor;
        [SerializeField] float m_RotationMaxAngle;

        [SerializeField] float m_RotationScalar;
        [SerializeField] float m_RotationRollScalar;
        [SerializeField] float m_PanScalar;

        [SerializeField] float m_AdjustToolSizeScalar;

        [SerializeField] GameObject m_IRCChatPrefab;
        [SerializeField] GameObject m_YouTubeChatPrefab;
        [SerializeField] GameObject m_Decor;
        [SerializeField] BaseTool.ToolType m_InitialTool = BaseTool.ToolType.SketchSurface;
        [SerializeField] string m_ReleaseNotesURL;
        [SerializeField] string m_HelpCenterURL;
        [SerializeField] string m_ThirdPartyNoticesURL;
        [SerializeField] string m_TosURL;
        [SerializeField] string m_PrivacyURL;
        [SerializeField] string m_QuestSideLoadingHowToURL;

        [Multiline]
        [SerializeField] string m_ContributionPromoText;
        [SerializeField] string m_ContributionURL;

        [SerializeField] float m_WorldTransformMinScale = .1f;
        [SerializeField] float m_WorldTransformMaxScale = 10.0f;

        [Header("Undo/Redo Hold")]
        [SerializeField] float m_UndoRedoHold_DurationBeforeStart;
        [SerializeField] float m_UndoRedoHold_RepeatInterval;

        [Header("Pin Cushion")]
        [SerializeField] GameObject m_PinCushionPrefab;

        [Header("Grabbing and tossing")]
        [SerializeField] float m_GrabWorldFadeSpeed = 8.0f;
        [SerializeField] Color m_GrabWorldGridColor = new Color(0.0f, 1.0f, 1.0f, 0.2f);
        [SerializeField] ControllerGrabVisuals m_ControllerGrabVisuals;
        [SerializeField] float m_WidgetGpuIntersectionRadius;

        [Header("Saving")]
        [SerializeField] int m_NumStrokesForSaveIcon = 50;

        [NonSerialized] public Color m_GrabHighlightActiveColor;
        [NonSerialized] public bool m_DisableWorldGrabbing = false;

        /// Throwing an object faster than this means it's a "toss". Units are m/s.
        public float m_TossThresholdMeters = 3f;
        /// Angular motion contributes more towards the toss velocity the larger the object is;
        /// or rather, the larger the distance between the grab point and the object's center.
        /// To prevent large objects from being too-easily-tossed, bound that distance.
        public float m_TossMaxPivotDistMeters = 0.33f;

        // ------------------------------------------------------------
        // Internal data
        // ------------------------------------------------------------

        private SketchSurfacePanel m_SketchSurfacePanel;
        private SketchMemoryScript.PlaybackMode m_SketchPlaybackMode;
        private GameObject m_TransformGizmo;
        private TransformGizmoScript m_TransformGizmoScript;
        private GameObject m_RotationIcon;
        private float m_MouseDeltaX;
        private float m_MouseDeltaY;
        private float m_MouseDeltaXScaled;
        private float m_MouseDeltaYScaled;
        private float m_PositionOffsetResetTapTime;
        private bool m_EatToolScaleInput;

        private PanelManager m_PanelManager;
        private WidgetManager m_WidgetManager;
        private PinCushion m_PinCushion;
        private bool m_EatPinCushionInput;

        // This is the gaze that was used to compute m_CurrentGazeHitPoint.
        // It is not a general substitute for ViewpointScript.Gaze.
        private Ray m_CurrentGazeRay;
        private Quaternion m_CurrentHeadOrientation;
        private GazeResult[] m_GazeResults;
        private int m_CurrentGazeObject;
        private bool m_EatInputGazeObject;
        private Vector3 m_CurrentGazeHitPoint;
        private Ray m_GazeControllerRay;
        private Ray m_GazeControllerRayActivePanel;
        private bool m_ForcePanelActivation = false;
        private float m_GazePanelDectivationCountdown;
        private bool m_PanelsVisibilityRequested;

        // Previously Experimental-Model only
        private bool m_HeadOffset;

        float m_UndoHold_Timer;
        float m_RedoHold_Timer;

        // Grab world member variables.
        struct GrabState
        {
            public InputManager.ControllerName name;
            public TrTransform grabTransform;
            public bool grabbingWorld;
            public bool grabbingGroup;
            public bool startedGrabInsideWidget;
            public bool eatInput;
            private GrabWidget lastWidgetIntersect;

            public void SetHadBestGrabAndTriggerHaptics(GrabWidgetData data)
            {
                bool dormant = WidgetManager.m_Instance.WidgetsDormant;
                if (data != null && !data.m_WidgetScript.AllowDormancy)
                {
                    dormant = false;
                }
                GrabWidget newInsideWidget = (data != null && !dormant) ? data.m_WidgetScript : null;
                if (sm_enableGrabHaptics && newInsideWidget != lastWidgetIntersect)
                {
                    // state changed
                    if (newInsideWidget != null)
                    {
                        // transitioning in
                        InputManager.m_Instance.TriggerHaptics(name, data.m_WidgetScript.HapticDuration);
                    }
                    else
                    {
                        // transitioning out
                        InputManager.m_Instance.TriggerHaptics(name, 0.03f);
                    }
                }
                lastWidgetIntersect = newInsideWidget;
            }

            public void ClearInsideWidget()
            {
                lastWidgetIntersect = null;
            }
        }
        private GrabState m_GrabBrush = new GrabState { name = InputManager.ControllerName.Brush };
        private GrabState m_GrabWand = new GrabState { name = InputManager.ControllerName.Wand };

        private WorldTransformResetState m_WorldTransformResetState = WorldTransformResetState.Default;
        private TrTransform m_WorldTransformResetXf = TrTransform.identity; // set when reset requested
        private GrabWorldState m_GrabWorldState = GrabWorldState.Normal;
        private float m_WorldTransformFadeAmount;
        private bool m_AllowWorldTransformLastFrame = false;
        private bool m_WorldBeingGrabbed;
        private TrTransform m_xfDropCamReset_RS;

        struct GpuIntersectionResult
        {
            public GpuIntersector.FutureModelResult result;
            public List<GpuIntersector.ModelResult> resultList;
        }
        private Queue<GpuIntersectionResult> m_BrushResults;
        private Queue<GpuIntersectionResult> m_WandResults;
        private int m_WidgetGpuIntersectionLayer;

        private GrabWidget m_CurrentGrabWidget;
        private GrabWidget m_MaybeDriftingGrabWidget; // use only to clear drift

        // References to widgets, cached in the UpdateGrab_None, to be used by helper functions
        // for the remainder of the frame.
        private GrabWidget m_PotentialGrabWidgetBrush;
        private GrabWidget m_PotentialGrabWidgetWand;

        // Flags for the explaining if the m_PotentialGrabWidget_x widgets are able to be interacted with.
        // Cached in the UpdateGrab_None, used for the remainder of the frame.
        private bool m_PotentialGrabWidgetBrushValid;
        private bool m_PotentialGrabWidgetWandValid;

        // References to widget metadata, cached in UpdateGrab_None, to be re-used on "off frames"
        // when the GPU intersector is not refreshing the nearest widget to the respective controller.
        private GrabWidgetData m_BackupBrushGrabData;
        private GrabWidgetData m_BackupWandGrabData;

        private GrabWidgetState m_GrabWidgetState;
        private GrabWidgetControllerInfo m_GrabWidgetOneHandInfo;
        private TrTransform m_GrabWidgetTwoHandBrushPrev;
        private TrTransform m_GrabWidgetTwoHandWandPrev;
        private Queue<GrabWidgetHoldPoint> m_GrabWidgetHoldHistory;

        private Quaternion m_RotationOrigin;
        private Vector2 m_RotationCursorOffset;

        private bool m_RotationRollActive;
        private float m_RotationResetTapTime;

        private RotationType m_CurrentRotationType;
        private bool m_AutoOrientAfterRotation;

        private Vector3 m_SurfaceForward;
        private Vector3 m_SurfaceRight;
        private Vector3 m_SurfaceUp;

        private Vector3 m_SurfaceLockOffset;
        private Vector3 m_SurfaceLockBaseSurfacePosition;
        private Vector3 m_SurfaceLockBaseControllerPosition;
        private Quaternion m_SurfaceLockBaseHeadRotation;
        private Quaternion m_SurfaceLockBaseControllerRotation;
        private Quaternion m_SurfaceLockBaseSurfaceRotation;
        private InputManager.ControllerName m_SurfaceLockActingController;
        private float m_SurfaceLockControllerBaseScalar;
        private float m_SurfaceLockControllerScalar;

        private bool m_PositioningPanelWithHead;
        private Quaternion m_PositioningPanelBaseHeadRotation;
        private Vector3 m_PositioningPanelOffset;
        private float m_PositioningTimer;
        private float m_PositioningSpeed;

        private DraftingVisibilityOption m_DraftingVisibility = DraftingVisibilityOption.Visible;

        private Vector3 m_SketchOrigin;

        private ControlsType m_ControlsType;
        private GrabWidget m_IRCChatWidget;
        private GrabWidget m_YouTubeChatWidget;
        private MultiCamCaptureRig m_MultiCamCaptureRig;
        private CameraPathCaptureRig m_CameraPathCaptureRig;

        private bool m_ViewOnly = false;

        private InputState m_CurrentInputState;
        private InputStateConfig[] m_InputStateConfigs;

        private GrabIntersectionState m_CurrentGrabIntersectionState;

        private float m_WorldTransformSpeedSmoothed;

        // ------------------------------------------------------------
        // Properties and events
        // ------------------------------------------------------------

        public MultiCamCaptureRig MultiCamCaptureRig
        {
            get { return m_MultiCamCaptureRig; }
        }

        public CameraPathCaptureRig CameraPathCaptureRig
        {
            get { return m_CameraPathCaptureRig; }
        }

        public ControllerGrabVisuals ControllerGrabVisuals
        {
            get { return m_ControllerGrabVisuals; }
        }

        public SketchMemoryScript.PlaybackMode SketchPlaybackMode
        {
            get { return m_SketchPlaybackMode; }
            set { m_SketchPlaybackMode = value; }
        }

        public Transform m_Canvas
        {
            get { return App.Instance.m_CanvasTransform; }
        }

        public ControlsType ActiveControlsType
        {
            get { return m_ControlsType; }
            set { m_ControlsType = value; }
        }

        public float WorldTransformMinScale
        {
            get
            {
                return App.UserConfig.Flags.UnlockScale ? m_WorldTransformMinScale * 0.01f :
                    m_WorldTransformMinScale;
            }
        }

        public float WorldTransformMaxScale
        {
            get
            {
                return App.UserConfig.Flags.UnlockScale ? m_WorldTransformMaxScale * 10.0f :
                    m_WorldTransformMaxScale;
            }
        }

        public void SetInitialTool(BaseTool.ToolType rType)
        {
            m_InitialTool = rType;
        }

        public void SetInFreePaintMode(bool bFreePaint)
        {
            m_SketchSurfacePanel.SetInFreePaintMode(bFreePaint);
        }

        public float GazeMaxDistance
        {
            get { return m_GazeMaxDistance; }
        }

        public InputManager.ControllerName OneHandGrabController
        {
            get
            {
                return m_CurrentGrabWidget != null ?
                    m_GrabWidgetOneHandInfo.m_Name :
                    InputManager.ControllerName.None;
            }
        }

        public InputManager.ControllerName PotentialOneHandGrabController(GrabWidget widget)
        {
            if (m_PotentialGrabWidgetBrush == widget)
            {
                return InputManager.ControllerName.Brush;
            }
            else if (m_PotentialGrabWidgetWand == widget)
            {
                return InputManager.ControllerName.Wand;
            }
            return OneHandGrabController;
        }

        public Vector3 GetSurfaceForward() { return m_SurfaceForward; }
        public Vector3 GetSurfaceUp() { return m_SurfaceUp; }
        public Vector3 GetSurfaceRight() { return m_SurfaceRight; }
        public Vector3 GetSketchOrigin() { return m_SketchOrigin; }
        public float GetDefaultSketchLoadSpeed() { return m_DefaultSketchLoadSpeed; }
        public Quaternion GetCurrentHeadOrientation() { return m_CurrentHeadOrientation; }
        public Vector3 GetUIReticlePos() { return m_UIReticle.transform.position; }
        public Vector3 GetSweetSpotPos() { return m_PanelManager.m_SweetSpot.transform.position; }
        public void SetSketchOrigin(Vector3 vOrigin) { m_SketchOrigin = vOrigin; }

        public void EatGazeObjectInput()
        {
            m_EatInputGazeObject = true;
            m_GazePanelDectivationCountdown = 0.0f;
            PointerManager.m_Instance.EatLineEnabledInput();
            SketchSurfacePanel.m_Instance.EatToolsInput();
        }
        public void EatToolScaleInput() { m_EatToolScaleInput = true; }
        public void EatGrabInput()
        {
            m_GrabWand.eatInput = true;
            m_GrabBrush.eatInput = true;
        }

        public bool ShouldRespondToPadInput(InputManager.ControllerName name)
        {
            if (name == InputManager.ControllerName.Brush && m_CurrentGazeObject != -1)
            {
                return m_PanelManager.GetPanel(m_CurrentGazeObject).BrushPadAnimatesOnHover();
            }
            return !m_EatToolScaleInput && SketchSurfacePanel.m_Instance.CanAdjustToolSize();
        }
        public void ForcePanelActivation(bool bForce)
        {
            m_ForcePanelActivation = bForce;
            if (m_ForcePanelActivation)
            {
                m_GazePanelDectivationCountdown = m_GazePanelDectivationDelay;
            }
        }
        public bool IsUserInteractingWithUI()
        {
            return (m_CurrentGazeObject != -1) || (m_GazePanelDectivationCountdown > 0.0f);
        }
        public bool IsUIBlockingUndoRedo()
        {
            if (m_CurrentGazeObject != -1)
            {
                return m_PanelManager.GetPanel(m_CurrentGazeObject).UndoRedoBlocked();
            }
            return false;
        }
        public bool IsUserAbleToInteractWithAnyWidget()
        {
            return IsUserInteractingWithAnyWidget() ||
                (m_PotentialGrabWidgetBrush != null && m_PotentialGrabWidgetBrushValid) ||
                (m_PotentialGrabWidgetWand != null && m_PotentialGrabWidgetWandValid);
        }
        public bool IsUserInteractingWithAnyWidget() { return m_CurrentGrabWidget != null; }
        public bool IsUserGrabbingAnyPanel()
        {
            return (m_CurrentGrabWidget != null && m_CurrentGrabWidget is PanelWidget);
        }
        public bool IsUsersBrushIntersectingWithSelectionWidget()
        {
            return (m_PotentialGrabWidgetBrush != null &&
                m_PotentialGrabWidgetBrushValid &&
                m_PotentialGrabWidgetBrush is SelectionWidget);
        }
        public bool IsUserIntersectingWithSelectionWidget()
        {
            return IsUsersBrushIntersectingWithSelectionWidget() ||
                (m_PotentialGrabWidgetWand != null &&
                m_PotentialGrabWidgetWandValid &&
                m_PotentialGrabWidgetWand is SelectionWidget);
        }
        public bool IsUserInteractingWithSelectionWidget()
        {
            return (m_CurrentGrabWidget != null && m_CurrentGrabWidget is SelectionWidget);
        }

        public bool IsUserGrabbingWorld() { return m_GrabWand.grabbingWorld || m_GrabBrush.grabbingWorld; }
        public bool IsUserGrabbingWorldWithBrushHand() { return m_GrabBrush.grabbingWorld; }
        public bool IsUserTransformingWorld() { return m_GrabWand.grabbingWorld && m_GrabBrush.grabbingWorld; }
        public float GetGazePanelActivationRatio() { return m_GazePanelDectivationCountdown / m_GazePanelDectivationDelay; }
        public bool IsCurrentGrabWidgetPinned() { return IsUserInteractingWithAnyWidget() && m_CurrentGrabWidget.Pinned; }
        public bool CanCurrentGrabWidgetBePinned() { return IsUserInteractingWithAnyWidget() && m_CurrentGrabWidget.AllowPinning; }
        public bool DidUserGrabWithBothInside() { return m_GrabBrush.startedGrabInsideWidget && m_GrabWand.startedGrabInsideWidget; }
        public bool IsUserGrabbingWidget(GrabWidget widget) { return widget == m_CurrentGrabWidget; }
        public bool IsUserTwoHandGrabbingWidget() { return m_GrabWidgetState == GrabWidgetState.TwoHands; }
        public bool IsPinCushionShowing() { return m_PinCushion.IsShowing(); }
        public bool IsUserLookingAtPanel(BasePanel panel)
        {
            return m_CurrentGazeObject > -1 &&
                m_PanelManager.GetAllPanels()[m_CurrentGazeObject].m_Panel == panel;
        }

        public SaveIconTool GetSaveIconTool()
        {
            return m_SaveIconTool;
        }

        public DropCamWidget GetDropCampWidget()
        {
            return m_DropCam;
        }

        public bool IsGrabWorldStateStable()
        {
            return m_GrabWorldState == GrabWorldState.Normal;
        }

        // Internal: modify Coords.ScenePose or Coords.CanvasPose depending on the
        // state of m_InTransformCanvasMode
        TrTransform GrabbedPose
        {
            get
            {
                return App.Scene.Pose;
            }
            set
            {
                App.Scene.Pose = value;
            }
        }

        public Transform GazeObjectTransform()
        {
            if (m_CurrentGazeObject != -1)
            {
                return m_PanelManager.GetPanel(m_CurrentGazeObject).transform;
            }
            return null;
        }

        public void ForceShowUIReticle(bool bVisible)
        {
            m_UIReticle.SetActive(bVisible);
        }

        public void SetUIReticleTransform(Vector3 vPos, Vector3 vForward)
        {
            m_UIReticle.transform.position = vPos;
            m_UIReticle.transform.forward = vForward;
        }

        public bool AtlasIconTextures
        {
            get { return m_AtlasIconTextures; }
        }

        public IconTextureAtlas IconTextureAtlas
        {
            get { return GetComponent<IconTextureAtlas>(); }
        }
        public GrabWidget CurrentGrabWidget => m_CurrentGrabWidget;
        public bool AutoOrientAfterRotation
        {
            get => m_AutoOrientAfterRotation;
            set => m_AutoOrientAfterRotation = value;
        }

        void DismissPopupOnCurrentGazeObject(bool force)
        {
            if (m_CurrentGazeObject != -1)
            {
                m_PanelManager.GetPanel(m_CurrentGazeObject).CloseActivePopUp(force);
            }
        }

        void Awake()
        {
            m_Instance = this;

            BrushController.m_Instance.BrushSetToDefault += OnBrushSetToDefault;

            IconTextureAtlas.Init();

            m_MultiCamCaptureRig = GetComponentInChildren<MultiCamCaptureRig>(true);
            m_MultiCamCaptureRig.Init();

            m_CameraPathCaptureRig = GetComponentInChildren<CameraPathCaptureRig>(true);
            m_CameraPathCaptureRig.Init();

            m_SketchSurfacePanel = m_SketchSurface.GetComponent<SketchSurfacePanel>();
            m_PanelManager = GetComponent<PanelManager>();
            m_PanelManager.Init();
            InitGazePanels();

            m_WidgetManager = GetComponent<WidgetManager>();
            m_WidgetManager.Init();

            m_InputStateConfigs = new InputStateConfig[(int)InputState.Num];
            for (int i = 0; i < (int)InputState.Num; ++i)
            {
                m_InputStateConfigs[i] = new InputStateConfig();
                m_InputStateConfigs[i].m_AllowDrawing = false;
                m_InputStateConfigs[i].m_AllowMovement = true;
                m_InputStateConfigs[i].m_ShowGizmo = false;
            }

            m_InputStateConfigs[(int)InputState.Standard].m_AllowDrawing = true;
            m_InputStateConfigs[(int)InputState.Pan].m_AllowDrawing = true;
            m_InputStateConfigs[(int)InputState.HeadLock].m_AllowDrawing = true;
            m_InputStateConfigs[(int)InputState.ControllerLock].m_AllowDrawing = true;
            m_InputStateConfigs[(int)InputState.PushPull].m_AllowDrawing = true;

            m_InputStateConfigs[(int)InputState.Pan].m_AllowMovement = false;
            m_InputStateConfigs[(int)InputState.Rotation].m_AllowMovement = false;
            m_InputStateConfigs[(int)InputState.ControllerLock].m_AllowMovement = false;
            m_InputStateConfigs[(int)InputState.PushPull].m_AllowMovement = false;
            m_InputStateConfigs[(int)InputState.BrushSize].m_AllowMovement = false;

            m_InputStateConfigs[(int)InputState.Pan].m_ShowGizmo = true;
            m_InputStateConfigs[(int)InputState.Rotation].m_ShowGizmo = true;
            m_InputStateConfigs[(int)InputState.HeadLock].m_ShowGizmo = true;
            m_InputStateConfigs[(int)InputState.PushPull].m_ShowGizmo = true;

            m_CurrentGazeRay = new Ray(Vector3.zero, Vector3.forward);
            m_GazeControllerRay = new Ray(Vector3.zero, Vector3.forward);
            m_GazeControllerRayActivePanel = new Ray(Vector3.zero, Vector3.forward);

            m_GrabWidgetHoldHistory = new Queue<GrabWidgetHoldPoint>();
            m_GrabWidgetOneHandInfo = new GrabWidgetControllerInfo();

            // Initialize world grip members.
            m_GrabBrush.grabTransform = TrTransform.identity;
            m_GrabWand.grabTransform = TrTransform.identity;

            m_BrushResults = new Queue<GpuIntersectionResult>();
            m_WandResults = new Queue<GpuIntersectionResult>();
            m_WidgetGpuIntersectionLayer = LayerMask.NameToLayer("GpuIntersection");
            m_CurrentGrabIntersectionState = GrabIntersectionState.RequestIntersections;
        }

        public void InitGazePanels()
        {
            // Find all gaze panels.
            int iNumGazePanels = m_PanelManager.GetAllPanels().Count;
            m_GazeResults = new GazeResult[iNumGazePanels];
            for (int i = 0; i < iNumGazePanels; ++i)
            {
                m_GazeResults[i] = new GazeResult();
                m_GazeResults[i].m_HitWithGaze = false;
                m_GazeResults[i].m_HitWithController = false;
                m_GazeResults[i].m_WithinView = false;
                m_GazeResults[i].m_GazePosition = new Vector3();
            }
        }

        public void OnEnable()
        {
            // This needs to run before other tools initialize, which is why it's running in OnEnable.
            // The sequence is Awake(), OnEnable(), Start().
            if (App.VrSdk.GetControllerDof() == VrSdk.DoF.Six)
            {
                SetInFreePaintMode(true);
                SetInitialTool(BaseTool.ToolType.FreePaintTool);
            }
        }

        void Start()
        {
            m_TransformGizmo = (GameObject)Instantiate(m_TransformGizmoPrefab);
            m_TransformGizmo.transform.parent = transform;
            m_TransformGizmoScript = m_TransformGizmo.GetComponent<TransformGizmoScript>();
            m_TransformGizmo.SetActive(false);

            m_RotationIcon = (GameObject)Instantiate(m_RotationIconPrefab);
            m_RotationIcon.transform.position = m_SketchSurface.transform.position;
            m_RotationIcon.transform.parent = m_SketchSurface.transform;
            m_RotationIcon.SetActive(false);

            GameObject pinCushionObj = (GameObject)Instantiate(m_PinCushionPrefab);
            m_PinCushion = pinCushionObj.GetComponent<PinCushion>();

            m_PositionOffsetResetTapTime = 0.0f;

            m_UndoHold_Timer = m_UndoRedoHold_DurationBeforeStart;
            m_RedoHold_Timer = m_UndoRedoHold_DurationBeforeStart;

            AutoOrientAfterRotation = true;
            m_RotationCursor.gameObject.SetActive(false);

            ResetGrabbedPose();
            m_SketchOrigin = m_SketchSurface.transform.position;

            m_PanelManager.InitPanels(m_ControlsType == ControlsType.SixDofControllers);

            m_UIReticleMobile.SetActive(m_ControlsType == ControlsType.ViewingOnly);
            m_UIReticleSixDofController.SetActive(m_ControlsType != ControlsType.ViewingOnly);

            m_PositioningPanelWithHead = false;
            m_PositioningSpeed = 16.0f;

            m_CurrentRotationType = RotationType.All;
            m_RotationResetTapTime = 0.0f;

            m_CurrentInputState = InputState.Standard;

            m_SketchSurfacePanel.EnableSpecificTool(m_InitialTool);
            m_SurfaceLockControllerBaseScalar = m_SketchSurfacePanel.m_PanelSensitivity;

            //after initializing, start with gaze objects hidden
            m_CurrentGazeObject = -1;
            m_EatInputGazeObject = false;

            // Previously set to 0 in experimental builds
            int hidePanelsDelay = 1;

            StartCoroutine(DelayedHidePanels(hidePanelsDelay));

            m_DropCam.Show(false);

            m_GrabWidgetState = GrabWidgetState.None;

            UpdateDraftingVisibility();

            m_DisableWorldGrabbing = false;
        }

        private IEnumerator<Timeslice> DelayedHidePanels(int frames)
        {
            int stall = frames;
            while (stall-- > 0)
            {
                yield return null;
            }

            m_PanelManager.HidePanelsForStartup();
            RequestPanelsVisibility(false);
        }

        void Update()
        {
            // TODO: we need to figure out what transform to pass in here!
            // Maybe best _just for now_ to use the scene transform?
            TrTransform scenePose = App.Scene.Pose;
            Shader.SetGlobalMatrix("xf_CS", scenePose.ToMatrix4x4());
            Shader.SetGlobalMatrix("xf_I_CS", scenePose.inverse.ToMatrix4x4());
        }

        void LateUpdate()
        {
            // Gracefully exits if we're not recording a video.
            VideoRecorderUtils.SerializerNewUsdFrame();
        }

        public bool IsFreepaintToolReady()
        {
            return
                !m_PinCushion.IsShowing() &&
                !PointerManager.m_Instance.IsStraightEdgeProxyActive() &&
                !InputManager.m_Instance.ControllersAreSwapping() &&
                (m_SketchSurfacePanel.IsSketchSurfaceToolActive() ||
                (m_SketchSurfacePanel.GetCurrentToolType() == BaseTool.ToolType.FreePaintTool))
                ;
        }

        public void UpdateControls()
        {
            UnityEngine.Profiling.Profiler.BeginSample("SketchControlsScript.UpdateControls");
            m_SketchSurfacePanel.m_UpdatedToolThisFrame = false;

            // Verify controllers are available and prune state if they're not.
            if ((App.VrSdk.GetControllerDof() == VrSdk.DoF.Six &&
                App.VrSdk.IsInitializingUnityXR) && App.VrSdk.IsHmdInitialized())
            {
                m_PanelManager.SetVisible(false);
                PointerManager.m_Instance.RequestPointerRendering(false);
                return;
            }

            //mouse movement
            Vector2 mv = InputManager.m_Instance.GetMouseMoveDelta();
            m_MouseDeltaX = mv.x;
            m_MouseDeltaY = mv.y;

            UpdateGazeObjectsAnimationState();
            UpdateCurrentGazeRay();
            m_SketchSurfacePanel.SetBacksideActive(m_CurrentGazeRay.origin);
            m_PanelManager.UpdatePanels();

            m_MouseDeltaXScaled = m_MouseDeltaX * GetAppropriateMovementScalar();
            m_MouseDeltaYScaled = m_MouseDeltaY * GetAppropriateMovementScalar();

            //this is used for one-shot inputs that don't require state and do not change state
            UpdateBaseInput();

            UpdatePinCushionVisibility();

            //if the pointer manager is processing, we don't want to respond to input
            if (!PointerManager.m_Instance.IsMainPointerProcessingLine())
            {

                //see if we're grabbing a widget
                UpdateGrab();

                //see if we're looking at a gaze object
                RefreshCurrentGazeObject();

                // Tools allowed when widgets aren't grabbed.
                bool bWidgetGrabOK = m_GrabWidgetState == GrabWidgetState.None;

                // If we don't have a widget held and we're not grabbing the world with the brush controller,
                // update tools.
                if (bWidgetGrabOK && !m_GrabBrush.grabbingWorld)
                {
                    if (m_CurrentGazeObject != -1 && !m_WorldBeingGrabbed)
                    {
                        UpdateActiveGazeObject();

                        // Allow for standard input (like Undo / Redo) even when gazing at a panel.
                        if (m_CurrentInputState == InputState.Standard)
                        {
                            UpdateStandardInput();
                        }
                    }
                    else
                    {
                        //standard input, no gaze object
                        if (m_InputStateConfigs[(int)m_CurrentInputState].m_AllowMovement)
                        {
                            m_SketchSurfacePanel.UpdateReticleOffset(m_MouseDeltaX, m_MouseDeltaY);
                        }

                        switch (m_CurrentInputState)
                        {
                            case InputState.Standard:
                                UpdateStandardInput();
                                break;
                            case InputState.Pan:
                                UpdatePanInput();
                                break;
                            case InputState.Rotation:
                                UpdateRotationInput();
                                break;
                            case InputState.HeadLock:
                                UpdateHeadLockInput();
                                break;
                            case InputState.ControllerLock:
                                UpdateControllerLock();
                                break;
                            case InputState.PushPull:
                                UpdatePushPullInput();
                                break;
                            case InputState.Save:
                                UpdateSaveInput();
                                break;
                            case InputState.Load:
                                UpdateLoadInput();
                                break;
                        }

                        //keep pointer locked in the right spot, even if it's hidden
                        if (m_SketchSurfacePanel.ActiveTool.LockPointerToSketchSurface())
                        {
                            Vector3 vPointerPos = Vector3.zero;
                            Vector3 vPointerForward = Vector3.zero;
                            m_SketchSurfacePanel.GetReticleTransform(out vPointerPos, out vPointerForward,
                                (m_ControlsType == ControlsType.ViewingOnly));

                            if (!App.VrSdk.IsHmdInitialized())
                            {
                                vPointerPos = ViewpointScript.Head.rotation * vPointerPos;
                            }

                            if (App.Config.m_SdkMode == SdkMode.Monoscopic || !App.VrSdk.IsHmdInitialized())
                            {
                                Quaternion vPointerRot = Quaternion.identity;

                                if (LuaManager.Instance.IsInitialized)
                                {
                                    LuaManager.Instance.RecordPointerPositions(
                                        vPointerPos, vPointerRot,
                                        vPointerPos, vPointerRot, // No wand transform so use brush
                                        ViewpointScript.Head.position, ViewpointScript.Head.rotation
                                    );

                                    if (LuaManager.Instance.PointerScriptsEnabled)
                                    {
                                        LuaManager.Instance.ApplyPointerScript(Quaternion.identity, ref vPointerPos, ref vPointerRot);
                                    }
                                }
                                vPointerForward = vPointerRot * vPointerForward;
                            }
                            PointerManager.m_Instance.SetMainPointerPositionAndForward(vPointerPos, vPointerForward);
                        }

                        m_SketchSurfacePanel.AllowDrawing(m_InputStateConfigs[(int)m_CurrentInputState].m_AllowDrawing);
                        m_SketchSurfacePanel.UpdateCurrentTool();

                        PointerManager.m_Instance.AllowPointerPreviewLine(IsFreepaintToolReady());
                        //keep transform gizmo at sketch surface pos
                        m_TransformGizmo.transform.position = m_SketchSurface.transform.position;
                        bool bGizmoActive = m_InputStateConfigs[(int)m_CurrentInputState].m_ShowGizmo && m_SketchSurfacePanel.ShouldShowTransformGizmo();
                        m_TransformGizmo.SetActive(bGizmoActive);
                    }
                }
            }

            // Update any transition to a scene transform reset.
            UpdateWorldTransformReset();

            //update our line after all input and tools have chimed in on the state of it
            PointerManager.m_Instance.UpdateLine();
            UnityEngine.Profiling.Profiler.EndSample();
        }

        public void UpdateControlsPostIntro()
        {
            m_PanelManager.UpdatePanels();
            UpdateCurrentGazeRay();
            UpdateGazeObjectsAnimationState();
            RefreshCurrentGazeObject();
            UpdateSwapControllers();
            if (m_CurrentGazeObject > -1)
            {
                UpdateActiveGazeObject();
            }
        }

        public void UpdateControlsForLoading()
        {
            UpdateCurrentGazeRay();
            m_PanelManager.UpdatePanels();
            UpdateGazeObjectsAnimationState();
            UpdateGrab();
            UpdateWorldTransformReset();

            if (m_GrabWidgetState == GrabWidgetState.None && m_CurrentGazeObject == -1 &&
                m_SketchSurfacePanel.ActiveTool.AvailableDuringLoading() &&
                !m_GrabBrush.grabbingWorld)
            {
                m_SketchSurfacePanel.UpdateCurrentTool();
            }
        }

        public void UpdateControlsForReset()
        {
            UpdateGrab();
            UpdateCurrentGazeRay();
            UpdatePinCushionVisibility();
            m_PanelManager.UpdatePanels();
            UpdateGazeObjectsAnimationState();
            PointerManager.m_Instance.UpdateLine();
        }

        public void UpdateControlsForUploading()
        {
            UpdateCurrentGazeRay();
            UpdatePinCushionVisibility();
            m_PanelManager.UpdatePanels();
            UpdateGazeObjectsAnimationState();
        }

        public void UpdateControlsForMemoryExceeded()
        {
            UpdateGrab();
            m_SketchSurfacePanel.m_UpdatedToolThisFrame = false;
            m_PanelManager.UpdatePanels();
            UpdateCurrentGazeRay();
            UpdateGazeObjectsAnimationState();
            RefreshCurrentGazeObject();
            if (m_CurrentGazeObject > -1)
            {
                UpdateActiveGazeObject();
            }
        }

        void UpdatePinCushionVisibility()
        {
            // If the pin cushion is showing and the user cancels, eat the input.
            // if (m_PinCushion.IsShowing())
            // {
            //     if (InputManager.m_Instance.GetCommand(InputManager.SketchCommands.Activate) ||
            //         InputManager.Brush.GetControllerGrip() ||
            //         InputManager.Wand.GetControllerGrip() ||
            //         IsUserInteractingWithAnyWidget() ||
            //         IsUserInteractingWithUI())
            //     {
            //         m_EatPinCushionInput = true;
            //     }
            // }

            // If our tool wants the input blocked, maintain the input eat state until
            // after the user has let off input.
            if (m_SketchSurfacePanel.ActiveTool.BlockPinCushion() || !CanUsePinCushion())
            {
                m_EatPinCushionInput = true;
            }

            bool show =
                InputManager.m_Instance.GetCommand(InputManager.SketchCommands.ShowPinCushion);
            m_PinCushion.ShowPinCushion(show && !m_EatPinCushionInput);
            m_EatPinCushionInput = m_EatPinCushionInput && show;
        }

        bool CanUsePinCushion()
        {
            return (m_ControlsType == ControlsType.SixDofControllers) &&
                m_PanelManager.AdvancedModeActive() &&
                !InputManager.m_Instance.GetCommand(InputManager.SketchCommands.Activate) &&
                !InputManager.Brush.GetControllerGrip() &&
                !InputManager.Wand.GetControllerGrip() &&
                !IsUserInteractingWithAnyWidget() &&
                !IsUserInteractingWithUI() &&
                !m_SketchSurfacePanel.ActiveTool.BlockPinCushion() &&
                App.Instance.IsInStateThatAllowsPainting();
        }

        void UpdateCurrentGazeRay()
        {
            var head = ViewpointScript.Head;
            m_CurrentGazeRay = new Ray(head.position, head.forward);
            m_CurrentHeadOrientation = head.rotation;

            // We use the gaze ray for certain shader effects - like edge falloff.
            Shader.SetGlobalVector("_WorldSpaceRootCameraPosition", m_CurrentGazeRay.origin);
            bool hasController = m_ControlsType == ControlsType.SixDofControllers;
            if (hasController)
            {
                if (InputManager.Brush.IsTrackedObjectValid)
                {
                    Transform rAttachPoint = InputManager.m_Instance.GetBrushControllerAttachPoint();
                    m_GazeControllerRay.direction = rAttachPoint.forward;
                    m_GazeControllerRay.origin = rAttachPoint.position;
                }
                else
                {
                    // If the brush controller isn't tracked, put our controller ray out of the way.
                    float fBig = 9999999.0f;
                    m_GazeControllerRay.direction = Vector3.one;
                    m_GazeControllerRay.origin = new Vector3(fBig, fBig, fBig);
                }

                m_GazeControllerRayActivePanel.direction = m_GazeControllerRay.direction;
                m_GazeControllerRayActivePanel.origin = m_GazeControllerRay.origin;
                m_GazeControllerRayActivePanel.origin -= (m_GazeControllerRayActivePanel.direction * 0.5f);
            }
        }

        public void UpdateGazeObjectsAnimationState()
        {
            // Are the panels allowed to be visible?
            bool isSixDof = m_ControlsType == ControlsType.SixDofControllers;
            if ((!isSixDof) ||
                (InputManager.Wand.IsTrackedObjectValid &&
                !m_SketchSurfacePanel.ActiveTool.HidePanels() &&
                !App.Instance.IsLoading()))
            {
                // Transition panels according to requested visibility.
                m_PanelManager.SetVisible(m_PanelsVisibilityRequested);
            }
            else
            {
                // Transition out.
                m_PanelManager.SetVisible(false);
            }
        }

        void UpdateBaseInput()
        {
            UnityEngine.Profiling.Profiler.BeginSample("SketchControlScript.UpdateBaseInput");
            if (m_ControlsType == ControlsType.SixDofControllers)
            {
                m_PanelManager.UpdateWandOrientationControls();
            }

            //allow tool scaling if we're not drawing and our input device is active
            bool bScaleInputActive = InputManager.m_Instance.GetCommand(InputManager.SketchCommands.Scale);
            bool bScaleCommandActive =
                bScaleInputActive
                && !InputManager.m_Instance.GetCommand(InputManager.SketchCommands.Activate)
                && m_GrabBrush.grabbingWorld == false
                && m_CurrentGazeObject == -1 // free up swipe for use by gaze object
                && (m_ControlsType != ControlsType.SixDofControllers || InputManager.Brush.IsTrackedObjectValid) // TODO:Mikesky - very hacky
                && SketchSurfacePanel.m_Instance.ActiveTool.m_Type != BaseTool.ToolType.MultiCamTool;

            if (m_EatToolScaleInput)
            {
                m_EatToolScaleInput = bScaleInputActive;
            }

            if (bScaleCommandActive && !m_EatToolScaleInput)
            {
                if (m_GrabWidgetState == GrabWidgetState.None)
                {
                    //send scale command down to current tool
                    m_SketchSurfacePanel.UpdateToolSize(
                        m_AdjustToolSizeScalar * InputManager.m_Instance.GetAdjustedBrushScrollAmount());
                }

                //ugly, but brush size is becoming not an input state
                m_MouseDeltaX = 0.0f;
                m_MouseDeltaY = 0.0f;
            }

            UpdateSwapControllers();
            UnityEngine.Profiling.Profiler.EndSample();
        }

        void UpdateSwapControllers()
        {
            // Don't allow controller swap in first run intro.
            // Don't allow controller swap if we're grabbing a widget.
            // Don't allow controller swap if a Logitech pen is present.
            if (!TutorialManager.m_Instance.TutorialActive() &&
                m_GrabWidgetState == GrabWidgetState.None &&
                !App.VrSdk.VrControls.LogitechPenIsPresent())
            {
                if (InputManager.m_Instance.GetCommandDown(InputManager.SketchCommands.SwapControls))
                {
                    DoSwapControls();
                }
            }
        }

        public static void DoSwapControls()
        {
            InputManager.m_Instance.WandOnRight = !InputManager.m_Instance.WandOnRight;
            InputManager.m_Instance.GetControllerBehavior(InputManager.ControllerName.Brush)
                .DisplayControllerSwapAnimation();
            InputManager.m_Instance.GetControllerBehavior(InputManager.ControllerName.Wand)
                .DisplayControllerSwapAnimation();
            AudioManager.m_Instance.PlayControllerSwapSound(
                InputManager.m_Instance.GetControllerPosition(InputManager.ControllerName.Brush));
        }

        void UpdateStandardInput()
        {
            UnityEngine.Profiling.Profiler.BeginSample("SketchControlScript.UpdateStandardInput");
            //debug keys
            if (App.UserConfig.Flags.AdvancedKeyboardShortcuts)
            {
                var camTool = SketchSurfacePanel.m_Instance.ActiveTool as MultiCamTool;

                if (InputManager.m_Instance.GetKeyboardShortcutDown(InputManager.KeyboardShortcut.SaveNew))
                {
                    IssueGlobalCommand(GlobalCommands.SaveNew, 1);
                }
                else if (InputManager.m_Instance.GetKeyboardShortcutDown(
                    InputManager.KeyboardShortcut.SwitchCamera) && camTool != null)
                {
                    camTool.ExternalObjectNextCameraStyle(); // For monoscopic mode
                }
                else if (InputManager.m_Instance.GetKeyboardShortcutDown(
                             InputManager.KeyboardShortcut.ViewOnly))
                {
                    IssueGlobalCommand(GlobalCommands.ViewOnly);
                }
                else if (InputManager.m_Instance.GetKeyboardShortcutDown(
                    InputManager.KeyboardShortcut.ToggleScreenMirroring))
                {
                    ViewpointScript.m_Instance.ToggleScreenMirroring();
                }
                else if (InputManager.m_Instance.GetKeyboardShortcutDown(
                    InputManager.KeyboardShortcut.PreviousTool))
                {
                    m_SketchSurfacePanel.PreviousTool();
                }
                else if (InputManager.m_Instance.GetKeyboardShortcutDown(
                    InputManager.KeyboardShortcut.NextTool))
                {
                    m_SketchSurfacePanel.NextTool();
                }
                else if (InputManager.m_Instance.GetKeyboardShortcutDown(
                    InputManager.KeyboardShortcut.CycleSymmetryMode))
                {
                    var cur = PointerManager.m_Instance.CurrentSymmetryMode;
                    var next = (cur == PointerManager.SymmetryMode.None) ? PointerManager.SymmetryMode.SinglePlane
                        : (cur == PointerManager.SymmetryMode.SinglePlane) ? PointerManager.SymmetryMode.DebugMultiple
                        : (cur == PointerManager.SymmetryMode.DebugMultiple) ? PointerManager.SymmetryMode.MultiMirror
                        : (cur == PointerManager.SymmetryMode.MultiMirror) ? PointerManager.SymmetryMode.TwoHanded
                        : (cur == PointerManager.SymmetryMode.TwoHanded) ? PointerManager.SymmetryMode.ScriptedSymmetryMode
                        : PointerManager.SymmetryMode.None;
                    PointerManager.m_Instance.CurrentSymmetryMode = next;
                }
                else if (InputManager.m_Instance.GetKeyboardShortcutDown(
                    InputManager.KeyboardShortcut.Export))
                {
                    StartCoroutine(ExportCoroutine());
                }
                else if (InputManager.m_Instance.GetKeyboardShortcutDown(
                        InputManager.KeyboardShortcut.StoreHeadTransform) &&
                    InputManager.m_Instance.GetAnyShift())
                {
                    Transform head = ViewpointScript.Head;
                    PlayerPrefs.SetFloat("HeadOffset_localPositionX", head.localPosition.x);
                    PlayerPrefs.SetFloat("HeadOffset_localPositionY", head.localPosition.y);
                    PlayerPrefs.SetFloat("HeadOffset_localPositionZ", head.localPosition.z);
                    PlayerPrefs.SetFloat("HeadOffset_localRotationX", head.localRotation.x);
                    PlayerPrefs.SetFloat("HeadOffset_localRotationY", head.localRotation.y);
                    PlayerPrefs.SetFloat("HeadOffset_localRotationZ", head.localRotation.z);
                    PlayerPrefs.SetFloat("HeadOffset_localRotationW", head.localRotation.w);
                }
                else if (InputManager.m_Instance.GetKeyboardShortcutDown(
                    InputManager.KeyboardShortcut.RecallHeadTransform))
                {
                    Transform head = ViewpointScript.Head;
                    // Toggle the head offset.
                    if (m_HeadOffset)
                    {
                        // Remove the offset.
                        Transform originalParent = head.parent;
                        head.SetParent(head.parent.parent);
                        GameObject.DestroyImmediate(originalParent.gameObject);
                        m_HeadOffset = false;
                    }
                    else
                    {
                        // Add the offset.
                        GameObject newParent = new GameObject();
                        newParent.transform.SetParent(head.parent);
                        newParent.transform.localPosition = Vector3.zero;
                        newParent.transform.localRotation = Quaternion.identity;
                        newParent.transform.localScale = Vector3.one;
                        head.SetParent(newParent.transform);
                        TrTransform offsetTransform = TrTransform.TR(
                            new Vector3(
                                PlayerPrefs.GetFloat("HeadOffset_localPositionX", 0),
                                PlayerPrefs.GetFloat("HeadOffset_localPositionY", 1.5f),
                                PlayerPrefs.GetFloat("HeadOffset_localPositionZ", 0)),
                            new Quaternion(
                                PlayerPrefs.GetFloat("HeadOffset_localRotationX", 0),
                                PlayerPrefs.GetFloat("HeadOffset_localRotationY", 0),
                                PlayerPrefs.GetFloat("HeadOffset_localRotationZ", 0),
                                PlayerPrefs.GetFloat("HeadOffset_localRotationW", 1)));
                        TrTransform originalTransformInverse = TrTransform.FromLocalTransform(head).inverse;
                        TrTransform newParentTransform = offsetTransform * originalTransformInverse;
                        newParent.transform.localPosition = newParentTransform.translation;
                        newParent.transform.localRotation = newParentTransform.rotation;
                        m_HeadOffset = true;
                    }
                }
                else if (InputManager.m_Instance.GetKeyboardShortcutDown(
                    InputManager.KeyboardShortcut.ToggleLightType))
                {
                    // Toggle between per-pixel & SH lighting on the secondary directional light
                    Light secondaryLight = App.Scene.GetLight((1));
                    if (LightRenderMode.ForceVertex == secondaryLight.renderMode)
                    {
                        secondaryLight.renderMode = LightRenderMode.ForcePixel;
                    }
                    else
                    {
                        secondaryLight.renderMode = LightRenderMode.ForceVertex;
                    }
                }
                else if (InputManager.m_Instance.GetKeyboardShortcutDown(
                    InputManager.KeyboardShortcut.TossWidget))
                {
                    m_WidgetManager.TossNearestWidget();
                }
                else if (InputManager.m_Instance.GetKeyboardShortcutDown(
                    InputManager.KeyboardShortcut.Reset))
                {
                    App.Instance.SetDesiredState(App.AppState.LoadingBrushesAndLighting);
                }
                else if (InputManager.m_Instance.GetKeyboardShortcutDown(
                             InputManager.KeyboardShortcut.FlyMode))
                {
                    SketchSurfacePanel.m_Instance.EnableSpecificTool(BaseTool.ToolType.FlyTool);
                }
                else if (App.Config.m_ToggleProfileOnAppButton &&
                    (InputManager.Wand.GetVrInputDown(VrInput.Button03) ||
                    InputManager.m_Instance.GetKeyboardShortcutDown(
                        InputManager.KeyboardShortcut.ToggleProfile)))
                {
                    IssueGlobalCommand(GlobalCommands.ToggleProfiling);
                }
            }

#if DEBUG
            if (InputManager.m_Instance.GetKeyboardShortcutDown(
                InputManager.KeyboardShortcut.CheckStrokes))
            {
                bool value = !SketchMemoryScript.m_Instance.m_SanityCheckStrokes;
                string feature = "Stroke determinism checking";
                SketchMemoryScript.m_Instance.m_SanityCheckStrokes = value;
                OutputWindowScript.m_Instance.CreateInfoCardAtController(
                    InputManager.ControllerName.Brush,
                    feature + (value ? ": On" : ": Off"));
            }
#endif

            bool hasController = m_ControlsType == ControlsType.SixDofControllers;
            var mouse = Mouse.current;

            // Toggle default tool.
            if (!m_PanelManager.AdvancedModeActive() &&
                InputManager.m_Instance.GetCommandDown(InputManager.SketchCommands.ToggleDefaultTool) &&
                !m_SketchSurfacePanel.IsDefaultToolEnabled() &&
                m_SketchSurfacePanel.ActiveTool.AllowDefaultToolToggle() && m_CurrentGazeObject == -1)// don't allow tool to change while pointing at panel because there is no visual indication
            {
                m_SketchSurfacePanel.EnableDefaultTool();
                AudioManager.m_Instance.PlayPinCushionSound(true);
            }
            // Pan.
            else if (!hasController && mouse.rightButton.isPressed)
            {
                SwitchState(InputState.Pan);
            }
            // Controller lock (this must be before rotate/head lock!).
            else if (!hasController &&
                InputManager.m_Instance.GetCommand(InputManager.SketchCommands.LockToController))
            {
                SwitchState(InputState.ControllerLock);
            }
            // Rotate.
            else if (!hasController &&
                InputManager.m_Instance.GetCommand(InputManager.SketchCommands.PivotRotation))
            {
                SwitchState(InputState.Rotation);
            }
            // Head lock.
            else if (!hasController &&
                InputManager.m_Instance.GetCommand(InputManager.SketchCommands.LockToHead))
            {
                SwitchState(InputState.HeadLock);
            }
            // Push pull.
            else if (!hasController &&
                InputManager.m_Instance.GetCommand(InputManager.SketchCommands.AltActivate))
            {
                SwitchState(InputState.PushPull);
            }
            else if (!PointerManager.m_Instance.IsMainPointerCreatingStroke())
            {
                // Reset surface.
                if (!hasController &&
                    InputManager.m_Instance.GetCommandDown(InputManager.SketchCommands.Reset))
                {
                    ResetGrabbedPose();
                }
                // Undo.
                else if (InputManager.m_Instance.GetCommandDown(InputManager.SketchCommands.Undo) &&
                    CanUndo())
                {
                    IssueGlobalCommand(GlobalCommands.Undo);
                }
                else if (InputManager.m_Instance.GetCommand(InputManager.SketchCommands.Undo) &&
                    CanUndo() && ShouldRepeatUndo())
                {
                    m_UndoHold_Timer = m_UndoRedoHold_RepeatInterval;
                    IssueGlobalCommand(GlobalCommands.Undo);
                }
                // Redo.
                else if (InputManager.m_Instance.GetCommandDown(InputManager.SketchCommands.Redo) &&
                    CanRedo())
                {
                    IssueGlobalCommand(GlobalCommands.Redo);
                }
                else if (InputManager.m_Instance.GetCommand(InputManager.SketchCommands.Redo) &&
                    CanRedo() && ShouldRepeatRedo())
                {
                    m_RedoHold_Timer = m_UndoRedoHold_RepeatInterval;
                    IssueGlobalCommand(GlobalCommands.Redo);
                }
                // Reset scene.
                else if (!hasController &&
                    InputManager.m_Instance.GetKeyboardShortcutDown(
                        InputManager.KeyboardShortcut.ResetScene))
                {
                    // TODO: Should thsi go away? Seems like the "sweetspot" may no longer be used.
                    if (App.VrSdk.GetControllerDof() == VrSdk.DoF.Two)
                    {
                        m_PanelManager.SetSweetSpotPosition(m_CurrentGazeRay.origin);
                        ResetGrabbedPose();
                    }
                }
                // Straight edge.
                else if (!hasController &&
                    InputManager.m_Instance.GetKeyboardShortcutDown(
                        InputManager.KeyboardShortcut.StraightEdge))
                {
                    IssueGlobalCommand(GlobalCommands.StraightEdge);
                }
                // Always fall back on switching tools.
                else
                {
                    m_SketchSurfacePanel.CheckForToolSelection();
                }
            }

            // Reset undo/redo hold timers.
            if (!InputManager.m_Instance.GetCommand(InputManager.SketchCommands.Undo))
            {
                m_UndoHold_Timer = m_UndoRedoHold_DurationBeforeStart;
            }
            if (!InputManager.m_Instance.GetCommand(InputManager.SketchCommands.Redo))
            {
                m_RedoHold_Timer = m_UndoRedoHold_DurationBeforeStart;
            }
            UnityEngine.Profiling.Profiler.EndSample();
        }

        bool CanUndo()
        {
            return SketchMemoryScript.m_Instance.CanUndo() &&
                !IsUIBlockingUndoRedo() &&
                m_PanelManager.GazePanelsAreVisible() &&
                !m_GrabWand.grabbingWorld &&
                !InputManager.m_Instance.GetCommand(InputManager.SketchCommands.Activate) &&
                !SelectionManager.m_Instance.IsAnimatingTossFromGrabbingGroup &&
                !(MultiplayerManager.m_Instance.State == ConnectionState.IN_ROOM);
        }

        bool CanRedo()
        {
            return SketchMemoryScript.m_Instance.CanRedo() &&
                !IsUIBlockingUndoRedo() &&
                m_PanelManager.GazePanelsAreVisible() &&
                !m_GrabBrush.grabbingWorld &&
                !InputManager.m_Instance.GetCommand(InputManager.SketchCommands.Activate) &&
                !SelectionManager.m_Instance.IsAnimatingTossFromGrabbingGroup &&
                !(MultiplayerManager.m_Instance.State == ConnectionState.IN_ROOM);
        }

        bool ShouldRepeatUndo()
        {
            m_UndoHold_Timer -= Time.deltaTime;
            return (m_UndoHold_Timer <= 0.0f);
        }

        bool ShouldRepeatRedo()
        {
            m_RedoHold_Timer -= Time.deltaTime;
            return (m_RedoHold_Timer <= 0.0f);
        }

        // Updates the global state:
        //   m_CurrentGrabWidget
        void UpdateGrab()
        {
            UnityEngine.Profiling.Profiler.BeginSample("SketchControlScript.UpdateGrab");
            if (m_ControlsType != ControlsType.SixDofControllers)
            {
                UnityEngine.Profiling.Profiler.EndSample();
                return;
            }

            GrabWidget rPrevGrabWidget = m_CurrentGrabWidget;
            GrabWidget rPrevPotentialBrush = m_PotentialGrabWidgetBrush;
            GrabWidget rPrevPotentialWand = m_PotentialGrabWidgetWand;
            if (m_CurrentGrabWidget)
            {
                m_CurrentGrabWidget.Activate(false);
            }
            if (m_PotentialGrabWidgetBrush)
            {
                m_PotentialGrabWidgetBrush.Activate(false);
            }
            if (m_PotentialGrabWidgetWand)
            {
                m_PotentialGrabWidgetWand.Activate(false);
            }
            m_CurrentGrabWidget = null;
            m_PotentialGrabWidgetBrush = null;
            m_PotentialGrabWidgetWand = null;
            m_PotentialGrabWidgetBrushValid = false;
            m_PotentialGrabWidgetWandValid = false;

            m_WidgetManager.RefreshNearestWidgetLists(m_CurrentGazeRay, m_CurrentGazeObject);

            if (m_GrabWidgetState == GrabWidgetState.None)
            {
                UpdateGrab_WasNone(rPrevPotentialBrush, rPrevPotentialWand);
            }
            else if (m_GrabWidgetState == GrabWidgetState.OneHand)
            {
                UpdateGrab_WasOneHand(rPrevGrabWidget);
            }
            else if (m_GrabWidgetState == GrabWidgetState.TwoHands)
            {
                UpdateGrab_WasTwoHands(rPrevGrabWidget);
            }

            // Update grab intersection state.
            switch (m_CurrentGrabIntersectionState)
            {
                case GrabIntersectionState.RequestIntersections:
                    m_CurrentGrabIntersectionState = GrabIntersectionState.ReadBrush;
                    break;
                case GrabIntersectionState.ReadBrush:
                    m_CurrentGrabIntersectionState = GrabIntersectionState.ReadWand;
                    break;
                case GrabIntersectionState.ReadWand:
                    m_CurrentGrabIntersectionState = GrabIntersectionState.RequestIntersections;
                    break;
            }

            if (!TutorialManager.m_Instance.TutorialActive() && m_CurrentGrabWidget == null)
            {
                UpdateGrab_World();
            }

            App.Instance.SelectionEffect.HighlightForGrab(
                m_GrabWidgetState != GrabWidgetState.None ||
                (m_PotentialGrabWidgetBrush != null && m_PotentialGrabWidgetBrushValid) ||
                (m_PotentialGrabWidgetWand != null && m_PotentialGrabWidgetWandValid));
            UnityEngine.Profiling.Profiler.EndSample();
        }

        void UpdateGrab_WasNone(GrabWidget rPrevPotentialBrush, GrabWidget rPrevPotentialWand)
        {
            // if a panel isn't in focus, allow for widget grab
            // We can grab a widget as long as we aren't trying to draw with that hand.
            bool bActiveInput =
                (InputManager.m_Instance.GetCommand(InputManager.SketchCommands.Activate) &&
                App.Instance.IsInStateThatAllowsPainting());

            //certain tools don't allow us to mess with widgets
            bool bWidgetManipOK = m_SketchSurfacePanel.DoesCurrentToolAllowWidgetManipulation() &&
                !m_GrabWand.grabbingWorld && !m_GrabBrush.grabbingWorld && IsGrabWorldStateStable() &&
                App.Instance.IsInStateThatAllowsAnyGrabbing();

            // Update EatInput flags if they're valid.
            if (m_GrabBrush.eatInput)
            {
                m_GrabBrush.eatInput = InputManager.Brush.GetControllerGrip();
            }
            if (m_GrabWand.eatInput)
            {
                m_GrabWand.eatInput = InputManager.Wand.GetControllerGrip();
            }

            bool bShouldClearWandInside = false;
            if (m_CurrentInputState == InputState.Standard && bWidgetManipOK)
            {
                // If we're in the intersection request state, fire off a new intersection request.  If
                // we're in the read brush state, update our brush grab data structure.
                List<GrabWidgetData> brushBests = m_WidgetManager.WidgetsNearBrush;
                if (m_CurrentGrabIntersectionState == GrabIntersectionState.RequestIntersections)
                {
                    RequestWidgetIntersection(brushBests, InputManager.ControllerName.Brush);
                }
                else if (m_CurrentGrabIntersectionState == GrabIntersectionState.ReadBrush)
                {
                    m_BackupBrushGrabData = GetBestWidget(brushBests, m_BrushResults);
                }

                if (m_BackupBrushGrabData != null)
                {
                    m_PotentialGrabWidgetBrush = m_BackupBrushGrabData.m_WidgetScript;

                    // Allow widget grab if we're not painting.
                    if (!bActiveInput)
                    {
                        m_PotentialGrabWidgetBrush.Activate(true);
                        m_PotentialGrabWidgetBrushValid = true;
                        m_PotentialGrabWidgetBrush.VisualizePinState();

                        if (!m_GrabBrush.eatInput && InputManager.Brush.GetControllerGrip())
                        {
                            m_CurrentGrabWidget = m_PotentialGrabWidgetBrush;
                            if (m_CurrentGrabWidget.Group != SketchGroupTag.None)
                            {
                                m_GrabBrush.grabbingGroup = true;
                                m_CurrentGrabWidget =
                                    SelectionManager.m_Instance.StartGrabbingGroupWithWidget(m_CurrentGrabWidget);
                            }
                            UpdateGrab_NoneToOne(InputManager.ControllerName.Brush);
                            bShouldClearWandInside = true;
                            m_GrabBrush.startedGrabInsideWidget = true;
                        }
                    }
                }
                m_GrabBrush.SetHadBestGrabAndTriggerHaptics(m_BackupBrushGrabData);
                m_ControllerGrabVisuals.BrushInWidgetRange = m_BackupBrushGrabData != null;

                // If we're in the intersection request state, fire off a new intersection request.  If
                // we're in the read wand state, update our wand grab data structure.
                List<GrabWidgetData> wandBests = m_WidgetManager.WidgetsNearWand;
                if (m_CurrentGrabIntersectionState == GrabIntersectionState.RequestIntersections)
                {
                    RequestWidgetIntersection(wandBests, InputManager.ControllerName.Wand);
                }
                else if (m_CurrentGrabIntersectionState == GrabIntersectionState.ReadWand)
                {
                    m_BackupWandGrabData = GetBestWidget(wandBests, m_WandResults);
                }

                if (m_BackupWandGrabData != null)
                {
                    m_PotentialGrabWidgetWand = m_BackupWandGrabData.m_WidgetScript;
                    // Allow wand widget grab if brush grab failed.
                    bool bGrabAllowed = (m_GrabWidgetState == GrabWidgetState.None) && !bActiveInput;
                    if (bGrabAllowed)
                    {
                        m_PotentialGrabWidgetWand.Activate(true);
                        m_PotentialGrabWidgetWandValid = true;
                        m_PotentialGrabWidgetWand.VisualizePinState();

                        if (!m_GrabWand.eatInput && InputManager.Wand.GetControllerGrip())
                        {
                            m_CurrentGrabWidget = m_PotentialGrabWidgetWand;
                            if (m_CurrentGrabWidget.Group != SketchGroupTag.None)
                            {
                                m_GrabWand.grabbingGroup = true;
                                m_CurrentGrabWidget =
                                    SelectionManager.m_Instance.StartGrabbingGroupWithWidget(m_CurrentGrabWidget);
                            }
                            UpdateGrab_NoneToOne(InputManager.ControllerName.Wand);
                            m_GrabBrush.ClearInsideWidget();
                            m_GrabWand.startedGrabInsideWidget = true;
                        }
                    }
                }
                m_GrabWand.SetHadBestGrabAndTriggerHaptics(m_BackupWandGrabData);
                m_ControllerGrabVisuals.WandInWidgetRange = m_BackupWandGrabData != null;

                // Account for asymmetry in controller processing by clearing after wand has updated
                // GrabState.insideWidget according to bestWandGrab.
                if (bShouldClearWandInside)
                {
                    m_GrabWand.ClearInsideWidget();
                }
            }

            // Update widget collisions if we've got a drifter.
            if (m_GrabWidgetState == GrabWidgetState.None)
            {
                if (m_WidgetManager.ShouldUpdateCollisions())
                {
                    m_PanelManager.DoCollisionSimulationForWidgetPanels();
                }
            }
        }

        void UpdateGrab_WasOneHand(GrabWidget rPrevGrabWidget)
        {
            var controller = InputManager.Controllers[(int)m_GrabWidgetOneHandInfo.m_Name];
            bool shouldRelease = !App.Instance.IsInStateThatAllowsAnyGrabbing();
            if (!InputManager.Controllers[(int)m_GrabWidgetOneHandInfo.m_Name].GetControllerGrip() ||
                shouldRelease)
            {
                if (shouldRelease)
                {
                    EatGrabInput();
                }

                Vector3 vLinearVelocity;
                Vector3 vAngularVelocity;
                if (GetGrabWidgetHoldHistory(out vLinearVelocity, out vAngularVelocity))
                {
                    rPrevGrabWidget.SetVelocities(
                        vLinearVelocity, vAngularVelocity,
                        controller.Transform.position);
                }
                // One -> None
                UpdateGrab_ToNone(rPrevGrabWidget);
            }
            else
            {
                // Keep holding on to our widget.
                m_CurrentGrabWidget = rPrevGrabWidget;
                m_CurrentGrabWidget.Activate(true);
                m_CurrentGrabWidget.UserInteracting(true, m_GrabWidgetOneHandInfo.m_Name);

                if (!m_CurrentGrabWidget.Pinned)
                {
                    var info = InputManager.Controllers[(int)m_GrabWidgetOneHandInfo.m_Name];
                    var controllerXf = Coords.AsGlobal[info.Transform];
                    var newWidgetXf = controllerXf * m_GrabWidgetOneHandInfo.m_BaseWidgetXf_LS;
                    m_CurrentGrabWidget.RecordAndSetPosRot(newWidgetXf);

                    UpdateGrabWidgetHoldHistory(m_GrabWidgetOneHandInfo.m_Name);
                }

                m_PanelManager.DoCollisionSimulationForWidgetPanels();

                // Check for widget pinning.
                if (m_CurrentGrabWidget.AllowPinning)
                {
                    if (InputManager.Controllers[(int)m_GrabWidgetOneHandInfo.m_Name].GetCommandDown(
                        InputManager.SketchCommands.PinWidget))
                    {
                        // If the user initiates a pin action, buzz a bit.
                        if (!m_CurrentGrabWidget.Pinned)
                        {
                            InputManager.m_Instance.TriggerHapticsPulse(
                                m_GrabWidgetOneHandInfo.m_Name, 3, 0.10f, 0.07f);
                        }
                        m_CurrentGrabWidget.Pin(!m_CurrentGrabWidget.Pinned);
                        SketchSurfacePanel.m_Instance.EatToolsInput();
                        m_WidgetManager.RefreshPinAndUnpinLists();
                    }
                }

                if (m_CurrentGrabWidget is SelectionWidget)
                {
                    if (InputManager.m_Instance.GetCommandDown(
                        InputManager.SketchCommands.DuplicateSelection))
                    {
                        controller.LastHeldInput =
                            controller.GetCommandHoldInput(InputManager.SketchCommands.DuplicateSelection);
                    }

                    if (controller.LastHeldInput != null &&
                        InputManager.m_Instance.GetCommandHeld(InputManager.SketchCommands.DuplicateSelection))
                    {
                        SketchControlsScript.m_Instance.IssueGlobalCommand(
                            SketchControlsScript.GlobalCommands.Duplicate);
                    }
                }

                InputManager.ControllerName otherName =
                    (m_GrabWidgetOneHandInfo.m_Name == InputManager.ControllerName.Brush) ?
                        InputManager.ControllerName.Wand : InputManager.ControllerName.Brush;
                bool otherInputEaten =
                    (m_GrabWidgetOneHandInfo.m_Name == InputManager.ControllerName.Brush) ?
                        m_GrabWand.eatInput : m_GrabBrush.eatInput;

                // See if the other controller decides to grab the widget (unless we're pinned).
                if (!m_CurrentGrabWidget.Pinned)
                {
                    if (m_CurrentGrabWidget.AllowTwoHandGrab)
                    {
                        if (InputManager.Controllers[(int)otherName].GetControllerGrip())
                        {
                            RequestPanelsVisibility(false);
                            m_GrabWidgetState = GrabWidgetState.TwoHands;
                            // Figure out if the new grab starts inside the widget.
                            Vector3 vOtherGrabPos = TrTransform.FromTransform(
                                InputManager.m_Instance.GetController(otherName)).translation;
                            bool bOtherGrabInBounds = m_CurrentGrabWidget.GetActivationScore(
                                vOtherGrabPos, otherName) >= 0;
                            m_CurrentGrabWidget.SetUserTwoHandGrabbing(
                                true, m_GrabWidgetOneHandInfo.m_Name, otherName, bOtherGrabInBounds);

                            if (otherName == InputManager.ControllerName.Brush)
                            {
                                m_GrabBrush.startedGrabInsideWidget = bOtherGrabInBounds;
                            }
                            else
                            {
                                m_GrabWand.startedGrabInsideWidget = bOtherGrabInBounds;
                            }

                            m_GrabWidgetTwoHandBrushPrev = TrTransform.FromTransform(
                                InputManager.m_Instance.GetController(InputManager.ControllerName.Brush));
                            m_GrabWidgetTwoHandWandPrev = TrTransform.FromTransform(
                                InputManager.m_Instance.GetController(InputManager.ControllerName.Wand));
                        }
                    }
                }
                else if (!otherInputEaten && InputManager.Controllers[(int)otherName].GetControllerGrip())
                {
                    // If it's a two hand grab but the current grab widget is pinned, grab the world.
                    UpdateGrab_ToNone(m_CurrentGrabWidget);
                    m_CurrentGrabWidget = null;
                    m_ControllerGrabVisuals.SetDesiredVisualState(ControllerGrabVisuals.VisualState.Off);
                }
            }
        }

        // Previous frame was a two-handed grab.
        // Handles all the cases where this frame's grab is zero, one, or two hands.
        void UpdateGrab_WasTwoHands(GrabWidget rPrevGrabWidget)
        {
            //keep holding on to our widget
            m_CurrentGrabWidget = rPrevGrabWidget;
            m_CurrentGrabWidget.Activate(true);
            m_CurrentGrabWidget.UserInteracting(true, m_GrabWidgetOneHandInfo.m_Name);

            if (!App.Instance.IsInStateThatAllowsAnyGrabbing())
            {
                m_CurrentGrabWidget.SetUserTwoHandGrabbing(false);
                UpdateGrab_ToNone(rPrevGrabWidget);
            }
            else if (!InputManager.Wand.GetControllerGrip())
            { // Look for button release.
                m_CurrentGrabWidget.SetUserTwoHandGrabbing(false);
                // See if our Brush hand is still within grab range of the widget.
                if (m_GrabBrush.startedGrabInsideWidget ||
                    IsControllerNearWidget(InputManager.ControllerName.Brush, m_CurrentGrabWidget))
                {
                    m_GrabWidgetOneHandInfo.m_Name = InputManager.ControllerName.Brush;
                    RequestPanelsVisibility(true);
                    InitializeGrabWidgetControllerInfo(m_GrabWidgetOneHandInfo);
                    m_GrabWidgetState = GrabWidgetState.OneHand;
                }
                else
                {
                    // If the Brush hand is beyond the widget, we're not holding it anymore.
                    UpdateGrab_ToNone(rPrevGrabWidget);

                    // Eat input on the brush grip until we release the button.
                    m_GrabBrush.eatInput = true;
                }
            }
            else if (!InputManager.Brush.GetControllerGrip())
            {
                m_CurrentGrabWidget.SetUserTwoHandGrabbing(false);
                if (m_GrabWand.startedGrabInsideWidget ||
                    IsControllerNearWidget(InputManager.ControllerName.Wand, m_CurrentGrabWidget))
                {
                    m_GrabWidgetOneHandInfo.m_Name = InputManager.ControllerName.Wand;
                    InitializeGrabWidgetControllerInfo(m_GrabWidgetOneHandInfo);
                    m_GrabWidgetState = GrabWidgetState.OneHand;
                }
                else
                {
                    UpdateGrab_ToNone(rPrevGrabWidget);
                    m_GrabWand.eatInput = true;
                }
            }
            else
            {
                // Both hands still grabbing.
                // Check for pin, which forcibly releases one of the hands.
                if (m_CurrentGrabWidget.AllowPinning &&
                    InputManager.Controllers[(int)m_GrabWidgetOneHandInfo.m_Name].GetCommandDown(
                        InputManager.SketchCommands.PinWidget))
                {
                    // If the user initiates a pin action, buzz a bit.
                    if (!m_CurrentGrabWidget.Pinned)
                    {
                        InputManager.m_Instance.TriggerHapticsPulse(
                            m_GrabWidgetOneHandInfo.m_Name, 3, 0.10f, 0.07f);
                    }

                    m_CurrentGrabWidget.Pin(!m_CurrentGrabWidget.Pinned);
                    SketchSurfacePanel.m_Instance.EatToolsInput();
                    m_WidgetManager.RefreshPinAndUnpinLists();

                    InitializeGrabWidgetControllerInfo(m_GrabWidgetOneHandInfo);
                    m_GrabWidgetState = GrabWidgetState.OneHand;
                    m_CurrentGrabWidget.SetUserTwoHandGrabbing(false);

                    // Eat input on the off hand so we don't immediately jump in to world transform.
                    if (m_GrabWidgetOneHandInfo.m_Name == InputManager.ControllerName.Brush)
                    {
                        RequestPanelsVisibility(true);
                        m_GrabWand.eatInput = true;
                    }
                    else
                    {
                        m_GrabBrush.eatInput = true;
                    }
                }

                if (!m_CurrentGrabWidget.Pinned)
                {
                    UpdateGrab_ContinuesTwoHands();
                }
            }
            ClearGrabWidgetHoldHistory();
            m_PanelManager.DoCollisionSimulationForWidgetPanels();
        }

        // Common case for two-handed grab: both the previous and current frames are two-handed.
        private void UpdateGrab_ContinuesTwoHands()
        {
            //holding with two hands, transform accordingly
            TrTransform xfBrush = TrTransform.FromTransform(InputManager.Brush.Transform);
            TrTransform xfWand = TrTransform.FromTransform(InputManager.Wand.Transform);
            Vector2 vSizeRange = m_CurrentGrabWidget.GetWidgetSizeRange();

            GrabWidget.Axis axis = m_CurrentGrabWidget.GetScaleAxis(
                xfWand.translation, xfBrush.translation,
                out Vector3 axisDirection, out float axisExtent);

            TrTransform newWidgetXf;
            if (axis != GrabWidget.Axis.Invalid)
            {
                // Scale along a single axis
                float deltaScale;
                if (App.Config.m_AxisManipulationIsResize)
                {
                    newWidgetXf = MathUtils.TwoPointObjectTransformationAxisResize(
                        axisDirection, axisExtent,
                        m_GrabWidgetTwoHandWandPrev, m_GrabWidgetTwoHandBrushPrev,
                        xfWand, xfBrush,
                        GetWorkingTransform(m_CurrentGrabWidget),
                        out deltaScale,
                        deltaScaleMin: vSizeRange.x / axisExtent,
                        deltaScaleMax: vSizeRange.y / axisExtent);
                }
                else
                {
                    newWidgetXf = MathUtils.TwoPointObjectTransformationNonUniformScale(
                        axisDirection,
                        m_GrabWidgetTwoHandWandPrev, m_GrabWidgetTwoHandBrushPrev,
                        xfWand, xfBrush,
                        GetWorkingTransform(m_CurrentGrabWidget),
                        out deltaScale,
                        finalScaleMin: vSizeRange.x,
                        deltaScaleMin: vSizeRange.x / axisExtent,
                        deltaScaleMax: vSizeRange.y / axisExtent);
                }

                // The above functions return undefined values in newWidgetXf.scale; but that's
                // okay because RecordAndSetPosRot ignores xf.scale.
                // TODO: do this more cleanly
                m_CurrentGrabWidget.RecordAndApplyScaleToAxis(deltaScale, axis);
            }
            else
            {
                // Uniform scaling
                TrTransform xfObject = GetWorkingTransform(m_CurrentGrabWidget);
                Vector3 extents = (m_CurrentGrabWidget is StencilWidget)
                    ? (m_CurrentGrabWidget as StencilWidget).Extents
                    : Vector3.one * Mathf.Abs(m_CurrentGrabWidget.GetSignedWidgetSize());

                // Delta-scale bounds should be based on the smallest/largest extent.
                // Irritatingly, the API wants absolute rather than relative scale bounds,
                // so they need even more conversion.
                float deltaScaleMin = vSizeRange.x / extents.Min();
                float deltaScaleMax = vSizeRange.y / extents.Max();
                if (m_GrabWand.startedGrabInsideWidget && m_GrabBrush.startedGrabInsideWidget)
                {
                    newWidgetXf = MathUtils.TwoPointObjectTransformation(
                        m_GrabWidgetTwoHandWandPrev, m_GrabWidgetTwoHandBrushPrev,
                        xfWand, xfBrush,
                        xfObject,
                        deltaScaleMin: deltaScaleMin, deltaScaleMax: deltaScaleMax);
                }
                else if (m_GrabWand.startedGrabInsideWidget)
                {
                    // keep the wand inside the object
                    newWidgetXf = MathUtils.TwoPointObjectTransformation(
                        m_GrabWidgetTwoHandWandPrev, m_GrabWidgetTwoHandBrushPrev,
                        xfWand, xfBrush,
                        xfObject,
                        deltaScaleMin: deltaScaleMin, deltaScaleMax: deltaScaleMax,
                        bUseLeftAsPivot: true);
                }
                else
                {
                    // keep the brush inside the object (note the brush is the left hand)
                    newWidgetXf = MathUtils.TwoPointObjectTransformation(
                        m_GrabWidgetTwoHandBrushPrev, m_GrabWidgetTwoHandWandPrev,
                        xfBrush, xfWand,
                        xfObject,
                        deltaScaleMin: deltaScaleMin, deltaScaleMax: deltaScaleMax,
                        bUseLeftAsPivot: true);
                }

                // Must do separately becvause RecordAndSetPosRot ignores newWidgetXf.scale
                m_CurrentGrabWidget.RecordAndSetSize(newWidgetXf.scale);

                float currentSize = Mathf.Abs(m_CurrentGrabWidget.GetSignedWidgetSize());
                if (currentSize == vSizeRange.x || currentSize == vSizeRange.y)
                {
                    InputManager.m_Instance.TriggerHaptics(InputManager.ControllerName.Brush, 0.05f);
                    InputManager.m_Instance.TriggerHaptics(InputManager.ControllerName.Wand, 0.05f);
                }
            }

            // Ignores TrTransform.scale
            m_CurrentGrabWidget.RecordAndSetPosRot(newWidgetXf);

            m_GrabWidgetTwoHandBrushPrev = xfBrush;
            m_GrabWidgetTwoHandWandPrev = xfWand;
        }

        void UpdateGrab_NoneToOne(InputManager.ControllerName controllerName)
        {
            if (m_MaybeDriftingGrabWidget != null &&
                m_MaybeDriftingGrabWidget.IsMoving() &&
                !m_MaybeDriftingGrabWidget.IsSpinningFreely)
            {
                // If a new widget is grabbed but the previous one is still drifting, end the drift.
                // TODO: Simplify in the widget animation cleanup.
                if (m_MaybeDriftingGrabWidget == m_CurrentGrabWidget)
                {
                    SketchMemoryScript.m_Instance.PerformAndRecordCommand(
                        new MoveWidgetCommand(m_MaybeDriftingGrabWidget,
                            m_MaybeDriftingGrabWidget.LocalTransform, m_MaybeDriftingGrabWidget.CustomDimension,
                            final: true),
                        discardIfNotMerged: true);
                }
                m_MaybeDriftingGrabWidget.ClearVelocities();
            }

            // UserInteracting should be the first thing that happens here so OnUserBeginInteracting can
            // be called before everything else.
            m_CurrentGrabWidget.UserInteracting(true, controllerName);
            m_CurrentGrabWidget.ClearVelocities();
            ClearGrabWidgetHoldHistory();

            //set our info names according to this controller's name
            m_GrabWidgetOneHandInfo.m_Name = controllerName;
            InitializeGrabWidgetControllerInfo(m_GrabWidgetOneHandInfo);

            PointerManager.m_Instance.AllowPointerPreviewLine(false);
            PointerManager.m_Instance.RequestPointerRendering(false);
            m_SketchSurfacePanel.RequestHideActiveTool(true);
            if (m_GrabWidgetOneHandInfo.m_Name == InputManager.ControllerName.Wand)
            {
                RequestPanelsVisibility(false);
            }

            // Notify visuals.
            ControllerGrabVisuals.VisualState visualState =
                m_GrabWidgetOneHandInfo.m_Name == InputManager.ControllerName.Brush ?
                    ControllerGrabVisuals.VisualState.WidgetBrushGrip :
                    ControllerGrabVisuals.VisualState.WidgetWandGrip;
            m_ControllerGrabVisuals.SetDesiredVisualState(visualState);
            m_ControllerGrabVisuals.SetHeldWidget(m_CurrentGrabWidget.transform);

            //if a gaze object had focus when we grabbed this widget, take focus off the object
            ResetActivePanel();
            m_UIReticle.SetActive(false);

            // Prep all other grab widgets for collision.
            m_PanelManager.PrimeCollisionSimForWidgets(m_CurrentGrabWidget);

            m_GrabWidgetState = GrabWidgetState.OneHand;
            m_WidgetManager.WidgetsDormant = false;
            PointerManager.m_Instance.EatLineEnabledInput();

            m_BackupWandGrabData = null;
            m_BackupBrushGrabData = null;
        }

        void UpdateGrab_ToNone(GrabWidget rPrevGrabWidget)
        {
            m_MaybeDriftingGrabWidget = rPrevGrabWidget;

            m_GrabWidgetState = GrabWidgetState.None;
            PointerManager.m_Instance.RequestPointerRendering(!App.Instance.IsLoading() &&
                m_SketchSurfacePanel.ShouldShowPointer());
            RequestPanelsVisibility(true);
            m_SketchSurfacePanel.RequestHideActiveTool(false);
            rPrevGrabWidget.UserInteracting(false);

            // Disable grab visuals.
            m_ControllerGrabVisuals.SetDesiredVisualState(ControllerGrabVisuals.VisualState.Off);
            m_ControllerGrabVisuals.SetHeldWidget(null);

            if (m_GrabBrush.grabbingGroup || m_GrabWand.grabbingGroup)
            {
                SelectionManager.m_Instance.EndGrabbingGroupWithWidget();
                m_GrabBrush.grabbingGroup = false;
                m_GrabWand.grabbingGroup = false;
            }
        }

        void RequestWidgetIntersection(List<GrabWidgetData> candidates,
                                       InputManager.ControllerName controllerName)
        {
            // Get locals based off what controller we're using.
            Queue<GpuIntersectionResult> resultQueue = null;
            Vector3 controllerPos = Vector3.zero;
            if (controllerName == InputManager.ControllerName.Brush)
            {
                resultQueue = m_BrushResults;
                controllerPos = InputManager.m_Instance.GetBrushControllerAttachPoint().position;
            }
            else
            {
                resultQueue = m_WandResults;
                controllerPos = InputManager.m_Instance.GetWandControllerAttachPoint().position;
            }

            // If we don't have a candidate that has a GPU object, don't bother firing off a GPU request.
            bool requestGpuIntersection = false;

            // Fire off a new GPU intersection with all widgets that can use it.
            for (int i = 0; i < candidates.Count; ++i)
            {
                if (candidates[i].m_WidgetScript.HasGPUIntersectionObject())
                {
                    candidates[i].m_WidgetScript.SetGPUIntersectionObjectLayer(m_WidgetGpuIntersectionLayer);
                    requestGpuIntersection = true;
                }
            }

            if (requestGpuIntersection)
            {
                GpuIntersectionResult newRequest = new GpuIntersectionResult();
                newRequest.resultList = new List<GpuIntersector.ModelResult>();
                newRequest.result = App.Instance.GpuIntersector.RequestModelIntersections(
                    controllerPos, m_WidgetGpuIntersectionRadius, newRequest.resultList, 8,
                    (1 << m_WidgetGpuIntersectionLayer));

                // The new result will only be null when the intersector is disabled.
                if (newRequest.result != null)
                {
                    resultQueue.Enqueue(newRequest);
                }

                for (int i = 0; i < candidates.Count; ++i)
                {
                    if (candidates[i].m_WidgetScript.HasGPUIntersectionObject())
                    {
                        candidates[i].m_WidgetScript.RestoreGPUIntersectionObjectLayer();
                    }
                }
            }
        }

        GrabWidgetData GetBestWidget(List<GrabWidgetData> candidates,
                                     Queue<GpuIntersectionResult> resultQueue)
        {
            // Discard futures that are too old.
            while (resultQueue.Count > 0)
            {
                if (Time.frameCount - resultQueue.Peek().result.StartFrame < 5)
                {
                    break;
                }
                resultQueue.Dequeue();
            }

            // If the oldest future is ready, use its intersection result to update the candidates.
            GpuIntersectionResult finishedResult;
            if (resultQueue.Count > 0 && resultQueue.Peek().result.IsReady)
            {
                finishedResult = resultQueue.Dequeue();
            }
            else
            {
                finishedResult.resultList = new List<GpuIntersector.ModelResult>();
            }

            // TODO: Speed this up.
            for (int i = 0; i < candidates.Count; ++i)
            {
                if (candidates[i].m_WidgetScript.HasGPUIntersectionObject())
                {
                    // If a candidate can't find itself in the finished results list, it's not eligible.
                    bool candidateValid = false;
                    for (int j = 0; j < finishedResult.resultList.Count; ++j)
                    {
                        if (candidates[i].m_WidgetScript.Equals(finishedResult.resultList[j].widget))
                        {
                            candidateValid = true;
                            break;
                        }
                    }

                    if (candidateValid)
                    {
                        // If a candidate has a GPU intersection object and we found it in this list,
                        // not only is it valid, but it's as valid as it can be.
                        candidates[i].m_ControllerScore = 1.0f;
                    }
                    else
                    {
                        candidates[i].m_NearController = false;
                    }
                }
            }

            // Run through the candidates and pick
            GrabWidgetData best = null;
            for (int i = 0; i < candidates.Count; ++i)
            {
                var candidate = candidates[i];
                if (!candidate.m_NearController) continue;

                // For media widgets - only select from the active layer
                if (candidate.m_WidgetScript is MediaWidget
                    && candidate.m_WidgetScript.Canvas != App.Scene.ActiveCanvas) continue;

                if (best == null || candidate.m_ControllerScore > best.m_ControllerScore)
                {
                    best = candidate;
                }
            }
            return best;
        }

        void InitializeGrabWidgetControllerInfo(GrabWidgetControllerInfo info)
        {
            Transform controller = InputManager.Controllers[(int)info.m_Name].Transform;
            Transform widget = m_CurrentGrabWidget.GrabTransform_GS;
            TrTransform newWidgetXf = Coords.AsGlobal[widget];

            info.m_BaseControllerXf = Coords.AsGlobal[controller];
            info.m_BaseWidgetXf_LS = info.m_BaseControllerXf.inverse * newWidgetXf;
        }

        // returns the transform of the true widget (not the snapped one for those that can be)
        private TrTransform GetWorkingTransform(GrabWidget w)
        {
            TrTransform ret = w.GetGrabbedTrTransform();
            ret.scale = w.GetSignedWidgetSize();
            return ret;
        }

        // Initiate the world transform reset animation.
        public void RequestWorldTransformReset(bool toSavedXf = false)
        {
            if (WorldIsReset(toSavedXf))
            {
                return;
            }

            m_WorldTransformResetXf =
                toSavedXf ? SketchMemoryScript.m_Instance.InitialSketchTransform : TrTransform.identity;
            m_WorldTransformResetState = WorldTransformResetState.Requested;

            App.Scene.disableTiltProtection = false;
        }

        void UpdateWorldTransformReset()
        {
            switch (m_WorldTransformResetState)
            {
                case WorldTransformResetState.Requested:
                    ViewpointScript.m_Instance.FadeToColor(Color.black, m_GrabWorldFadeSpeed);
                    m_WorldTransformResetState = WorldTransformResetState.FadingToBlack;
                    m_xfDropCamReset_RS = Coords.AsRoom[m_DropCam.transform];
                    PointerManager.m_Instance.EatLineEnabledInput();
                    PointerManager.m_Instance.AllowPointerPreviewLine(false);
                    break;
                case WorldTransformResetState.FadingToBlack:
                    m_WorldTransformFadeAmount += m_GrabWorldFadeSpeed * Time.deltaTime;
                    if (m_WorldTransformFadeAmount >= 1.0f)
                    {
                        App.Scene.Pose = m_WorldTransformResetXf;
                        m_WorldTransformFadeAmount = 1.0f;
                        m_WorldTransformResetState = WorldTransformResetState.FadingToScene;
                        ViewpointScript.m_Instance.FadeToScene(m_GrabWorldFadeSpeed);
                        m_DropCam.transform.position = m_xfDropCamReset_RS.translation;
                        m_DropCam.transform.rotation = m_xfDropCamReset_RS.rotation;
                        PointerManager.m_Instance.AllowPointerPreviewLine(true);
                    }
                    break;
                case WorldTransformResetState.FadingToScene:
                    m_WorldTransformFadeAmount -= m_GrabWorldFadeSpeed * Time.deltaTime;
                    if (m_WorldTransformFadeAmount <= 0.0f)
                    {
                        m_WorldTransformFadeAmount = 0.0f;
                        m_WorldTransformResetState = WorldTransformResetState.Default;
                    }
                    break;
            }
        }

        bool CheckToggleTiltProtection()
        {
            if (
                InputManager.Wand.GetCommandDown(InputManager.SketchCommands.Redo) ||
                InputManager.Brush.GetCommandDown(InputManager.SketchCommands.Redo)
            )
            {
                App.Scene.disableTiltProtection = !App.Scene.disableTiltProtection;

                return !App.Scene.disableTiltProtection;
            }

            return false;

        }

        void UpdateGrab_World()
        {
            bool bAllowWorldTransform = m_SketchSurfacePanel.ActiveTool.AllowWorldTransformation() &&
                (m_GrabWorldState != GrabWorldState.ResetDone) &&
                (!PointerManager.m_Instance.IsMainPointerCreatingStroke() || App.Instance.IsLoading()) &&
                App.Instance.IsInStateThatAllowsAnyGrabbing() &&
                !m_DisableWorldGrabbing;

            bool bWorldGrabWandPrev = m_GrabWand.grabbingWorld;
            bool bWorldGrabBrushPrev = m_GrabBrush.grabbingWorld;
            m_GrabWand.grabbingWorld = bAllowWorldTransform && !m_GrabWand.eatInput &&
                InputManager.Wand.GetControllerGrip();
            m_GrabBrush.grabbingWorld = bAllowWorldTransform && !m_GrabBrush.eatInput &&
                InputManager.Brush.GetControllerGrip() &&
                (m_CurrentGazeObject == -1);

            bool grabsChanged = (bWorldGrabWandPrev != m_GrabWand.grabbingWorld) ||
                (bWorldGrabBrushPrev != m_GrabBrush.grabbingWorld);
            bool bAllowWorldTransformChanged =
                bAllowWorldTransform != m_AllowWorldTransformLastFrame;
            int nGrabs = m_GrabWand.grabbingWorld ? 1 : 0;
            nGrabs += m_GrabBrush.grabbingWorld ? 1 : 0;

            // Allow grabbing again if grabs have changed and we're done resetting.
            if (m_GrabWorldState == GrabWorldState.ResetDone && grabsChanged)
            {
                m_GrabWorldState = GrabWorldState.Normal;
            }

            // Update panels visibility if brush grip has changed.
            if (bWorldGrabWandPrev != m_GrabWand.grabbingWorld)
            {
                RequestPanelsVisibility(!m_GrabWand.grabbingWorld);
            }

            // Update tool visibility if brush grip has changed.
            if (bWorldGrabBrushPrev != m_GrabBrush.grabbingWorld)
            {
                m_SketchSurfacePanel.RequestHideActiveTool(m_GrabBrush.grabbingWorld);
                PointerManager.m_Instance.AllowPointerPreviewLine(!m_GrabBrush.grabbingWorld);
                PointerManager.m_Instance.RequestPointerRendering(!m_GrabBrush.grabbingWorld
                    && m_SketchSurfacePanel.ShouldShowPointer() && !App.Instance.IsLoading());
            }

            // Reset m_WorldBeingGrabbed and only set it when world is actually being grabbed.
            bool bWorldBeingGrabbedPrev = m_WorldBeingGrabbed;
            m_WorldBeingGrabbed = false;

            // Move the world if it has been grabbed.
            if (m_GrabWorldState == GrabWorldState.Normal && bAllowWorldTransform)
            {
                if (nGrabs == 2)
                {
                    // Two-handed world movement.
                    m_WorldBeingGrabbed = true;
                    TrTransform grabXfWand = TrTransform.FromTransform(
                        InputManager.m_Instance.GetController(InputManager.ControllerName.Wand));
                    TrTransform grabXfBrush = TrTransform.FromTransform(
                        InputManager.m_Instance.GetController(InputManager.ControllerName.Brush));

                    // Offset the controller positions so that they're centered on the grips.
                    Vector3 gripPos = InputManager.Controllers[(int)InputManager.ControllerName.Brush].Geometry.GripAttachPoint.localPosition;
                    gripPos.x = 0.0f;
                    grabXfWand.translation += grabXfWand.MultiplyVector(gripPos);
                    grabXfBrush.translation += grabXfBrush.MultiplyVector(gripPos);

                    // Are we initiating two hand transform this frame?
                    if (!bWorldGrabWandPrev || !bWorldGrabBrushPrev)
                    {
                        PointerManager.m_Instance.EnableLine(false);
                        PointerManager.m_Instance.AllowPointerPreviewLine(false);
                        PointerManager.m_Instance.RequestPointerRendering(false);
                        // Initiate audio loop
                        m_WorldTransformSpeedSmoothed = 0.0f;
                        AudioManager.m_Instance.WorldGrabLoop(true);
                    }
                    else
                    {
                        TrTransform xfOld = GrabbedPose;
                        TrTransform xfNew;
                        float deltaScaleMin = WorldTransformMinScale / xfOld.scale;
                        float deltaScaleMax = WorldTransformMaxScale / xfOld.scale;
                        bool fixOffset = false;
                        fixOffset = CheckToggleTiltProtection();
                        xfNew = MathUtils.TwoPointObjectTransformation(
                            m_GrabBrush.grabTransform, m_GrabWand.grabTransform,
                            grabXfBrush, grabXfWand,
                            xfOld,
                            rotationAxisConstraint: (App.Scene.disableTiltProtection ? default(Vector3) : Vector3.up),
                            deltaScaleMin: deltaScaleMin, deltaScaleMax: deltaScaleMax);
                        float fCurrentWorldTransformSpeed =
                            Mathf.Abs((xfNew.scale - xfOld.scale) / Time.deltaTime);
                        m_WorldTransformSpeedSmoothed =
                            Mathf.Lerp(m_WorldTransformSpeedSmoothed, fCurrentWorldTransformSpeed,
                                AudioManager.m_Instance.m_WorldGrabLoopSmoothSpeed * Time.deltaTime);
                        AudioManager.m_Instance.ChangeLoopVolume("WorldGrab",
                            Mathf.Clamp(m_WorldTransformSpeedSmoothed /
                                AudioManager.m_Instance.m_WorldGrabLoopAttenuation, 0f,
                                AudioManager.m_Instance.m_WorldGrabLoopMaxVolume));

                        if (fixOffset)
                        {
                            Vector3 midPoint = Vector3.Lerp(grabXfBrush.translation, grabXfWand.translation, 0.5f);

                            Vector3 localMidPointOldXF = xfOld.inverse * midPoint;

                            // assign this to force the axial protection
                            GrabbedPose = xfNew;
                            xfNew = GrabbedPose;

                            Vector3 midPointXFNew = xfNew * localMidPointOldXF;

                            TrTransform xfDelta1 = TrTransform.T(midPoint - midPointXFNew);
                            xfNew = xfDelta1 * xfNew;
                        }
                        GrabbedPose = xfNew;
                    }

                    // Update last states.
                    m_GrabBrush.grabTransform = grabXfBrush;
                    m_GrabWand.grabTransform = grabXfWand;
                }
            }
            else if (m_GrabWorldState == GrabWorldState.ResettingTransform)
            {
                if (m_WorldTransformResetState == WorldTransformResetState.FadingToScene)
                {
                    ResetGrabbedPose();
                    PanelManager.m_Instance.ExecuteOnPanel<LightsPanel>(x => x.OnPanelMoved());

                    // World can't be transformed right after a reset until grab states have changed.
                    if (bAllowWorldTransform)
                    {
                        bAllowWorldTransform = false;
                        bAllowWorldTransformChanged =
                            bAllowWorldTransform != m_AllowWorldTransformLastFrame;
                    }

                    // Set the grab world state on exit.
                    if (nGrabs == 0)
                    {
                        m_GrabWorldState = GrabWorldState.Normal;
                    }
                    else
                    {
                        m_GrabWorldState = GrabWorldState.ResetDone;
                    }
                }
            }

            if (grabsChanged || bAllowWorldTransformChanged)
            {
                // Fade in grid when doing two handed spin.
                if (nGrabs == 2 && !bAllowWorldTransformChanged)
                {
                    ViewpointScript.m_Instance.FadeGroundPlaneIn(m_GrabWorldGridColor, m_GrabWorldFadeSpeed);
                }
                else
                {
                    ViewpointScript.m_Instance.FadeGroundPlaneOut(m_GrabWorldFadeSpeed);
                }
            }

            // Update visuals for world transform
            if (grabsChanged)
            {
                bool bDoubleGrip = m_GrabBrush.grabbingWorld && m_GrabWand.grabbingWorld;
                bool bSingleGrip = m_GrabBrush.grabbingWorld || m_GrabWand.grabbingWorld;
                Vector3 vControllersMidpoint =
                    (InputManager.m_Instance.GetControllerPosition(InputManager.ControllerName.Brush) +
                    InputManager.m_Instance.GetControllerPosition(InputManager.ControllerName.Wand)) * 0.5f;

                // Update transform line visuals
                if (bDoubleGrip)
                {
                    m_ControllerGrabVisuals.SetDesiredVisualState(ControllerGrabVisuals.VisualState.WorldDoubleGrip);
                    AudioManager.m_Instance.WorldGrabbed(vControllersMidpoint);
                }
                else if (bSingleGrip)
                {
                    if (m_GrabWand.grabbingWorld)
                    {
                        m_ControllerGrabVisuals.SetDesiredVisualState(ControllerGrabVisuals.VisualState.WorldWandGrip);
                    }
                    else
                    {
                        m_ControllerGrabVisuals.SetDesiredVisualState(ControllerGrabVisuals.VisualState.WorldBrushGrip);
                    }

                    if (!bWorldGrabWandPrev && !bWorldGrabBrushPrev)
                    {
                        AudioManager.m_Instance.WorldGrabbed(vControllersMidpoint);
                    }
                    else
                    {
                        AudioManager.m_Instance.WorldGrabLoop(false);
                    }
                }
                else
                {
                    m_ControllerGrabVisuals.SetDesiredVisualState(ControllerGrabVisuals.VisualState.Off);
                    AudioManager.m_Instance.WorldGrabLoop(false);
                }

                if (m_GrabWand.grabbingWorld || m_GrabBrush.grabbingWorld)
                {
                    m_WidgetManager.WidgetsDormant = false;
                    PointerManager.m_Instance.EatLineEnabledInput();
                }
            }

            // Reset scene transform if we're gripping and press the track pad.
            bool wandReset = m_GrabWand.grabbingWorld &&
                InputManager.Wand.GetCommandDown(InputManager.SketchCommands.WorldTransformReset);
            bool brushReset = m_GrabBrush.grabbingWorld &&
                InputManager.Brush.GetCommandDown(InputManager.SketchCommands.WorldTransformReset);
            if ((wandReset || brushReset) && !WorldIsReset(toSavedXf: false))
            {
                m_GrabBrush.eatInput = true;
                m_GrabWand.eatInput = true;
                m_EatToolScaleInput = true;
                m_GrabWorldState = GrabWorldState.ResettingTransform;
                RequestWorldTransformReset();
                AudioManager.m_Instance.PlayTransformResetSound();
            }

            // Update the skybox rotation with the new scene rotation.
            if (RenderSettings.skybox)
            {
                Quaternion sceneQuaternion = App.Instance.m_SceneTransform.rotation;
                if (SceneSettings.m_Instance.HasCustomSkybox())
                {
                    RenderSettings.skybox.SetFloat("_Rotation", -sceneQuaternion.eulerAngles.y);
                }
                else
                {
                    RenderSettings.skybox.SetVector(
                        "_SkyboxRotation",
                        new Vector4(sceneQuaternion.x, sceneQuaternion.y, sceneQuaternion.z, sceneQuaternion.w));
                }
            }
            // Update last frame members.
            m_AllowWorldTransformLastFrame = bAllowWorldTransform;
        }

        /// If lhs and rhs are overlapping, return the smallest vector that would
        /// cause rhs to stop overlapping; otherwise, return 0.
        ///  lhs: an antisphere (solid outside, empty inside)
        ///  rhs: a sphere (empty outside, solid inside)
        private static Vector3 GetOverlap_Antisphere_Sphere(
            Vector3 lhsCenter, float lhsRadius,
            Vector3 rhsCenter, float rhsRadius)
        {
            // If anyone passes negative values, they are a bad person
            lhsRadius = Mathf.Abs(lhsRadius);
            rhsRadius = Mathf.Abs(rhsRadius);
            // Without loss of generality, can recenter on lhs
            rhsCenter -= lhsCenter;
            lhsCenter -= lhsCenter;

            float maxDistance = lhsRadius - rhsRadius;

            // Edge case: sphere does not fit in antisphere
            if (maxDistance <= 0)
            {
                return -rhsCenter;
            }

            float penetrationDistance = Mathf.Max(0, rhsCenter.magnitude - maxDistance);
            return -penetrationDistance * rhsCenter.normalized;
        }

        public static bool IsValidScenePose(TrTransform xf, float radialBounds)
        {
            // Simple and dumb implementation for now.
            return xf == MakeValidScenePose(xf, radialBounds);
        }

        /// This is like MakeValidScenePose, but it guarantees that:
        /// - The return value is a valid result of Lerp(scene0, scene1, t),
        ///   for some handwavy definition of "lerp"
        /// - The lerp "t" is in [0, 1]
        /// - IsValidScenePose(return value) is true, subject to the previous constraints.
        ///
        /// Think of it as doing a cast from scene0 to scene1.
        public static TrTransform MakeValidSceneMove(
            TrTransform scene0, TrTransform scene1, float radialBounds)
        {
            if (IsValidScenePose(scene1, radialBounds))
            {
                return scene1;
            }
            if (!IsValidScenePose(scene0, radialBounds))
            {
                Debug.LogError("Invalid scene cast start");
                return scene0;
            }

            // We don't support lerping either of these
            Debug.Assert(scene0.rotation == scene1.rotation);
            Debug.Assert(scene0.scale == scene1.scale);

            Vector3 vRoom0 = -scene0.translation;
            Vector3 vRoom1 = -scene1.translation;
            float radius = (scene0.scale
                * radialBounds
                * App.METERS_TO_UNITS) - App.Instance.RoomRadius;

            float t0, t1;
            bool success = MathUtils.RaySphereIntersection(
                vRoom0, vRoom1 - vRoom0,
                Vector3.zero, radius, out t0, out t1);
            if (!success)
            {
                // If this were more important, we could solve for the t of the closest approach
                return scene0;
            }

            // t0 is expected to be < 0 (room starts inside the fence)
            // t1 is expected to be in [0, 1] (room ends outside the fence)

            // Constraints:
            // - Lerp t must be in [0, 1]. (Do not move past the requested endpoint)
            // - Lerp t should be as high as possible but < t1. (Do not exit the sphere)
            float t = Mathf.Clamp(t1, 0, 1);

            TrTransform sceneT = TrTransform.TRS(
                Vector3.Lerp(scene0.translation, scene1.translation, t),
                scene0.rotation,
                scene0.scale);
            return MakeValidScenePose(sceneT, radialBounds);
        }

        /// Returns a new ScenePose TrTransform that does not cause the room
        /// to violate the hard scene bounds.
        ///
        ///   scenePose - The current, possibly invalid scene pose
        public static TrTransform MakeValidScenePose(TrTransform scenePose, float radialBounds)
        {
            scenePose.scale = Mathf.Clamp(
                scenePose.scale,
                SketchControlsScript.m_Instance.WorldTransformMinScale,
                SketchControlsScript.m_Instance.WorldTransformMaxScale);

            // Anything not explicitly qualified is in room space.

            float roomRadius = App.Instance.RoomRadius;
            Vector3 roomCenter = Vector3.zero;

            float fenceRadius = scenePose.scale * radialBounds
                * App.METERS_TO_UNITS;
            Vector3 fenceCenter = scenePose.translation;

            Vector3 moveRoom = GetOverlap_Antisphere_Sphere(
                fenceCenter, fenceRadius, roomCenter, roomRadius);
            Vector3 moveFence = -moveRoom;

            scenePose.translation += moveFence;
            return scenePose;
        }

        /// Clears data used by GetGrabWidgetHoldHistory()
        /// Should be called any time m_GrabWidgetOneHandInfo changes
        void ClearGrabWidgetHoldHistory()
        {
            m_GrabWidgetHoldHistory.Clear();
        }

        /// Collects data for use with GetGrabWidgetHoldHistory()
        void UpdateGrabWidgetHoldHistory(InputManager.ControllerName name)
        {
            float t = Time.realtimeSinceStartup;
            var info = InputManager.Controllers[(int)name];
            m_GrabWidgetHoldHistory.Enqueue(new GrabWidgetHoldPoint
            {
                m_Name = name,
                m_BirthTime = t,
                m_Pos = info.Transform.position,
                m_Rot = info.Transform.rotation
            });

            // Trim the fat off our widget history
            while (m_GrabWidgetHoldHistory.Count > 0 &&
                t - m_GrabWidgetHoldHistory.Peek().m_BirthTime >= kControlPointHistoryMaxTime)
            {
                m_GrabWidgetHoldHistory.Dequeue();
            }
        }

        /// Returns possibly-smoothed linear and angular velocities. May fail.
        /// Angular velocity is returned as an axial vector whose length() is degrees/second
        bool GetGrabWidgetHoldHistory(out Vector3 vLinearVelocity, out Vector3 vAngularVelocity)
        {
            vLinearVelocity = vAngularVelocity = Vector3.zero;
            if (m_GrabWidgetHoldHistory.Count < 2)
            {
                return false;
            }

            // We need pairs of elements, so a simple foreach() won't quite work.
            // Maybe using linq .First() and .Skip() would be okay.
            using (IEnumerator<GrabWidgetHoldPoint> enumerator = m_GrabWidgetHoldHistory.GetEnumerator())
            {
                if (!enumerator.MoveNext())
                {
                    return false;
                }

                // Infinitesimal rotations commute, and scaled-axis-angle rotations commute
                // "better" than other rotation formats.
                Vector3 totalDeltaTheta = Vector3.zero;

                GrabWidgetHoldPoint first = enumerator.Current;
                GrabWidgetHoldPoint prev = first;
                GrabWidgetHoldPoint current = first;
                while (enumerator.MoveNext())
                {
                    current = enumerator.Current;

                    // For our quaternion, find the difference, convert it to angle/axis, and sum it
                    // Find delta such that  delta * prev = cur
                    // left-multiply because we want it in world-space.
                    // multiply vs prev since we want the delta that takes us forward in time
                    // rather than backward in time.
                    Quaternion dtheta = current.m_Rot * Quaternion.Inverse(prev.m_Rot);
                    // Assume the rotation took the shorter path
                    if (dtheta.w < 0)
                    {
                        dtheta.Set(-dtheta.x, -dtheta.y, -dtheta.z, -dtheta.w);
                    }

                    float degrees;
                    Vector3 axis;
                    dtheta.ToAngleAxis(out degrees, out axis);
                    totalDeltaTheta += (axis * degrees);
                    prev = current;
                }

                // Linear velocity calculation doesn't need to look at intermediate points
                Vector3 totalDeltaPosition = current.m_Pos - first.m_Pos;
                float totalDeltaTime = current.m_BirthTime - first.m_BirthTime;
                if (totalDeltaTime == 0)
                {
                    return false;
                }

                vLinearVelocity = totalDeltaPosition / totalDeltaTime;
                vAngularVelocity = totalDeltaTheta / totalDeltaTime;
                return true;
            }
        }

        bool IsControllerNearWidget(InputManager.ControllerName name, GrabWidget widget)
        {
            Vector3 vControllerPos = InputManager.m_Instance.GetControllerAttachPointPosition(name);
            return widget.GetActivationScore(vControllerPos, name) >= 0.0f;
        }

        void RefreshCurrentGazeObject()
        {
            UnityEngine.Profiling.Profiler.BeginSample("SketchControlScript.RefreshCurrentGazeObject");
            int iPrevGazeObject = m_CurrentGazeObject;
            m_CurrentGazeObject = -1;
            bool bGazeAllowed = (m_CurrentInputState == InputState.Standard)
                && !InputManager.m_Instance.GetCommand(InputManager.SketchCommands.Activate)
                && !m_SketchSurfacePanel.ActiveTool.InputBlocked()
                && (m_GrabWidgetState == GrabWidgetState.None)
                && !m_GrabBrush.grabbingWorld
                && !m_PinCushion.IsShowing()
                && !PointerManager.MainPointerIsPainting()
                ;

            bool bGazeDeactivationOverrideWithInput = false;
            List<PanelManager.PanelData> aAllPanels = m_PanelManager.GetAllPanels();

            bool hasController = m_ControlsType == ControlsType.SixDofControllers;

            //if we're re-positioning a panel, keep it active
            if (m_PositioningPanelWithHead)
            {
                m_CurrentGazeObject = iPrevGazeObject;
            }
            // Only activate gaze objects if we're in standard input mode, and if we don't have the 'draw'
            // button held.
            else if ((bGazeAllowed || (iPrevGazeObject != -1)))
            {
                //reset hit flags
                for (int i = 0; i < m_GazeResults.Length; ++i)
                {
                    m_GazeResults[i].m_HitWithGaze = false;
                    m_GazeResults[i].m_HitWithController = false;
                    m_GazeResults[i].m_WithinView = false;
                }

                // If we're in controller mode, find the nearest colliding widget that might get in our way.
                float fNearestWidget = 99999.0f;
                if (hasController)
                {
                    fNearestWidget = m_WidgetManager.DistanceToNearestWidget(m_GazeControllerRay);
                }

                //check all panels for gaze hit
                bool bRequireVisibilityCheck = !hasController || (iPrevGazeObject == -1);
                if (m_PanelManager.PanelsAreStable())
                {
                    RaycastHit rHitInfo;
                    bool bRayHit = false;
                    int panelsHit = 0;
                    for (int i = 0; i < aAllPanels.Count; ++i)
                    {
                        // Ignore fixed panels when they are not visible.
                        if (!m_PanelManager.GazePanelsAreVisible() && aAllPanels[i].m_Panel.m_Fixed)
                        {
                            continue;
                        }

                        if (aAllPanels[i].m_Panel.gameObject.activeSelf && aAllPanels[i].m_Panel.IsAvailable())
                        {
                            //make sure this b-snap is in view
                            Vector3 vToPanel = aAllPanels[i].m_Panel.transform.position - m_CurrentGazeRay.origin;
                            vToPanel.Normalize();
                            if (!bRequireVisibilityCheck || Vector3.Angle(vToPanel, m_CurrentGazeRay.direction) < m_GazeMaxAngleFromFacing)
                            {
                                if (hasController)
                                {
                                    if (aAllPanels[i].m_Panel.HasMeshCollider())
                                    {
                                        //make sure the angle between the pointer and the panel forward is below our max angle
                                        if (Vector3.Angle(aAllPanels[i].m_Panel.transform.forward, m_GazeControllerRay.direction) < m_GazeMaxAngleFromPointing)
                                        {
                                            //make sure the angle between the user-to-panel and the panel forward is reasonable
                                            if (Vector3.Angle(aAllPanels[i].m_Panel.transform.forward, vToPanel) < m_GazeMaxAngleFacingToForward)
                                            {
                                                m_GazeResults[i].m_WithinView = true;

                                                bRayHit = false;
                                                bRayHit = aAllPanels[i].m_Panel.RaycastAgainstMeshCollider(
                                                    m_GazeControllerRay, out rHitInfo, m_GazeControllerPointingDistance);

                                                if (bRayHit)
                                                {
                                                    //if the ray starts inside the panel, we won't get a good hit point, it'll just be zero
                                                    if (rHitInfo.point.sqrMagnitude > 0.1f)
                                                    {
                                                        if (rHitInfo.distance < fNearestWidget)
                                                        {
                                                            m_GazeResults[i].m_ControllerDistance = rHitInfo.distance;
                                                            m_GazeResults[i].m_ControllerPosition = rHitInfo.point;
                                                            m_GazeResults[i].m_HitWithController = true;
                                                            panelsHit++;
                                                        }
                                                    }
                                                }
                                            }
                                        }
                                    }
                                }
                                else
                                {
                                    m_GazeResults[i].m_WithinView = true;
                                    if (aAllPanels[i].m_Panel.GetCollider().Raycast(m_CurrentGazeRay, out rHitInfo, m_GazeMaxDistance))
                                    {
                                        m_GazeResults[i].m_GazePosition = rHitInfo.point;
                                        m_GazeResults[i].m_HitWithGaze = true;
                                    }
                                }
                            }
                        }
                    }

                    // No panels hit within normal ray distance.
                    // Check if previous panel still pointed to.
                    if (panelsHit == 0)
                    {
                        if (iPrevGazeObject != -1)
                        {
                            // Don't allow any panel to hold focus if it's facing away from the user.
                            Vector3 vToPanel = aAllPanels[iPrevGazeObject].m_Panel.transform.position -
                                m_CurrentGazeRay.origin;
                            vToPanel.Normalize();
                            if (Vector3.Angle(aAllPanels[iPrevGazeObject].m_Panel.transform.forward, vToPanel) <
                                m_GazeMaxAngleFacingToForward)
                            {
                                float fDist = m_GazeControllerPointingDistance * 1.5f;
                                bRayHit = aAllPanels[iPrevGazeObject].m_Panel.RaycastAgainstMeshCollider(
                                    m_GazeControllerRayActivePanel, out rHitInfo, fDist);
                                if (bRayHit)
                                {
                                    if (rHitInfo.point.sqrMagnitude > 0.1f)
                                    {
                                        if (rHitInfo.distance < fNearestWidget)
                                        {
                                            m_GazeResults[iPrevGazeObject].m_ControllerDistance = rHitInfo.distance;
                                            m_GazeResults[iPrevGazeObject].m_ControllerPosition = rHitInfo.point;
                                            m_GazeResults[iPrevGazeObject].m_HitWithController = true;
                                        }
                                    }
                                }
                            }
                        }
                    }
                }

                //determine what panel we hit, take the one with the lowest controller distance
                float fControllerDist = 999.0f;
                int iControllerIndex = -1;
                if (hasController)
                {
                    for (int i = 0; i < m_GazeResults.Length; ++i)
                    {
                        if (m_GazeResults[i].m_HitWithController)
                        {
                            if (m_GazeResults[i].m_ControllerDistance < fControllerDist)
                            {
                                iControllerIndex = i;
                                fControllerDist = m_GazeResults[i].m_ControllerDistance;
                            }
                        }
                    }
                }

                //if we found something near our controller, take it
                if (iControllerIndex != -1)
                {
                    m_CurrentGazeObject = iControllerIndex;
                    m_CurrentGazeHitPoint = m_GazeResults[iControllerIndex].m_ControllerPosition;

                    // TODO: This should not be hardcoded once multiple pointers are allowed.
                    m_GazeResults[m_CurrentGazeObject].m_ControllerName = InputManager.ControllerName.Brush;
                    if (m_GazeResults[m_CurrentGazeObject].m_HitWithGaze)
                    {
                        //average with the gaze position if we hit that too
                        m_CurrentGazeHitPoint += m_GazeResults[m_CurrentGazeObject].m_GazePosition;
                        m_CurrentGazeHitPoint *= 0.5f;
                    }
                }
                else
                {
                    //nothing near the controller, see if we're looking at the previous
                    if (iPrevGazeObject != -1 && m_GazeResults[iPrevGazeObject].m_HitWithGaze)
                    {
                        m_CurrentGazeObject = iPrevGazeObject;
                        m_CurrentGazeHitPoint = m_GazeResults[m_CurrentGazeObject].m_GazePosition;
                    }
                    else
                    {
                        //controller and gaze not near panel, pick the first panel we're looking at
                        for (int i = 0; i < m_GazeResults.Length; ++i)
                        {
                            if (m_GazeResults[i].m_HitWithGaze)
                            {
                                m_CurrentGazeObject = i;
                                m_CurrentGazeHitPoint = m_GazeResults[i].m_GazePosition;
                                break;
                            }
                        }
                    }
                }

                //forcing users to look away from gaze panel
                if (m_EatInputGazeObject && m_CurrentGazeObject != -1)
                {
                    m_CurrentGazeObject = -1;
                }
                else if (m_CurrentGazeObject == -1)
                {
                    m_EatInputGazeObject = false;
                }
            }

            //if we're staring at a panel, keep our countdown fresh
            if (m_CurrentGazeObject != -1 || m_ForcePanelActivation)
            {
                m_GazePanelDectivationCountdown = m_GazePanelDectivationDelay;
            }
            else
            {
                if (InputManager.m_Instance.GetCommandDown(InputManager.SketchCommands.Activate))
                {
                    bGazeDeactivationOverrideWithInput = true;
                    m_GazePanelDectivationCountdown = 0.0f;
                }
                else
                {
                    m_GazePanelDectivationCountdown -= Time.deltaTime;
                }
                if (m_GazePanelDectivationCountdown > 0.0f)
                {
                    m_CurrentGazeObject = iPrevGazeObject;
                }
            }

            //update our positioning timer
            if (m_PositioningPanelWithHead)
            {
                m_PositioningTimer += m_PositioningSpeed * Time.deltaTime;
                m_PositioningTimer = Mathf.Min(m_PositioningTimer, 1.0f);
            }
            else
            {
                m_PositioningTimer -= m_PositioningSpeed * Time.deltaTime;
                m_PositioningTimer = Mathf.Max(m_PositioningTimer, 0.0f);
            }

            //prime objects if we change targets
            if (iPrevGazeObject != m_CurrentGazeObject)
            {
                //if we're switching panels, make sure the pointer doesn't streak
                PointerManager.m_Instance.DisablePointerPreviewLine();

                if (iPrevGazeObject != -1)
                {
                    aAllPanels[iPrevGazeObject].m_Panel.PanelGazeActive(false);
                    aAllPanels[iPrevGazeObject].m_Panel.SetPositioningPercent(0.0f);
                }
                if (m_CurrentGazeObject != -1)
                {
                    //make sure our line is disabled
                    if (m_GazeResults[m_CurrentGazeObject].m_ControllerName == InputManager.ControllerName.Brush)
                    {
                        PointerManager.m_Instance.EnableLine(false);
                        PointerManager.m_Instance.AllowPointerPreviewLine(false);
                    }

                    aAllPanels[m_CurrentGazeObject].m_Panel.PanelGazeActive(true);
                    aAllPanels[m_CurrentGazeObject].m_Panel.SetPositioningPercent(0.0f);

                    if (m_GazeResults[m_CurrentGazeObject].m_ControllerName == InputManager.ControllerName.Brush)
                    {
                        m_SketchSurfacePanel.RequestHideActiveTool(true);
                    }
                }
                else
                {
                    //if we don't have a panel, we need to enable the pointer according to the current tool
                    PointerManager.m_Instance.RefreshFreePaintPointerAngle();
                    PointerManager.m_Instance.RequestPointerRendering(m_SketchSurfacePanel.ShouldShowPointer());
                    m_UIReticle.SetActive(false);
                    m_SketchSurfacePanel.RequestHideActiveTool(false);
                    if (!bGazeDeactivationOverrideWithInput)
                    {
                        m_SketchSurfacePanel.EatToolsInput();
                    }
                }

                m_PositioningPanelWithHead = false;
            }
            UnityEngine.Profiling.Profiler.EndSample();
        }

        void UpdateActiveGazeObject()
        {
            BasePanel currentPanel = m_PanelManager.GetPanel(m_CurrentGazeObject);
            currentPanel.SetPositioningPercent(m_PositioningTimer);
            bool hasController = m_ControlsType == ControlsType.SixDofControllers;
            // Update positioning behavior.
            if (m_PositioningPanelWithHead)
            {
                if (!InputManager.m_Instance.GetCommand(InputManager.SketchCommands.LockToHead) &&
                    !InputManager.m_Instance.GetCommand(InputManager.SketchCommands.LockToController))
                {
                    // No more positioning.
                    m_PositioningPanelWithHead = false;
                    m_PanelManager.m_SweetSpot.EnableBorderSphere(false, Vector3.zero, 0.0f);
                    currentPanel.PanelHasStoppedMoving();
                }
                else
                {
                    //lock the panel to the sweet spot bounds in the direction the user is looking
                    Quaternion qDiff = m_CurrentHeadOrientation * Quaternion.Inverse(m_PositioningPanelBaseHeadRotation);
                    Vector3 vAdjustedOffset = qDiff * m_PositioningPanelOffset;

                    Vector3 vNewPos = m_PanelManager.m_SweetSpot.transform.position + vAdjustedOffset;
                    currentPanel.transform.position = vNewPos;

                    vAdjustedOffset.Normalize();
                    currentPanel.transform.forward = vAdjustedOffset;

                    float fHighlightRadius = currentPanel.m_BorderSphereHighlightRadius;
                    m_PanelManager.m_SweetSpot.EnableBorderSphere(true, vNewPos, fHighlightRadius * m_PositioningTimer);

                    //once we've moved this panel, run the simulation on the other panels to resolve collisions
                    m_PanelManager.DoCollisionSimulationForKeyboardMouse(currentPanel);
                }
            }
            else
            {
                // It's possible that, on this frame, before this function was called, active gaze was pulled
                // from this panel.  In this case, we want to skip updating this frame.
                // This happens when a panel has gaze and world grab dismisses all panels, for example.
                if (currentPanel.IsActive())
                {
                    //orient to gaze
                    if (hasController)
                    {
                        currentPanel.UpdatePanel(m_GazeControllerRay.direction, m_CurrentGazeHitPoint);
                    }
                    else
                    {
                        currentPanel.UpdatePanel(m_CurrentGazeRay.direction, m_CurrentGazeHitPoint);
                    }
                }

                if (!hasController)
                {
                    //lock to head if we're holding a lock button..
                    bool bLockToHead = InputManager.m_Instance.GetCommand(InputManager.SketchCommands.LockToHead) ||
                        InputManager.m_Instance.GetCommand(InputManager.SketchCommands.LockToController);

                    if (bLockToHead)
                    {
                        m_PositioningPanelWithHead = true;
                        m_PositioningPanelBaseHeadRotation = m_CurrentHeadOrientation;
                        m_PositioningPanelOffset = currentPanel.transform.position -
                            m_PanelManager.m_SweetSpot.transform.position;

                        currentPanel.ResetPanelFlair();

                        //prime all other panels for movement
                        m_PanelManager.PrimeCollisionSimForKeyboardMouse();
                    }
                }

                PointerManager.m_Instance.RequestPointerRendering(false);
                currentPanel.UpdateReticleOffset(m_MouseDeltaX, m_MouseDeltaY);
            }

            // Keep reticle locked in the right spot.
            Vector3 reticlePos = Vector3.zero;
            Vector3 reticleForward = Vector3.zero;
            if (hasController)
            {
                currentPanel.GetReticleTransformFromPosDir(m_CurrentGazeHitPoint,
                    m_GazeControllerRay.direction, out reticlePos, out reticleForward);
            }
            else
            {
                currentPanel.GetReticleTransform(out reticlePos, out reticleForward,
                    (m_ControlsType == ControlsType.ViewingOnly));
            }

            SetUIReticleTransform(reticlePos, -reticleForward);
            m_UIReticle.SetActive(GetGazePanelActivationRatio() >= 1.0f);
        }

        public void ResetActivePanel()
        {
            m_PanelManager.ResetPanel(m_CurrentGazeObject);
            PointerManager.m_Instance.DisablePointerPreviewLine();
            m_PositioningPanelWithHead = false;
            m_CurrentGazeObject = -1;
        }

        void UpdatePanInput()
        {
            if (Mouse.current.rightButton.isPressed)
            {
                Vector3 vPanDiff = Vector3.zero;
                vPanDiff += (Vector3.right * m_MouseDeltaXScaled);
                vPanDiff += (Vector3.up * m_MouseDeltaYScaled);
                Vector3 vSurfacePos = m_SketchSurface.transform.position;
                m_SketchSurface.transform.position = vSurfacePos + vPanDiff;
            }
            else
            {
                float fCurrentTime = Time.realtimeSinceStartup;
                if (fCurrentTime - m_PositionOffsetResetTapTime < m_DoubleTapWindow)
                {
                    if (m_CurrentGazeObject == -1)
                    {
                        ResetGrabbedPose();
                    }
                }
                m_PositionOffsetResetTapTime = fCurrentTime;

                SwitchState(InputState.Standard);
            }
        }

        void UpdateRotationInput()
        {
            if (InputManager.m_Instance.GetCommand(InputManager.SketchCommands.PivotRotation))
            {
                bool bAltInputActive = InputManager.m_Instance.GetCommand(InputManager.SketchCommands.AltActivate);
                bool bRollRotation = m_RotationRollActive || bAltInputActive || m_CurrentRotationType == RotationType.RollOnly;
                m_RotationIcon.SetActive(bRollRotation);
                if (bRollRotation)
                {
                    m_RotationCursorOffset.x += m_MouseDeltaXScaled;
                    float fRotationAmount = m_RotationCursorOffset.x * -m_RotationRollScalar;

                    Quaternion qOffsetRotation = Quaternion.AngleAxis(fRotationAmount, m_SurfaceForward);
                    Quaternion qNewRotation = qOffsetRotation * m_RotationOrigin;
                    m_SketchSurface.transform.rotation = qNewRotation;

                    m_RotationRollActive = true;
                    m_RotationCursor.gameObject.SetActive(false);
                }
                else
                {
                    //update offset with mouse movement
                    m_RotationCursorOffset.x += m_MouseDeltaXScaled;
                    m_RotationCursorOffset.y += m_MouseDeltaYScaled;

                    //get offset in model space
                    Vector3 vSurfaceBounds = m_SketchSurface.transform.localScale * 0.5f;
                    m_RotationCursorOffset.x = Mathf.Clamp(m_RotationCursorOffset.x, -vSurfaceBounds.x, vSurfaceBounds.x);
                    m_RotationCursorOffset.y = Mathf.Clamp(m_RotationCursorOffset.y, -vSurfaceBounds.y, vSurfaceBounds.y);
                    float fCursorOffsetDist = m_RotationCursorOffset.magnitude;
                    float fMaxCursorOffsetDist = vSurfaceBounds.x;

                    //transform offset in to world space
                    Vector3 vTransformedOffset = m_RotationOrigin * m_RotationCursorOffset;
                    vTransformedOffset.Normalize();

                    //get world space rotation axis
                    Vector3 vSketchSurfaceRotationAxis = Vector3.Cross(vTransformedOffset, m_SurfaceForward);
                    vSketchSurfaceRotationAxis.Normalize();

                    //amount to rotate is determined by offset distance from origin
                    float fSketchSurfaceRotationAngle = Mathf.Min(fCursorOffsetDist / fMaxCursorOffsetDist, 1.0f);
                    fSketchSurfaceRotationAngle *= m_RotationMaxAngle;

                    //set new surface rotation by combining base rotation with angle/axis rotation
                    Quaternion qOffsetRotation = Quaternion.AngleAxis(fSketchSurfaceRotationAngle, vSketchSurfaceRotationAxis);
                    Quaternion qNewRotation = qOffsetRotation * m_RotationOrigin;
                    m_SketchSurface.transform.rotation = qNewRotation;

                    //set position of rotation cursor
                    Vector3 vNewTransformedOffset = qNewRotation * m_RotationCursorOffset;
                    m_RotationCursor.transform.position = m_SketchSurface.transform.position + vNewTransformedOffset;
                    m_RotationCursor.transform.rotation = qNewRotation;

                    //set position of guide lines
                    Vector2 vToCenter = m_RotationCursorOffset;
                    vToCenter.Normalize();
                    float fOffsetAngle = Vector2.Angle(vToCenter, Vector2.up);
                    m_RotationCursor.PositionCursorLines(m_SketchSurface.transform.position, m_SketchSurface.transform.forward, fOffsetAngle, vSurfaceBounds.x * 2.0f);
                }
            }
            else
            {
                float fCurrentTime = Time.realtimeSinceStartup;
                if (fCurrentTime - m_RotationResetTapTime < m_DoubleTapWindow)
                {
                    //reset drawing surface rotation
                    m_SketchSurface.transform.rotation = Quaternion.identity;
                }
                m_RotationResetTapTime = fCurrentTime;

                m_SurfaceForward = m_SketchSurface.transform.forward;
                m_SurfaceRight = m_SketchSurface.transform.right;
                m_SurfaceUp = m_SketchSurface.transform.up;

                if (!m_RotationRollActive && AutoOrientAfterRotation && m_SketchSurfacePanel.IsSketchSurfaceToolActive())
                {
                    //get possible auto rotations
                    Quaternion qQuatUp = OrientSketchSurfaceToUp();
                    Quaternion qQuatForward = OrientSketchSurfaceToForward();

                    //get the angle between our current and desired auto-rotation
                    float toUpAngle = Quaternion.Angle(qQuatUp, m_SketchSurface.transform.rotation);
                    float toForwardAngle = Quaternion.Angle(qQuatForward, m_SketchSurface.transform.rotation);

                    //set our new rotation to be whichever autorotation is closeset
                    Quaternion qNewRotation;
                    if (Mathf.Abs(toUpAngle) < Mathf.Abs(toForwardAngle))
                    {
                        qNewRotation = qQuatUp;
                    }
                    else
                    {
                        qNewRotation = qQuatForward;
                    }

                    //update the sketch surface
                    m_SketchSurface.transform.rotation = qNewRotation;

                    m_SurfaceForward = m_SketchSurface.transform.forward;
                    m_SurfaceRight = m_SketchSurface.transform.right;
                    m_SurfaceUp = m_SketchSurface.transform.up;
                }

                SwitchState(InputState.Standard);
            }
        }

        void UpdateHeadLockInput()
        {
            if (InputManager.m_Instance.GetCommand(InputManager.SketchCommands.LockToHead))
            {
                //compute new position/orientation of sketch surface
                Vector3 vTransformedOffset = m_CurrentHeadOrientation * m_SurfaceLockOffset;
                Vector3 vSurfacePos = m_CurrentGazeRay.origin + vTransformedOffset;

                Quaternion qDiff = m_CurrentHeadOrientation * Quaternion.Inverse(m_SurfaceLockBaseHeadRotation);
                Quaternion qNewSurfaceRot = qDiff * m_SurfaceLockBaseSurfaceRotation;

                m_SketchSurface.transform.position = vSurfacePos;
                m_SketchSurface.transform.rotation = qNewSurfaceRot;
            }
            else
            {
                m_SurfaceForward = m_SketchSurface.transform.forward;
                m_SurfaceRight = m_SketchSurface.transform.right;
                m_SurfaceUp = m_SketchSurface.transform.up;

                SwitchState(InputState.Standard);
            }
        }

        void UpdateControllerLock()
        {
            if (InputManager.m_Instance.GetCommand(InputManager.SketchCommands.LockToController))
            {
                //compute new position/orientation of sketch surface
                Vector3 vControllerDiff = InputManager.m_Instance.GetControllerPosition(m_SurfaceLockActingController) - m_SurfaceLockBaseControllerPosition;
                m_SketchSurface.transform.position = m_SurfaceLockBaseSurfacePosition + (vControllerDiff * m_SurfaceLockControllerScalar);

                Quaternion qDiff = InputManager.m_Instance.GetControllerRotation(m_SurfaceLockActingController) * Quaternion.Inverse(m_SurfaceLockBaseControllerRotation);
                m_SketchSurface.transform.rotation = qDiff * m_SurfaceLockBaseSurfaceRotation;
            }
            else
            {
                m_SurfaceForward = m_SketchSurface.transform.forward;
                m_SurfaceRight = m_SketchSurface.transform.right;
                m_SurfaceUp = m_SketchSurface.transform.up;

                SwitchState(InputState.Standard);
            }
        }

        void UpdatePushPullInput()
        {
            bool bRotationActive = InputManager.m_Instance.GetCommand(InputManager.SketchCommands.PivotRotation);
            bool bInputActive = InputManager.m_Instance.GetCommand(InputManager.SketchCommands.Activate);
            bool bAltInputActive = InputManager.m_Instance.GetCommand(InputManager.SketchCommands.AltActivate);

            if (bRotationActive && bInputActive)
            {
                SwitchState(InputState.Rotation);
            }
            else if (bAltInputActive)
            {
                Vector3 vPos = m_SketchSurface.transform.position;
                float fBigDiff = Mathf.Abs(m_MouseDeltaXScaled) > Mathf.Abs(m_MouseDeltaYScaled) ? -m_MouseDeltaXScaled : m_MouseDeltaYScaled;
                vPos += Vector3.forward * fBigDiff;

                m_SketchSurface.transform.position = vPos;
            }
            else
            {
                SwitchState(InputState.Standard);
            }
        }

        void UpdateSaveInput()
        {
            if (!InputManager.m_Instance.GetKeyboardShortcut(InputManager.KeyboardShortcut.Save))
            {
                SwitchState(InputState.Standard);
            }
        }

        void UpdateLoadInput()
        {
            if (!InputManager.m_Instance.GetKeyboardShortcut(InputManager.KeyboardShortcut.Load))
            {
                SwitchState(InputState.Standard);
            }
        }

        void OnBrushSetToDefault()
        {
            BrushDescriptor rDefaultBrush = BrushCatalog.m_Instance.DefaultBrush;
            PointerManager.m_Instance.SetBrushForAllPointers(rDefaultBrush);
            PointerManager.m_Instance.SetAllPointersBrushSize01(0.5f);
            PointerManager.m_Instance.MarkAllBrushSizeUsed();
        }

        public void AssignControllerMaterials(InputManager.ControllerName controller)
        {
            ControllerGeometry geometry = InputManager.GetControllerGeometry(controller);

            // Start from a clean state
            geometry.ResetAll();

            // If the tutorial is enabled, override all materials.
            if (TutorialManager.m_Instance.TutorialActive())
            {
                InputManager.m_Instance
                    .GetControllerTutorial(controller)
                    ?.AssignControllerMaterials(controller);
                return;
            }

            // If we're grabbing the world, get the materials from the world transform panel.
            if (m_GrabBrush.grabbingWorld && controller == InputManager.ControllerName.Brush)
            {
                TrTransform scenePose = App.Scene.Pose;
                if (scenePose.scale != 1 || scenePose.translation != Vector3.zero
                    || scenePose.rotation != Quaternion.identity)
                {
                    geometry.ShowWorldTransformReset();
                }
                return;
            }
            else if (m_GrabWand.grabbingWorld && controller == InputManager.ControllerName.Wand)
            {
                TrTransform scenePose = App.Scene.Pose;
                if (scenePose.scale != 1 || scenePose.translation != Vector3.zero
                    || scenePose.rotation != Quaternion.identity)
                {
                    geometry.ShowWorldTransformReset();
                }
                return;
            }

            // Not grabbing the world, so see if we're grabbing a widget.
            if (m_GrabWidgetState != GrabWidgetState.None)
            {
                m_CurrentGrabWidget.AssignControllerMaterials(controller);
                return;
            }

            // See if we're highlighting a widget and if that matters.
            if (m_CurrentGrabWidget != null && m_CurrentGrabWidget.HasHoverInteractions())
            {
                m_CurrentGrabWidget.AssignHoverControllerMaterials(controller);
                return;
            }

            // Not grabbing the world or a widget, see if we're interacting with a panel.
            if (controller == InputManager.ControllerName.Brush && m_CurrentGazeObject != -1)
            {
                BasePanel panel = m_PanelManager.GetPanel(m_CurrentGazeObject);
                panel.AssignControllerMaterials(controller);
                return;
            }

            // Defaults.
            if (controller == InputManager.ControllerName.Wand)
            {
                if (App.CurrentState != App.AppState.Standard || m_PanelManager.IntroSketchbookMode)
                {
                    // If app is not in standard mode, the actions represented by subsequent material
                    // assigments cannot be taken.
                    return;
                }
                bool creatingStroke = PointerManager.m_Instance.IsMainPointerCreatingStroke();
                bool allowPainting = App.Instance.IsInStateThatAllowsPainting();

                InputManager.Wand.Geometry.ShowRotatePanels();
                InputManager.Wand.Geometry.ShowUndoRedo(CanUndo() && !creatingStroke && allowPainting,
                    CanRedo() && !creatingStroke && allowPainting);
            }

            // Show the pin cushion icon on the button if it's available.
            if (controller == InputManager.ControllerName.Brush && CanUsePinCushion())
            {
                InputManager.Brush.Geometry.ShowPinCushion();
            }

            // Finally, override with tools.
            m_SketchSurfacePanel.AssignControllerMaterials(controller);
        }

        public float GetControllerPadShaderRatio(
            InputManager.ControllerName controller, VrInput input)
        {
            // If we're interacting with a panel, get touch ratio from the panel.
            if (controller == InputManager.ControllerName.Brush && m_CurrentGazeObject != -1)
            {
                BasePanel panel = m_PanelManager.GetPanel(m_CurrentGazeObject);
                return panel.GetControllerPadShaderRatio(controller);
            }
            return SketchSurfacePanel.m_Instance.GetCurrentToolSizeRatio(controller, input);
        }

        void SwitchState(InputState rDesiredState)
        {
            //exit current state
            switch (m_CurrentInputState)
            {
                case InputState.Pan:
                    m_TransformGizmoScript.ResetTransform();
                    break;
                case InputState.PushPull:
                    m_TransformGizmoScript.ResetTransform();
                    break;
                case InputState.Rotation:
                    m_RotationRollActive = false;
                    m_RotationIcon.SetActive(false);
                    m_RotationCursor.gameObject.SetActive(false);
                    break;
            }

            bool bSketchSurfaceToolActive = m_SketchSurfacePanel.IsSketchSurfaceToolActive();

            //enter new state
            switch (rDesiredState)
            {
                case InputState.Pan:
                    m_TransformGizmoScript.SetTransformForPan();
                    break;
                case InputState.PushPull:
                    m_TransformGizmoScript.SetTransformForPushPull();
                    break;
                case InputState.Rotation:
                    if (bSketchSurfaceToolActive)
                    {
                        m_SketchSurface.transform.position = PointerManager.m_Instance.MainPointer.transform.position;
                        m_SketchSurfacePanel.ResetReticleOffset();
                    }
                    m_RotationOrigin = m_SketchSurface.transform.rotation;
                    m_RotationCursorOffset = Vector2.zero;
                    m_RotationCursor.transform.position = m_SketchSurface.transform.position;
                    m_RotationCursor.transform.rotation = m_SketchSurface.transform.rotation;
                    m_RotationCursor.ClearCursorLines(m_SketchSurface.transform.position);
                    m_RotationCursor.gameObject.SetActive(bSketchSurfaceToolActive);
                    break;
                case InputState.HeadLock:
                    m_SurfaceLockBaseHeadRotation = m_CurrentHeadOrientation;
                    m_SurfaceLockBaseSurfaceRotation = m_SketchSurface.transform.rotation;
                    m_SurfaceLockOffset = m_SketchSurface.transform.position - m_CurrentGazeRay.origin;
                    m_SurfaceLockOffset = Quaternion.Inverse(m_SurfaceLockBaseHeadRotation) * m_SurfaceLockOffset;
                    break;
                case InputState.ControllerLock:
                    if (bSketchSurfaceToolActive)
                    {
                        m_SketchSurface.transform.position = PointerManager.m_Instance.MainPointer.transform.position;
                        m_SketchSurfacePanel.ResetReticleOffset();
                    }
                    m_SurfaceLockActingController = InputManager.m_Instance.GetDominantController(InputManager.SketchCommands.LockToController);
                    m_SurfaceLockBaseSurfaceRotation = m_SketchSurface.transform.rotation;
                    m_SurfaceLockBaseControllerRotation = InputManager.m_Instance.GetControllerRotation(m_SurfaceLockActingController);
                    m_SurfaceLockBaseSurfacePosition = m_SketchSurface.transform.position;
                    m_SurfaceLockBaseControllerPosition = InputManager.m_Instance.GetControllerPosition(m_SurfaceLockActingController);
                    m_SurfaceLockControllerScalar = m_SketchSurfacePanel.m_PanelSensitivity / m_SurfaceLockControllerBaseScalar;
                    break;
                case InputState.Save:
                    IssueGlobalCommand(GlobalCommands.Save);
                    break;
                case InputState.Load:
                    IssueGlobalCommand(GlobalCommands.Load);
                    break;
            }

            m_CurrentInputState = rDesiredState;
        }

        public void RequestPanelsVisibility(bool bVisible)
        {
            // Always false in viewonly mode
            bVisible = m_ViewOnly ? false : bVisible;
            m_PanelsVisibilityRequested = bVisible;
        }

        Quaternion OrientSketchSurfaceToUp()
        {
            //project the world up vector on to the surface plane
            Vector3 vUpOnSurfacePlane = Vector3.up - (Vector3.Dot(Vector3.up, m_SurfaceForward) * m_SurfaceForward);
            vUpOnSurfacePlane.Normalize();

            //get the angle between the surface up and the projected world up
            float fUpOnSurfacePlaneAngle = Vector3.Angle(vUpOnSurfacePlane, m_SurfaceUp);
            Vector3 vUpCross = Vector3.Cross(vUpOnSurfacePlane, m_SurfaceUp);
            vUpCross.Normalize();
            if (Vector3.Dot(vUpCross, m_SurfaceForward) > 0.0f)
            {
                fUpOnSurfacePlaneAngle *= -1.0f;
            }

            //rotate around the surface foward by the angle diff
            Quaternion qOrientToUp = Quaternion.AngleAxis(fUpOnSurfacePlaneAngle, m_SurfaceForward);
            Quaternion qNewRotation = qOrientToUp * m_SketchSurface.transform.rotation;
            return qNewRotation;
        }

        Quaternion OrientSketchSurfaceToForward()
        {
            //project the world forward vector on to the surface plane
            Vector3 vForwardOnSurfacePlane = Vector3.forward - (Vector3.Dot(Vector3.forward, m_SurfaceForward) * m_SurfaceForward);
            vForwardOnSurfacePlane.Normalize();

            //get the angle between the surface up and the projected world forward
            float fForwardOnSurfacePlaneAngle = Vector3.Angle(vForwardOnSurfacePlane, m_SurfaceUp);
            Vector3 vUpCross = Vector3.Cross(vForwardOnSurfacePlane, m_SurfaceUp);
            vUpCross.Normalize();
            if (Vector3.Dot(vUpCross, m_SurfaceForward) > 0.0f)
            {
                fForwardOnSurfacePlaneAngle *= -1.0f;
            }

            //rotate around the surface foward by the angle diff
            Quaternion qOrientToForward = Quaternion.AngleAxis(fForwardOnSurfacePlaneAngle, m_SurfaceForward);
            Quaternion qNewRotation = qOrientToForward * m_SketchSurface.transform.rotation;
            return qNewRotation;
        }

        /// Reset the scene or the canvas, depending on the current mode
        public void ResetGrabbedPose(bool everything = false)
        {
            //update sketch surface position with offset to sweet spot
            m_SketchSurface.transform.position = m_PanelManager.GetSketchSurfaceResetPos();
            if (everything)
            {
                App.Scene.Pose = TrTransform.identity;
                Coords.CanvasLocalPose = TrTransform.identity;
            }
            App.Scene.Pose = TrTransform.identity;

            //reset orientation and pointer
            ResetSketchSurfaceOrientation();
            m_SketchSurfacePanel.ResetReticleOffset();
            PointerManager.m_Instance.DisablePointerPreviewLine();
            PointerManager.m_Instance.SetPointerPreviewLineDelayTimer();
        }

        public void ResetSketchSurfaceOrientation()
        {
            m_SketchSurface.transform.rotation = Quaternion.identity;
            m_SurfaceForward = m_SketchSurface.transform.forward;
            m_SurfaceRight = m_SketchSurface.transform.right;
            m_SurfaceUp = m_SketchSurface.transform.up;
        }

        float GetAppropriateMovementScalar()
        {
            switch (m_CurrentInputState)
            {
                case InputState.Pan: return m_PanScalar;
                case InputState.Rotation: return m_RotationScalar;
                case InputState.PushPull: return m_PushPullScale;
            }

            return 1.0f;
        }

        // TODO - it'd be great if we could disentangle this from the multicam.
        IEnumerator RenderPathAndQuit()
        {
#if USD_SUPPORTED
            App.Instance.SetDesiredState(App.AppState.OfflineRendering);
            SketchSurfacePanel.m_Instance.EnableSpecificTool(BaseTool.ToolType.MultiCamTool);
            MultiCamTool multiCam = SketchSurfacePanel.m_Instance.ActiveTool as MultiCamTool;
            Debug.Assert(multiCam != null); // Something's gone wrong if we've been unable to find multicam!
            if (multiCam == null)
            {
                yield break;
            }
            multiCam.ExternalObjectForceCameraStyle(MultiCamStyle.Video);
            MultiCamCaptureRig.ForceClippingPlanes(MultiCamStyle.Video);
            // Give the video tool time to switch - TODO - be a little more graceful here
            yield return new WaitForSeconds(2);
            // Make sure the videos have had time to load, and set playing ones to start
            while (VideoCatalog.Instance.IsScanning)
            {
                yield return null;
            }
            foreach (var widget in WidgetManager.m_Instance.VideoWidgets)
            {
                if (widget.VideoController.Playing)
                {
                    widget.VideoController.Position = 0;
                }
            }
            yield return null;
            var ssMgr = MultiCamCaptureRig.ManagerFromStyle(MultiCamStyle.Video);
            ssMgr.SetScreenshotResolution(App.UserConfig.Video.OfflineResolution);
            multiCam.StartVideoCapture(MultiCamTool.GetSaveName(MultiCamStyle.Video), offlineRender: true);
            App.Instance.FrameCountDisplay.gameObject.SetActive(true);
            App.Instance.FrameCountDisplay.SetFramesTotal(VideoRecorderUtils.NumFramesInUsdSerializer);
            while (VideoRecorderUtils.ActiveVideoRecording != null)
            {
                App.Instance.FrameCountDisplay.SetCurrentFrame(
                    VideoRecorderUtils.ActiveVideoRecording.FrameCount);
                yield return null;
            }
            ssMgr.SetScreenshotResolution(App.UserConfig.Video.Resolution);
#else
            Debug.LogError("Render path requires USD support");
            yield return null;
#endif
            QuitApp();
        }

        IEnumerator<Null> ExportListAndQuit()
        {
            App.Config.m_ForceDeterministicBirthTimeForExport = true;
            List<string> filesToExport = new List<string>();
            foreach (string filePattern in App.Config.m_FilePatternsToExport)
            {
                bool absolute = Path.IsPathRooted(filePattern);
                string directory = absolute ? Path.GetDirectoryName(filePattern) : App.UserSketchPath();
                string filename = Path.GetFileName(filePattern);
                var tiltFiles = Directory.GetFiles(directory, filename);
                filesToExport.AddRange(tiltFiles);
                // Also look at .tilt files which have been unzipped into directory format
                var tiltDirs = Directory.GetDirectories(directory, filename)
                    .Where(n => n.EndsWith(".tilt"));
                filesToExport.AddRange(tiltDirs);
            }

            using (var coroutine = LoadAndExportList(filesToExport))
            {
                while (coroutine.MoveNext())
                {
                    yield return coroutine.Current;
                }
            }
            QuitApp();
        }

        void QuitApp()
        {
            // We're done! Quit!
#if UNITY_EDITOR
            UnityEditor.EditorApplication.isPlaying = false;
#else
            Application.Quit();
#endif
        }

        // This coroutine must be run to completion or disposed.
        IEnumerator<Null> LoadAndExportList(List<string> filenames)
        {
            foreach (var filename in filenames)
            {
                using (var coroutine = LoadAndExport(filename))
                {
                    while (coroutine.MoveNext())
                    {
                        yield return coroutine.Current;
                    }
                }
            }
        }

        // This coroutine must be run to completion or disposed.
        IEnumerator<Null> LoadAndExportAll()
        {
            SketchSet sketchSet = SketchCatalog.m_Instance.GetSet(SketchSetType.User);
            for (int i = 0; i < SketchCatalog.m_Instance.GetSet(SketchSetType.User).NumSketches; ++i)
            {
                SceneFileInfo rInfo = sketchSet.GetSketchSceneFileInfo(i);
                using (var coroutine = LoadAndExport(rInfo.FullPath))
                {
                    while (coroutine.MoveNext())
                    {
                        yield return coroutine.Current;
                    }
                }
            }
        }

        /// Loads a .tilt file completely.
        /// This may be slightly buggy; it's not currently used for production.
        /// This coroutine must be run to completion or disposed.
        public IEnumerable<Null> LoadTiltFile(string filename)
        {
            using (var unused = new SceneSettings.RequestInstantSceneSwitch())
            {
                IssueGlobalCommand(
                    GlobalCommands.LoadNamedFile,
                    iParam1: (int)LoadSpeed.Quick, sParam: filename);
                yield return null;
                while (App.Instance.IsLoading())
                {
                    yield return null;
                }

                // I don't know why App.Instance.IsLoading() doesn't cover this, but it doesn't.
                while (m_WidgetManager.CreatingMediaWidgets)
                {
                    yield return null;
                }
                while (WidgetManager.m_Instance.AreMediaWidgetsStillLoading())
                {
                    yield return null;
                }

                // This is kind of a hack.
                // Despite the RequestInstantSceneSwitch above, I think scene colors still require
                // a few frames to settle; also, GrabWidgets need to register themselves on the
                // first frame, etc.
                for (int i = 0; i < 10; ++i)
                {
                    yield return null;
                }
            }
        }

        // This coroutine must be run to completion or disposed.
        IEnumerator<Null> LoadAndExport(string filename)
        {
            foreach (var val in LoadTiltFile(filename))
            {
                yield return val;
            }
            using (var coroutine = ExportCoroutine())
            {
                while (coroutine.MoveNext())
                {
                    yield return coroutine.Current;
                }
            }
        }

        IEnumerator<Null> ExportCoroutine()
        {
            return OverlayManager.m_Instance.RunInCompositor(
                OverlayType.Export, () =>
                {
                    // Sort of a kludge: put stuff back into the main canvas
                    SelectionManager.m_Instance.ClearActiveSelection();
                    Export.ExportScene();
                }, 0.25f, false, true);
        }

        private void SaveModel()
        {
#if USD_SUPPORTED
            var current = SaveLoadScript.m_Instance.SceneFile;
            string basename = (current.Valid)
                ? Path.GetFileNameWithoutExtension(current.FullPath)
                : "Untitled";
            string directoryName = FileUtils.GenerateNonexistentFilename(
                App.ModelLibraryPath(), basename, "");

            string usdname = Path.Combine(directoryName, basename + ".usd");
            // TODO: export selection only, though this is still only experimental. The blocking
            // issue to implement this is that the export collector needs to expose this as an option.
            //
            // SelectionManager.m_Instance.HasSelection
            //    ? SelectionManager.m_Instance.SelectedStrokes
            //    : null
            ExportUsd.ExportPayload(usdname);
            OutputWindowScript.m_Instance.CreateInfoCardAtController(
                InputManager.ControllerName.Brush, "Model created!");
#endif
        }

        /// Generates a view from the previous thumbnail viewpoint.
        public void GenerateReplacementSaveIcon()
        {
            if (SaveLoadScript.m_Instance.LastThumbnail_SS.HasValue)
            {
                TrTransform thumbnailInGlobalSpace = App.Scene.Pose *
                    SaveLoadScript.m_Instance.LastThumbnail_SS.Value;

                m_SaveIconTool.ProgrammaticCaptureSaveIcon(thumbnailInGlobalSpace.translation,
                    thumbnailInGlobalSpace.rotation);
            }
            else
            {
                GenerateBestGuessSaveIcon();
            }
        }

        public void GenerateBestGuessSaveIcon()
        {
            TrTransform camXform = GenerateBestGuessSaveIconTransform();
            m_SaveIconTool.ProgrammaticCaptureSaveIcon(camXform.translation, camXform.rotation);
        }

        /// This positions the save icon camera at the user's head position, and faces it towards
        /// the most recent strokes the user has created.
        /// If there are no strokes, it faces towards the 'most recent' models.
        /// Sadly we cannot really mix the two as we don't know when the models were instantiated.
        public TrTransform GenerateBestGuessSaveIconTransform(int itemsToEnumerate = 0)
        {
            if (itemsToEnumerate == 0)
            {
                itemsToEnumerate = m_NumStrokesForSaveIcon;
            }
            int startIndex = Mathf.Max(0, SketchMemoryScript.AllStrokesCount() - itemsToEnumerate);
            var lastFewStrokes = SketchMemoryScript.AllStrokes().Skip(startIndex).ToArray();

            Bounds bounds;
            if (lastFewStrokes.Length > 0)
            {
                bounds = new Bounds(lastFewStrokes.First().m_ControlPoints.First().m_Pos, Vector3.zero);
                foreach (var stroke in lastFewStrokes.Skip(1))
                {
                    bounds.Encapsulate(stroke.m_ControlPoints.First().m_Pos);
                    bounds.Encapsulate(stroke.m_ControlPoints.Last().m_Pos);
                }
            }
            else
            {
                // If we have no strokes, just use the aggregates bounding boxes of the blocks models.
                var models = m_WidgetManager.ModelWidgets.ToArray();
                // we should always have models to get here, but just in case...
                if (models.Length > 0)
                {
                    startIndex = Mathf.Max(0, models.Length - itemsToEnumerate);
                    bounds = models[startIndex].WorldSpaceBounds;
                    for (int i = startIndex + 1; i < models.Length; ++i)
                    {
                        bounds.Encapsulate(models[i].WorldSpaceBounds);
                    }
                }
                else
                {
                    bounds = new Bounds(new Vector3(0, 1, -100000), Vector3.one); // some point in the distance
                }
            }

            Vector3 camPos = ViewpointScript.Head.position;
            Vector3 worldPos = App.Scene.Pose.MultiplyPoint(bounds.center);
            Quaternion direction = Quaternion.LookRotation(worldPos - camPos);
            return TrTransform.TR(camPos, direction);
        }


        public void GenerateBoundingBoxSaveIcon()
        {
            Vector3 vNewCamPos;
            {
                Bounds rCanvasBounds = App.Scene.AllCanvases
                    .Select(canvas => canvas.GetCanvasBoundingBox())
                    .Aggregate((b1, b2) =>
                    {
                        b1.Encapsulate(b2);
                        return b1;
                    });

                //position the camera at the center of the canvas bounds
                vNewCamPos = rCanvasBounds.center;

                //back the camera up, along -z until we can see the extent of the bounds
                float fCanvasWidth = rCanvasBounds.max.x - rCanvasBounds.min.x;
                float fCanvasHeight = rCanvasBounds.max.y - rCanvasBounds.min.y;
                float fLargerExtent = Mathf.Max(fCanvasHeight, fCanvasWidth);

                //half fov for camera
                float fHalfFOV = m_SaveIconTool.ScreenshotManager.LeftEye.fieldOfView * 0.5f;

                //TODO: find the real reason this isn't working as it should
                float fMagicNumber = 1.375f;

                //set new cam position and zero out orientation
                float fBackupDistance = (fLargerExtent * 0.5f)
                    * Mathf.Tan(Mathf.Deg2Rad * fHalfFOV) * fMagicNumber;
                vNewCamPos.z = rCanvasBounds.min.z - fBackupDistance;
            }

            m_SaveIconTool.ProgrammaticCaptureSaveIcon(vNewCamPos, Quaternion.identity);
        }

        private void MergeBrushStrokes(SceneFileInfo fileInfo)
        {
            m_PanelManager.ToggleSketchbookPanels(isLoadingSketch: true);
            PointerManager.m_Instance.EnablePointerStrokeGeneration(true);
            if (SaveLoadScript.m_Instance.Load(fileInfo, true))
            {
                SketchMemoryScript.m_Instance.SetPlaybackMode(m_SketchPlaybackMode, m_DefaultSketchLoadSpeed);
                SketchMemoryScript.m_Instance.BeginDrawingFromMemory(bDrawFromStart: true, false, false);
                // the order of these two lines are important as ExitIntroSketch is setting the
                // color of the pointer and we need the color to be set before we go to the Loading
                // state. App script's ShouldTintControllers allow the controller to be tinted only
                // when the app is in the standard mode. That was there to prevent the controller color
                // from flickering while in the intro mode.
                App.Instance.ExitIntroSketch();
                App.Instance.SetDesiredState(App.AppState.QuickLoad);
            }
        }

        public void LoadSketch(SceneFileInfo fileInfo, bool quickload = false, bool additive = false)
        {
            LightsControlScript.m_Instance.DiscoMode = false;
            m_WidgetManager.FollowingPath = false;
            m_WidgetManager.CameraPathsVisible = false;
            m_WidgetManager.DestroyAllWidgets();
            if (m_PanelManager.SketchbookActive())
            {
                m_PanelManager.ToggleSketchbookPanels(isLoadingSketch: true);
            }
            ResetGrabbedPose(everything: true);
            PointerManager.m_Instance.EnablePointerStrokeGeneration(true);
            if (SaveLoadScript.m_Instance.Load(fileInfo, additive))
            {
                SketchMemoryScript.m_Instance.SetPlaybackMode(m_SketchPlaybackMode, m_DefaultSketchLoadSpeed);
                SketchMemoryScript.m_Instance.BeginDrawingFromMemory(bDrawFromStart: true);
                // the order of these two lines are important as ExitIntroSketch is setting the
                // color of the pointer and we need the color to be set before we go to the Loading
                // state. App script's ShouldTintControllers allow the controller to be tinted only
                // when the app is in the standard mode. That was there to prevent the controller color
                // from flickering while in the intro mode.
                App.Instance.ExitIntroSketch();
                App.Instance.SetDesiredState(quickload ? App.AppState.QuickLoad : App.AppState.Loading);
            }
            QualityControls.m_Instance.ResetAutoQuality();
            m_WidgetManager.ValidateCurrentCameraPath();
        }

        public void IssueGlobalCommand(GlobalCommands rEnum, int iParam1 = -1,
                                       int iParam2 = -1, string sParam = null)
        {
            switch (rEnum)
            {

                // Keyboard command, for debugging and emergency use.
                case GlobalCommands.Save:
                    {
                        if (!FileUtils.CheckDiskSpaceWithError(App.UserSketchPath()))
                        {
                            return;
                        }
                        // Disable active selection before saving.
                        // This looks fishy, here's what's going on: When an object is selected and it has moved, the
                        // the user is observing the selection canvas in the HMD, but we will be saving the main canvas.
                        // Because they haven't deselected yet, the selection canvas and the main canvas are out of sync
                        // so the strokes that will be saved will not match what the user sees.
                        //
                        // Here we deselect to force the main canvas to sync with the selection canvas, which is more
                        // correct from the user's perspective. Push the deselect operation onto the stack so the user
                        // can undo it after save, if desired.
                        SelectionManager.m_Instance.ClearActiveSelection();
                        GenerateReplacementSaveIcon();
                        if (iParam1 == -1)
                        {
                            if (iParam2 == 1)
                            {
                                // Do a save in Tiltasaurus mode, which creates a new filename prefixed with
                                // "Tiltasaurus_" and the current prompt. Also, don't eat gaze input so that the
                                // Tiltasaurus prompt stays open.
                                StartCoroutine(SaveLoadScript.m_Instance.SaveOverwrite(tiltasaurusMode: true));
                            }
                            else
                            {
                                StartCoroutine(SaveLoadScript.m_Instance.SaveOverwrite());
                                EatGazeObjectInput();
                            }
                        }
                        else
                        {
                            StartCoroutine(SaveLoadScript.m_Instance.SaveMonoscopic(iParam1));
                        }
                        break;
                    }
                case GlobalCommands.SaveNew:
                    {
                        if (!FileUtils.CheckDiskSpaceWithError(App.UserSketchPath()))
                        {
                            return;
                        }
                        if (iParam1 == 1)
                        {
                            GenerateBoundingBoxSaveIcon();
                        }
                        StartCoroutine(SaveLoadScript.m_Instance.SaveNewName());
                        EatGazeObjectInput();
                        break;
                    }
                case GlobalCommands.SaveAs:
                    {
                        if (!FileUtils.CheckDiskSpaceWithError(App.UserSketchPath()))
                        {
                            return;
                        }
                        if (iParam1 == 1)
                        {
                            GenerateBoundingBoxSaveIcon();
                        }
                        StartCoroutine(SaveLoadScript.m_Instance.SaveAs(sParam));
                        EatGazeObjectInput();
                        break;
                    }
                case GlobalCommands.SaveAndUpload:
                    {
                        if (!FileUtils.CheckDiskSpaceWithError(App.UserSketchPath()))
                        {
                            Debug.LogError("SaveAndUpload: Disk space error");
                            return;
                        }
                        SelectionManager.m_Instance.ClearActiveSelection();
                        m_PanelManager.GetPanel(m_CurrentGazeObject).CreatePopUp(
                            GlobalCommands.UploadToGenericCloud, (int)Cloud.None, -1);
                        EatGazeObjectInput();
                        break;
                    }
                case GlobalCommands.ExportAll:
                    {
                        StartCoroutine(LoadAndExportAll());
                        break;
                    }
                // Glen Keane request: a way to draw guidelines that can be toggled on and off
                // at runtime.
                case GlobalCommands.DraftingVisibility:
                    {
                        if (!Enum.IsDefined(typeof(DraftingVisibilityOption), iParam1))
                        {
                            Debug.LogError("Unknown draft visibility value: " + iParam1);
                            return;
                        }
                        DraftingVisibilityOption option = (DraftingVisibilityOption)iParam1;
                        if (option != m_DraftingVisibility)
                        {
                            m_DraftingVisibility = option;
                            UpdateDraftingVisibility();
                        }
                        break;
                    }
                case GlobalCommands.MergeBrushStrokes:
                    {
                        // TODO Refactor with Load below
                        var index = iParam1;
                        var sketchSetType = (SketchSetType)iParam2;
                        SketchSet sketchSet = SketchCatalog.m_Instance.GetSet(sketchSetType);
                        SceneFileInfo rInfo = sketchSet.GetSketchSceneFileInfo(index);
                        if (rInfo != null)
                        {
                            MergeBrushStrokes(rInfo);
                            if (m_ControlsType != ControlsType.ViewingOnly)
                            {
                                EatGazeObjectInput();
                            }
                        }
                        break;
                    }
                case GlobalCommands.Load:
                    {
                        var index = iParam1;
                        var sketchSetType = (SketchSetType)iParam2;
                        SketchSet sketchSet = SketchCatalog.m_Instance.GetSet(sketchSetType);
                        SceneFileInfo rInfo = sketchSet.GetSketchSceneFileInfo(index);
                        if (rInfo != null)
                        {
                            LoadSketch(rInfo);
                            if (m_ControlsType != ControlsType.ViewingOnly)
                            {
                                EatGazeObjectInput();
                            }
                        }
                        break;
                    }
                case GlobalCommands.LoadNamedFile:
                    LoadNamed(sParam, iParam1 == (int)LoadSpeed.Quick, iParam2 != -1);
                    break;
                case GlobalCommands.NewSketch:
                    NewSketch(fade: true);
                    Vector3 vTrashSoundPos = m_CurrentGazeRay.origin;
                    if (App.VrSdk.GetControllerDof() == VrSdk.DoF.Six)
                    {
                        vTrashSoundPos = InputManager.m_Instance.GetControllerPosition(
                            InputManager.ControllerName.Wand);
                    }
                    AudioManager.m_Instance.PlayTrashSound(vTrashSoundPos);
                    PromoManager.m_Instance.RequestAdvancedPanelsPromo();
                    break;
                case GlobalCommands.SymmetryPlane:
                    if (PointerManager.m_Instance.CurrentSymmetryMode != PointerManager.SymmetryMode.SinglePlane)
                    {
                        PointerManager.m_Instance.SetSymmetryMode(PointerManager.SymmetryMode.SinglePlane);
                        ControllerConsoleScript.m_Instance.AddNewLine("Mirror Enabled");
                    }
                    else
                    {
                        PointerManager.m_Instance.SetSymmetryMode(PointerManager.SymmetryMode.None);
                        ControllerConsoleScript.m_Instance.AddNewLine("Mirror Off");
                    }
                    break;
                case GlobalCommands.MultiMirror:
                    if (PointerManager.m_Instance.CurrentSymmetryMode != PointerManager.SymmetryMode.MultiMirror)
                    {
                        PointerManager.m_Instance.SetSymmetryMode(PointerManager.SymmetryMode.MultiMirror);
                        ControllerConsoleScript.m_Instance.AddNewLine("Symmetry Enabled");
                    }
                    else
                    {
                        PointerManager.m_Instance.SetSymmetryMode(PointerManager.SymmetryMode.None);
                    }
                    InputManager.m_Instance.TriggerHaptics(InputManager.ControllerName.Brush, 0.1f);
                    break;
                case GlobalCommands.SymmetryTwoHanded:
                    if (PointerManager.m_Instance.CurrentSymmetryMode != PointerManager.SymmetryMode.TwoHanded)
                    {
                        PointerManager.m_Instance.SetSymmetryMode(PointerManager.SymmetryMode.TwoHanded);
                    }
                    else
                    {
                        PointerManager.m_Instance.SetSymmetryMode(PointerManager.SymmetryMode.None);
                    }
                    InputManager.m_Instance.TriggerHaptics(InputManager.ControllerName.Brush, 0.1f);
                    break;
                case GlobalCommands.ScriptedSymmetryCommand:
                    if (PointerManager.m_Instance.CurrentSymmetryMode != PointerManager.SymmetryMode.ScriptedSymmetryMode)
                    {
                        PointerManager.m_Instance.SetSymmetryMode(PointerManager.SymmetryMode.ScriptedSymmetryMode);
                    }
                    else
                    {
                        PointerManager.m_Instance.SetSymmetryMode(PointerManager.SymmetryMode.None);
                    }
                    InputManager.m_Instance.TriggerHaptics(InputManager.ControllerName.Brush, 0.1f);
                    break;
                case GlobalCommands.StraightEdge:
                    PointerManager.m_Instance.StraightEdgeModeEnabled = !PointerManager.m_Instance.StraightEdgeModeEnabled;
                    if (PointerManager.m_Instance.StraightEdgeModeEnabled)
                    {
                        ControllerConsoleScript.m_Instance.AddNewLine("Straight Edge On");
                    }
                    else
                    {
                        ControllerConsoleScript.m_Instance.AddNewLine("Straight Edge Off");
                    }
                    break;
                case GlobalCommands.AutoOrient:
                    AutoOrientAfterRotation = !AutoOrientAfterRotation;
                    if (AutoOrientAfterRotation)
                    {
                        ControllerConsoleScript.m_Instance.AddNewLine("Auto-Orient On");
                    }
                    else
                    {
                        ControllerConsoleScript.m_Instance.AddNewLine("Auto-Orient Off");
                    }
                    break;
                case GlobalCommands.Undo:
                    SketchMemoryScript.m_Instance.StepBack();
                    break;
                case GlobalCommands.Redo:
                    SketchMemoryScript.m_Instance.StepForward();
                    break;
                case GlobalCommands.AudioVisualization: // Intentionally blank.
                    break;
                case GlobalCommands.ResetAllPanels:
                    m_PanelManager.ResetWandPanelsConfiguration();
                    EatGazeObjectInput();
                    break;
                case GlobalCommands.SketchOrigin:
                    m_SketchSurfacePanel.EnableSpecificTool(BaseTool.ToolType.SketchOrigin);
                    EatGazeObjectInput();
                    break;
                case GlobalCommands.ViewOnly:
                    m_ViewOnly = !m_ViewOnly;
                    ViewOnly(m_ViewOnly);
                    break;
                case GlobalCommands.SaveGallery:
                    m_SketchSurfacePanel.EnableSpecificTool(BaseTool.ToolType.SaveIconTool);
                    break;
                case GlobalCommands.DropCam:
                    // Want to enable this if in monoscopic or VR modes.
                    // TODO: seems odd to tie this switch to the controller type, should be based on some
                    // other build-time configuration setting.
                    if (App.VrSdk.GetControllerDof() != VrSdk.DoF.None)
                    {
                        m_DropCam.Show(!m_DropCam.gameObject.activeSelf);
                    }
                    break;
                case GlobalCommands.AnalyticsEnabled_Deprecated:
                    break;
                case GlobalCommands.ToggleAutosimplification:
                    QualityControls.AutosimplifyEnabled = !QualityControls.AutosimplifyEnabled;
                    break;
                case GlobalCommands.Credits:
                    LoadSketch(new DiskSceneFileInfo(m_CreditsSketchFilename, embedded: true, readOnly: true));
                    EatGazeObjectInput();
                    break;
                case GlobalCommands.AshleysSketch:
                    LoadSketch(new DiskSceneFileInfo(m_AshleysSketchFilename, embedded: true, readOnly: true));
                    EatGazeObjectInput();
                    break;
                case GlobalCommands.FAQ:
                    OpenURLAndInformUser(m_HelpCenterURL);
                    break;
                case GlobalCommands.ReleaseNotes:
                    OpenURLAndInformUser(m_ReleaseNotesURL);
                    break;
                case GlobalCommands.ExportRaw:
                    if (!FileUtils.CheckDiskSpaceWithError(App.UserExportPath()))
                    {
                        return;
                    }
                    EatGazeObjectInput();
                    StartCoroutine(ExportCoroutine());
                    break;
                case GlobalCommands.IRC:
                    if (m_IRCChatWidget == null)
                    {
                        GameObject widgetobject = (GameObject)Instantiate(m_IRCChatPrefab);
                        widgetobject.transform.parent = App.Instance.m_RoomTransform;
                        m_IRCChatWidget = widgetobject.GetComponent<GrabWidget>();
                        m_IRCChatWidget.Show(true);
                    }
                    else
                    {
                        m_IRCChatWidget.Show(false);
                        m_IRCChatWidget = null;
                    }
                    break;
                case GlobalCommands.YouTubeChat:
                    if (m_YouTubeChatWidget == null)
                    {
                        GameObject widgetobject = (GameObject)Instantiate(m_YouTubeChatPrefab);
                        widgetobject.transform.parent = App.Instance.m_RoomTransform;
                        m_YouTubeChatWidget = widgetobject.GetComponent<GrabWidget>();
                        m_YouTubeChatWidget.Show(true);
                    }
                    else
                    {
                        m_YouTubeChatWidget.Show(false);
                        m_YouTubeChatWidget = null;
                    }
                    break;
                case GlobalCommands.CameraOptions:
                    // If we're switching in to Camera mode, make sure Multicam is selected.
                    if (!m_PanelManager.CameraActive())
                    {
                        SketchSurfacePanel.m_Instance.EnableSpecificTool(BaseTool.ToolType.MultiCamTool);
                    }
                    m_PanelManager.ToggleCameraPanels();
                    PointerManager.m_Instance.EatLineEnabledInput();
                    SketchSurfacePanel.m_Instance.EatToolsInput();
                    break;
                case GlobalCommands.ShowSketchFolder:
                    {
                        var index = iParam1;
                        var sketchSetType = (SketchSetType)iParam2;
                        SketchSet sketchSet = SketchCatalog.m_Instance.GetSet(sketchSetType);
                        SceneFileInfo rInfo = sketchSet.GetSketchSceneFileInfo(index);
                        EatGazeObjectInput();
                        //launch external window and tell the user we did so
                        //this call is windows only
                        if ((Application.platform == RuntimePlatform.WindowsPlayer) ||
                            (Application.platform == RuntimePlatform.WindowsEditor))
                        {
                            OutputWindowScript.m_Instance.CreateInfoCardAtController(
                                InputManager.ControllerName.Brush,
                                kRemoveHeadsetFyi, fPopScalar: 0.5f);
                            System.Diagnostics.Process.Start("explorer.exe",
                                "/select," + rInfo.FullPath);
                        }
                        break;
                    }
                case GlobalCommands.About:
                    OpenURLAndInformUser(m_ThirdPartyNoticesURL);
                    break;
                case GlobalCommands.StencilsDisabled:
                    SketchMemoryScript.m_Instance.PerformAndRecordCommand(new StencilsVisibleCommand());
                    break;
                case GlobalCommands.StraightEdgeMeterDisplay:
                    PointerManager.m_Instance.StraightEdgeGuide.FlipMeter();
                    break;
                case GlobalCommands.Sketchbook:
                    m_PanelManager.ToggleSketchbookPanels();
                    PointerManager.m_Instance.EatLineEnabledInput();
                    SketchSurfacePanel.m_Instance.EatToolsInput();
                    break;
                case GlobalCommands.StraightEdgeShape:
                    // Previously experimental mode only.
                    // Untested and currently untriggerable.
                    PointerManager.m_Instance.StraightEdgeGuide.SetTempShape(
                        (StraightEdgeGuideScript.Shape)iParam1);
                    break;
                case GlobalCommands.DeleteSketch:
                    {
                        var sketchSetType = (SketchSetType)iParam2;
                        SketchSet sketchSet = SketchCatalog.m_Instance.GetSet(sketchSetType);
                        sketchSet.DeleteSketch(iParam1);
                        DismissPopupOnCurrentGazeObject(false);
                        break;
                    }
                case GlobalCommands.RenameSketch:
                    {
                        var sketchSetType = (SketchSetType)iParam2;
                        SketchSet sketchSet = SketchCatalog.m_Instance.GetSet(sketchSetType);
                        string newName = sParam;
                        if (string.IsNullOrEmpty(newName))
                        {
                            newName = KeyboardPopUpWindow.m_LastInput;
                            if (string.IsNullOrEmpty(newName))
                            {
                                break;
                            }
                        }

                        if (sketchSetType == SketchSetType.User)
                        {
                            sketchSet.RenameSketch(iParam1, newName);
                        }
                        DismissPopupOnCurrentGazeObject(false);
                        break;
                    }
                case GlobalCommands.RenameLayer:
                    {
                        var layer = App.Scene.GetCanvasByLayerIndex(iParam1);
                        App.Scene.RenameLayer(layer, KeyboardPopUpWindow.m_LastInput);
                        DismissPopupOnCurrentGazeObject(false);
                        break;
                    }
                case GlobalCommands.EditMultiplayerRoomName:
                    {
                        var panel = (MultiplayerPanel)m_PanelManager.GetActivePanelByType(BasePanel.PanelType.Multiplayer);
                        panel.RoomName = KeyboardPopUpWindow.m_LastInput;
                        DismissPopupOnCurrentGazeObject(false);
                        break;
                    }
                case GlobalCommands.EditMultiplayerRoomMaxPlayers:
                    {
                        var panel = (MultiplayerPanel)m_PanelManager.GetActivePanelByType(BasePanel.PanelType.Multiplayer);
                        if (int.TryParse(KeyboardPopUpWindow.m_LastInput, out var parsedMaxPlayers))
                            panel.MaxPlayers = parsedMaxPlayers;
                        DismissPopupOnCurrentGazeObject(false);
                        break;
                    }
                case GlobalCommands.EditMultiplayerNickName:
                    {
                        var panel = (MultiplayerPanel)m_PanelManager.GetActivePanelByType(BasePanel.PanelType.Multiplayer);
                        panel.NickName = KeyboardPopUpWindow.m_LastInput;
                        DismissPopupOnCurrentGazeObject(false);
                        break;
                    }
                case GlobalCommands.OpenRoomSettings:
                    {
                        DismissPopupOnCurrentGazeObject(false);
                        break;
                    }
                case GlobalCommands.ShowWindowGUI:
                    break;
                case GlobalCommands.Disco:
                    LightsControlScript.m_Instance.DiscoMode = !LightsControlScript.m_Instance.DiscoMode;
                    break;
                case GlobalCommands.AccountInfo: break; // Intentionally blank.
                case GlobalCommands.LoginToGenericCloud:
                    {
                        var ident = App.GetIdentity((Cloud)iParam1);
                        if (!ident.LoggedIn) { ident.LoginAsync(); }
                        // iParam2 is being used as a UX flag.  If not set to the default, it will cause the UI
                        // to lose focus.
                        if (iParam2 != -1) { EatGazeObjectInput(); }
                        break;
                    }
                case GlobalCommands.LogOutOfGenericCloud:
                    {
                        Cloud cloud = (Cloud)iParam1;
                        if (cloud == Cloud.Icosa)
                        {
                            App.Instance.IcosaToken = null;
                            App.IcosaUserName = "";
                            App.IcosaUserIcon = null;
                        }
                        else
                        {
                            var ident = App.GetIdentity(cloud);
                            if (ident.LoggedIn) { ident.Logout(); }
                        }
                        break;
                    }
                case GlobalCommands.UploadToGenericCloud:
                    {
                        Cloud cloud = (Cloud)iParam1;
                        if (cloud == Cloud.Icosa)
                        {
                            if (App.Instance.IcosaToken == null)
                            {
                                OutputWindowScript.m_Instance.CreateInfoCardAtController(
                                    InputManager.ControllerName.Brush,
                                    "Not logged in", fPopScalar: 0.5f);
                            }
                        }
                        else
                        {
                            var ident = App.GetIdentity(cloud);
                            if (!ident.LoggedIn)
                            {
                                ident.LoginAsync();
                                break;
                            }
                        }
                        SelectionManager.m_Instance.ClearActiveSelection();
                        VrAssetService.m_Instance.UploadCurrentSketchAsync(cloud, isDemoUpload: false).AsAsyncVoid();
                        EatGazeObjectInput();
                        break;
                    }
                case GlobalCommands.ViewOnlineGallery:
                    OpenURLAndInformUser(m_OpenBrushGalleryUrl);
                    break;
                case GlobalCommands.CancelUpload:
                    VrAssetService.m_Instance.CancelUpload();
                    break;
                case GlobalCommands.ViewLastUpload:
                    if (VrAssetService.m_Instance.LastUploadCompleteUrl != null)
                    {
                        var url = VrAssetService.m_Instance.LastUploadCompleteUrl;
                        App.OpenURL(url);

                        // The upload flow is different on mobile and requires the user to manually accept
                        // that they'll go to the browser for publishing.  In that case, we want to reset
                        // state when the leave to publish.  This is automatically part of the
                        // UploadPopUpWindow state flow on PC.
                        if (App.Config.IsMobileHardware)
                        {
                            DismissPopupOnCurrentGazeObject(true);
                        }
                    }
                    break;
                case GlobalCommands.ShowGoogleDrive:
                    string folderId = App.GoogleUserSettings.DriveSyncFolderId;
                    string baseDriveUrl = string.IsNullOrEmpty(folderId) ?
                        "https://drive.google.com" :
                        $"https://drive.google.com/drive/folders/{folderId}";
                    string driveURL = !App.GoogleIdentity.LoggedIn ? baseDriveUrl :
                        string.Format(
                            "http://accounts.google.com/AccountChooser?Email={0}&continue={1}",
                            App.GoogleIdentity.Profile.email, baseDriveUrl);
                    OpenURLAndInformUser(driveURL);
                    break;
                case GlobalCommands.GoogleDriveSync:
                    App.DriveSync.SyncEnabled = !App.DriveSync.SyncEnabled;
                    break;
                case GlobalCommands.GoogleDriveSync_Folder:
                    App.DriveSync.ToggleSyncOnFolderOfType((DriveSync.SyncedFolderType)iParam1);
                    break;
                case GlobalCommands.Duplicate:
                    {
                        int selectedVerts = SelectionManager.m_Instance.NumVertsInSelection;

                        // TODO - this code has never taken imported models etc into account
                        if (PointerManager.m_Instance.CurrentSymmetryMode == PointerManager.SymmetryMode.MultiMirror)
                        {
                            selectedVerts *= PointerManager.m_Instance.CustomMirrorMatrices.Count;
                        }

                        if (!SketchMemoryScript.m_Instance.MemoryWarningAccepted &&
                            SketchMemoryScript.m_Instance.WillVertCountPutUsOverTheMemoryLimit(selectedVerts))
                        {
                            AudioManager.m_Instance.PlayUploadCanceledSound(InputManager.Wand.Transform.position);
                            if (!m_PanelManager.MemoryWarningActive())
                            {
                                m_PanelManager.ToggleMemoryWarningMode();
                            }
                        }
                        else
                        {
                            ClipboardManager.Instance.DuplicateSelection(
                                stampMode: IsUserInteractingWithSelectionWidget());
                        }
                        EatToolScaleInput();
                        break;
                    }
                case GlobalCommands.AdvancedPanelsToggle:
                    m_PanelManager.ToggleAdvancedPanels();
                    // If we're now in basic mode, ensure we don't have advanced abilities.
                    if (!m_PanelManager.AdvancedModeActive())
                    {
                        m_WidgetManager.StencilsDisabled = true;
                        m_WidgetManager.CameraPathsVisible = false;
                        App.Switchboard.TriggerStencilModeChanged();
                        m_SketchSurfacePanel.EnsureUserHasBasicToolEnabled();
                        if (PointerManager.m_Instance.CurrentSymmetryMode != PointerManager.SymmetryMode.None)
                        {
                            PointerManager.m_Instance.SetSymmetryMode(PointerManager.SymmetryMode.None, false);
                        }
                    }
                    PromoManager.m_Instance.RecordCompletion(PromoType.AdvancedPanels);
                    EatGazeObjectInput();
                    break;
                case GlobalCommands.Music: break; // Intentionally blank.
                case GlobalCommands.ToggleGroupStrokesAndWidgets:
                    SelectionManager.m_Instance.ToggleGroupSelectedStrokesAndWidgets();
                    EatToolScaleInput();
                    break;
                case GlobalCommands.SaveModel:
                    SaveModel();
                    break;
                case GlobalCommands.ViewIcosaHomePage:
                    OpenURLAndInformUser(VrAssetService.m_Instance.IcosaHomePage);
                    break;
                case GlobalCommands.ViewBlocksGallery:
                    OpenURLAndInformUser(m_BlocksGalleryUrl);
                    break;
                case GlobalCommands.ExportListed:
                    StartCoroutine(ExportListAndQuit());
                    break;
                case GlobalCommands.RenderCameraPath:
                    StartCoroutine(RenderPathAndQuit());
                    break;
                case GlobalCommands.ToggleProfiling:
                    ToggleProfiling();
                    break;
                case GlobalCommands.DoAutoProfile:
                    DoAutoProfile();
                    break;
                case GlobalCommands.DoAutoProfileAndQuit:
                    DoAutoProfileAndQuit();
                    break;
                case GlobalCommands.ToggleSettings:
                    m_PanelManager.ToggleSettingsPanels();
                    PointerManager.m_Instance.EatLineEnabledInput();
                    SketchSurfacePanel.m_Instance.EatToolsInput();
                    break;
                case GlobalCommands.SummonMirror:
                    PointerManager.m_Instance.BringSymmetryToUser();
                    break;
                case GlobalCommands.InvertSelection:
                    SelectionManager.m_Instance.InvertSelection(App.ActiveCanvas);
                    break;
                case GlobalCommands.SelectAll:
                    SketchSurfacePanel.m_Instance.EnableSpecificTool(BaseTool.ToolType.SelectionTool);
                    SelectionManager.m_Instance.SelectAll(App.ActiveCanvas);
                    EatGazeObjectInput();
                    break;
                case GlobalCommands.FlipSelection:
                    SelectionManager.m_Instance.FlipSelection();
                    break;
                case GlobalCommands.ToggleBrushLab:
                    m_PanelManager.ToggleBrushLabPanels();
                    PointerManager.m_Instance.EatLineEnabledInput();
                    SketchSurfacePanel.m_Instance.EatToolsInput();
                    break;
                case GlobalCommands.ToggleCameraPostEffects:
                    CameraConfig.PostEffects = !CameraConfig.PostEffects;
                    break;
                case GlobalCommands.ToggleWatermark:
                    if (PlayerPrefs.GetInt("Promo_Contribution", 0) == 0)
                    {
                        OutputWindowScript.m_Instance.CreateInfoCardAtController(
                            InputManager.ControllerName.Wand,
                            m_ContributionPromoText, fPopScalar: 1.0f);
                        PlayerPrefs.SetInt("Promo_Contribution", 1);
                    }
                    CameraConfig.Watermark = !CameraConfig.Watermark;
                    break;
                case GlobalCommands.LoadConfirmComplexHigh:
                    IssueGlobalCommand(GlobalCommands.Load, iParam1, iParam2, null);
                    break;
                case GlobalCommands.LoadConfirmComplex:
                    {
                        var index = iParam1;
                        var sketchSetType = (SketchSetType)iParam2;
                        bool loadSketch = true;

                        // If the sketchbook is active, we may want to show a popup instead of load.
                        if (m_PanelManager.SketchbookActive())
                        {
                            BasePanel sketchBook = m_PanelManager.GetSketchBookPanel();
                            if (sketchBook != null)
                            {
                                // Get triangle count from cloud scene file info.
                                SketchSet sketchSet = SketchCatalog.m_Instance.GetSet(sketchSetType);
                                SceneFileInfo sfi = sketchSet.GetSketchSceneFileInfo(index);
                                int tris = sfi.TriangleCount ?? -1;

                                // Show "this is bad" popup if we're over the triangle limit.
                                if (tris > QualityControls.m_Instance.AppQualityLevels.MaxPolySketchTriangles)
                                {
                                    loadSketch = false;
                                    sketchBook.CreatePopUp(GlobalCommands.LoadConfirmComplexHigh, iParam1, iParam2);
                                }
                                else if (tris >
                                    QualityControls.m_Instance.AppQualityLevels.WarningPolySketchTriangles)
                                {
                                    // Show, "this could be bad" popup if we're over the warning limit.
                                    loadSketch = false;
                                    sketchBook.CreatePopUp(GlobalCommands.Load, iParam1, iParam2);
                                }
                            }
                        }

                        if (loadSketch)
                        {
                            IssueGlobalCommand(GlobalCommands.Load, iParam1, iParam2, null);
                        }
                    }
                    break;
                case GlobalCommands.LoadConfirmUnsaved:
                    {
                        BasePanel sketchBook = m_PanelManager.GetSketchBookPanel();
                        if ((sketchBook != null) && SketchMemoryScript.m_Instance.IsMemoryDirty())
                        {
                            sketchBook.CreatePopUp(GlobalCommands.LoadWaitOnDownload, iParam1, iParam2, null);
                        }
                        else
                        {
                            IssueGlobalCommand(GlobalCommands.LoadWaitOnDownload, iParam1, iParam2, null);
                        }
                    }
                    break;
                case GlobalCommands.LoadWaitOnDownload:
                    {
                        bool download = false;
                        if (iParam2 == (int)SketchSetType.Drive)
                        {
                            BasePanel sketchBook = m_PanelManager.GetSketchBookPanel();
                            var googleSketchSet = SketchCatalog.m_Instance.GetSet(SketchSetType.Drive);
                            if (sketchBook != null
                                && googleSketchSet != null
                                && googleSketchSet.IsSketchIndexValid(iParam1)
                                && !googleSketchSet.GetSketchSceneFileInfo(iParam1).Available)
                            {
                                sketchBook.CreatePopUp(GlobalCommands.LoadConfirmComplex, iParam1, iParam2, null);
                                download = true;
                            }
                        }
                        if (!download)
                        {
                            IssueGlobalCommand(GlobalCommands.LoadConfirmComplex, iParam1, iParam2, null);
                        }
                    }
                    break;
                case GlobalCommands.MemoryWarning:
                    if (iParam1 > 0)
                    {
                        SketchMemoryScript.m_Instance.MemoryWarningAccepted = true;
                    }
                    m_PanelManager.ToggleMemoryWarningMode();
                    break;
                case GlobalCommands.MemoryExceeded:
                    // If we're in the memory exceeded app state, exit.
                    if (App.CurrentState == App.AppState.MemoryExceeded)
                    {
                        App.Instance.SetDesiredState(App.AppState.Standard);
                    }
                    else
                    {
                        // If we're not in the full app state, just switch our panel mode.
                        m_PanelManager.ToggleMemoryWarningMode();
                    }
                    break;
                case GlobalCommands.ShowTos:
                    OpenURLAndInformUser(m_TosURL);
                    break;
                case GlobalCommands.ShowPrivacy:
                    OpenURLAndInformUser(m_PrivacyURL);
                    break;
                case GlobalCommands.ShowQuestSideLoading:
                    OpenURLAndInformUser(m_QuestSideLoadingHowToURL);
                    break;
                case GlobalCommands.ShowContribution:
                    OpenURLAndInformUser(m_ContributionURL);
                    break;
                case GlobalCommands.UnloadReferenceImageCatalog:
                    ReferenceImageCatalog.m_Instance.UnloadAllImages();
                    break;
                case GlobalCommands.ToggleCameraPathVisuals:
                    m_WidgetManager.CameraPathsVisible = !m_WidgetManager.CameraPathsVisible;
                    break;
                case GlobalCommands.ToggleCameraPathPreview:
                    m_WidgetManager.FollowingPath = !m_WidgetManager.FollowingPath;
                    break;
                case GlobalCommands.DeleteCameraPath:
                    {
                        var cameraPath = m_WidgetManager.GetCurrentCameraPath();
                        GrabWidget cameraPathWidget = cameraPath == null ? null : cameraPath.m_WidgetScript;
                        m_WidgetManager.DeleteCameraPath(cameraPathWidget);
                    }
                    break;
                case GlobalCommands.RecordCameraPath:
                    // Turn off MultiCam if we're going to record the camera path.
                    if (m_SketchSurfacePanel.GetCurrentToolType() == BaseTool.ToolType.MultiCamTool)
                    {
                        m_SketchSurfacePanel.EnableDefaultTool();
                    }
                    CameraPathCaptureRig.RecordPath();
                    EatGazeObjectInput();
                    break;
                case GlobalCommands.OpenScriptsCommandsList:
                    OpenURLAndInformUser($"http://localhost:{App.HttpServer.HttpPort}/help/commands");
                    break;
                case GlobalCommands.OpenScriptsList:
                    OpenURLAndInformUser($"http://localhost:{App.HttpServer.HttpPort}/scripts");
                    break;
                case GlobalCommands.OpenExampleScriptsList:
                    OpenURLAndInformUser($"http://localhost:{App.HttpServer.HttpPort}/examplescripts");
                    break;
                case GlobalCommands.MultiplayerTogglePanel:
                    m_PanelManager.ToggleMultiplayerPanels();
                    PointerManager.m_Instance.EatLineEnabledInput();
                    SketchSurfacePanel.m_Instance.EatToolsInput();
                    break;
                case GlobalCommands.OpenIcosaPanelSearchPopup:
                    {
                        IcosaSetType currentSet = (IcosaSetType)iParam1;
                        App.IcosaAssetCatalog.UpdateSearchText(currentSet, KeyboardPopUpWindow.m_LastInput, requestRefresh: true);
                        DismissPopupOnCurrentGazeObject(false);
                        break;
                    }
                case GlobalCommands.RepaintOptions:
                case GlobalCommands.MultiplayerPanelOptions:
                case GlobalCommands.MultiplayerJoinRoom:
                case GlobalCommands.MultiplayerLeaveRoom:
                case GlobalCommands.MultiplayerConnect:
                case GlobalCommands.MultiplayerDisconnect:
                case GlobalCommands.MultiplayerMutePlayerForMe:
                case GlobalCommands.MultiplayerTransferRoomOwnership:
                case GlobalCommands.MultiplayerViewOnlyMode:
                case GlobalCommands.MultiplayerMuteAllForMe:
                case GlobalCommands.MultiplayerSetAllViewOnly:
                case GlobalCommands.MultiplayerKickPlayerOut:
                case GlobalCommands.MultiplayerMuteAllForAll:
                case GlobalCommands.MultiplayerPlayerMuteForAll:
                case GlobalCommands.WhatIsNew:
<<<<<<< HEAD
                case GlobalCommands.LoginToIcosa: break;               // Intentionally blank.
                case GlobalCommands.OpenIcosaPanelOptionsPopup: break; // Intentionally blank.
                case GlobalCommands.OpenIcosaPanelFilterPopup: break;  // Intentionally blank.
=======
>>>>>>> 29419912
                case GlobalCommands.Null:
                    break;// Intentionally blank.
                default:
                    Debug.LogError($"Unrecognized command {rEnum}");
                    break;
            }
        }
        public void ViewOnly(bool active)
        {
            RequestPanelsVisibility(!active);
            PointerManager.m_Instance.RequestPointerRendering(!active);
            // TODO - decide if this is a permanent change
            // With this line, you can't set a tool such as fly or teleport
            // and switch to View Only mode as the mode change disables all tools
            //m_SketchSurface.SetActive(!m_ViewOnly);
            m_Decor.SetActive(!active);
        }

        private void LoadNamed(string path, bool quickload, bool additive)
        {
            var fileInfo = new DiskSceneFileInfo(path);
            fileInfo.ReadMetadata();
            if (SaveLoadScript.m_Instance.LastMetadataError != null)
            {
                ControllerConsoleScript.m_Instance.AddNewLine(
                    string.Format("Error detected in sketch '{0}'.\nTry re-saving.",
                        fileInfo.HumanName));
                Debug.LogWarning(string.Format("Error reading metadata for {0}.\n{1}",
                    fileInfo.FullPath, SaveLoadScript.m_Instance.LastMetadataError));
            }
            LoadSketch(fileInfo, quickload, additive);
            if (m_ControlsType != ControlsType.ViewingOnly)
            {
                EatGazeObjectInput();
            }
        }

        public void OpenURLAndInformUser(string url)
        {
            // On desktop - launch external browser and inform the user
            // On mobile - the browser appears over the app
            if (!App.Config.IsMobileHardware)
            {
                OutputWindowScript.m_Instance.CreateInfoCardAtController(
                    InputManager.ControllerName.Brush,
                    kRemoveHeadsetFyi, fPopScalar: 0.5f);
            }
            App.OpenURL(url);
            EatGazeObjectInput();
        }

        public bool IsCommandActive(GlobalCommands rEnum, int iParam = -1)
        {
            switch (rEnum)
            {
                case GlobalCommands.StraightEdge: return PointerManager.m_Instance.StraightEdgeModeEnabled;
                case GlobalCommands.StraightEdgeMeterDisplay: return PointerManager.m_Instance.StraightEdgeGuide.IsShowingMeter();
                case GlobalCommands.SymmetryPlane: return PointerManager.m_Instance.CurrentSymmetryMode == PointerManager.SymmetryMode.SinglePlane;
                case GlobalCommands.MultiMirror: return PointerManager.m_Instance.CurrentSymmetryMode == PointerManager.SymmetryMode.MultiMirror;
                case GlobalCommands.SymmetryTwoHanded: return PointerManager.m_Instance.CurrentSymmetryMode == PointerManager.SymmetryMode.TwoHanded;
                case GlobalCommands.ScriptedSymmetryCommand: return PointerManager.m_Instance.CurrentSymmetryMode == PointerManager.SymmetryMode.ScriptedSymmetryMode;
                case GlobalCommands.AutoOrient: return m_AutoOrientAfterRotation;
                case GlobalCommands.AudioVisualization: return VisualizerManager.m_Instance.VisualsRequested;
                case GlobalCommands.AdvancedPanelsToggle: return m_PanelManager.AdvancedModeActive();
                case GlobalCommands.Music: return VisualizerManager.m_Instance.VisualsRequested;
                case GlobalCommands.DropCam: return m_DropCam.gameObject.activeSelf;
                case GlobalCommands.ToggleAutosimplification: return QualityControls.AutosimplifyEnabled;
                case GlobalCommands.DraftingVisibility: return m_DraftingVisibility == (DraftingVisibilityOption)iParam;
                case GlobalCommands.Cameras:
                    return SketchSurfacePanel.m_Instance.GetCurrentToolType() == BaseTool.ToolType.AutoGif ||
                        SketchSurfacePanel.m_Instance.GetCurrentToolType() == BaseTool.ToolType.ScreenshotTool;
                case GlobalCommands.IRC: return m_IRCChatWidget != null;
                case GlobalCommands.YouTubeChat: return m_YouTubeChatWidget != null;
                case GlobalCommands.StencilsDisabled: return m_WidgetManager.StencilsDisabled;
                case GlobalCommands.StraightEdgeShape:
                    // Previously experimental mode only.
                    // Untested and currently untriggerable.
                    return PointerManager.m_Instance.StraightEdgeGuide.TempShape == (StraightEdgeGuideScript.Shape)iParam ||
                        (PointerManager.m_Instance.StraightEdgeGuide.TempShape == StraightEdgeGuideScript.Shape.None
                        && PointerManager.m_Instance.StraightEdgeGuide.CurrentShape == (StraightEdgeGuideScript.Shape)iParam);
                case GlobalCommands.Disco: return LightsControlScript.m_Instance.DiscoMode;
                case GlobalCommands.ToggleGroupStrokesAndWidgets: return SelectionManager.m_Instance.UngroupingAllowed;
                case GlobalCommands.ToggleProfiling: return UnityEngine.Profiling.Profiler.enabled;
                case GlobalCommands.ToggleCameraPostEffects: return CameraConfig.PostEffects;
                case GlobalCommands.ToggleWatermark: return CameraConfig.Watermark;
                case GlobalCommands.ToggleCameraPathVisuals: return m_WidgetManager.CameraPathsVisible;
                case GlobalCommands.ToggleCameraPathPreview: return m_WidgetManager.FollowingPath;
                case GlobalCommands.SelectCameraPath:
                    return m_WidgetManager.IsCameraPathAtIndexCurrent(iParam) &&
                        m_WidgetManager.CameraPathsVisible;
                case GlobalCommands.GoogleDriveSync_Folder:
                    return App.DriveSync.IsFolderOfTypeSynced((DriveSync.SyncedFolderType)iParam);
                case GlobalCommands.GoogleDriveSync: return App.DriveSync.SyncEnabled;
                case GlobalCommands.RecordCameraPath: return VideoRecorderUtils.ActiveVideoRecording != null;
            }
            return false;
        }

        public void NewSketch(bool fade)
        {
            LightsControlScript.m_Instance.DiscoMode = false;
            m_WidgetManager.FollowingPath = false;
            SketchMemoryScript.m_Instance.ClearMemory();
            ControllerConsoleScript.m_Instance.AddNewLine("Sketch Cleared");
            ResetGrabbedPose(everything: true);
            QualityControls.m_Instance.ResetAutoQuality();
            InputManager.m_Instance.TriggerHaptics(InputManager.ControllerName.Brush, 0.1f);
            SaveLoadScript.m_Instance.ResetLastFilename();
            SelectionManager.m_Instance.RemoveFromSelection(false);
            PointerManager.m_Instance.ResetSymmetryToHome();
            PointerManager.m_Instance.FinalizeLine(false, true);
            App.Scene.ResetLayers(notify: true);
            ApiManager.Instance.ResetBrushTransform();
            ApiManager.Instance.ForcePainting = ApiManager.ForcePaintingMode.None;
            PointerManager.m_Instance.SetSymmetryMode(PointerManager.SymmetryMode.None);
            LuaManager.Instance.DeInitialize();
            // Lua is normally initialized OnEnablePanel, but that method
            // won't get called if the panel is already open
            if (m_PanelManager.GetActivePanelByType(BasePanel.PanelType.Scripts) != null)
            {
                LuaManager.Instance.Init();
            }

            // If we've got the camera path tool active, switch back to the default tool.
            // I'm doing this because if we leave the camera path tool active, the camera path
            // panel shows the button highlighted, which affects the user's flow for being
            // invited to start a path.  It looks weird.
            if (m_SketchSurfacePanel.ActiveToolType == BaseTool.ToolType.CameraPathTool)
            {
                m_SketchSurfacePanel.EnableDefaultTool();
            }

            m_WidgetManager.DestroyAllWidgets();
            if (LightsControlScript.m_Instance.LightsChanged ||
                SceneSettings.m_Instance.EnvironmentChanged)
            {
                SceneSettings.m_Instance.RecordSkyColorsForFading();
                SceneSettings.m_Instance.SetDesiredPreset(
                    SceneSettings.m_Instance.GetDesiredPreset(), skipFade: !fade);
            }
            // Blank the thumbnail position so that autosave won't save the thumbnail position to be
            // the one from the old sketch.
            SaveLoadScript.m_Instance.LastThumbnail_SS = null;

            // Re-set the quality level to reset simplification level
            QualityControls.m_Instance.QualityLevel = QualityControls.m_Instance.QualityLevel;

            App.IcosaAssetCatalog.ClearLoadingQueue();
            App.IcosaAssetCatalog.UnloadUnusedModels();
        }

        private bool WorldIsReset(bool toSavedXf)
        {
            return App.Scene.Pose ==
                (toSavedXf ? SketchMemoryScript.m_Instance.InitialSketchTransform : TrTransform.identity);
        }

        public bool IsCommandAvailable(GlobalCommands rEnum, int iParam = -1)
        {
            // TODO: hide gallery view / publish if there are no saved sketches
            switch (rEnum)
            {
                case GlobalCommands.Undo:
                    return SketchMemoryScript.m_Instance.CanUndo() && !(MultiplayerManager.m_Instance.State == ConnectionState.IN_ROOM);
                case GlobalCommands.Redo:
                    return SketchMemoryScript.m_Instance.CanRedo() && !(MultiplayerManager.m_Instance.State == ConnectionState.IN_ROOM);
                case GlobalCommands.Save:
                    bool canSave =
                        SaveLoadScript.m_Instance.SceneFile.Valid &&
                        SaveLoadScript.m_Instance.IsSavingAllowed();
                    return canSave && (!WorldIsReset(toSavedXf: true) ||
                        (SketchHasChanges() && SketchMemoryScript.m_Instance.IsMemoryDirty()));
                case GlobalCommands.SaveOptions:
                case GlobalCommands.SaveNew:
                case GlobalCommands.SaveGallery:
                    return SketchHasChanges();
                case GlobalCommands.SaveOnLocalChanges:
                    if (!SaveLoadScript.m_Instance.SceneFile.Valid)
                    {
                        // No save file, but something has changed.
                        return SketchHasChanges();
                    }
                    else
                    {
                        if (SaveLoadScript.m_Instance.CanOverwriteSource)
                        {
                            // Save file, and it's our file.  Whether we have changes is irrelevant.
                            return true;
                        }
                        // Save file, but it's not our file.  Only make a copy if there are local changes.
                        return SketchMemoryScript.m_Instance.IsMemoryDirty();
                    }
                case GlobalCommands.UploadToGenericCloud:
                    return SketchMemoryScript.m_Instance.HasVisibleObjects() ||
                        m_WidgetManager.ExportableModelWidgets.Any(w => w.gameObject.activeSelf) ||
                        m_WidgetManager.ImageWidgets.Any(w => w.gameObject.activeSelf) ||
                        VrAssetService.m_Instance.UploadProgress >= 1.0f ||
                        VrAssetService.m_Instance.LastUploadFailed;
                case GlobalCommands.SaveAndUpload:
                    return App.GoogleIdentity.LoggedIn &&
                        (VrAssetService.m_Instance.UploadProgress <= 0.0f) &&
                        IsCommandAvailable(GlobalCommands.UploadToGenericCloud);
                case GlobalCommands.NewSketch:
                    return SketchHasChanges() && !(MultiplayerManager.m_Instance.State == ConnectionState.IN_ROOM);
                case GlobalCommands.Credits:
                case GlobalCommands.AshleysSketch:
                    return !SketchHasChanges() && !SketchMemoryScript.m_Instance.IsMemoryDirty();
                case GlobalCommands.Tiltasaurus: return TiltBrush.Tiltasaurus.m_Instance.TiltasaurusAvailable();
                case GlobalCommands.ExportRaw:
                    return SketchMemoryScript.m_Instance.HasVisibleObjects() ||
                        m_WidgetManager.ModelWidgets.Any(w => w.gameObject.activeSelf) ||
                        m_WidgetManager.ImageWidgets.Any(w => w.gameObject.activeSelf);
                case GlobalCommands.ResetAllPanels: return m_PanelManager.PanelsHaveBeenCustomized();
                case GlobalCommands.Duplicate: return ClipboardManager.Instance.CanCopy;
                case GlobalCommands.ToggleGroupStrokesAndWidgets: return SelectionManager.m_Instance.SelectionCanBeGrouped;
                case GlobalCommands.SaveModel: return SelectionManager.m_Instance.HasSelection;
                case GlobalCommands.SummonMirror:
                    return PointerManager.m_Instance.CurrentSymmetryMode !=
                        PointerManager.SymmetryMode.None;
                case GlobalCommands.InvertSelection:
                case GlobalCommands.FlipSelection:
                    return SelectionManager.m_Instance.HasSelection;
                case GlobalCommands.SelectAll:
                    return SketchMemoryScript.m_Instance.HasVisibleObjects() ||
                        m_WidgetManager.HasSelectableWidgets();
                case GlobalCommands.UnloadReferenceImageCatalog:
                    return ReferenceImageCatalog.m_Instance.AnyImageValid();
                case GlobalCommands.ToggleCameraPathPreview:
                    return m_WidgetManager.CanRecordCurrentCameraPath();
                case GlobalCommands.DeleteCameraPath:
                    return CameraPathCaptureRig.Enabled && m_WidgetManager.AnyActivePathHasAKnot();
                case GlobalCommands.ToggleCameraPathVisuals:
                    return m_WidgetManager.AnyActivePathHasAKnot();
                case GlobalCommands.GoogleDriveSync:
                    return App.GoogleIdentity.LoggedIn;
                case GlobalCommands.RecordCameraPath:
                    return m_WidgetManager.CameraPathsVisible;

                case GlobalCommands.AdvancedPanelsToggle:
                    return !(MultiplayerManager.m_Instance.State == ConnectionState.IN_ROOM);
                case GlobalCommands.MultiplayerConnect:
                    return MultiplayerManager.m_Instance.IsConnectable();
                case GlobalCommands.MultiplayerDisconnect:
                    return MultiplayerManager.m_Instance.IsDisconnectable();
                case GlobalCommands.MultiplayerJoinRoom:
                    return !PanelManager.m_Instance.AdvancedModeActive() && MultiplayerManager.m_Instance.CanJoinRoom() && !SceneSettings.m_Instance.GetDesiredPreset().isPassthrough;
                case GlobalCommands.MultiplayerLeaveRoom:
                    return MultiplayerManager.m_Instance.CanLeaveRoom();

                // Disabled when in a multiplayer room.
                case GlobalCommands.Sketchbook:
                case GlobalCommands.SketchbookMenu:
                case GlobalCommands.EditMultiplayerNickName:
                case GlobalCommands.EditMultiplayerRoomName:
                case GlobalCommands.EditMultiplayerRoomMaxPlayers:
                    return !(MultiplayerManager.m_Instance.State == ConnectionState.IN_ROOM);

                // Disabled when not in a multiplayer room.
                case GlobalCommands.MultiplayerMutePlayerForMe:
                case GlobalCommands.MultiplayerMuteAllForMe:
                    return MultiplayerManager.m_Instance.State == ConnectionState.IN_ROOM;

                // Disabled when in a multiplayer room or not the room owner.
                // 1. Channges state for a single player
                case GlobalCommands.MultiplayerViewOnlyMode:
                case GlobalCommands.MultiplayerTransferRoomOwnership:
                case GlobalCommands.MultiplayerKickPlayerOut:
                case GlobalCommands.MultiplayerPlayerMuteForAll:
                // 2. Changes state for all players
                case GlobalCommands.MultiplayerSetAllViewOnly:
                case GlobalCommands.MultiplayerMuteAllForAll:
                    return (MultiplayerManager.m_Instance.State == ConnectionState.IN_ROOM && MultiplayerManager.m_Instance.IsUserRoomOwner());

                // Currently disabled all the time
                case GlobalCommands.WhatIsNew:
                    return false;
            }
            return true;
        }

        public bool SketchHasChanges()
        {
            if (SceneSettings.m_Instance.IsTransitioning) { return false; }
            return SketchMemoryScript.m_Instance.HasVisibleObjects() ||
                SceneSettings.m_Instance.EnvironmentChanged ||
                LightsControlScript.m_Instance.LightsChanged ||
                m_WidgetManager.ModelWidgets.Any(w => w.gameObject.activeSelf) ||
                m_WidgetManager.LightWidgets.Any(w => w.gameObject.activeSelf) ||
                m_WidgetManager.StencilWidgets.Any(w => w.gameObject.activeSelf) ||
                m_WidgetManager.ImageWidgets.Any(w => w.gameObject.activeSelf) ||
                m_WidgetManager.VideoWidgets.Any(w => w.gameObject.activeSelf) ||
                m_WidgetManager.AnyCameraPathWidgetsActive;
        }

        public void OpenPanelOfType(BasePanel.PanelType type, TrTransform trSpawnXf, bool forced = false)
        {
            m_PanelManager.OpenPanel(type, trSpawnXf, forced);
            EatGazeObjectInput();
        }

        public void RestoreFloatingPanels()
        {
            if (!m_SketchSurfacePanel.ActiveTool.HidePanels())
            {
                m_PanelManager.RestoreHiddenPanels();
            }
        }

        public void UpdateDraftingVisibility()
        {
            float value = 0;
            switch (m_DraftingVisibility)
            {
                case DraftingVisibilityOption.Visible:
                    value = 1;
                    break;
                case DraftingVisibilityOption.Transparent:
                    value = .5f;
                    break;
                case DraftingVisibilityOption.Hidden:
                    value = 0;
                    break;
            }
            Shader.SetGlobalFloat("_DraftingVisibility01", value);
        }

        private void ToggleProfiling()
        {
            if (Debug.isDebugBuild && ProfileDisplay.Instance != null)
            {
                ProfileDisplay.Instance.gameObject.SetActive(UnityEngine.Profiling.Profiler.enabled);
            }
            if (UnityEngine.Profiling.Profiler.enabled)
            {
                ProfilingManager.Instance.StopProfiling();
            }
            else
            {
                ProfilingManager.Instance.StartProfiling(App.UserConfig.Profiling.ProfilingMode);
            }
        }

        private void DoAutoProfile()
        {
            StartCoroutine(DoProfiling());
        }

        private void DoAutoProfileAndQuit()
        {
            StartCoroutine(DoProfiling(andQuit: true));
        }

        private IEnumerator DoProfiling(bool andQuit = false)
        {
            TrTransform oldWandPose = TrTransform.FromTransform(InputManager.Wand.Geometry.transform);
            TrTransform oldBrushPose = TrTransform.FromTransform(InputManager.Brush.Geometry.transform);

            App.AppState oldState = App.CurrentState;
            App.Instance.SetDesiredState(App.AppState.AutoProfiling);
            while (App.CurrentState != App.AppState.AutoProfiling)
            {
                yield return null;
            }

            TrTransform camPose = App.Scene.Pose * SaveLoadScript.m_Instance.ReasonableThumbnail_SS;
            camPose.ToTransform(App.VrSdk.GetVrCamera().transform);
            float controllerDirection = App.UserConfig.Profiling.ShowControllers ? 1f : -1f;
            Vector3 roffset = Camera.main.transform.right * 2f;
            Vector3 fOffset = Camera.main.transform.forward * 4f * controllerDirection;
            InputManager.Brush.Geometry.transform.position = Camera.main.transform.position + roffset + fOffset;
            InputManager.Brush.Geometry.transform.rotation = Camera.main.transform.rotation;
            InputManager.Wand.Geometry.transform.position = Camera.main.transform.position - roffset + fOffset;
            InputManager.Wand.Geometry.transform.rotation = Camera.main.transform.rotation;
            m_PanelManager.LockPanelsToController();

            ProfilingManager.Instance.StartProfiling(App.UserConfig.Profiling.ProfilingMode);
            yield return new WaitForSeconds(App.UserConfig.Profiling.Duration);
            ProfilingManager.Instance.StopProfiling();

            if (App.UserConfig.Profiling.TakeScreenshot)
            {
                GameObject camObj = new GameObject("ScreenShotter");
                Camera cam = camObj.AddComponent<Camera>();
                cam.CopyFrom(App.VrSdk.GetVrCamera());
                cam.stereoTargetEye = StereoTargetEyeMask.None;
                cam.clearFlags = CameraClearFlags.SolidColor;
                camPose.ToTransform(camObj.transform);
                int res = App.UserConfig.Profiling.ScreenshotResolution;
                RenderTexture renderTexture = RenderTexture.GetTemporary(res, res, 24);
                try
                {
                    cam.targetTexture = renderTexture;
                    cam.Render();
                    RenderTexture prev = RenderTexture.active;
                    RenderTexture.active = renderTexture;
                    var texture = new Texture2D(res, res, TextureFormat.RGB24, false);
                    texture.ReadPixels(new Rect(0, 0, texture.width, texture.height), 0, 0);
                    RenderTexture.active = prev;
                    byte[] jpegBytes = texture.EncodeToJPG();
                    string filename =
                        Path.GetFileNameWithoutExtension(SaveLoadScript.m_Instance.SceneFile.FullPath);
                    File.WriteAllBytes(Path.Combine(App.UserPath(), filename + ".jpg"), jpegBytes);
                }
                finally
                {
                    Destroy(camObj);
                    RenderTexture.ReleaseTemporary(renderTexture);
                }
            }

            oldWandPose.ToTransform(InputManager.Wand.Geometry.transform);
            oldBrushPose.ToTransform(InputManager.Brush.Geometry.transform);
            App.Instance.SetDesiredState(oldState);

            if (andQuit)
            {
                QuitApp();
            }
        }
    }

} // namespace TiltBrush<|MERGE_RESOLUTION|>--- conflicted
+++ resolved
@@ -5010,12 +5010,9 @@
                 case GlobalCommands.MultiplayerMuteAllForAll:
                 case GlobalCommands.MultiplayerPlayerMuteForAll:
                 case GlobalCommands.WhatIsNew:
-<<<<<<< HEAD
                 case GlobalCommands.LoginToIcosa: break;               // Intentionally blank.
                 case GlobalCommands.OpenIcosaPanelOptionsPopup: break; // Intentionally blank.
                 case GlobalCommands.OpenIcosaPanelFilterPopup: break;  // Intentionally blank.
-=======
->>>>>>> 29419912
                 case GlobalCommands.Null:
                     break;// Intentionally blank.
                 default:
