// Copyright 2020 The Tilt Brush Authors
//
// Licensed under the Apache License, Version 2.0 (the "License");
// you may not use this file except in compliance with the License.
// You may obtain a copy of the License at
//
//      http://www.apache.org/licenses/LICENSE-2.0
//
// Unless required by applicable law or agreed to in writing, software
// distributed under the License is distributed on an "AS IS" BASIS,
// WITHOUT WARRANTIES OR CONDITIONS OF ANY KIND, either express or implied.
// See the License for the specific language governing permissions and
// limitations under the License.

using System;
using System.Collections;
using System.Collections.Generic;
using System.IO;
using System.Linq;
using System.Threading.Tasks;
using UnityEngine;
using UnityEngine.InputSystem;
using SymmetryMode = TiltBrush.PointerManager.SymmetryMode;

namespace TiltBrush
{

    public class SketchControlsScript : MonoBehaviour
    {
        public const string kRemoveHeadsetFyi = "Remove headset to view.";
        const string kTiltBrushGalleryUrl = "https://poly.google.com/tiltbrush";
        const string kBlocksGalleryUrl = "https://poly.google.com/blocks";
        const string kPolyMainPageUri = "https://poly.google.com";

        static public SketchControlsScript m_Instance;
        static bool sm_enableGrabHaptics = true;

        // ------------------------------------------------------------
        // Constants and types
        // ------------------------------------------------------------

        public enum GlobalCommands
        {
            Null,
            Save,
            SaveNew,
            Load,
            NewSketch,
            StraightEdge,
            AutoOrient,
            Undo,
            Redo,
            Tiltasaurus,
            LightingHdr,
            AudioVisualization,
            ResetAllPanels,
            SketchOrigin,
            SymmetryPlane,
            SymmetryFour,
            ViewOnly,
            SaveGallery,
            LightingLdr,
            ShowSketchFolder,
            About,
            LoadNamedFile, // iParam1 : (optional) - send through a LoadSpeed as int
            DropCam,
            CuratedGallery,
            Unused_UploadToCloud,
            AnalyticsEnabled_Deprecated,
            Credits,
            LogOutOfGenericCloud,
            DraftingVisibility,
            DeleteSketch,
            ShowWindowGUI,
            MorePanels,
            Cameras,
            FAQ,
            ExportRaw,
            IRC,
            YouTubeChat,
            CameraOptions,
            StencilsDisabled,
            AdvancedTools,
            FloatingPanelsMode,
            StraightEdgeMeterDisplay,
            Sketchbook,
            ExportAll,
            Lights,
            SaveAndUpload,
            StraightEdgeShape,
            SaveOptions,
            SketchbookMenu,
            Disco,
            ViewOnlineGallery,
            CancelUpload,
            AdvancedPanelsToggle,
            Music,
            Duplicate,
            ToggleGroupStrokesAndWidgets,
            SaveModel,
            ViewPolyPage,
            ViewPolyGallery,
            ExportListed,
            RenderCameraPath,
            ToggleProfiling,
            DoAutoProfile,
            DoAutoProfileAndQuit,
            ToggleSettings,
            SummonMirror,
            InvertSelection,
            SelectAll,
            FlipSelection,
            ToggleBrushLab,
            ReleaseNotes,
            ToggleCameraPostEffects,
            ToggleWatermark,
            AccountInfo,
            // LoadConfirmUnsaved -> LoadWaitOnDownload -> LoadConfirmComplex -> LoadComplexHigh ->  Load
            LoadConfirmUnsaved,
            LoadConfirmComplex,
            MemoryWarning,
            MemoryExceeded,
            ViewLastUpload,
            LoadConfirmComplexHigh,
            ShowTos,
            ShowPrivacy,
            ShowQuestSideLoading,
            AshleysSketch,
            UnloadReferenceImageCatalog,
            SaveOnLocalChanges,
            ToggleCameraPathVisuals,
            ToggleCameraPathPreview,
            DeleteCameraPath,
            RecordCameraPath,
            SelectCameraPath,
            ToggleAutosimplification,
            ShowGoogleDrive,
            GoogleDriveSync_Folder, // iParam1: folder id as DriveSync.SyncedFolderType
            GoogleDriveSync,
            LoginToGenericCloud,  // iParam1: Cloud enum
            UploadToGenericCloud, // iParam1: Cloud enum
            LoadWaitOnDownload,
            SignOutConfirm,
            ReadOnlyNotice,
            ShowContribution,
            RenameSketch = 5200,
            OpenScriptsCommandsList = 6000,
            OpenScriptsList = 6001,
            OpenExampleScriptsList = 6002,
            SymmetryTwoHanded = 6003,
            OpenColorOptionsPopup = 7000,
            ChangeSnapAngle = 8000,
            MergeBrushStrokes = 10000
        }

        public enum ControlsType
        {
            KeyboardMouse,
            SixDofControllers,
            ViewingOnly
        }

        public enum DraftingVisibilityOption
        {
            Visible,
            Transparent,
            Hidden
        }

        public enum InputState
        {
            Standard,
            Pan,
            Rotation,
            HeadLock,
            ControllerLock,
            PushPull,
            BrushSize,
            Save,
            Load,
            Num
        }

        public enum LoadSpeed
        {
            Normal = -1,
            Quick = 1,
        }

        const float kControlPointHistoryMaxTime = 0.1f;

        class GazeResult
        {
            public bool m_HitWithGaze;
            public bool m_HitWithController;
            // ReSharper disable once NotAccessedField.Local
            public bool m_WithinView;
            public float m_ControllerDistance;
            public Vector3 m_GazePosition;
            public Vector3 m_ControllerPosition;
            public InputManager.ControllerName m_ControllerName;
        }

        class GrabWidgetControllerInfo
        {
            public InputManager.ControllerName m_Name;
            /// Transform of controller at the time the grab started
            public TrTransform m_BaseControllerXf;
            /// "local" transform of widget (relative to controller), at the time the grab started.
            /// The widget isn't parented to the controller, but if it were, this would be its transform.
            public TrTransform m_BaseWidgetXf_LS;
        }

        struct GrabWidgetHoldPoint
        {
            // ReSharper disable once NotAccessedField.Local
            public InputManager.ControllerName m_Name;
            public float m_BirthTime;
            public Vector3 m_Pos; // where controller is holding the widget
            public Quaternion m_Rot;
        }

        class InputStateConfig
        {
            public bool m_AllowDrawing;
            public bool m_AllowMovement;
            public bool m_ShowGizmo;
        }

        enum FadeState
        {
            None,
            FadeOn,
            FadeOff
        }

        enum GrabWidgetState
        {
            None,
            OneHand,
            TwoHands
        }

        enum GrabWorldState
        {
            Normal,
            ResettingTransform,
            ResetDone
        }

        private enum WorldTransformResetState
        {
            Default,
            Requested,
            FadingToBlack,
            FadingToScene,
        }

        enum RotationType
        {
            All,
            RollOnly
        }

        enum GrabIntersectionState
        {
            RequestIntersections,
            ReadBrush,
            ReadWand
        }

        // ------------------------------------------------------------
        // Inspector data (read-only even if public)
        // ------------------------------------------------------------

        public GameObject m_SketchSurface;
        public SketchMemoryScript.PlaybackMode m_DefaultSketchPlaybackMode;
        public float m_GazeMaxAngleFromPointing = 85.0f;
        public float m_GazeMaxAngleFacingToForward = 80.0f;

        [SerializeField] bool m_AtlasIconTextures;

        [SerializeField] SaveIconTool m_SaveIconTool;
        [SerializeField] DropCamWidget m_DropCam;
        [SerializeField] string m_CreditsSketchFilename;
        [SerializeField] string m_AshleysSketchFilename;
        [SerializeField] float m_DefaultSketchLoadSpeed;
        [SerializeField] GameObject m_TransformGizmoPrefab;

        [SerializeField] GameObject m_RotationIconPrefab;
        [SerializeField] float m_GazeMaxAngleFromFacing = 70.0f;
        [SerializeField] float m_GazeMaxDistance = 10.0f;
        [SerializeField] float m_GazeControllerPointingDistance;
        [SerializeField] float m_GazePanelDectivationDelay = 0.25f;

        [SerializeField] GameObject m_UIReticle;
        [SerializeField] GameObject m_UIReticleMobile;
        [SerializeField] GameObject m_UIReticleSixDofController;

        [SerializeField] float m_DoubleTapWindow;
        [SerializeField] float m_PushPullScale;
        [SerializeField] RotationCursorScript m_RotationCursor;
        [SerializeField] float m_RotationMaxAngle;

        [SerializeField] float m_RotationScalar;
        [SerializeField] float m_RotationRollScalar;
        [SerializeField] float m_PanScalar;

        [SerializeField] float m_AdjustToolSizeScalar;

        [SerializeField] GameObject m_IRCChatPrefab;
        [SerializeField] GameObject m_YouTubeChatPrefab;
        [SerializeField] GameObject m_Decor;
        [SerializeField] BaseTool.ToolType m_InitialTool = BaseTool.ToolType.SketchSurface;
        [SerializeField] string m_ReleaseNotesURL;
        [SerializeField] string m_HelpCenterURL;
        [SerializeField] string m_ThirdPartyNoticesURL;
        [SerializeField] string m_TosURL;
        [SerializeField] string m_PrivacyURL;
        [SerializeField] string m_QuestSideLoadingHowToURL;

        [Multiline]
        [SerializeField] string m_ContributionPromoText;
        [SerializeField] string m_ContributionURL;

        [SerializeField] float m_WorldTransformMinScale = .1f;
        [SerializeField] float m_WorldTransformMaxScale = 10.0f;

        [Header("Undo/Redo Hold")]
        [SerializeField] float m_UndoRedoHold_DurationBeforeStart;
        [SerializeField] float m_UndoRedoHold_RepeatInterval;

        [Header("Pin Cushion")]
        [SerializeField] GameObject m_PinCushionPrefab;

        [Header("Grabbing and tossing")]
        [SerializeField] float m_GrabWorldFadeSpeed = 8.0f;
        [SerializeField] Color m_GrabWorldGridColor = new Color(0.0f, 1.0f, 1.0f, 0.2f);
        [SerializeField] ControllerGrabVisuals m_ControllerGrabVisuals;
        [SerializeField] float m_WidgetGpuIntersectionRadius;

        [Header("Saving")]
        [SerializeField] int m_NumStrokesForSaveIcon = 50;

        [NonSerialized] public Color m_GrabHighlightActiveColor;
        /// Throwing an object faster than this means it's a "toss". Units are m/s.
        public float m_TossThresholdMeters = 3f;
        /// Angular motion contributes more towards the toss velocity the larger the object is;
        /// or rather, the larger the distance between the grab point and the object's center.
        /// To prevent large objects from being too-easily-tossed, bound that distance.
        public float m_TossMaxPivotDistMeters = 0.33f;

        // ------------------------------------------------------------
        // Internal data
        // ------------------------------------------------------------

        private SketchSurfacePanel m_SketchSurfacePanel;
        private SketchMemoryScript.PlaybackMode m_SketchPlaybackMode;
        private GameObject m_TransformGizmo;
        private TransformGizmoScript m_TransformGizmoScript;
        private GameObject m_RotationIcon;
        private float m_MouseDeltaX;
        private float m_MouseDeltaY;
        private float m_MouseDeltaXScaled;
        private float m_MouseDeltaYScaled;
        private float m_PositionOffsetResetTapTime;
        private bool m_EatToolScaleInput;

        private PanelManager m_PanelManager;
        private WidgetManager m_WidgetManager;
        private PinCushion m_PinCushion;
        private bool m_EatPinCushionInput;

        // This is the gaze that was used to compute m_CurrentGazeHitPoint.
        // It is not a general substitute for ViewpointScript.Gaze.
        private Ray m_CurrentGazeRay;
        private Quaternion m_CurrentHeadOrientation;
        private GazeResult[] m_GazeResults;
        private int m_CurrentGazeObject;
        private bool m_EatInputGazeObject;
        private Vector3 m_CurrentGazeHitPoint;
        private Ray m_GazeControllerRay;
        private Ray m_GazeControllerRayActivePanel;
        private bool m_ForcePanelActivation = false;
        private float m_GazePanelDectivationCountdown;
        private bool m_PanelsVisibilityRequested;

        // Previously Experimental-Model only
        private bool m_HeadOffset;

        float m_UndoHold_Timer;
        float m_RedoHold_Timer;

        // Grab world member variables.
        struct GrabState
        {
            public InputManager.ControllerName name;
            public TrTransform grabTransform;
            public bool grabbingWorld;
            public bool grabbingGroup;
            public bool startedGrabInsideWidget;
            public bool eatInput;
            private GrabWidget lastWidgetIntersect;

            public void SetHadBestGrabAndTriggerHaptics(GrabWidgetData data)
            {
                bool dormant = WidgetManager.m_Instance.WidgetsDormant;
                if (data != null && !data.m_WidgetScript.AllowDormancy)
                {
                    dormant = false;
                }
                GrabWidget newInsideWidget = (data != null && !dormant) ? data.m_WidgetScript : null;
                if (sm_enableGrabHaptics && newInsideWidget != lastWidgetIntersect)
                {
                    // state changed
                    if (newInsideWidget != null)
                    {
                        // transitioning in
                        InputManager.m_Instance.TriggerHaptics(name, data.m_WidgetScript.HapticDuration);
                    }
                    else
                    {
                        // transitioning out
                        InputManager.m_Instance.TriggerHaptics(name, 0.03f);
                    }
                }
                lastWidgetIntersect = newInsideWidget;
            }

            public void ClearInsideWidget()
            {
                lastWidgetIntersect = null;
            }
        }
        private GrabState m_GrabBrush = new GrabState { name = InputManager.ControllerName.Brush };
        private GrabState m_GrabWand = new GrabState { name = InputManager.ControllerName.Wand };

        private WorldTransformResetState m_WorldTransformResetState = WorldTransformResetState.Default;
        private TrTransform m_WorldTransformResetXf = TrTransform.identity; // set when reset requested
        private GrabWorldState m_GrabWorldState = GrabWorldState.Normal;
        private float m_WorldTransformFadeAmount;
        private bool m_AllowWorldTransformLastFrame = false;
        private bool m_WorldBeingGrabbed;
        private TrTransform m_xfDropCamReset_RS;

        struct GpuIntersectionResult
        {
            public GpuIntersector.FutureModelResult result;
            public List<GpuIntersector.ModelResult> resultList;
        }
        private Queue<GpuIntersectionResult> m_BrushResults;
        private Queue<GpuIntersectionResult> m_WandResults;
        private int m_WidgetGpuIntersectionLayer;

        private GrabWidget m_CurrentGrabWidget;
        private GrabWidget m_MaybeDriftingGrabWidget; // use only to clear drift

        // References to widgets, cached in the UpdateGrab_None, to be used by helper functions
        // for the remainder of the frame.
        private GrabWidget m_PotentialGrabWidgetBrush;
        private GrabWidget m_PotentialGrabWidgetWand;

        // Flags for the explaining if the m_PotentialGrabWidget_x widgets are able to be interacted with.
        // Cached in the UpdateGrab_None, used for the remainder of the frame.
        private bool m_PotentialGrabWidgetBrushValid;
        private bool m_PotentialGrabWidgetWandValid;

        // References to widget metadata, cached in UpdateGrab_None, to be re-used on "off frames"
        // when the GPU intersector is not refreshing the nearest widget to the respective controller.
        private GrabWidgetData m_BackupBrushGrabData;
        private GrabWidgetData m_BackupWandGrabData;

        private GrabWidgetState m_GrabWidgetState;
        private GrabWidgetControllerInfo m_GrabWidgetOneHandInfo;
        private TrTransform m_GrabWidgetTwoHandBrushPrev;
        private TrTransform m_GrabWidgetTwoHandWandPrev;
        private Queue<GrabWidgetHoldPoint> m_GrabWidgetHoldHistory;

        private Quaternion m_RotationOrigin;
        private Vector2 m_RotationCursorOffset;

        private bool m_RotationRollActive;
        private float m_RotationResetTapTime;

        private RotationType m_CurrentRotationType;
        private bool m_AutoOrientAfterRotation;

        private Vector3 m_SurfaceForward;
        private Vector3 m_SurfaceRight;
        private Vector3 m_SurfaceUp;

        private Vector3 m_SurfaceLockOffset;
        private Vector3 m_SurfaceLockBaseSurfacePosition;
        private Vector3 m_SurfaceLockBaseControllerPosition;
        private Quaternion m_SurfaceLockBaseHeadRotation;
        private Quaternion m_SurfaceLockBaseControllerRotation;
        private Quaternion m_SurfaceLockBaseSurfaceRotation;
        private InputManager.ControllerName m_SurfaceLockActingController;
        private float m_SurfaceLockControllerBaseScalar;
        private float m_SurfaceLockControllerScalar;

        private bool m_PositioningPanelWithHead;
        private Quaternion m_PositioningPanelBaseHeadRotation;
        private Vector3 m_PositioningPanelOffset;
        private float m_PositioningTimer;
        private float m_PositioningSpeed;

        private DraftingVisibilityOption m_DraftingVisibility = DraftingVisibilityOption.Visible;

        private Vector3 m_SketchOrigin;

        private ControlsType m_ControlsType;
        private GrabWidget m_IRCChatWidget;
        private GrabWidget m_YouTubeChatWidget;
        private MultiCamCaptureRig m_MultiCamCaptureRig;
        private CameraPathCaptureRig m_CameraPathCaptureRig;

        private bool m_ViewOnly = false;

        private InputState m_CurrentInputState;
        private InputStateConfig[] m_InputStateConfigs;

        private GrabIntersectionState m_CurrentGrabIntersectionState;

        private float m_WorldTransformSpeedSmoothed;

        // ------------------------------------------------------------
        // Properties and events
        // ------------------------------------------------------------

        public MultiCamCaptureRig MultiCamCaptureRig
        {
            get { return m_MultiCamCaptureRig; }
        }

        public CameraPathCaptureRig CameraPathCaptureRig
        {
            get { return m_CameraPathCaptureRig; }
        }

        public ControllerGrabVisuals ControllerGrabVisuals
        {
            get { return m_ControllerGrabVisuals; }
        }

        public SketchMemoryScript.PlaybackMode SketchPlaybackMode
        {
            get { return m_SketchPlaybackMode; }
            set { m_SketchPlaybackMode = value; }
        }

        public Transform m_Canvas
        {
            get { return App.Instance.m_CanvasTransform; }
        }

        public ControlsType ActiveControlsType
        {
            get { return m_ControlsType; }
            set { m_ControlsType = value; }
        }

        public float WorldTransformMinScale
        {
            get
            {
                return App.UserConfig.Flags.UnlockScale ? m_WorldTransformMinScale * 0.01f :
                    m_WorldTransformMinScale;
            }
        }

        public float WorldTransformMaxScale
        {
            get
            {
                return App.UserConfig.Flags.UnlockScale ? m_WorldTransformMaxScale * 10.0f :
                    m_WorldTransformMaxScale;
            }
        }

        public void SetInitialTool(BaseTool.ToolType rType)
        {
            m_InitialTool = rType;
        }

        public void SetInFreePaintMode(bool bFreePaint)
        {
            m_SketchSurfacePanel.SetInFreePaintMode(bFreePaint);
        }

        public float GazeMaxDistance
        {
            get { return m_GazeMaxDistance; }
        }

        public InputManager.ControllerName OneHandGrabController
        {
            get
            {
                return m_CurrentGrabWidget != null ?
                    m_GrabWidgetOneHandInfo.m_Name :
                    InputManager.ControllerName.None;
            }
        }

        public InputManager.ControllerName PotentialOneHandGrabController(GrabWidget widget)
        {
            if (m_PotentialGrabWidgetBrush == widget)
            {
                return InputManager.ControllerName.Brush;
            }
            else if (m_PotentialGrabWidgetWand == widget)
            {
                return InputManager.ControllerName.Wand;
            }
            return OneHandGrabController;
        }

        public Vector3 GetSurfaceForward() { return m_SurfaceForward; }
        public Vector3 GetSurfaceUp() { return m_SurfaceUp; }
        public Vector3 GetSurfaceRight() { return m_SurfaceRight; }
        public Vector3 GetSketchOrigin() { return m_SketchOrigin; }
        public float GetDefaultSketchLoadSpeed() { return m_DefaultSketchLoadSpeed; }
        public Quaternion GetCurrentHeadOrientation() { return m_CurrentHeadOrientation; }
        public Vector3 GetUIReticlePos() { return m_UIReticle.transform.position; }
        public Vector3 GetSweetSpotPos() { return m_PanelManager.m_SweetSpot.transform.position; }
        public void SetSketchOrigin(Vector3 vOrigin) { m_SketchOrigin = vOrigin; }

        public void EatGazeObjectInput()
        {
            m_EatInputGazeObject = true;
            m_GazePanelDectivationCountdown = 0.0f;
            PointerManager.m_Instance.EatLineEnabledInput();
            SketchSurfacePanel.m_Instance.EatToolsInput();
        }
        public void EatToolScaleInput() { m_EatToolScaleInput = true; }
        public void EatGrabInput()
        {
            m_GrabWand.eatInput = true;
            m_GrabBrush.eatInput = true;
        }

        public bool ShouldRespondToPadInput(InputManager.ControllerName name)
        {
            if (name == InputManager.ControllerName.Brush && m_CurrentGazeObject != -1)
            {
                return m_PanelManager.GetPanel(m_CurrentGazeObject).BrushPadAnimatesOnHover();
            }
            return !m_EatToolScaleInput && SketchSurfacePanel.m_Instance.CanAdjustToolSize();
        }
        public void ForcePanelActivation(bool bForce)
        {
            m_ForcePanelActivation = bForce;
            if (m_ForcePanelActivation)
            {
                m_GazePanelDectivationCountdown = m_GazePanelDectivationDelay;
            }
        }
        public bool IsUserInteractingWithUI()
        {
            return (m_CurrentGazeObject != -1) || (m_GazePanelDectivationCountdown > 0.0f);
        }
        public bool IsUIBlockingUndoRedo()
        {
            if (m_CurrentGazeObject != -1)
            {
                return m_PanelManager.GetPanel(m_CurrentGazeObject).UndoRedoBlocked();
            }
            return false;
        }
        public bool IsUserAbleToInteractWithAnyWidget()
        {
            return IsUserInteractingWithAnyWidget() ||
                (m_PotentialGrabWidgetBrush != null && m_PotentialGrabWidgetBrushValid) ||
                (m_PotentialGrabWidgetWand != null && m_PotentialGrabWidgetWandValid);
        }
        public bool IsUserInteractingWithAnyWidget() { return m_CurrentGrabWidget != null; }
        public bool IsUserGrabbingAnyPanel()
        {
            return (m_CurrentGrabWidget != null && m_CurrentGrabWidget is PanelWidget);
        }
        public bool IsUsersBrushIntersectingWithSelectionWidget()
        {
            return (m_PotentialGrabWidgetBrush != null &&
                m_PotentialGrabWidgetBrushValid &&
                m_PotentialGrabWidgetBrush is SelectionWidget);
        }
        public bool IsUserIntersectingWithSelectionWidget()
        {
            return IsUsersBrushIntersectingWithSelectionWidget() ||
                (m_PotentialGrabWidgetWand != null &&
                m_PotentialGrabWidgetWandValid &&
                m_PotentialGrabWidgetWand is SelectionWidget);
        }
        public bool IsUserInteractingWithSelectionWidget()
        {
            return (m_CurrentGrabWidget != null && m_CurrentGrabWidget is SelectionWidget);
        }

        public bool IsUserGrabbingWorld() { return m_GrabWand.grabbingWorld || m_GrabBrush.grabbingWorld; }
        public bool IsUserGrabbingWorldWithBrushHand() { return m_GrabBrush.grabbingWorld; }
        public bool IsUserTransformingWorld() { return m_GrabWand.grabbingWorld && m_GrabBrush.grabbingWorld; }
        public float GetGazePanelActivationRatio() { return m_GazePanelDectivationCountdown / m_GazePanelDectivationDelay; }
        public bool IsCurrentGrabWidgetPinned() { return IsUserInteractingWithAnyWidget() && m_CurrentGrabWidget.Pinned; }
        public bool CanCurrentGrabWidgetBePinned() { return IsUserInteractingWithAnyWidget() && m_CurrentGrabWidget.AllowPinning; }
        public bool DidUserGrabWithBothInside() { return m_GrabBrush.startedGrabInsideWidget && m_GrabWand.startedGrabInsideWidget; }
        public bool IsUserGrabbingWidget(GrabWidget widget) { return widget == m_CurrentGrabWidget; }
        public bool IsUserTwoHandGrabbingWidget() { return m_GrabWidgetState == GrabWidgetState.TwoHands; }
        public bool IsPinCushionShowing() { return m_PinCushion.IsShowing(); }
        public bool IsUserLookingAtPanel(BasePanel panel)
        {
            return m_CurrentGazeObject > -1 &&
                m_PanelManager.GetAllPanels()[m_CurrentGazeObject].m_Panel == panel;
        }

        public SaveIconTool GetSaveIconTool()
        {
            return m_SaveIconTool;
        }

        public DropCamWidget GetDropCampWidget()
        {
            return m_DropCam;
        }

        public bool IsGrabWorldStateStable()
        {
            return m_GrabWorldState == GrabWorldState.Normal;
        }

        // Internal: modify Coords.ScenePose or Coords.CanvasPose depending on the
        // state of m_InTransformCanvasMode
        TrTransform GrabbedPose
        {
            get
            {
                return App.Scene.Pose;
            }
            set
            {
                App.Scene.Pose = value;
            }
        }

        public Transform GazeObjectTransform()
        {
            if (m_CurrentGazeObject != -1)
            {
                return m_PanelManager.GetPanel(m_CurrentGazeObject).transform;
            }
            return null;
        }

        public void ForceShowUIReticle(bool bVisible)
        {
            m_UIReticle.SetActive(bVisible);
        }

        public void SetUIReticleTransform(Vector3 vPos, Vector3 vForward)
        {
            m_UIReticle.transform.position = vPos;
            m_UIReticle.transform.forward = vForward;
        }

        public bool AtlasIconTextures
        {
            get { return m_AtlasIconTextures; }
        }

        public IconTextureAtlas IconTextureAtlas
        {
            get { return GetComponent<IconTextureAtlas>(); }
        }

        void DismissPopupOnCurrentGazeObject(bool force)
        {
            if (m_CurrentGazeObject != -1)
            {
                m_PanelManager.GetPanel(m_CurrentGazeObject).CloseActivePopUp(force);
            }
        }

        void Awake()
        {
            m_Instance = this;

            BrushController.m_Instance.BrushSetToDefault += OnBrushSetToDefault;

            IconTextureAtlas.Init();

            m_MultiCamCaptureRig = GetComponentInChildren<MultiCamCaptureRig>(true);
            m_MultiCamCaptureRig.Init();

            m_CameraPathCaptureRig = GetComponentInChildren<CameraPathCaptureRig>(true);
            m_CameraPathCaptureRig.Init();

            m_SketchSurfacePanel = m_SketchSurface.GetComponent<SketchSurfacePanel>();
            m_PanelManager = GetComponent<PanelManager>();
            m_PanelManager.Init();
            InitGazePanels();

            m_WidgetManager = GetComponent<WidgetManager>();
            m_WidgetManager.Init();

            m_InputStateConfigs = new InputStateConfig[(int)InputState.Num];
            for (int i = 0; i < (int)InputState.Num; ++i)
            {
                m_InputStateConfigs[i] = new InputStateConfig();
                m_InputStateConfigs[i].m_AllowDrawing = false;
                m_InputStateConfigs[i].m_AllowMovement = true;
                m_InputStateConfigs[i].m_ShowGizmo = false;
            }

            m_InputStateConfigs[(int)InputState.Standard].m_AllowDrawing = true;
            m_InputStateConfigs[(int)InputState.Pan].m_AllowDrawing = true;
            m_InputStateConfigs[(int)InputState.HeadLock].m_AllowDrawing = true;
            m_InputStateConfigs[(int)InputState.ControllerLock].m_AllowDrawing = true;
            m_InputStateConfigs[(int)InputState.PushPull].m_AllowDrawing = true;

            m_InputStateConfigs[(int)InputState.Pan].m_AllowMovement = false;
            m_InputStateConfigs[(int)InputState.Rotation].m_AllowMovement = false;
            m_InputStateConfigs[(int)InputState.ControllerLock].m_AllowMovement = false;
            m_InputStateConfigs[(int)InputState.PushPull].m_AllowMovement = false;
            m_InputStateConfigs[(int)InputState.BrushSize].m_AllowMovement = false;

            m_InputStateConfigs[(int)InputState.Pan].m_ShowGizmo = true;
            m_InputStateConfigs[(int)InputState.Rotation].m_ShowGizmo = true;
            m_InputStateConfigs[(int)InputState.HeadLock].m_ShowGizmo = true;
            m_InputStateConfigs[(int)InputState.PushPull].m_ShowGizmo = true;

            m_CurrentGazeRay = new Ray(Vector3.zero, Vector3.forward);
            m_GazeControllerRay = new Ray(Vector3.zero, Vector3.forward);
            m_GazeControllerRayActivePanel = new Ray(Vector3.zero, Vector3.forward);

            m_GrabWidgetHoldHistory = new Queue<GrabWidgetHoldPoint>();
            m_GrabWidgetOneHandInfo = new GrabWidgetControllerInfo();

            // Initialize world grip members.
            m_GrabBrush.grabTransform = TrTransform.identity;
            m_GrabWand.grabTransform = TrTransform.identity;

            m_BrushResults = new Queue<GpuIntersectionResult>();
            m_WandResults = new Queue<GpuIntersectionResult>();
            m_WidgetGpuIntersectionLayer = LayerMask.NameToLayer("GpuIntersection");
            m_CurrentGrabIntersectionState = GrabIntersectionState.RequestIntersections;
        }

        public void InitGazePanels()
        {
            // Find all gaze panels.
            int iNumGazePanels = m_PanelManager.GetAllPanels().Count;
            m_GazeResults = new GazeResult[iNumGazePanels];
            for (int i = 0; i < iNumGazePanels; ++i)
            {
                m_GazeResults[i] = new GazeResult();
                m_GazeResults[i].m_HitWithGaze = false;
                m_GazeResults[i].m_HitWithController = false;
                m_GazeResults[i].m_WithinView = false;
                m_GazeResults[i].m_GazePosition = new Vector3();
            }
        }

        public void OnEnable()
        {
            // This needs to run before other tools initialize, which is why it's running in OnEnable.
            // The sequence is Awake(), OnEnable(), Start().
            if (App.VrSdk.GetControllerDof() == VrSdk.DoF.Six)
            {
                SetInFreePaintMode(true);
                SetInitialTool(BaseTool.ToolType.FreePaintTool);
            }
        }

        void Start()
        {
            m_TransformGizmo = (GameObject)Instantiate(m_TransformGizmoPrefab);
            m_TransformGizmo.transform.parent = transform;
            m_TransformGizmoScript = m_TransformGizmo.GetComponent<TransformGizmoScript>();
            m_TransformGizmo.SetActive(false);

            m_RotationIcon = (GameObject)Instantiate(m_RotationIconPrefab);
            m_RotationIcon.transform.position = m_SketchSurface.transform.position;
            m_RotationIcon.transform.parent = m_SketchSurface.transform;
            m_RotationIcon.SetActive(false);

            GameObject pinCushionObj = (GameObject)Instantiate(m_PinCushionPrefab);
            m_PinCushion = pinCushionObj.GetComponent<PinCushion>();

            m_PositionOffsetResetTapTime = 0.0f;

            m_UndoHold_Timer = m_UndoRedoHold_DurationBeforeStart;
            m_RedoHold_Timer = m_UndoRedoHold_DurationBeforeStart;

            m_AutoOrientAfterRotation = true;
            m_RotationCursor.gameObject.SetActive(false);

            ResetGrabbedPose();
            m_SketchOrigin = m_SketchSurface.transform.position;

            m_PanelManager.InitPanels(m_ControlsType == ControlsType.SixDofControllers);

            m_UIReticleMobile.SetActive(m_ControlsType == ControlsType.ViewingOnly);
            m_UIReticleSixDofController.SetActive(m_ControlsType != ControlsType.ViewingOnly);

            m_PositioningPanelWithHead = false;
            m_PositioningSpeed = 16.0f;

            m_CurrentRotationType = RotationType.All;
            m_RotationResetTapTime = 0.0f;

            m_CurrentInputState = InputState.Standard;

            m_SketchSurfacePanel.EnableSpecificTool(m_InitialTool);
            m_SurfaceLockControllerBaseScalar = m_SketchSurfacePanel.m_PanelSensitivity;

            //after initializing, start with gaze objects hidden
            m_CurrentGazeObject = -1;
            m_EatInputGazeObject = false;

            int hidePanelsDelay = 1;
            if (Config.IsExperimental)
            {
                hidePanelsDelay = 0;
            }

            StartCoroutine(DelayedHidePanels(hidePanelsDelay));

            m_DropCam.Show(false);

            m_GrabWidgetState = GrabWidgetState.None;

            UpdateDraftingVisibility();
        }

        private IEnumerator<Timeslice> DelayedHidePanels(int frames)
        {
            int stall = frames;
            while (stall-- > 0)
            {
                yield return null;
            }

            m_PanelManager.HidePanelsForStartup();
            RequestPanelsVisibility(false);
        }

        void Update()
        {
            // TODO: we need to figure out what transform to pass in here!
            // Maybe best _just for now_ to use the scene transform?
            TrTransform scenePose = App.Scene.Pose;
            Shader.SetGlobalMatrix("xf_CS", scenePose.ToMatrix4x4());
            Shader.SetGlobalMatrix("xf_I_CS", scenePose.inverse.ToMatrix4x4());
        }

        void LateUpdate()
        {
            // Gracefully exits if we're not recording a video.
            VideoRecorderUtils.SerializerNewUsdFrame();
        }

        public bool IsFreepaintToolReady()
        {
            return
                !m_PinCushion.IsShowing() &&
                !PointerManager.m_Instance.IsStraightEdgeProxyActive() &&
                !InputManager.m_Instance.ControllersAreSwapping() &&
                (m_SketchSurfacePanel.IsSketchSurfaceToolActive() ||
                (m_SketchSurfacePanel.GetCurrentToolType() == BaseTool.ToolType.FreePaintTool))
                ;
        }

        public void UpdateControls()
        {
            UnityEngine.Profiling.Profiler.BeginSample("SketchControlsScript.UpdateControls");
            m_SketchSurfacePanel.m_UpdatedToolThisFrame = false;

            // Verify controllers are available and prune state if they're not.
            if ((App.VrSdk.GetControllerDof() == VrSdk.DoF.Six &&
                App.VrSdk.IsInitializingUnityXR) && App.VrSdk.IsHmdInitialized())
            {
                m_PanelManager.SetVisible(false);
                PointerManager.m_Instance.RequestPointerRendering(false);
                return;
            }

            //mouse movement
            Vector2 mv = InputManager.m_Instance.GetMouseMoveDelta();
            m_MouseDeltaX = mv.x;
            m_MouseDeltaY = mv.y;

            UpdateGazeObjectsAnimationState();
            UpdateCurrentGazeRay();
            m_SketchSurfacePanel.SetBacksideActive(m_CurrentGazeRay.origin);
            m_PanelManager.UpdatePanels();

            m_MouseDeltaXScaled = m_MouseDeltaX * GetAppropriateMovementScalar();
            m_MouseDeltaYScaled = m_MouseDeltaY * GetAppropriateMovementScalar();

            //this is used for one-shot inputs that don't require state and do not change state
            UpdateBaseInput();

            UpdatePinCushionVisibility();

            //if the pointer manager is processing, we don't want to respond to input
            if (!PointerManager.m_Instance.IsMainPointerProcessingLine())
            {

                //see if we're grabbing a widget
                UpdateGrab();

                //see if we're looking at a gaze object
                RefreshCurrentGazeObject();

                // Tools allowed when widgets aren't grabbed.
                bool bWidgetGrabOK = m_GrabWidgetState == GrabWidgetState.None;

                // If we don't have a widget held and we're not grabbing the world with the brush controller,
                // update tools.
                if (bWidgetGrabOK && !m_GrabBrush.grabbingWorld)
                {
                    if (m_CurrentGazeObject != -1 && !m_WorldBeingGrabbed)
                    {
                        UpdateActiveGazeObject();

                        // Allow for standard input (like Undo / Redo) even when gazing at a panel.
                        if (m_CurrentInputState == InputState.Standard)
                        {
                            UpdateStandardInput();
                        }
                    }
                    else
                    {
                        //standard input, no gaze object
                        if (m_InputStateConfigs[(int)m_CurrentInputState].m_AllowMovement)
                        {
                            m_SketchSurfacePanel.UpdateReticleOffset(m_MouseDeltaX, m_MouseDeltaY);
                        }

                        switch (m_CurrentInputState)
                        {
                            case InputState.Standard:
                                UpdateStandardInput();
                                break;
                            case InputState.Pan:
                                UpdatePanInput();
                                break;
                            case InputState.Rotation:
                                UpdateRotationInput();
                                break;
                            case InputState.HeadLock:
                                UpdateHeadLockInput();
                                break;
                            case InputState.ControllerLock:
                                UpdateControllerLock();
                                break;
                            case InputState.PushPull:
                                UpdatePushPullInput();
                                break;
                            case InputState.Save:
                                UpdateSaveInput();
                                break;
                            case InputState.Load:
                                UpdateLoadInput();
                                break;
                        }

                        //keep pointer locked in the right spot, even if it's hidden
                        if (m_SketchSurfacePanel.ActiveTool.LockPointerToSketchSurface())
                        {
                            Vector3 vPointerPos = Vector3.zero;
                            Vector3 vPointerForward = Vector3.zero;
                            m_SketchSurfacePanel.GetReticleTransform(out vPointerPos, out vPointerForward,
                                (m_ControlsType == ControlsType.ViewingOnly));
                            PointerManager.m_Instance.SetMainPointerPosition(vPointerPos);
                            PointerManager.m_Instance.SetMainPointerForward(vPointerForward);
                        }

                        m_SketchSurfacePanel.AllowDrawing(m_InputStateConfigs[(int)m_CurrentInputState].m_AllowDrawing);
                        m_SketchSurfacePanel.UpdateCurrentTool();

                        PointerManager.m_Instance.AllowPointerPreviewLine(IsFreepaintToolReady());
                        //keep transform gizmo at sketch surface pos
                        m_TransformGizmo.transform.position = m_SketchSurface.transform.position;
                        bool bGizmoActive = m_InputStateConfigs[(int)m_CurrentInputState].m_ShowGizmo && m_SketchSurfacePanel.ShouldShowTransformGizmo();
                        m_TransformGizmo.SetActive(bGizmoActive);
                    }
                }
            }

            // Update any transition to a scene transform reset.
            UpdateWorldTransformReset();

            //update our line after all input and tools have chimed in on the state of it
            PointerManager.m_Instance.UpdateLine();
            UnityEngine.Profiling.Profiler.EndSample();
        }

        public void UpdateControlsPostIntro()
        {
            m_PanelManager.UpdatePanels();
            UpdateCurrentGazeRay();
            UpdateGazeObjectsAnimationState();
            RefreshCurrentGazeObject();
            UpdateSwapControllers();
            if (m_CurrentGazeObject > -1)
            {
                UpdateActiveGazeObject();
            }
        }

        public void UpdateControlsForLoading()
        {
            UpdateCurrentGazeRay();
            m_PanelManager.UpdatePanels();
            UpdateGazeObjectsAnimationState();
            UpdateGrab();
            UpdateWorldTransformReset();

            if (m_GrabWidgetState == GrabWidgetState.None && m_CurrentGazeObject == -1 &&
                m_SketchSurfacePanel.ActiveTool.AvailableDuringLoading() &&
                !m_GrabBrush.grabbingWorld)
            {
                m_SketchSurfacePanel.UpdateCurrentTool();
            }
        }

        public void UpdateControlsForReset()
        {
            UpdateGrab();
            UpdateCurrentGazeRay();
            UpdatePinCushionVisibility();
            m_PanelManager.UpdatePanels();
            UpdateGazeObjectsAnimationState();
            PointerManager.m_Instance.UpdateLine();
        }

        public void UpdateControlsForUploading()
        {
            UpdateCurrentGazeRay();
            UpdatePinCushionVisibility();
            m_PanelManager.UpdatePanels();
            UpdateGazeObjectsAnimationState();
        }

        public void UpdateControlsForMemoryExceeded()
        {
            UpdateGrab();
            m_SketchSurfacePanel.m_UpdatedToolThisFrame = false;
            m_PanelManager.UpdatePanels();
            UpdateCurrentGazeRay();
            UpdateGazeObjectsAnimationState();
            RefreshCurrentGazeObject();
            if (m_CurrentGazeObject > -1)
            {
                UpdateActiveGazeObject();
            }
        }

        void UpdatePinCushionVisibility()
        {
            // If the pin cushion is showing and the user cancels, eat the input.
            // if (m_PinCushion.IsShowing())
            // {
            //     if (InputManager.m_Instance.GetCommand(InputManager.SketchCommands.Activate) ||
            //         InputManager.Brush.GetControllerGrip() ||
            //         InputManager.Wand.GetControllerGrip() ||
            //         IsUserInteractingWithAnyWidget() ||
            //         IsUserInteractingWithUI())
            //     {
            //         m_EatPinCushionInput = true;
            //     }
            // }

            // If our tool wants the input blocked, maintain the input eat state until
            // after the user has let off input.
            if (m_SketchSurfacePanel.ActiveTool.BlockPinCushion() || !CanUsePinCushion())
            {
                m_EatPinCushionInput = true;
            }

            bool show =
                InputManager.m_Instance.GetCommand(InputManager.SketchCommands.ShowPinCushion);
            m_PinCushion.ShowPinCushion(show && !m_EatPinCushionInput);
            m_EatPinCushionInput = m_EatPinCushionInput && show;
        }

        bool CanUsePinCushion()
        {
            return (m_ControlsType == ControlsType.SixDofControllers) &&
                m_PanelManager.AdvancedModeActive() &&
                !InputManager.m_Instance.GetCommand(InputManager.SketchCommands.Activate) &&
                !InputManager.Brush.GetControllerGrip() &&
                !InputManager.Wand.GetControllerGrip() &&
                !IsUserInteractingWithAnyWidget() &&
                !IsUserInteractingWithUI() &&
                !m_SketchSurfacePanel.ActiveTool.BlockPinCushion() &&
                App.Instance.IsInStateThatAllowsPainting();
        }

        void UpdateCurrentGazeRay()
        {
            var head = ViewpointScript.Head;
            m_CurrentGazeRay = new Ray(head.position, head.forward);
            m_CurrentHeadOrientation = head.rotation;

            // We use the gaze ray for certain shader effects - like edge falloff.
            Shader.SetGlobalVector("_WorldSpaceRootCameraPosition", m_CurrentGazeRay.origin);
            bool hasController = m_ControlsType == ControlsType.SixDofControllers;
            if (hasController)
            {
                if (InputManager.Brush.IsTrackedObjectValid)
                {
                    Transform rAttachPoint = InputManager.m_Instance.GetBrushControllerAttachPoint();
                    m_GazeControllerRay.direction = rAttachPoint.forward;
                    m_GazeControllerRay.origin = rAttachPoint.position;
                }
                else
                {
                    // If the brush controller isn't tracked, put our controller ray out of the way.
                    float fBig = 9999999.0f;
                    m_GazeControllerRay.direction = Vector3.one;
                    m_GazeControllerRay.origin = new Vector3(fBig, fBig, fBig);
                }

                m_GazeControllerRayActivePanel.direction = m_GazeControllerRay.direction;
                m_GazeControllerRayActivePanel.origin = m_GazeControllerRay.origin;
                m_GazeControllerRayActivePanel.origin -= (m_GazeControllerRayActivePanel.direction * 0.5f);
            }
        }

        public void UpdateGazeObjectsAnimationState()
        {
            // Are the panels allowed to be visible?
            bool isSixDof = m_ControlsType == ControlsType.SixDofControllers;
            if ((!isSixDof) ||
                (InputManager.Wand.IsTrackedObjectValid &&
                !m_SketchSurfacePanel.ActiveTool.HidePanels() &&
                !App.Instance.IsLoading()))
            {
                // Transition panels according to requested visibility.
                m_PanelManager.SetVisible(m_PanelsVisibilityRequested);
            }
            else
            {
                // Transition out.
                m_PanelManager.SetVisible(false);
            }
        }

        void UpdateBaseInput()
        {
            UnityEngine.Profiling.Profiler.BeginSample("SketchControlScript.UpdateBaseInput");
            if (m_ControlsType == ControlsType.SixDofControllers)
            {
                m_PanelManager.UpdateWandOrientationControls();
            }

            //allow tool scaling if we're not drawing and our input device is active
            bool bScaleInputActive = InputManager.m_Instance.GetCommand(InputManager.SketchCommands.Scale);
            bool bScaleCommandActive =
                bScaleInputActive
                && !InputManager.m_Instance.GetCommand(InputManager.SketchCommands.Activate)
                && m_GrabBrush.grabbingWorld == false
                && m_CurrentGazeObject == -1 // free up swipe for use by gaze object
                && (m_ControlsType != ControlsType.SixDofControllers || InputManager.Brush.IsTrackedObjectValid)
                // TODO:Mike - very hacky
                && SketchSurfacePanel.m_Instance.ActiveTool.m_Type != BaseTool.ToolType.MultiCamTool;

            if (m_EatToolScaleInput)
            {
                m_EatToolScaleInput = bScaleInputActive;
            }

            if (bScaleCommandActive && !m_EatToolScaleInput)
            {
                if (m_GrabWidgetState == GrabWidgetState.None)
                {
                    //send scale command down to current tool
                    m_SketchSurfacePanel.UpdateToolSize(
                        m_AdjustToolSizeScalar * InputManager.m_Instance.GetAdjustedBrushScrollAmount());
                }

                //ugly, but brush size is becoming not an input state
                m_MouseDeltaX = 0.0f;
                m_MouseDeltaY = 0.0f;
            }

            UpdateSwapControllers();
            UnityEngine.Profiling.Profiler.EndSample();
        }

        void UpdateSwapControllers()
        {
            // Don't allow controller swap in first run intro.
            // Don't allow controller swap if we're grabbing a widget.
            // Don't allow controller swap if a Logitech pen is present.
            if (!TutorialManager.m_Instance.TutorialActive() &&
                m_GrabWidgetState == GrabWidgetState.None &&
                !App.VrSdk.VrControls.LogitechPenIsPresent())
            {
                if (InputManager.m_Instance.GetCommandDown(InputManager.SketchCommands.SwapControls))
                {
                    DoSwapControls();
                }
            }
        }

        public static void DoSwapControls()
        {
            InputManager.m_Instance.WandOnRight = !InputManager.m_Instance.WandOnRight;
            InputManager.m_Instance.GetControllerBehavior(InputManager.ControllerName.Brush)
                .DisplayControllerSwapAnimation();
            InputManager.m_Instance.GetControllerBehavior(InputManager.ControllerName.Wand)
                .DisplayControllerSwapAnimation();
            AudioManager.m_Instance.PlayControllerSwapSound(
                InputManager.m_Instance.GetControllerPosition(InputManager.ControllerName.Brush));
        }

        void UpdateStandardInput()
        {
            UnityEngine.Profiling.Profiler.BeginSample("SketchControlScript.UpdateStandardInput");
            //debug keys
            if (Config.IsExperimental)
            {
                var camTool = SketchSurfacePanel.m_Instance.ActiveTool as MultiCamTool;

                if (InputManager.m_Instance.GetKeyboardShortcutDown(InputManager.KeyboardShortcut.SaveNew))
                {
                    IssueGlobalCommand(GlobalCommands.SaveNew, 1);
                }
                else if (InputManager.m_Instance.GetKeyboardShortcutDown(
                    InputManager.KeyboardShortcut.ExportAll))
                {
                    IssueGlobalCommand(GlobalCommands.ExportAll);
                }
                else if (InputManager.m_Instance.GetKeyboardShortcutDown(
                    InputManager.KeyboardShortcut.SwitchCamera) && camTool != null)
                {
                    camTool.ExternalObjectNextCameraStyle(); // For monoscopic mode
                }
                else if (InputManager.m_Instance.GetKeyboardShortcutDown(
                             InputManager.KeyboardShortcut.ViewOnly))
                {
                    IssueGlobalCommand(GlobalCommands.ViewOnly);
                }
                else if (InputManager.m_Instance.GetKeyboardShortcutDown(
                    InputManager.KeyboardShortcut.ToggleScreenMirroring))
                {
                    ViewpointScript.m_Instance.ToggleScreenMirroring();
                }
                else if (InputManager.m_Instance.GetKeyboardShortcutDown(
                    InputManager.KeyboardShortcut.PreviousTool))
                {
                    m_SketchSurfacePanel.PreviousTool();
                }
                else if (InputManager.m_Instance.GetKeyboardShortcutDown(
                    InputManager.KeyboardShortcut.NextTool))
                {
                    m_SketchSurfacePanel.NextTool();
                }
                else if (InputManager.m_Instance.GetKeyboardShortcutDown(
                    InputManager.KeyboardShortcut.CycleSymmetryMode))
                {
                    var cur = PointerManager.m_Instance.CurrentSymmetryMode;
                    var next = (cur == SymmetryMode.None) ? SymmetryMode.SinglePlane
                        : (cur == SymmetryMode.SinglePlane) ? SymmetryMode.DebugMultiple
                        : (cur == SymmetryMode.DebugMultiple) ? SymmetryMode.FourAroundY
                        : (cur == SymmetryMode.FourAroundY) ? SymmetryMode.TwoHanded
                        : SymmetryMode.None;
                    PointerManager.m_Instance.CurrentSymmetryMode = next;
                }
                else if (InputManager.m_Instance.GetKeyboardShortcutDown(
                    InputManager.KeyboardShortcut.Export))
                {
                    StartCoroutine(ExportCoroutine());
                }
                else if (InputManager.m_Instance.GetKeyboardShortcutDown(
                        InputManager.KeyboardShortcut.StoreHeadTransform) &&
                    InputManager.m_Instance.GetAnyShift())
                {
                    Transform head = ViewpointScript.Head;
                    PlayerPrefs.SetFloat("HeadOffset_localPositionX", head.localPosition.x);
                    PlayerPrefs.SetFloat("HeadOffset_localPositionY", head.localPosition.y);
                    PlayerPrefs.SetFloat("HeadOffset_localPositionZ", head.localPosition.z);
                    PlayerPrefs.SetFloat("HeadOffset_localRotationX", head.localRotation.x);
                    PlayerPrefs.SetFloat("HeadOffset_localRotationY", head.localRotation.y);
                    PlayerPrefs.SetFloat("HeadOffset_localRotationZ", head.localRotation.z);
                    PlayerPrefs.SetFloat("HeadOffset_localRotationW", head.localRotation.w);
                }
                else if (InputManager.m_Instance.GetKeyboardShortcutDown(
                    InputManager.KeyboardShortcut.RecallHeadTransform))
                {
                    Transform head = ViewpointScript.Head;
                    // Toggle the head offset.
                    if (m_HeadOffset)
                    {
                        // Remove the offset.
                        Transform originalParent = head.parent;
                        head.SetParent(head.parent.parent);
                        GameObject.DestroyImmediate(originalParent.gameObject);
                        m_HeadOffset = false;
                    }
                    else
                    {
                        // Add the offset.
                        GameObject newParent = new GameObject();
                        newParent.transform.SetParent(head.parent);
                        newParent.transform.localPosition = Vector3.zero;
                        newParent.transform.localRotation = Quaternion.identity;
                        newParent.transform.localScale = Vector3.one;
                        head.SetParent(newParent.transform);
                        TrTransform offsetTransform = TrTransform.TR(
                            new Vector3(
                                PlayerPrefs.GetFloat("HeadOffset_localPositionX", 0),
                                PlayerPrefs.GetFloat("HeadOffset_localPositionY", 1.5f),
                                PlayerPrefs.GetFloat("HeadOffset_localPositionZ", 0)),
                            new Quaternion(
                                PlayerPrefs.GetFloat("HeadOffset_localRotationX", 0),
                                PlayerPrefs.GetFloat("HeadOffset_localRotationY", 0),
                                PlayerPrefs.GetFloat("HeadOffset_localRotationZ", 0),
                                PlayerPrefs.GetFloat("HeadOffset_localRotationW", 1)));
                        TrTransform originalTransformInverse = TrTransform.FromLocalTransform(head).inverse;
                        TrTransform newParentTransform = offsetTransform * originalTransformInverse;
                        newParent.transform.localPosition = newParentTransform.translation;
                        newParent.transform.localRotation = newParentTransform.rotation;
                        m_HeadOffset = true;
                    }
                }
                else if (InputManager.m_Instance.GetKeyboardShortcutDown(
                    InputManager.KeyboardShortcut.ToggleLightType))
                {
                    // Toggle between per-pixel & SH lighting on the secondary directional light
                    Light secondaryLight = App.Scene.GetLight((1));
                    if (LightRenderMode.ForceVertex == secondaryLight.renderMode)
                    {
                        secondaryLight.renderMode = LightRenderMode.ForcePixel;
                    }
                    else
                    {
                        secondaryLight.renderMode = LightRenderMode.ForceVertex;
                    }
                }
                else if (InputManager.m_Instance.GetKeyboardShortcutDown(
                    InputManager.KeyboardShortcut.TossWidget))
                {
                    m_WidgetManager.TossNearestWidget();
                }
                else if (InputManager.m_Instance.GetKeyboardShortcutDown(
                    InputManager.KeyboardShortcut.Reset))
                {
                    App.Instance.SetDesiredState(App.AppState.LoadingBrushesAndLighting);
                }
                else if (InputManager.m_Instance.GetKeyboardShortcutDown(
                             InputManager.KeyboardShortcut.FlyMode))
                {
                    SketchSurfacePanel.m_Instance.EnableSpecificTool(BaseTool.ToolType.FlyTool);
                }
                else if (App.Config.m_ToggleProfileOnAppButton &&
                    (InputManager.Wand.GetVrInputDown(VrInput.Button03) ||
                    InputManager.m_Instance.GetKeyboardShortcutDown(
                        InputManager.KeyboardShortcut.ToggleProfile)))
                {
                    IssueGlobalCommand(GlobalCommands.ToggleProfiling);
                }
            }

#if DEBUG
            if (InputManager.m_Instance.GetKeyboardShortcutDown(
                InputManager.KeyboardShortcut.CheckStrokes))
            {
                bool value = !SketchMemoryScript.m_Instance.m_SanityCheckStrokes;
                string feature = "Stroke determinism checking";
                SketchMemoryScript.m_Instance.m_SanityCheckStrokes = value;
                OutputWindowScript.m_Instance.CreateInfoCardAtController(
                    InputManager.ControllerName.Brush,
                    feature + (value ? ": On" : ": Off"));
            }
#endif

            bool hasController = m_ControlsType == ControlsType.SixDofControllers;
            var mouse = Mouse.current;

            // Toggle default tool.
            if (!m_PanelManager.AdvancedModeActive() &&
                InputManager.m_Instance.GetCommandDown(InputManager.SketchCommands.ToggleDefaultTool) &&
                !m_SketchSurfacePanel.IsDefaultToolEnabled() &&
                m_SketchSurfacePanel.ActiveTool.AllowDefaultToolToggle() &&
                // don't allow tool to change while pointing at panel because there is no visual indication
                m_CurrentGazeObject == -1)
            {
                m_SketchSurfacePanel.EnableDefaultTool();
                AudioManager.m_Instance.PlayPinCushionSound(true);
            }
            // Pan.
            else if (!hasController && mouse.rightButton.isPressed)
            {
                SwitchState(InputState.Pan);
            }
            // Controller lock (this must be before rotate/head lock!).
            else if (!hasController &&
                InputManager.m_Instance.GetCommand(InputManager.SketchCommands.LockToController))
            {
                SwitchState(InputState.ControllerLock);
            }
            // Rotate.
            else if (!hasController &&
                InputManager.m_Instance.GetCommand(InputManager.SketchCommands.PivotRotation))
            {
                SwitchState(InputState.Rotation);
            }
            // Head lock.
            else if (!hasController &&
                InputManager.m_Instance.GetCommand(InputManager.SketchCommands.LockToHead))
            {
                SwitchState(InputState.HeadLock);
            }
            // Push pull.
            else if (!hasController &&
                InputManager.m_Instance.GetCommand(InputManager.SketchCommands.AltActivate))
            {
                SwitchState(InputState.PushPull);
            }
            else if (!PointerManager.m_Instance.IsMainPointerCreatingStroke())
            {
                // Reset surface.
                if (!hasController &&
                    InputManager.m_Instance.GetCommandDown(InputManager.SketchCommands.Reset))
                {
                    ResetGrabbedPose();
                }
                // Undo.
                else if (InputManager.m_Instance.GetCommandDown(InputManager.SketchCommands.Undo) &&
                    CanUndo())
                {
                    IssueGlobalCommand(GlobalCommands.Undo);
                }
                else if (InputManager.m_Instance.GetCommand(InputManager.SketchCommands.Undo) &&
                    CanUndo() && ShouldRepeatUndo())
                {
                    m_UndoHold_Timer = m_UndoRedoHold_RepeatInterval;
                    IssueGlobalCommand(GlobalCommands.Undo);
                }
                // Redo.
                else if (InputManager.m_Instance.GetCommandDown(InputManager.SketchCommands.Redo) &&
                    CanRedo())
                {
                    IssueGlobalCommand(GlobalCommands.Redo);
                }
                else if (InputManager.m_Instance.GetCommand(InputManager.SketchCommands.Redo) &&
                    CanRedo() && ShouldRepeatRedo())
                {
                    m_RedoHold_Timer = m_UndoRedoHold_RepeatInterval;
                    IssueGlobalCommand(GlobalCommands.Redo);
                }
                // Reset scene.
                else if (!hasController &&
                    InputManager.m_Instance.GetKeyboardShortcutDown(
                        InputManager.KeyboardShortcut.ResetScene))
                {
                    // TODO: Should thsi go away? Seems like the "sweetspot" may no longer be used.
                    if (App.VrSdk.GetControllerDof() == VrSdk.DoF.Two)
                    {
                        m_PanelManager.SetSweetSpotPosition(m_CurrentGazeRay.origin);
                        ResetGrabbedPose();
                    }
                }
                // Straight edge.
                else if (!hasController &&
                    InputManager.m_Instance.GetKeyboardShortcutDown(
                        InputManager.KeyboardShortcut.StraightEdge))
                {
                    IssueGlobalCommand(GlobalCommands.StraightEdge);
                }
                // Always fall back on switching tools.
                else
                {
                    m_SketchSurfacePanel.CheckForToolSelection();
                }
            }

            // Reset undo/redo hold timers.
            if (!InputManager.m_Instance.GetCommand(InputManager.SketchCommands.Undo))
            {
                m_UndoHold_Timer = m_UndoRedoHold_DurationBeforeStart;
            }
            if (!InputManager.m_Instance.GetCommand(InputManager.SketchCommands.Redo))
            {
                m_RedoHold_Timer = m_UndoRedoHold_DurationBeforeStart;
            }
            UnityEngine.Profiling.Profiler.EndSample();
        }

        bool CanUndo()
        {
            return SketchMemoryScript.m_Instance.CanUndo() &&
                !IsUIBlockingUndoRedo() &&
                m_PanelManager.GazePanelsAreVisible() &&
                !m_GrabWand.grabbingWorld &&
                !InputManager.m_Instance.GetCommand(InputManager.SketchCommands.Activate) &&
                !SelectionManager.m_Instance.IsAnimatingTossFromGrabbingGroup;
        }

        bool CanRedo()
        {
            return SketchMemoryScript.m_Instance.CanRedo() &&
                !IsUIBlockingUndoRedo() &&
                m_PanelManager.GazePanelsAreVisible() &&
                !m_GrabBrush.grabbingWorld &&
                !InputManager.m_Instance.GetCommand(InputManager.SketchCommands.Activate) &&
                !SelectionManager.m_Instance.IsAnimatingTossFromGrabbingGroup;
        }

        bool ShouldRepeatUndo()
        {
            m_UndoHold_Timer -= Time.deltaTime;
            return (m_UndoHold_Timer <= 0.0f);
        }

        bool ShouldRepeatRedo()
        {
            m_RedoHold_Timer -= Time.deltaTime;
            return (m_RedoHold_Timer <= 0.0f);
        }

        // Updates the global state:
        //   m_CurrentGrabWidget
        void UpdateGrab()
        {
            UnityEngine.Profiling.Profiler.BeginSample("SketchControlScript.UpdateGrab");
            if (m_ControlsType != ControlsType.SixDofControllers)
            {
                UnityEngine.Profiling.Profiler.EndSample();
                return;
            }

            GrabWidget rPrevGrabWidget = m_CurrentGrabWidget;
            GrabWidget rPrevPotentialBrush = m_PotentialGrabWidgetBrush;
            GrabWidget rPrevPotentialWand = m_PotentialGrabWidgetWand;
            if (m_CurrentGrabWidget)
            {
                m_CurrentGrabWidget.Activate(false);
            }
            if (m_PotentialGrabWidgetBrush)
            {
                m_PotentialGrabWidgetBrush.Activate(false);
            }
            if (m_PotentialGrabWidgetWand)
            {
                m_PotentialGrabWidgetWand.Activate(false);
            }
            m_CurrentGrabWidget = null;
            m_PotentialGrabWidgetBrush = null;
            m_PotentialGrabWidgetWand = null;
            m_PotentialGrabWidgetBrushValid = false;
            m_PotentialGrabWidgetWandValid = false;

            m_WidgetManager.RefreshNearestWidgetLists(m_CurrentGazeRay, m_CurrentGazeObject);

            if (m_GrabWidgetState == GrabWidgetState.None)
            {
                UpdateGrab_WasNone(rPrevPotentialBrush, rPrevPotentialWand);
            }
            else if (m_GrabWidgetState == GrabWidgetState.OneHand)
            {
                UpdateGrab_WasOneHand(rPrevGrabWidget);
            }
            else if (m_GrabWidgetState == GrabWidgetState.TwoHands)
            {
                UpdateGrab_WasTwoHands(rPrevGrabWidget);
            }

            // Update grab intersection state.
            switch (m_CurrentGrabIntersectionState)
            {
                case GrabIntersectionState.RequestIntersections:
                    m_CurrentGrabIntersectionState = GrabIntersectionState.ReadBrush;
                    break;
                case GrabIntersectionState.ReadBrush:
                    m_CurrentGrabIntersectionState = GrabIntersectionState.ReadWand;
                    break;
                case GrabIntersectionState.ReadWand:
                    m_CurrentGrabIntersectionState = GrabIntersectionState.RequestIntersections;
                    break;
            }

            if (!TutorialManager.m_Instance.TutorialActive() && m_CurrentGrabWidget == null)
            {
                UpdateGrab_World();
            }

            App.Instance.SelectionEffect.HighlightForGrab(
                m_GrabWidgetState != GrabWidgetState.None ||
                (m_PotentialGrabWidgetBrush != null && m_PotentialGrabWidgetBrushValid) ||
                (m_PotentialGrabWidgetWand != null && m_PotentialGrabWidgetWandValid));
            UnityEngine.Profiling.Profiler.EndSample();
        }

        void UpdateGrab_WasNone(GrabWidget rPrevPotentialBrush, GrabWidget rPrevPotentialWand)
        {
            // if a panel isn't in focus, allow for widget grab
            // We can grab a widget as long as we aren't trying to draw with that hand.
            bool bActiveInput =
                (InputManager.m_Instance.GetCommand(InputManager.SketchCommands.Activate) &&
                App.Instance.IsInStateThatAllowsPainting());

            //certain tools don't allow us to mess with widgets
            bool bWidgetManipOK = m_SketchSurfacePanel.DoesCurrentToolAllowWidgetManipulation() &&
                !m_GrabWand.grabbingWorld && !m_GrabBrush.grabbingWorld && IsGrabWorldStateStable() &&
                App.Instance.IsInStateThatAllowsAnyGrabbing();

            // Update EatInput flags if they're valid.
            if (m_GrabBrush.eatInput)
            {
                m_GrabBrush.eatInput = InputManager.Brush.GetControllerGrip();
            }
            if (m_GrabWand.eatInput)
            {
                m_GrabWand.eatInput = InputManager.Wand.GetControllerGrip();
            }

            bool bShouldClearWandInside = false;
            if (m_CurrentInputState == InputState.Standard && bWidgetManipOK)
            {
                // If we're in the intersection request state, fire off a new intersection request.  If
                // we're in the read brush state, update our brush grab data structure.
                List<GrabWidgetData> brushBests = m_WidgetManager.WidgetsNearBrush;
                if (m_CurrentGrabIntersectionState == GrabIntersectionState.RequestIntersections)
                {
                    RequestWidgetIntersection(brushBests, InputManager.ControllerName.Brush);
                }
                else if (m_CurrentGrabIntersectionState == GrabIntersectionState.ReadBrush)
                {
                    m_BackupBrushGrabData = GetBestWidget(brushBests, m_BrushResults);
                }

                if (m_BackupBrushGrabData != null)
                {
                    m_PotentialGrabWidgetBrush = m_BackupBrushGrabData.m_WidgetScript;

                    // Allow widget grab if we're not painting.
                    if (!bActiveInput)
                    {
                        m_PotentialGrabWidgetBrush.Activate(true);
                        m_PotentialGrabWidgetBrushValid = true;
                        m_PotentialGrabWidgetBrush.VisualizePinState();

                        if (!m_GrabBrush.eatInput && InputManager.Brush.GetControllerGrip())
                        {
                            m_CurrentGrabWidget = m_PotentialGrabWidgetBrush;
                            if (m_CurrentGrabWidget.Group != SketchGroupTag.None)
                            {
                                m_GrabBrush.grabbingGroup = true;
                                m_CurrentGrabWidget =
                                    SelectionManager.m_Instance.StartGrabbingGroupWithWidget(m_CurrentGrabWidget);
                            }
                            UpdateGrab_NoneToOne(InputManager.ControllerName.Brush);
                            bShouldClearWandInside = true;
                            m_GrabBrush.startedGrabInsideWidget = true;
                        }
                    }
                }
                m_GrabBrush.SetHadBestGrabAndTriggerHaptics(m_BackupBrushGrabData);
                m_ControllerGrabVisuals.BrushInWidgetRange = m_BackupBrushGrabData != null;

                // If we're in the intersection request state, fire off a new intersection request.  If
                // we're in the read wand state, update our wand grab data structure.
                List<GrabWidgetData> wandBests = m_WidgetManager.WidgetsNearWand;
                if (m_CurrentGrabIntersectionState == GrabIntersectionState.RequestIntersections)
                {
                    RequestWidgetIntersection(wandBests, InputManager.ControllerName.Wand);
                }
                else if (m_CurrentGrabIntersectionState == GrabIntersectionState.ReadWand)
                {
                    m_BackupWandGrabData = GetBestWidget(wandBests, m_WandResults);
                }

                if (m_BackupWandGrabData != null)
                {
                    m_PotentialGrabWidgetWand = m_BackupWandGrabData.m_WidgetScript;
                    // Allow wand widget grab if brush grab failed.
                    bool bGrabAllowed = (m_GrabWidgetState == GrabWidgetState.None) && !bActiveInput;
                    if (bGrabAllowed)
                    {
                        m_PotentialGrabWidgetWand.Activate(true);
                        m_PotentialGrabWidgetWandValid = true;
                        m_PotentialGrabWidgetWand.VisualizePinState();

                        if (!m_GrabWand.eatInput && InputManager.Wand.GetControllerGrip())
                        {
                            m_CurrentGrabWidget = m_PotentialGrabWidgetWand;
                            if (m_CurrentGrabWidget.Group != SketchGroupTag.None)
                            {
                                m_GrabWand.grabbingGroup = true;
                                m_CurrentGrabWidget =
                                    SelectionManager.m_Instance.StartGrabbingGroupWithWidget(m_CurrentGrabWidget);
                            }
                            UpdateGrab_NoneToOne(InputManager.ControllerName.Wand);
                            m_GrabBrush.ClearInsideWidget();
                            m_GrabWand.startedGrabInsideWidget = true;
                        }
                    }
                }
                m_GrabWand.SetHadBestGrabAndTriggerHaptics(m_BackupWandGrabData);
                m_ControllerGrabVisuals.WandInWidgetRange = m_BackupWandGrabData != null;

                // Account for asymmetry in controller processing by clearing after wand has updated
                // GrabState.insideWidget according to bestWandGrab.
                if (bShouldClearWandInside)
                {
                    m_GrabWand.ClearInsideWidget();
                }
            }

            // Update widget collisions if we've got a drifter.
            if (m_GrabWidgetState == GrabWidgetState.None)
            {
                if (m_WidgetManager.ShouldUpdateCollisions())
                {
                    m_PanelManager.DoCollisionSimulationForWidgetPanels();
                }
            }
        }

        void UpdateGrab_WasOneHand(GrabWidget rPrevGrabWidget)
        {
            var controller = InputManager.Controllers[(int)m_GrabWidgetOneHandInfo.m_Name];
            bool shouldRelease = !App.Instance.IsInStateThatAllowsAnyGrabbing();
            if (!InputManager.Controllers[(int)m_GrabWidgetOneHandInfo.m_Name].GetControllerGrip() ||
                shouldRelease)
            {
                if (shouldRelease)
                {
                    EatGrabInput();
                }

                Vector3 vLinearVelocity;
                Vector3 vAngularVelocity;
                if (GetGrabWidgetHoldHistory(out vLinearVelocity, out vAngularVelocity))
                {
                    rPrevGrabWidget.SetVelocities(
                        vLinearVelocity, vAngularVelocity,
                        controller.Transform.position);
                }
                // One -> None
                UpdateGrab_ToNone(rPrevGrabWidget);
            }
            else
            {
                // Keep holding on to our widget.
                m_CurrentGrabWidget = rPrevGrabWidget;
                m_CurrentGrabWidget.Activate(true);
                m_CurrentGrabWidget.UserInteracting(true, m_GrabWidgetOneHandInfo.m_Name);

                if (!m_CurrentGrabWidget.Pinned)
                {
                    var info = InputManager.Controllers[(int)m_GrabWidgetOneHandInfo.m_Name];
                    var controllerXf = Coords.AsGlobal[info.Transform];
                    var newWidgetXf = controllerXf * m_GrabWidgetOneHandInfo.m_BaseWidgetXf_LS;
                    m_CurrentGrabWidget.RecordAndSetPosRot(newWidgetXf);

                    UpdateGrabWidgetHoldHistory(m_GrabWidgetOneHandInfo.m_Name);
                }

                m_PanelManager.DoCollisionSimulationForWidgetPanels();

                // Check for widget pinning.
                if (m_CurrentGrabWidget.AllowPinning)
                {
                    if (InputManager.Controllers[(int)m_GrabWidgetOneHandInfo.m_Name].GetCommandDown(
                        InputManager.SketchCommands.PinWidget))
                    {
                        // If the user initiates a pin action, buzz a bit.
                        if (!m_CurrentGrabWidget.Pinned)
                        {
                            InputManager.m_Instance.TriggerHapticsPulse(
                                m_GrabWidgetOneHandInfo.m_Name, 3, 0.10f, 0.07f);
                        }
                        m_CurrentGrabWidget.Pin(!m_CurrentGrabWidget.Pinned);
                        SketchSurfacePanel.m_Instance.EatToolsInput();
                        m_WidgetManager.RefreshPinAndUnpinLists();
                    }
                }

                if (m_CurrentGrabWidget is SelectionWidget)
                {
                    if (InputManager.m_Instance.GetCommandDown(
                        InputManager.SketchCommands.DuplicateSelection))
                    {
                        controller.LastHeldInput =
                            controller.GetCommandHoldInput(InputManager.SketchCommands.DuplicateSelection);
                    }

                    if (controller.LastHeldInput != null &&
                        InputManager.m_Instance.GetCommandHeld(InputManager.SketchCommands.DuplicateSelection))
                    {
                        SketchControlsScript.m_Instance.IssueGlobalCommand(
                            SketchControlsScript.GlobalCommands.Duplicate);
                    }
                }

                InputManager.ControllerName otherName =
                    (m_GrabWidgetOneHandInfo.m_Name == InputManager.ControllerName.Brush) ?
                        InputManager.ControllerName.Wand : InputManager.ControllerName.Brush;
                bool otherInputEaten =
                    (m_GrabWidgetOneHandInfo.m_Name == InputManager.ControllerName.Brush) ?
                        m_GrabWand.eatInput : m_GrabBrush.eatInput;

                // See if the other controller decides to grab the widget (unless we're pinned).
                if (!m_CurrentGrabWidget.Pinned)
                {
                    if (m_CurrentGrabWidget.AllowTwoHandGrab)
                    {
                        if (InputManager.Controllers[(int)otherName].GetControllerGrip())
                        {
                            RequestPanelsVisibility(false);
                            m_GrabWidgetState = GrabWidgetState.TwoHands;
                            // Figure out if the new grab starts inside the widget.
                            Vector3 vOtherGrabPos = TrTransform.FromTransform(
                                InputManager.m_Instance.GetController(otherName)).translation;
                            bool bOtherGrabInBounds = m_CurrentGrabWidget.GetActivationScore(
                                vOtherGrabPos, otherName) >= 0;
                            m_CurrentGrabWidget.SetUserTwoHandGrabbing(
                                true, m_GrabWidgetOneHandInfo.m_Name, otherName, bOtherGrabInBounds);

                            if (otherName == InputManager.ControllerName.Brush)
                            {
                                m_GrabBrush.startedGrabInsideWidget = bOtherGrabInBounds;
                            }
                            else
                            {
                                m_GrabWand.startedGrabInsideWidget = bOtherGrabInBounds;
                            }

                            m_GrabWidgetTwoHandBrushPrev = TrTransform.FromTransform(
                                InputManager.m_Instance.GetController(InputManager.ControllerName.Brush));
                            m_GrabWidgetTwoHandWandPrev = TrTransform.FromTransform(
                                InputManager.m_Instance.GetController(InputManager.ControllerName.Wand));
                        }
                    }
                }
                else if (!otherInputEaten && InputManager.Controllers[(int)otherName].GetControllerGrip())
                {
                    // If it's a two hand grab but the current grab widget is pinned, grab the world.
                    UpdateGrab_ToNone(m_CurrentGrabWidget);
                    m_CurrentGrabWidget = null;
                    m_ControllerGrabVisuals.SetDesiredVisualState(ControllerGrabVisuals.VisualState.Off);
                }
            }
        }

        // Previous frame was a two-handed grab.
        // Handles all the cases where this frame's grab is zero, one, or two hands.
        void UpdateGrab_WasTwoHands(GrabWidget rPrevGrabWidget)
        {
            //keep holding on to our widget
            m_CurrentGrabWidget = rPrevGrabWidget;
            m_CurrentGrabWidget.Activate(true);
            m_CurrentGrabWidget.UserInteracting(true, m_GrabWidgetOneHandInfo.m_Name);

            if (!App.Instance.IsInStateThatAllowsAnyGrabbing())
            {
                m_CurrentGrabWidget.SetUserTwoHandGrabbing(false);
                UpdateGrab_ToNone(rPrevGrabWidget);
            }
            else if (!InputManager.Wand.GetControllerGrip())
            { // Look for button release.
                m_CurrentGrabWidget.SetUserTwoHandGrabbing(false);
                // See if our Brush hand is still within grab range of the widget.
                if (m_GrabBrush.startedGrabInsideWidget ||
                    IsControllerNearWidget(InputManager.ControllerName.Brush, m_CurrentGrabWidget))
                {
                    m_GrabWidgetOneHandInfo.m_Name = InputManager.ControllerName.Brush;
                    RequestPanelsVisibility(true);
                    InitializeGrabWidgetControllerInfo(m_GrabWidgetOneHandInfo);
                    m_GrabWidgetState = GrabWidgetState.OneHand;
                }
                else
                {
                    // If the Brush hand is beyond the widget, we're not holding it anymore.
                    UpdateGrab_ToNone(rPrevGrabWidget);

                    // Eat input on the brush grip until we release the button.
                    m_GrabBrush.eatInput = true;
                }
            }
            else if (!InputManager.Brush.GetControllerGrip())
            {
                m_CurrentGrabWidget.SetUserTwoHandGrabbing(false);
                if (m_GrabWand.startedGrabInsideWidget ||
                    IsControllerNearWidget(InputManager.ControllerName.Wand, m_CurrentGrabWidget))
                {
                    m_GrabWidgetOneHandInfo.m_Name = InputManager.ControllerName.Wand;
                    InitializeGrabWidgetControllerInfo(m_GrabWidgetOneHandInfo);
                    m_GrabWidgetState = GrabWidgetState.OneHand;
                }
                else
                {
                    UpdateGrab_ToNone(rPrevGrabWidget);
                    m_GrabWand.eatInput = true;
                }
            }
            else
            {
                // Both hands still grabbing.
                // Check for pin, which forcibly releases one of the hands.
                if (m_CurrentGrabWidget.AllowPinning &&
                    InputManager.Controllers[(int)m_GrabWidgetOneHandInfo.m_Name].GetCommandDown(
                        InputManager.SketchCommands.PinWidget))
                {
                    // If the user initiates a pin action, buzz a bit.
                    if (!m_CurrentGrabWidget.Pinned)
                    {
                        InputManager.m_Instance.TriggerHapticsPulse(
                            m_GrabWidgetOneHandInfo.m_Name, 3, 0.10f, 0.07f);
                    }

                    m_CurrentGrabWidget.Pin(!m_CurrentGrabWidget.Pinned);
                    SketchSurfacePanel.m_Instance.EatToolsInput();
                    m_WidgetManager.RefreshPinAndUnpinLists();

                    InitializeGrabWidgetControllerInfo(m_GrabWidgetOneHandInfo);
                    m_GrabWidgetState = GrabWidgetState.OneHand;
                    m_CurrentGrabWidget.SetUserTwoHandGrabbing(false);

                    // Eat input on the off hand so we don't immediately jump in to world transform.
                    if (m_GrabWidgetOneHandInfo.m_Name == InputManager.ControllerName.Brush)
                    {
                        RequestPanelsVisibility(true);
                        m_GrabWand.eatInput = true;
                    }
                    else
                    {
                        m_GrabBrush.eatInput = true;
                    }
                }

                if (!m_CurrentGrabWidget.Pinned)
                {
                    UpdateGrab_ContinuesTwoHands();
                }
            }
            ClearGrabWidgetHoldHistory();
            m_PanelManager.DoCollisionSimulationForWidgetPanels();
        }

        // Common case for two-handed grab: both the previous and current frames are two-handed.
        private void UpdateGrab_ContinuesTwoHands()
        {
            //holding with two hands, transform accordingly
            TrTransform xfBrush = TrTransform.FromTransform(InputManager.Brush.Transform);
            TrTransform xfWand = TrTransform.FromTransform(InputManager.Wand.Transform);
            Vector2 vSizeRange = m_CurrentGrabWidget.GetWidgetSizeRange();

            GrabWidget.Axis axis = m_CurrentGrabWidget.GetScaleAxis(
                xfWand.translation, xfBrush.translation,
                out Vector3 axisDirection, out float axisExtent);

            TrTransform newWidgetXf;
            if (axis != GrabWidget.Axis.Invalid)
            {
                // Scale along a single axis
                float deltaScale;
                if (App.Config.m_AxisManipulationIsResize)
                {
                    newWidgetXf = MathUtils.TwoPointObjectTransformationAxisResize(
                        axisDirection, axisExtent,
                        m_GrabWidgetTwoHandWandPrev, m_GrabWidgetTwoHandBrushPrev,
                        xfWand, xfBrush,
                        GetWorkingTransform(m_CurrentGrabWidget),
                        out deltaScale,
                        deltaScaleMin: vSizeRange.x / axisExtent,
                        deltaScaleMax: vSizeRange.y / axisExtent);
                }
                else
                {
                    newWidgetXf = MathUtils.TwoPointObjectTransformationNonUniformScale(
                        axisDirection,
                        m_GrabWidgetTwoHandWandPrev, m_GrabWidgetTwoHandBrushPrev,
                        xfWand, xfBrush,
                        GetWorkingTransform(m_CurrentGrabWidget),
                        out deltaScale,
                        finalScaleMin: vSizeRange.x,
                        deltaScaleMin: vSizeRange.x / axisExtent,
                        deltaScaleMax: vSizeRange.y / axisExtent);
                }

                // The above functions return undefined values in newWidgetXf.scale; but that's
                // okay because RecordAndSetPosRot ignores xf.scale.
                // TODO: do this more cleanly
                m_CurrentGrabWidget.RecordAndApplyScaleToAxis(deltaScale, axis);
            }
            else
            {
                // Uniform scaling
                TrTransform xfObject = GetWorkingTransform(m_CurrentGrabWidget);
                Vector3 extents = (m_CurrentGrabWidget is StencilWidget)
                    ? (m_CurrentGrabWidget as StencilWidget).Extents
                    : Vector3.one * Mathf.Abs(m_CurrentGrabWidget.GetSignedWidgetSize());

                // Delta-scale bounds should be based on the smallest/largest extent.
                // Irritatingly, the API wants absolute rather than relative scale bounds,
                // so they need even more conversion.
                float deltaScaleMin = vSizeRange.x / extents.Min();
                float deltaScaleMax = vSizeRange.y / extents.Max();
                if (m_GrabWand.startedGrabInsideWidget && m_GrabBrush.startedGrabInsideWidget)
                {
                    newWidgetXf = MathUtils.TwoPointObjectTransformation(
                        m_GrabWidgetTwoHandWandPrev, m_GrabWidgetTwoHandBrushPrev,
                        xfWand, xfBrush,
                        xfObject,
                        deltaScaleMin: deltaScaleMin, deltaScaleMax: deltaScaleMax);
                }
                else if (m_GrabWand.startedGrabInsideWidget)
                {
                    // keep the wand inside the object
                    newWidgetXf = MathUtils.TwoPointObjectTransformation(
                        m_GrabWidgetTwoHandWandPrev, m_GrabWidgetTwoHandBrushPrev,
                        xfWand, xfBrush,
                        xfObject,
                        deltaScaleMin: deltaScaleMin, deltaScaleMax: deltaScaleMax,
                        bUseLeftAsPivot: true);
                }
                else
                {
                    // keep the brush inside the object (note the brush is the left hand)
                    newWidgetXf = MathUtils.TwoPointObjectTransformation(
                        m_GrabWidgetTwoHandBrushPrev, m_GrabWidgetTwoHandWandPrev,
                        xfBrush, xfWand,
                        xfObject,
                        deltaScaleMin: deltaScaleMin, deltaScaleMax: deltaScaleMax,
                        bUseLeftAsPivot: true);
                }

                // Must do separately becvause RecordAndSetPosRot ignores newWidgetXf.scale
                m_CurrentGrabWidget.RecordAndSetSize(newWidgetXf.scale);

                float currentSize = Mathf.Abs(m_CurrentGrabWidget.GetSignedWidgetSize());
                if (currentSize == vSizeRange.x || currentSize == vSizeRange.y)
                {
                    InputManager.m_Instance.TriggerHaptics(InputManager.ControllerName.Brush, 0.05f);
                    InputManager.m_Instance.TriggerHaptics(InputManager.ControllerName.Wand, 0.05f);
                }
            }

            // Ignores TrTransform.scale
            m_CurrentGrabWidget.RecordAndSetPosRot(newWidgetXf);

            m_GrabWidgetTwoHandBrushPrev = xfBrush;
            m_GrabWidgetTwoHandWandPrev = xfWand;
        }

        void UpdateGrab_NoneToOne(InputManager.ControllerName controllerName)
        {
            if (m_MaybeDriftingGrabWidget != null &&
                m_MaybeDriftingGrabWidget.IsMoving() &&
                !m_MaybeDriftingGrabWidget.IsSpinningFreely)
            {
                // If a new widget is grabbed but the previous one is still drifting, end the drift.
                // TODO: Simplify in the widget animation cleanup.
                if (m_MaybeDriftingGrabWidget == m_CurrentGrabWidget)
                {
                    SketchMemoryScript.m_Instance.PerformAndRecordCommand(
                        new MoveWidgetCommand(m_MaybeDriftingGrabWidget,
                            m_MaybeDriftingGrabWidget.LocalTransform, m_MaybeDriftingGrabWidget.CustomDimension,
                            final: true),
                        discardIfNotMerged: true);
                }
                m_MaybeDriftingGrabWidget.ClearVelocities();
            }

            // UserInteracting should be the first thing that happens here so OnUserBeginInteracting can
            // be called before everything else.
            m_CurrentGrabWidget.UserInteracting(true, controllerName);
            m_CurrentGrabWidget.ClearVelocities();
            ClearGrabWidgetHoldHistory();

            //set our info names according to this controller's name
            m_GrabWidgetOneHandInfo.m_Name = controllerName;
            InitializeGrabWidgetControllerInfo(m_GrabWidgetOneHandInfo);

            PointerManager.m_Instance.AllowPointerPreviewLine(false);
            PointerManager.m_Instance.RequestPointerRendering(false);
            m_SketchSurfacePanel.RequestHideActiveTool(true);
            if (m_GrabWidgetOneHandInfo.m_Name == InputManager.ControllerName.Wand)
            {
                RequestPanelsVisibility(false);
            }

            // Notify visuals.
            ControllerGrabVisuals.VisualState visualState =
                m_GrabWidgetOneHandInfo.m_Name == InputManager.ControllerName.Brush ?
                    ControllerGrabVisuals.VisualState.WidgetBrushGrip :
                    ControllerGrabVisuals.VisualState.WidgetWandGrip;
            m_ControllerGrabVisuals.SetDesiredVisualState(visualState);
            m_ControllerGrabVisuals.SetHeldWidget(m_CurrentGrabWidget.transform);

            //if a gaze object had focus when we grabbed this widget, take focus off the object
            ResetActivePanel();
            m_UIReticle.SetActive(false);

            // Prep all other grab widgets for collision.
            m_PanelManager.PrimeCollisionSimForWidgets(m_CurrentGrabWidget);

            m_GrabWidgetState = GrabWidgetState.OneHand;
            m_WidgetManager.WidgetsDormant = false;
            PointerManager.m_Instance.EatLineEnabledInput();

            m_BackupWandGrabData = null;
            m_BackupBrushGrabData = null;
        }

        void UpdateGrab_ToNone(GrabWidget rPrevGrabWidget)
        {
            m_MaybeDriftingGrabWidget = rPrevGrabWidget;

            m_GrabWidgetState = GrabWidgetState.None;
            PointerManager.m_Instance.RequestPointerRendering(!App.Instance.IsLoading() &&
                m_SketchSurfacePanel.ShouldShowPointer());
            RequestPanelsVisibility(true);
            m_SketchSurfacePanel.RequestHideActiveTool(false);
            rPrevGrabWidget.UserInteracting(false);

            // Disable grab visuals.
            m_ControllerGrabVisuals.SetDesiredVisualState(ControllerGrabVisuals.VisualState.Off);
            m_ControllerGrabVisuals.SetHeldWidget(null);

            if (m_GrabBrush.grabbingGroup || m_GrabWand.grabbingGroup)
            {
                SelectionManager.m_Instance.EndGrabbingGroupWithWidget();
                m_GrabBrush.grabbingGroup = false;
                m_GrabWand.grabbingGroup = false;
            }
        }

        void RequestWidgetIntersection(List<GrabWidgetData> candidates,
                                       InputManager.ControllerName controllerName)
        {
            // Get locals based off what controller we're using.
            Queue<GpuIntersectionResult> resultQueue = null;
            Vector3 controllerPos = Vector3.zero;
            if (controllerName == InputManager.ControllerName.Brush)
            {
                resultQueue = m_BrushResults;
                controllerPos = InputManager.m_Instance.GetBrushControllerAttachPoint().position;
            }
            else
            {
                resultQueue = m_WandResults;
                controllerPos = InputManager.m_Instance.GetWandControllerAttachPoint().position;
            }

            // If we don't have a candidate that has a GPU object, don't bother firing off a GPU request.
            bool requestGpuIntersection = false;

            // Fire off a new GPU intersection with all widgets that can use it.
            for (int i = 0; i < candidates.Count; ++i)
            {
                if (candidates[i].m_WidgetScript.HasGPUIntersectionObject())
                {
                    candidates[i].m_WidgetScript.SetGPUIntersectionObjectLayer(m_WidgetGpuIntersectionLayer);
                    requestGpuIntersection = true;
                }
            }

            if (requestGpuIntersection)
            {
                GpuIntersectionResult newRequest = new GpuIntersectionResult();
                newRequest.resultList = new List<GpuIntersector.ModelResult>();
                newRequest.result = App.Instance.GpuIntersector.RequestModelIntersections(
                    controllerPos, m_WidgetGpuIntersectionRadius, newRequest.resultList, 8,
                    (1 << m_WidgetGpuIntersectionLayer));

                // The new result will only be null when the intersector is disabled.
                if (newRequest.result != null)
                {
                    resultQueue.Enqueue(newRequest);
                }

                for (int i = 0; i < candidates.Count; ++i)
                {
                    if (candidates[i].m_WidgetScript.HasGPUIntersectionObject())
                    {
                        candidates[i].m_WidgetScript.RestoreGPUIntersectionObjectLayer();
                    }
                }
            }
        }

        GrabWidgetData GetBestWidget(List<GrabWidgetData> candidates,
                                     Queue<GpuIntersectionResult> resultQueue)
        {
            // Discard futures that are too old.
            while (resultQueue.Count > 0)
            {
                if (Time.frameCount - resultQueue.Peek().result.StartFrame < 5)
                {
                    break;
                }
                resultQueue.Dequeue();
            }

            // If the oldest future is ready, use its intersection result to update the candidates.
            GpuIntersectionResult finishedResult;
            if (resultQueue.Count > 0 && resultQueue.Peek().result.IsReady)
            {
                finishedResult = resultQueue.Dequeue();
            }
            else
            {
                finishedResult.resultList = new List<GpuIntersector.ModelResult>();
            }

            // TODO: Speed this up.
            for (int i = 0; i < candidates.Count; ++i)
            {
                if (candidates[i].m_WidgetScript.HasGPUIntersectionObject())
                {
                    // If a candidate can't find itself in the finished results list, it's not eligible.
                    bool candidateValid = false;
                    for (int j = 0; j < finishedResult.resultList.Count; ++j)
                    {
                        if (candidates[i].m_WidgetScript.Equals(finishedResult.resultList[j].widget))
                        {
                            candidateValid = true;
                            break;
                        }
                    }

                    if (candidateValid)
                    {
                        // If a candidate has a GPU intersection object and we found it in this list,
                        // not only is it valid, but it's as valid as it can be.
                        candidates[i].m_ControllerScore = 1.0f;
                    }
                    else
                    {
                        candidates[i].m_NearController = false;
                    }
                }
            }

            // Run through the candidates and pick
            GrabWidgetData best = null;
            for (int i = 0; i < candidates.Count; ++i)
            {
                if (candidates[i].m_NearController &&
                    (best == null || candidates[i].m_ControllerScore > best.m_ControllerScore))
                {
                    best = candidates[i];
                }
            }
            return best;
        }

        void InitializeGrabWidgetControllerInfo(GrabWidgetControllerInfo info)
        {
            Transform controller = InputManager.Controllers[(int)info.m_Name].Transform;
            Transform widget = m_CurrentGrabWidget.GrabTransform_GS;
            TrTransform newWidgetXf = Coords.AsGlobal[widget];

            info.m_BaseControllerXf = Coords.AsGlobal[controller];
            info.m_BaseWidgetXf_LS = info.m_BaseControllerXf.inverse * newWidgetXf;
        }

        // returns the transform of the true widget (not the snapped one for those that can be)
        private TrTransform GetWorkingTransform(GrabWidget w)
        {
            TrTransform ret = w.GetGrabbedTrTransform();
            ret.scale = w.GetSignedWidgetSize();
            return ret;
        }

        // Initiate the world transform reset animation.
        public void RequestWorldTransformReset(bool toSavedXf = false)
        {
            if (WorldIsReset(toSavedXf))
            {
                return;
            }

            m_WorldTransformResetXf =
                toSavedXf ? SketchMemoryScript.m_Instance.InitialSketchTransform : TrTransform.identity;
            m_WorldTransformResetState = WorldTransformResetState.Requested;

            App.Scene.disableTiltProtection = false;
        }

        void UpdateWorldTransformReset()
        {
            switch (m_WorldTransformResetState)
            {
                case WorldTransformResetState.Requested:
                    ViewpointScript.m_Instance.FadeToColor(Color.black, m_GrabWorldFadeSpeed);
                    m_WorldTransformResetState = WorldTransformResetState.FadingToBlack;
                    m_xfDropCamReset_RS = Coords.AsRoom[m_DropCam.transform];
                    PointerManager.m_Instance.EatLineEnabledInput();
                    PointerManager.m_Instance.AllowPointerPreviewLine(false);
                    break;
                case WorldTransformResetState.FadingToBlack:
                    m_WorldTransformFadeAmount += m_GrabWorldFadeSpeed * Time.deltaTime;
                    if (m_WorldTransformFadeAmount >= 1.0f)
                    {
                        App.Scene.Pose = m_WorldTransformResetXf;
                        m_WorldTransformFadeAmount = 1.0f;
                        m_WorldTransformResetState = WorldTransformResetState.FadingToScene;
                        ViewpointScript.m_Instance.FadeToScene(m_GrabWorldFadeSpeed);
                        m_DropCam.transform.position = m_xfDropCamReset_RS.translation;
                        m_DropCam.transform.rotation = m_xfDropCamReset_RS.rotation;
                        PointerManager.m_Instance.AllowPointerPreviewLine(true);
                    }
                    break;
                case WorldTransformResetState.FadingToScene:
                    m_WorldTransformFadeAmount -= m_GrabWorldFadeSpeed * Time.deltaTime;
                    if (m_WorldTransformFadeAmount <= 0.0f)
                    {
                        m_WorldTransformFadeAmount = 0.0f;
                        m_WorldTransformResetState = WorldTransformResetState.Default;
                    }
                    break;
            }
        }

        bool CheckToggleTiltProtection()
        {
            if (
                InputManager.Wand.GetCommandDown(InputManager.SketchCommands.Redo) ||
                InputManager.Brush.GetCommandDown(InputManager.SketchCommands.Redo)
            )
            {
                App.Scene.disableTiltProtection = !App.Scene.disableTiltProtection;

                return !App.Scene.disableTiltProtection;
            }

            return false;

        }

        void UpdateGrab_World()
        {
            bool bAllowWorldTransform = m_SketchSurfacePanel.ActiveTool.AllowWorldTransformation() &&
                (m_GrabWorldState != GrabWorldState.ResetDone) &&
                (!PointerManager.m_Instance.IsMainPointerCreatingStroke() || App.Instance.IsLoading()) &&
                App.Instance.IsInStateThatAllowsAnyGrabbing();

            bool bWorldGrabWandPrev = m_GrabWand.grabbingWorld;
            bool bWorldGrabBrushPrev = m_GrabBrush.grabbingWorld;
            m_GrabWand.grabbingWorld = bAllowWorldTransform && !m_GrabWand.eatInput &&
                InputManager.Wand.GetControllerGrip();
            m_GrabBrush.grabbingWorld = bAllowWorldTransform && !m_GrabBrush.eatInput &&
                InputManager.Brush.GetControllerGrip() &&
                (m_CurrentGazeObject == -1);

            bool grabsChanged = (bWorldGrabWandPrev != m_GrabWand.grabbingWorld) ||
                (bWorldGrabBrushPrev != m_GrabBrush.grabbingWorld);
            bool bAllowWorldTransformChanged =
                bAllowWorldTransform != m_AllowWorldTransformLastFrame;
            int nGrabs = m_GrabWand.grabbingWorld ? 1 : 0;
            nGrabs += m_GrabBrush.grabbingWorld ? 1 : 0;

            // Allow grabbing again if grabs have changed and we're done resetting.
            if (m_GrabWorldState == GrabWorldState.ResetDone && grabsChanged)
            {
                m_GrabWorldState = GrabWorldState.Normal;
            }

            // Update panels visibility if brush grip has changed.
            if (bWorldGrabWandPrev != m_GrabWand.grabbingWorld)
            {
                RequestPanelsVisibility(!m_GrabWand.grabbingWorld);
            }

            // Update tool visibility if brush grip has changed.
            if (bWorldGrabBrushPrev != m_GrabBrush.grabbingWorld)
            {
                m_SketchSurfacePanel.RequestHideActiveTool(m_GrabBrush.grabbingWorld);
                PointerManager.m_Instance.AllowPointerPreviewLine(!m_GrabBrush.grabbingWorld);
                PointerManager.m_Instance.RequestPointerRendering(!m_GrabBrush.grabbingWorld
                    && m_SketchSurfacePanel.ShouldShowPointer() && !App.Instance.IsLoading());
            }

            // Reset m_WorldBeingGrabbed and only set it when world is actually being grabbed.
            bool bWorldBeingGrabbedPrev = m_WorldBeingGrabbed;
            m_WorldBeingGrabbed = false;

            // Move the world if it has been grabbed.
            if (m_GrabWorldState == GrabWorldState.Normal && bAllowWorldTransform)
            {
                if (nGrabs == 2)
                {
                    // Two-handed world movement.
                    m_WorldBeingGrabbed = true;
                    TrTransform grabXfWand = TrTransform.FromTransform(
                        InputManager.m_Instance.GetController(InputManager.ControllerName.Wand));
                    TrTransform grabXfBrush = TrTransform.FromTransform(
                        InputManager.m_Instance.GetController(InputManager.ControllerName.Brush));

                    // Offset the controller positions so that they're centered on the grips.
                    Vector3 gripPos = InputManager.Controllers[(int)InputManager.ControllerName.Brush].Geometry.GripAttachPoint.localPosition;
                    gripPos.x = 0.0f;
                    grabXfWand.translation += grabXfWand.MultiplyVector(gripPos);
                    grabXfBrush.translation += grabXfBrush.MultiplyVector(gripPos);

                    // Are we initiating two hand transform this frame?
                    if (!bWorldGrabWandPrev || !bWorldGrabBrushPrev)
                    {
                        PointerManager.m_Instance.EnableLine(false);
                        PointerManager.m_Instance.AllowPointerPreviewLine(false);
                        PointerManager.m_Instance.RequestPointerRendering(false);
                        // Initiate audio loop
                        m_WorldTransformSpeedSmoothed = 0.0f;
                        AudioManager.m_Instance.WorldGrabLoop(true);
                    }
                    else
                    {
                        TrTransform xfOld = GrabbedPose;
                        TrTransform xfNew;
                        float deltaScaleMin = WorldTransformMinScale / xfOld.scale;
                        float deltaScaleMax = WorldTransformMaxScale / xfOld.scale;
                        bool fixOffset = false;
                        fixOffset = CheckToggleTiltProtection();
                        xfNew = MathUtils.TwoPointObjectTransformation(
                            m_GrabBrush.grabTransform, m_GrabWand.grabTransform,
                            grabXfBrush, grabXfWand,
                            xfOld,
                            rotationAxisConstraint: (App.Scene.disableTiltProtection ? default(Vector3) : Vector3.up),
                            deltaScaleMin: deltaScaleMin, deltaScaleMax: deltaScaleMax);
                        float fCurrentWorldTransformSpeed =
                            Mathf.Abs((xfNew.scale - xfOld.scale) / Time.deltaTime);
                        m_WorldTransformSpeedSmoothed =
                            Mathf.Lerp(m_WorldTransformSpeedSmoothed, fCurrentWorldTransformSpeed,
                                AudioManager.m_Instance.m_WorldGrabLoopSmoothSpeed * Time.deltaTime);
                        AudioManager.m_Instance.ChangeLoopVolume("WorldGrab",
                            Mathf.Clamp(m_WorldTransformSpeedSmoothed /
                                AudioManager.m_Instance.m_WorldGrabLoopAttenuation, 0f,
                                AudioManager.m_Instance.m_WorldGrabLoopMaxVolume));

                        if (fixOffset)
                        {
                            Vector3 midPoint = Vector3.Lerp(grabXfBrush.translation, grabXfWand.translation, 0.5f);

                            Vector3 localMidPointOldXF = xfOld.inverse * midPoint;

                            // assign this to force the axial protection
                            GrabbedPose = xfNew;
                            xfNew = GrabbedPose;

                            Vector3 midPointXFNew = xfNew * localMidPointOldXF;

                            TrTransform xfDelta1 = TrTransform.T(midPoint - midPointXFNew);
                            xfNew = xfDelta1 * xfNew;
                        }
                        GrabbedPose = xfNew;
                    }

                    // Update last states.
                    m_GrabBrush.grabTransform = grabXfBrush;
                    m_GrabWand.grabTransform = grabXfWand;
                }
            }
            else if (m_GrabWorldState == GrabWorldState.ResettingTransform)
            {
                if (m_WorldTransformResetState == WorldTransformResetState.FadingToScene)
                {
                    ResetGrabbedPose();
                    PanelManager.m_Instance.ExecuteOnPanel<LightsPanel>(x => x.OnPanelMoved());

                    // World can't be transformed right after a reset until grab states have changed.
                    if (bAllowWorldTransform)
                    {
                        bAllowWorldTransform = false;
                        bAllowWorldTransformChanged =
                            bAllowWorldTransform != m_AllowWorldTransformLastFrame;
                    }

                    // Set the grab world state on exit.
                    if (nGrabs == 0)
                    {
                        m_GrabWorldState = GrabWorldState.Normal;
                    }
                    else
                    {
                        m_GrabWorldState = GrabWorldState.ResetDone;
                    }
                }
            }

            if (grabsChanged || bAllowWorldTransformChanged)
            {
                // Fade in grid when doing two handed spin.
                if (nGrabs == 2 && !bAllowWorldTransformChanged)
                {
                    ViewpointScript.m_Instance.FadeGroundPlaneIn(m_GrabWorldGridColor, m_GrabWorldFadeSpeed);
                }
                else
                {
                    ViewpointScript.m_Instance.FadeGroundPlaneOut(m_GrabWorldFadeSpeed);
                }
            }

            // Update visuals for world transform
            if (grabsChanged)
            {
                bool bDoubleGrip = m_GrabBrush.grabbingWorld && m_GrabWand.grabbingWorld;
                bool bSingleGrip = m_GrabBrush.grabbingWorld || m_GrabWand.grabbingWorld;
                Vector3 vControllersMidpoint =
                    (InputManager.m_Instance.GetControllerPosition(InputManager.ControllerName.Brush) +
                    InputManager.m_Instance.GetControllerPosition(InputManager.ControllerName.Wand)) * 0.5f;

                // Update transform line visuals
                if (bDoubleGrip)
                {
                    m_ControllerGrabVisuals.SetDesiredVisualState(ControllerGrabVisuals.VisualState.WorldDoubleGrip);
                    AudioManager.m_Instance.WorldGrabbed(vControllersMidpoint);
                }
                else if (bSingleGrip)
                {
                    if (m_GrabWand.grabbingWorld)
                    {
                        m_ControllerGrabVisuals.SetDesiredVisualState(ControllerGrabVisuals.VisualState.WorldWandGrip);
                    }
                    else
                    {
                        m_ControllerGrabVisuals.SetDesiredVisualState(ControllerGrabVisuals.VisualState.WorldBrushGrip);
                    }

                    if (!bWorldGrabWandPrev && !bWorldGrabBrushPrev)
                    {
                        AudioManager.m_Instance.WorldGrabbed(vControllersMidpoint);
                    }
                    else
                    {
                        AudioManager.m_Instance.WorldGrabLoop(false);
                    }
                }
                else
                {
                    m_ControllerGrabVisuals.SetDesiredVisualState(ControllerGrabVisuals.VisualState.Off);
                    AudioManager.m_Instance.WorldGrabLoop(false);
                }

                if (m_GrabWand.grabbingWorld || m_GrabBrush.grabbingWorld)
                {
                    m_WidgetManager.WidgetsDormant = false;
                    PointerManager.m_Instance.EatLineEnabledInput();
                }
            }

            // Reset scene transform if we're gripping and press the track pad.
            bool wandReset = m_GrabWand.grabbingWorld &&
                InputManager.Wand.GetCommandDown(InputManager.SketchCommands.WorldTransformReset);
            bool brushReset = m_GrabBrush.grabbingWorld &&
                InputManager.Brush.GetCommandDown(InputManager.SketchCommands.WorldTransformReset);
            if ((wandReset || brushReset) && !WorldIsReset(toSavedXf: false))
            {
                m_GrabBrush.eatInput = true;
                m_GrabWand.eatInput = true;
                m_EatToolScaleInput = true;
                m_GrabWorldState = GrabWorldState.ResettingTransform;
                RequestWorldTransformReset();
                AudioManager.m_Instance.PlayTransformResetSound();
            }

            // Update the skybox rotation with the new scene rotation.
            if (RenderSettings.skybox)
            {
                Quaternion sceneQuaternion = App.Instance.m_SceneTransform.rotation;
                RenderSettings.skybox.SetVector(
                    "_SkyboxRotation",
                    new Vector4(sceneQuaternion.x, sceneQuaternion.y, sceneQuaternion.z, sceneQuaternion.w));
            }

            // Update last frame members.
            m_AllowWorldTransformLastFrame = bAllowWorldTransform;
        }

        /// If lhs and rhs are overlapping, return the smallest vector that would
        /// cause rhs to stop overlapping; otherwise, return 0.
        ///  lhs: an antisphere (solid outside, empty inside)
        ///  rhs: a sphere (empty outside, solid inside)
        private static Vector3 GetOverlap_Antisphere_Sphere(
            Vector3 lhsCenter, float lhsRadius,
            Vector3 rhsCenter, float rhsRadius)
        {
            // If anyone passes negative values, they are a bad person
            lhsRadius = Mathf.Abs(lhsRadius);
            rhsRadius = Mathf.Abs(rhsRadius);
            // Without loss of generality, can recenter on lhs
            rhsCenter -= lhsCenter;
            lhsCenter -= lhsCenter;

            float maxDistance = lhsRadius - rhsRadius;

            // Edge case: sphere does not fit in antisphere
            if (maxDistance <= 0)
            {
                return -rhsCenter;
            }

            float penetrationDistance = Mathf.Max(0, rhsCenter.magnitude - maxDistance);
            return -penetrationDistance * rhsCenter.normalized;
        }

        public static bool IsValidScenePose(TrTransform xf, float radialBounds)
        {
            // Simple and dumb implementation for now.
            return xf == MakeValidScenePose(xf, radialBounds);
        }

        /// This is like MakeValidScenePose, but it guarantees that:
        /// - The return value is a valid result of Lerp(scene0, scene1, t),
        ///   for some handwavy definition of "lerp"
        /// - The lerp "t" is in [0, 1]
        /// - IsValidScenePose(return value) is true, subject to the previous constraints.
        ///
        /// Think of it as doing a cast from scene0 to scene1.
        public static TrTransform MakeValidSceneMove(
            TrTransform scene0, TrTransform scene1, float radialBounds)
        {
            if (IsValidScenePose(scene1, radialBounds))
            {
                return scene1;
            }
            if (!IsValidScenePose(scene0, radialBounds))
            {
                Debug.LogError("Invalid scene cast start");
                return scene0;
            }

            // We don't support lerping either of these
            Debug.Assert(scene0.rotation == scene1.rotation);
            Debug.Assert(scene0.scale == scene1.scale);

            Vector3 vRoom0 = -scene0.translation;
            Vector3 vRoom1 = -scene1.translation;
            float radius = (scene0.scale
                * radialBounds
                * App.METERS_TO_UNITS) - App.Instance.RoomRadius;

            float t0, t1;
            bool success = MathUtils.RaySphereIntersection(
                vRoom0, vRoom1 - vRoom0,
                Vector3.zero, radius, out t0, out t1);
            if (!success)
            {
                // If this were more important, we could solve for the t of the closest approach
                return scene0;
            }

            // t0 is expected to be < 0 (room starts inside the fence)
            // t1 is expected to be in [0, 1] (room ends outside the fence)

            // Constraints:
            // - Lerp t must be in [0, 1]. (Do not move past the requested endpoint)
            // - Lerp t should be as high as possible but < t1. (Do not exit the sphere)
            float t = Mathf.Clamp(t1, 0, 1);

            TrTransform sceneT = TrTransform.TRS(
                Vector3.Lerp(scene0.translation, scene1.translation, t),
                scene0.rotation,
                scene0.scale);
            return MakeValidScenePose(sceneT, radialBounds);
        }

        /// Returns a new ScenePose TrTransform that does not cause the room
        /// to violate the hard scene bounds.
        ///
        ///   scenePose - The current, possibly invalid scene pose
        public static TrTransform MakeValidScenePose(TrTransform scenePose, float radialBounds)
        {
            scenePose.scale = Mathf.Clamp(
                scenePose.scale,
                SketchControlsScript.m_Instance.WorldTransformMinScale,
                SketchControlsScript.m_Instance.WorldTransformMaxScale);

            // Anything not explicitly qualified is in room space.

            float roomRadius = App.Instance.RoomRadius;
            Vector3 roomCenter = Vector3.zero;

            float fenceRadius = scenePose.scale * radialBounds
                * App.METERS_TO_UNITS;
            Vector3 fenceCenter = scenePose.translation;

            Vector3 moveRoom = GetOverlap_Antisphere_Sphere(
                fenceCenter, fenceRadius, roomCenter, roomRadius);
            Vector3 moveFence = -moveRoom;

            scenePose.translation += moveFence;
            return scenePose;
        }

        /// Clears data used by GetGrabWidgetHoldHistory()
        /// Should be called any time m_GrabWidgetOneHandInfo changes
        void ClearGrabWidgetHoldHistory()
        {
            m_GrabWidgetHoldHistory.Clear();
        }

        /// Collects data for use with GetGrabWidgetHoldHistory()
        void UpdateGrabWidgetHoldHistory(InputManager.ControllerName name)
        {
            float t = Time.realtimeSinceStartup;
            var info = InputManager.Controllers[(int)name];
            m_GrabWidgetHoldHistory.Enqueue(new GrabWidgetHoldPoint
            {
                m_Name = name,
                m_BirthTime = t,
                m_Pos = info.Transform.position,
                m_Rot = info.Transform.rotation
            });

            // Trim the fat off our widget history
            while (m_GrabWidgetHoldHistory.Count > 0 &&
                t - m_GrabWidgetHoldHistory.Peek().m_BirthTime >= kControlPointHistoryMaxTime)
            {
                m_GrabWidgetHoldHistory.Dequeue();
            }
        }

        /// Returns possibly-smoothed linear and angular velocities. May fail.
        /// Angular velocity is returned as an axial vector whose length() is degrees/second
        bool GetGrabWidgetHoldHistory(out Vector3 vLinearVelocity, out Vector3 vAngularVelocity)
        {
            vLinearVelocity = vAngularVelocity = Vector3.zero;
            if (m_GrabWidgetHoldHistory.Count < 2)
            {
                return false;
            }

            // We need pairs of elements, so a simple foreach() won't quite work.
            // Maybe using linq .First() and .Skip() would be okay.
            using (IEnumerator<GrabWidgetHoldPoint> enumerator = m_GrabWidgetHoldHistory.GetEnumerator())
            {
                if (!enumerator.MoveNext())
                {
                    return false;
                }

                // Infinitesimal rotations commute, and scaled-axis-angle rotations commute
                // "better" than other rotation formats.
                Vector3 totalDeltaTheta = Vector3.zero;

                GrabWidgetHoldPoint first = enumerator.Current;
                GrabWidgetHoldPoint prev = first;
                GrabWidgetHoldPoint current = first;
                while (enumerator.MoveNext())
                {
                    current = enumerator.Current;

                    // For our quaternion, find the difference, convert it to angle/axis, and sum it
                    // Find delta such that  delta * prev = cur
                    // left-multiply because we want it in world-space.
                    // multiply vs prev since we want the delta that takes us forward in time
                    // rather than backward in time.
                    Quaternion dtheta = current.m_Rot * Quaternion.Inverse(prev.m_Rot);
                    // Assume the rotation took the shorter path
                    if (dtheta.w < 0)
                    {
                        dtheta.Set(-dtheta.x, -dtheta.y, -dtheta.z, -dtheta.w);
                    }

                    float degrees;
                    Vector3 axis;
                    dtheta.ToAngleAxis(out degrees, out axis);
                    totalDeltaTheta += (axis * degrees);
                    prev = current;
                }

                // Linear velocity calculation doesn't need to look at intermediate points
                Vector3 totalDeltaPosition = current.m_Pos - first.m_Pos;
                float totalDeltaTime = current.m_BirthTime - first.m_BirthTime;
                if (totalDeltaTime == 0)
                {
                    return false;
                }

                vLinearVelocity = totalDeltaPosition / totalDeltaTime;
                vAngularVelocity = totalDeltaTheta / totalDeltaTime;
                return true;
            }
        }

        bool IsControllerNearWidget(InputManager.ControllerName name, GrabWidget widget)
        {
            Vector3 vControllerPos = InputManager.m_Instance.GetControllerAttachPointPosition(name);
            return widget.GetActivationScore(vControllerPos, name) >= 0.0f;
        }

        void RefreshCurrentGazeObject()
        {
            UnityEngine.Profiling.Profiler.BeginSample("SketchControlScript.RefreshCurrentGazeObject");
            int iPrevGazeObject = m_CurrentGazeObject;
            m_CurrentGazeObject = -1;
            bool bGazeAllowed = (m_CurrentInputState == InputState.Standard)
                && !InputManager.m_Instance.GetCommand(InputManager.SketchCommands.Activate)
                && !m_SketchSurfacePanel.ActiveTool.InputBlocked()
                && (m_GrabWidgetState == GrabWidgetState.None)
                && !m_GrabBrush.grabbingWorld
                && !m_PinCushion.IsShowing()
                && !PointerManager.MainPointerIsPainting()
                ;

            bool bGazeDeactivationOverrideWithInput = false;
            List<PanelManager.PanelData> aAllPanels = m_PanelManager.GetAllPanels();

            bool hasController = m_ControlsType == ControlsType.SixDofControllers;

            //if we're re-positioning a panel, keep it active
            if (m_PositioningPanelWithHead)
            {
                m_CurrentGazeObject = iPrevGazeObject;
            }
            // Only activate gaze objects if we're in standard input mode, and if we don't have the 'draw'
            // button held.
            else if ((bGazeAllowed || (iPrevGazeObject != -1)))
            {
                //reset hit flags
                for (int i = 0; i < m_GazeResults.Length; ++i)
                {
                    m_GazeResults[i].m_HitWithGaze = false;
                    m_GazeResults[i].m_HitWithController = false;
                    m_GazeResults[i].m_WithinView = false;
                }

                // If we're in controller mode, find the nearest colliding widget that might get in our way.
                float fNearestWidget = 99999.0f;
                if (hasController)
                {
                    fNearestWidget = m_WidgetManager.DistanceToNearestWidget(m_GazeControllerRay);
                }

                //check all panels for gaze hit
                bool bRequireVisibilityCheck = !hasController || (iPrevGazeObject == -1);
                if (m_PanelManager.PanelsAreStable())
                {
                    RaycastHit rHitInfo;
                    bool bRayHit = false;
                    int panelsHit = 0;
                    for (int i = 0; i < aAllPanels.Count; ++i)
                    {
                        // Ignore fixed panels when they are not visible.
                        if (!m_PanelManager.GazePanelsAreVisible() && aAllPanels[i].m_Panel.m_Fixed)
                        {
                            continue;
                        }

                        if (aAllPanels[i].m_Panel.gameObject.activeSelf && aAllPanels[i].m_Panel.IsAvailable())
                        {
                            //make sure this b-snap is in view
                            Vector3 vToPanel = aAllPanels[i].m_Panel.transform.position - m_CurrentGazeRay.origin;
                            vToPanel.Normalize();
                            if (!bRequireVisibilityCheck || Vector3.Angle(vToPanel, m_CurrentGazeRay.direction) < m_GazeMaxAngleFromFacing)
                            {
                                if (hasController)
                                {
                                    if (aAllPanels[i].m_Panel.HasMeshCollider())
                                    {
                                        //make sure the angle between the pointer and the panel forward is below our max angle
                                        if (Vector3.Angle(aAllPanels[i].m_Panel.transform.forward, m_GazeControllerRay.direction) < m_GazeMaxAngleFromPointing)
                                        {
                                            //make sure the angle between the user-to-panel and the panel forward is reasonable
                                            if (Vector3.Angle(aAllPanels[i].m_Panel.transform.forward, vToPanel) < m_GazeMaxAngleFacingToForward)
                                            {
                                                m_GazeResults[i].m_WithinView = true;

                                                bRayHit = false;
                                                bRayHit = aAllPanels[i].m_Panel.RaycastAgainstMeshCollider(
                                                    m_GazeControllerRay, out rHitInfo, m_GazeControllerPointingDistance);

                                                if (bRayHit)
                                                {
                                                    //if the ray starts inside the panel, we won't get a good hit point, it'll just be zero
                                                    if (rHitInfo.point.sqrMagnitude > 0.1f)
                                                    {
                                                        if (rHitInfo.distance < fNearestWidget)
                                                        {
                                                            m_GazeResults[i].m_ControllerDistance = rHitInfo.distance;
                                                            m_GazeResults[i].m_ControllerPosition = rHitInfo.point;
                                                            m_GazeResults[i].m_HitWithController = true;
                                                            panelsHit++;
                                                        }
                                                    }
                                                }
                                            }
                                        }
                                    }
                                }
                                else
                                {
                                    m_GazeResults[i].m_WithinView = true;
                                    if (aAllPanels[i].m_Panel.GetCollider().Raycast(m_CurrentGazeRay, out rHitInfo, m_GazeMaxDistance))
                                    {
                                        m_GazeResults[i].m_GazePosition = rHitInfo.point;
                                        m_GazeResults[i].m_HitWithGaze = true;
                                    }
                                }
                            }
                        }
                    }

                    // No panels hit within normal ray distance.
                    // Check if previous panel still pointed to.
                    if (panelsHit == 0)
                    {
                        if (iPrevGazeObject != -1)
                        {
                            // Don't allow any panel to hold focus if it's facing away from the user.
                            Vector3 vToPanel = aAllPanels[iPrevGazeObject].m_Panel.transform.position -
                                m_CurrentGazeRay.origin;
                            vToPanel.Normalize();
                            if (Vector3.Angle(aAllPanels[iPrevGazeObject].m_Panel.transform.forward, vToPanel) <
                                m_GazeMaxAngleFacingToForward)
                            {
                                float fDist = m_GazeControllerPointingDistance * 1.5f;
                                bRayHit = aAllPanels[iPrevGazeObject].m_Panel.RaycastAgainstMeshCollider(
                                    m_GazeControllerRayActivePanel, out rHitInfo, fDist);
                                if (bRayHit)
                                {
                                    if (rHitInfo.point.sqrMagnitude > 0.1f)
                                    {
                                        if (rHitInfo.distance < fNearestWidget)
                                        {
                                            m_GazeResults[iPrevGazeObject].m_ControllerDistance = rHitInfo.distance;
                                            m_GazeResults[iPrevGazeObject].m_ControllerPosition = rHitInfo.point;
                                            m_GazeResults[iPrevGazeObject].m_HitWithController = true;
                                        }
                                    }
                                }
                            }
                        }
                    }
                }

                //determine what panel we hit, take the one with the lowest controller distance
                float fControllerDist = 999.0f;
                int iControllerIndex = -1;
                if (hasController)
                {
                    for (int i = 0; i < m_GazeResults.Length; ++i)
                    {
                        if (m_GazeResults[i].m_HitWithController)
                        {
                            if (m_GazeResults[i].m_ControllerDistance < fControllerDist)
                            {
                                iControllerIndex = i;
                                fControllerDist = m_GazeResults[i].m_ControllerDistance;
                            }
                        }
                    }
                }

                //if we found something near our controller, take it
                if (iControllerIndex != -1)
                {
                    m_CurrentGazeObject = iControllerIndex;
                    m_CurrentGazeHitPoint = m_GazeResults[iControllerIndex].m_ControllerPosition;

                    // TODO: This should not be hardcoded once multiple pointers are allowed.
                    m_GazeResults[m_CurrentGazeObject].m_ControllerName = InputManager.ControllerName.Brush;
                    if (m_GazeResults[m_CurrentGazeObject].m_HitWithGaze)
                    {
                        //average with the gaze position if we hit that too
                        m_CurrentGazeHitPoint += m_GazeResults[m_CurrentGazeObject].m_GazePosition;
                        m_CurrentGazeHitPoint *= 0.5f;
                    }
                }
                else
                {
                    //nothing near the controller, see if we're looking at the previous
                    if (iPrevGazeObject != -1 && m_GazeResults[iPrevGazeObject].m_HitWithGaze)
                    {
                        m_CurrentGazeObject = iPrevGazeObject;
                        m_CurrentGazeHitPoint = m_GazeResults[m_CurrentGazeObject].m_GazePosition;
                    }
                    else
                    {
                        //controller and gaze not near panel, pick the first panel we're looking at
                        for (int i = 0; i < m_GazeResults.Length; ++i)
                        {
                            if (m_GazeResults[i].m_HitWithGaze)
                            {
                                m_CurrentGazeObject = i;
                                m_CurrentGazeHitPoint = m_GazeResults[i].m_GazePosition;
                                break;
                            }
                        }
                    }
                }

                //forcing users to look away from gaze panel
                if (m_EatInputGazeObject && m_CurrentGazeObject != -1)
                {
                    m_CurrentGazeObject = -1;
                }
                else if (m_CurrentGazeObject == -1)
                {
                    m_EatInputGazeObject = false;
                }
            }

            //if we're staring at a panel, keep our countdown fresh
            if (m_CurrentGazeObject != -1 || m_ForcePanelActivation)
            {
                m_GazePanelDectivationCountdown = m_GazePanelDectivationDelay;
            }
            else
            {
                if (InputManager.m_Instance.GetCommandDown(InputManager.SketchCommands.Activate))
                {
                    bGazeDeactivationOverrideWithInput = true;
                    m_GazePanelDectivationCountdown = 0.0f;
                }
                else
                {
                    m_GazePanelDectivationCountdown -= Time.deltaTime;
                }
                if (m_GazePanelDectivationCountdown > 0.0f)
                {
                    m_CurrentGazeObject = iPrevGazeObject;
                }
            }

            //update our positioning timer
            if (m_PositioningPanelWithHead)
            {
                m_PositioningTimer += m_PositioningSpeed * Time.deltaTime;
                m_PositioningTimer = Mathf.Min(m_PositioningTimer, 1.0f);
            }
            else
            {
                m_PositioningTimer -= m_PositioningSpeed * Time.deltaTime;
                m_PositioningTimer = Mathf.Max(m_PositioningTimer, 0.0f);
            }

            //prime objects if we change targets
            if (iPrevGazeObject != m_CurrentGazeObject)
            {
                //if we're switching panels, make sure the pointer doesn't streak
                PointerManager.m_Instance.DisablePointerPreviewLine();

                if (iPrevGazeObject != -1)
                {
                    aAllPanels[iPrevGazeObject].m_Panel.PanelGazeActive(false);
                    aAllPanels[iPrevGazeObject].m_Panel.SetPositioningPercent(0.0f);
                }
                if (m_CurrentGazeObject != -1)
                {
                    //make sure our line is disabled
                    if (m_GazeResults[m_CurrentGazeObject].m_ControllerName == InputManager.ControllerName.Brush)
                    {
                        PointerManager.m_Instance.EnableLine(false);
                        PointerManager.m_Instance.AllowPointerPreviewLine(false);
                    }

                    aAllPanels[m_CurrentGazeObject].m_Panel.PanelGazeActive(true);
                    aAllPanels[m_CurrentGazeObject].m_Panel.SetPositioningPercent(0.0f);

                    if (m_GazeResults[m_CurrentGazeObject].m_ControllerName == InputManager.ControllerName.Brush)
                    {
                        m_SketchSurfacePanel.RequestHideActiveTool(true);
                    }
                }
                else
                {
                    //if we don't have a panel, we need to enable the pointer according to the current tool
                    PointerManager.m_Instance.RefreshFreePaintPointerAngle();
                    PointerManager.m_Instance.RequestPointerRendering(m_SketchSurfacePanel.ShouldShowPointer());
                    m_UIReticle.SetActive(false);
                    m_SketchSurfacePanel.RequestHideActiveTool(false);
                    if (!bGazeDeactivationOverrideWithInput)
                    {
                        m_SketchSurfacePanel.EatToolsInput();
                    }
                }

                m_PositioningPanelWithHead = false;
            }
            UnityEngine.Profiling.Profiler.EndSample();
        }

        void UpdateActiveGazeObject()
        {
            BasePanel currentPanel = m_PanelManager.GetPanel(m_CurrentGazeObject);
            currentPanel.SetPositioningPercent(m_PositioningTimer);
            bool hasController = m_ControlsType == ControlsType.SixDofControllers;
            // Update positioning behavior.
            if (m_PositioningPanelWithHead)
            {
                if (!InputManager.m_Instance.GetCommand(InputManager.SketchCommands.LockToHead) &&
                    !InputManager.m_Instance.GetCommand(InputManager.SketchCommands.LockToController))
                {
                    // No more positioning.
                    m_PositioningPanelWithHead = false;
                    m_PanelManager.m_SweetSpot.EnableBorderSphere(false, Vector3.zero, 0.0f);
                    currentPanel.PanelHasStoppedMoving();
                }
                else
                {
                    //lock the panel to the sweet spot bounds in the direction the user is looking
                    Quaternion qDiff = m_CurrentHeadOrientation * Quaternion.Inverse(m_PositioningPanelBaseHeadRotation);
                    Vector3 vAdjustedOffset = qDiff * m_PositioningPanelOffset;

                    Vector3 vNewPos = m_PanelManager.m_SweetSpot.transform.position + vAdjustedOffset;
                    currentPanel.transform.position = vNewPos;

                    vAdjustedOffset.Normalize();
                    currentPanel.transform.forward = vAdjustedOffset;

                    float fHighlightRadius = currentPanel.m_BorderSphereHighlightRadius;
                    m_PanelManager.m_SweetSpot.EnableBorderSphere(true, vNewPos, fHighlightRadius * m_PositioningTimer);

                    //once we've moved this panel, run the simulation on the other panels to resolve collisions
                    m_PanelManager.DoCollisionSimulationForKeyboardMouse(currentPanel);
                }
            }
            else
            {
                // It's possible that, on this frame, before this function was called, active gaze was pulled
                // from this panel.  In this case, we want to skip updating this frame.
                // This happens when a panel has gaze and world grab dismisses all panels, for example.
                if (currentPanel.IsActive())
                {
                    //orient to gaze
                    if (hasController)
                    {
                        currentPanel.UpdatePanel(m_GazeControllerRay.direction, m_CurrentGazeHitPoint);
                    }
                    else
                    {
                        currentPanel.UpdatePanel(m_CurrentGazeRay.direction, m_CurrentGazeHitPoint);
                    }
                }

                if (!hasController)
                {
                    //lock to head if we're holding a lock button..
                    bool bLockToHead = InputManager.m_Instance.GetCommand(InputManager.SketchCommands.LockToHead) ||
                        InputManager.m_Instance.GetCommand(InputManager.SketchCommands.LockToController);

                    if (bLockToHead)
                    {
                        m_PositioningPanelWithHead = true;
                        m_PositioningPanelBaseHeadRotation = m_CurrentHeadOrientation;
                        m_PositioningPanelOffset = currentPanel.transform.position -
                            m_PanelManager.m_SweetSpot.transform.position;

                        currentPanel.ResetPanelFlair();

                        //prime all other panels for movement
                        m_PanelManager.PrimeCollisionSimForKeyboardMouse();
                    }
                }

                PointerManager.m_Instance.RequestPointerRendering(false);
                currentPanel.UpdateReticleOffset(m_MouseDeltaX, m_MouseDeltaY);
            }

            // Keep reticle locked in the right spot.
            Vector3 reticlePos = Vector3.zero;
            Vector3 reticleForward = Vector3.zero;
            if (hasController)
            {
                currentPanel.GetReticleTransformFromPosDir(m_CurrentGazeHitPoint,
                    m_GazeControllerRay.direction, out reticlePos, out reticleForward);
            }
            else
            {
                currentPanel.GetReticleTransform(out reticlePos, out reticleForward,
                    (m_ControlsType == ControlsType.ViewingOnly));
            }

            SetUIReticleTransform(reticlePos, -reticleForward);
            m_UIReticle.SetActive(GetGazePanelActivationRatio() >= 1.0f);
        }

        public void ResetActivePanel()
        {
            m_PanelManager.ResetPanel(m_CurrentGazeObject);
            PointerManager.m_Instance.DisablePointerPreviewLine();
            m_PositioningPanelWithHead = false;
            m_CurrentGazeObject = -1;
        }

        void UpdatePanInput()
        {
            if (Mouse.current.rightButton.isPressed)
            {
                Vector3 vPanDiff = Vector3.zero;
                vPanDiff += (Vector3.right * m_MouseDeltaXScaled);
                vPanDiff += (Vector3.up * m_MouseDeltaYScaled);
                Vector3 vSurfacePos = m_SketchSurface.transform.position;
                m_SketchSurface.transform.position = vSurfacePos + vPanDiff;
            }
            else
            {
                float fCurrentTime = Time.realtimeSinceStartup;
                if (fCurrentTime - m_PositionOffsetResetTapTime < m_DoubleTapWindow)
                {
                    if (m_CurrentGazeObject == -1)
                    {
                        ResetGrabbedPose();
                    }
                }
                m_PositionOffsetResetTapTime = fCurrentTime;

                SwitchState(InputState.Standard);
            }
        }

        void UpdateRotationInput()
        {
            if (InputManager.m_Instance.GetCommand(InputManager.SketchCommands.PivotRotation))
            {
                bool bAltInputActive = InputManager.m_Instance.GetCommand(InputManager.SketchCommands.AltActivate);
                bool bRollRotation = m_RotationRollActive || bAltInputActive || m_CurrentRotationType == RotationType.RollOnly;
                m_RotationIcon.SetActive(bRollRotation);
                if (bRollRotation)
                {
                    m_RotationCursorOffset.x += m_MouseDeltaXScaled;
                    float fRotationAmount = m_RotationCursorOffset.x * -m_RotationRollScalar;

                    Quaternion qOffsetRotation = Quaternion.AngleAxis(fRotationAmount, m_SurfaceForward);
                    Quaternion qNewRotation = qOffsetRotation * m_RotationOrigin;
                    m_SketchSurface.transform.rotation = qNewRotation;

                    m_RotationRollActive = true;
                    m_RotationCursor.gameObject.SetActive(false);
                }
                else
                {
                    //update offset with mouse movement
                    m_RotationCursorOffset.x += m_MouseDeltaXScaled;
                    m_RotationCursorOffset.y += m_MouseDeltaYScaled;

                    //get offset in model space
                    Vector3 vSurfaceBounds = m_SketchSurface.transform.localScale * 0.5f;
                    m_RotationCursorOffset.x = Mathf.Clamp(m_RotationCursorOffset.x, -vSurfaceBounds.x, vSurfaceBounds.x);
                    m_RotationCursorOffset.y = Mathf.Clamp(m_RotationCursorOffset.y, -vSurfaceBounds.y, vSurfaceBounds.y);
                    float fCursorOffsetDist = m_RotationCursorOffset.magnitude;
                    float fMaxCursorOffsetDist = vSurfaceBounds.x;

                    //transform offset in to world space
                    Vector3 vTransformedOffset = m_RotationOrigin * m_RotationCursorOffset;
                    vTransformedOffset.Normalize();

                    //get world space rotation axis
                    Vector3 vSketchSurfaceRotationAxis = Vector3.Cross(vTransformedOffset, m_SurfaceForward);
                    vSketchSurfaceRotationAxis.Normalize();

                    //amount to rotate is determined by offset distance from origin
                    float fSketchSurfaceRotationAngle = Mathf.Min(fCursorOffsetDist / fMaxCursorOffsetDist, 1.0f);
                    fSketchSurfaceRotationAngle *= m_RotationMaxAngle;

                    //set new surface rotation by combining base rotation with angle/axis rotation
                    Quaternion qOffsetRotation = Quaternion.AngleAxis(fSketchSurfaceRotationAngle, vSketchSurfaceRotationAxis);
                    Quaternion qNewRotation = qOffsetRotation * m_RotationOrigin;
                    m_SketchSurface.transform.rotation = qNewRotation;

                    //set position of rotation cursor
                    Vector3 vNewTransformedOffset = qNewRotation * m_RotationCursorOffset;
                    m_RotationCursor.transform.position = m_SketchSurface.transform.position + vNewTransformedOffset;
                    m_RotationCursor.transform.rotation = qNewRotation;

                    //set position of guide lines
                    Vector2 vToCenter = m_RotationCursorOffset;
                    vToCenter.Normalize();
                    float fOffsetAngle = Vector2.Angle(vToCenter, Vector2.up);
                    m_RotationCursor.PositionCursorLines(m_SketchSurface.transform.position, m_SketchSurface.transform.forward, fOffsetAngle, vSurfaceBounds.x * 2.0f);
                }
            }
            else
            {
                float fCurrentTime = Time.realtimeSinceStartup;
                if (fCurrentTime - m_RotationResetTapTime < m_DoubleTapWindow)
                {
                    //reset drawing surface rotation
                    m_SketchSurface.transform.rotation = Quaternion.identity;
                }
                m_RotationResetTapTime = fCurrentTime;

                m_SurfaceForward = m_SketchSurface.transform.forward;
                m_SurfaceRight = m_SketchSurface.transform.right;
                m_SurfaceUp = m_SketchSurface.transform.up;

                if (!m_RotationRollActive && m_AutoOrientAfterRotation && m_SketchSurfacePanel.IsSketchSurfaceToolActive())
                {
                    //get possible auto rotations
                    Quaternion qQuatUp = OrientSketchSurfaceToUp();
                    Quaternion qQuatForward = OrientSketchSurfaceToForward();

                    //get the angle between our current and desired auto-rotation
                    float toUpAngle = Quaternion.Angle(qQuatUp, m_SketchSurface.transform.rotation);
                    float toForwardAngle = Quaternion.Angle(qQuatForward, m_SketchSurface.transform.rotation);

                    //set our new rotation to be whichever autorotation is closeset
                    Quaternion qNewRotation;
                    if (Mathf.Abs(toUpAngle) < Mathf.Abs(toForwardAngle))
                    {
                        qNewRotation = qQuatUp;
                    }
                    else
                    {
                        qNewRotation = qQuatForward;
                    }

                    //update the sketch surface
                    m_SketchSurface.transform.rotation = qNewRotation;

                    m_SurfaceForward = m_SketchSurface.transform.forward;
                    m_SurfaceRight = m_SketchSurface.transform.right;
                    m_SurfaceUp = m_SketchSurface.transform.up;
                }

                SwitchState(InputState.Standard);
            }
        }

        void UpdateHeadLockInput()
        {
            if (InputManager.m_Instance.GetCommand(InputManager.SketchCommands.LockToHead))
            {
                //compute new position/orientation of sketch surface
                Vector3 vTransformedOffset = m_CurrentHeadOrientation * m_SurfaceLockOffset;
                Vector3 vSurfacePos = m_CurrentGazeRay.origin + vTransformedOffset;

                Quaternion qDiff = m_CurrentHeadOrientation * Quaternion.Inverse(m_SurfaceLockBaseHeadRotation);
                Quaternion qNewSurfaceRot = qDiff * m_SurfaceLockBaseSurfaceRotation;

                m_SketchSurface.transform.position = vSurfacePos;
                m_SketchSurface.transform.rotation = qNewSurfaceRot;
            }
            else
            {
                m_SurfaceForward = m_SketchSurface.transform.forward;
                m_SurfaceRight = m_SketchSurface.transform.right;
                m_SurfaceUp = m_SketchSurface.transform.up;

                SwitchState(InputState.Standard);
            }
        }

        void UpdateControllerLock()
        {
            if (InputManager.m_Instance.GetCommand(InputManager.SketchCommands.LockToController))
            {
                //compute new position/orientation of sketch surface
                Vector3 vControllerDiff = InputManager.m_Instance.GetControllerPosition(m_SurfaceLockActingController) - m_SurfaceLockBaseControllerPosition;
                m_SketchSurface.transform.position = m_SurfaceLockBaseSurfacePosition + (vControllerDiff * m_SurfaceLockControllerScalar);

                Quaternion qDiff = InputManager.m_Instance.GetControllerRotation(m_SurfaceLockActingController) * Quaternion.Inverse(m_SurfaceLockBaseControllerRotation);
                m_SketchSurface.transform.rotation = qDiff * m_SurfaceLockBaseSurfaceRotation;
            }
            else
            {
                m_SurfaceForward = m_SketchSurface.transform.forward;
                m_SurfaceRight = m_SketchSurface.transform.right;
                m_SurfaceUp = m_SketchSurface.transform.up;

                SwitchState(InputState.Standard);
            }
        }

        void UpdatePushPullInput()
        {
            bool bRotationActive = InputManager.m_Instance.GetCommand(InputManager.SketchCommands.PivotRotation);
            bool bInputActive = InputManager.m_Instance.GetCommand(InputManager.SketchCommands.Activate);
            bool bAltInputActive = InputManager.m_Instance.GetCommand(InputManager.SketchCommands.AltActivate);

            if (bRotationActive && bInputActive)
            {
                SwitchState(InputState.Rotation);
            }
            else if (bAltInputActive)
            {
                Vector3 vPos = m_SketchSurface.transform.position;
                float fBigDiff = Mathf.Abs(m_MouseDeltaXScaled) > Mathf.Abs(m_MouseDeltaYScaled) ? -m_MouseDeltaXScaled : m_MouseDeltaYScaled;
                vPos += Vector3.forward * fBigDiff;

                m_SketchSurface.transform.position = vPos;
            }
            else
            {
                SwitchState(InputState.Standard);
            }
        }

        void UpdateSaveInput()
        {
            if (!InputManager.m_Instance.GetKeyboardShortcut(InputManager.KeyboardShortcut.Save))
            {
                SwitchState(InputState.Standard);
            }
        }

        void UpdateLoadInput()
        {
            if (!InputManager.m_Instance.GetKeyboardShortcut(InputManager.KeyboardShortcut.Load))
            {
                SwitchState(InputState.Standard);
            }
        }

        void OnBrushSetToDefault()
        {
            BrushDescriptor rDefaultBrush = BrushCatalog.m_Instance.DefaultBrush;
            PointerManager.m_Instance.SetBrushForAllPointers(rDefaultBrush);
            PointerManager.m_Instance.SetAllPointersBrushSize01(0.5f);
            PointerManager.m_Instance.MarkAllBrushSizeUsed();
        }

        public void AssignControllerMaterials(InputManager.ControllerName controller)
        {
            ControllerGeometry geometry = InputManager.GetControllerGeometry(controller);

            // Start from a clean state
            geometry.ResetAll();

            // If the tutorial is enabled, override all materials.
            if (TutorialManager.m_Instance.TutorialActive())
            {
                InputManager.m_Instance
                    .GetControllerTutorial(controller)
                    ?.AssignControllerMaterials(controller);
                return;
            }

            // If we're grabbing the world, get the materials from the world transform panel.
            if (m_GrabBrush.grabbingWorld && controller == InputManager.ControllerName.Brush)
            {
                TrTransform scenePose = App.Scene.Pose;
                if (scenePose.scale != 1 || scenePose.translation != Vector3.zero
                    || scenePose.rotation != Quaternion.identity)
                {
                    geometry.ShowWorldTransformReset();
                }
                return;
            }
            else if (m_GrabWand.grabbingWorld && controller == InputManager.ControllerName.Wand)
            {
                TrTransform scenePose = App.Scene.Pose;
                if (scenePose.scale != 1 || scenePose.translation != Vector3.zero
                    || scenePose.rotation != Quaternion.identity)
                {
                    geometry.ShowWorldTransformReset();
                }
                return;
            }

            // Not grabbing the world, so see if we're grabbing a widget.
            if (m_GrabWidgetState != GrabWidgetState.None)
            {
                m_CurrentGrabWidget.AssignControllerMaterials(controller);
                return;
            }

            // See if we're highlighting a widget and if that matters.
            if (m_CurrentGrabWidget != null && m_CurrentGrabWidget.HasHoverInteractions())
            {
                m_CurrentGrabWidget.AssignHoverControllerMaterials(controller);
                return;
            }

            // Not grabbing the world or a widget, see if we're interacting with a panel.
            if (controller == InputManager.ControllerName.Brush && m_CurrentGazeObject != -1)
            {
                BasePanel panel = m_PanelManager.GetPanel(m_CurrentGazeObject);
                panel.AssignControllerMaterials(controller);
                return;
            }

            // Defaults.
            if (controller == InputManager.ControllerName.Wand)
            {
                if (App.CurrentState != App.AppState.Standard || m_PanelManager.IntroSketchbookMode)
                {
                    // If app is not in standard mode, the actions represented by subsequent material
                    // assigments cannot be taken.
                    return;
                }
                bool creatingStroke = PointerManager.m_Instance.IsMainPointerCreatingStroke();
                bool allowPainting = App.Instance.IsInStateThatAllowsPainting();

                InputManager.Wand.Geometry.ShowRotatePanels();
                InputManager.Wand.Geometry.ShowUndoRedo(CanUndo() && !creatingStroke && allowPainting,
                    CanRedo() && !creatingStroke && allowPainting);
            }

            // Show the pin cushion icon on the button if it's available.
            if (controller == InputManager.ControllerName.Brush && CanUsePinCushion())
            {
                InputManager.Brush.Geometry.ShowPinCushion();
            }

            // Finally, override with tools.
            m_SketchSurfacePanel.AssignControllerMaterials(controller);
        }

        public float GetControllerPadShaderRatio(
            InputManager.ControllerName controller, VrInput input)
        {
            // If we're interacting with a panel, get touch ratio from the panel.
            if (controller == InputManager.ControllerName.Brush && m_CurrentGazeObject != -1)
            {
                BasePanel panel = m_PanelManager.GetPanel(m_CurrentGazeObject);
                return panel.GetControllerPadShaderRatio(controller);
            }
            return SketchSurfacePanel.m_Instance.GetCurrentToolSizeRatio(controller, input);
        }

        void SwitchState(InputState rDesiredState)
        {
            //exit current state
            switch (m_CurrentInputState)
            {
                case InputState.Pan:
                    m_TransformGizmoScript.ResetTransform();
                    break;
                case InputState.PushPull:
                    m_TransformGizmoScript.ResetTransform();
                    break;
                case InputState.Rotation:
                    m_RotationRollActive = false;
                    m_RotationIcon.SetActive(false);
                    m_RotationCursor.gameObject.SetActive(false);
                    break;
            }

            bool bSketchSurfaceToolActive = m_SketchSurfacePanel.IsSketchSurfaceToolActive();

            //enter new state
            switch (rDesiredState)
            {
                case InputState.Pan:
                    m_TransformGizmoScript.SetTransformForPan();
                    break;
                case InputState.PushPull:
                    m_TransformGizmoScript.SetTransformForPushPull();
                    break;
                case InputState.Rotation:
                    if (bSketchSurfaceToolActive)
                    {
                        m_SketchSurface.transform.position = PointerManager.m_Instance.MainPointer.transform.position;
                        m_SketchSurfacePanel.ResetReticleOffset();
                    }
                    m_RotationOrigin = m_SketchSurface.transform.rotation;
                    m_RotationCursorOffset = Vector2.zero;
                    m_RotationCursor.transform.position = m_SketchSurface.transform.position;
                    m_RotationCursor.transform.rotation = m_SketchSurface.transform.rotation;
                    m_RotationCursor.ClearCursorLines(m_SketchSurface.transform.position);
                    m_RotationCursor.gameObject.SetActive(bSketchSurfaceToolActive);
                    break;
                case InputState.HeadLock:
                    m_SurfaceLockBaseHeadRotation = m_CurrentHeadOrientation;
                    m_SurfaceLockBaseSurfaceRotation = m_SketchSurface.transform.rotation;
                    m_SurfaceLockOffset = m_SketchSurface.transform.position - m_CurrentGazeRay.origin;
                    m_SurfaceLockOffset = Quaternion.Inverse(m_SurfaceLockBaseHeadRotation) * m_SurfaceLockOffset;
                    break;
                case InputState.ControllerLock:
                    if (bSketchSurfaceToolActive)
                    {
                        m_SketchSurface.transform.position = PointerManager.m_Instance.MainPointer.transform.position;
                        m_SketchSurfacePanel.ResetReticleOffset();
                    }
                    m_SurfaceLockActingController = InputManager.m_Instance.GetDominantController(InputManager.SketchCommands.LockToController);
                    m_SurfaceLockBaseSurfaceRotation = m_SketchSurface.transform.rotation;
                    m_SurfaceLockBaseControllerRotation = InputManager.m_Instance.GetControllerRotation(m_SurfaceLockActingController);
                    m_SurfaceLockBaseSurfacePosition = m_SketchSurface.transform.position;
                    m_SurfaceLockBaseControllerPosition = InputManager.m_Instance.GetControllerPosition(m_SurfaceLockActingController);
                    m_SurfaceLockControllerScalar = m_SketchSurfacePanel.m_PanelSensitivity / m_SurfaceLockControllerBaseScalar;
                    break;
                case InputState.Save:
                    IssueGlobalCommand(GlobalCommands.Save);
                    break;
                case InputState.Load:
                    IssueGlobalCommand(GlobalCommands.Load);
                    break;
            }

            m_CurrentInputState = rDesiredState;
        }

        public void RequestPanelsVisibility(bool bVisible)
        {
            // Always false in viewonly mode
            bVisible = m_ViewOnly ? false : bVisible;
            m_PanelsVisibilityRequested = bVisible;
        }

        Quaternion OrientSketchSurfaceToUp()
        {
            //project the world up vector on to the surface plane
            Vector3 vUpOnSurfacePlane = Vector3.up - (Vector3.Dot(Vector3.up, m_SurfaceForward) * m_SurfaceForward);
            vUpOnSurfacePlane.Normalize();

            //get the angle between the surface up and the projected world up
            float fUpOnSurfacePlaneAngle = Vector3.Angle(vUpOnSurfacePlane, m_SurfaceUp);
            Vector3 vUpCross = Vector3.Cross(vUpOnSurfacePlane, m_SurfaceUp);
            vUpCross.Normalize();
            if (Vector3.Dot(vUpCross, m_SurfaceForward) > 0.0f)
            {
                fUpOnSurfacePlaneAngle *= -1.0f;
            }

            //rotate around the surface foward by the angle diff
            Quaternion qOrientToUp = Quaternion.AngleAxis(fUpOnSurfacePlaneAngle, m_SurfaceForward);
            Quaternion qNewRotation = qOrientToUp * m_SketchSurface.transform.rotation;
            return qNewRotation;
        }

        Quaternion OrientSketchSurfaceToForward()
        {
            //project the world forward vector on to the surface plane
            Vector3 vForwardOnSurfacePlane = Vector3.forward - (Vector3.Dot(Vector3.forward, m_SurfaceForward) * m_SurfaceForward);
            vForwardOnSurfacePlane.Normalize();

            //get the angle between the surface up and the projected world forward
            float fForwardOnSurfacePlaneAngle = Vector3.Angle(vForwardOnSurfacePlane, m_SurfaceUp);
            Vector3 vUpCross = Vector3.Cross(vForwardOnSurfacePlane, m_SurfaceUp);
            vUpCross.Normalize();
            if (Vector3.Dot(vUpCross, m_SurfaceForward) > 0.0f)
            {
                fForwardOnSurfacePlaneAngle *= -1.0f;
            }

            //rotate around the surface foward by the angle diff
            Quaternion qOrientToForward = Quaternion.AngleAxis(fForwardOnSurfacePlaneAngle, m_SurfaceForward);
            Quaternion qNewRotation = qOrientToForward * m_SketchSurface.transform.rotation;
            return qNewRotation;
        }

        /// Reset the scene or the canvas, depending on the current mode
        void ResetGrabbedPose(bool everything = false)
        {
            //update sketch surface position with offset to sweet spot
            m_SketchSurface.transform.position = m_PanelManager.GetSketchSurfaceResetPos();
            if (everything)
            {
                App.Scene.Pose = TrTransform.identity;
                Coords.CanvasLocalPose = TrTransform.identity;
            }
            App.Scene.Pose = TrTransform.identity;

            //reset orientation and pointer
            ResetSketchSurfaceOrientation();
            m_SketchSurfacePanel.ResetReticleOffset();
            PointerManager.m_Instance.DisablePointerPreviewLine();
            PointerManager.m_Instance.SetPointerPreviewLineDelayTimer();
        }

        public void ResetSketchSurfaceOrientation()
        {
            m_SketchSurface.transform.rotation = Quaternion.identity;
            m_SurfaceForward = m_SketchSurface.transform.forward;
            m_SurfaceRight = m_SketchSurface.transform.right;
            m_SurfaceUp = m_SketchSurface.transform.up;
        }

        float GetAppropriateMovementScalar()
        {
            switch (m_CurrentInputState)
            {
                case InputState.Pan: return m_PanScalar;
                case InputState.Rotation: return m_RotationScalar;
                case InputState.PushPull: return m_PushPullScale;
            }

            return 1.0f;
        }

        // TODO - it'd be great if we could disentangle this from the multicam.
        IEnumerator RenderPathAndQuit()
        {
#if USD_SUPPORTED
            App.Instance.SetDesiredState(App.AppState.OfflineRendering);
            SketchSurfacePanel.m_Instance.EnableSpecificTool(BaseTool.ToolType.MultiCamTool);
            MultiCamTool multiCam = SketchSurfacePanel.m_Instance.ActiveTool as MultiCamTool;
            Debug.Assert(multiCam != null); // Something's gone wrong if we've been unable to find multicam!
            if (multiCam == null)
            {
                yield break;
            }
            multiCam.ExternalObjectForceCameraStyle(MultiCamStyle.Video);
            MultiCamCaptureRig.ForceClippingPlanes(MultiCamStyle.Video);
            // Give the video tool time to switch - TODO - be a little more graceful here
            yield return new WaitForSeconds(2);
            // Make sure the videos have had time to load, and set playing ones to start
            while (VideoCatalog.Instance.IsScanning)
            {
                yield return null;
            }
            foreach (var widget in WidgetManager.m_Instance.VideoWidgets)
            {
                if (widget.VideoController.Playing)
                {
                    widget.VideoController.Position = 0;
                }
            }
            yield return null;
            var ssMgr = MultiCamCaptureRig.ManagerFromStyle(MultiCamStyle.Video);
            ssMgr.SetScreenshotResolution(App.UserConfig.Video.OfflineResolution);
            multiCam.StartVideoCapture(MultiCamTool.GetSaveName(MultiCamStyle.Video), offlineRender: true);
            App.Instance.FrameCountDisplay.gameObject.SetActive(true);
            App.Instance.FrameCountDisplay.SetFramesTotal(VideoRecorderUtils.NumFramesInUsdSerializer);
            while (VideoRecorderUtils.ActiveVideoRecording != null)
            {
                App.Instance.FrameCountDisplay.SetCurrentFrame(
                    VideoRecorderUtils.ActiveVideoRecording.FrameCount);
                yield return null;
            }
            ssMgr.SetScreenshotResolution(App.UserConfig.Video.Resolution);
#else
            Debug.LogError("Render path requires USD support");
            yield return null;
#endif
            QuitApp();
        }

        IEnumerator<Null> ExportListAndQuit()
        {
            App.Config.m_ForceDeterministicBirthTimeForExport = true;
            List<string> filesToExport = new List<string>();
            foreach (string filePattern in App.Config.m_FilePatternsToExport)
            {
                bool absolute = Path.IsPathRooted(filePattern);
                string directory = absolute ? Path.GetDirectoryName(filePattern) : App.UserSketchPath();
                string filename = Path.GetFileName(filePattern);
                var tiltFiles = Directory.GetFiles(directory, filename);
                filesToExport.AddRange(tiltFiles);
                // Also look at .tilt files which have been unzipped into directory format
                var tiltDirs = Directory.GetDirectories(directory, filename)
                    .Where(n => n.EndsWith(".tilt"));
                filesToExport.AddRange(tiltDirs);
            }

            using (var coroutine = LoadAndExportList(filesToExport))
            {
                while (coroutine.MoveNext())
                {
                    yield return coroutine.Current;
                }
            }
            QuitApp();
        }

        void QuitApp()
        {
            // We're done! Quit!
#if UNITY_EDITOR
            UnityEditor.EditorApplication.isPlaying = false;
#else
            Application.Quit();
#endif
        }

        // This coroutine must be run to completion or disposed.
        IEnumerator<Null> LoadAndExportList(List<string> filenames)
        {
            foreach (var filename in filenames)
            {
                using (var coroutine = LoadAndExport(filename))
                {
                    while (coroutine.MoveNext())
                    {
                        yield return coroutine.Current;
                    }
                }
            }
        }

        // This coroutine must be run to completion or disposed.
        IEnumerator<Null> LoadAndExportAll()
        {
            // Currently just gets the user sketch set
            ISketchSet sketchSet = SketchCatalog.m_Instance.GetSketchSet(FileSketchSet.TypeName);
            for (int i = 0; i < sketchSet.NumSketches; ++i)
            {
                SceneFileInfo rInfo = sketchSet.GetSketchSceneFileInfo(i);
                using (var coroutine = LoadAndExport(rInfo.FullPath))
                {
                    while (coroutine.MoveNext())
                    {
                        yield return coroutine.Current;
                    }
                }
            }
        }

        /// Loads a .tilt file completely.
        /// This may be slightly buggy; it's not currently used for production.
        /// This coroutine must be run to completion or disposed.
        public IEnumerable<Null> LoadTiltFile(string filename)
        {
            using (var unused = new SceneSettings.RequestInstantSceneSwitch())
            {
                IssueGlobalCommand(
                    GlobalCommands.LoadNamedFile,
                    iParam1: (int)LoadSpeed.Quick, sParam: filename);
                yield return null;
                while (App.Instance.IsLoading())
                {
                    yield return null;
                }

                // I don't know why App.Instance.IsLoading() doesn't cover this, but it doesn't.
                while (m_WidgetManager.CreatingMediaWidgets)
                {
                    yield return null;
                }
                while (WidgetManager.m_Instance.AreMediaWidgetsStillLoading())
                {
                    yield return null;
                }

                // This is kind of a hack.
                // Despite the RequestInstantSceneSwitch above, I think scene colors still require
                // a few frames to settle; also, GrabWidgets need to register themselves on the
                // first frame, etc.
                for (int i = 0; i < 10; ++i)
                {
                    yield return null;
                }
            }
        }

        // This coroutine must be run to completion or disposed.
        IEnumerator<Null> LoadAndExport(string filename)
        {
            foreach (var val in LoadTiltFile(filename))
            {
                yield return val;
            }
            using (var coroutine = ExportCoroutine())
            {
                while (coroutine.MoveNext())
                {
                    yield return coroutine.Current;
                }
            }
        }

        IEnumerator<Null> ExportCoroutine()
        {
            return OverlayManager.m_Instance.RunInCompositor(
                OverlayType.Export, () =>
                {
                    // Sort of a kludge: put stuff back into the main canvas
                    SelectionManager.m_Instance.ClearActiveSelection();
                    Export.ExportScene();
                }, 0.25f, false, true);
        }

        private void SaveModel()
        {
#if USD_SUPPORTED
            if (Config.IsExperimental)
            {

                var current = SaveLoadScript.m_Instance.SceneFile;
                string basename = (current.Valid)
                    ? Path.GetFileNameWithoutExtension(current.FullPath)
                    : "Untitled";
                string directoryName = FileUtils.GenerateNonexistentFilename(
                    App.ModelLibraryPath(), basename, "");

                string usdname = Path.Combine(directoryName, basename + ".usd");
                // TODO: export selection only, though this is still only experimental. The blocking
                // issue to implement this is that the export collector needs to expose this as an option.
                //
                // SelectionManager.m_Instance.HasSelection
                //    ? SelectionManager.m_Instance.SelectedStrokes
                //    : null
                ExportUsd.ExportPayload(usdname);
                OutputWindowScript.m_Instance.CreateInfoCardAtController(
                    InputManager.ControllerName.Brush, "Model created!");
            }
#endif
        }

        /// Generates a view from the previous thumbnail viewpoint.
        public void GenerateReplacementSaveIcon()
        {
            if (SaveLoadScript.m_Instance.LastThumbnail_SS.HasValue)
            {
                TrTransform thumbnailInGlobalSpace = App.Scene.Pose *
                    SaveLoadScript.m_Instance.LastThumbnail_SS.Value;

                m_SaveIconTool.ProgrammaticCaptureSaveIcon(thumbnailInGlobalSpace.translation,
                    thumbnailInGlobalSpace.rotation);
            }
            else
            {
                GenerateBestGuessSaveIcon();
            }
        }

        public void GenerateBestGuessSaveIcon()
        {
            TrTransform camXform = GenerateBestGuessSaveIconTransform();
            m_SaveIconTool.ProgrammaticCaptureSaveIcon(camXform.translation, camXform.rotation);
        }

        /// This positions the save icon camera at the user's head position, and faces it towards
        /// the most recent strokes the user has created.
        /// If there are no strokes, it faces towards the 'most recent' models.
        /// Sadly we cannot really mix the two as we don't know when the models were instantiated.
        public TrTransform GenerateBestGuessSaveIconTransform(int itemsToEnumerate = 0)
        {
            if (itemsToEnumerate == 0)
            {
                itemsToEnumerate = m_NumStrokesForSaveIcon;
            }
            int startIndex = Mathf.Max(0, SketchMemoryScript.AllStrokesCount() - itemsToEnumerate);
            var lastFewStrokes = SketchMemoryScript.AllStrokes().Skip(startIndex).ToArray();

            Bounds bounds;
            if (lastFewStrokes.Length > 0)
            {
                bounds = new Bounds(lastFewStrokes.First().m_ControlPoints.First().m_Pos, Vector3.zero);
                foreach (var stroke in lastFewStrokes.Skip(1))
                {
                    bounds.Encapsulate(stroke.m_ControlPoints.First().m_Pos);
                    bounds.Encapsulate(stroke.m_ControlPoints.Last().m_Pos);
                }
            }
            else
            {
                // If we have no strokes, just use the aggregates bounding boxes of the blocks models.
                var models = m_WidgetManager.ModelWidgets.ToArray();
                // we should always have models to get here, but just in case...
                if (models.Length > 0)
                {
                    startIndex = Mathf.Max(0, models.Length - itemsToEnumerate);
                    bounds = models[startIndex].WorldSpaceBounds;
                    for (int i = startIndex + 1; i < models.Length; ++i)
                    {
                        bounds.Encapsulate(models[i].WorldSpaceBounds);
                    }
                }
                else
                {
                    bounds = new Bounds(new Vector3(0, 1, -100000), Vector3.one); // some point in the distance
                }
            }

            Vector3 camPos = ViewpointScript.Head.position;
            Vector3 worldPos = App.Scene.Pose.MultiplyPoint(bounds.center);
            Quaternion direction = Quaternion.LookRotation(worldPos - camPos);
            return TrTransform.TR(camPos, direction);
        }


        public void GenerateBoundingBoxSaveIcon()
        {
            Vector3 vNewCamPos;
            {
                Bounds rCanvasBounds = App.Scene.AllCanvases
                    .Select(canvas => canvas.GetCanvasBoundingBox())
                    .Aggregate((b1, b2) =>
                    {
                        b1.Encapsulate(b2);
                        return b1;
                    });

                //position the camera at the center of the canvas bounds
                vNewCamPos = rCanvasBounds.center;

                //back the camera up, along -z until we can see the extent of the bounds
                float fCanvasWidth = rCanvasBounds.max.x - rCanvasBounds.min.x;
                float fCanvasHeight = rCanvasBounds.max.y - rCanvasBounds.min.y;
                float fLargerExtent = Mathf.Max(fCanvasHeight, fCanvasWidth);

                //half fov for camera
                float fHalfFOV = m_SaveIconTool.ScreenshotManager.LeftEye.fieldOfView * 0.5f;

                //TODO: find the real reason this isn't working as it should
                float fMagicNumber = 1.375f;

                //set new cam position and zero out orientation
                float fBackupDistance = (fLargerExtent * 0.5f)
                    * Mathf.Tan(Mathf.Deg2Rad * fHalfFOV) * fMagicNumber;
                vNewCamPos.z = rCanvasBounds.min.z - fBackupDistance;
            }

            m_SaveIconTool.ProgrammaticCaptureSaveIcon(vNewCamPos, Quaternion.identity);
        }

        private IEnumerator MergeBrushStrokes(SceneFileInfo fileInfo)
        {
            m_PanelManager.ToggleSketchbookPanels(isLoadingSketch: true);
            PointerManager.m_Instance.EnablePointerStrokeGeneration(true);
            var loadTask = SaveLoadScript.m_Instance.LoadAsync(fileInfo, true);
            while (!loadTask.IsCompleted)
            {
                yield return null;
            }
            if (loadTask.Result)
            {
                SketchMemoryScript.m_Instance.SetPlaybackMode(m_SketchPlaybackMode, m_DefaultSketchLoadSpeed);
                SketchMemoryScript.m_Instance.BeginDrawingFromMemory(bDrawFromStart: true, false, false);
                // the order of these two lines are important as ExitIntroSketch is setting the
                // color of the pointer and we need the color to be set before we go to the Loading
                // state. App script's ShouldTintControllers allow the controller to be tinted only
                // when the app is in the standard mode. That was there to prevent the controller color
                // from flickering while in the intro mode.
                App.Instance.ExitIntroSketch();
                App.Instance.SetDesiredState(App.AppState.QuickLoad);
            }
        }

<<<<<<< HEAD
        private IEnumerator LoadSketchCoroutine(SceneFileInfo fileInfo, bool quickload, bool additive)
=======
        public void LoadSketch(SceneFileInfo fileInfo, bool quickload = false, bool additive = false)
>>>>>>> 0dca2e2b
        {
            var previousState = App.CurrentState;
            App.Instance.SetDesiredState(quickload ? App.AppState.QuickLoad : App.AppState.Loading);
            var loadTask = SaveLoadScript.m_Instance.LoadAsync(fileInfo, additive);
            while (!loadTask.IsCompleted)
            {
                yield return null;
            }
            if (loadTask.IsCompletedSuccessfully && loadTask.Result)
            {
                SketchMemoryScript.m_Instance.SetPlaybackMode(m_SketchPlaybackMode, m_DefaultSketchLoadSpeed);
                SketchMemoryScript.m_Instance.BeginDrawingFromMemory(bDrawFromStart: true);
                // the order of these two lines are important as ExitIntroSketch is setting the
                // color of the pointer and we need the color to be set before we go to the Loading
                // state. App script's ShouldTintControllers allow the controller to be tinted only
                // when the app is in the standard mode. That was there to prevent the controller color
                // from flickering while in the intro mode.
                App.Instance.ExitIntroSketch();
            }
            else
            {
                Debug.LogException((loadTask.Exception));
                App.Instance.SetDesiredState(previousState);
            }
            QualityControls.m_Instance.ResetAutoQuality();
            m_WidgetManager.ValidateCurrentCameraPath();
        }

        private void LoadSketch(SceneFileInfo fileInfo, bool quickload = false, bool additive = false)
        {
            LightsControlScript.m_Instance.DiscoMode = false;
            m_WidgetManager.FollowingPath = false;
            m_WidgetManager.CameraPathsVisible = false;
            m_WidgetManager.DestroyAllWidgets();
            m_PanelManager.ToggleSketchbookPanels(isLoadingSketch: true);
            ResetGrabbedPose(everything: true);
            PointerManager.m_Instance.EnablePointerStrokeGeneration(true);

            StartCoroutine(LoadSketchCoroutine(fileInfo, quickload, additive));
        }

        public void IssueGlobalCommand(GlobalCommands rEnum, int iParam1 = -1,
                                       int iParam2 = -1, string sParam = null)
        {
            switch (rEnum)
            {

                // Keyboard command, for debugging and emergency use.
                case GlobalCommands.Save:
                    {
                        if (!FileUtils.CheckDiskSpaceWithError(App.UserSketchPath()))
                        {
                            return;
                        }
                        // Disable active selection before saving.
                        // This looks fishy, here's what's going on: When an object is selected and it has moved, the
                        // the user is observing the selection canvas in the HMD, but we will be saving the main canvas.
                        // Because they haven't deselected yet, the selection canvas and the main canvas are out of sync
                        // so the strokes that will be saved will not match what the user sees.
                        //
                        // Here we deselect to force the main canvas to sync with the selection canvas, which is more
                        // correct from the user's perspective. Push the deselect operation onto the stack so the user
                        // can undo it after save, if desired.
                        SelectionManager.m_Instance.ClearActiveSelection();
                        GenerateReplacementSaveIcon();
                        if (iParam1 == -1)
                        {
                            if (iParam2 == 1)
                            {
                                // Do a save in Tiltasaurus mode, which creates a new filename prefixed with
                                // "Tiltasaurus_" and the current prompt. Also, don't eat gaze input so that the
                                // Tiltasaurus prompt stays open.
                                StartCoroutine(SaveLoadScript.m_Instance.SaveOverwrite(tiltasaurusMode: true));
                            }
                            else
                            {
                                StartCoroutine(SaveLoadScript.m_Instance.SaveOverwrite());
                                EatGazeObjectInput();
                            }
                        }
                        else
                        {
                            StartCoroutine(SaveLoadScript.m_Instance.SaveMonoscopic(iParam1));
                        }
                        break;
                    }
                case GlobalCommands.SaveNew:
                    {
                        if (!FileUtils.CheckDiskSpaceWithError(App.UserSketchPath()))
                        {
                            return;
                        }
                        if (iParam1 == 1)
                        {
                            GenerateBoundingBoxSaveIcon();
                        }
                        StartCoroutine(SaveLoadScript.m_Instance.SaveNewName());
                        EatGazeObjectInput();
                        break;
                    }
                case GlobalCommands.SaveAndUpload:
                    {
                        if (!FileUtils.CheckDiskSpaceWithError(App.UserSketchPath()))
                        {
                            Debug.LogError("SaveAndUpload: Disk space error");
                            return;
                        }
                        SelectionManager.m_Instance.ClearActiveSelection();
                        m_PanelManager.GetPanel(m_CurrentGazeObject).CreatePopUp(
                            GlobalCommands.UploadToGenericCloud, (int)Cloud.None, -1);
                        EatGazeObjectInput();
                        break;
                    }
                case GlobalCommands.ExportAll:
                    {
                        StartCoroutine(LoadAndExportAll());
                        break;
                    }
                // Glen Keane request: a way to draw guidelines that can be toggled on and off
                // at runtime.
                case GlobalCommands.DraftingVisibility:
                    {
                        if (!Enum.IsDefined(typeof(DraftingVisibilityOption), iParam1))
                        {
                            Debug.LogError("Unknown draft visibility value: " + iParam1);
                            return;
                        }
                        DraftingVisibilityOption option = (DraftingVisibilityOption)iParam1;
                        if (option != m_DraftingVisibility)
                        {
                            m_DraftingVisibility = option;
                            UpdateDraftingVisibility();
                        }
                        break;
                    }
                case GlobalCommands.MergeBrushStrokes:
                    {
                        // TODO Refactor with Load below
                        var index = iParam1;
                        ISketchSet sketchSet = SketchbookPanel.Instance.GetSketchSet((SketchbookPanel.RootSet)iParam2);
                        SceneFileInfo rInfo = sketchSet.GetSketchSceneFileInfo(index);
                        if (rInfo != null)
                        {
                            StartCoroutine(MergeBrushStrokes(rInfo));
                            if (m_ControlsType != ControlsType.ViewingOnly)
                            {
                                EatGazeObjectInput();
                            }
                        }
                        break;
                    }
                case GlobalCommands.Load:
                    {
                        var index = iParam1;
                        ISketchSet sketchSet = SketchbookPanel.Instance.GetSketchSet((SketchbookPanel.RootSet)iParam2);
                        SceneFileInfo rInfo = sketchSet.GetSketchSceneFileInfo(index);
                        if (rInfo != null)
                        {
                            LoadSketch(rInfo);
                            if (m_ControlsType != ControlsType.ViewingOnly)
                            {
                                EatGazeObjectInput();
                            }
                        }
                        break;
                    }
                case GlobalCommands.LoadNamedFile:
                    LoadNamed(sParam, iParam1 == (int)LoadSpeed.Quick, iParam2 != -1);
                    break;
                case GlobalCommands.NewSketch:
                    NewSketch(fade: true);
                    Vector3 vTrashSoundPos = m_CurrentGazeRay.origin;
                    if (App.VrSdk.GetControllerDof() == VrSdk.DoF.Six)
                    {
                        vTrashSoundPos = InputManager.m_Instance.GetControllerPosition(
                            InputManager.ControllerName.Wand);
                    }
                    AudioManager.m_Instance.PlayTrashSound(vTrashSoundPos);
                    PromoManager.m_Instance.RequestAdvancedPanelsPromo();
                    break;
                case GlobalCommands.SymmetryPlane:
                    if (PointerManager.m_Instance.CurrentSymmetryMode != SymmetryMode.SinglePlane)
                    {
                        PointerManager.m_Instance.SetSymmetryMode(SymmetryMode.SinglePlane);
                        ControllerConsoleScript.m_Instance.AddNewLine("Mirror Enabled");
                    }
                    else
                    {
                        PointerManager.m_Instance.SetSymmetryMode(SymmetryMode.None);
                        ControllerConsoleScript.m_Instance.AddNewLine("Mirror Off");
                    }
                    break;
                case GlobalCommands.SymmetryFour:
                    if (PointerManager.m_Instance.CurrentSymmetryMode != SymmetryMode.FourAroundY)
                    {
                        PointerManager.m_Instance.SetSymmetryMode(SymmetryMode.FourAroundY);
                        ControllerConsoleScript.m_Instance.AddNewLine("Symmetry Enabled");
                    }
                    else
                    {
                        PointerManager.m_Instance.SetSymmetryMode(SymmetryMode.None);
                        ControllerConsoleScript.m_Instance.AddNewLine("Symmetry Off");
                    }
                    InputManager.m_Instance.TriggerHaptics(InputManager.ControllerName.Brush, 0.1f);
                    break;
                case GlobalCommands.SymmetryTwoHanded:
                    if (PointerManager.m_Instance.CurrentSymmetryMode != SymmetryMode.TwoHanded)
                    {
                        PointerManager.m_Instance.SetSymmetryMode(SymmetryMode.TwoHanded);
                        ControllerConsoleScript.m_Instance.AddNewLine("Symmetry Enabled");
                    }
                    else
                    {
                        PointerManager.m_Instance.SetSymmetryMode(SymmetryMode.None);
                        ControllerConsoleScript.m_Instance.AddNewLine("Symmetry Off");
                    }
                    InputManager.m_Instance.TriggerHaptics(InputManager.ControllerName.Brush, 0.1f);
                    break;
                case GlobalCommands.StraightEdge:
                    PointerManager.m_Instance.StraightEdgeModeEnabled = !PointerManager.m_Instance.StraightEdgeModeEnabled;
                    if (PointerManager.m_Instance.StraightEdgeModeEnabled)
                    {
                        ControllerConsoleScript.m_Instance.AddNewLine("Straight Edge On");
                    }
                    else
                    {
                        ControllerConsoleScript.m_Instance.AddNewLine("Straight Edge Off");
                    }
                    break;
                case GlobalCommands.AutoOrient:
                    m_AutoOrientAfterRotation = !m_AutoOrientAfterRotation;
                    if (m_AutoOrientAfterRotation)
                    {
                        ControllerConsoleScript.m_Instance.AddNewLine("Auto-Orient On");
                    }
                    else
                    {
                        ControllerConsoleScript.m_Instance.AddNewLine("Auto-Orient Off");
                    }
                    break;
                case GlobalCommands.Undo:
                    SketchMemoryScript.m_Instance.StepBack();
                    break;
                case GlobalCommands.Redo:
                    SketchMemoryScript.m_Instance.StepForward();
                    break;
                case GlobalCommands.AudioVisualization: // Intentionally blank.
                    break;
                case GlobalCommands.ResetAllPanels:
                    m_PanelManager.ResetWandPanelsConfiguration();
                    EatGazeObjectInput();
                    break;
                case GlobalCommands.SketchOrigin:
                    m_SketchSurfacePanel.EnableSpecificTool(BaseTool.ToolType.SketchOrigin);
                    EatGazeObjectInput();
                    break;
                case GlobalCommands.ViewOnly:
                    m_ViewOnly = !m_ViewOnly;
                    RequestPanelsVisibility(!m_ViewOnly);
                    PointerManager.m_Instance.RequestPointerRendering(!m_ViewOnly);
                    // TODO - decide if this is a permanent change
                    // With this line, you can't set a tool such as fly or teleport
                    // and switch to View Only mode as the mode change disables all tools
                    //m_SketchSurface.SetActive(!m_ViewOnly);
                    m_Decor.SetActive(!m_ViewOnly);
                    break;
                case GlobalCommands.SaveGallery:
                    m_SketchSurfacePanel.EnableSpecificTool(BaseTool.ToolType.SaveIconTool);
                    break;
                case GlobalCommands.DropCam:
                    // Want to enable this if in monoscopic or VR modes.
                    // TODO: seems odd to tie this switch to the controller type, should be based on some
                    // other build-time configuration setting.
                    if (App.VrSdk.GetControllerDof() != VrSdk.DoF.None)
                    {
                        m_DropCam.Show(!m_DropCam.gameObject.activeSelf);
                    }
                    break;
                case GlobalCommands.AnalyticsEnabled_Deprecated:
                    break;
                case GlobalCommands.ToggleAutosimplification:
                    QualityControls.AutosimplifyEnabled = !QualityControls.AutosimplifyEnabled;
                    break;
                case GlobalCommands.Credits:
                    LoadSketch(new DiskSceneFileInfo(m_CreditsSketchFilename, embedded: true, readOnly: true));
                    EatGazeObjectInput();
                    break;
                case GlobalCommands.AshleysSketch:
                    LoadSketch(new DiskSceneFileInfo(m_AshleysSketchFilename, embedded: true, readOnly: true));
                    EatGazeObjectInput();
                    break;
                case GlobalCommands.FAQ:
                    //launch external window and tell the user we did so
                    EatGazeObjectInput();
                    if (!App.Config.IsMobileHardware)
                    {
                        OutputWindowScript.m_Instance.CreateInfoCardAtController(
                            InputManager.ControllerName.Brush,
                            kRemoveHeadsetFyi, fPopScalar: 0.5f);
                    }
                    App.OpenURL(m_HelpCenterURL);
                    break;
                case GlobalCommands.ReleaseNotes:
                    //launch external window and tell the user we did so
                    EatGazeObjectInput();
                    if (!App.Config.IsMobileHardware)
                    {
                        OutputWindowScript.m_Instance.CreateInfoCardAtController(
                            InputManager.ControllerName.Brush,
                            kRemoveHeadsetFyi, fPopScalar: 0.5f);
                    }
                    App.OpenURL(m_ReleaseNotesURL);
                    break;
                case GlobalCommands.ExportRaw:
                    if (!FileUtils.CheckDiskSpaceWithError(App.UserExportPath()))
                    {
                        return;
                    }
                    EatGazeObjectInput();
                    StartCoroutine(ExportCoroutine());
                    break;
                case GlobalCommands.IRC:
                    if (m_IRCChatWidget == null)
                    {
                        GameObject widgetobject = (GameObject)Instantiate(m_IRCChatPrefab);
                        widgetobject.transform.parent = App.Instance.m_RoomTransform;
                        m_IRCChatWidget = widgetobject.GetComponent<GrabWidget>();
                        m_IRCChatWidget.Show(true);
                    }
                    else
                    {
                        m_IRCChatWidget.Show(false);
                        m_IRCChatWidget = null;
                    }
                    break;
                case GlobalCommands.YouTubeChat:
                    if (m_YouTubeChatWidget == null)
                    {
                        GameObject widgetobject = (GameObject)Instantiate(m_YouTubeChatPrefab);
                        widgetobject.transform.parent = App.Instance.m_RoomTransform;
                        m_YouTubeChatWidget = widgetobject.GetComponent<GrabWidget>();
                        m_YouTubeChatWidget.Show(true);
                    }
                    else
                    {
                        m_YouTubeChatWidget.Show(false);
                        m_YouTubeChatWidget = null;
                    }
                    break;
                case GlobalCommands.CameraOptions:
                    // If we're switching in to Camera mode, make sure Multicam is selected.
                    if (!m_PanelManager.CameraActive())
                    {
                        SketchSurfacePanel.m_Instance.EnableSpecificTool(BaseTool.ToolType.MultiCamTool);
                    }
                    m_PanelManager.ToggleCameraPanels();
                    PointerManager.m_Instance.EatLineEnabledInput();
                    SketchSurfacePanel.m_Instance.EatToolsInput();
                    break;
                case GlobalCommands.ShowSketchFolder:
                    {
                        var index = iParam1;
                        ISketchSet sketchSet = SketchbookPanel.Instance.GetSketchSet((SketchbookPanel.RootSet)iParam2);
                        SceneFileInfo rInfo = sketchSet.GetSketchSceneFileInfo(index);
                        EatGazeObjectInput();
                        //launch external window and tell the user we did so
                        //this call is windows only
                        if ((Application.platform == RuntimePlatform.WindowsPlayer) ||
                            (Application.platform == RuntimePlatform.WindowsEditor))
                        {
                            OutputWindowScript.m_Instance.CreateInfoCardAtController(
                                InputManager.ControllerName.Brush,
                                kRemoveHeadsetFyi, fPopScalar: 0.5f);
                            System.Diagnostics.Process.Start("explorer.exe",
                                "/select," + rInfo.FullPath);
                        }
                        break;
                    }
                case GlobalCommands.About:
                    EatGazeObjectInput();

                    if (!App.Config.IsMobileHardware)
                    {
                        // Launch external window and tell the user we did so/
                        OutputWindowScript.m_Instance.CreateInfoCardAtController(
                            InputManager.ControllerName.Brush,
                            kRemoveHeadsetFyi, fPopScalar: 0.5f);
                    }

                    // This call is Windows only.
                    if ((Application.platform == RuntimePlatform.WindowsPlayer) ||
                        (Application.platform == RuntimePlatform.WindowsEditor))
                    {
                        if (!Application.isEditor)
                        {
                            System.Diagnostics.Process.Start("notepad.exe",
                                Path.Combine(App.PlatformPath(), "NOTICE"));
                        }
                        else
                        {
                            System.Diagnostics.Process.Start("notepad.exe",
                                Path.Combine(App.SupportPath(), "ThirdParty/GeneratedThirdPartyNotices.txt"));
                        }
                    }
                    else if (App.Config.IsMobileHardware)
                    {
                        App.OpenURL(m_ThirdPartyNoticesURL);
                    }
                    break;
                case GlobalCommands.StencilsDisabled:
                    SketchMemoryScript.m_Instance.PerformAndRecordCommand(new StencilsVisibleCommand());
                    break;
                case GlobalCommands.StraightEdgeMeterDisplay:
                    PointerManager.m_Instance.StraightEdgeGuide.FlipMeter();
                    break;
                case GlobalCommands.Sketchbook:
                    m_PanelManager.ToggleSketchbookPanels();
                    PointerManager.m_Instance.EatLineEnabledInput();
                    SketchSurfacePanel.m_Instance.EatToolsInput();
                    break;
                case GlobalCommands.StraightEdgeShape:
                    if (Config.IsExperimental)
                    {
                        PointerManager.m_Instance.StraightEdgeGuide.SetTempShape(
                            (StraightEdgeGuideScript.Shape)iParam1);
                    }
                    break;
                case GlobalCommands.DeleteSketch:
                    {
                        ISketchSet sketchSet = SketchbookPanel.Instance.GetSketchSet((SketchbookPanel.RootSet)iParam2);
                        sketchSet.DeleteSketch(iParam1);
                        DismissPopupOnCurrentGazeObject(false);
                        break;
                    }
                case GlobalCommands.RenameSketch:
                    {
                        var sketchSetType = (SketchSetType)iParam2;
                        SketchSet sketchSet = SketchCatalog.m_Instance.GetSet(sketchSetType);
                        sketchSet.RenameSketch(iParam1, KeyboardPopUpWindow.m_LastInput);
                        DismissPopupOnCurrentGazeObject(false);
                        break;
                    }
                case GlobalCommands.ShowWindowGUI:
                    break;
                case GlobalCommands.Disco:
                    LightsControlScript.m_Instance.DiscoMode = !LightsControlScript.m_Instance.DiscoMode;
                    break;
                case GlobalCommands.AccountInfo: break; // Intentionally blank.
                case GlobalCommands.LoginToGenericCloud:
                    {
                        var ident = App.GetIdentity((Cloud)iParam1);
                        if (!ident.LoggedIn) { ident.LoginAsync(); }
                        // iParam2 is being used as a UX flag.  If not set to the default, it will cause the UI
                        // to lose focus.
                        if (iParam2 != -1) { EatGazeObjectInput(); }
                        break;
                    }
                case GlobalCommands.LogOutOfGenericCloud:
                    {
                        var ident = App.GetIdentity((Cloud)iParam1);
                        if (ident.LoggedIn) { ident.Logout(); }
                        break;
                    }
                case GlobalCommands.UploadToGenericCloud:
                    {
                        Cloud cloud = (Cloud)iParam1;
                        var ident = App.GetIdentity(cloud);
                        if (!ident.LoggedIn)
                        {
                            ident.LoginAsync();
                            break;
                        }
                        SelectionManager.m_Instance.ClearActiveSelection();
                        VrAssetService.m_Instance.UploadCurrentSketchAsync(cloud, isDemoUpload: false).AsAsyncVoid();
                        EatGazeObjectInput();
                        break;
                    }
                case GlobalCommands.ViewOnlineGallery:
                    {
                        if (!App.Config.IsMobileHardware)
                        {
                            OutputWindowScript.m_Instance.CreateInfoCardAtController(
                                InputManager.ControllerName.Brush,
                                kRemoveHeadsetFyi, fPopScalar: 0.5f);
                        }
                        App.OpenURL(kTiltBrushGalleryUrl);
                        EatGazeObjectInput();
                        break;
                    }
                case GlobalCommands.CancelUpload:
                    VrAssetService.m_Instance.CancelUpload();
                    break;
                case GlobalCommands.ViewLastUpload:
                    if (VrAssetService.m_Instance.LastUploadCompleteUrl != null)
                    {
                        var url = VrAssetService.m_Instance.LastUploadCompleteUrl;
                        App.OpenURL(url);

                        // The upload flow is different on mobile and requires the user to manually accept
                        // that they'll go to the browser for publishing.  In that case, we want to reset
                        // state when the leave to publish.  This is automatically part of the
                        // UploadPopUpWindow state flow on PC.
                        if (App.Config.IsMobileHardware)
                        {
                            DismissPopupOnCurrentGazeObject(true);
                        }
                    }
                    break;
                case GlobalCommands.ShowGoogleDrive:
                    EatGazeObjectInput();
                    if (!App.Config.IsMobileHardware)
                    {
                        OutputWindowScript.m_Instance.CreateInfoCardAtController(
                            InputManager.ControllerName.Brush,
                            kRemoveHeadsetFyi, fPopScalar: 0.5f);
                    }
                    string baseDriveUrl = "https://drive.google.com";
                    string driveURL = !App.GoogleIdentity.LoggedIn ? baseDriveUrl :
                        string.Format(
                            "http://accounts.google.com/AccountChooser?Email={0}&continue={1}",
                            App.GoogleIdentity.Profile.email, baseDriveUrl);
                    App.OpenURL(driveURL);
                    break;
                case GlobalCommands.GoogleDriveSync:
                    App.DriveSync.SyncEnabled = !App.DriveSync.SyncEnabled;
                    break;
                case GlobalCommands.GoogleDriveSync_Folder:
                    App.DriveSync.ToggleSyncOnFolderOfType((DriveSync.SyncedFolderType)iParam1);
                    break;
                case GlobalCommands.Duplicate:
                    {
                        int selectedVerts = SelectionManager.m_Instance.NumVertsInSelection;
                        if (!SketchMemoryScript.m_Instance.MemoryWarningAccepted &&
                            SketchMemoryScript.m_Instance.WillVertCountPutUsOverTheMemoryLimit(selectedVerts))
                        {
                            AudioManager.m_Instance.PlayUploadCanceledSound(InputManager.Wand.Transform.position);
                            if (!m_PanelManager.MemoryWarningActive())
                            {
                                m_PanelManager.ToggleMemoryWarningMode();
                            }
                        }
                        else
                        {
                            ClipboardManager.Instance.DuplicateSelection(
                                offsetDuplicate: !IsUserInteractingWithSelectionWidget());
                        }
                        EatToolScaleInput();
                        break;
                    }
                case GlobalCommands.AdvancedPanelsToggle:
                    m_PanelManager.ToggleAdvancedPanels();
                    // If we're now in basic mode, ensure we don't have advanced abilities.
                    if (!m_PanelManager.AdvancedModeActive())
                    {
                        m_WidgetManager.StencilsDisabled = true;
                        m_WidgetManager.CameraPathsVisible = false;
                        App.Switchboard.TriggerStencilModeChanged();
                        m_SketchSurfacePanel.EnsureUserHasBasicToolEnabled();
                        if (PointerManager.m_Instance.CurrentSymmetryMode != SymmetryMode.None)
                        {
                            PointerManager.m_Instance.SetSymmetryMode(SymmetryMode.None, false);
                        }
                    }
                    PromoManager.m_Instance.RecordCompletion(PromoType.AdvancedPanels);
                    EatGazeObjectInput();
                    break;
                case GlobalCommands.Music: break; // Intentionally blank.
                case GlobalCommands.ToggleGroupStrokesAndWidgets:
                    SelectionManager.m_Instance.ToggleGroupSelectedStrokesAndWidgets();
                    EatToolScaleInput();
                    break;
                case GlobalCommands.SaveModel:
                    SaveModel();
                    break;
                case GlobalCommands.ViewPolyPage:
                    if (!App.Config.IsMobileHardware)
                    {
                        OutputWindowScript.m_Instance.CreateInfoCardAtController(
                            InputManager.ControllerName.Brush,
                            kRemoveHeadsetFyi, fPopScalar: 0.5f);
                    }
                    App.OpenURL(kPolyMainPageUri);
                    EatGazeObjectInput();
                    break;
                case GlobalCommands.ViewPolyGallery:
                    if (!App.Config.IsMobileHardware)
                    {
                        OutputWindowScript.m_Instance.CreateInfoCardAtController(
                            InputManager.ControllerName.Brush,
                            kRemoveHeadsetFyi, fPopScalar: 0.5f);
                    }
                    App.OpenURL(kBlocksGalleryUrl);
                    EatGazeObjectInput();
                    break;
                case GlobalCommands.ExportListed:
                    StartCoroutine(ExportListAndQuit());
                    break;
                case GlobalCommands.RenderCameraPath:
                    StartCoroutine(RenderPathAndQuit());
                    break;
                case GlobalCommands.ToggleProfiling:
                    ToggleProfiling();
                    break;
                case GlobalCommands.DoAutoProfile:
                    DoAutoProfile();
                    break;
                case GlobalCommands.DoAutoProfileAndQuit:
                    DoAutoProfileAndQuit();
                    break;
                case GlobalCommands.ToggleSettings:
                    m_PanelManager.ToggleSettingsPanels();
                    PointerManager.m_Instance.EatLineEnabledInput();
                    SketchSurfacePanel.m_Instance.EatToolsInput();
                    break;
                case GlobalCommands.SummonMirror:
                    PointerManager.m_Instance.BringSymmetryToUser();
                    break;
                case GlobalCommands.InvertSelection:
                    SelectionManager.m_Instance.InvertSelection();
                    break;
                case GlobalCommands.SelectAll:
                    SketchSurfacePanel.m_Instance.EnableSpecificTool(BaseTool.ToolType.SelectionTool);
                    SelectionManager.m_Instance.SelectAll();
                    EatGazeObjectInput();
                    break;
                case GlobalCommands.FlipSelection:
                    SelectionManager.m_Instance.FlipSelection();
                    break;
                case GlobalCommands.ToggleBrushLab:
                    m_PanelManager.ToggleBrushLabPanels();
                    PointerManager.m_Instance.EatLineEnabledInput();
                    SketchSurfacePanel.m_Instance.EatToolsInput();
                    break;
                case GlobalCommands.ToggleCameraPostEffects:
                    CameraConfig.PostEffects = !CameraConfig.PostEffects;
                    break;
                case GlobalCommands.ToggleWatermark:
                    if (PlayerPrefs.GetInt("Promo_Contribution", 0) == 0)
                    {
                        OutputWindowScript.m_Instance.CreateInfoCardAtController(
                            InputManager.ControllerName.Wand,
                            m_ContributionPromoText, fPopScalar: 1.0f);
                        PlayerPrefs.SetInt("Promo_Contribution", 1);
                    }
                    CameraConfig.Watermark = !CameraConfig.Watermark;
                    break;
                case GlobalCommands.LoadConfirmComplexHigh:
                    IssueGlobalCommand(GlobalCommands.Load, iParam1, iParam2, null);
                    break;
                case GlobalCommands.LoadConfirmComplex:
                    {
                        var index = iParam1;
                        bool loadSketch = true;

                        // If the sketchbook is active, we may want to show a popup instead of load.
                        if (m_PanelManager.SketchbookActive())
                        {
                            BasePanel sketchBook = m_PanelManager.GetSketchBookPanel();
                            if (sketchBook != null)
                            {
                                // Get triangle count from cloud scene file info.
                                ISketchSet sketchSet = SketchbookPanel.Instance.GetSketchSet((SketchbookPanel.RootSet)iParam2);
                                SceneFileInfo sfi = sketchSet.GetSketchSceneFileInfo(index);
                                int tris = sfi.TriangleCount ?? -1;

                                // Show "this is bad" popup if we're over the triangle limit.
                                if (tris > QualityControls.m_Instance.AppQualityLevels.MaxPolySketchTriangles)
                                {
                                    loadSketch = false;
                                    sketchBook.CreatePopUp(GlobalCommands.LoadConfirmComplexHigh, iParam1, iParam2);
                                }
                                else if (tris >
                                    QualityControls.m_Instance.AppQualityLevels.WarningPolySketchTriangles)
                                {
                                    // Show, "this could be bad" popup if we're over the warning limit.
                                    loadSketch = false;
                                    sketchBook.CreatePopUp(GlobalCommands.Load, iParam1, iParam2);
                                }
                            }
                        }

                        if (loadSketch)
                        {
                            IssueGlobalCommand(GlobalCommands.Load, iParam1, iParam2, null);
                        }
                    }
                    break;
                case GlobalCommands.LoadConfirmUnsaved:
                    {
                        BasePanel sketchBook = m_PanelManager.GetSketchBookPanel();
                        if ((sketchBook != null) && SketchMemoryScript.m_Instance.IsMemoryDirty())
                        {
                            sketchBook.CreatePopUp(GlobalCommands.LoadWaitOnDownload, iParam1, iParam2, null);
                        }
                        else
                        {
                            IssueGlobalCommand(GlobalCommands.LoadWaitOnDownload, iParam1, iParam2, null);
                        }
                    }
                    break;
                case GlobalCommands.LoadWaitOnDownload:
                    {
                        bool download = false;
                        ISketchSet sketchSet = SketchbookPanel.Instance.GetSketchSet((SketchbookPanel.RootSet)iParam2);
                        if (sketchSet.SketchSetType == GoogleDriveSketchSet.UriString)
                        {
                            BasePanel sketchBook = m_PanelManager.GetSketchBookPanel();
                            if (sketchBook != null
                                && sketchSet != null
                                && sketchSet.IsSketchIndexValid(iParam1)
                                && !sketchSet.GetSketchSceneFileInfo(iParam1).Available)
                            {
                                sketchBook.CreatePopUp(GlobalCommands.LoadConfirmComplex, iParam1, iParam2, null);
                                download = true;
                            }
                        }
                        if (!download)
                        {
                            IssueGlobalCommand(GlobalCommands.LoadConfirmComplex, iParam1, iParam2, null);
                        }
                    }
                    break;
                case GlobalCommands.MemoryWarning:
                    if (iParam1 > 0)
                    {
                        SketchMemoryScript.m_Instance.MemoryWarningAccepted = true;
                    }
                    m_PanelManager.ToggleMemoryWarningMode();
                    break;
                case GlobalCommands.MemoryExceeded:
                    // If we're in the memory exceeded app state, exit.
                    if (App.CurrentState == App.AppState.MemoryExceeded)
                    {
                        App.Instance.SetDesiredState(App.AppState.Standard);
                    }
                    else
                    {
                        // If we're not in the full app state, just switch our panel mode.
                        m_PanelManager.ToggleMemoryWarningMode();
                    }
                    break;
                case GlobalCommands.ShowTos:
                    // Launch external window and tell the user we did so
                    EatGazeObjectInput();
                    if (!App.Config.IsMobileHardware)
                    {
                        OutputWindowScript.m_Instance.CreateInfoCardAtController(
                            InputManager.ControllerName.Brush,
                            kRemoveHeadsetFyi, fPopScalar: 0.5f);
                    }
                    App.OpenURL(m_TosURL);
                    break;
                case GlobalCommands.ShowPrivacy:
                    // Launch external window and tell the user we did so
                    EatGazeObjectInput();
                    if (!App.Config.IsMobileHardware)
                    {
                        OutputWindowScript.m_Instance.CreateInfoCardAtController(
                            InputManager.ControllerName.Brush,
                            kRemoveHeadsetFyi, fPopScalar: 0.5f);
                    }
                    App.OpenURL(m_PrivacyURL);
                    break;
                case GlobalCommands.ShowQuestSideLoading:
                    // Launch external window and tell the user we did so
                    EatGazeObjectInput();
                    if (!App.Config.IsMobileHardware)
                    {
                        OutputWindowScript.m_Instance.CreateInfoCardAtController(
                            InputManager.ControllerName.Brush,
                            kRemoveHeadsetFyi, fPopScalar: 0.5f);
                    }
                    App.OpenURL(m_QuestSideLoadingHowToURL);
                    break;
                case GlobalCommands.ShowContribution:
                    EatGazeObjectInput();
                    if (!App.Config.IsMobileHardware)
                    {
                        OutputWindowScript.m_Instance.CreateInfoCardAtController(
                            InputManager.ControllerName.Brush,
                            kRemoveHeadsetFyi, fPopScalar: 0.5f);
                    }
                    App.OpenURL(m_ContributionURL);
                    break;
                case GlobalCommands.UnloadReferenceImageCatalog:
                    ReferenceImageCatalog.m_Instance.UnloadAllImages();
                    break;
                case GlobalCommands.ToggleCameraPathVisuals:
                    m_WidgetManager.CameraPathsVisible = !m_WidgetManager.CameraPathsVisible;
                    break;
                case GlobalCommands.ToggleCameraPathPreview:
                    m_WidgetManager.FollowingPath = !m_WidgetManager.FollowingPath;
                    break;
                case GlobalCommands.DeleteCameraPath:
                    {
                        var cameraPath = m_WidgetManager.GetCurrentCameraPath();
                        GrabWidget cameraPathWidget = cameraPath == null ? null : cameraPath.m_WidgetScript;
                        m_WidgetManager.DeleteCameraPath(cameraPathWidget);
                    }
                    break;
                case GlobalCommands.RecordCameraPath:
                    // Turn off MultiCam if we're going to record the camera path.
                    if (m_SketchSurfacePanel.GetCurrentToolType() == BaseTool.ToolType.MultiCamTool)
                    {
                        m_SketchSurfacePanel.EnableDefaultTool();
                    }
                    CameraPathCaptureRig.RecordPath();
                    EatGazeObjectInput();
                    break;
                case GlobalCommands.OpenScriptsCommandsList:
                    // TODO refactor code above to use this method
                    OpenUrl($"http://localhost:{App.HttpServer.HttpPort}/help/commands");
                    break;
                case GlobalCommands.OpenScriptsList:
                    // TODO refactor code above to use this method
                    OpenUrl($"http://localhost:{App.HttpServer.HttpPort}/scripts");
                    break;
                case GlobalCommands.OpenExampleScriptsList:
                    // TODO refactor code above to use this method
                    OpenUrl($"http://localhost:{App.HttpServer.HttpPort}/examplescripts");
                    break;
                case GlobalCommands.Null: break; // Intentionally blank.
                default:
                    Debug.LogError($"Unrecognized command {rEnum}");
                    break;
            }
        }

        private void LoadNamed(string path, bool quickload, bool additive)
        {
            var fileInfo = new DiskSceneFileInfo(path);
            fileInfo.ReadMetadataAsync();
            if (SaveLoadScript.m_Instance.LastMetadataError != null)
            {
                ControllerConsoleScript.m_Instance.AddNewLine(
                    string.Format("Error detected in sketch '{0}'.\nTry re-saving.",
                        fileInfo.HumanName));
                Debug.LogWarning(string.Format("Error reading metadata for {0}.\n{1}",
                    fileInfo.FullPath, SaveLoadScript.m_Instance.LastMetadataError));
            }
            LoadSketch(fileInfo, quickload, additive);
            if (m_ControlsType != ControlsType.ViewingOnly)
            {
                EatGazeObjectInput();
            }
        }

        private void OpenUrl(string url)
        {
            if (!App.Config.IsMobileHardware)
            {
                OutputWindowScript.m_Instance.CreateInfoCardAtController(
                    InputManager.ControllerName.Brush,
                    kRemoveHeadsetFyi, fPopScalar: 0.5f);
            }

            App.OpenURL(url);
            EatGazeObjectInput();
        }

        public bool IsCommandActive(GlobalCommands rEnum, int iParam = -1)
        {
            switch (rEnum)
            {
                case GlobalCommands.StraightEdge: return PointerManager.m_Instance.StraightEdgeModeEnabled;
                case GlobalCommands.StraightEdgeMeterDisplay: return PointerManager.m_Instance.StraightEdgeGuide.IsShowingMeter();
                case GlobalCommands.SymmetryPlane: return PointerManager.m_Instance.CurrentSymmetryMode == SymmetryMode.SinglePlane;
                case GlobalCommands.SymmetryFour: return PointerManager.m_Instance.CurrentSymmetryMode == SymmetryMode.FourAroundY;
                case GlobalCommands.SymmetryTwoHanded: return PointerManager.m_Instance.CurrentSymmetryMode == SymmetryMode.TwoHanded;
                case GlobalCommands.AutoOrient: return m_AutoOrientAfterRotation;
                case GlobalCommands.AudioVisualization: return VisualizerManager.m_Instance.VisualsRequested;
                case GlobalCommands.AdvancedPanelsToggle: return m_PanelManager.AdvancedModeActive();
                case GlobalCommands.Music: return VisualizerManager.m_Instance.VisualsRequested;
                case GlobalCommands.DropCam: return m_DropCam.gameObject.activeSelf;
                case GlobalCommands.ToggleAutosimplification: return QualityControls.AutosimplifyEnabled;
                case GlobalCommands.DraftingVisibility: return m_DraftingVisibility == (DraftingVisibilityOption)iParam;
                case GlobalCommands.Cameras:
                    return SketchSurfacePanel.m_Instance.GetCurrentToolType() == BaseTool.ToolType.AutoGif ||
                        SketchSurfacePanel.m_Instance.GetCurrentToolType() == BaseTool.ToolType.ScreenshotTool;
                case GlobalCommands.IRC: return m_IRCChatWidget != null;
                case GlobalCommands.YouTubeChat: return m_YouTubeChatWidget != null;
                case GlobalCommands.StencilsDisabled: return m_WidgetManager.StencilsDisabled;
                case GlobalCommands.StraightEdgeShape:
                    if (Config.IsExperimental)
                    {
                        return PointerManager.m_Instance.StraightEdgeGuide.TempShape == (StraightEdgeGuideScript.Shape)iParam ||
                            (PointerManager.m_Instance.StraightEdgeGuide.TempShape == StraightEdgeGuideScript.Shape.None
                            && PointerManager.m_Instance.StraightEdgeGuide.CurrentShape == (StraightEdgeGuideScript.Shape)iParam);
                    }
                    else return false;
                case GlobalCommands.Disco: return LightsControlScript.m_Instance.DiscoMode;
                case GlobalCommands.ToggleGroupStrokesAndWidgets: return SelectionManager.m_Instance.SelectionIsInOneGroup;
                case GlobalCommands.ToggleProfiling: return UnityEngine.Profiling.Profiler.enabled;
                case GlobalCommands.ToggleCameraPostEffects: return CameraConfig.PostEffects;
                case GlobalCommands.ToggleWatermark: return CameraConfig.Watermark;
                case GlobalCommands.ToggleCameraPathVisuals: return m_WidgetManager.CameraPathsVisible;
                case GlobalCommands.ToggleCameraPathPreview: return m_WidgetManager.FollowingPath;
                case GlobalCommands.SelectCameraPath:
                    return m_WidgetManager.IsCameraPathAtIndexCurrent(iParam) &&
                        m_WidgetManager.CameraPathsVisible;
                case GlobalCommands.GoogleDriveSync_Folder:
                    return App.DriveSync.IsFolderOfTypeSynced((DriveSync.SyncedFolderType)iParam);
                case GlobalCommands.GoogleDriveSync: return App.DriveSync.SyncEnabled;
                case GlobalCommands.RecordCameraPath: return VideoRecorderUtils.ActiveVideoRecording != null;
            }
            return false;
        }

        public void NewSketch(bool fade)
        {
            LightsControlScript.m_Instance.DiscoMode = false;
            m_WidgetManager.FollowingPath = false;
            SketchMemoryScript.m_Instance.ClearMemory();
            ControllerConsoleScript.m_Instance.AddNewLine("Sketch Cleared");
            ResetGrabbedPose(everything: true);
            QualityControls.m_Instance.ResetAutoQuality();
            InputManager.m_Instance.TriggerHaptics(InputManager.ControllerName.Brush, 0.1f);
            SaveLoadScript.m_Instance.ResetLastFilename();
            SelectionManager.m_Instance.RemoveFromSelection(false);
            PointerManager.m_Instance.ResetSymmetryToHome();
            App.Scene.ResetLayers(notify: true);
            ApiManager.Instance.ResetBrushTransform();

            // If we've got the camera path tool active, switch back to the default tool.
            // I'm doing this because if we leave the camera path tool active, the camera path
            // panel shows the button highlighted, which affects the user's flow for being
            // invited to start a path.  It looks weird.
            if (m_SketchSurfacePanel.ActiveToolType == BaseTool.ToolType.CameraPathTool)
            {
                m_SketchSurfacePanel.EnableDefaultTool();
            }

            m_WidgetManager.DestroyAllWidgets();
            if (LightsControlScript.m_Instance.LightsChanged ||
                SceneSettings.m_Instance.EnvironmentChanged)
            {
                SceneSettings.m_Instance.RecordSkyColorsForFading();
                SceneSettings.m_Instance.SetDesiredPreset(
                    SceneSettings.m_Instance.GetDesiredPreset(), skipFade: !fade);
            }
            // Blank the thumbnail position so that autosave won't save the thumbnail position to be
            // the one from the old sketch.
            SaveLoadScript.m_Instance.LastThumbnail_SS = null;

            // Re-set the quality level to reset simplification level
            QualityControls.m_Instance.QualityLevel = QualityControls.m_Instance.QualityLevel;

            App.PolyAssetCatalog.ClearLoadingQueue();
            App.PolyAssetCatalog.UnloadUnusedModels();
        }

        private bool WorldIsReset(bool toSavedXf)
        {
            return App.Scene.Pose ==
                (toSavedXf ? SketchMemoryScript.m_Instance.InitialSketchTransform : TrTransform.identity);
        }

        public bool IsCommandAvailable(GlobalCommands rEnum, int iParam = -1)
        {
            // TODO: hide gallery view / publish if there are no saved sketches
            switch (rEnum)
            {
                case GlobalCommands.Undo: return SketchMemoryScript.m_Instance.CanUndo();
                case GlobalCommands.Redo: return SketchMemoryScript.m_Instance.CanRedo();
                case GlobalCommands.Save:
                    bool canSave =
                        SaveLoadScript.m_Instance.SceneFile.Valid &&
                        SaveLoadScript.m_Instance.IsSavingAllowed();
                    return canSave && (!WorldIsReset(toSavedXf: true) ||
                        (SketchHasChanges() && SketchMemoryScript.m_Instance.IsMemoryDirty()));
                case GlobalCommands.SaveOptions:
                case GlobalCommands.SaveNew:
                case GlobalCommands.SaveGallery:
                    return SketchHasChanges();
                case GlobalCommands.SaveOnLocalChanges:
                    if (!SaveLoadScript.m_Instance.SceneFile.Valid)
                    {
                        // No save file, but something has changed.
                        return SketchHasChanges();
                    }
                    else
                    {
                        if (SaveLoadScript.m_Instance.CanOverwriteSource)
                        {
                            // Save file, and it's our file.  Whether we have changes is irrelevant.
                            return true;
                        }
                        // Save file, but it's not our file.  Only make a copy if there are local changes.
                        return SketchMemoryScript.m_Instance.IsMemoryDirty();
                    }
                case GlobalCommands.UploadToGenericCloud:
                    return SketchMemoryScript.m_Instance.HasVisibleObjects() ||
                        m_WidgetManager.ExportableModelWidgets.Any(w => w.gameObject.activeSelf) ||
                        m_WidgetManager.ImageWidgets.Any(w => w.gameObject.activeSelf) ||
                        VrAssetService.m_Instance.UploadProgress >= 1.0f ||
                        VrAssetService.m_Instance.LastUploadFailed;
                case GlobalCommands.SaveAndUpload:
                    return App.GoogleIdentity.LoggedIn &&
                        (VrAssetService.m_Instance.UploadProgress <= 0.0f) &&
                        IsCommandAvailable(GlobalCommands.UploadToGenericCloud);
                case GlobalCommands.NewSketch:
                    return SketchHasChanges();
                case GlobalCommands.Credits:
                case GlobalCommands.AshleysSketch:
                    return !SketchHasChanges() && !SketchMemoryScript.m_Instance.IsMemoryDirty();
                case GlobalCommands.Tiltasaurus: return TiltBrush.Tiltasaurus.m_Instance.TiltasaurusAvailable();
                case GlobalCommands.ExportRaw:
                    return SketchMemoryScript.m_Instance.HasVisibleObjects() ||
                        m_WidgetManager.ModelWidgets.Any(w => w.gameObject.activeSelf) ||
                        m_WidgetManager.ImageWidgets.Any(w => w.gameObject.activeSelf);
                case GlobalCommands.ResetAllPanels: return m_PanelManager.PanelsHaveBeenCustomized();
                case GlobalCommands.Duplicate: return ClipboardManager.Instance.CanCopy;
                case GlobalCommands.ToggleGroupStrokesAndWidgets: return SelectionManager.m_Instance.SelectionCanBeGrouped;
                case GlobalCommands.SaveModel: return SelectionManager.m_Instance.HasSelection;
                case GlobalCommands.SummonMirror:
                    return PointerManager.m_Instance.CurrentSymmetryMode ==
                        SymmetryMode.SinglePlane;
                case GlobalCommands.InvertSelection:
                case GlobalCommands.FlipSelection:
                    return SelectionManager.m_Instance.HasSelection;
                case GlobalCommands.SelectAll:
                    return SketchMemoryScript.m_Instance.HasVisibleObjects() ||
                        m_WidgetManager.HasSelectableWidgets();
                case GlobalCommands.UnloadReferenceImageCatalog:
                    return ReferenceImageCatalog.m_Instance.AnyImageValid();
                case GlobalCommands.ToggleCameraPathPreview:
                    return m_WidgetManager.CanRecordCurrentCameraPath();
                case GlobalCommands.DeleteCameraPath:
                    return CameraPathCaptureRig.Enabled && m_WidgetManager.AnyActivePathHasAKnot();
                case GlobalCommands.ToggleCameraPathVisuals:
                    return m_WidgetManager.AnyActivePathHasAKnot();
                case GlobalCommands.GoogleDriveSync:
                    return App.GoogleIdentity.LoggedIn;
                case GlobalCommands.RecordCameraPath: return m_WidgetManager.CameraPathsVisible;
            }
            return true;
        }

        public bool SketchHasChanges()
        {
            if (SceneSettings.m_Instance.IsTransitioning) { return false; }
            return SketchMemoryScript.m_Instance.HasVisibleObjects() ||
                SceneSettings.m_Instance.EnvironmentChanged ||
                LightsControlScript.m_Instance.LightsChanged ||
                m_WidgetManager.ModelWidgets.Any(w => w.gameObject.activeSelf) ||
                m_WidgetManager.StencilWidgets.Any(w => w.gameObject.activeSelf) ||
                m_WidgetManager.ImageWidgets.Any(w => w.gameObject.activeSelf) ||
                m_WidgetManager.VideoWidgets.Any(w => w.gameObject.activeSelf) ||
                m_WidgetManager.AnyCameraPathWidgetsActive;
        }

        public void OpenPanelOfType(BasePanel.PanelType type, TrTransform trSpawnXf)
        {
            m_PanelManager.OpenPanel(type, trSpawnXf);
            EatGazeObjectInput();
        }

        public void RestoreFloatingPanels()
        {
            if (!m_SketchSurfacePanel.ActiveTool.HidePanels())
            {
                m_PanelManager.RestoreHiddenPanels();
            }
        }

        public void UpdateDraftingVisibility()
        {
            float value = 0;
            switch (m_DraftingVisibility)
            {
                case DraftingVisibilityOption.Visible:
                    value = 1;
                    break;
                case DraftingVisibilityOption.Transparent:
                    value = .5f;
                    break;
                case DraftingVisibilityOption.Hidden:
                    value = 0;
                    break;
            }
            Shader.SetGlobalFloat("_DraftingVisibility01", value);
        }

        private void ToggleProfiling()
        {
            if (Debug.isDebugBuild && ProfileDisplay.Instance != null)
            {
                ProfileDisplay.Instance.gameObject.SetActive(UnityEngine.Profiling.Profiler.enabled);
            }
            if (UnityEngine.Profiling.Profiler.enabled)
            {
                ProfilingManager.Instance.StopProfiling();
            }
            else
            {
                ProfilingManager.Instance.StartProfiling(App.UserConfig.Profiling.ProflingMode);
            }
        }

        private void DoAutoProfile()
        {
            StartCoroutine(DoProfiling());
        }

        private void DoAutoProfileAndQuit()
        {
            StartCoroutine(DoProfiling(andQuit: true));
        }

        private IEnumerator DoProfiling(bool andQuit = false)
        {
            TrTransform oldWandPose = TrTransform.FromTransform(InputManager.Wand.Geometry.transform);
            TrTransform oldBrushPose = TrTransform.FromTransform(InputManager.Brush.Geometry.transform);

            App.AppState oldState = App.CurrentState;
            App.Instance.SetDesiredState(App.AppState.AutoProfiling);
            while (App.CurrentState != App.AppState.AutoProfiling)
            {
                yield return null;
            }

            TrTransform camPose = App.Scene.Pose * SaveLoadScript.m_Instance.ReasonableThumbnail_SS;
            camPose.ToTransform(App.VrSdk.GetVrCamera().transform);
            float controllerDirection = App.UserConfig.Profiling.ShowControllers ? 1f : -1f;
            Vector3 roffset = Camera.main.transform.right * 2f;
            Vector3 fOffset = Camera.main.transform.forward * 4f * controllerDirection;
            InputManager.Brush.Geometry.transform.position = Camera.main.transform.position + roffset + fOffset;
            InputManager.Brush.Geometry.transform.rotation = Camera.main.transform.rotation;
            InputManager.Wand.Geometry.transform.position = Camera.main.transform.position - roffset + fOffset;
            InputManager.Wand.Geometry.transform.rotation = Camera.main.transform.rotation;
            m_PanelManager.LockPanelsToController();

            ProfilingManager.Instance.StartProfiling(App.UserConfig.Profiling.ProflingMode);
            yield return new WaitForSeconds(App.UserConfig.Profiling.Duration);
            ProfilingManager.Instance.StopProfiling();

            if (App.UserConfig.Profiling.TakeScreenshot)
            {
                GameObject camObj = new GameObject("ScreenShotter");
                Camera cam = camObj.AddComponent<Camera>();
                cam.CopyFrom(App.VrSdk.GetVrCamera());
                cam.stereoTargetEye = StereoTargetEyeMask.None;
                cam.clearFlags = CameraClearFlags.SolidColor;
                camPose.ToTransform(camObj.transform);
                int res = App.UserConfig.Profiling.ScreenshotResolution;
                RenderTexture renderTexture = RenderTexture.GetTemporary(res, res, 24);
                try
                {
                    cam.targetTexture = renderTexture;
                    cam.Render();
                    RenderTexture prev = RenderTexture.active;
                    RenderTexture.active = renderTexture;
                    var texture = new Texture2D(res, res, TextureFormat.RGB24, false);
                    texture.ReadPixels(new Rect(0, 0, texture.width, texture.height), 0, 0);
                    RenderTexture.active = prev;
                    byte[] jpegBytes = texture.EncodeToJPG();
                    string filename =
                        Path.GetFileNameWithoutExtension(SaveLoadScript.m_Instance.SceneFile.FullPath);
                    File.WriteAllBytes(Path.Combine(App.UserPath(), filename + ".jpg"), jpegBytes);
                }
                finally
                {
                    Destroy(camObj);
                    RenderTexture.ReleaseTemporary(renderTexture);
                }
            }

            oldWandPose.ToTransform(InputManager.Wand.Geometry.transform);
            oldBrushPose.ToTransform(InputManager.Brush.Geometry.transform);
            App.Instance.SetDesiredState(oldState);

            if (andQuit)
            {
                QuitApp();
            }
        }
    }

} // namespace TiltBrush<|MERGE_RESOLUTION|>--- conflicted
+++ resolved
@@ -4109,11 +4109,7 @@
             }
         }
 
-<<<<<<< HEAD
         private IEnumerator LoadSketchCoroutine(SceneFileInfo fileInfo, bool quickload, bool additive)
-=======
-        public void LoadSketch(SceneFileInfo fileInfo, bool quickload = false, bool additive = false)
->>>>>>> 0dca2e2b
         {
             var previousState = App.CurrentState;
             App.Instance.SetDesiredState(quickload ? App.AppState.QuickLoad : App.AppState.Loading);
