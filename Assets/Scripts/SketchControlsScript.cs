--- conflicted
+++ resolved
@@ -1374,13 +1374,8 @@
                     var cur = PointerManager.m_Instance.CurrentSymmetryMode;
                     var next = (cur == SymmetryMode.None) ? SymmetryMode.SinglePlane
                         : (cur == SymmetryMode.SinglePlane) ? SymmetryMode.DebugMultiple
-<<<<<<< HEAD
                         : (cur == SymmetryMode.DebugMultiple) ? SymmetryMode.MultiMirror
                         : (cur == SymmetryMode.MultiMirror) ? SymmetryMode.TwoHanded
-=======
-                        : (cur == SymmetryMode.DebugMultiple) ? SymmetryMode.FourAroundY
-                        : (cur == SymmetryMode.FourAroundY) ? SymmetryMode.TwoHanded
->>>>>>> 17dcceec
                         : (cur == SymmetryMode.TwoHanded) ? SymmetryMode.CustomSymmetryMode
                         : SymmetryMode.None;
                     PointerManager.m_Instance.CurrentSymmetryMode = next;
