// Copyright 2020 The Tilt Brush Authors
//
// Licensed under the Apache License, Version 2.0 (the "License");
// you may not use this file except in compliance with the License.
// You may obtain a copy of the License at
//
//      http://www.apache.org/licenses/LICENSE-2.0
//
// Unless required by applicable law or agreed to in writing, software
// distributed under the License is distributed on an "AS IS" BASIS,
// WITHOUT WARRANTIES OR CONDITIONS OF ANY KIND, either express or implied.
// See the License for the specific language governing permissions and
// limitations under the License.

using OpenBrush.Multiplayer;
using System;
using System.Collections;
using System.Collections.Generic;
using System.IO;
using System.Linq;
using TiltBrush.Layers;
using UnityEngine;
using UnityEngine.InputSystem;
using Random = UnityEngine.Random;
using SymmetryMode = TiltBrush.PointerManager.SymmetryMode;

namespace TiltBrush
{

    public class SketchControlsScript : MonoBehaviour
    {
        public const string kRemoveHeadsetFyi = "Remove headset to view.";
        const string kTiltBrushGalleryUrl = "https://poly.google.com/tiltbrush";
        const string kBlocksGalleryUrl = "https://poly.google.com/blocks";
        const string kPolyMainPageUri = "https://poly.google.com";

        static public SketchControlsScript m_Instance;
        static bool sm_enableGrabHaptics = true;

        // ------------------------------------------------------------
        // Constants and types
        // ------------------------------------------------------------

        public enum GlobalCommands
        {
            Null,
            Save,
            SaveNew,
            Load,
            NewSketch,
            StraightEdge,
            AutoOrient,
            Undo,
            Redo,
            Tiltasaurus,
            LightingHdr,
            AudioVisualization,
            ResetAllPanels,
            SketchOrigin,
            SymmetryPlane,
            MultiMirror,
            ViewOnly,
            SaveGallery,
            LightingLdr,
            ShowSketchFolder,
            About,
            LoadNamedFile, // iParam1 : (optional) - send through a LoadSpeed as int
            DropCam,
            CuratedGallery,
            Unused_UploadToCloud,
            AnalyticsEnabled_Deprecated,
            Credits,
            LogOutOfGenericCloud,
            DraftingVisibility,
            DeleteSketch,
            ShowWindowGUI,
            MorePanels,
            Cameras,
            FAQ,
            ExportRaw,
            IRC,
            YouTubeChat,
            CameraOptions,
            StencilsDisabled,
            AdvancedTools,
            FloatingPanelsMode,
            StraightEdgeMeterDisplay,
            Sketchbook,
            ExportAll,
            Lights,
            SaveAndUpload,
            StraightEdgeShape,
            SaveOptions,
            SketchbookMenu,
            Disco,
            ViewOnlineGallery,
            CancelUpload,
            AdvancedPanelsToggle,
            Music,
            Duplicate,
            ToggleGroupStrokesAndWidgets,
            SaveModel,
            ViewPolyPage,
            ViewPolyGallery,
            ExportListed,
            RenderCameraPath,
            ToggleProfiling,
            DoAutoProfile,
            DoAutoProfileAndQuit,
            ToggleSettings,
            SummonMirror,
            InvertSelection,
            SelectAll,
            FlipSelection,
            ToggleBrushLab,
            ReleaseNotes,
            ToggleCameraPostEffects,
            ToggleWatermark,
            AccountInfo,
            // LoadConfirmUnsaved -> LoadWaitOnDownload -> LoadConfirmComplex -> LoadComplexHigh ->  Load
            LoadConfirmUnsaved,
            LoadConfirmComplex,
            MemoryWarning,
            MemoryExceeded,
            ViewLastUpload,
            LoadConfirmComplexHigh,
            ShowTos,
            ShowPrivacy,
            ShowQuestSideLoading,
            AshleysSketch,
            UnloadReferenceImageCatalog,
            SaveOnLocalChanges,
            ToggleCameraPathVisuals,
            ToggleCameraPathPreview,
            DeleteCameraPath,
            RecordCameraPath,
            SelectCameraPath,
            ToggleAutosimplification,
            ShowGoogleDrive,
            GoogleDriveSync_Folder, // iParam1: folder id as DriveSync.SyncedFolderType
            GoogleDriveSync,
            LoginToGenericCloud,  // iParam1: Cloud enum
            UploadToGenericCloud, // iParam1: Cloud enum
            LoadWaitOnDownload,
            SignOutConfirm,
            ReadOnlyNotice,
            ShowContribution,
            WhatIsNew,

            // Open Brush Reserved Enums 1000-1999
            LanguagePopup = 1000,
            MultiplayerTogglePanel = 1001,
            MultiplayerPanelOptions = 1002, // iParam1: Popup options
            MultiplayerJoinRoom = 1004,
            EditMultiplayerRoomName = 1005,
            MultiplayerLeaveRoom = 1006,
            MultiplayerConnect = 1007,
            MultiplayerDisconnect = 1008,
            EditMultiplayerNickName = 1009,
            OpenRoomSettings = 1010,

            EditMultiplayerRoomMaxPlayers = 1012,

            MultiplayerMutePlayerForMe = 1011,
            MultiplayerPlayerMuteForAll = 1019,
            MultiplayerViewOnlyMode = 1014,
            MultiplayerTransferRoomOwnership = 1013,
            MultiplayerKickPlayerOut = 1015,

            MultiplayerMuteAllForMe = 1016,
            MultiplayerSetAllViewOnly = 1017,
            MultiplayerMuteAllForAll = 1018,

            MultiplayerSetRoomViewOnly = 1020,
            MultiplayerSetRoomSilent = 1021,

            CustomSymmetryCommand = 5000,
            PolyhydraOpenMainCategoryPopup = 5001,
            PolyhydraOpenUniformsPopup = 5002,
            PolyhydraGridTypesPopup = 5003,
            PolyhydraGridShapesPopup = 5004,
            PolyhydraRadialTypesPopup = 5005,
            PolyhydraOtherTypesPopup = 5006,
            PolyhydraOperatorTypesPopup = 5007,
            PolyhydraOperatorFaceSelPopup = 5008,
            PolyhydraColorPickerPopup = 5009,
            PolyhydraLoadPresetPopup = 5010,
            PolyhydraShapeGalleryPopup = 5011,
            PolyhydraColorMethodsPopup = 5012,
            PolyhydraLoadColorPalettePopup = 5013,
            RenameSketch = 5200,
            OpenLayerOptionsPopup = 5201,
            RenameLayer = 5202,
            OpenDirectorChooserPopup = 5800,
            OpenScriptsCommandsList = 6000,
            OpenScriptsList = 6001,
            OpenExampleScriptsList = 6002,
            SymmetryTwoHanded = 6003,
            ScriptedSymmetryCommand = 6004,
            OpenScriptParametersPopup = 6005,
            SaveAs = 6006,
            OpenColorOptionsPopup = 7000,
            ChangeSnapAngle = 8000,
            OpenColorPicker = 9000,
            OpenTexturePicker = 9001,
            MergeBrushStrokes = 10000,
            RepaintOptions = 11500,
            OpenNumericInputPopup = 12000
        }

        public enum ControlsType
        {
            KeyboardMouse,
            SixDofControllers,
            ViewingOnly
        }

        public enum DraftingVisibilityOption
        {
            Visible,
            Transparent,
            Hidden
        }

        public enum InputState
        {
            Standard,
            Pan,
            Rotation,
            HeadLock,
            ControllerLock,
            PushPull,
            BrushSize,
            Save,
            Load,
            Num
        }

        public enum LoadSpeed
        {
            Normal = -1,
            Quick = 1,
        }

        const float kControlPointHistoryMaxTime = 0.1f;

        class GazeResult
        {
            public bool m_HitWithGaze;
            public bool m_HitWithController;
            // ReSharper disable once NotAccessedField.Local
            public bool m_WithinView;
            public float m_ControllerDistance;
            public Vector3 m_GazePosition;
            public Vector3 m_ControllerPosition;
            public InputManager.ControllerName m_ControllerName;
        }

        class GrabWidgetControllerInfo
        {
            public InputManager.ControllerName m_Name;
            /// Transform of controller at the time the grab started
            public TrTransform m_BaseControllerXf;
            /// "local" transform of widget (relative to controller), at the time the grab started.
            /// The widget isn't parented to the controller, but if it were, this would be its transform.
            public TrTransform m_BaseWidgetXf_LS;
        }

        struct GrabWidgetHoldPoint
        {
            // ReSharper disable once NotAccessedField.Local
            public InputManager.ControllerName m_Name;
            public float m_BirthTime;
            public Vector3 m_Pos; // where controller is holding the widget
            public Quaternion m_Rot;
        }

        class InputStateConfig
        {
            public bool m_AllowDrawing;
            public bool m_AllowMovement;
            public bool m_ShowGizmo;
        }

        enum FadeState
        {
            None,
            FadeOn,
            FadeOff
        }

        enum GrabWidgetState
        {
            None,
            OneHand,
            TwoHands
        }

        enum GrabWorldState
        {
            Normal,
            ResettingTransform,
            ResetDone
        }

        private enum WorldTransformResetState
        {
            Default,
            Requested,
            FadingToBlack,
            FadingToScene,
        }

        enum RotationType
        {
            All,
            RollOnly
        }

        enum GrabIntersectionState
        {
            RequestIntersections,
            ReadBrush,
            ReadWand
        }

        // ------------------------------------------------------------
        // Inspector data (read-only even if public)
        // ------------------------------------------------------------

        public GameObject m_SketchSurface;
        public SketchMemoryScript.PlaybackMode m_DefaultSketchPlaybackMode;
        public float m_GazeMaxAngleFromPointing = 85.0f;
        public float m_GazeMaxAngleFacingToForward = 80.0f;

        [SerializeField] bool m_AtlasIconTextures;

        [SerializeField] SaveIconTool m_SaveIconTool;
        [SerializeField] DropCamWidget m_DropCam;
        [SerializeField] string m_CreditsSketchFilename;
        [SerializeField] string m_AshleysSketchFilename;
        [SerializeField] float m_DefaultSketchLoadSpeed;
        [SerializeField] GameObject m_TransformGizmoPrefab;

        [SerializeField] GameObject m_RotationIconPrefab;
        [SerializeField] float m_GazeMaxAngleFromFacing = 70.0f;
        [SerializeField] float m_GazeMaxDistance = 10.0f;
        [SerializeField] float m_GazeControllerPointingDistance;
        [SerializeField] float m_GazePanelDectivationDelay = 0.25f;

        [SerializeField] GameObject m_UIReticle;
        [SerializeField] GameObject m_UIReticleMobile;
        [SerializeField] GameObject m_UIReticleSixDofController;

        [SerializeField] float m_DoubleTapWindow;
        [SerializeField] float m_PushPullScale;
        [SerializeField] RotationCursorScript m_RotationCursor;
        [SerializeField] float m_RotationMaxAngle;

        [SerializeField] float m_RotationScalar;
        [SerializeField] float m_RotationRollScalar;
        [SerializeField] float m_PanScalar;

        [SerializeField] float m_AdjustToolSizeScalar;

        [SerializeField] GameObject m_IRCChatPrefab;
        [SerializeField] GameObject m_YouTubeChatPrefab;
        [SerializeField] GameObject m_Decor;
        [SerializeField] BaseTool.ToolType m_InitialTool = BaseTool.ToolType.SketchSurface;
        [SerializeField] string m_ReleaseNotesURL;
        [SerializeField] string m_HelpCenterURL;
        [SerializeField] string m_ThirdPartyNoticesURL;
        [SerializeField] string m_TosURL;
        [SerializeField] string m_PrivacyURL;
        [SerializeField] string m_QuestSideLoadingHowToURL;

        [Multiline]
        [SerializeField] string m_ContributionPromoText;
        [SerializeField] string m_ContributionURL;

        [SerializeField] float m_WorldTransformMinScale = .1f;
        [SerializeField] float m_WorldTransformMaxScale = 10.0f;

        [Header("Undo/Redo Hold")]
        [SerializeField] float m_UndoRedoHold_DurationBeforeStart;
        [SerializeField] float m_UndoRedoHold_RepeatInterval;

        [Header("Pin Cushion")]
        [SerializeField] GameObject m_PinCushionPrefab;

        [Header("Grabbing and tossing")]
        [SerializeField] float m_GrabWorldFadeSpeed = 8.0f;
        [SerializeField] Color m_GrabWorldGridColor = new Color(0.0f, 1.0f, 1.0f, 0.2f);
        [SerializeField] ControllerGrabVisuals m_ControllerGrabVisuals;
        [SerializeField] float m_WidgetGpuIntersectionRadius;

        [Header("Saving")]
        [SerializeField] int m_NumStrokesForSaveIcon = 50;

        [NonSerialized] public Color m_GrabHighlightActiveColor;
        [NonSerialized] public bool m_DisableWorldGrabbing = false;

        /// Throwing an object faster than this means it's a "toss". Units are m/s.
        public float m_TossThresholdMeters = 3f;
        /// Angular motion contributes more towards the toss velocity the larger the object is;
        /// or rather, the larger the distance between the grab point and the object's center.
        /// To prevent large objects from being too-easily-tossed, bound that distance.
        public float m_TossMaxPivotDistMeters = 0.33f;

        // ------------------------------------------------------------
        // Internal data
        // ------------------------------------------------------------

        private SketchSurfacePanel m_SketchSurfacePanel;
        private SketchMemoryScript.PlaybackMode m_SketchPlaybackMode;
        private GameObject m_TransformGizmo;
        private TransformGizmoScript m_TransformGizmoScript;
        private GameObject m_RotationIcon;
        private float m_MouseDeltaX;
        private float m_MouseDeltaY;
        private float m_MouseDeltaXScaled;
        private float m_MouseDeltaYScaled;
        private float m_PositionOffsetResetTapTime;
        private bool m_EatToolScaleInput;

        private PanelManager m_PanelManager;
        private WidgetManager m_WidgetManager;
        private PinCushion m_PinCushion;
        private bool m_EatPinCushionInput;

        // This is the gaze that was used to compute m_CurrentGazeHitPoint.
        // It is not a general substitute for ViewpointScript.Gaze.
        private Ray m_CurrentGazeRay;
        private Quaternion m_CurrentHeadOrientation;
        private GazeResult[] m_GazeResults;
        private int m_CurrentGazeObject;
        private bool m_EatInputGazeObject;
        private Vector3 m_CurrentGazeHitPoint;
        private Ray m_GazeControllerRay;
        private Ray m_GazeControllerRayActivePanel;
        private bool m_ForcePanelActivation = false;
        private float m_GazePanelDectivationCountdown;
        private bool m_PanelsVisibilityRequested;

        // Previously Experimental-Model only
        private bool m_HeadOffset;

        float m_UndoHold_Timer;
        float m_RedoHold_Timer;

        // Grab world member variables.
        struct GrabState
        {
            public InputManager.ControllerName name;
            public TrTransform grabTransform;
            public bool grabbingWorld;
            public bool grabbingGroup;
            public bool startedGrabInsideWidget;
            public bool eatInput;
            private GrabWidget lastWidgetIntersect;

            public void SetHadBestGrabAndTriggerHaptics(GrabWidgetData data)
            {
                bool dormant = WidgetManager.m_Instance.WidgetsDormant;
                if (data != null && !data.m_WidgetScript.AllowDormancy)
                {
                    dormant = false;
                }
                GrabWidget newInsideWidget = (data != null && !dormant) ? data.m_WidgetScript : null;
                if (sm_enableGrabHaptics && newInsideWidget != lastWidgetIntersect)
                {
                    // state changed
                    if (newInsideWidget != null)
                    {
                        // transitioning in
                        InputManager.m_Instance.TriggerHaptics(name, data.m_WidgetScript.HapticDuration);
                    }
                    else
                    {
                        // transitioning out
                        InputManager.m_Instance.TriggerHaptics(name, 0.03f);
                    }
                }
                lastWidgetIntersect = newInsideWidget;
            }

            public void ClearInsideWidget()
            {
                lastWidgetIntersect = null;
            }
        }
        private GrabState m_GrabBrush = new GrabState { name = InputManager.ControllerName.Brush };
        private GrabState m_GrabWand = new GrabState { name = InputManager.ControllerName.Wand };

        private WorldTransformResetState m_WorldTransformResetState = WorldTransformResetState.Default;
        private TrTransform m_WorldTransformResetXf = TrTransform.identity; // set when reset requested
        private GrabWorldState m_GrabWorldState = GrabWorldState.Normal;
        private float m_WorldTransformFadeAmount;
        private bool m_AllowWorldTransformLastFrame = false;
        private bool m_WorldBeingGrabbed;
        private TrTransform m_xfDropCamReset_RS;

        struct GpuIntersectionResult
        {
            public GpuIntersector.FutureModelResult result;
            public List<GpuIntersector.ModelResult> resultList;
        }
        private Queue<GpuIntersectionResult> m_BrushResults;
        private Queue<GpuIntersectionResult> m_WandResults;
        private int m_WidgetGpuIntersectionLayer;

        private GrabWidget m_CurrentGrabWidget;
        private GrabWidget m_MaybeDriftingGrabWidget; // use only to clear drift

        // References to widgets, cached in the UpdateGrab_None, to be used by helper functions
        // for the remainder of the frame.
        private GrabWidget m_PotentialGrabWidgetBrush;
        private GrabWidget m_PotentialGrabWidgetWand;

        // Flags for the explaining if the m_PotentialGrabWidget_x widgets are able to be interacted with.
        // Cached in the UpdateGrab_None, used for the remainder of the frame.
        private bool m_PotentialGrabWidgetBrushValid;
        private bool m_PotentialGrabWidgetWandValid;

        // References to widget metadata, cached in UpdateGrab_None, to be re-used on "off frames"
        // when the GPU intersector is not refreshing the nearest widget to the respective controller.
        private GrabWidgetData m_BackupBrushGrabData;
        private GrabWidgetData m_BackupWandGrabData;

        private GrabWidgetState m_GrabWidgetState;
        private GrabWidgetControllerInfo m_GrabWidgetOneHandInfo;
        private TrTransform m_GrabWidgetTwoHandBrushPrev;
        private TrTransform m_GrabWidgetTwoHandWandPrev;
        private Queue<GrabWidgetHoldPoint> m_GrabWidgetHoldHistory;

        private Quaternion m_RotationOrigin;
        private Vector2 m_RotationCursorOffset;

        private bool m_RotationRollActive;
        private float m_RotationResetTapTime;

        private RotationType m_CurrentRotationType;
        private bool m_AutoOrientAfterRotation;

        private Vector3 m_SurfaceForward;
        private Vector3 m_SurfaceRight;
        private Vector3 m_SurfaceUp;

        private Vector3 m_SurfaceLockOffset;
        private Vector3 m_SurfaceLockBaseSurfacePosition;
        private Vector3 m_SurfaceLockBaseControllerPosition;
        private Quaternion m_SurfaceLockBaseHeadRotation;
        private Quaternion m_SurfaceLockBaseControllerRotation;
        private Quaternion m_SurfaceLockBaseSurfaceRotation;
        private InputManager.ControllerName m_SurfaceLockActingController;
        private float m_SurfaceLockControllerBaseScalar;
        private float m_SurfaceLockControllerScalar;

        private bool m_PositioningPanelWithHead;
        private Quaternion m_PositioningPanelBaseHeadRotation;
        private Vector3 m_PositioningPanelOffset;
        private float m_PositioningTimer;
        private float m_PositioningSpeed;

        private DraftingVisibilityOption m_DraftingVisibility = DraftingVisibilityOption.Visible;

        private Vector3 m_SketchOrigin;

        private ControlsType m_ControlsType;
        private GrabWidget m_IRCChatWidget;
        private GrabWidget m_YouTubeChatWidget;
        private MultiCamCaptureRig m_MultiCamCaptureRig;
        private CameraPathCaptureRig m_CameraPathCaptureRig;

        private bool m_ViewOnly = false;

        private InputState m_CurrentInputState;
        private InputStateConfig[] m_InputStateConfigs;

        private GrabIntersectionState m_CurrentGrabIntersectionState;

        private float m_WorldTransformSpeedSmoothed;

        // ------------------------------------------------------------
        // Properties and events
        // ------------------------------------------------------------

        public MultiCamCaptureRig MultiCamCaptureRig
        {
            get { return m_MultiCamCaptureRig; }
        }

        public CameraPathCaptureRig CameraPathCaptureRig
        {
            get { return m_CameraPathCaptureRig; }
        }

        public ControllerGrabVisuals ControllerGrabVisuals
        {
            get { return m_ControllerGrabVisuals; }
        }

        public SketchMemoryScript.PlaybackMode SketchPlaybackMode
        {
            get { return m_SketchPlaybackMode; }
            set { m_SketchPlaybackMode = value; }
        }

        public Transform m_Canvas
        {
            get { return App.Instance.m_CanvasTransform; }
        }

        public ControlsType ActiveControlsType
        {
            get { return m_ControlsType; }
            set { m_ControlsType = value; }
        }

        public float WorldTransformMinScale
        {
            get
            {
                return App.UserConfig.Flags.UnlockScale ? m_WorldTransformMinScale * 0.01f :
                    m_WorldTransformMinScale;
            }
        }

        public float WorldTransformMaxScale
        {
            get
            {
                return App.UserConfig.Flags.UnlockScale ? m_WorldTransformMaxScale * 10.0f :
                    m_WorldTransformMaxScale;
            }
        }

        public void SetInitialTool(BaseTool.ToolType rType)
        {
            m_InitialTool = rType;
        }

        public void SetInFreePaintMode(bool bFreePaint)
        {
            m_SketchSurfacePanel.SetInFreePaintMode(bFreePaint);
        }

        public float GazeMaxDistance
        {
            get { return m_GazeMaxDistance; }
        }

        public InputManager.ControllerName OneHandGrabController
        {
            get
            {
                return m_CurrentGrabWidget != null ?
                    m_GrabWidgetOneHandInfo.m_Name :
                    InputManager.ControllerName.None;
            }
        }

        public InputManager.ControllerName PotentialOneHandGrabController(GrabWidget widget)
        {
            if (m_PotentialGrabWidgetBrush == widget)
            {
                return InputManager.ControllerName.Brush;
            }
            else if (m_PotentialGrabWidgetWand == widget)
            {
                return InputManager.ControllerName.Wand;
            }
            return OneHandGrabController;
        }

        public Vector3 GetSurfaceForward() { return m_SurfaceForward; }
        public Vector3 GetSurfaceUp() { return m_SurfaceUp; }
        public Vector3 GetSurfaceRight() { return m_SurfaceRight; }
        public Vector3 GetSketchOrigin() { return m_SketchOrigin; }
        public float GetDefaultSketchLoadSpeed() { return m_DefaultSketchLoadSpeed; }
        public Quaternion GetCurrentHeadOrientation() { return m_CurrentHeadOrientation; }
        public Vector3 GetUIReticlePos() { return m_UIReticle.transform.position; }
        public Vector3 GetSweetSpotPos() { return m_PanelManager.m_SweetSpot.transform.position; }
        public void SetSketchOrigin(Vector3 vOrigin) { m_SketchOrigin = vOrigin; }

        public void EatGazeObjectInput()
        {
            m_EatInputGazeObject = true;
            m_GazePanelDectivationCountdown = 0.0f;
            PointerManager.m_Instance.EatLineEnabledInput();
            SketchSurfacePanel.m_Instance.EatToolsInput();
        }
        public void EatToolScaleInput() { m_EatToolScaleInput = true; }
        public void EatGrabInput()
        {
            m_GrabWand.eatInput = true;
            m_GrabBrush.eatInput = true;
        }

        public bool ShouldRespondToPadInput(InputManager.ControllerName name)
        {
            if (name == InputManager.ControllerName.Brush && m_CurrentGazeObject != -1)
            {
                return m_PanelManager.GetPanel(m_CurrentGazeObject).BrushPadAnimatesOnHover();
            }
            return !m_EatToolScaleInput && SketchSurfacePanel.m_Instance.CanAdjustToolSize();
        }
        public void ForcePanelActivation(bool bForce)
        {
            m_ForcePanelActivation = bForce;
            if (m_ForcePanelActivation)
            {
                m_GazePanelDectivationCountdown = m_GazePanelDectivationDelay;
            }
        }
        public bool IsUserInteractingWithUI()
        {
            return (m_CurrentGazeObject != -1) || (m_GazePanelDectivationCountdown > 0.0f);
        }
        public bool IsUIBlockingUndoRedo()
        {
            if (m_CurrentGazeObject != -1)
            {
                return m_PanelManager.GetPanel(m_CurrentGazeObject).UndoRedoBlocked();
            }
            return false;
        }
        public bool IsUserAbleToInteractWithAnyWidget()
        {
            return IsUserInteractingWithAnyWidget() ||
                (m_PotentialGrabWidgetBrush != null && m_PotentialGrabWidgetBrushValid) ||
                (m_PotentialGrabWidgetWand != null && m_PotentialGrabWidgetWandValid);
        }
        public bool IsUserInteractingWithAnyWidget() { return m_CurrentGrabWidget != null; }
        public bool IsUserGrabbingAnyPanel()
        {
            return (m_CurrentGrabWidget != null && m_CurrentGrabWidget is PanelWidget);
        }
        public bool IsUsersBrushIntersectingWithSelectionWidget()
        {
            return (m_PotentialGrabWidgetBrush != null &&
                m_PotentialGrabWidgetBrushValid &&
                m_PotentialGrabWidgetBrush is SelectionWidget);
        }
        public bool IsUserIntersectingWithSelectionWidget()
        {
            return IsUsersBrushIntersectingWithSelectionWidget() ||
                (m_PotentialGrabWidgetWand != null &&
                m_PotentialGrabWidgetWandValid &&
                m_PotentialGrabWidgetWand is SelectionWidget);
        }
        public bool IsUserInteractingWithSelectionWidget()
        {
            return (m_CurrentGrabWidget != null && m_CurrentGrabWidget is SelectionWidget);
        }

        public bool IsUserGrabbingWorld() { return m_GrabWand.grabbingWorld || m_GrabBrush.grabbingWorld; }
        public bool IsUserGrabbingWorldWithBrushHand() { return m_GrabBrush.grabbingWorld; }
        public bool IsUserTransformingWorld() { return m_GrabWand.grabbingWorld && m_GrabBrush.grabbingWorld; }
        public float GetGazePanelActivationRatio() { return m_GazePanelDectivationCountdown / m_GazePanelDectivationDelay; }
        public bool IsCurrentGrabWidgetPinned() { return IsUserInteractingWithAnyWidget() && m_CurrentGrabWidget.Pinned; }
        public bool CanCurrentGrabWidgetBePinned() { return IsUserInteractingWithAnyWidget() && m_CurrentGrabWidget.AllowPinning; }
        public bool DidUserGrabWithBothInside() { return m_GrabBrush.startedGrabInsideWidget && m_GrabWand.startedGrabInsideWidget; }
        public bool IsUserGrabbingWidget(GrabWidget widget) { return widget == m_CurrentGrabWidget; }
        public bool IsUserTwoHandGrabbingWidget() { return m_GrabWidgetState == GrabWidgetState.TwoHands; }
        public bool IsPinCushionShowing() { return m_PinCushion.IsShowing(); }
        public bool IsUserLookingAtPanel(BasePanel panel)
        {
            return m_CurrentGazeObject > -1 &&
                m_PanelManager.GetAllPanels()[m_CurrentGazeObject].m_Panel == panel;
        }

        public SaveIconTool GetSaveIconTool()
        {
            return m_SaveIconTool;
        }

        public DropCamWidget GetDropCampWidget()
        {
            return m_DropCam;
        }

        public bool IsGrabWorldStateStable()
        {
            return m_GrabWorldState == GrabWorldState.Normal;
        }

        // Internal: modify Coords.ScenePose or Coords.CanvasPose depending on the
        // state of m_InTransformCanvasMode
        TrTransform GrabbedPose
        {
            get
            {
                return App.Scene.Pose;
            }
            set
            {
                App.Scene.Pose = value;
            }
        }

        public Transform GazeObjectTransform()
        {
            if (m_CurrentGazeObject != -1)
            {
                return m_PanelManager.GetPanel(m_CurrentGazeObject).transform;
            }
            return null;
        }

        public void ForceShowUIReticle(bool bVisible)
        {
            m_UIReticle.SetActive(bVisible);
        }

        public void SetUIReticleTransform(Vector3 vPos, Vector3 vForward)
        {
            m_UIReticle.transform.position = vPos;
            m_UIReticle.transform.forward = vForward;
        }

        public bool AtlasIconTextures
        {
            get { return m_AtlasIconTextures; }
        }

        public IconTextureAtlas IconTextureAtlas
        {
            get { return GetComponent<IconTextureAtlas>(); }
        }
        public GrabWidget CurrentGrabWidget => m_CurrentGrabWidget;
        public bool AutoOrientAfterRotation
        {
            get => m_AutoOrientAfterRotation;
            set => m_AutoOrientAfterRotation = value;
        }

        void DismissPopupOnCurrentGazeObject(bool force)
        {
            if (m_CurrentGazeObject != -1)
            {
                m_PanelManager.GetPanel(m_CurrentGazeObject).CloseActivePopUp(force);
            }
        }

        void Awake()
        {
            m_Instance = this;

            BrushController.m_Instance.BrushSetToDefault += OnBrushSetToDefault;

            IconTextureAtlas.Init();

            m_MultiCamCaptureRig = GetComponentInChildren<MultiCamCaptureRig>(true);
            m_MultiCamCaptureRig.Init();

            m_CameraPathCaptureRig = GetComponentInChildren<CameraPathCaptureRig>(true);
            m_CameraPathCaptureRig.Init();

            m_SketchSurfacePanel = m_SketchSurface.GetComponent<SketchSurfacePanel>();
            m_PanelManager = GetComponent<PanelManager>();
            m_PanelManager.Init();
            InitGazePanels();

            m_WidgetManager = GetComponent<WidgetManager>();
            m_WidgetManager.Init();

            m_InputStateConfigs = new InputStateConfig[(int)InputState.Num];
            for (int i = 0; i < (int)InputState.Num; ++i)
            {
                m_InputStateConfigs[i] = new InputStateConfig();
                m_InputStateConfigs[i].m_AllowDrawing = false;
                m_InputStateConfigs[i].m_AllowMovement = true;
                m_InputStateConfigs[i].m_ShowGizmo = false;
            }

            m_InputStateConfigs[(int)InputState.Standard].m_AllowDrawing = true;
            m_InputStateConfigs[(int)InputState.Pan].m_AllowDrawing = true;
            m_InputStateConfigs[(int)InputState.HeadLock].m_AllowDrawing = true;
            m_InputStateConfigs[(int)InputState.ControllerLock].m_AllowDrawing = true;
            m_InputStateConfigs[(int)InputState.PushPull].m_AllowDrawing = true;

            m_InputStateConfigs[(int)InputState.Pan].m_AllowMovement = false;
            m_InputStateConfigs[(int)InputState.Rotation].m_AllowMovement = false;
            m_InputStateConfigs[(int)InputState.ControllerLock].m_AllowMovement = false;
            m_InputStateConfigs[(int)InputState.PushPull].m_AllowMovement = false;
            m_InputStateConfigs[(int)InputState.BrushSize].m_AllowMovement = false;

            m_InputStateConfigs[(int)InputState.Pan].m_ShowGizmo = true;
            m_InputStateConfigs[(int)InputState.Rotation].m_ShowGizmo = true;
            m_InputStateConfigs[(int)InputState.HeadLock].m_ShowGizmo = true;
            m_InputStateConfigs[(int)InputState.PushPull].m_ShowGizmo = true;

            m_CurrentGazeRay = new Ray(Vector3.zero, Vector3.forward);
            m_GazeControllerRay = new Ray(Vector3.zero, Vector3.forward);
            m_GazeControllerRayActivePanel = new Ray(Vector3.zero, Vector3.forward);

            m_GrabWidgetHoldHistory = new Queue<GrabWidgetHoldPoint>();
            m_GrabWidgetOneHandInfo = new GrabWidgetControllerInfo();

            // Initialize world grip members.
            m_GrabBrush.grabTransform = TrTransform.identity;
            m_GrabWand.grabTransform = TrTransform.identity;

            m_BrushResults = new Queue<GpuIntersectionResult>();
            m_WandResults = new Queue<GpuIntersectionResult>();
            m_WidgetGpuIntersectionLayer = LayerMask.NameToLayer("GpuIntersection");
            m_CurrentGrabIntersectionState = GrabIntersectionState.RequestIntersections;
        }

        public void InitGazePanels()
        {
            // Find all gaze panels.
            int iNumGazePanels = m_PanelManager.GetAllPanels().Count;
            m_GazeResults = new GazeResult[iNumGazePanels];
            for (int i = 0; i < iNumGazePanels; ++i)
            {
                m_GazeResults[i] = new GazeResult();
                m_GazeResults[i].m_HitWithGaze = false;
                m_GazeResults[i].m_HitWithController = false;
                m_GazeResults[i].m_WithinView = false;
                m_GazeResults[i].m_GazePosition = new Vector3();
            }
        }

        public void OnEnable()
        {
            // This needs to run before other tools initialize, which is why it's running in OnEnable.
            // The sequence is Awake(), OnEnable(), Start().
            if (App.VrSdk.GetControllerDof() == VrSdk.DoF.Six)
            {
                SetInFreePaintMode(true);
                SetInitialTool(BaseTool.ToolType.FreePaintTool);
            }
        }

        void Start()
        {
            m_TransformGizmo = (GameObject)Instantiate(m_TransformGizmoPrefab);
            m_TransformGizmo.transform.parent = transform;
            m_TransformGizmoScript = m_TransformGizmo.GetComponent<TransformGizmoScript>();
            m_TransformGizmo.SetActive(false);

            m_RotationIcon = (GameObject)Instantiate(m_RotationIconPrefab);
            m_RotationIcon.transform.position = m_SketchSurface.transform.position;
            m_RotationIcon.transform.parent = m_SketchSurface.transform;
            m_RotationIcon.SetActive(false);

            GameObject pinCushionObj = (GameObject)Instantiate(m_PinCushionPrefab);
            m_PinCushion = pinCushionObj.GetComponent<PinCushion>();

            m_PositionOffsetResetTapTime = 0.0f;

            m_UndoHold_Timer = m_UndoRedoHold_DurationBeforeStart;
            m_RedoHold_Timer = m_UndoRedoHold_DurationBeforeStart;

            AutoOrientAfterRotation = true;
            m_RotationCursor.gameObject.SetActive(false);

            ResetGrabbedPose();
            m_SketchOrigin = m_SketchSurface.transform.position;

            m_PanelManager.InitPanels(m_ControlsType == ControlsType.SixDofControllers);

            m_UIReticleMobile.SetActive(m_ControlsType == ControlsType.ViewingOnly);
            m_UIReticleSixDofController.SetActive(m_ControlsType != ControlsType.ViewingOnly);

            m_PositioningPanelWithHead = false;
            m_PositioningSpeed = 16.0f;

            m_CurrentRotationType = RotationType.All;
            m_RotationResetTapTime = 0.0f;

            m_CurrentInputState = InputState.Standard;

            m_SketchSurfacePanel.EnableSpecificTool(m_InitialTool);
            m_SurfaceLockControllerBaseScalar = m_SketchSurfacePanel.m_PanelSensitivity;

            //after initializing, start with gaze objects hidden
            m_CurrentGazeObject = -1;
            m_EatInputGazeObject = false;

            // Previously set to 0 in experimental builds
            int hidePanelsDelay = 1;

            StartCoroutine(DelayedHidePanels(hidePanelsDelay));

            m_DropCam.Show(false);

            m_GrabWidgetState = GrabWidgetState.None;

            UpdateDraftingVisibility();

            m_DisableWorldGrabbing = false;
        }

        private IEnumerator<Timeslice> DelayedHidePanels(int frames)
        {
            int stall = frames;
            while (stall-- > 0)
            {
                yield return null;
            }

            m_PanelManager.HidePanelsForStartup();
            RequestPanelsVisibility(false);
        }

        void Update()
        {
            // TODO: we need to figure out what transform to pass in here!
            // Maybe best _just for now_ to use the scene transform?
            TrTransform scenePose = App.Scene.Pose;
            Shader.SetGlobalMatrix("xf_CS", scenePose.ToMatrix4x4());
            Shader.SetGlobalMatrix("xf_I_CS", scenePose.inverse.ToMatrix4x4());
        }

        void LateUpdate()
        {
            // Gracefully exits if we're not recording a video.
            VideoRecorderUtils.SerializerNewUsdFrame();
        }

        public bool IsFreepaintToolReady()
        {
            return
                !m_PinCushion.IsShowing() &&
                !PointerManager.m_Instance.IsStraightEdgeProxyActive() &&
                !InputManager.m_Instance.ControllersAreSwapping() &&
                (m_SketchSurfacePanel.IsSketchSurfaceToolActive() ||
                (m_SketchSurfacePanel.GetCurrentToolType() == BaseTool.ToolType.FreePaintTool))
                ;
        }

        public void UpdateControls()
        {
            UnityEngine.Profiling.Profiler.BeginSample("SketchControlsScript.UpdateControls");
            m_SketchSurfacePanel.m_UpdatedToolThisFrame = false;

            // Verify controllers are available and prune state if they're not.
            if ((App.VrSdk.GetControllerDof() == VrSdk.DoF.Six &&
                App.VrSdk.IsInitializingUnityXR) && App.VrSdk.IsHmdInitialized())
            {
                m_PanelManager.SetVisible(false);
                PointerManager.m_Instance.RequestPointerRendering(false);
                return;
            }

            //mouse movement
            Vector2 mv = InputManager.m_Instance.GetMouseMoveDelta();
            m_MouseDeltaX = mv.x;
            m_MouseDeltaY = mv.y;

            UpdateGazeObjectsAnimationState();
            UpdateCurrentGazeRay();
            m_SketchSurfacePanel.SetBacksideActive(m_CurrentGazeRay.origin);
            m_PanelManager.UpdatePanels();

            m_MouseDeltaXScaled = m_MouseDeltaX * GetAppropriateMovementScalar();
            m_MouseDeltaYScaled = m_MouseDeltaY * GetAppropriateMovementScalar();

            //this is used for one-shot inputs that don't require state and do not change state
            UpdateBaseInput();

            UpdatePinCushionVisibility();

            //if the pointer manager is processing, we don't want to respond to input
            if (!PointerManager.m_Instance.IsMainPointerProcessingLine())
            {

                //see if we're grabbing a widget
                UpdateGrab();

                //see if we're looking at a gaze object
                RefreshCurrentGazeObject();

                // Tools allowed when widgets aren't grabbed.
                bool bWidgetGrabOK = m_GrabWidgetState == GrabWidgetState.None;

                // If we don't have a widget held and we're not grabbing the world with the brush controller,
                // update tools.
                if (bWidgetGrabOK && !m_GrabBrush.grabbingWorld)
                {
                    if (m_CurrentGazeObject != -1 && !m_WorldBeingGrabbed)
                    {
                        UpdateActiveGazeObject();

                        // Allow for standard input (like Undo / Redo) even when gazing at a panel.
                        if (m_CurrentInputState == InputState.Standard)
                        {
                            UpdateStandardInput();
                        }
                    }
                    else
                    {
                        //standard input, no gaze object
                        if (m_InputStateConfigs[(int)m_CurrentInputState].m_AllowMovement)
                        {
                            m_SketchSurfacePanel.UpdateReticleOffset(m_MouseDeltaX, m_MouseDeltaY);
                        }

                        switch (m_CurrentInputState)
                        {
                            case InputState.Standard:
                                UpdateStandardInput();
                                break;
                            case InputState.Pan:
                                UpdatePanInput();
                                break;
                            case InputState.Rotation:
                                UpdateRotationInput();
                                break;
                            case InputState.HeadLock:
                                UpdateHeadLockInput();
                                break;
                            case InputState.ControllerLock:
                                UpdateControllerLock();
                                break;
                            case InputState.PushPull:
                                UpdatePushPullInput();
                                break;
                            case InputState.Save:
                                UpdateSaveInput();
                                break;
                            case InputState.Load:
                                UpdateLoadInput();
                                break;
                        }

                        //keep pointer locked in the right spot, even if it's hidden
                        if (m_SketchSurfacePanel.ActiveTool.LockPointerToSketchSurface())
                        {
                            Vector3 vPointerPos = Vector3.zero;
                            Vector3 vPointerForward = Vector3.zero;
                            m_SketchSurfacePanel.GetReticleTransform(out vPointerPos, out vPointerForward,
                                (m_ControlsType == ControlsType.ViewingOnly));

                            if (!App.VrSdk.IsHmdInitialized())
                            {
                                vPointerPos = ViewpointScript.Head.rotation * vPointerPos;
                            }

                            if (App.Config.m_SdkMode == SdkMode.Monoscopic || !App.VrSdk.IsHmdInitialized())
                            {
                                Quaternion vPointerRot = Quaternion.identity;

                                if (LuaManager.Instance.IsInitialized)
                                {
                                    LuaManager.Instance.RecordPointerPositions(
                                        vPointerPos, vPointerRot,
                                        vPointerPos, vPointerRot, // No wand transform so use brush
                                        ViewpointScript.Head.position, ViewpointScript.Head.rotation
                                    );

                                    if (LuaManager.Instance.PointerScriptsEnabled)
                                    {
                                        LuaManager.Instance.ApplyPointerScript(Quaternion.identity, ref vPointerPos, ref vPointerRot);
                                    }
                                }
                                vPointerForward = vPointerRot * vPointerForward;
                            }
                            PointerManager.m_Instance.SetMainPointerPositionAndForward(vPointerPos, vPointerForward);
                        }

                        m_SketchSurfacePanel.AllowDrawing(m_InputStateConfigs[(int)m_CurrentInputState].m_AllowDrawing);
                        m_SketchSurfacePanel.UpdateCurrentTool();

                        PointerManager.m_Instance.AllowPointerPreviewLine(IsFreepaintToolReady());
                        //keep transform gizmo at sketch surface pos
                        m_TransformGizmo.transform.position = m_SketchSurface.transform.position;
                        bool bGizmoActive = m_InputStateConfigs[(int)m_CurrentInputState].m_ShowGizmo && m_SketchSurfacePanel.ShouldShowTransformGizmo();
                        m_TransformGizmo.SetActive(bGizmoActive);
                    }
                }
            }

            // Update any transition to a scene transform reset.
            UpdateWorldTransformReset();

            //update our line after all input and tools have chimed in on the state of it
            PointerManager.m_Instance.UpdateLine();
            UnityEngine.Profiling.Profiler.EndSample();
        }

        public void UpdateControlsPostIntro()
        {
            m_PanelManager.UpdatePanels();
            UpdateCurrentGazeRay();
            UpdateGazeObjectsAnimationState();
            RefreshCurrentGazeObject();
            UpdateSwapControllers();
            if (m_CurrentGazeObject > -1)
            {
                UpdateActiveGazeObject();
            }
        }

        public void UpdateControlsForLoading()
        {
            UpdateCurrentGazeRay();
            m_PanelManager.UpdatePanels();
            UpdateGazeObjectsAnimationState();
            UpdateGrab();
            UpdateWorldTransformReset();

            if (m_GrabWidgetState == GrabWidgetState.None && m_CurrentGazeObject == -1 &&
                m_SketchSurfacePanel.ActiveTool.AvailableDuringLoading() &&
                !m_GrabBrush.grabbingWorld)
            {
                m_SketchSurfacePanel.UpdateCurrentTool();
            }
        }

        public void UpdateControlsForReset()
        {
            UpdateGrab();
            UpdateCurrentGazeRay();
            UpdatePinCushionVisibility();
            m_PanelManager.UpdatePanels();
            UpdateGazeObjectsAnimationState();
            PointerManager.m_Instance.UpdateLine();
        }

        public void UpdateControlsForUploading()
        {
            UpdateCurrentGazeRay();
            UpdatePinCushionVisibility();
            m_PanelManager.UpdatePanels();
            UpdateGazeObjectsAnimationState();
        }

        public void UpdateControlsForMemoryExceeded()
        {
            UpdateGrab();
            m_SketchSurfacePanel.m_UpdatedToolThisFrame = false;
            m_PanelManager.UpdatePanels();
            UpdateCurrentGazeRay();
            UpdateGazeObjectsAnimationState();
            RefreshCurrentGazeObject();
            if (m_CurrentGazeObject > -1)
            {
                UpdateActiveGazeObject();
            }
        }

        void UpdatePinCushionVisibility()
        {
            // If the pin cushion is showing and the user cancels, eat the input.
            // if (m_PinCushion.IsShowing())
            // {
            //     if (InputManager.m_Instance.GetCommand(InputManager.SketchCommands.Activate) ||
            //         InputManager.Brush.GetControllerGrip() ||
            //         InputManager.Wand.GetControllerGrip() ||
            //         IsUserInteractingWithAnyWidget() ||
            //         IsUserInteractingWithUI())
            //     {
            //         m_EatPinCushionInput = true;
            //     }
            // }

            // If our tool wants the input blocked, maintain the input eat state until
            // after the user has let off input.
            if (m_SketchSurfacePanel.ActiveTool.BlockPinCushion() || !CanUsePinCushion())
            {
                m_EatPinCushionInput = true;
            }

            bool show =
                InputManager.m_Instance.GetCommand(InputManager.SketchCommands.ShowPinCushion);
            m_PinCushion.ShowPinCushion(show && !m_EatPinCushionInput);
            m_EatPinCushionInput = m_EatPinCushionInput && show;
        }

        bool CanUsePinCushion()
        {
            return (m_ControlsType == ControlsType.SixDofControllers) &&
                m_PanelManager.AdvancedModeActive() &&
                !InputManager.m_Instance.GetCommand(InputManager.SketchCommands.Activate) &&
                !InputManager.Brush.GetControllerGrip() &&
                !InputManager.Wand.GetControllerGrip() &&
                !IsUserInteractingWithAnyWidget() &&
                !IsUserInteractingWithUI() &&
                !m_SketchSurfacePanel.ActiveTool.BlockPinCushion() &&
                App.Instance.IsInStateThatAllowsPainting();
        }

        void UpdateCurrentGazeRay()
        {
            var head = ViewpointScript.Head;
            m_CurrentGazeRay = new Ray(head.position, head.forward);
            m_CurrentHeadOrientation = head.rotation;

            // We use the gaze ray for certain shader effects - like edge falloff.
            Shader.SetGlobalVector("_WorldSpaceRootCameraPosition", m_CurrentGazeRay.origin);
            bool hasController = m_ControlsType == ControlsType.SixDofControllers;
            if (hasController)
            {
                if (InputManager.Brush.IsTrackedObjectValid)
                {
                    Transform rAttachPoint = InputManager.m_Instance.GetBrushControllerAttachPoint();
                    m_GazeControllerRay.direction = rAttachPoint.forward;
                    m_GazeControllerRay.origin = rAttachPoint.position;
                }
                else
                {
                    // If the brush controller isn't tracked, put our controller ray out of the way.
                    float fBig = 9999999.0f;
                    m_GazeControllerRay.direction = Vector3.one;
                    m_GazeControllerRay.origin = new Vector3(fBig, fBig, fBig);
                }

                m_GazeControllerRayActivePanel.direction = m_GazeControllerRay.direction;
                m_GazeControllerRayActivePanel.origin = m_GazeControllerRay.origin;
                m_GazeControllerRayActivePanel.origin -= (m_GazeControllerRayActivePanel.direction * 0.5f);
            }
        }

        public void UpdateGazeObjectsAnimationState()
        {
            // Are the panels allowed to be visible?
            bool isSixDof = m_ControlsType == ControlsType.SixDofControllers;
            if ((!isSixDof) ||
                (InputManager.Wand.IsTrackedObjectValid &&
                !m_SketchSurfacePanel.ActiveTool.HidePanels() &&
                !App.Instance.IsLoading()))
            {
                // Transition panels according to requested visibility.
                m_PanelManager.SetVisible(m_PanelsVisibilityRequested);
            }
            else
            {
                // Transition out.
                m_PanelManager.SetVisible(false);
            }
        }

        void UpdateBaseInput()
        {
            UnityEngine.Profiling.Profiler.BeginSample("SketchControlScript.UpdateBaseInput");
            if (m_ControlsType == ControlsType.SixDofControllers)
            {
                m_PanelManager.UpdateWandOrientationControls();
            }

            //allow tool scaling if we're not drawing and our input device is active
            bool bScaleInputActive = InputManager.m_Instance.GetCommand(InputManager.SketchCommands.Scale);
            bool bScaleCommandActive =
                bScaleInputActive
                && !InputManager.m_Instance.GetCommand(InputManager.SketchCommands.Activate)
                && m_GrabBrush.grabbingWorld == false
                && m_CurrentGazeObject == -1 // free up swipe for use by gaze object
                && (m_ControlsType != ControlsType.SixDofControllers || InputManager.Brush.IsTrackedObjectValid) // TODO:Mikesky - very hacky
                && SketchSurfacePanel.m_Instance.ActiveTool.m_Type != BaseTool.ToolType.MultiCamTool;

            if (m_EatToolScaleInput)
            {
                m_EatToolScaleInput = bScaleInputActive;
            }

            if (bScaleCommandActive && !m_EatToolScaleInput)
            {
                if (m_GrabWidgetState == GrabWidgetState.None)
                {
                    //send scale command down to current tool
                    m_SketchSurfacePanel.UpdateToolSize(
                        m_AdjustToolSizeScalar * InputManager.m_Instance.GetAdjustedBrushScrollAmount());
                }

                //ugly, but brush size is becoming not an input state
                m_MouseDeltaX = 0.0f;
                m_MouseDeltaY = 0.0f;
            }

            UpdateSwapControllers();
            UnityEngine.Profiling.Profiler.EndSample();
        }

        void UpdateSwapControllers()
        {
            // Don't allow controller swap in first run intro.
            // Don't allow controller swap if we're grabbing a widget.
            // Don't allow controller swap if a Logitech pen is present.
            if (!TutorialManager.m_Instance.TutorialActive() &&
                m_GrabWidgetState == GrabWidgetState.None &&
                !App.VrSdk.VrControls.LogitechPenIsPresent())
            {
                if (InputManager.m_Instance.GetCommandDown(InputManager.SketchCommands.SwapControls))
                {
                    DoSwapControls();
                }
            }
        }

        public static void DoSwapControls()
        {
            InputManager.m_Instance.WandOnRight = !InputManager.m_Instance.WandOnRight;
            InputManager.m_Instance.GetControllerBehavior(InputManager.ControllerName.Brush)
                .DisplayControllerSwapAnimation();
            InputManager.m_Instance.GetControllerBehavior(InputManager.ControllerName.Wand)
                .DisplayControllerSwapAnimation();
            AudioManager.m_Instance.PlayControllerSwapSound(
                InputManager.m_Instance.GetControllerPosition(InputManager.ControllerName.Brush));
        }

        void UpdateStandardInput()
        {
            UnityEngine.Profiling.Profiler.BeginSample("SketchControlScript.UpdateStandardInput");
            //debug keys
            if (App.UserConfig.Flags.AdvancedKeyboardShortcuts)
            {
                var camTool = SketchSurfacePanel.m_Instance.ActiveTool as MultiCamTool;

                if (InputManager.m_Instance.GetKeyboardShortcutDown(InputManager.KeyboardShortcut.SaveNew))
                {
                    IssueGlobalCommand(GlobalCommands.SaveNew, 1);
                }
                else if (InputManager.m_Instance.GetKeyboardShortcutDown(
                    InputManager.KeyboardShortcut.SwitchCamera) && camTool != null)
                {
                    camTool.ExternalObjectNextCameraStyle(); // For monoscopic mode
                }
                else if (InputManager.m_Instance.GetKeyboardShortcutDown(
                             InputManager.KeyboardShortcut.ViewOnly))
                {
                    IssueGlobalCommand(GlobalCommands.ViewOnly);
                }
                else if (InputManager.m_Instance.GetKeyboardShortcutDown(
                    InputManager.KeyboardShortcut.ToggleScreenMirroring))
                {
                    ViewpointScript.m_Instance.ToggleScreenMirroring();
                }
                else if (InputManager.m_Instance.GetKeyboardShortcutDown(
                    InputManager.KeyboardShortcut.PreviousTool))
                {
                    m_SketchSurfacePanel.PreviousTool();
                }
                else if (InputManager.m_Instance.GetKeyboardShortcutDown(
                    InputManager.KeyboardShortcut.NextTool))
                {
                    m_SketchSurfacePanel.NextTool();
                }
                else if (InputManager.m_Instance.GetKeyboardShortcutDown(
                    InputManager.KeyboardShortcut.CycleSymmetryMode))
                {
                    var cur = PointerManager.m_Instance.CurrentSymmetryMode;
                    var next = (cur == PointerManager.SymmetryMode.None) ? PointerManager.SymmetryMode.SinglePlane
                        : (cur == PointerManager.SymmetryMode.SinglePlane) ? PointerManager.SymmetryMode.DebugMultiple
                        : (cur == PointerManager.SymmetryMode.DebugMultiple) ? PointerManager.SymmetryMode.MultiMirror
                        : (cur == PointerManager.SymmetryMode.MultiMirror) ? PointerManager.SymmetryMode.TwoHanded
                        : (cur == PointerManager.SymmetryMode.TwoHanded) ? PointerManager.SymmetryMode.ScriptedSymmetryMode
                        : PointerManager.SymmetryMode.None;
                    PointerManager.m_Instance.CurrentSymmetryMode = next;
                }
                else if (InputManager.m_Instance.GetKeyboardShortcutDown(
                    InputManager.KeyboardShortcut.Export))
                {
                    StartCoroutine(ExportCoroutine());
                }
                else if (InputManager.m_Instance.GetKeyboardShortcutDown(
                        InputManager.KeyboardShortcut.StoreHeadTransform) &&
                    InputManager.m_Instance.GetAnyShift())
                {
                    Transform head = ViewpointScript.Head;
                    PlayerPrefs.SetFloat("HeadOffset_localPositionX", head.localPosition.x);
                    PlayerPrefs.SetFloat("HeadOffset_localPositionY", head.localPosition.y);
                    PlayerPrefs.SetFloat("HeadOffset_localPositionZ", head.localPosition.z);
                    PlayerPrefs.SetFloat("HeadOffset_localRotationX", head.localRotation.x);
                    PlayerPrefs.SetFloat("HeadOffset_localRotationY", head.localRotation.y);
                    PlayerPrefs.SetFloat("HeadOffset_localRotationZ", head.localRotation.z);
                    PlayerPrefs.SetFloat("HeadOffset_localRotationW", head.localRotation.w);
                }
                else if (InputManager.m_Instance.GetKeyboardShortcutDown(
                    InputManager.KeyboardShortcut.RecallHeadTransform))
                {
                    Transform head = ViewpointScript.Head;
                    // Toggle the head offset.
                    if (m_HeadOffset)
                    {
                        // Remove the offset.
                        Transform originalParent = head.parent;
                        head.SetParent(head.parent.parent);
                        GameObject.DestroyImmediate(originalParent.gameObject);
                        m_HeadOffset = false;
                    }
                    else
                    {
                        // Add the offset.
                        GameObject newParent = new GameObject();
                        newParent.transform.SetParent(head.parent);
                        newParent.transform.localPosition = Vector3.zero;
                        newParent.transform.localRotation = Quaternion.identity;
                        newParent.transform.localScale = Vector3.one;
                        head.SetParent(newParent.transform);
                        TrTransform offsetTransform = TrTransform.TR(
                            new Vector3(
                                PlayerPrefs.GetFloat("HeadOffset_localPositionX", 0),
                                PlayerPrefs.GetFloat("HeadOffset_localPositionY", 1.5f),
                                PlayerPrefs.GetFloat("HeadOffset_localPositionZ", 0)),
                            new Quaternion(
                                PlayerPrefs.GetFloat("HeadOffset_localRotationX", 0),
                                PlayerPrefs.GetFloat("HeadOffset_localRotationY", 0),
                                PlayerPrefs.GetFloat("HeadOffset_localRotationZ", 0),
                                PlayerPrefs.GetFloat("HeadOffset_localRotationW", 1)));
                        TrTransform originalTransformInverse = TrTransform.FromLocalTransform(head).inverse;
                        TrTransform newParentTransform = offsetTransform * originalTransformInverse;
                        newParent.transform.localPosition = newParentTransform.translation;
                        newParent.transform.localRotation = newParentTransform.rotation;
                        m_HeadOffset = true;
                    }
                }
                else if (InputManager.m_Instance.GetKeyboardShortcutDown(
                    InputManager.KeyboardShortcut.ToggleLightType))
                {
                    // Toggle between per-pixel & SH lighting on the secondary directional light
                    Light secondaryLight = App.Scene.GetLight((1));
                    if (LightRenderMode.ForceVertex == secondaryLight.renderMode)
                    {
                        secondaryLight.renderMode = LightRenderMode.ForcePixel;
                    }
                    else
                    {
                        secondaryLight.renderMode = LightRenderMode.ForceVertex;
                    }
                }
                else if (InputManager.m_Instance.GetKeyboardShortcutDown(
                    InputManager.KeyboardShortcut.TossWidget))
                {
                    m_WidgetManager.TossNearestWidget();
                }
                else if (InputManager.m_Instance.GetKeyboardShortcutDown(
                    InputManager.KeyboardShortcut.Reset))
                {
                    App.Instance.SetDesiredState(App.AppState.LoadingBrushesAndLighting);
                }
                else if (InputManager.m_Instance.GetKeyboardShortcutDown(
                             InputManager.KeyboardShortcut.FlyMode))
                {
                    SketchSurfacePanel.m_Instance.EnableSpecificTool(BaseTool.ToolType.FlyTool);
                }
                else if (App.Config.m_ToggleProfileOnAppButton &&
                    (InputManager.Wand.GetVrInputDown(VrInput.Button03) ||
                    InputManager.m_Instance.GetKeyboardShortcutDown(
                        InputManager.KeyboardShortcut.ToggleProfile)))
                {
                    IssueGlobalCommand(GlobalCommands.ToggleProfiling);
                }
            }

#if DEBUG
            if (InputManager.m_Instance.GetKeyboardShortcutDown(
                InputManager.KeyboardShortcut.CheckStrokes))
            {
                bool value = !SketchMemoryScript.m_Instance.m_SanityCheckStrokes;
                string feature = "Stroke determinism checking";
                SketchMemoryScript.m_Instance.m_SanityCheckStrokes = value;
                OutputWindowScript.m_Instance.CreateInfoCardAtController(
                    InputManager.ControllerName.Brush,
                    feature + (value ? ": On" : ": Off"));
            }
#endif

            bool hasController = m_ControlsType == ControlsType.SixDofControllers;
            var mouse = Mouse.current;

            // Toggle default tool.
            if (!m_PanelManager.AdvancedModeActive() &&
                InputManager.m_Instance.GetCommandDown(InputManager.SketchCommands.ToggleDefaultTool) &&
                !m_SketchSurfacePanel.IsDefaultToolEnabled() &&
                m_SketchSurfacePanel.ActiveTool.AllowDefaultToolToggle() && m_CurrentGazeObject == -1)// don't allow tool to change while pointing at panel because there is no visual indication
            {
                m_SketchSurfacePanel.EnableDefaultTool();
                AudioManager.m_Instance.PlayPinCushionSound(true);
            }
            // Pan.
            else if (!hasController && mouse.rightButton.isPressed)
            {
                SwitchState(InputState.Pan);
            }
            // Controller lock (this must be before rotate/head lock!).
            else if (!hasController &&
                InputManager.m_Instance.GetCommand(InputManager.SketchCommands.LockToController))
            {
                SwitchState(InputState.ControllerLock);
            }
            // Rotate.
            else if (!hasController &&
                InputManager.m_Instance.GetCommand(InputManager.SketchCommands.PivotRotation))
            {
                SwitchState(InputState.Rotation);
            }
            // Head lock.
            else if (!hasController &&
                InputManager.m_Instance.GetCommand(InputManager.SketchCommands.LockToHead))
            {
                SwitchState(InputState.HeadLock);
            }
            // Push pull.
            else if (!hasController &&
                InputManager.m_Instance.GetCommand(InputManager.SketchCommands.AltActivate))
            {
                SwitchState(InputState.PushPull);
            }
            else if (!PointerManager.m_Instance.IsMainPointerCreatingStroke())
            {
                // Reset surface.
                if (!hasController &&
                    InputManager.m_Instance.GetCommandDown(InputManager.SketchCommands.Reset))
                {
                    ResetGrabbedPose();
                }
                // Undo.
                else if (InputManager.m_Instance.GetCommandDown(InputManager.SketchCommands.Undo) &&
                    CanUndo())
                {
                    IssueGlobalCommand(GlobalCommands.Undo);
                }
                else if (InputManager.m_Instance.GetCommand(InputManager.SketchCommands.Undo) &&
                    CanUndo() && ShouldRepeatUndo())
                {
                    m_UndoHold_Timer = m_UndoRedoHold_RepeatInterval;
                    IssueGlobalCommand(GlobalCommands.Undo);
                }
                // Redo.
                else if (InputManager.m_Instance.GetCommandDown(InputManager.SketchCommands.Redo) &&
                    CanRedo())
                {
                    IssueGlobalCommand(GlobalCommands.Redo);
                }
                else if (InputManager.m_Instance.GetCommand(InputManager.SketchCommands.Redo) &&
                    CanRedo() && ShouldRepeatRedo())
                {
                    m_RedoHold_Timer = m_UndoRedoHold_RepeatInterval;
                    IssueGlobalCommand(GlobalCommands.Redo);
                }
                // Reset scene.
                else if (!hasController &&
                    InputManager.m_Instance.GetKeyboardShortcutDown(
                        InputManager.KeyboardShortcut.ResetScene))
                {
                    // TODO: Should thsi go away? Seems like the "sweetspot" may no longer be used.
                    if (App.VrSdk.GetControllerDof() == VrSdk.DoF.Two)
                    {
                        m_PanelManager.SetSweetSpotPosition(m_CurrentGazeRay.origin);
                        ResetGrabbedPose();
                    }
                }
                // Straight edge.
                else if (!hasController &&
                    InputManager.m_Instance.GetKeyboardShortcutDown(
                        InputManager.KeyboardShortcut.StraightEdge))
                {
                    IssueGlobalCommand(GlobalCommands.StraightEdge);
                }
                // Always fall back on switching tools.
                else
                {
                    m_SketchSurfacePanel.CheckForToolSelection();
                }
            }

            // Reset undo/redo hold timers.
            if (!InputManager.m_Instance.GetCommand(InputManager.SketchCommands.Undo))
            {
                m_UndoHold_Timer = m_UndoRedoHold_DurationBeforeStart;
            }
            if (!InputManager.m_Instance.GetCommand(InputManager.SketchCommands.Redo))
            {
                m_RedoHold_Timer = m_UndoRedoHold_DurationBeforeStart;
            }
            UnityEngine.Profiling.Profiler.EndSample();
        }

        bool CanUndo()
        {
            return SketchMemoryScript.m_Instance.CanUndo() &&
                !IsUIBlockingUndoRedo() &&
                m_PanelManager.GazePanelsAreVisible() &&
                !m_GrabWand.grabbingWorld &&
                !InputManager.m_Instance.GetCommand(InputManager.SketchCommands.Activate) &&
                !SelectionManager.m_Instance.IsAnimatingTossFromGrabbingGroup &&
                !(MultiplayerManager.m_Instance.State == ConnectionState.IN_ROOM);
        }

        bool CanRedo()
        {
            return SketchMemoryScript.m_Instance.CanRedo() &&
                !IsUIBlockingUndoRedo() &&
                m_PanelManager.GazePanelsAreVisible() &&
                !m_GrabBrush.grabbingWorld &&
                !InputManager.m_Instance.GetCommand(InputManager.SketchCommands.Activate) &&
                !SelectionManager.m_Instance.IsAnimatingTossFromGrabbingGroup &&
                !(MultiplayerManager.m_Instance.State == ConnectionState.IN_ROOM);
        }

        bool ShouldRepeatUndo()
        {
            m_UndoHold_Timer -= Time.deltaTime;
            return (m_UndoHold_Timer <= 0.0f);
        }

        bool ShouldRepeatRedo()
        {
            m_RedoHold_Timer -= Time.deltaTime;
            return (m_RedoHold_Timer <= 0.0f);
        }

        // Updates the global state:
        //   m_CurrentGrabWidget
        void UpdateGrab()
        {
            UnityEngine.Profiling.Profiler.BeginSample("SketchControlScript.UpdateGrab");
            if (m_ControlsType != ControlsType.SixDofControllers)
            {
                UnityEngine.Profiling.Profiler.EndSample();
                return;
            }

            GrabWidget rPrevGrabWidget = m_CurrentGrabWidget;
            GrabWidget rPrevPotentialBrush = m_PotentialGrabWidgetBrush;
            GrabWidget rPrevPotentialWand = m_PotentialGrabWidgetWand;
            if (m_CurrentGrabWidget)
            {
                m_CurrentGrabWidget.Activate(false);
            }
            if (m_PotentialGrabWidgetBrush)
            {
                m_PotentialGrabWidgetBrush.Activate(false);
            }
            if (m_PotentialGrabWidgetWand)
            {
                m_PotentialGrabWidgetWand.Activate(false);
            }
            m_CurrentGrabWidget = null;
            m_PotentialGrabWidgetBrush = null;
            m_PotentialGrabWidgetWand = null;
            m_PotentialGrabWidgetBrushValid = false;
            m_PotentialGrabWidgetWandValid = false;

            m_WidgetManager.RefreshNearestWidgetLists(m_CurrentGazeRay, m_CurrentGazeObject);

            if (m_GrabWidgetState == GrabWidgetState.None)
            {
                UpdateGrab_WasNone(rPrevPotentialBrush, rPrevPotentialWand);
            }
            else if (m_GrabWidgetState == GrabWidgetState.OneHand)
            {
                UpdateGrab_WasOneHand(rPrevGrabWidget);
            }
            else if (m_GrabWidgetState == GrabWidgetState.TwoHands)
            {
                UpdateGrab_WasTwoHands(rPrevGrabWidget);
            }

            // Update grab intersection state.
            switch (m_CurrentGrabIntersectionState)
            {
                case GrabIntersectionState.RequestIntersections:
                    m_CurrentGrabIntersectionState = GrabIntersectionState.ReadBrush;
                    break;
                case GrabIntersectionState.ReadBrush:
                    m_CurrentGrabIntersectionState = GrabIntersectionState.ReadWand;
                    break;
                case GrabIntersectionState.ReadWand:
                    m_CurrentGrabIntersectionState = GrabIntersectionState.RequestIntersections;
                    break;
            }

            if (!TutorialManager.m_Instance.TutorialActive() && m_CurrentGrabWidget == null)
            {
                UpdateGrab_World();
            }

            App.Instance.SelectionEffect.HighlightForGrab(
                m_GrabWidgetState != GrabWidgetState.None ||
                (m_PotentialGrabWidgetBrush != null && m_PotentialGrabWidgetBrushValid) ||
                (m_PotentialGrabWidgetWand != null && m_PotentialGrabWidgetWandValid));
            UnityEngine.Profiling.Profiler.EndSample();
        }

        void UpdateGrab_WasNone(GrabWidget rPrevPotentialBrush, GrabWidget rPrevPotentialWand)
        {
            // if a panel isn't in focus, allow for widget grab
            // We can grab a widget as long as we aren't trying to draw with that hand.
            bool bActiveInput =
                (InputManager.m_Instance.GetCommand(InputManager.SketchCommands.Activate) &&
                App.Instance.IsInStateThatAllowsPainting());

            //certain tools don't allow us to mess with widgets
            bool bWidgetManipOK = m_SketchSurfacePanel.DoesCurrentToolAllowWidgetManipulation() &&
                !m_GrabWand.grabbingWorld && !m_GrabBrush.grabbingWorld && IsGrabWorldStateStable() &&
                App.Instance.IsInStateThatAllowsAnyGrabbing();

            // Update EatInput flags if they're valid.
            if (m_GrabBrush.eatInput)
            {
                m_GrabBrush.eatInput = InputManager.Brush.GetControllerGrip();
            }
            if (m_GrabWand.eatInput)
            {
                m_GrabWand.eatInput = InputManager.Wand.GetControllerGrip();
            }

            bool bShouldClearWandInside = false;
            if (m_CurrentInputState == InputState.Standard && bWidgetManipOK)
            {
                // If we're in the intersection request state, fire off a new intersection request.  If
                // we're in the read brush state, update our brush grab data structure.
                List<GrabWidgetData> brushBests = m_WidgetManager.WidgetsNearBrush;
                if (m_CurrentGrabIntersectionState == GrabIntersectionState.RequestIntersections)
                {
                    RequestWidgetIntersection(brushBests, InputManager.ControllerName.Brush);
                }
                else if (m_CurrentGrabIntersectionState == GrabIntersectionState.ReadBrush)
                {
                    m_BackupBrushGrabData = GetBestWidget(brushBests, m_BrushResults);
                }

                if (m_BackupBrushGrabData != null)
                {
                    m_PotentialGrabWidgetBrush = m_BackupBrushGrabData.m_WidgetScript;

                    // Allow widget grab if we're not painting.
                    if (!bActiveInput)
                    {
                        m_PotentialGrabWidgetBrush.Activate(true);
                        m_PotentialGrabWidgetBrushValid = true;
                        m_PotentialGrabWidgetBrush.VisualizePinState();

                        if (!m_GrabBrush.eatInput && InputManager.Brush.GetControllerGrip())
                        {
                            m_CurrentGrabWidget = m_PotentialGrabWidgetBrush;
                            if (m_CurrentGrabWidget.Group != SketchGroupTag.None)
                            {
                                m_GrabBrush.grabbingGroup = true;
                                m_CurrentGrabWidget =
                                    SelectionManager.m_Instance.StartGrabbingGroupWithWidget(m_CurrentGrabWidget);
                            }
                            UpdateGrab_NoneToOne(InputManager.ControllerName.Brush);
                            bShouldClearWandInside = true;
                            m_GrabBrush.startedGrabInsideWidget = true;
                        }
                    }
                }
                m_GrabBrush.SetHadBestGrabAndTriggerHaptics(m_BackupBrushGrabData);
                m_ControllerGrabVisuals.BrushInWidgetRange = m_BackupBrushGrabData != null;

                // If we're in the intersection request state, fire off a new intersection request.  If
                // we're in the read wand state, update our wand grab data structure.
                List<GrabWidgetData> wandBests = m_WidgetManager.WidgetsNearWand;
                if (m_CurrentGrabIntersectionState == GrabIntersectionState.RequestIntersections)
                {
                    RequestWidgetIntersection(wandBests, InputManager.ControllerName.Wand);
                }
                else if (m_CurrentGrabIntersectionState == GrabIntersectionState.ReadWand)
                {
                    m_BackupWandGrabData = GetBestWidget(wandBests, m_WandResults);
                }

                if (m_BackupWandGrabData != null)
                {
                    m_PotentialGrabWidgetWand = m_BackupWandGrabData.m_WidgetScript;
                    // Allow wand widget grab if brush grab failed.
                    bool bGrabAllowed = (m_GrabWidgetState == GrabWidgetState.None) && !bActiveInput;
                    if (bGrabAllowed)
                    {
                        m_PotentialGrabWidgetWand.Activate(true);
                        m_PotentialGrabWidgetWandValid = true;
                        m_PotentialGrabWidgetWand.VisualizePinState();

                        if (!m_GrabWand.eatInput && InputManager.Wand.GetControllerGrip())
                        {
                            m_CurrentGrabWidget = m_PotentialGrabWidgetWand;
                            if (m_CurrentGrabWidget.Group != SketchGroupTag.None)
                            {
                                m_GrabWand.grabbingGroup = true;
                                m_CurrentGrabWidget =
                                    SelectionManager.m_Instance.StartGrabbingGroupWithWidget(m_CurrentGrabWidget);
                            }
                            UpdateGrab_NoneToOne(InputManager.ControllerName.Wand);
                            m_GrabBrush.ClearInsideWidget();
                            m_GrabWand.startedGrabInsideWidget = true;
                        }
                    }
                }
                m_GrabWand.SetHadBestGrabAndTriggerHaptics(m_BackupWandGrabData);
                m_ControllerGrabVisuals.WandInWidgetRange = m_BackupWandGrabData != null;

                // Account for asymmetry in controller processing by clearing after wand has updated
                // GrabState.insideWidget according to bestWandGrab.
                if (bShouldClearWandInside)
                {
                    m_GrabWand.ClearInsideWidget();
                }
            }

            // Update widget collisions if we've got a drifter.
            if (m_GrabWidgetState == GrabWidgetState.None)
            {
                if (m_WidgetManager.ShouldUpdateCollisions())
                {
                    m_PanelManager.DoCollisionSimulationForWidgetPanels();
                }
            }
        }

        void UpdateGrab_WasOneHand(GrabWidget rPrevGrabWidget)
        {
            var controller = InputManager.Controllers[(int)m_GrabWidgetOneHandInfo.m_Name];
            bool shouldRelease = !App.Instance.IsInStateThatAllowsAnyGrabbing();
            if (!InputManager.Controllers[(int)m_GrabWidgetOneHandInfo.m_Name].GetControllerGrip() ||
                shouldRelease)
            {
                if (shouldRelease)
                {
                    EatGrabInput();
                }

                Vector3 vLinearVelocity;
                Vector3 vAngularVelocity;
                if (GetGrabWidgetHoldHistory(out vLinearVelocity, out vAngularVelocity))
                {
                    rPrevGrabWidget.SetVelocities(
                        vLinearVelocity, vAngularVelocity,
                        controller.Transform.position);
                }
                // One -> None
                UpdateGrab_ToNone(rPrevGrabWidget);
            }
            else
            {
                // Keep holding on to our widget.
                m_CurrentGrabWidget = rPrevGrabWidget;
                m_CurrentGrabWidget.Activate(true);
                m_CurrentGrabWidget.UserInteracting(true, m_GrabWidgetOneHandInfo.m_Name);

                if (!m_CurrentGrabWidget.Pinned)
                {
                    var info = InputManager.Controllers[(int)m_GrabWidgetOneHandInfo.m_Name];
                    var controllerXf = Coords.AsGlobal[info.Transform];
                    var newWidgetXf = controllerXf * m_GrabWidgetOneHandInfo.m_BaseWidgetXf_LS;
                    m_CurrentGrabWidget.RecordAndSetPosRot(newWidgetXf);

                    UpdateGrabWidgetHoldHistory(m_GrabWidgetOneHandInfo.m_Name);
                }

                m_PanelManager.DoCollisionSimulationForWidgetPanels();

                // Check for widget pinning.
                if (m_CurrentGrabWidget.AllowPinning)
                {
                    if (InputManager.Controllers[(int)m_GrabWidgetOneHandInfo.m_Name].GetCommandDown(
                        InputManager.SketchCommands.PinWidget))
                    {
                        // If the user initiates a pin action, buzz a bit.
                        if (!m_CurrentGrabWidget.Pinned)
                        {
                            InputManager.m_Instance.TriggerHapticsPulse(
                                m_GrabWidgetOneHandInfo.m_Name, 3, 0.10f, 0.07f);
                        }
                        m_CurrentGrabWidget.Pin(!m_CurrentGrabWidget.Pinned);
                        SketchSurfacePanel.m_Instance.EatToolsInput();
                        m_WidgetManager.RefreshPinAndUnpinLists();
                    }
                }

                if (m_CurrentGrabWidget is SelectionWidget)
                {
                    if (InputManager.m_Instance.GetCommandDown(
                        InputManager.SketchCommands.DuplicateSelection))
                    {
                        controller.LastHeldInput =
                            controller.GetCommandHoldInput(InputManager.SketchCommands.DuplicateSelection);
                    }

                    if (controller.LastHeldInput != null &&
                        InputManager.m_Instance.GetCommandHeld(InputManager.SketchCommands.DuplicateSelection))
                    {
                        SketchControlsScript.m_Instance.IssueGlobalCommand(
                            SketchControlsScript.GlobalCommands.Duplicate);
                    }
                }

                InputManager.ControllerName otherName =
                    (m_GrabWidgetOneHandInfo.m_Name == InputManager.ControllerName.Brush) ?
                        InputManager.ControllerName.Wand : InputManager.ControllerName.Brush;
                bool otherInputEaten =
                    (m_GrabWidgetOneHandInfo.m_Name == InputManager.ControllerName.Brush) ?
                        m_GrabWand.eatInput : m_GrabBrush.eatInput;

                // See if the other controller decides to grab the widget (unless we're pinned).
                if (!m_CurrentGrabWidget.Pinned)
                {
                    if (m_CurrentGrabWidget.AllowTwoHandGrab)
                    {
                        if (InputManager.Controllers[(int)otherName].GetControllerGrip())
                        {
                            RequestPanelsVisibility(false);
                            m_GrabWidgetState = GrabWidgetState.TwoHands;
                            // Figure out if the new grab starts inside the widget.
                            Vector3 vOtherGrabPos = TrTransform.FromTransform(
                                InputManager.m_Instance.GetController(otherName)).translation;
                            bool bOtherGrabInBounds = m_CurrentGrabWidget.GetActivationScore(
                                vOtherGrabPos, otherName) >= 0;
                            m_CurrentGrabWidget.SetUserTwoHandGrabbing(
                                true, m_GrabWidgetOneHandInfo.m_Name, otherName, bOtherGrabInBounds);

                            if (otherName == InputManager.ControllerName.Brush)
                            {
                                m_GrabBrush.startedGrabInsideWidget = bOtherGrabInBounds;
                            }
                            else
                            {
                                m_GrabWand.startedGrabInsideWidget = bOtherGrabInBounds;
                            }

                            m_GrabWidgetTwoHandBrushPrev = TrTransform.FromTransform(
                                InputManager.m_Instance.GetController(InputManager.ControllerName.Brush));
                            m_GrabWidgetTwoHandWandPrev = TrTransform.FromTransform(
                                InputManager.m_Instance.GetController(InputManager.ControllerName.Wand));
                        }
                    }
                }
                else if (!otherInputEaten && InputManager.Controllers[(int)otherName].GetControllerGrip())
                {
                    // If it's a two hand grab but the current grab widget is pinned, grab the world.
                    UpdateGrab_ToNone(m_CurrentGrabWidget);
                    m_CurrentGrabWidget = null;
                    m_ControllerGrabVisuals.SetDesiredVisualState(ControllerGrabVisuals.VisualState.Off);
                }
            }
        }

        // Previous frame was a two-handed grab.
        // Handles all the cases where this frame's grab is zero, one, or two hands.
        void UpdateGrab_WasTwoHands(GrabWidget rPrevGrabWidget)
        {
            //keep holding on to our widget
            m_CurrentGrabWidget = rPrevGrabWidget;
            m_CurrentGrabWidget.Activate(true);
            m_CurrentGrabWidget.UserInteracting(true, m_GrabWidgetOneHandInfo.m_Name);

            if (!App.Instance.IsInStateThatAllowsAnyGrabbing())
            {
                m_CurrentGrabWidget.SetUserTwoHandGrabbing(false);
                UpdateGrab_ToNone(rPrevGrabWidget);
            }
            else if (!InputManager.Wand.GetControllerGrip())
            { // Look for button release.
                m_CurrentGrabWidget.SetUserTwoHandGrabbing(false);
                // See if our Brush hand is still within grab range of the widget.
                if (m_GrabBrush.startedGrabInsideWidget ||
                    IsControllerNearWidget(InputManager.ControllerName.Brush, m_CurrentGrabWidget))
                {
                    m_GrabWidgetOneHandInfo.m_Name = InputManager.ControllerName.Brush;
                    RequestPanelsVisibility(true);
                    InitializeGrabWidgetControllerInfo(m_GrabWidgetOneHandInfo);
                    m_GrabWidgetState = GrabWidgetState.OneHand;
                }
                else
                {
                    // If the Brush hand is beyond the widget, we're not holding it anymore.
                    UpdateGrab_ToNone(rPrevGrabWidget);

                    // Eat input on the brush grip until we release the button.
                    m_GrabBrush.eatInput = true;
                }
            }
            else if (!InputManager.Brush.GetControllerGrip())
            {
                m_CurrentGrabWidget.SetUserTwoHandGrabbing(false);
                if (m_GrabWand.startedGrabInsideWidget ||
                    IsControllerNearWidget(InputManager.ControllerName.Wand, m_CurrentGrabWidget))
                {
                    m_GrabWidgetOneHandInfo.m_Name = InputManager.ControllerName.Wand;
                    InitializeGrabWidgetControllerInfo(m_GrabWidgetOneHandInfo);
                    m_GrabWidgetState = GrabWidgetState.OneHand;
                }
                else
                {
                    UpdateGrab_ToNone(rPrevGrabWidget);
                    m_GrabWand.eatInput = true;
                }
            }
            else
            {
                // Both hands still grabbing.
                // Check for pin, which forcibly releases one of the hands.
                if (m_CurrentGrabWidget.AllowPinning &&
                    InputManager.Controllers[(int)m_GrabWidgetOneHandInfo.m_Name].GetCommandDown(
                        InputManager.SketchCommands.PinWidget))
                {
                    // If the user initiates a pin action, buzz a bit.
                    if (!m_CurrentGrabWidget.Pinned)
                    {
                        InputManager.m_Instance.TriggerHapticsPulse(
                            m_GrabWidgetOneHandInfo.m_Name, 3, 0.10f, 0.07f);
                    }

                    m_CurrentGrabWidget.Pin(!m_CurrentGrabWidget.Pinned);
                    SketchSurfacePanel.m_Instance.EatToolsInput();
                    m_WidgetManager.RefreshPinAndUnpinLists();

                    InitializeGrabWidgetControllerInfo(m_GrabWidgetOneHandInfo);
                    m_GrabWidgetState = GrabWidgetState.OneHand;
                    m_CurrentGrabWidget.SetUserTwoHandGrabbing(false);

                    // Eat input on the off hand so we don't immediately jump in to world transform.
                    if (m_GrabWidgetOneHandInfo.m_Name == InputManager.ControllerName.Brush)
                    {
                        RequestPanelsVisibility(true);
                        m_GrabWand.eatInput = true;
                    }
                    else
                    {
                        m_GrabBrush.eatInput = true;
                    }
                }

                if (!m_CurrentGrabWidget.Pinned)
                {
                    UpdateGrab_ContinuesTwoHands();
                }
            }
            ClearGrabWidgetHoldHistory();
            m_PanelManager.DoCollisionSimulationForWidgetPanels();
        }

        // Common case for two-handed grab: both the previous and current frames are two-handed.
        private void UpdateGrab_ContinuesTwoHands()
        {
            //holding with two hands, transform accordingly
            TrTransform xfBrush = TrTransform.FromTransform(InputManager.Brush.Transform);
            TrTransform xfWand = TrTransform.FromTransform(InputManager.Wand.Transform);
            Vector2 vSizeRange = m_CurrentGrabWidget.GetWidgetSizeRange();

            GrabWidget.Axis axis = m_CurrentGrabWidget.GetScaleAxis(
                xfWand.translation, xfBrush.translation,
                out Vector3 axisDirection, out float axisExtent);

            TrTransform newWidgetXf;
            if (axis != GrabWidget.Axis.Invalid)
            {
                // Scale along a single axis
                float deltaScale;
                if (App.Config.m_AxisManipulationIsResize)
                {
                    newWidgetXf = MathUtils.TwoPointObjectTransformationAxisResize(
                        axisDirection, axisExtent,
                        m_GrabWidgetTwoHandWandPrev, m_GrabWidgetTwoHandBrushPrev,
                        xfWand, xfBrush,
                        GetWorkingTransform(m_CurrentGrabWidget),
                        out deltaScale,
                        deltaScaleMin: vSizeRange.x / axisExtent,
                        deltaScaleMax: vSizeRange.y / axisExtent);
                }
                else
                {
                    newWidgetXf = MathUtils.TwoPointObjectTransformationNonUniformScale(
                        axisDirection,
                        m_GrabWidgetTwoHandWandPrev, m_GrabWidgetTwoHandBrushPrev,
                        xfWand, xfBrush,
                        GetWorkingTransform(m_CurrentGrabWidget),
                        out deltaScale,
                        finalScaleMin: vSizeRange.x,
                        deltaScaleMin: vSizeRange.x / axisExtent,
                        deltaScaleMax: vSizeRange.y / axisExtent);
                }

                // The above functions return undefined values in newWidgetXf.scale; but that's
                // okay because RecordAndSetPosRot ignores xf.scale.
                // TODO: do this more cleanly
                m_CurrentGrabWidget.RecordAndApplyScaleToAxis(deltaScale, axis);
            }
            else
            {
                // Uniform scaling
                TrTransform xfObject = GetWorkingTransform(m_CurrentGrabWidget);
                Vector3 extents = (m_CurrentGrabWidget is StencilWidget)
                    ? (m_CurrentGrabWidget as StencilWidget).Extents
                    : Vector3.one * Mathf.Abs(m_CurrentGrabWidget.GetSignedWidgetSize());

                // Delta-scale bounds should be based on the smallest/largest extent.
                // Irritatingly, the API wants absolute rather than relative scale bounds,
                // so they need even more conversion.
                float deltaScaleMin = vSizeRange.x / extents.Min();
                float deltaScaleMax = vSizeRange.y / extents.Max();
                if (m_GrabWand.startedGrabInsideWidget && m_GrabBrush.startedGrabInsideWidget)
                {
                    newWidgetXf = MathUtils.TwoPointObjectTransformation(
                        m_GrabWidgetTwoHandWandPrev, m_GrabWidgetTwoHandBrushPrev,
                        xfWand, xfBrush,
                        xfObject,
                        deltaScaleMin: deltaScaleMin, deltaScaleMax: deltaScaleMax);
                }
                else if (m_GrabWand.startedGrabInsideWidget)
                {
                    // keep the wand inside the object
                    newWidgetXf = MathUtils.TwoPointObjectTransformation(
                        m_GrabWidgetTwoHandWandPrev, m_GrabWidgetTwoHandBrushPrev,
                        xfWand, xfBrush,
                        xfObject,
                        deltaScaleMin: deltaScaleMin, deltaScaleMax: deltaScaleMax,
                        bUseLeftAsPivot: true);
                }
                else
                {
                    // keep the brush inside the object (note the brush is the left hand)
                    newWidgetXf = MathUtils.TwoPointObjectTransformation(
                        m_GrabWidgetTwoHandBrushPrev, m_GrabWidgetTwoHandWandPrev,
                        xfBrush, xfWand,
                        xfObject,
                        deltaScaleMin: deltaScaleMin, deltaScaleMax: deltaScaleMax,
                        bUseLeftAsPivot: true);
                }

                // Must do separately becvause RecordAndSetPosRot ignores newWidgetXf.scale
                m_CurrentGrabWidget.RecordAndSetSize(newWidgetXf.scale);

                float currentSize = Mathf.Abs(m_CurrentGrabWidget.GetSignedWidgetSize());
                if (currentSize == vSizeRange.x || currentSize == vSizeRange.y)
                {
                    InputManager.m_Instance.TriggerHaptics(InputManager.ControllerName.Brush, 0.05f);
                    InputManager.m_Instance.TriggerHaptics(InputManager.ControllerName.Wand, 0.05f);
                }
            }

            // Ignores TrTransform.scale
            m_CurrentGrabWidget.RecordAndSetPosRot(newWidgetXf);

            m_GrabWidgetTwoHandBrushPrev = xfBrush;
            m_GrabWidgetTwoHandWandPrev = xfWand;
        }

        void UpdateGrab_NoneToOne(InputManager.ControllerName controllerName)
        {
            if (m_MaybeDriftingGrabWidget != null &&
                m_MaybeDriftingGrabWidget.IsMoving() &&
                !m_MaybeDriftingGrabWidget.IsSpinningFreely)
            {
                // If a new widget is grabbed but the previous one is still drifting, end the drift.
                // TODO: Simplify in the widget animation cleanup.
                if (m_MaybeDriftingGrabWidget == m_CurrentGrabWidget)
                {
                    SketchMemoryScript.m_Instance.PerformAndRecordCommand(
                        new MoveWidgetCommand(m_MaybeDriftingGrabWidget,
                            m_MaybeDriftingGrabWidget.LocalTransform, m_MaybeDriftingGrabWidget.CustomDimension,
                            final: true),
                        discardIfNotMerged: true);
                }
                m_MaybeDriftingGrabWidget.ClearVelocities();
            }

            // UserInteracting should be the first thing that happens here so OnUserBeginInteracting can
            // be called before everything else.
            m_CurrentGrabWidget.UserInteracting(true, controllerName);
            m_CurrentGrabWidget.ClearVelocities();
            ClearGrabWidgetHoldHistory();

            //set our info names according to this controller's name
            m_GrabWidgetOneHandInfo.m_Name = controllerName;
            InitializeGrabWidgetControllerInfo(m_GrabWidgetOneHandInfo);

            PointerManager.m_Instance.AllowPointerPreviewLine(false);
            PointerManager.m_Instance.RequestPointerRendering(false);
            m_SketchSurfacePanel.RequestHideActiveTool(true);
            if (m_GrabWidgetOneHandInfo.m_Name == InputManager.ControllerName.Wand)
            {
                RequestPanelsVisibility(false);
            }

            // Notify visuals.
            ControllerGrabVisuals.VisualState visualState =
                m_GrabWidgetOneHandInfo.m_Name == InputManager.ControllerName.Brush ?
                    ControllerGrabVisuals.VisualState.WidgetBrushGrip :
                    ControllerGrabVisuals.VisualState.WidgetWandGrip;
            m_ControllerGrabVisuals.SetDesiredVisualState(visualState);
            m_ControllerGrabVisuals.SetHeldWidget(m_CurrentGrabWidget.transform);

            //if a gaze object had focus when we grabbed this widget, take focus off the object
            ResetActivePanel();
            m_UIReticle.SetActive(false);

            // Prep all other grab widgets for collision.
            m_PanelManager.PrimeCollisionSimForWidgets(m_CurrentGrabWidget);

            m_GrabWidgetState = GrabWidgetState.OneHand;
            m_WidgetManager.WidgetsDormant = false;
            PointerManager.m_Instance.EatLineEnabledInput();

            m_BackupWandGrabData = null;
            m_BackupBrushGrabData = null;
        }

        void UpdateGrab_ToNone(GrabWidget rPrevGrabWidget)
        {
            m_MaybeDriftingGrabWidget = rPrevGrabWidget;

            m_GrabWidgetState = GrabWidgetState.None;
            PointerManager.m_Instance.RequestPointerRendering(!App.Instance.IsLoading() &&
                m_SketchSurfacePanel.ShouldShowPointer());
            RequestPanelsVisibility(true);
            m_SketchSurfacePanel.RequestHideActiveTool(false);
            rPrevGrabWidget.UserInteracting(false);

            // Disable grab visuals.
            m_ControllerGrabVisuals.SetDesiredVisualState(ControllerGrabVisuals.VisualState.Off);
            m_ControllerGrabVisuals.SetHeldWidget(null);

            if (m_GrabBrush.grabbingGroup || m_GrabWand.grabbingGroup)
            {
                SelectionManager.m_Instance.EndGrabbingGroupWithWidget();
                m_GrabBrush.grabbingGroup = false;
                m_GrabWand.grabbingGroup = false;
            }
        }

        void RequestWidgetIntersection(List<GrabWidgetData> candidates,
                                       InputManager.ControllerName controllerName)
        {
            // Get locals based off what controller we're using.
            Queue<GpuIntersectionResult> resultQueue = null;
            Vector3 controllerPos = Vector3.zero;
            if (controllerName == InputManager.ControllerName.Brush)
            {
                resultQueue = m_BrushResults;
                controllerPos = InputManager.m_Instance.GetBrushControllerAttachPoint().position;
            }
            else
            {
                resultQueue = m_WandResults;
                controllerPos = InputManager.m_Instance.GetWandControllerAttachPoint().position;
            }

            // If we don't have a candidate that has a GPU object, don't bother firing off a GPU request.
            bool requestGpuIntersection = false;

            // Fire off a new GPU intersection with all widgets that can use it.
            for (int i = 0; i < candidates.Count; ++i)
            {
                if (candidates[i].m_WidgetScript.HasGPUIntersectionObject())
                {
                    candidates[i].m_WidgetScript.SetGPUIntersectionObjectLayer(m_WidgetGpuIntersectionLayer);
                    requestGpuIntersection = true;
                }
            }

            if (requestGpuIntersection)
            {
                GpuIntersectionResult newRequest = new GpuIntersectionResult();
                newRequest.resultList = new List<GpuIntersector.ModelResult>();
                newRequest.result = App.Instance.GpuIntersector.RequestModelIntersections(
                    controllerPos, m_WidgetGpuIntersectionRadius, newRequest.resultList, 8,
                    (1 << m_WidgetGpuIntersectionLayer));

                // The new result will only be null when the intersector is disabled.
                if (newRequest.result != null)
                {
                    resultQueue.Enqueue(newRequest);
                }

                for (int i = 0; i < candidates.Count; ++i)
                {
                    if (candidates[i].m_WidgetScript.HasGPUIntersectionObject())
                    {
                        candidates[i].m_WidgetScript.RestoreGPUIntersectionObjectLayer();
                    }
                }
            }
        }

        GrabWidgetData GetBestWidget(List<GrabWidgetData> candidates,
                                     Queue<GpuIntersectionResult> resultQueue)
        {
            // Discard futures that are too old.
            while (resultQueue.Count > 0)
            {
                if (Time.frameCount - resultQueue.Peek().result.StartFrame < 5)
                {
                    break;
                }
                resultQueue.Dequeue();
            }

            // If the oldest future is ready, use its intersection result to update the candidates.
            GpuIntersectionResult finishedResult;
            if (resultQueue.Count > 0 && resultQueue.Peek().result.IsReady)
            {
                finishedResult = resultQueue.Dequeue();
            }
            else
            {
                finishedResult.resultList = new List<GpuIntersector.ModelResult>();
            }

            // TODO: Speed this up.
            for (int i = 0; i < candidates.Count; ++i)
            {
                if (candidates[i].m_WidgetScript.HasGPUIntersectionObject())
                {
                    // If a candidate can't find itself in the finished results list, it's not eligible.
                    bool candidateValid = false;
                    for (int j = 0; j < finishedResult.resultList.Count; ++j)
                    {
                        if (candidates[i].m_WidgetScript.Equals(finishedResult.resultList[j].widget))
                        {
                            candidateValid = true;
                            break;
                        }
                    }

                    if (candidateValid)
                    {
                        // If a candidate has a GPU intersection object and we found it in this list,
                        // not only is it valid, but it's as valid as it can be.
                        candidates[i].m_ControllerScore = 1.0f;
                    }
                    else
                    {
                        candidates[i].m_NearController = false;
                    }
                }
            }

            // Run through the candidates and pick
            GrabWidgetData best = null;
            for (int i = 0; i < candidates.Count; ++i)
            {
                var candidate = candidates[i];
                if (!candidate.m_NearController) continue;

                // For media widgets - only select from the active layer
                if (candidate.m_WidgetScript is MediaWidget
                    && candidate.m_WidgetScript.Canvas != App.Scene.ActiveCanvas) continue;

                if (best == null || candidate.m_ControllerScore > best.m_ControllerScore)
                {
                    best = candidate;
                }
            }
            return best;
        }

        void InitializeGrabWidgetControllerInfo(GrabWidgetControllerInfo info)
        {
            Transform controller = InputManager.Controllers[(int)info.m_Name].Transform;
            Transform widget = m_CurrentGrabWidget.GrabTransform_GS;
            TrTransform newWidgetXf = Coords.AsGlobal[widget];

            info.m_BaseControllerXf = Coords.AsGlobal[controller];
            info.m_BaseWidgetXf_LS = info.m_BaseControllerXf.inverse * newWidgetXf;
        }

        // returns the transform of the true widget (not the snapped one for those that can be)
        private TrTransform GetWorkingTransform(GrabWidget w)
        {
            TrTransform ret = w.GetGrabbedTrTransform();
            ret.scale = w.GetSignedWidgetSize();
            return ret;
        }

        // Initiate the world transform reset animation.
        public void RequestWorldTransformReset(bool toSavedXf = false)
        {
            if (WorldIsReset(toSavedXf))
            {
                return;
            }

            m_WorldTransformResetXf =
                toSavedXf ? SketchMemoryScript.m_Instance.InitialSketchTransform : TrTransform.identity;
            m_WorldTransformResetState = WorldTransformResetState.Requested;

            App.Scene.disableTiltProtection = false;
        }

        void UpdateWorldTransformReset()
        {
            switch (m_WorldTransformResetState)
            {
                case WorldTransformResetState.Requested:
                    ViewpointScript.m_Instance.FadeToColor(Color.black, m_GrabWorldFadeSpeed);
                    m_WorldTransformResetState = WorldTransformResetState.FadingToBlack;
                    m_xfDropCamReset_RS = Coords.AsRoom[m_DropCam.transform];
                    PointerManager.m_Instance.EatLineEnabledInput();
                    PointerManager.m_Instance.AllowPointerPreviewLine(false);
                    break;
                case WorldTransformResetState.FadingToBlack:
                    m_WorldTransformFadeAmount += m_GrabWorldFadeSpeed * Time.deltaTime;
                    if (m_WorldTransformFadeAmount >= 1.0f)
                    {
                        App.Scene.Pose = m_WorldTransformResetXf;
                        m_WorldTransformFadeAmount = 1.0f;
                        m_WorldTransformResetState = WorldTransformResetState.FadingToScene;
                        ViewpointScript.m_Instance.FadeToScene(m_GrabWorldFadeSpeed);
                        m_DropCam.transform.position = m_xfDropCamReset_RS.translation;
                        m_DropCam.transform.rotation = m_xfDropCamReset_RS.rotation;
                        PointerManager.m_Instance.AllowPointerPreviewLine(true);
                    }
                    break;
                case WorldTransformResetState.FadingToScene:
                    m_WorldTransformFadeAmount -= m_GrabWorldFadeSpeed * Time.deltaTime;
                    if (m_WorldTransformFadeAmount <= 0.0f)
                    {
                        m_WorldTransformFadeAmount = 0.0f;
                        m_WorldTransformResetState = WorldTransformResetState.Default;
                    }
                    break;
            }
        }

        bool CheckToggleTiltProtection()
        {
            if (
                InputManager.Wand.GetCommandDown(InputManager.SketchCommands.Redo) ||
                InputManager.Brush.GetCommandDown(InputManager.SketchCommands.Redo)
            )
            {
                App.Scene.disableTiltProtection = !App.Scene.disableTiltProtection;

                return !App.Scene.disableTiltProtection;
            }

            return false;

        }

        void UpdateGrab_World()
        {
            bool bAllowWorldTransform = m_SketchSurfacePanel.ActiveTool.AllowWorldTransformation() &&
                (m_GrabWorldState != GrabWorldState.ResetDone) &&
                (!PointerManager.m_Instance.IsMainPointerCreatingStroke() || App.Instance.IsLoading()) &&
                App.Instance.IsInStateThatAllowsAnyGrabbing() &&
                !m_DisableWorldGrabbing;

            bool bWorldGrabWandPrev = m_GrabWand.grabbingWorld;
            bool bWorldGrabBrushPrev = m_GrabBrush.grabbingWorld;
            m_GrabWand.grabbingWorld = bAllowWorldTransform && !m_GrabWand.eatInput &&
                InputManager.Wand.GetControllerGrip();
            m_GrabBrush.grabbingWorld = bAllowWorldTransform && !m_GrabBrush.eatInput &&
                InputManager.Brush.GetControllerGrip() &&
                (m_CurrentGazeObject == -1);

            bool grabsChanged = (bWorldGrabWandPrev != m_GrabWand.grabbingWorld) ||
                (bWorldGrabBrushPrev != m_GrabBrush.grabbingWorld);
            bool bAllowWorldTransformChanged =
                bAllowWorldTransform != m_AllowWorldTransformLastFrame;
            int nGrabs = m_GrabWand.grabbingWorld ? 1 : 0;
            nGrabs += m_GrabBrush.grabbingWorld ? 1 : 0;

            // Allow grabbing again if grabs have changed and we're done resetting.
            if (m_GrabWorldState == GrabWorldState.ResetDone && grabsChanged)
            {
                m_GrabWorldState = GrabWorldState.Normal;
            }

            // Update panels visibility if brush grip has changed.
            if (bWorldGrabWandPrev != m_GrabWand.grabbingWorld)
            {
                RequestPanelsVisibility(!m_GrabWand.grabbingWorld);
            }

            // Update tool visibility if brush grip has changed.
            if (bWorldGrabBrushPrev != m_GrabBrush.grabbingWorld)
            {
                m_SketchSurfacePanel.RequestHideActiveTool(m_GrabBrush.grabbingWorld);
                PointerManager.m_Instance.AllowPointerPreviewLine(!m_GrabBrush.grabbingWorld);
                PointerManager.m_Instance.RequestPointerRendering(!m_GrabBrush.grabbingWorld
                    && m_SketchSurfacePanel.ShouldShowPointer() && !App.Instance.IsLoading());
            }

            // Reset m_WorldBeingGrabbed and only set it when world is actually being grabbed.
            bool bWorldBeingGrabbedPrev = m_WorldBeingGrabbed;
            m_WorldBeingGrabbed = false;

            // Move the world if it has been grabbed.
            if (m_GrabWorldState == GrabWorldState.Normal && bAllowWorldTransform)
            {
                if (nGrabs == 2)
                {
                    // Two-handed world movement.
                    m_WorldBeingGrabbed = true;
                    TrTransform grabXfWand = TrTransform.FromTransform(
                        InputManager.m_Instance.GetController(InputManager.ControllerName.Wand));
                    TrTransform grabXfBrush = TrTransform.FromTransform(
                        InputManager.m_Instance.GetController(InputManager.ControllerName.Brush));

                    // Offset the controller positions so that they're centered on the grips.
                    Vector3 gripPos = InputManager.Controllers[(int)InputManager.ControllerName.Brush].Geometry.GripAttachPoint.localPosition;
                    gripPos.x = 0.0f;
                    grabXfWand.translation += grabXfWand.MultiplyVector(gripPos);
                    grabXfBrush.translation += grabXfBrush.MultiplyVector(gripPos);

                    // Are we initiating two hand transform this frame?
                    if (!bWorldGrabWandPrev || !bWorldGrabBrushPrev)
                    {
                        PointerManager.m_Instance.EnableLine(false);
                        PointerManager.m_Instance.AllowPointerPreviewLine(false);
                        PointerManager.m_Instance.RequestPointerRendering(false);
                        // Initiate audio loop
                        m_WorldTransformSpeedSmoothed = 0.0f;
                        AudioManager.m_Instance.WorldGrabLoop(true);
                    }
                    else
                    {
                        TrTransform xfOld = GrabbedPose;
                        TrTransform xfNew;
                        float deltaScaleMin = WorldTransformMinScale / xfOld.scale;
                        float deltaScaleMax = WorldTransformMaxScale / xfOld.scale;
                        bool fixOffset = false;
                        fixOffset = CheckToggleTiltProtection();
                        xfNew = MathUtils.TwoPointObjectTransformation(
                            m_GrabBrush.grabTransform, m_GrabWand.grabTransform,
                            grabXfBrush, grabXfWand,
                            xfOld,
                            rotationAxisConstraint: (App.Scene.disableTiltProtection ? default(Vector3) : Vector3.up),
                            deltaScaleMin: deltaScaleMin, deltaScaleMax: deltaScaleMax);
                        float fCurrentWorldTransformSpeed =
                            Mathf.Abs((xfNew.scale - xfOld.scale) / Time.deltaTime);
                        m_WorldTransformSpeedSmoothed =
                            Mathf.Lerp(m_WorldTransformSpeedSmoothed, fCurrentWorldTransformSpeed,
                                AudioManager.m_Instance.m_WorldGrabLoopSmoothSpeed * Time.deltaTime);
                        AudioManager.m_Instance.ChangeLoopVolume("WorldGrab",
                            Mathf.Clamp(m_WorldTransformSpeedSmoothed /
                                AudioManager.m_Instance.m_WorldGrabLoopAttenuation, 0f,
                                AudioManager.m_Instance.m_WorldGrabLoopMaxVolume));

                        if (fixOffset)
                        {
                            Vector3 midPoint = Vector3.Lerp(grabXfBrush.translation, grabXfWand.translation, 0.5f);

                            Vector3 localMidPointOldXF = xfOld.inverse * midPoint;

                            // assign this to force the axial protection
                            GrabbedPose = xfNew;
                            xfNew = GrabbedPose;

                            Vector3 midPointXFNew = xfNew * localMidPointOldXF;

                            TrTransform xfDelta1 = TrTransform.T(midPoint - midPointXFNew);
                            xfNew = xfDelta1 * xfNew;
                        }
                        GrabbedPose = xfNew;
                    }

                    // Update last states.
                    m_GrabBrush.grabTransform = grabXfBrush;
                    m_GrabWand.grabTransform = grabXfWand;
                }
            }
            else if (m_GrabWorldState == GrabWorldState.ResettingTransform)
            {
                if (m_WorldTransformResetState == WorldTransformResetState.FadingToScene)
                {
                    ResetGrabbedPose();
                    PanelManager.m_Instance.ExecuteOnPanel<LightsPanel>(x => x.OnPanelMoved());

                    // World can't be transformed right after a reset until grab states have changed.
                    if (bAllowWorldTransform)
                    {
                        bAllowWorldTransform = false;
                        bAllowWorldTransformChanged =
                            bAllowWorldTransform != m_AllowWorldTransformLastFrame;
                    }

                    // Set the grab world state on exit.
                    if (nGrabs == 0)
                    {
                        m_GrabWorldState = GrabWorldState.Normal;
                    }
                    else
                    {
                        m_GrabWorldState = GrabWorldState.ResetDone;
                    }
                }
            }

            if (grabsChanged || bAllowWorldTransformChanged)
            {
                // Fade in grid when doing two handed spin.
                if (nGrabs == 2 && !bAllowWorldTransformChanged)
                {
                    ViewpointScript.m_Instance.FadeGroundPlaneIn(m_GrabWorldGridColor, m_GrabWorldFadeSpeed);
                }
                else
                {
                    ViewpointScript.m_Instance.FadeGroundPlaneOut(m_GrabWorldFadeSpeed);
                }
            }

            // Update visuals for world transform
            if (grabsChanged)
            {
                bool bDoubleGrip = m_GrabBrush.grabbingWorld && m_GrabWand.grabbingWorld;
                bool bSingleGrip = m_GrabBrush.grabbingWorld || m_GrabWand.grabbingWorld;
                Vector3 vControllersMidpoint =
                    (InputManager.m_Instance.GetControllerPosition(InputManager.ControllerName.Brush) +
                    InputManager.m_Instance.GetControllerPosition(InputManager.ControllerName.Wand)) * 0.5f;

                // Update transform line visuals
                if (bDoubleGrip)
                {
                    m_ControllerGrabVisuals.SetDesiredVisualState(ControllerGrabVisuals.VisualState.WorldDoubleGrip);
                    AudioManager.m_Instance.WorldGrabbed(vControllersMidpoint);
                }
                else if (bSingleGrip)
                {
                    if (m_GrabWand.grabbingWorld)
                    {
                        m_ControllerGrabVisuals.SetDesiredVisualState(ControllerGrabVisuals.VisualState.WorldWandGrip);
                    }
                    else
                    {
                        m_ControllerGrabVisuals.SetDesiredVisualState(ControllerGrabVisuals.VisualState.WorldBrushGrip);
                    }

                    if (!bWorldGrabWandPrev && !bWorldGrabBrushPrev)
                    {
                        AudioManager.m_Instance.WorldGrabbed(vControllersMidpoint);
                    }
                    else
                    {
                        AudioManager.m_Instance.WorldGrabLoop(false);
                    }
                }
                else
                {
                    m_ControllerGrabVisuals.SetDesiredVisualState(ControllerGrabVisuals.VisualState.Off);
                    AudioManager.m_Instance.WorldGrabLoop(false);
                }

                if (m_GrabWand.grabbingWorld || m_GrabBrush.grabbingWorld)
                {
                    m_WidgetManager.WidgetsDormant = false;
                    PointerManager.m_Instance.EatLineEnabledInput();
                }
            }

            // Reset scene transform if we're gripping and press the track pad.
            bool wandReset = m_GrabWand.grabbingWorld &&
                InputManager.Wand.GetCommandDown(InputManager.SketchCommands.WorldTransformReset);
            bool brushReset = m_GrabBrush.grabbingWorld &&
                InputManager.Brush.GetCommandDown(InputManager.SketchCommands.WorldTransformReset);
            if ((wandReset || brushReset) && !WorldIsReset(toSavedXf: false))
            {
                m_GrabBrush.eatInput = true;
                m_GrabWand.eatInput = true;
                m_EatToolScaleInput = true;
                m_GrabWorldState = GrabWorldState.ResettingTransform;
                RequestWorldTransformReset();
                AudioManager.m_Instance.PlayTransformResetSound();
            }

            // Update the skybox rotation with the new scene rotation.
            if (RenderSettings.skybox)
            {
                Quaternion sceneQuaternion = App.Instance.m_SceneTransform.rotation;
                if (SceneSettings.m_Instance.HasCustomSkybox())
                {
                    RenderSettings.skybox.SetFloat("_Rotation", -sceneQuaternion.eulerAngles.y);
                }
                else
                {
                    RenderSettings.skybox.SetVector(
                        "_SkyboxRotation",
                        new Vector4(sceneQuaternion.x, sceneQuaternion.y, sceneQuaternion.z, sceneQuaternion.w));
                }
            }
            // Update last frame members.
            m_AllowWorldTransformLastFrame = bAllowWorldTransform;
        }

        /// If lhs and rhs are overlapping, return the smallest vector that would
        /// cause rhs to stop overlapping; otherwise, return 0.
        ///  lhs: an antisphere (solid outside, empty inside)
        ///  rhs: a sphere (empty outside, solid inside)
        private static Vector3 GetOverlap_Antisphere_Sphere(
            Vector3 lhsCenter, float lhsRadius,
            Vector3 rhsCenter, float rhsRadius)
        {
            // If anyone passes negative values, they are a bad person
            lhsRadius = Mathf.Abs(lhsRadius);
            rhsRadius = Mathf.Abs(rhsRadius);
            // Without loss of generality, can recenter on lhs
            rhsCenter -= lhsCenter;
            lhsCenter -= lhsCenter;

            float maxDistance = lhsRadius - rhsRadius;

            // Edge case: sphere does not fit in antisphere
            if (maxDistance <= 0)
            {
                return -rhsCenter;
            }

            float penetrationDistance = Mathf.Max(0, rhsCenter.magnitude - maxDistance);
            return -penetrationDistance * rhsCenter.normalized;
        }

        public static bool IsValidScenePose(TrTransform xf, float radialBounds)
        {
            // Simple and dumb implementation for now.
            return xf == MakeValidScenePose(xf, radialBounds);
        }

        /// This is like MakeValidScenePose, but it guarantees that:
        /// - The return value is a valid result of Lerp(scene0, scene1, t),
        ///   for some handwavy definition of "lerp"
        /// - The lerp "t" is in [0, 1]
        /// - IsValidScenePose(return value) is true, subject to the previous constraints.
        ///
        /// Think of it as doing a cast from scene0 to scene1.
        public static TrTransform MakeValidSceneMove(
            TrTransform scene0, TrTransform scene1, float radialBounds)
        {
            if (IsValidScenePose(scene1, radialBounds))
            {
                return scene1;
            }
            if (!IsValidScenePose(scene0, radialBounds))
            {
                Debug.LogError("Invalid scene cast start");
                return scene0;
            }

            // We don't support lerping either of these
            Debug.Assert(scene0.rotation == scene1.rotation);
            Debug.Assert(scene0.scale == scene1.scale);

            Vector3 vRoom0 = -scene0.translation;
            Vector3 vRoom1 = -scene1.translation;
            float radius = (scene0.scale
                * radialBounds
                * App.METERS_TO_UNITS) - App.Instance.RoomRadius;

            float t0, t1;
            bool success = MathUtils.RaySphereIntersection(
                vRoom0, vRoom1 - vRoom0,
                Vector3.zero, radius, out t0, out t1);
            if (!success)
            {
                // If this were more important, we could solve for the t of the closest approach
                return scene0;
            }

            // t0 is expected to be < 0 (room starts inside the fence)
            // t1 is expected to be in [0, 1] (room ends outside the fence)

            // Constraints:
            // - Lerp t must be in [0, 1]. (Do not move past the requested endpoint)
            // - Lerp t should be as high as possible but < t1. (Do not exit the sphere)
            float t = Mathf.Clamp(t1, 0, 1);

            TrTransform sceneT = TrTransform.TRS(
                Vector3.Lerp(scene0.translation, scene1.translation, t),
                scene0.rotation,
                scene0.scale);
            return MakeValidScenePose(sceneT, radialBounds);
        }

        /// Returns a new ScenePose TrTransform that does not cause the room
        /// to violate the hard scene bounds.
        ///
        ///   scenePose - The current, possibly invalid scene pose
        public static TrTransform MakeValidScenePose(TrTransform scenePose, float radialBounds)
        {
            scenePose.scale = Mathf.Clamp(
                scenePose.scale,
                SketchControlsScript.m_Instance.WorldTransformMinScale,
                SketchControlsScript.m_Instance.WorldTransformMaxScale);

            // Anything not explicitly qualified is in room space.

            float roomRadius = App.Instance.RoomRadius;
            Vector3 roomCenter = Vector3.zero;

            float fenceRadius = scenePose.scale * radialBounds
                * App.METERS_TO_UNITS;
            Vector3 fenceCenter = scenePose.translation;

            Vector3 moveRoom = GetOverlap_Antisphere_Sphere(
                fenceCenter, fenceRadius, roomCenter, roomRadius);
            Vector3 moveFence = -moveRoom;

            scenePose.translation += moveFence;
            return scenePose;
        }

        /// Clears data used by GetGrabWidgetHoldHistory()
        /// Should be called any time m_GrabWidgetOneHandInfo changes
        void ClearGrabWidgetHoldHistory()
        {
            m_GrabWidgetHoldHistory.Clear();
        }

        /// Collects data for use with GetGrabWidgetHoldHistory()
        void UpdateGrabWidgetHoldHistory(InputManager.ControllerName name)
        {
            float t = Time.realtimeSinceStartup;
            var info = InputManager.Controllers[(int)name];
            m_GrabWidgetHoldHistory.Enqueue(new GrabWidgetHoldPoint
            {
                m_Name = name,
                m_BirthTime = t,
                m_Pos = info.Transform.position,
                m_Rot = info.Transform.rotation
            });

            // Trim the fat off our widget history
            while (m_GrabWidgetHoldHistory.Count > 0 &&
                t - m_GrabWidgetHoldHistory.Peek().m_BirthTime >= kControlPointHistoryMaxTime)
            {
                m_GrabWidgetHoldHistory.Dequeue();
            }
        }

        /// Returns possibly-smoothed linear and angular velocities. May fail.
        /// Angular velocity is returned as an axial vector whose length() is degrees/second
        bool GetGrabWidgetHoldHistory(out Vector3 vLinearVelocity, out Vector3 vAngularVelocity)
        {
            vLinearVelocity = vAngularVelocity = Vector3.zero;
            if (m_GrabWidgetHoldHistory.Count < 2)
            {
                return false;
            }

            // We need pairs of elements, so a simple foreach() won't quite work.
            // Maybe using linq .First() and .Skip() would be okay.
            using (IEnumerator<GrabWidgetHoldPoint> enumerator = m_GrabWidgetHoldHistory.GetEnumerator())
            {
                if (!enumerator.MoveNext())
                {
                    return false;
                }

                // Infinitesimal rotations commute, and scaled-axis-angle rotations commute
                // "better" than other rotation formats.
                Vector3 totalDeltaTheta = Vector3.zero;

                GrabWidgetHoldPoint first = enumerator.Current;
                GrabWidgetHoldPoint prev = first;
                GrabWidgetHoldPoint current = first;
                while (enumerator.MoveNext())
                {
                    current = enumerator.Current;

                    // For our quaternion, find the difference, convert it to angle/axis, and sum it
                    // Find delta such that  delta * prev = cur
                    // left-multiply because we want it in world-space.
                    // multiply vs prev since we want the delta that takes us forward in time
                    // rather than backward in time.
                    Quaternion dtheta = current.m_Rot * Quaternion.Inverse(prev.m_Rot);
                    // Assume the rotation took the shorter path
                    if (dtheta.w < 0)
                    {
                        dtheta.Set(-dtheta.x, -dtheta.y, -dtheta.z, -dtheta.w);
                    }

                    float degrees;
                    Vector3 axis;
                    dtheta.ToAngleAxis(out degrees, out axis);
                    totalDeltaTheta += (axis * degrees);
                    prev = current;
                }

                // Linear velocity calculation doesn't need to look at intermediate points
                Vector3 totalDeltaPosition = current.m_Pos - first.m_Pos;
                float totalDeltaTime = current.m_BirthTime - first.m_BirthTime;
                if (totalDeltaTime == 0)
                {
                    return false;
                }

                vLinearVelocity = totalDeltaPosition / totalDeltaTime;
                vAngularVelocity = totalDeltaTheta / totalDeltaTime;
                return true;
            }
        }

        bool IsControllerNearWidget(InputManager.ControllerName name, GrabWidget widget)
        {
            Vector3 vControllerPos = InputManager.m_Instance.GetControllerAttachPointPosition(name);
            return widget.GetActivationScore(vControllerPos, name) >= 0.0f;
        }

        void RefreshCurrentGazeObject()
        {
            UnityEngine.Profiling.Profiler.BeginSample("SketchControlScript.RefreshCurrentGazeObject");
            int iPrevGazeObject = m_CurrentGazeObject;
            m_CurrentGazeObject = -1;
            bool bGazeAllowed = (m_CurrentInputState == InputState.Standard)
                && !InputManager.m_Instance.GetCommand(InputManager.SketchCommands.Activate)
                && !m_SketchSurfacePanel.ActiveTool.InputBlocked()
                && (m_GrabWidgetState == GrabWidgetState.None)
                && !m_GrabBrush.grabbingWorld
                && !m_PinCushion.IsShowing()
                && !PointerManager.MainPointerIsPainting()
                ;

            bool bGazeDeactivationOverrideWithInput = false;
            List<PanelManager.PanelData> aAllPanels = m_PanelManager.GetAllPanels();

            bool hasController = m_ControlsType == ControlsType.SixDofControllers;

            //if we're re-positioning a panel, keep it active
            if (m_PositioningPanelWithHead)
            {
                m_CurrentGazeObject = iPrevGazeObject;
            }
            // Only activate gaze objects if we're in standard input mode, and if we don't have the 'draw'
            // button held.
            else if ((bGazeAllowed || (iPrevGazeObject != -1)))
            {
                //reset hit flags
                for (int i = 0; i < m_GazeResults.Length; ++i)
                {
                    m_GazeResults[i].m_HitWithGaze = false;
                    m_GazeResults[i].m_HitWithController = false;
                    m_GazeResults[i].m_WithinView = false;
                }

                // If we're in controller mode, find the nearest colliding widget that might get in our way.
                float fNearestWidget = 99999.0f;
                if (hasController)
                {
                    fNearestWidget = m_WidgetManager.DistanceToNearestWidget(m_GazeControllerRay);
                }

                //check all panels for gaze hit
                bool bRequireVisibilityCheck = !hasController || (iPrevGazeObject == -1);
                if (m_PanelManager.PanelsAreStable())
                {
                    RaycastHit rHitInfo;
                    bool bRayHit = false;
                    int panelsHit = 0;
                    for (int i = 0; i < aAllPanels.Count; ++i)
                    {
                        // Ignore fixed panels when they are not visible.
                        if (!m_PanelManager.GazePanelsAreVisible() && aAllPanels[i].m_Panel.m_Fixed)
                        {
                            continue;
                        }

                        if (aAllPanels[i].m_Panel.gameObject.activeSelf && aAllPanels[i].m_Panel.IsAvailable())
                        {
                            //make sure this b-snap is in view
                            Vector3 vToPanel = aAllPanels[i].m_Panel.transform.position - m_CurrentGazeRay.origin;
                            vToPanel.Normalize();
                            if (!bRequireVisibilityCheck || Vector3.Angle(vToPanel, m_CurrentGazeRay.direction) < m_GazeMaxAngleFromFacing)
                            {
                                if (hasController)
                                {
                                    if (aAllPanels[i].m_Panel.HasMeshCollider())
                                    {
                                        //make sure the angle between the pointer and the panel forward is below our max angle
                                        if (Vector3.Angle(aAllPanels[i].m_Panel.transform.forward, m_GazeControllerRay.direction) < m_GazeMaxAngleFromPointing)
                                        {
                                            //make sure the angle between the user-to-panel and the panel forward is reasonable
                                            if (Vector3.Angle(aAllPanels[i].m_Panel.transform.forward, vToPanel) < m_GazeMaxAngleFacingToForward)
                                            {
                                                m_GazeResults[i].m_WithinView = true;

                                                bRayHit = false;
                                                bRayHit = aAllPanels[i].m_Panel.RaycastAgainstMeshCollider(
                                                    m_GazeControllerRay, out rHitInfo, m_GazeControllerPointingDistance);

                                                if (bRayHit)
                                                {
                                                    //if the ray starts inside the panel, we won't get a good hit point, it'll just be zero
                                                    if (rHitInfo.point.sqrMagnitude > 0.1f)
                                                    {
                                                        if (rHitInfo.distance < fNearestWidget)
                                                        {
                                                            m_GazeResults[i].m_ControllerDistance = rHitInfo.distance;
                                                            m_GazeResults[i].m_ControllerPosition = rHitInfo.point;
                                                            m_GazeResults[i].m_HitWithController = true;
                                                            panelsHit++;
                                                        }
                                                    }
                                                }
                                            }
                                        }
                                    }
                                }
                                else
                                {
                                    m_GazeResults[i].m_WithinView = true;
                                    if (aAllPanels[i].m_Panel.GetCollider().Raycast(m_CurrentGazeRay, out rHitInfo, m_GazeMaxDistance))
                                    {
                                        m_GazeResults[i].m_GazePosition = rHitInfo.point;
                                        m_GazeResults[i].m_HitWithGaze = true;
                                    }
                                }
                            }
                        }
                    }

                    // No panels hit within normal ray distance.
                    // Check if previous panel still pointed to.
                    if (panelsHit == 0)
                    {
                        if (iPrevGazeObject != -1)
                        {
                            // Don't allow any panel to hold focus if it's facing away from the user.
                            Vector3 vToPanel = aAllPanels[iPrevGazeObject].m_Panel.transform.position -
                                m_CurrentGazeRay.origin;
                            vToPanel.Normalize();
                            if (Vector3.Angle(aAllPanels[iPrevGazeObject].m_Panel.transform.forward, vToPanel) <
                                m_GazeMaxAngleFacingToForward)
                            {
                                float fDist = m_GazeControllerPointingDistance * 1.5f;
                                bRayHit = aAllPanels[iPrevGazeObject].m_Panel.RaycastAgainstMeshCollider(
                                    m_GazeControllerRayActivePanel, out rHitInfo, fDist);
                                if (bRayHit)
                                {
                                    if (rHitInfo.point.sqrMagnitude > 0.1f)
                                    {
                                        if (rHitInfo.distance < fNearestWidget)
                                        {
                                            m_GazeResults[iPrevGazeObject].m_ControllerDistance = rHitInfo.distance;
                                            m_GazeResults[iPrevGazeObject].m_ControllerPosition = rHitInfo.point;
                                            m_GazeResults[iPrevGazeObject].m_HitWithController = true;
                                        }
                                    }
                                }
                            }
                        }
                    }
                }

                //determine what panel we hit, take the one with the lowest controller distance
                float fControllerDist = 999.0f;
                int iControllerIndex = -1;
                if (hasController)
                {
                    for (int i = 0; i < m_GazeResults.Length; ++i)
                    {
                        if (m_GazeResults[i].m_HitWithController)
                        {
                            if (m_GazeResults[i].m_ControllerDistance < fControllerDist)
                            {
                                iControllerIndex = i;
                                fControllerDist = m_GazeResults[i].m_ControllerDistance;
                            }
                        }
                    }
                }

                //if we found something near our controller, take it
                if (iControllerIndex != -1)
                {
                    m_CurrentGazeObject = iControllerIndex;
                    m_CurrentGazeHitPoint = m_GazeResults[iControllerIndex].m_ControllerPosition;

                    // TODO: This should not be hardcoded once multiple pointers are allowed.
                    m_GazeResults[m_CurrentGazeObject].m_ControllerName = InputManager.ControllerName.Brush;
                    if (m_GazeResults[m_CurrentGazeObject].m_HitWithGaze)
                    {
                        //average with the gaze position if we hit that too
                        m_CurrentGazeHitPoint += m_GazeResults[m_CurrentGazeObject].m_GazePosition;
                        m_CurrentGazeHitPoint *= 0.5f;
                    }
                }
                else
                {
                    //nothing near the controller, see if we're looking at the previous
                    if (iPrevGazeObject != -1 && m_GazeResults[iPrevGazeObject].m_HitWithGaze)
                    {
                        m_CurrentGazeObject = iPrevGazeObject;
                        m_CurrentGazeHitPoint = m_GazeResults[m_CurrentGazeObject].m_GazePosition;
                    }
                    else
                    {
                        //controller and gaze not near panel, pick the first panel we're looking at
                        for (int i = 0; i < m_GazeResults.Length; ++i)
                        {
                            if (m_GazeResults[i].m_HitWithGaze)
                            {
                                m_CurrentGazeObject = i;
                                m_CurrentGazeHitPoint = m_GazeResults[i].m_GazePosition;
                                break;
                            }
                        }
                    }
                }

                //forcing users to look away from gaze panel
                if (m_EatInputGazeObject && m_CurrentGazeObject != -1)
                {
                    m_CurrentGazeObject = -1;
                }
                else if (m_CurrentGazeObject == -1)
                {
                    m_EatInputGazeObject = false;
                }
            }

            //if we're staring at a panel, keep our countdown fresh
            if (m_CurrentGazeObject != -1 || m_ForcePanelActivation)
            {
                m_GazePanelDectivationCountdown = m_GazePanelDectivationDelay;
            }
            else
            {
                if (InputManager.m_Instance.GetCommandDown(InputManager.SketchCommands.Activate))
                {
                    bGazeDeactivationOverrideWithInput = true;
                    m_GazePanelDectivationCountdown = 0.0f;
                }
                else
                {
                    m_GazePanelDectivationCountdown -= Time.deltaTime;
                }
                if (m_GazePanelDectivationCountdown > 0.0f)
                {
                    m_CurrentGazeObject = iPrevGazeObject;
                }
            }

            //update our positioning timer
            if (m_PositioningPanelWithHead)
            {
                m_PositioningTimer += m_PositioningSpeed * Time.deltaTime;
                m_PositioningTimer = Mathf.Min(m_PositioningTimer, 1.0f);
            }
            else
            {
                m_PositioningTimer -= m_PositioningSpeed * Time.deltaTime;
                m_PositioningTimer = Mathf.Max(m_PositioningTimer, 0.0f);
            }

            //prime objects if we change targets
            if (iPrevGazeObject != m_CurrentGazeObject)
            {
                //if we're switching panels, make sure the pointer doesn't streak
                PointerManager.m_Instance.DisablePointerPreviewLine();

                if (iPrevGazeObject != -1)
                {
                    aAllPanels[iPrevGazeObject].m_Panel.PanelGazeActive(false);
                    aAllPanels[iPrevGazeObject].m_Panel.SetPositioningPercent(0.0f);
                }
                if (m_CurrentGazeObject != -1)
                {
                    //make sure our line is disabled
                    if (m_GazeResults[m_CurrentGazeObject].m_ControllerName == InputManager.ControllerName.Brush)
                    {
                        PointerManager.m_Instance.EnableLine(false);
                        PointerManager.m_Instance.AllowPointerPreviewLine(false);
                    }

                    aAllPanels[m_CurrentGazeObject].m_Panel.PanelGazeActive(true);
                    aAllPanels[m_CurrentGazeObject].m_Panel.SetPositioningPercent(0.0f);

                    if (m_GazeResults[m_CurrentGazeObject].m_ControllerName == InputManager.ControllerName.Brush)
                    {
                        m_SketchSurfacePanel.RequestHideActiveTool(true);
                    }
                }
                else
                {
                    //if we don't have a panel, we need to enable the pointer according to the current tool
                    PointerManager.m_Instance.RefreshFreePaintPointerAngle();
                    PointerManager.m_Instance.RequestPointerRendering(m_SketchSurfacePanel.ShouldShowPointer());
                    m_UIReticle.SetActive(false);
                    m_SketchSurfacePanel.RequestHideActiveTool(false);
                    if (!bGazeDeactivationOverrideWithInput)
                    {
                        m_SketchSurfacePanel.EatToolsInput();
                    }
                }

                m_PositioningPanelWithHead = false;
            }
            UnityEngine.Profiling.Profiler.EndSample();
        }

        void UpdateActiveGazeObject()
        {
            BasePanel currentPanel = m_PanelManager.GetPanel(m_CurrentGazeObject);
            currentPanel.SetPositioningPercent(m_PositioningTimer);
            bool hasController = m_ControlsType == ControlsType.SixDofControllers;
            // Update positioning behavior.
            if (m_PositioningPanelWithHead)
            {
                if (!InputManager.m_Instance.GetCommand(InputManager.SketchCommands.LockToHead) &&
                    !InputManager.m_Instance.GetCommand(InputManager.SketchCommands.LockToController))
                {
                    // No more positioning.
                    m_PositioningPanelWithHead = false;
                    m_PanelManager.m_SweetSpot.EnableBorderSphere(false, Vector3.zero, 0.0f);
                    currentPanel.PanelHasStoppedMoving();
                }
                else
                {
                    //lock the panel to the sweet spot bounds in the direction the user is looking
                    Quaternion qDiff = m_CurrentHeadOrientation * Quaternion.Inverse(m_PositioningPanelBaseHeadRotation);
                    Vector3 vAdjustedOffset = qDiff * m_PositioningPanelOffset;

                    Vector3 vNewPos = m_PanelManager.m_SweetSpot.transform.position + vAdjustedOffset;
                    currentPanel.transform.position = vNewPos;

                    vAdjustedOffset.Normalize();
                    currentPanel.transform.forward = vAdjustedOffset;

                    float fHighlightRadius = currentPanel.m_BorderSphereHighlightRadius;
                    m_PanelManager.m_SweetSpot.EnableBorderSphere(true, vNewPos, fHighlightRadius * m_PositioningTimer);

                    //once we've moved this panel, run the simulation on the other panels to resolve collisions
                    m_PanelManager.DoCollisionSimulationForKeyboardMouse(currentPanel);
                }
            }
            else
            {
                // It's possible that, on this frame, before this function was called, active gaze was pulled
                // from this panel.  In this case, we want to skip updating this frame.
                // This happens when a panel has gaze and world grab dismisses all panels, for example.
                if (currentPanel.IsActive())
                {
                    //orient to gaze
                    if (hasController)
                    {
                        currentPanel.UpdatePanel(m_GazeControllerRay.direction, m_CurrentGazeHitPoint);
                    }
                    else
                    {
                        currentPanel.UpdatePanel(m_CurrentGazeRay.direction, m_CurrentGazeHitPoint);
                    }
                }

                if (!hasController)
                {
                    //lock to head if we're holding a lock button..
                    bool bLockToHead = InputManager.m_Instance.GetCommand(InputManager.SketchCommands.LockToHead) ||
                        InputManager.m_Instance.GetCommand(InputManager.SketchCommands.LockToController);

                    if (bLockToHead)
                    {
                        m_PositioningPanelWithHead = true;
                        m_PositioningPanelBaseHeadRotation = m_CurrentHeadOrientation;
                        m_PositioningPanelOffset = currentPanel.transform.position -
                            m_PanelManager.m_SweetSpot.transform.position;

                        currentPanel.ResetPanelFlair();

                        //prime all other panels for movement
                        m_PanelManager.PrimeCollisionSimForKeyboardMouse();
                    }
                }

                PointerManager.m_Instance.RequestPointerRendering(false);
                currentPanel.UpdateReticleOffset(m_MouseDeltaX, m_MouseDeltaY);
            }

            // Keep reticle locked in the right spot.
            Vector3 reticlePos = Vector3.zero;
            Vector3 reticleForward = Vector3.zero;
            if (hasController)
            {
                currentPanel.GetReticleTransformFromPosDir(m_CurrentGazeHitPoint,
                    m_GazeControllerRay.direction, out reticlePos, out reticleForward);
            }
            else
            {
                currentPanel.GetReticleTransform(out reticlePos, out reticleForward,
                    (m_ControlsType == ControlsType.ViewingOnly));
            }

            SetUIReticleTransform(reticlePos, -reticleForward);
            m_UIReticle.SetActive(GetGazePanelActivationRatio() >= 1.0f);
        }

        public void ResetActivePanel()
        {
            m_PanelManager.ResetPanel(m_CurrentGazeObject);
            PointerManager.m_Instance.DisablePointerPreviewLine();
            m_PositioningPanelWithHead = false;
            m_CurrentGazeObject = -1;
        }

        void UpdatePanInput()
        {
            if (Mouse.current.rightButton.isPressed)
            {
                Vector3 vPanDiff = Vector3.zero;
                vPanDiff += (Vector3.right * m_MouseDeltaXScaled);
                vPanDiff += (Vector3.up * m_MouseDeltaYScaled);
                Vector3 vSurfacePos = m_SketchSurface.transform.position;
                m_SketchSurface.transform.position = vSurfacePos + vPanDiff;
            }
            else
            {
                float fCurrentTime = Time.realtimeSinceStartup;
                if (fCurrentTime - m_PositionOffsetResetTapTime < m_DoubleTapWindow)
                {
                    if (m_CurrentGazeObject == -1)
                    {
                        ResetGrabbedPose();
                    }
                }
                m_PositionOffsetResetTapTime = fCurrentTime;

                SwitchState(InputState.Standard);
            }
        }

        void UpdateRotationInput()
        {
            if (InputManager.m_Instance.GetCommand(InputManager.SketchCommands.PivotRotation))
            {
                bool bAltInputActive = InputManager.m_Instance.GetCommand(InputManager.SketchCommands.AltActivate);
                bool bRollRotation = m_RotationRollActive || bAltInputActive || m_CurrentRotationType == RotationType.RollOnly;
                m_RotationIcon.SetActive(bRollRotation);
                if (bRollRotation)
                {
                    m_RotationCursorOffset.x += m_MouseDeltaXScaled;
                    float fRotationAmount = m_RotationCursorOffset.x * -m_RotationRollScalar;

                    Quaternion qOffsetRotation = Quaternion.AngleAxis(fRotationAmount, m_SurfaceForward);
                    Quaternion qNewRotation = qOffsetRotation * m_RotationOrigin;
                    m_SketchSurface.transform.rotation = qNewRotation;

                    m_RotationRollActive = true;
                    m_RotationCursor.gameObject.SetActive(false);
                }
                else
                {
                    //update offset with mouse movement
                    m_RotationCursorOffset.x += m_MouseDeltaXScaled;
                    m_RotationCursorOffset.y += m_MouseDeltaYScaled;

                    //get offset in model space
                    Vector3 vSurfaceBounds = m_SketchSurface.transform.localScale * 0.5f;
                    m_RotationCursorOffset.x = Mathf.Clamp(m_RotationCursorOffset.x, -vSurfaceBounds.x, vSurfaceBounds.x);
                    m_RotationCursorOffset.y = Mathf.Clamp(m_RotationCursorOffset.y, -vSurfaceBounds.y, vSurfaceBounds.y);
                    float fCursorOffsetDist = m_RotationCursorOffset.magnitude;
                    float fMaxCursorOffsetDist = vSurfaceBounds.x;

                    //transform offset in to world space
                    Vector3 vTransformedOffset = m_RotationOrigin * m_RotationCursorOffset;
                    vTransformedOffset.Normalize();

                    //get world space rotation axis
                    Vector3 vSketchSurfaceRotationAxis = Vector3.Cross(vTransformedOffset, m_SurfaceForward);
                    vSketchSurfaceRotationAxis.Normalize();

                    //amount to rotate is determined by offset distance from origin
                    float fSketchSurfaceRotationAngle = Mathf.Min(fCursorOffsetDist / fMaxCursorOffsetDist, 1.0f);
                    fSketchSurfaceRotationAngle *= m_RotationMaxAngle;

                    //set new surface rotation by combining base rotation with angle/axis rotation
                    Quaternion qOffsetRotation = Quaternion.AngleAxis(fSketchSurfaceRotationAngle, vSketchSurfaceRotationAxis);
                    Quaternion qNewRotation = qOffsetRotation * m_RotationOrigin;
                    m_SketchSurface.transform.rotation = qNewRotation;

                    //set position of rotation cursor
                    Vector3 vNewTransformedOffset = qNewRotation * m_RotationCursorOffset;
                    m_RotationCursor.transform.position = m_SketchSurface.transform.position + vNewTransformedOffset;
                    m_RotationCursor.transform.rotation = qNewRotation;

                    //set position of guide lines
                    Vector2 vToCenter = m_RotationCursorOffset;
                    vToCenter.Normalize();
                    float fOffsetAngle = Vector2.Angle(vToCenter, Vector2.up);
                    m_RotationCursor.PositionCursorLines(m_SketchSurface.transform.position, m_SketchSurface.transform.forward, fOffsetAngle, vSurfaceBounds.x * 2.0f);
                }
            }
            else
            {
                float fCurrentTime = Time.realtimeSinceStartup;
                if (fCurrentTime - m_RotationResetTapTime < m_DoubleTapWindow)
                {
                    //reset drawing surface rotation
                    m_SketchSurface.transform.rotation = Quaternion.identity;
                }
                m_RotationResetTapTime = fCurrentTime;

                m_SurfaceForward = m_SketchSurface.transform.forward;
                m_SurfaceRight = m_SketchSurface.transform.right;
                m_SurfaceUp = m_SketchSurface.transform.up;

                if (!m_RotationRollActive && AutoOrientAfterRotation && m_SketchSurfacePanel.IsSketchSurfaceToolActive())
                {
                    //get possible auto rotations
                    Quaternion qQuatUp = OrientSketchSurfaceToUp();
                    Quaternion qQuatForward = OrientSketchSurfaceToForward();

                    //get the angle between our current and desired auto-rotation
                    float toUpAngle = Quaternion.Angle(qQuatUp, m_SketchSurface.transform.rotation);
                    float toForwardAngle = Quaternion.Angle(qQuatForward, m_SketchSurface.transform.rotation);

                    //set our new rotation to be whichever autorotation is closeset
                    Quaternion qNewRotation;
                    if (Mathf.Abs(toUpAngle) < Mathf.Abs(toForwardAngle))
                    {
                        qNewRotation = qQuatUp;
                    }
                    else
                    {
                        qNewRotation = qQuatForward;
                    }

                    //update the sketch surface
                    m_SketchSurface.transform.rotation = qNewRotation;

                    m_SurfaceForward = m_SketchSurface.transform.forward;
                    m_SurfaceRight = m_SketchSurface.transform.right;
                    m_SurfaceUp = m_SketchSurface.transform.up;
                }

                SwitchState(InputState.Standard);
            }
        }

        void UpdateHeadLockInput()
        {
            if (InputManager.m_Instance.GetCommand(InputManager.SketchCommands.LockToHead))
            {
                //compute new position/orientation of sketch surface
                Vector3 vTransformedOffset = m_CurrentHeadOrientation * m_SurfaceLockOffset;
                Vector3 vSurfacePos = m_CurrentGazeRay.origin + vTransformedOffset;

                Quaternion qDiff = m_CurrentHeadOrientation * Quaternion.Inverse(m_SurfaceLockBaseHeadRotation);
                Quaternion qNewSurfaceRot = qDiff * m_SurfaceLockBaseSurfaceRotation;

                m_SketchSurface.transform.position = vSurfacePos;
                m_SketchSurface.transform.rotation = qNewSurfaceRot;
            }
            else
            {
                m_SurfaceForward = m_SketchSurface.transform.forward;
                m_SurfaceRight = m_SketchSurface.transform.right;
                m_SurfaceUp = m_SketchSurface.transform.up;

                SwitchState(InputState.Standard);
            }
        }

        void UpdateControllerLock()
        {
            if (InputManager.m_Instance.GetCommand(InputManager.SketchCommands.LockToController))
            {
                //compute new position/orientation of sketch surface
                Vector3 vControllerDiff = InputManager.m_Instance.GetControllerPosition(m_SurfaceLockActingController) - m_SurfaceLockBaseControllerPosition;
                m_SketchSurface.transform.position = m_SurfaceLockBaseSurfacePosition + (vControllerDiff * m_SurfaceLockControllerScalar);

                Quaternion qDiff = InputManager.m_Instance.GetControllerRotation(m_SurfaceLockActingController) * Quaternion.Inverse(m_SurfaceLockBaseControllerRotation);
                m_SketchSurface.transform.rotation = qDiff * m_SurfaceLockBaseSurfaceRotation;
            }
            else
            {
                m_SurfaceForward = m_SketchSurface.transform.forward;
                m_SurfaceRight = m_SketchSurface.transform.right;
                m_SurfaceUp = m_SketchSurface.transform.up;

                SwitchState(InputState.Standard);
            }
        }

        void UpdatePushPullInput()
        {
            bool bRotationActive = InputManager.m_Instance.GetCommand(InputManager.SketchCommands.PivotRotation);
            bool bInputActive = InputManager.m_Instance.GetCommand(InputManager.SketchCommands.Activate);
            bool bAltInputActive = InputManager.m_Instance.GetCommand(InputManager.SketchCommands.AltActivate);

            if (bRotationActive && bInputActive)
            {
                SwitchState(InputState.Rotation);
            }
            else if (bAltInputActive)
            {
                Vector3 vPos = m_SketchSurface.transform.position;
                float fBigDiff = Mathf.Abs(m_MouseDeltaXScaled) > Mathf.Abs(m_MouseDeltaYScaled) ? -m_MouseDeltaXScaled : m_MouseDeltaYScaled;
                vPos += Vector3.forward * fBigDiff;

                m_SketchSurface.transform.position = vPos;
            }
            else
            {
                SwitchState(InputState.Standard);
            }
        }

        void UpdateSaveInput()
        {
            if (!InputManager.m_Instance.GetKeyboardShortcut(InputManager.KeyboardShortcut.Save))
            {
                SwitchState(InputState.Standard);
            }
        }

        void UpdateLoadInput()
        {
            if (!InputManager.m_Instance.GetKeyboardShortcut(InputManager.KeyboardShortcut.Load))
            {
                SwitchState(InputState.Standard);
            }
        }

        void OnBrushSetToDefault()
        {
            BrushDescriptor rDefaultBrush = BrushCatalog.m_Instance.DefaultBrush;
            PointerManager.m_Instance.SetBrushForAllPointers(rDefaultBrush);
            PointerManager.m_Instance.SetAllPointersBrushSize01(0.5f);
            PointerManager.m_Instance.MarkAllBrushSizeUsed();
        }

        public void AssignControllerMaterials(InputManager.ControllerName controller)
        {
            ControllerGeometry geometry = InputManager.GetControllerGeometry(controller);

            // Start from a clean state
            geometry.ResetAll();

            // If the tutorial is enabled, override all materials.
            if (TutorialManager.m_Instance.TutorialActive())
            {
                InputManager.m_Instance
                    .GetControllerTutorial(controller)
                    ?.AssignControllerMaterials(controller);
                return;
            }

            // If we're grabbing the world, get the materials from the world transform panel.
            if (m_GrabBrush.grabbingWorld && controller == InputManager.ControllerName.Brush)
            {
                TrTransform scenePose = App.Scene.Pose;
                if (scenePose.scale != 1 || scenePose.translation != Vector3.zero
                    || scenePose.rotation != Quaternion.identity)
                {
                    geometry.ShowWorldTransformReset();
                }
                return;
            }
            else if (m_GrabWand.grabbingWorld && controller == InputManager.ControllerName.Wand)
            {
                TrTransform scenePose = App.Scene.Pose;
                if (scenePose.scale != 1 || scenePose.translation != Vector3.zero
                    || scenePose.rotation != Quaternion.identity)
                {
                    geometry.ShowWorldTransformReset();
                }
                return;
            }

            // Not grabbing the world, so see if we're grabbing a widget.
            if (m_GrabWidgetState != GrabWidgetState.None)
            {
                m_CurrentGrabWidget.AssignControllerMaterials(controller);
                return;
            }

            // See if we're highlighting a widget and if that matters.
            if (m_CurrentGrabWidget != null && m_CurrentGrabWidget.HasHoverInteractions())
            {
                m_CurrentGrabWidget.AssignHoverControllerMaterials(controller);
                return;
            }

            // Not grabbing the world or a widget, see if we're interacting with a panel.
            if (controller == InputManager.ControllerName.Brush && m_CurrentGazeObject != -1)
            {
                BasePanel panel = m_PanelManager.GetPanel(m_CurrentGazeObject);
                panel.AssignControllerMaterials(controller);
                return;
            }

            // Defaults.
            if (controller == InputManager.ControllerName.Wand)
            {
                if (App.CurrentState != App.AppState.Standard || m_PanelManager.IntroSketchbookMode)
                {
                    // If app is not in standard mode, the actions represented by subsequent material
                    // assigments cannot be taken.
                    return;
                }
                bool creatingStroke = PointerManager.m_Instance.IsMainPointerCreatingStroke();
                bool allowPainting = App.Instance.IsInStateThatAllowsPainting();

                InputManager.Wand.Geometry.ShowRotatePanels();
                InputManager.Wand.Geometry.ShowUndoRedo(CanUndo() && !creatingStroke && allowPainting,
                    CanRedo() && !creatingStroke && allowPainting);
            }

            // Show the pin cushion icon on the button if it's available.
            if (controller == InputManager.ControllerName.Brush && CanUsePinCushion())
            {
                InputManager.Brush.Geometry.ShowPinCushion();
            }

            // Finally, override with tools.
            m_SketchSurfacePanel.AssignControllerMaterials(controller);
        }

        public float GetControllerPadShaderRatio(
            InputManager.ControllerName controller, VrInput input)
        {
            // If we're interacting with a panel, get touch ratio from the panel.
            if (controller == InputManager.ControllerName.Brush && m_CurrentGazeObject != -1)
            {
                BasePanel panel = m_PanelManager.GetPanel(m_CurrentGazeObject);
                return panel.GetControllerPadShaderRatio(controller);
            }
            return SketchSurfacePanel.m_Instance.GetCurrentToolSizeRatio(controller, input);
        }

        void SwitchState(InputState rDesiredState)
        {
            //exit current state
            switch (m_CurrentInputState)
            {
                case InputState.Pan:
                    m_TransformGizmoScript.ResetTransform();
                    break;
                case InputState.PushPull:
                    m_TransformGizmoScript.ResetTransform();
                    break;
                case InputState.Rotation:
                    m_RotationRollActive = false;
                    m_RotationIcon.SetActive(false);
                    m_RotationCursor.gameObject.SetActive(false);
                    break;
            }

            bool bSketchSurfaceToolActive = m_SketchSurfacePanel.IsSketchSurfaceToolActive();

            //enter new state
            switch (rDesiredState)
            {
                case InputState.Pan:
                    m_TransformGizmoScript.SetTransformForPan();
                    break;
                case InputState.PushPull:
                    m_TransformGizmoScript.SetTransformForPushPull();
                    break;
                case InputState.Rotation:
                    if (bSketchSurfaceToolActive)
                    {
                        m_SketchSurface.transform.position = PointerManager.m_Instance.MainPointer.transform.position;
                        m_SketchSurfacePanel.ResetReticleOffset();
                    }
                    m_RotationOrigin = m_SketchSurface.transform.rotation;
                    m_RotationCursorOffset = Vector2.zero;
                    m_RotationCursor.transform.position = m_SketchSurface.transform.position;
                    m_RotationCursor.transform.rotation = m_SketchSurface.transform.rotation;
                    m_RotationCursor.ClearCursorLines(m_SketchSurface.transform.position);
                    m_RotationCursor.gameObject.SetActive(bSketchSurfaceToolActive);
                    break;
                case InputState.HeadLock:
                    m_SurfaceLockBaseHeadRotation = m_CurrentHeadOrientation;
                    m_SurfaceLockBaseSurfaceRotation = m_SketchSurface.transform.rotation;
                    m_SurfaceLockOffset = m_SketchSurface.transform.position - m_CurrentGazeRay.origin;
                    m_SurfaceLockOffset = Quaternion.Inverse(m_SurfaceLockBaseHeadRotation) * m_SurfaceLockOffset;
                    break;
                case InputState.ControllerLock:
                    if (bSketchSurfaceToolActive)
                    {
                        m_SketchSurface.transform.position = PointerManager.m_Instance.MainPointer.transform.position;
                        m_SketchSurfacePanel.ResetReticleOffset();
                    }
                    m_SurfaceLockActingController = InputManager.m_Instance.GetDominantController(InputManager.SketchCommands.LockToController);
                    m_SurfaceLockBaseSurfaceRotation = m_SketchSurface.transform.rotation;
                    m_SurfaceLockBaseControllerRotation = InputManager.m_Instance.GetControllerRotation(m_SurfaceLockActingController);
                    m_SurfaceLockBaseSurfacePosition = m_SketchSurface.transform.position;
                    m_SurfaceLockBaseControllerPosition = InputManager.m_Instance.GetControllerPosition(m_SurfaceLockActingController);
                    m_SurfaceLockControllerScalar = m_SketchSurfacePanel.m_PanelSensitivity / m_SurfaceLockControllerBaseScalar;
                    break;
                case InputState.Save:
                    IssueGlobalCommand(GlobalCommands.Save);
                    break;
                case InputState.Load:
                    IssueGlobalCommand(GlobalCommands.Load);
                    break;
            }

            m_CurrentInputState = rDesiredState;
        }

        public void RequestPanelsVisibility(bool bVisible)
        {
            // Always false in viewonly mode
            bVisible = m_ViewOnly ? false : bVisible;
            m_PanelsVisibilityRequested = bVisible;
        }

        Quaternion OrientSketchSurfaceToUp()
        {
            //project the world up vector on to the surface plane
            Vector3 vUpOnSurfacePlane = Vector3.up - (Vector3.Dot(Vector3.up, m_SurfaceForward) * m_SurfaceForward);
            vUpOnSurfacePlane.Normalize();

            //get the angle between the surface up and the projected world up
            float fUpOnSurfacePlaneAngle = Vector3.Angle(vUpOnSurfacePlane, m_SurfaceUp);
            Vector3 vUpCross = Vector3.Cross(vUpOnSurfacePlane, m_SurfaceUp);
            vUpCross.Normalize();
            if (Vector3.Dot(vUpCross, m_SurfaceForward) > 0.0f)
            {
                fUpOnSurfacePlaneAngle *= -1.0f;
            }

            //rotate around the surface foward by the angle diff
            Quaternion qOrientToUp = Quaternion.AngleAxis(fUpOnSurfacePlaneAngle, m_SurfaceForward);
            Quaternion qNewRotation = qOrientToUp * m_SketchSurface.transform.rotation;
            return qNewRotation;
        }

        Quaternion OrientSketchSurfaceToForward()
        {
            //project the world forward vector on to the surface plane
            Vector3 vForwardOnSurfacePlane = Vector3.forward - (Vector3.Dot(Vector3.forward, m_SurfaceForward) * m_SurfaceForward);
            vForwardOnSurfacePlane.Normalize();

            //get the angle between the surface up and the projected world forward
            float fForwardOnSurfacePlaneAngle = Vector3.Angle(vForwardOnSurfacePlane, m_SurfaceUp);
            Vector3 vUpCross = Vector3.Cross(vForwardOnSurfacePlane, m_SurfaceUp);
            vUpCross.Normalize();
            if (Vector3.Dot(vUpCross, m_SurfaceForward) > 0.0f)
            {
                fForwardOnSurfacePlaneAngle *= -1.0f;
            }

            //rotate around the surface foward by the angle diff
            Quaternion qOrientToForward = Quaternion.AngleAxis(fForwardOnSurfacePlaneAngle, m_SurfaceForward);
            Quaternion qNewRotation = qOrientToForward * m_SketchSurface.transform.rotation;
            return qNewRotation;
        }

        /// Reset the scene or the canvas, depending on the current mode
        public void ResetGrabbedPose(bool everything = false)
        {
            //update sketch surface position with offset to sweet spot
            m_SketchSurface.transform.position = m_PanelManager.GetSketchSurfaceResetPos();
            if (everything)
            {
                App.Scene.Pose = TrTransform.identity;
                Coords.CanvasLocalPose = TrTransform.identity;
            }
            App.Scene.Pose = TrTransform.identity;

            //reset orientation and pointer
            ResetSketchSurfaceOrientation();
            m_SketchSurfacePanel.ResetReticleOffset();
            PointerManager.m_Instance.DisablePointerPreviewLine();
            PointerManager.m_Instance.SetPointerPreviewLineDelayTimer();
        }

        public void ResetSketchSurfaceOrientation()
        {
            m_SketchSurface.transform.rotation = Quaternion.identity;
            m_SurfaceForward = m_SketchSurface.transform.forward;
            m_SurfaceRight = m_SketchSurface.transform.right;
            m_SurfaceUp = m_SketchSurface.transform.up;
        }

        float GetAppropriateMovementScalar()
        {
            switch (m_CurrentInputState)
            {
                case InputState.Pan: return m_PanScalar;
                case InputState.Rotation: return m_RotationScalar;
                case InputState.PushPull: return m_PushPullScale;
            }

            return 1.0f;
        }

        // TODO - it'd be great if we could disentangle this from the multicam.
        IEnumerator RenderPathAndQuit()
        {
#if USD_SUPPORTED
            App.Instance.SetDesiredState(App.AppState.OfflineRendering);
            SketchSurfacePanel.m_Instance.EnableSpecificTool(BaseTool.ToolType.MultiCamTool);
            MultiCamTool multiCam = SketchSurfacePanel.m_Instance.ActiveTool as MultiCamTool;
            Debug.Assert(multiCam != null); // Something's gone wrong if we've been unable to find multicam!
            if (multiCam == null)
            {
                yield break;
            }
            multiCam.ExternalObjectForceCameraStyle(MultiCamStyle.Video);
            MultiCamCaptureRig.ForceClippingPlanes(MultiCamStyle.Video);
            // Give the video tool time to switch - TODO - be a little more graceful here
            yield return new WaitForSeconds(2);
            // Make sure the videos have had time to load, and set playing ones to start
            while (VideoCatalog.Instance.IsScanning)
            {
                yield return null;
            }
            foreach (var widget in WidgetManager.m_Instance.VideoWidgets)
            {
                if (widget.VideoController.Playing)
                {
                    widget.VideoController.Position = 0;
                }
            }
            yield return null;
            var ssMgr = MultiCamCaptureRig.ManagerFromStyle(MultiCamStyle.Video);
            ssMgr.SetScreenshotResolution(App.UserConfig.Video.OfflineResolution);
            multiCam.StartVideoCapture(MultiCamTool.GetSaveName(MultiCamStyle.Video), offlineRender: true);
            App.Instance.FrameCountDisplay.gameObject.SetActive(true);
            App.Instance.FrameCountDisplay.SetFramesTotal(VideoRecorderUtils.NumFramesInUsdSerializer);
            while (VideoRecorderUtils.ActiveVideoRecording != null)
            {
                App.Instance.FrameCountDisplay.SetCurrentFrame(
                    VideoRecorderUtils.ActiveVideoRecording.FrameCount);
                yield return null;
            }
            ssMgr.SetScreenshotResolution(App.UserConfig.Video.Resolution);
#else
            Debug.LogError("Render path requires USD support");
            yield return null;
#endif
            QuitApp();
        }

        IEnumerator<Null> ExportListAndQuit()
        {
            App.Config.m_ForceDeterministicBirthTimeForExport = true;
            List<string> filesToExport = new List<string>();
            foreach (string filePattern in App.Config.m_FilePatternsToExport)
            {
                bool absolute = Path.IsPathRooted(filePattern);
                string directory = absolute ? Path.GetDirectoryName(filePattern) : App.UserSketchPath();
                string filename = Path.GetFileName(filePattern);
                var tiltFiles = Directory.GetFiles(directory, filename);
                filesToExport.AddRange(tiltFiles);
                // Also look at .tilt files which have been unzipped into directory format
                var tiltDirs = Directory.GetDirectories(directory, filename)
                    .Where(n => n.EndsWith(".tilt"));
                filesToExport.AddRange(tiltDirs);
            }

            using (var coroutine = LoadAndExportList(filesToExport))
            {
                while (coroutine.MoveNext())
                {
                    yield return coroutine.Current;
                }
            }
            QuitApp();
        }

        void QuitApp()
        {
            // We're done! Quit!
#if UNITY_EDITOR
            UnityEditor.EditorApplication.isPlaying = false;
#else
            Application.Quit();
#endif
        }

        // This coroutine must be run to completion or disposed.
        IEnumerator<Null> LoadAndExportList(List<string> filenames)
        {
            foreach (var filename in filenames)
            {
                using (var coroutine = LoadAndExport(filename))
                {
                    while (coroutine.MoveNext())
                    {
                        yield return coroutine.Current;
                    }
                }
            }
        }

        // This coroutine must be run to completion or disposed.
        IEnumerator<Null> LoadAndExportAll()
        {
            SketchSet sketchSet = SketchCatalog.m_Instance.GetSet(SketchSetType.User);
            for (int i = 0; i < SketchCatalog.m_Instance.GetSet(SketchSetType.User).NumSketches; ++i)
            {
                SceneFileInfo rInfo = sketchSet.GetSketchSceneFileInfo(i);
                using (var coroutine = LoadAndExport(rInfo.FullPath))
                {
                    while (coroutine.MoveNext())
                    {
                        yield return coroutine.Current;
                    }
                }
            }
        }

        /// Loads a .tilt file completely.
        /// This may be slightly buggy; it's not currently used for production.
        /// This coroutine must be run to completion or disposed.
        public IEnumerable<Null> LoadTiltFile(string filename)
        {
            using (var unused = new SceneSettings.RequestInstantSceneSwitch())
            {
                IssueGlobalCommand(
                    GlobalCommands.LoadNamedFile,
                    iParam1: (int)LoadSpeed.Quick, sParam: filename);
                yield return null;
                while (App.Instance.IsLoading())
                {
                    yield return null;
                }

                // I don't know why App.Instance.IsLoading() doesn't cover this, but it doesn't.
                while (m_WidgetManager.CreatingMediaWidgets)
                {
                    yield return null;
                }
                while (WidgetManager.m_Instance.AreMediaWidgetsStillLoading())
                {
                    yield return null;
                }

                // This is kind of a hack.
                // Despite the RequestInstantSceneSwitch above, I think scene colors still require
                // a few frames to settle; also, GrabWidgets need to register themselves on the
                // first frame, etc.
                for (int i = 0; i < 10; ++i)
                {
                    yield return null;
                }
            }
        }

        // This coroutine must be run to completion or disposed.
        IEnumerator<Null> LoadAndExport(string filename)
        {
            foreach (var val in LoadTiltFile(filename))
            {
                yield return val;
            }
            using (var coroutine = ExportCoroutine())
            {
                while (coroutine.MoveNext())
                {
                    yield return coroutine.Current;
                }
            }
        }

        IEnumerator<Null> ExportCoroutine()
        {
            return OverlayManager.m_Instance.RunInCompositor(
                OverlayType.Export, () =>
                {
                    // Sort of a kludge: put stuff back into the main canvas
                    SelectionManager.m_Instance.ClearActiveSelection();
                    Export.ExportScene();
                }, 0.25f, false, true);
        }

        private void SaveModel()
        {
#if USD_SUPPORTED
            var current = SaveLoadScript.m_Instance.SceneFile;
            string basename = (current.Valid)
                ? Path.GetFileNameWithoutExtension(current.FullPath)
                : "Untitled";
            string directoryName = FileUtils.GenerateNonexistentFilename(
                App.ModelLibraryPath(), basename, "");

            string usdname = Path.Combine(directoryName, basename + ".usd");
            // TODO: export selection only, though this is still only experimental. The blocking
            // issue to implement this is that the export collector needs to expose this as an option.
            //
            // SelectionManager.m_Instance.HasSelection
            //    ? SelectionManager.m_Instance.SelectedStrokes
            //    : null
            ExportUsd.ExportPayload(usdname);
            OutputWindowScript.m_Instance.CreateInfoCardAtController(
                InputManager.ControllerName.Brush, "Model created!");
#endif
        }

        /// Generates a view from the previous thumbnail viewpoint.
        public void GenerateReplacementSaveIcon()
        {
            if (SaveLoadScript.m_Instance.LastThumbnail_SS.HasValue)
            {
                TrTransform thumbnailInGlobalSpace = App.Scene.Pose *
                    SaveLoadScript.m_Instance.LastThumbnail_SS.Value;

                m_SaveIconTool.ProgrammaticCaptureSaveIcon(thumbnailInGlobalSpace.translation,
                    thumbnailInGlobalSpace.rotation);
            }
            else
            {
                GenerateBestGuessSaveIcon();
            }
        }

        public void GenerateBestGuessSaveIcon()
        {
            TrTransform camXform = GenerateBestGuessSaveIconTransform();
            m_SaveIconTool.ProgrammaticCaptureSaveIcon(camXform.translation, camXform.rotation);
        }

        /// This positions the save icon camera at the user's head position, and faces it towards
        /// the most recent strokes the user has created.
        /// If there are no strokes, it faces towards the 'most recent' models.
        /// Sadly we cannot really mix the two as we don't know when the models were instantiated.
        public TrTransform GenerateBestGuessSaveIconTransform(int itemsToEnumerate = 0)
        {
            if (itemsToEnumerate == 0)
            {
                itemsToEnumerate = m_NumStrokesForSaveIcon;
            }
            int startIndex = Mathf.Max(0, SketchMemoryScript.AllStrokesCount() - itemsToEnumerate);
            var lastFewStrokes = SketchMemoryScript.AllStrokes().Skip(startIndex).ToArray();

            Bounds bounds;
            if (lastFewStrokes.Length > 0)
            {
                bounds = new Bounds(lastFewStrokes.First().m_ControlPoints.First().m_Pos, Vector3.zero);
                foreach (var stroke in lastFewStrokes.Skip(1))
                {
                    bounds.Encapsulate(stroke.m_ControlPoints.First().m_Pos);
                    bounds.Encapsulate(stroke.m_ControlPoints.Last().m_Pos);
                }
            }
            else
            {
                // If we have no strokes, just use the aggregates bounding boxes of the blocks models.
                var models = m_WidgetManager.ModelWidgets.ToArray();
                // we should always have models to get here, but just in case...
                if (models.Length > 0)
                {
                    startIndex = Mathf.Max(0, models.Length - itemsToEnumerate);
                    bounds = models[startIndex].WorldSpaceBounds;
                    for (int i = startIndex + 1; i < models.Length; ++i)
                    {
                        bounds.Encapsulate(models[i].WorldSpaceBounds);
                    }
                }
                else
                {
                    bounds = new Bounds(new Vector3(0, 1, -100000), Vector3.one); // some point in the distance
                }
            }

            Vector3 camPos = ViewpointScript.Head.position;
            Vector3 worldPos = App.Scene.Pose.MultiplyPoint(bounds.center);
            Quaternion direction = Quaternion.LookRotation(worldPos - camPos);
            return TrTransform.TR(camPos, direction);
        }


        public void GenerateBoundingBoxSaveIcon()
        {
            Vector3 vNewCamPos;
            {
                Bounds rCanvasBounds = App.Scene.AllCanvases
                    .Select(canvas => canvas.GetCanvasBoundingBox())
                    .Aggregate((b1, b2) =>
                    {
                        b1.Encapsulate(b2);
                        return b1;
                    });

                //position the camera at the center of the canvas bounds
                vNewCamPos = rCanvasBounds.center;

                //back the camera up, along -z until we can see the extent of the bounds
                float fCanvasWidth = rCanvasBounds.max.x - rCanvasBounds.min.x;
                float fCanvasHeight = rCanvasBounds.max.y - rCanvasBounds.min.y;
                float fLargerExtent = Mathf.Max(fCanvasHeight, fCanvasWidth);

                //half fov for camera
                float fHalfFOV = m_SaveIconTool.ScreenshotManager.LeftEye.fieldOfView * 0.5f;

                //TODO: find the real reason this isn't working as it should
                float fMagicNumber = 1.375f;

                //set new cam position and zero out orientation
                float fBackupDistance = (fLargerExtent * 0.5f)
                    * Mathf.Tan(Mathf.Deg2Rad * fHalfFOV) * fMagicNumber;
                vNewCamPos.z = rCanvasBounds.min.z - fBackupDistance;
            }

            m_SaveIconTool.ProgrammaticCaptureSaveIcon(vNewCamPos, Quaternion.identity);
        }

        private void MergeBrushStrokes(SceneFileInfo fileInfo)
        {
            m_PanelManager.ToggleSketchbookPanels(isLoadingSketch: true);
            PointerManager.m_Instance.EnablePointerStrokeGeneration(true);
            if (SaveLoadScript.m_Instance.Load(fileInfo, true))
            {
                SketchMemoryScript.m_Instance.SetPlaybackMode(m_SketchPlaybackMode, m_DefaultSketchLoadSpeed);
                SketchMemoryScript.m_Instance.BeginDrawingFromMemory(bDrawFromStart: true, false, false);
                // the order of these two lines are important as ExitIntroSketch is setting the
                // color of the pointer and we need the color to be set before we go to the Loading
                // state. App script's ShouldTintControllers allow the controller to be tinted only
                // when the app is in the standard mode. That was there to prevent the controller color
                // from flickering while in the intro mode.
                App.Instance.ExitIntroSketch();
                App.Instance.SetDesiredState(App.AppState.QuickLoad);
            }
        }

        public void LoadSketch(SceneFileInfo fileInfo, bool quickload = false, bool additive = false)
        {
            LightsControlScript.m_Instance.DiscoMode = false;
            m_WidgetManager.FollowingPath = false;
            m_WidgetManager.CameraPathsVisible = false;
            m_WidgetManager.DestroyAllWidgets();
            m_PanelManager.ToggleSketchbookPanels(isLoadingSketch: true);
            ResetGrabbedPose(everything: true);
            PointerManager.m_Instance.EnablePointerStrokeGeneration(true);
            if (SaveLoadScript.m_Instance.Load(fileInfo, additive))
            {
                SketchMemoryScript.m_Instance.SetPlaybackMode(m_SketchPlaybackMode, m_DefaultSketchLoadSpeed);
                SketchMemoryScript.m_Instance.BeginDrawingFromMemory(bDrawFromStart: true);
                // the order of these two lines are important as ExitIntroSketch is setting the
                // color of the pointer and we need the color to be set before we go to the Loading
                // state. App script's ShouldTintControllers allow the controller to be tinted only
                // when the app is in the standard mode. That was there to prevent the controller color
                // from flickering while in the intro mode.
                App.Instance.ExitIntroSketch();
                App.Instance.SetDesiredState(quickload ? App.AppState.QuickLoad : App.AppState.Loading);
            }
            QualityControls.m_Instance.ResetAutoQuality();
            m_WidgetManager.ValidateCurrentCameraPath();
        }

        public void IssueGlobalCommand(GlobalCommands rEnum, int iParam1 = -1,
                                       int iParam2 = -1, string sParam = null)
        {
            switch (rEnum)
            {

                // Keyboard command, for debugging and emergency use.
                case GlobalCommands.Save:
                    {
                        if (!FileUtils.CheckDiskSpaceWithError(App.UserSketchPath()))
                        {
                            return;
                        }
                        // Disable active selection before saving.
                        // This looks fishy, here's what's going on: When an object is selected and it has moved, the
                        // the user is observing the selection canvas in the HMD, but we will be saving the main canvas.
                        // Because they haven't deselected yet, the selection canvas and the main canvas are out of sync
                        // so the strokes that will be saved will not match what the user sees.
                        //
                        // Here we deselect to force the main canvas to sync with the selection canvas, which is more
                        // correct from the user's perspective. Push the deselect operation onto the stack so the user
                        // can undo it after save, if desired.
                        SelectionManager.m_Instance.ClearActiveSelection();
                        GenerateReplacementSaveIcon();
                        if (iParam1 == -1)
                        {
                            if (iParam2 == 1)
                            {
                                // Do a save in Tiltasaurus mode, which creates a new filename prefixed with
                                // "Tiltasaurus_" and the current prompt. Also, don't eat gaze input so that the
                                // Tiltasaurus prompt stays open.
                                StartCoroutine(SaveLoadScript.m_Instance.SaveOverwrite(tiltasaurusMode: true));
                            }
                            else
                            {
                                StartCoroutine(SaveLoadScript.m_Instance.SaveOverwrite());
                                EatGazeObjectInput();
                            }
                        }
                        else
                        {
                            StartCoroutine(SaveLoadScript.m_Instance.SaveMonoscopic(iParam1));
                        }
                        break;
                    }
                case GlobalCommands.SaveNew:
                    {
                        if (!FileUtils.CheckDiskSpaceWithError(App.UserSketchPath()))
                        {
                            return;
                        }
                        if (iParam1 == 1)
                        {
                            GenerateBoundingBoxSaveIcon();
                        }
                        StartCoroutine(SaveLoadScript.m_Instance.SaveNewName());
                        EatGazeObjectInput();
                        break;
                    }
                case GlobalCommands.SaveAs:
                    {
                        if (!FileUtils.CheckDiskSpaceWithError(App.UserSketchPath()))
                        {
                            return;
                        }
                        if (iParam1 == 1)
                        {
                            GenerateBoundingBoxSaveIcon();
                        }
                        StartCoroutine(SaveLoadScript.m_Instance.SaveAs(sParam));
                        EatGazeObjectInput();
                        break;
                    }
                case GlobalCommands.SaveAndUpload:
                    {
                        if (!FileUtils.CheckDiskSpaceWithError(App.UserSketchPath()))
                        {
                            Debug.LogError("SaveAndUpload: Disk space error");
                            return;
                        }
                        SelectionManager.m_Instance.ClearActiveSelection();
                        m_PanelManager.GetPanel(m_CurrentGazeObject).CreatePopUp(
                            GlobalCommands.UploadToGenericCloud, (int)Cloud.None, -1);
                        EatGazeObjectInput();
                        break;
                    }
                case GlobalCommands.ExportAll:
                    {
                        StartCoroutine(LoadAndExportAll());
                        break;
                    }
                // Glen Keane request: a way to draw guidelines that can be toggled on and off
                // at runtime.
                case GlobalCommands.DraftingVisibility:
                    {
                        if (!Enum.IsDefined(typeof(DraftingVisibilityOption), iParam1))
                        {
                            Debug.LogError("Unknown draft visibility value: " + iParam1);
                            return;
                        }
                        DraftingVisibilityOption option = (DraftingVisibilityOption)iParam1;
                        if (option != m_DraftingVisibility)
                        {
                            m_DraftingVisibility = option;
                            UpdateDraftingVisibility();
                        }
                        break;
                    }
                case GlobalCommands.MergeBrushStrokes:
                    {
                        // TODO Refactor with Load below
                        var index = iParam1;
                        var sketchSetType = (SketchSetType)iParam2;
                        SketchSet sketchSet = SketchCatalog.m_Instance.GetSet(sketchSetType);
                        SceneFileInfo rInfo = sketchSet.GetSketchSceneFileInfo(index);
                        if (rInfo != null)
                        {
                            MergeBrushStrokes(rInfo);
                            if (m_ControlsType != ControlsType.ViewingOnly)
                            {
                                EatGazeObjectInput();
                            }
                        }
                        break;
                    }
                case GlobalCommands.Load:
                    {
                        var index = iParam1;
                        var sketchSetType = (SketchSetType)iParam2;
                        SketchSet sketchSet = SketchCatalog.m_Instance.GetSet(sketchSetType);
                        SceneFileInfo rInfo = sketchSet.GetSketchSceneFileInfo(index);
                        if (rInfo != null)
                        {
                            LoadSketch(rInfo);
                            if (m_ControlsType != ControlsType.ViewingOnly)
                            {
                                EatGazeObjectInput();
                            }
                        }
                        break;
                    }
                case GlobalCommands.LoadNamedFile:
                    LoadNamed(sParam, iParam1 == (int)LoadSpeed.Quick, iParam2 != -1);
                    break;
                case GlobalCommands.NewSketch:
                    NewSketch(fade: true);
                    Vector3 vTrashSoundPos = m_CurrentGazeRay.origin;
                    if (App.VrSdk.GetControllerDof() == VrSdk.DoF.Six)
                    {
                        vTrashSoundPos = InputManager.m_Instance.GetControllerPosition(
                            InputManager.ControllerName.Wand);
                    }
                    AudioManager.m_Instance.PlayTrashSound(vTrashSoundPos);
                    PromoManager.m_Instance.RequestAdvancedPanelsPromo();
                    break;
                case GlobalCommands.SymmetryPlane:
                    if (PointerManager.m_Instance.CurrentSymmetryMode != PointerManager.SymmetryMode.SinglePlane)
                    {
                        PointerManager.m_Instance.SetSymmetryMode(PointerManager.SymmetryMode.SinglePlane);
                        ControllerConsoleScript.m_Instance.AddNewLine("Mirror Enabled");
                    }
                    else
                    {
                        PointerManager.m_Instance.SetSymmetryMode(PointerManager.SymmetryMode.None);
                        ControllerConsoleScript.m_Instance.AddNewLine("Mirror Off");
                    }
                    break;
                case GlobalCommands.MultiMirror:
                    if (PointerManager.m_Instance.CurrentSymmetryMode != PointerManager.SymmetryMode.MultiMirror)
                    {
                        PointerManager.m_Instance.SetSymmetryMode(PointerManager.SymmetryMode.MultiMirror);
                        ControllerConsoleScript.m_Instance.AddNewLine("Symmetry Enabled");
                    }
                    else
                    {
                        PointerManager.m_Instance.SetSymmetryMode(PointerManager.SymmetryMode.None);
                    }
                    InputManager.m_Instance.TriggerHaptics(InputManager.ControllerName.Brush, 0.1f);
                    break;
                case GlobalCommands.SymmetryTwoHanded:
                    if (PointerManager.m_Instance.CurrentSymmetryMode != PointerManager.SymmetryMode.TwoHanded)
                    {
                        PointerManager.m_Instance.SetSymmetryMode(PointerManager.SymmetryMode.TwoHanded);
<<<<<<< HEAD
                    }
                    else
                    {
                        PointerManager.m_Instance.SetSymmetryMode(PointerManager.SymmetryMode.None);
                    }
                    InputManager.m_Instance.TriggerHaptics(InputManager.ControllerName.Brush, 0.1f);
                    break;
                case GlobalCommands.ScriptedSymmetryCommand:
                    if (PointerManager.m_Instance.CurrentSymmetryMode != PointerManager.SymmetryMode.ScriptedSymmetryMode)
                    {
                        PointerManager.m_Instance.SetSymmetryMode(PointerManager.SymmetryMode.ScriptedSymmetryMode);
=======
>>>>>>> 29419912
                    }
                    else
                    {
                        PointerManager.m_Instance.SetSymmetryMode(PointerManager.SymmetryMode.None);
                    }
                    InputManager.m_Instance.TriggerHaptics(InputManager.ControllerName.Brush, 0.1f);
                    break;
<<<<<<< HEAD
                case GlobalCommands.CustomSymmetryCommand:
                    if (PointerManager.m_Instance.CurrentSymmetryMode != PointerManager.SymmetryMode.CustomSymmetryMode)
                    {
                        PointerManager.m_Instance.SetSymmetryMode(PointerManager.SymmetryMode.CustomSymmetryMode);
=======
                case GlobalCommands.ScriptedSymmetryCommand:
                    if (PointerManager.m_Instance.CurrentSymmetryMode != PointerManager.SymmetryMode.ScriptedSymmetryMode)
                    {
                        PointerManager.m_Instance.SetSymmetryMode(PointerManager.SymmetryMode.ScriptedSymmetryMode);
>>>>>>> 29419912
                    }
                    else
                    {
                        PointerManager.m_Instance.SetSymmetryMode(PointerManager.SymmetryMode.None);
                    }
                    InputManager.m_Instance.TriggerHaptics(InputManager.ControllerName.Brush, 0.1f);
                    break;
                case GlobalCommands.StraightEdge:
                    PointerManager.m_Instance.StraightEdgeModeEnabled = !PointerManager.m_Instance.StraightEdgeModeEnabled;
                    if (PointerManager.m_Instance.StraightEdgeModeEnabled)
                    {
                        ControllerConsoleScript.m_Instance.AddNewLine("Straight Edge On");
                    }
                    else
                    {
                        ControllerConsoleScript.m_Instance.AddNewLine("Straight Edge Off");
                    }
                    break;
                case GlobalCommands.AutoOrient:
                    AutoOrientAfterRotation = !AutoOrientAfterRotation;
                    if (AutoOrientAfterRotation)
                    {
                        ControllerConsoleScript.m_Instance.AddNewLine("Auto-Orient On");
                    }
                    else
                    {
                        ControllerConsoleScript.m_Instance.AddNewLine("Auto-Orient Off");
                    }
                    break;
                case GlobalCommands.Undo:
                    SketchMemoryScript.m_Instance.StepBack();
                    break;
                case GlobalCommands.Redo:
                    SketchMemoryScript.m_Instance.StepForward();
                    break;
                case GlobalCommands.AudioVisualization: // Intentionally blank.
                    break;
                case GlobalCommands.ResetAllPanels:
                    m_PanelManager.ResetWandPanelsConfiguration();
                    EatGazeObjectInput();
                    break;
                case GlobalCommands.SketchOrigin:
                    m_SketchSurfacePanel.EnableSpecificTool(BaseTool.ToolType.SketchOrigin);
                    EatGazeObjectInput();
                    break;
                case GlobalCommands.ViewOnly:
                    m_ViewOnly = !m_ViewOnly;
                    ViewOnly(m_ViewOnly);
                    break;
                case GlobalCommands.SaveGallery:
                    m_SketchSurfacePanel.EnableSpecificTool(BaseTool.ToolType.SaveIconTool);
                    break;
                case GlobalCommands.DropCam:
                    // Want to enable this if in monoscopic or VR modes.
                    // TODO: seems odd to tie this switch to the controller type, should be based on some
                    // other build-time configuration setting.
                    if (App.VrSdk.GetControllerDof() != VrSdk.DoF.None)
                    {
                        m_DropCam.Show(!m_DropCam.gameObject.activeSelf);
                    }
                    break;
                case GlobalCommands.AnalyticsEnabled_Deprecated:
                    break;
                case GlobalCommands.ToggleAutosimplification:
                    QualityControls.AutosimplifyEnabled = !QualityControls.AutosimplifyEnabled;
                    break;
                case GlobalCommands.Credits:
                    LoadSketch(new DiskSceneFileInfo(m_CreditsSketchFilename, embedded: true, readOnly: true));
                    EatGazeObjectInput();
                    break;
                case GlobalCommands.AshleysSketch:
                    LoadSketch(new DiskSceneFileInfo(m_AshleysSketchFilename, embedded: true, readOnly: true));
                    EatGazeObjectInput();
                    break;
                case GlobalCommands.FAQ:
                    OpenURLAndInformUser(m_HelpCenterURL);
                    break;
                case GlobalCommands.ReleaseNotes:
                    OpenURLAndInformUser(m_ReleaseNotesURL);
                    break;
                case GlobalCommands.ExportRaw:
                    if (!FileUtils.CheckDiskSpaceWithError(App.UserExportPath()))
                    {
                        return;
                    }
                    EatGazeObjectInput();
                    StartCoroutine(ExportCoroutine());
                    break;
                case GlobalCommands.IRC:
                    if (m_IRCChatWidget == null)
                    {
                        GameObject widgetobject = (GameObject)Instantiate(m_IRCChatPrefab);
                        widgetobject.transform.parent = App.Instance.m_RoomTransform;
                        m_IRCChatWidget = widgetobject.GetComponent<GrabWidget>();
                        m_IRCChatWidget.Show(true);
                    }
                    else
                    {
                        m_IRCChatWidget.Show(false);
                        m_IRCChatWidget = null;
                    }
                    break;
                case GlobalCommands.YouTubeChat:
                    if (m_YouTubeChatWidget == null)
                    {
                        GameObject widgetobject = (GameObject)Instantiate(m_YouTubeChatPrefab);
                        widgetobject.transform.parent = App.Instance.m_RoomTransform;
                        m_YouTubeChatWidget = widgetobject.GetComponent<GrabWidget>();
                        m_YouTubeChatWidget.Show(true);
                    }
                    else
                    {
                        m_YouTubeChatWidget.Show(false);
                        m_YouTubeChatWidget = null;
                    }
                    break;
                case GlobalCommands.CameraOptions:
                    // If we're switching in to Camera mode, make sure Multicam is selected.
                    if (!m_PanelManager.CameraActive())
                    {
                        SketchSurfacePanel.m_Instance.EnableSpecificTool(BaseTool.ToolType.MultiCamTool);
                    }
                    m_PanelManager.ToggleCameraPanels();
                    PointerManager.m_Instance.EatLineEnabledInput();
                    SketchSurfacePanel.m_Instance.EatToolsInput();
                    break;
                case GlobalCommands.ShowSketchFolder:
                    {
                        var index = iParam1;
                        var sketchSetType = (SketchSetType)iParam2;
                        SketchSet sketchSet = SketchCatalog.m_Instance.GetSet(sketchSetType);
                        SceneFileInfo rInfo = sketchSet.GetSketchSceneFileInfo(index);
                        EatGazeObjectInput();
                        //launch external window and tell the user we did so
                        //this call is windows only
                        if ((Application.platform == RuntimePlatform.WindowsPlayer) ||
                            (Application.platform == RuntimePlatform.WindowsEditor))
                        {
                            OutputWindowScript.m_Instance.CreateInfoCardAtController(
                                InputManager.ControllerName.Brush,
                                kRemoveHeadsetFyi, fPopScalar: 0.5f);
                            System.Diagnostics.Process.Start("explorer.exe",
                                "/select," + rInfo.FullPath);
                        }
                        break;
                    }
                case GlobalCommands.About:
                    OpenURLAndInformUser(m_ThirdPartyNoticesURL);
                    break;
                case GlobalCommands.StencilsDisabled:
                    SketchMemoryScript.m_Instance.PerformAndRecordCommand(new StencilsVisibleCommand());
                    break;
                case GlobalCommands.StraightEdgeMeterDisplay:
                    PointerManager.m_Instance.StraightEdgeGuide.FlipMeter();
                    break;
                case GlobalCommands.Sketchbook:
                    m_PanelManager.ToggleSketchbookPanels();
                    PointerManager.m_Instance.EatLineEnabledInput();
                    SketchSurfacePanel.m_Instance.EatToolsInput();
                    break;
                case GlobalCommands.StraightEdgeShape:
                    // Previously experimental mode only.
                    // Untested and currently untriggerable.
                    PointerManager.m_Instance.StraightEdgeGuide.SetTempShape(
                        (StraightEdgeGuideScript.Shape)iParam1);
                    break;
                case GlobalCommands.DeleteSketch:
                    {
                        var sketchSetType = (SketchSetType)iParam2;
                        SketchSet sketchSet = SketchCatalog.m_Instance.GetSet(sketchSetType);
                        sketchSet.DeleteSketch(iParam1);
                        DismissPopupOnCurrentGazeObject(false);
                        break;
                    }
                case GlobalCommands.RenameSketch:
                    {
                        var sketchSetType = (SketchSetType)iParam2;
                        SketchSet sketchSet = SketchCatalog.m_Instance.GetSet(sketchSetType);
                        if (sketchSetType == SketchSetType.User)
                        {
                            sketchSet.RenameSketch(iParam1, KeyboardPopUpWindow.m_LastInput);
                        }
                        DismissPopupOnCurrentGazeObject(false);
                        break;
                    }
                case GlobalCommands.RenameLayer:
                    {
                        var layer = App.Scene.GetCanvasByLayerIndex(iParam1);
                        App.Scene.RenameLayer(layer, KeyboardPopUpWindow.m_LastInput);
                        DismissPopupOnCurrentGazeObject(false);
                        break;
                    }
                case GlobalCommands.EditMultiplayerRoomName:
                    {
                        var panel = (MultiplayerPanel)m_PanelManager.GetActivePanelByType(BasePanel.PanelType.Multiplayer);
                        panel.RoomName = KeyboardPopUpWindow.m_LastInput;
                        DismissPopupOnCurrentGazeObject(false);
                        break;
                    }
                case GlobalCommands.EditMultiplayerRoomMaxPlayers:
                    {
                        var panel = (MultiplayerPanel)m_PanelManager.GetActivePanelByType(BasePanel.PanelType.Multiplayer);
                        if (int.TryParse(KeyboardPopUpWindow.m_LastInput, out var parsedMaxPlayers))
                            panel.MaxPlayers = parsedMaxPlayers;
                        DismissPopupOnCurrentGazeObject(false);
                        break;
                    }
                case GlobalCommands.EditMultiplayerNickName:
                    {
                        var panel = (MultiplayerPanel)m_PanelManager.GetActivePanelByType(BasePanel.PanelType.Multiplayer);
                        panel.NickName = KeyboardPopUpWindow.m_LastInput;
                        DismissPopupOnCurrentGazeObject(false);
                        break;
                    }
                case GlobalCommands.OpenRoomSettings:
                    {
                        DismissPopupOnCurrentGazeObject(false);
                        break;
                    }
                case GlobalCommands.ShowWindowGUI:
                    break;
                case GlobalCommands.Disco:
                    LightsControlScript.m_Instance.DiscoMode = !LightsControlScript.m_Instance.DiscoMode;
                    break;
                case GlobalCommands.AccountInfo: break; // Intentionally blank.
                case GlobalCommands.LoginToGenericCloud:
                    {
                        var ident = App.GetIdentity((Cloud)iParam1);
                        if (!ident.LoggedIn) { ident.LoginAsync(); }
                        // iParam2 is being used as a UX flag.  If not set to the default, it will cause the UI
                        // to lose focus.
                        if (iParam2 != -1) { EatGazeObjectInput(); }
                        break;
                    }
                case GlobalCommands.LogOutOfGenericCloud:
                    {
                        var ident = App.GetIdentity((Cloud)iParam1);
                        if (ident.LoggedIn) { ident.Logout(); }
                        break;
                    }
                case GlobalCommands.UploadToGenericCloud:
                    {
                        Cloud cloud = (Cloud)iParam1;
                        var ident = App.GetIdentity(cloud);
                        if (!ident.LoggedIn)
                        {
                            ident.LoginAsync();
                            break;
                        }
                        SelectionManager.m_Instance.ClearActiveSelection();
                        VrAssetService.m_Instance.UploadCurrentSketchAsync(cloud, isDemoUpload: false).AsAsyncVoid();
                        EatGazeObjectInput();
                        break;
                    }
                case GlobalCommands.ViewOnlineGallery:
                    OpenURLAndInformUser(kTiltBrushGalleryUrl);
                    break;
                case GlobalCommands.CancelUpload:
                    VrAssetService.m_Instance.CancelUpload();
                    break;
                case GlobalCommands.ViewLastUpload:
                    if (VrAssetService.m_Instance.LastUploadCompleteUrl != null)
                    {
                        var url = VrAssetService.m_Instance.LastUploadCompleteUrl;
                        App.OpenURL(url);

                        // The upload flow is different on mobile and requires the user to manually accept
                        // that they'll go to the browser for publishing.  In that case, we want to reset
                        // state when the leave to publish.  This is automatically part of the
                        // UploadPopUpWindow state flow on PC.
                        if (App.Config.IsMobileHardware)
                        {
                            DismissPopupOnCurrentGazeObject(true);
                        }
                    }
                    break;
                case GlobalCommands.ShowGoogleDrive:
                    string folderId = App.GoogleUserSettings.DriveSyncFolderId;
                    string baseDriveUrl = string.IsNullOrEmpty(folderId) ?
                        "https://drive.google.com" :
                        $"https://drive.google.com/drive/folders/{folderId}";
                    string driveURL = !App.GoogleIdentity.LoggedIn ? baseDriveUrl :
                        string.Format(
                            "http://accounts.google.com/AccountChooser?Email={0}&continue={1}",
                            App.GoogleIdentity.Profile.email, baseDriveUrl);
                    OpenURLAndInformUser(driveURL);
                    break;
                case GlobalCommands.GoogleDriveSync:
                    App.DriveSync.SyncEnabled = !App.DriveSync.SyncEnabled;
                    break;
                case GlobalCommands.GoogleDriveSync_Folder:
                    App.DriveSync.ToggleSyncOnFolderOfType((DriveSync.SyncedFolderType)iParam1);
                    break;
                case GlobalCommands.Duplicate:
                    {
                        int selectedVerts = SelectionManager.m_Instance.NumVertsInSelection;

                        // TODO - this code has never taken imported models etc into account
<<<<<<< HEAD
                        if (PointerManager.m_Instance.CurrentSymmetryMode == PointerManager.SymmetryMode.MultiMirror
                            || PointerManager.m_Instance.CurrentSymmetryMode == PointerManager.SymmetryMode.CustomSymmetryMode
                            || PointerManager.m_Instance.CurrentSymmetryMode == PointerManager.SymmetryMode.ScriptedSymmetryMode)
=======
                        if (PointerManager.m_Instance.CurrentSymmetryMode == PointerManager.SymmetryMode.MultiMirror)
>>>>>>> 29419912
                        {
                            selectedVerts *= PointerManager.m_Instance.CustomMirrorMatrices.Count;
                        }

                        if (!SketchMemoryScript.m_Instance.MemoryWarningAccepted &&
                            SketchMemoryScript.m_Instance.WillVertCountPutUsOverTheMemoryLimit(selectedVerts))
                        {
                            AudioManager.m_Instance.PlayUploadCanceledSound(InputManager.Wand.Transform.position);
                            if (!m_PanelManager.MemoryWarningActive())
                            {
                                m_PanelManager.ToggleMemoryWarningMode();
                            }
                        }
                        else
                        {
                            ClipboardManager.Instance.DuplicateSelection(
                                stampMode: IsUserInteractingWithSelectionWidget());
                        }
                        EatToolScaleInput();
                        break;
                    }
                case GlobalCommands.AdvancedPanelsToggle:
                    m_PanelManager.ToggleAdvancedPanels();
                    // If we're now in basic mode, ensure we don't have advanced abilities.
                    if (!m_PanelManager.AdvancedModeActive())
                    {
                        m_WidgetManager.StencilsDisabled = true;
                        m_WidgetManager.CameraPathsVisible = false;
                        App.Switchboard.TriggerStencilModeChanged();
                        m_SketchSurfacePanel.EnsureUserHasBasicToolEnabled();
                        if (PointerManager.m_Instance.CurrentSymmetryMode != PointerManager.SymmetryMode.None)
                        {
                            PointerManager.m_Instance.SetSymmetryMode(PointerManager.SymmetryMode.None, false);
                        }
                    }
                    PromoManager.m_Instance.RecordCompletion(PromoType.AdvancedPanels);
                    EatGazeObjectInput();
                    break;
                case GlobalCommands.Music: break; // Intentionally blank.
                case GlobalCommands.ToggleGroupStrokesAndWidgets:
                    SelectionManager.m_Instance.ToggleGroupSelectedStrokesAndWidgets();
                    EatToolScaleInput();
                    break;
                case GlobalCommands.SaveModel:
                    SaveModel();
                    break;
                case GlobalCommands.ViewPolyPage:
                    OpenURLAndInformUser(kPolyMainPageUri);
                    break;
                case GlobalCommands.ViewPolyGallery:
                    OpenURLAndInformUser(kBlocksGalleryUrl);
                    break;
                case GlobalCommands.ExportListed:
                    StartCoroutine(ExportListAndQuit());
                    break;
                case GlobalCommands.RenderCameraPath:
                    StartCoroutine(RenderPathAndQuit());
                    break;
                case GlobalCommands.ToggleProfiling:
                    ToggleProfiling();
                    break;
                case GlobalCommands.DoAutoProfile:
                    DoAutoProfile();
                    break;
                case GlobalCommands.DoAutoProfileAndQuit:
                    DoAutoProfileAndQuit();
                    break;
                case GlobalCommands.ToggleSettings:
                    m_PanelManager.ToggleSettingsPanels();
                    PointerManager.m_Instance.EatLineEnabledInput();
                    SketchSurfacePanel.m_Instance.EatToolsInput();
                    break;
                case GlobalCommands.SummonMirror:
                    PointerManager.m_Instance.BringSymmetryToUser();
                    break;
                case GlobalCommands.InvertSelection:
                    SelectionManager.m_Instance.InvertSelection(App.ActiveCanvas);
                    break;
                case GlobalCommands.SelectAll:
                    SketchSurfacePanel.m_Instance.EnableSpecificTool(BaseTool.ToolType.SelectionTool);
                    SelectionManager.m_Instance.SelectAll(App.ActiveCanvas);
                    EatGazeObjectInput();
                    break;
                case GlobalCommands.FlipSelection:
                    SelectionManager.m_Instance.FlipSelection();
                    break;
                case GlobalCommands.ToggleBrushLab:
                    m_PanelManager.ToggleBrushLabPanels();
                    PointerManager.m_Instance.EatLineEnabledInput();
                    SketchSurfacePanel.m_Instance.EatToolsInput();
                    break;
                case GlobalCommands.ToggleCameraPostEffects:
                    CameraConfig.PostEffects = !CameraConfig.PostEffects;
                    break;
                case GlobalCommands.ToggleWatermark:
                    if (PlayerPrefs.GetInt("Promo_Contribution", 0) == 0)
                    {
                        OutputWindowScript.m_Instance.CreateInfoCardAtController(
                            InputManager.ControllerName.Wand,
                            m_ContributionPromoText, fPopScalar: 1.0f);
                        PlayerPrefs.SetInt("Promo_Contribution", 1);
                    }
                    CameraConfig.Watermark = !CameraConfig.Watermark;
                    break;
                case GlobalCommands.LoadConfirmComplexHigh:
                    IssueGlobalCommand(GlobalCommands.Load, iParam1, iParam2, null);
                    break;
                case GlobalCommands.LoadConfirmComplex:
                    {
                        var index = iParam1;
                        var sketchSetType = (SketchSetType)iParam2;
                        bool loadSketch = true;

                        // If the sketchbook is active, we may want to show a popup instead of load.
                        if (m_PanelManager.SketchbookActive())
                        {
                            BasePanel sketchBook = m_PanelManager.GetSketchBookPanel();
                            if (sketchBook != null)
                            {
                                // Get triangle count from cloud scene file info.
                                SketchSet sketchSet = SketchCatalog.m_Instance.GetSet(sketchSetType);
                                SceneFileInfo sfi = sketchSet.GetSketchSceneFileInfo(index);
                                int tris = sfi.TriangleCount ?? -1;

                                // Show "this is bad" popup if we're over the triangle limit.
                                if (tris > QualityControls.m_Instance.AppQualityLevels.MaxPolySketchTriangles)
                                {
                                    loadSketch = false;
                                    sketchBook.CreatePopUp(GlobalCommands.LoadConfirmComplexHigh, iParam1, iParam2);
                                }
                                else if (tris >
                                    QualityControls.m_Instance.AppQualityLevels.WarningPolySketchTriangles)
                                {
                                    // Show, "this could be bad" popup if we're over the warning limit.
                                    loadSketch = false;
                                    sketchBook.CreatePopUp(GlobalCommands.Load, iParam1, iParam2);
                                }
                            }
                        }

                        if (loadSketch)
                        {
                            IssueGlobalCommand(GlobalCommands.Load, iParam1, iParam2, null);
                        }
                    }
                    break;
                case GlobalCommands.LoadConfirmUnsaved:
                    {
                        BasePanel sketchBook = m_PanelManager.GetSketchBookPanel();
                        if ((sketchBook != null) && SketchMemoryScript.m_Instance.IsMemoryDirty())
                        {
                            sketchBook.CreatePopUp(GlobalCommands.LoadWaitOnDownload, iParam1, iParam2, null);
                        }
                        else
                        {
                            IssueGlobalCommand(GlobalCommands.LoadWaitOnDownload, iParam1, iParam2, null);
                        }
                    }
                    break;
                case GlobalCommands.LoadWaitOnDownload:
                    {
                        bool download = false;
                        if (iParam2 == (int)SketchSetType.Drive)
                        {
                            BasePanel sketchBook = m_PanelManager.GetSketchBookPanel();
                            var googleSketchSet = SketchCatalog.m_Instance.GetSet(SketchSetType.Drive);
                            if (sketchBook != null
                                && googleSketchSet != null
                                && googleSketchSet.IsSketchIndexValid(iParam1)
                                && !googleSketchSet.GetSketchSceneFileInfo(iParam1).Available)
                            {
                                sketchBook.CreatePopUp(GlobalCommands.LoadConfirmComplex, iParam1, iParam2, null);
                                download = true;
                            }
                        }
                        if (!download)
                        {
                            IssueGlobalCommand(GlobalCommands.LoadConfirmComplex, iParam1, iParam2, null);
                        }
                    }
                    break;
                case GlobalCommands.MemoryWarning:
                    if (iParam1 > 0)
                    {
                        SketchMemoryScript.m_Instance.MemoryWarningAccepted = true;
                    }
                    m_PanelManager.ToggleMemoryWarningMode();
                    break;
                case GlobalCommands.MemoryExceeded:
                    // If we're in the memory exceeded app state, exit.
                    if (App.CurrentState == App.AppState.MemoryExceeded)
                    {
                        App.Instance.SetDesiredState(App.AppState.Standard);
                    }
                    else
                    {
                        // If we're not in the full app state, just switch our panel mode.
                        m_PanelManager.ToggleMemoryWarningMode();
                    }
                    break;
                case GlobalCommands.ShowTos:
                    OpenURLAndInformUser(m_TosURL);
                    break;
                case GlobalCommands.ShowPrivacy:
                    OpenURLAndInformUser(m_PrivacyURL);
                    break;
                case GlobalCommands.ShowQuestSideLoading:
                    OpenURLAndInformUser(m_QuestSideLoadingHowToURL);
                    break;
                case GlobalCommands.ShowContribution:
                    OpenURLAndInformUser(m_ContributionURL);
                    break;
                case GlobalCommands.UnloadReferenceImageCatalog:
                    ReferenceImageCatalog.m_Instance.UnloadAllImages();
                    break;
                case GlobalCommands.ToggleCameraPathVisuals:
                    m_WidgetManager.CameraPathsVisible = !m_WidgetManager.CameraPathsVisible;
                    break;
                case GlobalCommands.ToggleCameraPathPreview:
                    m_WidgetManager.FollowingPath = !m_WidgetManager.FollowingPath;
                    break;
                case GlobalCommands.DeleteCameraPath:
                    {
                        var cameraPath = m_WidgetManager.GetCurrentCameraPath();
                        GrabWidget cameraPathWidget = cameraPath == null ? null : cameraPath.m_WidgetScript;
                        m_WidgetManager.DeleteCameraPath(cameraPathWidget);
                    }
                    break;
                case GlobalCommands.RecordCameraPath:
                    // Turn off MultiCam if we're going to record the camera path.
                    if (m_SketchSurfacePanel.GetCurrentToolType() == BaseTool.ToolType.MultiCamTool)
                    {
                        m_SketchSurfacePanel.EnableDefaultTool();
                    }
                    CameraPathCaptureRig.RecordPath();
                    EatGazeObjectInput();
                    break;
                case GlobalCommands.PolyhydraOpenMainCategoryPopup:
                case GlobalCommands.PolyhydraOpenUniformsPopup:
                case GlobalCommands.PolyhydraGridTypesPopup:
                case GlobalCommands.PolyhydraGridShapesPopup:
                case GlobalCommands.PolyhydraRadialTypesPopup:
                case GlobalCommands.PolyhydraOtherTypesPopup:
                case GlobalCommands.PolyhydraOperatorTypesPopup:
                    // TODO we don't really need to use commands at all here
                    // As we can take action in the popup script
                    // But is it better to use commands?
                    // Debug.Log($"{rEnum}: iParam1={iParam1} iParam2={iParam2}");
                    break;
                case GlobalCommands.OpenScriptsCommandsList:
                    OpenURLAndInformUser($"http://localhost:{App.HttpServer.HttpPort}/help/commands");
                    break;
                case GlobalCommands.OpenScriptsList:
                    OpenURLAndInformUser($"http://localhost:{App.HttpServer.HttpPort}/scripts");
                    break;
                case GlobalCommands.OpenExampleScriptsList:
                    OpenURLAndInformUser($"http://localhost:{App.HttpServer.HttpPort}/examplescripts");
                    break;
                case GlobalCommands.MultiplayerTogglePanel:
                    m_PanelManager.ToggleMultiplayerPanels();
                    PointerManager.m_Instance.EatLineEnabledInput();
                    SketchSurfacePanel.m_Instance.EatToolsInput();
                    break;
                case GlobalCommands.RepaintOptions:
                case GlobalCommands.MultiplayerPanelOptions:
                case GlobalCommands.MultiplayerJoinRoom:
                case GlobalCommands.MultiplayerLeaveRoom:
                case GlobalCommands.MultiplayerConnect:
                case GlobalCommands.MultiplayerDisconnect:
                case GlobalCommands.MultiplayerMutePlayerForMe:
                case GlobalCommands.MultiplayerTransferRoomOwnership:
                case GlobalCommands.MultiplayerViewOnlyMode:
                case GlobalCommands.MultiplayerMuteAllForMe:
                case GlobalCommands.MultiplayerSetAllViewOnly:
                case GlobalCommands.MultiplayerKickPlayerOut:
                case GlobalCommands.MultiplayerMuteAllForAll:
                case GlobalCommands.MultiplayerPlayerMuteForAll:
                case GlobalCommands.WhatIsNew:
                case GlobalCommands.Null:
                    break;// Intentionally blank.
                default:
                    Debug.LogError($"Unrecognized command {rEnum}");
                    break;
            }
        }
        public void ViewOnly(bool active)
        {
            RequestPanelsVisibility(!active);
            PointerManager.m_Instance.RequestPointerRendering(!active);
            // TODO - decide if this is a permanent change
            // With this line, you can't set a tool such as fly or teleport
            // and switch to View Only mode as the mode change disables all tools
            //m_SketchSurface.SetActive(!m_ViewOnly);
            m_Decor.SetActive(!active);
        }

        private void LoadNamed(string path, bool quickload, bool additive)
        {
            var fileInfo = new DiskSceneFileInfo(path);
            fileInfo.ReadMetadata();
            if (SaveLoadScript.m_Instance.LastMetadataError != null)
            {
                ControllerConsoleScript.m_Instance.AddNewLine(
                    string.Format("Error detected in sketch '{0}'.\nTry re-saving.",
                        fileInfo.HumanName));
                Debug.LogWarning(string.Format("Error reading metadata for {0}.\n{1}",
                    fileInfo.FullPath, SaveLoadScript.m_Instance.LastMetadataError));
            }
            LoadSketch(fileInfo, quickload, additive);
            if (m_ControlsType != ControlsType.ViewingOnly)
            {
                EatGazeObjectInput();
            }
        }

        public void OpenURLAndInformUser(string url)
        {
            // On desktop - launch external browser and inform the user
            // On mobile - the browser appears over the app
            if (!App.Config.IsMobileHardware)
            {
                OutputWindowScript.m_Instance.CreateInfoCardAtController(
                    InputManager.ControllerName.Brush,
                    kRemoveHeadsetFyi, fPopScalar: 0.5f);
            }
            App.OpenURL(url);
            EatGazeObjectInput();
        }

        public bool IsCommandActive(GlobalCommands rEnum, int iParam = -1)
        {
            switch (rEnum)
            {
                case GlobalCommands.StraightEdge: return PointerManager.m_Instance.StraightEdgeModeEnabled;
                case GlobalCommands.StraightEdgeMeterDisplay: return PointerManager.m_Instance.StraightEdgeGuide.IsShowingMeter();
                case GlobalCommands.SymmetryPlane: return PointerManager.m_Instance.CurrentSymmetryMode == PointerManager.SymmetryMode.SinglePlane;
                case GlobalCommands.MultiMirror: return PointerManager.m_Instance.CurrentSymmetryMode == PointerManager.SymmetryMode.MultiMirror;
                case GlobalCommands.SymmetryTwoHanded: return PointerManager.m_Instance.CurrentSymmetryMode == PointerManager.SymmetryMode.TwoHanded;
<<<<<<< HEAD
                case GlobalCommands.CustomSymmetryCommand: return PointerManager.m_Instance.CurrentSymmetryMode == PointerManager.SymmetryMode.CustomSymmetryMode;
=======
>>>>>>> 29419912
                case GlobalCommands.ScriptedSymmetryCommand: return PointerManager.m_Instance.CurrentSymmetryMode == PointerManager.SymmetryMode.ScriptedSymmetryMode;
                case GlobalCommands.AutoOrient: return m_AutoOrientAfterRotation;
                case GlobalCommands.AudioVisualization: return VisualizerManager.m_Instance.VisualsRequested;
                case GlobalCommands.AdvancedPanelsToggle: return m_PanelManager.AdvancedModeActive();
                case GlobalCommands.Music: return VisualizerManager.m_Instance.VisualsRequested;
                case GlobalCommands.DropCam: return m_DropCam.gameObject.activeSelf;
                case GlobalCommands.ToggleAutosimplification: return QualityControls.AutosimplifyEnabled;
                case GlobalCommands.DraftingVisibility: return m_DraftingVisibility == (DraftingVisibilityOption)iParam;
                case GlobalCommands.Cameras:
                    return SketchSurfacePanel.m_Instance.GetCurrentToolType() == BaseTool.ToolType.AutoGif ||
                        SketchSurfacePanel.m_Instance.GetCurrentToolType() == BaseTool.ToolType.ScreenshotTool;
                case GlobalCommands.IRC: return m_IRCChatWidget != null;
                case GlobalCommands.YouTubeChat: return m_YouTubeChatWidget != null;
                case GlobalCommands.StencilsDisabled: return m_WidgetManager.StencilsDisabled;
                case GlobalCommands.StraightEdgeShape:
                    // Previously experimental mode only.
                    // Untested and currently untriggerable.
                    return PointerManager.m_Instance.StraightEdgeGuide.TempShape == (StraightEdgeGuideScript.Shape)iParam ||
                        (PointerManager.m_Instance.StraightEdgeGuide.TempShape == StraightEdgeGuideScript.Shape.None
                        && PointerManager.m_Instance.StraightEdgeGuide.CurrentShape == (StraightEdgeGuideScript.Shape)iParam);
                case GlobalCommands.Disco: return LightsControlScript.m_Instance.DiscoMode;
                case GlobalCommands.ToggleGroupStrokesAndWidgets: return SelectionManager.m_Instance.UngroupingAllowed;
                case GlobalCommands.ToggleProfiling: return UnityEngine.Profiling.Profiler.enabled;
                case GlobalCommands.ToggleCameraPostEffects: return CameraConfig.PostEffects;
                case GlobalCommands.ToggleWatermark: return CameraConfig.Watermark;
                case GlobalCommands.ToggleCameraPathVisuals: return m_WidgetManager.CameraPathsVisible;
                case GlobalCommands.ToggleCameraPathPreview: return m_WidgetManager.FollowingPath;
                case GlobalCommands.SelectCameraPath:
                    return m_WidgetManager.IsCameraPathAtIndexCurrent(iParam) &&
                        m_WidgetManager.CameraPathsVisible;
                case GlobalCommands.GoogleDriveSync_Folder:
                    return App.DriveSync.IsFolderOfTypeSynced((DriveSync.SyncedFolderType)iParam);
                case GlobalCommands.GoogleDriveSync: return App.DriveSync.SyncEnabled;
                case GlobalCommands.RecordCameraPath: return VideoRecorderUtils.ActiveVideoRecording != null;
            }
            return false;
        }

        public void NewSketch(bool fade)
        {
            LightsControlScript.m_Instance.DiscoMode = false;
            m_WidgetManager.FollowingPath = false;
            SketchMemoryScript.m_Instance.ClearMemory();
            ControllerConsoleScript.m_Instance.AddNewLine("Sketch Cleared");
            ResetGrabbedPose(everything: true);
            QualityControls.m_Instance.ResetAutoQuality();
            InputManager.m_Instance.TriggerHaptics(InputManager.ControllerName.Brush, 0.1f);
            SaveLoadScript.m_Instance.ResetLastFilename();
            SelectionManager.m_Instance.RemoveFromSelection(false);
            PointerManager.m_Instance.ResetSymmetryToHome();
            PointerManager.m_Instance.FinalizeLine(false, true);
            App.Scene.ResetLayers(notify: true);
            ApiManager.Instance.ResetBrushTransform();
            ApiManager.Instance.ForcePainting = ApiManager.ForcePaintingMode.None;
            PointerManager.m_Instance.SetSymmetryMode(PointerManager.SymmetryMode.None);
            LuaManager.Instance.DeInitialize();
            // Lua is normally initialized OnEnablePanel, but that method
            // won't get called if the panel is already open
            if (m_PanelManager.GetActivePanelByType(BasePanel.PanelType.Scripts) != null)
            {
                LuaManager.Instance.Init();
            }

            // If we've got the camera path tool active, switch back to the default tool.
            // I'm doing this because if we leave the camera path tool active, the camera path
            // panel shows the button highlighted, which affects the user's flow for being
            // invited to start a path.  It looks weird.
            if (m_SketchSurfacePanel.ActiveToolType == BaseTool.ToolType.CameraPathTool)
            {
                m_SketchSurfacePanel.EnableDefaultTool();
            }

            m_WidgetManager.DestroyAllWidgets();
            if (LightsControlScript.m_Instance.LightsChanged ||
                SceneSettings.m_Instance.EnvironmentChanged)
            {
                SceneSettings.m_Instance.RecordSkyColorsForFading();
                SceneSettings.m_Instance.SetDesiredPreset(
                    SceneSettings.m_Instance.GetDesiredPreset(), skipFade: !fade);
            }
            // Blank the thumbnail position so that autosave won't save the thumbnail position to be
            // the one from the old sketch.
            SaveLoadScript.m_Instance.LastThumbnail_SS = null;

            // Re-set the quality level to reset simplification level
            QualityControls.m_Instance.QualityLevel = QualityControls.m_Instance.QualityLevel;

            App.PolyAssetCatalog.ClearLoadingQueue();
            App.PolyAssetCatalog.UnloadUnusedModels();
        }

        private bool WorldIsReset(bool toSavedXf)
        {
            return App.Scene.Pose ==
                (toSavedXf ? SketchMemoryScript.m_Instance.InitialSketchTransform : TrTransform.identity);
        }

        public bool IsCommandAvailable(GlobalCommands rEnum, int iParam = -1)
        {
            // TODO: hide gallery view / publish if there are no saved sketches
            switch (rEnum)
            {
                case GlobalCommands.Undo:
                    return SketchMemoryScript.m_Instance.CanUndo() && !(MultiplayerManager.m_Instance.State == ConnectionState.IN_ROOM);
                case GlobalCommands.Redo:
                    return SketchMemoryScript.m_Instance.CanRedo() && !(MultiplayerManager.m_Instance.State == ConnectionState.IN_ROOM);
                case GlobalCommands.Save:
                    bool canSave =
                        SaveLoadScript.m_Instance.SceneFile.Valid &&
                        SaveLoadScript.m_Instance.IsSavingAllowed();
                    return canSave && (!WorldIsReset(toSavedXf: true) ||
                        (SketchHasChanges() && SketchMemoryScript.m_Instance.IsMemoryDirty()));
                case GlobalCommands.SaveOptions:
                case GlobalCommands.SaveNew:
                case GlobalCommands.SaveGallery:
                    return SketchHasChanges();
                case GlobalCommands.SaveOnLocalChanges:
                    if (!SaveLoadScript.m_Instance.SceneFile.Valid)
                    {
                        // No save file, but something has changed.
                        return SketchHasChanges();
                    }
                    else
                    {
                        if (SaveLoadScript.m_Instance.CanOverwriteSource)
                        {
                            // Save file, and it's our file.  Whether we have changes is irrelevant.
                            return true;
                        }
                        // Save file, but it's not our file.  Only make a copy if there are local changes.
                        return SketchMemoryScript.m_Instance.IsMemoryDirty();
                    }
                case GlobalCommands.UploadToGenericCloud:
                    return SketchMemoryScript.m_Instance.HasVisibleObjects() ||
                        m_WidgetManager.ExportableModelWidgets.Any(w => w.gameObject.activeSelf) ||
                        m_WidgetManager.ImageWidgets.Any(w => w.gameObject.activeSelf) ||
                        VrAssetService.m_Instance.UploadProgress >= 1.0f ||
                        VrAssetService.m_Instance.LastUploadFailed;
                case GlobalCommands.SaveAndUpload:
                    return App.GoogleIdentity.LoggedIn &&
                        (VrAssetService.m_Instance.UploadProgress <= 0.0f) &&
                        IsCommandAvailable(GlobalCommands.UploadToGenericCloud);
                case GlobalCommands.NewSketch:
                    return SketchHasChanges() && !(MultiplayerManager.m_Instance.State == ConnectionState.IN_ROOM);
                case GlobalCommands.Credits:
                case GlobalCommands.AshleysSketch:
                    return !SketchHasChanges() && !SketchMemoryScript.m_Instance.IsMemoryDirty();
                case GlobalCommands.Tiltasaurus: return TiltBrush.Tiltasaurus.m_Instance.TiltasaurusAvailable();
                case GlobalCommands.ExportRaw:
                    return SketchMemoryScript.m_Instance.HasVisibleObjects() ||
                        m_WidgetManager.ModelWidgets.Any(w => w.gameObject.activeSelf) ||
                        m_WidgetManager.ImageWidgets.Any(w => w.gameObject.activeSelf);
                case GlobalCommands.ResetAllPanels: return m_PanelManager.PanelsHaveBeenCustomized();
                case GlobalCommands.Duplicate: return ClipboardManager.Instance.CanCopy;
                case GlobalCommands.ToggleGroupStrokesAndWidgets: return SelectionManager.m_Instance.SelectionCanBeGrouped;
                case GlobalCommands.SaveModel: return SelectionManager.m_Instance.HasSelection;
                case GlobalCommands.SummonMirror:
                    return PointerManager.m_Instance.CurrentSymmetryMode !=
                        PointerManager.SymmetryMode.None;
                case GlobalCommands.InvertSelection:
                case GlobalCommands.FlipSelection:
                    return SelectionManager.m_Instance.HasSelection;
                case GlobalCommands.SelectAll:
                    return SketchMemoryScript.m_Instance.HasVisibleObjects() ||
                        m_WidgetManager.HasSelectableWidgets();
                case GlobalCommands.UnloadReferenceImageCatalog:
                    return ReferenceImageCatalog.m_Instance.AnyImageValid();
                case GlobalCommands.ToggleCameraPathPreview:
                    return m_WidgetManager.CanRecordCurrentCameraPath();
                case GlobalCommands.DeleteCameraPath:
                    return CameraPathCaptureRig.Enabled && m_WidgetManager.AnyActivePathHasAKnot();
                case GlobalCommands.ToggleCameraPathVisuals:
                    return m_WidgetManager.AnyActivePathHasAKnot();
                case GlobalCommands.GoogleDriveSync:
                    return App.GoogleIdentity.LoggedIn;
                case GlobalCommands.RecordCameraPath:
                    return m_WidgetManager.CameraPathsVisible;

                case GlobalCommands.AdvancedPanelsToggle:
                    return !(MultiplayerManager.m_Instance.State == ConnectionState.IN_ROOM);
                case GlobalCommands.MultiplayerConnect:
                    return MultiplayerManager.m_Instance.IsConnectable();
                case GlobalCommands.MultiplayerDisconnect:
                    return MultiplayerManager.m_Instance.IsDisconnectable();
                case GlobalCommands.MultiplayerJoinRoom:
                    return !PanelManager.m_Instance.AdvancedModeActive() && MultiplayerManager.m_Instance.CanJoinRoom() && !SceneSettings.m_Instance.GetDesiredPreset().isPassthrough;
                case GlobalCommands.MultiplayerLeaveRoom:
                    return MultiplayerManager.m_Instance.CanLeaveRoom();

                // Disabled when in a multiplayer room.
                case GlobalCommands.Sketchbook:
                case GlobalCommands.SketchbookMenu:
                case GlobalCommands.EditMultiplayerNickName:
                case GlobalCommands.EditMultiplayerRoomName:
                case GlobalCommands.EditMultiplayerRoomMaxPlayers:
                    return !(MultiplayerManager.m_Instance.State == ConnectionState.IN_ROOM);

                // Disabled when not in a multiplayer room.
                case GlobalCommands.MultiplayerMutePlayerForMe:
                case GlobalCommands.MultiplayerMuteAllForMe:
                    return MultiplayerManager.m_Instance.State == ConnectionState.IN_ROOM;

                // Disabled when in a multiplayer room or not the room owner.
                // 1. Channges state for a single player
                case GlobalCommands.MultiplayerViewOnlyMode:
                case GlobalCommands.MultiplayerTransferRoomOwnership:
                case GlobalCommands.MultiplayerKickPlayerOut:
                case GlobalCommands.MultiplayerPlayerMuteForAll:
                // 2. Changes state for all players
                case GlobalCommands.MultiplayerSetAllViewOnly:
                case GlobalCommands.MultiplayerMuteAllForAll:
                    return (MultiplayerManager.m_Instance.State == ConnectionState.IN_ROOM && MultiplayerManager.m_Instance.IsUserRoomOwner());

                // Currently disabled all the time
                case GlobalCommands.WhatIsNew:
                    return false;
            }
            return true;
        }

        public bool SketchHasChanges()
        {
            if (SceneSettings.m_Instance.IsTransitioning) { return false; }
            return SketchMemoryScript.m_Instance.HasVisibleObjects() ||
                SceneSettings.m_Instance.EnvironmentChanged ||
                LightsControlScript.m_Instance.LightsChanged ||
                m_WidgetManager.ModelWidgets.Any(w => w.gameObject.activeSelf) ||
                m_WidgetManager.EditableModelWidgets.Any(w => w.gameObject.activeSelf) ||
                m_WidgetManager.LightWidgets.Any(w => w.gameObject.activeSelf) ||
                m_WidgetManager.StencilWidgets.Any(w => w.gameObject.activeSelf) ||
                m_WidgetManager.ImageWidgets.Any(w => w.gameObject.activeSelf) ||
                m_WidgetManager.VideoWidgets.Any(w => w.gameObject.activeSelf) ||
                m_WidgetManager.AnyCameraPathWidgetsActive;
        }

        public void OpenPanelOfType(BasePanel.PanelType type, TrTransform trSpawnXf, bool forced = false)
        {
            m_PanelManager.OpenPanel(type, trSpawnXf, forced);
            EatGazeObjectInput();
        }

        public void RestoreFloatingPanels()
        {
            if (!m_SketchSurfacePanel.ActiveTool.HidePanels())
            {
                m_PanelManager.RestoreHiddenPanels();
            }
        }

        public void UpdateDraftingVisibility()
        {
            float value = 0;
            switch (m_DraftingVisibility)
            {
                case DraftingVisibilityOption.Visible:
                    value = 1;
                    break;
                case DraftingVisibilityOption.Transparent:
                    value = .5f;
                    break;
                case DraftingVisibilityOption.Hidden:
                    value = 0;
                    break;
            }
            Shader.SetGlobalFloat("_DraftingVisibility01", value);
        }

        private void ToggleProfiling()
        {
            if (Debug.isDebugBuild && ProfileDisplay.Instance != null)
            {
                ProfileDisplay.Instance.gameObject.SetActive(UnityEngine.Profiling.Profiler.enabled);
            }
            if (UnityEngine.Profiling.Profiler.enabled)
            {
                ProfilingManager.Instance.StopProfiling();
            }
            else
            {
                ProfilingManager.Instance.StartProfiling(App.UserConfig.Profiling.ProfilingMode);
            }
        }

        private void DoAutoProfile()
        {
            StartCoroutine(DoProfiling());
        }

        private void DoAutoProfileAndQuit()
        {
            StartCoroutine(DoProfiling(andQuit: true));
        }

        private IEnumerator DoProfiling(bool andQuit = false)
        {
            TrTransform oldWandPose = TrTransform.FromTransform(InputManager.Wand.Geometry.transform);
            TrTransform oldBrushPose = TrTransform.FromTransform(InputManager.Brush.Geometry.transform);

            App.AppState oldState = App.CurrentState;
            App.Instance.SetDesiredState(App.AppState.AutoProfiling);
            while (App.CurrentState != App.AppState.AutoProfiling)
            {
                yield return null;
            }

            TrTransform camPose = App.Scene.Pose * SaveLoadScript.m_Instance.ReasonableThumbnail_SS;
            camPose.ToTransform(App.VrSdk.GetVrCamera().transform);
            float controllerDirection = App.UserConfig.Profiling.ShowControllers ? 1f : -1f;
            Vector3 roffset = Camera.main.transform.right * 2f;
            Vector3 fOffset = Camera.main.transform.forward * 4f * controllerDirection;
            InputManager.Brush.Geometry.transform.position = Camera.main.transform.position + roffset + fOffset;
            InputManager.Brush.Geometry.transform.rotation = Camera.main.transform.rotation;
            InputManager.Wand.Geometry.transform.position = Camera.main.transform.position - roffset + fOffset;
            InputManager.Wand.Geometry.transform.rotation = Camera.main.transform.rotation;
            m_PanelManager.LockPanelsToController();

            ProfilingManager.Instance.StartProfiling(App.UserConfig.Profiling.ProfilingMode);
            yield return new WaitForSeconds(App.UserConfig.Profiling.Duration);
            ProfilingManager.Instance.StopProfiling();

            if (App.UserConfig.Profiling.TakeScreenshot)
            {
                GameObject camObj = new GameObject("ScreenShotter");
                Camera cam = camObj.AddComponent<Camera>();
                cam.CopyFrom(App.VrSdk.GetVrCamera());
                cam.stereoTargetEye = StereoTargetEyeMask.None;
                cam.clearFlags = CameraClearFlags.SolidColor;
                camPose.ToTransform(camObj.transform);
                int res = App.UserConfig.Profiling.ScreenshotResolution;
                RenderTexture renderTexture = RenderTexture.GetTemporary(res, res, 24);
                try
                {
                    cam.targetTexture = renderTexture;
                    cam.Render();
                    RenderTexture prev = RenderTexture.active;
                    RenderTexture.active = renderTexture;
                    var texture = new Texture2D(res, res, TextureFormat.RGB24, false);
                    texture.ReadPixels(new Rect(0, 0, texture.width, texture.height), 0, 0);
                    RenderTexture.active = prev;
                    byte[] jpegBytes = texture.EncodeToJPG();
                    string filename =
                        Path.GetFileNameWithoutExtension(SaveLoadScript.m_Instance.SceneFile.FullPath);
                    File.WriteAllBytes(Path.Combine(App.UserPath(), filename + ".jpg"), jpegBytes);
                }
                finally
                {
                    Destroy(camObj);
                    RenderTexture.ReleaseTemporary(renderTexture);
                }
            }

            oldWandPose.ToTransform(InputManager.Wand.Geometry.transform);
            oldBrushPose.ToTransform(InputManager.Brush.Geometry.transform);
            App.Instance.SetDesiredState(oldState);

            if (andQuit)
            {
                QuitApp();
            }
        }
    }

} // namespace TiltBrush<|MERGE_RESOLUTION|>--- conflicted
+++ resolved
@@ -4291,6 +4291,20 @@
                         EatGazeObjectInput();
                         break;
                     }
+                case GlobalCommands.SaveAs:
+                    {
+                        if (!FileUtils.CheckDiskSpaceWithError(App.UserSketchPath()))
+                        {
+                            return;
+                        }
+                        if (iParam1 == 1)
+                        {
+                            GenerateBoundingBoxSaveIcon();
+                        }
+                        StartCoroutine(SaveLoadScript.m_Instance.SaveAs(sParam));
+                        EatGazeObjectInput();
+                        break;
+                    }
                 case GlobalCommands.SaveAndUpload:
                     {
                         if (!FileUtils.CheckDiskSpaceWithError(App.UserSketchPath()))
@@ -4401,7 +4415,6 @@
                     if (PointerManager.m_Instance.CurrentSymmetryMode != PointerManager.SymmetryMode.TwoHanded)
                     {
                         PointerManager.m_Instance.SetSymmetryMode(PointerManager.SymmetryMode.TwoHanded);
-<<<<<<< HEAD
                     }
                     else
                     {
@@ -4413,8 +4426,6 @@
                     if (PointerManager.m_Instance.CurrentSymmetryMode != PointerManager.SymmetryMode.ScriptedSymmetryMode)
                     {
                         PointerManager.m_Instance.SetSymmetryMode(PointerManager.SymmetryMode.ScriptedSymmetryMode);
-=======
->>>>>>> 29419912
                     }
                     else
                     {
@@ -4422,17 +4433,10 @@
                     }
                     InputManager.m_Instance.TriggerHaptics(InputManager.ControllerName.Brush, 0.1f);
                     break;
-<<<<<<< HEAD
                 case GlobalCommands.CustomSymmetryCommand:
                     if (PointerManager.m_Instance.CurrentSymmetryMode != PointerManager.SymmetryMode.CustomSymmetryMode)
                     {
                         PointerManager.m_Instance.SetSymmetryMode(PointerManager.SymmetryMode.CustomSymmetryMode);
-=======
-                case GlobalCommands.ScriptedSymmetryCommand:
-                    if (PointerManager.m_Instance.CurrentSymmetryMode != PointerManager.SymmetryMode.ScriptedSymmetryMode)
-                    {
-                        PointerManager.m_Instance.SetSymmetryMode(PointerManager.SymmetryMode.ScriptedSymmetryMode);
->>>>>>> 29419912
                     }
                     else
                     {
@@ -4731,13 +4735,9 @@
                         int selectedVerts = SelectionManager.m_Instance.NumVertsInSelection;
 
                         // TODO - this code has never taken imported models etc into account
-<<<<<<< HEAD
                         if (PointerManager.m_Instance.CurrentSymmetryMode == PointerManager.SymmetryMode.MultiMirror
                             || PointerManager.m_Instance.CurrentSymmetryMode == PointerManager.SymmetryMode.CustomSymmetryMode
                             || PointerManager.m_Instance.CurrentSymmetryMode == PointerManager.SymmetryMode.ScriptedSymmetryMode)
-=======
-                        if (PointerManager.m_Instance.CurrentSymmetryMode == PointerManager.SymmetryMode.MultiMirror)
->>>>>>> 29419912
                         {
                             selectedVerts *= PointerManager.m_Instance.CustomMirrorMatrices.Count;
                         }
@@ -5076,11 +5076,8 @@
                 case GlobalCommands.SymmetryPlane: return PointerManager.m_Instance.CurrentSymmetryMode == PointerManager.SymmetryMode.SinglePlane;
                 case GlobalCommands.MultiMirror: return PointerManager.m_Instance.CurrentSymmetryMode == PointerManager.SymmetryMode.MultiMirror;
                 case GlobalCommands.SymmetryTwoHanded: return PointerManager.m_Instance.CurrentSymmetryMode == PointerManager.SymmetryMode.TwoHanded;
-<<<<<<< HEAD
+                case GlobalCommands.ScriptedSymmetryCommand: return PointerManager.m_Instance.CurrentSymmetryMode == PointerManager.SymmetryMode.ScriptedSymmetryMode;
                 case GlobalCommands.CustomSymmetryCommand: return PointerManager.m_Instance.CurrentSymmetryMode == PointerManager.SymmetryMode.CustomSymmetryMode;
-=======
->>>>>>> 29419912
-                case GlobalCommands.ScriptedSymmetryCommand: return PointerManager.m_Instance.CurrentSymmetryMode == PointerManager.SymmetryMode.ScriptedSymmetryMode;
                 case GlobalCommands.AutoOrient: return m_AutoOrientAfterRotation;
                 case GlobalCommands.AudioVisualization: return VisualizerManager.m_Instance.VisualsRequested;
                 case GlobalCommands.AdvancedPanelsToggle: return m_PanelManager.AdvancedModeActive();
