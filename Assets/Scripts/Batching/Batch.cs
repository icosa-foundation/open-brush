// Copyright 2020 The Tilt Brush Authors
//
// Licensed under the Apache License, Version 2.0 (the "License");
// you may not use this file except in compliance with the License.
// You may obtain a copy of the License at
//
//      http://www.apache.org/licenses/LICENSE-2.0
//
// Unless required by applicable law or agreed to in writing, software
// distributed under the License is distributed on an "AS IS" BASIS,
// WITHOUT WARRANTIES OR CONDITIONS OF ANY KIND, either express or implied.
// See the License for the specific language governing permissions and
// limitations under the License.

using System;
using System.Collections.Generic;
using UnityEditor;
using UnityEngine;
using UnityEngine.Rendering;

namespace TiltBrush
{

    /// A single mesh that contains geometry for multiple strokes.
    /// TODO: implement optional attributes
    public class Batch : MonoBehaviour
    {
        private BatchPool m_ParentPool;
        private MeshFilter m_MeshFilter;
        private bool m_bVertexDataDirty;
        private bool m_bTopologyDirty;
        private GeometryPool m_Geometry;
        private Material m_InstantiatedMaterial;
        private int m_LastMeshUpdate; // BatchManager timestamp of the most-recent write to the Mesh

        /// Sorted by initial vert index
        /// (if this is violated, RemoveSubset() will fail)
        public List<BatchSubset> m_Groups;
#if UNITY_EDITOR
        public bool m_EditorDebug;
        public Mesh m_EditorDebugMesh;
        public Vector3 m_EditorDebugMeshScale;
#endif
        public BrushDescriptor Brush => BrushCatalog.m_Instance.GetBrush(m_ParentPool.m_BrushGuid);

        /// Returns the BatchManager timestamp of the last time the Batch's mesh was written to.
        public int LastMeshUpdate { get { return m_LastMeshUpdate; } }
        public BatchPool ParentPool { get { return m_ParentPool; } }
        public GeometryPool Geometry { get { return m_Geometry; } }

        /// The material instance used by this batch.
        /// This is _not_ shared with brush.Material, or with any other batches.
        public Material InstantiatedMaterial { get { return m_InstantiatedMaterial; } }

        // An immutable global identifier for this batch.
        // Note that this identifier is only valid during run-time and should not be persisted.
        public ushort BatchId { get; private set; }

        static public Batch Create(BatchPool parentPool, Transform rParent, Bounds rBounds)
        {
            var brush = BrushCatalog.m_Instance.GetBrush(parentPool.m_BrushGuid);
            string name = string.Format("Batch_{0}_{1}", parentPool.m_Batches.Count, brush.m_Guid);
            GameObject newObj = new GameObject(name);

            Transform t = newObj.transform;
            t.parent = rParent;
            t.localPosition = Vector3.zero;
            t.localRotation = Quaternion.identity;
            t.localScale = Vector3.one;

            newObj.AddComponent<MeshFilter>();

            Renderer renderer = newObj.AddComponent<MeshRenderer>();
            renderer.material = brush.Material;

            var propertyBlock = new MaterialPropertyBlock();
            renderer.GetPropertyBlock(propertyBlock);
            ushort batchId = GpuIntersector.GetNextBatchId();
            propertyBlock.SetFloat("_BatchID", batchId);
            renderer.SetPropertyBlock(propertyBlock);

            Batch batch = newObj.AddComponent<Batch>();
            batch.Init(parentPool, rBounds, batchId);
            // This forces instantiation, but we can detect and clean it up in Destroy()
            batch.m_InstantiatedMaterial = renderer.material;

            return batch;
        }

        public void ReplaceMaterial(Material newMaterial)
        {
            Renderer renderer = m_MeshFilter.gameObject.GetComponent<Renderer>();
            renderer.material = newMaterial;
            m_InstantiatedMaterial = newMaterial;
        }

        // Public only for use by BatchManager
        public void FlushMeshUpdates()
        {
            UpdateMesh();
        }

#if UNITY_EDITOR
        private void OnDrawGizmos()
        {
            if (m_Groups == null || !m_EditorDebug) return;
            if (m_EditorDebugMesh == null) m_EditorDebugMesh = Resources.GetBuiltinResource<Mesh>("Cube.fbx");
            if (m_EditorDebugMeshScale == Vector3.zero) m_EditorDebugMeshScale = new Vector3(0.1f, 0.1f, 0.7f);
            foreach (var subset in m_Groups)
            {
                var stroke = subset.m_Stroke;
                if (!subset.m_Active || stroke.m_Type == Stroke.Type.NotCreated) continue;
                foreach (var cp in stroke.m_ControlPoints)
                {
                    var tr = TrTransform.TR(cp.m_Pos, cp.m_Orient);
                    tr = stroke.Canvas.Pose * tr;
                    Gizmos.DrawMesh(m_EditorDebugMesh, tr.translation, tr.rotation, m_EditorDebugMeshScale);
                    Debug.DrawRay(tr.translation, tr.rotation * Vector3.forward);
                }
            }
        }
#endif

        void Init(BatchPool parentPool, Bounds bounds, ushort batchId)
        {
            BatchId = batchId;
            m_ParentPool = parentPool;
            parentPool.m_Batches.Add(this);

            m_Groups = new List<BatchSubset>();
            m_MeshFilter = GetComponent<MeshFilter>();
            Debug.Assert(m_MeshFilter.sharedMesh == null);

            m_Geometry = new GeometryPool();

            var rNewMesh = new Mesh();
            if (App.UserConfig.Flags.LargeMeshSupport)
            {
                rNewMesh.indexFormat = IndexFormat.UInt32;
            }
            rNewMesh.MarkDynamic();

            gameObject.layer = ParentPool.Owner.Canvas.gameObject.layer;

            // This is a fix for b/27266757. I don't know precisely why it works.
            //
            // I think the mesh needs to spend "some amount of time" with a non-zero-length
            // vtx buffer. If this line is followed by .vertices = new Vector3[0], the bug
            // appears again. The mysterious thing is that immediately after creation, we
            // start filling up .vertices. Why does the first assignment need to happen here,
            // instead of waiting just a few ms for the mesh to be updated with real data?
            //
            // This seems related to how and when Unity decides to upload mesh data to the GPU.
            rNewMesh.vertices = new Vector3[1];

            // TODO: why set bounds?
            rNewMesh.bounds = bounds;
            m_MeshFilter.mesh = rNewMesh;

            // Instantiate mesh so we can destroy rNewMesh; destroy rNewMesh to protect
            // against it leaking if/when someone reads m_MeshFilter.mesh.
            bool instantiationSucceeded = (m_MeshFilter.mesh != rNewMesh);
            Debug.Assert(instantiationSucceeded);
            DestroyImmediate(rNewMesh);

            m_bVertexDataDirty = false;
            m_bTopologyDirty = false;
        }

        /// Reduces memory usage, but causes the next mesh update to be a little more expensive.
        public void ClearCachedGeometry()
        {
            if (m_Geometry.IsGeometryResident)
            {
                SelfCheck();
                UpdateMesh();
                m_Geometry.MakeGeometryNotResident(m_MeshFilter.sharedMesh);
                SelfCheck();
            }
        }

        /// Destroys the batch and all resources+objects owned by it.
        /// The batch is no longer usable after this.
        public void Destroy()
        {
            m_ParentPool = null;

            // Writing a BatchSubset.Destroy() wouldn't be worth it; there's nothing really to destroy
            foreach (var subset in m_Groups)
            {
                subset.m_ParentBatch = null;
            }
            m_Groups = null;

            // Don't bother with mesh.Clear() since we're about to destroy it.
            // m_MeshFilter.mesh.Clear();

            // Don't bother with m_Geometry.Reset(). Internally it uses List<>.Clear()
            // which wastes time zeroing out the list entries. That's wasted work since
            // we're going to garbage the whole thing.
            // m_Geometry.Reset();

            // I don't think we want to do this until GeometryPool.Free() is smart enough
            // to limit the number of instances on the freelist.
            // GeometryPool.Free(m_Geometry);
            m_Geometry.Destroy();
            m_Geometry = null;

            Destroy(m_InstantiatedMaterial);

            Destroy(m_MeshFilter.mesh);
            m_MeshFilter = null;
            Destroy(gameObject);
        }

        // Only for use by CPU-based intersection tool.
        // This is mostly-dead code.
        public void GetTriangles(out Vector3[] aVerts, out int nVerts,
                                 out int[] aTris, out int nTris)
        {
            // It's not okay for a dead codepath to force geometry to become resident
            Debug.Assert(m_Geometry.IsGeometryResident);
            aVerts = m_Geometry.m_Vertices.GetBackingArray();
            nVerts = m_Geometry.m_Vertices.Count;
            aTris = m_Geometry.m_Tris.GetBackingArray();
            nTris = m_Geometry.m_Tris.Count;
        }

        /// Returns false if this many extra verts would push the batch
        /// over its (internal) soft size limit.
        /// Note that empty batches will accept verts up to the Unity VB limit.
        public bool HasSpaceFor(int nVert)
        {
<<<<<<< HEAD
            // OneStrokePerBatch flag forces all strokes on this canvas into separate gameobjects
            if (ParentPool.Owner.OneStrokePerBatch && m_Groups.Count >= 1) return false;
            return m_Geometry.NumVerts + nVert <= MAX_VERTS_SOFT;
=======
            // The limit above which we try not to go (This must be a multiple of 3)
            int max_verts = App.UserConfig.Flags.LargeMeshSupport ? 2147483646 : 15999;
            return m_Geometry.NumVerts + nVert <= max_verts;
>>>>>>> 460ff4c3
        }

        static Bounds GetBoundsFor(List<Vector3> aVert, int iVert, int nVert,
                                   TrTransform? leftTransform = null)
        {
            return GetBoundsFor(aVert.GetBackingArray(), iVert, nVert, leftTransform);
        }

        static Bounds GetBoundsFor(Vector3[] aVert, int iVert, int nVert,
                                   TrTransform? leftTransform = null)
        {
            if (nVert == 0)
            {
                var uninitializedBounds = new Bounds();
                uninitializedBounds.SetMinMax(new Vector3(float.MaxValue, float.MaxValue, float.MaxValue),
                    new Vector3(float.MinValue, float.MinValue, float.MinValue));
                return uninitializedBounds;
            }

            Vector3 center, size;
            Matrix4x4 leftTransformMatrix = leftTransform.HasValue
                ? leftTransform.Value.ToMatrix4x4()
                : Matrix4x4.identity;
            MathUtils.GetBoundsFor(leftTransformMatrix, iVert, iVert + nVert, aVert, out center, out size);
            return new Bounds(center, size);
        }

        // Add data from the passed arrays to our geometry.
        // This API will be removed when MasterBrush is removed
        void AppendVertexData(
            int nVert, Vector3[] vertices,
            Vector3[] normals,
            Vector2[] uvs,
            List<Vector3> uvws,
            Color32[] colors,
            Vector4[] tangents)
        {
            Debug.Assert(m_Geometry.IsGeometryResident); // Caller's responsibility
            m_Geometry.m_Vertices.AddRange(vertices, 0, nVert);
            m_Geometry.m_Normals.AddRange(normals, 0, nVert);
            if (m_Geometry.Layout.texcoord0.size == 2)
            {
                m_Geometry.m_Texcoord0.v2.AddRange(uvs, 0, nVert);
            }
            else if (m_Geometry.Layout.texcoord0.size == 3)
            {
                m_Geometry.m_Texcoord0.v3.AddRange(uvws, 0, nVert);
            }
            m_Geometry.m_Colors.AddRange(colors, 0, nVert);
            m_Geometry.m_Tangents.AddRange(tangents, 0, nVert);
        }

        // This API will be removed when MasterBrush is removed
        void AppendTriangleData(int iVertOffset, int nTriIndices, int[] tris)
        {
            Debug.Assert(m_Geometry.IsGeometryResident); // Caller's responsibility
            if (nTriIndices > 100)
            {
                int destStart = m_Geometry.m_Tris.Count;
                m_Geometry.m_Tris.SetCount(destStart + nTriIndices);
                int[] destTris = m_Geometry.m_Tris.GetBackingArray();
                for (int i = 0; i < nTriIndices; ++i)
                {
                    destTris[destStart + i] = tris[i] + iVertOffset;
                }
            }
            else
            {
                for (int i = 0; i < nTriIndices; ++i)
                {
                    m_Geometry.m_Tris.Add(iVertOffset + tris[i]);
                }
            }
        }

        public void DelayedUpdateMesh()
        {
            // Mark it dirty and it'll get taken care of later unless we're inactive.
            m_bVertexDataDirty = true;
            m_bTopologyDirty = true;
            if (!gameObject.activeSelf)
            {
                UpdateMesh();
            }
        }

        void LateUpdate()
        {
            UpdateMesh();
        }

        void OnWillRenderObject()
        {
            UpdateMesh();
        }

        void UpdateMesh()
        {
            // Intro sketch is weird and has Batch components with no parents, m_Geometry, etc
            if (m_ParentPool == null)
            {
                return;
            }

            SelfCheck();
            if (m_bVertexDataDirty)
            {
                // Making !resident clears dirtiness; and adding dirtiness requires resident.
                Debug.Assert(m_Geometry.IsGeometryResident, "Impossible! Dirty but not resident");
                m_bVertexDataDirty = false;
                m_bTopologyDirty = false; // The topology gets updated in CopyToMesh().
                m_Geometry.CopyToMesh(m_MeshFilter.mesh);
                Bounds bounds = m_MeshFilter.mesh.bounds;
                bounds.Expand(Brush.m_BoundsPadding *
                    2 * App.METERS_TO_UNITS * Vector3.one);
                m_MeshFilter.mesh.bounds = bounds;
                m_LastMeshUpdate = m_ParentPool.Owner.CurrentTimestamp;
            }
            else if (m_bTopologyDirty)
            {
                // Same as above
                Debug.Assert(m_Geometry.IsGeometryResident, "Impossible! Dirty but not resident");
                m_bTopologyDirty = false;
                m_MeshFilter.mesh.SetTriangles(m_Geometry.m_Tris, 0);
                m_LastMeshUpdate = m_ParentPool.Owner.CurrentTimestamp;
            }
            SelfCheck();
        }

        public void CopyToMesh(BatchSubset subset, GameObject obj)
        {
            SelfCheck();
            int iVert = subset.m_StartVertIndex;
            int nVert = subset.m_VertLength;
            m_Geometry.CopyToMesh(obj.GetComponent<MeshFilter>().mesh,
                iVert, nVert,
                subset.m_iTriIndex, subset.m_nTriIndex);

            MeshRenderer objRenderer = obj.GetComponent<MeshRenderer>();
            // Temporary workaround for b/31346571
            objRenderer.material = GetComponent<MeshRenderer>().material;
        }

        /// Returns a new subset containing the passed geometry.
        /// raises ArgumentOutOfRangeException if not enough room.
        /// Pass:
        ///   rMasterBrush - Geometry, all of which will be copied into the new subset
        public BatchSubset AddSubset(int nVert, int nTris, MasterBrush rMasterBrush)
        {
            SelfCheck();
            // If we're not empty, the caller should never have tried to add the subset,
            // because it's caller's responsibility to check HasSpaceFor().
            // If we're empty, allow anything (up to the Unity limit).
            if (!HasSpaceFor(nVert) && (m_Geometry.NumVerts > 0))
            {
                throw new ArgumentOutOfRangeException("nVert");
            }
            if (m_Geometry.NumVerts == 0)
            {
                m_Geometry.Layout = rMasterBrush.VertexLayout.Value;
            }

            BatchSubset child = new BatchSubset();
            child.m_ParentBatch = this;
            m_Groups.Add(child);
            child.m_Active = true;
            child.m_StartVertIndex = m_Geometry.NumVerts;
            child.m_VertLength = nVert;
            child.m_iTriIndex = m_Geometry.NumTriIndices;
            child.m_nTriIndex = nTris;
            // This is normally true -- unless the geometry has been welded
            // Debug.Assert(nVert % 3 == 0);
            child.m_Bounds = GetBoundsFor(rMasterBrush.m_Vertices, 0, nVert);

            if (nVert > 0)
            {
                m_Geometry.EnsureGeometryResident();
                AppendVertexData(nVert, rMasterBrush.m_Vertices,
                    rMasterBrush.m_Normals,
                    rMasterBrush.m_UVs,
                    rMasterBrush.m_UVWs,
                    rMasterBrush.m_Colors,
                    rMasterBrush.m_Tangents);
                AppendTriangleData(child.m_StartVertIndex, child.m_nTriIndex, rMasterBrush.m_Tris);
                DelayedUpdateMesh();
            }

            SelfCheck();
            return child;
        }

        /// Returns a new subset containing the passed geometry.
        /// raises ArgumentOutOfRangeException if not enough room.
        /// Pass:
        ///   geom - Geometry, all of which will be copied into the new subset
        public BatchSubset AddSubset(GeometryPool geom)
        {
            return AddSubset(geom, 0, geom.NumVerts, 0, geom.NumTriIndices);
        }

        /// Returns a new subset containing the passed geometry.
        /// raises ArgumentOutOfRangeException if not enough room.
        ///
        /// Make sure the triangle indices refer only to verts inside the
        /// passed range of verts.
        ///
        /// Pass:
        ///   geom          - Geometry, a subset of which will be copied into the new subset
        ///   i/nVert       - start/count of verts to copy
        ///   i/nTriIndex   - start/count of triangle indices to copy.
        ///   leftTransform - optional transform to transform the subset.
        ///
        public BatchSubset AddSubset(
            GeometryPool geom, int iVert, int nVert, int iTriIndex, int nTriIndex, TrTransform? leftTransform = null)
        {
            // If we're not empty, the caller should never have tried to add the subset,
            // because it's caller's responsibility to check HasSpaceFor().
            // If we're empty, allow anything (up to the Unity limit).
            SelfCheck();
            if (!HasSpaceFor(nVert) && (m_Geometry.NumVerts > 0))
            {
                throw new ArgumentOutOfRangeException("nVert");
            }
            if (m_Geometry.NumVerts == 0)
            {
                m_Geometry.Layout = geom.Layout;
            }

            BatchSubset child = new BatchSubset();
            child.m_ParentBatch = this;
            m_Groups.Add(child);
            child.m_Active = true;
            child.m_StartVertIndex = m_Geometry.NumVerts;
            child.m_VertLength = nVert;
            child.m_iTriIndex = m_Geometry.NumTriIndices;
            child.m_nTriIndex = nTriIndex;
            geom.EnsureGeometryResident();
            child.m_Bounds = GetBoundsFor(geom.m_Vertices, iVert, nVert, leftTransform);

            if (nVert > 0)
            {
                m_Geometry.Append(geom, iVert, nVert, iTriIndex, nTriIndex, leftTransform);
                DelayedUpdateMesh();
            }

            SelfCheck();
            return child;
        }

        [System.Diagnostics.Conditional("UNITY_EDITOR")]
        void SelfCheck()
        {
            if (m_Groups.Count > 0)
            {
                var lastSubset = m_Groups[m_Groups.Count - 1];
                if (lastSubset.m_StartVertIndex + lastSubset.m_VertLength != m_Geometry.NumVerts)
                {
                    Debug.LogError("Failed self check: last subset == verts");
                }
                if (lastSubset.m_iTriIndex + lastSubset.m_nTriIndex != m_Geometry.NumTriIndices)
                {
                    Debug.LogError("Failed self check: last subset == tris");
                }
            }
            if (m_Geometry.IsGeometryResident)
            {
                int geomVert = m_Geometry.NumVerts;
                int meshVert = m_MeshFilter.sharedMesh.vertexCount;
                if (!m_bVertexDataDirty && geomVert != meshVert)
                {
                    if (geomVert == 0 && meshVert == 1)
                    {
                        // Special case; the empty batch's initial mesh has a single vert
                    }
                    else
                    {
                        Debug.LogError("Failed self check: geom verts == mesh verts");
                    }
                }
                if (!m_bTopologyDirty && m_Geometry.NumTriIndices != m_MeshFilter.sharedMesh.GetIndexCount(0))
                {
                    Debug.LogError("Failed self check: geom tris == mesh tris");
                }
            }
        }

        public void RemoveSubset(BatchSubset subset)
        {
            // Often O(1) because it's the last one
            SelfCheck();
            int iSubset = m_Groups.LastIndexOf(subset);
            if (iSubset < 0)
            {
                Debug.Assert(false, "Not found");
                return;
            }

            // Could do some compaction, but this case is not very common.
            // Just disable the triangles. If all subsets after this one are
            // freed, we'll reclaim the space then.
            DisableSubset(subset);

            // If this is the last subset, we can free up some space.
            if (iSubset == m_Groups.Count - 1)
            {
                // It would be incorrect to simply subtract from Num{Verts,TriIndices}, because
                // there may be dead space before this subset.
                Debug.Assert(subset.m_StartVertIndex + subset.m_VertLength == m_Geometry.NumVerts);
                Debug.Assert(subset.m_iTriIndex + subset.m_nTriIndex == m_Geometry.NumTriIndices);
                int newNumVert, newNumIndices;
                if (iSubset > 0)
                {
                    var prev = m_Groups[iSubset - 1];
                    newNumVert = prev.m_StartVertIndex + prev.m_VertLength;
                    newNumIndices = prev.m_iTriIndex + prev.m_nTriIndex;
                }
                else
                {
                    newNumVert = newNumIndices = 0;
                }

                m_Geometry.NumVerts = newNumVert;
                m_Geometry.NumTriIndices = newNumIndices;
                DelayedUpdateMesh();
            }

            m_Groups.RemoveAt(iSubset);
            subset.m_ParentBatch = null;
            SelfCheck();
        }

        public void DisableSubset(BatchSubset subset)
        {
            SelfCheck();
            if (!subset.m_Active)
            {
                return;
            }

            Debug.Assert(subset.m_Active);
            subset.m_Active = false;
            if (subset.m_TriangleBackup == null)
            {
                subset.m_TriangleBackup = new ushort[subset.m_nTriIndex];
            }

            m_Geometry.EnsureGeometryResident();
            var aTris = m_Geometry.m_Tris.GetBackingArray();
            int t0 = subset.m_iTriIndex;
            int t1 = subset.m_iTriIndex + subset.m_nTriIndex;
            // TODO: Possibly could optimize this in C++ for 4.4% of time in selection.
            for (int t = t0; t < t1; ++t)
            {
                subset.m_TriangleBackup[t - t0] = (ushort)aTris[t];
                aTris[t] = 0;
            }
            m_bTopologyDirty = true;
            SelfCheck();
        }

        public void EnableSubset(BatchSubset subset)
        {
            SelfCheck();
            if (subset.m_Active)
            {
                return;
            }

            Debug.Assert(!subset.m_Active);
            subset.m_Active = true;
            m_Geometry.EnsureGeometryResident();
            var aTris = m_Geometry.m_Tris.GetBackingArray();
            int t0 = subset.m_iTriIndex;
            int t1 = subset.m_iTriIndex + subset.m_nTriIndex;
            for (int t = t0; t < t1; ++t)
            {
                aTris[t] = subset.m_TriangleBackup[t - t0];
            }
            m_bTopologyDirty = true;
            SelfCheck();
        }

        public void RegisterHighlight()
        {
            UpdateMesh();
            App.Instance.SelectionEffect.RegisterMesh(m_MeshFilter);
        }
    }
} // namespace TiltBrush<|MERGE_RESOLUTION|>--- conflicted
+++ resolved
@@ -14,9 +14,11 @@
 
 using System;
 using System.Collections.Generic;
-using UnityEditor;
 using UnityEngine;
 using UnityEngine.Rendering;
+#if UNITY_EDITOR
+using UnityEditor;
+#endif
 
 namespace TiltBrush
 {
@@ -231,15 +233,11 @@
         /// Note that empty batches will accept verts up to the Unity VB limit.
         public bool HasSpaceFor(int nVert)
         {
-<<<<<<< HEAD
             // OneStrokePerBatch flag forces all strokes on this canvas into separate gameobjects
             if (ParentPool.Owner.OneStrokePerBatch && m_Groups.Count >= 1) return false;
-            return m_Geometry.NumVerts + nVert <= MAX_VERTS_SOFT;
-=======
             // The limit above which we try not to go (This must be a multiple of 3)
             int max_verts = App.UserConfig.Flags.LargeMeshSupport ? 2147483646 : 15999;
             return m_Geometry.NumVerts + nVert <= max_verts;
->>>>>>> 460ff4c3
         }
 
         static Bounds GetBoundsFor(List<Vector3> aVert, int iVert, int nVert,
