﻿// Copyright 2021 The Open Brush Authors
//
// Licensed under the Apache License, Version 2.0 (the "License");
// you may not use this file except in compliance with the License.
// You may obtain a copy of the License at
//
//      http://www.apache.org/licenses/LICENSE-2.0
//
// Unless required by applicable law or agreed to in writing, software
// distributed under the License is distributed on an "AS IS" BASIS,
// WITHOUT WARRANTIES OR CONDITIONS OF ANY KIND, either express or implied.
// See the License for the specific language governing permissions and
// limitations under the License.

using System;
using System.Collections;
using System.Collections.Generic;
using System.IO;
using System.Linq;
using System.Net;
using System.Net.Sockets;
using System.Reflection;
using System.Text;
using System.Text.RegularExpressions;
using System.Threading;
using Newtonsoft.Json;
using UnityEngine;
using UnityEngine.Networking;
using WebSocketServer;

namespace TiltBrush
{
    public class ApiManager : MonoBehaviour
    {
        public const string WEBREQUEST_USER_AGENT = "Open Brush API Web Request";
        private const string ROOT_API_URL = "/api/v1";
        private const string BASE_USER_SCRIPTS_URL = "/scripts";
        private const string BASE_EXAMPLE_SCRIPTS_URL = "/examplescripts";
        private const string BASE_HTML = @"<!doctype html><html lang='en'>
<head><meta charset='UTF-8'></head>
<body>{0}</body></html>";


        private FileSystemWatcher m_FileWatcher;
        private string m_UserScriptsPath;
        private Queue m_RequestedCommandQueue = Queue.Synchronized(new Queue());
        private Dictionary<string, string> m_CommandStatuses;
        private Queue m_OutgoingCommandQueue = Queue.Synchronized(new Queue());
        private List<Uri> m_OutgoingApiListeners;
        private static ApiManager m_Instance;
        private Dictionary<string, ApiEndpoint> endpoints;
        private byte[] CameraViewPng;

        private bool cameraViewRequested;
        private bool cameraViewGenerated;

        public enum ForcePaintingMode
        {
            None,
            ForcedOn,
            ForcedOff,
            ForceNewStroke,
            WasForceNewStroke,
        }

        [NonSerialized] public Vector3 BrushOrigin = new Vector3(0, 13, 3);
        [NonSerialized] public Quaternion BrushInitialRotation = Quaternion.LookRotation(Vector3.forward, Vector3.up);
        [NonSerialized] public Vector3 BrushPosition = new Vector3(0, 13, 3); // Good origin for monoscopic
        [NonSerialized] public float PathSmoothing = 0.1f;
        [NonSerialized] public Quaternion BrushRotation = Quaternion.LookRotation(Vector3.forward, Vector3.up);
        [NonSerialized] public ForcePaintingMode ForcePainting;
        [NonSerialized] public ForcePaintingMode PreviousForcePaintingMode;
        public BaseCommand ActiveUndo { get; set; }

        private Dictionary<string, string> m_UserScripts;
        private Dictionary<string, string> m_ExampleScripts;

        public static ApiManager Instance
        {
            get { return m_Instance; }
        }
        [NonSerialized] public Stack<(Vector3, Quaternion)> BrushTransformStack;
        [NonSerialized] public Dictionary<string, string> CommandExamples;
        public string m_startupScriptName = "startup.sketchscript";

        public string UserScriptsPath() { return m_UserScriptsPath; }

        void Awake()
        {
            m_Instance = this;
            m_UserScriptsPath = Path.Combine(App.UserPath(), "Scripts");
            App.HttpServer.AddHttpHandler($"/help", InfoCallback);
            App.HttpServer.AddHttpHandler($"/help/commands", InfoCallback);
            App.HttpServer.AddHttpHandler($"/help/brushes", InfoCallback);
            App.HttpServer.AddRawHttpHandler("/cameraview", CameraViewCallback);
            PopulateApi();
            m_UserScripts = new Dictionary<string, string>();
            m_ExampleScripts = new Dictionary<string, string>();
            m_CommandStatuses = new Dictionary<string, string>();
            PopulateExampleScripts();
            PopulateUserScripts();
            BrushTransformStack = new Stack<(Vector3, Quaternion)>();
            ResetBrushTransform();
            if (!Directory.Exists(m_UserScriptsPath))
            {
                Directory.CreateDirectory(m_UserScriptsPath);
            }
            if (Directory.Exists(m_UserScriptsPath))
            {
                m_FileWatcher = new FileSystemWatcher(m_UserScriptsPath, "*.html");
                m_FileWatcher.NotifyFilter = NotifyFilters.LastWrite;
                m_FileWatcher.Created += OnScriptsDirectoryChanged;
                m_FileWatcher.Changed += OnScriptsDirectoryChanged;
                // m_FileWatcher.FileDeleted += OnScriptsDirectoryChanged; TODO
                m_FileWatcher.EnableRaisingEvents = true;
            }
            App.Instance.StateChanged += RunStartupScript;
        }

        public void ResetBrushTransform()
        {
            // Resets the "turtle" transform back to it's original values
            BrushPosition = BrushOrigin;
            BrushRotation = BrushInitialRotation;
        }

        public void RunStartupScript(App.AppState oldState, App.AppState newState)
        {

            if (!(oldState == App.AppState.LoadingBrushesAndLighting && newState == App.AppState.Standard)) return;

            var startupScriptPath = Path.Combine(m_UserScriptsPath, m_startupScriptName);

            if (File.Exists(startupScriptPath))
            {
                var lines = File.ReadAllLines(startupScriptPath);
                foreach (string pair in lines)
                {
                    EnqueueCommand(pair);
                }
            }
        }

        private class EnqueuedApiCommand
        {
            private Guid m_Handle;
            private string m_Command;
            private string m_Parameters;

            public Guid Handle => m_Handle;
            public string Command => m_Command;
            public string Parameters => m_Parameters;

            public EnqueuedApiCommand(string command, string parameters)
            {
                m_Handle = Guid.NewGuid();
                m_Command = command;
                m_Parameters = parameters;
            }
        }

        private EnqueuedApiCommand EnqueueCommand(string commandString)
        {
            if (string.IsNullOrWhiteSpace(commandString)) return null;
            if (commandString.StartsWith("//")) return null;
            string[] commandPair = commandString.Split(new[] { '=' }, 2);
            if (commandPair.Length < 1) return null;
            string parameters;
            parameters = commandPair.Length == 2 ? UnityWebRequest.UnEscapeURL(commandPair[1]) : "";
            EnqueuedApiCommand cmd = new EnqueuedApiCommand(commandPair[0], parameters);
            m_RequestedCommandQueue.Enqueue(cmd);
            return cmd;
        }

        private void OnScriptsDirectoryChanged(object sender, FileSystemEventArgs e)
        {
            var fileinfo = new FileInfo(e.FullPath);
            RegisterUserScript(fileinfo);
        }

        private string InfoCallback(HttpListenerRequest request)
        {
            string html;
            StringBuilder builder;
            switch (request.Url.Segments.Last())
            {
                case "commands":

                    var host = $"{request.LocalEndPoint.Address}:{request.LocalEndPoint.Port}";
                    host = host.Replace("127.0.0.1", "localhost");

                    if (request.Url.Query.Contains("raw"))
                    {
                        html = String.Join("\n", endpoints.Keys);
                    }
                    else if (request.Url.Query.Contains("json"))
                    {
                        html = JsonConvert.SerializeObject(ListApiCommands(), Formatting.Indented);
                    }
                    else
                    {
                        var commandList = ListApiCommandsAsStrings();
                        builder = new StringBuilder("<h3>Open Brush API Commands</h3>");
                        builder.AppendLine($"<p>To run commands a request to this url with http://{host}/api/v1?</p>");
                        builder.AppendLine("<p>Commands are querystring parameters: commandname=parameters</p>");
                        builder.AppendLine("<p>Separate multiple commands with &</p>");
                        builder.AppendLine($"<p>Example: <a href='http://{host}/api/v1?brush.turn.y=45&brush.draw=1'>http://{host}/api/v1?brush.turn.y=45&brush.draw=1</a></p>");
                        builder.AppendLine("<dl>");
                        foreach (var key in commandList.Keys)
                        {
                            string paramList = commandList[key].Item1;
                            if (paramList != "")
                            {
                                paramList = $"({paramList})";
                            }
                            builder.AppendLine($@"<dt><strong>{key}</strong> {paramList}
 <a href=""/api/v1?{getCommandExample(key)}"" target=""_blank"">Try it</a></dt>
<dd>{commandList[key].Item2}<br><br></dd>");
                        }
                        builder.AppendLine("</dl>");
                        html = String.Format(BASE_HTML, builder);
                    }
                    break;
                case "brushes":
                    var brushes = BrushCatalog.m_Instance.AllBrushes.Where(x => x.DurableName != "");
                    if (request.Url.Query.Contains("raw"))
                    {
                        html = String.Join("\n", brushes.Select(x => x.DurableName));
                    }
                    else
                    {
                        builder = new StringBuilder("<h3>Open Brush Brushes</h3>");
                        builder.AppendLine("<ul>");
                        foreach (var b in brushes)
                        {
                            builder.AppendLine($"<li>{b.DurableName}</li>");
                        }
                        builder.AppendLine("</ul>");
                        html = String.Format(BASE_HTML, builder);
                    }
                    break;
                case "help":
                default:
                    html = $@"<h3>Open Brush API Help</h3>
<ul>
<li>List of API commands: <a href='/help/commands'>/help/commands</a></li>
<li>List of brushes: <a href='/help/brushes'>/help/brushes</a></li>
<li>User Scripts: <a href='{BASE_USER_SCRIPTS_URL}'>{BASE_USER_SCRIPTS_URL}</a></li>
<li>Example Scripts: <a href='{BASE_EXAMPLE_SCRIPTS_URL}'>{BASE_EXAMPLE_SCRIPTS_URL}</a></li>
</ul>";
                    break;
            }
            return html;
        }

        private string getCommandExample(string key)
        {
            if (CommandExamples.ContainsKey(key))
            {
                return $"{key}={CommandExamples[key]}";
            }
            else
            {
                return key;
            }
        }

        private void PopulateExampleScripts()
        {
            App.HttpServer.AddHttpHandler(BASE_EXAMPLE_SCRIPTS_URL, ExampleScriptsCallback);
            var exampleScripts = Resources.LoadAll("ScriptExamples", typeof(TextAsset));
            foreach (TextAsset htmlFile in exampleScripts)
            {
                string filename = $"{BASE_EXAMPLE_SCRIPTS_URL}/{htmlFile.name}.html";
                m_ExampleScripts[filename] = htmlFile.ToString();
                App.HttpServer.AddHttpHandler(filename, ExampleScriptsCallback);
            }
        }

        private void PopulateUserScripts()
        {
            App.HttpServer.AddHttpHandler(BASE_USER_SCRIPTS_URL, UserScriptsCallback);
            if (!Directory.Exists(m_UserScriptsPath))
            {
                Directory.CreateDirectory(m_UserScriptsPath);
            }
            if (Directory.Exists(m_UserScriptsPath))
            {
                var dirInfo = new DirectoryInfo(m_UserScriptsPath);
                FileInfo[] AllFileInfo = dirInfo.GetFiles();
                foreach (FileInfo fileinfo in AllFileInfo)
                {
                    RegisterUserScript(fileinfo);
                }
            }
        }

        private void RegisterUserScript(FileInfo file)
        {
            if (file.Extension == ".html" || file.Extension == ".htm")
            {
                var f = file.OpenText();
                string filename = $"{BASE_USER_SCRIPTS_URL}/{file.Name}";
                m_UserScripts[filename] = f.ReadToEnd();
                f.Close();
                if (!App.HttpServer.HttpHandlerExists(filename))
                {
                    App.HttpServer.AddHttpHandler(filename, UserScriptsCallback);
                }
            }
        }

        private void PopulateApi()
        {
            endpoints = new Dictionary<string, ApiEndpoint>();
            var types = AppDomain.CurrentDomain.GetAssemblies()
                .SelectMany(t => t.GetTypes())
                .Where(t => t.IsClass && t.Namespace == "TiltBrush");

            foreach (var type in types)
            {
                foreach (MethodInfo methodInfo in type.GetMethods())
                {
                    var attrs = Attribute.GetCustomAttributes(methodInfo, typeof(ApiEndpoint));
                    foreach (Attribute attr in attrs)
                    {
                        ApiEndpoint apiEndpoint = (ApiEndpoint)attr;
                        bool valid = false;
                        if (type.IsAbstract && type.IsSealed) // therefore is static
                        {
                            apiEndpoint.instance = null;
                            valid = true;
                        }
                        else if (type.IsSubclassOf(typeof(MonoBehaviour)))
                        {
                            apiEndpoint.instance = FindObjectOfType(type);
                            if (apiEndpoint.instance != null)
                            {
                                valid = true;
                            }
                            else
                            {
                                Debug.LogWarning($"No instance found for ApiEndpoint on: {type}");
                            }
                        }

                        if (valid)
                        {
                            apiEndpoint.type = type;
                            apiEndpoint.methodInfo = methodInfo;
                            apiEndpoint.parameterInfo = methodInfo.GetParameters();
                            endpoints[apiEndpoint.Endpoint] = apiEndpoint;
                        }
                        else
                        {
                            Debug.LogWarning($"ApiEndpoint declared on invalid class: {type}");
                        }
                    }
                }
            }
            App.HttpServer.AddHttpHandler(ROOT_API_URL, ApiCommandCallback);
        }

        private string InvokeEndpoint(EnqueuedApiCommand command)
        {
            if (endpoints.ContainsKey(command.Command))
            {
                var endpoint = endpoints[command.Command];
                var parameters = endpoint.DecodeParams(command.Parameters);
                return endpoint.Invoke(parameters)?.ToString();
            }
            if (!command.Command.StartsWith("//"))
            {
                Debug.LogError($"Invalid API command: {command.Command}");
            }
            return null;
        }

        [ContextMenu("Log Api Commands")]
        public void LogCommandsList()
        {
            if (!Application.isPlaying)
            {
                Debug.LogError("Please run in play mode");
            }
            else
            {
                var builder = new StringBuilder();
                var commands = ListApiCommandsAsStrings();
                foreach (var k in commands.Keys)
                {
                    builder.AppendLine($"{k} ({commands[k].Item2}): {commands[k].Item2}");
                }
            }
        }

        public (string paramInfo, string Description) GetCommandInfo(string endpoint)
        {
            var paramInfoText = new List<string>();
            foreach (var param in endpoints[endpoint].parameterInfo)
            {
                string typeName = param.ParameterType.Name
                    .Replace("Single", "float")
                    .Replace("Int32", "int")
                    .Replace("String", "string");
                paramInfoText.Add($"{typeName} {param.Name}");
            }
            string paramInfo = String.Join(", ", paramInfoText);
            return (paramInfo, endpoints[endpoint].Description);
        }

        public (string paramInfo, string Description) GetRuntimeCommandInfo(string luaName)
        {
            var paramInfoText = new List<string>();
            // Convert lua name to Http Api name (split camel case parts and add ".")
            string[] parts = Regex.Split(luaName, @"(?<!^)(?=[A-Z])");
            string endpoint = string.Join(".", parts).ToLower();
            foreach (var param in endpoints[endpoint].parameterInfo)
            {
                paramInfoText.Add($"{param.Name}");
            }
            string paramInfo = String.Join(", ", paramInfoText);
            return (paramInfo, endpoints[endpoint].Description);
        }

        Dictionary<string, (string, string)> ListApiCommandsAsStrings()
        {
            var commandList = new Dictionary<string, (string, string)>();
            foreach (var endpoint in endpoints.Keys)
            {
                commandList[endpoint] = GetCommandInfo(endpoint);
            }
            return commandList;
        }

        Dictionary<string, object> ListApiCommands()
        {
            var commandList = new Dictionary<string, object>();
            foreach (var endpoint in endpoints.Keys)
            {
                commandList[endpoint] = new
                {
                    parameters = endpoints[endpoint].ParamsAsDict(),
                    description = endpoints[endpoint].Description
                };
            }
            return commandList;
        }

        private string UserScriptsCallback(HttpListenerRequest request)
        {
            string html;
            if (request.Url.Segments.Length == 2)
            {
                var builder = new StringBuilder("<h3>Open Brush User Scripts</h3>");
                builder.AppendLine("<ul>");
                foreach (var e in m_UserScripts)
                {
                    builder.AppendLine($"<li><a href='{e.Key}'>{e.Key}</a></li>");
                }

                // Only show this button on Windows
                // TODO Update this is ApiMethods.OpenUserFolder is ever cross platform
                // (Also see similar global commands that will need updating)
                if (Application.platform == RuntimePlatform.WindowsPlayer || Application.platform == RuntimePlatform.WindowsEditor)
                {
                    builder.AppendLine($"<button onclick=\"fetch('{ROOT_API_URL}?showfolder.scripts');\">Open Scripts Folder</button>");
                }
                builder.AppendLine("</ul>");
                html = String.Format(BASE_HTML, builder);
            }
            else
            {
                html = m_UserScripts[Uri.UnescapeDataString(request.Url.AbsolutePath)];
            }
            return ScriptTemplateSubstitution(html);
        }

        private string ExampleScriptsCallback(HttpListenerRequest request)
        {
            string html;
            if (request.Url.Segments.Length == 2)
            {
                var builder = new StringBuilder("<h3>Open Brush Example Scripts</h3>");
                builder.AppendLine("<ul>");
                foreach (var e in m_ExampleScripts)
                {
                    builder.AppendLine($"<li><a href='{e.Key}'>{e.Key}</a></li>");
                }
                builder.AppendLine("</ul>");
                html = String.Format(BASE_HTML, builder);
            }
            else
            {
                html = m_ExampleScripts[Uri.UnescapeDataString(request.Url.AbsolutePath)];
            }
            return ScriptTemplateSubstitution(html);
        }

        private string ScriptTemplateSubstitution(string html)
        {

            // TODO Document these

            string[] brushNameList = BrushCatalog.m_Instance.AllBrushes
                .Where(x => x.Description != "")
                .Where(x => x.m_SupersededBy == null)
                .Select(x => x.Description.Replace(" ", "").Replace(".", "").Replace("(", "").Replace(")", ""))
                .ToArray();
            string brushesJson = JsonConvert.SerializeObject(brushNameList);
            html = html.Replace("{{brushesJson}}", brushesJson);

            string pointFamilies = JsonConvert.SerializeObject(Enum.GetNames(typeof(SymmetryGroup.R)));
            html = html.Replace("{{pointFamiliesJson}}", pointFamilies);

            string wallpaperGroups = JsonConvert.SerializeObject(Enum.GetNames(typeof(PointSymmetry.Family)));
            html = html.Replace("{{wallpaperGroupsJson}}", wallpaperGroups);

            string[] environmentNameList = EnvironmentCatalog.m_Instance.m_EnvironmentDescriptions
                .Select(x => x.Replace(" ", ""))
                .ToArray();

            string environmentsJson = JsonConvert.SerializeObject(environmentNameList);
            html = html.Replace("{{environmentsJson}}", environmentsJson);

            string commandsJson = JsonConvert.SerializeObject(ListApiCommands());
            html = html.Replace("{{commandsJson}}", commandsJson);

<<<<<<< HEAD
            if (LuaManager.Instance.IsInitialized)
            {
                html = html.Replace("{{toolScripts}}", JsonConvert.SerializeObject(
                    LuaManager.Instance.GetScriptNames(LuaApiCategory.ToolScript))
                );
                html = html.Replace("{{symmetryScripts}}", JsonConvert.SerializeObject(
                    LuaManager.Instance.GetScriptNames(LuaApiCategory.SymmetryScript))
                );
                html = html.Replace("{{pointerScripts}}", JsonConvert.SerializeObject(
                    LuaManager.Instance.GetScriptNames(LuaApiCategory.PointerScript))
                );
                html = html.Replace("{{backgroundScripts}}", JsonConvert.SerializeObject(
                    LuaManager.Instance.GetScriptNames(LuaApiCategory.BackgroundScript))
                );
            }
=======
            var toolScripts = new List<string>();
            var symmetryScripts = new List<string>();
            var pointerScripts = new List<string>();
            var backgroundScripts = new List<string>();

            if (LuaManager.Instance.IsInitialized)
            {
                toolScripts = LuaManager.Instance.GetScriptNames(LuaApiCategory.ToolScript);
                symmetryScripts = LuaManager.Instance.GetScriptNames(LuaApiCategory.SymmetryScript);
                pointerScripts = LuaManager.Instance.GetScriptNames(LuaApiCategory.PointerScript);
                backgroundScripts = LuaManager.Instance.GetScriptNames(LuaApiCategory.BackgroundScript);
            }

            html = html.Replace("{{toolScripts}}", JsonConvert.SerializeObject(toolScripts));
            html = html.Replace("{{symmetryScripts}}", JsonConvert.SerializeObject(symmetryScripts));
            html = html.Replace("{{pointerScripts}}", JsonConvert.SerializeObject(pointerScripts));
            html = html.Replace("{{backgroundScripts}}", JsonConvert.SerializeObject(backgroundScripts));

>>>>>>> 7460f22e
            return html;
        }

        public void ReceiveWebSocketMessage(WebSocketMessage message)
        {
            foreach (var cmd in message.data.Split("&"))
            {
                EnqueueCommand(cmd);
            }
        }

        string ApiCommandCallback(HttpListenerRequest request)
        {
            // GET commands
            List<string> commandStrings = request.Url.Query.TrimStart('?').Split('&').ToList();

            // POST commands
            if (request.HasEntityBody)
            {
                using (Stream body = request.InputStream)
                {
                    using (var reader = new StreamReader(body, request.ContentEncoding))
                    {
                        // TODO also accept JSON
                        var formdata = Uri.UnescapeDataString(reader.ReadToEnd());
                        var formdataCommands = formdata.Replace("+", " ").Split('&').Where(s => s.Trim().Length > 0);
                        commandStrings.AddRange(formdataCommands);
                    }
                }
            }

            List<string> responses = new List<string>();

            foreach (string commandString in commandStrings)
            {
                if (commandString.StartsWith("query."))
                {
                    responses.Add(HandleApiQuery(commandString));
                }
                else
                {
                    EnqueueCommand(commandString);
                }
            }

            return String.Join("\n", responses);
        }

        private string HandleApiQuery(string commandString)
        {

            // API queries are distinct from commands in that they return immediate results and never change the scene

            string[] commandPair = commandString.Split(new[] { '=' }, 2);
            if (commandPair.Length < 1) return null;
            switch (commandPair[0])
            {
                case "query.queue":
                    return m_OutgoingCommandQueue.Count.ToString();
                case "query.command":
                    if (m_CommandStatuses.ContainsKey(commandPair[1]))
                    {
                        return m_CommandStatuses[commandPair[1]];
                    }
                    else
                    {
                        return $"pending";
                    }
                case "query.spectator.position":
                    return ApiMainThreadObserver.Instance.SpectatorCamPosition.ToString();
                case "query.spectator.rotation":
                    return ApiMainThreadObserver.Instance.SpectatorCamRotation.eulerAngles.ToString();
                case "query.spectator.target":
                    return ApiMainThreadObserver.Instance.SpectatorCamTargetPosition.ToString();
            }
            return "unknown query";
        }

        public bool HasOutgoingListeners => m_OutgoingApiListeners != null && m_OutgoingApiListeners.Count > 0;

        // TODO Find a better home for this. It won't always be API specific
        public CHRFont TextFont
        {
            get
            {
                if (m_TextFont == null)
                {
                    TextFont = Resources.Load<CHRFont>("arcade");
                }
                return m_TextFont;
            }

            set
            {
                m_TextFont = value;
            }
        }
        private CHRFont m_TextFont;

        public void SetTextFont(string chrData)
        {
            TextFont.DataRaw = chrData;
            TextFont.Initialize();
        }

        public void EnqueueOutgoingCommands(List<KeyValuePair<string, string>> commands)
        {
            if (!HasOutgoingListeners) return;
            foreach (var command in commands)
            {
                m_OutgoingCommandQueue.Enqueue(command);
            }
        }

        public void AddOutgoingCommandListener(Uri uri)
        {
            if (m_OutgoingApiListeners == null) m_OutgoingApiListeners = new List<Uri>();
            if (m_OutgoingApiListeners.Contains(uri)) return;
            m_OutgoingApiListeners.Add(uri);

        }

        private void OutgoingApiCommand()
        {
            if (!HasOutgoingListeners) return;

            KeyValuePair<string, string> command;
            try
            {
                command = (KeyValuePair<string, string>)m_OutgoingCommandQueue.Dequeue();
            }
            catch (InvalidOperationException)
            {
                return;
            }

            foreach (var listenerUrl in m_OutgoingApiListeners)
            {
                string getUri = $"{listenerUrl}?{command.Key}={command.Value}";
                if (getUri.Length < 512)  // Actually limit is 2083 but let's be conservative
                {
                    StartCoroutine(GetRequest(getUri));
                }
                else
                {
                    var formData = new Dictionary<string, string>
                    {
                        {command.Key, command.Value}
                    };
                    StartCoroutine(PostRequest(listenerUrl.ToString(), formData));
                }
            }
        }

        IEnumerator GetRequest(string uri)
        {
            using (UnityWebRequest webRequest = UnityWebRequest.Get(uri))
            {
                yield return webRequest.SendWebRequest();
            }
        }

        IEnumerator PostRequest(string uri, Dictionary<string, string> formData)
        {
            using (UnityWebRequest webRequest = UnityWebRequest.Post(uri, formData))
            {
                yield return webRequest.SendWebRequest();
            }
        }

        private bool HandleApiCommand()
        {
            EnqueuedApiCommand command;
            try
            {
                command = (EnqueuedApiCommand)m_RequestedCommandQueue.Dequeue();
            }
            catch (InvalidOperationException)
            {
                return false;
            }
            var result = Instance.InvokeEndpoint(command);
            m_CommandStatuses[command.Handle.ToString()] = result;
            return true;
        }

        private void Update()
        {
            HandleApiCommand();
            OutgoingApiCommand();
            UpdateCameraView();
        }


        IEnumerator ScreenCap()
        {
            yield return new WaitForEndOfFrame();
            var rt = new RenderTexture(Screen.width, Screen.height, 0);
            ScreenCapture.CaptureScreenshotIntoRenderTexture(rt);
            var oldTex = RenderTexture.active;
            var tex = new Texture2D(rt.width, rt.height, TextureFormat.RGB24, false);
            RenderTexture.active = rt;
            tex.ReadPixels(new Rect(0, 0, tex.width, tex.height), 0, 0);
            FlipTextureVertically(tex);
            tex.Apply();
            RenderTexture.active = oldTex;
            CameraViewPng = tex.EncodeToPNG();
            Destroy(tex);

            cameraViewRequested = false;
            cameraViewGenerated = true;
        }

        public static void FlipTextureVertically(Texture2D original)
        {
            // ScreenCap is upside down so flip it
            // Orientation might be platform specific so we might need some logic around this

            var originalPixels = original.GetPixels();

            Color[] newPixels = new Color[originalPixels.Length];

            int width = original.width;
            int rows = original.height;

            for (int x = 0; x < width; x++)
            {
                for (int y = 0; y < rows; y++)
                {
                    newPixels[x + y * width] = originalPixels[x + (rows - y - 1) * width];
                }
            }

            original.SetPixels(newPixels);
            original.Apply();
        }

        private void UpdateCameraView()
        {
            if (cameraViewRequested) StartCoroutine(ScreenCap());
        }

        private HttpListenerContext CameraViewCallback(HttpListenerContext ctx)
        {

            cameraViewRequested = true;
            while (cameraViewGenerated == false)
            {
                Thread.Sleep(5);
            }
            cameraViewGenerated = false;

            ctx.Response.AddHeader("Content-Type", "image/png");
            ctx.Response.ContentLength64 = CameraViewPng.Length;
            try
            {
                if (ctx.Response.OutputStream.CanWrite)
                {
                    ctx.Response.OutputStream.Write(CameraViewPng, 0, CameraViewPng.Length);
                }
            }
            catch (SocketException e)
            {
                Debug.LogWarning(e.Message);
            }
            finally
            {
                ctx.Response.Close();
            }
            ctx = null;
            return ctx;
        }

        public void LoadPolyModel(string assetId)
        {
            StartCoroutine(SpawnModelCoroutine(assetId, "API"));
        }

        public void LoadPolyModel(Uri uri)
        {
            string assetId = UnityWebRequest.EscapeURL(uri.ToString());
            StartCoroutine(SpawnModelCoroutine(assetId, "API"));
        }

        private static IEnumerator SpawnModelCoroutine(string assetId, string reason)
        {
            // Same as calling Model.RequestModelPreload -> RequestModelLoadInternal, except
            // this won't ignore the request if the load-into-memory previously failed.
            App.PolyAssetCatalog.RequestModelLoad(assetId, reason);

            // It is possible from this section forward that the user may have moved on to a different page
            // on the Poly panel, which is why we use a local copy of 'model' rather than m_Model.
            Model model;
            // A model in the catalog will become non-null once the gltf has been downloaded or is in the
            // cache.
            while ((model = App.PolyAssetCatalog.GetModel(assetId)) == null)
            {
                yield return null;
            }

            // A model becomes valid once the gltf has been successfully read into a Unity mesh.
            if (!model.m_Valid)
            {
                // The model might be in the "loaded with error" state, but it seems harmless to try again.
                // If the user keeps clicking, we'll keep trying.
                yield return model.LoadFullyCoroutine(reason);
                Debug.Assert(model.m_Valid || model.Error != null);
            }

            if (!model.m_Valid)
            {
                OutputWindowScript.Error($"Couldn't load model: {model.Error?.message}", model.Error?.detail);
            }
            else
            {
                TrTransform xfSpawn = new TrTransform();
                CreateWidgetCommand createCommand = new CreateWidgetCommand(
                    WidgetManager.m_Instance.ModelWidgetPrefab, xfSpawn, Quaternion.identity, true
                );
                SketchMemoryScript.m_Instance.PerformAndRecordCommand(createCommand);
                ModelWidget modelWidget = createCommand.Widget as ModelWidget;
                modelWidget.Model = model;
                modelWidget.Show(true);
                createCommand.SetWidgetCost(modelWidget.GetTiltMeterCost());

                WidgetManager.m_Instance.WidgetsDormant = false;
                SketchControlsScript.m_Instance.EatGazeObjectInput();
                SelectionManager.m_Instance.RemoveFromSelection(false);
            }
        }

        public void HandleStrokeListeners(IEnumerable<PointerManager.ControlPoint> controlPoints, Guid guid, Color color, float size)
        {
            if (!HasOutgoingListeners) return;
            var pointsAsStrings = new List<string>();
            foreach (var cp in controlPoints)
            {
                var pos = cp.m_Pos;
                var rot = cp.m_Orient.eulerAngles;
                pointsAsStrings.Add($"[{pos.x},{pos.y},{pos.z},{rot.x},{rot.y},{rot.z},{cp.m_Pressure}]");
            }
            EnqueueOutgoingCommands(
                new List<KeyValuePair<string, string>>
                {
                    new ("brush.type", guid.ToString()),
                    new ("brush.size.set", size.ToString()),
                    new ("color.set.rgb", $"{color.r},{color.g},{color.b}"),
                    new ("draw.stroke", string.Join(",", pointsAsStrings))
                }
            );
        }

        // Undo currently only affects stroke creation
        // but any command can be supported as long as you set it's parent to ActiveUndo
        // Mainly used by lua scripts at the moment.

        public void StartUndo()
        {
            ActiveUndo = new BaseCommand();
        }

        public void EndUndo()
        {
            if (ActiveUndo != null && ActiveUndo.HasChildren)
            {
                SketchMemoryScript.m_Instance.PerformAndRecordCommand(ActiveUndo);
            }
            ActiveUndo = null;
        }

        public static bool ParameterRequiresScriptingKeyword(string parameter)
        {
            return parameter is
                "_ClipStart" or
                "_ClipEnd" or
                "_Dissolve" or
                "_TimeOverrideValue" or
                "_TimeBlend" or
                "_TimeSpeed";
        }
    }
}<|MERGE_RESOLUTION|>--- conflicted
+++ resolved
@@ -526,23 +526,6 @@
             string commandsJson = JsonConvert.SerializeObject(ListApiCommands());
             html = html.Replace("{{commandsJson}}", commandsJson);
 
-<<<<<<< HEAD
-            if (LuaManager.Instance.IsInitialized)
-            {
-                html = html.Replace("{{toolScripts}}", JsonConvert.SerializeObject(
-                    LuaManager.Instance.GetScriptNames(LuaApiCategory.ToolScript))
-                );
-                html = html.Replace("{{symmetryScripts}}", JsonConvert.SerializeObject(
-                    LuaManager.Instance.GetScriptNames(LuaApiCategory.SymmetryScript))
-                );
-                html = html.Replace("{{pointerScripts}}", JsonConvert.SerializeObject(
-                    LuaManager.Instance.GetScriptNames(LuaApiCategory.PointerScript))
-                );
-                html = html.Replace("{{backgroundScripts}}", JsonConvert.SerializeObject(
-                    LuaManager.Instance.GetScriptNames(LuaApiCategory.BackgroundScript))
-                );
-            }
-=======
             var toolScripts = new List<string>();
             var symmetryScripts = new List<string>();
             var pointerScripts = new List<string>();
@@ -561,7 +544,6 @@
             html = html.Replace("{{pointerScripts}}", JsonConvert.SerializeObject(pointerScripts));
             html = html.Replace("{{backgroundScripts}}", JsonConvert.SerializeObject(backgroundScripts));
 
->>>>>>> 7460f22e
             return html;
         }
 
