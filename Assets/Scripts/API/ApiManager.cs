﻿// Copyright 2021 The Open Brush Authors
//
// Licensed under the Apache License, Version 2.0 (the "License");
// you may not use this file except in compliance with the License.
// You may obtain a copy of the License at
//
//      http://www.apache.org/licenses/LICENSE-2.0
//
// Unless required by applicable law or agreed to in writing, software
// distributed under the License is distributed on an "AS IS" BASIS,
// WITHOUT WARRANTIES OR CONDITIONS OF ANY KIND, either express or implied.
// See the License for the specific language governing permissions and
// limitations under the License.

using System;
using System.Collections;
using System.Collections.Generic;
using System.IO;
using System.Linq;
using System.Net;
using System.Net.Sockets;
using System.Reflection;
using System.Text;
using System.Text.RegularExpressions;
using System.Threading;
using Newtonsoft.Json;
using UnityEngine;
using UnityEngine.Networking;
using WebSocketServer;

namespace TiltBrush
{
    public class ApiManager : MonoBehaviour
    {
        public const string WEBREQUEST_USER_AGENT = "Open Brush API Web Request";
        private const string ROOT_API_URL = "/api/v1";
        private const string BASE_USER_SCRIPTS_URL = "/scripts";
        private const string BASE_EXAMPLE_SCRIPTS_URL = "/examplescripts";
        private const string BASE_HTML = @"<!doctype html><html lang='en'>
<head><meta charset='UTF-8'></head>
<body>{0}</body></html>";


        private FileSystemWatcher m_FileWatcher;
        private string m_UserScriptsPath;
        private Queue m_RequestedCommandQueue = Queue.Synchronized(new Queue());
        private Dictionary<string, string> m_CommandStatuses;
        private Queue m_OutgoingCommandQueue = Queue.Synchronized(new Queue());
        private List<Uri> m_OutgoingApiListeners;
        private static ApiManager m_Instance;
        private Dictionary<string, ApiEndpoint> endpoints;
        private byte[] CameraViewPng;

        private bool cameraViewRequested;
        private bool cameraViewGenerated;

        public enum ForcePaintingMode
        {
            None,
            ForcedOn,
            ForcedOff,
            ForceNewStroke,
            WasForceNewStroke,
        }

        [NonSerialized] public Vector3 BrushOrigin = new Vector3(0, 13, 3);
        [NonSerialized] public Quaternion BrushInitialRotation = Quaternion.LookRotation(Vector3.forward, Vector3.up);
        [NonSerialized] public Vector3 BrushPosition = new Vector3(0, 13, 3); // Good origin for monoscopic
        [NonSerialized] public Quaternion BrushRotation = Quaternion.LookRotation(Vector3.forward, Vector3.up);
        [NonSerialized] public ForcePaintingMode ForcePainting;
        [NonSerialized] public ForcePaintingMode PreviousForcePaintingMode;
        public BaseCommand ActiveUndo { get; set; }

        private Dictionary<string, string> m_UserScripts;
        private Dictionary<string, string> m_ExampleScripts;

        public static ApiManager Instance
        {
            get { return m_Instance; }
        }
        [NonSerialized] public Stack<(Vector3, Quaternion)> BrushTransformStack;
        [NonSerialized] public Dictionary<string, string> CommandExamples;
        public string m_startupScriptName = "startup.sketchscript";

        public string UserScriptsPath() { return m_UserScriptsPath; }

        void Awake()
        {
            m_Instance = this;
            m_UserScriptsPath = Path.Combine(App.UserPath(), "Scripts");
            App.HttpServer.AddHttpHandler($"/help", InfoCallback);
            App.HttpServer.AddHttpHandler($"/help/commands", InfoCallback);
            App.HttpServer.AddHttpHandler($"/help/brushes", InfoCallback);
            App.HttpServer.AddRawHttpHandler("/cameraview", CameraViewCallback);
            PopulateApi();
            m_UserScripts = new Dictionary<string, string>();
            m_ExampleScripts = new Dictionary<string, string>();
            m_CommandStatuses = new Dictionary<string, string>();
            PopulateExampleScripts();
            PopulateUserScripts();
            BrushTransformStack = new Stack<(Vector3, Quaternion)>();
            ResetBrushTransform();
            if (!Directory.Exists(m_UserScriptsPath))
            {
                Directory.CreateDirectory(m_UserScriptsPath);
            }
            if (Directory.Exists(m_UserScriptsPath))
            {
                m_FileWatcher = new FileSystemWatcher(m_UserScriptsPath, "*.html");
                m_FileWatcher.NotifyFilter = NotifyFilters.LastWrite;
                m_FileWatcher.Created += OnScriptsDirectoryChanged;
                m_FileWatcher.Changed += OnScriptsDirectoryChanged;
                // m_FileWatcher.FileDeleted += OnScriptsDirectoryChanged; TODO
                m_FileWatcher.EnableRaisingEvents = true;
            }
            if (CommandExamples == null)
            {
                CommandExamples = new Dictionary<string, string>();
            }
            CommandExamples["draw.paths"] = "[[0,0,0],[1,0,0],[1,1,0]],[[0,0,-1],[-1,0,-1],[-1,1,-1]]";
            CommandExamples["draw.path"] = "[0,0,0],[1,0,0],[1,1,0],[0,1,0]";
            CommandExamples["draw.stroke"] = "[0,0,0,0,180,90,.75],[1,0,0,0,180,90,.75],[1,1,0,0,180,90,.75],[0,1,0,0,180,90,.75]";
            CommandExamples["listenfor.strokes"] = "http://localhost:8000/";
            CommandExamples["draw.polygon"] = "5,1,0";
            CommandExamples["draw.text"] = "hello";
            CommandExamples["draw.svg"] = "M 184,199 116,170 53,209.6 60,136.2 4.3,88";
            CommandExamples["draw.camerapath"] = "0";
            CommandExamples["brush.type"] = "ink";
            CommandExamples["color.add.hsv"] = "0.1,0.2,0.3";
            CommandExamples["color.add.rgb"] = "0.1,0.2,0.3";
            CommandExamples["color.set.rgb"] = "0.1,0.2,0.3";
            CommandExamples["color.set.hsv"] = "0.1,0.2,0.3";
            CommandExamples["color.set.html"] = "darkblue";
            CommandExamples["brush.size.set"] = ".5";
            CommandExamples["brush.size.add"] = ".1";
            CommandExamples["spectator.move.to"] = "1,1,1";
            CommandExamples["spectator.move.by"] = "1,1,1";
            CommandExamples["spectator.turn.y"] = "45";
            CommandExamples["spectator.turn.x"] = "45";
            CommandExamples["spectator.turn.z"] = "45";
            CommandExamples["spectator.direction"] = "45,45,0";
            CommandExamples["spectator.look.at"] = "1,2,3";
            CommandExamples["spectator.mode"] = "circular";
            CommandExamples["spectator.show"] = "panels";
            CommandExamples["spectator.hide"] = "widgets";
            CommandExamples["user.move.to"] = "1,1,1";
            CommandExamples["user.move.by"] = "1,1,1";
            CommandExamples["brush.move.to"] = "1,1,1";
            CommandExamples["brush.move.by"] = "1,1,1";
            CommandExamples["brush.move"] = "1";
            CommandExamples["brush.draw"] = "1";
            CommandExamples["brush.turn.y"] = "45";
            CommandExamples["brush.turn.x"] = "45";
            CommandExamples["brush.turn.z"] = "45";
            CommandExamples["brush.look.at"] = "1,1,1";
            CommandExamples["stroke.delete"] = "0";
            CommandExamples["stroke.select"] = "0";
            CommandExamples["strokes.select"] = "0,3";
            CommandExamples["selection.trim"] = "2";
            CommandExamples["selection.points.addnoise"] = "x,0.5";
            CommandExamples["selection.points.quantize"] = "0.1";
            CommandExamples["strokes.join"] = "0,2";
            CommandExamples["stroke.add"] = "0";
            CommandExamples["load.user"] = "0";
            CommandExamples["load.curated"] = "0";
            CommandExamples["load.liked"] = "0";
            CommandExamples["load.drive"] = "0";
            CommandExamples["load.named"] = "Untitled_0.tilt";
            CommandExamples["showfolder.sketch"] = "0";
            CommandExamples["import.model"] = "Andy\\Andy.obj";
            CommandExamples["import.image"] = "TiltBrushLogo.png";
            CommandExamples["import.video"] = "animated-logo.mp4";
            App.Instance.StateChanged += RunStartupScript;

        }

        public void ResetBrushTransform()
        {
            // Resets the "turtle" transform back to it's original values
            BrushPosition = BrushOrigin;
            BrushRotation = BrushInitialRotation;
        }

        public void RunStartupScript(App.AppState oldState, App.AppState newState)
        {

            if (!(oldState == App.AppState.LoadingBrushesAndLighting && newState == App.AppState.Standard)) return;

            var startupScriptPath = Path.Combine(m_UserScriptsPath, m_startupScriptName);

            if (File.Exists(startupScriptPath))
            {
                var lines = File.ReadAllLines(startupScriptPath);
                foreach (string pair in lines)
                {
                    EnqueueCommand(pair);
                }
            }
        }

        private class EnqueuedApiCommand
        {
            private Guid m_Handle;
            private string m_Command;
            private string m_Parameters;

            public Guid Handle => m_Handle;
            public string Command => m_Command;
            public string Parameters => m_Parameters;

            public EnqueuedApiCommand(string command, string parameters)
            {
                m_Handle = Guid.NewGuid();
                m_Command = command;
                m_Parameters = parameters;
            }
        }

        private EnqueuedApiCommand EnqueueCommand(string commandString)
        {
            if (string.IsNullOrWhiteSpace(commandString)) return null;
            if (commandString.StartsWith("//")) return null;
            string[] commandPair = commandString.Split(new[] { '=' }, 2);
            if (commandPair.Length < 1) return null;
            string parameters;
            parameters = commandPair.Length == 2 ? UnityWebRequest.UnEscapeURL(commandPair[1]) : "";
            EnqueuedApiCommand cmd = new EnqueuedApiCommand(commandPair[0], parameters);
            m_RequestedCommandQueue.Enqueue(cmd);
            return cmd;
        }

        private void OnScriptsDirectoryChanged(object sender, FileSystemEventArgs e)
        {
            var fileinfo = new FileInfo(e.FullPath);
            RegisterUserScript(fileinfo);
        }

        private string InfoCallback(HttpListenerRequest request)
        {
            string html;
            StringBuilder builder;
            switch (request.Url.Segments.Last())
            {
                case "commands":

                    var host = $"{request.LocalEndPoint.Address}:{request.LocalEndPoint.Port}";
                    host = host.Replace("127.0.0.1", "localhost");

                    if (request.Url.Query.Contains("raw"))
                    {
                        html = String.Join("\n", endpoints.Keys);
                    }
                    else if (request.Url.Query.Contains("json"))
                    {
                        html = JsonConvert.SerializeObject(ListApiCommands(), Formatting.Indented);
                    }
                    else
                    {
                        var commandList = ListApiCommandsAsStrings();
                        builder = new StringBuilder("<h3>Open Brush API Commands</h3>");
                        builder.AppendLine($"<p>To run commands a request to this url with http://{host}/api/v1?</p>");
                        builder.AppendLine("<p>Commands are querystring parameters: commandname=parameters</p>");
                        builder.AppendLine("<p>Separate multiple commands with &</p>");
                        builder.AppendLine($"<p>Example: <a href='http://{host}/api/v1?brush.turn.y=45&brush.draw=1'>http://{host}/api/v1?brush.turn.y=45&brush.draw=1</a></p>");
                        builder.AppendLine("<dl>");
                        foreach (var key in commandList.Keys)
                        {
                            string paramList = commandList[key].Item1;
                            if (paramList != "")
                            {
                                paramList = $"({paramList})";
                            }
                            builder.AppendLine($@"<dt><strong>{key}</strong> {paramList}
 <a href=""/api/v1?{getCommandExample(key)}"" target=""_blank"">Try it</a></dt>
<dd>{commandList[key].Item2}<br><br></dd>");
                        }
                        builder.AppendLine("</dl>");
                        html = String.Format(BASE_HTML, builder);
                    }
                    break;
                case "brushes":
                    var brushes = BrushCatalog.m_Instance.AllBrushes.Where(x => x.DurableName != "");
                    if (request.Url.Query.Contains("raw"))
                    {
                        html = String.Join("\n", brushes.Select(x => x.DurableName));
                    }
                    else
                    {
                        builder = new StringBuilder("<h3>Open Brush Brushes</h3>");
                        builder.AppendLine("<ul>");
                        foreach (var b in brushes)
                        {
                            builder.AppendLine($"<li>{b.DurableName}</li>");
                        }
                        builder.AppendLine("</ul>");
                        html = String.Format(BASE_HTML, builder);
                    }
                    break;
                case "help":
                default:
                    html = $@"<h3>Open Brush API Help</h3>
<ul>
<li>List of API commands: <a href='/help/commands'>/help/commands</a></li>
<li>List of brushes: <a href='/help/brushes'>/help/brushes</a></li>
<li>User Scripts: <a href='{BASE_USER_SCRIPTS_URL}'>{BASE_USER_SCRIPTS_URL}</a></li>
<li>Example Scripts: <a href='{BASE_EXAMPLE_SCRIPTS_URL}'>{BASE_EXAMPLE_SCRIPTS_URL}</a></li>
</ul>";
                    break;
            }
            return html;
        }

        private string getCommandExample(string key)
        {
            if (CommandExamples.ContainsKey(key))
            {
                return $"{key}={CommandExamples[key]}";
            }
            else
            {
                return key;
            }
        }

        private void PopulateExampleScripts()
        {
            App.HttpServer.AddHttpHandler(BASE_EXAMPLE_SCRIPTS_URL, ExampleScriptsCallback);
            var exampleScripts = Resources.LoadAll("ScriptExamples", typeof(TextAsset));
            foreach (TextAsset htmlFile in exampleScripts)
            {
                string filename = $"{BASE_EXAMPLE_SCRIPTS_URL}/{htmlFile.name}.html";
                m_ExampleScripts[filename] = htmlFile.ToString();
                App.HttpServer.AddHttpHandler(filename, ExampleScriptsCallback);
            }
        }

        private void PopulateUserScripts()
        {
            App.HttpServer.AddHttpHandler(BASE_USER_SCRIPTS_URL, UserScriptsCallback);
            if (!Directory.Exists(m_UserScriptsPath))
            {
                Directory.CreateDirectory(m_UserScriptsPath);
            }
            if (Directory.Exists(m_UserScriptsPath))
            {
                var dirInfo = new DirectoryInfo(m_UserScriptsPath);
                FileInfo[] AllFileInfo = dirInfo.GetFiles();
                foreach (FileInfo fileinfo in AllFileInfo)
                {
                    RegisterUserScript(fileinfo);
                }
            }
        }

        private void RegisterUserScript(FileInfo file)
        {
            if (file.Extension == ".html" || file.Extension == ".htm")
            {
                var f = file.OpenText();
                string filename = $"{BASE_USER_SCRIPTS_URL}/{file.Name}";
                m_UserScripts[filename] = f.ReadToEnd();
                f.Close();
                if (!App.HttpServer.HttpHandlerExists(filename))
                {
                    App.HttpServer.AddHttpHandler(filename, UserScriptsCallback);
                }
            }
        }

        private void PopulateApi()
        {
            endpoints = new Dictionary<string, ApiEndpoint>();
            var types = AppDomain.CurrentDomain.GetAssemblies()
                .SelectMany(t => t.GetTypes())
                .Where(t => t.IsClass && t.Namespace == "TiltBrush");

            foreach (var type in types)
            {
                foreach (MethodInfo methodInfo in type.GetMethods())
                {
                    var attrs = Attribute.GetCustomAttributes(methodInfo, typeof(ApiEndpoint));
                    foreach (Attribute attr in attrs)
                    {
                        ApiEndpoint apiEndpoint = (ApiEndpoint)attr;
                        bool valid = false;
                        if (type.IsAbstract && type.IsSealed) // therefore is static
                        {
                            apiEndpoint.instance = null;
                            valid = true;
                        }
                        else if (type.IsSubclassOf(typeof(MonoBehaviour)))
                        {
                            apiEndpoint.instance = FindObjectOfType(type);
                            if (apiEndpoint.instance != null)
                            {
                                valid = true;
                            }
                            else
                            {
                                Debug.LogWarning($"No instance found for ApiEndpoint on: {type}");
                            }
                        }

                        if (valid)
                        {
                            apiEndpoint.type = type;
                            apiEndpoint.methodInfo = methodInfo;
                            apiEndpoint.parameterInfo = methodInfo.GetParameters();
                            endpoints[apiEndpoint.Endpoint] = apiEndpoint;
                        }
                        else
                        {
                            Debug.LogWarning($"ApiEndpoint declared on invalid class: {type}");
                        }
                    }
                }
            }
            App.HttpServer.AddHttpHandler(ROOT_API_URL, ApiCommandCallback);
        }

        private string InvokeEndpoint(EnqueuedApiCommand command)
        {
            if (endpoints.ContainsKey(command.Command))
            {
                var endpoint = endpoints[command.Command];
                var parameters = endpoint.DecodeParams(command.Parameters);
                return endpoint.Invoke(parameters)?.ToString();
            }
            if (!command.Command.StartsWith("//"))
            {
                Debug.LogError($"Invalid API command: {command.Command}");
            }
            return null;
        }

        [ContextMenu("Log Api Commands")]
        public void LogCommandsList()
        {
            if (!Application.isPlaying)
            {
                Debug.LogError("Please run in play mode");
            }
            else
            {
                var builder = new StringBuilder();
                var commands = ListApiCommandsAsStrings();
                foreach (var k in commands.Keys)
                {
                    builder.AppendLine($"{k} ({commands[k].Item2}): {commands[k].Item2}");
                }
            }
        }

        public (string paramInfo, string Description) GetCommandInfo(string endpoint)
        {
            var paramInfoText = new List<string>();
            foreach (var param in endpoints[endpoint].parameterInfo)
            {
                string typeName = param.ParameterType.Name
                    .Replace("Single", "float")
                    .Replace("Int32", "int")
                    .Replace("String", "string");
                paramInfoText.Add($"{typeName} {param.Name}");
            }
            string paramInfo = String.Join(", ", paramInfoText);
            return (paramInfo, endpoints[endpoint].Description);
        }

        public (string paramInfo, string Description) GetRuntimeCommandInfo(string luaName)
        {
            var paramInfoText = new List<string>();
            // Convert lua name to Http Api name (split camel case parts and add ".")
            string[] parts = Regex.Split(luaName, @"(?<!^)(?=[A-Z])");
            string endpoint = string.Join(".", parts).ToLower();
            foreach (var param in endpoints[endpoint].parameterInfo)
            {
                paramInfoText.Add($"{param.Name}");
            }
            string paramInfo = String.Join(", ", paramInfoText);
            return (paramInfo, endpoints[endpoint].Description);
        }

        Dictionary<string, (string, string)> ListApiCommandsAsStrings()
        {
            var commandList = new Dictionary<string, (string, string)>();
            foreach (var endpoint in endpoints.Keys)
            {
                commandList[endpoint] = GetCommandInfo(endpoint);
            }
            return commandList;
        }

        Dictionary<string, object> ListApiCommands()
        {
            var commandList = new Dictionary<string, object>();
            foreach (var endpoint in endpoints.Keys)
            {
                commandList[endpoint] = new
                {
                    parameters = endpoints[endpoint].ParamsAsDict(),
                    description = endpoints[endpoint].Description
                };
            }
            return commandList;
        }

        private string UserScriptsCallback(HttpListenerRequest request)
        {
            string html;
            if (request.Url.Segments.Length == 2)
            {
                var builder = new StringBuilder("<h3>Open Brush User Scripts</h3>");
                builder.AppendLine("<ul>");
                foreach (var e in m_UserScripts)
                {
                    builder.AppendLine($"<li><a href='{e.Key}'>{e.Key}</a></li>");
                }

                // Only show this button on Windows
                // TODO Update this is ApiMethods.OpenUserFolder is ever cross platform
                // (Also see similar global commands that will need updating)
                if (Application.platform == RuntimePlatform.WindowsPlayer || Application.platform == RuntimePlatform.WindowsEditor)
                {
                    builder.AppendLine($"<button onclick=\"fetch('{ROOT_API_URL}?showfolder.scripts');\">Open Scripts Folder</button>");
                }
                builder.AppendLine("</ul>");
                html = String.Format(BASE_HTML, builder);
            }
            else
            {
                html = m_UserScripts[Uri.UnescapeDataString(request.Url.AbsolutePath)];
            }
            return ScriptTemplateSubstitution(html);
        }

        private string ExampleScriptsCallback(HttpListenerRequest request)
        {
            string html;
            if (request.Url.Segments.Length == 2)
            {
                var builder = new StringBuilder("<h3>Open Brush Example Scripts</h3>");
                builder.AppendLine("<ul>");
                foreach (var e in m_ExampleScripts)
                {
                    builder.AppendLine($"<li><a href='{e.Key}'>{e.Key}</a></li>");
                }
                builder.AppendLine("</ul>");
                html = String.Format(BASE_HTML, builder);
            }
            else
            {
                html = m_ExampleScripts[Uri.UnescapeDataString(request.Url.AbsolutePath)];
            }
            return ScriptTemplateSubstitution(html);
        }

        private string ScriptTemplateSubstitution(string html)
        {

            // TODO Document these

            string[] brushNameList = BrushCatalog.m_Instance.AllBrushes
                .Where(x => x.Description != "")
                .Where(x => x.m_SupersededBy == null)
                .Select(x => x.Description.Replace(" ", "").Replace(".", "").Replace("(", "").Replace(")", ""))
                .ToArray();
            string brushesJson = JsonConvert.SerializeObject(brushNameList);
            html = html.Replace("{{brushesJson}}", brushesJson);

            string pointFamilies = JsonConvert.SerializeObject(Enum.GetNames(typeof(SymmetryGroup.R)));
            html = html.Replace("{{pointFamiliesJson}}", pointFamilies);

            string wallpaperGroups = JsonConvert.SerializeObject(Enum.GetNames(typeof(PointSymmetry.Family)));
            html = html.Replace("{{wallpaperGroupsJson}}", wallpaperGroups);

            string[] environmentNameList = EnvironmentCatalog.m_Instance.AllEnvironments
                .Select(x => x.Description.Replace(" ", ""))
                .ToArray();

            string environmentsJson = JsonConvert.SerializeObject(environmentNameList);
            html = html.Replace("{{environmentsJson}}", environmentsJson);

            string commandsJson = JsonConvert.SerializeObject(ListApiCommands());
            html = html.Replace("{{commandsJson}}", commandsJson);

            html = html.Replace("{{toolScripts}}", JsonConvert.SerializeObject(
                LuaManager.Instance.GetScriptNames(LuaApiCategory.ToolScript))
            );
            html = html.Replace("{{symmetryScripts}}", JsonConvert.SerializeObject(
                LuaManager.Instance.GetScriptNames(LuaApiCategory.SymmetryScript))
            );
            html = html.Replace("{{pointerScripts}}", JsonConvert.SerializeObject(
                LuaManager.Instance.GetScriptNames(LuaApiCategory.PointerScript))
            );
<<<<<<< HEAD
=======
            html = html.Replace("{{backgroundScripts}}", JsonConvert.SerializeObject(
                LuaManager.Instance.GetScriptNames(LuaApiCategory.BackgroundScript))
            );
>>>>>>> 2e9abfad

            return html;
        }

        public void ReceiveWebSocketMessage(WebSocketMessage message)
        {
            foreach (var cmd in message.data.Split("&"))
            {
                EnqueueCommand(cmd);
            }
        }

        string ApiCommandCallback(HttpListenerRequest request)
        {
            // GET commands
            List<string> commandStrings = request.Url.Query.TrimStart('?').Split('&').ToList();

            // POST commands
            if (request.HasEntityBody)
            {
                using (Stream body = request.InputStream)
                {
                    using (var reader = new StreamReader(body, request.ContentEncoding))
                    {
                        // TODO also accept JSON
                        var formdata = Uri.UnescapeDataString(reader.ReadToEnd());
                        var formdataCommands = formdata.Replace("+", " ").Split('&').Where(s => s.Trim().Length > 0);
                        commandStrings.AddRange(formdataCommands);
                    }
                }
            }

            List<string> responses = new List<string>();

            foreach (string commandString in commandStrings)
            {
                if (commandString.StartsWith("query."))
                {
                    responses.Add(HandleApiQuery(commandString));
                }
                else
                {
                    EnqueueCommand(commandString);
                }
            }

            return String.Join("\n", responses);
        }

        private string HandleApiQuery(string commandString)
        {

            // API queries are distinct from commands in that they return immediate results and never change the scene

            string[] commandPair = commandString.Split(new[] { '=' }, 2);
            if (commandPair.Length < 1) return null;
            switch (commandPair[0])
            {
                case "query.queue":
                    return m_OutgoingCommandQueue.Count.ToString();
                case "query.command":
                    if (m_CommandStatuses.ContainsKey(commandPair[1]))
                    {
                        return m_CommandStatuses[commandPair[1]];
                    }
                    else
                    {
                        return $"pending";
                    }
                case "query.spectator.position":
                    return ApiMainThreadObserver.Instance.SpectatorCamPosition.ToString();
                case "query.spectator.rotation":
                    return ApiMainThreadObserver.Instance.SpectatorCamRotation.eulerAngles.ToString();
                case "query.spectator.target":
                    return ApiMainThreadObserver.Instance.SpectatorCamTargetPosition.ToString();
            }
            return "unknown query";
        }

        public bool HasOutgoingListeners => m_OutgoingApiListeners != null && m_OutgoingApiListeners.Count > 0;

        // TODO Find a better home for this. It won't always be API specific
        public CHRFont TextFont {
            get
            {
                if (m_TextFont == null)
                {
                    TextFont = Resources.Load<CHRFont>("arcade");
                }
                return m_TextFont;
            }

            set
            {
                m_TextFont = value;
            }
        }
        private CHRFont m_TextFont;

        public void SetTextFont(string chrData)
        {
            TextFont.DataRaw = chrData;
            TextFont.Initialize();
        }

        public void EnqueueOutgoingCommands(List<KeyValuePair<string, string>> commands)
        {
            if (!HasOutgoingListeners) return;
            foreach (var command in commands)
            {
                m_OutgoingCommandQueue.Enqueue(command);
            }
        }

        public void AddOutgoingCommandListener(Uri uri)
        {
            if (m_OutgoingApiListeners == null) m_OutgoingApiListeners = new List<Uri>();
            if (m_OutgoingApiListeners.Contains(uri)) return;
            m_OutgoingApiListeners.Add(uri);

        }

        private void OutgoingApiCommand()
        {
            if (!HasOutgoingListeners) return;

            KeyValuePair<string, string> command;
            try
            {
                command = (KeyValuePair<string, string>)m_OutgoingCommandQueue.Dequeue();
            }
            catch (InvalidOperationException)
            {
                return;
            }

            foreach (var listenerUrl in m_OutgoingApiListeners)
            {
                string getUri = $"{listenerUrl}?{command.Key}={command.Value}";
                if (getUri.Length < 512)  // Actually limit is 2083 but let's be conservative 
                {
                    StartCoroutine(GetRequest(getUri));
                }
                else
                {
                    var formData = new Dictionary<string, string>
                    {
                        {command.Key, command.Value}
                    };
                    StartCoroutine(PostRequest(listenerUrl.ToString(), formData));
                }
            }
        }

        IEnumerator GetRequest(string uri)
        {
            using (UnityWebRequest webRequest = UnityWebRequest.Get(uri))
            {
                yield return webRequest.SendWebRequest();
            }
        }

        IEnumerator PostRequest(string uri, Dictionary<string, string> formData)
        {
            using (UnityWebRequest webRequest = UnityWebRequest.Post(uri, formData))
            {
                yield return webRequest.SendWebRequest();
            }
        }

        private bool HandleApiCommand()
        {
            EnqueuedApiCommand command;
            try
            {
                command = (EnqueuedApiCommand)m_RequestedCommandQueue.Dequeue();
            }
            catch (InvalidOperationException)
            {
                return false;
            }
            var result = Instance.InvokeEndpoint(command);
            m_CommandStatuses[command.Handle.ToString()] = result;
            return true;
        }

        private void Update()
        {
            HandleApiCommand();
            OutgoingApiCommand();
            UpdateCameraView();
        }


        IEnumerator ScreenCap()
        {
            yield return new WaitForEndOfFrame();
            var rt = new RenderTexture(Screen.width, Screen.height, 0);
            ScreenCapture.CaptureScreenshotIntoRenderTexture(rt);
            var oldTex = RenderTexture.active;
            var tex = new Texture2D(rt.width, rt.height, TextureFormat.RGB24, false);
            RenderTexture.active = rt;
            tex.ReadPixels(new Rect(0, 0, tex.width, tex.height), 0, 0);
            FlipTextureVertically(tex);
            tex.Apply();
            RenderTexture.active = oldTex;
            CameraViewPng = tex.EncodeToPNG();
            Destroy(tex);

            cameraViewRequested = false;
            cameraViewGenerated = true;
        }

        public static void FlipTextureVertically(Texture2D original)
        {
            // ScreenCap is upside down so flip it
            // Orientation might be platform specific so we might need some logic around this

            var originalPixels = original.GetPixels();

            Color[] newPixels = new Color[originalPixels.Length];

            int width = original.width;
            int rows = original.height;

            for (int x = 0; x < width; x++)
            {
                for (int y = 0; y < rows; y++)
                {
                    newPixels[x + y * width] = originalPixels[x + (rows - y - 1) * width];
                }
            }

            original.SetPixels(newPixels);
            original.Apply();
        }

        private void UpdateCameraView()
        {
            if (cameraViewRequested) StartCoroutine(ScreenCap());
        }

        private HttpListenerContext CameraViewCallback(HttpListenerContext ctx)
        {

            cameraViewRequested = true;
            while (cameraViewGenerated == false)
            {
                Thread.Sleep(5);
            }
            cameraViewGenerated = false;

            ctx.Response.AddHeader("Content-Type", "image/png");
            ctx.Response.ContentLength64 = CameraViewPng.Length;
            try
            {
                if (ctx.Response.OutputStream.CanWrite)
                {
                    ctx.Response.OutputStream.Write(CameraViewPng, 0, CameraViewPng.Length);
                }
            }
            catch (SocketException e)
            {
                Debug.LogWarning(e.Message);
            }
            finally
            {
                ctx.Response.Close();
            }
            ctx = null;
            return ctx;
        }

        public void LoadPolyModel(string assetId)
        {
            StartCoroutine(SpawnModelCoroutine(assetId, "API"));
        }

        public void LoadPolyModel(Uri uri)
        {
            string assetId = UnityWebRequest.EscapeURL(uri.ToString());
            StartCoroutine(SpawnModelCoroutine(assetId, "API"));
        }

        private static IEnumerator SpawnModelCoroutine(string assetId, string reason)
        {
            // Same as calling Model.RequestModelPreload -> RequestModelLoadInternal, except
            // this won't ignore the request if the load-into-memory previously failed.
            App.PolyAssetCatalog.RequestModelLoad(assetId, reason);

            // It is possible from this section forward that the user may have moved on to a different page
            // on the Poly panel, which is why we use a local copy of 'model' rather than m_Model.
            Model model;
            // A model in the catalog will become non-null once the gltf has been downloaded or is in the
            // cache.
            while ((model = App.PolyAssetCatalog.GetModel(assetId)) == null)
            {
                yield return null;
            }

            // A model becomes valid once the gltf has been successfully read into a Unity mesh.
            if (!model.m_Valid)
            {
                // The model might be in the "loaded with error" state, but it seems harmless to try again.
                // If the user keeps clicking, we'll keep trying.
                yield return model.LoadFullyCoroutine(reason);
                Debug.Assert(model.m_Valid || model.Error != null);
            }

            if (!model.m_Valid)
            {
                OutputWindowScript.Error($"Couldn't load model: {model.Error?.message}", model.Error?.detail);
            }
            else
            {
                TrTransform xfSpawn = new TrTransform();
                CreateWidgetCommand createCommand = new CreateWidgetCommand(
                    WidgetManager.m_Instance.ModelWidgetPrefab, xfSpawn, Quaternion.identity, true
                );
                SketchMemoryScript.m_Instance.PerformAndRecordCommand(createCommand);
                ModelWidget modelWidget = createCommand.Widget as ModelWidget;
                modelWidget.Model = model;
                modelWidget.Show(true);
                createCommand.SetWidgetCost(modelWidget.GetTiltMeterCost());

                WidgetManager.m_Instance.WidgetsDormant = false;
                SketchControlsScript.m_Instance.EatGazeObjectInput();
                SelectionManager.m_Instance.RemoveFromSelection(false);
            }
        }

        public void HandleStrokeListeners(IEnumerable<PointerManager.ControlPoint> controlPoints, Guid guid, Color color, float size)
        {
            if (!HasOutgoingListeners) return;
            var pointsAsStrings = new List<string>();
            foreach (var cp in controlPoints)
            {
                var pos = cp.m_Pos;
                var rot = cp.m_Orient.eulerAngles;
                pointsAsStrings.Add($"[{pos.x},{pos.y},{pos.z},{rot.x},{rot.y},{rot.z},{cp.m_Pressure}]");
            }
            EnqueueOutgoingCommands(
                new List<KeyValuePair<string, string>>
                {
                    new ("brush.type", guid.ToString()),
                    new ("brush.size.set", size.ToString()),
                    new ("color.set.rgb", $"{color.r},{color.g},{color.b}"),
                    new ("draw.stroke", string.Join(",", pointsAsStrings))
                }
            );
        }

        // Undo currently only affects stroke creation
        // but any command can be supported as long as you set it's parent to ActiveUndo
        // Mainly used by lua scripts at the moment.

        public void StartUndo()
        {
            ActiveUndo = new BaseCommand();
        }

        public void EndUndo()
        {
            if (ActiveUndo != null && ActiveUndo.HasChildren)
            {
                SketchMemoryScript.m_Instance.PerformAndRecordCommand(ActiveUndo);
            }
            ActiveUndo = null;
        }
    }
}<|MERGE_RESOLUTION|>--- conflicted
+++ resolved
@@ -592,12 +592,9 @@
             html = html.Replace("{{pointerScripts}}", JsonConvert.SerializeObject(
                 LuaManager.Instance.GetScriptNames(LuaApiCategory.PointerScript))
             );
-<<<<<<< HEAD
-=======
             html = html.Replace("{{backgroundScripts}}", JsonConvert.SerializeObject(
                 LuaManager.Instance.GetScriptNames(LuaApiCategory.BackgroundScript))
             );
->>>>>>> 2e9abfad
 
             return html;
         }
