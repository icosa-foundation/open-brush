--- conflicted
+++ resolved
@@ -52,7 +52,6 @@
         private bool cameraViewRequested;
         private bool cameraViewGenerated;
 
-<<<<<<< HEAD
         public enum ForcePaintingMode
         {
             None,
@@ -65,13 +64,6 @@
         [NonSerialized] public Vector3 BrushPosition = new Vector3(0, 13, 3); // Good origin for monoscopic
         [NonSerialized] public Quaternion BrushRotation = Quaternion.LookRotation(Vector3.forward, Vector3.up);
         [NonSerialized] public ForcePaintingMode ForcePainting;
-=======
-        [NonSerialized] public Vector3 BrushOrigin = new(0, 13, 3); // Good origin for monoscopic
-        [NonSerialized] public Quaternion BrushInitialRotation = Quaternion.LookRotation(Vector3.forward, Vector3.up);
-        [NonSerialized] public Vector3 BrushPosition;
-        [NonSerialized] public Quaternion BrushRotation;
-        public bool ForcePaintingOn = false;
->>>>>>> 96127069
         private Dictionary<string, string> m_UserScripts;
         private Dictionary<string, string> m_ExampleScripts;
 
