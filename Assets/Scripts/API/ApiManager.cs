﻿// Copyright 2021 The Open Brush Authors
//
// Licensed under the Apache License, Version 2.0 (the "License");
// you may not use this file except in compliance with the License.
// You may obtain a copy of the License at
//
//      http://www.apache.org/licenses/LICENSE-2.0
//
// Unless required by applicable law or agreed to in writing, software
// distributed under the License is distributed on an "AS IS" BASIS,
// WITHOUT WARRANTIES OR CONDITIONS OF ANY KIND, either express or implied.
// See the License for the specific language governing permissions and
// limitations under the License.

using System;
using System.Collections;
using System.Collections.Generic;
using System.IO;
using System.Linq;
using System.Net;
using System.Net.Sockets;
using System.Reflection;
using System.Text;
using System.Text.RegularExpressions;
using System.Threading;
using Newtonsoft.Json;
using UnityEngine;
using UnityEngine.Networking;
using WebSocketServer;

namespace TiltBrush
{
    public class ApiManager : MonoBehaviour
    {
        public const string WEBREQUEST_USER_AGENT = "Open Brush API Web Request";
        private const string ROOT_API_URL = "/api/v1";
        private const string BASE_USER_SCRIPTS_URL = "/scripts";
        private const string BASE_EXAMPLE_SCRIPTS_URL = "/examplescripts";
        private const string BASE_HTML = @"<!doctype html><html lang='en'>
<head><meta charset='UTF-8'></head>
<body>{0}</body></html>";


        private FileSystemWatcher m_FileWatcher;
        private string m_UserScriptsPath;
        private Queue m_RequestedCommandQueue = Queue.Synchronized(new Queue());
        private Dictionary<string, string> m_CommandStatuses;
        private Queue m_OutgoingCommandQueue = Queue.Synchronized(new Queue());
        private List<Uri> m_OutgoingApiListeners;
        private static ApiManager m_Instance;
        private Dictionary<string, ApiEndpoint> endpoints;
        private byte[] CameraViewPng;

        private bool cameraViewRequested;
        private bool cameraViewGenerated;

        public enum ForcePaintingMode
        {
            None,
            ForcedOn,
            ForcedOff,
            ForceNewStroke,
            WasForceNewStroke,
        }

        [NonSerialized] public Vector3 BrushOrigin = new Vector3(0, 13, 3);
        [NonSerialized] public Quaternion BrushInitialRotation = Quaternion.LookRotation(Vector3.forward, Vector3.up);
        [NonSerialized] public Vector3 BrushPosition = new Vector3(0, 13, 3); // Good origin for monoscopic
        [NonSerialized] public float PathSmoothing = 0.1f;
        [NonSerialized] public Quaternion BrushRotation = Quaternion.LookRotation(Vector3.forward, Vector3.up);
        [NonSerialized] public ForcePaintingMode ForcePainting;
        [NonSerialized] public ForcePaintingMode PreviousForcePaintingMode;
        public BaseCommand ActiveUndo { get; set; }

        private Dictionary<string, string> m_UserScripts;
        private Dictionary<string, string> m_ExampleScripts;

        public static ApiManager Instance
        {
            get { return m_Instance; }
        }
        [NonSerialized] public Stack<(Vector3, Quaternion)> BrushTransformStack;
        [NonSerialized] public Dictionary<string, string> CommandExamples;
        public string m_startupScriptName = "startup.sketchscript";

        public string UserScriptsPath() { return m_UserScriptsPath; }

        void Awake()
        {
            m_Instance = this;
            m_UserScriptsPath = Path.Combine(App.UserPath(), "Scripts");
            App.HttpServer.AddHttpHandler($"/help", InfoCallback);
            App.HttpServer.AddHttpHandler($"/help/commands", InfoCallback);
            App.HttpServer.AddHttpHandler($"/help/brushes", InfoCallback);
            App.HttpServer.AddRawHttpHandler("/cameraview", CameraViewCallback);
            PopulateApi();
            m_UserScripts = new Dictionary<string, string>();
            m_ExampleScripts = new Dictionary<string, string>();
            m_CommandStatuses = new Dictionary<string, string>();
            PopulateExampleScripts();
            PopulateUserScripts();
            BrushTransformStack = new Stack<(Vector3, Quaternion)>();
            ResetBrushTransform();
            if (!Directory.Exists(m_UserScriptsPath))
            {
                Directory.CreateDirectory(m_UserScriptsPath);
            }
            if (Directory.Exists(m_UserScriptsPath))
            {
                m_FileWatcher = new FileSystemWatcher(m_UserScriptsPath, "*.html");
                m_FileWatcher.NotifyFilter = NotifyFilters.LastWrite;
                m_FileWatcher.Created += OnScriptsDirectoryChanged;
                m_FileWatcher.Changed += OnScriptsDirectoryChanged;
                // m_FileWatcher.FileDeleted += OnScriptsDirectoryChanged; TODO
                m_FileWatcher.EnableRaisingEvents = true;
            }
            App.Instance.StateChanged += RunStartupScript;
        }

        public void ResetBrushTransform()
        {
            // Resets the "turtle" transform back to it's original values
            BrushPosition = BrushOrigin;
            BrushRotation = BrushInitialRotation;
        }

        public void RunStartupScript(App.AppState oldState, App.AppState newState)
        {

            if (!(oldState == App.AppState.LoadingBrushesAndLighting && newState == App.AppState.Standard)) return;

            var startupScriptPath = Path.Combine(m_UserScriptsPath, m_startupScriptName);

            if (File.Exists(startupScriptPath))
            {
                var lines = File.ReadAllLines(startupScriptPath);
                foreach (string pair in lines)
                {
                    EnqueueCommand(pair);
                }
            }
        }

        private class EnqueuedApiCommand
        {
            private Guid m_Handle;
            private string m_Command;
            private string m_Parameters;

            public Guid Handle => m_Handle;
            public string Command => m_Command;
            public string Parameters => m_Parameters;

            public EnqueuedApiCommand(string command, string parameters)
            {
                m_Handle = Guid.NewGuid();
                m_Command = command;
                m_Parameters = parameters;
            }
        }

        private EnqueuedApiCommand EnqueueCommand(string commandString)
        {
            if (string.IsNullOrWhiteSpace(commandString)) return null;
            if (commandString.StartsWith("//")) return null;
            string[] commandPair = commandString.Split(new[] { '=' }, 2);
            if (commandPair.Length < 1) return null;
            string parameters;
            parameters = commandPair.Length == 2 ? UnityWebRequest.UnEscapeURL(commandPair[1]) : "";
            EnqueuedApiCommand cmd = new EnqueuedApiCommand(commandPair[0], parameters);
            m_RequestedCommandQueue.Enqueue(cmd);
            return cmd;
        }

        private void OnScriptsDirectoryChanged(object sender, FileSystemEventArgs e)
        {
            var fileinfo = new FileInfo(e.FullPath);
            RegisterUserScript(fileinfo);
        }

        private string InfoCallback(HttpListenerRequest request)
        {
            string html;
            StringBuilder builder;
            switch (request.Url.Segments.Last())
            {
                case "commands":

                    var host = $"{request.LocalEndPoint.Address}:{request.LocalEndPoint.Port}";
                    host = host.Replace("127.0.0.1", "localhost");

                    if (request.Url.Query.Contains("raw"))
                    {
                        html = String.Join("\n", endpoints.Keys);
                    }
                    else if (request.Url.Query.Contains("json"))
                    {
                        html = JsonConvert.SerializeObject(ListApiCommands(), Formatting.Indented);
                    }
                    else
                    {
                        var commandList = ListApiCommandsAsStrings();
                        builder = new StringBuilder("<h3>Open Brush API Commands</h3>");
                        builder.AppendLine($"<p>To run commands a request to this url with http://{host}/api/v1?</p>");
                        builder.AppendLine("<p>Commands are querystring parameters: commandname=parameters</p>");
                        builder.AppendLine("<p>Separate multiple commands with &</p>");
                        builder.AppendLine($"<p>Example: <a href='http://{host}/api/v1?brush.turn.y=45&brush.draw=1'>http://{host}/api/v1?brush.turn.y=45&brush.draw=1</a></p>");
                        builder.AppendLine("<dl>");
                        foreach (var key in commandList.Keys)
                        {
                            string paramList = commandList[key].Item1;
                            if (paramList != "")
                            {
                                paramList = $"({paramList})";
                            }
                            builder.AppendLine($@"<dt><strong>{key}</strong> {paramList}
 <a href=""/api/v1?{getCommandExample(key)}"" target=""_blank"">Try it</a></dt>
<dd>{commandList[key].Item2}<br><br></dd>");
                        }
                        builder.AppendLine("</dl>");
                        html = String.Format(BASE_HTML, builder);
                    }
                    break;
                case "brushes":
                    var brushes = BrushCatalog.m_Instance.AllBrushes.Where(x => x.DurableName != "");
                    if (request.Url.Query.Contains("raw"))
                    {
                        html = String.Join("\n", brushes.Select(x => x.DurableName));
                    }
                    else
                    {
                        builder = new StringBuilder("<h3>Open Brush Brushes</h3>");
                        builder.AppendLine("<ul>");
                        foreach (var b in brushes)
                        {
                            builder.AppendLine($"<li>{b.DurableName}</li>");
                        }
                        builder.AppendLine("</ul>");
                        html = String.Format(BASE_HTML, builder);
                    }
                    break;
                case "help":
                default:
                    html = $@"<h3>Open Brush API Help</h3>
<ul>
<li>List of API commands: <a href='/help/commands'>/help/commands</a></li>
<li>List of brushes: <a href='/help/brushes'>/help/brushes</a></li>
<li>User Scripts: <a href='{BASE_USER_SCRIPTS_URL}'>{BASE_USER_SCRIPTS_URL}</a></li>
<li>Example Scripts: <a href='{BASE_EXAMPLE_SCRIPTS_URL}'>{BASE_EXAMPLE_SCRIPTS_URL}</a></li>
</ul>";
                    break;
            }
            return html;
        }

        private string getCommandExample(string key)
        {
            if (CommandExamples.ContainsKey(key))
            {
                return $"{key}={CommandExamples[key]}";
            }
            else
            {
                return key;
            }
        }

        private void PopulateExampleScripts()
        {
            App.HttpServer.AddHttpHandler(BASE_EXAMPLE_SCRIPTS_URL, ExampleScriptsCallback);
            var exampleScripts = Resources.LoadAll("ScriptExamples", typeof(TextAsset));
            foreach (TextAsset htmlFile in exampleScripts)
            {
                string filename = $"{BASE_EXAMPLE_SCRIPTS_URL}/{htmlFile.name}.html";
                m_ExampleScripts[filename] = htmlFile.ToString();
                App.HttpServer.AddHttpHandler(filename, ExampleScriptsCallback);
            }
        }

        private void PopulateUserScripts()
        {
            App.HttpServer.AddHttpHandler(BASE_USER_SCRIPTS_URL, UserScriptsCallback);
            if (!Directory.Exists(m_UserScriptsPath))
            {
                Directory.CreateDirectory(m_UserScriptsPath);
            }
            if (Directory.Exists(m_UserScriptsPath))
            {
                var dirInfo = new DirectoryInfo(m_UserScriptsPath);
                FileInfo[] AllFileInfo = dirInfo.GetFiles();
                foreach (FileInfo fileinfo in AllFileInfo)
                {
                    RegisterUserScript(fileinfo);
                }
            }
        }

        private void RegisterUserScript(FileInfo file)
        {
            if (file.Extension == ".html" || file.Extension == ".htm")
            {
                var f = file.OpenText();
                string filename = $"{BASE_USER_SCRIPTS_URL}/{file.Name}";
                m_UserScripts[filename] = f.ReadToEnd();
                f.Close();
                if (!App.HttpServer.HttpHandlerExists(filename))
                {
                    App.HttpServer.AddHttpHandler(filename, UserScriptsCallback);
                }
            }
        }

        private void PopulateApi()
        {
            endpoints = new Dictionary<string, ApiEndpoint>();
            var types = AppDomain.CurrentDomain.GetAssemblies()
                .SelectMany(t => t.GetTypes())
                .Where(t => t.IsClass && t.Namespace == "TiltBrush");

            foreach (var type in types)
            {
                foreach (MethodInfo methodInfo in type.GetMethods())
                {
                    var attrs = Attribute.GetCustomAttributes(methodInfo, typeof(ApiEndpoint));
                    foreach (Attribute attr in attrs)
                    {
                        ApiEndpoint apiEndpoint = (ApiEndpoint)attr;
                        bool valid = false;
                        if (type.IsAbstract && type.IsSealed) // therefore is static
                        {
                            apiEndpoint.instance = null;
                            valid = true;
                        }
                        else if (type.IsSubclassOf(typeof(MonoBehaviour)))
                        {
                            apiEndpoint.instance = FindObjectOfType(type);
                            if (apiEndpoint.instance != null)
                            {
                                valid = true;
                            }
                            else
                            {
                                Debug.LogWarning($"No instance found for ApiEndpoint on: {type}");
                            }
                        }

                        if (valid)
                        {
                            apiEndpoint.type = type;
                            apiEndpoint.methodInfo = methodInfo;
                            apiEndpoint.parameterInfo = methodInfo.GetParameters();
                            endpoints[apiEndpoint.Endpoint] = apiEndpoint;
                        }
                        else
                        {
                            Debug.LogWarning($"ApiEndpoint declared on invalid class: {type}");
                        }
                    }
                }
            }
            App.HttpServer.AddHttpHandler(ROOT_API_URL, ApiCommandCallback);
        }

        private string InvokeEndpoint(EnqueuedApiCommand command)
        {
            if (endpoints.ContainsKey(command.Command))
            {
                var endpoint = endpoints[command.Command];
                var parameters = endpoint.DecodeParams(command.Parameters);
                return endpoint.Invoke(parameters)?.ToString();
            }
            if (!command.Command.StartsWith("//"))
            {
                Debug.LogError($"Invalid API command: {command.Command}");
            }
            return null;
        }

        [ContextMenu("Log Api Commands")]
        public void LogCommandsList()
        {
            if (!Application.isPlaying)
            {
                Debug.LogError("Please run in play mode");
            }
            else
            {
                var builder = new StringBuilder();
                var commands = ListApiCommandsAsStrings();
                foreach (var k in commands.Keys)
                {
                    builder.AppendLine($"{k} ({commands[k].Item2}): {commands[k].Item2}");
                }
            }
        }

        public (string paramInfo, string Description) GetCommandInfo(string endpoint)
        {
            var paramInfoText = new List<string>();
            foreach (var param in endpoints[endpoint].parameterInfo)
            {
                string typeName = param.ParameterType.Name
                    .Replace("Single", "float")
                    .Replace("Int32", "int")
                    .Replace("String", "string");
                paramInfoText.Add($"{typeName} {param.Name}");
            }
            string paramInfo = String.Join(", ", paramInfoText);
            return (paramInfo, endpoints[endpoint].Description);
        }

        public (string paramInfo, string Description) GetRuntimeCommandInfo(string luaName)
        {
            var paramInfoText = new List<string>();
            // Convert lua name to Http Api name (split camel case parts and add ".")
            string[] parts = Regex.Split(luaName, @"(?<!^)(?=[A-Z])");
            string endpoint = string.Join(".", parts).ToLower();
            foreach (var param in endpoints[endpoint].parameterInfo)
            {
                paramInfoText.Add($"{param.Name}");
            }
            string paramInfo = String.Join(", ", paramInfoText);
            return (paramInfo, endpoints[endpoint].Description);
        }

        Dictionary<string, (string, string)> ListApiCommandsAsStrings()
        {
            var commandList = new Dictionary<string, (string, string)>();
            foreach (var endpoint in endpoints.Keys)
            {
                commandList[endpoint] = GetCommandInfo(endpoint);
            }
            return commandList;
        }

        Dictionary<string, object> ListApiCommands()
        {
            var commandList = new Dictionary<string, object>();
            foreach (var endpoint in endpoints.Keys)
            {
                commandList[endpoint] = new
                {
                    parameters = endpoints[endpoint].ParamsAsDict(),
                    description = endpoints[endpoint].Description
                };
            }
            return commandList;
        }

        private string UserScriptsCallback(HttpListenerRequest request)
        {
            string html;
            if (request.Url.Segments.Length == 2)
            {
                var builder = new StringBuilder("<h3>Open Brush User Scripts</h3>");
                builder.AppendLine("<ul>");
                foreach (var e in m_UserScripts)
                {
                    builder.AppendLine($"<li><a href='{e.Key}'>{e.Key}</a></li>");
                }

                // Only show this button on Windows
                // TODO Update this is ApiMethods.OpenUserFolder is ever cross platform
                // (Also see similar global commands that will need updating)
                if (Application.platform == RuntimePlatform.WindowsPlayer || Application.platform == RuntimePlatform.WindowsEditor)
                {
                    builder.AppendLine($"<button onclick=\"fetch('{ROOT_API_URL}?showfolder.scripts');\">Open Scripts Folder</button>");
                }
                builder.AppendLine("</ul>");
                html = String.Format(BASE_HTML, builder);
            }
            else
            {
                html = m_UserScripts[Uri.UnescapeDataString(request.Url.AbsolutePath)];
            }
            return ScriptTemplateSubstitution(html);
        }

        private string ExampleScriptsCallback(HttpListenerRequest request)
        {
            string html;
            if (request.Url.Segments.Length == 2)
            {
                var builder = new StringBuilder("<h3>Open Brush Example Scripts</h3>");
                builder.AppendLine("<ul>");
                foreach (var e in m_ExampleScripts)
                {
                    builder.AppendLine($"<li><a href='{e.Key}'>{e.Key}</a></li>");
                }
                builder.AppendLine("</ul>");
                html = String.Format(BASE_HTML, builder);
            }
            else
            {
                html = m_ExampleScripts[Uri.UnescapeDataString(request.Url.AbsolutePath)];
            }
            return ScriptTemplateSubstitution(html);
        }

        private string ScriptTemplateSubstitution(string html)
        {

            // TODO Document these

            string[] brushNameList = BrushCatalog.m_Instance.AllBrushes
                .Where(x => x.Description != "")
                .Where(x => x.m_SupersededBy == null)
                .Select(x => x.Description.Replace(" ", "").Replace(".", "").Replace("(", "").Replace(")", ""))
                .ToArray();
            string brushesJson = JsonConvert.SerializeObject(brushNameList);
            html = html.Replace("{{brushesJson}}", brushesJson);

            string pointFamilies = JsonConvert.SerializeObject(Enum.GetNames(typeof(SymmetryGroup.R)));
            html = html.Replace("{{pointFamiliesJson}}", pointFamilies);

            string wallpaperGroups = JsonConvert.SerializeObject(Enum.GetNames(typeof(PointSymmetry.Family)));
            html = html.Replace("{{wallpaperGroupsJson}}", wallpaperGroups);

            string[] environmentNameList = EnvironmentCatalog.m_Instance.m_EnvironmentDescriptions
                .Select(x => x.Replace(" ", ""))
                .ToArray();

            string environmentsJson = JsonConvert.SerializeObject(environmentNameList);
            html = html.Replace("{{environmentsJson}}", environmentsJson);

            string commandsJson = JsonConvert.SerializeObject(ListApiCommands());
            html = html.Replace("{{commandsJson}}", commandsJson);

<<<<<<< HEAD
            html = html.Replace("{{toolScripts}}", JsonConvert.SerializeObject(
                LuaManager.Instance.GetScriptNames(LuaApiCategory.ToolScript))
            );
            html = html.Replace("{{symmetryScripts}}", JsonConvert.SerializeObject(
                LuaManager.Instance.GetScriptNames(LuaApiCategory.SymmetryScript))
            );
            html = html.Replace("{{pointerScripts}}", JsonConvert.SerializeObject(
                LuaManager.Instance.GetScriptNames(LuaApiCategory.PointerScript))
            );
            html = html.Replace("{{backgroundScripts}}", JsonConvert.SerializeObject(
                LuaManager.Instance.GetScriptNames(LuaApiCategory.BackgroundScript))
            );

=======
            if (LuaManager.Instance.IsInitialized)
            {
                html = html.Replace("{{toolScripts}}", JsonConvert.SerializeObject(
                    LuaManager.Instance.GetScriptNames(LuaApiCategory.ToolScript))
                );
                html = html.Replace("{{symmetryScripts}}", JsonConvert.SerializeObject(
                    LuaManager.Instance.GetScriptNames(LuaApiCategory.SymmetryScript))
                );
                html = html.Replace("{{pointerScripts}}", JsonConvert.SerializeObject(
                    LuaManager.Instance.GetScriptNames(LuaApiCategory.PointerScript))
                );
                html = html.Replace("{{backgroundScripts}}", JsonConvert.SerializeObject(
                    LuaManager.Instance.GetScriptNames(LuaApiCategory.BackgroundScript))
                );
            }
>>>>>>> 4b8df0d2
            return html;
        }

        public void ReceiveWebSocketMessage(WebSocketMessage message)
        {
            foreach (var cmd in message.data.Split("&"))
            {
                EnqueueCommand(cmd);
            }
        }

        string ApiCommandCallback(HttpListenerRequest request)
        {
            // GET commands
            List<string> commandStrings = request.Url.Query.TrimStart('?').Split('&').ToList();

            // POST commands
            if (request.HasEntityBody)
            {
                using (Stream body = request.InputStream)
                {
                    using (var reader = new StreamReader(body, request.ContentEncoding))
                    {
                        // TODO also accept JSON
                        var formdata = Uri.UnescapeDataString(reader.ReadToEnd());
                        var formdataCommands = formdata.Replace("+", " ").Split('&').Where(s => s.Trim().Length > 0);
                        commandStrings.AddRange(formdataCommands);
                    }
                }
            }

            List<string> responses = new List<string>();

            foreach (string commandString in commandStrings)
            {
                if (commandString.StartsWith("query."))
                {
                    responses.Add(HandleApiQuery(commandString));
                }
                else
                {
                    EnqueueCommand(commandString);
                }
            }

            return String.Join("\n", responses);
        }

        private string HandleApiQuery(string commandString)
        {

            // API queries are distinct from commands in that they return immediate results and never change the scene

            string[] commandPair = commandString.Split(new[] { '=' }, 2);
            if (commandPair.Length < 1) return null;
            switch (commandPair[0])
            {
                case "query.queue":
                    return m_OutgoingCommandQueue.Count.ToString();
                case "query.command":
                    if (m_CommandStatuses.ContainsKey(commandPair[1]))
                    {
                        return m_CommandStatuses[commandPair[1]];
                    }
                    else
                    {
                        return $"pending";
                    }
                case "query.spectator.position":
                    return ApiMainThreadObserver.Instance.SpectatorCamPosition.ToString();
                case "query.spectator.rotation":
                    return ApiMainThreadObserver.Instance.SpectatorCamRotation.eulerAngles.ToString();
                case "query.spectator.target":
                    return ApiMainThreadObserver.Instance.SpectatorCamTargetPosition.ToString();
            }
            return "unknown query";
        }

        public bool HasOutgoingListeners => m_OutgoingApiListeners != null && m_OutgoingApiListeners.Count > 0;

        // TODO Find a better home for this. It won't always be API specific
        public CHRFont TextFont
        {
            get
            {
                if (m_TextFont == null)
                {
                    TextFont = Resources.Load<CHRFont>("arcade");
                }
                return m_TextFont;
            }

            set
            {
                m_TextFont = value;
            }
        }
        private CHRFont m_TextFont;

        public void SetTextFont(string chrData)
        {
            TextFont.DataRaw = chrData;
            TextFont.Initialize();
        }

        public void EnqueueOutgoingCommands(List<KeyValuePair<string, string>> commands)
        {
            if (!HasOutgoingListeners) return;
            foreach (var command in commands)
            {
                m_OutgoingCommandQueue.Enqueue(command);
            }
        }

        public void AddOutgoingCommandListener(Uri uri)
        {
            if (m_OutgoingApiListeners == null) m_OutgoingApiListeners = new List<Uri>();
            if (m_OutgoingApiListeners.Contains(uri)) return;
            m_OutgoingApiListeners.Add(uri);

        }

        private void OutgoingApiCommand()
        {
            if (!HasOutgoingListeners) return;

            KeyValuePair<string, string> command;
            try
            {
                command = (KeyValuePair<string, string>)m_OutgoingCommandQueue.Dequeue();
            }
            catch (InvalidOperationException)
            {
                return;
            }

            foreach (var listenerUrl in m_OutgoingApiListeners)
            {
                string getUri = $"{listenerUrl}?{command.Key}={command.Value}";
                if (getUri.Length < 512)  // Actually limit is 2083 but let's be conservative
                {
                    StartCoroutine(GetRequest(getUri));
                }
                else
                {
                    var formData = new Dictionary<string, string>
                    {
                        {command.Key, command.Value}
                    };
                    StartCoroutine(PostRequest(listenerUrl.ToString(), formData));
                }
            }
        }

        IEnumerator GetRequest(string uri)
        {
            using (UnityWebRequest webRequest = UnityWebRequest.Get(uri))
            {
                yield return webRequest.SendWebRequest();
            }
        }

        IEnumerator PostRequest(string uri, Dictionary<string, string> formData)
        {
            using (UnityWebRequest webRequest = UnityWebRequest.Post(uri, formData))
            {
                yield return webRequest.SendWebRequest();
            }
        }

        private bool HandleApiCommand()
        {
            EnqueuedApiCommand command;
            try
            {
                command = (EnqueuedApiCommand)m_RequestedCommandQueue.Dequeue();
            }
            catch (InvalidOperationException)
            {
                return false;
            }
            var result = Instance.InvokeEndpoint(command);
            m_CommandStatuses[command.Handle.ToString()] = result;
            return true;
        }

        private void Update()
        {
            HandleApiCommand();
            OutgoingApiCommand();
            UpdateCameraView();
        }


        IEnumerator ScreenCap()
        {
            yield return new WaitForEndOfFrame();
            var rt = new RenderTexture(Screen.width, Screen.height, 0);
            ScreenCapture.CaptureScreenshotIntoRenderTexture(rt);
            var oldTex = RenderTexture.active;
            var tex = new Texture2D(rt.width, rt.height, TextureFormat.RGB24, false);
            RenderTexture.active = rt;
            tex.ReadPixels(new Rect(0, 0, tex.width, tex.height), 0, 0);
            FlipTextureVertically(tex);
            tex.Apply();
            RenderTexture.active = oldTex;
            CameraViewPng = tex.EncodeToPNG();
            Destroy(tex);

            cameraViewRequested = false;
            cameraViewGenerated = true;
        }

        public static void FlipTextureVertically(Texture2D original)
        {
            // ScreenCap is upside down so flip it
            // Orientation might be platform specific so we might need some logic around this

            var originalPixels = original.GetPixels();

            Color[] newPixels = new Color[originalPixels.Length];

            int width = original.width;
            int rows = original.height;

            for (int x = 0; x < width; x++)
            {
                for (int y = 0; y < rows; y++)
                {
                    newPixels[x + y * width] = originalPixels[x + (rows - y - 1) * width];
                }
            }

            original.SetPixels(newPixels);
            original.Apply();
        }

        private void UpdateCameraView()
        {
            if (cameraViewRequested) StartCoroutine(ScreenCap());
        }

        private HttpListenerContext CameraViewCallback(HttpListenerContext ctx)
        {

            cameraViewRequested = true;
            while (cameraViewGenerated == false)
            {
                Thread.Sleep(5);
            }
            cameraViewGenerated = false;

            ctx.Response.AddHeader("Content-Type", "image/png");
            ctx.Response.ContentLength64 = CameraViewPng.Length;
            try
            {
                if (ctx.Response.OutputStream.CanWrite)
                {
                    ctx.Response.OutputStream.Write(CameraViewPng, 0, CameraViewPng.Length);
                }
            }
            catch (SocketException e)
            {
                Debug.LogWarning(e.Message);
            }
            finally
            {
                ctx.Response.Close();
            }
            ctx = null;
            return ctx;
        }

        public void LoadPolyModel(string assetId)
        {
            StartCoroutine(SpawnModelCoroutine(assetId, "API"));
        }

        public void LoadPolyModel(Uri uri)
        {
            string assetId = UnityWebRequest.EscapeURL(uri.ToString());
            StartCoroutine(SpawnModelCoroutine(assetId, "API"));
        }

        private static IEnumerator SpawnModelCoroutine(string assetId, string reason)
        {
            // Same as calling Model.RequestModelPreload -> RequestModelLoadInternal, except
            // this won't ignore the request if the load-into-memory previously failed.
            App.PolyAssetCatalog.RequestModelLoad(assetId, reason);

            // It is possible from this section forward that the user may have moved on to a different page
            // on the Poly panel, which is why we use a local copy of 'model' rather than m_Model.
            Model model;
            // A model in the catalog will become non-null once the gltf has been downloaded or is in the
            // cache.
            while ((model = App.PolyAssetCatalog.GetModel(assetId)) == null)
            {
                yield return null;
            }

            // A model becomes valid once the gltf has been successfully read into a Unity mesh.
            if (!model.m_Valid)
            {
                // The model might be in the "loaded with error" state, but it seems harmless to try again.
                // If the user keeps clicking, we'll keep trying.
                yield return model.LoadFullyCoroutine(reason);
                Debug.Assert(model.m_Valid || model.Error != null);
            }

            if (!model.m_Valid)
            {
                OutputWindowScript.Error($"Couldn't load model: {model.Error?.message}", model.Error?.detail);
            }
            else
            {
                TrTransform xfSpawn = new TrTransform();
                CreateWidgetCommand createCommand = new CreateWidgetCommand(
                    WidgetManager.m_Instance.ModelWidgetPrefab, xfSpawn, Quaternion.identity, true
                );
                SketchMemoryScript.m_Instance.PerformAndRecordCommand(createCommand);
                ModelWidget modelWidget = createCommand.Widget as ModelWidget;
                modelWidget.Model = model;
                modelWidget.Show(true);
                createCommand.SetWidgetCost(modelWidget.GetTiltMeterCost());

                WidgetManager.m_Instance.WidgetsDormant = false;
                SketchControlsScript.m_Instance.EatGazeObjectInput();
                SelectionManager.m_Instance.RemoveFromSelection(false);
            }
        }

        public void HandleStrokeListeners(IEnumerable<PointerManager.ControlPoint> controlPoints, Guid guid, Color color, float size)
        {
            if (!HasOutgoingListeners) return;
            var pointsAsStrings = new List<string>();
            foreach (var cp in controlPoints)
            {
                var pos = cp.m_Pos;
                var rot = cp.m_Orient.eulerAngles;
                pointsAsStrings.Add($"[{pos.x},{pos.y},{pos.z},{rot.x},{rot.y},{rot.z},{cp.m_Pressure}]");
            }
            EnqueueOutgoingCommands(
                new List<KeyValuePair<string, string>>
                {
                    new ("brush.type", guid.ToString()),
                    new ("brush.size.set", size.ToString()),
                    new ("color.set.rgb", $"{color.r},{color.g},{color.b}"),
                    new ("draw.stroke", string.Join(",", pointsAsStrings))
                }
            );
        }

        // Undo currently only affects stroke creation
        // but any command can be supported as long as you set it's parent to ActiveUndo
        // Mainly used by lua scripts at the moment.

        public void StartUndo()
        {
            ActiveUndo = new BaseCommand();
        }

        public void EndUndo()
        {
            if (ActiveUndo != null && ActiveUndo.HasChildren)
            {
                SketchMemoryScript.m_Instance.PerformAndRecordCommand(ActiveUndo);
            }
            ActiveUndo = null;
        }
<<<<<<< HEAD
=======

        public static bool ParameterRequiresScriptingKeyword(string parameter)
        {
            return parameter is
                "_ClipStart" or
                "_ClipEnd" or
                "_Dissolve" or
                "_TimeOverrideValue" or
                "_TimeBlend" or
                "_TimeSpeed";
        }
>>>>>>> 4b8df0d2
    }
}<|MERGE_RESOLUTION|>--- conflicted
+++ resolved
@@ -526,21 +526,6 @@
             string commandsJson = JsonConvert.SerializeObject(ListApiCommands());
             html = html.Replace("{{commandsJson}}", commandsJson);
 
-<<<<<<< HEAD
-            html = html.Replace("{{toolScripts}}", JsonConvert.SerializeObject(
-                LuaManager.Instance.GetScriptNames(LuaApiCategory.ToolScript))
-            );
-            html = html.Replace("{{symmetryScripts}}", JsonConvert.SerializeObject(
-                LuaManager.Instance.GetScriptNames(LuaApiCategory.SymmetryScript))
-            );
-            html = html.Replace("{{pointerScripts}}", JsonConvert.SerializeObject(
-                LuaManager.Instance.GetScriptNames(LuaApiCategory.PointerScript))
-            );
-            html = html.Replace("{{backgroundScripts}}", JsonConvert.SerializeObject(
-                LuaManager.Instance.GetScriptNames(LuaApiCategory.BackgroundScript))
-            );
-
-=======
             if (LuaManager.Instance.IsInitialized)
             {
                 html = html.Replace("{{toolScripts}}", JsonConvert.SerializeObject(
@@ -556,7 +541,6 @@
                     LuaManager.Instance.GetScriptNames(LuaApiCategory.BackgroundScript))
                 );
             }
->>>>>>> 4b8df0d2
             return html;
         }
 
@@ -926,8 +910,6 @@
             }
             ActiveUndo = null;
         }
-<<<<<<< HEAD
-=======
 
         public static bool ParameterRequiresScriptingKeyword(string parameter)
         {
@@ -939,6 +921,5 @@
                 "_TimeBlend" or
                 "_TimeSpeed";
         }
->>>>>>> 4b8df0d2
     }
 }