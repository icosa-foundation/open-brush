﻿// Copyright 2022 The Open Brush Authors
//
// Licensed under the Apache License, Version 2.0 (the "License");
// you may not use this file except in compliance with the License.
// You may obtain a copy of the License at
//
//      http://www.apache.org/licenses/LICENSE-2.0
//
// Unless required by applicable law or agreed to in writing, software
// distributed under the License is distributed on an "AS IS" BASIS,
// WITHOUT WARRANTIES OR CONDITIONS OF ANY KIND, either express or implied.
// See the License for the specific language governing permissions and
// limitations under the License.

using System;
using System.Collections.Generic;
using System.IO;
using System.Linq;
using Newtonsoft.Json;
using ObjLoader.Loader.Loaders;
using Polyhydra.Core;
using Polyhydra.Wythoff;
using TiltBrush.MeshEditing;
using UnityEngine;
using System.Threading;
using System.Threading.Tasks;

namespace TiltBrush
{
    public static partial class ApiMethods
    {
<<<<<<< HEAD
        private static void _PolyFromPath(List<Vector3> path, TrTransform tr, Color color)
        {
            var face = new List<List<int>> { Enumerable.Range(0, path.Count).ToList() };
            var recipe = new PolyRecipe
            {
                Vertices = path,
                Faces = face,
                ColorMethod = ColorMethods.ByTags,
                GeneratorType = GeneratorTypes.GeometryData
            };
            var poly = new PolyMesh(path, face);
            poly.InitTags(color);
            EditableModelManager.m_Instance.GeneratePolyMesh(poly, recipe, tr);
        }

        private static void _ApplyOp(int index, PreviewPolyhedron.OpDefinition opDefinition)
        {
            var widget = _GetModelIdByIndex(index);
            SketchMemoryScript.m_Instance.PerformAndRecordCommand(
                new EditableModelAddModifierCommand(widget, opDefinition)
            );
        }

        private static EditableModelWidget _GetModelIdByIndex(int index)
        {
            EditableModelWidget widget = GetActiveEditableModel(index);
            return widget;
        }

        [ApiEndpoint("editablemodel.import", "Imports a model as editable; given a url, a filename in Media Library\\Models or Google Poly ID")]
        public static ModelWidget ImportEditableModel(string location)
        {
            return _ImportModel(location, true);
        }

        [ApiEndpoint("model.import", "Imports a model given a url or a filename in Media Library\\Models or Google Poly ID")]
        public static ModelWidget ImportModel(string location)
=======
        [ApiEndpoint("model.import", "Imports a model given a url or a filename in Media Library\\Models (Models loaded from a url are saved locally first)")]

        public static async Task<ModelWidget> ImportModel(string location)
>>>>>>> 98c78174
        {
            return _ImportModel(location, false);
        }

        private static ModelWidget _ImportModel(string location, bool editable)
        {
            const string modelsFolder = "Models";

            if (location.StartsWith("poly:"))
            {
                location = location.Substring(5);
                ApiManager.Instance.LoadPolyModel(location);
                return null; // TODO
            }

            if (location.StartsWith("http://") || location.StartsWith("https://"))
            {
                // You can't rely on urls ending with a file extension
                // But try and fall back to assuming web models will be gltf/glb
                // TODO Try deriving from MIME types
                if (location.EndsWith(".off") || location.EndsWith(".obj"))
                {
                    location = _DownloadMediaFileFromUrl(location, App.ModelLibraryPath());
                }
                else
                {
                    Uri uri = new Uri(location);
                    ApiManager.Instance.LoadPolyModel(uri);
                }
            }

            // At this point we've got a relative path to a file in Models
            string relativePath = location;
            var tr = _CurrentTransform().TransformBy(Coords.CanvasPose);
            var model = new Model(Model.Location.File(relativePath));
            if (editable)
            {
                model.LoadEditableModel();
                CreateWidgetCommand createCommand = new CreateWidgetCommand(
                    WidgetManager.m_Instance.EditableModelWidgetPrefab, tr);
                SketchMemoryScript.m_Instance.PerformAndRecordCommand(createCommand);
                var widget = createCommand.Widget as EditableModelWidget;
                if (widget != null)
                {
                    widget.Model = model;
                    widget.Show(true);
                    createCommand.SetWidgetCost(widget.GetTiltMeterCost());
                }
                else
                {
                    Debug.LogWarning("Failed to create EditableModelWidget");
                    return null;
                }

                WidgetManager.m_Instance.WidgetsDormant = false;
                SketchControlsScript.m_Instance.EatGazeObjectInput();
                SelectionManager.m_Instance.RemoveFromSelection(false);
                return widget;
            }
            else
            {
                model.LoadModel();
                CreateWidgetCommand createCommand = new CreateWidgetCommand(
                    WidgetManager.m_Instance.ModelWidgetPrefab, tr, null, forceTransform: true
                );
                SketchMemoryScript.m_Instance.PerformAndRecordCommand(createCommand);
                ModelWidget widget = createCommand.Widget as ModelWidget;
                if (widget != null)
                {
                    widget.Model = model;
                    widget.Show(true);
                    createCommand.SetWidgetCost(widget.GetTiltMeterCost());
                }
                else
                {
                    Debug.LogWarning("Failed to create EditableModelWidget");
                    return null;
                }

                WidgetManager.m_Instance.WidgetsDormant = false;
                SketchControlsScript.m_Instance.EatGazeObjectInput();
                SelectionManager.m_Instance.RemoveFromSelection(false);
                return widget;
            }
        }


        private static EditableModelWidget GetActiveEditableModel(int index)
        {
            index = _NegativeIndexing(index, WidgetManager.m_Instance.ActiveEditableModelWidgets);
            return WidgetManager.m_Instance.ActiveEditableModelWidgets[index].WidgetScript;
        }

        [ApiEndpoint("editablemodel.stroke.edges", "Create brush strokes for all the edges on an editable model")]
        public static void StrokeEdges(int index)
        {
            var tr = _CurrentTransform();

            var widget = _GetModelIdByIndex(index);
            var poly = widget.m_PolyMesh;
            var alltrs = new List<List<TrTransform>>(poly.Halfedges.Count);

<<<<<<< HEAD
            foreach (var halfedge in poly.Halfedges)
            {
                var orientation = Quaternion.FromToRotation(Vector3.up, halfedge.Vertex.Normal);
                float lineLength = 0;
                var faceVerts = new List<Vector3> { halfedge.Vertex.Position, halfedge.Prev.Vertex.Position };
                faceVerts.Add(faceVerts[0]);
                var trs = new List<TrTransform>(faceVerts.Count);
                for (var i = 0; i < faceVerts.Count; i++)
                {
                    var vert = faceVerts[i];
                    trs.Add(TrTransform.TR(vert, orientation));
                }
            }
            DrawStrokes.DrawNestedTrList(alltrs, tr);
        }

        [ApiEndpoint("editablemodel.stroke.faces", "Create brush strokes for all the Faces on an editable model")]
        public static void StrokeFaces(int index)
        {
            var tr = _CurrentTransform();

            var positions = new List<List<Vector3>>();
            var rotations = new List<List<Quaternion>>();

            var widget = _GetModelIdByIndex(index);
            var poly = widget.m_PolyMesh;
            var alltrs = new List<List<TrTransform>>(poly.Halfedges.Count);

            foreach (var face in poly.Faces)
            {
                var orientation = Quaternion.FromToRotation(Vector3.up, face.Normal);
                float lineLength = 0;
                var faceVerts = face.GetVertices();
                faceVerts.Add(faceVerts[0]);
                var trs = new List<TrTransform>(faceVerts.Count);
                for (var i = 0; i < faceVerts.Count; i++)
                {
                    var vert = faceVerts[i];
                    trs.Add(TrTransform.TR(tr.rotation * vert.Position, orientation));
                }
            }
            DrawStrokes.DrawNestedTrList(alltrs, tr);
        }

        [ApiEndpoint("editablemodel.createfrom.strokepath", "Creates a new editable model from a brush stroke's path")]
        public static void ModelFromStrokePoints(int index)
        {
            var stroke = SketchMemoryScript.m_Instance.GetStrokeAtIndex(index);
            var path = stroke.m_ControlPoints.Select(cp => cp.m_Pos).ToList();
            _PolyFromPath(path, _CurrentTransform(), stroke.m_Color);
        }

        [ApiEndpoint("editablemodel.createfrom.strokemesh", "Creates a new editable model from a brush stroke's mesh")]
        public static void ModelFromStrokeMesh(int index, float smoothing = 0.01f)
        {
            var stroke = SketchMemoryScript.m_Instance.GetStrokeAtIndex(index);
            BatchSubset subset = stroke.m_BatchSubset;
            var pool = subset.m_ParentBatch.Geometry;
            var faces = new List<List<int>>();

            var startV = subset.m_StartVertIndex;
            var verts = pool.m_Vertices.GetRange(startV, subset.m_VertLength);

            for (var i = subset.m_iTriIndex; i < subset.m_iTriIndex + (subset.m_nTriIndex); i += 3)
            {
                faces.Add(
                    new List<int>
                    {
                        pool.m_Tris[i] - startV,
                        pool.m_Tris[i + 1] - startV,
                        pool.m_Tris[i + 2] - startV
                    }
                );
            }
            var poly = new PolyMesh(verts, faces);
            var polyRecipe = new PolyRecipe
            {
                Vertices = verts,
                Faces = faces,
                ColorMethod = ColorMethods.ByTags
            };
            poly.MergeCoplanarFaces(smoothing);
            poly.InitTags(stroke.m_Color);
            EditableModelManager.m_Instance.GeneratePolyMesh(poly, polyRecipe, _CurrentTransform());
        }

        [ApiEndpoint("editablemodel.createfrom.imagewidget", "Creates a new editable model from an image widget")]
        public static void ModelFromImageWidget(int index, float clip)
        {
            var imageWidget = _GetActiveImage(index);
            var image = imageWidget.ReferenceImage.FullSize;
            _ModelFromImage(image, clip);
        }

        [ApiEndpoint("editablemodel.createfrom.imagefile", "Creates a new editable model from a local image or a url")]
        public static void ModelFromImageFile(string location, float clip)
        {
            var referenceImage = _LoadReferenceImage(location);
            _ModelFromImage(referenceImage.FullSize, clip);
        }

        // Should not be used on anything other than small images.
        // TODO What kind of limits should we enforce here?
        // How big is too big?
        private static void _ModelFromImage(Texture2D image, float clip = 0.5f)
        {
            var type = GridEnums.GridTypes.K_4_4_4_4;
            var shape = GridEnums.GridShapes.Plane;
            var poly = Grids.Build(type, shape, image.width, image.height);
            var pixels = image.GetPixels();
            var faceTags = new List<HashSet<string>>();
            var clippedFaces = new HashSet<int>();
            for (var i = 0; i < pixels.Length; i++)
            {
                var pixelColor = pixels[i];
                if (pixelColor.a < clip)
                {
                    clippedFaces.Add(i);
                }
                else
                {
                    var tag = new HashSet<string> { $"#{ColorUtility.ToHtmlStringRGB(pixelColor)}" };
                    faceTags.Add(tag);
                }
            }
            var filter = new Filter(
                p => clippedFaces.Contains(p.index),
                p => false // Never called
=======

            Task t = model.LoadModelAsync();
            await t;
            CreateWidgetCommand createCommand = new CreateWidgetCommand(
                WidgetManager.m_Instance.ModelWidgetPrefab, tr, null, forceTransform: true
>>>>>>> 98c78174
            );
            poly = poly.FaceRemove(new OpParams(filter));
            poly.FaceTags = faceTags;
            var recipe = new PolyRecipe
            {
                Faces = poly.ListFacesByVertexIndices().ToList(),
                Vertices = poly.Vertices.Select(v => v.Position).ToList(),
                GeneratorType = GeneratorTypes.GeometryData,
                ColorMethod = ColorMethods.ByTags,
            };
            EditableModelManager.m_Instance.GeneratePolyMesh(poly, recipe, _CurrentTransform());
        }

        [ApiEndpoint("editablemodel.createfrom.camerapath", "Generates a filled path from a camera path")]
        public static void CreateFromCameraPath(int index, int segments)
        {
            var widget = _GetActiveCameraPath(index);
            var cameraPath = widget.Path;
            var path = new List<Vector3>();
            var numKnots = cameraPath.PositionKnots.Count;
            for (float i = 0; i < 1f; i += 1f / segments)
            {
                path.Add(cameraPath.GetPosition(new PathT(i * numKnots)));
            }

            // var path = cameraPath.PositionKnots.Select(k => k.KnotXf.position).ToList();
            _PolyFromPath(path, _CurrentTransform(), App.BrushColor.CurrentColor);
        }

        [ApiEndpoint("editablemodel.createfrom.camerapaths", "Generates a surface from two camera paths")]
        public static void CreateFromCameraPaths(int indexA, int indexB, int segments)
        {
            var widgetA = _GetActiveCameraPath(indexA);
            var cameraPathA = widgetA.Path;

            var widgetB = _GetActiveCameraPath(indexB);
            var cameraPathB = widgetB.Path;
            var verts = new List<Vector3>();
            var numKnotsA = cameraPathA.PositionKnots.Count;
            var numKnotsB = cameraPathB.PositionKnots.Count;

            for (float i = 0; i < 1f; i += 1f / segments)
            {
                verts.Add(cameraPathA.GetPosition(new PathT(i * numKnotsA)));
                verts.Add(cameraPathB.GetPosition(new PathT(i * numKnotsB)));
            }
            var faces = PolyMesh.GenerateQuadStripIndices(verts.Count());
            var poly = new PolyMesh(verts, faces);
            poly.InitTags(App.BrushColor.CurrentColor);
            var recipe = new PolyRecipe
            {
                Faces = poly.ListFacesByVertexIndices().ToList(),
                Vertices = poly.Vertices.Select(v => v.Position).ToList(),
                ColorMethod = ColorMethods.ByTags,
                GeneratorType = GeneratorTypes.GeometryData
            };

            EditableModelManager.m_Instance.GeneratePolyMesh(poly, recipe, _CurrentTransform());
        }

        [ApiEndpoint("editablemodel.create.path", "Generates a filled path")]
        public static void CreatePath(string jsonString)
        {
            var tr = _CurrentTransform();
            var path = JsonConvert.DeserializeObject<List<List<float>>>($"[{jsonString}]")
                .Select(x => _RotatePointAroundPivot(new Vector3(x[0], x[1], x[2]), tr.translation, tr.rotation))
                .ToList();
            _PolyFromPath(path, _CurrentTransform(), App.BrushColor.CurrentColor);
        }


        [ApiEndpoint("editablemodel.create.polygon", "Generates a regular polygon")]
        public static void CreatePolygon(int sides)
        {
            var poly = Shapes.Polygon(sides);
            var recipe = new PolyRecipe
            {
                ColorMethod = ColorMethods.ByTags,
                GeneratorType = GeneratorTypes.Shapes,
                ShapeType = ShapeTypes.Polygon,
                Param1Int = sides
            };
            EditableModelManager.m_Instance.GeneratePolyMesh(poly, recipe, _CurrentTransform());
        }

        [ApiEndpoint("editablemodel.create.off", "Generates a off from POST data")]
        public static void CreateOff(string offData)
        {
            var poly = new PolyMesh(new StringReader(offData));
            var recipe = new PolyRecipe
            {
                Faces = poly.ListFacesByVertexIndices().ToList(),
                Vertices = poly.Vertices.Select(v => v.Position).ToList(),
                ColorMethod = ColorMethods.ByTags,
                GeneratorType = GeneratorTypes.GeometryData
            };
            EditableModelManager.m_Instance.GeneratePolyMesh(poly, recipe, _CurrentTransform());
        }

        [ApiEndpoint("editablemodel.create.obj", "Generates a obj from POST data")]
        public static void CreateObj(string objData)
        {

            var objLoaderFactory = new ObjLoaderFactory();
            var objLoader = objLoaderFactory.Create();

            var stream = new MemoryStream();
            var writer = new StreamWriter(stream);
            writer.Write(objData);
            writer.Flush();
            stream.Position = 0;
            var result = objLoader.Load(stream);
            var verts = result.Vertices.Select(v => new Vector3(v.X, v.Y, v.Z));
            var faceIndices = result
                .Groups
                .SelectMany(g => g.Faces)
                .Select(f => f._vertices.Select(v => v.VertexIndex - 1));
            var poly = new PolyMesh(verts, faceIndices);
            var recipe = new PolyRecipe
            {
                Faces = poly.ListFacesByVertexIndices().ToList(),
                Vertices = poly.Vertices.Select(v => v.Position).ToList(),
                ColorMethod = ColorMethods.ByTags,
                GeneratorType = GeneratorTypes.GeometryData
            };
            EditableModelManager.m_Instance.GeneratePolyMesh(poly, recipe, _CurrentTransform());
        }

        [ApiEndpoint("editablemodel.create.grid", "Generates a grid")]
        public static void CreateGrid(int width, int depth, string type = null, string shape = null)
        {
            GridEnums.GridTypes gridType;
            GridEnums.GridShapes gridShape;

            if (string.IsNullOrEmpty(type))
            {
                gridType = GridEnums.GridTypes.K_4_4_4_4;
            }
            else
            {
                type = type.Replace(",", "_").ToUpper();
                gridType = (GridEnums.GridTypes)Enum.Parse(typeof(GridEnums.GridTypes), type);
            }

            if (string.IsNullOrEmpty(shape))
            {
                gridShape = GridEnums.GridShapes.Plane;
            }
            else
            {
                type = type.Replace(",", "_").ToUpper();
                gridShape = (GridEnums.GridShapes)Enum.Parse(typeof(GridEnums.GridShapes), shape);
            }

            var poly = Grids.Build(gridType, gridShape, width, depth);
            var recipe = new PolyRecipe
            {
                ColorMethod = ColorMethods.ByRole,
                GeneratorType = GeneratorTypes.Grid,
                GridType = (GridEnums.GridTypes)Enum.Parse(typeof(GridEnums.GridTypes), type),
                GridShape = (GridEnums.GridShapes)Enum.Parse(typeof(GridEnums.GridShapes), shape),
                Param1Int = width,
                Param2Int = depth,
            };
            EditableModelManager.m_Instance.GeneratePolyMesh(poly, recipe, _CurrentTransform());
        }

        [ApiEndpoint("editablemodel.create.box", "Generates a box")]
        public static void CreateBox(int width, int height, int depth)
        {
            var type = VariousSolidTypes.Box;
            var poly = VariousSolids.Box(width, height, depth);
            var recipe = new PolyRecipe
            {
                ColorMethod = ColorMethods.ByRole,
                GeneratorType = GeneratorTypes.Various,
                VariousSolidsType = VariousSolidTypes.Box,
                Param1Int = width,
                Param2Int = height,
                Param3Int = depth,
            };
            EditableModelManager.m_Instance.GeneratePolyMesh(poly, recipe, _CurrentTransform());
        }

        [ApiEndpoint("editablemodel.create.sphere", "Generates a sphere")]
        public static void CreateSphere(int width, int height)
        {
            var type = VariousSolidTypes.UvSphere;
            var poly = VariousSolids.UvSphere(width, height);
            var recipe = new PolyRecipe
            {
                ColorMethod = ColorMethods.ByRole,
                GeneratorType = GeneratorTypes.Various,
                VariousSolidsType = VariousSolidTypes.UvSphere,
                Param1Int = width,
                Param2Int = height,
            };
            EditableModelManager.m_Instance.GeneratePolyMesh(poly, recipe, _CurrentTransform());
        }

        [ApiEndpoint("editablemodel.create.hemisphere", "Generates a hemisphere")]
        public static void CreateHemiphere(int width, int height)
        {
            var type = VariousSolidTypes.UvHemisphere;
            var poly = VariousSolids.UvHemisphere(width, height);
            var recipe = new PolyRecipe
            {
                ColorMethod = ColorMethods.ByRole,
                GeneratorType = GeneratorTypes.Various,
                VariousSolidsType = VariousSolidTypes.UvHemisphere,
                Param1Int = width,
                Param2Int = height,
            };
            EditableModelManager.m_Instance.GeneratePolyMesh(poly, recipe, _CurrentTransform());
        }

        [ApiEndpoint("editablemodel.create.polyhedron", "Generates a uniform polyhedron")]
        public static void CreatePolyhedron(string type)
        {
            var wythoff = new WythoffPoly(type);
            var poly = wythoff.Build();
            var recipe = new PolyRecipe
            {
                ColorMethod = ColorMethods.ByRole,
                GeneratorType = GeneratorTypes.Uniform,
                // TODO More tolerant parsing of names
                UniformPolyType = Enum.Parse<UniformTypes>(type.Replace(" ", "_").Replace("%20", "_"))
            };
            EditableModelManager.m_Instance.GeneratePolyMesh(poly, recipe, _CurrentTransform());
        }

        // TODO
        // [ApiEndpoint("editablemodel.create.johnsonsolid", "Generates a Johnson Solid")]
        // public static void CreateJohnsonSolid(string type)
        // {
        //     var poly = JohnsonSolids.Build(type);
        //     var parameters = new Dictionary<string, object>
        //     {
        //         {"type", type},
        //     };
        //     EditableModelManager.m_Instance.GeneratePolyMesh(poly, _CurrentTransform(), ColorMethods.ByTags, GeneratorTypes.Johnson, null, 0, parameters);
        // }

        [ApiEndpoint("editablemodel.create.watermansolid", "Generates a Waterman Solid")]
        public static void CreateWatermanSolid(int root, int c)
        {
            var poly = WatermanPoly.Build(1f, root, c, true);
            var recipe = new PolyRecipe
            {
                ColorMethod = ColorMethods.ByRole,
                GeneratorType = GeneratorTypes.Waterman,
                Param1Int = root,
                Param2Int = c,
            };
            EditableModelManager.m_Instance.GeneratePolyMesh(poly, recipe, _CurrentTransform());
        }

        [ApiEndpoint("editablemodel.create.rotationalsolid", "Generates a Rotational Solid (Prism, Pyramid etc")]
        public static void CreateRotationalSolid(string type, int sides, float height1, float height2)
        {
            if (!Enum.TryParse(type, true, out PolyMesh.Operation solidType)) return;
            var poly = RadialSolids.Build((RadialSolids.RadialPolyType)solidType, sides);
            var recipe = new PolyRecipe
            {
                ColorMethod = ColorMethods.ByRole,
                GeneratorType = GeneratorTypes.Radial,
                RadialPolyType = Enum.Parse<RadialSolids.RadialPolyType>(type),
                Param1Int = sides,
                Param2Float = height1,
                Param3Float = height2
            };
            EditableModelManager.m_Instance.GeneratePolyMesh(poly, recipe, _CurrentTransform());
        }

        [ApiEndpoint("guide.createfrom.editablemodel", "Creates a guide from an editable model")]
        public static void CustomGuideFromEditableModel(int index)
        {
            EditableModelWidget modelWidget = GetActiveEditableModel(index);
            var tr = _CurrentTransform();
            var stencilWidget = EditableModelManager.AddCustomGuide(modelWidget.m_PolyMesh, tr);
            stencilWidget.SetSignedWidgetSize(modelWidget.GetSignedWidgetSize());
        }

        // [ApiEndpoint("editablemodel.modify.color", "Changes the color of an editable model")]
        // public static void ModifyModelColor(int index, Vector3 rgb)
        // {
        //     // TODO
        //     var opDefinition = new PreviewPolyhedron.OpDefinition();
        //     _ApplyOp(index, opDefinition);
        // }

        // [ApiEndpoint("editablemodel.modify.conway", "Apply a Conway operator to a model")]
        // public static void ModifyModelConway(int index, string operation, float param1 = float.NaN, float param2 = float.NaN)
        // {
        //     if (!Enum.TryParse(operation, true, out PolyMesh.Operation op)) return;
        //     var parameters = new Dictionary<string, object>
        //     {
        //         {"type", op},
        //         {"param1", param1},
        //         {"param2", param2},
        //     };
        //     _ApplyOp(index, parameters);
        // }

        [ApiEndpoint("editablemodel.createfrom.model", "Creates a new editable model from an existing model")]
        // TODO transfer color and/or textures
        public static void ConvertModelToEditable(int index, float smoothing = 0.01f)
        {
            ModelWidget widget = _GetActiveModel(index);
            widget.enabled = false;
            var meshes = widget.Model.GetMeshes();
            var faces = new List<List<int>>();
            var verts = new List<Vector3>();

            foreach (var mf in meshes)
            {
                var startV = verts.Count;
                verts.AddRange(mf.mesh.vertices);

                var tris = mf.mesh.triangles;
                for (var i = 0; i < tris.Length; i += 3)
                {
                    faces.Add(
                        new List<int>
                        {
                            tris[i] + startV,
                            tris[i + 1] + startV,
                            tris[i + 2] + startV
                        }
                    );
                }
            }

            var recipe = new PolyRecipe
            {
                ColorMethod = ColorMethods.ByTags,
                GeneratorType = GeneratorTypes.GeometryData,
                Vertices = verts,
                Faces = faces,
            };

            PolyhydraPanel polyPanel = (PolyhydraPanel)PanelManager.m_Instance.GetPanelByType(BasePanel.PanelType.Polyhydra);
            recipe.Colors = (Color[])polyPanel.DefaultColorPalette.Clone();
            recipe.Operators = new List<PreviewPolyhedron.OpDefinition>();

            var poly = new PolyMesh(verts, faces);
            poly.MergeCoplanarFaces(smoothing);
            poly.InitTags(App.BrushColor.CurrentColor);
            EditableModelManager.m_Instance.GeneratePolyMesh(
                poly,
                recipe,
                _CurrentTransform()
            );
        }
    }
}<|MERGE_RESOLUTION|>--- conflicted
+++ resolved
@@ -29,7 +29,6 @@
 {
     public static partial class ApiMethods
     {
-<<<<<<< HEAD
         private static void _PolyFromPath(List<Vector3> path, TrTransform tr, Color color)
         {
             var face = new List<List<int>> { Enumerable.Range(0, path.Count).ToList() };
@@ -62,21 +61,18 @@
         [ApiEndpoint("editablemodel.import", "Imports a model as editable; given a url, a filename in Media Library\\Models or Google Poly ID")]
         public static ModelWidget ImportEditableModel(string location)
         {
-            return _ImportModel(location, true);
-        }
-
-        [ApiEndpoint("model.import", "Imports a model given a url or a filename in Media Library\\Models or Google Poly ID")]
+            var task = _ImportModel(location, true);
+            return task.Result;
+        }
+
+        [ApiEndpoint("model.import", "Imports a model given a url or a filename in Media Library\\Models (Models loaded from a url are saved locally first)")]
         public static ModelWidget ImportModel(string location)
-=======
-        [ApiEndpoint("model.import", "Imports a model given a url or a filename in Media Library\\Models (Models loaded from a url are saved locally first)")]
-
-        public static async Task<ModelWidget> ImportModel(string location)
->>>>>>> 98c78174
-        {
-            return _ImportModel(location, false);
-        }
-
-        private static ModelWidget _ImportModel(string location, bool editable)
+        {
+            var task = _ImportModel(location, false);
+            return task.Result;
+        }
+
+        private static async Task<ModelWidget>  _ImportModel(string location, bool editable)
         {
             const string modelsFolder = "Models";
 
@@ -133,7 +129,8 @@
             }
             else
             {
-                model.LoadModel();
+                Task t = model.LoadModelAsync();
+                await t;
                 CreateWidgetCommand createCommand = new CreateWidgetCommand(
                     WidgetManager.m_Instance.ModelWidgetPrefab, tr, null, forceTransform: true
                 );
@@ -174,7 +171,6 @@
             var poly = widget.m_PolyMesh;
             var alltrs = new List<List<TrTransform>>(poly.Halfedges.Count);
 
-<<<<<<< HEAD
             foreach (var halfedge in poly.Halfedges)
             {
                 var orientation = Quaternion.FromToRotation(Vector3.up, halfedge.Vertex.Normal);
@@ -303,13 +299,6 @@
             var filter = new Filter(
                 p => clippedFaces.Contains(p.index),
                 p => false // Never called
-=======
-
-            Task t = model.LoadModelAsync();
-            await t;
-            CreateWidgetCommand createCommand = new CreateWidgetCommand(
-                WidgetManager.m_Instance.ModelWidgetPrefab, tr, null, forceTransform: true
->>>>>>> 98c78174
             );
             poly = poly.FaceRemove(new OpParams(filter));
             poly.FaceTags = faceTags;
