﻿// Copyright 2022 The Open Brush Authors
//
// Licensed under the Apache License, Version 2.0 (the "License");
// you may not use this file except in compliance with the License.
// You may obtain a copy of the License at
//
//      http://www.apache.org/licenses/LICENSE-2.0
//
// Unless required by applicable law or agreed to in writing, software
// distributed under the License is distributed on an "AS IS" BASIS,
// WITHOUT WARRANTIES OR CONDITIONS OF ANY KIND, either express or implied.
// See the License for the specific language governing permissions and
// limitations under the License.

using System;
using System.Collections.Generic;
using System.Linq;
using System.Text.RegularExpressions;
using Newtonsoft.Json;
using UnityEngine;

namespace TiltBrush
{
    public static partial class ApiMethods
    {
        public static void _DrawFromFloatList(List<List<List<float>>> floatPaths, TrTransform tr, float brushScale = 1f, bool rawStroke = false)
        {
            var allTrList = new List<List<TrTransform>>(floatPaths.Count);
            for (var i = 0; i < floatPaths.Count; i++)
            {
                var item = floatPaths[i];
                var trList = new List<TrTransform>(item.Count);
                for (var j = 0; j < item.Count; j++)
                {
                    var floats = item[j];
                    if (floats.Count == 3)
                    {
                        trList.Add(TrTransform.T(
                            new Vector3(floats[0], floats[1], floats[2])
                        ));
                    }
                    else if (floats.Count == 6)
                    {
                        trList.Add(TrTransform.TR(
                            new Vector3(floats[0], floats[1], floats[2]),
                            Quaternion.Euler(floats[0], floats[1], floats[2])
                        ));
                    }
                    else if (floats.Count == 7)
                    {
                        trList.Add(TrTransform.TRS(
                            new Vector3(floats[0], floats[1], floats[2]),
                            Quaternion.Euler(floats[0], floats[1], floats[2]),
                            floats[3]
                        ));
                    }
                }
                allTrList.Add(trList);
            }
            DrawStrokes.DrawNestedTrList(allTrList, tr, null, brushScale, rawStroke);
        }

        [ApiEndpoint("draw.paths", "Draws a series of paths at the current brush position [[[x1,y1,z1],[x2,y2,z2], etc...]]. Does not move the brush position")]
        public static void DrawPaths(string jsonString)
        {
            var origin = TrTransform.T(ApiManager.Instance.BrushPosition);
            var paths = JsonConvert.DeserializeObject<List<List<List<float>>>>($"[{jsonString}]");
            _DrawFromFloatList(paths, origin);
        }

        [ApiEndpoint("draw.path", "Draws a path at the current brush position [x1,y1,z1],[x2,y2,z2], etc.... Does not move the brush position")]
        public static void DrawPath(string jsonString)
        {
            var origin = ApiManager.Instance.BrushPosition;
            var path = JsonConvert.DeserializeObject<List<List<float>>>($"[{jsonString}]");
            _DrawSinglePath(path, origin);
        }

        [ApiEndpoint("draw.stroke", "Draws an exact brush stroke as recorded in another app")]
        public static void DrawStroke(string jsonString)
        {
            // TODO Use brush rotation
            var strokeData = JsonConvert.DeserializeObject<List<List<float>>>($"[{jsonString}]");
            _DrawSinglePath(strokeData, Vector3.zero, rawStroke: true);
        }

        public static void _DrawSinglePath(List<List<float>> floatPath, Vector3 origin, float scale = 1f, float brushScale = 1f, bool rawStroke = false)
        {
            var floatPaths = new List<List<List<float>>> { floatPath };
            var tr = TrTransform.TRS(origin, Quaternion.identity, scale);
            _DrawFromFloatList(floatPaths, tr, brushScale, rawStroke);
        }

        [ApiEndpoint("draw.polygon", "Draws a polygon at the current brush position. Does not move the brush position")]
        public static void DrawPolygon(int sides, float radius, float angle)
        {
            var tr = TrTransform.TRS(ApiManager.Instance.BrushPosition, Quaternion.Euler(0, 0, angle), radius);
            DrawStrokes.DrawPolygon(sides, tr);
        }

        [ApiEndpoint("draw.text", "Draws the characters supplied at the current brush position")]
        public static void Text(string text)
        {
            var trMatrix = TrTransform.T(ApiManager.Instance.BrushPosition);
            DrawStrokes.DrawText(text, trMatrix);
        }

        [ApiEndpoint("draw.svg", "Draws the path supplied as an SVG Path string at the current brush position")]
        public static void SvgPath(string svgPathString)
        {
            // SVG paths are usually scaled rather large so scale down 100x
            var trMatrix = TrTransform.TRS(ApiManager.Instance.BrushPosition, Quaternion.identity, 0.01f);
            DrawStrokes.DrawSvgPathString(svgPathString, trMatrix);

        }

        [ApiEndpoint("brush.type", "Changes the brush. brushType can either be the brush name or it's guid. brushes are listed in the /help screen")]
        public static void Brush(string brushType)
        {
            var brushDescriptor = LookupBrushDescriptor(brushType);
            if (brushDescriptor != null)
            {
                PointerManager.m_Instance.SetBrushForAllPointers(brushDescriptor);
            }
            else
            {
                Debug.LogError($"No brush found with the name or guid: {brushType}");
            }
        }

        // TODO Find a better home for this
        // Accepts either guid or "Description"
<<<<<<< HEAD
=======
        // Description is matched based on removing all non-alphanumeric characters and lower-casing
>>>>>>> 6f78b1c2
        public static BrushDescriptor LookupBrushDescriptor(string brushType)
        {
            if (brushType == null) return null;
            BrushDescriptor brushDescriptor = null;
            try
            {
                var guid = new Guid(brushType);
                brushDescriptor = BrushCatalog.m_Instance.GetBrush(guid);
            }
            catch (FormatException e)
            {
            }

            if (brushDescriptor == null)
            {
                string AlphaNumericLowerCased(string s) => Regex.Replace(s, @"\W|_", "").ToLower();
                brushType = AlphaNumericLowerCased(brushType);

                try
                {
                    brushDescriptor = BrushCatalog.m_Instance.AllBrushes
                        .First(x => AlphaNumericLowerCased(x.Description) == brushType);
                }
                catch (InvalidOperationException e)
                {
                    Debug.LogError($"No brush found called: {brushType}");
                }
            }
            return brushDescriptor;
        }

        [ApiEndpoint("color.add.hsv", "Adds the supplied values to the current color. Values are hue, saturation and value")]
        public static void AddColorHSV(Vector3 hsv)
        {
            float h, s, v;
            Color.RGBToHSV(App.BrushColor.CurrentColor, out h, out s, out v);
            App.BrushColor.CurrentColor = Color.HSVToRGB(
                (h + hsv.x) % 1f,
                (s + hsv.y) % 1f,
                (v + hsv.z) % 1f
            );
        }

        [ApiEndpoint("color.add.rgb", "Adds the supplied values to the current color. Values are red green and blue")]
        public static void AddColorRGB(Vector3 rgb)
        {
            App.BrushColor.CurrentColor += new Color(rgb.x, rgb.y, rgb.z);
        }

        [ApiEndpoint("color.set.rgb", "Sets the current color. Values are red, green and blue")]
        public static void SetColorRGB(Vector3 rgb)
        {
            App.BrushColor.CurrentColor = new Color(rgb.x, rgb.y, rgb.z);
        }

        [ApiEndpoint("color.set.hsv", "Sets the current color. Values are hue, saturation and value")]
        public static void SetColorHSV(Vector3 hsv)
        {
            App.BrushColor.CurrentColor = Color.HSVToRGB(hsv.x, hsv.y, hsv.z);
        }

        [ApiEndpoint("color.set.html", "Sets the current color. colorString can either be a hex value or a css color name.")]
        public static void SetColorHTML(string color)
        {
            Color c;
            color = color.ToLower();
            if (CssColors.NamesToHex.ContainsKey(color)) color = CssColors.NamesToHex[color];
            if (!color.StartsWith("#")) color = $"#{color}";
            if (ColorUtility.TryParseHtmlString(color, out c))
            {
                App.BrushColor.CurrentColor = c;
            }
            else
            {
                Debug.LogError($"Invalid color: {color}");
            }
        }

        [ApiEndpoint("brush.size.set", "Sets the current brush size")]
        public static void BrushSizeSet(float size)
        {
            PointerManager.m_Instance.MainPointer.BrushSize01 = size;
        }

        [ApiEndpoint("brush.size.add", "Changes the current brush size by 'amount'")]
        public static void BrushSizeAdd(float amount)
        {
            PointerManager.m_Instance.MainPointer.BrushSize01 += amount;
        }

        [ApiEndpoint("draw.camerapath", "Draws along a camera path with the current brush settings")]
        public static void DrawCameraPath(int index, float step)
        {
            CameraPathWidget widget = _GetActiveCameraPath(index);
            CameraPath path = widget.Path;
            DrawStrokes.DrawCameraPath(path, step);
        }
    }

}<|MERGE_RESOLUTION|>--- conflicted
+++ resolved
@@ -130,10 +130,7 @@
 
         // TODO Find a better home for this
         // Accepts either guid or "Description"
-<<<<<<< HEAD
-=======
         // Description is matched based on removing all non-alphanumeric characters and lower-casing
->>>>>>> 6f78b1c2
         public static BrushDescriptor LookupBrushDescriptor(string brushType)
         {
             if (brushType == null) return null;
