--- conflicted
+++ resolved
@@ -373,18 +373,12 @@
         //     SketchControlsScript.m_Instance.IssueGlobalCommand(rEnum);
         // }
 
-        [ApiEndpoint("showfolder.sketch", "Opens a Explorer/Finder window outside of VR showing the user's Sketches folder on the desktop (Mac/Windows only)")]
-        public static void ShowSketchFolder()
+        [ApiEndpoint("showfolder.sketch", "Opens the user's Sketches folder on the desktop")]
+        public static void ShowSketchFolder(int index)
         {
             var rEnum = SketchControlsScript.GlobalCommands.ShowSketchFolder;
-<<<<<<< HEAD
             // TODO Do we need to support the other SketchSetTypes?
             SketchControlsScript.m_Instance.IssueGlobalCommand(rEnum, index, (int)SketchSetType.User);
-=======
-            // TODO iParam1 0 is the first sketch. Do we need to support the other folders?
-            // TODO iParam2 0 is User folder. Do we need to support the other SketchSetTypes?
-            SketchControlsScript.m_Instance.IssueGlobalCommand(rEnum, 0, 0);
->>>>>>> 29419912
         }
 
         [ApiEndpoint("guides.disable", "Toggles guides on and off")]
