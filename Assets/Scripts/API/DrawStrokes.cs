--- conflicted
+++ resolved
@@ -39,20 +39,12 @@
             List<Color> colors = null,
             float brushScale = 1f,
             bool rawStrokes = false,
-<<<<<<< HEAD
-            float smoothing = 0.2f)
-=======
             float smoothing = 0.2f,
             uint group = GroupManager.kIdSketchGroupTagNone)
->>>>>>> f41c0656
         {
             var paths = pathEnumerable.ToList();
             var brush = PointerManager.m_Instance.MainPointer.CurrentBrush;
             uint time = 0;
-<<<<<<< HEAD
-            var group = App.GroupManager.NewUnusedGroup();
-=======
->>>>>>> f41c0656
             int pathIndex = 0;
             for (var i = 0; i < paths.Count; i++)
             {
@@ -111,11 +103,7 @@
                     m_ControlPoints = controlPoints.ToArray(),
                 };
                 stroke.m_ControlPointsToDrop = Enumerable.Repeat(false, stroke.m_ControlPoints.Length).ToArray();
-<<<<<<< HEAD
-                stroke.Group = group;
-=======
                 stroke.Group = new SketchGroupTag(group);
->>>>>>> f41c0656
                 stroke.Recreate(tr, App.Scene.ActiveCanvas);
                 if (pathIndex != 0) stroke.m_Flags = SketchMemoryScript.StrokeFlags.IsGroupContinue;
                 SketchMemoryScript.m_Instance.MemoryListAdd(stroke);
