﻿// Copyright 2022 The Open Brush Authors
//
// Licensed under the Apache License, Version 2.0 (the "License");
// you may not use this file except in compliance with the License.
// You may obtain a copy of the License at
//
//      http://www.apache.org/licenses/LICENSE-2.0
//
// Unless required by applicable law or agreed to in writing, software
// distributed under the License is distributed on an "AS IS" BASIS,
// WITHOUT WARRANTIES OR CONDITIONS OF ANY KIND, either express or implied.
// See the License for the specific language governing permissions and
// limitations under the License.

using System;
using System.Collections.Generic;
using System.IO;
using System.Linq;
using System.Net;
using UnityEngine;

namespace TiltBrush
{
    public static partial class ApiMethods
    {
        private enum Axis { X, Y, Z }

        private static Quaternion _LookAt(Vector3 sourcePoint, Vector3 destPoint)
        {
            Vector3 forwardVector = Vector3.Normalize(destPoint - sourcePoint);
            float dot = Vector3.Dot(Vector3.forward, forwardVector);
            if (Math.Abs(dot - (-1.0f)) < 0.000001f)
            {
                return new Quaternion(Vector3.up.x, Vector3.up.y, Vector3.up.z, 3.1415926535897932f);
            }
            if (Math.Abs(dot - (1.0f)) < 0.000001f)
            {
                return Quaternion.identity;
            }

            float rotAngle = (float)Math.Acos(dot);
            Vector3 rotAxis = Vector3.Cross(Vector3.forward, forwardVector);
            rotAxis = Vector3.Normalize(rotAxis);
            return _CreateFromAxisAngle(rotAxis, rotAngle);
        }

        private static Quaternion _CreateFromAxisAngle(Vector3 axis, float angle)
        {
            float halfAngle = angle * .5f;
            float s = Mathf.Sin(halfAngle);
            Quaternion q;
            q.x = axis.x * s;
            q.y = axis.y * s;
            q.z = axis.z * s;
            q.w = Mathf.Cos(halfAngle);
            return q;
        }

        private static void _ChangeBrushBearing(float angle, Vector3 axis)
        {
            ApiManager.Instance.BrushRotation *= Quaternion.AngleAxis(angle, axis);
        }

        private static void _ChangeSpectatorBearing(float angle, Vector3 axis)
        {
            var cam = SketchControlsScript.m_Instance.GetDropCampWidget();
            cam.transform.rotation *= Quaternion.AngleAxis(angle, axis);
        }

        private static Vector3 _RotatePointAroundPivot(Vector3 point, Vector3 pivot, Quaternion rot)
        {
            Vector3 dir = point - pivot;
            dir = rot * dir;
            point = dir + pivot;
            return point;
        }

        private static TrTransform _CurrentTransform()
        {
            var tr = TrTransform.TR(
                ApiManager.Instance.BrushPosition,
                ApiManager.Instance.BrushRotation
            );
            return tr;
        }

        private static Vector3 _QuantizePosition(Vector3 pos, Vector3 grid)
        {
            float round(float val, float res) { return Mathf.Round(val / res) * res; }
            return new Vector3(round(pos.x, grid.x), round(pos.y, grid.y), round(pos.z, grid.z));
        }

        private static void _ModifyStrokeControlPoints(Func<Vector3, Vector3> func)
        {
            foreach (Stroke stroke in SelectionManager.m_Instance.SelectedStrokes)
            {
                int cpCount = stroke.m_ControlPoints.Length;
                var newCPs = new List<PointerManager.ControlPoint>(cpCount);
                for (var i = 0; i < cpCount; i++)
                {
                    var cp = stroke.m_ControlPoints[i];
                    cp.m_Pos = func(cp.m_Pos);
                    // Only add a control point if it's pos is different to it's predecessor
                    if (i == 0 || (i > 0 && cp.m_Pos != stroke.m_ControlPoints[i - 1].m_Pos))
                    {
                        newCPs.Add(cp);
                    }
                }
                stroke.m_ControlPoints = newCPs.ToArray();
                stroke.Uncreate();
                stroke.Recreate(null, stroke.Canvas);
            }
        }

        private static Vector3 _PerlinNoiseToPosition(Vector3 pos, Vector3 scale, Axis axis)
        {
            pos = new Vector3(pos.x / scale.x, pos.y / scale.y, pos.z / scale.z);
            switch (axis)
            {
                case Axis.X:
                    pos.x += Mathf.PerlinNoise(pos.y, pos.z) * scale.x;
                    break;
                case Axis.Y:
                    pos.y += Mathf.PerlinNoise(pos.x, pos.z) * scale.y;
                    break;
                case Axis.Z:
                    pos.z += Mathf.PerlinNoise(pos.x, pos.y) * scale.z;
                    break;
            }
            return new Vector3(pos.x * scale.x, pos.y * scale.y, pos.z * scale.z);
        }

        private static void _SetWidgetTransform(GrabWidget widget, Vector3 position, Quaternion rotation = default)
        {
            var tr = TrTransform.TR(position, rotation);
            SketchMemoryScript.m_Instance.PerformAndRecordCommand(
                new MoveWidgetCommand(
                    widget,
                    tr,
                    widget.CustomDimension,
                    true
                )
            );
        }

        private static void _ScaleWidget(GrabWidget widget, float scale)
        {
            SketchMemoryScript.m_Instance.PerformAndRecordCommand(
                new MoveWidgetCommand(
                    widget,
                    TrTransform.S(scale),
                    widget.CustomDimension,
                    true
                )
            );
        }

        private static int _NegativeIndexing<T>(int index, IEnumerable<T> enumerable)
        {
            // Python style: negative numbers count from the end
            int count = enumerable.Count();
            if (index < 0) index = count - Mathf.Abs(index);
            return index;
        }

        private static ImageWidget _GetActiveImage(int index)
        {
            index = _NegativeIndexing(index, WidgetManager.m_Instance.ActiveImageWidgets);
            return WidgetManager.m_Instance.ActiveImageWidgets[index].WidgetScript;
        }

        private static VideoWidget _GetActiveVideo(int index)
        {
            index = _NegativeIndexing(index, WidgetManager.m_Instance.ActiveVideoWidgets);
            return WidgetManager.m_Instance.ActiveVideoWidgets[index].WidgetScript;
        }

        private static ModelWidget _GetActiveModel(int index)
        {
            index = _NegativeIndexing(index, WidgetManager.m_Instance.ActiveModelWidgets);
            return WidgetManager.m_Instance.ActiveModelWidgets[index].WidgetScript;
        }

        private static StencilWidget _GetActiveStencil(int index)
        {
            index = _NegativeIndexing(index, WidgetManager.m_Instance.ActiveStencilWidgets);
            return WidgetManager.m_Instance.ActiveStencilWidgets[index].WidgetScript;
        }

        private static CameraPathWidget _GetActiveCameraPath(int index)
        {
            index = _NegativeIndexing(index, WidgetManager.m_Instance.ActiveCameraPathWidgets);
            return WidgetManager.m_Instance.GetNthActiveCameraPath(index);
        }

        private static string _DownloadMediaFileFromUrl(string url, string destinationFolder)
        {
            var request = System.Net.WebRequest.CreateHttp(url);
            request.UserAgent = ApiManager.WEBREQUEST_USER_AGENT;
            request.Method = "HEAD";
            var response = request.GetResponse();
            Uri uri = new Uri(url);

            string filename;
            var contentDisposition = response.Headers["Content-Disposition"];
            if (!String.IsNullOrEmpty(contentDisposition))
            {
                int idx = contentDisposition.IndexOf("filename=") + 10;
                filename = contentDisposition.Substring(idx);
                filename.Replace("\"", "");
            }
            else
            {
                filename = uri.AbsolutePath.Split('/').Last();
            }

            // TODO - make this smarter
            if (filename.ToLower().EndsWith(".jpg") || filename.ToLower().EndsWith(".jpeg") ||
                filename.ToLower().EndsWith(".png") || filename.ToLower().EndsWith(".mp4"))
            {
                var path = Path.Combine(App.MediaLibraryPath(), destinationFolder, filename);
                WebClient wc = new WebClient();
<<<<<<< HEAD
                wc.Headers.Add ("user-agent", ApiManager.WEBREQUEST_USER_AGENT);
=======
                wc.Headers.Add("user-agent", ApiManager.WEBREQUEST_USER_AGENT);
>>>>>>> 0463cd82
                wc.DownloadFile(uri, path);
                return filename;
            }
            return null;
        }

        public static bool _GetSpectatorLayerState(string friendlyName)
        {
            var layerName = _SpectatorConvertFriendlyName(friendlyName);
            var layer = LayerMask.NameToLayer(layerName);
            if (layer == -1) return false;
            int mask = 1 << layer;
            Camera cam = SketchControlsScript.m_Instance.GetDropCampWidget().GetComponentInChildren<Camera>();
            if (cam == null) return false;
            return (cam.cullingMask & mask) != 0;
        }

        public static void _SpectatorShowHideFromFriendlyName(string friendlyName, bool state)
        {
            var layerName = _SpectatorConvertFriendlyName(friendlyName);
            _SpectatorShowHide(layerName, state);
        }

        private static string _SpectatorConvertFriendlyName(string friendlyName)
        {
            switch (friendlyName.Trim().ToLower())
            {
                case "widgets":
                    return "GrabWidgets";
                case "strokes":
                    return "MainCanvas";
                case "selection":
                    return "SelectionCanvas";
                case "headset":
                    return "HeadMesh";
                case "panels":
                    return "Panels";
                case "ui":
                    return "UI";
                case "usertools":
                    return "UserTools";
                default:
                    return "";
            }
        }

        private static void _SpectatorShowHide(string layerName, bool state)
        {
            if (string.IsNullOrEmpty(layerName)) return;
            int mask = 1 << LayerMask.NameToLayer(layerName);
            Camera cam = SketchControlsScript.m_Instance.GetDropCampWidget().GetComponentInChildren<Camera>();
            if (state)
            {
                cam.cullingMask |= mask;
            }
            else
            {
                cam.cullingMask = ~(~cam.cullingMask | mask);
            }
        }
    }
}<|MERGE_RESOLUTION|>--- conflicted
+++ resolved
@@ -220,11 +220,7 @@
             {
                 var path = Path.Combine(App.MediaLibraryPath(), destinationFolder, filename);
                 WebClient wc = new WebClient();
-<<<<<<< HEAD
-                wc.Headers.Add ("user-agent", ApiManager.WEBREQUEST_USER_AGENT);
-=======
                 wc.Headers.Add("user-agent", ApiManager.WEBREQUEST_USER_AGENT);
->>>>>>> 0463cd82
                 wc.DownloadFile(uri, path);
                 return filename;
             }
