﻿// Copyright 2022 The Open Brush Authors
//
// Licensed under the Apache License, Version 2.0 (the "License");
// you may not use this file except in compliance with the License.
// You may obtain a copy of the License at
//
//      http://www.apache.org/licenses/LICENSE-2.0
//
// Unless required by applicable law or agreed to in writing, software
// distributed under the License is distributed on an "AS IS" BASIS,
// WITHOUT WARRANTIES OR CONDITIONS OF ANY KIND, either express or implied.
// See the License for the specific language governing permissions and
// limitations under the License.

using System;
using System.Collections.Generic;
using System.IO;
using System.Linq;
using System.Net;
using UnityEngine;

namespace TiltBrush
{
    public static partial class ApiMethods
    {
        private enum Axis { X, Y, Z }

        private static void _ChangeBrushBearing(float angle, Vector3 axis)
        {
            ApiManager.Instance.BrushRotation *= Quaternion.AngleAxis(angle, axis);
        }

        private static void _ChangeSpectatorBearing(float angle, Vector3 axis)
        {
            var cam = SketchControlsScript.m_Instance.GetDropCampWidget();
            cam.transform.rotation *= Quaternion.AngleAxis(angle, axis);
        }

        private static TrTransform _CurrentTransform()
        {
            var tr = TrTransform.TR(
                ApiManager.Instance.BrushPosition,
                ApiManager.Instance.BrushRotation
            );
            return tr;
        }

        private static Vector3 _QuantizePosition(Vector3 pos, Vector3 grid)
        {
            float round(float val, float res) { return Mathf.Round(val / res) * res; }
            return new Vector3(round(pos.x, grid.x), round(pos.y, grid.y), round(pos.z, grid.z));
        }

        private static void _ModifyStrokeControlPoints(Func<Vector3, Vector3> func)
        {
            foreach (Stroke stroke in SelectionManager.m_Instance.SelectedStrokes)
            {
                var newCPs = new List<PointerManager.ControlPoint>();
                for (var i = 0; i < stroke.m_ControlPoints.Length; i++)
                {
                    var cp = stroke.m_ControlPoints[i];
                    cp.m_Pos = func(cp.m_Pos);
                    // Only add a control point if it's pos is different to it's predecessor
                    if (i == 0 || (i > 0 && cp.m_Pos != stroke.m_ControlPoints[i - 1].m_Pos))
                    {
                        newCPs.Add(cp);
                    }
                }
                stroke.m_ControlPoints = newCPs.ToArray();
                stroke.Uncreate();
                stroke.Recreate(null, stroke.Canvas);
            }
        }

        private static Vector3 _PerlinNoiseToPosition(Vector3 pos, Vector3 scale, Axis axis)
        {
            pos = new Vector3(pos.x / scale.x, pos.y / scale.y, pos.z / scale.z);
            switch (axis)
            {
                case Axis.X:
                    pos.x += Mathf.PerlinNoise(pos.y, pos.z) * scale.x;
                    break;
                case Axis.Y:
                    pos.y += Mathf.PerlinNoise(pos.x, pos.z) * scale.y;
                    break;
                case Axis.Z:
                    pos.z += Mathf.PerlinNoise(pos.x, pos.y) * scale.z;
                    break;
            }
            return new Vector3(pos.x * scale.x, pos.y * scale.y, pos.z * scale.z);
        }

        private static void _SetWidgetPosition(GrabWidget widget, Vector3 position)
        {
            var tr = widget.LocalTransform;
            tr.translation = position;
            SketchMemoryScript.m_Instance.PerformAndRecordCommand(
                new MoveWidgetCommand(widget, tr, widget.CustomDimension, true)
            );
        }

        private static void _SetWidgetRotation(GrabWidget widget, Vector3 rotation)
        {
            var tr = widget.LocalTransform;
            tr.rotation = Quaternion.Euler(rotation);
            SketchMemoryScript.m_Instance.PerformAndRecordCommand(
                new MoveWidgetCommand(widget, tr, widget.CustomDimension, true)
            );
        }

        private static void _SetWidgetScale(GrabWidget widget, float scale)
        {
            var tr = widget.LocalTransform;
            tr.scale = scale;
            SketchMemoryScript.m_Instance.PerformAndRecordCommand(
                new MoveWidgetCommand(widget, tr, widget.CustomDimension, true)
            );
        }

        private static int _NegativeIndexing<T>(int index, IEnumerable<T> enumerable)
        {
            // Python style: negative numbers count from the end
            int count = enumerable.Count();
            if (index < 0) index = count - Mathf.Abs(index);
            return index;
        }

        private static ImageWidget _GetActiveImage(int index)
        {
            index = _NegativeIndexing(index, WidgetManager.m_Instance.ActiveImageWidgets);
            return WidgetManager.m_Instance.ActiveImageWidgets[index].WidgetScript;
        }

<<<<<<< HEAD
        private static TextWidget _GetActiveTextWidget(int index)
        {
            index = _NegativeIndexing(index, WidgetManager.m_Instance.ActiveImageWidgets);
            return WidgetManager.m_Instance.ActiveTextWidgets[index].WidgetScript;
=======
        private static LightWidget _GetActiveLight(int index)
        {
            index = _NegativeIndexing(index, WidgetManager.m_Instance.ActiveLightWidgets);
            return WidgetManager.m_Instance.ActiveLightWidgets[index].WidgetScript;
>>>>>>> f5228c53
        }

        private static VideoWidget _GetActiveVideo(int index)
        {
            index = _NegativeIndexing(index, WidgetManager.m_Instance.ActiveVideoWidgets);
            return WidgetManager.m_Instance.ActiveVideoWidgets[index].WidgetScript;
        }

        private static ModelWidget _GetActiveModel(int index)
        {
            index = _NegativeIndexing(index, WidgetManager.m_Instance.ActiveModelWidgets);
            return WidgetManager.m_Instance.ActiveModelWidgets[index].WidgetScript;
        }

        private static CameraPathWidget _GetActiveCameraPath(int index)
        {
            index = _NegativeIndexing(index, WidgetManager.m_Instance.ActiveCameraPathWidgets);
            return WidgetManager.m_Instance.GetNthActiveCameraPath(index);
        }

        private static string _DownloadMediaFileFromUrl(string url, string relativeDestinationFolder)
        {
            return _DownloadMediaFileFromUrl(new Uri(url), relativeDestinationFolder);
        }

        private static string _DownloadMediaFileFromUrl(Uri url, string relativeDestinationFolder)
        {
            var request = System.Net.WebRequest.Create(url);
            request.Method = "HEAD";
            var response = request.GetResponse();

            string filename;
            var contentDisposition = response.Headers["Content-Disposition"];
            if (!String.IsNullOrEmpty(contentDisposition))
            {
                int idx = contentDisposition.IndexOf("filename=") + 10;
                filename = contentDisposition.Substring(idx);
                filename.Replace("\"", "");
            }
            else
            {
                filename = url.AbsolutePath.Split('/').Last();
            }

            string AbsoluteDestinationPath = Path.Combine(App.MediaLibraryPath(), relativeDestinationFolder);
            if (!Directory.Exists(AbsoluteDestinationPath))
            {
                Directory.CreateDirectory(AbsoluteDestinationPath);
            }

            // Check if file already exists
            // If it does, append sequential numbers to the filename until we get a unique filename
            string fullDestinationPath = Path.Combine(App.MediaLibraryPath(), relativeDestinationFolder, filename);
            int fileVersion = 0;
            string uniqueFilename = filename;
            while (File.Exists(fullDestinationPath))
            {
                fileVersion++;
                string baseFilename = Path.GetFileNameWithoutExtension(filename);
                uniqueFilename = $"{baseFilename} ({fileVersion}){Path.GetExtension(filename)}";
                fullDestinationPath = Path.Combine(App.MediaLibraryPath(), relativeDestinationFolder, uniqueFilename);
            }

            WebClient wc = new WebClient();
            wc.DownloadFile(url, fullDestinationPath);
            return uniqueFilename;
        }

        private static void _SpectatorShowHide(string thing, bool state)
        {
            // Friendly names to layer names
            string layerName = null;
            switch (thing.Trim().ToLower())
            {
                case "widgets":
                    layerName = "GrabWidgets";
                    break;
                case "strokes":
                    layerName = "MainCanvas";
                    break;
                case "selection":
                    layerName = "SelectionCanvas";
                    break;
                case "headset":
                    layerName = "HeadMesh";
                    break;
                case "panels":
                    layerName = "Panels";
                    break;
                case "ui":
                    layerName = "UI";
                    break;
                case "usertools":
                    layerName = "UserTools";
                    break;
            }

            if (layerName == null) return;

            int mask = 1 << LayerMask.NameToLayer(layerName);
            Camera cam = SketchControlsScript.m_Instance.GetDropCampWidget().GetComponentInChildren<Camera>();
            if (state)
            {
                cam.cullingMask |= mask;
            }
            else
            {
                cam.cullingMask = ~(~cam.cullingMask | mask);
            }
        }
    }
}<|MERGE_RESOLUTION|>--- conflicted
+++ resolved
@@ -131,17 +131,16 @@
             return WidgetManager.m_Instance.ActiveImageWidgets[index].WidgetScript;
         }
 
-<<<<<<< HEAD
         private static TextWidget _GetActiveTextWidget(int index)
         {
             index = _NegativeIndexing(index, WidgetManager.m_Instance.ActiveImageWidgets);
             return WidgetManager.m_Instance.ActiveTextWidgets[index].WidgetScript;
-=======
+        }
+
         private static LightWidget _GetActiveLight(int index)
         {
             index = _NegativeIndexing(index, WidgetManager.m_Instance.ActiveLightWidgets);
             return WidgetManager.m_Instance.ActiveLightWidgets[index].WidgetScript;
->>>>>>> f5228c53
         }
 
         private static VideoWidget _GetActiveVideo(int index)
