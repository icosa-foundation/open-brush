--- conflicted
+++ resolved
@@ -13,10 +13,6 @@
 // limitations under the License.
 
 using System;
-<<<<<<< HEAD
-using UnityEngine;
-=======
->>>>>>> 29419912
 
 namespace TiltBrush
 {
@@ -32,18 +28,7 @@
         {
             base.OnEnablePanel();
             // Safe to run multiple times as it checks m_IsInitialized
-<<<<<<< HEAD
-            try
-            {
-                LuaManager.Instance?.Init();
-            }
-            catch (Exception e)
-            {
-                Debug.LogWarning($"Error initializing LuaManager: {e}");
-            }
-=======
             LuaManager.Instance?.Init();
->>>>>>> 29419912
         }
 
         public void InitScriptUiNav()
