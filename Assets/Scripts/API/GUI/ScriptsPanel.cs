﻿// Copyright 2022 The Tilt Brush Authors
//
// Licensed under the Apache License, Version 2.0 (the "License");
// you may not use this file except in compliance with the License.
// You may obtain a copy of the License at
//
//      http://www.apache.org/licenses/LICENSE-2.0
//
// Unless required by applicable law or agreed to in writing, software
// distributed under the License is distributed on an "AS IS" BASIS,
// WITHOUT WARRANTIES OR CONDITIONS OF ANY KIND, either express or implied.
// See the License for the specific language governing permissions and
// limitations under the License.

using System;

namespace TiltBrush
{
    public class ScriptsPanel : BasePanel
    {

        public BaseButton SymmetryScriptButton;
        public BaseButton PointerScriptButton;
        public BaseButton ToolScriptButton;
<<<<<<< HEAD
=======
        public ToggleButton BackgroundScriptsButton;
>>>>>>> 6f78b1c2

        public void InitScriptUiNav()
        {
            foreach (var nav in GetComponentsInChildren<ScriptUiNav>())
            {
                nav.Init();
            }
            foreach (var nav in GetComponentsInChildren<ScriptUiNavMultiple>())
            {
                nav.Init();
            }
        }

        public void TogglePointerScript(ToggleButton btn)
        {
            LuaManager.Instance.EnablePointerScript(btn.IsToggledOn);
        }

        public void ToggleBackgroundScripts(ToggleButton btn)
        {
            LuaManager.Instance.EnableBackgroundScripts(btn.IsToggledOn);
        }

        public void ConfigureScriptButton(LuaApiCategory category, string scriptName, string description)
        {
            BaseButton btn = category switch
            {
                LuaApiCategory.PointerScript => PointerScriptButton,
                LuaApiCategory.ToolScript => ToolScriptButton,
                LuaApiCategory.SymmetryScript => SymmetryScriptButton,
                _ => throw new ArgumentOutOfRangeException(nameof(category), category, null)
            };
            btn.SetDescriptionText($"{category}: {scriptName}");
            if (description != null)
            {
                btn.SetExtraDescriptionText(description);
            }
        }

        public void HandleGoogleDriveSync()
        {
            if (!App.DriveSync.IsFolderOfTypeSynced(DriveSync.SyncedFolderType.Scripts))
            {
                App.DriveSync.ToggleSyncOnFolderOfType(DriveSync.SyncedFolderType.Scripts);
            }
            App.DriveSync.SyncLocalFilesAsync().AsAsyncVoid();
        }
    }
}<|MERGE_RESOLUTION|>--- conflicted
+++ resolved
@@ -22,10 +22,7 @@
         public BaseButton SymmetryScriptButton;
         public BaseButton PointerScriptButton;
         public BaseButton ToolScriptButton;
-<<<<<<< HEAD
-=======
         public ToggleButton BackgroundScriptsButton;
->>>>>>> 6f78b1c2
 
         public void InitScriptUiNav()
         {
