--- conflicted
+++ resolved
@@ -27,11 +27,7 @@
         protected override void OnEnablePanel()
         {
             base.OnEnablePanel();
-<<<<<<< HEAD
-            // Save to run multiple times as it checks m_IsInitialized
-=======
             // Safe to run multiple times as it checks m_IsInitialized
->>>>>>> 7460f22e
             LuaManager.Instance?.Init();
         }
 
