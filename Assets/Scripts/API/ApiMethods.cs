--- conflicted
+++ resolved
@@ -681,8 +681,6 @@
         }
 
         [ApiEndpoint(
-<<<<<<< HEAD
-=======
             "strokes.debug", "Logs some debug info about the strokes"
         )]
         public static void StrokesDebug()
@@ -691,7 +689,6 @@
         }
 
         [ApiEndpoint(
->>>>>>> 4b8df0d2
             "panel.attach",
             "Attaches the given panel to the user's wand",
             "scripts"
@@ -728,15 +725,12 @@
         {
             ClearLayerCommand cmd = new ClearLayerCommand(layer);
             SketchMemoryScript.m_Instance.PerformAndRecordCommand(cmd);
-<<<<<<< HEAD
-=======
         }
 
         [ApiEndpoint("debug.ram", "Enable/Disable logging of RAM usage to the in-app console (Android only)")]
         public static void EnableRamLogging(bool active)
         {
             App.Instance.RamLoggingActive = active;
->>>>>>> 4b8df0d2
         }
 
         [ApiEndpoint(
@@ -855,7 +849,6 @@
             "2,6,8"
         )]
         public static void SymmetrySetPosition(Vector3 position)
-<<<<<<< HEAD
         {
             var widget = PointerManager.m_Instance.SymmetryWidget;
             _SetWidgetPosition(widget, position);
@@ -911,63 +904,6 @@
         }
 
         [ApiEndpoint(
-=======
-        {
-            var widget = PointerManager.m_Instance.SymmetryWidget;
-            _SetWidgetPosition(widget, position);
-        }
-
-        [ApiEndpoint(
-            "symmetry.set.rotation",
-            "Sets the symmetry widget rotation",
-            "45,30,0"
-        )]
-        public static void SymmetrySetRotation(Vector3 rotation)
-        {
-            _SymmetrySetRotation(Quaternion.Euler(rotation));
-        }
-
-        [ApiEndpoint(
-            "symmetry.set.transform",
-            "Sets the position and rotation of the symmetry widget",
-            "2,6,8,45,30,0"
-        )]
-        public static void SymmetrySetTransform(Vector3 position, Vector3 rotation)
-        {
-            _SymmetrySetTransform(position, Quaternion.Euler(rotation));
-        }
-
-        public static void _SymmetrySetRotation(Quaternion rotation)
-        {
-            var widget = PointerManager.m_Instance.SymmetryWidget;
-            _SetWidgetRotation(widget, rotation);
-        }
-
-        public static void _SymmetrySetTransform(Vector3 position, Quaternion rotation)
-        {
-            var widget = PointerManager.m_Instance.SymmetryWidget;
-            _SetWidgetTransform(widget, position, rotation);
-        }
-
-        [ApiEndpoint(
-            "brush.force.painting.on",
-            "Turns on or off an override that paints even if the trigger is not pressed.",
-            "true"
-        )]
-        public static void ForcePaintingOn(bool active)
-        {
-            if (active)
-            {
-                ApiManager.Instance.ForcePainting = ApiManager.ForcePaintingMode.ForcedOn;
-            }
-            else
-            {
-                ApiManager.Instance.ForcePainting = ApiManager.ForcePaintingMode.None;
-            }
-        }
-
-        [ApiEndpoint(
->>>>>>> 4b8df0d2
             "brush.force.painting.off",
             "Turns on or off an override that stops the user painting even if the trigger is pressed.",
             "false"
@@ -1074,7 +1010,6 @@
         {
             // TODO
             //_SetWidgetRotation(_GetActiveLight(index), rotation);
-<<<<<<< HEAD
         }
 
         [ApiEndpoint(
@@ -1114,6 +1049,15 @@
             return path;
         }
 
+        [ApiEndpoint(
+            "scripts.initPluginScripting",
+            "Call this before using any HTTP endpoint that accesses plugins (including html pages that list plugins)",
+            ""
+        )]
+        public static void InitPluginScripting()
+        {
+            LuaManager.Instance.Init();
+        }
 
         [ApiEndpoint(
             "scripts.toolscript.activate",
@@ -1212,154 +1156,6 @@
 
 
         [ApiEndpoint(
-=======
-        }
-
-        [ApiEndpoint(
-            "image.formEncode",
-            "Converts an image to a string suitable for use in a form",
-            "2"
-        )]
-        public static string FormEncodeImage(int index)
-        {
-            var path = _GetActiveImage(index).ReferenceImage.FileFullPath;
-            return Convert.ToBase64String(File.ReadAllBytes(path));
-        }
-
-        [ApiEndpoint(
-            "image.base64Decode",
-            "Saves an image based on a base64 encoded string"
-        )]
-        public static string SaveBase64(string base64, string filename)
-        {
-            var bytes = Convert.FromBase64String(base64);
-            if (bytes.Length > 4 && bytes[1] == 'P' && bytes[2] == 'N' && bytes[3] == 'G')
-            {
-                if (!filename.ToLower().EndsWith(".png"))
-                {
-                    filename += ".png";
-                }
-            }
-            else if (bytes.Length > 3 && bytes[0] == 0xFF && bytes[1] == 0xD8 && bytes[2] == 0xFF)
-            {
-                if (!filename.ToLower().EndsWith(".jpg") && !filename.ToLower().EndsWith(".jpeg"))
-                {
-                    filename += ".jpg";
-                }
-            }
-            var path = Path.Combine(App.ReferenceImagePath(), filename);
-            File.WriteAllBytes(path, bytes);
-            return path;
-        }
-
-        [ApiEndpoint(
-            "scripts.initPluginScripting",
-            "Call this before using any HTTP endpoint that accesses plugins (including html pages that list plugins)",
-            ""
-        )]
-        public static void InitPluginScripting()
-        {
-            LuaManager.Instance.Init();
-        }
-
-        [ApiEndpoint(
-            "scripts.toolscript.activate",
-            "Activate the given tool script",
-            "Spiral"
-        )]
-        public static void ActivateToolScript(string scriptName)
-        {
-            LuaManager.Instance.SetActiveScriptByName(LuaApiCategory.ToolScript, scriptName);
-            SketchSurfacePanel.m_Instance.EnableSpecificTool(BaseTool.ToolType.ScriptedTool);
-        }
-
-        [ApiEndpoint(
-            "scripts.toolscript.deactivate",
-            "Dectivate the tool script",
-            "Spiral"
-        )]
-        public static void DeactivateToolScript()
-        {
-            SketchSurfacePanel.m_Instance.EnableDefaultTool();
-        }
-
-        [ApiEndpoint(
-            "scripts.symmetryscript.activate",
-            "Activate the given symmetry script",
-            "Boids"
-        )]
-        public static void ActivateSymmetryScript(string scriptName)
-        {
-            LuaManager.Instance.SetActiveScriptByName(LuaApiCategory.SymmetryScript, scriptName);
-            PointerManager.m_Instance.SetSymmetryMode(PointerManager.SymmetryMode.ScriptedSymmetryMode);
-        }
-
-        [ApiEndpoint(
-            "scripts.symmetryscript.deactivate",
-            "Dectivate the symmetry script",
-            "Boids"
-        )]
-        public static void DeactivateSymmetryScript()
-        {
-            PointerManager.m_Instance.SetSymmetryMode(PointerManager.SymmetryMode.None);
-        }
-
-        [ApiEndpoint(
-            "scripts.pointerscript.activate",
-            "Activate the given pointer script",
-            "Loops"
-        )]
-        public static void ActivatePointerScript(string scriptName)
-        {
-            LuaManager.Instance.SetActiveScriptByName(LuaApiCategory.PointerScript, scriptName);
-            LuaManager.Instance.PointerScriptsEnabled = true;
-        }
-
-        [ApiEndpoint(
-            "scripts.pointerscript.deactivate",
-            "Dectivate the pointer script",
-            "Loops"
-        )]
-        public static void DeactivatePointerScript()
-        {
-            LuaManager.Instance.PointerScriptsEnabled = false;
-        }
-
-        [ApiEndpoint(
-            "scripts.backgroundscript.activate",
-            "Activate the given background script",
-            "Lines"
-        )]
-        public static void ActivateBackgroundScript(string scriptName)
-        {
-            LuaManager.Instance.ToggleBackgroundScript(scriptName);
-        }
-
-        [ApiEndpoint(
-            "scripts.backgroundscript.deactivate",
-            "Dectivate the given background script",
-            "Lines"
-        )]
-        public static void DeactivateBackgroundScript(string scriptName)
-        {
-            LuaManager.Instance.ToggleBackgroundScript(scriptName);
-        }
-
-        [ApiEndpoint("scripts.backgroundscript.activateall", "Dectivate all background scripts")]
-        public static void ActivateAllBackgroundScripts()
-        {
-            LuaManager.Instance.EnableBackgroundScripts(true);
-        }
-
-        [ApiEndpoint("scripts.backgroundscript.deactivateall", "Dectivate all background scripts")]
-        public static void DectivateAllBackgroundScripts()
-        {
-            LuaManager.Instance.EnableBackgroundScripts(false);
-        }
-
-
-        [ApiEndpoint(
->>>>>>> 4b8df0d2
             "guide.add",
             "Adds a guide to the scene (cube, sphere, capsule, cone, ellipsoid)",
             "cube"
