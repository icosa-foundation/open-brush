--- conflicted
+++ resolved
@@ -557,14 +557,11 @@
             SelectionManager.m_Instance.SelectWidget(widget);
         }
 
-<<<<<<< HEAD
-=======
         public static void DeselectWidget(GrabWidget widget)
         {
             SelectionManager.m_Instance.DeselectWidget(widget);
         }
 
->>>>>>> f41c0656
         public static void DeleteWidget(GrabWidget widget)
         {
             widget.HideNow(force: true);
@@ -587,7 +584,6 @@
         public static void SymmetrySetRotation(Vector3 rotation)
         {
             _SymmetrySetRotation(Quaternion.Euler(rotation));
-<<<<<<< HEAD
         }
 
         [ApiEndpoint("symmetry.set.transform", "Sets the position and rotation of the symmetry widget")]
@@ -644,64 +640,6 @@
         [ApiEndpoint("image.select", "Selects an image by index.")]
         public static void SelectImage(int index)
         {
-=======
-        }
-
-        [ApiEndpoint("symmetry.set.transform", "Sets the position and rotation of the symmetry widget")]
-        public static void SymmetrySetTransform(Vector3 position, Vector3 rotation)
-        {
-            _SymmetrySetTransform(position, Quaternion.Euler(rotation));
-        }
-
-        public static void _SymmetrySetRotation(Quaternion rotation)
-        {
-            var widget = PointerManager.m_Instance.SymmetryWidget;
-            _SetWidgetTransform(widget, widget.transform.position, rotation);
-        }
-
-        public static void _SymmetrySetTransform(Vector3 position, Quaternion rotation)
-        {
-            var widget = PointerManager.m_Instance.SymmetryWidget;
-            _SetWidgetTransform(widget, position, rotation);
-        }
-
-        [ApiEndpoint("brush.force.painting.on", "Start painting even if the trigger isn't pressed")]
-        public static void ForcePaintingOn(bool active)
-        {
-            if (active)
-            {
-                ApiManager.Instance.ForcePainting = ApiManager.ForcePaintingMode.ForcedOn;
-            }
-            else
-            {
-                ApiManager.Instance.ForcePainting = ApiManager.ForcePaintingMode.None;
-            }
-        }
-
-        [ApiEndpoint("brush.force.painting.off", "Stop painting even if the trigger is pressed")]
-        public static void ForcePaintingOff(bool active)
-        {
-            if (active)
-            {
-                ApiManager.Instance.ForcePainting = ApiManager.ForcePaintingMode.ForcedOff;
-            }
-            else
-            {
-                ApiManager.Instance.ForcePainting = ApiManager.ForcePaintingMode.None;
-            }
-        }
-
-        [ApiEndpoint("brush.new.stroke", "Ends the current stroke and starts a new one next frame")]
-        public static void ForceNewStroke()
-        {
-            ApiManager.Instance.PreviousForcePaintingMode = ApiManager.Instance.ForcePainting;
-            ApiManager.Instance.ForcePainting = ApiManager.ForcePaintingMode.ForceNewStroke;
-        }
-
-        [ApiEndpoint("image.select", "Selects an image by index.")]
-        public static void SelectImage(int index)
-        {
->>>>>>> f41c0656
             SelectWidget(_GetActiveImage(index));
         }
 
