--- conflicted
+++ resolved
@@ -814,8 +814,19 @@
         )]
         public static void PositionModel(int index, Vector3 position)
         {
-<<<<<<< HEAD
-            _SetWidgetTransform(_GetActiveModel(index), position);
+            _SetWidgetPosition(_GetActiveModel(index), position);
+        }
+
+        [ApiEndpoint("model.rotation", "Set a model's rotation to the given angles")]
+        public static void RotateModel(int index, Vector3 rotation)
+        {
+            _SetWidgetRotation(_GetActiveModel(index), rotation);
+        }
+
+        [ApiEndpoint("model.scale", "Set a model's scale to the amount")]
+        public static void RotateModel(int index, float scale)
+        {
+            _SetWidgetScale(_GetActiveModel(index), scale);
         }
 
         [ApiEndpoint(
@@ -826,7 +837,7 @@
         public static void SymmetrySetPosition(Vector3 position)
         {
             var widget = PointerManager.m_Instance.SymmetryWidget;
-            _SetWidgetTransform(widget, position);
+            _SetWidgetPosition(widget, position);
         }
 
         [ApiEndpoint(
@@ -852,28 +863,13 @@
         public static void _SymmetrySetRotation(Quaternion rotation)
         {
             var widget = PointerManager.m_Instance.SymmetryWidget;
-            _SetWidgetTransform(widget, widget.transform.position, rotation);
+            _SetWidgetRotation(widget, widget.transform.position, rotation);
         }
 
         public static void _SymmetrySetTransform(Vector3 position, Quaternion rotation)
         {
             var widget = PointerManager.m_Instance.SymmetryWidget;
             _SetWidgetTransform(widget, position, rotation);
-=======
-            _SetWidgetPosition(_GetActiveModel(index), position);
-        }
-
-        [ApiEndpoint("model.rotation", "Set a model's rotation to the given angles")]
-        public static void RotateModel(int index, Vector3 rotation)
-        {
-            _SetWidgetRotation(_GetActiveModel(index), rotation);
-        }
-
-        [ApiEndpoint("model.scale", "Set a model's scale to the amount")]
-        public static void RotateModel(int index, float scale)
-        {
-            _SetWidgetScale(_GetActiveModel(index), scale);
->>>>>>> 33c86d64
         }
 
         [ApiEndpoint(
@@ -974,9 +970,6 @@
         )]
         public static void PositionImage(int index, Vector3 position)
         {
-<<<<<<< HEAD
-            _SetWidgetTransform(_GetActiveImage(index), position);
-=======
             _SetWidgetPosition(_GetActiveImage(index), position);
         }
 
@@ -1002,7 +995,7 @@
         public static void RotateLight(int index, Vector3 rotation)
         {
             _SetWidgetRotation(_GetActiveLight(index), rotation);
->>>>>>> 33c86d64
+            _SetWidgetTransform(_GetActiveImage(index), position);
         }
 
         [ApiEndpoint(
