--- conflicted
+++ resolved
@@ -263,11 +263,7 @@
         {
             Vector3 directionVector = ApiManager.Instance.BrushRotation * Vector3.forward;
             var end = directionVector * distance;
-<<<<<<< HEAD
-            var path = new List<List<TrTransform>> {new List<TrTransform>{TrTransform.identity, TrTransform.T(end)}};
-=======
             var path = new List<List<TrTransform>> { new List<TrTransform> { TrTransform.identity, TrTransform.T(end) } };
->>>>>>> 0463cd82
             DrawStrokes.DrawNestedTrList(path, TrTransform.T(ApiManager.Instance.BrushPosition));
             ApiManager.Instance.BrushPosition += end;
         }
@@ -397,11 +393,7 @@
                 videoWidget.Show(true);
                 cmd.SetWidgetCost(videoWidget.GetTiltMeterCost());
                 // videoWidget.VideoController.Playing = true;
-<<<<<<< HEAD
-                UnityAsyncAwaitUtil.AsyncCoroutineRunner.Instance.StartCoroutine(video.PrepareVideoPlayer(() => {}));
-=======
                 UnityAsyncAwaitUtil.AsyncCoroutineRunner.Instance.StartCoroutine(video.PrepareVideoPlayer(() => { }));
->>>>>>> 0463cd82
             }
             return videoWidget;
         }
