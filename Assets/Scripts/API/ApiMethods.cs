﻿// Copyright 2021 The Open Brush Authors
//
// Licensed under the Apache License, Version 2.0 (the "License");
// you may not use this file except in compliance with the License.
// You may obtain a copy of the License at
//
//      http://www.apache.org/licenses/LICENSE-2.0
//
// Unless required by applicable law or agreed to in writing, software
// distributed under the License is distributed on an "AS IS" BASIS,
// WITHOUT WARRANTIES OR CONDITIONS OF ANY KIND, either express or implied.
// See the License for the specific language governing permissions and
// limitations under the License.

using System;
using System.Collections.Generic;
using System.IO;
using System.Linq;
using UnityEngine;

namespace TiltBrush
{
    // ReSharper disable once UnusedType.Global
    public static partial class ApiMethods
    {

        // Example of calling a command and recording an undo step
        // [ApiEndpoint("foo", "")]
        // public static void FooCommand()
        // {
        //     FooCommand cmd = new FooCommand();
        //     SketchMemoryScript.m_Instance.PerformAndRecordCommand(cmd);
        // }

        [ApiEndpoint(
            "listenfor.strokes",
            "Adds the url of an app that wants to receive the data for a stroke as each one is finished",
            "http://localhost:8000/"
        )]
        public static void AddListener(string url)
        {
            ApiManager.Instance.AddOutgoingCommandListener(new Uri(url));
        }

        [ApiEndpoint("showfolder.scripts", "Opens the user's Scripts folder on the desktop")]
        public static void OpenUserScriptsFolder()
        {
            OpenUserFolder(ApiManager.Instance.UserScriptsPath());
        }

        [ApiEndpoint("showfolder.exports", "Opens the user's Exports folder on the desktop")]
        public static void OpenExportFolder()
        {
            OpenUserFolder(App.UserExportPath());
        }

        private static void OpenUserFolder(string path)
        {
            // Launch external window and tell the user we did so
            // TODO This call is windows only
            if (Application.platform == RuntimePlatform.WindowsPlayer || Application.platform == RuntimePlatform.WindowsEditor)
            {
                OutputWindowScript.m_Instance.CreateInfoCardAtController(
                    InputManager.ControllerName.Brush,
                    "Folder opened on desktop", fPopScalar: 0.5f
                );
                System.Diagnostics.Process.Start("explorer.exe", "/select," + path);
            }
        }

        [ApiEndpoint(
            "spectator.move.to",
            "Moves the spectator camera to the given position",
            "1,1,1"
        )]
        public static void MoveSpectatorTo(Vector3 position)
        {
            var cam = SketchControlsScript.m_Instance.GetDropCampWidget();
            cam.transform.position = position;
        }

        [ApiEndpoint(
            "spectator.move.by",
            "Moves the spectator camera by the given amount",
            "1,1,1"
        )]
        public static void MoveSpectatorBy(Vector3 amount)
        {
            var cam = SketchControlsScript.m_Instance.GetDropCampWidget();
            cam.transform.position += amount;
        }

        [ApiEndpoint(
            "user.move.to",
            "Moves the user to the given position",
            "1,1,1"
        )]
        public static void MoveUserTo(Vector3 position)
        {
            TrTransform pose = App.Scene.Pose;
            pose.translation = position;
            float BoundsRadius = SceneSettings.m_Instance.HardBoundsRadiusMeters_SS;
            pose = SketchControlsScript.MakeValidScenePose(pose, BoundsRadius);
            App.Scene.Pose = pose;
        }

        [ApiEndpoint(
            "user.move.by",
            "Moves the user by the given amount",
            "1,1,1"
        )]
        public static void MoveUserBy(Vector3 amount)
        {
            TrTransform pose = App.Scene.Pose;
            pose.translation -= amount;
            App.Scene.Pose = pose;
        }

        [ApiEndpoint(
            "spectator.turn.y",
            "Rotates the spectator camera left or right.",
            "45"
        )]
        public static void SpectatorYaw(float angle)
        {
            _ChangeSpectatorBearing(angle, Vector3.up);
        }

        [ApiEndpoint(
            "spectator.turn.x",
            "Rotates the spectator camera up or down.",
            "45"
        )]
        public static void SpectatorPitch(float angle)
        {
            _ChangeSpectatorBearing(angle, Vector3.left);
        }

        [ApiEndpoint(
            "spectator.turn.z",
            "Tilts the angle of the spectator camera clockwise or anticlockwise.",
            "45"
        )]
        public static void SpectatorRoll(float angle)
        {
            _ChangeSpectatorBearing(angle, Vector3.forward);
        }

        [ApiEndpoint(
            "user.turn.y",
            "Rotates the user camera left or right.",
            "45"
        )]
        public static void UserYaw(float angle)
        {
            ChangeUserBearing(angle, Vector3.up);
        }

        [ApiEndpoint(
            "user.turn.x",
            "Rotates the user camera up or down. (monoscopic mode only)",
            "45"
        )]
        public static void UserPitch(float angle)
        {
            ChangeUserBearing(angle, Vector3.left);
        }

        [ApiEndpoint(
            "user.turn.z",
            "Tilts the angle of the user camera clockwise or anticlockwise. (monoscopic mode only)",
            "45"
        )]
        public static void UserRoll(float angle)
        {
            ChangeUserBearing(angle, Vector3.forward);
        }

        [ApiEndpoint(
            "scene.scale.to",
            "Sets the scene scale to the given value",
            "0.5"
        )]
        public static void ScaleSceneTo(float scale)
        {
            TrTransform lookPose = App.Scene.Pose;
            lookPose.scale = scale;
            App.Scene.Pose = lookPose;
        }

        [ApiEndpoint(
            "scene.scale.by",
            "Scales the scene by the given amount",
            "1.5"
        )]
        public static void ScaleSceneBy(float amount)
        {
            TrTransform lookPose = App.Scene.Pose;
            lookPose.scale *= amount;
            App.Scene.Pose = lookPose;
        }

        public static void ChangeUserBearing(float angle, Vector3 axis)
        {
            TrTransform lookPose = App.Scene.Pose;
            lookPose.rotation *= Quaternion.AngleAxis(angle, axis);
            App.Scene.Pose = lookPose;
        }

        [ApiEndpoint(
            "spectator.direction",
            "Points the spectator camera to look in the specified direction. Angles are given in x,y,z degrees",
            "45,45,0"
        )]
        public static void SpectatorDirection(Vector3 direction)
        {
            Quaternion qNewRotation = Quaternion.Euler(direction.x, direction.y, direction.z);
            var cam = SketchControlsScript.m_Instance.GetDropCampWidget();
            cam.transform.rotation = qNewRotation;
        }

        [ApiEndpoint(
            "user.direction",
            "Points the user camera to look in the specified direction. Angles are given in x,y,z degrees. (Monoscopic mode only)",
            "45,45,0"
        )]
        public static void UserDirection(Vector3 direction)
        {
            TrTransform lookPose = App.Scene.Pose;
            Quaternion qNewRotation = Quaternion.Euler(direction.x, direction.y, direction.z);
            lookPose.rotation = qNewRotation;
            App.Scene.Pose = lookPose;
        }

        [ApiEndpoint(
            "spectator.look.at",
            "Points the spectator camera towards a specific point",
            "1,2,3"
        )]
        public static void SpectatorLookAt(Vector3 position)
        {
            var cam = SketchControlsScript.m_Instance.GetDropCampWidget();
            cam.transform.LookAt(position);
        }

        [ApiEndpoint(
            "user.look.at",
            "Points the user camera towards a specific point (In VR this only changes the y axis. In monoscopic mode it changes all 3 axes)",
            "1,2,3"
        )]
        public static void UserLookAt(Vector3 direction)
        {
            TrTransform lookPose = App.Scene.Pose;
            Quaternion qNewRotation = Quaternion.Euler(direction.x, direction.y, direction.z);
            lookPose.rotation = qNewRotation;
            App.Scene.Pose = lookPose;
        }

        [ApiEndpoint(
            "spectator.mode",
            "Sets the spectator camera mode to one of stationary, slowFollow, wobble, circular",
            "stationary")]
        public static void SpectatorMode(string mode)
        {
            var cam = SketchControlsScript.m_Instance.GetDropCampWidget();
            switch (mode.ToLower())
            {
                case "stationary":
                    cam.SetMode(DropCamWidget.Mode.Stationary);
                    break;
                case "slowfollow":
                    cam.SetMode(DropCamWidget.Mode.SlowFollow);
                    break;
                case "wobble":
                    cam.SetMode(DropCamWidget.Mode.Wobble);
                    break;
                case "circular":
                    cam.SetMode(DropCamWidget.Mode.Circular);
                    break;
            }
        }

        [ApiEndpoint(
            "spectator.hide",
            "Hides the chosen type of elements from the spectator camera (widgets, strokes, selection, headset, panels, ui",
            "panels")]
        public static void SpectatorHide(string thing)
        {
            _SpectatorShowHideFromFriendlyName(thing, false);
        }

        [ApiEndpoint(
            "brush.move.to",
            "Moves the brush to the given coordinates",
            "widgets"
        )]
        public static void BrushMoveTo(Vector3 position)
        {
            ApiManager.Instance.BrushPosition = position;
        }

        [ApiEndpoint(
            "brush.move.to.hand",
            "Moves the brush to the given hand (l or r",
            "r")]
        public static void BrushMoveToHand(string hand, bool alsoRotate = false)
        {
            Transform tr;
            if (hand.ToLower().StartsWith("l"))
            {
                tr = InputManager.Wand.Transform;

            }
            else
            {
                tr = PointerManager.m_Instance.MainPointer.transform;
            }

            ApiManager.Instance.BrushPosition = tr.position;

            if (alsoRotate)
            {
                ApiManager.Instance.BrushRotation = tr.rotation;
            }
        }

        [ApiEndpoint(
            "brush.move.by",
            "Moves the brush by the given amount",
            "1,1,1"
        )]
        public static void BrushMoveBy(Vector3 offset)
        {
            ApiManager.Instance.BrushPosition += offset;
        }

        [ApiEndpoint(
            "brush.move",
            "Moves the brush forward by 'distance' without drawing a line",
            "1"
        )]
        public static void BrushMove(float distance)
        {
            var currentPosition = ApiManager.Instance.BrushPosition;
            Vector3 directionVector = ApiManager.Instance.BrushRotation * Vector3.forward;
            var newPosition = currentPosition + (directionVector * distance);
            ApiManager.Instance.BrushPosition = newPosition;
        }

        [ApiEndpoint(
            "brush.draw",
            "Moves the brush forward by 'distance' and draws a line",
            "2"
        )]
        public static void BrushDraw(float distance)
        {
            Vector3 directionVector = ApiManager.Instance.BrushRotation * Vector3.forward;
            var end = directionVector * distance;
            var path = new List<List<TrTransform>> { new List<TrTransform> { TrTransform.identity, TrTransform.T(end) } };
            DrawStrokes.DrawNestedTrList(
                path,
                TrTransform.T(ApiManager.Instance.BrushPosition),
                smoothing: ApiManager.Instance.PathSmoothing
            );
            ApiManager.Instance.BrushPosition += end;
        }

        [ApiEndpoint(
            "brush.turn.y",
            "Changes the brush direction to the left or right. Angle is measured in degrees",
            "45"
        )]
        public static void BrushYaw(float angle)
        {
            _ChangeBrushBearing(angle, Vector3.up);
        }

        [ApiEndpoint(
            "brush.turn.x",
            "Changes the brush direction up or down. Angle is measured in degrees",
            "45"
        )]
        public static void BrushPitch(float angle)
        {
            _ChangeBrushBearing(angle, Vector3.left);
        }

        [ApiEndpoint(
            "brush.turn.z",
            "Rotates the brush clockwise or anticlockwise. Angle is measured in degrees",
            "45"
        )]
        public static void BrushRoll(float angle)
        {
            _ChangeBrushBearing(angle, Vector3.forward);
        }

        [ApiEndpoint(
            "brush.look.at",
            "Changes the brush direction to look at the specified point",
            "1,2,3"
        )]
        public static void BrushLookAt(Vector3 direction)
        {
            ApiManager.Instance.BrushRotation.SetLookRotation(direction, Vector3.up);
        }

        [ApiEndpoint(
            "brush.look.forwards", "Changes the brush direction to look forwards")]
        public static void BrushLookForwards()
        {
            ApiManager.Instance.BrushRotation.SetLookRotation(Vector3.forward, Vector3.up);
        }

        [ApiEndpoint("brush.look.up", "Changes the brush direction to look upwards")]
        public static void BrushLookUp()
        {
            ApiManager.Instance.BrushRotation.SetLookRotation(Vector3.up, Vector3.up);
        }

        [ApiEndpoint("brush.look.down", "Changes the brush direction to look downwards")]
        public static void BrushLookDown()
        {
            ApiManager.Instance.BrushRotation.SetLookRotation(Vector3.down, Vector3.up);
        }

        [ApiEndpoint("brush.look.left", "Changes the brush direction to look to the left")]
        public static void BrushLookLeft()
        {
            ApiManager.Instance.BrushRotation.SetLookRotation(Vector3.left, Vector3.up);
        }

        [ApiEndpoint("brush.look.right", "Changes the brush direction to look to the right")]
        public static void BrushLookRight()
        {
            ApiManager.Instance.BrushRotation.SetLookRotation(Vector3.right, Vector3.up);
        }

        [ApiEndpoint("brush.look.backwards", "Changes the brush direction to look backwards")]
        public static void BrushLookBackwards()
        {
            ApiManager.Instance.BrushRotation.SetLookRotation(Vector3.back, Vector3.up);
        }

        [ApiEndpoint("brush.home.reset", "Resets the brush position and direction")]
        public static void BrushHome()
        {
            ApiManager.Instance.ResetBrushTransform();
        }

        [ApiEndpoint("brush.home.set", "Sets the current brush position and direction as the new home. This persists in new sketches")]
        public static void BrushSetHome()
        {
            ApiManager.Instance.BrushOrigin = ApiManager.Instance.BrushPosition;
            ApiManager.Instance.BrushInitialRotation = ApiManager.Instance.BrushRotation;
        }

        [ApiEndpoint("brush.transform.push", "Stores the current brush position and direction on to a stack")]
        public static void BrushTransformPush()
        {
            ApiManager.Instance.BrushTransformStack.Push((ApiManager.Instance.BrushPosition, ApiManager.Instance.BrushRotation));
        }

        [ApiEndpoint("brush.transform.pop", "Pops the most recent current brush position and direction from the stack")]
        public static void BrushTransformPop()
        {
            var (pos, rot) = ApiManager.Instance.BrushTransformStack.Pop();
            BrushMoveTo(pos);
            ApiManager.Instance.BrushRotation = rot;
        }

        [ApiEndpoint("debug.brush", "Logs some info about the brush")]
        public static void DebugBrush()
        {
            Debug.Log($"Brush position: {ApiManager.Instance.BrushPosition}");
            Debug.Log($"Brush rotation: {ApiManager.Instance.BrushRotation.eulerAngles}");
        }

        private static ReferenceImage _LoadReferenceImage(string location)
        {
            location = Path.Combine(App.ReferenceImagePath(), location);
            var image = new ReferenceImage(location);
            image.SynchronousLoad();
            return image;
        }

        [ApiEndpoint(
            "text.add",
            "Adds a text widget to the sketch",
            "Hello world!"
        )]
        public static void AddText(string text)
        {
            var tr = TrTransform.TR(
                ApiManager.Instance.BrushPosition,
                ApiManager.Instance.BrushRotation
            );

            var cmd = new CreateWidgetCommand(
                WidgetManager.m_Instance.TextWidgetPrefab, tr, null, true
            );

            SketchMemoryScript.m_Instance.PerformAndRecordCommand(cmd);

            var textWidget = cmd.Widget as TextWidget;
            if (textWidget != null)
            {
                textWidget.Text = text;
                textWidget.Show(true);
                cmd.SetWidgetCost(textWidget.GetTiltMeterCost());
            }

            WidgetManager.m_Instance.WidgetsDormant = false;
            SketchControlsScript.m_Instance.EatGazeObjectInput();
            SelectionManager.m_Instance.RemoveFromSelection(false);
        }

        // TODO
        // [ApiEndpoint(
        //     "text.extrude",
        //     "Sets a text object to be extruded by a given depth and color. Set depth to 0 to remove extrusion.",
        //     "-1,0.75,0.5,0.25,0")]
        // public static void ExtrudeText(int index, float depth, Vector3 rgb)
        // {
        //     var textWidget = _GetActiveTextWidget(index);
        //     textWidget.SetExtrusion(depth, new Color(rgb.x, rgb.y, rgb.z));
        // }

        [ApiEndpoint(
            "video.import",
            "Imports a video given a url or a filename in Media Library\\Videos",
            "animated-logo.mp4"
        )]
        public static VideoWidget ImportVideo(string location)
        {
            if (location.StartsWith("http://") || location.StartsWith("https://"))
            {
                location = _DownloadMediaFileFromUrl(location, "Videos");
            }
            location = Path.Combine(App.VideoLibraryPath(), location);

            // TODO don't use "turtle" coordinates
            var tr = new TrTransform();
            tr.translation = ApiManager.Instance.BrushPosition;
            tr.rotation = ApiManager.Instance.BrushRotation;
            var cmd = new CreateWidgetCommand(WidgetManager.m_Instance.VideoWidgetPrefab, tr);
            SketchMemoryScript.m_Instance.PerformAndRecordCommand(cmd);
            var videoWidget = cmd.Widget as VideoWidget;
            if (videoWidget != null)
            {
                var video = new ReferenceVideo(location);
                videoWidget.SetVideo(video);
                videoWidget.Show(true);
                cmd.SetWidgetCost(videoWidget.GetTiltMeterCost());
                // videoWidget.VideoController.Playing = true;
                UnityAsyncAwaitUtil.AsyncCoroutineRunner.Instance.StartCoroutine(video.PrepareVideoPlayer(() => { }));
            }
            return videoWidget;
        }

        [ApiEndpoint(
            "skybox.import",
            "Sets the skybox from either a url or a filename in Media Library\\BackgroundImages (Images loaded from a url are saved locally first)",
            "panorama.jpg"
        )]
        public static void ImportSkybox(string location)
        {
            if (location.StartsWith("http://") || location.StartsWith("https://"))
            {
                location = _DownloadMediaFileFromUrl(location, "BackgroundImages");
            }
            SceneSettings.m_Instance.LoadCustomSkybox(location);
        }

        [ApiEndpoint(
            "image.import",
            "Imports an image given a url or a filename in Media Library\\Images (Images loaded from a url are saved locally first)",
            "TiltBrushLogo.png"
        )]
        public static ImageWidget ImportImage(string location)
        {
            if (location.StartsWith("http://") || location.StartsWith("https://"))
            {
                location = _DownloadMediaFileFromUrl(location, "Images");
            }

            ReferenceImage image = _LoadReferenceImage(location);

            // TODO don't use "turtle" coordinates
            var tr = new TrTransform();
            tr.translation = ApiManager.Instance.BrushPosition;
            tr.rotation = ApiManager.Instance.BrushRotation;
            var cmd = new CreateWidgetCommand(
                WidgetManager.m_Instance.ImageWidgetPrefab, tr, null, true
            );

            SketchMemoryScript.m_Instance.PerformAndRecordCommand(cmd);
            var imageWidget = cmd.Widget as ImageWidget;
            if (imageWidget != null)
            {
                imageWidget.ReferenceImage = image;
                imageWidget.Show(true);
                cmd.SetWidgetCost(imageWidget.GetTiltMeterCost());
            }

            WidgetManager.m_Instance.WidgetsDormant = false;
            SketchControlsScript.m_Instance.EatGazeObjectInput();
            SelectionManager.m_Instance.RemoveFromSelection(false);
            return imageWidget;
        }

        // TODO - currently the polygon collider isn't using the imported SVG sprite
        // [ApiEndpoint(
        //     "image.extrude",
        //     "Sets an SVG image to be extruded by a given depth and color. Set depth to 0 to remove extrusion.",
        //     "-1,0.75,0.5,0.25,0")]
        // public static void ExtrudeImage(int index, float depth, Vector3 rgb)
        // {
        //     var imageWidget = _GetActiveImage(index);
        //     imageWidget.SetExtrusion(depth, new Color(rgb.x, rgb.y, rgb.z));
        // }

        [ApiEndpoint(
            "environment.type",
            "Sets the current environment",
            "pistachio"
        )]
        public static void SetEnvironment(string name)
        {
            Environment env = EnvironmentCatalog.m_Instance.AllEnvironments
                .First(x => x.name.ToLower() == name.ToLower());
            SceneSettings.m_Instance.SetDesiredPreset(env, false, true);
        }

        public static BasePanel.PanelType _PanelByName(string name)
        {
            BasePanel.PanelType panelType = (BasePanel.PanelType)Enum.Parse(typeof(BasePanel.PanelType), name, true);
            return panelType;
        }

        [ApiEndpoint(
            "panel.open",
            "Opens a given panel at the given position",
            "scripts,4,12,4"
        )]
        public static void OpenPanel(string name, float x, float y, float z)
        {
            SketchControlsScript.m_Instance.OpenPanelOfType(_PanelByName(name), TrTransform.T(new Vector3(x, y, z)), true);
        }

        [ApiEndpoint(
            "panel.close",
            "Closes a given panel",
            "scripts"
        )]
        public static void ClosePanel(string name)
        {
            PanelManager.m_Instance.HidePanel(_PanelByName(name));
        }

        [ApiEndpoint(
            "panel.position",
            "Sets position of a given panel",
            "4,12,4"
        )]
        public static void PositionPanel(string name, Vector3 position)
        {
            var panel = PanelManager.m_Instance.GetPanelByType(_PanelByName(name));
            panel.transform.position = position;
        }

        [ApiEndpoint(
            "panel.rotation",
            "Sets rotation of a given panel",
            "4,12,4"
        )]
        public static void RotatePanel(string name, Vector3 rotation)
        {
            var panel = PanelManager.m_Instance.GetPanelByType(_PanelByName(name));
            panel.transform.position = rotation;
        }

        [ApiEndpoint(
            "strokes.debug", "Logs some debug info about the strokes"
        )]
        public static void StrokesDebug()
        {
            Debug.Log($"Strokes: {SketchMemoryScript.m_Instance.StrokeCount}");
        }

        [ApiEndpoint(
            "panel.attach",
            "Attaches the given panel to the user's wand",
            "scripts"
        )]
        public static void AttachPanel(string name)
        {
            PanelManager.m_Instance.AttachPanelToWand(_PanelByName(name));
        }

        [ApiEndpoint(
            "panel.detach",
            "Detaches the given panel from the user's wand",
            "scripts"
        )]
        public static void DetachPanel(string name, Vector3 position)
        {
            var tr = TrTransform.T(position);
            PanelManager.m_Instance.DetachPanelFromWand(_PanelByName(name), tr);
        }

        [ApiEndpoint("layer.add", "Adds a new layer")]
        public static void AddLayer()
        {
            AddLayerCommand cmd = new AddLayerCommand(makeActive: true);
            SketchMemoryScript.m_Instance.PerformAndRecordCommand(cmd);
        }

<<<<<<< HEAD
        [ApiEndpoint(
            "layer.clear",
            "Clears the contents of a layer",
            "2"
        )]
=======
        [ApiEndpoint("debug.ram", "Enable/Disable logging of RAM usage to the in-app console (Android only)")]
        public static void EnableRamLogging(bool active)
        {
            App.Instance.RamLoggingActive = active;
        }

        [ApiEndpoint("layer.clear", "Clears the contents of a layer")]
>>>>>>> d2b49fdb
        public static void ClearLayer(int layer)
        {
            ClearLayerCommand cmd = new ClearLayerCommand(layer);
            SketchMemoryScript.m_Instance.PerformAndRecordCommand(cmd);
        }

        [ApiEndpoint(
            "layer.delete",
            "Deletes a layer",
            "1"
        )]
        public static void DeleteLayer(int layer)
        {
            DeleteLayerCommand cmd = new DeleteLayerCommand(layer);
            SketchMemoryScript.m_Instance.PerformAndRecordCommand(cmd);
        }

        [ApiEndpoint(
            "layer.squash",
            "Move everything from one layer to another then removes the empty layer",
            "1,0"
        )]
        public static void SquashLayer(int squashedLayer, int destinationLayer)
        {
            SquashLayerCommand cmd = new SquashLayerCommand(squashedLayer, destinationLayer);
            SketchMemoryScript.m_Instance.PerformAndRecordCommand(cmd);
        }

        [ApiEndpoint(
            "layer.activate",
            "Make a layer the active layer",
            "2"
        )]
        public static void ActivateLayer(int layer)
        {
            ActivateLayerCommand cmd = new ActivateLayerCommand(App.Scene.GetCanvasByLayerIndex(layer));
            SketchMemoryScript.m_Instance.PerformAndRecordCommand(cmd);
        }

        [ApiEndpoint(
            "layer.show",
            "Make a layer visible",
            "2"
        )]
        public static void ShowLayer(int layer)
        {
            App.Scene.ShowLayer(layer);
        }

        [ApiEndpoint(
            "layer.hide",
            "Hide a layer",
            "2"
        )]
        public static void HideLayer(int layer)
        {
            App.Scene.HideLayer(layer);
        }

        [ApiEndpoint(
            "layer.toggle",
            "Toggles a layer between visible and hidden",
            "2"
        )]
        public static void ToggleLayer(int layer)
        {
            App.Scene.ToggleLayerVisibility(layer);
        }

        [ApiEndpoint(
            "model.select",
            "Selects a 3d model by index.",
            "2"
        )]
        public static void SelectModel(int index)
        {
            SelectWidget(_GetActiveModel(index));
        }

        public static void SelectWidget(GrabWidget widget)
        {
            SelectionManager.m_Instance.SelectWidget(widget);
        }

        public static void DeselectWidget(GrabWidget widget)
        {
            SelectionManager.m_Instance.DeselectWidget(widget);
        }

        public static void DeleteWidget(GrabWidget widget)
        {
            widget.HideNow(force: true);
        }

        [ApiEndpoint(
            "model.set.position",
            "Move a 3d model to the given coordinates",
            "2,6,8"
        )]
        public static void PositionModel(int index, Vector3 position)
        {
            _SetWidgetPosition(_GetActiveModel(index), position);
        }

        [ApiEndpoint("model.rotation", "Set a model's rotation to the given angles")]
        public static void RotateModel(int index, Vector3 rotation)
        {
            _SetWidgetRotation(_GetActiveModel(index), rotation);
        }

        [ApiEndpoint("model.scale", "Set a model's scale to the amount")]
        public static void RotateModel(int index, float scale)
        {
            _SetWidgetScale(_GetActiveModel(index), scale);
        }

        [ApiEndpoint(
            "symmetry.set.position",
            "Move the symmetry widget to the given coordinates",
            "2,6,8"
        )]
        public static void SymmetrySetPosition(Vector3 position)
        {
            var widget = PointerManager.m_Instance.SymmetryWidget;
            _SetWidgetPosition(widget, position);
        }

        [ApiEndpoint(
            "symmetry.set.rotation",
            "Sets the symmetry widget rotation",
            "45,30,0"
        )]
        public static void SymmetrySetRotation(Vector3 rotation)
        {
            _SymmetrySetRotation(Quaternion.Euler(rotation));
        }

        [ApiEndpoint(
            "symmetry.set.transform",
            "Sets the position and rotation of the symmetry widget",
            "2,6,8,45,30,0"
        )]
        public static void SymmetrySetTransform(Vector3 position, Vector3 rotation)
        {
            _SymmetrySetTransform(position, Quaternion.Euler(rotation));
        }

        public static void _SymmetrySetRotation(Quaternion rotation)
        {
            var widget = PointerManager.m_Instance.SymmetryWidget;
            _SetWidgetRotation(widget, rotation);
        }

        public static void _SymmetrySetTransform(Vector3 position, Quaternion rotation)
        {
            var widget = PointerManager.m_Instance.SymmetryWidget;
            _SetWidgetTransform(widget, position, rotation);
        }

        [ApiEndpoint(
            "brush.force.painting.on",
            "Turns on or off an override that paints even if the trigger is not pressed.",
            "true"
        )]
        public static void ForcePaintingOn(bool active)
        {
            if (active)
            {
                ApiManager.Instance.ForcePainting = ApiManager.ForcePaintingMode.ForcedOn;
            }
            else
            {
                ApiManager.Instance.ForcePainting = ApiManager.ForcePaintingMode.None;
            }
        }

        [ApiEndpoint(
            "brush.force.painting.off",
            "Turns on or off an override that stops the user painting even if the trigger is pressed.",
            "false"
        )]
        public static void ForcePaintingOff(bool active)
        {
            if (active)
            {
                ApiManager.Instance.ForcePainting = ApiManager.ForcePaintingMode.ForcedOff;
            }
            else
            {
                ApiManager.Instance.ForcePainting = ApiManager.ForcePaintingMode.None;
            }
        }

        [ApiEndpoint("brush.new.stroke", "Ends the current stroke and starts a new one next frame")]
        public static void ForceNewStroke()
        {
            ApiManager.Instance.PreviousForcePaintingMode = ApiManager.Instance.ForcePainting;
            ApiManager.Instance.ForcePainting = ApiManager.ForcePaintingMode.ForceNewStroke;
        }

        [ApiEndpoint(
            "image.select",
            "Selects an image by index.",
            "2"
        )]
        public static void SelectImage(int index)
        {
            SelectWidget(_GetActiveImage(index));
        }

        [ApiEndpoint(
            "image.delete",
            "Deletes an image by index.",
            "2"
        )]
        public static void DeleteImage(int index)
        {
            DeleteWidget(_GetActiveImage(index));
        }

        [ApiEndpoint(
            "video.delete",
            "Deletes a video by index.",
            "2"
        )]
        public static void DeleteVideo(int index)
        {
            DeleteWidget(_GetActiveVideo(index));
        }

        [ApiEndpoint(
            "model.delete",
            "Deletes a 3d model by index.",
            "2,6,8"
        )]
        public static void DeleteModel(int index)
        {
            DeleteWidget(_GetActiveModel(index));
        }

        [ApiEndpoint(
            "guide.delete",
            "Deletes a guide by index.",
            "2"
        )]
        public static void DeleteGuide(int index)
        {
            DeleteWidget(_GetActiveStencil(index));
        }

        [ApiEndpoint(
            "image.position",
            "Move an image to the given coordinates",
            "2,1,6,8"
        )]
        public static void PositionImage(int index, Vector3 position)
        {
            _SetWidgetPosition(_GetActiveImage(index), position);
        }

        [ApiEndpoint("image.rotation", "Set a images rotation to the given angles")]
        public static void RotateImage(int index, Vector3 rotation)
        {
            _SetWidgetRotation(_GetActiveImage(index), rotation);
        }

        [ApiEndpoint("image.scale", "Set a images scale to the amount")]
        public static void RotateImage(int index, float scale)
        {
            _SetWidgetScale(_GetActiveModel(index), scale);
        }

        [ApiEndpoint("light.position", "Move a light to the given coordinates")]
        public static void PositionLight(int index, Vector3 position)
        {
            _SetWidgetPosition(_GetActiveLight(index), position);
        }

        [ApiEndpoint("light.rotation", "Set a light's rotation to the given angles")]
        public static void RotateLight(int index, Vector3 rotation)
        {
            // TODO
            //_SetWidgetRotation(_GetActiveLight(index), rotation);
        }

        [ApiEndpoint(
            "image.formEncode",
            "Converts an image to a string suitable for use in a form",
            "2"
        )]
        public static string FormEncodeImage(int index)
        {
            var path = _GetActiveImage(index).ReferenceImage.FileFullPath;
            return Convert.ToBase64String(File.ReadAllBytes(path));
        }

        [ApiEndpoint(
            "image.base64Decode",
            "Saves an image based on a base64 encoded string"
        )]
        public static string SaveBase64(string base64, string filename)
        {
            var bytes = Convert.FromBase64String(base64);
            if (bytes.Length > 4 && bytes[1] == 'P' && bytes[2] == 'N' && bytes[3] == 'G')
            {
                if (!filename.ToLower().EndsWith(".png"))
                {
                    filename += ".png";
                }
            }
            else if (bytes.Length > 3 && bytes[0] == 0xFF && bytes[1] == 0xD8 && bytes[2] == 0xFF)
            {
                if (!filename.ToLower().EndsWith(".jpg") && !filename.ToLower().EndsWith(".jpeg"))
                {
                    filename += ".jpg";
                }
            }
            var path = Path.Combine(App.ReferenceImagePath(), filename);
            File.WriteAllBytes(path, bytes);
            return path;
        }


        [ApiEndpoint(
            "scripts.toolscript.activate",
            "Activate the given tool script",
            "Spiral"
        )]
        public static void ActivateToolScript(string scriptName)
        {
            LuaManager.Instance.SetActiveScriptByName(LuaApiCategory.ToolScript, scriptName);
            SketchSurfacePanel.m_Instance.EnableSpecificTool(BaseTool.ToolType.ScriptedTool);
        }

        [ApiEndpoint(
            "scripts.toolscript.deactivate",
            "Dectivate the tool script",
            "Spiral"
        )]
        public static void DeactivateToolScript()
        {
            SketchSurfacePanel.m_Instance.EnableDefaultTool();
        }

        [ApiEndpoint(
            "scripts.symmetryscript.activate",
            "Activate the given symmetry script",
            "Boids"
        )]
        public static void ActivateSymmetryScript(string scriptName)
        {
            LuaManager.Instance.SetActiveScriptByName(LuaApiCategory.SymmetryScript, scriptName);
            PointerManager.m_Instance.SetSymmetryMode(PointerManager.SymmetryMode.ScriptedSymmetryMode);
        }

        [ApiEndpoint(
            "scripts.symmetryscript.deactivate",
            "Dectivate the symmetry script",
            "Boids"
        )]
        public static void DeactivateSymmetryScript()
        {
            PointerManager.m_Instance.SetSymmetryMode(PointerManager.SymmetryMode.None);
        }

        [ApiEndpoint(
            "scripts.pointerscript.activate",
            "Activate the given pointer script",
            "Loops"
        )]
        public static void ActivatePointerScript(string scriptName)
        {
            LuaManager.Instance.SetActiveScriptByName(LuaApiCategory.PointerScript, scriptName);
            LuaManager.Instance.PointerScriptsEnabled = true;
        }

        [ApiEndpoint(
            "scripts.pointerscript.deactivate",
            "Dectivate the pointer script",
            "Loops"
        )]
        public static void DeactivatePointerScript()
        {
            LuaManager.Instance.PointerScriptsEnabled = false;
        }

        [ApiEndpoint(
            "scripts.backgroundscript.activate",
            "Activate the given background script",
            "Lines"
        )]
        public static void ActivateBackgroundScript(string scriptName)
        {
            LuaManager.Instance.ToggleBackgroundScript(scriptName);
        }

        [ApiEndpoint(
            "scripts.backgroundscript.deactivate",
            "Dectivate the given background script",
            "Lines"
        )]
        public static void DeactivateBackgroundScript(string scriptName)
        {
            LuaManager.Instance.ToggleBackgroundScript(scriptName);
        }

        [ApiEndpoint("scripts.backgroundscript.activateall", "Dectivate all background scripts")]
        public static void ActivateAllBackgroundScripts()
        {
            LuaManager.Instance.EnableBackgroundScripts(true);
        }

        [ApiEndpoint("scripts.backgroundscript.deactivateall", "Dectivate all background scripts")]
        public static void DectivateAllBackgroundScripts()
        {
            LuaManager.Instance.EnableBackgroundScripts(false);
        }


        [ApiEndpoint(
            "guide.add",
            "Adds a guide to the scene (cube, sphere, capsule, cone, ellipsoid)",
            "cube"
        )]
        public static void AddGuide(string type)
        {
            StencilType stencilType;

            switch (type)
            {
                case "cube":
                    stencilType = StencilType.Cube;
                    break;
                case "sphere":
                    stencilType = StencilType.Sphere;
                    break;
                case "capsule":
                    stencilType = StencilType.Capsule;
                    break;
                case "cone":
                    stencilType = StencilType.Cone;
                    break;
                case "ellipsoid":
                    stencilType = StencilType.Ellipsoid;
                    break;
                default:
                    stencilType = StencilType.Sphere;
                    break;
            }

            var tr = _CurrentTransform();
            CreateWidgetCommand createCommand = new CreateWidgetCommand(
                WidgetManager.m_Instance.GetStencilPrefab(stencilType), tr, null, true);
            SketchMemoryScript.m_Instance.PerformAndRecordCommand(createCommand);
        }

        [ApiEndpoint(
            "guide.select",
            "Selects a guide by index.",
            "2"
        )]
        public static void SelectGuide(int index)
        {
            SelectWidget(_GetActiveStencil(index));
        }

        [ApiEndpoint(
            "guide.position",
            "Move a guide to the given coordinates",
            "2,4,10,-4"
        )]
        public static void PositionGuide(int index, Vector3 position)
        {
            // TODO
            //_SetWidgetTransform(_GetActiveStencil(index), position);
        }

        [ApiEndpoint(
            "guide.scale",
            "Sets the (non-uniform) scale of a guide",
            "2,1.5,1,1.5"
        )]
        public static void ScaleGuide(int index, Vector3 scale)
        {
            var stencil = _GetActiveStencil(index);
            SketchMemoryScript.m_Instance.PerformAndRecordCommand(
                new MoveWidgetCommand(stencil, stencil.LocalTransform, scale));
        }
    }
}<|MERGE_RESOLUTION|>--- conflicted
+++ resolved
@@ -716,25 +716,22 @@
             SketchMemoryScript.m_Instance.PerformAndRecordCommand(cmd);
         }
 
-<<<<<<< HEAD
         [ApiEndpoint(
             "layer.clear",
             "Clears the contents of a layer",
             "2"
         )]
-=======
+        [ApiEndpoint("layer.clear", "Clears the contents of a layer")]
+        public static void ClearLayer(int layer)
+        {
+            ClearLayerCommand cmd = new ClearLayerCommand(layer);
+            SketchMemoryScript.m_Instance.PerformAndRecordCommand(cmd);
+        }
+
         [ApiEndpoint("debug.ram", "Enable/Disable logging of RAM usage to the in-app console (Android only)")]
         public static void EnableRamLogging(bool active)
         {
             App.Instance.RamLoggingActive = active;
-        }
-
-        [ApiEndpoint("layer.clear", "Clears the contents of a layer")]
->>>>>>> d2b49fdb
-        public static void ClearLayer(int layer)
-        {
-            ClearLayerCommand cmd = new ClearLayerCommand(layer);
-            SketchMemoryScript.m_Instance.PerformAndRecordCommand(cmd);
         }
 
         [ApiEndpoint(
