--- conflicted
+++ resolved
@@ -484,15 +484,11 @@
             return image;
         }
 
-<<<<<<< HEAD
-        [ApiEndpoint("text.add", "Adds a text widget to the sketch")]
-=======
         [ApiEndpoint(
             "text.add",
             "Adds a text widget to the sketch",
             "Hello world!"
         )]
->>>>>>> 29419912
         public static void AddText(string text)
         {
             var tr = TrTransform.TR(
@@ -519,10 +515,6 @@
             SelectionManager.m_Instance.RemoveFromSelection(false);
         }
 
-<<<<<<< HEAD
-        [ApiEndpoint("image.import", "Imports an image given a url or a filename in Media Library\\Images (Images loaded from a url are saved locally first)")]
-        public static void ImportImage(string location)
-=======
         // TODO
         // [ApiEndpoint(
         //     "text.extrude",
@@ -586,7 +578,6 @@
             "TiltBrushLogo.png"
         )]
         public static ImageWidget ImportImage(string location)
->>>>>>> 29419912
         {
             if (location.StartsWith("http://") || location.StartsWith("https://"))
             {
@@ -1163,7 +1154,6 @@
             LuaManager.Instance.EnableBackgroundScripts(false);
         }
 
-<<<<<<< HEAD
         [ApiEndpoint("text.position", "Move a text widget to the given coordinates")]
         public static void PositionText(int index, Vector3 position)
         {
@@ -1193,36 +1183,6 @@
         {
             _GetActiveTextWidget(index).TextColor = new Color(color.x, color.y, color.z);
         }
-
-        // WIP
-        // [ApiEndpoint("video.import", "Imports a video given a url or a filename in Media Library\\Videos")]
-        // public static void ImportVideo(string location)
-        // {
-        //     if (location.StartsWith("http://") || location.StartsWith("https://"))
-        //     {
-        //         location = _DownloadMediaFileFromUrl(location, "Videos");
-        //     }
-        //     location = DownloadMediaFileFromUrl(location, "Videos");
-        //
-        //     location = Path.Combine("Videos", location);
-        //     var video = new TiltVideo();
-        //     video.FilePath = location;
-        //     VideoWidget.FromTiltVideo(video);
-        //     // var tr = new TrTransform();
-        //     // tr.translation = ApiManager.Instance.BrushPosition;
-        //     // tr.rotation = ApiManager.Instance.BrushRotation;
-        //     // CreateWidgetCommand createCommand = new CreateWidgetCommand(
-        //     //     WidgetManager.m_Instance.ImageWidgetPrefab, tr);
-        //     // SketchMemoryScript.m_Instance.PerformAndRecordCommand(createCommand);
-        //     // videoWidget.Show(true);
-        //     // createCommand.SetWidgetCost(videoWidget.GetTiltMeterCost());
-        //     //
-        //     // WidgetManager.m_Instance.WidgetsDormant = false;
-        //     // SketchControlsScript.m_Instance.EatGazeObjectInput();
-        //     // SelectionManager.m_Instance.RemoveFromSelection(false);
-        // }
-=======
->>>>>>> 29419912
 
         [ApiEndpoint(
             "guide.add",
