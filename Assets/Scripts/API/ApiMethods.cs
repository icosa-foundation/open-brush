--- conflicted
+++ resolved
@@ -568,7 +568,6 @@
         public static void PositionModel(int index, Vector3 position)
         {
             _SetWidgetTransform(_GetActiveModel(index), position);
-<<<<<<< HEAD
         }
 
         [ApiEndpoint("symmetry.set.position", "Move the symmetry widget to the given coordinates")]
@@ -579,18 +578,24 @@
         }
 
         [ApiEndpoint("symmetry.set.rotation", "Sets the symmetry widget rotation")]
-        public static void SymmetrySetRotation(Quaternion rotation)
-        {
-            var widget = PointerManager.m_Instance.SymmetryWidget;
-            _SetWidgetTransform(widget, Coords.AsCanvas[widget.transform].translation, rotation);
+        public static void SymmetrySetRotation(Vector3 rotation)
+        {
+            _SymmetrySetRotation(Quaternion.Euler(rotation));
         }
 
         [ApiEndpoint("symmetry.set.transform", "Sets the position and rotation of the symmetry widget")]
         public static void SymmetrySetTransform(Vector3 position, Vector3 rotation)
         {
-            SymmetrySetTransform(position, Quaternion.Euler(rotation));
-        }
-        public static void SymmetrySetTransform(Vector3 position, Quaternion rotation)
+            _SymmetrySetTransform(position, Quaternion.Euler(rotation));
+        }
+
+        public static void _SymmetrySetRotation(Quaternion rotation)
+        {
+            var widget = PointerManager.m_Instance.SymmetryWidget;
+            _SetWidgetTransform(widget, widget.transform.position, rotation);
+        }
+
+        public static void _SymmetrySetTransform(Vector3 position, Quaternion rotation)
         {
             var widget = PointerManager.m_Instance.SymmetryWidget;
             _SetWidgetTransform(widget, position, rotation);
@@ -656,101 +661,6 @@
         [ApiEndpoint("guide.delete", "Deletes a guide by index.")]
         public static void DeleteGuide(int index)
         {
-=======
-        }
-
-        [ApiEndpoint("symmetry.set.position", "Move the symmetry widget to the given coordinates")]
-        public static void SymmetrySetPosition(Vector3 position)
-        {
-            var widget = PointerManager.m_Instance.SymmetryWidget;
-            _SetWidgetTransform(widget, position);
-        }
-
-        [ApiEndpoint("symmetry.set.rotation", "Sets the symmetry widget rotation")]
-        public static void SymmetrySetRotation(Vector3 rotation)
-        {
-            _SymmetrySetRotation(Quaternion.Euler(rotation));
-        }
-
-        [ApiEndpoint("symmetry.set.transform", "Sets the position and rotation of the symmetry widget")]
-        public static void SymmetrySetTransform(Vector3 position, Vector3 rotation)
-        {
-            _SymmetrySetTransform(position, Quaternion.Euler(rotation));
-        }
-
-        public static void _SymmetrySetRotation(Quaternion rotation)
-        {
-            var widget = PointerManager.m_Instance.SymmetryWidget;
-            _SetWidgetTransform(widget, widget.transform.position, rotation);
-        }
-
-        public static void _SymmetrySetTransform(Vector3 position, Quaternion rotation)
-        {
-            var widget = PointerManager.m_Instance.SymmetryWidget;
-            _SetWidgetTransform(widget, position, rotation);
-        }
-
-        [ApiEndpoint("brush.force.painting.on", "Start painting even if the trigger isn't pressed")]
-        public static void ForcePaintingOn(bool active)
-        {
-            if (active)
-            {
-                ApiManager.Instance.ForcePainting = ApiManager.ForcePaintingMode.ForcedOn;
-            }
-            else
-            {
-                ApiManager.Instance.ForcePainting = ApiManager.ForcePaintingMode.None;
-            }
-        }
-
-        [ApiEndpoint("brush.force.painting.off", "Stop painting even if the trigger is pressed")]
-        public static void ForcePaintingOff(bool active)
-        {
-            if (active)
-            {
-                ApiManager.Instance.ForcePainting = ApiManager.ForcePaintingMode.ForcedOff;
-            }
-            else
-            {
-                ApiManager.Instance.ForcePainting = ApiManager.ForcePaintingMode.None;
-            }
-        }
-
-        [ApiEndpoint("brush.new.stroke", "Ends the current stroke and starts a new one next frame")]
-        public static void ForceNewStroke()
-        {
-            ApiManager.Instance.PreviousForcePaintingMode = ApiManager.Instance.ForcePainting;
-            ApiManager.Instance.ForcePainting = ApiManager.ForcePaintingMode.ForceNewStroke;
-        }
-
-        [ApiEndpoint("image.select", "Selects an image by index.")]
-        public static void SelectImage(int index)
-        {
-            SelectWidget(_GetActiveImage(index));
-        }
-
-        [ApiEndpoint("image.delete", "Deletes an image by index.")]
-        public static void DeleteImage(int index)
-        {
-            DeleteWidget(_GetActiveImage(index));
-        }
-
-        [ApiEndpoint("video.delete", "Deletes a video by index.")]
-        public static void DeleteVideo(int index)
-        {
-            DeleteWidget(_GetActiveVideo(index));
-        }
-
-        [ApiEndpoint("model.delete", "Deletes a 3d model by index.")]
-        public static void DeleteModel(int index)
-        {
-            DeleteWidget(_GetActiveModel(index));
-        }
-
-        [ApiEndpoint("guide.delete", "Deletes a guide by index.")]
-        public static void DeleteGuide(int index)
-        {
->>>>>>> 2e9abfad
             DeleteWidget(_GetActiveStencil(index));
         }
 
@@ -758,7 +668,6 @@
         public static void PositionImage(int index, Vector3 position)
         {
             _SetWidgetTransform(_GetActiveImage(index), position);
-<<<<<<< HEAD
         }
 
         [ApiEndpoint("image.formEncode", "Converts an image to a string suitable for use in a form")]
@@ -800,7 +709,7 @@
         }
 
         [ApiEndpoint("scripts.toolscript.deactivate", "Dectivate the tool script")]
-        public static void DectivateToolScript()
+        public static void DeactivateToolScript()
         {
             SketchSurfacePanel.m_Instance.EnableDefaultTool();
         }
@@ -813,7 +722,7 @@
         }
 
         [ApiEndpoint("scripts.symmetryscript.deactivate", "Dectivate the symmetry script")]
-        public static void DectivateSymmetryScript()
+        public static void DeactivateSymmetryScript()
         {
             PointerManager.m_Instance.SetSymmetryMode(PointerManager.SymmetryMode.None);
         }
@@ -826,78 +735,6 @@
         }
 
         [ApiEndpoint("scripts.pointerscript.deactivate", "Dectivate the pointer script")]
-        public static void DectivatePointerScript()
-        {
-            LuaManager.Instance.PointerScriptsEnabled = false;
-        }
-=======
-        }
-
-        [ApiEndpoint("image.formEncode", "Converts an image to a string suitable for use in a form")]
-        public static string FormEncodeImage(int index)
-        {
-            var path = _GetActiveImage(index).ReferenceImage.FileFullPath;
-            return Convert.ToBase64String(File.ReadAllBytes(path));
-        }
-
-        [ApiEndpoint("image.base64Decode", "Saves an image based on a base64 encoded string")]
-        public static string SaveBase64(string base64, string filename)
-        {
-            var bytes = Convert.FromBase64String(base64);
-            if (bytes.Length > 4 && bytes[1] == 'P' && bytes[2] == 'N' && bytes[3] == 'G')
-            {
-                if (!filename.ToLower().EndsWith(".png"))
-                {
-                    filename += ".png";
-                }
-            }
-            else if (bytes.Length > 3 && bytes[0] == 0xFF && bytes[1] == 0xD8 && bytes[2] == 0xFF)
-            {
-                if (!filename.ToLower().EndsWith(".jpg") && !filename.ToLower().EndsWith(".jpeg"))
-                {
-                    filename += ".jpg";
-                }
-            }
-            var path = Path.Combine(App.ReferenceImagePath(), filename);
-            File.WriteAllBytes(path, bytes);
-            return path;
-        }
-
-
-        [ApiEndpoint("scripts.toolscript.activate", "Activate the given tool script")]
-        public static void ActivateToolScript(string scriptName)
-        {
-            LuaManager.Instance.SetActiveScriptByName(LuaApiCategory.ToolScript, scriptName);
-            SketchSurfacePanel.m_Instance.EnableSpecificTool(BaseTool.ToolType.ScriptedTool);
-        }
-
-        [ApiEndpoint("scripts.toolscript.deactivate", "Dectivate the tool script")]
-        public static void DeactivateToolScript()
-        {
-            SketchSurfacePanel.m_Instance.EnableDefaultTool();
-        }
-
-        [ApiEndpoint("scripts.symmetryscript.activate", "Activate the given symmetry script")]
-        public static void ActivateSymmetryScript(string scriptName)
-        {
-            LuaManager.Instance.SetActiveScriptByName(LuaApiCategory.SymmetryScript, scriptName);
-            PointerManager.m_Instance.SetSymmetryMode(PointerManager.SymmetryMode.ScriptedSymmetryMode);
-        }
-
-        [ApiEndpoint("scripts.symmetryscript.deactivate", "Dectivate the symmetry script")]
-        public static void DeactivateSymmetryScript()
-        {
-            PointerManager.m_Instance.SetSymmetryMode(PointerManager.SymmetryMode.None);
-        }
-
-        [ApiEndpoint("scripts.pointerscript.activate", "Activate the given pointer script")]
-        public static void ActivatePointerScript(string scriptName)
-        {
-            LuaManager.Instance.SetActiveScriptByName(LuaApiCategory.PointerScript, scriptName);
-            LuaManager.Instance.PointerScriptsEnabled = true;
-        }
-
-        [ApiEndpoint("scripts.pointerscript.deactivate", "Dectivate the pointer script")]
         public static void DeactivatePointerScript()
         {
             LuaManager.Instance.PointerScriptsEnabled = false;
@@ -927,7 +764,6 @@
             LuaManager.Instance.EnableBackgroundScripts(false);
         }
 
->>>>>>> 2e9abfad
 
         [ApiEndpoint("guide.add", "Adds a guide to the scene")]
         public static void AddGuide(string type)
