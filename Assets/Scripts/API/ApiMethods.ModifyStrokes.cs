﻿// Copyright 2022 The Open Brush Authors
//
// Licensed under the Apache License, Version 2.0 (the "License");
// you may not use this file except in compliance with the License.
// You may obtain a copy of the License at
//
//      http://www.apache.org/licenses/LICENSE-2.0
//
// Unless required by applicable law or agreed to in writing, software
// distributed under the License is distributed on an "AS IS" BASIS,
// WITHOUT WARRANTIES OR CONDITIONS OF ANY KIND, either express or implied.
// See the License for the specific language governing permissions and
// limitations under the License.

using System;
using System.Collections.Generic;
using System.Linq;
using UnityEngine;

namespace TiltBrush
{
    public static partial class ApiMethods
    {
        [ApiEndpoint("stroke.delete", "Delete a stroke by index")]
        public static void DeleteStroke(int index)
        {
            var stroke = SketchMemoryScript.m_Instance.GetStrokeAtIndex(index);
            SketchMemoryScript.m_Instance.RemoveMemoryObject(stroke);
            stroke.Uncreate();
        }

        [ApiEndpoint("stroke.select", "Select a stroke by index.")]
        public static void SelectStroke(int index)
        {
            var stroke = SketchMemoryScript.m_Instance.GetStrokeAtIndex(index);
            SelectionManager.m_Instance.SelectStrokes(new List<Stroke> { stroke });
        }

        [ApiEndpoint("strokes.select", "Select multiple strokes by index.")]
        public static void SelectStrokes(int from, int to)
        {
            var strokes = SketchMemoryScript.GetStrokesBetween(from, to);
            SelectionManager.m_Instance.SelectStrokes(strokes);
        }

        [ApiEndpoint("selection.recolor", "Recolors the currently selected strokes")]
        public static void RecolorSelection()
        {
            foreach (Stroke stroke in SelectionManager.m_Instance.SelectedStrokes)
            {
                SketchMemoryScript.m_Instance.MemorizeStrokeRepaint(stroke, true, false, false);
            }
        }

        [ApiEndpoint("strokes.move.to", "Moves several strokes to the given position")]
        public static void TranslateStrokesTo(int start, int end, Vector3 position)
<<<<<<< HEAD
=======
        {
            var strokes = SketchMemoryScript.GetStrokesBetween(start, end);
            foreach (var stroke in strokes)
            {
                stroke.RecreateAt(TrTransform.T(position));
            }
        }

        [ApiEndpoint("strokes.move.by", "Moves several strokes to the given coordinates")]
        public static void TranslateStrokesBy(int start, int end, Vector3 translation)
        {
            var strokes = SketchMemoryScript.GetStrokesBetween(start, end);
            TransformItemsCommand cmd = new TransformItemsCommand(strokes, null, TrTransform.T(translation), Vector3.zero);
            SketchMemoryScript.m_Instance.PerformAndRecordCommand(cmd);
        }

        [ApiEndpoint("strokes.rotate.by", "Rotates multiple brushstrokes around the current brush position")]
        public static void RotateStrokesBy(int start, int end, float angle)
        {
            var strokes = SketchMemoryScript.GetStrokesBetween(start, end);
            var axis = ApiManager.Instance.BrushRotation * Vector3.forward;
            var rot = TrTransform.R(angle, axis);
            var pivot = ApiManager.Instance.BrushPosition;
            TransformItemsCommand cmd = new TransformItemsCommand(strokes, null, rot, pivot);
            SketchMemoryScript.m_Instance.PerformAndRecordCommand(cmd);
        }

        [ApiEndpoint("strokes.scale.by", "Scales multiple brushstrokes around the current brush position")]
        public static void ScaleStrokesBy(int start, int end, float scale)
        {
            var strokes = SketchMemoryScript.GetStrokesBetween(start, end);
            var pivot = ApiManager.Instance.BrushPosition;
            TransformItemsCommand cmd = new TransformItemsCommand(strokes, null, TrTransform.S(scale), pivot);
            SketchMemoryScript.m_Instance.PerformAndRecordCommand(cmd);
        }

        [ApiEndpoint("selection.rebrush", "Rebrushes the currently selected strokes")]
        public static void RebrushSelection()
>>>>>>> 2e9abfad
        {
            var strokes = SketchMemoryScript.GetStrokesBetween(start, end);
            foreach (var stroke in strokes)
            {
                stroke.RecreateAt(TrTransform.T(position));
            }
        }

        [ApiEndpoint("strokes.move.by", "Moves several strokes to the given coordinates")]
        public static void TranslateStrokesBy(int start, int end, Vector3 translation)
        {
            var strokes = SketchMemoryScript.GetStrokesBetween(start, end);
            TransformItemsCommand cmd = new TransformItemsCommand(strokes, null, TrTransform.T(translation), Vector3.zero);
            SketchMemoryScript.m_Instance.PerformAndRecordCommand(cmd);
        }

        [ApiEndpoint("strokes.rotate.by", "Rotates multiple brushstrokes around the current brush position")]
        public static void RotateStrokesBy(int start, int end, float angle)
        {
            var strokes = SketchMemoryScript.GetStrokesBetween(start, end);
            var axis = ApiManager.Instance.BrushRotation * Vector3.forward;
            var rot = TrTransform.R(angle, axis);
            var pivot = ApiManager.Instance.BrushPosition;
            TransformItemsCommand cmd = new TransformItemsCommand(strokes, null, rot, pivot);
            SketchMemoryScript.m_Instance.PerformAndRecordCommand(cmd);
        }

        [ApiEndpoint("strokes.scale.by", "Scales multiple brushstrokes around the current brush position")]
        public static void ScaleStrokesBy(int start, int end, float scale)
        {
            var strokes = SketchMemoryScript.GetStrokesBetween(start, end);
            var pivot = ApiManager.Instance.BrushPosition;
            TransformItemsCommand cmd = new TransformItemsCommand(strokes, null, TrTransform.S(scale), pivot);
            SketchMemoryScript.m_Instance.PerformAndRecordCommand(cmd);
        }

        [ApiEndpoint("selection.rebrush", "Rebrushes the currently selected strokes")]
        public static void RebrushSelection(bool jitter = false)
        {
            SketchMemoryScript.m_Instance.RepaintSelected(true, false, false, jitter);
        }

        [ApiEndpoint("selection.recolor", "Recolors the currently selected strokes")]
        public static void RecolorSelection(bool jitter = false)
        {
            SketchMemoryScript.m_Instance.RepaintSelected(false, true, false, jitter);
        }

        [ApiEndpoint("selection.resize", "Changes the brush size the currently selected strokes")]
        public static void ResizeSelection(bool jitter = false)
        {
            SketchMemoryScript.m_Instance.RepaintSelected(false, false, true, jitter);
        }

        [ApiEndpoint("selection.trim", "Removes a number of points from the currently selected strokes")]
        public static void TrimSelection(int count)
        {
            foreach (Stroke stroke in SelectionManager.m_Instance.SelectedStrokes)
            {
                int newCount = Mathf.Max(0, stroke.m_ControlPoints.Length - count);
                if (newCount > 0)
                {
                    Array.Resize(ref stroke.m_ControlPoints, newCount);
                    stroke.Recreate(null, stroke.Canvas);
                    SketchMemoryScript.m_Instance.MemorizeStrokeRepaint(stroke, false, false, true);
                }
                else
                {
                    SketchMemoryScript.m_Instance.RemoveMemoryObject(stroke);
                    stroke.Uncreate();
                }
            }
        }

        [ApiEndpoint("selection.points.perlin", "Moves the position of all control points in the selection using a noise function")]
        public static void PerlinNoiseSelection(string axis, Vector3 scale)
        {
            Enum.TryParse(axis.ToUpper(), out Axis _axis);
            Func<Vector3, Vector3> quantize = pos => _PerlinNoiseToPosition(pos, scale, _axis);
            _ModifyStrokeControlPoints(quantize);
        }

        [ApiEndpoint("stroke.points.quantize", "Snaps all the points in selected strokes to a grid (buggy)")]
        public static void QuantizeSelection(Vector3 grid)
        {
            Func<Vector3, Vector3> quantize = pos => _QuantizePosition(pos, grid);
            _ModifyStrokeControlPoints(quantize);
        }

        [ApiEndpoint("stroke.join", "Joins a stroke with the previous one")]
        public static Stroke JoinStroke()
        {
            var stroke1 = SketchMemoryScript.m_Instance.GetStrokeAtIndex(0);
            var stroke2 = SketchMemoryScript.m_Instance.GetStrokeAtIndex(-1);
            return JoinStrokes(stroke1, stroke2);
        }

        public static Stroke JoinStrokes(Stroke stroke1, Stroke stroke2)
        {
            stroke2.m_ControlPoints = stroke2.m_ControlPoints.Concat(stroke1.m_ControlPoints).ToArray();
            stroke2.Uncreate();
            stroke2.m_ControlPointsToDrop = Enumerable.Repeat(false, stroke2.m_ControlPoints.Length).ToArray();
            stroke2.Recreate(null, stroke2.Canvas);
            DeleteStroke(0);
            return stroke2;
        }

        [ApiEndpoint("strokes.join", "Joins all strokes between the two indices (inclusive)")]
<<<<<<< HEAD
        public static void JoinStrokes(int from, int to)
=======
        public static Stroke JoinStrokes(int from, int to)
>>>>>>> 2e9abfad
        {
            var strokesToJoin = SketchMemoryScript.GetStrokesBetween(from, to);
            var firstStroke = strokesToJoin[0];
            firstStroke.m_ControlPoints = strokesToJoin.SelectMany(x => x.m_ControlPoints).ToArray();
            for (int i = 1; i < strokesToJoin.Count; i++)
            {
                var stroke = strokesToJoin[i];
                SketchMemoryScript.m_Instance.RemoveMemoryObject(stroke);
                stroke.DestroyStroke();
            }
            firstStroke.Uncreate();
            firstStroke.m_ControlPointsToDrop = Enumerable.Repeat(false, firstStroke.m_ControlPoints.Length).ToArray();
            firstStroke.Recreate(null, firstStroke.Canvas);
            return firstStroke;
        }

        [ApiEndpoint("stroke.add", "Adds a point at the current brush position to the specified stroke")]
        public static void AddPointToStroke(int index)
        {
            var stroke = SketchMemoryScript.m_Instance.GetStrokeAtIndex(index);
            var prevCP = stroke.m_ControlPoints[stroke.m_ControlPoints.Length - 1];
            Array.Resize(ref stroke.m_ControlPoints, stroke.m_ControlPoints.Length + 1);

            PointerManager.ControlPoint cp = new PointerManager.ControlPoint
            {
                m_Pos = ApiManager.Instance.BrushPosition,
                m_Orient = ApiManager.Instance.BrushRotation,
                m_Pressure = prevCP.m_Pressure,
                m_TimestampMs = prevCP.m_TimestampMs
            };

            stroke.m_ControlPoints[stroke.m_ControlPoints.Length - 1] = cp;
            stroke.Uncreate();
            stroke.m_ControlPointsToDrop = Enumerable.Repeat(false, stroke.m_ControlPoints.Length).ToArray();
            stroke.Recreate(null, stroke.Canvas);
        }

    }
}<|MERGE_RESOLUTION|>--- conflicted
+++ resolved
@@ -54,47 +54,6 @@
 
         [ApiEndpoint("strokes.move.to", "Moves several strokes to the given position")]
         public static void TranslateStrokesTo(int start, int end, Vector3 position)
-<<<<<<< HEAD
-=======
-        {
-            var strokes = SketchMemoryScript.GetStrokesBetween(start, end);
-            foreach (var stroke in strokes)
-            {
-                stroke.RecreateAt(TrTransform.T(position));
-            }
-        }
-
-        [ApiEndpoint("strokes.move.by", "Moves several strokes to the given coordinates")]
-        public static void TranslateStrokesBy(int start, int end, Vector3 translation)
-        {
-            var strokes = SketchMemoryScript.GetStrokesBetween(start, end);
-            TransformItemsCommand cmd = new TransformItemsCommand(strokes, null, TrTransform.T(translation), Vector3.zero);
-            SketchMemoryScript.m_Instance.PerformAndRecordCommand(cmd);
-        }
-
-        [ApiEndpoint("strokes.rotate.by", "Rotates multiple brushstrokes around the current brush position")]
-        public static void RotateStrokesBy(int start, int end, float angle)
-        {
-            var strokes = SketchMemoryScript.GetStrokesBetween(start, end);
-            var axis = ApiManager.Instance.BrushRotation * Vector3.forward;
-            var rot = TrTransform.R(angle, axis);
-            var pivot = ApiManager.Instance.BrushPosition;
-            TransformItemsCommand cmd = new TransformItemsCommand(strokes, null, rot, pivot);
-            SketchMemoryScript.m_Instance.PerformAndRecordCommand(cmd);
-        }
-
-        [ApiEndpoint("strokes.scale.by", "Scales multiple brushstrokes around the current brush position")]
-        public static void ScaleStrokesBy(int start, int end, float scale)
-        {
-            var strokes = SketchMemoryScript.GetStrokesBetween(start, end);
-            var pivot = ApiManager.Instance.BrushPosition;
-            TransformItemsCommand cmd = new TransformItemsCommand(strokes, null, TrTransform.S(scale), pivot);
-            SketchMemoryScript.m_Instance.PerformAndRecordCommand(cmd);
-        }
-
-        [ApiEndpoint("selection.rebrush", "Rebrushes the currently selected strokes")]
-        public static void RebrushSelection()
->>>>>>> 2e9abfad
         {
             var strokes = SketchMemoryScript.GetStrokesBetween(start, end);
             foreach (var stroke in strokes)
@@ -203,11 +162,7 @@
         }
 
         [ApiEndpoint("strokes.join", "Joins all strokes between the two indices (inclusive)")]
-<<<<<<< HEAD
-        public static void JoinStrokes(int from, int to)
-=======
         public static Stroke JoinStrokes(int from, int to)
->>>>>>> 2e9abfad
         {
             var strokesToJoin = SketchMemoryScript.GetStrokesBetween(from, to);
             var firstStroke = strokesToJoin[0];
