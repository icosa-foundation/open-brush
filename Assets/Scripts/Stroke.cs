﻿// Copyright 2020 The Tilt Brush Authors
//
// Licensed under the Apache License, Version 2.0 (the "License");
// you may not use this file except in compliance with the License.
// You may obtain a copy of the License at
//
//      http://www.apache.org/licenses/LICENSE-2.0
//
// Unless required by applicable law or agreed to in writing, software
// distributed under the License is distributed on an "AS IS" BASIS,
// WITHOUT WARRANTIES OR CONDITIONS OF ANY KIND, either express or implied.
// See the License for the specific language governing permissions and
// limitations under the License.

using System;
using System.Collections.Generic;
using System.Linq;
using UnityEngine;
using Object = UnityEngine.Object;

namespace TiltBrush
{

    public class Stroke : StrokeData
    {
        public enum Type
        {
            /// Brush stroke has not been realized into geometry (or whatever else it turns into)
            /// so we don't yet know whether it is batched or unbatched
            NotCreated,
            /// Brush stroke geometry exists in the form of a GameObject
            BrushStroke,
            /// Brush stroke geoemtry exists in the form of a BatchSubset
            BatchedBrushStroke,
        }

        // Instance API

        /// How the geometry is contained (if there is any)
        public Type m_Type = Type.NotCreated;
        /// Valid only when type == NotCreated. May be null.
        public CanvasScript m_IntendedCanvas;
        /// Selected strokes need to remember which canvas they came from
        public CanvasScript m_PreviousCanvas;
        /// Valid only when type == BrushStroke. Never null; will always have a BaseBrushScript.
        public GameObject m_Object;
        /// Valid only when type == BatchedBrushStroke.
        public BatchSubset m_BatchSubset;

        /// used by SketchMemoryScript.m_Instance.m_MemoryList (ordered by time)
        public LinkedListNode<Stroke> m_NodeByTime;
        /// used by one of the lists in ScenePlayback (ordered by time)
        public LinkedListNode<Stroke> m_PlaybackNode;

        /// A copy of the StrokeData part of the stroke.
        /// Used for the saving thread to serialize the sketch.
        private StrokeData m_CopyForSaveThread;

        /// The group this stroke is a part of. Cannot be null (as it is a struct).
        public SketchGroupTag Group
        {
            get => m_Group;
            set
            {
                var oldGroup = m_Group;
                m_Group = value;

                SelectionManager.m_Instance.OnStrokeRemovedFromGroup(this, oldGroup);
                SelectionManager.m_Instance.OnStrokeAddedToGroup(this);
            }
        }

        /// Which control points on the stroke should be dropped due to simplification
        public bool[] m_ControlPointsToDrop;

        /// The canvas this stroke is a part of.
        public CanvasScript Canvas
        {
            get
            {
                if (m_Type == Type.NotCreated)
                {
                    return m_IntendedCanvas;
                }
                else if (m_Type == Type.BatchedBrushStroke)
                {
                    return m_BatchSubset.Canvas;
                }
                else if (m_Type == Type.BrushStroke)
                {
                    // Null checking is needed because sketches that fail to load
                    // can create invalid strokes that with no script.
                    return m_Object?.GetComponent<BaseBrushScript>()?.Canvas;
                }
                else
                {
                    throw new InvalidOperationException();
                }
            }
        }

        /// True if stroke's geometry exists and is active.  E.g. prior to playback, strokes
        /// will not have a geometry representation in the scene.  Strokes which are erased
        /// but available for redo will have inactive geometry.
        public bool IsGeometryEnabled
        {
            get
            {
                return this.m_Object != null && this.m_Object.activeSelf ||
                    m_Type == Type.BatchedBrushStroke &&
                    m_BatchSubset.m_Active;
            }
        }

        /// True if this stroke should be displayed on playback (i.e. not an erased or undone stroke).
        /// TODO: the setter is never used -- is that a bug, or should we remove the field?
        public bool IsVisibleForPlayback { get; /*set;*/ } = true;

        public uint HeadTimestampMs
        {
            get { return this.m_ControlPoints[0].m_TimestampMs; }
        }

        public uint TailTimestampMs
        {
            get { return this.m_ControlPoints.Last().m_TimestampMs; }
        }

        public float SizeInLocalSpace
        {
            get
            {
                return m_BrushScale * m_BrushSize;
            }
        }

        public float SizeInRoomSpace
        {
            get
            {
                var localToRoom = Coords.AsRoom[this.StrokeTransform];
                return localToRoom.scale * SizeInLocalSpace;
            }
        }

        /// Could be a batch or an individual object
        public Transform StrokeTransform
        {
            get
            {
                if (m_Object != null)
                {
                    return m_Object.transform;
                }
                else
                {
                    return m_BatchSubset.m_ParentBatch.transform;
                }
            }
        }

        public Stroke()
        {
            m_NodeByTime = new LinkedListNode<Stroke>(this);
            m_PlaybackNode = new LinkedListNode<Stroke>(this);
        }

        /// Clones the passed stroke into a new NotCreated stroke.
        ///
        /// Group affiliation is copied, implying that the resulting stroke:
        /// - must be put into the same sketch as 'existing'
        /// - is selectable, meaning the caller is responsible for getting it out of NotCreated
        /// The caller is responsible for setting result.Group = SketchGroupTag.None if
        /// those things aren't both true.
        ///
        /// TODO: semantics are cleaner & safer if group affiliation is not copied;
        /// caller can do it explicitly if desired.
        public Stroke(Stroke existing) : base(existing)
        {
            m_ControlPointsToDrop = new bool[existing.m_ControlPointsToDrop.Length];
            Array.Copy(existing.m_ControlPointsToDrop, m_ControlPointsToDrop,
                existing.m_ControlPointsToDrop.Length);

            // Alas, we can't chain constructor to this() because we chain to base(existing).
            // And we can't use field initializers for the linked list creation.
            m_NodeByTime = new LinkedListNode<Stroke>(this);
            m_PlaybackNode = new LinkedListNode<Stroke>(this);
        }

        /// Makes a copy of stroke, if one has not already been made.
        /// Should only be called by the 'ThreadedSave' method of SaveLoadScript
        public StrokeData GetCopyForSaveThread()
        {
            if (m_CopyForSaveThread == null)
            {
                m_CopyForSaveThread = new StrokeData(this);
            }
            return m_CopyForSaveThread;
        }

        public void InvalidateCopy()
        {
            m_CopyForSaveThread = null;
        }

        /// Releases all resources owned by the stroke; consider the stroke unusable after this.
        ///
        /// It is important that this be called before trying to drop a Stroke
        /// into the garbage. Not doing so causes memory leaks:
        /// - Batch <-> BatchSubset link won't get torn down
        /// - BatchSubset <-> Stroke link won't get torn down
        /// - Batch will never become empty, and never get deallocated
        /// - Stroke will never become garbage because of the Batch -> Subset -> Stroke link
        public void DestroyStroke()
        {
            Uncreate();
            // The object is still in a valid state; we should probably purposely vandalize it,
            // but some code might still erroneously use Destroy() when they mean Uncreate()
            // TODO: Find and fix those places
            //   m_Type = StrokeType.Destroyed;
            //   m_ControlPoints = null;
            //   m_CopyForSaveThread = null;
        }

        /// Sets type to NotCreated, releasing render resources if applicable.
        /// This means the subset will be destroyed!
        public void Uncreate()
        {
            // Save off before we lose the object/batch that tells us what canvas we're in
            m_IntendedCanvas = Canvas;

            if (m_Object != null)
            {
                Object.Destroy(m_Object);
                m_Object = null;
            }

            // TODO: instead of destroying, reuse the previous batch space if possible
            // (but be careful because the brush may have changed). Excessive use of Recreate()
            // will swiss-cheese our batches.
            if (m_BatchSubset != null)
            {
                // Invalidates subset; tears down Batch <-> Subset link
                m_BatchSubset.m_ParentBatch.RemoveSubset(m_BatchSubset);
                // Tear down Subset <-> Stroke link. Removing the Subset <-- Stroke link is
                // more for cleanliness than correctness; the Subset should get GC'd soon.
                // Maybe one of these references should be weak?
                m_BatchSubset.m_Stroke = null;
                m_BatchSubset = null;
            }

            m_Type = Type.NotCreated;
        }

        /// Like Recreate except the translation are interpreted as a destination point relative to the canvas
        /// (instead of how much to translate by). Rotation and scale are relative and applied after the translation.

        public void RecreateAt(TrTransform xf_CS)
        {
            TrTransform leftTransform = TrTransform.InvMul(TrTransform.T(m_BatchSubset.m_Bounds.center), xf_CS);
            Recreate(leftTransform);
        }

        /// Ensure there is geometry for this stroke, creating if necessary.
        /// Optionally also calls SetParent() or LeftTransformControlPoints() before creation.
        ///
        /// Assumes that any existing geometry is up-to-date with the data in the stroke;
        /// this assumption may be used for optimizations. Caller may therefore wish to
        /// call Uncreate() before calling Recreate().
        ///
        /// TODO: name is misleading because geo may be reused instead of recreated
        ///
        /// TODO: Consider moving the code from the "m_Type == StrokeType.BrushStroke"
        /// case of SetParentKeepWorldPosition() into here.
        public void Recreate(TrTransform? leftTransform = null, CanvasScript canvas = null)
        {
            // TODO: Try a fast-path that uses VertexLayout+GeometryPool to modify geo directly
            if (leftTransform != null || m_Type == Type.NotCreated)
            {
                // Uncreate first, or SetParent() will do a lot of needless work
                Uncreate();
                if (canvas != null)
                {
                    SetParent(canvas);
                }
                if (leftTransform != null)
                {
                    LeftTransformControlPoints(leftTransform.Value);
                }
                // PointerManager's pointer management is a complete mess.
                // "5" is the most-likely to be unused. It's terrible that this
                // needs to go through a pointer.
                var pointer = PointerManager.m_Instance.GetTransientPointer(5);
                pointer.RecreateLineFromMemory(this);
            }
            else if (canvas != null)
            {
                SetParent(canvas);
            }
            else
            {
                // It's already created, not being moved, not being reparented -- the only
                // reason the caller might have done this is they expected the geo to be destroyed
                // and recreated. They're not going to get that, so treat this as a logic error.
                // I expect this case will go away when the name/params get fixed to something
                // more reasonable
                throw new InvalidOperationException("Nothing to do");
            }
        }

        /// Similar to Recreate() but takes a fast path by copying geometry from another
        /// stroke, if possible.
        /// This only makes sense if the stroke has no geometry, so it's an error otherwise.
        public void CopyGeometry(CanvasScript targetCanvas, Stroke baseStroke)
        {
            if (m_Type != Type.NotCreated)
            {
                throw new InvalidOperationException("stroke must be NotCreated");
            }
            if (baseStroke.m_Type != Type.BatchedBrushStroke)
            {
                throw new InvalidOperationException("baseStroke must have batched geometry");
            }
            // Copy buffers directly.  Only works with batched brush stroke.
            m_BatchSubset = targetCanvas.BatchManager.CreateSubset(baseStroke.m_BatchSubset);
            m_BatchSubset.m_Stroke = this;
            m_Object = null;
            m_IntendedCanvas = null;
            m_Type = Type.BatchedBrushStroke;
        }

        // TODO: Possibly could optimize this in C++ for 11.5% of time in selection.
        private void LeftTransformControlPoints(TrTransform leftTransform)
        {
            for (int i = 0; i < m_ControlPoints.Length; i++)
            {
                var point = m_ControlPoints[i];
                var xfOld = TrTransform.TR(point.m_Pos, point.m_Orient);
                var xfNew = leftTransform * xfOld;
                point.m_Pos = xfNew.translation;
                point.m_Orient = xfNew.rotation;
                m_ControlPoints[i] = point;
            }

            m_BrushScale *= leftTransform.scale;
            InvalidateCopy();
        }

        /// Set the parent canvas of this stroke, preserving the _canvas_-relative position.
        /// There will be a pop if the previous and current canvases have different
        /// transforms.
        ///
        /// Directly analagous to Transform.SetParent, except strokes may not
        /// be parented to an arbitrary Transform, only to CanvasScript.
        public void SetParent(CanvasScript canvas)
        {
            CanvasScript prevCanvas = Canvas;
            if (prevCanvas == canvas)
            {
                return;
            }

            switch (m_Type)
            {
                case Type.BatchedBrushStroke:
                    {
                        // Shortcut: move geometry to new BatchManager rather than recreating from scratch
                        BatchSubset newSubset = canvas.BatchManager.CreateSubset(m_BatchSubset);
                        m_BatchSubset.m_ParentBatch.RemoveSubset(m_BatchSubset);
                        m_BatchSubset = newSubset;
                        m_BatchSubset.m_Stroke = this;
                        break;
                    }
                case Type.BrushStroke:
                    {
                        m_Object.transform.SetParent(canvas.transform, false);
                        break;
                    }
                case Type.NotCreated:
                    {
                        m_IntendedCanvas = canvas;
                        break;
                    }
            }
        }

        /// Set the parent canvas of this stroke, preserving the scene-relative position.
        ///
        /// Slower than the other SetParent(), since the stroke might be recreated from scratch or
        /// transformed.  There will *not* be a pop if the brush's geometry generation is not
        /// transform-invariant.  So production brushes need to be checked to be transform-invariant
        /// some other way.
        ///
        /// Directly analagous to Transform.SetParent, except strokes may not
        /// be parented to an arbitrary Transform, only to CanvasScript.
        public void SetParentKeepWorldPosition(CanvasScript canvas, TrTransform? leftTransform = null)
        {
            CanvasScript prevCanvas = Canvas;
            if (prevCanvas == canvas)
            {
                return;
            }

            // Invariant is:
            //   newCanvas.Pose * newCP = prevCanvas.Pose * prevCP
            // Solve for newCp:
            //   newCP = (newCanvas.Pose.inverse * prevCanvas.Pose) * prevCP
            TrTransform leftTransformValue = leftTransform ?? canvas.Pose.inverse * prevCanvas.Pose;
            bool bWasTransformed = leftTransform.HasValue &&
                !TrTransform.Approximately(App.ActiveCanvas.Pose, leftTransform.Value);
            if (m_Type == Type.NotCreated || !bWasTransformed)
            {
                SetParent(canvas);
                LeftTransformControlPoints(leftTransformValue);
            }
            else
            {
                if (m_Type == Type.BrushStroke)
                {
                    Object.Destroy(m_Object);
                    m_Object = null;

                    m_Type = Type.NotCreated;
                    m_IntendedCanvas = canvas;

                    LeftTransformControlPoints(leftTransform.Value);
                    // PointerManager's pointer management is a complete mess.
                    // "5" is the most-likely to be unused. It's terrible that this
                    // needs to go through a pointer.
                    var pointer = PointerManager.m_Instance.GetTransientPointer(5);
                    pointer.RecreateLineFromMemory(this);
                }
                else
                {
                    Debug.Assert(m_Type == Type.BatchedBrushStroke);

                    // Shortcut: modify existing geometry to new BatchManager rather than recreating from
                    // scratch.
                    BatchSubset newSubset = canvas.BatchManager.CreateSubset(m_BatchSubset, leftTransform);
                    m_BatchSubset.m_ParentBatch.RemoveSubset(m_BatchSubset);
                    m_BatchSubset = newSubset;
                    m_BatchSubset.m_Stroke = this;
                    LeftTransformControlPoints(leftTransform.Value);
                }
            }
        }

        public void Hide(bool hide)
        {
            switch (m_Type)
            {
                case Type.BrushStroke:
                    BaseBrushScript rBrushScript =
                        m_Object.GetComponent<BaseBrushScript>();
                    if (rBrushScript)
                    {
                        rBrushScript.HideBrush(hide);
                    }
                    break;
                case Type.BatchedBrushStroke:
                    var batch = m_BatchSubset.m_ParentBatch;
                    if (hide)
                    {
                        batch.DisableSubset(m_BatchSubset);
                    }
                    else
                    {
                        batch.EnableSubset(m_BatchSubset);
                    }
                    break;
                case Type.NotCreated:
                    Debug.LogError("Unexpected: NotCreated stroke");
                    break;
            }

            TiltMeterScript.m_Instance.AdjustMeter(this, up: !hide);
        }

        private void _CheckValidLayerState()
        {
            if (!Canvas.BatchManager.OneStrokePerBatch)
            {
                throw new StrokeShaderModifierException($"Please set OneStrokePerBatch=true for this stroke's layer");
            }
        }

<<<<<<< HEAD
        public void SetShaderClipping(float start, float end)
=======
        public void SetShaderClipping(float clipStart, float clipEnd)
>>>>>>> f41c0656
        {
            _CheckValidLayerState();
            var batch = m_BatchSubset.m_ParentBatch;
            var material = batch.InstantiatedMaterial;
            if (!material.HasFloat("_ClipStart") || !material.HasFloat("_ClipEnd"))
            {
                throw new StrokeShaderModifierException($"Brush material {material.name} does not support shader clipping");
            }
<<<<<<< HEAD
            float startIndex = start * batch.Geometry.NumVerts;
            float endIndex = end * batch.Geometry.NumVerts;
=======
            float startIndex = clipStart * batch.Geometry.NumVerts;
            float endIndex = clipEnd * batch.Geometry.NumVerts;
>>>>>>> f41c0656
            batch.InstantiatedMaterial.SetFloat("_ClipStart", startIndex);
            batch.InstantiatedMaterial.SetFloat("_ClipEnd", endIndex);
        }

        public void SetShaderFloat(string parameter, float value)
        {
            _CheckValidLayerState();
            var batch = m_BatchSubset.m_ParentBatch;
            var material = batch.InstantiatedMaterial;
            if (!material.HasFloat(parameter))
            {
                throw new StrokeShaderModifierException($"Brush material {material.name} does not have a float parameter named {parameter}");
            }
            batch.InstantiatedMaterial.SetFloat(parameter, value);
        }

        public void SetShaderColor(string parameter, ColorApiWrapper color)
        {
            _CheckValidLayerState();
            var batch = m_BatchSubset.m_ParentBatch;
            var material = batch.InstantiatedMaterial;
            if (!material.HasColor(parameter))
            {
                throw new StrokeShaderModifierException($"Brush material {material.name} does not have a Color parameter named {parameter}");
            }
            batch.InstantiatedMaterial.SetColor(parameter, color._Color);
        }

        public void SetShaderTexture(string parameter, Texture2D image)
        {
            _CheckValidLayerState();
            var batch = m_BatchSubset.m_ParentBatch;
            var material = batch.InstantiatedMaterial;
            if (!material.HasTexture(parameter))
            {
                throw new StrokeShaderModifierException($"Brush material {material.name} does not have a Texture parameter named {parameter}");
            }
            batch.InstantiatedMaterial.SetTexture(parameter, image);
        }

        public void SetShaderVector(string parameter, float x, float y = 0, float z = 0, float w = 0)
        {
            _CheckValidLayerState();
            var batch = m_BatchSubset.m_ParentBatch;
            var material = batch.InstantiatedMaterial;
            if (!material.HasVector(parameter))
            {
                throw new StrokeShaderModifierException($"Brush material {material.name} does not have a vector parameter named {parameter}");
            }
            batch.InstantiatedMaterial.SetVector(parameter, new Vector4(x, y, z, w));
        }
    }

    public class StrokeShaderModifierException : NotSupportedException
    {
        public StrokeShaderModifierException(string s) : base(s) { }
    }
} // namespace TiltBrush<|MERGE_RESOLUTION|>--- conflicted
+++ resolved
@@ -484,11 +484,7 @@
             }
         }
 
-<<<<<<< HEAD
-        public void SetShaderClipping(float start, float end)
-=======
         public void SetShaderClipping(float clipStart, float clipEnd)
->>>>>>> f41c0656
         {
             _CheckValidLayerState();
             var batch = m_BatchSubset.m_ParentBatch;
@@ -497,13 +493,8 @@
             {
                 throw new StrokeShaderModifierException($"Brush material {material.name} does not support shader clipping");
             }
-<<<<<<< HEAD
-            float startIndex = start * batch.Geometry.NumVerts;
-            float endIndex = end * batch.Geometry.NumVerts;
-=======
             float startIndex = clipStart * batch.Geometry.NumVerts;
             float endIndex = clipEnd * batch.Geometry.NumVerts;
->>>>>>> f41c0656
             batch.InstantiatedMaterial.SetFloat("_ClipStart", startIndex);
             batch.InstantiatedMaterial.SetFloat("_ClipEnd", endIndex);
         }
