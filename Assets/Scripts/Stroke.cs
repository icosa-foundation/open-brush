﻿// Copyright 2020 The Tilt Brush Authors
//
// Licensed under the Apache License, Version 2.0 (the "License");
// you may not use this file except in compliance with the License.
// You may obtain a copy of the License at
//
//      http://www.apache.org/licenses/LICENSE-2.0
//
// Unless required by applicable law or agreed to in writing, software
// distributed under the License is distributed on an "AS IS" BASIS,
// WITHOUT WARRANTIES OR CONDITIONS OF ANY KIND, either express or implied.
// See the License for the specific language governing permissions and
// limitations under the License.

using System;
using System.Collections.Generic;
using System.Linq;
using UnityEngine;
using Object = UnityEngine.Object;

<<<<<<< HEAD
namespace TiltBrush {

public class Stroke : StrokeData {
  public enum Type {
    /// Brush stroke has not been realized into geometry (or whatever else it turns into)
    /// so we don't yet know whether it is batched or unbatched
    NotCreated,
    /// Brush stroke geometry exists in the form of a GameObject
    BrushStroke,
    /// Brush stroke geoemtry exists in the form of a BatchSubset
    BatchedBrushStroke,
  }

  // Instance API

  /// How the geometry is contained (if there is any)
  public Type m_Type = Type.NotCreated;
  /// Valid only when type == NotCreated. May be null.
  public CanvasScript m_IntendedCanvas;
  /// Valid only when type == BrushStroke. Never null; will always have a BaseBrushScript.
  public GameObject m_Object;
  /// Valid only when type == BatchedBrushStroke.
  public BatchSubset m_BatchSubset;

  /// used by SketchMemoryScript.m_Instance.m_MemoryList (ordered by time)
  public LinkedListNode<Stroke> m_NodeByTime;
  /// used by one of the lists in ScenePlayback (ordered by time)
  public LinkedListNode<Stroke> m_PlaybackNode;

  /// A copy of the StrokeData part of the stroke.
  /// Used for the saving thread to serialize the sketch.
  private StrokeData m_CopyForSaveThread;

  /// True if any sculpting modification was applied to this stroke.
  /// Used for determining whether a stroke's geometry should be saved.
  public bool m_bWasSculpted = false;

  /// The group this stroke is a part of. Cannot be null (as it is a struct).
  public SketchGroupTag Group {
    get => m_Group;
    set {
      var oldGroup = m_Group;
      m_Group = value;

      SelectionManager.m_Instance.OnStrokeRemovedFromGroup(this, oldGroup);
      SelectionManager.m_Instance.OnStrokeAddedToGroup(this);
    }
  }

  /// Which control points on the stroke should be dropped due to simplification
  public bool[] m_ControlPointsToDrop;

  /// The canvas this stroke is a part of.
  public CanvasScript Canvas {
    get {
      if (m_Type == Type.NotCreated) {
        return m_IntendedCanvas;
      } else if (m_Type == Type.BatchedBrushStroke) {
        return m_BatchSubset.Canvas;
      } else if (m_Type == Type.BrushStroke) {
        return m_Object.GetComponent<BaseBrushScript>().Canvas;
      } else {
        throw new InvalidOperationException();
      }
    }
  }

  /// True if stroke's geometry exists and is active.  E.g. prior to playback, strokes
  /// will not have a geometry representation in the scene.  Strokes which are erased
  /// but available for redo will have inactive geometry.
  public bool IsGeometryEnabled {
    get {
      return this.m_Object != null && this.m_Object.activeSelf ||
             m_Type == Type.BatchedBrushStroke &&
             m_BatchSubset.m_Active;
    }
  }

  /// True if this stroke should be displayed on playback (i.e. not an erased or undone stroke).
  /// TODO: the setter is never used -- is that a bug, or should we remove the field?
  public bool IsVisibleForPlayback { get; /*set;*/ } = true;

  public uint HeadTimestampMs {
    get { return this.m_ControlPoints[0].m_TimestampMs; }
  }

  public uint TailTimestampMs {
    get { return this.m_ControlPoints.Last().m_TimestampMs; }
  }

  public float SizeInLocalSpace {
    get {
      return m_BrushScale * m_BrushSize;
    }
  }

  public float SizeInRoomSpace {
    get {
      var localToRoom = Coords.AsRoom[this.StrokeTransform];
      return localToRoom.scale * SizeInLocalSpace;
    }
  }

  /// Could be a batch or an individual object
  public Transform StrokeTransform {
    get {
      if (m_Object != null) {
        return m_Object.transform;
      } else {
        return m_BatchSubset.m_ParentBatch.transform;
      }
    }
  }

  public Stroke() {
    m_NodeByTime = new LinkedListNode<Stroke>(this);
    m_PlaybackNode = new LinkedListNode<Stroke>(this);
  }

  /// Clones the passed stroke into a new NotCreated stroke.
  ///
  /// Group affiliation is copied, implying that the resulting stroke:
  /// - must be put into the same sketch as 'existing'
  /// - is selectable, meaning the caller is responsible for getting it out of NotCreated
  /// The caller is responsible for setting result.Group = SketchGroupTag.None if
  /// those things aren't both true.
  ///
  /// TODO: semantics are cleaner & safer if group affiliation is not copied;
  /// caller can do it explicitly if desired.
  public Stroke(Stroke existing) : base(existing) {
    m_ControlPointsToDrop = new bool[existing.m_ControlPointsToDrop.Length];
    Array.Copy(existing.m_ControlPointsToDrop, m_ControlPointsToDrop,
               existing.m_ControlPointsToDrop.Length);

    // Alas, we can't chain constructor to this() because we chain to base(existing).
    // And we can't use field initializers for the linked list creation.
    m_NodeByTime = new LinkedListNode<Stroke>(this);
    m_PlaybackNode = new LinkedListNode<Stroke>(this);
    m_bWasSculpted = existing.m_bWasSculpted;
  }

  /// Makes a copy of stroke, if one has not already been made.
  /// Should only be called by the 'ThreadedSave' method of SaveLoadScript
  public StrokeData GetCopyForSaveThread() {
    if (m_CopyForSaveThread == null) {
      m_CopyForSaveThread = new StrokeData(this);
    }
    return m_CopyForSaveThread;
  }

  public void InvalidateCopy() {
    m_CopyForSaveThread = null;
  }

  /// Releases all resources owned by the stroke; consider the stroke unusable after this.
  ///
  /// It is important that this be called before trying to drop a Stroke
  /// into the garbage. Not doing so causes memory leaks:
  /// - Batch <-> BatchSubset link won't get torn down
  /// - BatchSubset <-> Stroke link won't get torn down
  /// - Batch will never become empty, and never get deallocated
  /// - Stroke will never become garbage because of the Batch -> Subset -> Stroke link
  public void DestroyStroke() {
    Uncreate();
    // The object is still in a valid state; we should probably purposely vandalize it,
    // but some code might still erroneously use Destroy() when they mean Uncreate()
    // TODO: Find and fix those places
    //   m_Type = StrokeType.Destroyed;
    //   m_ControlPoints = null;
    //   m_CopyForSaveThread = null;
  }

  /// Sets type to NotCreated, releasing render resources if applicable.
  /// This means the subset will be destroyed!
  public void Uncreate() {
    // Save off before we lose the object/batch that tells us what canvas we're in
    m_IntendedCanvas = Canvas;

    if (m_Object != null) {
      Object.Destroy(m_Object);
      m_Object = null;
    }

    // TODO: instead of destroying, reuse the previous batch space if possible
    // (but be careful because the brush may have changed). Excessive use of Recreate()
    // will swiss-cheese our batches.
    if (m_BatchSubset != null) {
      // Invalidates subset; tears down Batch <-> Subset link
      m_BatchSubset.m_ParentBatch.RemoveSubset(m_BatchSubset);
      // Tear down Subset <-> Stroke link. Removing the Subset <-- Stroke link is
      // more for cleanliness than correctness; the Subset should get GC'd soon.
      // Maybe one of these references should be weak?
      m_BatchSubset.m_Stroke = null;
      m_BatchSubset = null;
    }

    m_Type = Type.NotCreated;
  }

  /// Ensure there is geometry for this stroke, creating if necessary.
  /// Optionally also calls SetParent() or LeftTransformControlPoints() before creation.
  ///
  /// Assumes that any existing geometry is up-to-date with the data in the stroke;
  /// this assumption may be used for optimizations. Caller may therefore wish to
  /// call Uncreate() before calling Recreate().
  ///
  /// TODO: name is misleading because geo may be reused instead of recreated
  ///
  /// TODO: Consider moving the code from the "m_Type == StrokeType.BrushStroke"
  /// case of SetParentKeepWorldPosition() into here.
  public void Recreate(TrTransform? leftTransform = null, CanvasScript canvas = null) {
    // TODO: Try a fast-path that uses VertexLayout+GeometryPool to modify geo directly
    if (leftTransform != null || m_Type == Type.NotCreated) {
      // Uncreate first, or SetParent() will do a lot of needless work
      Uncreate();
      if (canvas != null) {
        SetParent(canvas);
      }
      if (leftTransform != null) {
        LeftTransformControlPoints(leftTransform.Value);
      }
      // PointerManager's pointer management is a complete mess.
      // "5" is the most-likely to be unused. It's terrible that this
      // needs to go through a pointer.
      var pointer = PointerManager.m_Instance.GetTransientPointer(5);
      pointer.RecreateLineFromMemory(this);
    } else if (canvas != null) {
      SetParent(canvas);
    } else {
      // It's already created, not being moved, not being reparented -- the only
      // reason the caller might have done this is they expected the geo to be destroyed
      // and recreated. They're not going to get that, so treat this as a logic error.
      // I expect this case will go away when the name/params get fixed to something
      // more reasonable
      throw new InvalidOperationException("Nothing to do");
    }
  }

  /// Similar to Recreate() but takes a fast path by copying geometry from another
  /// stroke, if possible.
  /// This only makes sense if the stroke has no geometry, so it's an error otherwise.
  public void CopyGeometry(CanvasScript targetCanvas, Stroke baseStroke) {
    if (m_Type != Type.NotCreated) {
      throw new InvalidOperationException("stroke must be NotCreated");
    }
    if (baseStroke.m_Type != Type.BatchedBrushStroke) {
      throw new InvalidOperationException("baseStroke must have batched geometry");
    }
    // Copy buffers directly.  Only works with batched brush stroke.
    m_BatchSubset = targetCanvas.BatchManager.CreateSubset(baseStroke.m_BatchSubset);
    m_BatchSubset.m_Stroke = this;
    m_Object = null;
    m_IntendedCanvas = null;
    m_Type = Type.BatchedBrushStroke;
  }

  // TODO: Possibly could optimize this in C++ for 11.5% of time in selection.
  private void LeftTransformControlPoints(TrTransform leftTransform) {
    for (int i = 0; i < m_ControlPoints.Length; i++) {
      var point = m_ControlPoints[i];
      var xfOld = TrTransform.TR(point.m_Pos, point.m_Orient);
      var xfNew = leftTransform * xfOld;
      point.m_Pos = xfNew.translation;
      point.m_Orient = xfNew.rotation;
      m_ControlPoints[i] = point;
    }

    m_BrushScale *= leftTransform.scale;
    InvalidateCopy();
  }

  /// Set the parent canvas of this stroke, preserving the _canvas_-relative position.
  /// There will be a pop if the previous and current canvases have different
  /// transforms.
  ///
  /// Directly analagous to Transform.SetParent, except strokes may not
  /// be parented to an arbitrary Transform, only to CanvasScript.
  public void SetParent(CanvasScript canvas) {
    CanvasScript prevCanvas = Canvas;
    if (prevCanvas == canvas) {
      return;
    }

    switch (m_Type) {
    case Type.BatchedBrushStroke: {
      // Shortcut: move geometry to new BatchManager rather than recreating from scratch
      BatchSubset newSubset = canvas.BatchManager.CreateSubset(m_BatchSubset);
      m_BatchSubset.m_ParentBatch.RemoveSubset(m_BatchSubset);
      m_BatchSubset = newSubset;
      m_BatchSubset.m_Stroke = this;
      break;
    }
    case Type.BrushStroke: {
      m_Object.transform.SetParent(canvas.transform, false);
      break;
    }
    case Type.NotCreated: {
      m_IntendedCanvas = canvas;
      break;
    }
    }
  }

  /// Set the parent canvas of this stroke, preserving the scene-relative position.
  ///
  /// Slower than the other SetParent(), since the stroke might be recreated from scratch or
  /// transformed.  There will *not* be a pop if the brush's geometry generation is not
  /// transform-invariant.  So production brushes need to be checked to be transform-invariant
  /// some other way.
  ///
  /// Directly analagous to Transform.SetParent, except strokes may not
  /// be parented to an arbitrary Transform, only to CanvasScript.
  public void SetParentKeepWorldPosition(CanvasScript canvas, TrTransform? leftTransform = null) {
    CanvasScript prevCanvas = Canvas;
    if (prevCanvas == canvas) {
      return;
    }

    // Invariant is:
    //   newCanvas.Pose * newCP = prevCanvas.Pose * prevCP
    // Solve for newCp:
    //   newCP = (newCanvas.Pose.inverse * prevCanvas.Pose) * prevCP
    TrTransform leftTransformValue = leftTransform ?? canvas.Pose.inverse * prevCanvas.Pose;
    bool bWasTransformed = leftTransform.HasValue &&
        !TrTransform.Approximately(App.ActiveCanvas.Pose, leftTransform.Value);
    if (m_Type == Type.NotCreated || !bWasTransformed) {
      SetParent(canvas);
      LeftTransformControlPoints(leftTransformValue);
    } else {
      if (m_Type == Type.BrushStroke) {
        Object.Destroy(m_Object);
        m_Object = null;

        m_Type = Type.NotCreated;
        m_IntendedCanvas = canvas;

        LeftTransformControlPoints(leftTransform.Value);
        // PointerManager's pointer management is a complete mess.
        // "5" is the most-likely to be unused. It's terrible that this
        // needs to go through a pointer.
        var pointer = PointerManager.m_Instance.GetTransientPointer(5);
        pointer.RecreateLineFromMemory(this);
      } else {
        Debug.Assert(m_Type == Type.BatchedBrushStroke);

        // Shortcut: modify existing geometry to new BatchManager rather than recreating from
        // scratch.
        BatchSubset newSubset = canvas.BatchManager.CreateSubset(m_BatchSubset, leftTransform);
        m_BatchSubset.m_ParentBatch.RemoveSubset(m_BatchSubset);
        m_BatchSubset = newSubset;
        m_BatchSubset.m_Stroke = this;
        LeftTransformControlPoints(leftTransform.Value);
      }
    }
  }
}
=======
namespace TiltBrush
{

    public class Stroke : StrokeData
    {
        public enum Type
        {
            /// Brush stroke has not been realized into geometry (or whatever else it turns into)
            /// so we don't yet know whether it is batched or unbatched
            NotCreated,
            /// Brush stroke geometry exists in the form of a GameObject
            BrushStroke,
            /// Brush stroke geoemtry exists in the form of a BatchSubset
            BatchedBrushStroke,
        }

        // Instance API

        /// How the geometry is contained (if there is any)
        public Type m_Type = Type.NotCreated;
        /// Valid only when type == NotCreated. May be null.
        public CanvasScript m_IntendedCanvas;
        /// Selected strokes need to remember which canvas they came from
        public CanvasScript m_PreviousCanvas;
        /// Valid only when type == BrushStroke. Never null; will always have a BaseBrushScript.
        public GameObject m_Object;
        /// Valid only when type == BatchedBrushStroke.
        public BatchSubset m_BatchSubset;

        /// used by SketchMemoryScript.m_Instance.m_MemoryList (ordered by time)
        public LinkedListNode<Stroke> m_NodeByTime;
        /// used by one of the lists in ScenePlayback (ordered by time)
        public LinkedListNode<Stroke> m_PlaybackNode;

        /// A copy of the StrokeData part of the stroke.
        /// Used for the saving thread to serialize the sketch.
        private StrokeData m_CopyForSaveThread;

        /// The group this stroke is a part of. Cannot be null (as it is a struct).
        public SketchGroupTag Group
        {
            get => m_Group;
            set
            {
                var oldGroup = m_Group;
                m_Group = value;

                SelectionManager.m_Instance.OnStrokeRemovedFromGroup(this, oldGroup);
                SelectionManager.m_Instance.OnStrokeAddedToGroup(this);
            }
        }

        /// Which control points on the stroke should be dropped due to simplification
        public bool[] m_ControlPointsToDrop;

        /// The canvas this stroke is a part of.
        public CanvasScript Canvas
        {
            get
            {
                if (m_Type == Type.NotCreated)
                {
                    return m_IntendedCanvas;
                }
                else if (m_Type == Type.BatchedBrushStroke)
                {
                    return m_BatchSubset.Canvas;
                }
                else if (m_Type == Type.BrushStroke)
                {
                    // Null checking is needed because sketches that fail to load
                    // can create invalid strokes that with no script.
                    return m_Object?.GetComponent<BaseBrushScript>()?.Canvas;
                }
                else
                {
                    throw new InvalidOperationException();
                }
            }
        }

        /// True if stroke's geometry exists and is active.  E.g. prior to playback, strokes
        /// will not have a geometry representation in the scene.  Strokes which are erased
        /// but available for redo will have inactive geometry.
        public bool IsGeometryEnabled
        {
            get
            {
                return this.m_Object != null && this.m_Object.activeSelf ||
                    m_Type == Type.BatchedBrushStroke &&
                    m_BatchSubset.m_Active;
            }
        }

        /// True if this stroke should be displayed on playback (i.e. not an erased or undone stroke).
        /// TODO: the setter is never used -- is that a bug, or should we remove the field?
        public bool IsVisibleForPlayback { get; /*set;*/ } = true;

        public uint HeadTimestampMs
        {
            get { return this.m_ControlPoints[0].m_TimestampMs; }
        }

        public uint TailTimestampMs
        {
            get { return this.m_ControlPoints.Last().m_TimestampMs; }
        }

        public float SizeInLocalSpace
        {
            get
            {
                return m_BrushScale * m_BrushSize;
            }
        }

        public float SizeInRoomSpace
        {
            get
            {
                var localToRoom = Coords.AsRoom[this.StrokeTransform];
                return localToRoom.scale * SizeInLocalSpace;
            }
        }

        /// Could be a batch or an individual object
        public Transform StrokeTransform
        {
            get
            {
                if (m_Object != null)
                {
                    return m_Object.transform;
                }
                else
                {
                    return m_BatchSubset.m_ParentBatch.transform;
                }
            }
        }

        public Stroke()
        {
            m_NodeByTime = new LinkedListNode<Stroke>(this);
            m_PlaybackNode = new LinkedListNode<Stroke>(this);
        }

        /// Clones the passed stroke into a new NotCreated stroke.
        ///
        /// Group affiliation is copied, implying that the resulting stroke:
        /// - must be put into the same sketch as 'existing'
        /// - is selectable, meaning the caller is responsible for getting it out of NotCreated
        /// The caller is responsible for setting result.Group = SketchGroupTag.None if
        /// those things aren't both true.
        ///
        /// TODO: semantics are cleaner & safer if group affiliation is not copied;
        /// caller can do it explicitly if desired.
        public Stroke(Stroke existing) : base(existing)
        {
            m_ControlPointsToDrop = new bool[existing.m_ControlPointsToDrop.Length];
            Array.Copy(existing.m_ControlPointsToDrop, m_ControlPointsToDrop,
                existing.m_ControlPointsToDrop.Length);

            // Alas, we can't chain constructor to this() because we chain to base(existing).
            // And we can't use field initializers for the linked list creation.
            m_NodeByTime = new LinkedListNode<Stroke>(this);
            m_PlaybackNode = new LinkedListNode<Stroke>(this);
        }

        /// Makes a copy of stroke, if one has not already been made.
        /// Should only be called by the 'ThreadedSave' method of SaveLoadScript
        public StrokeData GetCopyForSaveThread()
        {
            if (m_CopyForSaveThread == null)
            {
                m_CopyForSaveThread = new StrokeData(this);
            }
            return m_CopyForSaveThread;
        }

        public void InvalidateCopy()
        {
            m_CopyForSaveThread = null;
        }

        /// Releases all resources owned by the stroke; consider the stroke unusable after this.
        ///
        /// It is important that this be called before trying to drop a Stroke
        /// into the garbage. Not doing so causes memory leaks:
        /// - Batch <-> BatchSubset link won't get torn down
        /// - BatchSubset <-> Stroke link won't get torn down
        /// - Batch will never become empty, and never get deallocated
        /// - Stroke will never become garbage because of the Batch -> Subset -> Stroke link
        public void DestroyStroke()
        {
            Uncreate();
            // The object is still in a valid state; we should probably purposely vandalize it,
            // but some code might still erroneously use Destroy() when they mean Uncreate()
            // TODO: Find and fix those places
            //   m_Type = StrokeType.Destroyed;
            //   m_ControlPoints = null;
            //   m_CopyForSaveThread = null;
        }

        /// Sets type to NotCreated, releasing render resources if applicable.
        /// This means the subset will be destroyed!
        public void Uncreate()
        {
            // Save off before we lose the object/batch that tells us what canvas we're in
            m_IntendedCanvas = Canvas;

            if (m_Object != null)
            {
                Object.Destroy(m_Object);
                m_Object = null;
            }

            // TODO: instead of destroying, reuse the previous batch space if possible
            // (but be careful because the brush may have changed). Excessive use of Recreate()
            // will swiss-cheese our batches.
            if (m_BatchSubset != null)
            {
                // Invalidates subset; tears down Batch <-> Subset link
                m_BatchSubset.m_ParentBatch.RemoveSubset(m_BatchSubset);
                // Tear down Subset <-> Stroke link. Removing the Subset <-- Stroke link is
                // more for cleanliness than correctness; the Subset should get GC'd soon.
                // Maybe one of these references should be weak?
                m_BatchSubset.m_Stroke = null;
                m_BatchSubset = null;
            }

            m_Type = Type.NotCreated;
        }

        /// Like Recreate except the translation are interpreted as a destination point relative to the canvas
        /// (instead of how much to translate by). Rotation and scale are relative and applied after the translation.

        public void RecreateAt(TrTransform xf_CS)
        {
            TrTransform leftTransform = TrTransform.InvMul(TrTransform.T(m_BatchSubset.m_Bounds.center), xf_CS);
            Recreate(leftTransform);
        }

        /// Ensure there is geometry for this stroke, creating if necessary.
        /// Optionally also calls SetParent() or LeftTransformControlPoints() before creation.
        ///
        /// Assumes that any existing geometry is up-to-date with the data in the stroke;
        /// this assumption may be used for optimizations. Caller may therefore wish to
        /// call Uncreate() before calling Recreate().
        ///
        /// TODO: name is misleading because geo may be reused instead of recreated
        ///
        /// TODO: Consider moving the code from the "m_Type == StrokeType.BrushStroke"
        /// case of SetParentKeepWorldPosition() into here.
        public void Recreate(TrTransform? leftTransform = null, CanvasScript canvas = null)
        {
            // TODO: Try a fast-path that uses VertexLayout+GeometryPool to modify geo directly
            if (leftTransform != null || m_Type == Type.NotCreated)
            {
                // Uncreate first, or SetParent() will do a lot of needless work
                Uncreate();
                if (canvas != null)
                {
                    SetParent(canvas);
                }
                if (leftTransform != null)
                {
                    LeftTransformControlPoints(leftTransform.Value);
                }
                // PointerManager's pointer management is a complete mess.
                // "5" is the most-likely to be unused. It's terrible that this
                // needs to go through a pointer.
                var pointer = PointerManager.m_Instance.GetTransientPointer(5);
                pointer.RecreateLineFromMemory(this);
            }
            else if (canvas != null)
            {
                SetParent(canvas);
            }
            else
            {
                // It's already created, not being moved, not being reparented -- the only
                // reason the caller might have done this is they expected the geo to be destroyed
                // and recreated. They're not going to get that, so treat this as a logic error.
                // I expect this case will go away when the name/params get fixed to something
                // more reasonable
                throw new InvalidOperationException("Nothing to do");
            }
        }

        /// Similar to Recreate() but takes a fast path by copying geometry from another
        /// stroke, if possible.
        /// This only makes sense if the stroke has no geometry, so it's an error otherwise.
        public void CopyGeometry(CanvasScript targetCanvas, Stroke baseStroke)
        {
            if (m_Type != Type.NotCreated)
            {
                throw new InvalidOperationException("stroke must be NotCreated");
            }
            if (baseStroke.m_Type != Type.BatchedBrushStroke)
            {
                throw new InvalidOperationException("baseStroke must have batched geometry");
            }
            // Copy buffers directly.  Only works with batched brush stroke.
            m_BatchSubset = targetCanvas.BatchManager.CreateSubset(baseStroke.m_BatchSubset);
            m_BatchSubset.m_Stroke = this;
            m_Object = null;
            m_IntendedCanvas = null;
            m_Type = Type.BatchedBrushStroke;
        }

        // TODO: Possibly could optimize this in C++ for 11.5% of time in selection.
        private void LeftTransformControlPoints(TrTransform leftTransform)
        {
            for (int i = 0; i < m_ControlPoints.Length; i++)
            {
                var point = m_ControlPoints[i];
                var xfOld = TrTransform.TR(point.m_Pos, point.m_Orient);
                var xfNew = leftTransform * xfOld;
                point.m_Pos = xfNew.translation;
                point.m_Orient = xfNew.rotation;
                m_ControlPoints[i] = point;
            }

            m_BrushScale *= leftTransform.scale;
            InvalidateCopy();
        }

        /// Set the parent canvas of this stroke, preserving the _canvas_-relative position.
        /// There will be a pop if the previous and current canvases have different
        /// transforms.
        ///
        /// Directly analagous to Transform.SetParent, except strokes may not
        /// be parented to an arbitrary Transform, only to CanvasScript.
        public void SetParent(CanvasScript canvas)
        {
            CanvasScript prevCanvas = Canvas;
            if (prevCanvas == canvas)
            {
                return;
            }

            switch (m_Type)
            {
                case Type.BatchedBrushStroke:
                    {
                        // Shortcut: move geometry to new BatchManager rather than recreating from scratch
                        BatchSubset newSubset = canvas.BatchManager.CreateSubset(m_BatchSubset);
                        m_BatchSubset.m_ParentBatch.RemoveSubset(m_BatchSubset);
                        m_BatchSubset = newSubset;
                        m_BatchSubset.m_Stroke = this;
                        break;
                    }
                case Type.BrushStroke:
                    {
                        m_Object.transform.SetParent(canvas.transform, false);
                        break;
                    }
                case Type.NotCreated:
                    {
                        m_IntendedCanvas = canvas;
                        break;
                    }
            }
        }

        /// Set the parent canvas of this stroke, preserving the scene-relative position.
        ///
        /// Slower than the other SetParent(), since the stroke might be recreated from scratch or
        /// transformed.  There will *not* be a pop if the brush's geometry generation is not
        /// transform-invariant.  So production brushes need to be checked to be transform-invariant
        /// some other way.
        ///
        /// Directly analagous to Transform.SetParent, except strokes may not
        /// be parented to an arbitrary Transform, only to CanvasScript.
        public void SetParentKeepWorldPosition(CanvasScript canvas, TrTransform? leftTransform = null)
        {
            CanvasScript prevCanvas = Canvas;
            if (prevCanvas == canvas)
            {
                return;
            }

            // Invariant is:
            //   newCanvas.Pose * newCP = prevCanvas.Pose * prevCP
            // Solve for newCp:
            //   newCP = (newCanvas.Pose.inverse * prevCanvas.Pose) * prevCP
            TrTransform leftTransformValue = leftTransform ?? canvas.Pose.inverse * prevCanvas.Pose;
            bool bWasTransformed = leftTransform.HasValue &&
                !TrTransform.Approximately(App.ActiveCanvas.Pose, leftTransform.Value);
            if (m_Type == Type.NotCreated || !bWasTransformed)
            {
                SetParent(canvas);
                LeftTransformControlPoints(leftTransformValue);
            }
            else
            {
                if (m_Type == Type.BrushStroke)
                {
                    Object.Destroy(m_Object);
                    m_Object = null;

                    m_Type = Type.NotCreated;
                    m_IntendedCanvas = canvas;

                    LeftTransformControlPoints(leftTransform.Value);
                    // PointerManager's pointer management is a complete mess.
                    // "5" is the most-likely to be unused. It's terrible that this
                    // needs to go through a pointer.
                    var pointer = PointerManager.m_Instance.GetTransientPointer(5);
                    pointer.RecreateLineFromMemory(this);
                }
                else
                {
                    Debug.Assert(m_Type == Type.BatchedBrushStroke);

                    // Shortcut: modify existing geometry to new BatchManager rather than recreating from
                    // scratch.
                    BatchSubset newSubset = canvas.BatchManager.CreateSubset(m_BatchSubset, leftTransform);
                    m_BatchSubset.m_ParentBatch.RemoveSubset(m_BatchSubset);
                    m_BatchSubset = newSubset;
                    m_BatchSubset.m_Stroke = this;
                    LeftTransformControlPoints(leftTransform.Value);
                }
            }
        }

        public void Hide(bool hide)
        {
            switch (m_Type)
            {
                case Type.BrushStroke:
                    BaseBrushScript rBrushScript =
                        m_Object.GetComponent<BaseBrushScript>();
                    if (rBrushScript)
                    {
                        rBrushScript.HideBrush(hide);
                    }
                    break;
                case Type.BatchedBrushStroke:
                    var batch = m_BatchSubset.m_ParentBatch;
                    if (hide)
                    {
                        batch.DisableSubset(m_BatchSubset);
                    }
                    else
                    {
                        batch.EnableSubset(m_BatchSubset);
                    }
                    break;
                case Type.NotCreated:
                    Debug.LogError("Unexpected: NotCreated stroke");
                    break;
            }

            TiltMeterScript.m_Instance.AdjustMeter(this, up: !hide);
        }
    }
>>>>>>> cbfcd2cf
} // namespace TiltBrush<|MERGE_RESOLUTION|>--- conflicted
+++ resolved
@@ -18,364 +18,6 @@
 using UnityEngine;
 using Object = UnityEngine.Object;
 
-<<<<<<< HEAD
-namespace TiltBrush {
-
-public class Stroke : StrokeData {
-  public enum Type {
-    /// Brush stroke has not been realized into geometry (or whatever else it turns into)
-    /// so we don't yet know whether it is batched or unbatched
-    NotCreated,
-    /// Brush stroke geometry exists in the form of a GameObject
-    BrushStroke,
-    /// Brush stroke geoemtry exists in the form of a BatchSubset
-    BatchedBrushStroke,
-  }
-
-  // Instance API
-
-  /// How the geometry is contained (if there is any)
-  public Type m_Type = Type.NotCreated;
-  /// Valid only when type == NotCreated. May be null.
-  public CanvasScript m_IntendedCanvas;
-  /// Valid only when type == BrushStroke. Never null; will always have a BaseBrushScript.
-  public GameObject m_Object;
-  /// Valid only when type == BatchedBrushStroke.
-  public BatchSubset m_BatchSubset;
-
-  /// used by SketchMemoryScript.m_Instance.m_MemoryList (ordered by time)
-  public LinkedListNode<Stroke> m_NodeByTime;
-  /// used by one of the lists in ScenePlayback (ordered by time)
-  public LinkedListNode<Stroke> m_PlaybackNode;
-
-  /// A copy of the StrokeData part of the stroke.
-  /// Used for the saving thread to serialize the sketch.
-  private StrokeData m_CopyForSaveThread;
-
-  /// True if any sculpting modification was applied to this stroke.
-  /// Used for determining whether a stroke's geometry should be saved.
-  public bool m_bWasSculpted = false;
-
-  /// The group this stroke is a part of. Cannot be null (as it is a struct).
-  public SketchGroupTag Group {
-    get => m_Group;
-    set {
-      var oldGroup = m_Group;
-      m_Group = value;
-
-      SelectionManager.m_Instance.OnStrokeRemovedFromGroup(this, oldGroup);
-      SelectionManager.m_Instance.OnStrokeAddedToGroup(this);
-    }
-  }
-
-  /// Which control points on the stroke should be dropped due to simplification
-  public bool[] m_ControlPointsToDrop;
-
-  /// The canvas this stroke is a part of.
-  public CanvasScript Canvas {
-    get {
-      if (m_Type == Type.NotCreated) {
-        return m_IntendedCanvas;
-      } else if (m_Type == Type.BatchedBrushStroke) {
-        return m_BatchSubset.Canvas;
-      } else if (m_Type == Type.BrushStroke) {
-        return m_Object.GetComponent<BaseBrushScript>().Canvas;
-      } else {
-        throw new InvalidOperationException();
-      }
-    }
-  }
-
-  /// True if stroke's geometry exists and is active.  E.g. prior to playback, strokes
-  /// will not have a geometry representation in the scene.  Strokes which are erased
-  /// but available for redo will have inactive geometry.
-  public bool IsGeometryEnabled {
-    get {
-      return this.m_Object != null && this.m_Object.activeSelf ||
-             m_Type == Type.BatchedBrushStroke &&
-             m_BatchSubset.m_Active;
-    }
-  }
-
-  /// True if this stroke should be displayed on playback (i.e. not an erased or undone stroke).
-  /// TODO: the setter is never used -- is that a bug, or should we remove the field?
-  public bool IsVisibleForPlayback { get; /*set;*/ } = true;
-
-  public uint HeadTimestampMs {
-    get { return this.m_ControlPoints[0].m_TimestampMs; }
-  }
-
-  public uint TailTimestampMs {
-    get { return this.m_ControlPoints.Last().m_TimestampMs; }
-  }
-
-  public float SizeInLocalSpace {
-    get {
-      return m_BrushScale * m_BrushSize;
-    }
-  }
-
-  public float SizeInRoomSpace {
-    get {
-      var localToRoom = Coords.AsRoom[this.StrokeTransform];
-      return localToRoom.scale * SizeInLocalSpace;
-    }
-  }
-
-  /// Could be a batch or an individual object
-  public Transform StrokeTransform {
-    get {
-      if (m_Object != null) {
-        return m_Object.transform;
-      } else {
-        return m_BatchSubset.m_ParentBatch.transform;
-      }
-    }
-  }
-
-  public Stroke() {
-    m_NodeByTime = new LinkedListNode<Stroke>(this);
-    m_PlaybackNode = new LinkedListNode<Stroke>(this);
-  }
-
-  /// Clones the passed stroke into a new NotCreated stroke.
-  ///
-  /// Group affiliation is copied, implying that the resulting stroke:
-  /// - must be put into the same sketch as 'existing'
-  /// - is selectable, meaning the caller is responsible for getting it out of NotCreated
-  /// The caller is responsible for setting result.Group = SketchGroupTag.None if
-  /// those things aren't both true.
-  ///
-  /// TODO: semantics are cleaner & safer if group affiliation is not copied;
-  /// caller can do it explicitly if desired.
-  public Stroke(Stroke existing) : base(existing) {
-    m_ControlPointsToDrop = new bool[existing.m_ControlPointsToDrop.Length];
-    Array.Copy(existing.m_ControlPointsToDrop, m_ControlPointsToDrop,
-               existing.m_ControlPointsToDrop.Length);
-
-    // Alas, we can't chain constructor to this() because we chain to base(existing).
-    // And we can't use field initializers for the linked list creation.
-    m_NodeByTime = new LinkedListNode<Stroke>(this);
-    m_PlaybackNode = new LinkedListNode<Stroke>(this);
-    m_bWasSculpted = existing.m_bWasSculpted;
-  }
-
-  /// Makes a copy of stroke, if one has not already been made.
-  /// Should only be called by the 'ThreadedSave' method of SaveLoadScript
-  public StrokeData GetCopyForSaveThread() {
-    if (m_CopyForSaveThread == null) {
-      m_CopyForSaveThread = new StrokeData(this);
-    }
-    return m_CopyForSaveThread;
-  }
-
-  public void InvalidateCopy() {
-    m_CopyForSaveThread = null;
-  }
-
-  /// Releases all resources owned by the stroke; consider the stroke unusable after this.
-  ///
-  /// It is important that this be called before trying to drop a Stroke
-  /// into the garbage. Not doing so causes memory leaks:
-  /// - Batch <-> BatchSubset link won't get torn down
-  /// - BatchSubset <-> Stroke link won't get torn down
-  /// - Batch will never become empty, and never get deallocated
-  /// - Stroke will never become garbage because of the Batch -> Subset -> Stroke link
-  public void DestroyStroke() {
-    Uncreate();
-    // The object is still in a valid state; we should probably purposely vandalize it,
-    // but some code might still erroneously use Destroy() when they mean Uncreate()
-    // TODO: Find and fix those places
-    //   m_Type = StrokeType.Destroyed;
-    //   m_ControlPoints = null;
-    //   m_CopyForSaveThread = null;
-  }
-
-  /// Sets type to NotCreated, releasing render resources if applicable.
-  /// This means the subset will be destroyed!
-  public void Uncreate() {
-    // Save off before we lose the object/batch that tells us what canvas we're in
-    m_IntendedCanvas = Canvas;
-
-    if (m_Object != null) {
-      Object.Destroy(m_Object);
-      m_Object = null;
-    }
-
-    // TODO: instead of destroying, reuse the previous batch space if possible
-    // (but be careful because the brush may have changed). Excessive use of Recreate()
-    // will swiss-cheese our batches.
-    if (m_BatchSubset != null) {
-      // Invalidates subset; tears down Batch <-> Subset link
-      m_BatchSubset.m_ParentBatch.RemoveSubset(m_BatchSubset);
-      // Tear down Subset <-> Stroke link. Removing the Subset <-- Stroke link is
-      // more for cleanliness than correctness; the Subset should get GC'd soon.
-      // Maybe one of these references should be weak?
-      m_BatchSubset.m_Stroke = null;
-      m_BatchSubset = null;
-    }
-
-    m_Type = Type.NotCreated;
-  }
-
-  /// Ensure there is geometry for this stroke, creating if necessary.
-  /// Optionally also calls SetParent() or LeftTransformControlPoints() before creation.
-  ///
-  /// Assumes that any existing geometry is up-to-date with the data in the stroke;
-  /// this assumption may be used for optimizations. Caller may therefore wish to
-  /// call Uncreate() before calling Recreate().
-  ///
-  /// TODO: name is misleading because geo may be reused instead of recreated
-  ///
-  /// TODO: Consider moving the code from the "m_Type == StrokeType.BrushStroke"
-  /// case of SetParentKeepWorldPosition() into here.
-  public void Recreate(TrTransform? leftTransform = null, CanvasScript canvas = null) {
-    // TODO: Try a fast-path that uses VertexLayout+GeometryPool to modify geo directly
-    if (leftTransform != null || m_Type == Type.NotCreated) {
-      // Uncreate first, or SetParent() will do a lot of needless work
-      Uncreate();
-      if (canvas != null) {
-        SetParent(canvas);
-      }
-      if (leftTransform != null) {
-        LeftTransformControlPoints(leftTransform.Value);
-      }
-      // PointerManager's pointer management is a complete mess.
-      // "5" is the most-likely to be unused. It's terrible that this
-      // needs to go through a pointer.
-      var pointer = PointerManager.m_Instance.GetTransientPointer(5);
-      pointer.RecreateLineFromMemory(this);
-    } else if (canvas != null) {
-      SetParent(canvas);
-    } else {
-      // It's already created, not being moved, not being reparented -- the only
-      // reason the caller might have done this is they expected the geo to be destroyed
-      // and recreated. They're not going to get that, so treat this as a logic error.
-      // I expect this case will go away when the name/params get fixed to something
-      // more reasonable
-      throw new InvalidOperationException("Nothing to do");
-    }
-  }
-
-  /// Similar to Recreate() but takes a fast path by copying geometry from another
-  /// stroke, if possible.
-  /// This only makes sense if the stroke has no geometry, so it's an error otherwise.
-  public void CopyGeometry(CanvasScript targetCanvas, Stroke baseStroke) {
-    if (m_Type != Type.NotCreated) {
-      throw new InvalidOperationException("stroke must be NotCreated");
-    }
-    if (baseStroke.m_Type != Type.BatchedBrushStroke) {
-      throw new InvalidOperationException("baseStroke must have batched geometry");
-    }
-    // Copy buffers directly.  Only works with batched brush stroke.
-    m_BatchSubset = targetCanvas.BatchManager.CreateSubset(baseStroke.m_BatchSubset);
-    m_BatchSubset.m_Stroke = this;
-    m_Object = null;
-    m_IntendedCanvas = null;
-    m_Type = Type.BatchedBrushStroke;
-  }
-
-  // TODO: Possibly could optimize this in C++ for 11.5% of time in selection.
-  private void LeftTransformControlPoints(TrTransform leftTransform) {
-    for (int i = 0; i < m_ControlPoints.Length; i++) {
-      var point = m_ControlPoints[i];
-      var xfOld = TrTransform.TR(point.m_Pos, point.m_Orient);
-      var xfNew = leftTransform * xfOld;
-      point.m_Pos = xfNew.translation;
-      point.m_Orient = xfNew.rotation;
-      m_ControlPoints[i] = point;
-    }
-
-    m_BrushScale *= leftTransform.scale;
-    InvalidateCopy();
-  }
-
-  /// Set the parent canvas of this stroke, preserving the _canvas_-relative position.
-  /// There will be a pop if the previous and current canvases have different
-  /// transforms.
-  ///
-  /// Directly analagous to Transform.SetParent, except strokes may not
-  /// be parented to an arbitrary Transform, only to CanvasScript.
-  public void SetParent(CanvasScript canvas) {
-    CanvasScript prevCanvas = Canvas;
-    if (prevCanvas == canvas) {
-      return;
-    }
-
-    switch (m_Type) {
-    case Type.BatchedBrushStroke: {
-      // Shortcut: move geometry to new BatchManager rather than recreating from scratch
-      BatchSubset newSubset = canvas.BatchManager.CreateSubset(m_BatchSubset);
-      m_BatchSubset.m_ParentBatch.RemoveSubset(m_BatchSubset);
-      m_BatchSubset = newSubset;
-      m_BatchSubset.m_Stroke = this;
-      break;
-    }
-    case Type.BrushStroke: {
-      m_Object.transform.SetParent(canvas.transform, false);
-      break;
-    }
-    case Type.NotCreated: {
-      m_IntendedCanvas = canvas;
-      break;
-    }
-    }
-  }
-
-  /// Set the parent canvas of this stroke, preserving the scene-relative position.
-  ///
-  /// Slower than the other SetParent(), since the stroke might be recreated from scratch or
-  /// transformed.  There will *not* be a pop if the brush's geometry generation is not
-  /// transform-invariant.  So production brushes need to be checked to be transform-invariant
-  /// some other way.
-  ///
-  /// Directly analagous to Transform.SetParent, except strokes may not
-  /// be parented to an arbitrary Transform, only to CanvasScript.
-  public void SetParentKeepWorldPosition(CanvasScript canvas, TrTransform? leftTransform = null) {
-    CanvasScript prevCanvas = Canvas;
-    if (prevCanvas == canvas) {
-      return;
-    }
-
-    // Invariant is:
-    //   newCanvas.Pose * newCP = prevCanvas.Pose * prevCP
-    // Solve for newCp:
-    //   newCP = (newCanvas.Pose.inverse * prevCanvas.Pose) * prevCP
-    TrTransform leftTransformValue = leftTransform ?? canvas.Pose.inverse * prevCanvas.Pose;
-    bool bWasTransformed = leftTransform.HasValue &&
-        !TrTransform.Approximately(App.ActiveCanvas.Pose, leftTransform.Value);
-    if (m_Type == Type.NotCreated || !bWasTransformed) {
-      SetParent(canvas);
-      LeftTransformControlPoints(leftTransformValue);
-    } else {
-      if (m_Type == Type.BrushStroke) {
-        Object.Destroy(m_Object);
-        m_Object = null;
-
-        m_Type = Type.NotCreated;
-        m_IntendedCanvas = canvas;
-
-        LeftTransformControlPoints(leftTransform.Value);
-        // PointerManager's pointer management is a complete mess.
-        // "5" is the most-likely to be unused. It's terrible that this
-        // needs to go through a pointer.
-        var pointer = PointerManager.m_Instance.GetTransientPointer(5);
-        pointer.RecreateLineFromMemory(this);
-      } else {
-        Debug.Assert(m_Type == Type.BatchedBrushStroke);
-
-        // Shortcut: modify existing geometry to new BatchManager rather than recreating from
-        // scratch.
-        BatchSubset newSubset = canvas.BatchManager.CreateSubset(m_BatchSubset, leftTransform);
-        m_BatchSubset.m_ParentBatch.RemoveSubset(m_BatchSubset);
-        m_BatchSubset = newSubset;
-        m_BatchSubset.m_Stroke = this;
-        LeftTransformControlPoints(leftTransform.Value);
-      }
-    }
-  }
-}
-=======
 namespace TiltBrush
 {
 
@@ -414,6 +56,10 @@
         /// Used for the saving thread to serialize the sketch.
         private StrokeData m_CopyForSaveThread;
 
+  /// True if any sculpting modification was applied to this stroke.
+  /// Used for determining whether a stroke's geometry should be saved.
+  public bool m_bWasSculpted = false;
+
         /// The group this stroke is a part of. Cannot be null (as it is a struct).
         public SketchGroupTag Group
         {
@@ -543,6 +189,7 @@
             // And we can't use field initializers for the linked list creation.
             m_NodeByTime = new LinkedListNode<Stroke>(this);
             m_PlaybackNode = new LinkedListNode<Stroke>(this);
+    m_bWasSculpted = existing.m_bWasSculpted;
         }
 
         /// Makes a copy of stroke, if one has not already been made.
@@ -834,5 +481,4 @@
             TiltMeterScript.m_Instance.AdjustMeter(this, up: !hide);
         }
     }
->>>>>>> cbfcd2cf
 } // namespace TiltBrush