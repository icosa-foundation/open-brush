﻿// Copyright 2020 The Tilt Brush Authors
//
// Licensed under the Apache License, Version 2.0 (the "License");
// you may not use this file except in compliance with the License.
// You may obtain a copy of the License at
//
//      http://www.apache.org/licenses/LICENSE-2.0
//
// Unless required by applicable law or agreed to in writing, software
// distributed under the License is distributed on an "AS IS" BASIS,
// WITHOUT WARRANTIES OR CONDITIONS OF ANY KIND, either express or implied.
// See the License for the specific language governing permissions and
// limitations under the License.

using System;
using Newtonsoft.Json;
using Newtonsoft.Json.Serialization;
using System.Collections.Generic;
using System.IO;
using System.Linq;
using System.Reflection;
using Newtonsoft.Json.Linq;
using UnityEngine;
using UnityEngine.Networking;

namespace TiltBrush
{

    /// Class that assists in getting an IcosaRawAsset from an Icosa Gallery instance.
    public class AssetGetter
    {
        private bool m_Ready;
        private string m_URI;
        private IcosaRawAsset m_Asset;
        private JsonSerializer m_JsonSerializer;
        private JObject m_ListerJson;

        /// Converts a property from snake case to camel case.
        public class SnakeToCamelPropertyNameContractResolver : DefaultContractResolver
        {

            protected override JsonProperty CreateProperty(MemberInfo member,
                                                           MemberSerialization memberSerialization)
            {
                JsonProperty jsonProperty = base.CreateProperty(member, memberSerialization);
                jsonProperty.PropertyName = SnakeToCamelCase(jsonProperty.PropertyName);
                return jsonProperty;
            }

            string SnakeToCamelCase(string s)
            {
                int index = s.IndexOf("_");
                while (index != -1)
                {
                    string toHere = s.Substring(0, index);
                    string upper = s.Substring(index + 1, 1);
                    string theRest = s.Substring(index + 2);

                    s = toHere + upper.ToUpper() + theRest;
                    index = s.IndexOf("_");
                }
                return s;
            }
        }

        public bool IsCanceled
        {
            get;
            set;
        }

        public bool IsReady
        {
            get { return m_Ready; }
        }

        public IcosaRawAsset Asset
        {
            get { return m_Asset; }
        }

        public string Reason { get; }

        public AssetGetter(string uri, string assetId, VrAssetFormat[] assetTypes,
                           string reason)
        {
            m_URI = uri;
            m_Asset = new IcosaRawAsset(assetId, assetTypes);
            m_JsonSerializer = new JsonSerializer();
            m_JsonSerializer.ContractResolver = new SnakeToCamelPropertyNameContractResolver();
            Reason = reason;
        }

        // Initiates the contact with Icosa
        public IEnumerator<Null> GetAssetCoroutine()
        {

            if (!m_URI.StartsWith(VrAssetService.m_Instance.IcosaApiRoot))
            {
                m_Asset.SetRootElement(UnityWebRequest.EscapeURL(m_URI), m_URI);
            }
            else
            {
                m_Ready = false;
                JObject json = App.IcosaAssetCatalog.GetJsonForAsset(m_Asset.Id);
                if (json == null)
                {
                    // Usually implies we are loading a model not via a list query
                    // i.e. from a reference in a saved sketch file
                    Debug.LogWarning($"AssetGetter: No JSON found for {m_Asset.Id}. Making additional request.");

                    WebRequest initialRequest = new WebRequest(m_URI);
                    using (var cr = initialRequest.SendAsync().AsIeNull())
                    {
                        while (!initialRequest.Done)
                        {
                            try
                            {
                                cr.MoveNext();
                            }
                            catch (VrAssetServiceException e)
                            {
                                Debug.LogException(e);
                                IsCanceled = true;
                                yield break;
                            }
                            yield return cr.Current;
                        }
                    }

                    // Deserialize request string in to an Asset class.
                    Future<JObject> f = new Future<JObject>(() => JObject.Parse(initialRequest.Result));
                    while (!f.TryGetResult(out json)) { yield return null; }
                }

                if (json.Count == 0)
                {
                    Debug.LogErrorFormat("Failed to deserialize response for {0}", m_URI);
                    yield break;
                }

                // Find the asset by looking through the format list for the specified type.
                List<string> desiredTypes = m_Asset.DesiredTypes.Select(x => x.ToString()).ToList();

                while (true)
                {
<<<<<<< HEAD

                    JToken format = null;
                    var formats = json["formats"];
                    VrAssetFormat selectedType = VrAssetFormat.Unknown;
                    if (formats != null)
                    {
                        // This assumes that desiredTypes are ordered by preference (best to worst).
                        bool found = false;
=======
                    JToken format = null;
                    var formats = json["formats"];
                    VrAssetFormat selectedType = VrAssetFormat.Unknown;
                    bool found = false;

                    if (formats != null)
                    {
                        // This assumes that desiredTypes are ordered by preference (best to worst).
>>>>>>> 3bdec405
                        foreach (var typeByPreference in desiredTypes)
                        {
                            foreach (var x in formats)
                            {
                                var formatType = x["formatType"]?.ToString();
                                if (formatType == typeByPreference)
                                {
                                    format = x;
                                    selectedType = Enum.Parse<VrAssetFormat>(formatType);
                                    found = true;
                                    break;
                                }
                            }
                            if (found) break;
                        }
                    }

<<<<<<< HEAD
                    if (format != null)
=======
                    if (found)
>>>>>>> 3bdec405
                    {
                        string internalRootFilePath = format["root"]?["relativePath"].ToString();
                        // If we successfully get a gltf2 format file, internally change the extension to
                        // "gltf2" so that the cache knows that it is a gltf2 file.
                        if (selectedType == VrAssetFormat.GLTF2)
                        {
                            internalRootFilePath = Path.ChangeExtension(internalRootFilePath, "gltf2");
                        }

                        // Get root element info.
                        m_Asset.SetRootElement(
                            internalRootFilePath,
                            format["root"]?["url"].ToString());

                        // Get all resource infos.  There may be zero.
                        foreach (var r in format["resources"])
                        {
                            string path = r["relativePath"].ToString();
                            m_Asset.AddResourceElement(path, r["url"].ToString());

                            // The root element should be the only gltf file.
                            Debug.Assert(!path.EndsWith(".gltf") && !path.EndsWith(".gltf2"),
                                string.Format("Found extra gltf resource: {0}", path));
                        }
                        break;
                    }
<<<<<<< HEAD
                    else
                    {
                        // We asked for an asset in a format that it doesn't have.
                        // In some cases, we should look for a different format as backup.
                        if (selectedType == VrAssetFormat.GLTF2)
                        {
                            Debug.LogWarning($"No GLTF2 format found for {m_Asset.Id}. Trying GLTF1.");
                            selectedType = VrAssetFormat.GLTF;
                        }
                        else
                        {
                            // In other cases, we should fail and get out.
                            Debug.LogWarning($"Can't download {m_Asset.Id} in {m_Asset.DesiredTypes} format.");
                            yield break;
                        }
                    }
=======

                    Debug.LogWarning($"Can't download {m_Asset.Id} in {m_Asset.DesiredTypes} format.");
                    yield break;
>>>>>>> 3bdec405
                }
            }

            // Download root asset.
            var request = new WebRequest(m_Asset.RootDataURL);
            using (var cr = request.SendAsync().AsIeNull())
            {
                while (!request.Done)
                {
                    try
                    {
                        cr.MoveNext();
                    }
                    catch (VrAssetServiceException e)
                    {
                        Debug.LogErrorFormat("Error downloading {0} at {1}\n{2}",
                            m_Asset.Id, m_Asset.RootDataURL, e);
                        yield break;
                    }
                    yield return cr.Current;
                }
            }
            m_Asset.CopyBytesToRootElement(request.ResultBytes);

            // Download all resource assets.
            foreach (var e in m_Asset.ResourceElements)
            {
                request = new WebRequest(e.dataURL);
                using (var cr = request.SendAsync().AsIeNull())
                {
                    while (!request.Done)
                    {
                        try
                        {
                            cr.MoveNext();
                        }
                        catch (VrAssetServiceException ex)
                        {
                            Debug.LogErrorFormat("Error downloading {0} at {1}\n{2}",
                                m_Asset.Id, m_Asset.RootDataURL, ex);
                            e.assetBytes = null;
                            yield break;
                        }
                        yield return cr.Current;
                    }
                }
                e.assetBytes = request.ResultBytes;
            }

            m_Ready = true;
        }
    }

} // namespace TiltBrush<|MERGE_RESOLUTION|>--- conflicted
+++ resolved
@@ -144,16 +144,6 @@
 
                 while (true)
                 {
-<<<<<<< HEAD
-
-                    JToken format = null;
-                    var formats = json["formats"];
-                    VrAssetFormat selectedType = VrAssetFormat.Unknown;
-                    if (formats != null)
-                    {
-                        // This assumes that desiredTypes are ordered by preference (best to worst).
-                        bool found = false;
-=======
                     JToken format = null;
                     var formats = json["formats"];
                     VrAssetFormat selectedType = VrAssetFormat.Unknown;
@@ -162,7 +152,6 @@
                     if (formats != null)
                     {
                         // This assumes that desiredTypes are ordered by preference (best to worst).
->>>>>>> 3bdec405
                         foreach (var typeByPreference in desiredTypes)
                         {
                             foreach (var x in formats)
@@ -180,11 +169,7 @@
                         }
                     }
 
-<<<<<<< HEAD
-                    if (format != null)
-=======
                     if (found)
->>>>>>> 3bdec405
                     {
                         string internalRootFilePath = format["root"]?["relativePath"].ToString();
                         // If we successfully get a gltf2 format file, internally change the extension to
@@ -211,28 +196,9 @@
                         }
                         break;
                     }
-<<<<<<< HEAD
-                    else
-                    {
-                        // We asked for an asset in a format that it doesn't have.
-                        // In some cases, we should look for a different format as backup.
-                        if (selectedType == VrAssetFormat.GLTF2)
-                        {
-                            Debug.LogWarning($"No GLTF2 format found for {m_Asset.Id}. Trying GLTF1.");
-                            selectedType = VrAssetFormat.GLTF;
-                        }
-                        else
-                        {
-                            // In other cases, we should fail and get out.
-                            Debug.LogWarning($"Can't download {m_Asset.Id} in {m_Asset.DesiredTypes} format.");
-                            yield break;
-                        }
-                    }
-=======
 
                     Debug.LogWarning($"Can't download {m_Asset.Id} in {m_Asset.DesiredTypes} format.");
                     yield break;
->>>>>>> 3bdec405
                 }
             }
 
