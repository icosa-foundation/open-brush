﻿// Copyright 2020 The Tilt Brush Authors
//
// Licensed under the Apache License, Version 2.0 (the "License");
// you may not use this file except in compliance with the License.
// You may obtain a copy of the License at
//
//      http://www.apache.org/licenses/LICENSE-2.0
//
// Unless required by applicable law or agreed to in writing, software
// distributed under the License is distributed on an "AS IS" BASIS,
// WITHOUT WARRANTIES OR CONDITIONS OF ANY KIND, either express or implied.
// See the License for the specific language governing permissions and
// limitations under the License.

using System;
using System.Collections;
using System.Collections.Generic;
using System.Linq;
using UnityEngine;

namespace TiltBrush
{

    public class KnotDescriptor
    {
        public CameraPathKnot knot;
        // Refers to a part of the knot in reference, respective to the
        // type of knot.  This is usually cast to an enum defined by the knot class.
        // For example, CameraPathPositionKnot has 3 controls in enum ControlType:
        // Knot == 0, TangentControlForward == 1, and TangentControlBack == 2.
        public int control = CameraPathKnot.kDefaultControl;
        // For PositionKnots, this value refers to the index into the path.  0 is the head
        // knot, and CameraPath.m_PositionKnots.Count - 1 is the tail.  This is null for
        // path constrained knots.
        public int? positionKnotIndex;
        // For path constrained knots (SpeedKnot, FovKnot, etc.), this value refers to
        // the placement of the knot on the path as a [0:n-1] parametric value where n
        // is the number of PositionKnots.  This is null for position knots.
        public PathT? pathT;

        public void Set(KnotDescriptor k)
        {
            Set(k.knot, k.control, k.positionKnotIndex, k.pathT);
        }

        public void Set(CameraPathKnot _k, int _c, int? _ki, PathT? _t)
        {
            knot = _k;
            control = _c;
            positionKnotIndex = _ki;
            pathT = _t;
        }
    }

    /// This struct wraps a t value which is only used for finding a world space position
    /// on a camera path.
    public struct PathT : IEquatable<PathT>
    {
        public static int Cmp(PathT lhs, PathT rhs)
        {
            {
                int cmp = lhs.t.CompareTo(rhs.t);
                return cmp;
            }
        }

        private float t; // in [0, CameraPath.PositionKnots.Count-1)

        public float T => t;

        public PathT(float _t)
        {
            t = _t;
        }

        public PathT(PathT pt)
        {
            t = pt.T;
        }
        public void Zero()
        {
            t = 0.0f;
        }

        public void Clamp(int positionCount)
        {
            t = Mathf.Clamp(t, 0.0f, Mathf.Max((positionCount - 1) - 0.0001f, 0.0f));
        }

        public int Floor()
        {
            return Mathf.FloorToInt(t);
        }

        public static bool operator <(PathT lhs, PathT rhs) { return Cmp(lhs, rhs) < 0; }
        public static bool operator >(PathT lhs, PathT rhs) { return Cmp(lhs, rhs) > 0; }
        public static bool operator <=(PathT lhs, PathT rhs) { return Cmp(lhs, rhs) <= 0; }
        public static bool operator >=(PathT lhs, PathT rhs) { return Cmp(lhs, rhs) >= 0; }
        public static bool operator ==(PathT lhs, PathT rhs) { return Cmp(lhs, rhs) == 0; }
        public static bool operator !=(PathT lhs, PathT rhs) { return Cmp(lhs, rhs) != 0; }
        public bool Equals(PathT other) { return Cmp(this, other) == 0; }
        public override bool Equals(object obj)
        {
            return obj is PathT other && Equals(other);
        }
        public override int GetHashCode()
        {
            unchecked
            {
                return t.GetHashCode();
            }
        }
    }

    public class KnotSegmentStep
    {
        public Vector3 start_RS;
        public Vector3 end_RS;
        public float length_CS;

        public float RefreshLength()
        {
            length_CS = Vector3.Distance(start_RS, end_RS) / Coords.CanvasPose.scale;
            return length_CS;
        }
    }

    public class KnotSegment
    {
        public LineRenderer renderer;
        public Bounds extents;
        public KnotSegmentStep[] steps;
        public float length;
    }

    public class CameraPath
    {
        private const int kNumSegmentPoints = 30;
        private const float kEpsilon = 0.0001f;

        public enum EndType
        {
            None,
            Head,
            Tail
        }

        // Unsorted list used for parsing all types of knots.
        public List<CameraPathKnot> AllKnots;
        // Sorted list of positions which define path.
        public List<CameraPathPositionKnot> PositionKnots;
        // List of rotation points sorted relative to the m_PositionKnots.
        public List<CameraPathRotationKnot> RotationKnots;
        // List of speed points sorted relative to the m_PositionKnots.
        public List<CameraPathSpeedKnot> SpeedKnots;
        // List of fov points sorted relative to the m_PositionKnots.
        public List<CameraPathFovKnot> FovKnots;
        public List<KnotSegment> Segments;

        private Transform m_Widget;
        private float m_SegmentRadius;
        private float m_SegmentStepInterval;
        private float m_EndRadius;
        private float m_DefaultSpeed;
        private float m_DefaultFov;
        private bool m_PathLoops;

        private KnotDescriptor m_LastPlacedKnotInfo;

        // Debug drawing.
        private Vector3 m_GizmoBasePos;
        private Vector3 m_GizmoProjectedPosition;

        public bool PathLoops
        {
            get => m_PathLoops;
            set
            {
                m_PathLoops = value;
                // If the Path is looping, hide the head.
                // Show the head if we're not looping, unless camera paths are invisible.
                if (NumPositionKnots > 0)
                {
                    bool headHidden = PathLoops || !WidgetManager.m_Instance.CameraPathsVisible;
                    PositionKnots[0].gameObject.SetActive(!headHidden);
                    PositionKnots[NumPositionKnots - 1].SetVisuallySpecial(headHidden);
                }
            }
        }

        public int NumPositionKnots
        {
            get { return PositionKnots.Count; }
        }

        public KnotDescriptor LastPlacedKnotInfo
        {
            get { return m_LastPlacedKnotInfo; }
        }

        public CameraPath(Transform widget, float segmentRad, float endRad, float speed, float fov)
        {
            AllKnots = new List<CameraPathKnot>();
            PositionKnots = new List<CameraPathPositionKnot>();
            RotationKnots = new List<CameraPathRotationKnot>();
            SpeedKnots = new List<CameraPathSpeedKnot>();
            FovKnots = new List<CameraPathFovKnot>();
            Segments = new List<KnotSegment>();
            m_LastPlacedKnotInfo = new KnotDescriptor();

            m_Widget = widget;
            m_SegmentRadius = segmentRad;
            m_EndRadius = endRad;
            m_DefaultSpeed = speed;
            m_DefaultFov = fov;
            m_SegmentStepInterval = 1.0f / (kNumSegmentPoints - 1);
        }

        public void Reset()
        {
            for (int i = 0; i < AllKnots.Count; ++i)
            {
                UnityEngine.Object.Destroy(AllKnots[i].gameObject);
            }
            AllKnots.Clear();
            PositionKnots.Clear();
            RotationKnots.Clear();
            SpeedKnots.Clear();
            FovKnots.Clear();

            for (int i = 0; i < Segments.Count; ++i)
            {
                // On application shutdown, this was throwing an exception.
                if (Segments[i].renderer != null)
                {
                    UnityEngine.Object.Destroy(Segments[i].renderer.gameObject);
                }
            }
            Segments.Clear();
        }

        public void SetKnotsActive(bool active)
        {
            for (int i = 0; i < AllKnots.Count; ++i)
            {
                AllKnots[i].gameObject.SetActive(active);
            }

            for (int i = 0; i < Segments.Count; ++i)
            {
                Segments[i].renderer.gameObject.SetActive(active);
            }

            if (active)
            {
                for (int i = 0; i < Segments.Count; ++i)
                {
                    RefreshSegment(i);
                }
            }

            // We validate here because the path looping state affects head knot visibility.
            ValidatePathLooping();
        }

        public bool IsPositionNearHead(Vector3 pos)
        {
            if (NumPositionKnots == 0) { return false; }
            CameraPathPositionKnot pk0 = PositionKnots[0];
            return Vector3.Distance(pk0.transform.position, pos) < kEpsilon;
        }

        public bool ShouldPathLoop()
        {
            if (NumPositionKnots > 2)
            {
                return IsPositionNearHead(PositionKnots[NumPositionKnots - 1].transform.position);
            }
            return false;
        }

        public void ValidatePathLooping()
        {
            bool pathShouldLoop = false;
            if (NumPositionKnots > 2)
            {
                CameraPathPositionKnot pk0 = PositionKnots[0];
                CameraPathPositionKnot pkn1 = PositionKnots[NumPositionKnots - 1];
                if (Mathf.Abs(pk0.TangentMagnitude - pkn1.TangentMagnitude) < kEpsilon)
                {
                    if (Vector3.Distance(pk0.transform.position, pkn1.transform.position) < kEpsilon)
                    {
                        if (LightsControlScript.IsLightRotationCloseEnough(
                            pk0.transform.rotation, pkn1.transform.rotation))
                        {
                            pathShouldLoop = true;
                        }
                    }
                }
            }
            PathLoops = pathShouldLoop;
        }

        static public KnotSegment CreateSegment(Transform parent)
        {
            KnotSegment segment = new KnotSegment();
            GameObject go =
                UnityEngine.Object.Instantiate(WidgetManager.m_Instance.CameraPathKnotSegmentPrefab);
            go.transform.parent = parent;
            segment.renderer = go.GetComponent<LineRenderer>();
            segment.renderer.positionCount = kNumSegmentPoints;
            segment.renderer.material.color = GrabWidget.InactiveGrey;
            segment.steps = new KnotSegmentStep[kNumSegmentPoints - 1];
            for (int j = 0; j < kNumSegmentPoints - 1; ++j)
            {
                segment.steps[j] = new KnotSegmentStep();
            }
            return segment;
        }

        /// The CameraPath class will not clean up this knot gameObject.  It is the duty of the caller
        /// to clean up their mess.
        public CameraPathSpeedKnot CreateSpeedKnot(PathT pathT)
        {
            GameObject go = UnityEngine.Object.Instantiate(
                WidgetManager.m_Instance.CameraPathSpeedKnotPrefab,
                GetPosition(pathT), Quaternion.identity);
            return go.GetComponent<CameraPathSpeedKnot>();
        }

        public void AddSpeedKnot(CameraPathSpeedKnot knot, PathT pathT)
        {
            knot.transform.parent = m_Widget;
            knot.PathT = pathT;
            knot.DistanceAlongSegment = GetSegmentDistanceToT(pathT);
            knot.RefreshVisuals();

            AllKnots.Add(knot);
            AudioManager.m_Instance.ShowHideWidget(true, knot.transform.position);

            // Insert the speed knot in to our sorted list.
            int insertIndex = SpeedKnots.Count;
            for (int i = 0; i < SpeedKnots.Count; ++i)
            {
                if (SpeedKnots[i].PathT < pathT)
                {
                    continue;
                }
                insertIndex = i;
                break;
            }
            SpeedKnots.Insert(insertIndex, knot);
            m_LastPlacedKnotInfo.Set(knot,
                (int)CameraPathSpeedKnot.ControlType.SpeedControl, null, pathT);
        }

        /// The CameraPath class will not clean up this knot gameObject.  It is the duty of the caller
        /// to clean up their mess.
        public CameraPathFovKnot CreateFovKnot(PathT pathT)
        {
            GameObject go = UnityEngine.Object.Instantiate(
                WidgetManager.m_Instance.CameraPathFovKnotPrefab,
                GetPosition(pathT), Quaternion.identity);
            return go.GetComponent<CameraPathFovKnot>();
        }

        public void AddFovKnot(CameraPathFovKnot knot, PathT pathT)
        {
            knot.transform.parent = m_Widget;
            knot.PathT = pathT;
            knot.DistanceAlongSegment = GetSegmentDistanceToT(pathT);
            knot.RefreshVisuals();

            AllKnots.Add(knot);
            AudioManager.m_Instance.ShowHideWidget(true, knot.transform.position);

            // Insert the fov knot in to our sorted list.
            int insertIndex = FovKnots.Count;
            for (int i = 0; i < FovKnots.Count; ++i)
            {
                if (FovKnots[i].PathT < pathT)
                {
                    continue;
                }
                insertIndex = i;
                break;
            }
            FovKnots.Insert(insertIndex, knot);
            m_LastPlacedKnotInfo.Set(knot,
                (int)CameraPathFovKnot.ControlType.FovControl, null, pathT);
        }

        /// The CameraPath class will not clean up this knot gameObject.  It is the duty of the caller
        /// to clean up their mess.
        public CameraPathRotationKnot CreateRotationKnot(PathT pathT, Quaternion rot)
        {
            GameObject go = UnityEngine.Object.Instantiate(
                WidgetManager.m_Instance.CameraPathRotationKnotPrefab,
                GetPosition(pathT), rot);
            return go.GetComponent<CameraPathRotationKnot>();
        }

        public void AddRotationKnot(CameraPathRotationKnot knot, PathT pathT)
        {
            knot.transform.parent = m_Widget;
            knot.PathT = pathT;
            knot.DistanceAlongSegment = GetSegmentDistanceToT(pathT);

            AllKnots.Add(knot);
            AudioManager.m_Instance.ShowHideWidget(true, knot.transform.position);

            // Insert the rotation knot in to our sorted list.
            int insertIndex = RotationKnots.Count;
            for (int i = 0; i < RotationKnots.Count; ++i)
            {
                if (RotationKnots[i].PathT < pathT)
                {
                    continue;
                }
                insertIndex = i;
                break;
            }
            RotationKnots.Insert(insertIndex, knot);
            // Align quaternions on all rotation knots so we don't have unexpected camera flips
            // when calculating rotation as we walk the path.
            RefreshRotationKnotPolarities();
            m_LastPlacedKnotInfo.Set(knot, CameraPathKnot.kDefaultControl, null, pathT);
        }

        public void RefreshRotationKnotPolarities()
        {
            for (int i = 0; i < RotationKnots.Count - 1; ++i)
            {
                Quaternion r0 = RotationKnots[i].transform.rotation;
                Quaternion r1 = RotationKnots[i + 1].transform.rotation;
                float dot = Quaternion.Dot(r0, r1);
                if (dot < 0.0f)
                {
                    RotationKnots[i + 1].transform.rotation = r1.Negated();
                }
            }
        }

        /// The CameraPath class will not clean up this knot gameObject.  It is the duty of the caller
        /// to clean up their mess.
        public CameraPathPositionKnot CreatePositionKnot(Vector3 pos)
        {
            GameObject go = UnityEngine.Object.Instantiate(
                WidgetManager.m_Instance.CameraPathPositionKnotPrefab, pos, Quaternion.identity);
            return go.GetComponent<CameraPathPositionKnot>();
        }

        public void InsertPositionKnot(CameraPathPositionKnot knot, int index)
        {
            knot.transform.parent = m_Widget;
            knot.RefreshVisuals();

            AllKnots.Add(knot);
            PositionKnots.Insert(index, knot);
            ValidatePathLooping();
            RefreshPathAfterPositionKnotAdded(index);
            AudioManager.m_Instance.ShowHideWidget(true, knot.transform.position);

            // The ControlType of m_LastPlacedKnotInfo is dependent on our index.  When we add to the
            // head, we want the user manipulating the back tangent.  In other cases, the forward tangent.
            // The exception to the head is when there's only one knot.
            CameraPathPositionKnot.ControlType controlType = (index == 0 && PositionKnots.Count > 1) ?
                CameraPathPositionKnot.ControlType.TangentControlBack :
                CameraPathPositionKnot.ControlType.TangentControlForward;
            m_LastPlacedKnotInfo.Set(knot, (int)controlType, index, null);
        }

        public void SortKnotList(CameraPathKnot.Type type)
        {
            switch (type)
            {
                case CameraPathKnot.Type.Fov:
                    FovKnots.Sort(CompareKnotsByPathT);
                    break;
                case CameraPathKnot.Type.Rotation:
                    RotationKnots.Sort(CompareKnotsByPathT);
                    break;
                case CameraPathKnot.Type.Speed:
                    SpeedKnots.Sort(CompareKnotsByPathT);
                    break;
                default:
                    Debug.Log("Unsupported type passed to SortKnotList " + type);
                    break;
            }
        }

        private static int CompareKnotsByPathT(CameraPathKnot a, CameraPathKnot b)
        {
            return PathT.Cmp(a.PathT, b.PathT);
        }

        void RefreshPathAfterPositionKnotAdded(int insertIndex)
        {
            // Gather up all the segment lengths in a nicely digestible list.
            float[] prevSegmentLengths = new float[Segments.Count];
            for (int i = 0; i < prevSegmentLengths.Length; ++i)
            {
                prevSegmentLengths[i] = Segments[i].length;
            }

            if (PositionKnots.Count > 1)
            {
                // In the event we're inserting at index 0, we want a new segment at index 0 as well.
                int segmentInsert = Mathf.Max(0, insertIndex - 1);
                Segments.Insert(segmentInsert, CreateSegment(m_Widget.transform));

                // Note that it's ok if the values passed to RefreshSegment are out of bounds.
                RefreshSegment(segmentInsert - 1);
                RefreshSegment(segmentInsert);
                RefreshSegment(segmentInsert + 1);
            }

            // Make another nicely digestible list of the current segment lengths.
            float[] newSegmentLengths = new float[Segments.Count];
            for (int i = 0; i < newSegmentLengths.Length; ++i)
            {
                newSegmentLengths[i] = Segments[i].length;
            }

            // Modify PathT for all rotation knots on or beyond the new segment.
            for (int i = 0; i < RotationKnots.Count; ++i)
            {
                RecomputeKnotPlacementAfterPositionAdded(
                    RotationKnots[i], insertIndex, prevSegmentLengths, newSegmentLengths);
                RefreshRotationKnot(i);
            }

            // Modify PathT for all speed knots on or beyond the new segment.
            for (int i = 0; i < SpeedKnots.Count; ++i)
            {
                RecomputeKnotPlacementAfterPositionAdded(
                    SpeedKnots[i], insertIndex, prevSegmentLengths, newSegmentLengths);
                RefreshSpeedKnot(i);
            }

            // Modify PathT for all fov knots on or beyond the new segment.
            for (int i = 0; i < FovKnots.Count; ++i)
            {
                RecomputeKnotPlacementAfterPositionAdded(
                    FovKnots[i], insertIndex, prevSegmentLengths, newSegmentLengths);
                RefreshFovKnot(i);
            }
        }

        public CameraPathKnot GetKnotAtPosition(Vector3 pos)
        {
            for (int i = 0; i < RotationKnots.Count; ++i)
            {
                if (RotationKnots[i].KnotCollisionWithPoint(pos))
                {
                    return RotationKnots[i];
                }
            }

            for (int i = 0; i < SpeedKnots.Count; ++i)
            {
                if (SpeedKnots[i].KnotCollisionWithPoint(pos))
                {
                    return SpeedKnots[i];
                }
            }

            for (int i = 0; i < FovKnots.Count; ++i)
            {
                if (FovKnots[i].KnotCollisionWithPoint(pos))
                {
                    return FovKnots[i];
                }
            }

            for (int i = 0; i < PositionKnots.Count; ++i)
            {
                if (PositionKnots[i].KnotCollisionWithPoint(pos))
                {
                    return PositionKnots[i];
                }
            }
            return null;
        }

        public void RemoveKnot(CameraPathKnot knot)
        {
            CameraPathRotationKnot rotationKnot = knot as CameraPathRotationKnot;
            if (rotationKnot != null)
            {
                AllKnots.Remove(knot);
                RotationKnots.Remove(rotationKnot);
                AudioManager.m_Instance.ShowHideWidget(false, knot.transform.position);
                return;
            }

            CameraPathSpeedKnot speedKnot = knot as CameraPathSpeedKnot;
            if (speedKnot != null)
            {
                AllKnots.Remove(knot);
                SpeedKnots.Remove(speedKnot);
                AudioManager.m_Instance.ShowHideWidget(false, knot.transform.position);
                return;
            }

            CameraPathFovKnot fovKnot = knot as CameraPathFovKnot;
            if (fovKnot != null)
            {
                AllKnots.Remove(knot);
                FovKnots.Remove(fovKnot);
                AudioManager.m_Instance.ShowHideWidget(false, knot.transform.position);
                return;
            }

            CameraPathPositionKnot positionKnot = knot as CameraPathPositionKnot;
            if (positionKnot != null)
            {
                AllKnots.Remove(knot);
                int positionIndex = PositionKnots.IndexOf(positionKnot);
                PositionKnots.RemoveAt(positionIndex);
                ValidatePathLooping();
                RefreshPathAfterPositionRemoval(positionIndex);
                AudioManager.m_Instance.ShowHideWidget(false, knot.transform.position);
                return;
            }
        }

        public List<CameraPathKnot> GetKnotsOrphanedByKnotRemoval(CameraPathKnot knot)
        {
            List<CameraPathKnot> orphanedKnots = new List<CameraPathKnot>();
            // Position knots are the only type whose removal affects other knots.
            if (knot.KnotType != CameraPathKnot.Type.Position)
            {
                return orphanedKnots;
            }

            int positionIndex = PositionKnots.IndexOf(knot as CameraPathPositionKnot);

            // If we're removing an internal position knot, nothing will be orphaned.  
            if (positionIndex > 0 && positionIndex < PositionKnots.Count - 1)
            {
                return orphanedKnots;
            }

            // If the head is being removed (positionIndex == 0), any knots orphaned from its
            // removal will have PathT < 1.  If the tail is being removed, any knots orphaned will
            // have PathT > m_PositionKnots.Count - 2;
            int orphanTarget = (positionIndex == 0) ? 0 : positionIndex - 1;
            for (int i = 0; i < RotationKnots.Count; ++i)
            {
                if (RotationKnots[i].PathT.Floor() == orphanTarget)
                {
                    orphanedKnots.Add(RotationKnots[i]);
                }
            }

            for (int i = 0; i < SpeedKnots.Count; ++i)
            {
                if (SpeedKnots[i].PathT.Floor() == orphanTarget)
                {
                    orphanedKnots.Add(SpeedKnots[i]);
                }
            }

            for (int i = 0; i < FovKnots.Count; ++i)
            {
                if (FovKnots[i].PathT.Floor() == orphanTarget)
                {
                    orphanedKnots.Add(FovKnots[i]);
                }
            }

            return orphanedKnots;
        }

        void RefreshPathAfterPositionRemoval(int removalIndex)
        {
            // Gather up all the segment lengths in a nicely digestible list.
            float[] prevSegmentLengths = new float[Segments.Count];
            for (int i = 0; i < prevSegmentLengths.Length; ++i)
            {
                prevSegmentLengths[i] = Segments[i].length;
            }

            // Delete the first segment and refresh all.
            if (Segments.Count > 0)
            {
                UnityEngine.Object.Destroy(Segments[Segments.Count - 1].renderer.gameObject);
                Segments.RemoveAt(Segments.Count - 1);
                for (int i = 0; i < Segments.Count; ++i)
                {
                    RefreshSegment(i);
                }
            }

            // Make another nicely digestible list of the current segment lengths.
            float[] newSegmentLengths = new float[Segments.Count];
            for (int i = 0; i < newSegmentLengths.Length; ++i)
            {
                newSegmentLengths[i] = Segments[i].length;
            }

            // Update all rotation, speed, and fov knots.
            for (int i = 0; i < RotationKnots.Count; ++i)
            {
                RecomputeKnotPlacementAfterPositionRemoved(
                    RotationKnots[i], removalIndex, prevSegmentLengths, newSegmentLengths);
                RefreshRotationKnot(i);
            }
            for (int i = 0; i < SpeedKnots.Count; ++i)
            {
                RecomputeKnotPlacementAfterPositionRemoved(
                    SpeedKnots[i], removalIndex, prevSegmentLengths, newSegmentLengths);
                RefreshSpeedKnot(i);
            }
            for (int i = 0; i < FovKnots.Count; ++i)
            {
                RecomputeKnotPlacementAfterPositionRemoved(
                    FovKnots[i], removalIndex, prevSegmentLengths, newSegmentLengths);
                RefreshFovKnot(i);
            }
        }

        public IEnumerator DelayRefresh()
        {
            yield return null;
            for (int i = 0; i < Segments.Count; ++i)
            {
                RefreshSegment(i);
            }
            for (int i = 0; i < PositionKnots.Count; ++i)
            {
                PositionKnots[i].RefreshVisuals();
            }
            for (int i = 0; i < SpeedKnots.Count; ++i)
            {
                SpeedKnots[i].RefreshVisuals();
            }
            for (int i = 0; i < FovKnots.Count; ++i)
            {
                FovKnots[i].RefreshVisuals();
            }
        }

        public void RefreshEntirePath()
        {
            SetKnotsActive(true);

            // foreach (var knot in AllKnots)
            // {
            //    knot.RefreshVisuals();
            // }

            // for (int i = 0; i < PositionKnots.Count; ++i)
            // {
            //     RefreshFromPathKnotMovement(i);
            // }

            for (int i = 0; i < Segments.Count; ++i)
            {
                RefreshSegment(i);
            }
            for (int i = 0; i < RotationKnots.Count; ++i)
            {
                RefreshRotationKnot(i);
            }
            for (int i = 0; i < SpeedKnots.Count; ++i)
            {
                RefreshSpeedKnot(i);
            }
            for (int i = 0; i < FovKnots.Count; ++i)
            {
                RefreshFovKnot(i);
            }
            for (int i = 0; i < AllKnots.Count; ++i)
            {
                AllKnots[i].ActivateTint(true);
                AllKnots[i].SetActivePathVisuals(true);
            }
        }

        public void RefreshFromPathKnotMovement(int pathKnotIndex)
        {
            // Segments need to be updated before knots.
            RefreshSegment(pathKnotIndex - 1);
            RefreshSegment(pathKnotIndex);

            // Update all rotation knots on this segment.
            for (int i = 0; i < RotationKnots.Count; ++i)
            {
                int segment = RotationKnots[i].PathT.Floor();
                if (segment >= pathKnotIndex - 1 && segment <= pathKnotIndex)
                {
                    RefreshRotationKnot(i);
                }
            }

            // Update all speed knots on this segment.
            for (int i = 0; i < SpeedKnots.Count; ++i)
            {
                int segment = SpeedKnots[i].PathT.Floor();
                if (segment >= pathKnotIndex - 1 && segment <= pathKnotIndex)
                {
                    RefreshSpeedKnot(i);
                }
            }

            // Update all fov knots on this segment.
            for (int i = 0; i < FovKnots.Count; ++i)
            {
                int segment = FovKnots[i].PathT.Floor();
                if (segment >= pathKnotIndex - 1 && segment <= pathKnotIndex)
                {
                    RefreshFovKnot(i);
                }
            }
        }

        void RefreshRotationKnot(int index)
        {
            CameraPathRotationKnot knot = RotationKnots[index];
            knot.SetPosition(GetPosition(knot.PathT));
            knot.DistanceAlongSegment = GetSegmentDistanceToT(knot.PathT);
        }

        void RefreshSpeedKnot(int index)
        {
            CameraPathSpeedKnot knot = SpeedKnots[index];
            knot.SetPosition(GetPosition(knot.PathT));
            knot.DistanceAlongSegment = GetSegmentDistanceToT(knot.PathT);
            knot.RefreshVisuals();
        }

        void RefreshFovKnot(int index)
        {
            CameraPathFovKnot knot = FovKnots[index];
            knot.SetPosition(GetPosition(knot.PathT));
            knot.DistanceAlongSegment = GetSegmentDistanceToT(knot.PathT);
            knot.RefreshVisuals();
        }

        public void RefreshSegment(int knot)
        {
            if (knot < 0 || knot >= PositionKnots.Count - 1)
            {
                return;
            }

            KnotSegment seg = Segments[knot];
            seg.length = 0.0f;
            float interval = 1.0f / (kNumSegmentPoints - 1);
            for (int i = 0; i < kNumSegmentPoints - 1; ++i)
            {
                float t = interval * i;
                Vector3 pos = GetPosition(new PathT(knot + t));
                seg.steps[i].start_RS = pos;
                seg.renderer.SetPosition(i, pos);
                if (i == 0)
                {
                    seg.extents = new Bounds(pos, Vector3.zero);
                }
                else
                {
                    seg.steps[i - 1].end_RS = pos;
                    seg.length += seg.steps[i - 1].RefreshLength();
                    seg.extents.Encapsulate(pos);
                }
            }

            Vector3 lastPos = PositionKnots[knot + 1].KnotXf.position;
            seg.steps[kNumSegmentPoints - 2].end_RS = lastPos;
            seg.length += seg.steps[kNumSegmentPoints - 2].RefreshLength();
            seg.renderer.SetPosition(kNumSegmentPoints - 1, lastPos);
            seg.extents.Encapsulate(lastPos);
            seg.extents.Expand(m_SegmentRadius * 2.0f);
        }

        public void RefreshSegmentVisuals(Vector3 segPos, KnotSegment seg,
                                          CameraPathTool.ExtendPathType extendType)
        {
            // If we don't have position knots, just keep the segment quiet.
            if (PositionKnots.Count <= 0)
            {
                for (int i = 0; i < kNumSegmentPoints; ++i)
                {
                    seg.renderer.SetPosition(i, segPos);
                }
                return;
            }

            Debug.Assert(extendType != CameraPathTool.ExtendPathType.None);
            Vector3 pos0, pos1, tangent0, tangent1;
            switch (extendType)
            {
                case CameraPathTool.ExtendPathType.ExtendAtHead:
                    pos0 = segPos;
                    pos1 = PositionKnots[0].KnotXf.position;
                    tangent0 = Vector3.zero;
                    tangent1 = PositionKnots[0].ScaledTangent;
                    break;
                case CameraPathTool.ExtendPathType.ExtendAtTail:
                    pos0 = PositionKnots[PositionKnots.Count - 1].KnotXf.position;
                    pos1 = segPos;
                    tangent0 = PositionKnots[PositionKnots.Count - 1].ScaledTangent;
                    tangent1 = Vector3.zero;
                    break;
                case CameraPathTool.ExtendPathType.Loop:
                default:
                    pos0 = PositionKnots[PositionKnots.Count - 1].KnotXf.position;
                    pos1 = PositionKnots[0].KnotXf.position;
                    tangent0 = PositionKnots[PositionKnots.Count - 1].ScaledTangent;
                    tangent1 = PositionKnots[0].ScaledTangent;
                    break;
            }

            // Solve for each midpoint.
            seg.renderer.SetPosition(0, pos0);
            for (int i = 1; i < kNumSegmentPoints - 1; ++i)
            {
                float t = (1.0f / (kNumSegmentPoints - 1)) * i;
                Vector3 pos = CalculateHermite(t, pos0, tangent0, pos1, tangent1);
                seg.renderer.SetPosition(i, pos);
            }
            seg.renderer.SetPosition(kNumSegmentPoints - 1, pos1);
        }

        public EndType IsPositionNearEnd(Vector3 pos)
        {
            float endRadSquared = m_EndRadius * m_EndRadius;
            if (PositionKnots.Count < 2)
            {
                return EndType.Tail;
            }
            float distSqToHead = (PositionKnots[0].KnotXf.position - pos).sqrMagnitude;
            float distSqToTail = (PositionKnots[PositionKnots.Count - 1].KnotXf.position - pos).sqrMagnitude;
            if (distSqToHead < endRadSquared && distSqToTail < endRadSquared)
            {
                return (distSqToHead < distSqToTail) ? EndType.Head : EndType.Tail;
            }
            if (distSqToHead < endRadSquared)
            {
                return EndType.Head;
            }
            if (distSqToTail < endRadSquared)
            {
                return EndType.Tail;
            }
            return EndType.None;
        }

        void RecomputeKnotPlacementAfterPositionAdded(CameraPathKnot knot, int addedKnotIndex,
                                                      float[] prevSegmentLengths, float[] newSegmentLengths)
        {
            if (addedKnotIndex > Mathf.CeilToInt(knot.PathT.T))
            {
                //
                //  Knot 0             Knot 1            Knot 2             Knot 3
                //    |__________________|_______[]________|_________+_________|______...
                //                              knot                (3)
                //                       knot.t is in [1, 2]
                //
                // Knot added beyond our segment.  Nothing to do here.
                return;
            }

            if (addedKnotIndex <= knot.PathT.Floor())
            {
                //
                //  Knot 0             Knot 1            Knot 2             Knot 3
                //    |________+_________|_______[]________|___________________|______...
                //            (1)               knot
                //                       knot.t is in [1, 2]
                //
                // Knot added before our segment.  Scoot our knot t forward a full segment.
                knot.PathT = new PathT(knot.PathT.T + 1.0f);
                return;
            }

            // Knot added to our segment.  Or, (addedKnotIndex == Mathf.CeilToInt(knot.PathT))
            int segmentIndex = knot.PathT.Floor();
            Debug.Assert(segmentIndex < Segments.Count, "PathT was not Clamped");
            float prevKnotDistance = knot.DistanceAlongSegment;
            float prevRatio = prevKnotDistance / prevSegmentLengths[segmentIndex];

            float newSegmentOneDistance = newSegmentLengths[segmentIndex];
            float newSegmentTwoDistance = newSegmentLengths[segmentIndex + 1];
            float newKnotDistance = (newSegmentOneDistance + newSegmentTwoDistance) * prevRatio;

            if (newKnotDistance < newSegmentOneDistance)
            {
                //
                //  Knot 0             Knot 1            Knot 2             Knot 3
                //    |__________________|_______[]____+___|___________________|______...
                //                              knot  (2)
                //                       knot.t is in [1, 2]
                //
                // Knot added beyond us on our segment.
                knot.PathT = GetPathTFromDistance(segmentIndex, newKnotDistance);
                knot.DistanceAlongSegment = newKnotDistance;
            }
            else
            {
                //
                //  Knot 0             Knot 1            Knot 2             Knot 3
                //    |__________________|___+_____[]______|___________________|______...
                //                          (2)   knot
                //                       knot.t is in [1, 2]
                //
                // Knot added before us on our segment.
                newKnotDistance -= newSegmentOneDistance;
                knot.PathT = GetPathTFromDistance(segmentIndex + 1, newKnotDistance);
                knot.DistanceAlongSegment = newKnotDistance;
            }
        }

        void RecomputeKnotPlacementAfterPositionRemoved(CameraPathKnot knot, int removedKnotIndex,
                                                        float[] prevSegmentLengths, float[] newSegmentLengths)
        {
            if (removedKnotIndex > Mathf.CeilToInt(knot.PathT.T))
            {
                //
                //  Knot 0             Knot 1            Knot 2             Knot 3             Knot 4
                //    |__________________|_________________|_______[]_________|__________________X_____...
                //                                                knot
                //                                         knot.t is in [2, 3]
                //
                // Too far behind the removed position not, so no change to us.
                return;
            }

            if (removedKnotIndex < knot.PathT.Floor())
            {
                //
                //  Knot 0             Knot 1            Knot 2             Knot 3             Knot 4
                //    |__________________X_________________|_______[]_________|__________________|_____...
                //                                                knot
                //                                         knot.t is in [2, 3]
                //
                // The removed position knot is a knot before our segment.  Step us back a full t.
                knot.PathT = new PathT(knot.PathT.T - 1.0f);
                return;
            }

            int segmentIndex = knot.PathT.Floor();
            Debug.Assert(segmentIndex < prevSegmentLengths.Length, "PathT was not Clamped");
            if (removedKnotIndex == Mathf.CeilToInt(knot.PathT.T))
            {
                //
                //  Knot 0             Knot 1            Knot 2             Knot 3             Knot 4
                //    |__________________|_________________|_______[]_________X__________________|_____...
                //                                                knot
                //                                         knot.t is in [2, 3]
                //
                // The removed position knot is the end of our segment.  Our segment
                // won't change, but we'll need to update t.
                float prevKnotDistance = knot.DistanceAlongSegment;
                float prevTwoSegDistances = prevSegmentLengths[segmentIndex] +
                    prevSegmentLengths[segmentIndex + 1];
                float prevRatio = prevKnotDistance / prevTwoSegDistances;

                float currentSegDistance = newSegmentLengths[segmentIndex];
                float newKnotDistance = currentSegDistance * prevRatio;

                knot.PathT = GetPathTFromDistance(segmentIndex, newKnotDistance);
                knot.DistanceAlongSegment = newKnotDistance;
            }
            else
            {
                //
                //  Knot 0             Knot 1            Knot 2             Knot 3             Knot 4
                //    |__________________|_________________X_______[]_________|__________________|_____...
                //                                                knot
                //                                         knot.t is in [2, 3]
                //
                // The removed position knot is our knot.  We need to update our position knot
                // and recalculte our t.
                float prevKnotDistance = knot.DistanceAlongSegment +
                    prevSegmentLengths[segmentIndex - 1];
                float prevTwoSegDistances = prevSegmentLengths[segmentIndex - 1] +
                    prevSegmentLengths[segmentIndex];
                float prevRatio = prevKnotDistance / prevTwoSegDistances;

                float currentSegDistance = newSegmentLengths[segmentIndex - 1];
                float newKnotDistance = currentSegDistance * prevRatio;

                knot.PathT = GetPathTFromDistance(segmentIndex - 1, newKnotDistance);
                knot.DistanceAlongSegment = newKnotDistance;
            }
        }

        public Vector3? ProjectPositionOntoPath(Vector3 pos)
        {
            float bestDistance = float.MaxValue;
            Vector3? validProjectedPos = null;

            // Run through all the segments and do gross checks inside the bounds.
            for (int i = 0; i < Segments.Count; ++i)
            {
                if (Segments[i].extents.Contains(pos))
                {
                    // Check all the steps in this segment.
                    for (int j = 0; j < Segments[i].steps.Length; ++j)
                    {
                        // Project this point on to the line segment.
                        KnotSegmentStep step = Segments[i].steps[j];
                        Vector3 projected = Vector3.Project((pos - step.start_RS), (step.end_RS - step.start_RS));
                        projected += step.start_RS;

                        // Discard if we're too far away.
                        if ((projected - pos).sqrMagnitude > m_SegmentRadius * m_SegmentRadius)
                        {
                            continue;
                        }

                        // Discard if we're too far off the end.
                        float segmentT = CalculateTFromPointOnSegment(step.start_RS, step.end_RS, projected);
                        if (segmentT < 0.0f || segmentT > 1.0f)
                        {
                            continue;
                        }

                        // We'll use distance to segment as our tie breaker.
                        float distToSegment = (projected - pos).magnitude;
                        if (distToSegment < bestDistance)
                        {
                            bestDistance = distToSegment;
                            validProjectedPos = projected;
                        }
                    }
                }
            }

            return validProjectedPos;
        }

        /// This function estimates the current PathT value of a spline by checking against a
        /// quantized version of line segments.  The difference between projected position
        /// and computed t value position is returned as a Vector3 error out parameter.
        /// Parameters t and error have default values if this function fails.
        public bool ProjectPositionOnToPath(Vector3 pos, out PathT pathT, out Vector3 error)
        {
            m_GizmoBasePos = pos;

            error = Vector3.zero;
            pathT = new PathT(0.0f);
            float bestDistance = float.MaxValue;
            Vector3? bestProjectedPos = null;

            // Run through all the segments and do gross checks inside the bounds.
            for (int i = 0; i < Segments.Count; ++i)
            {
                if (Segments[i].extents.Contains(pos))
                {
                    // Check all the steps in this segment.
                    for (int j = 0; j < Segments[i].steps.Length; ++j)
                    {
                        // Project this point on to the line segment.
                        KnotSegmentStep step = Segments[i].steps[j];
                        Vector3 projected = Vector3.Project((pos - step.start_RS), (step.end_RS - step.start_RS));
                        projected += step.start_RS;

                        // Discard if we're too far away.
                        if ((projected - pos).sqrMagnitude > m_SegmentRadius * m_SegmentRadius)
                        {
                            continue;
                        }

                        // Discard if we're too far off the end.
                        float segmentT = CalculateTFromPointOnSegment(step.start_RS, step.end_RS, projected);
                        if (segmentT < 0.0f || segmentT > 1.0f)
                        {
                            continue;
                        }

                        // We'll use distance to segment as our tie breaker.
                        float distToSegment = (projected - pos).magnitude;
                        if (distToSegment < bestDistance)
                        {
                            bestDistance = distToSegment;
                            bestProjectedPos = projected;

                            float segmentStartT = m_SegmentStepInterval * j;
                            float segmentEndT = segmentStartT + m_SegmentStepInterval;
                            pathT = new PathT(i + Mathf.Lerp(segmentStartT, segmentEndT, segmentT));
                            m_GizmoProjectedPosition = projected;
                        }
                    }
                }
            }

            if (bestProjectedPos.HasValue)
            {
                error = bestProjectedPos.Value - GetPosition(pathT);
                return true;
            }
            return false;
        }

        /// Calculates the parametric t value of a position on a line segment.
        /// posOnSegment is 3d position known to be on the line segment.
        float CalculateTFromPointOnSegment(
            Vector3 segmentStart, Vector3 segmentEnd, Vector3 posOnSegment)
        {
            Vector3 absSegment = segmentEnd - segmentStart;
            if (absSegment.x < 0.0f) { absSegment.x *= -1.0f; }
            if (absSegment.y < 0.0f) { absSegment.y *= -1.0f; }
            if (absSegment.z < 0.0f) { absSegment.z *= -1.0f; }

            // Degenerate case.
            if (absSegment.sqrMagnitude < 0.00001f)
            {
                return 0.0f;
            }

            // Inverse interpolate on the largest extent for the best precision.
            if (absSegment.x > absSegment.y && absSegment.x > absSegment.z)
            {
                return (posOnSegment.x - segmentStart.x) / (segmentEnd.x - segmentStart.x);
            }
            else if (absSegment.y > absSegment.x && absSegment.y > absSegment.z)
            {
                return (posOnSegment.y - segmentStart.y) / (segmentEnd.y - segmentStart.y);
            }
            return (posOnSegment.z - segmentStart.z) / (segmentEnd.z - segmentStart.z);
        }

        // PathT is set to 0 if within snapDistance distance from the head, or
        // Position.Count - 1 if within snapDistance distance from the tail.
        public PathT MaybeSnapPathTToEnd(PathT pathT, float snapDistance)
        {
            float distanceToT = GetSegmentDistanceToT(pathT);
            for (int i = 0; i < pathT.Floor(); ++i)
            {
                distanceToT += Segments[i].length;
            }

            if (distanceToT < snapDistance)
            {
                pathT.Zero();
            }
            else
            {
                // Get length of path.
                float pathLength = 0.0f;
                for (int i = 0; i < Segments.Count; ++i)
                {
                    pathLength += Segments[i].length;
                }
                if (pathLength - distanceToT < snapDistance)
                {
                    pathT = new PathT(PositionKnots.Count);
                }
            }

            pathT.Clamp(PositionKnots.Count);
            return pathT;
        }

        public float GetSegmentDistanceToT(PathT pathT)
        {
            // Will happen on newly minted paths.
            if (Segments == null || Segments.Count == 0)
            {
                return 0.0f;
            }

            pathT.Clamp(PositionKnots.Count);
            int knot = pathT.Floor();
            float segmentT = pathT.T % 1.0f;

            float distance = 0.0f;
            KnotSegmentStep[] steps = Segments[knot].steps;
            int targetStep = Mathf.FloorToInt(segmentT / m_SegmentStepInterval);

            for (int i = 0; i < targetStep; ++i)
            {
                KnotSegmentStep step = steps[i];
                distance += step.length_CS;
            }

            float targetStepStartT = targetStep * m_SegmentStepInterval;
            distance += ((segmentT - targetStepStartT) / m_SegmentStepInterval) * steps[targetStep].length_CS;

            return distance;
        }

        public float GetRatioToPathDistance(PathT pathT)
        {
            // Get length of entire path.
            float entirePath = 0.0f;
            for (int i = 0; i < Segments.Count; ++i)
            {
                entirePath += Segments[i].length;
            }
            if (entirePath == 0.0f)
            {
                return 1.0f;
            }

            // Get pathT length.
            float distanceToPathT = GetSegmentDistanceToT(pathT);
            int pathTKnot = pathT.Floor();
            for (int i = 0; i < pathTKnot; ++i)
            {
                distanceToPathT += Segments[i].length;
            }

            return distanceToPathT / entirePath;
        }

        PathT GetPathTFromDistance(int segment, float distance)
        {
            if (segment < 0 || segment >= Segments.Count)
            {
                throw new ArgumentException("Out of bounds segment: " + segment);
            }

            KnotSegmentStep[] steps = Segments[segment].steps;
            for (int i = 0; i < steps.Length; ++i)
            {
                KnotSegmentStep step = steps[i];
                if (distance > step.length_CS)
                {
                    distance -= step.length_CS;
                }
                else
                {
                    float segmentStartT = m_SegmentStepInterval * i;
                    float segmentEndT = segmentStartT + m_SegmentStepInterval;
                    float lerpT = distance / step.length_CS;
                    return new PathT(segment + Mathf.Lerp(segmentStartT, segmentEndT, lerpT));
                }
            }

            // This will only be hit if distance > Segments[segment].length.
            return new PathT();
        }

        // 
        //  Knot 0             Knot 1             Knot 2     
        // pathT=0.0          pathT=1.0          pathT=2.0
        //    |__________________|__________________|_________...
        //
        // Negative t values and values beyond the path length are valid and will be clamped.
        public Vector3 GetPosition(PathT pathT)
        {
            int numKnots = PositionKnots.Count;
            Debug.Assert(numKnots >= 2);

            // Solve hermite.
            pathT.Clamp(numKnots);
            int baseKnot = Mathf.FloorToInt(pathT.T);
            int nextKnot = PathLoops ? (baseKnot + 1) % numKnots : Mathf.Min(baseKnot + 1, numKnots - 1);
            Vector3 pos = CalculateHermite(pathT.T % 1.0f,
                PositionKnots[baseKnot].KnotXf.position,
                PositionKnots[baseKnot].ScaledTangent,
                PositionKnots[nextKnot].KnotXf.position,
                PositionKnots[nextKnot].ScaledTangent);
            return pos;
        }

        float GetUnsignedDistanceFromTtoT(PathT t1, PathT t2)
        {
            int numKnots = PositionKnots.Count;
            t1.Clamp(numKnots);
            t2.Clamp(numKnots);

            int t1Segment = t1.Floor();
            int t2Segment = t2.Floor();
            float t1SegmentDistance = GetSegmentDistanceToT(t1);
            float t2SegmentDistance = GetSegmentDistanceToT(t2);
            // Same segment, just return the difference in the distances to the start of the segment.
            if (t1Segment == t2Segment && t1 <= t2)
            {
                return t2SegmentDistance - t1SegmentDistance;
            }

            // Our distance difference is t1 to the end of the segment, plus t2SegmentDistance, plus
            // the length of any segments between us.
            // Keep in mind that, if t2 is less than t1, we need to wrap around.
            float distance = Segments[t1Segment].length - t1SegmentDistance;
            if (t1Segment < t2Segment)
            {
                for (int i = t1Segment + 1; i < t2Segment; ++i)
                {
                    distance += Segments[i].length;
                }
            }
            else
            {
                for (int i = t1Segment + 1; i < Segments.Count; ++i)
                {
                    distance += Segments[i].length;
                }
                for (int i = 0; i < t2Segment; ++i)
                {
                    distance += Segments[i].length;
                }
            }

            distance += t2SegmentDistance;
            return distance;
        }

        Vector4 CalculateHermite(
            float t, Vector4 pos0, Vector4 tangent0, Vector4 pos1, Vector4 tangent1)
        {
            // (2t^3 - 3t^2 + 1)p0 + (t^3 - 2t^2 + t)m0 + (-2t^3 + 3t^2)p1 + (t^3 - t^2)m1
            float t2 = t * t;
            float t3 = t2 * t;
            Vector4 h00 = (2.0f * t3 - 3.0f * t2 + 1.0f) * pos0;
            Vector4 h10 = (t3 - 2.0f * t2 + t) * tangent0;
            Vector4 h01 = (-2.0f * t3 + 3.0f * t2) * pos1;
            Vector4 h11 = (t3 - t2) * tangent1;
            return h00 + h10 + h01 + h11;
        }

        Vector3 CalculateHermite(
            float t, Vector3 pos0, Vector3 tangent0, Vector3 pos1, Vector3 tangent1)
        {
            // (2t^3 - 3t^2 + 1)p0 + (t^3 - 2t^2 + t)m0 + (-2t^3 + 3t^2)p1 + (t^3 - t^2)m1
            float t2 = t * t;
            float t3 = t2 * t;
            Vector3 h00 = (2.0f * t3 - 3.0f * t2 + 1.0f) * pos0;
            Vector3 h10 = (t3 - 2.0f * t2 + t) * tangent0;
            Vector3 h01 = (-2.0f * t3 + 3.0f * t2) * pos1;
            Vector3 h11 = (t3 - t2) * tangent1;
            return h00 + h10 + h01 + h11;
        }

        float CalculateHermite(float t, float pos0, float tangent0, float pos1, float tangent1)
        {
            // (2t^3 - 3t^2 + 1)p0 + (t^3 - 2t^2 + t)m0 + (-2t^3 + 3t^2)p1 + (t^3 - t^2)m1
            float t2 = t * t;
            float t3 = t2 * t;
            float h00 = (2.0f * t3 - 3.0f * t2 + 1.0f) * pos0;
            float h10 = (t3 - 2.0f * t2 + t) * tangent0;
            float h01 = (-2.0f * t3 + 3.0f * t2) * pos1;
            float h11 = (t3 - t2) * tangent1;
            return h00 + h10 + h01 + h11;
        }

        public Quaternion GetRotation(PathT pathT)
        {
            int numRotKnots = RotationKnots.Count;

            Quaternion rot = Coords.CanvasPose.rotation;
            if (numRotKnots == 0)
            {
                int numPathKnots = PositionKnots.Count;
                if (numPathKnots > 1)
                {
                    Vector3 forward = PositionKnots[1].transform.position -
                        PositionKnots[0].transform.position;
                    return Quaternion.LookRotation(forward.normalized, Vector3.up);
                }
                return rot;
            }
            if (numRotKnots == 1)
            {
                return RotationKnots[0].transform.rotation;
            }

            pathT.Clamp(PositionKnots.Count);

            // Gather up 4 values and 2 pathTs to solve a cubic hermite spline.
            Quaternion? v2 = null;
            Quaternion v0 = Quaternion.identity, v1 = Quaternion.identity, v3 = Quaternion.identity;
            PathT t1 = new PathT(), t2 = new PathT();
            for (int i = 0; i < numRotKnots; ++i)
            {
                CameraPathRotationKnot thisKnot = RotationKnots[i];
                if (pathT <= thisKnot.PathT)
                {
                    v0 = RotationKnots[ClampIndex(i - 2, 0, numRotKnots - 1)].transform.rotation;
                    v1 = RotationKnots[ClampIndex(i - 1, 0, numRotKnots - 1)].transform.rotation;
                    v2 = RotationKnots[i].transform.rotation;
                    v3 = RotationKnots[ClampIndex(i + 1, 0, numRotKnots - 1)].transform.rotation;

                    if (i - 1 >= 0)
                    {
                        t1 = RotationKnots[i - 1].PathT;
                    }
                    else
                    {
                        t1 = PathLoops ? RotationKnots[i - 1 + numRotKnots].PathT : new PathT(0.0f);
                    }
                    t2 = RotationKnots[i].PathT;
                    break;
                }
            }

            // If k2 hasn't been initialized, it means our pathT is beyond all rotation knots.
            if (v2 == null)
            {
                v0 = RotationKnots[numRotKnots - 2].transform.rotation;
                v1 = RotationKnots[numRotKnots - 1].transform.rotation;
                v2 = RotationKnots[ClampIndex(numRotKnots, 0, numRotKnots - 1)].transform.rotation;
                v3 = RotationKnots[ClampIndex(numRotKnots + 1, 0, numRotKnots - 1)].transform.rotation;

                t1 = RotationKnots[numRotKnots - 1].PathT;
                t2 = PathLoops ? RotationKnots[0].PathT : new PathT(PositionKnots.Count - 1);
            }

            float t1t2Distance = GetUnsignedDistanceFromTtoT(t1, t2);
            // Knots are on top of eachother, just return the value of the knot in front of us.
            if (t1t2Distance == 0.0f)
            {
                return v2.Value;
            }
            float t1pathTDistance = GetUnsignedDistanceFromTtoT(t1, pathT);

            // Special case code for dealing with quaternion polarity differences at the path loop point.
            // RefreshRotationKnotPolarities ensures that the rotation points on the path stay in the
            // same hemisphere (and thus don't contain unwanted 180 degree spins), but there's no
            // general solution for this problem with a looping path.
            // In that case, recondition just in time.
            // Note, an alternate solution is to decompose the quaternion into an up/right vector
            // pair, solve Hermite for each of those, normalize, and construct a quaterion.  This
            // works, but yielded different results in extreme cases and I prefer the results of
            // this method in those cases.
            if (PathLoops)
            {
                if (Quaternion.Dot(v0, v1) < 0.0f) { v1 = v1.Negated(); }
                if (Quaternion.Dot(v1, v2.Value) < 0.0f) { v2 = v2.Value.Negated(); }
                if (Quaternion.Dot(v2.Value, v3) < 0.0f) { v3 = v3.Negated(); }
            }

            Vector4 k0_vRot = new Vector4(v0.x, v0.y, v0.z, v0.w);
            Vector4 k1_vRot = new Vector4(v1.x, v1.y, v1.z, v1.w);
            Vector4 k2_vRot = new Vector4(v2.Value.x, v2.Value.y, v2.Value.z, v2.Value.w);
            Vector4 k3_vRot = new Vector4(v3.x, v3.y, v3.z, v3.w);

            float rotation_t = t1pathTDistance / t1t2Distance;
            Vector4 k1Tangent = 0.5f * (k2_vRot - k0_vRot);
            Vector4 k2Tangent = 0.5f * (k3_vRot - k1_vRot);

            Vector4 v4Rot = CalculateHermite(rotation_t, k1_vRot, k1Tangent, k2_vRot, k2Tangent);
            Quaternion qRot = new Quaternion(v4Rot.x, v4Rot.y, v4Rot.z, v4Rot.w);
            return qRot.normalized;
        }

        public float GetSpeed(PathT pathT)
        {
            int numSpeedKnots = SpeedKnots.Count;

            if (numSpeedKnots == 0)
            {
                return m_DefaultSpeed;
            }
            if (numSpeedKnots == 1)
            {
                return SpeedKnots[0].CameraSpeed;
            }

            pathT.Clamp(PositionKnots.Count);

            // Gather up 4 values and 2 pathTs to solve a cubic hermite spline.
            float? v2 = null;
            float v0 = 0.0f, v1 = 0.0f, v3 = 0.0f;
            PathT t1 = new PathT(), t2 = new PathT();
            for (int i = 0; i < numSpeedKnots; ++i)
            {
                CameraPathSpeedKnot thisKnot = SpeedKnots[i];
                if (pathT <= thisKnot.PathT)
                {
                    v0 = SpeedKnots[ClampIndex(i - 2, 0, numSpeedKnots - 1)].CameraSpeed;
                    v1 = SpeedKnots[ClampIndex(i - 1, 0, numSpeedKnots - 1)].CameraSpeed;
                    v2 = SpeedKnots[i].CameraSpeed;
                    v3 = SpeedKnots[ClampIndex(i + 1, 0, numSpeedKnots - 1)].CameraSpeed;

                    if (i - 1 >= 0)
                    {
                        t1 = SpeedKnots[i - 1].PathT;
                    }
                    else
                    {
                        t1 = PathLoops ? SpeedKnots[i - 1 + numSpeedKnots].PathT : new PathT(0.0f);
                    }
                    t2 = SpeedKnots[i].PathT;
                    break;
                }
            }

            // If k2 hasn't been initialized, it means our pathT is beyond all speed knots.
            if (v2 == null)
            {
                v0 = SpeedKnots[numSpeedKnots - 2].CameraSpeed;
                v1 = SpeedKnots[numSpeedKnots - 1].CameraSpeed;
                v2 = SpeedKnots[ClampIndex(numSpeedKnots, 0, numSpeedKnots - 1)].CameraSpeed;
                v3 = SpeedKnots[ClampIndex(numSpeedKnots + 1, 0, numSpeedKnots - 1)].CameraSpeed;

                t1 = SpeedKnots[numSpeedKnots - 1].PathT;
                t2 = PathLoops ? SpeedKnots[0].PathT : new PathT(PositionKnots.Count - 1);
            }

            float t1t2Distance = GetUnsignedDistanceFromTtoT(t1, t2);
            // Knots are on top of eachother, just return the value of the knot in front of us.
            if (t1t2Distance == 0.0f)
            {
                return v2.Value;
            }
            float t1pathTDistance = GetUnsignedDistanceFromTtoT(t1, pathT);

            float speed_t = t1pathTDistance / t1t2Distance;
            float k1Tangent = 0.5f * (v2.Value - v0);
            float k2Tangent = 0.5f * (v3 - v1);

            return CalculateHermite(speed_t, v1, k1Tangent, v2.Value, k2Tangent);
        }

        public float GetFov(PathT pathT)
        {
            int numFovKnots = FovKnots.Count;

            if (numFovKnots == 0)
            {
                return m_DefaultFov;
            }
            if (numFovKnots == 1)
            {
                return FovKnots[0].CameraFov;
            }

            pathT.Clamp(PositionKnots.Count);

            // Gather up 4 values and 2 pathTs to solve a cubic hermite spline.
            float? v2 = null;
            float v0 = 0.0f, v1 = 0.0f, v3 = 0.0f;
            PathT t1 = new PathT(), t2 = new PathT();
            for (int i = 0; i < numFovKnots; ++i)
            {
                CameraPathFovKnot thisKnot = FovKnots[i];
                if (pathT <= thisKnot.PathT)
                {
                    v0 = FovKnots[ClampIndex(i - 2, 0, numFovKnots - 1)].CameraFov;
                    v1 = FovKnots[ClampIndex(i - 1, 0, numFovKnots - 1)].CameraFov;
                    v2 = FovKnots[i].CameraFov;
                    v3 = FovKnots[ClampIndex(i + 1, 0, numFovKnots - 1)].CameraFov;

                    if (i - 1 >= 0)
                    {
                        t1 = FovKnots[i - 1].PathT;
                    }
                    else
                    {
                        t1 = PathLoops ? FovKnots[i - 1 + numFovKnots].PathT : new PathT(0.0f);
                    }
                    t2 = FovKnots[i].PathT;
                    break;
                }
            }

            // If k2 hasn't been initialized, it means our pathT is beyond all fov knots.
            if (v2 == null)
            {
                v0 = FovKnots[numFovKnots - 2].CameraFov;
                v1 = FovKnots[numFovKnots - 1].CameraFov;
                v2 = FovKnots[ClampIndex(numFovKnots, 0, numFovKnots - 1)].CameraFov;
                v3 = FovKnots[ClampIndex(numFovKnots + 1, 0, numFovKnots - 1)].CameraFov;

                t1 = FovKnots[numFovKnots - 1].PathT;
                t2 = PathLoops ? FovKnots[0].PathT : new PathT(PositionKnots.Count - 1);
            }

            float t1t2Distance = GetUnsignedDistanceFromTtoT(t1, t2);
            // Knots are on top of eachother, just return the value of the knot in front of us.
            if (t1t2Distance == 0.0f)
            {
                return v2.Value;
            }
            float t1pathTDistance = GetUnsignedDistanceFromTtoT(t1, pathT);

            float fov_t = t1pathTDistance / t1t2Distance;
            float k1Tangent = 0.5f * (v2.Value - v0);
            float k2Tangent = 0.5f * (v3 - v1);

            return CalculateHermite(fov_t, v1, k1Tangent, v2.Value, k2Tangent);
        }

        int ClampIndex(int index, int min, int max)
        {
            if (PathLoops)
            {
                if (index < 0)
                {
                    index += max + 1;
                }
                else if (index > max)
                {
                    index -= max + 1;
                }
                return index;
            }
            return Mathf.Clamp(index, min, max);
        }

        public bool MoveAlongPath(float movementAmount, PathT startT, out PathT endT)
        {
            bool rolled = false;
            int numPathKnots = PositionKnots.Count;

            // Early out if our path can't support movement.
            if (numPathKnots < 2)
            {
                endT = startT;
                return rolled;
            }

            startT.Clamp(numPathKnots);
            int walkingKnot = startT.Floor();
            float walkingT = startT.T % 1.0f;

            // Find the current segment step in our segment.
            int currentStep = Mathf.FloorToInt((startT.T - walkingKnot) / m_SegmentStepInterval);

            // Walk segments until we run out of movement.
            while (movementAmount > 0.0f)
            {
                KnotSegment walkingSegment = Segments[walkingKnot];
                KnotSegmentStep walkingStep = walkingSegment.steps[currentStep];
                float walkingStepStartT = currentStep * m_SegmentStepInterval;
                float walkingTNormalized = (walkingT - walkingStepStartT) / m_SegmentStepInterval;
                float distToEndOfWalkingStep = walkingStep.length_CS - (walkingTNormalized * walkingStep.length_CS);
                if (distToEndOfWalkingStep > movementAmount)
                {
                    // We can't make it to the end of the step, so calculate our final t value.
                    float tNormalizedMovement = movementAmount / walkingStep.length_CS;
                    walkingT += tNormalizedMovement * m_SegmentStepInterval;
                    break;
                }
                else
                {
                    movementAmount -= distToEndOfWalkingStep;

                    // Advance our step and see if we reached the end of the segment.
                    ++currentStep;
                    if (currentStep >= walkingSegment.steps.Length)
                    {
                        currentStep = 0;

                        // Advance our segment and see if we reached the end of the path.
                        ++walkingKnot;
                        if (walkingKnot >= Segments.Count)
                        {
                            walkingKnot = 0;
                            rolled = true;
                        }
                    }

                    // Prime t value for next round.
                    walkingT = currentStep * m_SegmentStepInterval;
                }
            }

            endT = new PathT(walkingKnot + walkingT);
            return rolled;
        }

        public CameraPathMetadata SerializeToCameraPathMetadata()
        {
            return new CameraPathMetadata()
            {
                PathKnots = PositionKnots.Select(k => k.AsSerializable()).ToArray(),
                RotationKnots = RotationKnots.Select(k => k.AsSerializable()).ToArray(),
                SpeedKnots = SpeedKnots.Select(k => k.AsSerializable()).ToArray(),
                FovKnots = FovKnots.Select(k => k.AsSerializable()).ToArray(),
            };
        }

        public void DrawGizmos()
        {
            Gizmos.color = Color.yellow;
            Gizmos.DrawSphere(m_GizmoBasePos, 0.025f);
            Gizmos.color = Color.red;
            Gizmos.DrawSphere(m_GizmoProjectedPosition, 0.04f);

            if (Segments != null)
            {
                for (int i = 0; i < Segments.Count; ++i)
                {
                    GizmoDrawBox(Segments[i].extents);
                    for (int j = 0; j < Segments[i].steps.Length; ++j)
                    {
                        GizmoDrawBox(Segments[i].steps[j].start_RS, Segments[i].steps[j].end_RS);
                    }
                }
            }
        }

        void GizmoDrawBox(Bounds bounds)
        {
            Gizmos.color = Color.cyan;

            Vector3 e = bounds.extents;
            Vector3 a00 = bounds.center + new Vector3(-e.x, -e.y, -e.z);
            Vector3 a10 = bounds.center + new Vector3(e.x, -e.y, -e.z);
            Vector3 a01 = bounds.center + new Vector3(-e.x, e.y, -e.z);
            Vector3 a11 = bounds.center + new Vector3(e.x, e.y, -e.z);

            Vector3 b00 = bounds.center + new Vector3(-e.x, -e.y, e.z);
            Vector3 b10 = bounds.center + new Vector3(e.x, -e.y, e.z);
            Vector3 b01 = bounds.center + new Vector3(-e.x, e.y, e.z);
            Vector3 b11 = bounds.center + new Vector3(e.x, e.y, e.z);

            Gizmos.DrawLine(a00, a10);
            Gizmos.DrawLine(a10, a11);
            Gizmos.DrawLine(a11, a01);
            Gizmos.DrawLine(a01, a00);

            Gizmos.DrawLine(b00, b10);
            Gizmos.DrawLine(b10, b11);
            Gizmos.DrawLine(b11, b01);
            Gizmos.DrawLine(b01, b00);

            Gizmos.DrawLine(a00, b00);
            Gizmos.DrawLine(a10, b10);
            Gizmos.DrawLine(a01, b01);
            Gizmos.DrawLine(a11, b11);
        }

        void GizmoDrawBox(Vector3 posA, Vector3 posB)
        {
            Gizmos.color = Color.grey;
            Gizmos.DrawLine(posA, posB);

            Quaternion orient = Quaternion.LookRotation((posB - posA).normalized);
            Vector3 right = orient * Vector3.right;
            Vector3 up = orient * Vector3.up;

            Vector3 a00 = posA + (-right * m_SegmentRadius) + (-up * m_SegmentRadius);
            Vector3 a10 = posA + (right * m_SegmentRadius) + (-up * m_SegmentRadius);
            Vector3 a01 = posA + (-right * m_SegmentRadius) + (up * m_SegmentRadius);
            Vector3 a11 = posA + (right * m_SegmentRadius) + (up * m_SegmentRadius);

            Vector3 b00 = posB + (-right * m_SegmentRadius) + (-up * m_SegmentRadius);
            Vector3 b10 = posB + (right * m_SegmentRadius) + (-up * m_SegmentRadius);
            Vector3 b01 = posB + (-right * m_SegmentRadius) + (up * m_SegmentRadius);
            Vector3 b11 = posB + (right * m_SegmentRadius) + (up * m_SegmentRadius);

            Gizmos.color = Color.green;
            Gizmos.DrawLine(a00, a10);
            Gizmos.DrawLine(a10, a11);
            Gizmos.DrawLine(a11, a01);
            Gizmos.DrawLine(a01, a00);

            Gizmos.DrawLine(b00, b10);
            Gizmos.DrawLine(b10, b11);
            Gizmos.DrawLine(b11, b01);
            Gizmos.DrawLine(b01, b00);

            Gizmos.DrawLine(a00, b00);
            Gizmos.DrawLine(a10, b10);
            Gizmos.DrawLine(a01, b01);
            Gizmos.DrawLine(a11, b11);
        }

        public List<TrTransform> AsTrList(float step)
        {
            var points = new List<TrTransform>();
<<<<<<< HEAD
            for (float t = 0; t < Segments.Count; t += step)
            {
                points.Add(TrTransform.TR(
=======
            var widget = m_Widget.GetComponent<CameraPathWidget>();
            for (float t = 0; t < Segments.Count; t += step)
            {
                points.Add(widget.Canvas.Pose.inverse * TrTransform.TR(
>>>>>>> 0463cd82
                    GetPosition(new PathT(t)),
                    GetRotation(new PathT(t))
                ));
            }
            return points;
        }
    }

} // namespace TiltBrush<|MERGE_RESOLUTION|>--- conflicted
+++ resolved
@@ -1858,16 +1858,10 @@
         public List<TrTransform> AsTrList(float step)
         {
             var points = new List<TrTransform>();
-<<<<<<< HEAD
-            for (float t = 0; t < Segments.Count; t += step)
-            {
-                points.Add(TrTransform.TR(
-=======
             var widget = m_Widget.GetComponent<CameraPathWidget>();
             for (float t = 0; t < Segments.Count; t += step)
             {
                 points.Add(widget.Canvas.Pose.inverse * TrTransform.TR(
->>>>>>> 0463cd82
                     GetPosition(new PathT(t)),
                     GetRotation(new PathT(t))
                 ));
