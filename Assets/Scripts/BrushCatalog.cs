﻿// Copyright 2020 The Tilt Brush Authors
//
// Licensed under the Apache License, Version 2.0 (the "License");
// you may not use this file except in compliance with the License.
// You may obtain a copy of the License at
//
//      http://www.apache.org/licenses/LICENSE-2.0
//
// Unless required by applicable law or agreed to in writing, software
// distributed under the License is distributed on an "AS IS" BASIS,
// WITHOUT WARRANTIES OR CONDITIONS OF ANY KIND, either express or implied.
// See the License for the specific language governing permissions and
// limitations under the License.

#if OCULUS_SUPPORTED || ZAPBOX_SUPPORTED
#define PASSTHROUGH_SUPPORTED
#endif

using System;
using System.Collections.Generic;
using System.Linq;
using UnityEngine;
using Brush = TiltBrush.BrushDescriptor;

namespace TiltBrush
{

    [System.Serializable]
    public struct BlocksMaterial
    {
        public Brush brushDescriptor;
    }

    public class BrushCatalog : MonoBehaviour
    {
        static public BrushCatalog m_Instance;

#if UNITY_EDITOR
        /// Pass a GameObject to receive the newly-created singleton BrushCatalog
        /// Useful for unit tests because a ton of Tilt Brush uses GetBrush(Guid).
        /// TODO: change TB to use BrushDescriptor directly rather than indirect through Guids
        public static void UnitTestSetUp(GameObject container)
        {
            Debug.Assert(m_Instance == null);
            m_Instance = container.AddComponent<BrushCatalog>();

            // For unit testing, probably best to have all the descriptors available,
            // rather than just a subset of them that are in a manifest.
            m_Instance.m_GuidToBrush = UnityEditor.AssetDatabase.FindAssets("t:BrushDescriptor")
                .Select(name => UnityEditor.AssetDatabase.LoadAssetAtPath<BrushDescriptor>(
                    UnityEditor.AssetDatabase.GUIDToAssetPath(name)))
                .ToDictionary(desc => (Guid)desc.m_Guid);
        }

        /// The inverse of UnitTestSetUp
        public static void UnitTestTearDown(GameObject container)
        {
            Debug.Assert(m_Instance == container.GetComponent<BrushCatalog>());
            m_Instance = null;
        }
#endif

        public event Action BrushCatalogChanged;
        public Texture2D m_GlobalNoiseTexture;

        [SerializeField] private Brush m_DefaultBrush;
        [SerializeField] private Brush m_ZapboxDefaultBrush;
        private bool m_IsLoading;
        private Dictionary<Guid, Brush> m_GuidToBrush;
        private HashSet<Brush> m_AllBrushes;
        private List<Brush> m_GuiBrushList;

        [SerializeField] public BlocksMaterial[] m_BlocksMaterials;
        private Dictionary<Material, Brush> m_MaterialToBrush;

        public bool IsLoading { get { return m_IsLoading; } }
        public Brush GetBrush(Guid guid)
        {
            try
            {
                return m_GuidToBrush[guid];
            }
            catch (KeyNotFoundException)
            {
                return null;
            }
        }
        public Brush DefaultBrush
        {
            get
            {
#if ZAPBOX_SUPPORTED
                // TODO:Mikesky - Fix brush transparency!
                return m_ZapboxDefaultBrush;
#endif
                return m_DefaultBrush;
            }
        }
        public IEnumerable<Brush> AllBrushes
        {
            get { return m_AllBrushes; }
        }
        public List<Brush> GuiBrushList
        {
            get { return m_GuiBrushList; }
        }

        void Awake()
        {
            m_Instance = this;
            Init();
        }

        public void Init()
        {
            m_GuidToBrush = new Dictionary<Guid, Brush>();
            m_MaterialToBrush = new Dictionary<Material, Brush>();
            m_AllBrushes = new HashSet<Brush>();
            m_GuiBrushList = new List<Brush>();

            // Move blocks materials in to a dictionary for quick lookup.
            for (int i = 0; i < m_BlocksMaterials.Length; ++i)
            {
                m_MaterialToBrush.Add(m_BlocksMaterials[i].brushDescriptor.Material,
                    m_BlocksMaterials[i].brushDescriptor);
            }
            Shader.SetGlobalTexture("_GlobalNoiseTexture", m_GlobalNoiseTexture);
        }

        /// Begins reloading any brush assets that come from loose files.
        /// The "BrushCatalogChanged" event will be fired when this is complete.
        public void BeginReload()
        {
            m_IsLoading = true;

            // Recreate m_GuidToBrush
            {
                var manifestBrushes = LoadBrushesInManifest();
                manifestBrushes.Add(DefaultBrush);

                m_GuidToBrush.Clear();
                m_AllBrushes = null;

                foreach (var brush in manifestBrushes)
                {
                    Brush tmp;
                    if (m_GuidToBrush.TryGetValue(brush.m_Guid, out tmp) && tmp != brush)
                    {
                        Debug.LogErrorFormat("Guid collision: {0}, {1}", tmp, brush);
                        continue;
                    }
                    m_GuidToBrush[brush.m_Guid] = brush;
                }

                // Add reverse links to the brushes
                // Auto-add brushes as compat brushes
                foreach (var brush in manifestBrushes) { brush.m_SupersededBy = null; }
                foreach (var brush in manifestBrushes)
                {
                    var older = brush.m_Supersedes;
                    if (older == null) { continue; }
                    // Add as compat
                    if (!m_GuidToBrush.ContainsKey(older.m_Guid))
                    {
                        m_GuidToBrush[older.m_Guid] = older;
                        older.m_HiddenInGui = true;
                    }
                    // Set reverse link
                    if (older.m_SupersededBy != null)
                    {
                        // No need to warn if the superseding brush is the same
                        if (older.m_SupersededBy.name != brush.name)
                        {
                            Debug.LogWarningFormat(
                                "Unexpected: {0} is superseded by both {1} and {2}",
                                older.name, older.m_SupersededBy.name, brush.name);
                        }
                    }
                    else
                    {
                        older.m_SupersededBy = brush;
                    }
                }

                m_AllBrushes = new HashSet<Brush>(m_GuidToBrush.Values);
            }

            // Postprocess: put brushes into parse-friendly list
            m_GuiBrushList.Clear();
            foreach (var brush in m_GuidToBrush.Values)
            {
                if (brush.m_HiddenInGui)
                {
                    continue;
                }
                m_GuiBrushList.Add(brush);
            }
        }


        public Brush[] GetTagFilteredBrushList()
        {
            List<string> includeTags = App.UserConfig.Brushes.IncludeTags.ToList();
            List<string> excludeTags = App.UserConfig.Brushes.ExcludeTags.ToList();

            if (includeTags == null || includeTags.Count == 0)
            {
                Debug.LogError("There will be no brushes because there are no 'include' tags.");
            }

<<<<<<< HEAD
#if !OCULUS_SUPPORTED
=======
#if !PASSTHROUGH_SUPPORTED
>>>>>>> f5228c53
            excludeTags.Add("passthrough");
#endif

            // Filter m_GuiBrushList down to those that are both 'included' and not 'excluded'
            Brush[] filteredList = m_GuiBrushList.Where((brush) =>
            {
                // Is this brush excluded?
                bool? excluded = excludeTags?.Intersect(brush.m_Tags).Any();
                if (excluded == true || includeTags == null || brush.m_Tags.Contains("broken"))
                {
                    return false;
                }

                // Is this brush included?
                return includeTags.Intersect(brush.m_Tags).Any();
            }).ToArray();

            return filteredList;
        }

        void Update()
        {
            if (m_IsLoading)
            {
                m_IsLoading = false;
                Resources.UnloadUnusedAssets();
                ModifyBrushTags();
                BrushCatalogChanged?.Invoke();
            }
        }
        private void ModifyBrushTags()
        {
            Dictionary<string, string[]> tagsToAddMap = App.UserConfig.Brushes.AddTagsToBrushes;
            Dictionary<string, string[]> tagsToRemoveMap = App.UserConfig.Brushes.RemoveTagsFromBrushes;

            // Add tags
            foreach (KeyValuePair<string, string[]> brushTagsPair in tagsToAddMap)
            {
                Brush brush = _FindBrushByDescription(brushTagsPair.Key);
                if (brush)
                {
                    string[] tagsToAdd = brushTagsPair.Value;
                    brush.m_Tags.AddRange(tagsToAdd);
                    brush.m_Tags = brush.m_Tags.Distinct().ToList();
                }
                else
                {
                    Debug.LogError($"Could not find brush ({brushTagsPair.Key}) to add tags to");
                }
            }

            // Remove tags
            foreach (KeyValuePair<string, string[]> brushTagsPair in tagsToRemoveMap)
            {
                Brush brush = _FindBrushByDescription(brushTagsPair.Key);
                if (brush)
                {
                    string[] tagsToRemove = brushTagsPair.Value;
                    brush.m_Tags = brush.m_Tags.Except(tagsToRemove).ToList();
                }
                else
                {
                    Debug.LogError($"Could not find brush ({brushTagsPair.Key}) to remove tags from");
                }
            }

            Brush _FindBrushByDescription(string brushDescription)
            {
                string searchString = brushDescription.Trim();
                StringComparison comparison = StringComparison.CurrentCultureIgnoreCase;
                return m_AllBrushes.FirstOrDefault(descriptor => descriptor.Description.Equals(searchString, comparison));
            }
        }

        // Returns brushes in both sections of the manifest (compat and non-compat)
        // Brushes that are found only in the compat section will have m_HiddenInGui = true
        static private List<Brush> LoadBrushesInManifest()
        {
            List<Brush> output = new List<Brush>();
            var manifest = App.Instance.m_Manifest;
            foreach (var desc in manifest.Brushes)
            {
                if (desc != null)
                {
                    output.Add(desc);
                }
            }

            // Additional hidden brushes
            var hidden = manifest.CompatibilityBrushes.Except(manifest.Brushes);
            foreach (var desc in hidden)
            {
                if (desc != null)
                {
                    desc.m_HiddenInGui = true;
                    output.Add(desc);
                }
            }
            return output;
        }
    }
} // namespace TiltBrush<|MERGE_RESOLUTION|>--- conflicted
+++ resolved
@@ -208,11 +208,7 @@
                 Debug.LogError("There will be no brushes because there are no 'include' tags.");
             }
 
-<<<<<<< HEAD
-#if !OCULUS_SUPPORTED
-=======
 #if !PASSTHROUGH_SUPPORTED
->>>>>>> f5228c53
             excludeTags.Add("passthrough");
 #endif
 
