--- conflicted
+++ resolved
@@ -62,11 +62,8 @@
         public Texture2D m_GlobalNoiseTexture;
 
         [SerializeField] private Brush m_DefaultBrush;
-<<<<<<< HEAD
         private bool m_CatalogChanged;
-=======
         [SerializeField] private Brush m_ZapboxDefaultBrush;
->>>>>>> 234e1f7b
         private bool m_IsLoading;
         private Dictionary<Guid, Brush> m_GuidToBrush;
         private HashSet<Brush> m_AllBrushes;
@@ -119,9 +116,11 @@
 
         public bool IsBrushBuiltIn(BrushDescriptor brush)
         {
-<<<<<<< HEAD
             return m_BuiltinBrushes.ContainsKey(brush.m_Guid);
-=======
+        }
+        
+        public Brush DefaultBrush
+        {
             get
             {
 #if ZAPBOX_SUPPORTED
@@ -130,7 +129,6 @@
 #endif
                 return m_DefaultBrush;
             }
->>>>>>> 234e1f7b
         }
 
         public bool IsBrushInLibrary(BrushDescriptor brush)
