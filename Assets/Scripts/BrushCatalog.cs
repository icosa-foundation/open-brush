--- conflicted
+++ resolved
@@ -200,17 +200,10 @@
 
         public Brush[] GetTagFilteredBrushList()
         {
-<<<<<<< HEAD
             List<string> includeTags = App.UserConfig.Brushes.IncludeTags.ToList();
             List<string> excludeTags = App.UserConfig.Brushes.ExcludeTags.ToList();
 
-            if (includeTags.Count == 0)
-=======
-            string[] includeTags = App.UserConfig.Brushes.IncludeTags;
-            string[] excludeTags = App.UserConfig.Brushes.ExcludeTags;
-
-            if (includeTags == null)
->>>>>>> bbe73374
+            if (includeTags == null || includeTags.Count == 0)
             {
                 Debug.LogError("There will be no brushes because there are no 'include' tags.");
             }
