--- conflicted
+++ resolved
@@ -203,13 +203,8 @@
 
         public Brush[] GetTagFilteredBrushList(List<string> includeTags = null, List<string> excludeTags = null)
         {
-<<<<<<< HEAD
             includeTags ??= App.UserConfig.Brushes.IncludeTags.ToList();
             excludeTags ??= App.UserConfig.Brushes.ExcludeTags.ToList();
-=======
-            List<string> includeTags = App.UserConfig.Brushes.IncludeTags?.ToList();
-            List<string> excludeTags = App.UserConfig.Brushes.ExcludeTags?.ToList();
->>>>>>> cbb54d6a
 
             if (!includeTags.Any())
             {
