﻿// Copyright 2020 The Tilt Brush Authors
//
// Licensed under the Apache License, Version 2.0 (the "License");
// you may not use this file except in compliance with the License.
// You may obtain a copy of the License at
//
//      http://www.apache.org/licenses/LICENSE-2.0
//
// Unless required by applicable law or agreed to in writing, software
// distributed under the License is distributed on an "AS IS" BASIS,
// WITHOUT WARRANTIES OR CONDITIONS OF ANY KIND, either express or implied.
// See the License for the specific language governing permissions and
// limitations under the License.

using System;
using System.Collections.Generic;
using System.IO;
using System.Linq;
using UnityEngine;

using Brush = TiltBrush.BrushDescriptor;

namespace TiltBrush
{

    [System.Serializable]
    public struct BlocksMaterial
    {
        public Brush brushDescriptor;
    }

    public class BrushCatalog : MonoBehaviour
    {
        static public BrushCatalog m_Instance;

#if UNITY_EDITOR
        /// Pass a GameObject to receive the newly-created singleton BrushCatalog
        /// Useful for unit tests because a ton of Tilt Brush uses GetBrush(Guid).
        /// TODO: change TB to use BrushDescriptor directly rather than indirect through Guids
        public static void UnitTestSetUp(GameObject container)
        {
            Debug.Assert(m_Instance == null);
            m_Instance = container.AddComponent<BrushCatalog>();

            // For unit testing, probably best to have all the descriptors available,
            // rather than just a subset of them that are in a manifest.
            m_Instance.m_BuiltinBrushes = UnityEditor.AssetDatabase.FindAssets("t:BrushDescriptor")
                .Select(name => UnityEditor.AssetDatabase.LoadAssetAtPath<BrushDescriptor>(
                            UnityEditor.AssetDatabase.GUIDToAssetPath(name)))
                .ToDictionary(desc => (Guid)desc.m_Guid);
        }

        /// The inverse of UnitTestSetUp
        public static void UnitTestTearDown(GameObject container)
        {
            Debug.Assert(m_Instance == container.GetComponent<BrushCatalog>());
            m_Instance = null;
        }
#endif

        public event Action BrushCatalogChanged;
        public Texture2D m_GlobalNoiseTexture;

        [SerializeField] private Brush m_DefaultBrush;
        private bool m_CatalogChanged;
        private List<Brush> m_GuiBrushList;

        private Dictionary<Guid, Brush> m_BuiltinBrushes;
        private Dictionary<Guid, Brush> m_LibraryBrushes;
        private Dictionary<Guid, Brush> m_SceneBrushes;

        private List<string> m_ChangedBrushes;

        [SerializeField] public BlocksMaterial[] m_BlocksMaterials;
        private Dictionary<Material, Brush> m_MaterialToBrush;

        private FileWatcher m_FileWatcher;

        public bool IsLoading { get { return m_CatalogChanged; } }

        /// <summary>
        /// GetBrush Looks in the following places for brushes, in order:
        /// 1) Built-in brushes
        /// 2) Brushes in the Brush Library
        /// 3) Brushes in the Scene.
        /// </summary>
        /// <param name="guid">Guid of the brush to seach for.</param>
        /// <returns>The brush, if it can be found. Otherwise, null.</returns>
        public Brush GetBrush(Guid guid)
        {
            Brush brush;
            if (m_BuiltinBrushes.TryGetValue(guid, out brush))
            {
                return brush;
            }
            if (m_LibraryBrushes.TryGetValue(guid, out brush))
            {
                return brush;
            }
            if (m_SceneBrushes.TryGetValue(guid, out brush))
            {
                return brush;
            }
            return null;
        }
        public Brush DefaultBrush => m_DefaultBrush;

        public IEnumerable<Brush> AllBrushes => KeepOrderDistinct(
          m_BuiltinBrushes.Values.Concat(m_LibraryBrushes.Values.Concat(m_SceneBrushes.Values)));

        public List<Brush> GuiBrushList => m_GuiBrushList;

        public bool IsBrushBuiltIn(BrushDescriptor brush)
        {
            return m_BuiltinBrushes.ContainsKey(brush.m_Guid);
        }
        public bool IsBrushInLibrary(BrushDescriptor brush)
        {
            return !m_BuiltinBrushes.ContainsKey(brush.m_Guid) &&
                   m_LibraryBrushes.ContainsKey(brush.m_Guid);
        }

        public bool IsBrushInSketch(BrushDescriptor brush)
        {
            return !m_BuiltinBrushes.ContainsKey(brush.m_Guid) &&
                   !m_LibraryBrushes.ContainsKey(brush.m_Guid) &&
                   m_SceneBrushes.ContainsKey(brush.m_Guid);
        }

        void Awake()
        {
            m_Instance = this;
            m_BuiltinBrushes = new Dictionary<Guid, Brush>();
            m_LibraryBrushes = new Dictionary<Guid, Brush>();
            m_SceneBrushes = new Dictionary<Guid, Brush>();
            m_MaterialToBrush = new Dictionary<Material, Brush>();
            m_ChangedBrushes = new List<string>();

            // Move blocks materials in to a dictionary for quick lookup.
            for (int i = 0; i < m_BlocksMaterials.Length; ++i)
            {
                m_MaterialToBrush.Add(m_BlocksMaterials[i].brushDescriptor.Material,
                                      m_BlocksMaterials[i].brushDescriptor);
            }

            Shader.SetGlobalTexture("_GlobalNoiseTexture", m_GlobalNoiseTexture);

            if (Directory.Exists(App.UserBrushesPath()))
            {
                m_FileWatcher = new FileWatcher(App.UserBrushesPath(), includeSubdirectories: true);
                m_FileWatcher.NotifyFilter = NotifyFilters.LastWrite;
                m_FileWatcher.FileChanged += OnDirectoryChanged;
                m_FileWatcher.FileCreated += OnDirectoryChanged;
                m_FileWatcher.FileDeleted += OnDirectoryChanged;
                m_FileWatcher.EnableRaisingEvents = true;
            }
        }

        private void OnDestroy()
        {
            m_FileWatcher.EnableRaisingEvents = false;
        }

        private static IEnumerable<Brush> KeepOrderDistinct(IEnumerable<Brush> brushes)
        {
            var alreadyFound = new HashSet<string>();
            foreach (var brush in brushes)
            {
                string guid = brush.m_Guid.ToString();
                if (!alreadyFound.Contains(guid))
                {
                    alreadyFound.Add(guid);
                    yield return brush;
                }
            }
        }

        /// Begins reloading any brush assets that come from loose files.
        /// The "BrushCatalogChanged" event will be fired when this is complete.
        public void BeginReload()
        {
            m_CatalogChanged = true;

            // Recreate m_GuidToBrush
            {
                var builtinBrushes = LoadBrushesInManifest();
                builtinBrushes.Add(DefaultBrush);
                m_BuiltinBrushes = KeepOrderDistinct(builtinBrushes).ToDictionary<Brush, Guid>(x => x.m_Guid);
                LoadUserLibraryBrushes();

                // Add reverse links to the brushes
                // Auto-add brushes as compat brushes
                foreach (var brush in builtinBrushes) { brush.m_SupersededBy = null; }
                foreach (var brush in builtinBrushes)
                {
                    var older = brush.m_Supersedes;
                    if (older == null) { continue; }
                    // Add as compat
                    if (!m_BuiltinBrushes.ContainsKey(older.m_Guid))
                    {
                        m_BuiltinBrushes[older.m_Guid] = older;
                        older.m_HiddenInGui = true;
                    }
                    // Set reverse link
                    if (older.m_SupersededBy != null)
                    {
                        // No need to warn if the superseding brush is the same
                        if (older.m_SupersededBy.name != brush.name)
                        {
                            Debug.LogWarningFormat(
                                "Unexpected: {0} is superseded by both {1} and {2}",
                                older.name, older.m_SupersededBy.name, brush.name);
                        }
                    }
                    else
                    {
                        older.m_SupersededBy = brush;
                    }
                }
            }

            // Postprocess: put brushes into parse-friendly list
            m_GuiBrushList = AllBrushes.Where(x => !x.m_HiddenInGui).ToList();
        }

        void Update()
        {
            HandleChangedBrushes();
        }
        
        public void HandleChangedBrushes()
        {
            if (m_ChangedBrushes.Count > 0)
            {
                for (var i = 0; i < m_ChangedBrushes.Count; i++)
                {
                    var path = m_ChangedBrushes[i];
                    LoadUserLibraryBrush(path);
                }
                m_CatalogChanged = true;
            }
<<<<<<< HEAD
            if (m_CatalogChanged)
=======
        }


        public Brush[] GetTagFilteredBrushList()
        {
            string[] includeTags = App.UserConfig.Brushes.IncludeTags;
            string[] excludeTags = App.UserConfig.Brushes.ExcludeTags;

            Dictionary<string, string[]> test = App.UserConfig.Brushes.AddTagsToBrushes;

            if (includeTags == null)
            {
                Debug.LogError("There will be no brushes because there are no 'include' tags.");
            }

            // Filter m_GuiBrushList down to those that are both 'included' and not 'excluded'
            Brush[] filteredList = m_GuiBrushList.Where((brush) =>
            {
                // Is this brush excluded?
                bool? excluded = excludeTags?.Intersect(brush.m_Tags).Any();
                if (excluded == true || includeTags == null)
                {
                    return false;
                }

                // Is this brush included?
                return includeTags.Intersect(brush.m_Tags).Any();
            }).ToArray();

            return filteredList;
        }

        void Update()
        {
            if (m_IsLoading)
>>>>>>> 91a21d39
            {
                m_GuiBrushList = AllBrushes.Where(x => !x.m_HiddenInGui).ToList();
                m_CatalogChanged = false;
                Resources.UnloadUnusedAssets();
                ModifyBrushTags();
                BrushCatalogChanged?.Invoke();
            }
        }
        private void ModifyBrushTags()
        {
            Dictionary<string, string[]> tagsToAddMap = App.UserConfig.Brushes.AddTagsToBrushes;
            Dictionary<string, string[]> tagsToRemoveMap = App.UserConfig.Brushes.RemoveTagsFromBrushes;

            // Add tags
            foreach (KeyValuePair<string, string[]> brushTagsPair in tagsToAddMap)
            {
                Brush brush = _FindBrushByDescription(brushTagsPair.Key);
                if (brush)
                {
                    string[] tagsToAdd = brushTagsPair.Value;
                    brush.m_Tags.AddRange(tagsToAdd);
                    brush.m_Tags = brush.m_Tags.Distinct().ToList();
                }
                else
                {
                    Debug.LogError($"Could not find brush ({brushTagsPair.Key}) to add tags to");
                }
                StartCoroutine(
                    OverlayManager.m_Instance.RunInCompositorWithProgress(
                        OverlayType.LoadGeneric,
                        SketchMemoryScript.m_Instance.RepaintCoroutine(m_ChangedBrushes, true),
                        0.25f)
                );
            }
<<<<<<< HEAD
            m_ChangedBrushes.Clear();

=======

            // Remove tags
            foreach (KeyValuePair<string, string[]> brushTagsPair in tagsToRemoveMap)
            {
                Brush brush = _FindBrushByDescription(brushTagsPair.Key);
                if (brush)
                {
                    string[] tagsToRemove = brushTagsPair.Value;
                    brush.m_Tags = brush.m_Tags.Except(tagsToRemove).ToList();
                }
                else
                {
                    Debug.LogError($"Could not find brush ({brushTagsPair.Key}) to remove tags from");
                }
            }

            Brush _FindBrushByDescription(string brushDescription)
            {
                string searchString = brushDescription.Trim();
                StringComparison comparison = StringComparison.CurrentCultureIgnoreCase;
                return m_AllBrushes.FirstOrDefault(descriptor => descriptor.m_Description.Equals(searchString, comparison));
            }
>>>>>>> 91a21d39
        }



        // Returns brushes in both sections of the manifest (compat and non-compat)
        // Brushes that are found only in the compat section will have m_HiddenInGui = true
        static private List<Brush> LoadBrushesInManifest()
        {
            List<Brush> output = new List<Brush>();
            var manifest = App.Instance.m_Manifest;
            foreach (var desc in manifest.Brushes)
            {
                if (desc != null)
                {
                    output.Add(desc);
                }
            }

            // Additional hidden brushes
            var hidden = manifest.CompatibilityBrushes.Except(manifest.Brushes);
            foreach (var desc in hidden)
            {
                if (desc != null)
                {
                    desc.m_HiddenInGui = true;
                    output.Add(desc);
                }
            }

            return output;
        }

        private void LoadUserLibraryBrushes()
        {
            FileUtils.InitializeDirectoryWithUserError(App.UserBrushesPath());
            foreach (var folder in Directory.GetDirectories(App.UserBrushesPath()))
            {
                LoadUserLibraryBrush(folder);
            }
            foreach (var file in Directory.GetFiles(App.UserBrushesPath(), "*.brush"))
            {
                LoadUserLibraryBrush(file);
            }
        }

        private void LoadUserLibraryBrush(string path)
        {
            string brushObject = Path.GetFileName(path);
            BrushDescriptor existingBrush =
              m_LibraryBrushes.Values.FirstOrDefault(x => x.UserVariantBrush.Location == brushObject);
            var userBrush = UserVariantBrush.Create(path);
            if (userBrush == null)
            {
                return;
            }
            if (m_LibraryBrushes.ContainsKey(userBrush.Descriptor.m_Guid) && existingBrush == null)
            {
                Debug.LogError(
                  $"New brush at {path} has a guid already used.");
                return;
            }
            if (userBrush != null)
            {
                m_LibraryBrushes[userBrush.Descriptor.m_Guid] = userBrush.Descriptor;
                if (existingBrush != null)
                {
                    if (BrushController.m_Instance.ActiveBrush.m_Guid == existingBrush.m_Guid)
                    {
                        BrushController.m_Instance.SetBrushToDefault();
                        BrushController.m_Instance.SetActiveBrush(userBrush.Descriptor);
                    }
                }
                m_CatalogChanged = true;
            }
        }

        public void AddSceneBrush(BrushDescriptor brush)
        {
            m_SceneBrushes[brush.m_Guid] = brush;
            m_CatalogChanged = true;
        }

        public void AddMissingSceneBrushFromBase(Guid missingGuid, Guid baseGuid)
        {
            BrushDescriptor baseBrush = GetBrush(baseGuid);
            if (!baseBrush)
            {
                Debug.LogWarning($"Error! Brush {baseBrush} not found!");
                baseBrush = m_DefaultBrush;
            }

            BrushDescriptor missingBrush = Instantiate(baseBrush);
            missingBrush.m_Guid = missingGuid;
            missingBrush.BaseGuid = baseGuid;
            missingBrush.m_Supersedes = null;
            missingBrush.m_SupersededBy = null;
            missingBrush.m_HiddenInGui = true;
            m_SceneBrushes[missingGuid] = missingBrush;
            m_CatalogChanged = true;
        }

        public void ClearSceneBrushes()
        {
            m_SceneBrushes.Clear();
            Resources.UnloadUnusedAssets();
            m_CatalogChanged = true;
        }

        private void OnDirectoryChanged(object source, FileSystemEventArgs e)
        {
            string path = e.FullPath;
            if (path.StartsWith(App.UserBrushesPath()))
            {
                UpdateCatalog(path);
            }
        }
        
        public void UpdateCatalog(string brushPath)
        {
            int brushPathLength = App.UserBrushesPath().Length + 1;
            var end = brushPath.Substring(brushPathLength, brushPath.Length - brushPathLength);
            var parts = end.Split(Path.DirectorySeparatorChar);
            string brush = parts.FirstOrDefault();
            if (brush == null)
            {
                return;
            }
            m_ChangedBrushes.Add(Path.Combine(App.UserBrushesPath(), brush));
        }

    }
}  // namespace TiltBrush<|MERGE_RESOLUTION|>--- conflicted
+++ resolved
@@ -239,11 +239,6 @@
                 }
                 m_CatalogChanged = true;
             }
-<<<<<<< HEAD
-            if (m_CatalogChanged)
-=======
-        }
-
 
         public Brush[] GetTagFilteredBrushList()
         {
@@ -274,10 +269,7 @@
             return filteredList;
         }
 
-        void Update()
-        {
-            if (m_IsLoading)
->>>>>>> 91a21d39
+            if (m_CatalogChanged)
             {
                 m_GuiBrushList = AllBrushes.Where(x => !x.m_HiddenInGui).ToList();
                 m_CatalogChanged = false;
@@ -301,25 +293,12 @@
                     brush.m_Tags.AddRange(tagsToAdd);
                     brush.m_Tags = brush.m_Tags.Distinct().ToList();
                 }
-                else
                 {
                     Debug.LogError($"Could not find brush ({brushTagsPair.Key}) to add tags to");
                 }
-                StartCoroutine(
-                    OverlayManager.m_Instance.RunInCompositorWithProgress(
-                        OverlayType.LoadGeneric,
-                        SketchMemoryScript.m_Instance.RepaintCoroutine(m_ChangedBrushes, true),
-                        0.25f)
-                );
-            }
-<<<<<<< HEAD
-            m_ChangedBrushes.Clear();
-
-=======
+            }
 
             // Remove tags
-            foreach (KeyValuePair<string, string[]> brushTagsPair in tagsToRemoveMap)
-            {
                 Brush brush = _FindBrushByDescription(brushTagsPair.Key);
                 if (brush)
                 {
@@ -332,13 +311,13 @@
                 }
             }
 
-            Brush _FindBrushByDescription(string brushDescription)
-            {
+                        0.25f)
                 string searchString = brushDescription.Trim();
                 StringComparison comparison = StringComparison.CurrentCultureIgnoreCase;
                 return m_AllBrushes.FirstOrDefault(descriptor => descriptor.m_Description.Equals(searchString, comparison));
             }
->>>>>>> 91a21d39
+            m_ChangedBrushes.Clear();
+
         }
 
 
