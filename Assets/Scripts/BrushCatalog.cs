﻿// Copyright 2020 The Tilt Brush Authors
//
// Licensed under the Apache License, Version 2.0 (the "License");
// you may not use this file except in compliance with the License.
// You may obtain a copy of the License at
//
//      http://www.apache.org/licenses/LICENSE-2.0
//
// Unless required by applicable law or agreed to in writing, software
// distributed under the License is distributed on an "AS IS" BASIS,
// WITHOUT WARRANTIES OR CONDITIONS OF ANY KIND, either express or implied.
// See the License for the specific language governing permissions and
// limitations under the License.

using System;
using System.Collections.Generic;
using System.Linq;
using UnityEngine;
using Brush = TiltBrush.BrushDescriptor;

namespace TiltBrush
{

    [System.Serializable]
    public struct BlocksMaterial
    {
        public Brush brushDescriptor;
    }

    public class BrushCatalog : MonoBehaviour
    {
        static public BrushCatalog m_Instance;

#if UNITY_EDITOR
        /// Pass a GameObject to receive the newly-created singleton BrushCatalog
        /// Useful for unit tests because a ton of Tilt Brush uses GetBrush(Guid).
        /// TODO: change TB to use BrushDescriptor directly rather than indirect through Guids
        public static void UnitTestSetUp(GameObject container)
        {
            Debug.Assert(m_Instance == null);
            m_Instance = container.AddComponent<BrushCatalog>();

            // For unit testing, probably best to have all the descriptors available,
            // rather than just a subset of them that are in a manifest.
            m_Instance.m_GuidToBrush = UnityEditor.AssetDatabase.FindAssets("t:BrushDescriptor")
                .Select(name => UnityEditor.AssetDatabase.LoadAssetAtPath<BrushDescriptor>(
                    UnityEditor.AssetDatabase.GUIDToAssetPath(name)))
                .ToDictionary(desc => (Guid)desc.m_Guid);
        }

        /// The inverse of UnitTestSetUp
        public static void UnitTestTearDown(GameObject container)
        {
            Debug.Assert(m_Instance == container.GetComponent<BrushCatalog>());
            m_Instance = null;
        }
#endif

        public event Action BrushCatalogChanged;
        public Texture2D m_GlobalNoiseTexture;

        [SerializeField] private Brush m_DefaultBrush;
        [SerializeField] private Brush m_ZapboxDefaultBrush;
        private bool m_IsLoading;
        private Dictionary<Guid, Brush> m_GuidToBrush;
        private HashSet<Brush> m_AllBrushes;
        private List<Brush> m_GuiBrushList;

        [SerializeField] public BlocksMaterial[] m_BlocksMaterials;
        private Dictionary<Material, Brush> m_MaterialToBrush;

        public bool IsLoading { get { return m_IsLoading; } }
        public Brush GetBrush(Guid guid)
        {
            try
            {
                return m_GuidToBrush[guid];
            }
            catch (KeyNotFoundException)
            {
                return null;
            }
        }
        public Brush DefaultBrush
        {
            get
            {
#if ZAPBOX_SUPPORTED
                // TODO:Mikesky - Fix brush transparency!
                return m_ZapboxDefaultBrush;
#endif
                return m_DefaultBrush;
            }
        }
        public IEnumerable<Brush> AllBrushes
        {
            get { return m_AllBrushes; }
        }
        public List<Brush> GuiBrushList
        {
            get { return m_GuiBrushList; }
        }

        void Awake()
        {
            m_Instance = this;
            Init();
        }

        public void Init()
        {
            m_GuidToBrush = new Dictionary<Guid, Brush>();
            m_MaterialToBrush = new Dictionary<Material, Brush>();
            m_AllBrushes = new HashSet<Brush>();
            m_GuiBrushList = new List<Brush>();

            // Move blocks materials in to a dictionary for quick lookup.
            for (int i = 0; i < m_BlocksMaterials.Length; ++i)
            {
                m_MaterialToBrush.Add(m_BlocksMaterials[i].brushDescriptor.Material,
                    m_BlocksMaterials[i].brushDescriptor);
            }
            Shader.SetGlobalTexture("_GlobalNoiseTexture", m_GlobalNoiseTexture);
        }

        /// Begins reloading any brush assets that come from loose files.
        /// The "BrushCatalogChanged" event will be fired when this is complete.
        public void BeginReload()
        {
            m_IsLoading = true;

            // Recreate m_GuidToBrush
            {
                var manifestBrushes = LoadBrushesInManifest();
                manifestBrushes.Add(DefaultBrush);

                m_GuidToBrush.Clear();
                m_AllBrushes = null;

                foreach (var brush in manifestBrushes)
                {
                    Brush tmp;
                    if (m_GuidToBrush.TryGetValue(brush.m_Guid, out tmp) && tmp != brush)
                    {
                        Debug.LogErrorFormat("Guid collision: {0}, {1}", tmp, brush);
                        continue;
                    }
                    m_GuidToBrush[brush.m_Guid] = brush;
                }

                // Add reverse links to the brushes
                // Auto-add brushes as compat brushes
                foreach (var brush in manifestBrushes) { brush.m_SupersededBy = null; }
                foreach (var brush in manifestBrushes)
                {
                    var older = brush.m_Supersedes;
                    if (older == null) { continue; }
                    // Add as compat
                    if (!m_GuidToBrush.ContainsKey(older.m_Guid))
                    {
                        m_GuidToBrush[older.m_Guid] = older;
                        older.m_HiddenInGui = true;
                    }
                    // Set reverse link
                    if (older.m_SupersededBy != null)
                    {
                        // No need to warn if the superseding brush is the same
                        if (older.m_SupersededBy.name != brush.name)
                        {
                            Debug.LogWarningFormat(
                                "Unexpected: {0} is superseded by both {1} and {2}",
                                older.name, older.m_SupersededBy.name, brush.name);
                        }
                    }
                    else
                    {
                        older.m_SupersededBy = brush;
                    }
                }

                m_AllBrushes = new HashSet<Brush>(m_GuidToBrush.Values);
            }

            // Postprocess: put brushes into parse-friendly list
            m_GuiBrushList.Clear();
            foreach (var brush in m_GuidToBrush.Values)
            {
                if (brush.m_HiddenInGui)
                {
                    continue;
                }
                m_GuiBrushList.Add(brush);
            }
        }


        public Brush[] GetTagFilteredBrushList(IEnumerable<string> includeTags = null, IEnumerable<string> excludeTags = null)
        {
<<<<<<< HEAD
            includeTags ??= App.UserConfig.Brushes.IncludeTags;
            excludeTags ??= App.UserConfig.Brushes.ExcludeTags;
=======
            string[] includeTags = App.UserConfig.Brushes.IncludeTags;
            string[] excludeTags = App.UserConfig.Brushes.ExcludeTags;
>>>>>>> bbe73374

            if (includeTags == null)
            {
                Debug.LogError("There will be no brushes because there are no 'include' tags.");
            }

            // Filter m_GuiBrushList down to those that are both 'included' and not 'excluded'
            Brush[] filteredList = m_GuiBrushList.Where((brush) =>
            {
                // Is this brush excluded?
                bool? excluded = excludeTags?.Intersect(brush.m_Tags).Any();
                if (excluded == true || includeTags == null || brush.m_Tags.Contains("broken"))
                {
                    return false;
                }

                // Is this brush included?
                return includeTags.Intersect(brush.m_Tags).Any();
            }).ToArray();

            return filteredList;
        }

        void Update()
        {
            if (m_IsLoading)
            {
                m_IsLoading = false;
                Resources.UnloadUnusedAssets();
                ModifyBrushTags();
                BrushCatalogChanged?.Invoke();
            }
        }
        private void ModifyBrushTags()
        {
            Dictionary<string, string[]> tagsToAddMap = App.UserConfig.Brushes.AddTagsToBrushes;
            Dictionary<string, string[]> tagsToRemoveMap = App.UserConfig.Brushes.RemoveTagsFromBrushes;

            // Add tags
            foreach (KeyValuePair<string, string[]> brushTagsPair in tagsToAddMap)
            {
                Brush brush = _FindBrushByDescription(brushTagsPair.Key);
                if (brush)
                {
                    string[] tagsToAdd = brushTagsPair.Value;
                    brush.m_Tags.AddRange(tagsToAdd);
                    brush.m_Tags = brush.m_Tags.Distinct().ToList();
                }
                else
                {
                    Debug.LogError($"Could not find brush ({brushTagsPair.Key}) to add tags to");
                }
            }

            // Remove tags
            foreach (KeyValuePair<string, string[]> brushTagsPair in tagsToRemoveMap)
            {
                Brush brush = _FindBrushByDescription(brushTagsPair.Key);
                if (brush)
                {
                    string[] tagsToRemove = brushTagsPair.Value;
                    brush.m_Tags = brush.m_Tags.Except(tagsToRemove).ToList();
                }
                else
                {
                    Debug.LogError($"Could not find brush ({brushTagsPair.Key}) to remove tags from");
                }
            }

            Brush _FindBrushByDescription(string brushDescription)
            {
                string searchString = brushDescription.Trim();
                StringComparison comparison = StringComparison.CurrentCultureIgnoreCase;
                return m_AllBrushes.FirstOrDefault(descriptor => descriptor.Description.Equals(searchString, comparison));
            }
        }

        // Returns brushes in both sections of the manifest (compat and non-compat)
        // Brushes that are found only in the compat section will have m_HiddenInGui = true
        static private List<Brush> LoadBrushesInManifest()
        {
            List<Brush> output = new List<Brush>();
            var manifest = App.Instance.m_Manifest;
            foreach (var desc in manifest.Brushes)
            {
                if (desc != null)
                {
                    output.Add(desc);
                }
            }

            // Additional hidden brushes
            var hidden = manifest.CompatibilityBrushes.Except(manifest.Brushes);
            foreach (var desc in hidden)
            {
                if (desc != null)
                {
                    desc.m_HiddenInGui = true;
                    output.Add(desc);
                }
            }
            return output;
        }
    }
} // namespace TiltBrush<|MERGE_RESOLUTION|>--- conflicted
+++ resolved
@@ -196,13 +196,8 @@
 
         public Brush[] GetTagFilteredBrushList(IEnumerable<string> includeTags = null, IEnumerable<string> excludeTags = null)
         {
-<<<<<<< HEAD
             includeTags ??= App.UserConfig.Brushes.IncludeTags;
             excludeTags ??= App.UserConfig.Brushes.ExcludeTags;
-=======
-            string[] includeTags = App.UserConfig.Brushes.IncludeTags;
-            string[] excludeTags = App.UserConfig.Brushes.ExcludeTags;
->>>>>>> bbe73374
 
             if (includeTags == null)
             {
