﻿// Copyright 2020 The Tilt Brush Authors
//
// Licensed under the Apache License, Version 2.0 (the "License");
// you may not use this file except in compliance with the License.
// You may obtain a copy of the License at
//
//      http://www.apache.org/licenses/LICENSE-2.0
//
// Unless required by applicable law or agreed to in writing, software
// distributed under the License is distributed on an "AS IS" BASIS,
// WITHOUT WARRANTIES OR CONDITIONS OF ANY KIND, either express or implied.
// See the License for the specific language governing permissions and
// limitations under the License.

using System;
using System.Collections.Generic;
using System.IO;
using System.Linq;
using UnityEngine;

using Brush = TiltBrush.BrushDescriptor;

namespace TiltBrush
{

    [System.Serializable]
    public struct BlocksMaterial
    {
        public Brush brushDescriptor;
    }

    public class BrushCatalog : MonoBehaviour
    {
        static public BrushCatalog m_Instance;

#if UNITY_EDITOR
        /// Pass a GameObject to receive the newly-created singleton BrushCatalog
        /// Useful for unit tests because a ton of Tilt Brush uses GetBrush(Guid).
        /// TODO: change TB to use BrushDescriptor directly rather than indirect through Guids
        public static void UnitTestSetUp(GameObject container)
        {
            Debug.Assert(m_Instance == null);
            m_Instance = container.AddComponent<BrushCatalog>();

            // For unit testing, probably best to have all the descriptors available,
            // rather than just a subset of them that are in a manifest.
            m_Instance.m_BuiltinBrushes = UnityEditor.AssetDatabase.FindAssets("t:BrushDescriptor")
                .Select(name => UnityEditor.AssetDatabase.LoadAssetAtPath<BrushDescriptor>(
                            UnityEditor.AssetDatabase.GUIDToAssetPath(name)))
                .ToDictionary(desc => (Guid)desc.m_Guid);
        }

        /// The inverse of UnitTestSetUp
        public static void UnitTestTearDown(GameObject container)
        {
            Debug.Assert(m_Instance == container.GetComponent<BrushCatalog>());
            m_Instance = null;
        }
#endif

        public event Action BrushCatalogChanged;
        public Texture2D m_GlobalNoiseTexture;

        [SerializeField] private Brush m_DefaultBrush;
        private bool m_CatalogChanged;
        [SerializeField] private Brush m_ZapboxDefaultBrush;
        private bool m_IsLoading;
        private Dictionary<Guid, Brush> m_GuidToBrush;
        private HashSet<Brush> m_AllBrushes;
        private List<Brush> m_GuiBrushList;

        private Dictionary<Guid, Brush> m_BuiltinBrushes;
        private Dictionary<Guid, Brush> m_LibraryBrushes;
        private Dictionary<Guid, Brush> m_SceneBrushes;

        private List<string> m_ChangedBrushes;

        [SerializeField] public BlocksMaterial[] m_BlocksMaterials;
        private Dictionary<Material, Brush> m_MaterialToBrush;

        private FileWatcher m_FileWatcher;

        public bool IsLoading { get { return m_CatalogChanged; } }

        /// <summary>
        /// GetBrush Looks in the following places for brushes, in order:
        /// 1) Built-in brushes
        /// 2) Brushes in the Brush Library
        /// 3) Brushes in the Scene.
        /// </summary>
        /// <param name="guid">Guid of the brush to seach for.</param>
        /// <returns>The brush, if it can be found. Otherwise, null.</returns>
        public Brush GetBrush(Guid guid)
        {
            Brush brush;
            if (m_BuiltinBrushes.TryGetValue(guid, out brush))
            {
                return brush;
            }
            if (m_LibraryBrushes.TryGetValue(guid, out brush))
            {
                return brush;
            }
            if (m_SceneBrushes.TryGetValue(guid, out brush))
            {
                return brush;
            }
            return null;
        }
        public Brush DefaultBrush => m_DefaultBrush;

        public IEnumerable<Brush> AllBrushes => KeepOrderDistinct(
          m_BuiltinBrushes.Values.Concat(m_LibraryBrushes.Values.Concat(m_SceneBrushes.Values)));

        public List<Brush> GuiBrushList => m_GuiBrushList;

        public bool IsBrushBuiltIn(BrushDescriptor brush)
        {
            return m_BuiltinBrushes.ContainsKey(brush.m_Guid);
        }

        public Brush DefaultBrush
        {
            get
            {
#if ZAPBOX_SUPPORTED
                // TODO:Mikesky - Fix brush transparency!
                return m_ZapboxDefaultBrush;
#endif
                return m_DefaultBrush;
            }
        }

        public bool IsBrushInLibrary(BrushDescriptor brush)
        {
            return !m_BuiltinBrushes.ContainsKey(brush.m_Guid) &&
                   m_LibraryBrushes.ContainsKey(brush.m_Guid);
        }

        public bool IsBrushInSketch(BrushDescriptor brush)
        {
            return !m_BuiltinBrushes.ContainsKey(brush.m_Guid) &&
                   !m_LibraryBrushes.ContainsKey(brush.m_Guid) &&
                   m_SceneBrushes.ContainsKey(brush.m_Guid);
        }

        void Awake()
        {
            m_Instance = this;
<<<<<<< HEAD
            m_BuiltinBrushes = new Dictionary<Guid, Brush>();
            m_LibraryBrushes = new Dictionary<Guid, Brush>();
            m_SceneBrushes = new Dictionary<Guid, Brush>();
=======
            Init();
        }

        public void Init()
        {
>>>>>>> bbe73374
            m_GuidToBrush = new Dictionary<Guid, Brush>();
            m_MaterialToBrush = new Dictionary<Material, Brush>();
            m_AllBrushes = new HashSet<Brush>();
            m_GuiBrushList = new List<Brush>();
            m_ChangedBrushes = new List<string>();

            // Move blocks materials in to a dictionary for quick lookup.
            for (int i = 0; i < m_BlocksMaterials.Length; ++i)
            {
                m_MaterialToBrush.Add(m_BlocksMaterials[i].brushDescriptor.Material,
                                      m_BlocksMaterials[i].brushDescriptor);
            }
            Shader.SetGlobalTexture("_GlobalNoiseTexture", m_GlobalNoiseTexture);

            if (Directory.Exists(App.UserBrushesPath()))
            {
                m_FileWatcher = new FileWatcher(App.UserBrushesPath(), includeSubdirectories: true);
                m_FileWatcher.NotifyFilter = NotifyFilters.LastWrite;
                m_FileWatcher.FileChanged += OnDirectoryChanged;
                m_FileWatcher.FileCreated += OnDirectoryChanged;
                m_FileWatcher.FileDeleted += OnDirectoryChanged;
                m_FileWatcher.EnableRaisingEvents = true;
            }
        }

        private void OnDestroy()
        {
            m_FileWatcher.EnableRaisingEvents = false;
        }

        private static IEnumerable<Brush> KeepOrderDistinct(IEnumerable<Brush> brushes)
        {
            var alreadyFound = new HashSet<string>();
            foreach (var brush in brushes)
            {
                string guid = brush.m_Guid.ToString();
                if (!alreadyFound.Contains(guid))
                {
                    alreadyFound.Add(guid);
                    yield return brush;
                }
            }
        }

        /// Begins reloading any brush assets that come from loose files.
        /// The "BrushCatalogChanged" event will be fired when this is complete.
        public void BeginReload()
        {
            m_CatalogChanged = true;

            // Recreate m_GuidToBrush
            {
                var manifestBrushes = LoadBrushesInManifest();
                manifestBrushes.Add(DefaultBrush);
                m_BuiltinBrushes = KeepOrderDistinct(manifestBrushes).ToDictionary<Brush, Guid>(x => x.m_Guid);
                LoadUserLibraryBrushes();

                m_GuidToBrush.Clear();
                m_AllBrushes = null;
                foreach (var brush in manifestBrushes)
                {
                    Brush tmp;
                    if (m_GuidToBrush.TryGetValue(brush.m_Guid, out tmp) && tmp != brush)
                    {
                        Debug.LogErrorFormat("Guid collision: {0}, {1}", tmp, brush);
                        continue;
                    }
                    m_GuidToBrush[brush.m_Guid] = brush;
                }
                // Add reverse links to the brushes
                // Auto-add brushes as compat brushes
                foreach (var brush in manifestBrushes) { brush.m_SupersededBy = null; }
                foreach (var brush in manifestBrushes)
                {
                    var older = brush.m_Supersedes;
                    if (older == null) { continue; }
                    // Add as compat
                    if (!m_BuiltinBrushes.ContainsKey(older.m_Guid))
                    {
                        m_BuiltinBrushes[older.m_Guid] = older;
                        older.m_HiddenInGui = true;
                    }
                    // Set reverse link
                    if (older.m_SupersededBy != null)
                    {
                        // No need to warn if the superseding brush is the same
                        if (older.m_SupersededBy.name != brush.name)
                        {
                            Debug.LogWarningFormat(
                                "Unexpected: {0} is superseded by both {1} and {2}",
                                older.name, older.m_SupersededBy.name, brush.name);
                        }
                    }
                    else
                    {
                        older.m_SupersededBy = brush;
                    }
                }

                m_AllBrushes = new HashSet<Brush>(m_GuidToBrush.Values);
            }

            // Postprocess: put brushes into parse-friendly list
            m_GuiBrushList.Clear();
            foreach (var brush in m_GuidToBrush.Values)
            {
                if (brush.m_HiddenInGui)
                {
                    continue;
                }
                m_GuiBrushList.Add(brush);
            }
        }

        public Brush[] GetTagFilteredBrushList()
        {
            string[] includeTags = App.UserConfig.Brushes.IncludeTags;
            string[] excludeTags = App.UserConfig.Brushes.ExcludeTags;

            if (includeTags == null)
            {
                Debug.LogError("There will be no brushes because there are no 'include' tags.");
            }

            // Filter m_GuiBrushList down to those that are both 'included' and not 'excluded'
            Brush[] filteredList = m_GuiBrushList.Where((brush) =>
            {
                // Is this brush excluded?
                bool? excluded = excludeTags?.Intersect(brush.m_Tags).Any();
                if (excluded == true || includeTags == null || brush.m_Tags.Contains("broken"))
                {
                    return false;
                }

                // Is this brush included?
                return includeTags.Intersect(brush.m_Tags).Any();
            }).ToArray();

            return filteredList;
        }

        void Update()
        {
            HandleChangedBrushes();
            ModifyBrushTags();
        }

        private void ModifyBrushTags()
        {
            Dictionary<string, string[]> tagsToAddMap = App.UserConfig.Brushes.AddTagsToBrushes;
            Dictionary<string, string[]> tagsToRemoveMap = App.UserConfig.Brushes.RemoveTagsFromBrushes;

            // Add tags
            foreach (KeyValuePair<string, string[]> brushTagsPair in tagsToAddMap)
            {
                Brush brush = _FindBrushByDescription(brushTagsPair.Key);
                if (brush)
                {
                    string[] tagsToAdd = brushTagsPair.Value;
                    brush.m_Tags.AddRange(tagsToAdd);
                    brush.m_Tags = brush.m_Tags.Distinct().ToList();
                }
                else
                {
                    Debug.LogError($"Could not find brush ({brushTagsPair.Key}) to add tags to");
                }
            }

            // Remove tags
            foreach (KeyValuePair<string, string[]> brushTagsPair in tagsToRemoveMap)
            {
                Brush brush = _FindBrushByDescription(brushTagsPair.Key);
                if (brush)
                {
                    string[] tagsToRemove = brushTagsPair.Value;
                    brush.m_Tags = brush.m_Tags.Except(tagsToRemove).ToList();
                }
                else
                {
                    Debug.LogError($"Could not find brush ({brushTagsPair.Key}) to remove tags from");
                }
            }

            Brush _FindBrushByDescription(string brushDescription)
            {
                string searchString = brushDescription.Trim();
                StringComparison comparison = StringComparison.CurrentCultureIgnoreCase;
                return m_AllBrushes.FirstOrDefault(descriptor => descriptor.Description.Equals(searchString, comparison));
            }
        }

        public void HandleChangedBrushes()
        {
            if (m_ChangedBrushes.Count > 0)
            {
                for (var i = 0; i < m_ChangedBrushes.Count; i++)
                {
                    var path = m_ChangedBrushes[i];
                    LoadUserLibraryBrush(path);
                }
                m_CatalogChanged = true;
            }
            if (m_CatalogChanged)
            {
                m_GuiBrushList = AllBrushes.Where(x => !x.m_HiddenInGui).ToList();
                m_CatalogChanged = false;
                Resources.UnloadUnusedAssets();
                if (BrushCatalogChanged != null)
                {
                    BrushCatalogChanged();
                }
                StartCoroutine(
                    OverlayManager.m_Instance.RunInCompositorWithProgress(
                        OverlayType.LoadGeneric,
                        SketchMemoryScript.m_Instance.RepaintCoroutine(m_ChangedBrushes, true),
                        0.25f)
                );
            }
            m_ChangedBrushes.Clear();

        }



        // Returns brushes in both sections of the manifest (compat and non-compat)
        // Brushes that are found only in the compat section will have m_HiddenInGui = true
        static private List<Brush> LoadBrushesInManifest()
        {
            List<Brush> output = new List<Brush>();
            var manifest = App.Instance.m_Manifest;
            foreach (var desc in manifest.Brushes)
            {
                if (desc != null)
                {
                    output.Add(desc);
                }
            }

            // Additional hidden brushes
            var hidden = manifest.CompatibilityBrushes.Except(manifest.Brushes);
            foreach (var desc in hidden)
            {
                if (desc != null)
                {
                    desc.m_HiddenInGui = true;
                    output.Add(desc);
                }
            }

            return output;
        }

        private void LoadUserLibraryBrushes()
        {
            FileUtils.InitializeDirectoryWithUserError(App.UserBrushesPath());
            foreach (var folder in Directory.GetDirectories(App.UserBrushesPath()))
            {
                LoadUserLibraryBrush(folder);
            }
            foreach (var file in Directory.GetFiles(App.UserBrushesPath(), "*.brush"))
            {
                LoadUserLibraryBrush(file);
            }
        }

        private void LoadUserLibraryBrush(string path)
        {
            string brushObject = Path.GetFileName(path);
            BrushDescriptor existingBrush =
              m_LibraryBrushes.Values.FirstOrDefault(x => x.UserVariantBrush.Location == brushObject);
            var userBrush = UserVariantBrush.Create(path);
            if (userBrush == null)
            {
                return;
            }
            if (m_LibraryBrushes.ContainsKey(userBrush.Descriptor.m_Guid) && existingBrush == null)
            {
                Debug.LogError(
                  $"New brush at {path} has a guid already used.");
                return;
            }
            if (userBrush != null)
            {
                m_LibraryBrushes[userBrush.Descriptor.m_Guid] = userBrush.Descriptor;
                if (existingBrush != null)
                {
                    if (BrushController.m_Instance.ActiveBrush.m_Guid == existingBrush.m_Guid)
                    {
                        BrushController.m_Instance.SetBrushToDefault();
                        BrushController.m_Instance.SetActiveBrush(userBrush.Descriptor);
                    }
                }
                m_CatalogChanged = true;
            }
        }

        public void AddSceneBrush(BrushDescriptor brush)
        {
            m_SceneBrushes[brush.m_Guid] = brush;
            m_CatalogChanged = true;
        }

        public void AddMissingSceneBrushFromBase(Guid missingGuid, Guid baseGuid)
        {
            BrushDescriptor baseBrush = GetBrush(baseGuid);
            if (!baseBrush)
            {
                Debug.LogWarning($"Error! Brush {baseBrush} not found!");
                baseBrush = m_DefaultBrush;
            }

            BrushDescriptor missingBrush = Instantiate(baseBrush);
            missingBrush.m_Guid = missingGuid;
            missingBrush.BaseGuid = baseGuid;
            missingBrush.m_Supersedes = null;
            missingBrush.m_SupersededBy = null;
            missingBrush.m_HiddenInGui = true;
            m_SceneBrushes[missingGuid] = missingBrush;
            m_CatalogChanged = true;
        }

        public void ClearSceneBrushes()
        {
            m_SceneBrushes.Clear();
            Resources.UnloadUnusedAssets();
            m_CatalogChanged = true;
        }

        private void OnDirectoryChanged(object source, FileSystemEventArgs e)
        {
            string path = e.FullPath;
            if (path.StartsWith(App.UserBrushesPath()))
            {
                UpdateCatalog(path);
            }
        }

        public void UpdateCatalog(string brushPath)
        {
            int brushPathLength = App.UserBrushesPath().Length + 1;
            var end = brushPath.Substring(brushPathLength, brushPath.Length - brushPathLength);
            var parts = end.Split(Path.DirectorySeparatorChar);
            string brush = parts.FirstOrDefault();
            if (brush == null)
            {
                return;
            }
            m_ChangedBrushes.Add(Path.Combine(App.UserBrushesPath(), brush));
        }

    }
}  // namespace TiltBrush
<|MERGE_RESOLUTION|>--- conflicted
+++ resolved
@@ -147,17 +147,14 @@
         void Awake()
         {
             m_Instance = this;
-<<<<<<< HEAD
+            Init();
+        }
+
+        public void Init()
+        {
             m_BuiltinBrushes = new Dictionary<Guid, Brush>();
             m_LibraryBrushes = new Dictionary<Guid, Brush>();
             m_SceneBrushes = new Dictionary<Guid, Brush>();
-=======
-            Init();
-        }
-
-        public void Init()
-        {
->>>>>>> bbe73374
             m_GuidToBrush = new Dictionary<Guid, Brush>();
             m_MaterialToBrush = new Dictionary<Material, Brush>();
             m_AllBrushes = new HashSet<Brush>();
