--- conflicted
+++ resolved
@@ -755,7 +755,6 @@
             widget.m_Path.ValidatePathLooping();
             widget.m_Path.SetKnotsActive(false);
             App.Switchboard.TriggerCameraPathCreated();
-<<<<<<< HEAD
             widget.SetPathAnimation(cameraPath.belongsAnimation);
             if (cameraPath.belongsAnimation && App.Scene.animationUI_manager != null)
             {
@@ -766,9 +765,7 @@
                     child.gameObject.SetActive(true);
                 }
             }
-=======
             return widget;
->>>>>>> 29419912
         }
 
         void OnDrawGizmosSelected()
