﻿// Copyright 2020 The Tilt Brush Authors
//
// Licensed under the Apache License, Version 2.0 (the "License");
// you may not use this file except in compliance with the License.
// You may obtain a copy of the License at
//
//      http://www.apache.org/licenses/LICENSE-2.0
//
// Unless required by applicable law or agreed to in writing, software
// distributed under the License is distributed on an "AS IS" BASIS,
// WITHOUT WARRANTIES OR CONDITIONS OF ANY KIND, either express or implied.
// See the License for the specific language governing permissions and
// limitations under the License.

using System;
using System.Collections.Generic;
using System.Linq;
using UnityEngine;

namespace TiltBrush
{

    public class GrabWidget : MonoBehaviour
    {
        public enum State
        {
            Showing,
            Visible,
            Tossed,
            Hiding,
            Invisible
        }

        public enum Axis
        {
            Invalid = -1,
            // These must have the same numbers as Vector3[] indices
            X = 0,
            Y = 1,
            Z = 2,
            // The rest of these are "virtual" axes, whose axis direction can't
            // be retrieved by extracting a column from the transform's mat4.
            YZ,
            XZ,
            XY,
        }

        protected static Color m_InactiveGrey = new Color(.323f, .323f, .323f);

        // Tunables. Units are units/s (linear) and deg/s (angular)

        // Time for velocity to decay to ~35% of its original value, in seconds
        const float m_LinVelDecayTime = .1f;
        const float m_AngVelDecayTime = .1f;
        // Velocity below which we clamp to zero
        const float m_LinVelEpsilonSqr = .001f;
        const float m_AngVelEpsilonSqr = .001f;
        // Velocity above which we disable damping. Overridden by subclasses.
        protected float m_AngVelDampThreshold = 100000;
        // Velocity below which we do not inherit from user motion
        const float m_LinVelInheritMin = 0.8f;
        const float m_AngVelInheritMin = 25f;
        // Maximum amount of distance that widget can be "thrown", in units and degrees
        const float m_LinDistInheritMax = 1f;
        const float m_AngDistInheritMax = 30f;

        public float m_ShowDuration; // currently .2
        public float m_GrabDistance;
        public float m_CollisionRadius = 1.2f;

        [NonSerialized] public CanvasScript m_PreviousCanvas;

        [SerializeField] private bool m_AllowTwoHandGrab = false;
        [SerializeField] private bool m_DestroyOnHide = false;
        [SerializeField] private bool m_AllowHideWithToss = false;
        [SerializeField] private bool m_DisableDrift = false;
        [SerializeField] protected bool m_RecordMovements = false;
        [SerializeField] protected bool m_AllowSnapping = false;
        [SerializeField] private float m_SnapDisabledDelay = 0.2f;
        [SerializeField] private bool m_AllowPinning = false;
        [SerializeField] private bool m_AllowDormancy = true;
        [SerializeField] private float m_TossDuration;

        [SerializeField] protected Renderer[] m_TintableMeshes;

        [SerializeField] private Vector3 m_SpawnPlacementOffset;
        [SerializeField] private float m_IntroAnimSpinAmount = 360.0f;

        [SerializeField] protected BoxCollider m_BoxCollider;
        [SerializeField] protected Transform m_Mesh;
        [SerializeField] protected Transform[] m_HighlightMeshXfs;

        [SerializeField] protected float m_ValidSnapRotationStickyAngle;

        [SerializeField] protected Material m_SnapGhostMaterial;

        // Internal data
        protected bool m_Registered;
        protected float m_ShowTimer;
        protected State m_CurrentState;
        protected Vector3 m_Velocity_LS;
        protected Vector3 m_AngularVelocity_LS;
        protected bool m_UserInteracting = false;
        protected bool m_UserTwoHandGrabbing = false;
        protected InputManager.ControllerName m_InteractingController;
        protected float m_SnapEnabledTimeStamp;
        protected bool m_SnappingToHome;
        protected bool m_SnapDriftCancel;
        protected Quaternion m_BaseSnapRotation;
        protected bool m_IsSpinningFreely = false;
        protected bool m_Restoring = false;
        protected float m_TossTimer;
        protected NonScaleChild m_NonScaleChild;
        protected MeshFilter[] m_HighlightMeshFilters;
        protected Color m_ActiveTint = Color.white;
        protected int m_BackupLayer;
        protected ushort m_BatchId;

        // For custom flavor spawn animations.
        protected TrTransform m_xfIntroAnimSpawn_LS;
        protected TrTransform m_xfIntroAnimTarget_LS;
        protected float m_IntroAnimValue;
        protected float m_IntroAnimSpeed;

        protected bool m_Pinned;
        protected WidgetPinScript m_Pin;
        protected float m_PinScalar = 1.0f;

        protected List<Quaternion> m_ValidSnapRotations_SS;
        protected int m_PrevValidSnapRotationIndex;
        protected Transform m_SnapGhost;
        protected bool m_bWasSnapping = false;
        protected bool m_CustomShowHide = false;

        protected Collider m_GrabCollider;
        protected Dictionary<Renderer, Material[]> m_InitialMaterials;
        protected Dictionary<Renderer, Material[]> m_NewMaterials;
        protected Renderer[] m_WidgetRenderers;
        protected List<string> m_Keywords = new List<string>();
        protected bool m_Highlighted;
        protected bool m_OldHighlighted;

        private SketchGroupTag m_Group = SketchGroupTag.None;
        private Quaternion m_PrevSnapRotation;

        protected enum IntroAnimState
        {
            Off,
            In,
            On
        }
        protected IntroAnimState m_IntroAnimState;

        /// Canvas which contains this widget
        public CanvasScript Canvas => transform.parent.GetComponent<CanvasScript>();

        public bool AllowTwoHandGrab
        {
            get { return m_AllowTwoHandGrab; }
        }

        public bool AllowPinning
        {
            get { return m_AllowPinning && App.Config.m_AllowWidgetPinning; }
        }

        public virtual bool AllowDormancy
        {
            get { return m_AllowDormancy; }
        }

        public float PinScalar
        {
            get { return m_PinScalar; }
        }

        public bool IsSpinningFreely
        {
            get { return m_IsSpinningFreely; }
        }

        public bool Restoring
        {
            get { return m_Restoring; }
            set { m_Restoring = value; }
        }

        public bool Pinned
        {
            get { return m_Pinned; }
        }

        public virtual float HapticDuration
        {
            get { return 0.025f; }
        }

        public ushort BatchId
        {
            get { return m_BatchId; }
        }

        public SketchGroupTag Group
        {
            get => m_Group;
            set
            {
                var oldGroup = m_Group;
                m_Group = value;

                SelectionManager.m_Instance.OnWidgetRemovedFromGroup(this, oldGroup);
                SelectionManager.m_Instance.OnWidgetAddedToGroup(this);
            }
        }

        void ForceSnapDisabled()
        {
            m_SnapEnabledTimeStamp = 0.0f;
        }

        protected virtual bool SnapEnabled
        {
            get
            {
                return Time.realtimeSinceStartup - m_SnapEnabledTimeStamp < m_SnapDisabledDelay;
            }
            set
            {
                if (value)
                {
                    m_SnapEnabledTimeStamp = Time.realtimeSinceStartup;
                }
            }
        }

        public bool Showing
        {
            get { return m_CurrentState == State.Showing || m_CurrentState == State.Visible; }
        }

        virtual public bool SupportsNegativeSize => false;

        public static Color InactiveGrey { get { return m_InactiveGrey; } }

        protected Vector3 Velocity_GS
        {
            get { return ParentTransform.MultiplyVector(m_Velocity_LS); }
            set { m_Velocity_LS = ParentTransform.inverse.MultiplyVector(value); }
        }

        protected Vector3 AngularVelocity_GS
        {
            get { return ParentTransform.rotation * m_AngularVelocity_LS; }
            set
            {
                m_AngularVelocity_LS = Quaternion.Inverse(ParentTransform.rotation) * value;
                m_IsSpinningFreely = m_AngularVelocity_LS.magnitude > m_AngVelDampThreshold;
            }
        }

        public Collider GrabCollider
        {
            get
            {
                if (m_GrabCollider == null)
                {
                    m_GrabCollider = GetComponentInChildren<Collider>();
                }
                return m_GrabCollider;
            }
        }

        /// The point about which angular velocity is applied.
        ///
        /// We assume that m_BoxCollider is symmetric and therefore the BoxCollider's
        /// position is a reasonable estimate of the center of mass/rotation.
        /// Most widgets don't have an offset here, but ModelWidgets in particular
        /// sometimes put their collider far away, since models can be very off-center.
        protected Transform CenterOfMassTransform
        {
            get { return m_BoxCollider != null ? m_BoxCollider.transform : transform; }
        }

        /// The pose of center of mass, relative to us (ie, in object space)
        /// Can also be thought of as WidgetFromCm
        protected TrTransform CenterOfMassPose_OS
        {
            get
            {
                TrTransform pose_OS = TrTransform.identity;
                for (var cur = CenterOfMassTransform; cur != transform; cur = cur.parent)
                {
                    pose_OS = TrTransform.FromLocalTransform(cur) * pose_OS;
                }
                return pose_OS;
            }
        }

        /// The pose of center of mass, relative to our pos/rot parent
        /// Can also be thought of as ParentFromCm/CanvasFromCm
        protected TrTransform CenterOfMassPose_LS
        {
            get
            {
                return LocalTransform * CenterOfMassPose_OS;
            }
        }

        public virtual float MaxAxisScale
        {
            get
            {
                return Mathf.Max(transform.localScale.x,
                    Mathf.Max(transform.localScale.y, transform.localScale.z));
            }
        }

        // This function is virtual so widgets with multiple, independent grab points can specify
        // specific transforms.
        virtual public Transform GrabTransform_GS
        {
            get { return transform; }
        }

        TrTransform ParentTransform
        {
            get
            {
                var scaleParent = transform.parent;
                var rotPosParent = (m_NonScaleChild ? m_NonScaleChild.parent : transform.parent);
                // return a mix of the two
                TrTransform xf = Coords.AsGlobal[scaleParent];
                xf.translation = rotPosParent.position;
                xf.rotation = rotPosParent.rotation;
                return xf;
            }
        }

        /// The parent of a GrabWidget is always a Canvas, so this is the same as
        /// the canvas-space pose.
        /// It is illegal to modify GrabWidget.transform.localScale in any way except
        /// through public GrabWidget API (ie, the Size and LocalTransform properties,
        /// or Get/SetWidgetSize())
        public TrTransform LocalTransform
        {
            get
            {
                TrTransform xf = m_NonScaleChild == null ?
                    TrTransform.FromLocalTransform(transform) : m_NonScaleChild.PositionRotationInParentSpace;
                xf.scale = GetSignedWidgetSize();
                return xf;
            }
            set
            {
                if (m_NonScaleChild != null)
                {
                    m_NonScaleChild.PositionRotationInParentSpace = value;
                }
                else
                {
                    transform.localPosition = value.translation;
                    transform.localRotation = value.rotation;
                }
                SetSignedWidgetSize(value.scale);
            }
        }

        /// Stores one extra bit of pertinent information.
        /// Fluid because each type of widget has a different need.
        /// This is opaque; do not do anything with it besides assign back to CustomDimension.
        /// Because of implementation issues in MoveWidgetCommand (see constructor docs), this
        /// value must be orthogonal to LocalTransform -- modifying LocalTransform must not cause
        /// changes to CustomDimension, and vice versa.
        public virtual Vector3 CustomDimension
        {
            get { return Vector3.one; }
            // ReSharper disable once ValueParameterNotUsed
            // Intentionally not used.
            set { }
        }

        /// Returns Axis.Invalid unless the widget is currently being manipulated
        /// along a specific axis.
        ///
        /// Pass:
        ///   handA, handB - grip positions, in arbitrary order
        ///
        /// Returns:
        ///   The extent and direction of manipulation of the widget along the returned axis,
        ///   in global space.
        ///   (only valid if axis != Invalid)
        ///
        public virtual Axis GetScaleAxis(Vector3 handA, Vector3 handB, out Vector3 axisDirection, out float axisExtent)
        {
            axisDirection = default(Vector3);
            axisExtent = default(float);
            return Axis.Invalid;
        }

        // Return the bounds in selection canvas space.
        public virtual Bounds GetBounds_SelectionCanvasSpace()
        {
            if (m_BoxCollider != null)
            {
                TrTransform boxColliderToCanvasXf = App.Scene.SelectionCanvas.Pose.inverse *
                    TrTransform.FromTransform(m_BoxCollider.transform);
                Bounds bounds = new Bounds(boxColliderToCanvasXf * m_BoxCollider.center, Vector3.zero);

                // Transform the corners of the widget bounds into canvas space and extend the total bounds
                // to encapsulate them.
                for (int i = 0; i < 8; i++)
                {
                    bounds.Encapsulate(boxColliderToCanvasXf * (m_BoxCollider.center + Vector3.Scale(
                        m_BoxCollider.size,
                        new Vector3((i & 1) == 0 ? -0.5f : 0.5f,
                            (i & 2) == 0 ? -0.5f : 0.5f,
                            (i & 4) == 0 ? -0.5f : 0.5f))));
                }

                return bounds;
            }
            return new Bounds();
        }

        public bool IsUserInteracting(InputManager.ControllerName interactionController)
        {
            return m_UserInteracting && interactionController == m_InteractingController;
        }

        public void UserInteracting(bool interacting,
                                    InputManager.ControllerName controller = InputManager.ControllerName.None)
        {
            // Update state before calling OnUserBegin and OnUserEnd so we can use that state in
            // those functions.
            bool prevInteracting = m_UserInteracting;
            m_UserInteracting = interacting;
            m_InteractingController = controller;

            if (prevInteracting != m_UserInteracting)
            {
                if (interacting)
                {
                    OnUserBeginInteracting();
                }
                else
                {
                    OnUserEndInteracting();
                }
            }

            // Keep pin visible if we're holding it and it's pinned.
            if (Pinned && m_Pin != null && !m_Pin.IsAnimating())
            {
                m_Pin.ShowWidgetAsPinned();
            }
        }

        public bool UserTwoHandGrabbing
        {
            get { return m_UserTwoHandGrabbing; }
        }

        // If true, caller must also pass:
        //   primary - the hand that first grabbed the object. Guaranteed to be inside.
        //   secondary - the other hand grabbing the object. Not guaranteed to be inside.
        //   secondaryInObject
        public void SetUserTwoHandGrabbing(
            bool value,
            InputManager.ControllerName primary = InputManager.ControllerName.None,
            InputManager.ControllerName secondary = InputManager.ControllerName.None,
            bool secondaryInObject = false)
        {
            if (value != m_UserTwoHandGrabbing)
            {
                if (value)
                {
                    Vector3 vPrimary = InputManager.Controllers[(int)primary].Transform.position;
                    Vector3 vSecondary = InputManager.Controllers[(int)secondary].Transform.position;
                    OnUserBeginTwoHandGrab(vPrimary, vSecondary, secondaryInObject);
                }
                else
                {
                    OnUserEndTwoHandGrab();
                }
            }

            if (value)
            {
                m_InteractingController = primary;
            }
        }

        virtual public int GetTiltMeterCost() { return 0; }

        // Returns true if the widget is in a state that should trigger collisions.
        // May be overridden in subclasses if there are different requirements for
        // collisions other than movement.
        virtual public bool IsCollisionEnabled()
        {
            return IsMoving();
        }

        /// Returns true if either angular or linear velocity is > 0
        public bool IsMoving()
        {
            return m_Velocity_LS.sqrMagnitude > 0.0f || m_AngularVelocity_LS.sqrMagnitude > 0.0f;
        }

        /// Returns true if we think the user intends to throw this thing away
        bool IsHideToss(Vector3 vLinVel, Vector3 vAngVel, Vector3 vPivot)
        {
            if (m_Pinned || !m_AllowHideWithToss)
            {
                return false;
            }

            var SCS = SketchControlsScript.m_Instance;
            Vector3 vLinVelMeters = vLinVel * App.UNITS_TO_METERS;

            // Add the component due to angular motion about a pivot
            {
                Vector3 r = (CenterOfMassTransform.position - vPivot) * App.UNITS_TO_METERS;
                r = r.normalized * Mathf.Min(SCS.m_TossMaxPivotDistMeters, r.magnitude);
                Vector3 omega = vAngVel * Mathf.Deg2Rad;
                vLinVelMeters += Vector3.Cross(omega, r);
            }

            return vLinVelMeters.magnitude >= SCS.m_TossThresholdMeters;
        }

        public void SetCanvas(CanvasScript newCanvas)
        {
            // Walk up from our current transform until we find the original canvas script.
            Transform currentTransform = transform;
            CanvasScript originalCanvas = null;
            while (originalCanvas == null && currentTransform != null)
            {
                originalCanvas = currentTransform.GetComponent<CanvasScript>();
                currentTransform = currentTransform.parent;

                // TODO: NonScaleChild transforms don't actually live in the canvas hierarchy and
                // and we don't support changing their canvas. At some point, NonScaleChild will probably
                // go away (because symmetry widget will be deprecated in favor of a mirror guide widget).
                Debug.Assert(currentTransform.GetComponent<NonScaleChild>() == null);
            }

            // Set the new widget size. This needs to be done right after the transform has been reparented
            // because both those operations adjust the local scale.
            Debug.Assert(originalCanvas != null);
            float originalScale = originalCanvas.Pose.scale;
            float newScale = newCanvas.Pose.scale;
            float originalWidgetSize = GetSignedWidgetSize();
            transform.parent = newCanvas.transform;
            SetSignedWidgetSize(originalWidgetSize * originalScale / newScale);

            // Set the canvas parent.
            if (m_NonScaleChild != null)
            {
                m_NonScaleChild.ParentCanvas = newCanvas;
            }

            var addKeywords = newCanvas.BatchManager.MaterialKeywords.Except(
                originalCanvas.BatchManager.MaterialKeywords);
            var removeKeywords = originalCanvas.BatchManager.MaterialKeywords.Except(
                newCanvas.BatchManager.MaterialKeywords);

            foreach (string keyword in addKeywords)
            {
                EnableKeyword(keyword);
            }

            foreach (string keyword in removeKeywords)
            {
                DisableKeyword(keyword);
            }
        }

        /// This function enables keywords from the parent canvas of the passed transform.
        /// If the passed transform does not have a parent canvas, nothing happens.
        public void TrySetCanvasKeywordsFromObject(Transform xf)
        {
            CanvasScript canvas = null;
            while (canvas == null && xf != null)
            {
                canvas = xf.GetComponent<CanvasScript>();
                xf = xf.parent;
            }

            if (canvas != null)
            {
                var keywords = canvas.BatchManager.MaterialKeywords;
                foreach (string keyword in keywords)
                {
                    EnableKeyword(keyword);
                }
            }
        }

        // vLinVel: units/s
        // vAngVel: degrees/s
        // vPivot: world-space position about which the angular velocity is applied
        public void SetVelocities(Vector3 vLinVel, Vector3 vAngVel, Vector3 vPivot)
        {
            if (IsHideToss(vLinVel, vAngVel, vPivot))
            {
                StartHideToss(vLinVel, vAngVel, vPivot);
                return;
            }

            // Dropping widgets feels very strange if only one of the two
            // velocities is respected. But: in cases where only one of the speeds
            // breaks the threshold, should we choose to inherit, or not-inherit?
            float linSpeed = vLinVel.magnitude;
            float angSpeed = vAngVel.magnitude;
            bool bInherit = (linSpeed > m_LinVelInheritMin || angSpeed > m_AngVelInheritMin);

            // Because of our decay function, we can write v(t) in closed form
            //  v(t) = v0 * exp (k*t)
            //         where k = -1 / decaytime
            // which can be integrated to find the (finite!) maximum distance
            // as a function of v0, which can then be inverted to find the
            // maximum allowable v0 as a function of desired max distance.
            float linVelInheritMax = m_LinDistInheritMax / m_LinVelDecayTime;
            float angVelInheritMax = m_AngDistInheritMax / m_AngVelDecayTime;
            if (!bInherit)
            {
                Velocity_GS = Vector3.zero;
            }
            else
            {
                Velocity_GS = vLinVel.normalized * Mathf.Min(linSpeed, linVelInheritMax);
            }

            bool wasSpinningFreely = m_IsSpinningFreely;
            m_IsSpinningFreely = (angSpeed >= m_AngVelDampThreshold);
            if (!bInherit && !m_IsSpinningFreely)
            {
                m_AngularVelocity_LS = Vector3.zero;
            }
            else if (angSpeed > angVelInheritMax && !m_IsSpinningFreely)
            {
                AngularVelocity_GS = vAngVel * (angVelInheritMax / angSpeed);
            }
            else
            {
                AngularVelocity_GS = vAngVel;
            }

            // To convert angular to linear velocity: v = omega x r
            // - omega is angular velocity in radians-per-time
            // - r is the radial vector from the center-of-rotation to the point whose
            //   velocity we want.
            {
                Vector3 omega = AngularVelocity_GS * Mathf.Deg2Rad;
                Vector3 r = CenterOfMassTransform.position - vPivot;
                Velocity_GS += Vector3.Cross(omega, r);
            }

            // A series of checks to see if we should clear our velocities.
            if (m_CurrentState == State.Tossed)
            {
                // Tossed widgets should keep moving
            }
            else if (m_IsSpinningFreely)
            {
                // Spinning widgets should keep moving.
            }
            else
            {
                if (m_DisableDrift || m_SnapDriftCancel || m_Pinned)
                {
                    ClearVelocities();
                }
            }

            if (!wasSpinningFreely && m_IsSpinningFreely)
            {
                SketchMemoryScript.m_Instance.PerformAndRecordCommand(
                    new MoveWidgetCommand(this, LocalTransform, CustomDimension, final: true));
            }
        }

        public void ClearVelocities()
        {
            // Separated out mostly to filter out bogus calls to SetVelocities()
            // in the debugger.
            m_Velocity_LS = m_AngularVelocity_LS = Vector3.zero;
        }

        protected float GetShowRatio() { return m_ShowTimer / m_ShowDuration; }

        virtual protected void Awake()
        {
            // TODO : Why do we serialize transforms when we pull the mesh filter out
            // and never use the transform?  We should just serialize the filters.
            if (m_HighlightMeshXfs != null)
            {
                m_HighlightMeshFilters = m_HighlightMeshXfs.Select(x => x.GetComponent<MeshFilter>()).ToArray();
            }

            m_CurrentState = State.Invisible;
            Activate(false);
            m_NonScaleChild = gameObject.GetComponent<NonScaleChild>();
            m_IntroAnimValue = 0.0f;
            m_IntroAnimSpeed = 1.0f / m_ShowDuration;
            m_IntroAnimState = IntroAnimState.Off;
            m_SnappingToHome = false;
            m_BatchId = 0;

            if (m_AllowSnapping)
            {
                m_PrevValidSnapRotationIndex = -1;
                m_ValidSnapRotations_SS = new List<Quaternion>();
                float fYawInc = 90.0f;
                float fPitchInc = 90.0f;
                float fRollInc = 90.0f;
                for (float yaw = -180.0f; yaw <= 180.0f; yaw += fYawInc)
                {
                    for (float pitch = -180.0f; pitch <= 180.0f; pitch += fPitchInc)
                    {
                        for (float roll = -180.0f; roll <= 180.0f; roll += fRollInc)
                        {
                            m_ValidSnapRotations_SS.Add(Quaternion.Euler(roll, yaw, pitch));
                        }
                    }
                }
            }

            RegisterWithWidgetManager();
        }

        virtual protected void Start()
        {
            RegisterWithWidgetManager();
        }

        void RegisterWithWidgetManager()
        {
            if (!m_Registered && WidgetManager.m_Instance != null)
            {
                WidgetManager.m_Instance.RegisterGrabWidget(gameObject);
                m_Registered = true;
            }
        }

        /// Called when transitioning into State.Hiding.
        protected virtual void OnHideStart() { }

        virtual public void Show(bool bShow, bool bPlayAudio = true)
        {
            //if we're hiding from a toss, don't zero out our velocities
            if (bShow || m_CurrentState != State.Tossed)
            {
                ClearVelocities();
            }

            if (bShow)
            {
                gameObject.SetActive(true);
                //if we just switched to showing, trigger a sound effect
                if ((m_CurrentState == State.Hiding || m_CurrentState == State.Invisible) && bPlayAudio)
                {
                    AudioManager.m_Instance.ShowHideWidget(true, transform.position);
                }
                m_CurrentState = State.Showing;
                OnShow();
            }
            else
            {
                //if we just switched to hiding, trigger a sound effect
                if ((m_CurrentState == State.Showing || m_CurrentState == State.Visible) && bPlayAudio)
                {
                    // TODO: Play sound only if hidden by clicking button, not if tossing
                    // Second case is handled in StartHideToss()
                    AudioManager.m_Instance.ShowHideWidget(false, transform.position);
                }
                m_CurrentState = State.Hiding;
                OnHideStart();
            }
        }

        virtual public GrabWidget Clone()
        {
            return Clone(transform.position, transform.rotation, GetSignedWidgetSize());
        }

        public virtual GrabWidget Clone(Vector3 position, Quaternion rotation, float size)
        {
            Debug.LogWarning("You're cloning a base GrabWidget. This is probably not what you intended.");
            GrabWidget clone = Instantiate(this);
            clone.m_PreviousCanvas = m_PreviousCanvas;
            clone.transform.position = position;
            clone.transform.rotation = rotation;
            clone.SetSignedWidgetSize(size);
            clone.transform.parent = transform.parent;
            HierarchyUtils.RecursivelySetLayer(clone.transform, gameObject.layer);
            return clone;
        }

        public void HaltDrift()
        {
            ClearVelocities();
        }

        public bool IsAvailable() { return m_CurrentState == State.Showing || m_CurrentState == State.Visible; }

        void StartHideToss(Vector3 vLinVel, Vector3 vAngVel, Vector3 vPivot)
        {
            Vector3 r = CenterOfMassTransform.position - vPivot;
            Velocity_GS = vLinVel + Vector3.Cross(vAngVel * Mathf.Deg2Rad, r);
            AngularVelocity_GS = vAngVel;

            // Play sound at the beginning of toss animation
            AudioManager.m_Instance.ShowHideWidget(false, transform.position);
            m_CurrentState = State.Tossed;
            m_TossTimer = m_TossDuration;
        }

        public bool IsTossed()
        {
            return m_CurrentState == State.Tossed;
        }

        public bool IsHiding()
        {
            return m_CurrentState == State.Hiding;
        }

        public void Hide()
        {
            m_CurrentState = State.Invisible;
            ClearVelocities();
            OnHide();
        }

        // State change for use by undo stack
        public virtual void RestoreFromToss()
        {
            Show(true);
            m_ShowTimer = m_ShowDuration;
        }

        public bool VerifyVisibleState(MoveWidgetCommand comm)
        {
            if (m_CurrentState == State.Tossed || m_CurrentState == State.Hiding)
            {
                m_ShowTimer = m_ShowDuration;
                m_CurrentState = State.Visible;
                // User has indicated that this action is meant to hide the widget, but the hiding
                // animation hasn't been completed yet.
                // TODO: Separate widget animations more cleanly from undo stack.
                comm.Merge(new HideWidgetCommand(this));
                return true;
            }
            return false;
        }

        void Update()
        {
            switch (m_CurrentState)
            {
                case State.Showing:
                    m_ShowTimer += Time.deltaTime;
                    if (m_ShowTimer >= m_ShowDuration)
                    {
                        m_ShowTimer = m_ShowDuration;
                        m_CurrentState = State.Visible;
                    }
                    break;
                case State.Visible:
                    UpdatePositionAndVelocities();
                    break;
                case State.Tossed:
                    UpdatePositionAndVelocities();
                    m_TossTimer -= Time.deltaTime;
                    if (m_TossTimer <= 0.0f)
                    {
                        Show(false);
                        OnTossComplete();
                    }
                    break;
                case State.Hiding:
                    UpdatePositionAndVelocities();
                    m_ShowTimer -= Time.deltaTime;
                    if (m_ShowTimer <= 0.0f)
                    {
                        m_ShowTimer = 0.0f;
                        if (m_RecordMovements && !m_CustomShowHide)
                        {
                            SketchMemoryScript.m_Instance.PerformAndRecordCommand(new HideWidgetCommand(this));
                        }
                        else
                        {
                            Hide();
                        }
                    }
                    break;
                case State.Invisible: break;
            }

            UpdateIntroAnimState();

            OnUpdate();
        }

        private void LateUpdate()
        {
#if UNITY_ANDROID
    if (m_Highlighted != m_OldHighlighted) {
      if (m_Highlighted) {
        AddKeyword("HIGHLIGHT_ON");
      } else {
        RemoveKeyword("HIGHLIGHT_ON");
      }
    }
    m_OldHighlighted = m_Highlighted;
    m_Highlighted = false;
#endif
        }

        private void AddKeyword(string keyword)
        {
            m_Keywords.Add(keyword);
            EnableKeyword(keyword);
        }

        private void RemoveKeyword(string keyword)
        {
            m_Keywords.Remove(keyword);
            DisableKeyword(keyword);
            if (m_Keywords.Count == 0)
            {
                RestoreSharedMaterials();
            }
        }

        private void EnableKeyword(string keyword)
        {
            if (m_InitialMaterials == null)
            {
                m_WidgetRenderers = GetComponentsInChildren<Renderer>();
                m_InitialMaterials = m_WidgetRenderers.ToDictionary(x => x, x => x.sharedMaterials);
                m_NewMaterials = m_WidgetRenderers.ToDictionary(x => x, x => x.materials);
            }

            foreach (var renderer in m_WidgetRenderers)
            {
                var materials = m_NewMaterials[renderer];
                foreach (var material in materials)
                {
                    material.EnableKeyword(keyword);
                }
                renderer.materials = materials;
            }
        }

        private void DisableKeyword(string keyword)
        {
            if (m_WidgetRenderers == null)
            {
                Debug.LogError("GrabWidget.DisableKeyword called, but m_WidgetRenderers is null!");
                return;
            }
            foreach (var renderer in m_WidgetRenderers)
            {
                var materials = m_NewMaterials[renderer];
                foreach (var material in materials)
                {
                    material.DisableKeyword(keyword);
                }
                renderer.materials = materials;
            }
        }

        /// It is necessary to call this function when cloning a widget as the widget will be selected
        /// and the clone will not have these values set, although they will be expected when deselection
        /// happens.
        protected void CloneInitialMaterials(GrabWidget other)
        {
            m_WidgetRenderers = GetComponentsInChildren<Renderer>();
            m_InitialMaterials = m_WidgetRenderers.ToDictionary(x => x, x => x.sharedMaterials);
            m_NewMaterials = m_WidgetRenderers.ToDictionary(x => x, x => x.materials);
        }

        private void RestoreSharedMaterials()
        {
            if (m_WidgetRenderers == null)
            {
                Debug.LogError("GrabWidget.RestoreSharedMaterials called, but m_WidgetRenderers is null!");
                return;
            }
            foreach (var renderer in m_WidgetRenderers)
            {
                renderer.materials = m_InitialMaterials[renderer];
            }
        }

        public void HideNow()
        {
            if (m_CurrentState == State.Tossed)
            {
                m_TossTimer = 0;
                Show(false);
                OnTossComplete();
            }
            m_ShowTimer = 0;
        }

        static protected TrTransform WithUnitScale(TrTransform xf)
        {
            return TrTransform.TRS(xf.translation, xf.rotation, 1);
        }

        // Integrate angular and linear velocity into a delta-transform, and apply to widget.
        void UpdatePositionAndVelocities()
        {
            // Nomenclature for this function:
            // - LS means "parent-local space", or "Local". Think of it as canvas space.
            // - The coordinate system of the center of massis more well-known in dynamics
            //   as the "Body Frame". So, "Body" rather than "CenterOfMassSpace".

            bool wasMoving = IsMoving();
            if (!wasMoving)
            {
                // Skip the command-recording and the assignment to LocalTransform
                return;
            }

            TrTransform xfDelta_LS;
            {
                // We store the velocities in canvas-space so they're invariant to the
                // rotation, but they are easiest to apply in body space.

                // Do this all without scale, because it's impossible to apply a canvas-space
                // velocity if the CM is scaled to zero. No matter how fast the CM moves,
                // if the widget has 0 scale, then to the canvas the CM hasn't moved. This
                // manifests as velocity_BS going to infinity when widget.size goes to zero.
                TrTransform bodyNoScale_LS = WithUnitScale(CenterOfMassPose_LS);
                TrTransform bodyFromLocal = bodyNoScale_LS.inverse;

                // Angular velocity is normal-like; it's a direction (a normal) * degrees/sec
                Vector3 angularVelocity_BS = bodyFromLocal.MultiplyNormal(m_AngularVelocity_LS);
                // Linear velocity is vector-like; it gets scaled
                Vector3 velocity_BS = bodyFromLocal.MultiplyVector(m_Velocity_LS);
                float dt = Time.deltaTime;
                TrTransform xfDelta_BS = TrTransform.TR(
                    velocity_BS * dt,
                    Quaternion.AngleAxis(
                        angularVelocity_BS.magnitude * dt,
                        angularVelocity_BS.normalized));

                xfDelta_LS = xfDelta_BS.TransformBy(bodyNoScale_LS);
                // No input scale means no output scale, but be defensive:
                // verify that TransformBy produces exact results, and deal with it if it doesn't.
                Debug.Assert(xfDelta_LS.scale == 1f);
                xfDelta_LS.scale = 1;
            }

            bool bFadingAway = (m_CurrentState == State.Tossed) || (m_CurrentState == State.Hiding);

            // Move velocities toward zero
            if (m_Velocity_LS.sqrMagnitude < m_LinVelEpsilonSqr)
            {
                m_Velocity_LS = Vector3.zero;
            }
            else if (!bFadingAway)
            {
                float fDecayAmount = Mathf.Exp(-Time.deltaTime / m_LinVelDecayTime);
                m_Velocity_LS *= fDecayAmount;
            }

            float omegaSqr = m_AngularVelocity_LS.sqrMagnitude;
            if (omegaSqr < m_AngVelEpsilonSqr)
            {
                m_AngularVelocity_LS = Vector3.zero;
            }
            else if (!m_IsSpinningFreely && !bFadingAway)
            {
                float fDecayAmount = Mathf.Exp(-Time.deltaTime / m_AngVelDecayTime);
                m_AngularVelocity_LS *= fDecayAmount;
            }

            // Apply the delta
            TrTransform newLocalTransform = xfDelta_LS * LocalTransform;

            // When the mirror drifts, we are iterating "x = delta * x"
            // This will slowly build up error if delta is slightly non-unit
            newLocalTransform.rotation = newLocalTransform.rotation.normalized();

            if (m_RecordMovements && !m_IsSpinningFreely && !bFadingAway)
            {
                SketchMemoryScript.m_Instance.PerformAndRecordCommand(
                    new MoveWidgetCommand(this, newLocalTransform, CustomDimension, final: !IsMoving()),
                    discardIfNotMerged: true);
            }
            else
            {
                LocalTransform = newLocalTransform;
            }
        }

        /// Size for "SupportsNegativeSize == true" widgets can be negative. This can happen through the
        /// flip selection command which inverts the scale.
        public void RecordAndSetSize(float value)
        {
            if (m_RecordMovements)
            {
                TrTransform resizedXf = LocalTransform;
                var sizeRange = GetWidgetSizeRange();
                if (!SupportsNegativeSize && value < 0)
                {
                    throw new System.NotSupportedException($"Negative size not allowed for {GetType()}.");
                }
                resizedXf.scale =
                    Mathf.Sign(value) * Mathf.Clamp(Mathf.Abs(value), sizeRange.x, sizeRange.y);
                SketchMemoryScript.m_Instance.PerformAndRecordCommand(
                    new MoveWidgetCommand(this, resizedXf, CustomDimension));
            }
            else
            {
                SetSignedWidgetSize(value);
            }
        }

        /// Pass a global-space transform.
        /// scale is currently ignored. Use RecordAndSetSize() instead.
        /// If you call multiple RecordAndSet* methods, this must be the final one you call.
        virtual public void RecordAndSetPosRot(TrTransform inputXf)
        {
            // Refresh snap input and enter/exit snapping state.
            if (m_AllowSnapping)
            {
                SnapEnabled = SelectionManager.m_Instance.AngleOrPositionSnapEnabled() &&
                    SketchControlsScript.m_Instance.ShouldRespondToPadInput(m_InteractingController) &&
                    !m_Pinned;

                if (!m_bWasSnapping && SnapEnabled)
                {
                    InitiateSnapping();
                }

                if (m_bWasSnapping && !SnapEnabled)
                {
                    FinishSnapping();
                    m_SnapDriftCancel = false;
                }
            }

            var xf_GS = GetDesiredTransform(inputXf);

            if (WidgetManager.m_Instance.m_EnableSnapToGuides)
            {
                MagnetizeToStencils(ref xf_GS);
            }

            if (m_RecordMovements)
            {
                TrTransform newXf = TrTransform.FromTransform(
                    m_NonScaleChild == null ? transform.parent : m_NonScaleChild.parent).inverse * xf_GS;
                newXf.scale = GetSignedWidgetSize();

                SketchMemoryScript.m_Instance.PerformAndRecordCommand(
                    new MoveWidgetCommand(this, newXf, CustomDimension));
            }
            else
            {
                transform.position = xf_GS.translation;
                transform.rotation = xf_GS.rotation;

                if (m_NonScaleChild != null)
                {
                    m_NonScaleChild.OnPosRotChanged();
                }
            }

            if (m_SnapGhost != null && SnapEnabled)
            {
                m_SnapGhost.position = inputXf.translation;
                m_SnapGhost.rotation = inputXf.rotation;
            }

            m_bWasSnapping = SnapEnabled;

            OnEndUpdateWithDesiredTransform();
        }

        protected virtual bool MagnetizeToStencils(ref TrTransform xf_GS)
        {
            var pos = xf_GS.translation;
            var rot = xf_GS.rotation;

            bool usedStencil = WidgetManager.m_Instance.MagnetizeToStencils(ref pos, ref rot, GetStencilsToIgnore());
            if (usedStencil)
            {
                xf_GS.translation = pos;
                // If we're magnetizing to a stencil, we want to flip the widget
                xf_GS.rotation = rot * Quaternion.Euler(0, 180, 0);
            }
            return usedStencil;
        }

        protected virtual IEnumerable<StencilWidget> GetStencilsToIgnore()
        {
            return new List<StencilWidget>();
        }

        virtual public TrTransform GetGrabbedTrTransform()
        {
            if (SnapEnabled && m_SnapGhost != null)
            {
                return TrTransform.FromTransform(m_SnapGhost.transform);
            }
            return TrTransform.FromTransform(transform);
        }

        virtual protected void InitiateSnapping()
        {
            if (m_SnapGhost)
            {
                m_SnapGhost.localPosition = Vector3.zero;
                m_SnapGhost.localRotation = Quaternion.identity;
                m_SnapGhost.gameObject.SetActive(true);
                m_PrevValidSnapRotationIndex = -1;
                if (CanSnapToHome())
                {
                    WidgetManager.m_Instance.EnableHome(true);
                }
            }
            m_PrevSnapRotation = Quaternion.identity;
        }

        virtual protected void FinishSnapping()
        {
            if (m_SnapGhost)
            {
                m_SnapGhost.gameObject.SetActive(false);
                WidgetManager.m_Instance.EnableHome(false);
            }
        }

        // Takes the current widget xf in global space and returns the snapped xf in global space.
        // The scale of the returned TrTransform should be ignored.
        virtual protected TrTransform GetSnappedTransform(TrTransform xf_GS)
        {
            TrTransform outXf_GS = xf_GS;

            if (SelectionManager.m_Instance.CurrentSnapAngleIndex != 0)
            {
                // Calculate the nearest snap angle
                var rot_CS = xf_GS.rotation * App.Scene.Pose.rotation.TrueInverse();
                Quaternion nearestSnapRotation_CS = SelectionManager.m_Instance.QuantizeAngle(rot_CS);

                // Decide whether to snap to the old or the new snap angle
                float snapAngle = SelectionManager.m_Instance.SnappingAngle;
                float stickiness = m_ValidSnapRotationStickyAngle / 90f;
                float stickyAngle = snapAngle * stickiness;
                if (nearestSnapRotation_CS != m_PrevSnapRotation)
                {
                    float a = Quaternion.Angle(xf_GS.rotation, App.Scene.Pose.rotation * m_PrevSnapRotation);
                    if (a > stickyAngle)
                    {
                        m_PrevSnapRotation = nearestSnapRotation_CS;
                    }
                }

                // Apply the resulting change in rotation to the original transform
                var rotationDelta = m_PrevSnapRotation * Quaternion.Inverse(rot_CS);
                outXf_GS.rotation = rotationDelta * outXf_GS.rotation;

                Quaternion qDelta = outXf_GS.rotation * Quaternion.Inverse(xf_GS.rotation);
                Vector3 grabSpot = InputManager.m_Instance.GetControllerPosition(m_InteractingController);
                Vector3 grabToCenter = xf_GS.translation - grabSpot;
                outXf_GS.translation = grabSpot + qDelta * grabToCenter;
            }

            if (SelectionManager.m_Instance.CurrentSnapGridIndex != 0)
            {
<<<<<<< HEAD
                outXf_GS.translation = SelectionManager.m_Instance.SnapToGrid(outXf_GS.translation);
=======
                outXf_GS.translation = SelectionManager.m_Instance.SnapToGrid_GS(outXf_GS.translation);
>>>>>>> 3b866a4e
            }

            return outXf_GS;
        }

        protected int GetBestSnapRotationIndex(Quaternion rot)
        {
            float fNearestDot = 0.0f;
            int iNearestIndex = -1;
            for (int i = 0; i < m_ValidSnapRotations_SS.Count; ++i)
            {
                float dot = Mathf.Abs(Quaternion.Dot(rot,
                    App.Scene.Pose.rotation * m_ValidSnapRotations_SS[i]));
                if (dot > fNearestDot)
                {
                    fNearestDot = dot;
                    iNearestIndex = i;
                }
            }
            return iNearestIndex;
        }

        protected void InitSnapGhost(Transform media, Transform parent)
        {
            m_SnapGhost = Instantiate(media);
            m_SnapGhost.gameObject.name = "SnapGhost";
            m_SnapGhost.position = parent.position;
            m_SnapGhost.rotation = parent.rotation;
            m_SnapGhost.parent = parent;
            m_SnapGhost.localScale = Vector3.one;
            HierarchyUtils.RecursivelySetLayer(m_SnapGhost, LayerMask.NameToLayer("Panels"));
            HierarchyUtils.RecursivelyDisableShadows(m_SnapGhost);
            HierarchyUtils.RecursivelySetMaterial(m_SnapGhost, m_SnapGhostMaterial);
            m_SnapGhost.gameObject.SetActive(false);
        }

        // Returns the offset in global space from the current location given the snapped orientation.
        protected virtual Vector3 GetHomeSnapLocation(Quaternion snapOrient)
        {
            // Figure out what our bottom is, with that hypothetical orientation.
            Vector3 vForward = snapOrient * Vector3.forward;
            Vector3 vUp = snapOrient * Vector3.up;
            Vector3 vRight = snapOrient * Vector3.right;
            Vector3 vSize = HomeSnapOffset;

            // Look for the longest of the Y components of our transformed cardinal directions.
            // The longest signifies the most "downward" (or upward).
            Vector3 vOffset = Vector3.zero;
            float fAbsFY = Mathf.Abs(vForward.y);
            float fAbsUY = Mathf.Abs(vUp.y);
            float fAbsRY = Mathf.Abs(vRight.y);
            if (fAbsFY > fAbsUY && fAbsFY > fAbsRY)
            {
                vOffset = vForward;
                vOffset.y *= vSize.z * Mathf.Sign(vForward.y);
            }
            else if (fAbsUY > fAbsRY)
            {
                vOffset = vUp;
                vOffset.y *= vSize.y * Mathf.Sign(vUp.y);
            }
            else
            {
                vOffset = vRight;
                vOffset.y *= vSize.x * Mathf.Sign(vRight.y);
            }
            return vOffset;
        }

        // Extension point for UpdateWithDesiredTransform
        // Takes the xf from controller input in global space and applies snapping logic.
        // Returns the desired xf in global space.
        virtual protected TrTransform GetDesiredTransform(TrTransform xf_GS)
        {
            TrTransform outXf_GS = xf_GS;

            if (AllowSnapping())
            {
                outXf_GS = GetSnappedTransform(xf_GS);

                // If we're near snap home, put us there.
                if (CanSnapToHome())
                {
                    bool bGhostWasVisible = (m_SnapGhost != null) ?
                        m_SnapGhost.gameObject.activeSelf : false;

                    // Hypothetically, if we were to snap, what should our orientation be?
                    Quaternion qSnapOrient = transform.rotation;
                    int iNearestIndex = GetBestSnapRotationIndex(qSnapOrient);
                    if (iNearestIndex != -1)
                    {
                        qSnapOrient = App.Scene.Pose.rotation * m_ValidSnapRotations_SS[iNearestIndex];
                    }

                    Vector3 vOffset = GetHomeSnapLocation(qSnapOrient);

                    // Update hint line for home.
                    WidgetManager.m_Instance.UpdateHomeHintLine(xf_GS.translation - vOffset);

                    if (WidgetManager.m_Instance.IsOriginHomeWithinSnapRange(
                        xf_GS.translation - vOffset))
                    {
                        // We're near home, so lock our position and rotation.
                        Transform xf = GetOriginHomeXf();
                        outXf_GS.rotation = qSnapOrient;
                        outXf_GS.translation = xf.position + vOffset;

                        m_SnappingToHome = true;
                    }
                    else
                    {
                        // If we're not near home, keep the ghost locked and appropriately active.
                        if (m_SnapGhost != null)
                        {
                            m_SnapGhost.gameObject.SetActive(bGhostWasVisible);
                        }
                        m_SnappingToHome = false;
                    }
                }
            }

            outXf_GS = ApplyAxisLocks(outXf_GS);

            return outXf_GS;
        }

        protected virtual TrTransform ApplyAxisLocks(TrTransform xf_GS)
        {
            return xf_GS;
        }

        protected virtual bool AllowSnapping()
        {
            return m_AllowSnapping && SnapEnabled;
        }

        // Extension point for RecordAndSet*.
        // Called after it has finished doing all its work.
        virtual protected void OnEndUpdateWithDesiredTransform() { }

        public void PinFromSave()
        {
            if (App.Config.m_AllowWidgetPinning)
            {
                Pin(bPin: true, fromSave: true);
            }
        }

        public void SetPinned(bool bPin, bool fromSave = false)
        {
            m_Pinned = bPin;

            // Destroy any lingering pin we have around and get a new one.
            WidgetManager.m_Instance.DestroyWidgetPin(m_Pin);
            m_Pin = WidgetManager.m_Instance.GetWidgetPin();
            m_Pin.SuppressAudio = fromSave;
            InitPin();

            // Animate pin according to command.
            m_Pin.gameObject.SetActive(true);
            if (bPin)
            {
                if (SketchControlsScript.m_Instance.IsUserGrabbingWidget(this))
                {
                    m_Pin.PinWidget();
                }
                else
                {
                    m_Pin.WobblePin(m_InteractingController);
                }
            }
            else
            {
                m_Pin.UnpinWidget();
            }

            // This is a temp pin, so flag it to free itself.
            m_Pin.SuppressAudio = false;
            m_Pin.DestroyOnStateComplete();
        }

        public void Pin(bool bPin, bool fromSave = false)
        {
            if (m_RecordMovements && !fromSave)
            {
                SketchMemoryScript.m_Instance.PerformAndRecordCommand(new PinWidgetCommand(this, bPin));
            }
            else
            {
                SetPinned(bPin, fromSave);
            }

            // When coming from save, don't show our pin visuals.
            if (fromSave && m_Pin)
            {
                m_Pin.gameObject.SetActive(false);
            }

            if (bPin && m_SnapGhost)
            {
                m_SnapGhost.gameObject.SetActive(false);
            }
            // Home doesn't need to be enabled when switching pin states.
            WidgetManager.m_Instance.EnableHome(false);
        }

        public void VisualizePinState()
        {
            if (AllowPinning && m_Pinned && !WidgetManager.m_Instance.WidgetsDormant)
            {
                if (m_Pin == null)
                {
                    m_Pin = WidgetManager.m_Instance.GetWidgetPin();
                    InitPin();
                    m_Pin.gameObject.SetActive(true);
                    m_Pin.DestroyOnStateComplete();
                }
                m_Pin.ShowWidgetAsPinned();
            }
        }

        // This is a virtual function so derived classes can define the pin parent.
        virtual protected void InitPin()
        {
            m_Pin.Init(transform, this);
        }

        virtual public void Activate(bool bActive)
        {
            if (m_TintableMeshes != null)
            {
                Color rMatColor = bActive && !WidgetManager.m_Instance.WidgetsDormant ?
                    m_ActiveTint : m_InactiveGrey;
                for (int i = 0; i < m_TintableMeshes.Length; ++i)
                {
                    m_TintableMeshes[i].material.color = rMatColor;
                }
            }
            if (bActive)
            {
                // Render the highlight mask into the stencil buffer
                RegisterHighlight();

                // Set appropriate post process values for the highlight post effecct
                if (m_UserInteracting)
                {
                    Shader.SetGlobalFloat("_GrabHighlightIntensity", 1.0f);
                }
                else
                {
                    Shader.SetGlobalFloat("_GrabHighlightIntensity", 0.5f);
                }

                // When someone tries to manipulate a pinned object,
                // show additive fill along with pin, tooltip, and a haptic pulse.
                if (m_UserInteracting && Pinned)
                {
                    Shader.SetGlobalFloat("_NoGrabHighlightIntensity", 1.0f);
                }
                else
                {
                    Shader.SetGlobalFloat("_NoGrabHighlightIntensity", 0.0f);
                }
            }
        }

        virtual public void RegisterHighlight()
        {
#if !UNITY_ANDROID
            if (m_HighlightMeshFilters != null)
            {
                for (int i = 0; i < m_HighlightMeshFilters.Length; i++)
                {
                    App.Instance.SelectionEffect.RegisterMesh(m_HighlightMeshFilters[i]);
                }
            }
#else
    m_Highlighted = true;
#endif
        }

        virtual protected void UnregisterHighlight()
        {
#if !UNITY_ANDROID
            if (m_HighlightMeshFilters != null)
            {
                for (int i = 0; i < m_HighlightMeshFilters.Length; i++)
                {
                    App.Instance.SelectionEffect.UnregisterMesh(m_HighlightMeshFilters[i]);
                }
            }
#else
    m_Highlighted = false;
#endif
        }

        virtual public bool HasHoverInteractions() { return false; }

        virtual public void AssignHoverControllerMaterials(InputManager.ControllerName controller) { }

        virtual public void AssignControllerMaterials(InputManager.ControllerName controller)
        {
            if (m_InteractingController == InputManager.ControllerName.None)
            {
                return;
            }

            // If the widget is pinned, don't pretend like we can snap it to things.
            bool show = m_AllowSnapping && !Pinned;
            // TODO:Mike 'SnapEnabled' is controlled by the new snap panel, rather than button input.
            // This breaks using this button to quickly toggle on a grabbed object.
            // Disabling icon for now to avoid confusion.
            // InputManager.GetControllerGeometry(m_InteractingController)
            //     .TogglePadSnapHint(SnapEnabled, show);
        }

        // Returns distance from center of collider if point is inside, 0..1
        // any number greater than one indicates that it is not within the bounds
        protected bool PointInCollider(Vector3 point)
        {
            Vector3 vInvTransformedPos = transform.InverseTransformPoint(point);
            Vector3 vSize = m_BoxCollider.size * 0.5f;
            vSize.x *= m_BoxCollider.transform.localScale.x;
            vSize.y *= m_BoxCollider.transform.localScale.y;
            vSize.z *= m_BoxCollider.transform.localScale.z;
            return Mathf.Abs(vInvTransformedPos.x) < vSize.x &&
                Mathf.Abs(vInvTransformedPos.y) < vSize.y &&
                Mathf.Abs(vInvTransformedPos.z) < vSize.z;
        }

        // Returns "score" that rates grab distance from 0 to 1, 0 being worst, 1 best, and -1 out of
        // range. A typical use of this is to return a negative value when the grab point is outside of
        // the object and a value ranging from 0 down to 1 as the grab point approaches the center of the
        // object.
        virtual public float GetActivationScore(
            Vector3 vControllerPos, InputManager.ControllerName name)
        {
            if (m_BoxCollider)
            {
                Vector3 vInvTransformedPos = transform.InverseTransformPoint(vControllerPos);
                Vector3 vSize = m_BoxCollider.size * 0.5f;
                vSize.x *= m_BoxCollider.transform.localScale.x;
                vSize.y *= m_BoxCollider.transform.localScale.y;
                vSize.z *= m_BoxCollider.transform.localScale.z;
                float xDiff = vSize.x - Mathf.Abs(vInvTransformedPos.x);
                float yDiff = vSize.y - Mathf.Abs(vInvTransformedPos.y);
                float zDiff = vSize.z - Mathf.Abs(vInvTransformedPos.z);
                if (xDiff > 0.0f && yDiff > 0.0f && zDiff > 0.0f)
                {
                    return ((xDiff / vSize.x) * 0.333f) +
                        ((yDiff / vSize.y) * 0.333f) +
                        ((zDiff / vSize.z) * 0.333f);
                }
                return -1.0f;
            }

            float fDist = Vector3.Distance(vControllerPos, transform.position);
            if (fDist > m_GrabDistance)
            {
                return -1.0f;
            }
            return 1.0f - (fDist / m_GrabDistance);
        }

        protected virtual Vector3 HomeSnapOffset
        {
            get
            {
                if (m_BoxCollider == null) { return Vector3.zero; }
                Vector3 vSize = m_BoxCollider.size * 0.5f * App.Scene.Pose.scale;
                vSize.Scale(m_BoxCollider.transform.localScale);
                return vSize;
            }
        }

        virtual protected Transform GetOriginHomeXf()
        {
            return WidgetManager.m_Instance.GetHomeXf();
        }

        virtual protected void OnShow() { }

        virtual protected void OnHide()
        {
            if (m_DestroyOnHide)
            {
                WidgetManager.m_Instance.UnregisterGrabWidget(gameObject);
                Destroy(gameObject);
            }
            else
            {
                UnregisterHighlight();
                gameObject.SetActive(false);
            }
        }

        virtual protected void OnTossComplete() { }

        public void InitIntroAnim(TrTransform xfSpawn, TrTransform xfTarget, bool bFaceUser, Quaternion? endForward = null,
                                  bool forceTransform = false, float snapGridSize = 0, float snapAngle = 0)
        {
            var xf = xfTarget;
            Vector3 vSpawnForwardNoY = xfSpawn.forward;
            vSpawnForwardNoY.y = 0.0f;
            Quaternion qSpawnOrient = Quaternion.LookRotation(vSpawnForwardNoY);
            Vector3 placementOffset = m_SpawnPlacementOffset;

            // Default is to spawn off to the right.  See if we should flip that.
            Ray headRay = ViewpointScript.Gaze;
            Vector3 gazeNoY = headRay.direction;
            gazeNoY.y = 0.0f;
            gazeNoY.Normalize();

            Vector3 headToSpawn = xfSpawn.translation - headRay.origin;
            headToSpawn.y = 0.0f;
            headToSpawn.Normalize();
            if (Vector3.Cross(headToSpawn, gazeNoY).y < 0.0f)
            {
                placementOffset.x *= -1.0f;
            }
            Vector3 vRotatedOffset = qSpawnOrient * placementOffset;
            xf.translation += vRotatedOffset;

            // Face us toward user.
            if (bFaceUser)
            {
                Vector3 vToUser = headRay.origin - xf.translation;
                xf.rotation = Quaternion.LookRotation(vToUser.normalized);
            }
            else
            {
                Vector3 vToPanel = xf.translation - headRay.origin;
                xf.rotation = Quaternion.LookRotation(vToPanel.normalized);
            }

            if (endForward != null)
            {
                xf.rotation *= Quaternion.RotateTowards(Quaternion.identity, endForward.Value, 180);
            }

            if (forceTransform)
            {
                // Ignore most of the above and just use the actual transform as passed in
                xf = xfTarget;
            }

            m_xfIntroAnimSpawn_LS = ParentTransform.inverse * xfSpawn;
            m_xfIntroAnimTarget_LS = ParentTransform.inverse * xf;

            var sm = SelectionManager.m_Instance;

            if (snapGridSize != 0)
            {
                m_xfIntroAnimTarget_LS.translation = sm.SnapToGrid_CS(m_xfIntroAnimTarget_LS.translation);
            }

            if (snapAngle != 0)
            {
                m_xfIntroAnimTarget_LS.rotation = sm.QuantizeAngle(m_xfIntroAnimTarget_LS.rotation);
            }
        }

        virtual protected void UpdateIntroAnimState()
        {
            switch (m_IntroAnimState)
            {
                case IntroAnimState.In:
                    m_IntroAnimValue += Time.deltaTime * m_IntroAnimSpeed;
                    if (m_IntroAnimValue >= 1.0f)
                    {
                        m_IntroAnimValue = 1.0f;
                        m_IntroAnimState = IntroAnimState.On;
                    }
                    UpdateIntroAnim();
                    break;
            }
        }

        // Uses m_IntroAnimValue to lerp this widget's entrance into the scene.
        protected virtual void UpdateIntroAnim()
        {
            // The intro anim animates the center of mass.
            var desiredCm_LS = CenterOfMassPose_LS;
            desiredCm_LS.translation = Vector3.Lerp(
                m_xfIntroAnimSpawn_LS.translation,
                m_xfIntroAnimTarget_LS.translation,
                m_IntroAnimValue);
            desiredCm_LS.rotation = Quaternion.Slerp(
                m_xfIntroAnimSpawn_LS.rotation,
                m_xfIntroAnimTarget_LS.rotation,
                m_IntroAnimValue);

            // The added spin should also be about the center of mass

            // At t=0, softT = 1, softT' = -1
            // At t=1, softT = 0, softT' =  0 (exactly)
            float softT = (1 - Mathf.Cos(Mathf.PI / 2 * (1 - m_IntroAnimValue)));
            desiredCm_LS.rotation = desiredCm_LS.rotation
                * Quaternion.AngleAxis(softT * m_IntroAnimSpinAmount,
                    Vector3.forward);

            // Find the corresponding widget pose, given a center-of-mass pose
            //   this * CenterOfMass_OS = CenterOfMass        // invariant (and by definition of _OS)
            //   this = CenterOfMass * CenterOfMass_OS.inverse
            var desiredWidget_LS = desiredCm_LS * CenterOfMassPose_OS.inverse;

            // The above manipulations don't touch scale, so this is safe.
            // This is also _necessary_ because widgets (inadvisedly) use Set/GetWidgetSize()
            // instead of scale. Thus, make sure the intro anim doesn't disturb it.
            desiredWidget_LS.scale = LocalTransform.scale;
            LocalTransform = desiredWidget_LS;
        }

        /// GameObject.Destroy imposes a frame of latency before OnDestroy() is sent, so this
        /// is a chance for subclasses to do any immediate cleanup.
        /// The implementation must be tolerant of being called multiple times.
        virtual public void OnPreDestroy() { }

        virtual protected void OnDestroy()
        {
            OnPreDestroy();
            WidgetManager.m_Instance.DestroyWidgetPin(m_Pin);
        }

        virtual protected void OnUpdate() { }

        virtual protected void OnUserBeginInteracting()
        {
            // Assign a pin if we can be pinned.
            if (m_AllowPinning)
            {
                WidgetManager.m_Instance.DestroyWidgetPin(m_Pin);
                m_Pin = WidgetManager.m_Instance.GetWidgetPin();
                InitPin();

                // Start disabled.
                m_Pin.gameObject.SetActive(false);

                // If we are pinned, jiggle the pin.
                if (m_Pinned)
                {
                    m_Pin.gameObject.SetActive(true);
                    m_Pin.WobblePin(m_InteractingController);
                }
            }

            if (m_AllowSnapping)
            {
                WidgetManager.m_Instance.SetHomeOwner(transform);
            }

            if (m_RecordMovements)
            {
                if (m_IsSpinningFreely)
                {
                    SketchMemoryScript.m_Instance.PerformAndRecordCommand(
                        new MoveWidgetCommand(this, LocalTransform, CustomDimension));
                }
            }
        }

        virtual protected void OnUserEndInteracting()
        {
            // If snap is enabled when we let go, make sure we don't drift.
            m_SnapDriftCancel = SnapEnabled || m_SnappingToHome;
            if (SnapEnabled)
            {
                FinishSnapping();
            }
            ForceSnapDisabled();

            // Grab widgets need a final MoveWidgetCommand to solidify their place in the command stack.
            // However, we don't want to record a command as final if it's still moving.  We'll leave
            // that work up to UpdatePositionAndVelocities.
            if (m_RecordMovements &&
                (!IsMoving() || m_DisableDrift || m_SnapDriftCancel) &&
                m_CurrentState != State.Tossed)
            {
                SketchMemoryScript.m_Instance.PerformAndRecordCommand(
                    new MoveWidgetCommand(this, LocalTransform, CustomDimension, final: true));
            }

            // Give up usage of any pin we're using.
            if (m_Pin != null && m_Pin.IsAnimating())
            {
                m_Pin.DestroyOnStateComplete();
            }
            else
            {
                WidgetManager.m_Instance.DestroyWidgetPin(m_Pin);
                m_Pin = null;
            }

            if (m_SnapGhost)
            {
                m_SnapGhost.gameObject.SetActive(false);
            }

            if (m_AllowSnapping)
            {
                WidgetManager.m_Instance.ClearHomeOwner();
            }

            // Because the user may be messing with the touchpad while holding a widget, eat input on the
            // pad when we're done here.  This prevents accidental tool resizing post-grab.
            SketchControlsScript.m_Instance.EatToolScaleInput();

            // Give up two handed grabbing.
            SetUserTwoHandGrabbing(false);
        }

        // Allows subclasses to do something when a two handed grab is initiated.
        virtual protected void OnUserBeginTwoHandGrab(
            Vector3 primaryHand, Vector3 secondaryHand, bool secondaryHandInObject)
        {
        }

        // Allows subclasses to do something when a two handed grab is ended.
        virtual protected void OnUserEndTwoHandGrab() { }

        /// Returns the allowable range of the absolute value of the size. In other words, if the range is
        /// (1, 3), then allowable values for size are (-3, -1) and (1, 3).
        virtual public Vector2 GetWidgetSizeRange() { return new Vector2(1e-4f, 1e4f); }

        /// Size of the widget, which may be negative if SupportsNegativeSize is true.
        virtual public float GetSignedWidgetSize() { return 1.0f; }

        /// This sets the overall size of a widget. For non-uniformly scalable widgets, this will be the
        /// scale along the maximum aspect ratio. It is an error to try to set a negative scale if
        /// SupportsNegativeSize is not true.
        public void SetSignedWidgetSize(float fScale)
        {
            if (!SupportsNegativeSize && fScale < 0)
            {
                throw new NotSupportedException($"Negative size not allowed for {GetType()}.");
            }
            SetWidgetSizeInternal(fScale);
        }

        /// This sets the overall size of a widget. For non-uniformly scalable widgets, this will be the
        /// scale along the maximum aspect ratio. The scale may be negative if and only if
        /// SupportsNegativeSize is true.
        virtual protected void SetWidgetSizeInternal(float fScale) { }

        // Widgets that should use GPU intersection for activation should override this.
        virtual public bool HasGPUIntersectionObject() { return false; }

        // Widgets that should use GPU intersection for activation should override these and
        // update the GPU object with the layer used for detection.
        virtual public void SetGPUIntersectionObjectLayer(int layer) { }
        virtual public void RestoreGPUIntersectionObjectLayer() { }

        // Widgets that can be manipulated when we're in the selection tool deselection mode
        // should override this.
        virtual public bool CanGrabDuringDeselection() { return false; }

        /// Makes the object bigger by the specified amount along the specified axis.
        /// Other extents may be affected. For example:
        ///
        /// - Increasing capsule diameter must affect Extents.x and Extents.z, since
        ///   the capsule cross section is always a circle.
        /// - Increasing capsule diameter currently affects Extents.y, since the
        ///   radius of the end-spheres is also increased (and the height of the
        ///   cylindrical portion is not decreased to compensate)
        public virtual void RecordAndApplyScaleToAxis(float deltaScale, Axis axis) { }

        // Override for widgets that can't be snapped to home.
        public virtual bool CanSnapToHome() { return true; }

        // Override for widgets that need to configure custom layers after selection.
        public virtual void RestoreGameObjectLayer(int layer)
        {
            HierarchyUtils.RecursivelySetLayer(transform, layer);
        }

        virtual public bool DistanceToCollider(Ray ray, out float fDistance)
        {
            fDistance = 0.0f;
            return false;
        }

        public void AllowHideWithToss(bool bAllowHide)
        {
            m_AllowHideWithToss = bAllowHide;

            // Toggle the "toss to dismiss" message.
            // TODO: Add the dismiss message as a serialize field so that it's not hard-coded.
            if (m_TintableMeshes != null && m_TintableMeshes.Length > 1)
            {
                m_TintableMeshes[1].gameObject.SetActive(m_AllowHideWithToss);
            }
        }
    }
} // namespace TiltBrush<|MERGE_RESOLUTION|>--- conflicted
+++ resolved
@@ -1275,11 +1275,7 @@
 
             if (SelectionManager.m_Instance.CurrentSnapGridIndex != 0)
             {
-<<<<<<< HEAD
-                outXf_GS.translation = SelectionManager.m_Instance.SnapToGrid(outXf_GS.translation);
-=======
                 outXf_GS.translation = SelectionManager.m_Instance.SnapToGrid_GS(outXf_GS.translation);
->>>>>>> 3b866a4e
             }
 
             return outXf_GS;
