--- conflicted
+++ resolved
@@ -68,7 +68,7 @@
         public float m_GrabDistance;
         public float m_CollisionRadius = 1.2f;
 
-        [NonSerialized] public CanvasScript m_previousCanvas;
+        [NonSerialized] public CanvasScript m_PreviousCanvas;
 
         [SerializeField] private bool m_AllowTwoHandGrab = false;
         [SerializeField] private bool m_DestroyOnHide = false;
@@ -779,12 +779,7 @@
             }
         }
 
-        public virtual GrabWidget Clone()
-        {
-            return Clone(transform.position, transform.rotation, GetSignedWidgetSize());
-        }
-
-        public virtual GrabWidget Clone(Vector3 position, Quaternion rotation, float size)
+        virtual public GrabWidget Clone()
         {
             return Clone(transform.position, transform.rotation, GetSignedWidgetSize());
         }
@@ -793,11 +788,7 @@
         {
             Debug.LogWarning("You're cloning a base GrabWidget. This is probably not what you intended.");
             GrabWidget clone = Instantiate(this);
-<<<<<<< HEAD
-            clone.m_previousCanvas = m_previousCanvas;
-=======
             clone.m_PreviousCanvas = m_PreviousCanvas;
->>>>>>> f947a652
             clone.transform.position = position;
             clone.transform.rotation = rotation;
             clone.SetSignedWidgetSize(size);
@@ -1254,21 +1245,12 @@
 
             if (SelectionManager.m_Instance.CurrentSnapGridIndex != 0)
             {
-<<<<<<< HEAD
                 outXf_GS.translation = SelectionManager.m_Instance.SnapToGrid_GS(outXf_GS.translation);
-=======
-                outXf_GS.translation = SelectionManager.m_Instance.SnapToGrid(outXf_GS.translation);
->>>>>>> f947a652
             }
 
             return outXf_GS;
         }
-<<<<<<< HEAD
         private int GetBestSnapRotationIndex(Quaternion rot)
-=======
-
-        protected int GetBestSnapRotationIndex(Quaternion rot)
->>>>>>> f947a652
         {
             float fNearestDot = 0.0f;
             int iNearestIndex = -1;
