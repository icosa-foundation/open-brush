--- conflicted
+++ resolved
@@ -222,7 +222,6 @@
         {
             get
             {
-                return SelectionManager.m_Instance.AngleOrPositionSnapEnabled();
                 return Time.realtimeSinceStartup - m_SnapEnabledTimeStamp < m_SnapDisabledDelay;
             }
             set
@@ -784,11 +783,7 @@
         {
             return Clone(transform.position, transform.rotation, GetSignedWidgetSize());
         }
-<<<<<<< HEAD
-
-=======
-        
->>>>>>> 215f39c9
+
         public virtual GrabWidget Clone(Vector3 position, Quaternion rotation, float size)
         {
             Debug.LogWarning("You're cloning a base GrabWidget. This is probably not what you intended.");
@@ -1250,21 +1245,12 @@
 
             if (SelectionManager.m_Instance.CurrentSnapGridIndex != 0)
             {
-<<<<<<< HEAD
                 outXf_GS.translation = SelectionManager.m_Instance.SnapToGrid_GS(outXf_GS.translation);
-=======
-                outXf_GS.translation = SelectionManager.m_Instance.SnapToGrid(outXf_GS.translation);
->>>>>>> 215f39c9
             }
 
             return outXf_GS;
         }
-<<<<<<< HEAD
         private int GetBestSnapRotationIndex(Quaternion rot)
-=======
-
-        protected int GetBestSnapRotationIndex(Quaternion rot)
->>>>>>> 215f39c9
         {
             float fNearestDot = 0.0f;
             int iNearestIndex = -1;
