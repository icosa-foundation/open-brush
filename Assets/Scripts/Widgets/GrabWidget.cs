﻿// Copyright 2020 The Tilt Brush Authors
//
// Licensed under the Apache License, Version 2.0 (the "License");
// you may not use this file except in compliance with the License.
// You may obtain a copy of the License at
//
//      http://www.apache.org/licenses/LICENSE-2.0
//
// Unless required by applicable law or agreed to in writing, software
// distributed under the License is distributed on an "AS IS" BASIS,
// WITHOUT WARRANTIES OR CONDITIONS OF ANY KIND, either express or implied.
// See the License for the specific language governing permissions and
// limitations under the License.

using System;
using System.Collections.Generic;
using System.Linq;
using UnityEngine;

namespace TiltBrush
{

    public class GrabWidget : MonoBehaviour
    {
        public enum State
        {
            Showing,
            Visible,
            Tossed,
            Hiding,
            Invisible
        }

        public enum Axis
        {
            Invalid = -1,
            // These must have the same numbers as Vector3[] indices
            X = 0,
            Y = 1,
            Z = 2,
            // The rest of these are "virtual" axes, whose axis direction can't
            // be retrieved by extracting a column from the transform's mat4.
            YZ,
            XZ,
            XY,
        }

        protected static Color m_InactiveGrey = new Color(.323f, .323f, .323f);

        // Tunables. Units are units/s (linear) and deg/s (angular)

        // Time for velocity to decay to ~35% of its original value, in seconds
        const float m_LinVelDecayTime = .1f;
        const float m_AngVelDecayTime = .1f;
        // Velocity below which we clamp to zero
        const float m_LinVelEpsilonSqr = .001f;
        const float m_AngVelEpsilonSqr = .001f;
        // Velocity above which we disable damping. Overridden by subclasses.
        protected float m_AngVelDampThreshold = 100000;
        // Velocity below which we do not inherit from user motion
        const float m_LinVelInheritMin = 0.8f;
        const float m_AngVelInheritMin = 25f;
        // Maximum amount of distance that widget can be "thrown", in units and degrees
        const float m_LinDistInheritMax = 1f;
        const float m_AngDistInheritMax = 30f;

        public float m_ShowDuration; // currently .2
        public float m_GrabDistance;
        public float m_CollisionRadius = 1.2f;

        [NonSerialized] public CanvasScript m_PreviousCanvas;

        [SerializeField] private bool m_AllowTwoHandGrab = false;
        [SerializeField] private bool m_DestroyOnHide = false;
        [SerializeField] private bool m_AllowHideWithToss = false;
        [SerializeField] private bool m_DisableDrift = false;
        [SerializeField] protected bool m_RecordMovements = false;
        [SerializeField] protected bool m_AllowSnapping = false;
        [SerializeField] private float m_SnapDisabledDelay = 0.2f;
        [SerializeField] private bool m_AllowPinning = false;
        [SerializeField] private bool m_AllowDormancy = true;
        [SerializeField] private float m_TossDuration;

        [SerializeField] protected Renderer[] m_TintableMeshes;

        [SerializeField] private Vector3 m_SpawnPlacementOffset;
        [SerializeField] private float m_IntroAnimSpinAmount = 360.0f;

        [SerializeField] protected BoxCollider m_BoxCollider;
        [SerializeField] protected Transform m_Mesh;
        [SerializeField] protected Transform[] m_HighlightMeshXfs;

        [SerializeField] protected float m_ValidSnapRotationStickyAngle;

        [SerializeField] protected Material m_SnapGhostMaterial;

        // Internal data
        protected bool m_Registered;
        protected float m_ShowTimer;
        protected State m_CurrentState;
        protected Vector3 m_Velocity_LS;
        protected Vector3 m_AngularVelocity_LS;
        protected bool m_UserInteracting = false;
        protected bool m_UserTwoHandGrabbing = false;
        protected InputManager.ControllerName m_InteractingController;
        protected float m_SnapEnabledTimeStamp;
        protected bool m_SnappingToHome;
        protected bool m_SnapDriftCancel;
        protected Quaternion m_BaseSnapRotation;
        protected bool m_IsSpinningFreely = false;
        protected bool m_Restoring = false;
        protected float m_TossTimer;
        protected NonScaleChild m_NonScaleChild;
        protected MeshFilter[] m_HighlightMeshFilters;
        protected Color m_ActiveTint = Color.white;
        protected int m_BackupLayer;
        protected ushort m_BatchId;

        // For custom flavor spawn animations.
        protected TrTransform m_xfIntroAnimSpawn_LS;
        protected TrTransform m_xfIntroAnimTarget_LS;
        protected float m_IntroAnimValue;
        protected float m_IntroAnimSpeed;

        protected bool m_Pinned;
        protected WidgetPinScript m_Pin;
        protected float m_PinScalar = 1.0f;

        protected List<Quaternion> m_ValidSnapRotations_SS;
        protected int m_PrevValidSnapRotationIndex;
        protected Transform m_SnapGhost;
        protected bool m_bWasSnapping = false;
        protected bool m_CustomShowHide = false;

        protected Collider m_GrabCollider;
        protected Dictionary<Renderer, Material[]> m_InitialMaterials;
        protected Dictionary<Renderer, Material[]> m_NewMaterials;
        protected Renderer[] m_WidgetRenderers;
        protected List<string> m_Keywords = new List<string>();
        protected bool m_Highlighted;
        protected bool m_OldHighlighted;

        private SketchGroupTag m_Group = SketchGroupTag.None;
        private Quaternion m_PrevSnapRotation;

        protected enum IntroAnimState
        {
            Off,
            In,
            On
        }
        protected IntroAnimState m_IntroAnimState;

        /// Canvas which contains this widget
        public CanvasScript Canvas => transform.parent.GetComponent<CanvasScript>();

        public bool AllowTwoHandGrab
        {
            get { return m_AllowTwoHandGrab; }
        }

        public bool AllowPinning
        {
            get { return m_AllowPinning && App.Config.m_AllowWidgetPinning; }
        }

        public virtual bool AllowDormancy
        {
            get { return m_AllowDormancy; }
        }

        public float PinScalar
        {
            get { return m_PinScalar; }
        }

        public bool IsSpinningFreely
        {
            get { return m_IsSpinningFreely; }
        }

        public bool Restoring
        {
            get { return m_Restoring; }
            set { m_Restoring = value; }
        }

        public bool Pinned
        {
            get { return m_Pinned; }
        }

        public virtual float HapticDuration
        {
            get { return 0.025f; }
        }

        public ushort BatchId
        {
            get { return m_BatchId; }
        }

        public SketchGroupTag Group
        {
            get => m_Group;
            set
            {
                var oldGroup = m_Group;
                m_Group = value;

                SelectionManager.m_Instance.OnWidgetRemovedFromGroup(this, oldGroup);
                SelectionManager.m_Instance.OnWidgetAddedToGroup(this);
            }
        }

        void ForceSnapDisabled()
        {
            m_SnapEnabledTimeStamp = 0.0f;
        }

        protected virtual bool SnapEnabled
        {
            get
            {
                return Time.realtimeSinceStartup - m_SnapEnabledTimeStamp < m_SnapDisabledDelay;
            }
            set
            {
                if (value)
                {
                    m_SnapEnabledTimeStamp = Time.realtimeSinceStartup;
                }
            }
        }

        public bool Showing
        {
            get { return m_CurrentState == State.Showing || m_CurrentState == State.Visible; }
        }

        virtual public bool SupportsNegativeSize => false;

        public static Color InactiveGrey { get { return m_InactiveGrey; } }

        protected Vector3 Velocity_GS
        {
            get { return ParentTransform.MultiplyVector(m_Velocity_LS); }
            set { m_Velocity_LS = ParentTransform.inverse.MultiplyVector(value); }
        }

        protected Vector3 AngularVelocity_GS
        {
            get { return ParentTransform.rotation * m_AngularVelocity_LS; }
            set
            {
                m_AngularVelocity_LS = Quaternion.Inverse(ParentTransform.rotation) * value;
                m_IsSpinningFreely = m_AngularVelocity_LS.magnitude > m_AngVelDampThreshold;
            }
        }

        public Collider GrabCollider
        {
            get
            {
                if (m_GrabCollider == null)
                {
                    m_GrabCollider = GetComponentInChildren<Collider>();
                }
                return m_GrabCollider;
            }
        }

        /// The point about which angular velocity is applied.
        ///
        /// We assume that m_BoxCollider is symmetric and therefore the BoxCollider's
        /// position is a reasonable estimate of the center of mass/rotation.
        /// Most widgets don't have an offset here, but ModelWidgets in particular
        /// sometimes put their collider far away, since models can be very off-center.
        protected Transform CenterOfMassTransform
        {
            get { return m_BoxCollider != null ? m_BoxCollider.transform : transform; }
        }

        /// The pose of center of mass, relative to us (ie, in object space)
        /// Can also be thought of as WidgetFromCm
        protected TrTransform CenterOfMassPose_OS
        {
            get
            {
                TrTransform pose_OS = TrTransform.identity;
                for (var cur = CenterOfMassTransform; cur != transform; cur = cur.parent)
                {
                    pose_OS = TrTransform.FromLocalTransform(cur) * pose_OS;
                }
                return pose_OS;
            }
        }

        /// The pose of center of mass, relative to our pos/rot parent
        /// Can also be thought of as ParentFromCm/CanvasFromCm
        protected TrTransform CenterOfMassPose_LS
        {
            get
            {
                return LocalTransform * CenterOfMassPose_OS;
            }
        }

        public virtual float MaxAxisScale
        {
            get
            {
                return Mathf.Max(transform.localScale.x,
                    Mathf.Max(transform.localScale.y, transform.localScale.z));
            }
        }

        // This function is virtual so widgets with multiple, independent grab points can specify
        // specific transforms.
        virtual public Transform GrabTransform_GS
        {
            get { return transform; }
        }

        TrTransform ParentTransform
        {
            get
            {
                var scaleParent = transform.parent;
                var rotPosParent = (m_NonScaleChild ? m_NonScaleChild.parent : transform.parent);
                // return a mix of the two
                TrTransform xf = Coords.AsGlobal[scaleParent];
                xf.translation = rotPosParent.position;
                xf.rotation = rotPosParent.rotation;
                return xf;
            }
        }

        /// The parent of a GrabWidget is always a Canvas, so this is the same as
        /// the canvas-space pose.
        /// It is illegal to modify GrabWidget.transform.localScale in any way except
        /// through public GrabWidget API (ie, the Size and LocalTransform properties,
        /// or Get/SetWidgetSize())
        public TrTransform LocalTransform
        {
            get
            {
                TrTransform xf = m_NonScaleChild == null ?
                    TrTransform.FromLocalTransform(transform) : m_NonScaleChild.PositionRotationInParentSpace;
                xf.scale = GetSignedWidgetSize();
                return xf;
            }
            set
            {
                if (m_NonScaleChild != null)
                {
                    m_NonScaleChild.PositionRotationInParentSpace = value;
                }
                else
                {
                    transform.localPosition = value.translation;
                    transform.localRotation = value.rotation;
                }
                SetSignedWidgetSize(value.scale);
            }
        }

        /// Stores one extra bit of pertinent information.
        /// Fluid because each type of widget has a different need.
        /// This is opaque; do not do anything with it besides assign back to CustomDimension.
        /// Because of implementation issues in MoveWidgetCommand (see constructor docs), this
        /// value must be orthogonal to LocalTransform -- modifying LocalTransform must not cause
        /// changes to CustomDimension, and vice versa.
        public virtual Vector3 CustomDimension
        {
            get { return Vector3.one; }
            // ReSharper disable once ValueParameterNotUsed
            // Intentionally not used.
            set { }
        }

        /// Returns Axis.Invalid unless the widget is currently being manipulated
        /// along a specific axis.
        ///
        /// Pass:
        ///   handA, handB - grip positions, in arbitrary order
        ///
        /// Returns:
        ///   The extent and direction of manipulation of the widget along the returned axis,
        ///   in global space.
        ///   (only valid if axis != Invalid)
        ///
        public virtual Axis GetScaleAxis(Vector3 handA, Vector3 handB, out Vector3 axisDirection, out float axisExtent)
        {
            axisDirection = default(Vector3);
            axisExtent = default(float);
            return Axis.Invalid;
        }

        // Return the bounds
        public virtual Bounds GetBounds()
        {
            if (m_BoxCollider != null)
            {
                TrTransform boxColliderToCanvasXf = TrTransform.FromTransform(m_BoxCollider.transform);
                Bounds bounds = new Bounds(boxColliderToCanvasXf * m_BoxCollider.center, Vector3.zero);

                // Transform the corners of the widget bounds into canvas space and extend the total bounds
                // to encapsulate them.
                for (int i = 0; i < 8; i++)
                {
                    bounds.Encapsulate(boxColliderToCanvasXf * (m_BoxCollider.center + Vector3.Scale(
                        m_BoxCollider.size,
                        new Vector3((i & 1) == 0 ? -0.5f : 0.5f,
                            (i & 2) == 0 ? -0.5f : 0.5f,
                            (i & 4) == 0 ? -0.5f : 0.5f))));
                }

                return bounds;
            }
            return new Bounds();
        }

        // Return the bounds in selection canvas space.
        public virtual Bounds GetBounds_SelectionCanvasSpace()
        {
            if (m_BoxCollider != null)
            {
                TrTransform boxColliderToCanvasXf = App.Scene.SelectionCanvas.Pose.inverse *
                    TrTransform.FromTransform(m_BoxCollider.transform);
                Bounds bounds = new Bounds(boxColliderToCanvasXf * m_BoxCollider.center, Vector3.zero);

                // Transform the corners of the widget bounds into canvas space and extend the total bounds
                // to encapsulate them.
                for (int i = 0; i < 8; i++)
                {
                    bounds.Encapsulate(boxColliderToCanvasXf * (m_BoxCollider.center + Vector3.Scale(
                        m_BoxCollider.size,
                        new Vector3((i & 1) == 0 ? -0.5f : 0.5f,
                            (i & 2) == 0 ? -0.5f : 0.5f,
                            (i & 4) == 0 ? -0.5f : 0.5f))));
                }

                return bounds;
            }
            return new Bounds();
        }

        public bool IsUserInteracting(InputManager.ControllerName interactionController)
        {
            return m_UserInteracting && interactionController == m_InteractingController;
        }

        public void UserInteracting(bool interacting,
                                    InputManager.ControllerName controller = InputManager.ControllerName.None)
        {
            // Update state before calling OnUserBegin and OnUserEnd so we can use that state in
            // those functions.
            bool prevInteracting = m_UserInteracting;
            m_UserInteracting = interacting;
            m_InteractingController = controller;

            if (prevInteracting != m_UserInteracting)
            {
                if (interacting)
                {
                    OnUserBeginInteracting();
                }
                else
                {
                    OnUserEndInteracting();
                }
            }

            // Keep pin visible if we're holding it and it's pinned.
            if (Pinned && m_Pin != null && !m_Pin.IsAnimating())
            {
                m_Pin.ShowWidgetAsPinned();
            }
        }

        public bool UserTwoHandGrabbing
        {
            get { return m_UserTwoHandGrabbing; }
        }

        // If true, caller must also pass:
        //   primary - the hand that first grabbed the object. Guaranteed to be inside.
        //   secondary - the other hand grabbing the object. Not guaranteed to be inside.
        //   secondaryInObject
        public void SetUserTwoHandGrabbing(
            bool value,
            InputManager.ControllerName primary = InputManager.ControllerName.None,
            InputManager.ControllerName secondary = InputManager.ControllerName.None,
            bool secondaryInObject = false)
        {
            if (value != m_UserTwoHandGrabbing)
            {
                if (value)
                {
                    Vector3 vPrimary = InputManager.Controllers[(int)primary].Transform.position;
                    Vector3 vSecondary = InputManager.Controllers[(int)secondary].Transform.position;
                    OnUserBeginTwoHandGrab(vPrimary, vSecondary, secondaryInObject);
                }
                else
                {
                    OnUserEndTwoHandGrab();
                }
            }

            if (value)
            {
                m_InteractingController = primary;
            }
        }

        virtual public int GetTiltMeterCost() { return 0; }

        // Returns true if the widget is in a state that should trigger collisions.
        // May be overridden in subclasses if there are different requirements for
        // collisions other than movement.
        virtual public bool IsCollisionEnabled()
        {
            return IsMoving();
        }

        /// Returns true if either angular or linear velocity is > 0
        public bool IsMoving()
        {
            return m_Velocity_LS.sqrMagnitude > 0.0f || m_AngularVelocity_LS.sqrMagnitude > 0.0f;
        }

        /// Returns true if we think the user intends to throw this thing away
        bool IsHideToss(Vector3 vLinVel, Vector3 vAngVel, Vector3 vPivot)
        {
            if (m_Pinned || !m_AllowHideWithToss)
            {
                return false;
            }

            var SCS = SketchControlsScript.m_Instance;
            Vector3 vLinVelMeters = vLinVel * App.UNITS_TO_METERS;

            // Add the component due to angular motion about a pivot
            {
                Vector3 r = (CenterOfMassTransform.position - vPivot) * App.UNITS_TO_METERS;
                r = r.normalized * Mathf.Min(SCS.m_TossMaxPivotDistMeters, r.magnitude);
                Vector3 omega = vAngVel * Mathf.Deg2Rad;
                vLinVelMeters += Vector3.Cross(omega, r);
            }

            return vLinVelMeters.magnitude >= SCS.m_TossThresholdMeters;
        }

        public void SetCanvas(CanvasScript newCanvas)
        {
            // Walk up from our current transform until we find the original canvas script.
            Transform currentTransform = transform;
            CanvasScript originalCanvas = null;
            while (originalCanvas == null && currentTransform != null)
            {
                originalCanvas = currentTransform.GetComponent<CanvasScript>();
                currentTransform = currentTransform.parent;

                // TODO: NonScaleChild transforms don't actually live in the canvas hierarchy and
                // and we don't support changing their canvas. At some point, NonScaleChild will probably
                // go away (because symmetry widget will be deprecated in favor of a mirror guide widget).
                Debug.Assert(currentTransform.GetComponent<NonScaleChild>() == null);
            }

            // Set the new widget size. This needs to be done right after the transform has been reparented
            // because both those operations adjust the local scale.
            Debug.Assert(originalCanvas != null);
            float originalScale = originalCanvas.Pose.scale;
            float newScale = newCanvas.Pose.scale;
            float originalWidgetSize = GetSignedWidgetSize();
            transform.parent = newCanvas.transform;
            SetSignedWidgetSize(originalWidgetSize * originalScale / newScale);

            // Set the canvas parent.
            if (m_NonScaleChild != null)
            {
                m_NonScaleChild.ParentCanvas = newCanvas;
            }

            var addKeywords = newCanvas.BatchManager.MaterialKeywords.Except(
                originalCanvas.BatchManager.MaterialKeywords);
            var removeKeywords = originalCanvas.BatchManager.MaterialKeywords.Except(
                newCanvas.BatchManager.MaterialKeywords);

            foreach (string keyword in addKeywords)
            {
                EnableKeyword(keyword);
            }

            foreach (string keyword in removeKeywords)
            {
                DisableKeyword(keyword);
            }
        }

        /// This function enables keywords from the parent canvas of the passed transform.
        /// If the passed transform does not have a parent canvas, nothing happens.
        public void TrySetCanvasKeywordsFromObject(Transform xf)
        {
            CanvasScript canvas = null;
            while (canvas == null && xf != null)
            {
                canvas = xf.GetComponent<CanvasScript>();
                xf = xf.parent;
            }

            if (canvas != null)
            {
                var keywords = canvas.BatchManager.MaterialKeywords;
                foreach (string keyword in keywords)
                {
                    EnableKeyword(keyword);
                }
            }
        }

        // vLinVel: units/s
        // vAngVel: degrees/s
        // vPivot: world-space position about which the angular velocity is applied
        public void SetVelocities(Vector3 vLinVel, Vector3 vAngVel, Vector3 vPivot)
        {
            if (IsHideToss(vLinVel, vAngVel, vPivot))
            {
                StartHideToss(vLinVel, vAngVel, vPivot);
                return;
            }

            // Dropping widgets feels very strange if only one of the two
            // velocities is respected. But: in cases where only one of the speeds
            // breaks the threshold, should we choose to inherit, or not-inherit?
            float linSpeed = vLinVel.magnitude;
            float angSpeed = vAngVel.magnitude;
            bool bInherit = (linSpeed > m_LinVelInheritMin || angSpeed > m_AngVelInheritMin);

            // Because of our decay function, we can write v(t) in closed form
            //  v(t) = v0 * exp (k*t)
            //         where k = -1 / decaytime
            // which can be integrated to find the (finite!) maximum distance
            // as a function of v0, which can then be inverted to find the
            // maximum allowable v0 as a function of desired max distance.
            float linVelInheritMax = m_LinDistInheritMax / m_LinVelDecayTime;
            float angVelInheritMax = m_AngDistInheritMax / m_AngVelDecayTime;
            if (!bInherit)
            {
                Velocity_GS = Vector3.zero;
            }
            else
            {
                Velocity_GS = vLinVel.normalized * Mathf.Min(linSpeed, linVelInheritMax);
            }

            bool wasSpinningFreely = m_IsSpinningFreely;
            m_IsSpinningFreely = (angSpeed >= m_AngVelDampThreshold);
            if (!bInherit && !m_IsSpinningFreely)
            {
                m_AngularVelocity_LS = Vector3.zero;
            }
            else if (angSpeed > angVelInheritMax && !m_IsSpinningFreely)
            {
                AngularVelocity_GS = vAngVel * (angVelInheritMax / angSpeed);
            }
            else
            {
                AngularVelocity_GS = vAngVel;
            }

            // To convert angular to linear velocity: v = omega x r
            // - omega is angular velocity in radians-per-time
            // - r is the radial vector from the center-of-rotation to the point whose
            //   velocity we want.
            {
                Vector3 omega = AngularVelocity_GS * Mathf.Deg2Rad;
                Vector3 r = CenterOfMassTransform.position - vPivot;
                Velocity_GS += Vector3.Cross(omega, r);
            }

            // A series of checks to see if we should clear our velocities.
            if (m_CurrentState == State.Tossed)
            {
                // Tossed widgets should keep moving
            }
            else if (m_IsSpinningFreely)
            {
                // Spinning widgets should keep moving.
            }
            else
            {
                if (m_DisableDrift || m_SnapDriftCancel || m_Pinned)
                {
                    ClearVelocities();
                }
            }

            if (!wasSpinningFreely && m_IsSpinningFreely)
            {
                SketchMemoryScript.m_Instance.PerformAndRecordCommand(
                    new MoveWidgetCommand(this, LocalTransform, CustomDimension, final: true));
            }
        }

        public void ClearVelocities()
        {
            // Separated out mostly to filter out bogus calls to SetVelocities()
            // in the debugger.
            m_Velocity_LS = m_AngularVelocity_LS = Vector3.zero;
        }

        protected float GetShowRatio() { return m_ShowTimer / m_ShowDuration; }

        virtual protected void Awake()
        {
            // TODO : Why do we serialize transforms when we pull the mesh filter out
            // and never use the transform?  We should just serialize the filters.
            if (m_HighlightMeshXfs != null)
            {
                m_HighlightMeshFilters = m_HighlightMeshXfs.Select(x => x.GetComponent<MeshFilter>()).ToArray();
            }

            m_CurrentState = State.Invisible;
            Activate(false);
            m_NonScaleChild = gameObject.GetComponent<NonScaleChild>();
            m_IntroAnimValue = 0.0f;
            m_IntroAnimSpeed = 1.0f / m_ShowDuration;
            m_IntroAnimState = IntroAnimState.Off;
            m_SnappingToHome = false;
            m_BatchId = 0;

            if (m_AllowSnapping)
            {
                m_PrevValidSnapRotationIndex = -1;
                m_ValidSnapRotations_SS = new List<Quaternion>();
                float fYawInc = 90.0f;
                float fPitchInc = 90.0f;
                float fRollInc = 90.0f;
                for (float yaw = -180.0f; yaw <= 180.0f; yaw += fYawInc)
                {
                    for (float pitch = -180.0f; pitch <= 180.0f; pitch += fPitchInc)
                    {
                        for (float roll = -180.0f; roll <= 180.0f; roll += fRollInc)
                        {
                            m_ValidSnapRotations_SS.Add(Quaternion.Euler(roll, yaw, pitch));
                        }
                    }
                }
            }

            RegisterWithWidgetManager();
        }

        virtual protected void Start()
        {
            RegisterWithWidgetManager();
        }

        void RegisterWithWidgetManager()
        {
            if (!m_Registered && WidgetManager.m_Instance != null)
            {
                WidgetManager.m_Instance.RegisterGrabWidget(gameObject);
                m_Registered = true;
            }
        }

        /// Called when transitioning into State.Hiding.
        protected virtual void OnHideStart() { }

        virtual public void Show(bool bShow, bool bPlayAudio = true)
        {
            //if we're hiding from a toss, don't zero out our velocities
            if (bShow || m_CurrentState != State.Tossed)
            {
                ClearVelocities();
            }

            if (bShow)
            {
                gameObject.SetActive(true);
                //if we just switched to showing, trigger a sound effect
                if ((m_CurrentState == State.Hiding || m_CurrentState == State.Invisible) && bPlayAudio)
                {
                    AudioManager.m_Instance.ShowHideWidget(true, transform.position);
                }
                m_CurrentState = State.Showing;
                OnShow();
            }
            else
            {
                //if we just switched to hiding, trigger a sound effect
                if ((m_CurrentState == State.Showing || m_CurrentState == State.Visible) && bPlayAudio)
                {
                    // TODO: Play sound only if hidden by clicking button, not if tossing
                    // Second case is handled in StartHideToss()
                    AudioManager.m_Instance.ShowHideWidget(false, transform.position);
                }
                m_CurrentState = State.Hiding;
                OnHideStart();
            }
        }

        virtual public GrabWidget Clone()
        {
            return Clone(transform.position, transform.rotation, GetSignedWidgetSize());
        }

        public virtual GrabWidget Clone(Vector3 position, Quaternion rotation, float size)
        {
            Debug.LogWarning("You're cloning a base GrabWidget. This is probably not what you intended.");
            GrabWidget clone = Instantiate(this);
            clone.m_PreviousCanvas = m_PreviousCanvas;
            clone.transform.position = position;
            clone.transform.rotation = rotation;
            clone.SetSignedWidgetSize(size);
            clone.transform.parent = transform.parent;
            HierarchyUtils.RecursivelySetLayer(clone.transform, gameObject.layer);
            return clone;
        }

        public void HaltDrift()
        {
            ClearVelocities();
        }

        public bool IsAvailable() { return m_CurrentState == State.Showing || m_CurrentState == State.Visible; }

        void StartHideToss(Vector3 vLinVel, Vector3 vAngVel, Vector3 vPivot)
        {
            Vector3 r = CenterOfMassTransform.position - vPivot;
            Velocity_GS = vLinVel + Vector3.Cross(vAngVel * Mathf.Deg2Rad, r);
            AngularVelocity_GS = vAngVel;

            // Play sound at the beginning of toss animation
            AudioManager.m_Instance.ShowHideWidget(false, transform.position);
            m_CurrentState = State.Tossed;
            m_TossTimer = m_TossDuration;
        }

        public bool IsTossed()
        {
            return m_CurrentState == State.Tossed;
        }

        public bool IsHiding()
        {
            return m_CurrentState == State.Hiding;
        }

        public void Hide()
        {
            m_CurrentState = State.Invisible;
            ClearVelocities();
            OnHide();
        }

        // State change for use by undo stack
        public virtual void RestoreFromToss()
        {
            Show(true);
            m_ShowTimer = m_ShowDuration;
        }

        public bool VerifyVisibleState(MoveWidgetCommand comm)
        {
            if (m_CurrentState == State.Tossed || m_CurrentState == State.Hiding)
            {
                m_ShowTimer = m_ShowDuration;
                m_CurrentState = State.Visible;
                // User has indicated that this action is meant to hide the widget, but the hiding
                // animation hasn't been completed yet.
                // TODO: Separate widget animations more cleanly from undo stack.
                comm.Merge(new HideWidgetCommand(this));
                return true;
            }
            return false;
        }

        void Update()
        {
            switch (m_CurrentState)
            {
                case State.Showing:
                    m_ShowTimer += Time.deltaTime;
                    if (m_ShowTimer >= m_ShowDuration)
                    {
                        m_ShowTimer = m_ShowDuration;
                        m_CurrentState = State.Visible;
                    }
                    break;
                case State.Visible:
                    UpdatePositionAndVelocities();
                    break;
                case State.Tossed:
                    UpdatePositionAndVelocities();
                    m_TossTimer -= Time.deltaTime;
                    if (m_TossTimer <= 0.0f)
                    {
                        Show(false);
                        OnTossComplete();
                    }
                    break;
                case State.Hiding:
                    UpdatePositionAndVelocities();
                    m_ShowTimer -= Time.deltaTime;
                    if (m_ShowTimer <= 0.0f)
                    {
                        m_ShowTimer = 0.0f;
                        if (m_RecordMovements && !m_CustomShowHide)
                        {
                            SketchMemoryScript.m_Instance.PerformAndRecordCommand(new HideWidgetCommand(this));
                        }
                        else
                        {
                            Hide();
                        }
                    }
                    break;
                case State.Invisible: break;
            }

            UpdateIntroAnimState();

            OnUpdate();
        }

        private void LateUpdate()
        {
#if UNITY_ANDROID
    if (m_Highlighted != m_OldHighlighted) {
      if (m_Highlighted) {
        AddKeyword("HIGHLIGHT_ON");
      } else {
        RemoveKeyword("HIGHLIGHT_ON");
      }
    }
    m_OldHighlighted = m_Highlighted;
    m_Highlighted = false;
#endif
        }

        private void AddKeyword(string keyword)
        {
            m_Keywords.Add(keyword);
            EnableKeyword(keyword);
        }

        private void RemoveKeyword(string keyword)
        {
            m_Keywords.Remove(keyword);
            DisableKeyword(keyword);
            if (m_Keywords.Count == 0)
            {
                RestoreSharedMaterials();
            }
        }

        private void EnableKeyword(string keyword)
        {
            if (m_InitialMaterials == null)
            {
                CloneInitialMaterials(null);
            }

            foreach (var renderer in m_WidgetRenderers)
            {
                var materials = m_NewMaterials[renderer];
                foreach (var material in materials)
                {
                    material.EnableKeyword(keyword);
                }
                renderer.materials = materials;
            }
        }

        private void DisableKeyword(string keyword)
        {
            if (m_WidgetRenderers == null)
            {
                Debug.LogError("GrabWidget.DisableKeyword called, but m_WidgetRenderers is null!");
                return;
            }
            foreach (var renderer in m_WidgetRenderers)
            {
                var materials = m_NewMaterials[renderer];
                foreach (var material in materials)
                {
                    material.DisableKeyword(keyword);
                }
                renderer.materials = materials;
            }
        }

        /// It is necessary to call this function when cloning a widget as the widget will be selected
        /// and the clone will not have these values set, although they will be expected when deselection
        /// happens.
        protected virtual void CloneInitialMaterials(GrabWidget other)
        {
            m_WidgetRenderers = GetComponentsInChildren<Renderer>();
            m_InitialMaterials = m_WidgetRenderers.ToDictionary(x => x, x => x.sharedMaterials);
            m_NewMaterials = m_WidgetRenderers.ToDictionary(x => x, x => x.materials);
        }

        private void RestoreSharedMaterials()
        {
            if (m_WidgetRenderers == null)
            {
                Debug.LogError("GrabWidget.RestoreSharedMaterials called, but m_WidgetRenderers is null!");
                return;
            }
            foreach (var renderer in m_WidgetRenderers)
            {
                renderer.materials = m_InitialMaterials[renderer];
            }
        }

        public void HideNow(bool force = false)
        {
            if (force) m_CurrentState = State.Tossed;
            if (m_CurrentState == State.Tossed)
            {
                m_TossTimer = 0;
                Show(false);
                OnTossComplete();
            }
            m_ShowTimer = 0;
        }

        static protected TrTransform WithUnitScale(TrTransform xf)
        {
            return TrTransform.TRS(xf.translation, xf.rotation, 1);
        }

        // Integrate angular and linear velocity into a delta-transform, and apply to widget.
        void UpdatePositionAndVelocities()
        {
            // Nomenclature for this function:
            // - LS means "parent-local space", or "Local". Think of it as canvas space.
            // - The coordinate system of the center of massis more well-known in dynamics
            //   as the "Body Frame". So, "Body" rather than "CenterOfMassSpace".

            bool wasMoving = IsMoving();
            if (!wasMoving)
            {
                // Skip the command-recording and the assignment to LocalTransform
                return;
            }

            TrTransform xfDelta_LS;
            {
                // We store the velocities in canvas-space so they're invariant to the
                // rotation, but they are easiest to apply in body space.

                // Do this all without scale, because it's impossible to apply a canvas-space
                // velocity if the CM is scaled to zero. No matter how fast the CM moves,
                // if the widget has 0 scale, then to the canvas the CM hasn't moved. This
                // manifests as velocity_BS going to infinity when widget.size goes to zero.
                TrTransform bodyNoScale_LS = WithUnitScale(CenterOfMassPose_LS);
                TrTransform bodyFromLocal = bodyNoScale_LS.inverse;

                // Angular velocity is normal-like; it's a direction (a normal) * degrees/sec
                Vector3 angularVelocity_BS = bodyFromLocal.MultiplyNormal(m_AngularVelocity_LS);
                // Linear velocity is vector-like; it gets scaled
                Vector3 velocity_BS = bodyFromLocal.MultiplyVector(m_Velocity_LS);
                float dt = Time.deltaTime;
                TrTransform xfDelta_BS = TrTransform.TR(
                    velocity_BS * dt,
                    Quaternion.AngleAxis(
                        angularVelocity_BS.magnitude * dt,
                        angularVelocity_BS.normalized));

                xfDelta_LS = xfDelta_BS.TransformBy(bodyNoScale_LS);
                // No input scale means no output scale, but be defensive:
                // verify that TransformBy produces exact results, and deal with it if it doesn't.
                Debug.Assert(xfDelta_LS.scale == 1f);
                xfDelta_LS.scale = 1;
            }

            bool bFadingAway = (m_CurrentState == State.Tossed) || (m_CurrentState == State.Hiding);

            // Move velocities toward zero
            if (m_Velocity_LS.sqrMagnitude < m_LinVelEpsilonSqr)
            {
                m_Velocity_LS = Vector3.zero;
            }
            else if (!bFadingAway)
            {
                float fDecayAmount = Mathf.Exp(-Time.deltaTime / m_LinVelDecayTime);
                m_Velocity_LS *= fDecayAmount;
            }

            float omegaSqr = m_AngularVelocity_LS.sqrMagnitude;
            if (omegaSqr < m_AngVelEpsilonSqr)
            {
                m_AngularVelocity_LS = Vector3.zero;
            }
            else if (!m_IsSpinningFreely && !bFadingAway)
            {
                float fDecayAmount = Mathf.Exp(-Time.deltaTime / m_AngVelDecayTime);
                m_AngularVelocity_LS *= fDecayAmount;
            }

            // Apply the delta
            TrTransform newLocalTransform = xfDelta_LS * LocalTransform;

            // When the mirror drifts, we are iterating "x = delta * x"
            // This will slowly build up error if delta is slightly non-unit
            newLocalTransform.rotation = newLocalTransform.rotation.normalized();

            if (m_RecordMovements && !m_IsSpinningFreely && !bFadingAway)
            {
                SketchMemoryScript.m_Instance.PerformAndRecordCommand(
                    new MoveWidgetCommand(this, newLocalTransform, CustomDimension, final: !IsMoving()),
                    discardIfNotMerged: true);
            }
            else
            {
                LocalTransform = newLocalTransform;
            }
        }

        /// Size for "SupportsNegativeSize == true" widgets can be negative. This can happen through the
        /// flip selection command which inverts the scale.
        public void RecordAndSetSize(float value)
        {
            if (m_RecordMovements)
            {
                TrTransform resizedXf = LocalTransform;
                var sizeRange = GetWidgetSizeRange();
                if (!SupportsNegativeSize && value < 0)
                {
                    throw new System.NotSupportedException($"Negative size not allowed for {GetType()}.");
                }
                resizedXf.scale =
                    Mathf.Sign(value) * Mathf.Clamp(Mathf.Abs(value), sizeRange.x, sizeRange.y);
                SketchMemoryScript.m_Instance.PerformAndRecordCommand(
                    new MoveWidgetCommand(this, resizedXf, CustomDimension));
            }
            else
            {
                SetSignedWidgetSize(value);
            }
        }

        /// Pass a global-space transform.
        /// scale is currently ignored. Use RecordAndSetSize() instead.
        /// If you call multiple RecordAndSet* methods, this must be the final one you call.
        virtual public void RecordAndSetPosRot(TrTransform inputXf)
        {
            // Refresh snap input and enter/exit snapping state.
            if (m_AllowSnapping)
            {
                SnapEnabled = SelectionManager.m_Instance.AngleOrPositionSnapEnabled() &&
                    SketchControlsScript.m_Instance.ShouldRespondToPadInput(m_InteractingController) &&
                    !m_Pinned;

                if (!m_bWasSnapping && SnapEnabled)
                {
                    InitiateSnapping();
                }

                if (m_bWasSnapping && !SnapEnabled)
                {
                    FinishSnapping();
                    m_SnapDriftCancel = false;
                }
            }

            var xf_GS = GetDesiredTransform(inputXf);

<<<<<<< HEAD

=======
>>>>>>> 0dca2e2b
            MagnetizeToStencils(ref xf_GS);

            if (m_RecordMovements)
            {
                TrTransform newXf = TrTransform.FromTransform(
                    m_NonScaleChild == null ? transform.parent : m_NonScaleChild.parent).inverse * xf_GS;
                newXf.scale = GetSignedWidgetSize();

                SketchMemoryScript.m_Instance.PerformAndRecordCommand(
                    new MoveWidgetCommand(this, newXf, CustomDimension));
            }
            else
            {
                transform.position = xf_GS.translation;
                transform.rotation = xf_GS.rotation;

                if (m_NonScaleChild != null)
                {
                    m_NonScaleChild.OnPosRotChanged();
                }
            }

            if (m_SnapGhost != null && SnapEnabled)
            {
                m_SnapGhost.position = inputXf.translation;
                m_SnapGhost.rotation = inputXf.rotation;
            }

            m_bWasSnapping = SnapEnabled;

            OnEndUpdateWithDesiredTransform();
        }

        protected virtual bool MagnetizeToStencils(ref TrTransform xf_GS)
        {
            var pos = xf_GS.translation;
            var rot = xf_GS.rotation;

            bool usedStencil = WidgetManager.m_Instance.MagnetizeToStencils(ref pos, ref rot, GetStencilsToIgnore());
            if (usedStencil)
            {
                xf_GS.translation = pos;
                // If we're magnetizing to a stencil, we want to flip the widget
                xf_GS.rotation = rot * Quaternion.Euler(0, 180, 0);
            }
            return usedStencil;
        }

        protected virtual IEnumerable<StencilWidget> GetStencilsToIgnore()
        {
            return new List<StencilWidget>();
        }

        virtual public TrTransform GetGrabbedTrTransform()
        {
            if (SnapEnabled && m_SnapGhost != null)
            {
                return TrTransform.FromTransform(m_SnapGhost.transform);
            }
            return TrTransform.FromTransform(transform);
        }

        virtual protected void InitiateSnapping()
        {
            if (m_SnapGhost)
            {
                m_SnapGhost.localPosition = Vector3.zero;
                m_SnapGhost.localRotation = Quaternion.identity;
                m_SnapGhost.gameObject.SetActive(true);
                m_PrevValidSnapRotationIndex = -1;
                if (CanSnapToHome())
                {
                    WidgetManager.m_Instance.EnableHome(true);
                }
            }
            m_PrevSnapRotation = Quaternion.identity;
        }

        virtual protected void FinishSnapping()
        {
            if (m_SnapGhost)
            {
                m_SnapGhost.gameObject.SetActive(false);
                WidgetManager.m_Instance.EnableHome(false);
            }
        }

        // Takes the current widget xf in global space and returns the snapped xf in global space.
        // The scale of the returned TrTransform should be ignored.
        virtual protected TrTransform GetSnappedTransform(TrTransform xf_GS)
        {
            TrTransform outXf_GS = xf_GS;

            if (SelectionManager.m_Instance.CurrentSnapAngleIndex != 0)
            {
                var rot_CS = xf_GS.rotation * App.Scene.Pose.rotation.TrueInverse();
                Quaternion nearestSnapRotation_CS = SelectionManager.m_Instance.QuantizeAngle(rot_CS);

                float snapAngle = SelectionManager.m_Instance.SnappingAngle;
                float stickiness = m_ValidSnapRotationStickyAngle / 90f;
                float stickyAngle = snapAngle * stickiness;

                if (nearestSnapRotation_CS != m_PrevSnapRotation)
                {
                    float a = Quaternion.Angle(xf_GS.rotation, App.Scene.Pose.rotation * m_PrevSnapRotation);
                    if (a > stickyAngle)
                    {
                        m_PrevSnapRotation = nearestSnapRotation_CS;
                    }
                }

                outXf_GS.rotation = App.Scene.Pose.rotation * m_PrevSnapRotation;

                Quaternion qDelta = outXf_GS.rotation * Quaternion.Inverse(xf_GS.rotation);
                Vector3 grabSpot = InputManager.m_Instance.GetControllerPosition(m_InteractingController);
                Vector3 grabToCenter = xf_GS.translation - grabSpot;
                outXf_GS.translation = grabSpot + qDelta * grabToCenter;
            }

            if (SelectionManager.m_Instance.CurrentSnapGridIndex != 0)
            {
                outXf_GS.translation = SelectionManager.m_Instance.SnapToGrid_GS(outXf_GS.translation);
            }

            return outXf_GS;
        }

        private Quaternion QuantizeAngle(Quaternion rotation)
        {
            var snapAngle = SelectionManager.m_Instance.SnappingAngle;
            float round(float val) { return Mathf.Round(val / snapAngle) * snapAngle; }

            Vector3 euler = rotation.eulerAngles;
            euler = new Vector3(round(euler.x), round(euler.y), round(euler.z));
            return Quaternion.Euler(euler);
        }

        public static Vector3 SnapToGrid(Vector3 position)
        {
            float gridSize = SelectionManager.m_Instance.SnappingGridSize;
            Vector3 localCanvasPos = App.ActiveCanvas.transform.worldToLocalMatrix.MultiplyPoint3x4(position);
            float round(float val) { return Mathf.Round(val / gridSize) * gridSize; }
            Vector3 roundedCanvasPos = new Vector3(
                round(localCanvasPos.x),
                round(localCanvasPos.y),
                round(localCanvasPos.z)
            );
            return App.ActiveCanvas.transform.localToWorldMatrix.MultiplyPoint3x4(roundedCanvasPos);
        }


        protected int GetBestSnapRotationIndex(Quaternion rot)
        {
            float fNearestDot = 0.0f;
            int iNearestIndex = -1;
            for (int i = 0; i < m_ValidSnapRotations_SS.Count; ++i)
            {
                float dot = Mathf.Abs(Quaternion.Dot(rot,
                    App.Scene.Pose.rotation * m_ValidSnapRotations_SS[i]));
                if (dot > fNearestDot)
                {
                    fNearestDot = dot;
                    iNearestIndex = i;
                }
            }
            return iNearestIndex;
        }

        protected void InitSnapGhost(Transform media, Transform parent)
        {
            m_SnapGhost = Instantiate(media);
            m_SnapGhost.gameObject.name = "SnapGhost";
            m_SnapGhost.position = parent.position;
            m_SnapGhost.rotation = parent.rotation;
            m_SnapGhost.parent = parent;
            m_SnapGhost.localScale = Vector3.one;
            HierarchyUtils.RecursivelySetLayer(m_SnapGhost, LayerMask.NameToLayer("Panels"));
            HierarchyUtils.RecursivelyDisableShadows(m_SnapGhost);
            HierarchyUtils.RecursivelySetMaterial(m_SnapGhost, m_SnapGhostMaterial);
            m_SnapGhost.gameObject.SetActive(false);
        }

        // Returns the offset in global space from the current location given the snapped orientation.
        protected virtual Vector3 GetHomeSnapLocation(Quaternion snapOrient)
        {
            // Figure out what our bottom is, with that hypothetical orientation.
            Vector3 vForward = snapOrient * Vector3.forward;
            Vector3 vUp = snapOrient * Vector3.up;
            Vector3 vRight = snapOrient * Vector3.right;
            Vector3 vSize = HomeSnapOffset;

            // Look for the longest of the Y components of our transformed cardinal directions.
            // The longest signifies the most "downward" (or upward).
            Vector3 vOffset = Vector3.zero;
            float fAbsFY = Mathf.Abs(vForward.y);
            float fAbsUY = Mathf.Abs(vUp.y);
            float fAbsRY = Mathf.Abs(vRight.y);
            if (fAbsFY > fAbsUY && fAbsFY > fAbsRY)
            {
                vOffset = vForward;
                vOffset.y *= vSize.z * Mathf.Sign(vForward.y);
            }
            else if (fAbsUY > fAbsRY)
            {
                vOffset = vUp;
                vOffset.y *= vSize.y * Mathf.Sign(vUp.y);
            }
            else
            {
                vOffset = vRight;
                vOffset.y *= vSize.x * Mathf.Sign(vRight.y);
            }
            return vOffset;
        }

        // Extension point for UpdateWithDesiredTransform
        // Takes the xf from controller input in global space and applies snapping logic.
        // Returns the desired xf in global space.
        virtual protected TrTransform GetDesiredTransform(TrTransform xf_GS)
        {
            TrTransform outXf_GS = xf_GS;

            if (AllowSnapping())
            {
                outXf_GS = GetSnappedTransform(xf_GS);

                // If we're near snap home, put us there.
                if (CanSnapToHome())
                {
                    bool bGhostWasVisible = (m_SnapGhost != null) ?
                        m_SnapGhost.gameObject.activeSelf : false;

                    // Hypothetically, if we were to snap, what should our orientation be?
                    Quaternion qSnapOrient = transform.rotation;
                    int iNearestIndex = GetBestSnapRotationIndex(qSnapOrient);
                    if (iNearestIndex != -1)
                    {
                        qSnapOrient = App.Scene.Pose.rotation * m_ValidSnapRotations_SS[iNearestIndex];
                    }

                    Vector3 vOffset = GetHomeSnapLocation(qSnapOrient);

                    // Update hint line for home.
                    WidgetManager.m_Instance.UpdateHomeHintLine(xf_GS.translation - vOffset);

                    if (WidgetManager.m_Instance.IsOriginHomeWithinSnapRange(
                        xf_GS.translation - vOffset))
                    {
                        // We're near home, so lock our position and rotation.
                        Transform xf = GetOriginHomeXf();
                        outXf_GS.rotation = qSnapOrient;
                        outXf_GS.translation = xf.position + vOffset;

                        m_SnappingToHome = true;
                    }
                    else
                    {
                        // If we're not near home, keep the ghost locked and appropriately active.
                        if (m_SnapGhost != null)
                        {
                            m_SnapGhost.gameObject.SetActive(bGhostWasVisible);
                        }
                        m_SnappingToHome = false;
                    }
                }
            }
            return outXf_GS;
        }

        protected virtual bool AllowSnapping()
        {
            return m_AllowSnapping && SnapEnabled;
        }

        // Extension point for RecordAndSet*.
        // Called after it has finished doing all its work.
        virtual protected void OnEndUpdateWithDesiredTransform() { }

        public void PinFromSave()
        {
            if (App.Config.m_AllowWidgetPinning)
            {
                Pin(bPin: true, fromSave: true);
            }
        }

        public void SetPinned(bool bPin, bool fromSave = false)
        {
            m_Pinned = bPin;

            // Destroy any lingering pin we have around and get a new one.
            WidgetManager.m_Instance.DestroyWidgetPin(m_Pin);
            m_Pin = WidgetManager.m_Instance.GetWidgetPin();
            m_Pin.SuppressAudio = fromSave;
            InitPin();

            // Animate pin according to command.
            m_Pin.gameObject.SetActive(true);
            if (bPin)
            {
                if (SketchControlsScript.m_Instance.IsUserGrabbingWidget(this))
                {
                    m_Pin.PinWidget();
                }
                else
                {
                    m_Pin.WobblePin(m_InteractingController);
                }
            }
            else
            {
                m_Pin.UnpinWidget();
            }

            // This is a temp pin, so flag it to free itself.
            m_Pin.SuppressAudio = false;
            m_Pin.DestroyOnStateComplete();
        }

        public void Pin(bool bPin, bool fromSave = false)
        {
            if (m_RecordMovements && !fromSave)
            {
                SketchMemoryScript.m_Instance.PerformAndRecordCommand(new PinWidgetCommand(this, bPin));
            }
            else
            {
                SetPinned(bPin, fromSave);
            }

            // When coming from save, don't show our pin visuals.
            if (fromSave && m_Pin)
            {
                m_Pin.gameObject.SetActive(false);
            }

            if (bPin && m_SnapGhost)
            {
                m_SnapGhost.gameObject.SetActive(false);
            }
            // Home doesn't need to be enabled when switching pin states.
            WidgetManager.m_Instance.EnableHome(false);
        }

        public void VisualizePinState()
        {
            if (AllowPinning && m_Pinned && !WidgetManager.m_Instance.WidgetsDormant)
            {
                if (m_Pin == null)
                {
                    m_Pin = WidgetManager.m_Instance.GetWidgetPin();
                    InitPin();
                    m_Pin.gameObject.SetActive(true);
                    m_Pin.DestroyOnStateComplete();
                }
                m_Pin.ShowWidgetAsPinned();
            }
        }

        // This is a virtual function so derived classes can define the pin parent.
        virtual protected void InitPin()
        {
            m_Pin.Init(transform, this);
        }

        virtual public void Activate(bool bActive)
        {
            if (m_TintableMeshes != null)
            {
                Color rMatColor = bActive && !WidgetManager.m_Instance.WidgetsDormant ?
                    m_ActiveTint : m_InactiveGrey;
                for (int i = 0; i < m_TintableMeshes.Length; ++i)
                {
                    m_TintableMeshes[i].material.color = rMatColor;
                }
            }
            if (bActive)
            {
                // Render the highlight mask into the stencil buffer
                RegisterHighlight();

                // Set appropriate post process values for the highlight post effecct
                if (m_UserInteracting)
                {
                    Shader.SetGlobalFloat("_GrabHighlightIntensity", 1.0f);
                }
                else
                {
                    Shader.SetGlobalFloat("_GrabHighlightIntensity", 0.5f);
                }

                // When someone tries to manipulate a pinned object,
                // show additive fill along with pin, tooltip, and a haptic pulse.
                if (m_UserInteracting && Pinned)
                {
                    Shader.SetGlobalFloat("_NoGrabHighlightIntensity", 1.0f);
                }
                else
                {
                    Shader.SetGlobalFloat("_NoGrabHighlightIntensity", 0.0f);
                }
            }
        }

        virtual public void RegisterHighlight()
        {
#if !UNITY_ANDROID
            if (m_HighlightMeshFilters != null)
            {
                for (int i = 0; i < m_HighlightMeshFilters.Length; i++)
                {
                    App.Instance.SelectionEffect.RegisterMesh(m_HighlightMeshFilters[i]);
                }
            }
#else
    m_Highlighted = true;
#endif
        }

        virtual protected void UnregisterHighlight()
        {
#if !UNITY_ANDROID
            if (m_HighlightMeshFilters != null)
            {
                for (int i = 0; i < m_HighlightMeshFilters.Length; i++)
                {
                    App.Instance.SelectionEffect.UnregisterMesh(m_HighlightMeshFilters[i]);
                }
            }
#else
    m_Highlighted = false;
#endif
        }

        virtual public bool HasHoverInteractions() { return false; }

        virtual public void AssignHoverControllerMaterials(InputManager.ControllerName controller) { }

        virtual public void AssignControllerMaterials(InputManager.ControllerName controller)
        {
            if (m_InteractingController == InputManager.ControllerName.None)
            {
                return;
            }

            // If the widget is pinned, don't pretend like we can snap it to things.
            bool show = m_AllowSnapping && !Pinned;
            // TODO:Mike 'SnapEnabled' is controlled by the new snap panel, rather than button input.
            // This breaks using this button to quickly toggle on a grabbed object.
            // Disabling icon for now to avoid confusion.
            // InputManager.GetControllerGeometry(m_InteractingController)
            //     .TogglePadSnapHint(SnapEnabled, show);
        }

        // Returns distance from center of collider if point is inside, 0..1
        // any number greater than one indicates that it is not within the bounds
        protected bool PointInCollider(Vector3 point)
        {
            Vector3 vInvTransformedPos = transform.InverseTransformPoint(point);
            Vector3 vSize = m_BoxCollider.size * 0.5f;
            vSize.x *= m_BoxCollider.transform.localScale.x;
            vSize.y *= m_BoxCollider.transform.localScale.y;
            vSize.z *= m_BoxCollider.transform.localScale.z;
            return Mathf.Abs(vInvTransformedPos.x) < vSize.x &&
                Mathf.Abs(vInvTransformedPos.y) < vSize.y &&
                Mathf.Abs(vInvTransformedPos.z) < vSize.z;
        }

        // Returns "score" that rates grab distance from 0 to 1, 0 being worst, 1 best, and -1 out of
        // range. A typical use of this is to return a negative value when the grab point is outside of
        // the object and a value ranging from 0 down to 1 as the grab point approaches the center of the
        // object.
        virtual public float GetActivationScore(
            Vector3 vControllerPos, InputManager.ControllerName name)
        {
            if (m_BoxCollider)
            {
                Vector3 vInvTransformedPos = transform.InverseTransformPoint(vControllerPos);
                Vector3 vSize = m_BoxCollider.size * 0.5f;
                vSize.x *= m_BoxCollider.transform.localScale.x;
                vSize.y *= m_BoxCollider.transform.localScale.y;
                vSize.z *= m_BoxCollider.transform.localScale.z;
                float xDiff = vSize.x - Mathf.Abs(vInvTransformedPos.x);
                float yDiff = vSize.y - Mathf.Abs(vInvTransformedPos.y);
                float zDiff = vSize.z - Mathf.Abs(vInvTransformedPos.z);
                if (xDiff > 0.0f && yDiff > 0.0f && zDiff > 0.0f)
                {
                    return ((xDiff / vSize.x) * 0.333f) +
                        ((yDiff / vSize.y) * 0.333f) +
                        ((zDiff / vSize.z) * 0.333f);
                }
                return -1.0f;
            }

            float fDist = Vector3.Distance(vControllerPos, transform.position);
            if (fDist > m_GrabDistance)
            {
                return -1.0f;
            }
            return 1.0f - (fDist / m_GrabDistance);
        }

        protected virtual Vector3 HomeSnapOffset
        {
            get
            {
                if (m_BoxCollider == null) { return Vector3.zero; }
                Vector3 vSize = m_BoxCollider.size * 0.5f * App.Scene.Pose.scale;
                vSize.Scale(m_BoxCollider.transform.localScale);
                return vSize;
            }
        }

        virtual protected Transform GetOriginHomeXf()
        {
            return WidgetManager.m_Instance.GetHomeXf();
        }

        virtual protected void OnShow() { }

        virtual protected void OnHide()
        {
            if (m_DestroyOnHide)
            {
                WidgetManager.m_Instance.UnregisterGrabWidget(gameObject);
                Destroy(gameObject);
            }
            else
            {
                UnregisterHighlight();
                gameObject.SetActive(false);
            }
        }

        virtual protected void OnTossComplete() { }

        public void InitIntroAnim(TrTransform xfSpawn, TrTransform xfTarget, bool bFaceUser, Quaternion? endForward = null,
                                  bool forceTransform = false, float snapGridSize = 0, float snapAngle = 0)
        {
            var xf = xfTarget;
            Vector3 vSpawnForwardNoY = xfSpawn.forward;
            vSpawnForwardNoY.y = 0.0f;
            Quaternion qSpawnOrient = Quaternion.LookRotation(vSpawnForwardNoY);
            Vector3 placementOffset = m_SpawnPlacementOffset;

            // Default is to spawn off to the right.  See if we should flip that.
            Ray headRay = ViewpointScript.Gaze;
            Vector3 gazeNoY = headRay.direction;
            gazeNoY.y = 0.0f;
            gazeNoY.Normalize();

            Vector3 headToSpawn = xfSpawn.translation - headRay.origin;
            headToSpawn.y = 0.0f;
            headToSpawn.Normalize();
            if (Vector3.Cross(headToSpawn, gazeNoY).y < 0.0f)
            {
                placementOffset.x *= -1.0f;
            }
            Vector3 vRotatedOffset = qSpawnOrient * placementOffset;
            xf.translation += vRotatedOffset;

            // Face us toward user.
            if (bFaceUser)
            {
                Vector3 vToUser = headRay.origin - xf.translation;
                xf.rotation = Quaternion.LookRotation(vToUser.normalized);
            }
            else
            {
                Vector3 vToPanel = xf.translation - headRay.origin;
                xf.rotation = Quaternion.LookRotation(vToPanel.normalized);
            }

            if (endForward != null)
            {
                xf.rotation *= Quaternion.RotateTowards(Quaternion.identity, endForward.Value, 180);
            }

            if (forceTransform)
            {
                // Ignore most of the above and just use the actual transform as passed in
                xf = xfTarget;
            }

            m_xfIntroAnimSpawn_LS = ParentTransform.inverse * xfSpawn;
            m_xfIntroAnimTarget_LS = ParentTransform.inverse * xf;

            var sm = SelectionManager.m_Instance;

            if (snapGridSize != 0)
            {
                m_xfIntroAnimTarget_LS.translation = sm.SnapToGrid_CS(m_xfIntroAnimTarget_LS.translation);
            }

            if (snapAngle != 0)
            {
                m_xfIntroAnimTarget_LS.rotation = sm.QuantizeAngle(m_xfIntroAnimTarget_LS.rotation);
            }
        }

        virtual protected void UpdateIntroAnimState()
        {
            switch (m_IntroAnimState)
            {
                case IntroAnimState.In:
                    m_IntroAnimValue += Time.deltaTime * m_IntroAnimSpeed;
                    if (m_IntroAnimValue >= 1.0f)
                    {
                        m_IntroAnimValue = 1.0f;
                        m_IntroAnimState = IntroAnimState.On;
                    }
                    UpdateIntroAnim();
                    break;
            }
        }

        // Uses m_IntroAnimValue to lerp this widget's entrance into the scene.
        protected virtual void UpdateIntroAnim()
        {
            // The intro anim animates the center of mass.
            var desiredCm_LS = CenterOfMassPose_LS;
            desiredCm_LS.translation = Vector3.Lerp(
                m_xfIntroAnimSpawn_LS.translation,
                m_xfIntroAnimTarget_LS.translation,
                m_IntroAnimValue);
            desiredCm_LS.rotation = Quaternion.Slerp(
                m_xfIntroAnimSpawn_LS.rotation,
                m_xfIntroAnimTarget_LS.rotation,
                m_IntroAnimValue);

            // The added spin should also be about the center of mass

            // At t=0, softT = 1, softT' = -1
            // At t=1, softT = 0, softT' =  0 (exactly)
            float softT = (1 - Mathf.Cos(Mathf.PI / 2 * (1 - m_IntroAnimValue)));
            desiredCm_LS.rotation = desiredCm_LS.rotation
                * Quaternion.AngleAxis(softT * m_IntroAnimSpinAmount,
                    Vector3.forward);

            // Find the corresponding widget pose, given a center-of-mass pose
            //   this * CenterOfMass_OS = CenterOfMass        // invariant (and by definition of _OS)
            //   this = CenterOfMass * CenterOfMass_OS.inverse
            var desiredWidget_LS = desiredCm_LS * CenterOfMassPose_OS.inverse;

            // The above manipulations don't touch scale, so this is safe.
            // This is also _necessary_ because widgets (inadvisedly) use Set/GetWidgetSize()
            // instead of scale. Thus, make sure the intro anim doesn't disturb it.
            desiredWidget_LS.scale = LocalTransform.scale;
            LocalTransform = desiredWidget_LS;
        }

        /// GameObject.Destroy imposes a frame of latency before OnDestroy() is sent, so this
        /// is a chance for subclasses to do any immediate cleanup.
        /// The implementation must be tolerant of being called multiple times.
        virtual public void OnPreDestroy() { }

        virtual protected void OnDestroy()
        {
            OnPreDestroy();
            WidgetManager.m_Instance.DestroyWidgetPin(m_Pin);
        }

        virtual protected void OnUpdate() { }

        virtual protected void OnUserBeginInteracting()
        {
            // Assign a pin if we can be pinned.
            if (m_AllowPinning)
            {
                WidgetManager.m_Instance.DestroyWidgetPin(m_Pin);
                m_Pin = WidgetManager.m_Instance.GetWidgetPin();
                InitPin();

                // Start disabled.
                m_Pin.gameObject.SetActive(false);

                // If we are pinned, jiggle the pin.
                if (m_Pinned)
                {
                    m_Pin.gameObject.SetActive(true);
                    m_Pin.WobblePin(m_InteractingController);
                }
            }

            if (m_AllowSnapping)
            {
                WidgetManager.m_Instance.SetHomeOwner(transform);
            }

            if (m_RecordMovements)
            {
                if (m_IsSpinningFreely)
                {
                    SketchMemoryScript.m_Instance.PerformAndRecordCommand(
                        new MoveWidgetCommand(this, LocalTransform, CustomDimension));
                }
            }
        }

        virtual protected void OnUserEndInteracting()
        {
            // If snap is enabled when we let go, make sure we don't drift.
            m_SnapDriftCancel = SnapEnabled || m_SnappingToHome;
            if (SnapEnabled)
            {
                FinishSnapping();
            }
            ForceSnapDisabled();

            // Grab widgets need a final MoveWidgetCommand to solidify their place in the command stack.
            // However, we don't want to record a command as final if it's still moving.  We'll leave
            // that work up to UpdatePositionAndVelocities.
            if (m_RecordMovements &&
                (!IsMoving() || m_DisableDrift || m_SnapDriftCancel) &&
                m_CurrentState != State.Tossed)
            {
                SketchMemoryScript.m_Instance.PerformAndRecordCommand(
                    new MoveWidgetCommand(this, LocalTransform, CustomDimension, final: true));
            }

            // Give up usage of any pin we're using.
            if (m_Pin != null && m_Pin.IsAnimating())
            {
                m_Pin.DestroyOnStateComplete();
            }
            else
            {
                WidgetManager.m_Instance.DestroyWidgetPin(m_Pin);
                m_Pin = null;
            }

            if (m_SnapGhost)
            {
                m_SnapGhost.gameObject.SetActive(false);
            }

            if (m_AllowSnapping)
            {
                WidgetManager.m_Instance.ClearHomeOwner();
            }

            // Because the user may be messing with the touchpad while holding a widget, eat input on the
            // pad when we're done here.  This prevents accidental tool resizing post-grab.
            SketchControlsScript.m_Instance.EatToolScaleInput();

            // Give up two handed grabbing.
            SetUserTwoHandGrabbing(false);
        }

        // Allows subclasses to do something when a two handed grab is initiated.
        virtual protected void OnUserBeginTwoHandGrab(
            Vector3 primaryHand, Vector3 secondaryHand, bool secondaryHandInObject)
        {
        }

        // Allows subclasses to do something when a two handed grab is ended.
        virtual protected void OnUserEndTwoHandGrab() { }

        /// Returns the allowable range of the absolute value of the size. In other words, if the range is
        /// (1, 3), then allowable values for size are (-3, -1) and (1, 3).
        virtual public Vector2 GetWidgetSizeRange() { return new Vector2(1e-4f, 1e4f); }

        /// Size of the widget, which may be negative if SupportsNegativeSize is true.
        virtual public float GetSignedWidgetSize() { return 1.0f; }

        /// This sets the overall size of a widget. For non-uniformly scalable widgets, this will be the
        /// scale along the maximum aspect ratio. It is an error to try to set a negative scale if
        /// SupportsNegativeSize is not true.
        public void SetSignedWidgetSize(float fScale)
        {
            if (!SupportsNegativeSize && fScale < 0)
            {
                throw new NotSupportedException($"Negative size not allowed for {GetType()}.");
            }
            SetWidgetSizeInternal(fScale);
        }

        /// This sets the overall size of a widget. For non-uniformly scalable widgets, this will be the
        /// scale along the maximum aspect ratio. The scale may be negative if and only if
        /// SupportsNegativeSize is true.
        virtual protected void SetWidgetSizeInternal(float fScale) { }

        // Widgets that should use GPU intersection for activation should override this.
        virtual public bool HasGPUIntersectionObject() { return false; }

        // Widgets that should use GPU intersection for activation should override these and
        // update the GPU object with the layer used for detection.
        virtual public void SetGPUIntersectionObjectLayer(int layer) { }
        virtual public void RestoreGPUIntersectionObjectLayer() { }

        // Widgets that can be manipulated when we're in the selection tool deselection mode
        // should override this.
        virtual public bool CanGrabDuringDeselection() { return false; }

        /// Makes the object bigger by the specified amount along the specified axis.
        /// Other extents may be affected. For example:
        ///
        /// - Increasing capsule diameter must affect Extents.x and Extents.z, since
        ///   the capsule cross section is always a circle.
        /// - Increasing capsule diameter currently affects Extents.y, since the
        ///   radius of the end-spheres is also increased (and the height of the
        ///   cylindrical portion is not decreased to compensate)
        public virtual void RecordAndApplyScaleToAxis(float deltaScale, Axis axis) { }

        // Override for widgets that can't be snapped to home.
        public virtual bool CanSnapToHome() { return true; }

        // Override for widgets that need to configure custom layers after selection.
        public virtual void RestoreGameObjectLayer(int layer)
        {
            HierarchyUtils.RecursivelySetLayer(transform, layer);
        }

        virtual public bool DistanceToCollider(Ray ray, out float fDistance)
        {
            fDistance = 0.0f;
            return false;
        }

        public void AllowHideWithToss(bool bAllowHide)
        {
            m_AllowHideWithToss = bAllowHide;

            // Toggle the "toss to dismiss" message.
            // TODO: Add the dismiss message as a serialize field so that it's not hard-coded.
            if (m_TintableMeshes != null && m_TintableMeshes.Length > 1)
            {
                m_TintableMeshes[1].gameObject.SetActive(m_AllowHideWithToss);
            }
        }
    }
} // namespace TiltBrush<|MERGE_RESOLUTION|>--- conflicted
+++ resolved
@@ -1171,10 +1171,6 @@
 
             var xf_GS = GetDesiredTransform(inputXf);
 
-<<<<<<< HEAD
-
-=======
->>>>>>> 0dca2e2b
             MagnetizeToStencils(ref xf_GS);
 
             if (m_RecordMovements)
