﻿// Copyright 2020 The Tilt Brush Authors
//
// Licensed under the Apache License, Version 2.0 (the "License");
// you may not use this file except in compliance with the License.
// You may obtain a copy of the License at
//
//      http://www.apache.org/licenses/LICENSE-2.0
//
// Unless required by applicable law or agreed to in writing, software
// distributed under the License is distributed on an "AS IS" BASIS,
// WITHOUT WARRANTIES OR CONDITIONS OF ANY KIND, either express or implied.
// See the License for the specific language governing permissions and
// limitations under the License.

using System;
using System.Collections.Generic;
using System.Linq;
using TMPro;
using UnityEngine;
using UnityEngine.Rendering;

namespace TiltBrush
{

    [System.Serializable]
    public class GuideBeam
    {
        public Transform m_Beam;
        public SymmetryWidget.BeamDirection m_Direction;
        [NonSerialized] public Renderer m_BeamRenderer;
        [NonSerialized] public Vector3 m_Offset;
        [NonSerialized] public Vector3 m_BaseScale;
    }

    public class SymmetryWidget : GrabWidget
    {
        [SerializeField] private Renderer m_LeftRightMesh;
        [SerializeField] private Renderer m_FrontBackMesh;
        [SerializeField] private TextMeshPro m_TitleText;
        [SerializeField] private GameObject m_HintText;
        [SerializeField] private GrabWidgetHome m_Home;

        [SerializeField] private Mesh m_CustomSymmetryMesh;
        [SerializeField] private Material m_CustomSymmetryMaterial;

        public enum BeamDirection
        {
            Up,
            Down,
            Left,
            Right,
            Front,
            Back
        }
        [SerializeField] private GuideBeam[] m_GuideBeams;
        [SerializeField] private float m_GuideBeamLength;
        private float m_GuideBeamShowRatio;

        [SerializeField] private Color m_SnapColor;
        [SerializeField] private float m_SnapOrientationSpeed = 0.2f;

        [SerializeField] private float m_SnapAngleXZPlane = 45.0f;
        [SerializeField] private float m_SnapXZPlaneStickyAmount;
        private float m_SnapQuantizeAmount = 15.0f;
        private float m_SnapStickyAngle = 1.0f;

        [SerializeField] private float m_JumpToUserControllerOffsetDistance;
        [SerializeField] private float m_JumpToUserControllerYOffset;
        private static readonly int OutlineWidth = Shader.PropertyToID("_OutlineWidth");
        [SerializeField] private Transform m_SymmetryDomainPrefab;
        [SerializeField] private Transform m_SymmetryDomainParent;


        public Plane ReflectionPlane
        {
            get
            {
                return new Plane(transform.right, transform.position);
            }
        }

        public void Spin(float xSpeed, float ySpeed, float zSpeed)
        {
            AngularVelocity_GS = App.Scene.Pose.rotation * new Vector3(xSpeed, ySpeed, zSpeed);
            m_IsSpinningFreely = true;
        }

        public override Vector3 CustomDimension
        {
            get { return m_AngularVelocity_LS; }
            set
            {
                m_AngularVelocity_LS = value;
                m_IsSpinningFreely = value.magnitude > m_AngVelDampThreshold;
            }
        }

        override protected void Awake()
        {
            base.Awake();

            m_AngVelDampThreshold = 50f;

            //initialize beams
            for (int i = 0; i < m_GuideBeams.Length; ++i)
            {
                m_GuideBeams[i].m_Offset = m_GuideBeams[i].m_Beam.position - transform.position;
                m_GuideBeams[i].m_BaseScale = m_GuideBeams[i].m_Beam.localScale;
                m_GuideBeams[i].m_BeamRenderer = m_GuideBeams[i].m_Beam.GetComponent<Renderer>();
                m_GuideBeams[i].m_BeamRenderer.enabled = false;
            }

            m_GuideBeamShowRatio = 0.0f;

            m_Home.Init();
            m_Home.SetOwner(transform);
            m_Home.SetFixedPosition(App.Scene.AsScene[transform].translation);

            m_CustomShowHide = true;
        }

        public void SetMode(PointerManager.SymmetryMode rMode)
        {
            switch (rMode)
            {
                case PointerManager.SymmetryMode.SinglePlane:
                    m_LeftRightMesh.enabled = false;
                    for (int i = 0; i < m_GuideBeams.Length; ++i)
                    {
                        m_GuideBeams[i].m_BeamRenderer.enabled = ((m_GuideBeams[i].m_Direction != BeamDirection.Left) &&
                            (m_GuideBeams[i].m_Direction != BeamDirection.Right));
                    }
                    break;
                case PointerManager.SymmetryMode.TwoHanded:
<<<<<<< HEAD
                case PointerManager.SymmetryMode.FourAroundY:
                case PointerManager.SymmetryMode.ScriptedSymmetryMode:
                    m_LeftRightMesh.enabled = false;
                    for (int i = 0; i < m_GuideBeams.Length; ++i)
                    {
                        m_GuideBeams[i].m_BeamRenderer.enabled = false;
=======
                case PointerManager.SymmetryMode.MultiMirror:
                    m_LeftRightMesh.enabled = false;
                    m_FrontBackMesh.enabled = true;
                    for (int i = 0; i < m_GuideBeams.Length; ++i)
                    {
                        m_GuideBeams[i].m_BeamRenderer.enabled = false;
                    }
                    if (PointerManager.m_Instance.m_CustomSymmetryType == PointerManager.CustomSymmetryType.Point)
                    {
>>>>>>> 3b03f6fe
                    }
                    break;
            }
        }

        protected override TrTransform GetDesiredTransform(TrTransform xf_GS)
        {
            if (SnapEnabled)
            {
                return GetSnappedTransform(xf_GS);
            }
            return xf_GS;
        }

        override protected void OnUpdate()
        {
            bool moved = m_UserInteracting;

            // Drive the top of the mirror towards room-space up, to keep the text readable
            // It's a bit obnoxious to do this when the user's grabbing it. Maybe we should
            // also not do this when the canvas is being manipulated?
            if (!m_UserInteracting && !m_IsSpinningFreely && !m_SnapDriftCancel
                && PointerManager.m_Instance.CurrentSymmetryMode != PointerManager.SymmetryMode.MultiMirror)
            {
                // Doing the rotation in object space makes it easier to prove that the
                // plane normal will never be affected.
                // NOTE: This assumes mirror-up is object-space-up
                // and mirror-normal is object-space-right (see ReflectionPlane.get)
                Vector3 up_OS = Vector3.up;
                Vector3 normal_OS = Vector3.right;

                Vector3 desiredUp_OS = transform.InverseTransformDirection(Vector3.up);
                float stability;
                float angle = MathUtils.GetAngleBetween(up_OS, desiredUp_OS, normal_OS, out stability);
                if (stability > .1f && Mathf.Abs(angle) > .05f)
                {
                    float delta = angle * m_SnapOrientationSpeed;
                    Quaternion qDelta_OS = Quaternion.AngleAxis(delta, normal_OS);
                    if (m_NonScaleChild != null)
                    {
                        var t = m_NonScaleChild;
                        t.localRotation = t.localRotation * qDelta_OS;
                    }
                    else
                    {
                        var t = transform;
                        t.localRotation = t.localRotation * qDelta_OS;
                    }
                }
            }

            // Rotation about ReflectionPlane.normal is purely visual and does
            // not affect the widget functionality. So when spinning, rotate about
            // normal until the widget is in a "natural" orientation. Natural is
            // defined as: one of the arms of the widget is aligned as closely as
            // possible to the axis of rotation.
            //
            // The spinning plane divides space into 2 (really 3) regions:
            // - Points that are always in front of or in back of the plane
            //   (two cones joined at the tip)
            // - Points that alternate between front and back of the plane
            //
            // Aligning one of the arms this way makes that arm/axis trace out
            // the boundary between these regions. Interestingly enough, the other
            // axis traces out a plane whose normal is the axis of rotation.
            if (IsSpinningFreely)
            {
                float MAX_ROTATE_SPEED = 100f; // deg/sec
                float DECAY_TIME_SEC = .75f;   // Time to decay 63% towards goal
                Vector3 normal = ReflectionPlane.normal;
                Vector3 projected = AngularVelocity_GS;
                projected = projected - Vector3.Dot(normal, projected) * normal;
                float length = projected.magnitude;
                if (length > 1e-4f)
                {
                    projected /= length;

                    // arm to rotate towards projected; pick the one that's closest
                    // Choices are .up and .forward (and their negatives)
                    Vector3 arm =
                        (Mathf.Abs(Vector3.Dot(transform.up, projected)) >
                        Mathf.Abs(Vector3.Dot(transform.forward, projected)))
                            ? transform.up : transform.forward;
                    arm *= Mathf.Sign(Vector3.Dot(arm, projected));

                    // Rotate arm towards projected. Since both arm and projected
                    // are on the plane, the axis should be +normal or -normal.
                    Vector3 cross = Vector3.Cross(arm, projected);
                    Vector3 axis = normal * Mathf.Sign(Vector3.Dot(cross, normal));
                    float delta = Mathf.Asin(cross.magnitude) * Mathf.Rad2Deg;
                    float angle = (1f - Mathf.Exp(-Time.deltaTime / DECAY_TIME_SEC)) * delta;
                    angle = Mathf.Min(angle, MAX_ROTATE_SPEED * Time.deltaTime);
                    Quaternion q = Quaternion.AngleAxis(angle, axis);
                    transform.rotation = q * transform.rotation;
                    moved = true;
                }
            }

            if (moved && m_NonScaleChild != null)
            {
                m_NonScaleChild.OnPosRotChanged();
            }

            //if our transform changed, update the beams
            float fShowRatio = GetShowRatio();
            bool bInTransition = m_GuideBeamShowRatio != fShowRatio;
            if (bInTransition || transform.hasChanged)
            {
                for (int i = 0; i < m_GuideBeams.Length; ++i)
                {
                    Vector3 vTransformedOffset = transform.rotation * m_GuideBeams[i].m_Offset;
                    Vector3 vGuideBeamPos = transform.position + vTransformedOffset;
                    Vector3 vGuideBeamDir = GetBeamDirection(m_GuideBeams[i].m_Direction);

                    float fBeamLength = m_GuideBeamLength * App.METERS_TO_UNITS;
                    fBeamLength *= fShowRatio;

                    //position guide beam half way to hit point
                    Vector3 vHitPoint = vGuideBeamPos + (vGuideBeamDir * fBeamLength);
                    Vector3 vHalfWay = (vGuideBeamPos + vHitPoint) * 0.5f;
                    m_GuideBeams[i].m_Beam.position = vHalfWay;

                    //set scale to half the distance
                    Vector3 vScale = m_GuideBeams[i].m_BaseScale;
                    vScale.y = fBeamLength * 0.5f;

                    m_GuideBeams[i].m_Beam.localScale = vScale;
                }

                transform.hasChanged = false;
                m_GuideBeamShowRatio = fShowRatio;
            }
<<<<<<< HEAD
=======

            if (PointerManager.m_Instance.CurrentSymmetryMode == PointerManager.SymmetryMode.MultiMirror)
            {
                DrawCustomSymmetryGuides();
            }
>>>>>>> 3b03f6fe
        }

        override public void Activate(bool bActive)
        {
            base.Activate(bActive);
            if (bActive && SnapEnabled)
            {
                for (int i = 0; i < m_GuideBeams.Length; ++i)
                {
                    m_GuideBeams[i].m_BeamRenderer.material.color = m_SnapColor;
                }
            }
            m_HintText.SetActive(bActive);
            m_TitleText.color = bActive ? Color.white : Color.grey;
        }

        Vector3 GetBeamDirection(BeamDirection rDir)
        {
            switch (rDir)
            {
                case BeamDirection.Up: return transform.up;
                case BeamDirection.Down: return -transform.up;
                case BeamDirection.Left: return -transform.right;
                case BeamDirection.Right: return transform.right;
                case BeamDirection.Front: return transform.forward;
                case BeamDirection.Back: return -transform.forward;
            }
            return transform.up;
        }

        override protected void OnUserBeginInteracting()
        {
            base.OnUserBeginInteracting();
            m_Home.gameObject.SetActive(true);
            m_Home.Reset();
        }

        override protected void OnUserEndInteracting()
        {
            base.OnUserEndInteracting();
            m_Home.gameObject.SetActive(false);
            if (m_Home.ShouldSnapHome())
            {
                ResetToHome();
            }
        }

        public Mirror ToMirror()
        {
            return new Mirror
            {
                Transform = TrTransform.FromLocalTransform(transform),
            };
        }

        public void FromMirror(Mirror data)
        {
            transform.localPosition = data.Transform.translation;
            transform.localRotation = data.Transform.rotation;
            if (m_NonScaleChild != null)
            {
                m_NonScaleChild.OnPosRotChanged();
            }
        }

        public void ResetToHome()
        {
            m_IsSpinningFreely = false;
            App.Scene.AsScene[transform] = m_Home.m_Transform_SS;
            transform.localScale = Vector3.one;
            if (m_NonScaleChild != null)
            {
                m_NonScaleChild.OnPosRotChanged();
            }
        }

        public void BringToUser()
        {
            // Get brush controller and place a little in front and a little higher.
            Vector3 controllerPos =
                InputManager.m_Instance.GetController(InputManager.ControllerName.Brush).position;
            Vector3 headPos = ViewpointScript.Head.position;
            Vector3 headToController = controllerPos - headPos;
            Vector3 offset = headToController.normalized * m_JumpToUserControllerOffsetDistance +
                Vector3.up * m_JumpToUserControllerYOffset;
            TrTransform xf_GS = TrTransform.TR(controllerPos + offset, transform.rotation);

            // The transform we built was global space, but we need it in widget local for the command.
            TrTransform newXf = TrTransform.FromTransform(m_NonScaleChild.parent).inverse * xf_GS;
            SketchMemoryScript.m_Instance.PerformAndRecordCommand(
                new MoveWidgetCommand(this, newXf, CustomDimension, final: true),
                discardIfNotMerged: false);
        }

        public override void Show(bool bShow, bool bPlayAudio = true)
        {
            base.Show(bShow, false);

            if (bShow)
            {
                // Play mirror sound
                AudioManager.m_Instance.PlayMirrorSound(transform.position);
            }
        }

        public void DrawCustomSymmetryGuides()
        {
            List<LineRenderer> lrs = new List<LineRenderer>();
            var matrices = PointerManager.m_Instance.CustomMirrorMatrices;

            // This can get called before we've had a chance to set up matrices
            if (matrices.Count < 1)
            {
                PointerManager.m_Instance.CalculateMirrors();
                matrices = PointerManager.m_Instance.CustomMirrorMatrices;
            }

            float mirrorScale = PointerManager.m_Instance.GetCustomMirrorScale();

            lrs = m_SymmetryDomainParent.GetComponentsInChildren<LineRenderer>().ToList();
            foreach (var lr in lrs)
            {
                lr.gameObject.SetActive(false);
            }

            for (var i = 0; i < matrices.Count; i++)
            {
                var m0 = matrices[i];
                var m = transform.localToWorldMatrix * m0;
                // Scale the guides away from the origin
                m *= Matrix4x4.TRS(new Vector3(2, .5f, .05f), Quaternion.identity, new Vector3(0.5f, 0.4f, 0));
                matrices[i] = m;

                if (PointerManager.m_Instance.m_CustomSymmetryType == PointerManager.CustomSymmetryType.Wallpaper)
                {
                    LineRenderer lr;
                    if (i < lrs.Count)
                    {
                        lr = lrs[i];
                    }
                    else
                    {
                        var go = Instantiate(m_SymmetryDomainPrefab, m_SymmetryDomainParent);
                        lr = go.GetComponent<LineRenderer>();
                    }
                    lr.gameObject.SetActive(true);
                    // var path = PointerManager.m_Instance.CustomMirrorDomain;
                    float insetAmount = i == 0 ? .1f : .11f;  // Slightly different inset for the first one so it's visible even if overlapping 
                    var path = InsetPolygon(PointerManager.m_Instance.CustomMirrorDomain, insetAmount);
                    var path3d = path.Select(v =>
                    {
                        var p = m0.MultiplyPoint3x4(v);
                        p *= mirrorScale;
                        return p;
                    }).ToArray();
                    lr.positionCount = path3d.Length;
                    lr.SetPositions(path3d);
                    if (i == 0)
                    {
                        lr.startColor = Color.white;
                        lr.endColor = Color.white;
                    }
                    else
                    {
                        lr.startColor = Color.blue;
                        lr.endColor = Color.blue;
                    }
                }
            }

            if (PointerManager.m_Instance.m_CustomSymmetryType != PointerManager.CustomSymmetryType.Wallpaper)
            {
                m_CustomSymmetryMaterial.color = Color.gray;
                m_CustomSymmetryMaterial.enableInstancing = true;
                m_CustomSymmetryMaterial.SetFloat(OutlineWidth, -0.01f);
                Graphics.DrawMeshInstanced(
                    m_CustomSymmetryMesh, 0, m_CustomSymmetryMaterial,
                    matrices, null, ShadowCastingMode.Off, false
                );
            }
        }

        public static List<Vector2> InsetPolygon(List<Vector2> originalPoly, float insetAmount)
        {
            insetAmount = -insetAmount;
            int Mod(int x, int m) { return (x % m + m) % m; }

            Vector2 offsetDir = Vector2.zero;

            // Create the Vector3 vertices
            List<Vector2> offsetPoly = new List<Vector2>();
            for (int i = 0; i < originalPoly.Count; i++)
            {
                if (insetAmount != 0)
                {
                    Vector2 tangent1 = (originalPoly[(i + 1) % originalPoly.Count] - originalPoly[i]).normalized;
                    Vector2 tangent2 = (originalPoly[i] - originalPoly[Mod(i - 1, originalPoly.Count)]).normalized;

                    Vector2 normal1 = new Vector2(-tangent1.y, tangent1.x).normalized;
                    Vector2 normal2 = new Vector2(-tangent2.y, tangent2.x).normalized;

                    offsetDir = (normal1 + normal2) / 2;
                    offsetDir *= insetAmount / offsetDir.magnitude;
                }
                offsetPoly.Add(new Vector2(originalPoly[i].x - offsetDir.x, originalPoly[i].y - offsetDir.y));
            }

            return offsetPoly;
        }
    }
} // namespace TiltBrush<|MERGE_RESOLUTION|>--- conflicted
+++ resolved
@@ -132,15 +132,8 @@
                     }
                     break;
                 case PointerManager.SymmetryMode.TwoHanded:
-<<<<<<< HEAD
-                case PointerManager.SymmetryMode.FourAroundY:
+                case PointerManager.SymmetryMode.MultiMirror:
                 case PointerManager.SymmetryMode.ScriptedSymmetryMode:
-                    m_LeftRightMesh.enabled = false;
-                    for (int i = 0; i < m_GuideBeams.Length; ++i)
-                    {
-                        m_GuideBeams[i].m_BeamRenderer.enabled = false;
-=======
-                case PointerManager.SymmetryMode.MultiMirror:
                     m_LeftRightMesh.enabled = false;
                     m_FrontBackMesh.enabled = true;
                     for (int i = 0; i < m_GuideBeams.Length; ++i)
@@ -149,7 +142,6 @@
                     }
                     if (PointerManager.m_Instance.m_CustomSymmetryType == PointerManager.CustomSymmetryType.Point)
                     {
->>>>>>> 3b03f6fe
                     }
                     break;
             }
@@ -282,14 +274,11 @@
                 transform.hasChanged = false;
                 m_GuideBeamShowRatio = fShowRatio;
             }
-<<<<<<< HEAD
-=======
 
             if (PointerManager.m_Instance.CurrentSymmetryMode == PointerManager.SymmetryMode.MultiMirror)
             {
                 DrawCustomSymmetryGuides();
             }
->>>>>>> 3b03f6fe
         }
 
         override public void Activate(bool bActive)
@@ -437,7 +426,7 @@
                     }
                     lr.gameObject.SetActive(true);
                     // var path = PointerManager.m_Instance.CustomMirrorDomain;
-                    float insetAmount = i == 0 ? .1f : .11f;  // Slightly different inset for the first one so it's visible even if overlapping 
+                    float insetAmount = i == 0 ? .1f : .11f;  // Slightly different inset for the first one so it's visible even if overlapping
                     var path = InsetPolygon(PointerManager.m_Instance.CustomMirrorDomain, insetAmount);
                     var path3d = path.Select(v =>
                     {
