﻿// Copyright 2020 The Tilt Brush Authors
//
// Licensed under the Apache License, Version 2.0 (the "License");
// you may not use this file except in compliance with the License.
// You may obtain a copy of the License at
//
//      http://www.apache.org/licenses/LICENSE-2.0
//
// Unless required by applicable law or agreed to in writing, software
// distributed under the License is distributed on an "AS IS" BASIS,
// WITHOUT WARRANTIES OR CONDITIONS OF ANY KIND, either express or implied.
// See the License for the specific language governing permissions and
// limitations under the License.

using System;
using System.Collections.Generic;
using System.Linq;
using TMPro;
using UnityEngine;
using UnityEngine.Rendering;

namespace TiltBrush
{

    [System.Serializable]
    public class GuideBeam
    {
        public Transform m_Beam;
        public SymmetryWidget.BeamDirection m_Direction;
        [NonSerialized] public Renderer m_BeamRenderer;
        [NonSerialized] public Vector3 m_Offset;
        [NonSerialized] public Vector3 m_BaseScale;
    }

    public class SymmetryWidget : GrabWidget
    {
        [SerializeField] private Renderer m_LeftRightMesh;
        [SerializeField] private Renderer m_FrontBackMesh;
        [SerializeField] private TextMeshPro m_TitleText;
        [SerializeField] private GameObject m_HintText;
        [SerializeField] private GrabWidgetHome m_Home;

        [SerializeField] private Mesh m_CustomSymmetryMesh;
        [SerializeField] private Material m_CustomSymmetryMaterial;
        private MeshRenderer m_SymmetryGuideMeshRenderer;
        private MeshFilter m_SymmetryGuideMeshFilter;
        private PreviewPolyhedron _previewPolyhedron;

        public enum BeamDirection
        {
            Up,
            Down,
            Left,
            Right,
            Front,
            Back
        }
        [SerializeField] private GuideBeam[] m_GuideBeams;
        [SerializeField] private float m_GuideBeamLength;
        private float m_GuideBeamShowRatio;

        [SerializeField] private Color m_SnapColor;
        [SerializeField] private float m_SnapOrientationSpeed = 0.2f;

        [SerializeField] private float m_SnapAngleXZPlane = 45.0f;
        [SerializeField] private float m_SnapXZPlaneStickyAmount;
        private float m_SnapQuantizeAmount = 15.0f;
        private float m_SnapStickyAngle = 1.0f;

        [SerializeField] private float m_JumpToUserControllerOffsetDistance;
        [SerializeField] private float m_JumpToUserControllerYOffset;
        private static readonly int OutlineWidth = Shader.PropertyToID("_OutlineWidth");
        [SerializeField] private Transform m_SymmetryDomainPrefab;
        [SerializeField] private Transform m_SymmetryDomainParent;


        public Plane ReflectionPlane
        {
            get
            {
                return new Plane(transform.right, transform.position);
            }
        }

        public void Spin(float xSpeed, float ySpeed, float zSpeed)
        {
            AngularVelocity_GS = App.Scene.Pose.rotation * new Vector3(xSpeed, ySpeed, zSpeed);
            m_IsSpinningFreely = true;
        }

        public override Vector3 CustomDimension
        {
            get { return m_AngularVelocity_LS; }
            set
            {
                m_AngularVelocity_LS = value;
                m_IsSpinningFreely = value.magnitude > m_AngVelDampThreshold;
            }
        }

        override protected void Awake()
        {
            base.Awake();

<<<<<<< HEAD
            m_SymmetryGuideMeshFilter = gameObject.AddComponent<MeshFilter>();
            m_SymmetryGuideMeshRenderer = gameObject.AddComponent<MeshRenderer>();
            m_SymmetryGuideMeshRenderer.enabled = false;
=======
>>>>>>> fbf22eb5
            m_AngVelDampThreshold = 50f;

            //initialize beams
            for (int i = 0; i < m_GuideBeams.Length; ++i)
            {
                m_GuideBeams[i].m_Offset = m_GuideBeams[i].m_Beam.position - transform.position;
                m_GuideBeams[i].m_BaseScale = m_GuideBeams[i].m_Beam.localScale;
                m_GuideBeams[i].m_BeamRenderer = m_GuideBeams[i].m_Beam.GetComponent<Renderer>();
                m_GuideBeams[i].m_BeamRenderer.enabled = false;
            }

            m_GuideBeamShowRatio = 0.0f;

            m_Home.Init();
            m_Home.SetOwner(transform);
            m_Home.SetFixedPosition(App.Scene.AsScene[transform].translation);

            m_CustomShowHide = true;
        }

        public void SetMode(PointerManager.SymmetryMode rMode)
        {
            m_SymmetryGuideMeshRenderer.enabled = false;
            switch (rMode)
            {
                case PointerManager.SymmetryMode.SinglePlane:
                    m_LeftRightMesh.enabled = false;
                    for (int i = 0; i < m_GuideBeams.Length; ++i)
                    {
                        m_GuideBeams[i].m_BeamRenderer.enabled = ((m_GuideBeams[i].m_Direction != BeamDirection.Left) &&
                            (m_GuideBeams[i].m_Direction != BeamDirection.Right));
                    }
                    break;
                case PointerManager.SymmetryMode.TwoHanded:
<<<<<<< HEAD
                case PointerManager.SymmetryMode.MultiMirror:
                    m_LeftRightMesh.enabled = false;
                    m_FrontBackMesh.enabled = true;
                    for (int i = 0; i < m_GuideBeams.Length; ++i)
                    {
                        m_GuideBeams[i].m_BeamRenderer.enabled = false;
                    }
                    if (PointerManager.m_Instance.m_CustomSymmetryType == PointerManager.CustomSymmetryType.Point)
                    {
=======
                case PointerManager.SymmetryMode.FourAroundY:
                case PointerManager.SymmetryMode.ScriptedSymmetryMode:
                    m_LeftRightMesh.enabled = false;
                    for (int i = 0; i < m_GuideBeams.Length; ++i)
                    {
                        m_GuideBeams[i].m_BeamRenderer.enabled = false;
>>>>>>> fbf22eb5
                    }
                    break;
            }
        }

        protected override TrTransform GetDesiredTransform(TrTransform xf_GS)
        {
            if (SnapEnabled)
            {
                return GetSnappedTransform(xf_GS);
            }
            return xf_GS;
        }

        override protected void OnUpdate()
        {
            bool moved = m_UserInteracting;

            // Drive the top of the mirror towards room-space up, to keep the text readable
            // It's a bit obnoxious to do this when the user's grabbing it. Maybe we should
            // also not do this when the canvas is being manipulated?
            if (!m_UserInteracting && !m_IsSpinningFreely && !m_SnapDriftCancel
                && PointerManager.m_Instance.CurrentSymmetryMode != PointerManager.SymmetryMode.MultiMirror)
            {
                // Doing the rotation in object space makes it easier to prove that the
                // plane normal will never be affected.
                // NOTE: This assumes mirror-up is object-space-up
                // and mirror-normal is object-space-right (see ReflectionPlane.get)
                Vector3 up_OS = Vector3.up;
                Vector3 normal_OS = Vector3.right;

                Vector3 desiredUp_OS = transform.InverseTransformDirection(Vector3.up);
                float stability;
                float angle = MathUtils.GetAngleBetween(up_OS, desiredUp_OS, normal_OS, out stability);
                if (stability > .1f && Mathf.Abs(angle) > .05f)
                {
                    float delta = angle * m_SnapOrientationSpeed;
                    Quaternion qDelta_OS = Quaternion.AngleAxis(delta, normal_OS);
                    if (m_NonScaleChild != null)
                    {
                        var t = m_NonScaleChild;
                        t.localRotation = t.localRotation * qDelta_OS;
                    }
                    else
                    {
                        var t = transform;
                        t.localRotation = t.localRotation * qDelta_OS;
                    }
                }
            }

            // Rotation about ReflectionPlane.normal is purely visual and does
            // not affect the widget functionality. So when spinning, rotate about
            // normal until the widget is in a "natural" orientation. Natural is
            // defined as: one of the arms of the widget is aligned as closely as
            // possible to the axis of rotation.
            //
            // The spinning plane divides space into 2 (really 3) regions:
            // - Points that are always in front of or in back of the plane
            //   (two cones joined at the tip)
            // - Points that alternate between front and back of the plane
            //
            // Aligning one of the arms this way makes that arm/axis trace out
            // the boundary between these regions. Interestingly enough, the other
            // axis traces out a plane whose normal is the axis of rotation.
            if (IsSpinningFreely)
            {
                float MAX_ROTATE_SPEED = 100f; // deg/sec
                float DECAY_TIME_SEC = .75f;   // Time to decay 63% towards goal
                Vector3 normal = ReflectionPlane.normal;
                Vector3 projected = AngularVelocity_GS;
                projected = projected - Vector3.Dot(normal, projected) * normal;
                float length = projected.magnitude;
                if (length > 1e-4f)
                {
                    projected /= length;

                    // arm to rotate towards projected; pick the one that's closest
                    // Choices are .up and .forward (and their negatives)
                    Vector3 arm =
                        (Mathf.Abs(Vector3.Dot(transform.up, projected)) >
                        Mathf.Abs(Vector3.Dot(transform.forward, projected)))
                            ? transform.up : transform.forward;
                    arm *= Mathf.Sign(Vector3.Dot(arm, projected));

                    // Rotate arm towards projected. Since both arm and projected
                    // are on the plane, the axis should be +normal or -normal.
                    Vector3 cross = Vector3.Cross(arm, projected);
                    Vector3 axis = normal * Mathf.Sign(Vector3.Dot(cross, normal));
                    float delta = Mathf.Asin(cross.magnitude) * Mathf.Rad2Deg;
                    float angle = (1f - Mathf.Exp(-Time.deltaTime / DECAY_TIME_SEC)) * delta;
                    angle = Mathf.Min(angle, MAX_ROTATE_SPEED * Time.deltaTime);
                    Quaternion q = Quaternion.AngleAxis(angle, axis);
                    transform.rotation = q * transform.rotation;
                    moved = true;
                }
            }

            if (moved && m_NonScaleChild != null)
            {
                m_NonScaleChild.OnPosRotChanged();
            }

            //if our transform changed, update the beams
            float fShowRatio = GetShowRatio();
            bool bInTransition = m_GuideBeamShowRatio != fShowRatio;
            if (bInTransition || transform.hasChanged)
            {
                for (int i = 0; i < m_GuideBeams.Length; ++i)
                {
                    Vector3 vTransformedOffset = transform.rotation * m_GuideBeams[i].m_Offset;
                    Vector3 vGuideBeamPos = transform.position + vTransformedOffset;
                    Vector3 vGuideBeamDir = GetBeamDirection(m_GuideBeams[i].m_Direction);

                    float fBeamLength = m_GuideBeamLength * App.METERS_TO_UNITS;
                    fBeamLength *= fShowRatio;

                    //position guide beam half way to hit point
                    Vector3 vHitPoint = vGuideBeamPos + (vGuideBeamDir * fBeamLength);
                    Vector3 vHalfWay = (vGuideBeamPos + vHitPoint) * 0.5f;
                    m_GuideBeams[i].m_Beam.position = vHalfWay;

                    //set scale to half the distance
                    Vector3 vScale = m_GuideBeams[i].m_BaseScale;
                    vScale.y = fBeamLength * 0.5f;

                    m_GuideBeams[i].m_Beam.localScale = vScale;
                }

                transform.hasChanged = false;
                m_GuideBeamShowRatio = fShowRatio;
            }
<<<<<<< HEAD

            if (PointerManager.m_Instance.CurrentSymmetryMode == PointerManager.SymmetryMode.MultiMirror)
            {
                DrawCustomSymmetryGuides();
            }
=======
>>>>>>> fbf22eb5
        }

        override public void Activate(bool bActive)
        {
            base.Activate(bActive);
            if (bActive && SnapEnabled)
            {
                for (int i = 0; i < m_GuideBeams.Length; ++i)
                {
                    m_GuideBeams[i].m_BeamRenderer.material.color = m_SnapColor;
                }
            }
            m_HintText.SetActive(bActive);
            m_TitleText.color = bActive ? Color.white : Color.grey;
        }

        Vector3 GetBeamDirection(BeamDirection rDir)
        {
            switch (rDir)
            {
                case BeamDirection.Up: return transform.up;
                case BeamDirection.Down: return -transform.up;
                case BeamDirection.Left: return -transform.right;
                case BeamDirection.Right: return transform.right;
                case BeamDirection.Front: return transform.forward;
                case BeamDirection.Back: return -transform.forward;
            }
            return transform.up;
        }

        override protected void OnUserBeginInteracting()
        {
            base.OnUserBeginInteracting();
            m_Home.gameObject.SetActive(true);
            m_Home.Reset();
        }

        override protected void OnUserEndInteracting()
        {
            base.OnUserEndInteracting();
            m_Home.gameObject.SetActive(false);
            if (m_Home.ShouldSnapHome())
            {
                ResetToHome();
            }
        }

        public Mirror ToMirror()
        {
            return new Mirror
            {
                Transform = TrTransform.FromLocalTransform(transform),
            };
        }

        public void FromMirror(Mirror data)
        {
            transform.localPosition = data.Transform.translation;
            transform.localRotation = data.Transform.rotation;
            if (m_NonScaleChild != null)
            {
                m_NonScaleChild.OnPosRotChanged();
            }
        }

        public void ResetToHome()
        {
            m_IsSpinningFreely = false;
            App.Scene.AsScene[transform] = m_Home.m_Transform_SS;
            transform.localScale = Vector3.one;
            if (m_NonScaleChild != null)
            {
                m_NonScaleChild.OnPosRotChanged();
            }
        }

        public void BringToUser()
        {
            // Get brush controller and place a little in front and a little higher.
            Vector3 controllerPos =
                InputManager.m_Instance.GetController(InputManager.ControllerName.Brush).position;
            Vector3 headPos = ViewpointScript.Head.position;
            Vector3 headToController = controllerPos - headPos;
            Vector3 offset = headToController.normalized * m_JumpToUserControllerOffsetDistance +
                Vector3.up * m_JumpToUserControllerYOffset;
            TrTransform xf_GS = TrTransform.TR(controllerPos + offset, transform.rotation);

            // The transform we built was global space, but we need it in widget local for the command.
            TrTransform newXf = TrTransform.FromTransform(m_NonScaleChild.parent).inverse * xf_GS;
            SketchMemoryScript.m_Instance.PerformAndRecordCommand(
                new MoveWidgetCommand(this, newXf, CustomDimension, final: true),
                discardIfNotMerged: false);
        }

        public override void Show(bool bShow, bool bPlayAudio = true)
        {
            base.Show(bShow, false);

            if (bShow)
            {
                // Play mirror sound
                AudioManager.m_Instance.PlayMirrorSound(transform.position);
            }
        }

        public void DrawCustomSymmetryGuides()
        {
            List<LineRenderer> lrs = new List<LineRenderer>();
            var matrices = PointerManager.m_Instance.CustomMirrorMatrices;

            // This can get called before we've had a chance to set up matrices
            if (matrices.Count < 1)
            {
                PointerManager.m_Instance.CalculateMirrors();
                matrices = PointerManager.m_Instance.CustomMirrorMatrices;
            }

            float mirrorScale = PointerManager.m_Instance.GetCustomMirrorScale();

            lrs = m_SymmetryDomainParent.GetComponentsInChildren<LineRenderer>().ToList();
            foreach (var lr in lrs)
            {
                lr.gameObject.SetActive(false);
            }

            for (var i = 0; i < matrices.Count; i++)
            {
                var m0 = matrices[i];
                var m = transform.localToWorldMatrix * m0;
                // Scale the guides away from the origin
                m *= Matrix4x4.TRS(new Vector3(2, .5f, .05f), Quaternion.identity, new Vector3(0.5f, 0.4f, 0));
                matrices[i] = m;

                if (PointerManager.m_Instance.m_CustomSymmetryType == PointerManager.CustomSymmetryType.Wallpaper)
                {
                    LineRenderer lr;
                    if (i < lrs.Count)
                    {
                        lr = lrs[i];
                    }
                    else
                    {
                        var go = Instantiate(m_SymmetryDomainPrefab, m_SymmetryDomainParent);
                        lr = go.GetComponent<LineRenderer>();
                    }
                    lr.gameObject.SetActive(true);
                    // var path = PointerManager.m_Instance.CustomMirrorDomain;
                    float insetAmount = i == 0 ? .1f : .11f;  // Slightly different inset for the first one so it's visible even if overlapping 
                    var path = InsetPolygon(PointerManager.m_Instance.CustomMirrorDomain, insetAmount);
                    var path3d = path.Select(v =>
                    {
                        var p = m0.MultiplyPoint3x4(v);
                        p *= mirrorScale;
                        return p;
                    }).ToArray();
                    lr.positionCount = path3d.Length;
                    lr.SetPositions(path3d);
                    if (i == 0)
                    {
                        lr.startColor = Color.white;
                        lr.endColor = Color.white;
                    }
                    else
                    {
                        lr.startColor = Color.blue;
                        lr.endColor = Color.blue;
                    }
                }
            }

            if (PointerManager.m_Instance.m_CustomSymmetryType != PointerManager.CustomSymmetryType.Wallpaper)
            {
                m_CustomSymmetryMaterial.color = Color.gray;
                m_CustomSymmetryMaterial.enableInstancing = true;
                m_CustomSymmetryMaterial.SetFloat(OutlineWidth, -0.01f);
                Graphics.DrawMeshInstanced(
                    m_CustomSymmetryMesh, 0, m_CustomSymmetryMaterial,
                    matrices, null, ShadowCastingMode.Off, false
                );
            }
        }

        public static List<Vector2> InsetPolygon(List<Vector2> originalPoly, float insetAmount)
        {
            insetAmount = -insetAmount;
            int Mod(int x, int m) { return (x % m + m) % m; }

            Vector2 offsetDir = Vector2.zero;

            // Create the Vector3 vertices
            List<Vector2> offsetPoly = new List<Vector2>();
            for (int i = 0; i < originalPoly.Count; i++)
            {
                if (insetAmount != 0)
                {
                    Vector2 tangent1 = (originalPoly[(i + 1) % originalPoly.Count] - originalPoly[i]).normalized;
                    Vector2 tangent2 = (originalPoly[i] - originalPoly[Mod(i - 1, originalPoly.Count)]).normalized;

                    Vector2 normal1 = new Vector2(-tangent1.y, tangent1.x).normalized;
                    Vector2 normal2 = new Vector2(-tangent2.y, tangent2.x).normalized;

                    offsetDir = (normal1 + normal2) / 2;
                    offsetDir *= insetAmount / offsetDir.magnitude;
                }
                offsetPoly.Add(new Vector2(originalPoly[i].x - offsetDir.x, originalPoly[i].y - offsetDir.y));
            }

            return offsetPoly;
        }
    }
} // namespace TiltBrush<|MERGE_RESOLUTION|>--- conflicted
+++ resolved
@@ -102,12 +102,9 @@
         {
             base.Awake();
 
-<<<<<<< HEAD
             m_SymmetryGuideMeshFilter = gameObject.AddComponent<MeshFilter>();
             m_SymmetryGuideMeshRenderer = gameObject.AddComponent<MeshRenderer>();
             m_SymmetryGuideMeshRenderer.enabled = false;
-=======
->>>>>>> fbf22eb5
             m_AngVelDampThreshold = 50f;
 
             //initialize beams
@@ -142,24 +139,17 @@
                     }
                     break;
                 case PointerManager.SymmetryMode.TwoHanded:
-<<<<<<< HEAD
                 case PointerManager.SymmetryMode.MultiMirror:
+                case PointerManager.SymmetryMode.ScriptedSymmetryMode:
                     m_LeftRightMesh.enabled = false;
                     m_FrontBackMesh.enabled = true;
                     for (int i = 0; i < m_GuideBeams.Length; ++i)
                     {
                         m_GuideBeams[i].m_BeamRenderer.enabled = false;
+                        m_GuideBeams[i].m_BeamRenderer.enabled = false;
                     }
                     if (PointerManager.m_Instance.m_CustomSymmetryType == PointerManager.CustomSymmetryType.Point)
                     {
-=======
-                case PointerManager.SymmetryMode.FourAroundY:
-                case PointerManager.SymmetryMode.ScriptedSymmetryMode:
-                    m_LeftRightMesh.enabled = false;
-                    for (int i = 0; i < m_GuideBeams.Length; ++i)
-                    {
-                        m_GuideBeams[i].m_BeamRenderer.enabled = false;
->>>>>>> fbf22eb5
                     }
                     break;
             }
@@ -292,14 +282,82 @@
                 transform.hasChanged = false;
                 m_GuideBeamShowRatio = fShowRatio;
             }
-<<<<<<< HEAD
 
             if (PointerManager.m_Instance.CurrentSymmetryMode == PointerManager.SymmetryMode.MultiMirror)
             {
                 DrawCustomSymmetryGuides();
             }
-=======
->>>>>>> fbf22eb5
+        }
+
+
+        override protected TrTransform GetSnappedTransform(TrTransform xf_GS)
+        {
+            TrTransform outXf_GS = xf_GS;
+
+            // Move rot into canvas space
+            Quaternion localRot = Quaternion.Inverse(m_NonScaleChild.parent.rotation) * xf_GS.rotation;
+            // Determine "last frames" roll value for hysteresis measurement.
+            Vector3 vPrevRight = m_NonScaleChild.localRotation * Vector3.right;
+            Vector3 vPrevRightNoY = vPrevRight;
+            vPrevRightNoY.y = 0.0f;
+            float fPrevRoll = Vector3.Angle(vPrevRight, vPrevRightNoY.normalized);
+
+            // We're looking at axis angles for determining snap.
+            Vector3 vDesiredRight = localRot * Vector3.right;
+            Vector3 vDesiredForward = localRot * Vector3.forward;
+            Vector3 vDesiredUp = localRot * Vector3.up;
+
+            Vector3 vRightNoY = vDesiredRight;
+            vRightNoY.y = 0.0f;
+            Vector3 vForwardNoY = vDesiredForward;
+            vForwardNoY.y = 0.0f;
+
+            // If we were snapping to XZ plane last frame, make it sticky to unsnap.
+            float fRollThreshold = m_SnapAngleXZPlane;
+            if (fPrevRoll > m_SnapAngleXZPlane)
+            {
+                fRollThreshold -= m_SnapXZPlaneStickyAmount;
+            }
+
+            float fRoll = Vector3.Angle(vDesiredRight, vRightNoY.normalized);
+            if (fRoll > fRollThreshold)
+            {
+                // Snap to the XZ plane.  (normal up/down)
+                Vector3 vUpNoY = vDesiredUp;
+                vUpNoY.y = 0.0f;
+                outXf_GS.rotation = m_NonScaleChild.parent.rotation *
+                    Quaternion.LookRotation(vForwardNoY.normalized, vUpNoY.normalized);
+            }
+            else
+            {
+                // Quantize Y to m_SnapQuantizeAmount degree increments.
+                float fSnapPad = m_SnapQuantizeAmount + m_SnapStickyAngle;
+                Vector3 vPrevEulers = m_NonScaleChild.localRotation.eulerAngles;
+                float fPrevQuantizedY = Mathf.Floor((vPrevEulers.y + (m_SnapQuantizeAmount * 0.5f)) /
+                    m_SnapQuantizeAmount);
+
+                // Normal should be on the XZ plane.
+                Vector3 vUpNoXZ = vDesiredUp;
+                vUpNoXZ.x = 0.0f;
+                vUpNoXZ.z = 0.0f;
+
+                // Only pop to the new angle if we've moved beyond our pad amount.
+                Vector3 vEulers = Quaternion.LookRotation(vForwardNoY.normalized, vUpNoXZ.normalized).eulerAngles;
+                float fQuantizedY = Mathf.Floor((vEulers.y + (m_SnapQuantizeAmount * 0.5f)) /
+                    m_SnapQuantizeAmount);
+                float fFinalY = fPrevQuantizedY;
+                if (fPrevQuantizedY != fQuantizedY)
+                {
+                    if (Mathf.Abs(MathUtils.PeriodicDifference(vPrevEulers.y, vEulers.y, 360.0f)) > fSnapPad)
+                    {
+                        fFinalY = fQuantizedY;
+                    }
+                }
+
+                vEulers.y = fFinalY * m_SnapQuantizeAmount;
+                outXf_GS.rotation = m_NonScaleChild.parent.rotation * Quaternion.Euler(vEulers);
+            }
+            return outXf_GS;
         }
 
         override public void Activate(bool bActive)
@@ -447,7 +505,7 @@
                     }
                     lr.gameObject.SetActive(true);
                     // var path = PointerManager.m_Instance.CustomMirrorDomain;
-                    float insetAmount = i == 0 ? .1f : .11f;  // Slightly different inset for the first one so it's visible even if overlapping 
+                    float insetAmount = i == 0 ? .1f : .11f;  // Slightly different inset for the first one so it's visible even if overlapping
                     var path = InsetPolygon(PointerManager.m_Instance.CustomMirrorDomain, insetAmount);
                     var path3d = path.Select(v =>
                     {
