--- conflicted
+++ resolved
@@ -88,14 +88,11 @@
             m_IsSpinningFreely = true;
         }
 
-<<<<<<< HEAD
-=======
         public Vector3 GetSpin()
         {
             return App.Scene.Pose.rotation.TrueInverse() * AngularVelocity_GS;
         }
 
->>>>>>> dfca920d
         public override Vector3 CustomDimension
         {
             get { return m_AngularVelocity_LS; }
