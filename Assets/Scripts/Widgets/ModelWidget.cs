﻿// Copyright 2020 The Tilt Brush Authors
//
// Licensed under the Apache License, Version 2.0 (the "License");
// you may not use this file except in compliance with the License.
// You may obtain a copy of the License at
//
//      http://www.apache.org/licenses/LICENSE-2.0
//
// Unless required by applicable law or agreed to in writing, software
// distributed under the License is distributed on an "AS IS" BASIS,
// WITHOUT WARRANTIES OR CONDITIONS OF ANY KIND, either express or implied.
// See the License for the specific language governing permissions and
// limitations under the License.

using UnityEngine;
using System.Linq;
using System.Threading;
using System.Threading.Tasks;

namespace TiltBrush
{

    public class ModelWidget : MediaWidget
    {
        // Do not change otherwise will break backward compatibility with 7.5 save format.
        private const float kInitialSizeMeters_RS = 0.25f;

        [SerializeField] private float m_MinContainerRatio; // [0, 1]
        [SerializeField] private float m_MaxBloat;

        private Model m_Model;
        private Transform m_ModelInstance;
        private ObjModelScript m_ObjModelScript;
        private float m_InitSize_CS;
        public float InitSize_CS => m_InitSize_CS;
        private float m_HideSize_CS;
        protected bool m_PolyCallbackActive;

        private int m_NumVertsTrackedByWidgetManager;

        /// Returns null if there's no model.
        /// Note that it's an error to ask for a model's AssetId unless location type is PolyAssetId.
        public string AssetId => m_Model?.AssetId;

        // Returns all leaf meshes which are part of the model, not including those created for auxillary
        // purposes, such as ghosting or snapping.
        // Analagous to Model.GetMeshes().
        // Do not mutate the return value.
        public MeshFilter[] GetMeshes()
        {
            return m_ObjModelScript.m_MeshChildren;
        }

        public Model Model
        {
            get { return m_Model; }
            set
            {
                // Reduce usage count on old model.
                if (m_Model != null)
                {
                    m_Model.m_UsageCount--;
                }
                m_Model = value;
                // Increment usage count on new model.
                if (m_Model != null)
                {
                    m_Model.m_UsageCount++;
                }
                LoadModel();
            }
        }

        protected override Vector3 HomeSnapOffset
        {
            get
            {
                Vector3 box = m_BoxCollider.size - m_ContainerBloat * App.Scene.Pose.scale;
                return m_Size * box * 0.5f * App.Scene.Pose.scale;
            }
        }

        protected override Vector3 GetHomeSnapLocation(Quaternion snapOrient)
        {
            return base.GetHomeSnapLocation(snapOrient) -
                snapOrient * (App.Scene.Pose.scale * m_Size * m_Model.m_MeshBounds.center);
        }

        public override float MaxAxisScale
        {
            get
            {
                return Mathf.Max(transform.localScale.x * m_BoxCollider.size.x,
                    Mathf.Max(transform.localScale.y * m_BoxCollider.size.y,
                        transform.localScale.z * m_BoxCollider.size.z));
            }
        }

        public Bounds WorldSpaceBounds
        {
            get { return m_BoxCollider.bounds; }
        }

        public int NumVertsTrackedByWidgetManager
        {
            get { return m_NumVertsTrackedByWidgetManager; }
        }

        override public int GetTiltMeterCost()
        {
            return (m_ObjModelScript != null) ? m_ObjModelScript.NumMeshes : 0;
        }

        public int GetNumVertsInModel()
        {
            return (m_ObjModelScript != null) ? m_ObjModelScript.GetNumVertsInMeshes() : 0;
        }

        override protected void Awake()
        {
            base.Awake();
            transform.parent = App.ActiveCanvas.transform;
            transform.localScale = Vector3.one;

            // Custom pin scalar for models.
            m_PinScalar = 0.5f;
        }

        override public void OnPreDestroy()
        {
            base.OnPreDestroy();

            if (m_PolyCallbackActive)
            {
                App.PolyAssetCatalog.CatalogChanged -= OnPacCatalogChanged;
                m_PolyCallbackActive = false;
            }
            // Set our model to null so its usage count is decremented.
            Model = null;
        }

        public override GrabWidget Clone()
        {
            return Clone(transform.position, transform.rotation, m_Size);
        }

        public override GrabWidget Clone(Vector3 position, Quaternion rotation, float size)
        {
            ModelWidget clone = Instantiate(WidgetManager.m_Instance.ModelWidgetPrefab) as ModelWidget;
            clone.m_PreviousCanvas = m_PreviousCanvas;
            clone.transform.position = position;
            clone.transform.rotation = rotation;
            clone.Model = this.Model;
            // We're obviously not loading from a sketch.  This is to prevent the intro animation.
            // TODO: Change variable name to something more explicit of what this flag does.
            clone.m_LoadingFromSketch = true;
            clone.Show(true, false);
            clone.transform.parent = transform.parent;
            clone.SetSignedWidgetSize(size);
            HierarchyUtils.RecursivelySetLayer(clone.transform, gameObject.layer);
            TiltMeterScript.m_Instance.AdjustMeterWithWidget(clone.GetTiltMeterCost(), up: true);

            CanvasScript canvas = transform.parent.GetComponent<CanvasScript>();
            if (canvas != null)
            {
                var materials = clone.GetComponentsInChildren<Renderer>().SelectMany(x => x.materials);
                foreach (var material in materials)
                {
                    foreach (string keyword in canvas.BatchManager.MaterialKeywords)
                    {
                        material.EnableKeyword(keyword);
                    }
                }
            }

            if (!clone.Model.m_Valid)
            {
                App.PolyAssetCatalog.CatalogChanged += clone.OnPacCatalogChanged;
                clone.m_PolyCallbackActive = true;
            }
            clone.CloneInitialMaterials(this);
            clone.TrySetCanvasKeywordsFromObject(transform);
            return clone;
        }

        protected override void OnHideStart()
        {
            m_HideSize_CS = m_Size;
        }

        public void OnPacCatalogChanged()
        {
            Model model = App.PolyAssetCatalog.GetModel(AssetId);
            if (model != null && model.m_Valid)
            {
                Model = model;
                SetSignedWidgetSize(m_Size);

                // TODO: We may not want to do this, eventually.  Perhaps we continue to receive messages,
                // get our asset each time, and do a diff to see if we should reload it.
                App.PolyAssetCatalog.CatalogChanged -= OnPacCatalogChanged;
                m_PolyCallbackActive = false;
            }
        }

        public override string GetExportName()
        {
            return Model.GetExportName();
        }

        void LoadModel()
        {
            // Clean up existing model
            if (m_ModelInstance != null)
            {
                GameObject.Destroy(m_ModelInstance.gameObject);
            }

            // Early out if we don't have a model to clone.
            // This can happen if model loading is deferred.
            if (m_Model == null || m_Model.m_ModelParent == null)
            {
                return;
            }

            m_ModelInstance = Instantiate(m_Model.m_ModelParent);
            m_ModelInstance.gameObject.SetActive(true);
            m_ModelInstance.parent = this.transform;

            Coords.AsLocal[m_ModelInstance] = TrTransform.identity;
            float maxExtent = 2 * Mathf.Max(m_Model.m_MeshBounds.extents.x,
                Mathf.Max(m_Model.m_MeshBounds.extents.y, m_Model.m_MeshBounds.extents.z));
            float size;
            if (maxExtent == 0.0f)
            {
                // If we created a widget with a model that doesn't have geo, we won't have calculated a
                // bounds worth much.  In that case, give us a default size.
                size = 1.0f;
            }
            else
            {
                size = kInitialSizeMeters_RS * App.METERS_TO_UNITS / maxExtent;
            }

            m_InitSize_CS = size / Coords.CanvasPose.scale;

            // Models are created in the main canvas.  Cache model layer in case it's overridden later.
            HierarchyUtils.RecursivelySetLayer(transform, App.Scene.MainCanvas.gameObject.layer);
            m_BackupLayer = m_ModelInstance.gameObject.layer;

            // Set a new batchId on this model so it can be picked up in GPU intersections.
            m_BatchId = GpuIntersector.GetNextBatchId();
            HierarchyUtils.RecursivelySetMaterialBatchID(m_ModelInstance, m_BatchId);
            WidgetManager.m_Instance.AddWidgetToBatchMap(this, m_BatchId);

            Vector3 ratios = GetBoundsRatios(m_Model.m_MeshBounds);
            m_ContainerBloat.x = Mathf.Max(0, m_MinContainerRatio - ratios.x);
            m_ContainerBloat.y = Mathf.Max(0, m_MinContainerRatio - ratios.y);
            m_ContainerBloat.z = Mathf.Max(0, m_MinContainerRatio - ratios.z);
            m_ContainerBloat /= m_MinContainerRatio;               // Normalize for the min ratio.
            m_ContainerBloat *= m_MaxBloat / App.Scene.Pose.scale; // Apply bloat to appropriate axes.

            m_BoxCollider.size = m_Model.m_MeshBounds.size + m_ContainerBloat;
            m_BoxCollider.transform.localPosition = m_Model.m_MeshBounds.center;

            InitSnapGhost(m_Model.m_ModelParent, m_ModelInstance);

            // Remove previous model vertex recording.
            WidgetManager.m_Instance.AdjustModelVertCount(-m_NumVertsTrackedByWidgetManager);
            m_NumVertsTrackedByWidgetManager = 0;

            m_ObjModelScript = GetComponentInChildren<ObjModelScript>();
            m_ObjModelScript.Init();
            if (m_ObjModelScript.NumMeshes == 0)
            {
                OutputWindowScript.Error("No usable geometry in model");
            }
            else
            {
                m_NumVertsTrackedByWidgetManager = m_ObjModelScript.GetNumVertsInMeshes();
                WidgetManager.m_Instance.AdjustModelVertCount(m_NumVertsTrackedByWidgetManager);
            }

            if (m_Model.IsCached())
            {
                m_Model.RefreshCache();
            }
        }

        public override float GetActivationScore(Vector3 vControllerPos, InputManager.ControllerName name)
        {
            Vector3 vInvTransformedPos = m_BoxCollider.transform.InverseTransformPoint(vControllerPos);
            Vector3 vSize = m_BoxCollider.size * 0.5f;
            float xDiff = vSize.x - Mathf.Abs(vInvTransformedPos.x);
            float yDiff = vSize.y - Mathf.Abs(vInvTransformedPos.y);
            float zDiff = vSize.z - Mathf.Abs(vInvTransformedPos.z);
            if (xDiff > 0.0f && yDiff > 0.0f && zDiff > 0.0f)
            {
                float minSize = Mathf.Abs(m_Size) *
                    Mathf.Min(m_BoxCollider.size.x, Mathf.Min(m_BoxCollider.size.y, m_BoxCollider.size.z));
                return (xDiff / vSize.x + yDiff / vSize.y + zDiff / vSize.z) / 3 / (minSize + 1);
            }
            return -1.0f;
        }

        private static Vector3 GetBoundsRatios(Bounds bounds)
        {
            float maxExtent = 0.001f; // epsilon to avoid division by zero
            maxExtent = Mathf.Max(maxExtent, bounds.extents.x);
            maxExtent = Mathf.Max(maxExtent, bounds.extents.y);
            maxExtent = Mathf.Max(maxExtent, bounds.extents.z);

            return new Vector3(
                bounds.extents.x / maxExtent,
                bounds.extents.y / maxExtent,
                bounds.extents.z / maxExtent);
        }

        protected override void OnShow()
        {
            base.OnShow();

            if (!m_LoadingFromSketch)
            {
                if (m_Model != null && m_Model.m_Valid)
                {
                    SetSignedWidgetSize(0.0f);
                }
                m_IntroAnimState = IntroAnimState.In;
                Debug.Assert(!IsMoving(), "Shouldn't have velocity!");
                ClearVelocities();
                m_IntroAnimValue = 0.0f;
                UpdateIntroAnim();
            }
            else
            {
                m_IntroAnimState = IntroAnimState.On;
            }
        }

        protected override void OnUpdate()
        {
            // During transitions, scale up and down.
            if (m_CurrentState == State.Hiding)
            {
                SetWidgetSizeAboutCenterOfMass(m_HideSize_CS * GetShowRatio());
            }
        }

        protected override void UpdateIntroAnim()
        {
            base.UpdateIntroAnim();
            if (!m_LoadingFromSketch)
            {
                SetWidgetSizeAboutCenterOfMass(m_InitSize_CS * m_IntroAnimValue);
            }
        }

        protected override void UpdateScale()
        {
            transform.localScale = Vector3.one * m_Size;
            if (m_Model != null && m_Model.m_Valid)
            {
                m_BoxCollider.size = m_Model.m_MeshBounds.size + m_ContainerBloat;
            }
        }

        override protected void InitPin()
        {
            base.InitPin();
            // Move the pin closer to the center since the bounds around the mesh might not be very tight.
            m_Pin.SetPenetrationScalar(.25f);
        }

        public override void RegisterHighlight()
        {
#if !UNITY_ANDROID
            if (m_ObjModelScript != null)
            {
                m_ObjModelScript.RegisterHighlight();
                return;
            }
#endif
            base.RegisterHighlight();
        }

        protected override void UnregisterHighlight()
        {
#if !UNITY_ANDROID
            if (m_ObjModelScript != null)
            {
                m_ObjModelScript.UnregisterHighlight();
                return;
            }
#endif
            base.UnregisterHighlight();
        }

        public TrTransform GetSaveTransform()
        {
            var xf = TrTransform.FromLocalTransform(transform);
            xf.scale = GetSignedWidgetSize();
            return xf;
        }

        public override Vector2 GetWidgetSizeRange()
        {
            // m_Model can be null in the event we're pulling the model from Poly.
            if (m_Model == null || !m_Model.m_Valid)
            {
                // Don't enforce a size range if we don't know the extents yet.
                // It will be contrained when the model loads in and the bounds are known.
                return new Vector2(float.MinValue, float.MaxValue);
            }
            float maxExtent = 2 * Mathf.Max(m_Model.m_MeshBounds.extents.x,
                Mathf.Max(m_Model.m_MeshBounds.extents.y, m_Model.m_MeshBounds.extents.z));
            // If we created a widget with a model that doesn't have geo, we won't have calculated a
            // bounds with great data.  Protect against divide by zero.
            if (maxExtent == 0.0f)
            {
                maxExtent = 1.0f;
            }
            return new Vector2(m_MinSize_CS / maxExtent, m_MaxSize_CS / maxExtent);
        }

        /// This method is for use when loading widgets that use the pre-M13 file format,
        /// which is normalized with respect to min and max size (ie: the transform is not "raw")
        public void SetWidgetSizeNonRaw(float fScale)
        {
            Vector3 extents = m_Model.m_MeshBounds.extents;
            float maxExtent = Mathf.Max(extents.x, Mathf.Max(extents.y, extents.z));
            // If we created a widget with a model that doesn't have geo, we won't have calculated a
            // bounds with great data.  Protect against divide by zero.
            if (maxExtent == 0.0f)
            {
                maxExtent = 1.0f;
            }
            float sizeRatio = kInitialSizeMeters_RS / 2 / maxExtent;
            SetSignedWidgetSize(fScale * sizeRatio * 10);
        }


        /// Updates the scale of the object, but with the center-of-scale
        /// being the center of mass's origin, as opposed to the widget's origin.
        /// Postconditions:
        /// - GetWidgetSize() == size
        /// - CenterOfMassPose_LS is unchanged (modulo precision issues)
        protected void SetWidgetSizeAboutCenterOfMass(float size)
        {
            if (m_Size == size) { return; }

            // Use WithUnitScale because we want only the pos/rot difference
            // Find delta such that delta * new = old
            var oldCm_LS = WithUnitScale(CenterOfMassPose_LS);
            m_Size = size;
            UpdateScale();
            var newCm_LS = WithUnitScale(CenterOfMassPose_LS);
            var delta_LS = oldCm_LS * newCm_LS.inverse;
            if (CenterOfMassTransform == transform)
            {
                // Edge case when they are equal: delta_LS will only be approximately identity.
                // Make it exactly identity for a smidge more accuracy
                delta_LS = TrTransform.identity;
            }

            LocalTransform = delta_LS * LocalTransform;
        }

        /// I believe (but am not sure) that Media Library content loads synchronously,
        /// and PAC content loads asynchronously.
        public static async void CreateModelFromSaveData(TiltModels75 modelDatas)
        {
            Debug.AssertFormat(modelDatas.AssetId == null || modelDatas.FilePath == null,
                "Model Data should not have an AssetID *and* a File Path");
            Debug.AssertFormat(!modelDatas.InSet_deprecated,
                "InSet should have been removed at load time");

            bool ok;
            if (modelDatas.FilePath != null)
            {

                Task<bool> okTask = CreateModelsFromRelativePath(
                    modelDatas.FilePath,
                    modelDatas.Transforms, modelDatas.RawTransforms, modelDatas.PinStates,
                    modelDatas.GroupIds, modelDatas.LayerIds);
                ok = await okTask;

            }
            else if (modelDatas.AssetId != null)
            {
                CreateModelsFromAssetId(
                    modelDatas.AssetId,
                    modelDatas.RawTransforms, modelDatas.PinStates, modelDatas.GroupIds, modelDatas.LayerIds);
                ok = true;
            }
            else
            {
                Debug.LogError("Model Data doesn't contain an AssetID or File Path.");
                ok = false;
            }

            if (!ok)
            {
                ModelCatalog.m_Instance.AddMissingModel(
                    modelDatas.FilePath, modelDatas.Transforms, modelDatas.RawTransforms);
            }
        }

        /// I believe (but am not sure) that this is synchronous.
        /// Returns false if the model can't be loaded -- in this case, caller is responsible
        /// for creating the missing-model placeholder.
        public static async Task<bool> CreateModelsFromRelativePath(
            string relativePath, TrTransform[] xfs, TrTransform[] rawXfs, bool[] pinStates, uint[] groupIds, int[] layerIds)
        {
            // Verify model is loaded.  Or, at least, has been tried to be loaded.
            Model model = ModelCatalog.m_Instance.GetModel(relativePath);

            if (model == null) { return false; }

            if (!model.m_Valid)
            {
                Task t = model.LoadModelAsync();
                await t;
            }
            if (!model.m_Valid)
            {
                return false;
            }

            if (xfs != null)
            {
                // Pre M13 format
                for (int i = 0; i < xfs.Length; ++i)
                {
                    bool pin = (pinStates != null && i < pinStates.Length) ? pinStates[i] : true;
                    uint groupId = (groupIds != null && i < groupIds.Length) ? groupIds[i] : 0;
                    CreateModel(model, xfs[i], pin, isNonRawTransform: true, groupId, 0);
                }
            }
            if (rawXfs != null)
            {
                // Post M13 format
                for (int i = 0; i < rawXfs.Length; ++i)
                {
                    bool pin = (pinStates != null && i < pinStates.Length) ? pinStates[i] : true;
                    uint groupId = (groupIds != null && i < groupIds.Length) ? groupIds[i] : 0;
                    int layerId = (layerIds != null && i < layerIds.Length) ? layerIds[i] : 0;
                    CreateModel(model, rawXfs[i], pin, isNonRawTransform: false, groupId, layerId);
                }
            }
            return true;
        }

        /// isNonRawTransform - true if the transform uses the pre-M13 meaning of transform.scale.
        protected static void CreateModel(Model model, TrTransform xf, bool pin,
<<<<<<< HEAD
                                bool isNonRawTransform, uint groupId, int layerId, string assetId = null)
=======
                              bool isNonRawTransform, uint groupId, int layerId, string assetId = null)
>>>>>>> ff795839
        {

            var modelWidget = Instantiate(WidgetManager.m_Instance.ModelWidgetPrefab) as ModelWidget;
            modelWidget.transform.localPosition = xf.translation;
            modelWidget.transform.localRotation = xf.rotation;
            modelWidget.Model = model;
            modelWidget.m_LoadingFromSketch = true;
            modelWidget.Show(true, false);
            if (isNonRawTransform)
            {
                modelWidget.SetWidgetSizeNonRaw(xf.scale);
                modelWidget.transform.localPosition -=
                    xf.rotation * modelWidget.Model.m_MeshBounds.center * modelWidget.GetSignedWidgetSize();
            }
            else
            {
                modelWidget.SetSignedWidgetSize(xf.scale);
            }
            TiltMeterScript.m_Instance.AdjustMeterWithWidget(modelWidget.GetTiltMeterCost(), up: true);
            if (pin)
            {
                modelWidget.PinFromSave();
            }

            if (assetId != null && !model.m_Valid)
            {
                App.PolyAssetCatalog.CatalogChanged += modelWidget.OnPacCatalogChanged;
                modelWidget.m_PolyCallbackActive = true;
            }
            modelWidget.Group = App.GroupManager.GetGroupFromId(groupId);
            modelWidget.SetCanvas(App.Scene.GetOrCreateLayer(layerId));
        }

        // Used when loading model assetIds from a serialized format (e.g. Tilt file).
        static void CreateModelsFromAssetId(string assetId, TrTransform[] rawXfs,
                                            bool[] pinStates, uint[] groupIds, int[] layerIds)
        {
            // Request model from Poly and if it doesn't exist, ask to load it.
            Model model = App.PolyAssetCatalog.GetModel(assetId);
            if (model == null)
            {
                // This Model is transient; the Widget will replace it with a good Model from the PAC
                // as soon as the PAC loads it.
                model = new Model(Model.Location.PolyAsset(assetId, null));
            }
            if (!model.m_Valid)
            {
                App.PolyAssetCatalog.RequestModelLoad(assetId, "widget");
            }

            // Create a widget for each transform.
            for (int i = 0; i < rawXfs.Length; ++i)
            {
                bool pin = (i < pinStates.Length) ? pinStates[i] : true;
                uint groupId = (groupIds != null && i < groupIds.Length) ? groupIds[i] : 0;
                int layerId = (layerIds != null && i < layerIds.Length) ? layerIds[i] : 0;
                CreateModel(model, rawXfs[i], pin, isNonRawTransform: false, groupId, layerId, assetId);
            }
        }

        override public bool HasGPUIntersectionObject()
        {
            return m_ModelInstance != null;
        }

        override public void SetGPUIntersectionObjectLayer(int layer)
        {
            HierarchyUtils.RecursivelySetLayer(m_ModelInstance, layer);
        }

        override public void RestoreGPUIntersectionObjectLayer()
        {
            HierarchyUtils.RecursivelySetLayer(m_ModelInstance, m_BackupLayer);
        }

        override public bool CanSnapToHome()
        {
            return m_Model.m_MeshBounds.center == Vector3.zero;
        }
    }
} // namespace TiltBrush<|MERGE_RESOLUTION|>--- conflicted
+++ resolved
@@ -553,11 +553,7 @@
 
         /// isNonRawTransform - true if the transform uses the pre-M13 meaning of transform.scale.
         protected static void CreateModel(Model model, TrTransform xf, bool pin,
-<<<<<<< HEAD
-                                bool isNonRawTransform, uint groupId, int layerId, string assetId = null)
-=======
                               bool isNonRawTransform, uint groupId, int layerId, string assetId = null)
->>>>>>> ff795839
         {
 
             var modelWidget = Instantiate(WidgetManager.m_Instance.ModelWidgetPrefab) as ModelWidget;
