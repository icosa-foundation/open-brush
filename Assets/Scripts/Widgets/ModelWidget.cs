--- conflicted
+++ resolved
@@ -143,14 +143,11 @@
             return Clone(transform.position, transform.rotation, m_Size);
         }
 
-<<<<<<< HEAD
         public override GrabWidget Clone()
         {
             return Clone(transform.position, transform.rotation, m_Size);
         }
 
-=======
->>>>>>> 3b03f6fe
         public override GrabWidget Clone(Vector3 position, Quaternion rotation, float size)
         {
             ModelWidget clone = Instantiate(WidgetManager.m_Instance.ModelWidgetPrefab) as ModelWidget;
