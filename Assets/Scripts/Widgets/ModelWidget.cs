﻿// Copyright 2020 The Tilt Brush Authors
//
// Licensed under the Apache License, Version 2.0 (the "License");
// you may not use this file except in compliance with the License.
// You may obtain a copy of the License at
//
//      http://www.apache.org/licenses/LICENSE-2.0
//
// Unless required by applicable law or agreed to in writing, software
// distributed under the License is distributed on an "AS IS" BASIS,
// WITHOUT WARRANTIES OR CONDITIONS OF ANY KIND, either express or implied.
// See the License for the specific language governing permissions and
// limitations under the License.

using System;
using UnityEngine;
using System.Linq;
using System.Threading.Tasks;


namespace TiltBrush
{

    public class ModelWidget : MediaWidget
    {
        // Do not change otherwise will break backward compatibility with 7.5 save format.
        private const float kInitialSizeMeters_RS = 0.25f;

        [SerializeField] private float m_MinContainerRatio; // [0, 1]
        [SerializeField] private float m_MaxBloat;

        private Model m_Model;
        private string m_Subtree;
        public string Subtree
        {
            get => m_Subtree;
            set => m_Subtree = value;
        }

        public event Action ScaleChanged;

        private Transform m_ModelInstance;
        private ObjModelScript m_ObjModelScript;
        private float m_InitSize_CS;
        private float m_HideSize_CS;
        private bool m_PolyCallbackActive;

        private int m_NumVertsTrackedByWidgetManager;

        /// Returns null if there's no model.
        /// Note that it's an error to ask for a model's AssetId unless location type is PolyAssetId.
        public string AssetId => m_Model?.AssetId;

        // Returns all leaf meshes which are part of the model, not including those created for auxillary
        // purposes, such as ghosting or snapping.
        // Analagous to Model.GetMeshes().
        // Do not mutate the return value.
        public MeshFilter[] GetMeshes()
        {
            return m_ObjModelScript.m_MeshChildren;
        }

        public Model Model
        {
            get { return m_Model; }
            set
            {
                // Reduce usage count on old model.
                if (m_Model != null)
                {
                    m_Model.m_UsageCount--;
                }
                m_Model = value;
                // Increment usage count on new model.
                if (m_Model != null)
                {
                    m_Model.m_UsageCount++;
                }
                LoadModel();
            }
        }

        protected override Vector3 HomeSnapOffset
        {
            get
            {
                Vector3 box = m_BoxCollider.size - m_ContainerBloat * App.Scene.Pose.scale;
                return m_Size * box * 0.5f * App.Scene.Pose.scale;
            }
        }

        protected override Vector3 GetHomeSnapLocation(Quaternion snapOrient)
        {
            return base.GetHomeSnapLocation(snapOrient) -
                snapOrient * (App.Scene.Pose.scale * m_Size * m_Model.m_MeshBounds.center);
        }

        public override float MaxAxisScale
        {
            get
            {
                return Mathf.Max(transform.localScale.x * m_BoxCollider.size.x,
                    Mathf.Max(transform.localScale.y * m_BoxCollider.size.y,
                        transform.localScale.z * m_BoxCollider.size.z));
            }
        }

        public Bounds WorldSpaceBounds
        {
            get { return m_BoxCollider.bounds; }
        }

        public int NumVertsTrackedByWidgetManager
        {
            get { return m_NumVertsTrackedByWidgetManager; }
        }

        override public int GetTiltMeterCost()
        {
            return (m_ObjModelScript != null) ? m_ObjModelScript.NumMeshes : 0;
        }

        public int GetNumVertsInModel()
        {
            return (m_ObjModelScript != null) ? m_ObjModelScript.GetNumVertsInMeshes() : 0;
        }

        override protected void Awake()
        {
            base.Awake();
            transform.parent = App.ActiveCanvas.transform;
            transform.localScale = Vector3.one;

            // Custom pin scalar for models.
            m_PinScalar = 0.5f;
        }

        override public void OnPreDestroy()
        {
            base.OnPreDestroy();

            if (m_PolyCallbackActive)
            {
                App.PolyAssetCatalog.CatalogChanged -= OnPacCatalogChanged;
                m_PolyCallbackActive = false;
            }
            // Set our model to null so its usage count is decremented.
            Model = null;
        }
        public override GrabWidget Clone()
        {
            return Clone(transform.position, transform.rotation, m_Size);
        }

        public override GrabWidget Clone(Vector3 position, Quaternion rotation, float size)
        {
<<<<<<< HEAD

            ModelWidget clone = Instantiate(WidgetManager.m_Instance.ModelWidgetPrefab) as ModelWidget;
            clone.m_PreviousCanvas = m_PreviousCanvas;
            clone.transform.position = position;
            clone.transform.rotation = rotation;
            clone.Model = this.Model;


=======
            ModelWidget clone = Instantiate(WidgetManager.m_Instance.ModelWidgetPrefab);
            clone.m_PreviousCanvas = m_PreviousCanvas;
            clone.transform.position = position;
            clone.transform.rotation = rotation;
            clone.Model = Model;
>>>>>>> 33c86d64
            // We're obviously not loading from a sketch.  This is to prevent the intro animation.
            // TODO: Change variable name to something more explicit of what this flag does.
            clone.m_LoadingFromSketch = true;
            clone.Show(true, false);
            clone.AddSceneLightGizmos();
            clone.transform.parent = transform.parent;
            clone.SetSignedWidgetSize(size);
<<<<<<< HEAD


=======
            clone.m_Subtree = m_Subtree;
            clone.SyncHierarchyToSubtree();
>>>>>>> 33c86d64
            HierarchyUtils.RecursivelySetLayer(clone.transform, gameObject.layer);
            TiltMeterScript.m_Instance.AdjustMeterWithWidget(clone.GetTiltMeterCost(), up: true);

            CanvasScript canvas = transform.parent.GetComponent<CanvasScript>();
            if (canvas != null)
            {
                var materials = clone.GetComponentsInChildren<Renderer>().SelectMany(x => x.materials);
                foreach (var material in materials)
                {
                    foreach (string keyword in canvas.BatchManager.MaterialKeywords)
                    {
                        material.EnableKeyword(keyword);
                    }
                }
            }

            if (!clone.Model.m_Valid)
            {
                App.PolyAssetCatalog.CatalogChanged += clone.OnPacCatalogChanged;
                clone.m_PolyCallbackActive = true;
            }
            clone.CloneInitialMaterials(this);
            clone.TrySetCanvasKeywordsFromObject(transform);
            return clone;
        }

        protected override void OnHideStart()
        {
            m_HideSize_CS = m_Size;
        }

        public void OnPacCatalogChanged()
        {
            Model model = App.PolyAssetCatalog.GetModel(AssetId);
            if (model != null && model.m_Valid)
            {
                Model = model;
                SetSignedWidgetSize(m_Size);

                // TODO: We may not want to do this, eventually.  Perhaps we continue to receive messages,
                // get our asset each time, and do a diff to see if we should reload it.
                App.PolyAssetCatalog.CatalogChanged -= OnPacCatalogChanged;
                m_PolyCallbackActive = false;
            }
        }

        override protected void SetWidgetSizeInternal(float fScale)
        {
            base.SetWidgetSizeInternal(fScale);
            if (Mathf.Abs(fScale - m_Size) > float.Epsilon)
            {
                ScaleChanged?.Invoke();
            }
        }

        public override string GetExportName()
        {
            return Model.GetExportName();
        }

        void LoadModel()
        {
            // Clean up existing model
            if (m_ModelInstance != null)
            {
                GameObject.Destroy(m_ModelInstance.gameObject);
            }

            // Early out if we don't have a model to clone.
            // This can happen if model loading is deferred.
            if (m_Model == null || m_Model.m_ModelParent == null)
            {
                return;
            }
            this.gameObject.transform.SetParent(App.Scene.ActiveCanvas.transform);
            m_ModelInstance = Instantiate(m_Model.m_ModelParent);
            m_ModelInstance.gameObject.SetActive(true);
            m_ModelInstance.parent = this.transform;




            var uiManager = App.Scene.animationUI_manager;






            Coords.AsLocal[m_ModelInstance] = TrTransform.identity;
            float maxExtent = 2 * Mathf.Max(m_Model.m_MeshBounds.extents.x,
                Mathf.Max(m_Model.m_MeshBounds.extents.y, m_Model.m_MeshBounds.extents.z));
            float size;
            if (maxExtent == 0.0f)
            {
                // If we created a widget with a model that doesn't have geo, we won't have calculated a
                // bounds worth much.  In that case, give us a default size.
                size = 1.0f;
            }
            else
            {
                size = kInitialSizeMeters_RS * App.METERS_TO_UNITS / maxExtent;
            }

            m_InitSize_CS = size / Coords.CanvasPose.scale;

            // Models are created in the main canvas.  Cache model layer in case it's overridden later.
            HierarchyUtils.RecursivelySetLayer(transform, App.Scene.MainCanvas.gameObject.layer);
            m_BackupLayer = m_ModelInstance.gameObject.layer;

            // Set a new batchId on this model so it can be picked up in GPU intersections.
            m_BatchId = GpuIntersector.GetNextBatchId();
            HierarchyUtils.RecursivelySetMaterialBatchID(m_ModelInstance, m_BatchId);
            WidgetManager.m_Instance.AddWidgetToBatchMap(this, m_BatchId);

            Vector3 ratios = GetBoundsRatios(m_Model.m_MeshBounds);
            m_ContainerBloat.x = Mathf.Max(0, m_MinContainerRatio - ratios.x);
            m_ContainerBloat.y = Mathf.Max(0, m_MinContainerRatio - ratios.y);
            m_ContainerBloat.z = Mathf.Max(0, m_MinContainerRatio - ratios.z);
            m_ContainerBloat /= m_MinContainerRatio;               // Normalize for the min ratio.
            m_ContainerBloat *= m_MaxBloat / App.Scene.Pose.scale; // Apply bloat to appropriate axes.

            m_BoxCollider.size = m_Model.m_MeshBounds.size + m_ContainerBloat;
            m_BoxCollider.transform.localPosition = m_Model.m_MeshBounds.center;

            InitSnapGhost(m_Model.m_ModelParent, m_ModelInstance);

            // Remove previous model vertex recording.
            WidgetManager.m_Instance.AdjustModelVertCount(-m_NumVertsTrackedByWidgetManager);
            m_NumVertsTrackedByWidgetManager = 0;

            m_ObjModelScript = GetComponentInChildren<ObjModelScript>();
            m_ObjModelScript.Init();
            if (m_ObjModelScript.NumMeshes == 0)
            {
                OutputWindowScript.Error("No usable geometry in model");
            }
            else
            {
                m_NumVertsTrackedByWidgetManager = m_ObjModelScript.GetNumVertsInMeshes();
                WidgetManager.m_Instance.AdjustModelVertCount(m_NumVertsTrackedByWidgetManager);
            }

            if (m_Model.IsCached())
            {
                m_Model.RefreshCache();
            }
        }

        public bool HasSubModels()
        {
            string ext = Model.GetLocation().Extension;
            if (ext == ".gltf" || ext == ".glb")
            {
                int lightCount = m_ObjModelScript.GetComponentsInChildren<SceneLightGizmo>().Length;
                int meshCount = GetMeshes().Length;
                return lightCount + meshCount > 1;
            }
            else if (m_Model.GetLocation().Extension == ".svg")
            {
                return m_ObjModelScript.SvgSceneInfo.HasSubShapes();
            }
            return false;
        }

        public void SyncHierarchyToSubtree(string previousSubtree = null)
        {
            if (string.IsNullOrEmpty(Subtree)) return;
            // Walk the hierarchy and find the matching node
            Transform oldRoot = m_ObjModelScript.transform;
            Transform node = oldRoot;

            // We only want to walk the new part of the hierarchy
            string subpathToTraverse;
            if (!string.IsNullOrEmpty(previousSubtree))
            {
                subpathToTraverse = m_Subtree.Substring(previousSubtree.Length);
            }
            else
            {
                subpathToTraverse = m_Subtree;
            }
            subpathToTraverse = subpathToTraverse.Trim('/');

            bool excludeChildren = false;
            if (subpathToTraverse.EndsWith(".mesh"))
            {
                subpathToTraverse = subpathToTraverse.Substring(0, subpathToTraverse.Length - 5);
                excludeChildren = true;
            }
            if (node.name == subpathToTraverse)
            {
                // We're already at the right node
                // No need to do anything
                Debug.LogWarning($"Didn't expect to get here...");
            }
            else
            {
                // node will be null if not found
                node = node.Find(subpathToTraverse);
            }

            if (node != null)
            {
                if (excludeChildren)
                {
                    foreach (Transform child in node)
                    {
                        Destroy(child.gameObject);
                    }
                }
                var newRoot = new GameObject();
                newRoot.transform.SetParent(transform);
                newRoot.name = $"LocalFile:{m_Model.RelativePath}#{m_Subtree}";
                m_ObjModelScript = newRoot.AddComponent<ObjModelScript>();
                node.SetParent(newRoot.transform, worldPositionStays: true);

                oldRoot.gameObject.SetActive(false); // TODO destroy might fail on first load so also hide
                Destroy(oldRoot.gameObject);

                m_ObjModelScript.Init();
                if (excludeChildren)
                {
                    // Destroyed children aren't destroyed immediately, so we need to assign them manually
                    var mf = node.GetComponent<MeshFilter>();
                    var smr = node.GetComponent<SkinnedMeshRenderer>();
                    m_ObjModelScript.m_MeshChildren = mf != null ? new[] { mf } : Array.Empty<MeshFilter>();
                    m_ObjModelScript.m_SkinnedMeshChildren = smr != null ? new[] { smr } : Array.Empty<SkinnedMeshRenderer>();
                }

                CloneInitialMaterials(null);
                RecalculateColliderBounds();
            }
        }

        public void RecalculateColliderBounds()
        {
            var widgetTransform = m_ObjModelScript.transform.parent;

            // Save the widget's original transform
            var oldParent = widgetTransform.parent;
            var oldPosition = widgetTransform.localPosition;
            var oldRotation = widgetTransform.localRotation;
            var oldScale = widgetTransform.localScale;

            // Move it to the origin
            widgetTransform.SetParent(null);
            widgetTransform.localPosition = Vector3.zero;
            widgetTransform.localRotation = Quaternion.identity;
            widgetTransform.localScale = Vector3.one;

            // Reset the collider gameobject transform
            m_BoxCollider.transform.localPosition = Vector3.zero;
            m_BoxCollider.transform.localRotation = Quaternion.identity;
            m_BoxCollider.transform.localScale = Vector3.one;

            // Collect the renderers
            var meshRenderers = m_ObjModelScript
                .m_MeshChildren
                .Select(x => x.GetComponent<MeshRenderer>());
            var skinnedMeshRenderers = m_ObjModelScript.m_SkinnedMeshChildren;

            // Calculate the bounds
            Bounds b = new Bounds();
            bool first = true;
            var boundsList = meshRenderers.Select(x => x.bounds).ToList();
            boundsList.AddRange(skinnedMeshRenderers.Select(x => x.bounds));

            for (var i = 0; i < boundsList.Count; i++)
            {
                var bounds = boundsList[i];

                if (first)
                {
                    b = bounds;
                    first = false;
                }
                else
                {
                    b.Encapsulate(bounds);
                }
            }

            m_MeshBounds = b;
            m_BoxCollider.transform.localPosition = m_MeshBounds.center;
            m_BoxCollider.size = m_MeshBounds.size;

            // Restore the widget's original transform
            widgetTransform.SetParent(oldParent);
            widgetTransform.localPosition = oldPosition;
            widgetTransform.localRotation = oldRotation;
            widgetTransform.localScale = oldScale;
        }

        public override float GetActivationScore(Vector3 vControllerPos, InputManager.ControllerName name)
        {
            Vector3 vInvTransformedPos = m_BoxCollider.transform.InverseTransformPoint(vControllerPos);
            Vector3 vSize = m_BoxCollider.size * 0.5f;
            float xDiff = vSize.x - Mathf.Abs(vInvTransformedPos.x);
            float yDiff = vSize.y - Mathf.Abs(vInvTransformedPos.y);
            float zDiff = vSize.z - Mathf.Abs(vInvTransformedPos.z);
            if (xDiff > 0.0f && yDiff > 0.0f && zDiff > 0.0f)
            {
                float minSize = Mathf.Abs(m_Size) *
                    Mathf.Min(m_BoxCollider.size.x, Mathf.Min(m_BoxCollider.size.y, m_BoxCollider.size.z));
                return (xDiff / vSize.x + yDiff / vSize.y + zDiff / vSize.z) / 3 / (minSize + 1);
            }
            return -1.0f;
        }

        private static Vector3 GetBoundsRatios(Bounds bounds)
        {
            float maxExtent = 0.001f; // epsilon to avoid division by zero
            maxExtent = Mathf.Max(maxExtent, bounds.extents.x);
            maxExtent = Mathf.Max(maxExtent, bounds.extents.y);
            maxExtent = Mathf.Max(maxExtent, bounds.extents.z);

            return new Vector3(
                bounds.extents.x / maxExtent,
                bounds.extents.y / maxExtent,
                bounds.extents.z / maxExtent);
        }

        protected override void OnShow()
        {
            base.OnShow();

            if (m_Model != null && m_Model.m_Valid)
            {
                SetSignedWidgetSize(0.0f);
            }

            if (!m_LoadingFromSketch)
            {
                m_IntroAnimState = IntroAnimState.In;
                Debug.Assert(!IsMoving(), "Shouldn't have velocity!");
                ClearVelocities();
                m_IntroAnimValue = 0.0f;
                UpdateIntroAnim();
            }
            else
            {
                m_IntroAnimState = IntroAnimState.On;
            }
        }

        protected override void OnUpdate()
        {
            // During transitions, scale up and down.
            if (m_CurrentState == State.Hiding)
            {
                SetWidgetSizeAboutCenterOfMass(m_HideSize_CS * GetShowRatio());
            }
        }

        protected override void UpdateIntroAnim()
        {
            base.UpdateIntroAnim();
            if (!m_LoadingFromSketch)
            {
                SetWidgetSizeAboutCenterOfMass(m_InitSize_CS * m_IntroAnimValue);
            }
        }

        protected override void UpdateScale()
        {
            if (this == null) return; // BreakModelApartCommand can destroy us
            transform.localScale = Vector3.one * m_Size;
            if (m_Model != null && m_Model.m_Valid)
            {
                m_BoxCollider.size = MeshBounds.size + m_ContainerBloat;
            }
        }

        private Bounds m_MeshBounds;
        public Bounds MeshBounds
        {
            get
            {
                if (string.IsNullOrEmpty(m_Subtree))
                {
                    return m_Model.m_MeshBounds;
                }
                return m_MeshBounds;
            }
        }

        override protected void InitPin()
        {
            base.InitPin();
            // Move the pin closer to the center since the bounds around the mesh might not be very tight.
            m_Pin.SetPenetrationScalar(.25f);
        }

        public override void RegisterHighlight()
        {
#if !(UNITY_ANDROID || UNITY_IOS)
            if (m_ObjModelScript != null)
            {
                m_ObjModelScript.RegisterHighlight();
                return;
            }
#endif
            base.RegisterHighlight();
        }

        protected override void UnregisterHighlight()
        {
#if !(UNITY_ANDROID || UNITY_IOS)
            if (m_ObjModelScript != null)
            {
                m_ObjModelScript.UnregisterHighlight();
                return;
            }
#endif
            base.UnregisterHighlight();
        }

        public TrTransform GetSaveTransform()
        {
            var xf = TrTransform.FromLocalTransform(transform);
            xf.scale = GetSignedWidgetSize();
            return xf;
        }

        public override Vector2 GetWidgetSizeRange()
        {
            // m_Model can be null in the event we're pulling the model from Poly.
            if (m_Model == null || !m_Model.m_Valid)
            {
                // Don't enforce a size range if we don't know the extents yet.
                // It will be contrained when the model loads in and the bounds are known.
                return new Vector2(float.MinValue, float.MaxValue);
            }
            float maxExtent = 2 * Mathf.Max(m_Model.m_MeshBounds.extents.x,
                Mathf.Max(m_Model.m_MeshBounds.extents.y, m_Model.m_MeshBounds.extents.z));
            // If we created a widget with a model that doesn't have geo, we won't have calculated a
            // bounds with great data.  Protect against divide by zero.
            if (maxExtent == 0.0f)
            {
                maxExtent = 1.0f;
            }
            return new Vector2(m_MinSize_CS / maxExtent, m_MaxSize_CS / maxExtent);
        }

        /// This method is for use when loading widgets that use the pre-M13 file format,
        /// which is normalized with respect to min and max size (ie: the transform is not "raw")
        public void SetWidgetSizeNonRaw(float fScale)
        {
            Vector3 extents = m_Model.m_MeshBounds.extents;
            float maxExtent = Mathf.Max(extents.x, Mathf.Max(extents.y, extents.z));
            // If we created a widget with a model that doesn't have geo, we won't have calculated a
            // bounds with great data.  Protect against divide by zero.
            if (maxExtent == 0.0f)
            {
                maxExtent = 1.0f;
            }
            float sizeRatio = kInitialSizeMeters_RS / 2 / maxExtent;
            SetSignedWidgetSize(fScale * sizeRatio * 10);
        }


        /// Updates the scale of the object, but with the center-of-scale
        /// being the center of mass's origin, as opposed to the widget's origin.
        /// Postconditions:
        /// - GetWidgetSize() == size
        /// - CenterOfMassPose_LS is unchanged (modulo precision issues)
        protected void SetWidgetSizeAboutCenterOfMass(float size)
        {
            if (m_Size == size) { return; }

            // Use WithUnitScale because we want only the pos/rot difference
            // Find delta such that delta * new = old
            var oldCm_LS = WithUnitScale(CenterOfMassPose_LS);
            m_Size = size;
            UpdateScale();
            var newCm_LS = WithUnitScale(CenterOfMassPose_LS);
            var delta_LS = oldCm_LS * newCm_LS.inverse;
            if (CenterOfMassTransform == transform)
            {
                // Edge case when they are equal: delta_LS will only be approximately identity.
                // Make it exactly identity for a smidge more accuracy
                delta_LS = TrTransform.identity;
            }

            LocalTransform = delta_LS * LocalTransform;
        }

        /// I believe (but am not sure) that Media Library content loads synchronously,
        /// and PAC content loads asynchronously.
        public static async void CreateFromSaveData(TiltModels75 modelDatas)
        {
            Debug.AssertFormat(modelDatas.AssetId == null || modelDatas.FilePath == null,
                "Model Data should not have an AssetID *and* a File Path");
            Debug.AssertFormat(!modelDatas.InSet_deprecated,
                "InSet should have been removed at load time");

            bool ok;
            if (modelDatas.FilePath != null)
            {

                Task<bool> okTask = CreateModelsFromRelativePath(
                    modelDatas.FilePath, modelDatas.Subtrees,
                    modelDatas.Transforms, modelDatas.RawTransforms, modelDatas.PinStates,
                    modelDatas.GroupIds, modelDatas.LayerIds, modelDatas.FrameIds);
                ok = await okTask;

            }
            else if (modelDatas.AssetId != null)
            {
                CreateModelsFromAssetId(
<<<<<<< HEAD
                    modelDatas.AssetId,
                    modelDatas.RawTransforms, modelDatas.PinStates, modelDatas.GroupIds, modelDatas.LayerIds, modelDatas.FrameIds);
=======
                    modelDatas.AssetId, modelDatas.Subtrees,
                    modelDatas.RawTransforms, modelDatas.PinStates, modelDatas.GroupIds, modelDatas.LayerIds);
>>>>>>> 33c86d64
                ok = true;
            }
            else
            {
                Debug.LogError("Model Data doesn't contain an AssetID or File Path.");
                ok = false;
            }

            if (!ok)
            {
                ModelCatalog.m_Instance.AddMissingModel(
                    modelDatas.FilePath, modelDatas.Transforms, modelDatas.RawTransforms);
            }
        }

        /// I believe (but am not sure) that this is synchronous.
        /// Returns false if the model can't be loaded -- in this case, caller is responsible
        /// for creating the missing-model placeholder.
        public static async Task<bool> CreateModelsFromRelativePath(
<<<<<<< HEAD
            string relativePath, TrTransform[] xfs, TrTransform[] rawXfs, bool[] pinStates, uint[] groupIds, int[] layerIds, int[] frameIds)
=======
            string relativePath, string[] subtrees, TrTransform[] xfs, TrTransform[] rawXfs, bool[] pinStates, uint[] groupIds, int[] layerIds)
>>>>>>> 33c86d64
        {
            // Verify model is loaded.  Or, at least, has been tried to be loaded.
            Model model = ModelCatalog.m_Instance.GetModel(relativePath);
            if (model == null) { return false; }

            if (!model.m_Valid)
            {
                // Reload the model if it's not valid or if we're loading a subtree.
                Task t = model.LoadModelAsync();
                await t;
            }
            if (!model.m_Valid)
            {
                return false;
            }

            if (xfs != null)
            {
                // Pre M13 format
                for (int i = 0; i < xfs.Length; ++i)
                {
                    bool pin = (pinStates != null && i < pinStates.Length) ? pinStates[i] : true;
                    uint groupId = (groupIds != null && i < groupIds.Length) ? groupIds[i] : 0;
<<<<<<< HEAD
                    CreateModel(model, xfs[i], pin, isNonRawTransform: true, groupId, 0, 0);
=======
                    CreateModel(model, subtrees[i], xfs[i], pin, isNonRawTransform: true, groupId, 0);
>>>>>>> 33c86d64
                }
            }
            if (rawXfs != null)
            {
                // Post M13 format
                for (int i = 0; i < rawXfs.Length; ++i)
                {
                    bool pin = (pinStates != null && i < pinStates.Length) ? pinStates[i] : true;
                    uint groupId = (groupIds != null && i < groupIds.Length) ? groupIds[i] : 0;
                    int layerId = (layerIds != null && i < layerIds.Length) ? layerIds[i] : 0;
<<<<<<< HEAD
                    int frameId = (frameIds != null && i < frameIds.Length) ? frameIds[i] : 0;
                    CreateModel(model, rawXfs[i], pin, isNonRawTransform: false, groupId, layerId, frameId);
=======
                    CreateModel(model, subtrees[i], rawXfs[i], pin, isNonRawTransform: false, groupId, layerId);
>>>>>>> 33c86d64
                }
            }
            return true;
        }

        /// isNonRawTransform - true if the transform uses the pre-M13 meaning of transform.scale.
<<<<<<< HEAD
        static void CreateModel(Model model, TrTransform xf, bool pin,
                        bool isNonRawTransform, uint groupId, int layerId, int frameId, string assetId = null)
=======
        static void CreateModel(Model model, string subtree, TrTransform xf, bool pin,
                                bool isNonRawTransform, uint groupId, int layerId, string assetId = null)
>>>>>>> 33c86d64
        {

            var modelWidget = Instantiate(WidgetManager.m_Instance.ModelWidgetPrefab) as ModelWidget;
            modelWidget.transform.localPosition = xf.translation;
            modelWidget.transform.localRotation = xf.rotation;
            modelWidget.Model = model;
            modelWidget.m_Subtree = subtree;
            modelWidget.SyncHierarchyToSubtree();
            modelWidget.m_LoadingFromSketch = true;
            modelWidget.Show(true, false);

            if (isNonRawTransform)
            {
                modelWidget.SetWidgetSizeNonRaw(xf.scale);
                modelWidget.transform.localPosition -=
                    xf.rotation * modelWidget.Model.m_MeshBounds.center * modelWidget.GetSignedWidgetSize();
            }
            else
            {
                modelWidget.SetSignedWidgetSize(xf.scale);
            }
            TiltMeterScript.m_Instance.AdjustMeterWithWidget(modelWidget.GetTiltMeterCost(), up: true);
            if (pin)
            {
                modelWidget.PinFromSave();
            }

            if (assetId != null && !model.m_Valid)
            {
                App.PolyAssetCatalog.CatalogChanged += modelWidget.OnPacCatalogChanged;
                modelWidget.m_PolyCallbackActive = true;
            }
            modelWidget.Group = App.GroupManager.GetGroupFromId(groupId);
            modelWidget.SetCanvas(App.Scene.GetOrCreateLayer(layerId, frameId));
        }

        // Used when loading model assetIds from a serialized format (e.g. Tilt file).
<<<<<<< HEAD
        static void CreateModelsFromAssetId(string assetId, TrTransform[] rawXfs,
                                            bool[] pinStates, uint[] groupIds, int[] layerIds, int[] frameIds)
=======
        static void CreateModelsFromAssetId(string assetId, string[] subtrees, TrTransform[] rawXfs,
                                            bool[] pinStates, uint[] groupIds, int[] layerIds)
>>>>>>> 33c86d64
        {
            // Request model from Poly and if it doesn't exist, ask to load it.
            Model model = App.PolyAssetCatalog.GetModel(assetId);
            if (model == null)
            {
                // This Model is transient; the Widget will replace it with a good Model from the PAC
                // as soon as the PAC loads it.
                model = new Model(Model.Location.PolyAsset(assetId, null));
            }
            if (!model.m_Valid)
            {
                App.PolyAssetCatalog.RequestModelLoad(assetId, "widget");
            }

            // Create a widget for each transform.
            for (int i = 0; i < rawXfs.Length; ++i)
            {
                bool pin = (i < pinStates.Length) ? pinStates[i] : true;
                uint groupId = (groupIds != null && i < groupIds.Length) ? groupIds[i] : 0;
                int layerId = (layerIds != null && i < layerIds.Length) ? layerIds[i] : 0;
<<<<<<< HEAD
                int frameId = (frameIds != null && i < frameIds.Length) ? frameIds[i] : 0;
                CreateModel(model, rawXfs[i], pin, isNonRawTransform: false, groupId, layerId, frameId, assetId);
=======
                CreateModel(model, subtrees[i], rawXfs[i], pin, isNonRawTransform: false, groupId, layerId, assetId);
>>>>>>> 33c86d64
            }
        }

        override public bool HasGPUIntersectionObject()
        {
            return m_ModelInstance != null;
        }

        override public void SetGPUIntersectionObjectLayer(int layer)
        {
            HierarchyUtils.RecursivelySetLayer(m_ModelInstance, layer);
        }

        override public void RestoreGPUIntersectionObjectLayer()
        {
            HierarchyUtils.RecursivelySetLayer(m_ModelInstance, m_BackupLayer);
        }

        override public bool CanSnapToHome()
        {
            return m_Model.m_MeshBounds.center == Vector3.zero;
        }

        public void AddSceneLightGizmos()
        {
            var lights = m_ObjModelScript.transform.GetComponentsInChildren<Light>();
            foreach (var light in lights)
            {
                // Probably not the right place to do it but we have to it somewhere
                light.renderMode = LightRenderMode.ForceVertex;
                Transform tr = Instantiate(
                    WidgetManager.m_Instance.SceneLightGizmoPrefab.transform,
                    light.transform
                );
                var gizmo = tr.GetComponent<SceneLightGizmo>();
                gizmo.SetupLightGizmos(light);
            }
        }

        public void UpdateBatchInfo()
        {
            // Set a new batchId on this model so it can be picked up in GPU intersections.
            m_BatchId = GpuIntersector.GetNextBatchId();
            HierarchyUtils.RecursivelySetMaterialBatchID(m_ModelInstance, m_BatchId);
            WidgetManager.m_Instance.AddWidgetToBatchMap(this, m_BatchId);
        }
    }
} // namespace TiltBrush<|MERGE_RESOLUTION|>--- conflicted
+++ resolved
@@ -154,22 +154,11 @@
 
         public override GrabWidget Clone(Vector3 position, Quaternion rotation, float size)
         {
-<<<<<<< HEAD
-
-            ModelWidget clone = Instantiate(WidgetManager.m_Instance.ModelWidgetPrefab) as ModelWidget;
-            clone.m_PreviousCanvas = m_PreviousCanvas;
-            clone.transform.position = position;
-            clone.transform.rotation = rotation;
-            clone.Model = this.Model;
-
-
-=======
             ModelWidget clone = Instantiate(WidgetManager.m_Instance.ModelWidgetPrefab);
             clone.m_PreviousCanvas = m_PreviousCanvas;
             clone.transform.position = position;
             clone.transform.rotation = rotation;
             clone.Model = Model;
->>>>>>> 33c86d64
             // We're obviously not loading from a sketch.  This is to prevent the intro animation.
             // TODO: Change variable name to something more explicit of what this flag does.
             clone.m_LoadingFromSketch = true;
@@ -177,13 +166,8 @@
             clone.AddSceneLightGizmos();
             clone.transform.parent = transform.parent;
             clone.SetSignedWidgetSize(size);
-<<<<<<< HEAD
-
-
-=======
             clone.m_Subtree = m_Subtree;
             clone.SyncHierarchyToSubtree();
->>>>>>> 33c86d64
             HierarchyUtils.RecursivelySetLayer(clone.transform, gameObject.layer);
             TiltMeterScript.m_Instance.AdjustMeterWithWidget(clone.GetTiltMeterCost(), up: true);
 
@@ -695,13 +679,8 @@
             else if (modelDatas.AssetId != null)
             {
                 CreateModelsFromAssetId(
-<<<<<<< HEAD
-                    modelDatas.AssetId,
+                    modelDatas.AssetId, modelDatas.Subtrees,
                     modelDatas.RawTransforms, modelDatas.PinStates, modelDatas.GroupIds, modelDatas.LayerIds, modelDatas.FrameIds);
-=======
-                    modelDatas.AssetId, modelDatas.Subtrees,
-                    modelDatas.RawTransforms, modelDatas.PinStates, modelDatas.GroupIds, modelDatas.LayerIds);
->>>>>>> 33c86d64
                 ok = true;
             }
             else
@@ -721,11 +700,7 @@
         /// Returns false if the model can't be loaded -- in this case, caller is responsible
         /// for creating the missing-model placeholder.
         public static async Task<bool> CreateModelsFromRelativePath(
-<<<<<<< HEAD
-            string relativePath, TrTransform[] xfs, TrTransform[] rawXfs, bool[] pinStates, uint[] groupIds, int[] layerIds, int[] frameIds)
-=======
-            string relativePath, string[] subtrees, TrTransform[] xfs, TrTransform[] rawXfs, bool[] pinStates, uint[] groupIds, int[] layerIds)
->>>>>>> 33c86d64
+            string relativePath, string[] subtrees, TrTransform[] xfs, TrTransform[] rawXfs, bool[] pinStates, uint[] groupIds, int[] layerIds, int[] frameIds)
         {
             // Verify model is loaded.  Or, at least, has been tried to be loaded.
             Model model = ModelCatalog.m_Instance.GetModel(relativePath);
@@ -749,11 +724,7 @@
                 {
                     bool pin = (pinStates != null && i < pinStates.Length) ? pinStates[i] : true;
                     uint groupId = (groupIds != null && i < groupIds.Length) ? groupIds[i] : 0;
-<<<<<<< HEAD
-                    CreateModel(model, xfs[i], pin, isNonRawTransform: true, groupId, 0, 0);
-=======
-                    CreateModel(model, subtrees[i], xfs[i], pin, isNonRawTransform: true, groupId, 0);
->>>>>>> 33c86d64
+                    CreateModel(model, subtrees[i], xfs[i], pin, isNonRawTransform: true, groupId, 0, 0);
                 }
             }
             if (rawXfs != null)
@@ -764,25 +735,16 @@
                     bool pin = (pinStates != null && i < pinStates.Length) ? pinStates[i] : true;
                     uint groupId = (groupIds != null && i < groupIds.Length) ? groupIds[i] : 0;
                     int layerId = (layerIds != null && i < layerIds.Length) ? layerIds[i] : 0;
-<<<<<<< HEAD
                     int frameId = (frameIds != null && i < frameIds.Length) ? frameIds[i] : 0;
-                    CreateModel(model, rawXfs[i], pin, isNonRawTransform: false, groupId, layerId, frameId);
-=======
-                    CreateModel(model, subtrees[i], rawXfs[i], pin, isNonRawTransform: false, groupId, layerId);
->>>>>>> 33c86d64
+                    CreateModel(model, subtrees[i], rawXfs[i], pin, isNonRawTransform: false, groupId, layerId, frameId);
                 }
             }
             return true;
         }
 
         /// isNonRawTransform - true if the transform uses the pre-M13 meaning of transform.scale.
-<<<<<<< HEAD
-        static void CreateModel(Model model, TrTransform xf, bool pin,
-                        bool isNonRawTransform, uint groupId, int layerId, int frameId, string assetId = null)
-=======
         static void CreateModel(Model model, string subtree, TrTransform xf, bool pin,
-                                bool isNonRawTransform, uint groupId, int layerId, string assetId = null)
->>>>>>> 33c86d64
+                                bool isNonRawTransform, uint groupId, int layerId, int frameId, string assetId = null)
         {
 
             var modelWidget = Instantiate(WidgetManager.m_Instance.ModelWidgetPrefab) as ModelWidget;
@@ -820,13 +782,8 @@
         }
 
         // Used when loading model assetIds from a serialized format (e.g. Tilt file).
-<<<<<<< HEAD
-        static void CreateModelsFromAssetId(string assetId, TrTransform[] rawXfs,
+        static void CreateModelsFromAssetId(string assetId, string[] subtrees, TrTransform[] rawXfs,
                                             bool[] pinStates, uint[] groupIds, int[] layerIds, int[] frameIds)
-=======
-        static void CreateModelsFromAssetId(string assetId, string[] subtrees, TrTransform[] rawXfs,
-                                            bool[] pinStates, uint[] groupIds, int[] layerIds)
->>>>>>> 33c86d64
         {
             // Request model from Poly and if it doesn't exist, ask to load it.
             Model model = App.PolyAssetCatalog.GetModel(assetId);
@@ -847,12 +804,8 @@
                 bool pin = (i < pinStates.Length) ? pinStates[i] : true;
                 uint groupId = (groupIds != null && i < groupIds.Length) ? groupIds[i] : 0;
                 int layerId = (layerIds != null && i < layerIds.Length) ? layerIds[i] : 0;
-<<<<<<< HEAD
                 int frameId = (frameIds != null && i < frameIds.Length) ? frameIds[i] : 0;
-                CreateModel(model, rawXfs[i], pin, isNonRawTransform: false, groupId, layerId, frameId, assetId);
-=======
-                CreateModel(model, subtrees[i], rawXfs[i], pin, isNonRawTransform: false, groupId, layerId, assetId);
->>>>>>> 33c86d64
+                CreateModel(model, subtrees[i], rawXfs[i], pin, isNonRawTransform: false, groupId, layerId, frameId, assetId);
             }
         }
 
