﻿// Copyright 2020 The Tilt Brush Authors
//
// Licensed under the Apache License, Version 2.0 (the "License");
// you may not use this file except in compliance with the License.
// You may obtain a copy of the License at
//
//      http://www.apache.org/licenses/LICENSE-2.0
//
// Unless required by applicable law or agreed to in writing, software
// distributed under the License is distributed on an "AS IS" BASIS,
// WITHOUT WARRANTIES OR CONDITIONS OF ANY KIND, either express or implied.
// See the License for the specific language governing permissions and
// limitations under the License.

using UnityEngine;
using System.Linq;

namespace TiltBrush
{

    public class ModelWidget : MediaWidget
    {
        // Do not change otherwise will break backward compatibility with 7.5 save format.
        private const float kInitialSizeMeters_RS = 0.25f;

        [SerializeField] private float m_MinContainerRatio; // [0, 1]
        [SerializeField] private float m_MaxBloat;

        private Model m_Model;
        private Transform m_ModelInstance;
        private ObjModelScript m_ObjModelScript;
        private float m_InitSize_CS;
        private float m_HideSize_CS;
        protected bool m_PolyCallbackActive;

        private int m_NumVertsTrackedByWidgetManager;

        /// Returns null if there's no model.
        /// Note that it's an error to ask for a model's AssetId unless location type is PolyAssetId.
        public string AssetId => m_Model?.AssetId;

        // Returns all leaf meshes which are part of the model, not including those created for auxillary
        // purposes, such as ghosting or snapping.
        // Analagous to Model.GetMeshes().
        // Do not mutate the return value.
        public MeshFilter[] GetMeshes()
        {
            return m_ObjModelScript.m_MeshChildren;
        }

        public Model Model
        {
            get { return m_Model; }
            set
            {
                // Reduce usage count on old model.
                if (m_Model != null)
                {
                    m_Model.m_UsageCount--;
                }
                m_Model = value;
                // Increment usage count on new model.
                if (m_Model != null)
                {
                    m_Model.m_UsageCount++;
                }
                LoadModel();
            }
        }

        protected override Vector3 HomeSnapOffset
        {
            get
            {
                Vector3 box = m_BoxCollider.size - m_ContainerBloat * App.Scene.Pose.scale;
                return m_Size * box * 0.5f * App.Scene.Pose.scale;
            }
        }

        protected override Vector3 GetHomeSnapLocation(Quaternion snapOrient)
        {
            return base.GetHomeSnapLocation(snapOrient) -
                snapOrient * (App.Scene.Pose.scale * m_Size * m_Model.m_MeshBounds.center);
        }

        public override float MaxAxisScale
        {
            get
            {
                return Mathf.Max(transform.localScale.x * m_BoxCollider.size.x,
                    Mathf.Max(transform.localScale.y * m_BoxCollider.size.y,
                        transform.localScale.z * m_BoxCollider.size.z));
            }
        }

        public Bounds WorldSpaceBounds
        {
            get { return m_BoxCollider.bounds; }
        }

        public int NumVertsTrackedByWidgetManager
        {
            get { return m_NumVertsTrackedByWidgetManager; }
        }

        override public int GetTiltMeterCost()
        {
            return (m_ObjModelScript != null) ? m_ObjModelScript.NumMeshes : 0;
        }

        public int GetNumVertsInModel()
        {
            return (m_ObjModelScript != null) ? m_ObjModelScript.GetNumVertsInMeshes() : 0;
        }

        override protected void Awake()
        {
            base.Awake();
            transform.parent = App.ActiveCanvas.transform;
            transform.localScale = Vector3.one;

            // Custom pin scalar for models.
            m_PinScalar = 0.5f;
        }

        override public void OnPreDestroy()
        {
            base.OnPreDestroy();

            if (m_PolyCallbackActive)
            {
                App.PolyAssetCatalog.CatalogChanged -= OnPacCatalogChanged;
                m_PolyCallbackActive = false;
            }
            // Set our model to null so its usage count is decremented.
            Model = null;
        }
        public override GrabWidget Clone()
        {
            return Clone(transform.position, transform.rotation, m_Size);
        }

        public override GrabWidget Clone(Vector3 position, Quaternion rotation, float size)
        {
            ModelWidget clone = Instantiate(WidgetManager.m_Instance.ModelWidgetPrefab) as ModelWidget;
<<<<<<< HEAD
            clone.m_previousCanvas = m_previousCanvas;
=======
            clone.m_PreviousCanvas = m_PreviousCanvas;
>>>>>>> f947a652
            clone.transform.position = position;
            clone.transform.rotation = rotation;
            clone.Model = this.Model;
            // We're obviously not loading from a sketch.  This is to prevent the intro animation.
            // TODO: Change variable name to something more explicit of what this flag does.
            clone.m_LoadingFromSketch = true;
            clone.Show(true, false);
            clone.transform.parent = transform.parent;
            clone.SetSignedWidgetSize(size);
            HierarchyUtils.RecursivelySetLayer(clone.transform, gameObject.layer);
            TiltMeterScript.m_Instance.AdjustMeterWithWidget(clone.GetTiltMeterCost(), up: true);

            CanvasScript canvas = transform.parent.GetComponent<CanvasScript>();
            if (canvas != null)
            {
                var materials = clone.GetComponentsInChildren<Renderer>().SelectMany(x => x.materials);
                foreach (var material in materials)
                {
                    foreach (string keyword in canvas.BatchManager.MaterialKeywords)
                    {
                        material.EnableKeyword(keyword);
                    }
                }
            }

            if (!clone.Model.m_Valid)
            {
                App.PolyAssetCatalog.CatalogChanged += clone.OnPacCatalogChanged;
                clone.m_PolyCallbackActive = true;
            }
            clone.CloneInitialMaterials(this);
            clone.TrySetCanvasKeywordsFromObject(transform);
            return clone;
        }

        protected override void OnHideStart()
        {
            m_HideSize_CS = m_Size;
        }

        public void OnPacCatalogChanged()
        {
            Model model = App.PolyAssetCatalog.GetModel(AssetId);
            if (model != null && model.m_Valid)
            {
                Model = model;
                SetSignedWidgetSize(m_Size);

                // TODO: We may not want to do this, eventually.  Perhaps we continue to receive messages,
                // get our asset each time, and do a diff to see if we should reload it.
                App.PolyAssetCatalog.CatalogChanged -= OnPacCatalogChanged;
                m_PolyCallbackActive = false;
            }
        }

        public override string GetExportName()
        {
            return Model.GetExportName();
        }

        void LoadModel()
        {
            // Clean up existing model
            if (m_ModelInstance != null)
            {
                GameObject.Destroy(m_ModelInstance.gameObject);
            }

            // Early out if we don't have a model to clone.
            // This can happen if model loading is deferred.
            if (m_Model == null || m_Model.m_ModelParent == null)
            {
                return;
            }

            m_ModelInstance = Instantiate(m_Model.m_ModelParent);
            m_ModelInstance.gameObject.SetActive(true);
            m_ModelInstance.parent = this.transform;

            Coords.AsLocal[m_ModelInstance] = TrTransform.identity;
            float maxExtent = 2 * Mathf.Max(m_Model.m_MeshBounds.extents.x,
                Mathf.Max(m_Model.m_MeshBounds.extents.y, m_Model.m_MeshBounds.extents.z));
            float size;
            if (maxExtent == 0.0f)
            {
                // If we created a widget with a model that doesn't have geo, we won't have calculated a
                // bounds worth much.  In that case, give us a default size.
                size = 1.0f;
            }
            else
            {
                size = kInitialSizeMeters_RS * App.METERS_TO_UNITS / maxExtent;
            }

            m_InitSize_CS = size / Coords.CanvasPose.scale;

            // Models are created in the main canvas.  Cache model layer in case it's overridden later.
            HierarchyUtils.RecursivelySetLayer(transform, App.Scene.MainCanvas.gameObject.layer);
            m_BackupLayer = m_ModelInstance.gameObject.layer;

            // Set a new batchId on this model so it can be picked up in GPU intersections.
            m_BatchId = GpuIntersector.GetNextBatchId();
            HierarchyUtils.RecursivelySetMaterialBatchID(m_ModelInstance, m_BatchId);
            WidgetManager.m_Instance.AddWidgetToBatchMap(this, m_BatchId);

            Vector3 ratios = GetBoundsRatios(m_Model.m_MeshBounds);
            m_ContainerBloat.x = Mathf.Max(0, m_MinContainerRatio - ratios.x);
            m_ContainerBloat.y = Mathf.Max(0, m_MinContainerRatio - ratios.y);
            m_ContainerBloat.z = Mathf.Max(0, m_MinContainerRatio - ratios.z);
            m_ContainerBloat /= m_MinContainerRatio;               // Normalize for the min ratio.
            m_ContainerBloat *= m_MaxBloat / App.Scene.Pose.scale; // Apply bloat to appropriate axes.

            m_BoxCollider.size = m_Model.m_MeshBounds.size + m_ContainerBloat;
            m_BoxCollider.transform.localPosition = m_Model.m_MeshBounds.center;

            InitSnapGhost(m_Model.m_ModelParent, m_ModelInstance);

            // Remove previous model vertex recording.
            WidgetManager.m_Instance.AdjustModelVertCount(-m_NumVertsTrackedByWidgetManager);
            m_NumVertsTrackedByWidgetManager = 0;

            m_ObjModelScript = GetComponentInChildren<ObjModelScript>();
            m_ObjModelScript.Init();
            if (m_ObjModelScript.NumMeshes == 0)
            {
                OutputWindowScript.Error("No usable geometry in model");
            }
            else
            {
                m_NumVertsTrackedByWidgetManager = m_ObjModelScript.GetNumVertsInMeshes();
                WidgetManager.m_Instance.AdjustModelVertCount(m_NumVertsTrackedByWidgetManager);
            }

            if (m_Model.IsCached())
            {
                m_Model.RefreshCache();
            }
        }

        public override float GetActivationScore(Vector3 vControllerPos, InputManager.ControllerName name)
        {
            Vector3 vInvTransformedPos = m_BoxCollider.transform.InverseTransformPoint(vControllerPos);
            Vector3 vSize = m_BoxCollider.size * 0.5f;
            float xDiff = vSize.x - Mathf.Abs(vInvTransformedPos.x);
            float yDiff = vSize.y - Mathf.Abs(vInvTransformedPos.y);
            float zDiff = vSize.z - Mathf.Abs(vInvTransformedPos.z);
            if (xDiff > 0.0f && yDiff > 0.0f && zDiff > 0.0f)
            {
                float minSize = Mathf.Abs(m_Size) *
                    Mathf.Min(m_BoxCollider.size.x, Mathf.Min(m_BoxCollider.size.y, m_BoxCollider.size.z));
                return (xDiff / vSize.x + yDiff / vSize.y + zDiff / vSize.z) / 3 / (minSize + 1);
            }
            return -1.0f;
        }

        private static Vector3 GetBoundsRatios(Bounds bounds)
        {
            float maxExtent = 0.001f; // epsilon to avoid division by zero
            maxExtent = Mathf.Max(maxExtent, bounds.extents.x);
            maxExtent = Mathf.Max(maxExtent, bounds.extents.y);
            maxExtent = Mathf.Max(maxExtent, bounds.extents.z);

            return new Vector3(
                bounds.extents.x / maxExtent,
                bounds.extents.y / maxExtent,
                bounds.extents.z / maxExtent);
        }

        protected override void OnShow()
        {
            base.OnShow();

            if (!m_LoadingFromSketch)
            {
                if (m_Model != null && m_Model.m_Valid)
                {
                    SetSignedWidgetSize(0.0f);
                }
                m_IntroAnimState = IntroAnimState.In;
                Debug.Assert(!IsMoving(), "Shouldn't have velocity!");
                ClearVelocities();
                m_IntroAnimValue = 0.0f;
                UpdateIntroAnim();
            }
            else
            {
                m_IntroAnimState = IntroAnimState.On;
            }
        }

        protected override void OnUpdate()
        {
            // During transitions, scale up and down.
            if (m_CurrentState == State.Hiding)
            {
                SetWidgetSizeAboutCenterOfMass(m_HideSize_CS * GetShowRatio());
            }
        }

        protected override void UpdateIntroAnim()
        {
            base.UpdateIntroAnim();
            if (!m_LoadingFromSketch)
            {
                SetWidgetSizeAboutCenterOfMass(m_InitSize_CS * m_IntroAnimValue);
            }
        }

        protected override void UpdateScale()
        {
            transform.localScale = Vector3.one * m_Size;
            if (m_Model != null && m_Model.m_Valid)
            {
                m_BoxCollider.size = m_Model.m_MeshBounds.size + m_ContainerBloat;
            }
        }

        override protected void InitPin()
        {
            base.InitPin();
            // Move the pin closer to the center since the bounds around the mesh might not be very tight.
            m_Pin.SetPenetrationScalar(.25f);
        }

        public override void RegisterHighlight()
        {
#if !UNITY_ANDROID
            if (m_ObjModelScript != null)
            {
                m_ObjModelScript.RegisterHighlight();
                return;
            }
#endif
            base.RegisterHighlight();
        }

        protected override void UnregisterHighlight()
        {
#if !UNITY_ANDROID
            if (m_ObjModelScript != null)
            {
                m_ObjModelScript.UnregisterHighlight();
                return;
            }
#endif
            base.UnregisterHighlight();
        }

        public TrTransform GetSaveTransform()
        {
            var xf = TrTransform.FromLocalTransform(transform);
            xf.scale = GetSignedWidgetSize();
            return xf;
        }

        public override Vector2 GetWidgetSizeRange()
        {
            // m_Model can be null in the event we're pulling the model from Poly.
            if (m_Model == null || !m_Model.m_Valid)
            {
                // Don't enforce a size range if we don't know the extents yet.
                // It will be contrained when the model loads in and the bounds are known.
                return new Vector2(float.MinValue, float.MaxValue);
            }
            float maxExtent = 2 * Mathf.Max(m_Model.m_MeshBounds.extents.x,
                Mathf.Max(m_Model.m_MeshBounds.extents.y, m_Model.m_MeshBounds.extents.z));
            // If we created a widget with a model that doesn't have geo, we won't have calculated a
            // bounds with great data.  Protect against divide by zero.
            if (maxExtent == 0.0f)
            {
                maxExtent = 1.0f;
            }
            return new Vector2(m_MinSize_CS / maxExtent, m_MaxSize_CS / maxExtent);
        }

        /// This method is for use when loading widgets that use the pre-M13 file format,
        /// which is normalized with respect to min and max size (ie: the transform is not "raw")
        public void SetWidgetSizeNonRaw(float fScale)
        {
            Vector3 extents = m_Model.m_MeshBounds.extents;
            float maxExtent = Mathf.Max(extents.x, Mathf.Max(extents.y, extents.z));
            // If we created a widget with a model that doesn't have geo, we won't have calculated a
            // bounds with great data.  Protect against divide by zero.
            if (maxExtent == 0.0f)
            {
                maxExtent = 1.0f;
            }
            float sizeRatio = kInitialSizeMeters_RS / 2 / maxExtent;
            SetSignedWidgetSize(fScale * sizeRatio * 10);
        }


        /// Updates the scale of the object, but with the center-of-scale
        /// being the center of mass's origin, as opposed to the widget's origin.
        /// Postconditions:
        /// - GetWidgetSize() == size
        /// - CenterOfMassPose_LS is unchanged (modulo precision issues)
        protected void SetWidgetSizeAboutCenterOfMass(float size)
        {
            if (m_Size == size) { return; }

            // Use WithUnitScale because we want only the pos/rot difference
            // Find delta such that delta * new = old
            var oldCm_LS = WithUnitScale(CenterOfMassPose_LS);
            m_Size = size;
            UpdateScale();
            var newCm_LS = WithUnitScale(CenterOfMassPose_LS);
            var delta_LS = oldCm_LS * newCm_LS.inverse;
            if (CenterOfMassTransform == transform)
            {
                // Edge case when they are equal: delta_LS will only be approximately identity.
                // Make it exactly identity for a smidge more accuracy
                delta_LS = TrTransform.identity;
            }

            LocalTransform = delta_LS * LocalTransform;
        }

        /// I believe (but am not sure) that Media Library content loads synchronously,
        /// and PAC content loads asynchronously.
        public static void CreateModelFromSaveData(TiltModels75 modelDatas)
        {
            Debug.AssertFormat(modelDatas.AssetId == null || modelDatas.FilePath == null,
                "Model Data should not have an AssetID *and* a File Path");
            Debug.AssertFormat(!modelDatas.InSet_deprecated,
                "InSet should have been removed at load time");

            bool ok;
            if (modelDatas.FilePath != null)
            {
                ok = CreateModelsFromRelativePath(
                    modelDatas.FilePath,
                    modelDatas.Transforms, modelDatas.RawTransforms, modelDatas.PinStates,
                    modelDatas.GroupIds);
            }
            else if (modelDatas.AssetId != null)
            {
                CreateModelsFromAssetId(
                    modelDatas.AssetId,
                    modelDatas.RawTransforms, modelDatas.PinStates, modelDatas.GroupIds);
                ok = true;
            }
            else
            {
                Debug.LogError("Model Data doesn't contain an AssetID or File Path.");
                ok = false;
            }

            if (!ok)
            {
                ModelCatalog.m_Instance.AddMissingModel(
                    modelDatas.FilePath, modelDatas.Transforms, modelDatas.RawTransforms);
            }
        }

        /// I believe (but am not sure) that this is synchronous.
        /// Returns false if the model can't be loaded -- in this case, caller is responsible
        /// for creating the missing-model placeholder.
        public static bool CreateModelsFromRelativePath(
            string relativePath,
            TrTransform[] xfs, TrTransform[] rawXfs, bool[] pinStates, uint[] groupIds)
        {
            // Verify model is loaded.  Or, at least, has been tried to be loaded.
            Model model = ModelCatalog.m_Instance.GetModel(relativePath);
            if (model == null)
            {
                return false;
            }
            if (!model.m_Valid) { model.LoadModel(); }
            if (!model.m_Valid)
            {
                return false;
            }

            if (xfs != null)
            {
                // Pre M13 format
                for (int i = 0; i < xfs.Length; ++i)
                {
                    bool pin = (pinStates != null && i < pinStates.Length) ? pinStates[i] : true;
                    uint groupId = (groupIds != null && i < groupIds.Length) ? groupIds[i] : 0;
                    CreateModel(model, xfs[i], pin, isNonRawTransform: true, groupId);
                }
            }
            if (rawXfs != null)
            {
                // Post M13 format
                for (int i = 0; i < rawXfs.Length; ++i)
                {
                    bool pin = (pinStates != null && i < pinStates.Length) ? pinStates[i] : true;
                    uint groupId = (groupIds != null && i < groupIds.Length) ? groupIds[i] : 0;
                    CreateModel(model, rawXfs[i], pin, isNonRawTransform: false, groupId);
                }
            }
            return true;
        }

        /// isNonRawTransform - true if the transform uses the pre-M13 meaning of transform.scale.
        protected static void CreateModel(Model model, TrTransform xf, bool pin,
                                          bool isNonRawTransform, uint groupId, string assetId = null)
        {
            var modelWidget = Instantiate(WidgetManager.m_Instance.ModelWidgetPrefab) as ModelWidget;
            modelWidget.transform.localPosition = xf.translation;
            modelWidget.transform.localRotation = xf.rotation;
            modelWidget.Model = model;
            modelWidget.m_LoadingFromSketch = true;
            modelWidget.Show(true, false);
            if (isNonRawTransform)
            {
                modelWidget.SetWidgetSizeNonRaw(xf.scale);
                modelWidget.transform.localPosition -=
                    xf.rotation * modelWidget.Model.m_MeshBounds.center * modelWidget.GetSignedWidgetSize();
            }
            else
            {
                modelWidget.SetSignedWidgetSize(xf.scale);
            }
            TiltMeterScript.m_Instance.AdjustMeterWithWidget(modelWidget.GetTiltMeterCost(), up: true);
            if (pin)
            {
                modelWidget.PinFromSave();
            }

            if (assetId != null && !model.m_Valid)
            {
                App.PolyAssetCatalog.CatalogChanged += modelWidget.OnPacCatalogChanged;
                modelWidget.m_PolyCallbackActive = true;
            }
            modelWidget.Group = App.GroupManager.GetGroupFromId(groupId);
        }

        // Used when loading model assetIds from a serialized format (e.g. Tilt file).
        static void CreateModelsFromAssetId(
            string assetId, TrTransform[] rawXfs,
            bool[] pinStates, uint[] groupIds)
        {
            // Request model from Poly and if it doesn't exist, ask to load it.
            Model model = App.PolyAssetCatalog.GetModel(assetId);
            if (model == null)
            {
                // This Model is transient; the Widget will replace it with a good Model from the PAC
                // as soon as the PAC loads it.
                model = new Model(Model.Location.PolyAsset(assetId, null));
            }
            if (!model.m_Valid)
            {
                App.PolyAssetCatalog.RequestModelLoad(assetId, "widget");
            }

            // Create a widget for each transform.
            for (int i = 0; i < rawXfs.Length; ++i)
            {
                bool pin = (i < pinStates.Length) ? pinStates[i] : true;
                uint groupId = (groupIds != null && i < groupIds.Length) ? groupIds[i] : 0;
                CreateModel(model, rawXfs[i], pin, isNonRawTransform: false, groupId, assetId: assetId);
            }
        }

        override public bool HasGPUIntersectionObject()
        {
            return m_ModelInstance != null;
        }

        override public void SetGPUIntersectionObjectLayer(int layer)
        {
            HierarchyUtils.RecursivelySetLayer(m_ModelInstance, layer);
        }

        override public void RestoreGPUIntersectionObjectLayer()
        {
            HierarchyUtils.RecursivelySetLayer(m_ModelInstance, m_BackupLayer);
        }

        override public bool CanSnapToHome()
        {
            return m_Model.m_MeshBounds.center == Vector3.zero;
        }
    }
} // namespace TiltBrush<|MERGE_RESOLUTION|>--- conflicted
+++ resolved
@@ -143,11 +143,7 @@
         public override GrabWidget Clone(Vector3 position, Quaternion rotation, float size)
         {
             ModelWidget clone = Instantiate(WidgetManager.m_Instance.ModelWidgetPrefab) as ModelWidget;
-<<<<<<< HEAD
-            clone.m_previousCanvas = m_previousCanvas;
-=======
             clone.m_PreviousCanvas = m_PreviousCanvas;
->>>>>>> f947a652
             clone.transform.position = position;
             clone.transform.rotation = rotation;
             clone.Model = this.Model;
