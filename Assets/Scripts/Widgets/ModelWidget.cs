﻿// Copyright 2020 The Tilt Brush Authors
//
// Licensed under the Apache License, Version 2.0 (the "License");
// you may not use this file except in compliance with the License.
// You may obtain a copy of the License at
//
//      http://www.apache.org/licenses/LICENSE-2.0
//
// Unless required by applicable law or agreed to in writing, software
// distributed under the License is distributed on an "AS IS" BASIS,
// WITHOUT WARRANTIES OR CONDITIONS OF ANY KIND, either express or implied.
// See the License for the specific language governing permissions and
// limitations under the License.

using System;
using System.Collections.Generic;
using UnityEngine;
using System.Linq;
using System.Threading.Tasks;


namespace TiltBrush
{

    public class ModelWidget : MediaWidget
    {
        // Do not change otherwise will break backward compatibility with 7.5 save format.
        private const float kInitialSizeMeters_RS = 0.25f;

        [SerializeField] private float m_MinContainerRatio; // [0, 1]
        [SerializeField] private float m_MaxBloat;

        private Model m_Model;


        // What is Subtree?
        // e.g. if we have 3d model with 3 chairs with the hierarchy below,
        // then when the model is broken apart, we create a separate ModelWidget for each Chair1,Chair2,Chair3
        // e.g for Chair1, Subtree = "Root/Chair1"
        /*
         Root (empty node) 
            Chair1 (mesh)
            Chair2 (mesh)
            Chair3 (mesh)
         */
        private string m_Subtree;
        public string Subtree
        {
            get => m_Subtree;
            set => m_Subtree = value;
        }

        public event Action ScaleChanged;

        private Transform m_ModelInstance;
        private ObjModelScript m_ObjModelScript;
        private float m_InitSize_CS;
        public float InitSize_CS => m_InitSize_CS;
        private float m_HideSize_CS;
        protected bool m_PolyCallbackActive;

        private int m_NumVertsTrackedByWidgetManager;

        /// Returns null if there's no model.
        /// Note that it's an error to ask for a model's AssetId unless location type is PolyAssetId.
        public string AssetId => m_Model?.AssetId;

        // Returns all leaf meshes which are part of the model, not including those created for auxillary
        // purposes, such as ghosting or snapping.
        // Analagous to Model.GetMeshes().
        // Do not mutate the return value.
        public MeshFilter[] GetMeshes()
        {
            return m_ObjModelScript.m_MeshChildren;
        }

        public Model Model
        {
            get { return m_Model; }
            set
            {
                // Reduce usage count on old model.
                if (m_Model != null)
                {
                    m_Model.m_UsageCount--;
                }
                m_Model = value;
                // Increment usage count on new model.
                if (m_Model != null)
                {
                    m_Model.m_UsageCount++;
                }
                LoadModel();
            }
        }

        protected override Vector3 HomeSnapOffset
        {
            get
            {
                Vector3 box = m_BoxCollider.size - m_ContainerBloat * App.Scene.Pose.scale;
                return m_Size * box * 0.5f * App.Scene.Pose.scale;
            }
        }

        protected override Vector3 GetHomeSnapLocation(Quaternion snapOrient)
        {
            return base.GetHomeSnapLocation(snapOrient) -
                snapOrient * (App.Scene.Pose.scale * m_Size * m_Model.m_MeshBounds.center);
        }

        public override float MaxAxisScale
        {
            get
            {
                return Mathf.Max(transform.localScale.x * m_BoxCollider.size.x,
                    Mathf.Max(transform.localScale.y * m_BoxCollider.size.y,
                        transform.localScale.z * m_BoxCollider.size.z));
            }
        }

        public Bounds WorldSpaceBounds
        {
            get { return m_BoxCollider.bounds; }
        }

        public int NumVertsTrackedByWidgetManager
        {
            get { return m_NumVertsTrackedByWidgetManager; }
        }

        override public int GetTiltMeterCost()
        {
            return (m_ObjModelScript != null) ? m_ObjModelScript.NumMeshes : 0;
        }

        public int GetNumVertsInModel()
        {
            return (m_ObjModelScript != null) ? m_ObjModelScript.GetNumVertsInMeshes() : 0;
        }

        override protected void Awake()
        {
            base.Awake();
            transform.parent = App.ActiveCanvas.transform;
            transform.localScale = Vector3.one;

            // Custom pin scalar for models.
            m_PinScalar = 0.5f;
        }

        override public void OnPreDestroy()
        {
            base.OnPreDestroy();

            if (m_PolyCallbackActive)
            {
                App.IcosaAssetCatalog.CatalogChanged -= OnPacCatalogChanged;
                m_PolyCallbackActive = false;
            }
            // Set our model to null so its usage count is decremented.
            Model = null;
        }

        public override GrabWidget Clone()
        {
            return Clone(transform.position, transform.rotation, m_Size);
        }

        public override GrabWidget Clone(Vector3 position, Quaternion rotation, float size)
        {
            ModelWidget clone = Instantiate(WidgetManager.m_Instance.ModelWidgetPrefab);
            clone.m_PreviousCanvas = m_PreviousCanvas;
            clone.transform.position = position;
            clone.transform.rotation = rotation;
            clone.Model = Model;
            // We're obviously not loading from a sketch.  This is to prevent the intro animation.
            // TODO: Change variable name to something more explicit of what this flag does.
            clone.m_LoadingFromSketch = true;
            clone.Show(true, false);
            clone.AddSceneLightGizmos();
            clone.transform.parent = transform.parent;
            clone.SetSignedWidgetSize(size);
            clone.m_Subtree = m_Subtree;
            clone.SyncHierarchyToSubtree();
            HierarchyUtils.RecursivelySetLayer(clone.transform, gameObject.layer);
            TiltMeterScript.m_Instance.AdjustMeterWithWidget(clone.GetTiltMeterCost(), up: true);

            CanvasScript canvas = transform.parent.GetComponent<CanvasScript>();
            if (canvas != null)
            {
                var materials = clone.GetComponentsInChildren<Renderer>().SelectMany(x => x.materials);
                foreach (var material in materials)
                {
                    foreach (string keyword in canvas.BatchManager.MaterialKeywords)
                    {
                        material.EnableKeyword(keyword);
                    }
                }
            }

            if (!clone.Model.m_Valid)
            {
                App.IcosaAssetCatalog.CatalogChanged += clone.OnPacCatalogChanged;
                clone.m_PolyCallbackActive = true;
            }
            clone.CloneInitialMaterials(this);
            clone.TrySetCanvasKeywordsFromObject(transform);
            return clone;
        }

        protected override void OnHideStart()
        {
            m_HideSize_CS = m_Size;
        }

        public void OnPacCatalogChanged()
        {
            Model model = App.IcosaAssetCatalog.GetModel(AssetId);
            if (model != null && model.m_Valid)
            {
                Model = model;
                SetSignedWidgetSize(m_Size);

                // TODO: We may not want to do this, eventually.  Perhaps we continue to receive messages,
                // get our asset each time, and do a diff to see if we should reload it.
                App.IcosaAssetCatalog.CatalogChanged -= OnPacCatalogChanged;
                m_PolyCallbackActive = false;
            }
        }

        override protected void SetWidgetSizeInternal(float fScale)
        {
            base.SetWidgetSizeInternal(fScale);
            if (Mathf.Abs(fScale - m_Size) > float.Epsilon)
            {
                ScaleChanged?.Invoke();
            }
        }

        public override string GetExportName()
        {
            return Model.GetExportName();
        }

        void LoadModel()
        {
            // Clean up existing model
            if (m_ModelInstance != null)
            {
                GameObject.Destroy(m_ModelInstance.gameObject);
            }

            // Early out if we don't have a model to clone.
            // This can happen if model loading is deferred.
            if (m_Model == null || m_Model.m_ModelParent == null)
            {
                return;
            }
            this.gameObject.transform.SetParent(App.Scene.ActiveCanvas.transform);
            m_ModelInstance = Instantiate(m_Model.m_ModelParent);
            m_ModelInstance.gameObject.SetActive(true);
            m_ModelInstance.parent = this.transform;




            var uiManager = App.Scene.animationUI_manager;






            Coords.AsLocal[m_ModelInstance] = TrTransform.identity;
            float maxExtent = 2 * Mathf.Max(m_Model.m_MeshBounds.extents.x,
                Mathf.Max(m_Model.m_MeshBounds.extents.y, m_Model.m_MeshBounds.extents.z));
            float size;
            if (maxExtent == 0.0f)
            {
                // If we created a widget with a model that doesn't have geo, we won't have calculated a
                // bounds worth much.  In that case, give us a default size.
                size = 1.0f;
            }
            else
            {
                size = kInitialSizeMeters_RS * App.METERS_TO_UNITS / maxExtent;
            }

            m_InitSize_CS = size / Coords.CanvasPose.scale;

            // Models are created in the main canvas.  Cache model layer in case it's overridden later.
            HierarchyUtils.RecursivelySetLayer(transform, App.Scene.MainCanvas.gameObject.layer);
            m_BackupLayer = m_ModelInstance.gameObject.layer;

            // Set a new batchId on this model so it can be picked up in GPU intersections.
            m_BatchId = GpuIntersector.GetNextBatchId();
            HierarchyUtils.RecursivelySetMaterialBatchID(m_ModelInstance, m_BatchId);
            WidgetManager.m_Instance.AddWidgetToBatchMap(this, m_BatchId);

            Vector3 ratios = GetBoundsRatios(m_Model.m_MeshBounds);
            m_ContainerBloat.x = Mathf.Max(0, m_MinContainerRatio - ratios.x);
            m_ContainerBloat.y = Mathf.Max(0, m_MinContainerRatio - ratios.y);
            m_ContainerBloat.z = Mathf.Max(0, m_MinContainerRatio - ratios.z);
            m_ContainerBloat /= m_MinContainerRatio;               // Normalize for the min ratio.
            m_ContainerBloat *= m_MaxBloat / App.Scene.Pose.scale; // Apply bloat to appropriate axes.

            m_BoxCollider.size = m_Model.m_MeshBounds.size + m_ContainerBloat;
            m_BoxCollider.transform.localPosition = m_Model.m_MeshBounds.center;

            InitSnapGhost(m_Model.m_ModelParent, m_ModelInstance);

            // Remove previous model vertex recording.
            WidgetManager.m_Instance.AdjustModelVertCount(-m_NumVertsTrackedByWidgetManager);
            m_NumVertsTrackedByWidgetManager = 0;

            m_ObjModelScript = GetComponentInChildren<ObjModelScript>();
            m_ObjModelScript.Init();
            if (m_ObjModelScript.NumMeshes == 0)
            {
                OutputWindowScript.Error("No usable geometry in model");
            }
            else
            {
                m_NumVertsTrackedByWidgetManager = m_ObjModelScript.GetNumVertsInMeshes();
                WidgetManager.m_Instance.AdjustModelVertCount(m_NumVertsTrackedByWidgetManager);
            }

            if (m_Model.IsCached())
            {
                m_Model.RefreshCache();
            }
        }

        public bool HasSubModels()
        {
            string ext = Model.GetLocation().Extension;
            if (ext == ".gltf" || ext == ".gltf2" || ext == ".glb")
            {
                int lightCount = m_ObjModelScript.GetComponentsInChildren<SceneLightGizmo>().Length;
                int meshCount = GetMeshes().Length;
                return lightCount + meshCount > 1;
            }
            else if (m_Model.GetLocation().Extension == ".svg")
            {
                return m_ObjModelScript.SvgSceneInfo.HasSubShapes();
            }
            return false;
        }

        // Update the transform hierarchy of this ModelWidget to only contain m_Subtree
        // e.g if Subtree = "CarBody/Floor/Wheel1", then this method will update the transform hierarchy to contain nodes
        // starting at CarBody/Floor/Wheel1
        public void SyncHierarchyToSubtree(string previousSubtree = null)
        {
            if (string.IsNullOrEmpty(Subtree)) return;
            // Walk the hierarchy and find the matching node
            Transform oldRoot = m_ObjModelScript.transform;
            Transform node = oldRoot;

            // We only want to walk the new part of the hierarchy
            string subpathToTraverse;
            if (!string.IsNullOrEmpty(previousSubtree))
            {

                // example case:
                //      previousSubtree = CarBody/Floor
                //      m_Subtree = CarBody/Floor/Wheel1
                //      subpathToTraverse should be Floor/Wheel1

                // Floor
                string lastLevel = previousSubtree.Split("/")[^1];

                int startIndex = previousSubtree.Length - (lastLevel.Length + "/".Length);

                subpathToTraverse = m_Subtree.Substring(startIndex);
            }
            else
            {
                subpathToTraverse = m_Subtree;
            }
            subpathToTraverse = subpathToTraverse.Trim('/');

            bool excludeChildren = false;
            if (subpathToTraverse.EndsWith(".mesh"))
            {
                subpathToTraverse = subpathToTraverse.Substring(0, subpathToTraverse.Length - ".mesh".Length);
                excludeChildren = true;
            }
            if (node.name == subpathToTraverse)
            {
                // We're already at the right node
                // No need to do anything
                Debug.LogWarning($"Didn't expect to get here...");
            }
            else
            {
                // - node will be null if not found
                node = node.Find(subpathToTraverse);
            }

            if (node != null)
            {
                if (excludeChildren)
                {
                    foreach (Transform child in node)
                    {
                        Destroy(child.gameObject);
                    }
                }
                var newRoot = new GameObject();
                newRoot.transform.SetParent(transform);
                switch (m_Model.GetLocation().GetLocationType())
                {
                    case Model.Location.Type.LocalFile:
                        newRoot.name = $"LocalFile:{m_Model.RelativePath}#{m_Subtree}";
                        break;
                    case Model.Location.Type.IcosaAssetId:
                        newRoot.name = $"RemoteFile:{m_Model.AssetId}#{m_Subtree}";
                        break;
                    case Model.Location.Type.Invalid:
                        throw new InvalidOperationException("Invalid model location type");
                }
                m_ObjModelScript = newRoot.AddComponent<ObjModelScript>();
                node.SetParent(newRoot.transform, worldPositionStays: true);

                oldRoot.gameObject.SetActive(false); // TODO destroy might fail on first load so also hide
                Destroy(oldRoot.gameObject);

                m_ObjModelScript.Init();
                if (excludeChildren)
                {
                    // Destroyed children aren't destroyed immediately, so we need to assign them manually
                    var mf = node.GetComponent<MeshFilter>();
                    var smr = node.GetComponent<SkinnedMeshRenderer>();
                    m_ObjModelScript.m_MeshChildren = mf != null ? new[] { mf } : Array.Empty<MeshFilter>();
                    m_ObjModelScript.m_SkinnedMeshChildren = smr != null ? new[] { smr } : Array.Empty<SkinnedMeshRenderer>();
                }

                CloneInitialMaterials(null);
                RecalculateColliderBounds();
            }
        }

        public void RecalculateColliderBounds()
        {
            var widgetTransform = m_ObjModelScript.transform.parent;

            // Save the widget's original transform
            var oldParent = widgetTransform.parent;
            var oldPosition = widgetTransform.localPosition;
            var oldRotation = widgetTransform.localRotation;
            var oldScale = widgetTransform.localScale;

            // Move it to the origin
            widgetTransform.SetParent(null);
            widgetTransform.localPosition = Vector3.zero;
            widgetTransform.localRotation = Quaternion.identity;
            widgetTransform.localScale = Vector3.one;

            // Reset the collider gameobject transform
            m_BoxCollider.transform.localPosition = Vector3.zero;
            m_BoxCollider.transform.localRotation = Quaternion.identity;
            m_BoxCollider.transform.localScale = Vector3.one;

            // Collect the renderers
            var meshRenderers = m_ObjModelScript
                .m_MeshChildren
                .Select(x => x.GetComponent<MeshRenderer>());
            var skinnedMeshRenderers = m_ObjModelScript.m_SkinnedMeshChildren;

            // Calculate the bounds
            Bounds b = new Bounds();
            bool first = true;
            var boundsList = meshRenderers.Select(x => x.bounds).ToList();
            boundsList.AddRange(skinnedMeshRenderers.Select(x => x.bounds));

            for (var i = 0; i < boundsList.Count; i++)
            {
                var bounds = boundsList[i];

                if (first)
                {
                    b = bounds;
                    first = false;
                }
                else
                {
                    b.Encapsulate(bounds);
                }
            }

            m_MeshBounds = b;
            m_BoxCollider.transform.localPosition = m_MeshBounds.center;
            m_BoxCollider.size = m_MeshBounds.size;

            // Restore the widget's original transform
            widgetTransform.SetParent(oldParent);
            widgetTransform.localPosition = oldPosition;
            widgetTransform.localRotation = oldRotation;
            widgetTransform.localScale = oldScale;
        }

        public override float GetActivationScore(Vector3 vControllerPos, InputManager.ControllerName name)
        {
            Vector3 vInvTransformedPos = m_BoxCollider.transform.InverseTransformPoint(vControllerPos);
            Vector3 vSize = m_BoxCollider.size * 0.5f;
            float xDiff = vSize.x - Mathf.Abs(vInvTransformedPos.x);
            float yDiff = vSize.y - Mathf.Abs(vInvTransformedPos.y);
            float zDiff = vSize.z - Mathf.Abs(vInvTransformedPos.z);
            if (xDiff > 0.0f && yDiff > 0.0f && zDiff > 0.0f)
            {
                float minSize = Mathf.Abs(m_Size) *
                    Mathf.Min(m_BoxCollider.size.x, Mathf.Min(m_BoxCollider.size.y, m_BoxCollider.size.z));
                return (xDiff / vSize.x + yDiff / vSize.y + zDiff / vSize.z) / 3 / (minSize + 1);
            }
            return -1.0f;
        }

        private static Vector3 GetBoundsRatios(Bounds bounds)
        {
            float maxExtent = 0.001f; // epsilon to avoid division by zero
            maxExtent = Mathf.Max(maxExtent, bounds.extents.x);
            maxExtent = Mathf.Max(maxExtent, bounds.extents.y);
            maxExtent = Mathf.Max(maxExtent, bounds.extents.z);

            return new Vector3(
                bounds.extents.x / maxExtent,
                bounds.extents.y / maxExtent,
                bounds.extents.z / maxExtent);
        }

        protected override void OnShow()
        {
            base.OnShow();

            if (!m_LoadingFromSketch)
            {
                if (m_Model != null && m_Model.m_Valid)
                {
                    SetSignedWidgetSize(0.0f);
                }
                m_IntroAnimState = IntroAnimState.In;
                Debug.Assert(!IsMoving(), "Shouldn't have velocity!");
                ClearVelocities();
                m_IntroAnimValue = 0.0f;
                UpdateIntroAnim();
            }
            else
            {
                m_IntroAnimState = IntroAnimState.On;
            }
        }

        protected override void OnUpdate()
        {
            // During transitions, scale up and down.
            if (m_CurrentState == State.Hiding)
            {
                SetWidgetSizeAboutCenterOfMass(m_HideSize_CS * GetShowRatio());
            }
        }

        protected override void UpdateIntroAnim()
        {
            base.UpdateIntroAnim();
            if (!m_LoadingFromSketch)
            {
                SetWidgetSizeAboutCenterOfMass(m_InitSize_CS * m_IntroAnimValue);
            }
        }

        protected override void UpdateScale()
        {
            if (this == null) return; // BreakModelApartCommand can destroy us
            transform.localScale = Vector3.one * m_Size;
            if (m_Model != null && m_Model.m_Valid)
            {
                m_BoxCollider.size = MeshBounds.size + m_ContainerBloat;
            }
        }

        private Bounds m_MeshBounds;
        public Bounds MeshBounds
        {
            get
            {
                if (string.IsNullOrEmpty(m_Subtree))
                {
                    return m_Model.m_MeshBounds;
                }
                return m_MeshBounds;
            }
        }

        override protected void InitPin()
        {
            base.InitPin();
            // Move the pin closer to the center since the bounds around the mesh might not be very tight.
            m_Pin.SetPenetrationScalar(.25f);
        }

        public override void RegisterHighlight()
        {
#if !(UNITY_ANDROID || UNITY_IOS)
            if (m_ObjModelScript != null)
            {
                m_ObjModelScript.RegisterHighlight();
                return;
            }
#endif
            base.RegisterHighlight();
        }

        protected override void UnregisterHighlight()
        {
#if !(UNITY_ANDROID || UNITY_IOS)
            if (m_ObjModelScript != null)
            {
                m_ObjModelScript.UnregisterHighlight();
                return;
            }
#endif
            base.UnregisterHighlight();
        }

        public TrTransform GetSaveTransform()
        {
            var xf = TrTransform.FromLocalTransform(transform);
            xf.scale = GetSignedWidgetSize();
            return xf;
        }

        public override Vector2 GetWidgetSizeRange()
        {
            // m_Model can be null in the event we're pulling the model from Poly.
            if (m_Model == null || !m_Model.m_Valid)
            {
                // Don't enforce a size range if we don't know the extents yet.
                // It will be contrained when the model loads in and the bounds are known.
                return new Vector2(float.MinValue, float.MaxValue);
            }
            float maxExtent = 2 * Mathf.Max(m_Model.m_MeshBounds.extents.x,
                Mathf.Max(m_Model.m_MeshBounds.extents.y, m_Model.m_MeshBounds.extents.z));
            // If we created a widget with a model that doesn't have geo, we won't have calculated a
            // bounds with great data.  Protect against divide by zero.
            if (maxExtent == 0.0f)
            {
                maxExtent = 1.0f;
            }
            return new Vector2(m_MinSize_CS / maxExtent, m_MaxSize_CS / maxExtent);
        }

        /// This method is for use when loading widgets that use the pre-M13 file format,
        /// which is normalized with respect to min and max size (ie: the transform is not "raw")
        public void SetWidgetSizeNonRaw(float fScale)
        {
            Vector3 extents = m_Model.m_MeshBounds.extents;
            float maxExtent = Mathf.Max(extents.x, Mathf.Max(extents.y, extents.z));
            // If we created a widget with a model that doesn't have geo, we won't have calculated a
            // bounds with great data.  Protect against divide by zero.
            if (maxExtent == 0.0f)
            {
                maxExtent = 1.0f;
            }
            float sizeRatio = kInitialSizeMeters_RS / 2 / maxExtent;
            SetSignedWidgetSize(fScale * sizeRatio * 10);
        }


        /// Updates the scale of the object, but with the center-of-scale
        /// being the center of mass's origin, as opposed to the widget's origin.
        /// Postconditions:
        /// - GetWidgetSize() == size
        /// - CenterOfMassPose_LS is unchanged (modulo precision issues)
        protected void SetWidgetSizeAboutCenterOfMass(float size)
        {
            if (m_Size == size) { return; }

            // Use WithUnitScale because we want only the pos/rot difference
            // Find delta such that delta * new = old
            var oldCm_LS = WithUnitScale(CenterOfMassPose_LS);
            m_Size = size;
            UpdateScale();
            var newCm_LS = WithUnitScale(CenterOfMassPose_LS);
            var delta_LS = oldCm_LS * newCm_LS.inverse;
            if (CenterOfMassTransform == transform)
            {
                // Edge case when they are equal: delta_LS will only be approximately identity.
                // Make it exactly identity for a smidge more accuracy
                delta_LS = TrTransform.identity;
            }

            LocalTransform = delta_LS * LocalTransform;
        }

        /// I believe (but am not sure) that Media Library content loads synchronously,
        /// and PAC content loads asynchronously.
        public static async void CreateModelFromSaveData(TiltModels75 modelDatas)
        {
            Debug.AssertFormat(modelDatas.AssetId == null || modelDatas.FilePath == null,
                "Model Data should not have an AssetID *and* a File Path");
            Debug.AssertFormat(!modelDatas.InSet_deprecated,
                "InSet should have been removed at load time");

            bool ok;
            if (modelDatas.FilePath != null)
            {

                Task<bool> okTask = CreateModelsFromRelativePath(
                    modelDatas.FilePath, modelDatas.Subtrees,
                    modelDatas.Transforms, modelDatas.RawTransforms, modelDatas.PinStates,
                    modelDatas.GroupIds, modelDatas.LayerIds, modelDatas.FrameIds);
                ok = await okTask;

            }
            else if (modelDatas.AssetId != null)
            {
                CreateModelsFromAssetId(
                    modelDatas.AssetId, modelDatas.Subtrees,
                    modelDatas.RawTransforms, modelDatas.PinStates, modelDatas.GroupIds, modelDatas.LayerIds, modelDatas.FrameIds);
                ok = true;
            }
            else
            {
                Debug.LogError("Model Data doesn't contain an AssetID or File Path.");
                ok = false;
            }

            if (!ok)
            {
                ModelCatalog.m_Instance.AddMissingModel(
                    modelDatas.FilePath, modelDatas.Transforms, modelDatas.RawTransforms);
            }
        }

        /// I believe (but am not sure) that this is synchronous.
        /// Returns false if the model can't be loaded -- in this case, caller is responsible
        /// for creating the missing-model placeholder.
        public static async Task<bool> CreateModelsFromRelativePath(
            string relativePath, string[] subtrees, TrTransform[] xfs, TrTransform[] rawXfs, bool[] pinStates, uint[] groupIds, int[] layerIds, int[] frameIds)
        {
            // Verify model is loaded.  Or, at least, has been tried to be loaded.
            Model model = ModelCatalog.m_Instance.GetModel(relativePath);
            if (model == null) { return false; }

            if (!model.m_Valid)
            {
                // Reload the model if it's not valid or if we're loading a subtree.
                Task t = model.LoadModelAsync();
                await t;
            }
            if (!model.m_Valid)
            {
                return false;
            }

            if (xfs != null)
            {
                // Pre M13 format
                for (int i = 0; i < xfs.Length; ++i)
                {
                    bool pin = (pinStates != null && i < pinStates.Length) ? pinStates[i] : true;
                    uint groupId = (groupIds != null && i < groupIds.Length) ? groupIds[i] : 0;
                    CreateModel(model, subtrees[i], xfs[i], pin, isNonRawTransform: true, groupId, 0, 0);
                }
            }
            if (rawXfs != null)
            {
                // Post M13 format
                for (int i = 0; i < rawXfs.Length; ++i)
                {
                    bool pin = (pinStates != null && i < pinStates.Length) ? pinStates[i] : true;
                    uint groupId = (groupIds != null && i < groupIds.Length) ? groupIds[i] : 0;
                    int layerId = (layerIds != null && i < layerIds.Length) ? layerIds[i] : 0;
                    int frameId = (frameIds != null && i < frameIds.Length) ? frameIds[i] : 0;
                    CreateModel(model, subtrees[i], rawXfs[i], pin, isNonRawTransform: false, groupId, layerId, frameId);
                }
            }
            return true;
        }

        /// isNonRawTransform - true if the transform uses the pre-M13 meaning of transform.scale.
        static void CreateModel(Model model, string subtree, TrTransform xf, bool pin,
                                bool isNonRawTransform, uint groupId, int layerId, int frameId, string assetId = null)
        {

            var modelWidget = Instantiate(WidgetManager.m_Instance.ModelWidgetPrefab) as ModelWidget;
            modelWidget.transform.localPosition = xf.translation;
            modelWidget.transform.localRotation = xf.rotation;
            modelWidget.Model = model;
            modelWidget.m_Subtree = subtree;
            modelWidget.SyncHierarchyToSubtree();
            modelWidget.m_LoadingFromSketch = true;
            modelWidget.Show(true, false);

            if (isNonRawTransform)
            {
                modelWidget.SetWidgetSizeNonRaw(xf.scale);
                modelWidget.transform.localPosition -=
                    xf.rotation * modelWidget.Model.m_MeshBounds.center * modelWidget.GetSignedWidgetSize();
            }
            else
            {
                modelWidget.SetSignedWidgetSize(xf.scale);
            }
            TiltMeterScript.m_Instance.AdjustMeterWithWidget(modelWidget.GetTiltMeterCost(), up: true);
            if (pin)
            {
                modelWidget.PinFromSave();
            }

            if (assetId != null && !model.m_Valid)
            {
                App.IcosaAssetCatalog.CatalogChanged += modelWidget.OnPacCatalogChanged;
                modelWidget.m_PolyCallbackActive = true;
            }
            modelWidget.Group = App.GroupManager.GetGroupFromId(groupId);
            modelWidget.SetCanvas(App.Scene.GetOrCreateLayer(layerId, frameId));
        }

        // Used when loading model assetIds from a serialized format (e.g. Tilt file).
        static void CreateModelsFromAssetId(string assetId, string[] subtrees, TrTransform[] rawXfs,
                                            bool[] pinStates, uint[] groupIds, int[] layerIds, int[] frameIds)
        {
            // Request model from Poly and if it doesn't exist, ask to load it.
            Model model = App.IcosaAssetCatalog.GetModel(assetId);
            if (model == null)
            {
                // This Model is transient; the Widget will replace it with a good Model from the Icosa Asset Catalog
                // as soon as the Icosa Asset Catalog loads it.
                model = new Model(assetId, null);
            }
            if (!model.m_Valid)
            {
                App.IcosaAssetCatalog.RequestModelLoad(assetId, "widget");
            }

            // Create a widget for each transform.
            for (int i = 0; i < rawXfs.Length; ++i)
            {
                bool pin = (i < pinStates.Length) ? pinStates[i] : true;
                uint groupId = (groupIds != null && i < groupIds.Length) ? groupIds[i] : 0;
                int layerId = (layerIds != null && i < layerIds.Length) ? layerIds[i] : 0;
<<<<<<< HEAD
                int frameId = (frameIds != null && i < frameIds.Length) ? frameIds[i] : 0;
                CreateModel(model, subtrees[i], rawXfs[i], pin, isNonRawTransform: false, groupId, layerId, frameId, assetId);
=======
                CreateModel(model, subtrees?[i], rawXfs[i], pin, isNonRawTransform: false, groupId, layerId, assetId);
>>>>>>> ab6b0c27
            }
        }

        override public bool HasGPUIntersectionObject()
        {
            return m_ModelInstance != null;
        }

        override public void SetGPUIntersectionObjectLayer(int layer)
        {
            HierarchyUtils.RecursivelySetLayer(m_ModelInstance, layer);
        }

        override public void RestoreGPUIntersectionObjectLayer()
        {
            HierarchyUtils.RecursivelySetLayer(m_ModelInstance, m_BackupLayer);
        }

        override public bool CanSnapToHome()
        {
            return m_Model.m_MeshBounds.center == Vector3.zero;
        }

        public void AddSceneLightGizmos()
        {
            var lights = m_ObjModelScript.transform.GetComponentsInChildren<Light>();
            foreach (var light in lights)
            {
                // Probably not the right place to do it but we have to it somewhere
                light.renderMode = LightRenderMode.ForceVertex;
                Transform tr = Instantiate(
                    WidgetManager.m_Instance.SceneLightGizmoPrefab.transform,
                    light.transform
                );
                var gizmo = tr.GetComponent<SceneLightGizmo>();
                gizmo.SetupLightGizmos(light);
            }
        }

        public void UpdateBatchInfo()
        {
            // Set a new batchId on this model so it can be picked up in GPU intersections.
            m_BatchId = GpuIntersector.GetNextBatchId();
            HierarchyUtils.RecursivelySetMaterialBatchID(m_ModelInstance, m_BatchId);
            WidgetManager.m_Instance.AddWidgetToBatchMap(this, m_BatchId);
        }
    }
} // namespace TiltBrush<|MERGE_RESOLUTION|>--- conflicted
+++ resolved
@@ -38,7 +38,7 @@
         // then when the model is broken apart, we create a separate ModelWidget for each Chair1,Chair2,Chair3
         // e.g for Chair1, Subtree = "Root/Chair1"
         /*
-         Root (empty node) 
+         Root (empty node)
             Chair1 (mesh)
             Chair2 (mesh)
             Chair3 (mesh)
@@ -842,12 +842,8 @@
                 bool pin = (i < pinStates.Length) ? pinStates[i] : true;
                 uint groupId = (groupIds != null && i < groupIds.Length) ? groupIds[i] : 0;
                 int layerId = (layerIds != null && i < layerIds.Length) ? layerIds[i] : 0;
-<<<<<<< HEAD
                 int frameId = (frameIds != null && i < frameIds.Length) ? frameIds[i] : 0;
-                CreateModel(model, subtrees[i], rawXfs[i], pin, isNonRawTransform: false, groupId, layerId, frameId, assetId);
-=======
-                CreateModel(model, subtrees?[i], rawXfs[i], pin, isNonRawTransform: false, groupId, layerId, assetId);
->>>>>>> ab6b0c27
+                CreateModel(model, subtrees?[i], rawXfs[i], pin, isNonRawTransform: false, groupId, layerId, frameId, assetId);
             }
         }
 
