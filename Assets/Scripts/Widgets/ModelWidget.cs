--- conflicted
+++ resolved
@@ -328,12 +328,9 @@
                 return m_ObjModelScript.SvgSceneInfo.HasSubShapes();
             }
 
-<<<<<<< HEAD
             // Unsplit models always have the possibility of having subobjects.
             if (!m_ObjModelScript.m_MeshHasBeenSplit) return true;
 
-=======
->>>>>>> 3bdec405
             // TODO test all other 3d model formats work with "break apart" command
             // Currently we assume that they do
             int lightCount = m_ObjModelScript.GetComponentsInChildren<SceneLightGizmo>().Length;
