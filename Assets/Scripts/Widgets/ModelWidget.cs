﻿// Copyright 2020 The Tilt Brush Authors
//
// Licensed under the Apache License, Version 2.0 (the "License");
// you may not use this file except in compliance with the License.
// You may obtain a copy of the License at
//
//      http://www.apache.org/licenses/LICENSE-2.0
//
// Unless required by applicable law or agreed to in writing, software
// distributed under the License is distributed on an "AS IS" BASIS,
// WITHOUT WARRANTIES OR CONDITIONS OF ANY KIND, either express or implied.
// See the License for the specific language governing permissions and
// limitations under the License.

using UnityEngine;
using System.Linq;

namespace TiltBrush
{

    public class ModelWidget : MediaWidget
    {
        // Do not change otherwise will break backward compatibility with 7.5 save format.
        private const float kInitialSizeMeters_RS = 0.25f;

        [SerializeField] private float m_MinContainerRatio; // [0, 1]
        [SerializeField] private float m_MaxBloat;

        private Model m_Model;
        private Transform m_ModelInstance;
        private ObjModelScript m_ObjModelScript;
        private float m_InitSize_CS;
        public float InitSize_CS => m_InitSize_CS;
        private float m_HideSize_CS;
        protected bool m_PolyCallbackActive;

        private int m_NumVertsTrackedByWidgetManager;

        /// Returns null if there's no model.
        /// Note that it's an error to ask for a model's AssetId unless location type is PolyAssetId.
        public string AssetId => m_Model?.AssetId;

        // Returns all leaf meshes which are part of the model, not including those created for auxillary
        // purposes, such as ghosting or snapping.
        // Analagous to Model.GetMeshes().
        // Do not mutate the return value.
        public MeshFilter[] GetMeshes()
        {
            return m_ObjModelScript.m_MeshChildren;
        }

        public Model Model
        {
            get { return m_Model; }
            set
            {
                // Reduce usage count on old model.
                if (m_Model != null)
                {
                    m_Model.m_UsageCount--;
                }
                m_Model = value;
                // Increment usage count on new model.
                if (m_Model != null)
                {
                    m_Model.m_UsageCount++;
                }
                LoadModel();
            }
        }

        protected override Vector3 HomeSnapOffset
        {
            get
            {
                Vector3 box = m_BoxCollider.size - m_ContainerBloat * App.Scene.Pose.scale;
                return m_Size * box * 0.5f * App.Scene.Pose.scale;
            }
        }

        protected override Vector3 GetHomeSnapLocation(Quaternion snapOrient)
        {
            return base.GetHomeSnapLocation(snapOrient) -
                snapOrient * (App.Scene.Pose.scale * m_Size * m_Model.m_MeshBounds.center);
        }

        public override float MaxAxisScale
        {
            get
            {
                return Mathf.Max(transform.localScale.x * m_BoxCollider.size.x,
                    Mathf.Max(transform.localScale.y * m_BoxCollider.size.y,
                        transform.localScale.z * m_BoxCollider.size.z));
            }
        }

        public Bounds WorldSpaceBounds
        {
            get { return m_BoxCollider.bounds; }
        }

        public int NumVertsTrackedByWidgetManager
        {
            get { return m_NumVertsTrackedByWidgetManager; }
        }

        override public int GetTiltMeterCost()
        {
            return (m_ObjModelScript != null) ? m_ObjModelScript.NumMeshes : 0;
        }

        public int GetNumVertsInModel()
        {
            return (m_ObjModelScript != null) ? m_ObjModelScript.GetNumVertsInMeshes() : 0;
        }

        override protected void Awake()
        {
            base.Awake();
            transform.parent = App.ActiveCanvas.transform;
            transform.localScale = Vector3.one;

            // Custom pin scalar for models.
            m_PinScalar = 0.5f;
        }

        override public void OnPreDestroy()
        {
            base.OnPreDestroy();

            if (m_PolyCallbackActive)
            {
                App.PolyAssetCatalog.CatalogChanged -= OnPacCatalogChanged;
                m_PolyCallbackActive = false;
            }
            // Set our model to null so its usage count is decremented.
            Model = null;
        }
        public override GrabWidget Clone()
        {
            return Clone(transform.position, transform.rotation, m_Size);
        }

<<<<<<< HEAD
=======
        public override GrabWidget Clone()
        {
            return Clone(transform.position, transform.rotation, m_Size);
        }

>>>>>>> 0f810427
        public override GrabWidget Clone(Vector3 position, Quaternion rotation, float size)
        {
            ModelWidget clone = Instantiate(WidgetManager.m_Instance.ModelWidgetPrefab) as ModelWidget;
            clone.m_PreviousCanvas = m_PreviousCanvas;
            clone.transform.position = position;
            clone.transform.rotation = rotation;
            clone.Model = this.Model;
            // We're obviously not loading from a sketch.  This is to prevent the intro animation.
            // TODO: Change variable name to something more explicit of what this flag does.
            clone.m_LoadingFromSketch = true;
            clone.Show(true, false);
            clone.transform.parent = transform.parent;
            clone.SetSignedWidgetSize(size);
            HierarchyUtils.RecursivelySetLayer(clone.transform, gameObject.layer);
            TiltMeterScript.m_Instance.AdjustMeterWithWidget(clone.GetTiltMeterCost(), up: true);

            CanvasScript canvas = transform.parent.GetComponent<CanvasScript>();
            if (canvas != null)
            {
                var materials = clone.GetComponentsInChildren<Renderer>().SelectMany(x => x.materials);
                foreach (var material in materials)
                {
                    foreach (string keyword in canvas.BatchManager.MaterialKeywords)
                    {
                        material.EnableKeyword(keyword);
                    }
                }
            }

            if (!clone.Model.m_Valid)
            {
                App.PolyAssetCatalog.CatalogChanged += clone.OnPacCatalogChanged;
                clone.m_PolyCallbackActive = true;
            }
            clone.CloneInitialMaterials(this);
            clone.TrySetCanvasKeywordsFromObject(transform);
            return clone;
        }

        protected override void OnHideStart()
        {
            m_HideSize_CS = m_Size;
        }

        public void OnPacCatalogChanged()
        {
            Model model = App.PolyAssetCatalog.GetModel(AssetId);
            if (model != null && model.m_Valid)
            {
                Model = model;
                SetSignedWidgetSize(m_Size);

                // TODO: We may not want to do this, eventually.  Perhaps we continue to receive messages,
                // get our asset each time, and do a diff to see if we should reload it.
                App.PolyAssetCatalog.CatalogChanged -= OnPacCatalogChanged;
                m_PolyCallbackActive = false;
            }
        }

        public override string GetExportName()
        {
            return Model.GetExportName();
        }

        void LoadModel()
        {
            // Clean up existing model
            if (m_ModelInstance != null)
            {
                GameObject.Destroy(m_ModelInstance.gameObject);
            }

            // Early out if we don't have a model to clone.
            // This can happen if model loading is deferred.
            if (m_Model == null || m_Model.m_ModelParent == null)
            {
                return;
            }

            m_ModelInstance = Instantiate(m_Model.m_ModelParent);
            m_ModelInstance.gameObject.SetActive(true);
            m_ModelInstance.parent = this.transform;

            Coords.AsLocal[m_ModelInstance] = TrTransform.identity;
            float maxExtent = 2 * Mathf.Max(m_Model.m_MeshBounds.extents.x,
                Mathf.Max(m_Model.m_MeshBounds.extents.y, m_Model.m_MeshBounds.extents.z));
            float size;
            if (maxExtent == 0.0f)
            {
                // If we created a widget with a model that doesn't have geo, we won't have calculated a
                // bounds worth much.  In that case, give us a default size.
                size = 1.0f;
            }
            else
            {
                size = kInitialSizeMeters_RS * App.METERS_TO_UNITS / maxExtent;
            }

            m_InitSize_CS = size / Coords.CanvasPose.scale;

            // Models are created in the main canvas.  Cache model layer in case it's overridden later.
            HierarchyUtils.RecursivelySetLayer(transform, App.Scene.MainCanvas.gameObject.layer);
            m_BackupLayer = m_ModelInstance.gameObject.layer;

            // Set a new batchId on this model so it can be picked up in GPU intersections.
            m_BatchId = GpuIntersector.GetNextBatchId();
            HierarchyUtils.RecursivelySetMaterialBatchID(m_ModelInstance, m_BatchId);
            WidgetManager.m_Instance.AddWidgetToBatchMap(this, m_BatchId);

            Vector3 ratios = GetBoundsRatios(m_Model.m_MeshBounds);
            m_ContainerBloat.x = Mathf.Max(0, m_MinContainerRatio - ratios.x);
            m_ContainerBloat.y = Mathf.Max(0, m_MinContainerRatio - ratios.y);
            m_ContainerBloat.z = Mathf.Max(0, m_MinContainerRatio - ratios.z);
            m_ContainerBloat /= m_MinContainerRatio;               // Normalize for the min ratio.
            m_ContainerBloat *= m_MaxBloat / App.Scene.Pose.scale; // Apply bloat to appropriate axes.

            m_BoxCollider.size = m_Model.m_MeshBounds.size + m_ContainerBloat;
            m_BoxCollider.transform.localPosition = m_Model.m_MeshBounds.center;

            InitSnapGhost(m_Model.m_ModelParent, m_ModelInstance);

            // Remove previous model vertex recording.
            WidgetManager.m_Instance.AdjustModelVertCount(-m_NumVertsTrackedByWidgetManager);
            m_NumVertsTrackedByWidgetManager = 0;

            m_ObjModelScript = GetComponentInChildren<ObjModelScript>();
            m_ObjModelScript.Init();
            if (m_ObjModelScript.NumMeshes == 0)
            {
                OutputWindowScript.Error("No usable geometry in model");
            }
            else
            {
                m_NumVertsTrackedByWidgetManager = m_ObjModelScript.GetNumVertsInMeshes();
                WidgetManager.m_Instance.AdjustModelVertCount(m_NumVertsTrackedByWidgetManager);
            }

            if (m_Model.IsCached())
            {
                m_Model.RefreshCache();
            }
        }

        public override float GetActivationScore(Vector3 vControllerPos, InputManager.ControllerName name)
        {
            Vector3 vInvTransformedPos = m_BoxCollider.transform.InverseTransformPoint(vControllerPos);
            Vector3 vSize = m_BoxCollider.size * 0.5f;
            float xDiff = vSize.x - Mathf.Abs(vInvTransformedPos.x);
            float yDiff = vSize.y - Mathf.Abs(vInvTransformedPos.y);
            float zDiff = vSize.z - Mathf.Abs(vInvTransformedPos.z);
            if (xDiff > 0.0f && yDiff > 0.0f && zDiff > 0.0f)
            {
                float minSize = Mathf.Abs(m_Size) *
                    Mathf.Min(m_BoxCollider.size.x, Mathf.Min(m_BoxCollider.size.y, m_BoxCollider.size.z));
                return (xDiff / vSize.x + yDiff / vSize.y + zDiff / vSize.z) / 3 / (minSize + 1);
            }
            return -1.0f;
        }

        private static Vector3 GetBoundsRatios(Bounds bounds)
        {
            float maxExtent = 0.001f; // epsilon to avoid division by zero
            maxExtent = Mathf.Max(maxExtent, bounds.extents.x);
            maxExtent = Mathf.Max(maxExtent, bounds.extents.y);
            maxExtent = Mathf.Max(maxExtent, bounds.extents.z);

            return new Vector3(
                bounds.extents.x / maxExtent,
                bounds.extents.y / maxExtent,
                bounds.extents.z / maxExtent);
        }

        protected override void OnShow()
        {
            base.OnShow();

            if (!m_LoadingFromSketch)
            {
                if (m_Model != null && m_Model.m_Valid)
                {
                    SetSignedWidgetSize(0.0f);
                }
                m_IntroAnimState = IntroAnimState.In;
                Debug.Assert(!IsMoving(), "Shouldn't have velocity!");
                ClearVelocities();
                m_IntroAnimValue = 0.0f;
                UpdateIntroAnim();
            }
            else
            {
                m_IntroAnimState = IntroAnimState.On;
            }
        }

        protected override void OnUpdate()
        {
            // During transitions, scale up and down.
            if (m_CurrentState == State.Hiding)
            {
                SetWidgetSizeAboutCenterOfMass(m_HideSize_CS * GetShowRatio());
            }
        }

        protected override void UpdateIntroAnim()
        {
            base.UpdateIntroAnim();
            if (!m_LoadingFromSketch)
            {
                SetWidgetSizeAboutCenterOfMass(m_InitSize_CS * m_IntroAnimValue);
            }
        }

        protected override void UpdateScale()
        {
            transform.localScale = Vector3.one * m_Size;
            if (m_Model != null && m_Model.m_Valid)
            {
                m_BoxCollider.size = m_Model.m_MeshBounds.size + m_ContainerBloat;
            }
        }

        override protected void InitPin()
        {
            base.InitPin();
            // Move the pin closer to the center since the bounds around the mesh might not be very tight.
            m_Pin.SetPenetrationScalar(.25f);
        }

        public override void RegisterHighlight()
        {
#if !UNITY_ANDROID
            if (m_ObjModelScript != null)
            {
                m_ObjModelScript.RegisterHighlight();
                return;
            }
#endif
            base.RegisterHighlight();
        }

        protected override void UnregisterHighlight()
        {
#if !UNITY_ANDROID
            if (m_ObjModelScript != null)
            {
                m_ObjModelScript.UnregisterHighlight();
                return;
            }
#endif
            base.UnregisterHighlight();
        }

        public TrTransform GetSaveTransform()
        {
            var xf = TrTransform.FromLocalTransform(transform);
            xf.scale = GetSignedWidgetSize();
            return xf;
        }

        public override Vector2 GetWidgetSizeRange()
        {
            // m_Model can be null in the event we're pulling the model from Poly.
            if (m_Model == null || !m_Model.m_Valid)
            {
                // Don't enforce a size range if we don't know the extents yet.
                // It will be contrained when the model loads in and the bounds are known.
                return new Vector2(float.MinValue, float.MaxValue);
            }
            float maxExtent = 2 * Mathf.Max(m_Model.m_MeshBounds.extents.x,
                Mathf.Max(m_Model.m_MeshBounds.extents.y, m_Model.m_MeshBounds.extents.z));
            // If we created a widget with a model that doesn't have geo, we won't have calculated a
            // bounds with great data.  Protect against divide by zero.
            if (maxExtent == 0.0f)
            {
                maxExtent = 1.0f;
            }
            return new Vector2(m_MinSize_CS / maxExtent, m_MaxSize_CS / maxExtent);
        }

        /// This method is for use when loading widgets that use the pre-M13 file format,
        /// which is normalized with respect to min and max size (ie: the transform is not "raw")
        public void SetWidgetSizeNonRaw(float fScale)
        {
            Vector3 extents = m_Model.m_MeshBounds.extents;
            float maxExtent = Mathf.Max(extents.x, Mathf.Max(extents.y, extents.z));
            // If we created a widget with a model that doesn't have geo, we won't have calculated a
            // bounds with great data.  Protect against divide by zero.
            if (maxExtent == 0.0f)
            {
                maxExtent = 1.0f;
            }
            float sizeRatio = kInitialSizeMeters_RS / 2 / maxExtent;
            SetSignedWidgetSize(fScale * sizeRatio * 10);
        }


        /// Updates the scale of the object, but with the center-of-scale
        /// being the center of mass's origin, as opposed to the widget's origin.
        /// Postconditions:
        /// - GetWidgetSize() == size
        /// - CenterOfMassPose_LS is unchanged (modulo precision issues)
        protected void SetWidgetSizeAboutCenterOfMass(float size)
        {
            if (m_Size == size) { return; }

            // Use WithUnitScale because we want only the pos/rot difference
            // Find delta such that delta * new = old
            var oldCm_LS = WithUnitScale(CenterOfMassPose_LS);
            m_Size = size;
            UpdateScale();
            var newCm_LS = WithUnitScale(CenterOfMassPose_LS);
            var delta_LS = oldCm_LS * newCm_LS.inverse;
            if (CenterOfMassTransform == transform)
            {
                // Edge case when they are equal: delta_LS will only be approximately identity.
                // Make it exactly identity for a smidge more accuracy
                delta_LS = TrTransform.identity;
            }

            LocalTransform = delta_LS * LocalTransform;
        }

        /// I believe (but am not sure) that Media Library content loads synchronously,
        /// and PAC content loads asynchronously.
        public static void CreateModelFromSaveData(TiltModels75 modelDatas)
        {
            Debug.AssertFormat(modelDatas.AssetId == null || modelDatas.FilePath == null,
                "Model Data should not have an AssetID *and* a File Path");
            Debug.AssertFormat(!modelDatas.InSet_deprecated,
                "InSet should have been removed at load time");

            bool ok;
            if (modelDatas.FilePath != null)
            {
                ok = CreateModelsFromRelativePath(
                    modelDatas.FilePath,
                    modelDatas.Transforms, modelDatas.RawTransforms, modelDatas.PinStates,
                    modelDatas.GroupIds);
            }
            else if (modelDatas.AssetId != null)
            {
                CreateModelsFromAssetId(
                    modelDatas.AssetId,
                    modelDatas.RawTransforms, modelDatas.PinStates, modelDatas.GroupIds);
                ok = true;
            }
            else
            {
                Debug.LogError("Model Data doesn't contain an AssetID or File Path.");
                ok = false;
            }

            if (!ok)
            {
                ModelCatalog.m_Instance.AddMissingModel(
                    modelDatas.FilePath, modelDatas.Transforms, modelDatas.RawTransforms);
            }
        }

        /// I believe (but am not sure) that this is synchronous.
        /// Returns false if the model can't be loaded -- in this case, caller is responsible
        /// for creating the missing-model placeholder.
        public static bool CreateModelsFromRelativePath(
            string relativePath,
            TrTransform[] xfs, TrTransform[] rawXfs, bool[] pinStates, uint[] groupIds)
        {
            // Verify model is loaded.  Or, at least, has been tried to be loaded.
            Model model = ModelCatalog.m_Instance.GetModel(relativePath);
            if (model == null)
            {
                return false;
            }
            if (!model.m_Valid) { model.LoadModel(); }
            if (!model.m_Valid)
            {
                return false;
            }

            if (xfs != null)
            {
                // Pre M13 format
                for (int i = 0; i < xfs.Length; ++i)
                {
                    bool pin = (pinStates != null && i < pinStates.Length) ? pinStates[i] : true;
                    uint groupId = (groupIds != null && i < groupIds.Length) ? groupIds[i] : 0;
                    CreateModel(model, xfs[i], pin, isNonRawTransform: true, groupId);
                }
            }
            if (rawXfs != null)
            {
                // Post M13 format
                for (int i = 0; i < rawXfs.Length; ++i)
                {
                    bool pin = (pinStates != null && i < pinStates.Length) ? pinStates[i] : true;
                    uint groupId = (groupIds != null && i < groupIds.Length) ? groupIds[i] : 0;
                    CreateModel(model, rawXfs[i], pin, isNonRawTransform: false, groupId);
                }
            }
            return true;
        }

        /// isNonRawTransform - true if the transform uses the pre-M13 meaning of transform.scale.
        protected static void CreateModel(Model model, TrTransform xf, bool pin,
                                          bool isNonRawTransform, uint groupId, string assetId = null)
        {
            var modelWidget = Instantiate(WidgetManager.m_Instance.ModelWidgetPrefab) as ModelWidget;
            modelWidget.transform.localPosition = xf.translation;
            modelWidget.transform.localRotation = xf.rotation;
            modelWidget.Model = model;
            modelWidget.m_LoadingFromSketch = true;
            modelWidget.Show(true, false);
            if (isNonRawTransform)
            {
                modelWidget.SetWidgetSizeNonRaw(xf.scale);
                modelWidget.transform.localPosition -=
                    xf.rotation * modelWidget.Model.m_MeshBounds.center * modelWidget.GetSignedWidgetSize();
            }
            else
            {
                modelWidget.SetSignedWidgetSize(xf.scale);
            }
            TiltMeterScript.m_Instance.AdjustMeterWithWidget(modelWidget.GetTiltMeterCost(), up: true);
            if (pin)
            {
                modelWidget.PinFromSave();
            }

            if (assetId != null && !model.m_Valid)
            {
                App.PolyAssetCatalog.CatalogChanged += modelWidget.OnPacCatalogChanged;
                modelWidget.m_PolyCallbackActive = true;
            }
            modelWidget.Group = App.GroupManager.GetGroupFromId(groupId);
        }

        // Used when loading model assetIds from a serialized format (e.g. Tilt file).
        static void CreateModelsFromAssetId(
            string assetId, TrTransform[] rawXfs,
            bool[] pinStates, uint[] groupIds)
        {
            // Request model from Poly and if it doesn't exist, ask to load it.
            Model model = App.PolyAssetCatalog.GetModel(assetId);
            if (model == null)
            {
                // This Model is transient; the Widget will replace it with a good Model from the PAC
                // as soon as the PAC loads it.
                model = new Model(Model.Location.PolyAsset(assetId, null));
            }
            if (!model.m_Valid)
            {
                App.PolyAssetCatalog.RequestModelLoad(assetId, "widget");
            }

            // Create a widget for each transform.
            for (int i = 0; i < rawXfs.Length; ++i)
            {
                bool pin = (i < pinStates.Length) ? pinStates[i] : true;
                uint groupId = (groupIds != null && i < groupIds.Length) ? groupIds[i] : 0;
                CreateModel(model, rawXfs[i], pin, isNonRawTransform: false, groupId, assetId: assetId);
            }
        }

        override public bool HasGPUIntersectionObject()
        {
            return m_ModelInstance != null;
        }

        override public void SetGPUIntersectionObjectLayer(int layer)
        {
            HierarchyUtils.RecursivelySetLayer(m_ModelInstance, layer);
        }

        override public void RestoreGPUIntersectionObjectLayer()
        {
            HierarchyUtils.RecursivelySetLayer(m_ModelInstance, m_BackupLayer);
        }

        override public bool CanSnapToHome()
        {
            return m_Model.m_MeshBounds.center == Vector3.zero;
        }
    }
} // namespace TiltBrush<|MERGE_RESOLUTION|>--- conflicted
+++ resolved
@@ -136,19 +136,12 @@
             // Set our model to null so its usage count is decremented.
             Model = null;
         }
+
         public override GrabWidget Clone()
         {
             return Clone(transform.position, transform.rotation, m_Size);
         }
 
-<<<<<<< HEAD
-=======
-        public override GrabWidget Clone()
-        {
-            return Clone(transform.position, transform.rotation, m_Size);
-        }
-
->>>>>>> 0f810427
         public override GrabWidget Clone(Vector3 position, Quaternion rotation, float size)
         {
             ModelWidget clone = Instantiate(WidgetManager.m_Instance.ModelWidgetPrefab) as ModelWidget;
