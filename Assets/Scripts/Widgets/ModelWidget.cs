﻿// Copyright 2020 The Tilt Brush Authors
//
// Licensed under the Apache License, Version 2.0 (the "License");
// you may not use this file except in compliance with the License.
// You may obtain a copy of the License at
//
//      http://www.apache.org/licenses/LICENSE-2.0
//
// Unless required by applicable law or agreed to in writing, software
// distributed under the License is distributed on an "AS IS" BASIS,
// WITHOUT WARRANTIES OR CONDITIONS OF ANY KIND, either express or implied.
// See the License for the specific language governing permissions and
// limitations under the License.

using System;
using System.Collections.Generic;
using UnityEngine;
using System.Linq;
using System.Threading.Tasks;

namespace TiltBrush
{

    public class ModelWidget : MediaWidget
    {
        // Do not change otherwise will break backward compatibility with 7.5 save format.
        private const float kInitialSizeMeters_RS = 0.25f;

        [SerializeField] private float m_MinContainerRatio; // [0, 1]
        [SerializeField] private float m_MaxBloat;

        private Model m_Model;


        // What is Subtree?
        // e.g. if we have 3d model with 3 chairs with the hierarchy below,
        // then when the model is broken apart, we create a separate ModelWidget for each Chair1,Chair2,Chair3
        // e.g for Chair1, Subtree = "Root/Chair1"
        /*
         Root (empty node) 
            Chair1 (mesh)
            Chair2 (mesh)
            Chair3 (mesh)
         */
        private string m_Subtree;
        public string Subtree
        {
            get => m_Subtree;
            set => m_Subtree = value;
        }

        public event Action ScaleChanged;

        private Transform m_ModelInstance;
        private ObjModelScript m_ObjModelScript;
        private float m_InitSize_CS;
        public float InitSize_CS => m_InitSize_CS;
        private float m_HideSize_CS;
        protected bool m_PolyCallbackActive;

        private int m_NumVertsTrackedByWidgetManager;

        /// Returns null if there's no model.
        /// Note that it's an error to ask for a model's AssetId unless location type is PolyAssetId.
        public string AssetId => m_Model?.AssetId;

        // Returns all leaf meshes which are part of the model, not including those created for auxillary
        // purposes, such as ghosting or snapping.
        // Analagous to Model.GetMeshes().
        // Do not mutate the return value.
        public MeshFilter[] GetMeshes()
        {
            return m_ObjModelScript.m_MeshChildren;
        }

        public Model Model
        {
            get { return m_Model; }
            set
            {
                // Reduce usage count on old model.
                if (m_Model != null)
                {
                    m_Model.m_UsageCount--;
                }
                m_Model = value;
                // Increment usage count on new model.
                if (m_Model != null)
                {
                    m_Model.m_UsageCount++;
                }
                LoadModel();
            }
        }

        protected override Vector3 HomeSnapOffset
        {
            get
            {
                Vector3 box = m_BoxCollider.size - m_ContainerBloat * App.Scene.Pose.scale;
                return m_Size * box * 0.5f * App.Scene.Pose.scale;
            }
        }

        protected override Vector3 GetHomeSnapLocation(Quaternion snapOrient)
        {
            return base.GetHomeSnapLocation(snapOrient) -
                snapOrient * (App.Scene.Pose.scale * m_Size * m_Model.m_MeshBounds.center);
        }

        public override float MaxAxisScale
        {
            get
            {
                return Mathf.Max(transform.localScale.x * m_BoxCollider.size.x,
                    Mathf.Max(transform.localScale.y * m_BoxCollider.size.y,
                        transform.localScale.z * m_BoxCollider.size.z));
            }
        }

        public Bounds WorldSpaceBounds
        {
            get { return m_BoxCollider.bounds; }
        }

        public int NumVertsTrackedByWidgetManager
        {
            get { return m_NumVertsTrackedByWidgetManager; }
        }

        override public int GetTiltMeterCost()
        {
            return (m_ObjModelScript != null) ? m_ObjModelScript.NumMeshes : 0;
        }

        public int GetNumVertsInModel()
        {
            return (m_ObjModelScript != null) ? m_ObjModelScript.GetNumVertsInMeshes() : 0;
        }

        override protected void Awake()
        {
            base.Awake();
            transform.parent = App.ActiveCanvas.transform;
            transform.localScale = Vector3.one;

            // Custom pin scalar for models.
            m_PinScalar = 0.5f;
        }

        override public void OnPreDestroy()
        {
            base.OnPreDestroy();

            if (m_PolyCallbackActive)
            {
                App.IcosaAssetCatalog.CatalogChanged -= OnPacCatalogChanged;
                m_PolyCallbackActive = false;
            }
            // Set our model to null so its usage count is decremented.
            Model = null;
        }

        public override GrabWidget Clone()
        {
            return Clone(transform.position, transform.rotation, m_Size);
        }

        public override GrabWidget Clone(Vector3 position, Quaternion rotation, float size)
        {
            ModelWidget clone = Instantiate(WidgetManager.m_Instance.ModelWidgetPrefab);
            clone.m_PreviousCanvas = m_PreviousCanvas;
            clone.transform.position = position;
            clone.transform.rotation = rotation;
            clone.Model = Model;
            // We're obviously not loading from a sketch.  This is to prevent the intro animation.
            // TODO: Change variable name to something more explicit of what this flag does.
            clone.m_LoadingFromSketch = true;
            clone.Show(true, false);
            clone.AddSceneLightGizmos();
            clone.transform.parent = transform.parent;
            clone.SetSignedWidgetSize(size);
            clone.m_Subtree = m_Subtree;
            clone.SyncHierarchyToSubtree();
            HierarchyUtils.RecursivelySetLayer(clone.transform, gameObject.layer);
            TiltMeterScript.m_Instance.AdjustMeterWithWidget(clone.GetTiltMeterCost(), up: true);

            CanvasScript canvas = transform.parent.GetComponent<CanvasScript>();
            if (canvas != null)
            {
                var materials = clone.GetComponentsInChildren<Renderer>().SelectMany(x => x.materials);
                foreach (var material in materials)
                {
                    foreach (string keyword in canvas.BatchManager.MaterialKeywords)
                    {
                        material.EnableKeyword(keyword);
                    }
                }
            }

            if (!clone.Model.m_Valid)
            {
                App.IcosaAssetCatalog.CatalogChanged += clone.OnPacCatalogChanged;
                clone.m_PolyCallbackActive = true;
            }
            clone.CloneInitialMaterials(this);
            clone.TrySetCanvasKeywordsFromObject(transform);
            return clone;
        }

        protected override void OnHideStart()
        {
            m_HideSize_CS = m_Size;
        }

        public void OnPacCatalogChanged()
        {
            Model model = App.IcosaAssetCatalog.GetModel(AssetId);
            if (model != null && model.m_Valid)
            {
                Model = model;
                SetSignedWidgetSize(m_Size);

                // TODO: We may not want to do this, eventually.  Perhaps we continue to receive messages,
                // get our asset each time, and do a diff to see if we should reload it.
                App.IcosaAssetCatalog.CatalogChanged -= OnPacCatalogChanged;
                m_PolyCallbackActive = false;
            }
        }

        override protected void SetWidgetSizeInternal(float fScale)
        {
            base.SetWidgetSizeInternal(fScale);
            if (Mathf.Abs(fScale - m_Size) > float.Epsilon)
            {
                ScaleChanged?.Invoke();
            }
        }

        public override string GetExportName()
        {
            return Model.GetExportName();
        }

        void LoadModel()
        {
            // Clean up existing model
            if (m_ModelInstance != null)
            {
                GameObject.Destroy(m_ModelInstance.gameObject);
            }

            // Early out if we don't have a model to clone.
            // This can happen if model loading is deferred.
            if (m_Model == null || m_Model.m_ModelParent == null)
            {
                return;
            }

            m_ModelInstance = Instantiate(m_Model.m_ModelParent);
            m_ModelInstance.gameObject.SetActive(true);
            m_ModelInstance.parent = this.transform;

            Coords.AsLocal[m_ModelInstance] = TrTransform.identity;
            float maxExtent = 2 * Mathf.Max(m_Model.m_MeshBounds.extents.x,
                Mathf.Max(m_Model.m_MeshBounds.extents.y, m_Model.m_MeshBounds.extents.z));
            float size;
            if (maxExtent == 0.0f)
            {
                // If we created a widget with a model that doesn't have geo, we won't have calculated a
                // bounds worth much.  In that case, give us a default size.
                size = 1.0f;
            }
            else
            {
                size = kInitialSizeMeters_RS * App.METERS_TO_UNITS / maxExtent;
            }

            m_InitSize_CS = size / Coords.CanvasPose.scale;

            // Models are created in the main canvas.  Cache model layer in case it's overridden later.
            HierarchyUtils.RecursivelySetLayer(transform, App.Scene.MainCanvas.gameObject.layer);
            m_BackupLayer = m_ModelInstance.gameObject.layer;

            // Set a new batchId on this model so it can be picked up in GPU intersections.
            m_BatchId = GpuIntersector.GetNextBatchId();
            HierarchyUtils.RecursivelySetMaterialBatchID(m_ModelInstance, m_BatchId);
            WidgetManager.m_Instance.AddWidgetToBatchMap(this, m_BatchId);

            Vector3 ratios = GetBoundsRatios(m_Model.m_MeshBounds);
            m_ContainerBloat.x = Mathf.Max(0, m_MinContainerRatio - ratios.x);
            m_ContainerBloat.y = Mathf.Max(0, m_MinContainerRatio - ratios.y);
            m_ContainerBloat.z = Mathf.Max(0, m_MinContainerRatio - ratios.z);
            m_ContainerBloat /= m_MinContainerRatio;               // Normalize for the min ratio.
            m_ContainerBloat *= m_MaxBloat / App.Scene.Pose.scale; // Apply bloat to appropriate axes.

            m_BoxCollider.size = m_Model.m_MeshBounds.size + m_ContainerBloat;
            m_BoxCollider.transform.localPosition = m_Model.m_MeshBounds.center;

            InitSnapGhost(m_Model.m_ModelParent, m_ModelInstance);

            // Remove previous model vertex recording.
            WidgetManager.m_Instance.AdjustModelVertCount(-m_NumVertsTrackedByWidgetManager);
            m_NumVertsTrackedByWidgetManager = 0;

            m_ObjModelScript = GetComponentInChildren<ObjModelScript>();
            m_ObjModelScript.Init();
            if (m_ObjModelScript.NumMeshes == 0)
            {
                OutputWindowScript.Error("No usable geometry in model");
            }
            else
            {
                m_NumVertsTrackedByWidgetManager = m_ObjModelScript.GetNumVertsInMeshes();
                WidgetManager.m_Instance.AdjustModelVertCount(m_NumVertsTrackedByWidgetManager);
            }

            if (m_Model.IsCached())
            {
                m_Model.RefreshCache();
            }
        }

        public bool HasSubModels()
        {
<<<<<<< HEAD
            // Unsplit models always have the possibility of having subobjects.
            if (!m_ObjModelScript.m_MeshHasBeenSplit) return true;

            string ext = Model.GetLocation().Extension;
            if (ext == ".gltf" || ext == ".gltf2" || ext == ".glb")
            {
                int lightCount = m_ObjModelScript.GetComponentsInChildren<SceneLightGizmo>().Length;
                int meshCount = GetMeshes().Length;
                return lightCount + meshCount > 1;
            }
            else if (m_Model.GetLocation().Extension == ".svg")
=======
            if (m_Model.GetLocation().Extension == ".svg")
>>>>>>> f70b49c3
            {
                return m_ObjModelScript.SvgSceneInfo.HasSubShapes();
            }

            // TODO test all other 3d model formats work with "break apart" command
            // Currently we assume that they do
            int lightCount = m_ObjModelScript.GetComponentsInChildren<SceneLightGizmo>().Length;
            int meshCount = GetMeshes().Length;
            return lightCount + meshCount > 1;
        }

        // Update the transform hierarchy of this ModelWidget to only contain m_Subtree
        // e.g if Subtree = "CarBody/Floor/Wheel1", then this method will update the transform hierarchy to contain nodes
        // starting at CarBody/Floor/Wheel1
        public void SyncHierarchyToSubtree(string previousSubtree = null)
        {
            if (string.IsNullOrEmpty(Subtree)) return;
            // Walk the hierarchy and find the matching node
            Transform oldRoot = m_ObjModelScript.transform;
            Transform node = oldRoot;

            // We only want to walk the new part of the hierarchy
            string subpathToTraverse;
            if (!string.IsNullOrEmpty(previousSubtree))
            {

                // example case:
                //      previousSubtree = CarBody/Floor
                //      m_Subtree = CarBody/Floor/Wheel1
                //      subpathToTraverse should be Floor/Wheel1

                // Floor
                string lastLevel = previousSubtree.Split("/")[^1];

                int startIndex = previousSubtree.Length - (lastLevel.Length + "/".Length);

                subpathToTraverse = m_Subtree.Substring(startIndex);
            }
            else
            {
                subpathToTraverse = m_Subtree;
            }
            subpathToTraverse = subpathToTraverse.Trim('/');

            bool excludeChildren = false;
            if (subpathToTraverse.EndsWith(".mesh"))
            {
                subpathToTraverse = subpathToTraverse.Substring(0, subpathToTraverse.Length - ".mesh".Length);
                excludeChildren = true;
            }
            if (node.name == subpathToTraverse)
            {
                // We're already at the right node
                // No need to do anything
                Debug.LogWarning($"Didn't expect to get here...");
            }
            else
            {
                // - node will be null if not found
                node = node.Find(subpathToTraverse);
            }

            if (node != null)
            {
                if (excludeChildren)
                {
                    foreach (Transform child in node)
                    {
                        Destroy(child.gameObject);
                    }
                }
                var newRoot = new GameObject();
                newRoot.transform.SetParent(transform);
                switch (m_Model.GetLocation().GetLocationType())
                {
                    case Model.Location.Type.LocalFile:
                        newRoot.name = $"LocalFile:{m_Model.RelativePath}#{m_Subtree}";
                        break;
                    case Model.Location.Type.IcosaAssetId:
                        newRoot.name = $"RemoteFile:{m_Model.AssetId}#{m_Subtree}";
                        break;
                    case Model.Location.Type.Invalid:
                        throw new InvalidOperationException("Invalid model location type");
                }
                m_ObjModelScript = newRoot.AddComponent<ObjModelScript>();
                node.SetParent(newRoot.transform, worldPositionStays: true);

                oldRoot.gameObject.SetActive(false); // TODO destroy might fail on first load so also hide
                Destroy(oldRoot.gameObject);

                m_ObjModelScript.Init();
                if (excludeChildren)
                {
                    // Destroyed children aren't destroyed immediately, so we need to assign them manually
                    var mf = node.GetComponent<MeshFilter>();
                    var smr = node.GetComponent<SkinnedMeshRenderer>();
                    m_ObjModelScript.m_MeshChildren = mf != null ? new[] { mf } : Array.Empty<MeshFilter>();
                    m_ObjModelScript.m_SkinnedMeshChildren = smr != null ? new[] { smr } : Array.Empty<SkinnedMeshRenderer>();
                }

                CloneInitialMaterials(null);
                RecalculateColliderBounds();
            }
        }

        public void RecalculateColliderBounds()
        {
            var widgetTransform = m_ObjModelScript.transform.parent;

            // Save the widget's original transform
            var oldParent = widgetTransform.parent;
            var oldPosition = widgetTransform.localPosition;
            var oldRotation = widgetTransform.localRotation;
            var oldScale = widgetTransform.localScale;

            // Move it to the origin
            widgetTransform.SetParent(null);
            widgetTransform.localPosition = Vector3.zero;
            widgetTransform.localRotation = Quaternion.identity;
            widgetTransform.localScale = Vector3.one;

            // Reset the collider gameobject transform
            m_BoxCollider.transform.localPosition = Vector3.zero;
            m_BoxCollider.transform.localRotation = Quaternion.identity;
            m_BoxCollider.transform.localScale = Vector3.one;

            // Collect the renderers
            var meshRenderers = m_ObjModelScript
                .m_MeshChildren
                .Select(x => x.GetComponent<MeshRenderer>());
            var skinnedMeshRenderers = m_ObjModelScript.m_SkinnedMeshChildren;

            // Calculate the bounds
            Bounds b = new Bounds();
            bool first = true;
            var boundsList = meshRenderers.Select(x => x.bounds).ToList();
            boundsList.AddRange(skinnedMeshRenderers.Select(x => x.bounds));

            for (var i = 0; i < boundsList.Count; i++)
            {
                var bounds = boundsList[i];

                if (first)
                {
                    b = bounds;
                    first = false;
                }
                else
                {
                    b.Encapsulate(bounds);
                }
            }

            m_MeshBounds = b;
            m_BoxCollider.transform.localPosition = m_MeshBounds.center;
            m_BoxCollider.size = m_MeshBounds.size;

            // Restore the widget's original transform
            widgetTransform.SetParent(oldParent);
            widgetTransform.localPosition = oldPosition;
            widgetTransform.localRotation = oldRotation;
            widgetTransform.localScale = oldScale;
        }

        public override float GetActivationScore(Vector3 vControllerPos, InputManager.ControllerName name)
        {
            Vector3 vInvTransformedPos = m_BoxCollider.transform.InverseTransformPoint(vControllerPos);
            Vector3 vSize = m_BoxCollider.size * 0.5f;
            float xDiff = vSize.x - Mathf.Abs(vInvTransformedPos.x);
            float yDiff = vSize.y - Mathf.Abs(vInvTransformedPos.y);
            float zDiff = vSize.z - Mathf.Abs(vInvTransformedPos.z);
            if (xDiff > 0.0f && yDiff > 0.0f && zDiff > 0.0f)
            {
                float minSize = Mathf.Abs(m_Size) *
                    Mathf.Min(m_BoxCollider.size.x, Mathf.Min(m_BoxCollider.size.y, m_BoxCollider.size.z));
                return (xDiff / vSize.x + yDiff / vSize.y + zDiff / vSize.z) / 3 / (minSize + 1);
            }
            return -1.0f;
        }

        private static Vector3 GetBoundsRatios(Bounds bounds)
        {
            float maxExtent = 0.001f; // epsilon to avoid division by zero
            maxExtent = Mathf.Max(maxExtent, bounds.extents.x);
            maxExtent = Mathf.Max(maxExtent, bounds.extents.y);
            maxExtent = Mathf.Max(maxExtent, bounds.extents.z);

            return new Vector3(
                bounds.extents.x / maxExtent,
                bounds.extents.y / maxExtent,
                bounds.extents.z / maxExtent);
        }

        protected override void OnShow()
        {
            base.OnShow();

            if (!m_LoadingFromSketch)
            {
                if (m_Model != null && m_Model.m_Valid)
                {
                    SetSignedWidgetSize(0.0f);
                }
                m_IntroAnimState = IntroAnimState.In;
                Debug.Assert(!IsMoving(), "Shouldn't have velocity!");
                ClearVelocities();
                m_IntroAnimValue = 0.0f;
                UpdateIntroAnim();
            }
            else
            {
                m_IntroAnimState = IntroAnimState.On;
            }
        }

        protected override void OnUpdate()
        {
            // During transitions, scale up and down.
            if (m_CurrentState == State.Hiding)
            {
                SetWidgetSizeAboutCenterOfMass(m_HideSize_CS * GetShowRatio());
            }
        }

        protected override void UpdateIntroAnim()
        {
            base.UpdateIntroAnim();
            if (!m_LoadingFromSketch)
            {
                SetWidgetSizeAboutCenterOfMass(m_InitSize_CS * m_IntroAnimValue);
            }
        }

        protected override void UpdateScale()
        {
            if (this == null) return; // BreakModelApartCommand can destroy us
            transform.localScale = Vector3.one * m_Size;
            if (m_Model != null && m_Model.m_Valid)
            {
                m_BoxCollider.size = MeshBounds.size + m_ContainerBloat;
            }
        }

        private Bounds m_MeshBounds;
        public Bounds MeshBounds
        {
            get
            {
                if (string.IsNullOrEmpty(m_Subtree))
                {
                    return m_Model.m_MeshBounds;
                }
                return m_MeshBounds;
            }
        }

        override protected void InitPin()
        {
            base.InitPin();
            // Move the pin closer to the center since the bounds around the mesh might not be very tight.
            m_Pin.SetPenetrationScalar(.25f);
        }

        public override void RegisterHighlight()
        {
#if !(UNITY_ANDROID || UNITY_IOS)
            if (m_ObjModelScript != null)
            {
                m_ObjModelScript.RegisterHighlight();
                return;
            }
#endif
            base.RegisterHighlight();
        }

        protected override void UnregisterHighlight()
        {
#if !(UNITY_ANDROID || UNITY_IOS)
            if (m_ObjModelScript != null)
            {
                m_ObjModelScript.UnregisterHighlight();
                return;
            }
#endif
            base.UnregisterHighlight();
        }

        public TrTransform GetSaveTransform()
        {
            var xf = TrTransform.FromLocalTransform(transform);
            xf.scale = GetSignedWidgetSize();
            return xf;
        }

        public override Vector2 GetWidgetSizeRange()
        {
            // m_Model can be null in the event we're pulling the model from Poly.
            if (m_Model == null || !m_Model.m_Valid)
            {
                // Don't enforce a size range if we don't know the extents yet.
                // It will be contrained when the model loads in and the bounds are known.
                return new Vector2(float.MinValue, float.MaxValue);
            }
            float maxExtent = 2 * Mathf.Max(m_Model.m_MeshBounds.extents.x,
                Mathf.Max(m_Model.m_MeshBounds.extents.y, m_Model.m_MeshBounds.extents.z));
            // If we created a widget with a model that doesn't have geo, we won't have calculated a
            // bounds with great data.  Protect against divide by zero.
            if (maxExtent == 0.0f)
            {
                maxExtent = 1.0f;
            }
            return new Vector2(m_MinSize_CS / maxExtent, m_MaxSize_CS / maxExtent);
        }

        /// This method is for use when loading widgets that use the pre-M13 file format,
        /// which is normalized with respect to min and max size (ie: the transform is not "raw")
        public void SetWidgetSizeNonRaw(float fScale)
        {
            Vector3 extents = m_Model.m_MeshBounds.extents;
            float maxExtent = Mathf.Max(extents.x, Mathf.Max(extents.y, extents.z));
            // If we created a widget with a model that doesn't have geo, we won't have calculated a
            // bounds with great data.  Protect against divide by zero.
            if (maxExtent == 0.0f)
            {
                maxExtent = 1.0f;
            }
            float sizeRatio = kInitialSizeMeters_RS / 2 / maxExtent;
            SetSignedWidgetSize(fScale * sizeRatio * 10);
        }


        /// Updates the scale of the object, but with the center-of-scale
        /// being the center of mass's origin, as opposed to the widget's origin.
        /// Postconditions:
        /// - GetWidgetSize() == size
        /// - CenterOfMassPose_LS is unchanged (modulo precision issues)
        protected void SetWidgetSizeAboutCenterOfMass(float size)
        {
            if (m_Size == size) { return; }

            // Use WithUnitScale because we want only the pos/rot difference
            // Find delta such that delta * new = old
            var oldCm_LS = WithUnitScale(CenterOfMassPose_LS);
            m_Size = size;
            UpdateScale();
            var newCm_LS = WithUnitScale(CenterOfMassPose_LS);
            var delta_LS = oldCm_LS * newCm_LS.inverse;
            if (CenterOfMassTransform == transform)
            {
                // Edge case when they are equal: delta_LS will only be approximately identity.
                // Make it exactly identity for a smidge more accuracy
                delta_LS = TrTransform.identity;
            }

            LocalTransform = delta_LS * LocalTransform;
        }

        /// I believe (but am not sure) that Media Library content loads synchronously,
        /// and PAC content loads asynchronously.
        public static async void CreateModelFromSaveData(TiltModels75 modelDatas)
        {
            Debug.AssertFormat(modelDatas.AssetId == null || modelDatas.FilePath == null,
                "Model Data should not have an AssetID *and* a File Path");
            Debug.AssertFormat(!modelDatas.InSet_deprecated,
                "InSet should have been removed at load time");

            bool ok;
            if (modelDatas.FilePath != null)
            {

                Task<bool> okTask = CreateModelsFromRelativePath(
                    modelDatas.FilePath, modelDatas.Subtrees,
                    modelDatas.Transforms, modelDatas.RawTransforms, modelDatas.PinStates,
                    modelDatas.GroupIds, modelDatas.LayerIds);
                ok = await okTask;

            }
            else if (modelDatas.AssetId != null)
            {
                CreateModelsFromAssetId(
                    modelDatas.AssetId, modelDatas.Subtrees,
                    modelDatas.RawTransforms, modelDatas.PinStates, modelDatas.GroupIds, modelDatas.LayerIds);
                ok = true;
            }
            else
            {
                Debug.LogError("Model Data doesn't contain an AssetID or File Path.");
                ok = false;
            }

            if (!ok)
            {
                ModelCatalog.m_Instance.AddMissingModel(
                    modelDatas.FilePath, modelDatas.Transforms, modelDatas.RawTransforms);
            }
        }

        /// I believe (but am not sure) that this is synchronous.
        /// Returns false if the model can't be loaded -- in this case, caller is responsible
        /// for creating the missing-model placeholder.
        public static async Task<bool> CreateModelsFromRelativePath(
            string relativePath, string[] subtrees, TrTransform[] xfs, TrTransform[] rawXfs, bool[] pinStates, uint[] groupIds, int[] layerIds)
        {
            // Verify model is loaded.  Or, at least, has been tried to be loaded.
            Model model = ModelCatalog.m_Instance.GetModel(relativePath);
            if (model == null) { return false; }

            if (!model.m_Valid)
            {
                // Reload the model if it's not valid or if we're loading a subtree.
                Task t = model.LoadModelAsync();
                await t;
            }
            if (!model.m_Valid)
            {
                return false;
            }

            if (xfs != null)
            {
                // Pre M13 format
                for (int i = 0; i < xfs.Length; ++i)
                {
                    bool pin = (pinStates != null && i < pinStates.Length) ? pinStates[i] : true;
                    uint groupId = (groupIds != null && i < groupIds.Length) ? groupIds[i] : 0;
                    CreateModel(model, subtrees[i], xfs[i], pin, isNonRawTransform: true, groupId, 0);
                }
            }
            if (rawXfs != null)
            {
                // Post M13 format
                for (int i = 0; i < rawXfs.Length; ++i)
                {
                    bool pin = (pinStates != null && i < pinStates.Length) ? pinStates[i] : true;
                    uint groupId = (groupIds != null && i < groupIds.Length) ? groupIds[i] : 0;
                    int layerId = (layerIds != null && i < layerIds.Length) ? layerIds[i] : 0;
                    CreateModel(model, subtrees[i], rawXfs[i], pin, isNonRawTransform: false, groupId, layerId);
                }
            }
            return true;
        }

        /// isNonRawTransform - true if the transform uses the pre-M13 meaning of transform.scale.
        static void CreateModel(Model model, string subtree, TrTransform xf, bool pin,
                                bool isNonRawTransform, uint groupId, int layerId, string assetId = null)
        {

            var modelWidget = Instantiate(WidgetManager.m_Instance.ModelWidgetPrefab) as ModelWidget;
            modelWidget.transform.localPosition = xf.translation;
            modelWidget.transform.localRotation = xf.rotation;
            modelWidget.Model = model;
            modelWidget.m_Subtree = subtree;
            modelWidget.SyncHierarchyToSubtree();
            modelWidget.m_LoadingFromSketch = true;
            modelWidget.Show(true, false);
            if (isNonRawTransform)
            {
                modelWidget.SetWidgetSizeNonRaw(xf.scale);
                modelWidget.transform.localPosition -=
                    xf.rotation * modelWidget.Model.m_MeshBounds.center * modelWidget.GetSignedWidgetSize();
            }
            else
            {
                modelWidget.SetSignedWidgetSize(xf.scale);
            }
            TiltMeterScript.m_Instance.AdjustMeterWithWidget(modelWidget.GetTiltMeterCost(), up: true);
            if (pin)
            {
                modelWidget.PinFromSave();
            }

            if (assetId != null && !model.m_Valid)
            {
                App.IcosaAssetCatalog.CatalogChanged += modelWidget.OnPacCatalogChanged;
                modelWidget.m_PolyCallbackActive = true;
            }
            modelWidget.Group = App.GroupManager.GetGroupFromId(groupId);
            modelWidget.SetCanvas(App.Scene.GetOrCreateLayer(layerId));
        }

        // Used when loading model assetIds from a serialized format (e.g. Tilt file).
        static void CreateModelsFromAssetId(string assetId, string[] subtrees, TrTransform[] rawXfs,
                                            bool[] pinStates, uint[] groupIds, int[] layerIds)
        {
            // Request model from Poly and if it doesn't exist, ask to load it.
            Model model = App.IcosaAssetCatalog.GetModel(assetId);
            if (model == null)
            {
                // This Model is transient; the Widget will replace it with a good Model from the Icosa Asset Catalog
                // as soon as the Icosa Asset Catalog loads it.
                model = new Model(assetId, null);
            }
            if (!model.m_Valid)
            {
                App.IcosaAssetCatalog.RequestModelLoad(assetId, "widget");
            }

            // Create a widget for each transform.
            for (int i = 0; i < rawXfs.Length; ++i)
            {
                bool pin = (i < pinStates.Length) ? pinStates[i] : true;
                uint groupId = (groupIds != null && i < groupIds.Length) ? groupIds[i] : 0;
                int layerId = (layerIds != null && i < layerIds.Length) ? layerIds[i] : 0;
                CreateModel(model, subtrees?[i], rawXfs[i], pin, isNonRawTransform: false, groupId, layerId, assetId);
            }
        }

        override public bool HasGPUIntersectionObject()
        {
            return m_ModelInstance != null;
        }

        override public void SetGPUIntersectionObjectLayer(int layer)
        {
            HierarchyUtils.RecursivelySetLayer(m_ModelInstance, layer);
        }

        override public void RestoreGPUIntersectionObjectLayer()
        {
            HierarchyUtils.RecursivelySetLayer(m_ModelInstance, m_BackupLayer);
        }

        override public bool CanSnapToHome()
        {
            return m_Model.m_MeshBounds.center == Vector3.zero;
        }

        public void AddSceneLightGizmos()
        {
            var lights = m_ObjModelScript.transform.GetComponentsInChildren<Light>();
            foreach (var light in lights)
            {
                // Probably not the right place to do it but we have to it somewhere
                light.renderMode = LightRenderMode.ForceVertex;
                Transform tr = Instantiate(
                    WidgetManager.m_Instance.SceneLightGizmoPrefab.transform,
                    light.transform
                );
                var gizmo = tr.GetComponent<SceneLightGizmo>();
                gizmo.SetupLightGizmos(light);
            }
        }

        public void UpdateBatchInfo()
        {
            // Set a new batchId on this model so it can be picked up in GPU intersections.
            m_BatchId = GpuIntersector.GetNextBatchId();
            HierarchyUtils.RecursivelySetMaterialBatchID(m_ModelInstance, m_BatchId);
            WidgetManager.m_Instance.AddWidgetToBatchMap(this, m_BatchId);
        }
    }
} // namespace TiltBrush<|MERGE_RESOLUTION|>--- conflicted
+++ resolved
@@ -323,24 +323,13 @@
 
         public bool HasSubModels()
         {
-<<<<<<< HEAD
+            if (m_Model.GetLocation().Extension == ".svg")
+            {
+                return m_ObjModelScript.SvgSceneInfo.HasSubShapes();
+            }
+
             // Unsplit models always have the possibility of having subobjects.
             if (!m_ObjModelScript.m_MeshHasBeenSplit) return true;
-
-            string ext = Model.GetLocation().Extension;
-            if (ext == ".gltf" || ext == ".gltf2" || ext == ".glb")
-            {
-                int lightCount = m_ObjModelScript.GetComponentsInChildren<SceneLightGizmo>().Length;
-                int meshCount = GetMeshes().Length;
-                return lightCount + meshCount > 1;
-            }
-            else if (m_Model.GetLocation().Extension == ".svg")
-=======
-            if (m_Model.GetLocation().Extension == ".svg")
->>>>>>> f70b49c3
-            {
-                return m_ObjModelScript.SvgSceneInfo.HasSubShapes();
-            }
 
             // TODO test all other 3d model formats work with "break apart" command
             // Currently we assume that they do
