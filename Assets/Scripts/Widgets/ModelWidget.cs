--- conflicted
+++ resolved
@@ -732,13 +732,8 @@
         }
 
         /// isNonRawTransform - true if the transform uses the pre-M13 meaning of transform.scale.
-<<<<<<< HEAD
-        protected static void CreateModel(Model model, TrTransform xf, bool pin,
-                              bool isNonRawTransform, uint groupId, int layerId, string assetId = null)
-=======
         static void CreateModel(Model model, string subtree, TrTransform xf, bool pin,
                                 bool isNonRawTransform, uint groupId, int layerId, string assetId = null)
->>>>>>> 33c86d64
         {
 
             var modelWidget = Instantiate(WidgetManager.m_Instance.ModelWidgetPrefab) as ModelWidget;
