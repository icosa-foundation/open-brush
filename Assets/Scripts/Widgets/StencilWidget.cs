﻿// Copyright 2020 The Tilt Brush Authors
//
// Licensed under the Apache License, Version 2.0 (the "License");
// you may not use this file except in compliance with the License.
// You may obtain a copy of the License at
//
//      http://www.apache.org/licenses/LICENSE-2.0
//
// Unless required by applicable law or agreed to in writing, software
// distributed under the License is distributed on an "AS IS" BASIS,
// WITHOUT WARRANTIES OR CONDITIONS OF ANY KIND, either express or implied.
// See the License for the specific language governing permissions and
// limitations under the License.

using UnityEngine;
using System;
using System.Linq;
using System.Runtime.CompilerServices;

namespace TiltBrush
{

    public abstract class StencilWidget : GrabWidget
    {
        [SerializeField] protected float m_MinSize_CS;
        [SerializeField] protected float m_MaxSize_CS;
        [SerializeField] private Color m_TintColor;
        [SerializeField] protected float m_StencilGrabDistance = 1.0f;
        [SerializeField] protected float m_PointerLiftSlope;

        protected Collider m_Collider;
        protected float m_Size = 1.0f;
        protected StencilType m_Type;
        private bool m_SkipIntroAnim;
        private float m_PreviousShowRatio;
        protected Vector3 m_KahanSummationC;
        protected bool m_StickyTransformEnabled;
        protected TrTransform m_StickyTransformBreakDelta;

        // null means not locked. Invalid means "locked, but no axis"
        protected Axis? m_LockedManipulationAxis;

        /// The full extent along each axis, to support non-uniform scale.
        /// Some subclasses (eg spheres) may not support assignment of non-uniform extent.
        public abstract Vector3 Extents
        {
            get;
            set;
        }

        // Currently used for:
        // - undo/redo (which treats it as opaque)
        // - scale (which treats it as an extent in order to calculate delta-size range)
        // Previously used for:
        // - save/load (which treats it as opaque but also requires that the meaning not change)
        //
        // It should really only be used for undo/redo
        public override Vector3 CustomDimension
        {
            get { return Vector3.one; }
            set { }
        }

        /// Data that is saved to the .tilt file.
        /// Be very careful when changing this, because it affects the save file format.
        /// This does not really need to be virtual, except to implement the temporary
        /// backwards-compatibility code.
        public Guides.State GetSaveState(GroupIdMapping groupIdMapping)
        {
            return new Guides.State
            {
                Transform = TrTransform.TRS(transform.localPosition, transform.localRotation, 0),
                Extents = Extents,
                Pinned = m_Pinned,
                GroupId = groupIdMapping.GetId(Group)
            };
        }
        public Guides.State SaveState
        {
            set
            {
                transform.localPosition = value.Transform.translation;
                transform.localRotation = value.Transform.rotation;
                Extents = value.Extents;
                if (value.Pinned)
                {
                    PinFromSave();
                }
                Group = App.GroupManager.GetGroupFromId(value.GroupId);
                SetCanvas(App.Scene.GetOrCreateLayer(value.LayerId));
            }
        }

        /// Returns the axis the user probably means to modify.
        /// Subclasses are free to return any Axis value, including Invalid (no preferred axis)
        /// Pass:
        ///   primaryHand - the hand that first grabbed the object. Guaranteed to be inside.
        ///   secondaryHand - the other hand grabbing the object. Not guaranteed to be inside.
        protected abstract Axis GetInferredManipulationAxis(
            Vector3 primaryHand, Vector3 secondaryHand, bool secondaryHandInside);

        /// Implementation must handle any axes returned by GetInferredManipulationAxis(),
        /// except for Invalid which is handled by StencilWidget.RegisterHighlight
        protected abstract void RegisterHighlightForSpecificAxis(Axis highlightAxis);

        /// All StencilWidgets are expected to comply with axis locking,
        /// so the base GrabWidget implementation is inappropriate.
        ///
        /// Implementations should ignore handA and handB, and return results
        /// for m_LockedManipulationAxis, which is guaranteed to be non-null.
        public abstract override Axis GetScaleAxis(
            Vector3 handA, Vector3 handB,
            out Vector3 axisVec, out float extent);

        override protected void Awake()
        {
            base.Awake();
            // Normalize for size.
            // Use transform.localScale.x because prefabs have scales != Vector3.one.
            m_Size = transform.localScale.x / Coords.CanvasPose.scale;

            // Manually apply Canvas scale because Awake() is called before the transform is parented.
            var sizeRange = GetWidgetSizeRange();
            if (m_Size < sizeRange.x)
            {
                m_Size = sizeRange.x;
                transform.localScale = m_Size * Vector3.one * Coords.CanvasPose.scale;
            }
            if (m_Size > sizeRange.y)
            {
                m_Size = sizeRange.y;
                transform.localScale = m_Size * Vector3.one * Coords.CanvasPose.scale;
            }

            m_Collider = GetComponentInChildren<Collider>();
            InitSnapGhost(m_Collider.transform, transform);

            // Pull tintable meshes from collider and reuse them for the highlight meshes.
            m_HighlightMeshFilters = m_TintableMeshes.Select(x => x.GetComponent<MeshFilter>()).ToArray();

            // Custom pin scalar for stencils.
            m_PinScalar = 0.5f;

            // Set a new batchId on this image so it can be picked up in GPU intersections.
            m_BatchId = GpuIntersector.GetNextBatchId();
            WidgetManager.m_Instance.AddWidgetToBatchMap(this, m_BatchId);
            HierarchyUtils.RecursivelySetMaterialBatchID(transform, m_BatchId);
            RestoreGameObjectLayer(App.Scene.MainCanvas.gameObject.layer);
        }

        public override GrabWidget Clone()
        {
            return Clone(transform.position, transform.rotation, m_Size);
        }
        public override GrabWidget Clone(Vector3 position, Quaternion rotation, float size)
        {
            StencilWidget clone = Instantiate(WidgetManager.m_Instance.GetStencilPrefab(this.Type));
<<<<<<< HEAD
            clone.m_previousCanvas = m_previousCanvas;
=======
            clone.m_PreviousCanvas = m_PreviousCanvas;
>>>>>>> f947a652
            clone.transform.position = position;
            clone.transform.rotation = rotation;
            clone.m_SkipIntroAnim = true;
            // We want to lie about our intro transition amount.
            clone.m_ShowTimer = clone.m_ShowDuration;
            clone.transform.parent = transform.parent;
            clone.Show(true, false);
            clone.SetSignedWidgetSize(size);
            clone.CloneInitialMaterials(this);
            clone.Extents = this.Extents;
            HierarchyUtils.RecursivelySetLayer(clone.transform, gameObject.layer);

            CanvasScript canvas = transform.parent.GetComponent<CanvasScript>();
            if (canvas != null)
            {
                var materials = clone.GetComponentsInChildren<Renderer>().SelectMany(x => x.materials);
                foreach (var material in materials)
                {
                    foreach (string keyword in canvas.BatchManager.MaterialKeywords)
                    {
                        material.EnableKeyword(keyword);
                    }
                }
            }

            return clone;
        }

        // Given a pos, find the closest position and surface normal of the stencil widget's collider.
        //   - surfacePos is the closest position on the surface, but in the case of ambiguity, will
        //     return a position most appropriate for the user experience.
        //   - surfaceNorm is always outward facing, and in cases of ambiguity, will return a vector
        //     most appropriate for the user experience.
        public virtual void FindClosestPointOnSurface(Vector3 pos,
                                                      out Vector3 surfacePos, out Vector3 surfaceNorm)
        {
            surfacePos = transform.position;
            surfaceNorm = transform.forward;
        }

        override public Vector2 GetWidgetSizeRange()
        {
            return new Vector2(m_MinSize_CS, m_MaxSize_CS);
        }

        override protected void OnUserBeginTwoHandGrab(
            Vector3 primaryHand, Vector3 secondaryHand, bool secondaryHandInObject)
        {
            base.OnUserBeginTwoHandGrab(primaryHand, secondaryHand, secondaryHandInObject);
            m_LockedManipulationAxis = GetInferredManipulationAxis(
                primaryHand, secondaryHand, secondaryHandInObject);
        }

        override protected void OnUserEndTwoHandGrab()
        {
            base.OnUserEndTwoHandGrab();
            m_LockedManipulationAxis = null;
        }

        override protected void OnShow()
        {
            base.OnShow();

            if (!m_SkipIntroAnim)
            {
                m_IntroAnimState = IntroAnimState.In;
                Debug.Assert(!IsMoving(), "Shouldn't have velocity!");
                ClearVelocities();
                m_IntroAnimValue = 0.0f;
                UpdateIntroAnim();
            }
            else
            {
                m_IntroAnimState = IntroAnimState.On;
            }

            // Refresh visibility with current state of stencil interaction.
            RefreshVisibility(WidgetManager.m_Instance.StencilsDisabled);
            UpdateMaterialScale();
            SpoofScaleForShowAnim(GetShowRatio());
        }

        public override void RestoreFromToss()
        {
            m_SkipIntroAnim = true;
            base.RestoreFromToss();
        }

        virtual public void SetInUse(bool bInUse)
        {
            if (m_TintableMeshes != null)
            {
                Color rMatColor = bInUse && !WidgetManager.m_Instance.WidgetsDormant ?
                    m_TintColor : GrabWidget.m_InactiveGrey;
                for (int i = 0; i < m_TintableMeshes.Length; ++i)
                {
                    m_TintableMeshes[i].material.color = rMatColor;
                }
            }
        }

        public void RefreshVisibility(bool bStencilDisabled)
        {
            if (m_TintableMeshes != null)
            {
                for (int i = 0; i < m_TintableMeshes.Length; ++i)
                {
                    m_TintableMeshes[i].enabled = !bStencilDisabled;
                }
            }
        }

        // As the user paints on a stencil, the lift offset should grow at a steady rate to allow layers
        // to build up.
        [MethodImpl(MethodImplOptions.NoOptimization)]
        public void AdjustLift(float fDistance_CS)
        {
            // Kahan sum algorithm, https://en.wikipedia.org/wiki/Kahan_summation_algorithm
            // Keep track of the "leftover" that doesn't get applied (as a result of precision issues)
            // and apply it the next time around.
            //   y = input[i] - c
            //   tmp = sum + y
            //   c = (tmp - sum) - y
            //   sum = tmp
            Vector3 liftAmount_CS = m_PointerLiftSlope * fDistance_CS * Vector3.one;
            liftAmount_CS -= m_KahanSummationC;
            Vector3 tmp = Extents + liftAmount_CS;
            // compiler must be prevented from "optimizing" this to zero
            m_KahanSummationC = (tmp - Extents) - liftAmount_CS;
            Extents = tmp;
        }

        // Maintain the invariant that localScale == m_Size, and that aspect ratio
        // (if supported) and m_Size satisfy the invariants:
        //   extent = aspectRatio * size
        //   aspectRatio.max() == 1
        //
        // Should be called after touching m_Size (or better yet, why not just call SetWidgetSize?)
        protected virtual void UpdateScale()
        {
            transform.localScale = m_Size * Vector3.one;
            UpdateMaterialScale();
        }

        override public float GetSignedWidgetSize()
        {
            return m_Size;
        }

        override protected void SetWidgetSizeInternal(float fScale)
        {
            // Allow stencil sizes to go beyond range due to pointer lift.
            m_Size = fScale;
            UpdateScale();
        }

        public StencilType Type
        {
            get { return m_Type; }
        }

        public static void FromGuideIndex(Guides guide)
        {
            StencilType stencilType = guide.Type;

            foreach (var state in guide.States)
            {
                StencilWidget stencil;
                try
                {
                    stencil = Instantiate(
                        WidgetManager.m_Instance.GetStencilPrefab(stencilType));
                }
                catch (ArgumentException e)
                {
                    Debug.LogException(e);
                    return;
                }

                stencil.m_SkipIntroAnim = true;
                stencil.transform.parent = App.Instance.m_CanvasTransform;
                try
                {
                    stencil.SaveState = state;
                }
                catch (ArgumentException e)
                {
                    Debug.LogException(e, stencil);
                }
                stencil.Show(true, false);
            }
        }

        protected void UpdateMaterialScale()
        {
            // Because I hate the name Vector3.Scale.
            Vector3 Mul(Vector3 a, Vector3 b) => Vector3.Scale(a, b);

            // Update visuals
            if (m_TintableMeshes != null)
            {
                // Parent (if there is one) will be a Canvas, and never has nonuniform scale
                Vector3 parentScale = (transform.parent == null) ? Vector3.one : transform.parent.localScale;
                parentScale.x = 1;

                foreach (Renderer r in m_TintableMeshes)
                {
                    r.material.SetVector("_LocalScale",
                        Mul(parentScale, Mul(transform.localScale, r.transform.localScale)));
                }
            }
        }

        override protected void OnUpdate()
        {
            float showRatio = GetShowRatio();
            if (m_PreviousShowRatio != showRatio)
            {
                SpoofScaleForShowAnim(showRatio);
                m_PreviousShowRatio = showRatio;
            }
        }

        virtual protected void SpoofScaleForShowAnim(float showRatio)
        {
            transform.localScale = m_Size * showRatio * Vector3.one;
        }

        override protected void OnUserBeginInteracting()
        {
            base.OnUserBeginInteracting();
            m_LockedManipulationAxis = null;
            if (m_TintableMeshes != null)
            {
                Shader.SetGlobalFloat("_UserIsInteractingWithStencilWidget", 1.0f);
            }
        }

        override protected void OnUserEndInteracting()
        {
            base.OnUserEndInteracting();
            if (m_TintableMeshes != null)
            {
                Shader.SetGlobalFloat("_UserIsInteractingWithStencilWidget", 0.0f);
            }
        }

        public override void RegisterHighlight()
        {
            if (m_Pinned || !m_UserInteracting || App.Config.IsMobileHardware)
            {
                if (!WidgetManager.m_Instance.WidgetsDormant)
                {
                    base.RegisterHighlight();
                }
                return;
            }

            var primaryName = m_InteractingController;
            // Guess at what the other manipulating controller is
            var secondaryName = (m_InteractingController == InputManager.ControllerName.Brush)
                ? InputManager.ControllerName.Wand
                : InputManager.ControllerName.Brush;
            var primary = InputManager.Controllers[(int)primaryName].Transform.position;
            var secondary = InputManager.Controllers[(int)secondaryName].Transform.position;
            bool secondaryInside = GetActivationScore(secondary, secondaryName) >= 0;

            var highlightAxis = m_LockedManipulationAxis
                ?? GetInferredManipulationAxis(primary, secondary, secondaryInside);
            if (highlightAxis == Axis.Invalid)
            {
                base.RegisterHighlight();
            }
            else
            {
                RegisterHighlightForSpecificAxis(highlightAxis);
            }
        }

        override public void RestoreGameObjectLayer(int layer)
        {
            HierarchyUtils.RecursivelySetLayer(transform, layer);

            int layerIndex = Pinned ? WidgetManager.m_Instance.PinnedStencilLayerIndex :
                WidgetManager.m_Instance.StencilLayerIndex;

            // The stencil collider object has to stay in the stencil layer so it can be picked
            // up by physics checks.
            m_Collider.gameObject.layer = WidgetManager.m_Instance.StencilLayerIndex;
            for (int i = 0; i < m_TintableMeshes.Length; ++i)
            {
                m_TintableMeshes[i].gameObject.layer = layerIndex;
            }
        }

        protected override void InitPin()
        {
            base.InitPin();

            int layerIndex = Pinned ? WidgetManager.m_Instance.PinnedStencilLayerIndex :
                WidgetManager.m_Instance.StencilLayerIndex;

            for (int i = 0; i < m_TintableMeshes.Length; ++i)
            {
                m_TintableMeshes[i].gameObject.layer = layerIndex;
            }
        }
    }
} // namespace TiltBrush<|MERGE_RESOLUTION|>--- conflicted
+++ resolved
@@ -155,11 +155,7 @@
         public override GrabWidget Clone(Vector3 position, Quaternion rotation, float size)
         {
             StencilWidget clone = Instantiate(WidgetManager.m_Instance.GetStencilPrefab(this.Type));
-<<<<<<< HEAD
-            clone.m_previousCanvas = m_previousCanvas;
-=======
             clone.m_PreviousCanvas = m_PreviousCanvas;
->>>>>>> f947a652
             clone.transform.position = position;
             clone.transform.rotation = rotation;
             clone.m_SkipIntroAnim = true;
