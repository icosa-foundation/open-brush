﻿// Copyright 2020 The Tilt Brush Authors
//
// Licensed under the Apache License, Version 2.0 (the "License");
// you may not use this file except in compliance with the License.
// You may obtain a copy of the License at
//
//      http://www.apache.org/licenses/LICENSE-2.0
//
// Unless required by applicable law or agreed to in writing, software
// distributed under the License is distributed on an "AS IS" BASIS,
// WITHOUT WARRANTIES OR CONDITIONS OF ANY KIND, either express or implied.
// See the License for the specific language governing permissions and
// limitations under the License.

using System;
using System.Collections.Generic;
using System.IO;
using System.Text.RegularExpressions;

namespace TiltBrush
{

    /// Class that assists in getting an asset from Icosa.
    public class IcosaRawAsset
    {
        private static readonly Regex kWindowsRootedPath = new Regex("^[A-Za-z]:[/\\\\]");

        private string m_AssetId;
<<<<<<< HEAD
        private VrAssetFormat[] _mDesiredAssetTypes;
=======
        private VrAssetFormat[] m_DesiredAssetTypes;
>>>>>>> 3bdec405

        public class ElementInfo
        {
            public string filePath;
            public string dataURL;
            public byte[] assetBytes;
        }
        private ElementInfo m_RootElement;
        private List<ElementInfo> m_ResourceElements;

        public string Id
        {
            get { return m_AssetId; }
        }

        public VrAssetFormat[] DesiredTypes
        {
<<<<<<< HEAD
            get { return _mDesiredAssetTypes; }
=======
            get { return m_DesiredAssetTypes; }
>>>>>>> 3bdec405
        }

        public string RootFilePath
        {
            get { return m_RootElement.filePath; }
        }

        public string RootDataURL
        {
            get { return m_RootElement.dataURL; }
        }

        public List<ElementInfo> ResourceElements
        {
            get { return m_ResourceElements; }
        }

        public bool ValidAsset
        {
            get { return m_RootElement.assetBytes != null; }
        }

        public void SetRootElement(string filePath, string dataURL)
        {
            m_RootElement.filePath = filePath;
            m_RootElement.dataURL = dataURL;
        }

        public void CopyBytesToRootElement(byte[] bytes)
        {
            m_RootElement.assetBytes = bytes;
        }

        public void AddResourceElement(string filePath, string dataURL)
        {
            ElementInfo info = new ElementInfo();
            info.filePath = filePath;
            info.dataURL = dataURL;
            m_ResourceElements.Add(info);
        }

        public IcosaRawAsset(string assetId, VrAssetFormat[] assetTypes)
        {
            m_AssetId = assetId;
<<<<<<< HEAD
            _mDesiredAssetTypes = assetTypes;
=======
            m_DesiredAssetTypes = assetTypes;
>>>>>>> 3bdec405
            m_RootElement = new ElementInfo();
            m_ResourceElements = new List<ElementInfo>();
        }

        private void RemoveFiles(List<string> filesToRemove)
        {
            for (int i = 0; i < filesToRemove.Count; i++)
            {
                System.IO.File.Delete(filesToRemove[i]);
            }
        }

        /// The directory must already have been created
        public bool WriteToDisk()
        {
            // First, iterate over everything that needs to be written to disk and verify it's valid.
            // If any invalid elements are found, it's likely due to a download failure and we will abort
            // the entire process.
            if (m_RootElement.assetBytes == null)
            {
                return false;
            }
            ulong requiredDiskSpace = (ulong)m_RootElement.assetBytes.Length;
            for (int j = 0; j < m_ResourceElements.Count; ++j)
            {
                if (m_ResourceElements[j].assetBytes == null)
                {
                    // Download failed on one of the elements.
                    return false;
                }
                else
                {
                    requiredDiskSpace += (ulong)m_ResourceElements[j].assetBytes.Length;
                }
            }

            // Next, check to see if we have enough disk space to write all the files.
            string assetDir = App.IcosaAssetCatalog.GetCacheDirectoryForAsset(m_AssetId);
            if (!FileUtils.HasFreeSpace(assetDir, requiredDiskSpace / (1024 * 1024)))
            {
                OutputWindowScript.Error(String.Format("Out of disk space! {0} {1}",
                    requiredDiskSpace, m_AssetId));
                return false;
            }

            //
            // Next, begin writing to disk, remembering each file written to make the operation atomic.
            //
            var written = new List<string>();
            if (!Directory.Exists(assetDir))
            {
                UnityEngine.Debug.LogErrorFormat("Caller did not create directory for me: {0}", assetDir);
            }
            string rootFilePath = Path.Combine(assetDir, GetPolySanitizedFilePath(m_RootElement.filePath));
            var unescapedRootFilePath = Uri.UnescapeDataString(rootFilePath);
            if (!FileUtils.InitializeDirectory(Path.GetDirectoryName(rootFilePath)) ||
                !FileUtils.WriteBytesIgnoreExceptions(m_RootElement.assetBytes, unescapedRootFilePath))
            {
                return false;
            }
            written.Add(rootFilePath);

            // Write all resources to disk
            for (int j = 0; j < m_ResourceElements.Count; ++j)
            {
                string filePath = Path.Combine(assetDir, GetPolySanitizedFilePath(m_ResourceElements[j].filePath));
                string unescapedFilePath = Uri.UnescapeDataString(filePath);
                if (!FileUtils.InitializeDirectory(Path.GetDirectoryName(filePath)) ||
                    !FileUtils.WriteBytesIgnoreExceptions(m_ResourceElements[j].assetBytes, unescapedFilePath))
                {
                    RemoveFiles(written);
                    return false;
                }
                written.Add(filePath);
            }
            return true;
        }

        /// Returns a non-rooted path.
        public static string GetPolySanitizedFilePath(string path)
        {
            // I'd like to change this to use FileUtils sanitize but that would involve
            // clearing everyone's cache to force updating to the new naming

            // The kWindowsRootedPath check is there for compatibility with how this function used
            // to work; it is not necessary for correctness. Even without the check, this
            // function still always returns non-rooted paths.
            if (Path.IsPathRooted(path) || kWindowsRootedPath.IsMatch(path))
            {
                return Path.GetFileName(path);
            }
            return path;
        }
    }

} // namespace TiltBrush<|MERGE_RESOLUTION|>--- conflicted
+++ resolved
@@ -26,11 +26,7 @@
         private static readonly Regex kWindowsRootedPath = new Regex("^[A-Za-z]:[/\\\\]");
 
         private string m_AssetId;
-<<<<<<< HEAD
-        private VrAssetFormat[] _mDesiredAssetTypes;
-=======
         private VrAssetFormat[] m_DesiredAssetTypes;
->>>>>>> 3bdec405
 
         public class ElementInfo
         {
@@ -48,11 +44,7 @@
 
         public VrAssetFormat[] DesiredTypes
         {
-<<<<<<< HEAD
-            get { return _mDesiredAssetTypes; }
-=======
             get { return m_DesiredAssetTypes; }
->>>>>>> 3bdec405
         }
 
         public string RootFilePath
@@ -97,11 +89,7 @@
         public IcosaRawAsset(string assetId, VrAssetFormat[] assetTypes)
         {
             m_AssetId = assetId;
-<<<<<<< HEAD
-            _mDesiredAssetTypes = assetTypes;
-=======
             m_DesiredAssetTypes = assetTypes;
->>>>>>> 3bdec405
             m_RootElement = new ElementInfo();
             m_ResourceElements = new List<ElementInfo>();
         }
