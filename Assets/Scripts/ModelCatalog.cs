﻿// Copyright 2020 The Tilt Brush Authors
//
// Licensed under the Apache License, Version 2.0 (the "License");
// you may not use this file except in compliance with the License.
// You may obtain a copy of the License at
//
//      http://www.apache.org/licenses/LICENSE-2.0
//
// Unless required by applicable law or agreed to in writing, software
// distributed under the License is distributed on an "AS IS" BASIS,
// WITHOUT WARRANTIES OR CONDITIONS OF ANY KIND, either express or implied.
// See the License for the specific language governing permissions and
// limitations under the License.

using System;
using System.Linq;
using System.Collections.Generic;
using System.IO;
using UnityEngine;

namespace TiltBrush
{

    public class ModelCatalog : MonoBehaviour, IReferenceItemCatalog
    {
        static public ModelCatalog m_Instance;

        [SerializeField] private string[] m_DefaultModels;

        public event Action CatalogChanged;
        public Material m_ObjLoaderStandardMaterial;
        public Material m_ObjLoaderTransparentMaterial;
<<<<<<< HEAD
        public Material m_ObjLoaderVertexColorMaterial;
=======
        public Material m_ObjLoaderPointCloudMaterial;
        public Material m_ObjLoaderPointCloudInvisibleMaterial;
>>>>>>> 5a9f43b2
        [NonSerialized] public Dictionary<string, Model> m_ModelsByRelativePath;

        // Transforms for missing models.
        // One dictionary for the pre-m13 format (normalized to unit box about the origin)
        private Dictionary<string, TrTransform[]> m_MissingNormalizedModelsByRelativePath;
        // The other is post-m13 and contains raw transforms (original model's pivot and size)
        private Dictionary<string, TrTransform[]> m_MissingModelsByRelativePath;

        private List<string> m_OrderedModelNames;
        private bool m_FolderChanged;
        private FileWatcher m_FileWatcher;
        private string m_ModelsDirectory;
        private string m_ChangedFile;

        public bool IsScanning
        {
            get { return false; } // ModelCatalog has no background processing.
        }

        public int ItemCount
        {
            get { return m_ModelsByRelativePath.Count; }
        }

        public IEnumerable<TiltModels75> MissingModels
        {
            get
            {
                var missingModels = m_MissingModelsByRelativePath.Select(e => new TiltModels75
                {
                    FilePath = e.Key,
                    Transforms = m_MissingNormalizedModelsByRelativePath.ContainsKey(e.Key) ?
                        m_MissingNormalizedModelsByRelativePath[e.Key] : null,
                    RawTransforms = e.Value
                });
                var missingNormalizedModels = m_MissingNormalizedModelsByRelativePath.Select(e =>
                    m_MissingModelsByRelativePath.ContainsKey(e.Key) ? null :
                        new TiltModels75
                        {
                            FilePath = e.Key,
                            Transforms = e.Value
                        }).Where(m => m != null);
                return missingModels.Concat(missingNormalizedModels);
            }
        }

        public IEnumerable<TiltEditableModels> MissingEditableModels
        {
            get
            {
                var missingModels = m_MissingModelsByRelativePath.Select(e => new TiltEditableModels
                {
                    FilePath = e.Key,
                    Transforms = m_MissingNormalizedModelsByRelativePath.ContainsKey(e.Key) ?
                        m_MissingNormalizedModelsByRelativePath[e.Key] : null,
                    RawTransforms = e.Value
                });
                var missingNormalizedModels = m_MissingNormalizedModelsByRelativePath.Select(e =>
                    m_MissingModelsByRelativePath.ContainsKey(e.Key) ? null :
                        new TiltEditableModels
                        {
                            FilePath = e.Key,
                            Transforms = e.Value
                        }).Where(m => m != null);
                return missingModels.Concat(missingNormalizedModels);
            }
        }

        void Awake()
        {
            m_Instance = this;
            Init();
        }

        public void Init()
        {
            App.InitMediaLibraryPath();
            App.InitModelLibraryPath(m_DefaultModels);

            m_ModelsDirectory = App.ModelLibraryPath();

            if (Directory.Exists(m_ModelsDirectory))
            {
                m_FileWatcher = new FileWatcher(m_ModelsDirectory);
                m_FileWatcher.NotifyFilter = NotifyFilters.LastWrite;
                m_FileWatcher.FileChanged += OnChanged;
                m_FileWatcher.FileCreated += OnChanged;
                m_FileWatcher.FileDeleted += OnChanged;
                m_FileWatcher.EnableRaisingEvents = true;
            }

            m_ModelsByRelativePath = new Dictionary<string, Model>();
            m_MissingNormalizedModelsByRelativePath = new Dictionary<string, TrTransform[]>();
            m_MissingModelsByRelativePath = new Dictionary<string, TrTransform[]>();
            m_OrderedModelNames = new List<string>();
            LoadModels();
        }

        private void OnChanged(object source, FileSystemEventArgs e)
        {
            m_FolderChanged = true;

            if (e.ChangeType == WatcherChangeTypes.Changed)
            {
                m_ChangedFile = e.FullPath;
            }
            else
            {
                m_ChangedFile = null;
            }
        }

        public void ClearMissingModels()
        {
            m_MissingNormalizedModelsByRelativePath.Clear();
            m_MissingModelsByRelativePath.Clear();
        }

        public void AddMissingModel(
            string relativePath, TrTransform[] xfs, TrTransform[] rawXfs)
        {
            if (xfs != null)
            {
                m_MissingNormalizedModelsByRelativePath[relativePath] = xfs;
            }
            if (rawXfs != null)
            {
                m_MissingModelsByRelativePath[relativePath] = rawXfs;
            }
        }

        public void PrintMissingModelWarnings()
        {
            var missing =
                m_MissingModelsByRelativePath.Keys.Concat(m_MissingNormalizedModelsByRelativePath.Keys).Distinct().ToList();
            if (!missing.Any()) { return; }
            ControllerConsoleScript.m_Instance.AddNewLine("Models not found!", true);
            foreach (var name in missing)
            {
                ControllerConsoleScript.m_Instance.AddNewLine(name);
            }
        }

        public Model GetModelAtIndex(int i)
        {
            return m_ModelsByRelativePath[m_OrderedModelNames[i]];
        }

        public void LoadModels()
        {
            var oldModels = new Dictionary<string, Model>(m_ModelsByRelativePath);

            // If we changed a file, pretend like we don't have it.
            if (m_ChangedFile != null)
            {
                if (oldModels.ContainsKey(m_ChangedFile))
                {
                    oldModels.Remove(m_ChangedFile);
                }
                m_ChangedFile = null;
            }
            m_ModelsByRelativePath.Clear();

            ProcessDirectory(m_ModelsDirectory, oldModels);

            if (oldModels.Count > 0)
            {
                foreach (var entry in oldModels)
                {
                    // Verified that destroy a gameObject removes all children transforms,
                    // all components, and most importantly all textures no longer used by the destroyed objects
                    if (entry.Value.m_ModelParent != null)
                    {
                        Destroy(entry.Value.m_ModelParent.gameObject);
                    }
                }
                Resources.UnloadUnusedAssets();
            }

            m_OrderedModelNames = m_ModelsByRelativePath.Keys.ToList();
            m_OrderedModelNames.Sort();

            foreach (string relativePath in m_OrderedModelNames)
            {
                if (m_MissingModelsByRelativePath.ContainsKey(relativePath))
                {
                    ModelWidget.CreateModelsFromRelativePath(
                        relativePath, null, m_MissingModelsByRelativePath[relativePath], null, null);
                    m_MissingModelsByRelativePath.Remove(relativePath);
                }
                if (m_MissingNormalizedModelsByRelativePath.ContainsKey(relativePath))
                {
                    ModelWidget.CreateModelsFromRelativePath(
                        relativePath, m_MissingNormalizedModelsByRelativePath[relativePath], null, null, null);
                    m_MissingModelsByRelativePath.Remove(relativePath);
                }
            }

            m_FolderChanged = false;
        }

        public void ForceCatalogScan()
        {
            LoadModels();
            if (CatalogChanged != null)
            {
                CatalogChanged();
            }
        }

        void Update()
        {
            if (m_FolderChanged)
            {
                ForceCatalogScan();
            }
        }

        void ProcessDirectory(string sPath, Dictionary<string, Model> oldModels)
        {
            if (Directory.Exists(sPath))
            {
                //look for .obj files
                string[] aFiles = Directory.GetFiles(sPath);
                // Models we download from Poly are called ".gltf2", but ".gltf" is more standard
<<<<<<< HEAD
                string[] extensions = { ".obj", ".fbx", ".gltf2", ".gltf", ".glb", ".off" };
=======
                string[] extensions = { ".obj", ".fbx", ".gltf2", ".gltf", ".glb", ".ply" };
>>>>>>> 5a9f43b2

#if (UNITY_EDITOR || EXPERIMENTAL_ENABLED)
                if (Config.IsExperimental)
                {
                    var l = new List<string>(extensions);
                    l.AddRange(new string[] { ".usda", ".usdc", ".usd" });
                    extensions = l.ToArray();
                }
#endif

                for (int i = 0; i < aFiles.Length; ++i)
                {
                    string sExtension = Path.GetExtension(aFiles[i]).ToLower();
                    if (extensions.Contains(sExtension))
                    {
                        Model rNewModel = null;
                        // XXX Use file:/// for async www calls, otherwise it is not needed.
                        string path = /*"file:///" + */ aFiles[i].Replace("\\", "/");
                        try
                        {
                            rNewModel = oldModels[path];
                            oldModels.Remove(path);
                        }
                        catch (KeyNotFoundException)
                        {
                            rNewModel = new Model(Model.Location.File(WidgetManager.GetModelSubpath(path)));
                        }
                        m_ModelsByRelativePath.Add(rNewModel.RelativePath, rNewModel);
                    }
                }

                //recursion
                string[] aSubdirectories = Directory.GetDirectories(sPath);
                for (int i = 0; i < aSubdirectories.Length; ++i)
                {
                    ProcessDirectory(aSubdirectories[i], oldModels);
                }
            }
        }

        /// GetModel, for .tilt files written by TB 7.5 and up
        /// Paths are always relative to Media Library/, unless someone hacked the tilt file
        /// in which case we ignore the model.
        public Model GetModel(string relativePath)
        {
            Model m;
            m_ModelsByRelativePath.TryGetValue(relativePath, out m);
            return m;
        }
    }
} // namespace TiltBrush<|MERGE_RESOLUTION|>--- conflicted
+++ resolved
@@ -30,12 +30,9 @@
         public event Action CatalogChanged;
         public Material m_ObjLoaderStandardMaterial;
         public Material m_ObjLoaderTransparentMaterial;
-<<<<<<< HEAD
         public Material m_ObjLoaderVertexColorMaterial;
-=======
         public Material m_ObjLoaderPointCloudMaterial;
         public Material m_ObjLoaderPointCloudInvisibleMaterial;
->>>>>>> 5a9f43b2
         [NonSerialized] public Dictionary<string, Model> m_ModelsByRelativePath;
 
         // Transforms for missing models.
@@ -261,11 +258,7 @@
                 //look for .obj files
                 string[] aFiles = Directory.GetFiles(sPath);
                 // Models we download from Poly are called ".gltf2", but ".gltf" is more standard
-<<<<<<< HEAD
-                string[] extensions = { ".obj", ".fbx", ".gltf2", ".gltf", ".glb", ".off" };
-=======
-                string[] extensions = { ".obj", ".fbx", ".gltf2", ".gltf", ".glb", ".ply" };
->>>>>>> 5a9f43b2
+                string[] extensions = { ".obj", ".fbx", ".gltf2", ".gltf", ".glb", ".off", ".ply" };
 
 #if (UNITY_EDITOR || EXPERIMENTAL_ENABLED)
                 if (Config.IsExperimental)
