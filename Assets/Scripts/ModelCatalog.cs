--- conflicted
+++ resolved
@@ -292,11 +292,7 @@
             {
                 string[] aFiles = Directory.GetFiles(sPath);
                 // Models we download from Poly are called ".gltf2", but ".gltf" is more standard
-<<<<<<< HEAD
-                string[] extensions = { ".obj", ".fbx", ".gltf2", ".gltf", ".glb", ".ply", ".svg" };
-=======
                 List<string> extensions = new() { ".gltf2", ".gltf", ".glb", ".ply", ".svg" };
->>>>>>> 33c86d64
 
 #if USD_SUPPORTED
                 extensions.AddRange(new [] { ".usda", ".usdc", ".usd" });
