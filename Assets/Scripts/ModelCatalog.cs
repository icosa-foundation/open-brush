﻿// Copyright 2020 The Tilt Brush Authors
//
// Licensed under the Apache License, Version 2.0 (the "License");
// you may not use this file except in compliance with the License.
// You may obtain a copy of the License at
//
//      http://www.apache.org/licenses/LICENSE-2.0
//
// Unless required by applicable law or agreed to in writing, software
// distributed under the License is distributed on an "AS IS" BASIS,
// WITHOUT WARRANTIES OR CONDITIONS OF ANY KIND, either express or implied.
// See the License for the specific language governing permissions and
// limitations under the License.

using System;
using System.Linq;
using System.Collections.Generic;
using System.IO;
using UnityEngine;

namespace TiltBrush
{

    public class ModelCatalog : MonoBehaviour, IReferenceItemCatalog
    {
        static public ModelCatalog m_Instance;

        [SerializeField] private string[] m_DefaultModels;

        public event Action CatalogChanged;
        public Material m_ObjLoaderStandardMaterial;
        public Material m_ObjLoaderTransparentMaterial;
        public Material m_ObjLoaderPointCloudMaterial;
        public Material m_ObjLoaderPointCloudInvisibleMaterial;
        [NonSerialized] public Dictionary<string, Model> m_ModelsByRelativePath;

        // Transforms for missing models.
        // One dictionary for the pre-m13 format (normalized to unit box about the origin)
        private Dictionary<string, TrTransform[]> m_MissingNormalizedModelsByRelativePath;
        // The other is post-m13 and contains raw transforms (original model's pivot and size)
        private Dictionary<string, TrTransform[]> m_MissingModelsByRelativePath;

        private Dictionary<string, List<string>> m_OrderedModelNames;
        private bool m_FolderChanged;
        private FileWatcher m_FileWatcher;
        private string m_CurrentModelsDirectory;
        public string CurrentModelsDirectory => m_CurrentModelsDirectory;
        private string m_ChangedFile;
        private bool m_RecurseDirectories = false;

        public bool IsScanning
        {
            get { return false; } // ModelCatalog has no background processing.
        }

        public int ItemCount
        {
            get { return m_OrderedModelNames[m_CurrentModelsDirectory].Count; }
        }

        public IEnumerable<TiltModels75> MissingModels
        {
            get
            {
                var missingModels = m_MissingModelsByRelativePath.Select(e => new TiltModels75
                {
                    FilePath = e.Key,
                    Transforms = m_MissingNormalizedModelsByRelativePath.ContainsKey(e.Key) ?
                        m_MissingNormalizedModelsByRelativePath[e.Key] : null,
                    RawTransforms = e.Value
                });
                var missingNormalizedModels = m_MissingNormalizedModelsByRelativePath.Select(e =>
                    m_MissingModelsByRelativePath.ContainsKey(e.Key) ? null :
                        new TiltModels75
                        {
                            FilePath = e.Key,
                            Transforms = e.Value
                        }).Where(m => m != null);
                return missingModels.Concat(missingNormalizedModels);
            }
        }

        public IEnumerable<TiltEditableModels> MissingEditableModels
        {
            get
            {
                var missingModels = m_MissingModelsByRelativePath.Select(e => new TiltEditableModels
                {
                    FilePath = e.Key,
                    Transforms = m_MissingNormalizedModelsByRelativePath.ContainsKey(e.Key) ?
                        m_MissingNormalizedModelsByRelativePath[e.Key] : null,
                    RawTransforms = e.Value
                });
                var missingNormalizedModels = m_MissingNormalizedModelsByRelativePath.Select(e =>
                    m_MissingModelsByRelativePath.ContainsKey(e.Key) ? null :
                        new TiltEditableModels
                        {
                            FilePath = e.Key,
                            Transforms = e.Value
                        }).Where(m => m != null);
                return missingModels.Concat(missingNormalizedModels);
            }
        }

        void Awake()
        {
            m_Instance = this;
            Init();
        }

        public void Init()
        {
            App.InitMediaLibraryPath();
            App.InitModelLibraryPath(m_DefaultModels);
            m_ModelsByRelativePath = new Dictionary<string, Model>();
            m_MissingNormalizedModelsByRelativePath = new Dictionary<string, TrTransform[]>();
            m_MissingModelsByRelativePath = new Dictionary<string, TrTransform[]>();
            m_OrderedModelNames = new Dictionary<string, List<string>>();
            ChangeDirectory(HomeDirectory);
        }

        public void ChangeDirectory(string newPath)
        {
            m_CurrentModelsDirectory = newPath;

            if (Directory.Exists(m_CurrentModelsDirectory))
            {
                m_FileWatcher = new FileWatcher(m_CurrentModelsDirectory);
                m_FileWatcher.NotifyFilter = NotifyFilters.LastWrite;
                m_FileWatcher.FileChanged += OnChanged;
                m_FileWatcher.FileCreated += OnChanged;
                m_FileWatcher.FileDeleted += OnChanged;
                m_FileWatcher.EnableRaisingEvents = true;
            }

            LoadModelsForNewDirectory(m_CurrentModelsDirectory);
        }

        public string HomeDirectory => App.ModelLibraryPath();
        public bool IsHomeDirectory() => m_CurrentModelsDirectory == HomeDirectory;

        public bool IsSubDirectoryOfHome()
        {
            return m_CurrentModelsDirectory.StartsWith(HomeDirectory);
        }

        public string GetCurrentDirectory()
        {
            return m_CurrentModelsDirectory;
        }

        private void OnChanged(object source, FileSystemEventArgs e)
        {
            m_FolderChanged = true;

            if (e.ChangeType == WatcherChangeTypes.Changed)
            {
                m_ChangedFile = e.FullPath;
            }
            else
            {
                m_ChangedFile = null;
            }
        }

        public void ClearMissingModels()
        {
            m_MissingNormalizedModelsByRelativePath.Clear();
            m_MissingModelsByRelativePath.Clear();
        }

        public void AddMissingModel(
            string relativePath, TrTransform[] xfs, TrTransform[] rawXfs)
        {
            if (xfs != null)
            {
                m_MissingNormalizedModelsByRelativePath[relativePath] = xfs;
            }
            if (rawXfs != null)
            {
                m_MissingModelsByRelativePath[relativePath] = rawXfs;
            }
        }

        public void PrintMissingModelWarnings()
        {
            var missing =
                m_MissingModelsByRelativePath.Keys.Concat(m_MissingNormalizedModelsByRelativePath.Keys).Distinct().ToList();
            if (!missing.Any()) { return; }
            ControllerConsoleScript.m_Instance.AddNewLine("Models not found!", true);
            foreach (var name in missing)
            {
                ControllerConsoleScript.m_Instance.AddNewLine(name);
            }
        }

        public Model GetModelAtIndex(int i)
        {
            return m_ModelsByRelativePath[m_OrderedModelNames[m_CurrentModelsDirectory][i]];
        }

        public void LoadModels()
        {
            var oldModels = new Dictionary<string, Model>(m_ModelsByRelativePath);

            // If we changed a file, pretend like we don't have it.
            if (m_ChangedFile != null)
            {
                if (oldModels.ContainsKey(m_ChangedFile))
                {
                    oldModels.Remove(m_ChangedFile);
                }
                m_ChangedFile = null;
            }

            m_ModelsByRelativePath.Clear();
            ProcessDirectory(m_CurrentModelsDirectory, oldModels);

            if (oldModels.Count > 0)
            {
                foreach (var entry in oldModels)
                {
                    // Verified that destroy a gameObject removes all children transforms,
                    // all components, and most importantly all textures no longer used by the destroyed objects
                    if (entry.Value.m_ModelParent != null)
                    {
                        Destroy(entry.Value.m_ModelParent.gameObject);
                    }
                }
                Resources.UnloadUnusedAssets();
            }

            m_OrderedModelNames[m_CurrentModelsDirectory] = m_ModelsByRelativePath.Keys.ToList();
            m_OrderedModelNames[m_CurrentModelsDirectory].Sort();

            foreach (string relativePath in m_OrderedModelNames[m_CurrentModelsDirectory])
            {
                if (m_MissingModelsByRelativePath.ContainsKey(relativePath))
                {
                    ModelWidget.CreateModelsFromRelativePath(
                        relativePath, null, null, m_MissingModelsByRelativePath[relativePath], null, null, null, null, null);
                    m_MissingModelsByRelativePath.Remove(relativePath);
                }
                if (m_MissingNormalizedModelsByRelativePath.ContainsKey(relativePath))
                {
                    ModelWidget.CreateModelsFromRelativePath(
                        relativePath, null, m_MissingNormalizedModelsByRelativePath[relativePath], null, null, null, null, null, null);
                    m_MissingModelsByRelativePath.Remove(relativePath);
                }
            }

            m_FolderChanged = false;

            if (CatalogChanged != null)
            {
                CatalogChanged();
            }
        }

        public void LoadModelsForNewDirectory(string path)
        {
            var oldModels = new Dictionary<string, Model>(m_ModelsByRelativePath);
            ProcessDirectory(path, oldModels);
            // Convert directory to a path relative to HomeDirectory
            var modelsInDirectory = m_ModelsByRelativePath.Keys.Where(m =>
            {
                var dirPath = Path.GetDirectoryName(Path.Join(HomeDirectory, m));
                return dirPath == path;
            }).ToList();
            modelsInDirectory.Sort();
            m_OrderedModelNames[path] = modelsInDirectory;

            foreach (string relativePath in m_OrderedModelNames[path])
            {
                if (m_MissingModelsByRelativePath.ContainsKey(relativePath))
                {
                    ModelWidget.CreateModelsFromRelativePath(
                        relativePath, null, m_MissingModelsByRelativePath[relativePath], null, null, null, null, null, null);
                    m_MissingModelsByRelativePath.Remove(relativePath);
                }
                if (m_MissingNormalizedModelsByRelativePath.ContainsKey(relativePath))
                {
                    ModelWidget.CreateModelsFromRelativePath(
                        relativePath, null, m_MissingNormalizedModelsByRelativePath[relativePath], null, null, null, null, null, null);
                    m_MissingModelsByRelativePath.Remove(relativePath);
                }
            }
            if (CatalogChanged != null)
            {
                CatalogChanged();
            }
        }

        public void ForceCatalogScan()
        {
            LoadModels();
            if (CatalogChanged != null)
            {
                CatalogChanged();
            }
        }

        void Update()
        {
            if (m_FolderChanged)
            {
                ForceCatalogScan();
            }
        }

        void ProcessDirectory(string sPath, Dictionary<string, Model> oldModels)
        {
            if (Directory.Exists(sPath))
            {
                string[] aFiles = Directory.GetFiles(sPath);
                // Models we download from Poly are called ".gltf2", but ".gltf" is more standard
<<<<<<< HEAD
                List<string> extensions = new() { ".gltf2", ".gltf", ".glb", ".ply", ".off", ".svg" };
=======
                List<string> extensions = new() { ".gltf2", ".gltf", ".glb", ".ply", ".svg", ".obj" };
>>>>>>> ddcf9889

#if USD_SUPPORTED
                extensions.AddRange(new [] { ".usda", ".usdc", ".usd" });
#endif
#if FBX_SUPPORTED
                extensions.Add( ".fbx" );
#endif

                for (int i = 0; i < aFiles.Length; ++i)
                {
                    string sExtension = Path.GetExtension(aFiles[i]).ToLower();
                    if (extensions.Contains(sExtension))
                    {
                        Model rNewModel;
                        string path = aFiles[i].Replace("\\", "/");
                        try
                        {
                            rNewModel = oldModels[path];
                            oldModels.Remove(path);
                        }
                        catch (KeyNotFoundException)
                        {
                            rNewModel = new Model(WidgetManager.GetModelSubpath(path));
                        }
                        // Should we skip this loop earlier if m_ModelsByRelativePath already contains the key?
                        m_ModelsByRelativePath.TryAdd(rNewModel.RelativePath, rNewModel);
                    }
                }

                // We used to recurse for models but we now have directory navigation
                // I'm keeping this around for now
                if (m_RecurseDirectories)
                {
                    string[] aSubdirectories = Directory.GetDirectories(sPath);
                    for (int i = 0; i < aSubdirectories.Length; ++i)
                    {
                        ProcessDirectory(aSubdirectories[i], oldModels);
                    }
                }
            }
        }

        /// GetModel, for .tilt files written by TB 7.5 and up
        /// Paths are always relative to Media Library/, unless someone hacked the tilt file
        /// in which case we ignore the model.
        public Model GetModel(string relativePath)
        {
            Model m;
            m_ModelsByRelativePath.TryGetValue(relativePath, out m);
            if (m == null)
            {
                // The directory probably hasn't been processed yet
                string relativeDirPath = Path.GetDirectoryName(relativePath);
                LoadModelsForNewDirectory(Path.Combine(HomeDirectory, relativeDirPath));
                m_ModelsByRelativePath.TryGetValue(relativePath, out m);
            }
            return m;
        }
    }
} // namespace TiltBrush<|MERGE_RESOLUTION|>--- conflicted
+++ resolved
@@ -314,11 +314,7 @@
             {
                 string[] aFiles = Directory.GetFiles(sPath);
                 // Models we download from Poly are called ".gltf2", but ".gltf" is more standard
-<<<<<<< HEAD
-                List<string> extensions = new() { ".gltf2", ".gltf", ".glb", ".ply", ".off", ".svg" };
-=======
                 List<string> extensions = new() { ".gltf2", ".gltf", ".glb", ".ply", ".svg", ".obj" };
->>>>>>> ddcf9889
 
 #if USD_SUPPORTED
                 extensions.AddRange(new [] { ".usda", ".usdc", ".usd" });
