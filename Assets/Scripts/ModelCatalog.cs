--- conflicted
+++ resolved
@@ -216,21 +216,13 @@
                 if (m_MissingModelsByRelativePath.ContainsKey(relativePath))
                 {
                     ModelWidget.CreateModelsFromRelativePath(
-<<<<<<< HEAD
-                        relativePath, null, null, m_MissingModelsByRelativePath[relativePath], null, null, null, null);
-=======
                         relativePath, null, null, m_MissingModelsByRelativePath[relativePath], null, null, null, null, null);
->>>>>>> ddcf9889
                     m_MissingModelsByRelativePath.Remove(relativePath);
                 }
                 if (m_MissingNormalizedModelsByRelativePath.ContainsKey(relativePath))
                 {
                     ModelWidget.CreateModelsFromRelativePath(
-<<<<<<< HEAD
-                        relativePath, null, m_MissingNormalizedModelsByRelativePath[relativePath], null, null, null, null, null);
-=======
                         relativePath, null, m_MissingNormalizedModelsByRelativePath[relativePath], null, null, null, null, null, null);
->>>>>>> ddcf9889
                     m_MissingModelsByRelativePath.Remove(relativePath);
                 }
             }
@@ -261,21 +253,13 @@
                 if (m_MissingModelsByRelativePath.ContainsKey(relativePath))
                 {
                     ModelWidget.CreateModelsFromRelativePath(
-<<<<<<< HEAD
-                        relativePath, null, m_MissingModelsByRelativePath[relativePath], null, null, null, null, null);
-=======
                         relativePath, null, m_MissingModelsByRelativePath[relativePath], null, null, null, null, null, null);
->>>>>>> ddcf9889
                     m_MissingModelsByRelativePath.Remove(relativePath);
                 }
                 if (m_MissingNormalizedModelsByRelativePath.ContainsKey(relativePath))
                 {
                     ModelWidget.CreateModelsFromRelativePath(
-<<<<<<< HEAD
-                        relativePath, null, m_MissingNormalizedModelsByRelativePath[relativePath], null, null, null, null, null);
-=======
                         relativePath, null, m_MissingNormalizedModelsByRelativePath[relativePath], null, null, null, null, null, null);
->>>>>>> ddcf9889
                     m_MissingModelsByRelativePath.Remove(relativePath);
                 }
             }
