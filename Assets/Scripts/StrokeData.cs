﻿// Copyright 2020 The Tilt Brush Authors
//
// Licensed under the Apache License, Version 2.0 (the "License");
// you may not use this file except in compliance with the License.
// You may obtain a copy of the License at
//
//      http://www.apache.org/licenses/LICENSE-2.0
//
// Unless required by applicable law or agreed to in writing, software
// distributed under the License is distributed on an "AS IS" BASIS,
// WITHOUT WARRANTIES OR CONDITIONS OF ANY KIND, either express or implied.
// See the License for the specific language governing permissions and
// limitations under the License.

using System;
using UnityEngine;

namespace TiltBrush
{
    [System.Serializable]
    public class StrokeData
    {
        public Color m_Color;
        public Guid m_BrushGuid;
        // The room-space size of the brush when the stroke was laid down
        public float m_BrushSize;
        // The size of the pointer, relative to  when the stroke was laid down.
        // AKA, the "pointer to local" scale factor.
        // m_BrushSize * m_BrushScale = size in local/canvas space
        public float m_BrushScale;
        public PointerManager.ControlPoint[] m_ControlPoints;
        public SketchMemoryScript.StrokeFlags m_Flags;
        // Seed for deterministic pseudo-random numbers for geometry generation.
        // Not currently serialized.
        public int m_Seed;
<<<<<<< HEAD
        protected SketchGroupTag m_Group = SketchGroupTag.None;
        public SketchGroupTag Group => m_Group;
=======
        public SketchGroupTag m_Group = SketchGroupTag.None;
        public Guid m_Guid;

        // Reference the BrushStrokeCommand that created this stroke with a WeakReference.
        // This allows the garbage collector to collect the BrushStrokeCommand if it's no
        // longer in use elsewhere.
        [NonSerialized] private WeakReference<BrushStrokeCommand> m_Command;
        public BrushStrokeCommand Command
        {
            get
            {
                if (m_Command != null && m_Command.TryGetTarget(out var command))
                    return command;
                return null;
            }
            set { m_Command = new WeakReference<BrushStrokeCommand>(value); }
        }

>>>>>>> cbb54d6a

        /// This creates a copy of the given stroke.
        public StrokeData(StrokeData existing = null)
        {
            if (existing != null)
            {
                this.m_Color = existing.m_Color;
                this.m_BrushGuid = existing.m_BrushGuid;
                this.m_BrushSize = existing.m_BrushSize;
                this.m_BrushScale = existing.m_BrushScale;
                this.m_Flags = existing.m_Flags;
                this.m_Seed = existing.m_Seed;
                this.m_Group = existing.m_Group;
                this.m_ControlPoints = new PointerManager.ControlPoint[existing.m_ControlPoints.Length];
                Array.Copy(existing.m_ControlPoints, this.m_ControlPoints, this.m_ControlPoints.Length);
            }
        }
    }
} // namespace TiltBrush<|MERGE_RESOLUTION|>--- conflicted
+++ resolved
@@ -33,11 +33,8 @@
         // Seed for deterministic pseudo-random numbers for geometry generation.
         // Not currently serialized.
         public int m_Seed;
-<<<<<<< HEAD
         protected SketchGroupTag m_Group = SketchGroupTag.None;
         public SketchGroupTag Group => m_Group;
-=======
-        public SketchGroupTag m_Group = SketchGroupTag.None;
         public Guid m_Guid;
 
         // Reference the BrushStrokeCommand that created this stroke with a WeakReference.
@@ -55,7 +52,6 @@
             set { m_Command = new WeakReference<BrushStrokeCommand>(value); }
         }
 
->>>>>>> cbb54d6a
 
         /// This creates a copy of the given stroke.
         public StrokeData(StrokeData existing = null)
