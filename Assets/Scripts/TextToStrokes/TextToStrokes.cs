﻿// Copyright 2021 The Open Brush Authors
//
// Licensed under the Apache License, Version 2.0 (the "License");
// you may not use this file except in compliance with the License.
// You may obtain a copy of the License at
//
//      http://www.apache.org/licenses/LICENSE-2.0
//
// Unless required by applicable law or agreed to in writing, software
// distributed under the License is distributed on an "AS IS" BASIS,
// WITHOUT WARRANTIES OR CONDITIONS OF ANY KIND, either express or implied.
// See the License for the specific language governing permissions and
// limitations under the License.

using System.Collections.Generic;
using System.Linq;
using UnityEngine;

namespace TiltBrush
{

    public class TextToStrokes
    {
        private CHRFont _font;

        public TextToStrokes(CHRFont font)
        {
            _font = font;
        }

        public List<List<TrTransform>> Build(string text)
        {
<<<<<<< HEAD
            var shape = new List<List<TrTransform>>();
=======
            var allPaths = new List<List<TrTransform>>();
>>>>>>> dfca920d
            Vector2 offset = Vector2.zero;

            foreach (var character in text)
            {
                if (character == '\n')
                {
                    offset.y -= (_font.Height * 1.1f);
                    offset.x = 0;
                    continue;
                }
<<<<<<< HEAD
                List<List<Vector2>> letter;
                if (_font.Outlines.ContainsKey(character))
                {
                    letter = _font.Outlines[character];
                }
                else
                {
                    letter = new List<List<Vector2>>();
                }
                // Offset letter outline by the current total offset
                shape.AddRange(
                    letter.Select(
                        path => path.Select(
                            point => TrTransform.T(new Vector3(point.x + offset.x, point.y + offset.y, 0))
                        ).ToList()
                    ).ToList()
                );
=======

                var letterShape2d = new List<List<Vector2>>();
                if (_font.Outlines.TryGetValue(character, out var outline))
                {
                    letterShape2d = outline;
                }

                // Offset letter outline by the current total offset and convert to 3d TrTransform
                List<List<TrTransform>> pathList = letterShape2d.Select(
                    path => path.Select(
                        point => TrTransform.T(new Vector3(point.x + offset.x, point.y + offset.y, 0))
                    ).ToList()
                ).ToList();

                allPaths.AddRange(pathList);
>>>>>>> dfca920d
                if (_font.Outlines.ContainsKey(character))
                {
                    offset.x += _font.Widths[character];
                }
                else
                {
                    // This is mainly to handle missing space characters.
                    // Is this a sane general default?
                    offset.x += 0.75f;
                }
            }
            return allPaths;
        }
    }
}<|MERGE_RESOLUTION|>--- conflicted
+++ resolved
@@ -30,11 +30,7 @@
 
         public List<List<TrTransform>> Build(string text)
         {
-<<<<<<< HEAD
-            var shape = new List<List<TrTransform>>();
-=======
             var allPaths = new List<List<TrTransform>>();
->>>>>>> dfca920d
             Vector2 offset = Vector2.zero;
 
             foreach (var character in text)
@@ -45,25 +41,6 @@
                     offset.x = 0;
                     continue;
                 }
-<<<<<<< HEAD
-                List<List<Vector2>> letter;
-                if (_font.Outlines.ContainsKey(character))
-                {
-                    letter = _font.Outlines[character];
-                }
-                else
-                {
-                    letter = new List<List<Vector2>>();
-                }
-                // Offset letter outline by the current total offset
-                shape.AddRange(
-                    letter.Select(
-                        path => path.Select(
-                            point => TrTransform.T(new Vector3(point.x + offset.x, point.y + offset.y, 0))
-                        ).ToList()
-                    ).ToList()
-                );
-=======
 
                 var letterShape2d = new List<List<Vector2>>();
                 if (_font.Outlines.TryGetValue(character, out var outline))
@@ -79,7 +56,6 @@
                 ).ToList();
 
                 allPaths.AddRange(pathList);
->>>>>>> dfca920d
                 if (_font.Outlines.ContainsKey(character))
                 {
                     offset.x += _font.Widths[character];
