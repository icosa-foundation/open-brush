// Copyright 2022 The Tilt Brush Authors
//
// Licensed under the Apache License, Version 2.0 (the "License");
// you may not use this file except in compliance with the License.
// You may obtain a copy of the License at
//
//      http://www.apache.org/licenses/LICENSE-2.0
//
// Unless required by applicable law or agreed to in writing, software
// distributed under the License is distributed on an "AS IS" BASIS,
// WITHOUT WARRANTIES OR CONDITIONS OF ANY KIND, either express or implied.
// See the License for the specific language governing permissions and
// limitations under the License.

using UnityEngine;
using System.Collections.Generic;
using System.Linq;

namespace TiltBrush
{
    public class MultimirrorDuplicateCommand : BaseCommand
    {
        private List<Stroke> m_SelectedStrokes;
        private List<GrabWidget> m_SelectedWidgets;

        private List<Stroke> m_DuplicatedStrokes;
        private List<GrabWidget> m_DuplicatedWidgets;

        private TrTransform m_Transform;
        private CanvasScript m_CurrentCanvas;
        private bool m_StampMode;

        public MultimirrorDuplicateCommand(TrTransform xf, bool stampMode, BaseCommand parent = null) : base(parent)
        {
            CanvasScript targetCanvas;
            m_CurrentCanvas = App.ActiveCanvas;
            m_StampMode = stampMode;
            m_Transform = xf;

            m_SelectedStrokes = SelectionManager.m_Instance.SelectedStrokes.ToList();
            m_DuplicatedStrokes = new List<Stroke>();
            List<Matrix4x4> matrices = null;
<<<<<<< HEAD
=======
            List<TrTransform> fixTrs = null;
>>>>>>> 278cada0

            switch (PointerManager.m_Instance.CurrentSymmetryMode)
            {
                case PointerManager.SymmetryMode.MultiMirror:
                    matrices = PointerManager.m_Instance.CustomMirrorMatrices.ToList();
                    break;
                case PointerManager.SymmetryMode.ScriptedSymmetryMode:
<<<<<<< HEAD
                    var tr_CS = new List<TrTransform>();
                    PointerManager.m_Instance.CalcScriptedTransforms(out tr_CS);
                    matrices = tr_CS.Select(tr => tr.ToMatrix4x4()).ToList();
=======
                    // TODO not currently working
                    PointerManager.m_Instance.CalcScriptedTransforms();
                    // matrices = PointerManager.m_Instance.ScriptedTransforms;
>>>>>>> 278cada0
                    break;
                case PointerManager.SymmetryMode.CustomSymmetryMode:
                    break;
            }

            if (m_StampMode)
            {
                targetCanvas = m_CurrentCanvas;
            }
            else
            {
                targetCanvas = App.Scene.SelectionCanvas;
            }

            foreach (var stroke in m_SelectedStrokes)
            {
                TrTransform strokeTransform_GS = Coords.AsGlobal[stroke.StrokeTransform];
                TrTransform tr_GS;
                var xfCenter_GS = TrTransform.FromTransform(PointerManager.m_Instance.SymmetryWidget.transform);
                for (int i = 0; i < matrices.Count; i++)
                {
                    (TrTransform, TrTransform) trAndFix_WS;
                    trAndFix_WS = PointerManager.m_Instance.TrFromMatrixWithFixedReflections(matrices[i]);
                    tr_GS = xfCenter_GS * trAndFix_WS.Item1 * xfCenter_GS.inverse;                   // convert from widget-local coords to world coords
                    var tmp = tr_GS * strokeTransform_GS * trAndFix_WS.Item2; // Work around 2018.3.x Mono parse bug

                    // TODO strokes don't work correctly with reflections and I can't figure out why
                    // Same logic is working for widgets and pointers (whilst drawing)...
                    // So skip reflected strokes for now
                    if (trAndFix_WS.Item2 != TrTransform.identity) continue;

                    tmp = targetCanvas.Pose.inverse * tmp;
                    var duplicatedStroke = SketchMemoryScript.m_Instance.DuplicateStroke(stroke, targetCanvas, tmp);
                    m_DuplicatedStrokes.Add(duplicatedStroke);
                }
            }

            m_SelectedWidgets = SelectionManager.m_Instance.SelectedWidgets.ToList();
            m_DuplicatedWidgets = new List<GrabWidget>();
            foreach (var widget in m_SelectedWidgets)
            {
                TrTransform widgetTransform_GS = TrTransform.FromTransform(widget.transform);
                TrTransform tr_GS;
                var xfCenter_GS = TrTransform.FromTransform(PointerManager.m_Instance.SymmetryWidget.transform);

                // Generally speaking we want both sides of 2d media to appear
                // when duplicating using multimirror
                bool duplicateAsTwoSided = widget is Media2dWidget;

                for (int i = 0; i < matrices.Count; i++)
                {
                    var duplicatedWidget = widget.Clone();
                    if (duplicateAsTwoSided) ((Media2dWidget)duplicatedWidget).TwoSided = true;

                    (TrTransform, TrTransform) trAndFix_WS;
                    trAndFix_WS = PointerManager.m_Instance.TrFromMatrixWithFixedReflections(matrices[i]);
                    tr_GS = xfCenter_GS * trAndFix_WS.Item1 * xfCenter_GS.inverse; // convert from widget-local coords to world coords
                    var tmp = tr_GS * widgetTransform_GS * trAndFix_WS.Item2;   // Work around 2018.3.x Mono parse bug
                    tmp.ToTransform(duplicatedWidget.transform);
                    duplicatedWidget.SetCanvas(m_CurrentCanvas);
                    m_DuplicatedWidgets.Add(duplicatedWidget);
                }
            }
            GroupManager.MoveStrokesToNewGroups(m_DuplicatedStrokes, null);
        }

        public override bool NeedsSave { get { return true; } }

        protected override void OnRedo()
        {
            if (m_SelectedStrokes != null)
            {
                if (m_StampMode)
                {
                    SelectionManager.m_Instance.DeselectStrokes(m_DuplicatedStrokes);
                }
                else
                {
                    SelectionManager.m_Instance.DeselectStrokes(m_SelectedStrokes);
                }
            }

            // Place duplicated strokes.
            foreach (var stroke in m_DuplicatedStrokes)
            {
                switch (stroke.m_Type)
                {
                    case Stroke.Type.BrushStroke:
                        {
                            BaseBrushScript brushScript = stroke.m_Object.GetComponent<BaseBrushScript>();
                            if (brushScript)
                            {
                                brushScript.HideBrush(false);
                            }
                        }
                        break;
                    case Stroke.Type.BatchedBrushStroke:
                        {
                            stroke.m_BatchSubset.m_ParentBatch.EnableSubset(stroke.m_BatchSubset);
                        }
                        break;
                    default:
                        Debug.LogError("Unexpected: redo NotCreated duplicate stroke");
                        break;
                }
                TiltMeterScript.m_Instance.AdjustMeter(stroke, up: true);
            }

            if (m_StampMode)
            {
                SelectionManager.m_Instance.RegisterStrokesInSelectionCanvas(m_SelectedStrokes);
            }
            else
            {
                SelectionManager.m_Instance.RegisterStrokesInSelectionCanvas(m_DuplicatedStrokes);
            }

            // Place duplicated widgets.
            for (int i = 0; i < m_DuplicatedWidgets.Count; ++i)
            {
                m_DuplicatedWidgets[i].RestoreFromToss();
            }

            // Select widgets.
            if (m_DuplicatedWidgets != null)
            {
                if (m_StampMode)
                {
                    SelectionManager.m_Instance.SelectWidgets(m_DuplicatedWidgets);
                    SelectionManager.m_Instance.RegisterWidgetsInSelectionCanvas(m_DuplicatedWidgets);
                    SelectionManager.m_Instance.DeselectWidgets(m_DuplicatedWidgets);
                }
                else
                {
                    SelectionManager.m_Instance.SelectWidgets(m_DuplicatedWidgets);
                    SelectionManager.m_Instance.RegisterWidgetsInSelectionCanvas(m_DuplicatedWidgets);
                }
            }

            // Set selection widget transforms.
            SelectionManager.m_Instance.SelectionTransform = m_Transform;
            SelectionManager.m_Instance.UpdateSelectionWidget();
        }

        protected override void OnUndo()
        {
            // Remove duplicated strokes.
            foreach (var stroke in m_DuplicatedStrokes)
            {
                switch (stroke.m_Type)
                {
                    case Stroke.Type.BrushStroke:
                        {
                            BaseBrushScript brushScript = stroke.m_Object.GetComponent<BaseBrushScript>();
                            if (brushScript)
                            {
                                brushScript.HideBrush(true);
                            }
                        }
                        break;
                    case Stroke.Type.BatchedBrushStroke:
                        {
                            stroke.m_BatchSubset.m_ParentBatch.DisableSubset(stroke.m_BatchSubset);
                        }
                        break;
                    default:
                        Debug.LogError("Unexpected: undo NotCreated duplicate stroke");
                        break;
                }
                TiltMeterScript.m_Instance.AdjustMeter(stroke, up: false);
            }

            // Deselect selected widgets.
            if (m_DuplicatedWidgets != null && !m_StampMode)
            {
                SelectionManager.m_Instance.DeselectWidgets(m_DuplicatedWidgets);
                SelectionManager.m_Instance.DeregisterWidgetsInSelectionCanvas(m_DuplicatedWidgets);
            }

            // Remove duplicated widgets.
            for (int i = 0; i < m_DuplicatedWidgets.Count; ++i)
            {
                m_DuplicatedWidgets[i].Hide();
            }

            // Reset the selection transform before we select strokes.
            SelectionManager.m_Instance.SelectionTransform = m_Transform;

            if (m_SelectedStrokes != null)
            {
                if (m_StampMode)
                {
                    // I don't think we need to do anything here
                    // My original stab at this below was buggy and created lots of duplicates
                    // SelectionManager.m_Instance.DeregisterStrokesInSelectionCanvas(m_SelectedStrokes);
                    // SelectionManager.m_Instance.SelectStrokes(m_DuplicatedStrokes);
                }
                else
                {
                    SelectionManager.m_Instance.DeregisterStrokesInSelectionCanvas(m_DuplicatedStrokes);
                    SelectionManager.m_Instance.SelectStrokes(m_SelectedStrokes);
                }
            }

            SelectionManager.m_Instance.UpdateSelectionWidget();
        }

        public override bool Merge(BaseCommand other)
        {
            if (!m_StampMode)
            {
                return false;
            }

            // If we duplicated a selection in place (the stamp feature), subsequent movements of
            // the selection should get bundled up with this command as a child.
            MoveWidgetCommand move = other as MoveWidgetCommand;
            if (move != null)
            {
                if (m_Children.Count == 0)
                {
                    m_Children.Add(other);
                }
                else
                {
                    MoveWidgetCommand childMove = m_Children[0] as MoveWidgetCommand;
                    Debug.Assert(childMove != null);
                    return childMove.Merge(other);
                }
                return true;
            }
            return false;
        }
    }
} // namespace TiltBrush<|MERGE_RESOLUTION|>--- conflicted
+++ resolved
@@ -40,10 +40,7 @@
             m_SelectedStrokes = SelectionManager.m_Instance.SelectedStrokes.ToList();
             m_DuplicatedStrokes = new List<Stroke>();
             List<Matrix4x4> matrices = null;
-<<<<<<< HEAD
-=======
             List<TrTransform> fixTrs = null;
->>>>>>> 278cada0
 
             switch (PointerManager.m_Instance.CurrentSymmetryMode)
             {
@@ -51,15 +48,9 @@
                     matrices = PointerManager.m_Instance.CustomMirrorMatrices.ToList();
                     break;
                 case PointerManager.SymmetryMode.ScriptedSymmetryMode:
-<<<<<<< HEAD
-                    var tr_CS = new List<TrTransform>();
-                    PointerManager.m_Instance.CalcScriptedTransforms(out tr_CS);
-                    matrices = tr_CS.Select(tr => tr.ToMatrix4x4()).ToList();
-=======
                     // TODO not currently working
                     PointerManager.m_Instance.CalcScriptedTransforms();
                     // matrices = PointerManager.m_Instance.ScriptedTransforms;
->>>>>>> 278cada0
                     break;
                 case PointerManager.SymmetryMode.CustomSymmetryMode:
                     break;
