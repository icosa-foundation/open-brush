// Copyright 2020 The Tilt Brush Authors
//
// Licensed under the Apache License, Version 2.0 (the "License");
// you may not use this file except in compliance with the License.
// You may obtain a copy of the License at
//
//      http://www.apache.org/licenses/LICENSE-2.0
//
// Unless required by applicable law or agreed to in writing, software
// distributed under the License is distributed on an "AS IS" BASIS,
// WITHOUT WARRANTIES OR CONDITIONS OF ANY KIND, either express or implied.
// See the License for the specific language governing permissions and
// limitations under the License.

using UnityEngine;

namespace TiltBrush
{
    public class BrushStrokeCommand : BaseCommand
    {
        private Stroke m_Stroke;
        private StencilWidget m_Widget;
        private float m_LineLength_CS; // Only valid if m_Widget != null

        private Vector3 CommandAudioPosition
        {
            get { return GetPositionForCommand(m_Stroke); }
        }

        public BrushStrokeCommand(Stroke stroke, StencilWidget widget = null,
                                  float lineLength = -1, BaseCommand parent = null) : base(parent)
        {
            m_Stroke = stroke;
            m_Widget = widget;
            m_LineLength_CS = lineLength;
        }

        public override bool NeedsSave { get { return true; } }

<<<<<<< HEAD
  protected override void OnRedo() {
    AudioManager.m_Instance.PlayRedoSound(CommandAudioPosition);
    switch (m_Stroke.m_Type) {
    case Stroke.Type.BrushStroke: {
      Debug.Log("[BrushStrokeCommand] Type: Brushtstroke");
      GameObject gameObj = m_Stroke.m_Object;
      if (gameObj) {
        BaseBrushScript rBrushScript = gameObj.GetComponent<BaseBrushScript>();
        if (rBrushScript) {
          rBrushScript.HideBrush(false);
        }
      }
      break;
    }
    case Stroke.Type.BatchedBrushStroke: {
      Debug.Log("[BrushStrokeCommand] Type: BatchedBrushStroke");
      var batch = m_Stroke.m_BatchSubset.m_ParentBatch;
      batch.EnableSubset(m_Stroke.m_BatchSubset);
      break;
    }
    case Stroke.Type.NotCreated:
      Debug.LogError("Unexpected: redo NotCreated stroke");
      m_Stroke.Recreate();
      break;
    }
=======
        protected override void OnDispose()
        {
            SketchMemoryScript.m_Instance.RemoveMemoryObject(m_Stroke);
            m_Stroke.DestroyStroke();
        }
>>>>>>> cbfcd2cf

        protected override void OnRedo()
        {
            AudioManager.m_Instance.PlayRedoSound(CommandAudioPosition);
            switch (m_Stroke.m_Type)
            {
                case Stroke.Type.BrushStroke:
                    {
                        GameObject gameObj = m_Stroke.m_Object;
                        if (gameObj)
                        {
                            BaseBrushScript rBrushScript = gameObj.GetComponent<BaseBrushScript>();
                            if (rBrushScript)
                            {
                                rBrushScript.HideBrush(false);
                            }
                        }
                        break;
                    }
                case Stroke.Type.BatchedBrushStroke:
                    {
                        var batch = m_Stroke.m_BatchSubset.m_ParentBatch;
                        batch.EnableSubset(m_Stroke.m_BatchSubset);
                        break;
                    }
                case Stroke.Type.NotCreated:
                    Debug.LogError("Unexpected: redo NotCreated stroke");
                    m_Stroke.Recreate();
                    break;
            }

            if (m_Widget != null)
            {
                m_Widget.AdjustLift(m_LineLength_CS);
            }

            TiltMeterScript.m_Instance.AdjustMeter(m_Stroke, up: true);
        }

        protected override void OnUndo()
        {
            AudioManager.m_Instance.PlayUndoSound(CommandAudioPosition);
            switch (m_Stroke.m_Type)
            {
                case Stroke.Type.BrushStroke:
                    {
                        GameObject gameObj = m_Stroke.m_Object;
                        if (gameObj)
                        {
                            BaseBrushScript rBrushScript = gameObj.GetComponent<BaseBrushScript>();
                            if (rBrushScript)
                            {
                                rBrushScript.HideBrush(true);
                            }
                        }
                        break;
                    }
                case Stroke.Type.BatchedBrushStroke:
                    {
                        var batch = m_Stroke.m_BatchSubset.m_ParentBatch;
                        batch.DisableSubset(m_Stroke.m_BatchSubset);
                        break;
                    }
                case Stroke.Type.NotCreated:
                    Debug.LogError("Unexpected: undo NotCreated stroke");
                    break;
            }

            if (m_Widget != null)
            {
                m_Widget.AdjustLift(-m_LineLength_CS);
            }

            TiltMeterScript.m_Instance.AdjustMeter(m_Stroke, up: false);
        }

        public override bool Merge(BaseCommand other)
        {
            if (base.Merge(other)) { return true; }
            BrushStrokeCommand stroke = other as BrushStrokeCommand;
            if (stroke != null && m_Widget == stroke.m_Widget &&
                stroke.m_Stroke.m_Flags.HasFlag(SketchMemoryScript.StrokeFlags.IsGroupContinue))
            {
                m_Children.Add(stroke);
                if (m_Widget)
                {
                    m_LineLength_CS += stroke.m_LineLength_CS;
                }
                return true;
            }
            return false;
        }
    }
} // namespace TiltBrush<|MERGE_RESOLUTION|>--- conflicted
+++ resolved
@@ -37,39 +37,11 @@
 
         public override bool NeedsSave { get { return true; } }
 
-<<<<<<< HEAD
-  protected override void OnRedo() {
-    AudioManager.m_Instance.PlayRedoSound(CommandAudioPosition);
-    switch (m_Stroke.m_Type) {
-    case Stroke.Type.BrushStroke: {
-      Debug.Log("[BrushStrokeCommand] Type: Brushtstroke");
-      GameObject gameObj = m_Stroke.m_Object;
-      if (gameObj) {
-        BaseBrushScript rBrushScript = gameObj.GetComponent<BaseBrushScript>();
-        if (rBrushScript) {
-          rBrushScript.HideBrush(false);
-        }
-      }
-      break;
-    }
-    case Stroke.Type.BatchedBrushStroke: {
-      Debug.Log("[BrushStrokeCommand] Type: BatchedBrushStroke");
-      var batch = m_Stroke.m_BatchSubset.m_ParentBatch;
-      batch.EnableSubset(m_Stroke.m_BatchSubset);
-      break;
-    }
-    case Stroke.Type.NotCreated:
-      Debug.LogError("Unexpected: redo NotCreated stroke");
-      m_Stroke.Recreate();
-      break;
-    }
-=======
         protected override void OnDispose()
         {
             SketchMemoryScript.m_Instance.RemoveMemoryObject(m_Stroke);
             m_Stroke.DestroyStroke();
         }
->>>>>>> cbfcd2cf
 
         protected override void OnRedo()
         {
