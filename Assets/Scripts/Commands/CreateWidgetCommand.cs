--- conflicted
+++ resolved
@@ -94,49 +94,13 @@
                 m_Widget = Object.Instantiate(m_Prefab);
                 m_Widget.transform.position = m_SpawnXf.translation;
 
-<<<<<<< HEAD
-                // Widget type specific initialization.
-                // Should we have a default case here? Would need testing.
-                if (m_Widget is StencilWidget)
-                {
-                    m_Widget.transform.parent = m_Canvas.transform;
-                    m_Widget.Show(true);
-                }
-                else if (m_Widget is ModelWidget)
-                {
-                    // ModelWidget.Show(true) is not called here because the model must be assigned
-                    // before it can be turned on.
-                }
-                else if (m_Widget is ImageWidget)
-                {
-                    m_Widget.transform.parent = m_Canvas.transform;
-                    m_Widget.Show(true);
-                }
-                else if (m_Widget is TextWidget)
-                {
-                    m_Widget.transform.parent = m_Canvas.transform;
-                    m_Widget.Show(true);
-                }
-                else if (m_Widget is VideoWidget)
-                {
-                    m_Widget.transform.parent = m_Canvas.transform;
-                    m_Widget.Show(true);
-                }
-                else if (m_Widget is CameraPathWidget)
-                {
-                    m_Widget.transform.parent = m_Canvas.transform;
-                    m_Widget.transform.localPosition = Vector3.zero;
-                    m_Widget.transform.localRotation = Quaternion.identity;
-                    m_Widget.Show(true);
-                    App.Switchboard.TriggerCameraPathCreated();
-                    WidgetManager.m_Instance.CameraPathsVisible = true;
-=======
                 switch (m_Widget)
                 {
                     // Widget type specific initialization.
                     case StencilWidget:
                     case LightWidget:
                     case ImageWidget:
+                    case TextWidget:
                     case VideoWidget:
                         m_Widget.transform.parent = m_Canvas.transform;
                         m_Widget.Show(true);
@@ -153,7 +117,6 @@
                         App.Switchboard.TriggerCameraPathCreated();
                         WidgetManager.m_Instance.CameraPathsVisible = true;
                         break;
->>>>>>> f5228c53
                 }
 
                 m_Widget.InitIntroAnim(m_SpawnXf, m_EndXf, false, m_DesiredEndForward, m_ForceTransform, m_SnapGridSize, m_SnapAngle);
