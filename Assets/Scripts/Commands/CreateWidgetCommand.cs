--- conflicted
+++ resolved
@@ -29,11 +29,8 @@
         private TrTransform m_EndXf;
         private Quaternion? m_DesiredEndForward;
         private bool m_ForceTransform;
-<<<<<<< HEAD
         private float m_SnapGridSize;
         private float m_SnapAngle;
-=======
->>>>>>> 40e91c23
         private CanvasScript m_Canvas;
 
         // Creates a new widget by instantiating the prefab and setting its transform.
@@ -43,11 +40,8 @@
             TrTransform spawnXf,
             Quaternion? desiredEndForward = null,
             bool forceTransform = false,
-<<<<<<< HEAD
             float snapGrid = 0,
             float snapAngle = 0,
-=======
->>>>>>> 40e91c23
             BaseCommand parent = null)
             : base(parent)
         {
@@ -62,11 +56,8 @@
             m_Prefab = widgetPrefab;
             m_DesiredEndForward = desiredEndForward;
             m_ForceTransform = forceTransform;
-<<<<<<< HEAD
             m_SnapGridSize = snapGrid;
             m_SnapAngle = snapAngle;
-=======
->>>>>>> 40e91c23
         }
 
         public GrabWidget Widget { get { return m_Widget; } }
@@ -134,11 +125,7 @@
                     WidgetManager.m_Instance.CameraPathsVisible = true;
                 }
 
-<<<<<<< HEAD
                 m_Widget.InitIntroAnim(m_SpawnXf, m_EndXf, false, m_DesiredEndForward, m_ForceTransform, m_SnapGridSize, m_SnapAngle);
-=======
-                m_Widget.InitIntroAnim(m_SpawnXf, m_EndXf, false, m_DesiredEndForward, m_ForceTransform);
->>>>>>> 40e91c23
                 m_TiltMeterCost = m_Widget.GetTiltMeterCost();
             }
 
