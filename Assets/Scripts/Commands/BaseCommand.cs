// Copyright 2020 The Tilt Brush Authors
//
// Licensed under the Apache License, Version 2.0 (the "License");
// you may not use this file except in compliance with the License.
// You may obtain a copy of the License at
//
//      http://www.apache.org/licenses/LICENSE-2.0
//
// Unless required by applicable law or agreed to in writing, software
// distributed under the License is distributed on an "AS IS" BASIS,
// WITHOUT WARRANTIES OR CONDITIONS OF ANY KIND, either express or implied.
// See the License for the specific language governing permissions and
// limitations under the License.

using System;
using System.Linq;
using System.Collections.Generic;
using UnityEngine;
using OpenBrush.Multiplayer;

namespace TiltBrush
{
    /// Commands on the undo stack of SketchMemoryScript
    ///
    /// Subclasses should override the virtual methods to
    /// implement their custom behavior, and must either call
    /// the base class or be sure to recurse into children.
    public class BaseCommand : IDisposable
    {
        private Guid m_Guid;
        private BaseCommand m_Parent;
        protected List<BaseCommand> m_Children;
<<<<<<< HEAD
        public bool HasChildren => m_Children.Count > 0;
=======
        private int m_Timestamp;
        private int? m_NetworkTimestamp;

        public void SetParent(BaseCommand parent)
        {
            m_Parent = parent;
        }
        public int Timestamp
        {
            get { return m_Timestamp; }
            set { m_Timestamp = value; }
        }

        public int? NetworkTimestamp
        {
            get { return m_NetworkTimestamp; }
            set { m_NetworkTimestamp = value; }
        }
>>>>>>> cbb54d6a

        public int ChildrenCount
        {
            get { return m_Children.Count; }
        }

        public Guid Guid
        {
            get { return m_Guid; }
        }

        public List<BaseCommand> Children
        {
            get { return m_Children.ToList(); }
        }

        public Guid ParentGuid
        {
            get { return m_Parent != null ? m_Parent.Guid : Guid.Empty; }
        }

        protected static Vector3 GetPositionForCommand(Stroke stroke)
        {
            var points = stroke.m_ControlPoints;
            Debug.Assert(points != null && points.Length > 0);
            return (points[0].m_Pos + points[points.Length - 1].m_Pos) * .5f;
        }

        protected static Vector3 GetPositionForCommand(Stroke[] strokes)
        {
            Debug.Assert(strokes != null);
            if (strokes.Length == 0) { return Vector3.zero; }
            return GetPositionForCommand(strokes[0]);
        }

        /// Create this command as a child of the passed command.
        /// Commands with parents should not be placed on the undo
        /// stack; only the root parent should be.
        /// The constructor should not mutate sketch state.
        public BaseCommand(BaseCommand parent = null)
        {
            m_Guid = Guid.NewGuid();
            m_Children = new List<BaseCommand>();
            if (parent != null)
            {
                parent.m_Children.Add(this);
                m_Parent = parent;
            }

            m_Timestamp = (int)(App.Instance.CurrentSketchTime * 1000); // convert to milliseconds
            m_NetworkTimestamp = MultiplayerManager.m_Instance?.GetNetworkedTimestampMilliseconds();
        }

        // constructor that takes an existing Guid and Timestamp used in multiplayer to mantain consistences of commands across peers
        public BaseCommand(Guid existingGuid, int timestamp, BaseCommand parent = null)
        {
            m_Guid = existingGuid;
            m_Children = new List<BaseCommand>();
            if (parent != null)
            {
                parent.m_Children.Add(this);
                m_Parent = parent;
            }
            m_Timestamp = timestamp;
            m_NetworkTimestamp = timestamp;
        }

        /// True if this command changes the sketch in a saveable
        /// manner. This command matters if any of its children do.
        virtual public bool NeedsSave
        {
            get
            {
                return m_Children.Count > 0 && m_Children.Any(c => c.NeedsSave);
            }
        }

        /// True if this command does not change any state. This should occur
        /// only due to merging of commands. This getter is properly overridden
        /// only for SwitchEnvironmentCommand and PropVisibleCommand as they are
        /// the only commands whose merge functions can put them in no-op states.
        virtual protected bool IsNoop { get { return false; } }

        /// Undo this entire command tree.
        /// Parent is always undone after all children.
        /// Children are undone in reverse order.
        public void Undo()
        {
            foreach (BaseCommand comm in m_Children.AsEnumerable().Reverse())
            {
                comm.Undo();
            }
            OnUndo();
        }

        virtual protected void OnUndo() { }

        /// Redo this entire command tree.
        /// Parent is always redone before all children.
        /// Children are redone in order.
        public void Redo()
        {
            OnRedo();
            foreach (BaseCommand comm in m_Children)
            {
                comm.Redo();
            }
        }

        virtual protected void OnRedo() { }

        /// API is only for undo/redo stack.
        /// Override to define how a command can merge with another.
        /// Returns true upon successful merge, otherwise false.
        /// This command is redone before other and undone after other.
        ///
        /// The base implementation discards no-op commands and should
        /// and should always be called by subclasses.
        public virtual bool Merge(BaseCommand other)
        {
            return other.IsNoop;
        }

        public virtual string Serialize()
        {
            return string.Empty;
        }

        /// Dispose of this entire command tree if there are any
        /// controlled resources.
        /// Parent is always destroyed after all children.
        /// Children are destroyed in reverse order.
        public void Dispose()
        {
            foreach (BaseCommand comm in m_Children.AsEnumerable().Reverse())
            {
                comm.Dispose();
            }
            OnDispose();
        }

        virtual protected void OnDispose() { }
    }
} // namespace TiltBrush<|MERGE_RESOLUTION|>--- conflicted
+++ resolved
@@ -30,9 +30,7 @@
         private Guid m_Guid;
         private BaseCommand m_Parent;
         protected List<BaseCommand> m_Children;
-<<<<<<< HEAD
         public bool HasChildren => m_Children.Count > 0;
-=======
         private int m_Timestamp;
         private int? m_NetworkTimestamp;
 
@@ -51,7 +49,6 @@
             get { return m_NetworkTimestamp; }
             set { m_NetworkTimestamp = value; }
         }
->>>>>>> cbb54d6a
 
         public int ChildrenCount
         {
