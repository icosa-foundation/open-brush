﻿// Copyright 2020 The Tilt Brush Authors
//
// Licensed under the Apache License, Version 2.0 (the "License");
// you may not use this file except in compliance with the License.
// You may obtain a copy of the License at
//
//      http://www.apache.org/licenses/LICENSE-2.0
//
// Unless required by applicable law or agreed to in writing, software
// distributed under the License is distributed on an "AS IS" BASIS,
// WITHOUT WARRANTIES OR CONDITIONS OF ANY KIND, either express or implied.
// See the License for the specific language governing permissions and
// limitations under the License.

using UnityEngine;
using System;
using System.Collections.Generic;
using System.Linq;
using System.Runtime.InteropServices;
using ControllerName = TiltBrush.InputManager.ControllerName;
using Random = UnityEngine.Random;

namespace TiltBrush
{

    //TODO: Separate basic pointer management (e.g. enumeration, global operations)
    //from higher-level symmetry code.
    public class PointerManager : MonoBehaviour
    {
        static public PointerManager m_Instance;
        const float STRAIGHTEDGE_PRESSURE = 1f;
        const int STRAIGHTEDGE_DRAWIN_FRAMES = 16;
        const int DEBUG_MULTIPLE_NUM_POINTERS = 3;
        const string PLAYER_PREFS_POINTER_ANGLE_OLD = "Pointer_Angle";
        const string PLAYER_PREFS_POINTER_ANGLE = "Pointer_Angle2";

        // ---- Public types

        public enum SymmetryMode
        {
            None,
            SinglePlane,
            MultiMirror,
            DebugMultiple,
            TwoHanded,
        }

        [Serializable]
        public enum CustomSymmetryType
        {
            Point,
            Wallpaper,
            Polyhedra
        }

        public enum ColorShiftMode
        {
            SineWave,
            SquareWave,
            SawtoothWave,
            TriangleWave,
            Noise
        }

        public enum ColorShiftComponent
        {
            Hue,
            Saturation,
            Brightness
        }

        [NonSerialized] public CustomSymmetryType m_CustomSymmetryType = CustomSymmetryType.Point;
        [NonSerialized] public PointSymmetry.Family m_PointSymmetryFamily = PointSymmetry.Family.Cn;
        [NonSerialized] public SymmetryGroup.R m_WallpaperSymmetryGroup = SymmetryGroup.R.p1;
        [NonSerialized] public int m_PointSymmetryOrder = 6;
        [NonSerialized] public int m_WallpaperSymmetryX = 2;
        [NonSerialized] public int m_WallpaperSymmetryY = 2;
        [NonSerialized] public float m_WallpaperSymmetryScale = 1f;
        [NonSerialized] public float m_WallpaperSymmetryScaleX = 1f;
        [NonSerialized] public float m_WallpaperSymmetryScaleY = 1f;
        [NonSerialized] public float m_WallpaperSymmetrySkewX = 0;
        [NonSerialized] public float m_WallpaperSymmetrySkewY = 0;

        [NonSerialized] public bool m_SymmetryLockedToController = false;

        [NonSerialized] public bool m_SymmetryColorShiftEnabled = true;

        [Serializable]
        public struct ColorShiftComponentSetting
        {
            public ColorShiftMode mode;
            public float amp;
            public float freq;
        }

        private static readonly ColorShiftComponentSetting m_defaultColorShiftComponentSetting = new()
        {
            mode = ColorShiftMode.SineWave, amp = 0, freq = 1
        };
        [NonSerialized] public ColorShiftComponentSetting m_SymmetryColorShiftSettingHue = m_defaultColorShiftComponentSetting;
        [NonSerialized] public ColorShiftComponentSetting m_SymmetryColorShiftSettingSaturation = m_defaultColorShiftComponentSetting;
        [NonSerialized] public ColorShiftComponentSetting m_SymmetryColorShiftSettingBrightness = m_defaultColorShiftComponentSetting;


        // Modifying this struct has implications for binary compatibility.
        // The layout should match the most commonly-seen layout in the binary file.
        // See SketchMemoryScript.ReadMemory.
        [StructLayout(LayoutKind.Sequential, Pack = 1)]
        public struct ControlPoint
        {
            public Vector3 m_Pos;
            public Quaternion m_Orient;

            public const uint EXTENSIONS = (uint)(
                SketchWriter.ControlPointExtension.Pressure |
                SketchWriter.ControlPointExtension.Timestamp |
                SketchWriter.ControlPointExtension.Color);
            public float m_Pressure;
            public uint m_TimestampMs; // CurrentSketchTime of creation, in milliseconds
            public Color32 m_Color;
        }

        // TODO: all this should be stored in the PointerScript instead of kept alongside
        protected class PointerData
        {
            public PointerScript m_Script;
            // The start of a straightedge stroke.
            public TrTransform m_StraightEdgeXf_CS;
            public bool m_UiEnabled;
        }

        // ---- Private types

        private enum LineCreationState
        {
            // Not drawing a straightedge line.
            WaitingForInput,
            // Have first endpoint but not second endpoint.
            RecordingInput,
            // Have both endpoints; drawing the line over multiple frames.
            // Used for brushes that use straightedge proxies, usually because they
            // need to be drawn over time (like particles)
            ProcessingStraightEdge,
        }

        // ---- Private inspector data

        [SerializeField] private int m_MaxPointers = 1;
        [SerializeField] private GameObject m_MainPointerPrefab;
        [SerializeField] private GameObject m_AuxPointerPrefab;
        [SerializeField] private float m_DefaultPointerAngle = 25.0f;
        [SerializeField] private bool m_DebugViewControlPoints = false;
        [SerializeField] private StraightEdgeGuideScript m_StraightEdgeGuide;
        [SerializeField] private BrushDescriptor m_StraightEdgeProxyBrush;
        [SerializeField] private Transform m_SymmetryWidget;
        [SerializeField] private Vector3 m_SymmetryDebugMultipleOffset = new Vector3(2, 0, 2);
        [SerializeField] private float m_SymmetryPointerStencilBoost = 0.001f;

        [SerializeField] private float m_GestureMinCircleSize;
        [SerializeField] private float m_GestureBeginDist;
        [SerializeField] private float m_GestureCloseLoopDist;
        [SerializeField] private float m_GestureStepDist;
        [SerializeField] private float m_GestureMaxAngle;

        [NonSerialized] public TrTransform m_SymmetryTransformEach = TrTransform.identity;
        [NonSerialized] public bool m_SymmetryTransformEachAfter;

        // ---- Private member data

        private int m_NumActivePointers = 1;

        private bool m_PointersRenderingRequested;
        private bool m_PointersRenderingActive;
        private bool m_PointersHideOnControllerLoss;

        private float m_FreePaintPointerAngle;

        private LineCreationState m_CurrentLineCreationState;
        private bool m_LineEnabled = false;
        private int m_EatLineEnabledInputFrames;

        public Transform SymmetryWidget
        {
            get
            {
                return m_SymmetryWidget;
            }
        }

        /// This array is horrible. It is sort-of a preallocated pool of pointers,
        /// but different ranges are used for different purposes, and the ranges overlap.
        ///
        ///   0       Brush pointer
        ///   1       2-way symmetry for Brush pointer
        ///   1-3     4-way symmetry for Brush pointer
        ///   2-N     (where 2 == NumUserPointers) Playback for timeline-edit sketches
        ///
        /// The only reason we don't have a ton of bugs stemming from systems stomping
        /// over each others' pointers is that we prevent those systems from being
        /// active simultaneously. eg, 4-way symmetry is not allowed during timeline edit mode;
        /// floating-panel mode doesn't actually _use_ the Wand's pointer, etc.
        private PointerData[] m_Pointers;
        private bool m_InPlaybackMode;

        private PointerData m_MainPointerData;
        struct StoredBrushInfo
        {
            public BrushDescriptor brush;
            public float size01;
            public Color color;
        }
        private StoredBrushInfo? m_StoredBrushInfo;

        private bool m_StraightEdgeEnabled; // whether the mode is enabled
        // Brushes which return true for NeedsStraightEdgeProxy() use a proxy brush when displaying the
        // initial straight edge and redraw the line with the real brush at the end. This specifies
        // whether that proxy is currently active:
        private bool m_StraightEdgeProxyActive;
        private CircleGesture m_StraightEdgeGesture;

        private List<ControlPoint> m_StraightEdgeControlPoints_CS;
        private int m_StraightEdgeControlPointIndex;

        private SymmetryMode m_CurrentSymmetryMode;
        private SymmetryWidget m_SymmetryWidgetScript;
        private bool m_UseSymmetryWidget = false;
        public Color m_lastChosenColor { get; private set; }
        public Vector3 colorJitter { get; set; }
        public float colorJitterFrequency { get; set; }
        public float sizeJitter { get; set; }
        public float positionJitter { get; set; }

<<<<<<< HEAD
        private float jitterSeed;
=======
        [NonSerialized] public bool RecolorOn = true;
        [NonSerialized] public bool RebrushOn = false;
        [NonSerialized] public bool ResizeOn = false;
        [NonSerialized] public bool JitterOn = false;
>>>>>>> 2d350b15

        // These variables are legacy for supporting z-fighting control on the sketch surface
        // panel in monoscopic mode.
        private float m_SketchSurfaceLineDepthVarianceBase = 0.0001f;
        private float m_SketchSurfaceLineDepthVariance = 0.01f;
        private float m_SketchSurfaceLineDepthIncrement = 0.0001f;
        private float m_SketchSurfaceLineDepth;
        private bool m_SketchSurfaceLineWasEnabled;
        private List<Matrix4x4> m_CustomMirrorMatrices;
        private List<Color> m_SymmetryPointerColors;
        private Vector2[] m_CustomMirrorDomain;

        // ---- events

        public event Action<TiltBrush.BrushDescriptor> OnMainPointerBrushChange
        {
            add { m_MainPointerData.m_Script.OnBrushChange += value; }
            remove { m_MainPointerData.m_Script.OnBrushChange -= value; }
        }

        public event Action OnPointerColorChange = delegate { };

        // ---- public properties

        public PointerScript MainPointer
        {
            get { return m_MainPointerData.m_Script; }
        }

        /// Only call this if you don't want to update m_lastChosenColor
        /// Used by color jitter on new stroke
        private void ChangeAllPointerColorsDirectly(Color value)
        {
            for (int i = 0; i < m_NumActivePointers; ++i)
            {
                m_Pointers[i].m_Script.SetColor(value);
            }
        }

        public Color PointerColor
        {
            get { return m_MainPointerData.m_Script.GetCurrentColor(); }
            set
            {
                ChangeAllPointerColorsDirectly(value);
                m_lastChosenColor = value;
                CalculateMirrorColors();
                OnPointerColorChange();
            }
        }
        public float PointerPressure
        {
            set
            {
                for (int i = 0; i < m_NumActivePointers; ++i)
                {
                    m_Pointers[i].m_Script.SetPressure(value);
                }
            }
        }

        public bool IndicateBrushSize
        {
            set
            {
                for (int i = 0; i < m_NumActivePointers; ++i)
                {
                    m_Pointers[i].m_Script.ShowSizeIndicator(value);
                }
            }
        }

        /// The number of pointers available with GetTransientPointer()
        public int NumTransientPointers { get { return m_Pointers.Length - NumUserPointers; } }

        /// Number of pointers reserved for user (including symmetry)
        /// TODO: handle more intelligently.  Depends on user's access to e.g. 4-way symmetry.
        private int NumUserPointers { get { return 2; } }

        public SymmetryMode CurrentSymmetryMode
        {
            set { SetSymmetryMode(value); }
            get { return m_CurrentSymmetryMode; }
        }

        /// Returns null if the mirror is not active
        public Plane? SymmetryPlane_RS => (m_CurrentSymmetryMode == SymmetryMode.SinglePlane)
            ? (Plane?)m_SymmetryWidgetScript.ReflectionPlane
            : null;

        public bool SymmetryModeEnabled
        {
            get { return m_CurrentSymmetryMode != SymmetryMode.None; }
        }

        public void SymmetryWidgetFromMirror(Mirror data)
        {
            m_SymmetryWidgetScript.FromMirror(data);
        }

        public Mirror SymmetryWidgetToMirror()
        {
            return m_SymmetryWidgetScript.ToMirror();
        }

        public StraightEdgeGuideScript StraightEdgeGuide
        {
            get { return m_StraightEdgeGuide; }
        }

        public bool StraightEdgeModeEnabled
        {
            get { return m_StraightEdgeEnabled; }
            set { m_StraightEdgeEnabled = value; }
        }

        public bool StraightEdgeGuideIsLine
        {
            get { return StraightEdgeGuide.CurrentShape == StraightEdgeGuideScript.Shape.Line; }
        }

        public float FreePaintPointerAngle
        {
            get { return m_FreePaintPointerAngle; }
            set
            {
                m_FreePaintPointerAngle = value;
                PlayerPrefs.SetFloat(PLAYER_PREFS_POINTER_ANGLE, m_FreePaintPointerAngle);
            }
        }
        public bool ColorJitterEnabled => colorJitter.sqrMagnitude > 0 && colorJitterFrequency > 0;
        public bool JitterEnabled => ColorJitterEnabled || sizeJitter > 0 || positionJitter > 0;

        public List<Matrix4x4> CustomMirrorMatrices => m_CustomMirrorMatrices.ToList(); // Ensure we return a clone
        public List<Color> SymmetryPointerColors => m_SymmetryPointerColors.ToList();
        public List<Vector2> CustomMirrorDomain => m_CustomMirrorDomain.ToList();

        static public void ClearPlayerPrefs()
        {
            PlayerPrefs.DeleteKey(PLAYER_PREFS_POINTER_ANGLE_OLD);
            PlayerPrefs.DeleteKey(PLAYER_PREFS_POINTER_ANGLE);
        }

        // ---- accessors

        public PointerScript GetPointer(ControllerName name)
        {
            return GetPointerData(name).m_Script;
        }

        // Return a pointer suitable for transient use (like for playback)
        // Guaranteed to be different from any non-null return value of GetPointer(ControllerName)
        // Raise exception if not enough pointers
        public PointerScript GetTransientPointer(int i)
        {
            return m_Pointers[NumUserPointers + i].m_Script;
        }

        /// The brush size, using "normalized" values in the range [0,1].
        /// Guaranteed to be in [0,1].
        public float GetPointerBrushSize01(InputManager.ControllerName controller)
        {
            return Mathf.Clamp01(GetPointer(controller).BrushSize01);
        }

        public bool IsStraightEdgeProxyActive()
        {
            return m_StraightEdgeProxyActive;
        }

        public bool IsMainPointerCreatingStroke()
        {
            return m_MainPointerData.m_Script.IsCreatingStroke();
        }

        public bool IsMainPointerProcessingLine()
        {
            return m_CurrentLineCreationState == LineCreationState.ProcessingStraightEdge;
        }

        public static bool MainPointerIsPainting()
        {
            if (
                m_Instance.IsMainPointerProcessingLine()
                || m_Instance.IsMainPointerCreatingStroke()
                || m_Instance.IsLineEnabled()
            )
                return true;

            return false;
        }

        public void SetInPlaybackMode(bool bInPlaybackMode)
        {
            m_InPlaybackMode = bInPlaybackMode;
        }

        public void EatLineEnabledInput()
        {
            m_EatLineEnabledInputFrames = 2;
        }

        /// Causes pointer manager to begin or end a stroke; takes effect next frame.
        public void EnableLine(bool bEnable)
        {
            // If we've been requested to eat input, discard any valid input until we've received
            //  some invalid input.
            if (m_EatLineEnabledInputFrames > 0)
            {
                if (!bEnable)
                {
                    --m_EatLineEnabledInputFrames;
                }
                m_LineEnabled = false;
            }
            else
            {
                m_LineEnabled = bEnable;
            }
        }

        public bool IsLineEnabled()
        {
            return m_LineEnabled;
        }

        public void UseSymmetryWidget(bool bUse)
        {
            m_UseSymmetryWidget = bUse;
        }

        // ---- Unity events

        void Awake()
        {
            m_Instance = this;

            Debug.Assert(m_MaxPointers > 0);
            m_Pointers = new PointerData[m_MaxPointers];
            m_CustomMirrorMatrices = new List<Matrix4x4>();

            for (int i = 0; i < m_Pointers.Length; ++i)
            {
                //set our main pointer as the zero index
                bool bMain = (i == 0);
                var data = new PointerData();
                GameObject obj = (GameObject)Instantiate(bMain ? m_MainPointerPrefab : m_AuxPointerPrefab);
                obj.transform.parent = transform;
                data.m_Script = obj.GetComponent<PointerScript>();
                data.m_Script.EnableDebugViewControlPoints(bMain && m_DebugViewControlPoints);
                data.m_Script.ChildIndex = i;
                data.m_UiEnabled = bMain;
                m_Pointers[i] = data;
                if (bMain)
                {
                    m_MainPointerData = data;
                }
            }

            m_CurrentLineCreationState = LineCreationState.WaitingForInput;
            m_StraightEdgeProxyActive = false;
            m_StraightEdgeGesture = new CircleGesture();
            App.Scene.MainCanvas.PoseChanged += OnActiveCanvasPoseChanged;


            if (m_SymmetryWidget)
            {
                m_SymmetryWidgetScript = m_SymmetryWidget.GetComponent<SymmetryWidget>();
            }

            //initialize rendering requests to default to hiding everything
            m_PointersRenderingRequested = false;
            m_PointersRenderingActive = true;

            m_FreePaintPointerAngle =
                PlayerPrefs.GetFloat(PLAYER_PREFS_POINTER_ANGLE, m_DefaultPointerAngle);
        }

        private void OnActiveCanvasPoseChanged(TrTransform prev, TrTransform current)
        {
            CalculateMirrorMatrices();
        }

        void Start()
        {
            SetSymmetryMode(SymmetryMode.None, false);
            m_PointersHideOnControllerLoss = App.VrSdk.GetControllerDof() == VrSdk.DoF.Six;

            // Migrate setting, but only if it's non-zero
            if (PlayerPrefs.HasKey(PLAYER_PREFS_POINTER_ANGLE_OLD))
            {
                var prev = PlayerPrefs.GetFloat(PLAYER_PREFS_POINTER_ANGLE_OLD);
                PlayerPrefs.DeleteKey(PLAYER_PREFS_POINTER_ANGLE_OLD);
                if (prev != 0)
                {
                    PlayerPrefs.SetFloat(PLAYER_PREFS_POINTER_ANGLE, prev);
                }
            }

            RefreshFreePaintPointerAngle();
        }

        void Update()
        {
            if (m_StraightEdgeEnabled && m_CurrentLineCreationState == LineCreationState.RecordingInput)
            {
                m_StraightEdgeGuide.SnapEnabled =
                    InputManager.Brush.GetCommand(InputManager.SketchCommands.MenuContextClick) &&
                    SketchControlsScript.m_Instance.ShouldRespondToPadInput(InputManager.ControllerName.Num);
                m_StraightEdgeGuide.UpdateTarget(MainPointer.transform.position);
            }

            if (SymmetryModeEnabled)
            {
                //if we're not showing the symmetry widget, keep it locked where needed
                if (!m_UseSymmetryWidget)
                {
                    if (m_CurrentSymmetryMode == SymmetryMode.SinglePlane)
                    {
                        m_SymmetryWidget.position = Vector3.zero;
                        m_SymmetryWidget.rotation = Quaternion.identity;
                    }
                    else if (m_CurrentSymmetryMode == SymmetryMode.MultiMirror)
                    {
                        m_SymmetryWidget.position = SketchSurfacePanel.m_Instance.transform.position;
                        m_SymmetryWidget.rotation = SketchSurfacePanel.m_Instance.transform.rotation;
                    }
                }
            }

            //update pointers
            if (!m_InPlaybackMode && !PanelManager.m_Instance.IntroSketchbookMode)
            {
                // This is special code to prevent z-fighting in monoscopic mode.
                float fPointerLift = 0.0f;
                if (App.VrSdk.GetHmdDof() == VrSdk.DoF.None)
                {
                    if (m_LineEnabled)
                    {
                        // If we just became enabled, randomize our pointer lift start point.
                        if (!m_SketchSurfaceLineWasEnabled)
                        {
                            m_SketchSurfaceLineDepth = m_SketchSurfaceLineDepthVarianceBase +
                                UnityEngine.Random.Range(0.0f, m_SketchSurfaceLineDepthVariance);
                        }

                        // While enabled, add depth as a function of distance moved.
                        m_SketchSurfaceLineDepth += m_MainPointerData.m_Script.GetMovementDelta() *
                            m_SketchSurfaceLineDepthIncrement;
                    }
                    else
                    {
                        m_SketchSurfaceLineDepth = m_SketchSurfaceLineDepthVarianceBase;
                    }

                    fPointerLift = m_SketchSurfaceLineDepth;
                    m_SketchSurfaceLineWasEnabled = m_LineEnabled;
                }

                // Update each pointer's line depth with the monoscopic sketch surface pointer lift.
                for (int i = 0; i < m_NumActivePointers; ++i)
                {
                    m_Pointers[i].m_Script.MonoscopicLineDepth = fPointerLift;
                    m_Pointers[i].m_Script.UpdatePointer();
                }
            }

            //update pointer rendering according to state
            if (!m_PointersHideOnControllerLoss || InputManager.Brush.IsTrackedObjectValid)
            {
                //show pointers according to requested visibility
                SetPointersRenderingEnabled(m_PointersRenderingRequested);
            }
            else
            {
                //turn off pointers
                SetPointersRenderingEnabled(false);
                DisablePointerPreviewLine();
            }
        }

        public void StoreBrushInfo()
        {
            m_StoredBrushInfo = new StoredBrushInfo
            {
                brush = MainPointer.CurrentBrush,
                size01 = MainPointer.BrushSize01,
                color = PointerColor,
            };
        }

        public void RestoreBrushInfo()
        {
            if (m_StoredBrushInfo == null) { return; }
            var info = m_StoredBrushInfo.Value;
            SetBrushForAllPointers(info.brush);
            SetAllPointersBrushSize01(info.size01);
            MarkAllBrushSizeUsed();
            PointerColor = info.color;
        }

        public void RefreshFreePaintPointerAngle()
        {
            InputManager.m_Instance.SetControllersAttachAngle(m_FreePaintPointerAngle);
        }

        void SetPointersRenderingEnabled(bool bEnable)
        {
            if (m_PointersRenderingActive != bEnable)
            {
                foreach (PointerData rData in m_Pointers)
                {
                    rData.m_Script.EnableRendering(bEnable && rData.m_UiEnabled);
                }
                m_PointersRenderingActive = bEnable;
            }
        }

        public void EnablePointerStrokeGeneration(bool bActivate)
        {
            foreach (PointerData rData in m_Pointers)
            {
                // Note that pointers with m_UiEnabled=false may still be employed during scene playback.
                rData.m_Script.gameObject.SetActive(bActivate);
            }
        }

        public void EnablePointerLights(bool bEnable)
        {
            foreach (PointerData rData in m_Pointers)
            {
                rData.m_Script.AllowPreviewLight(bEnable && rData.m_UiEnabled);
            }
        }

        public void RequestPointerRendering(bool bEnable)
        {
            m_PointersRenderingRequested = bEnable;
        }

        public void SetPointersAudioForPlayback()
        {
            foreach (PointerData rData in m_Pointers)
            {
                rData.m_Script.SetAudioClipForPlayback();
            }
        }

        private PointerData GetPointerData(ControllerName name)
        {
            // TODO: replace with something better that handles multiple controllers
            switch (name)
            {
                case ControllerName.Brush:
                    return m_Pointers[0];
                default:
                    Debug.AssertFormat(false, "No pointer for controller {0}", name);
                    return null;
            }
        }

        public void AllowPointerPreviewLine(bool bAllow)
        {
            for (int i = 0; i < m_NumActivePointers; ++i)
            {
                m_Pointers[i].m_Script.AllowPreviewLine(bAllow);
            }
        }

        public void DisablePointerPreviewLine()
        {
            for (int i = 0; i < m_NumActivePointers; ++i)
            {
                m_Pointers[i].m_Script.DisablePreviewLine();
            }
        }

        public void ResetPointerAudio()
        {
            for (int i = 0; i < m_NumActivePointers; ++i)
            {
                m_Pointers[i].m_Script.ResetAudio();
            }
        }

        public void SetPointerPreviewLineDelayTimer()
        {
            for (int i = 0; i < m_NumActivePointers; ++i)
            {
                m_Pointers[i].m_Script.SetPreviewLineDelayTimer();
            }
        }

        public void ExplicitlySetAllPointersBrushSize(float fSize)
        {
            for (int i = 0; i < m_NumActivePointers; ++i)
            {
                m_Pointers[i].m_Script.BrushSizeAbsolute = fSize;
            }
        }

        public void MarkAllBrushSizeUsed()
        {
            for (int i = 0; i < m_NumActivePointers; ++i)
            {
                m_Pointers[i].m_Script.MarkBrushSizeUsed();
            }
        }

        public void SetAllPointersBrushSize01(float t)
        {
            for (int i = 0; i < m_NumActivePointers; ++i)
            {
                m_Pointers[i].m_Script.BrushSize01 = t;
            }
        }

        public void AdjustAllPointersBrushSize01(float dt)
        {
            for (int i = 0; i < m_NumActivePointers; ++i)
            {
                m_Pointers[i].m_Script.BrushSize01 += dt;
            }
        }

        public void SetBrushForAllPointers(BrushDescriptor desc)
        {
            for (int i = 0; i < m_NumActivePointers; ++i)
            {
                m_Pointers[i].m_Script.SetBrush(desc);
            }
        }

        public void SetPointerTransform(ControllerName name, Vector3 v, Quaternion q)
        {
            Transform pointer = GetPointer(name).transform;
            pointer.position = v;
            pointer.rotation = q;
            UpdateSymmetryPointerTransforms();
        }

        public void SetMainPointerPosition(Vector3 vPos)
        {
            m_MainPointerData.m_Script.transform.position = vPos;
            UpdateSymmetryPointerTransforms();
        }

        public void SetMainPointerRotation(Quaternion qRot)
        {
            m_MainPointerData.m_Script.transform.rotation = qRot;
            UpdateSymmetryPointerTransforms();
        }

        public void SetMainPointerForward(Vector3 vForward)
        {
            m_MainPointerData.m_Script.transform.forward = vForward;
            UpdateSymmetryPointerTransforms();
        }

        public void SetSymmetryMode(SymmetryMode mode, bool recordCommand = true)
        {
            int active = m_NumActivePointers;
            switch (mode)
            {
                case SymmetryMode.None:
                    active = 1;
                    break;
                case SymmetryMode.SinglePlane:
                case SymmetryMode.TwoHanded:
                    active = 2;
                    break;
                case SymmetryMode.MultiMirror:
                    // Don't call CalculateMirrorPointers
                    // as this is handled below
                    CalculateMirrorMatrices();
                    CalculateMirrorColors();
                    active = m_CustomMirrorMatrices.Count;
                    break;
                case SymmetryMode.DebugMultiple:
                    active = DEBUG_MULTIPLE_NUM_POINTERS;
                    break;
            }
            if (m_NumActivePointers != active)
            {
                ChangeNumActivePointers(active);
            }

            var previousMode = m_CurrentSymmetryMode;
            m_CurrentSymmetryMode = mode;
            m_SymmetryWidgetScript.SetMode(m_CurrentSymmetryMode);
            m_SymmetryWidgetScript.Show(m_UseSymmetryWidget && SymmetryModeEnabled);
            if (recordCommand)
            {
                SketchMemoryScript.m_Instance.RecordCommand(
                    new SymmetryWidgetVisibleCommand(mode, previousMode));
            }

        }

        private void ChangeNumActivePointers(int num)
        {
            if (num > m_Pointers.Length)
            {
                Debug.LogWarning($"Not enough pointers for mode. {num} requested, {m_Pointers.Length} available");
                num = m_Pointers.Length;
            }
            m_NumActivePointers = num;
            for (int i = 1; i < m_Pointers.Length; ++i)
            {
                var pointer = m_Pointers[i];
                bool enabled = i < m_NumActivePointers;
                pointer.m_UiEnabled = enabled;
                pointer.m_Script.gameObject.SetActive(enabled);
                pointer.m_Script.EnableRendering(m_PointersRenderingActive && enabled);
                if (enabled)
                {
                    pointer.m_Script.CopyInternals(m_Pointers[0].m_Script);
                }
            }

            App.Switchboard.TriggerMirrorVisibilityChanged();
        }

        public void ResetSymmetryToHome()
        {
            m_SymmetryWidgetScript.ResetToHome();
        }

        public void BringSymmetryToUser()
        {
            m_SymmetryWidgetScript.BringToUser();
        }

        /// Given the position of a main pointer, find a corresponding symmetry position.
        /// Results are undefined unless you pass MainPointer or one of its
        /// dedicated symmetry pointers.
        public TrTransform GetSymmetryTransformFor(PointerScript pointer, TrTransform xfMain)
        {
            int child = pointer.ChildIndex;
            // "active pointers" is the number of pointers the symmetry widget is using,
            // including the main pointer.
            if (child == 0 || child >= m_NumActivePointers)
            {
                return xfMain;
            }

            // This needs to be kept in sync with UpdateSymmetryPointerTransforms
            switch (m_CurrentSymmetryMode)
            {
                case SymmetryMode.SinglePlane:
                    {
                        return m_SymmetryWidgetScript.ReflectionPlane.ReflectPoseKeepHandedness(xfMain);
                    }

                case SymmetryMode.MultiMirror:
                    {
                        (TrTransform, TrTransform) trAndFix;
                        TrTransform tr;
                        {
                            var xfCenter = TrTransform.FromTransform(
                                m_SymmetryLockedToController ?
                                    MainPointer.transform : m_SymmetryWidget
                            );

                            // convert from widget-local coords to world coords
                            trAndFix = TrFromMatrixWithFixedReflections(m_CustomMirrorMatrices[child]);
                            tr = trAndFix.Item1.TransformBy(xfCenter);
                        }
                        return tr * xfMain * trAndFix.Item1;
                    }

                case SymmetryMode.DebugMultiple:
                    {
                        var xfLift = TrTransform.T(m_SymmetryDebugMultipleOffset * child);
                        return xfLift * xfMain;
                    }

                case SymmetryMode.TwoHanded:
                    {
                        return TrTransform.T(xfMain.translation - InputManager.m_Instance.GetWandControllerAttachPoint().position);
                    }
                default:
                    return xfMain;
            }
        }

        public void CalculateMirrors()
        {
            CalculateMirrorMatrices();
            CalculateMirrorColors();
            CalculateMirrorPointers();
        }

        private void CalculateMirrorMatrices()
        {
            switch (m_CustomSymmetryType)
            {
                case CustomSymmetryType.Wallpaper:
                    var wallpaperSym = new WallpaperSymmetry(
                        m_WallpaperSymmetryGroup,
                        m_WallpaperSymmetryX,
                        m_WallpaperSymmetryY,
                        1,
                        m_WallpaperSymmetryScaleX,
                        m_WallpaperSymmetryScaleY,
                        m_WallpaperSymmetrySkewX,
                        m_WallpaperSymmetrySkewY
                    );
                    m_CustomMirrorMatrices = wallpaperSym.matrices;
                    m_CustomMirrorDomain = wallpaperSym.groupProperties.fundamentalRegion.points;
                    break;
                case CustomSymmetryType.Point:
                case CustomSymmetryType.Polyhedra:
                default:
                    var pointSym = new PointSymmetry(m_PointSymmetryFamily, m_PointSymmetryOrder, 0.1f);
                    m_CustomMirrorMatrices = pointSym.matrices;
                    break;
            }

            for (var i = 0; i < m_CustomMirrorMatrices.Count; i++)
            {
                float amount = i / (float)m_CustomMirrorMatrices.Count;
                var transformEach = m_SymmetryTransformEach;
                transformEach.translation *= amount;
                transformEach.rotation = Quaternion.Slerp(Quaternion.identity, transformEach.rotation, amount);
                transformEach.scale = Mathf.Lerp(1, transformEach.scale, amount);

                var m = m_CustomMirrorMatrices[i];
                if (m_SymmetryTransformEachAfter)
                {
                    m = transformEach.ToMatrix4x4() * m;
                }
                else
                {
                    m *= transformEach.ToMatrix4x4();
                }
                m_CustomMirrorMatrices[i] = m;
            }
        }

        public void CalculateMirrorColors()
        {
            if (m_SymmetryColorShiftEnabled)
            {
                m_SymmetryPointerColors = new List<Color>();
                for (float i = 0; i < m_NumActivePointers; i++)
                {
                    m_SymmetryPointerColors.Add(CalcColorShift(m_lastChosenColor, i / m_NumActivePointers));
                    // BrushDescriptor desc = BrushCatalog.m_Instance.GetBrush(MainPointer.CurrentBrush.m_Guid);
                    // script.BrushSize01 = GenerateJitteredSize(desc, MainPointer.BrushSize01);
                }
            }
        }

        public void CalculateMirrorPointers()
        {
            m_NumActivePointers = m_CustomMirrorMatrices.Count;
            for (int i = 1; i < m_Pointers.Length; ++i)
            {
                var pointer = m_Pointers[i];
                bool enabled = i < m_NumActivePointers;
                pointer.m_UiEnabled = enabled;
                pointer.m_Script.gameObject.SetActive(enabled);
                pointer.m_Script.EnableRendering(m_PointersRenderingActive && enabled);
                if (enabled)
                {
                    pointer.m_Script.CopyInternals(m_Pointers[0].m_Script);
                }
            }
        }

        void UpdateSymmetryPointerTransforms()
        {
            switch (m_CurrentSymmetryMode)
            {
                case SymmetryMode.SinglePlane:
                    {
                        Plane plane = m_SymmetryWidgetScript.ReflectionPlane;
                        TrTransform xf0 = TrTransform.FromTransform(m_MainPointerData.m_Script.transform);
                        TrTransform xf1 = plane.ReflectPoseKeepHandedness(xf0);
                        xf1.ToTransform(m_Pointers[1].m_Script.transform);

                        // This is a hack.
                        // In the event that the user is painting on a plane stencil and that stencil is
                        // orthogonal to the symmetry plane, the main pointer and mirrored pointer will
                        // have the same depth and their strokes will overlap, causing z-fighting.
                        if (WidgetManager.m_Instance.ActiveStencil != null)
                        {
                            m_Pointers[1].m_Script.transform.position +=
                                m_Pointers[1].m_Script.transform.forward * m_SymmetryPointerStencilBoost;
                        }
                        break;
                    }

                case SymmetryMode.MultiMirror:
                    {
                        TrTransform pointer0 = TrTransform.FromTransform(m_MainPointerData.m_Script.transform);
                        TrTransform tr;

                        var xfCenter = TrTransform.FromTransform(
                            m_SymmetryLockedToController ?
                            MainPointer.transform : m_SymmetryWidget
                        );

                        for (int i = 0; i < m_CustomMirrorMatrices.Count; i++)
                        {
                            (TrTransform, TrTransform) trAndFix;
                            trAndFix = TrFromMatrixWithFixedReflections(m_CustomMirrorMatrices[i]);
                            tr = xfCenter * trAndFix.Item1 * xfCenter.inverse; // convert from widget-local coords to world coords
                            var tmp = tr * pointer0 * trAndFix.Item2; // Work around 2018.3.x Mono parse bug
                            tmp.ToTransform(m_Pointers[i].m_Script.transform);
                            float scaledSize = m_Pointers[0].m_Script.BrushSize01 * Mathf.Abs(m_CustomMirrorMatrices[i].lossyScale.x);
                            m_Pointers[i].m_Script.BrushSize01 = scaledSize;
                        }
                        break;
                    }

                case SymmetryMode.DebugMultiple:
                    {
                        var xf0 = m_Pointers[0].m_Script.transform;
                        for (int i = 1; i < m_NumActivePointers; ++i)
                        {
                            var xf = m_Pointers[i].m_Script.transform;
                            xf.position = xf0.position + m_SymmetryDebugMultipleOffset * i;
                            xf.rotation = xf0.rotation;
                        }
                        break;
                    }
                case SymmetryMode.TwoHanded:
                    {
                        var xf0 = m_Pointers[0].m_Script.transform;
                        var xf = m_Pointers[1].m_Script.transform;
                        xf.position = InputManager.m_Instance.GetWandControllerAttachPoint().position;
                        xf.rotation = InputManager.m_Instance.GetWandControllerAttachPoint().rotation;
                    }
                    break;
            }
        }

        public float GetCustomMirrorScale()
        {
            float canvasScale = App.ActiveCanvas.Pose.scale;
            return canvasScale * m_WallpaperSymmetryScale;
        }

        public TrTransform TrFromMatrix(Matrix4x4 m)
        {
            var tr = TrTransform.FromMatrix4x4(m);
            tr.translation *= GetCustomMirrorScale();
            return tr;
        }

        public (TrTransform, TrTransform) TrFromMatrixWithFixedReflections(Matrix4x4 m)
        {
            // See ReflectPoseKeepHandedness

            var tr = TrFromMatrix(m);
            var fixTr = TrTransform.identity;
            if (m.lossyScale.x < 0 || m.lossyScale.y < 0 || m.lossyScale.z < 0)
            {
                fixTr = new Plane(new Vector3(1, 0, 0), 0).ToTrTransform();
            }
            return (tr, fixTr);
        }

        /// Called every frame while Activate is disallowed
        void OnDrawDisallowed()
        {
            InputManager.m_Instance.TriggerHaptics(InputManager.ControllerName.Brush, 0.1f);
        }

        int NumFreePlaybackPointers()
        {
            // TODO: Plumb this info from ScenePlayback so it can emulate pointer usage e.g. while
            // keeping all strokes visible.
            int count = 0;
            for (int i = NumUserPointers; i < m_Pointers.Length; ++i)
            {
                if (!m_Pointers[i].m_Script.IsCreatingStroke())
                {
                    ++count;
                }
            }
            return count;
        }

        /// State-machine update function; always called once per frame.
        public void UpdateLine()
        {
            bool playbackPointersAvailable = m_NumActivePointers <= NumFreePlaybackPointers();

            switch (m_CurrentLineCreationState)
            {
                case LineCreationState.WaitingForInput:
                    if (m_LineEnabled)
                    {
                        if (playbackPointersAvailable)
                        {
                            Transition_WaitingForInput_RecordingInput();
                        }
                        else
                        {
                            OnDrawDisallowed();
                        }
                    }
                    break;

                // TODO: unique state for capturing straightedge 2nd point rather than overload RecordingInput
                case LineCreationState.RecordingInput:
                    if (m_LineEnabled)
                    {
                        if (playbackPointersAvailable)
                        {
                            // Check straightedge gestures.
                            if (m_StraightEdgeEnabled)
                            {
                                CheckGestures();
                            }

                            // check to see if any pointer's line needs to end
                            // TODO: equivalent check during ProcessingStraightEdge
                            bool bStartNewLine = false;
                            for (int i = 0; i < m_NumActivePointers; ++i)
                            {
                                bStartNewLine = bStartNewLine || m_Pointers[i].m_Script.ShouldCurrentLineEnd();
                            }
                            if (bStartNewLine && !m_StraightEdgeEnabled)
                            {
                                //if it has, stop this line and start anew
                                FinalizeLine(isContinue: true);
                                InitiateLine(isContinue: true);
                            }
                        }
                        else if (!m_StraightEdgeEnabled)
                        {
                            OnDrawDisallowed();
                            Transition_RecordingInput_WaitingForInput();
                        }
                    }
                    else
                    {
                        // Transition to either ProcessingStraightEdge or WaitingForInput
                        if (m_StraightEdgeProxyActive)
                        {
                            if (playbackPointersAvailable)
                            {
                                List<ControlPoint> cps = MainPointer.GetControlPoints();
                                FinalizeLine(discard: true);
                                Transition_RecordingInput_ProcessingStraightEdge(cps);
                            }
                            else
                            {
                                OnDrawDisallowed();
                                // cancel the straight edge
                                m_StraightEdgeProxyActive = false;
                                m_StraightEdgeGuide.HideGuide();
                                m_CurrentLineCreationState = LineCreationState.WaitingForInput;
                            }
                        }
                        else
                        {
                            m_StraightEdgeGuide.HideGuide();
                            var stencil = WidgetManager.m_Instance.ActiveStencil;
                            if (stencil != null)
                            {
                                stencil.AdjustLift(1);
                            }
                            Transition_RecordingInput_WaitingForInput();
                        }

                        // Eat up tool scale input for heavy grippers.
                        SketchControlsScript.m_Instance.EatToolScaleInput();
                    }
                    break;

                case LineCreationState.ProcessingStraightEdge:
                    State_ProcessingStraightEdge(terminate: !playbackPointersAvailable);
                    break;
            }
        }

        void CheckGestures()
        {
            m_StraightEdgeGesture.UpdateGesture(MainPointer.transform.position);
            if (m_StraightEdgeGesture.IsGestureComplete())
            {
                // If gesture succeeded, change the line creator.
                if (m_StraightEdgeGesture.DidGestureSucceed())
                {
                    FinalizeLine(discard: true);
                    StraightEdgeGuideScript.Shape nextShape = StraightEdgeGuide.CurrentShape;
                    switch (nextShape)
                    {
                        case StraightEdgeGuideScript.Shape.Line:
                            nextShape = StraightEdgeGuideScript.Shape.Circle;
                            break;
                        case StraightEdgeGuideScript.Shape.Circle:
                            {
                                if (App.Config.IsMobileHardware)
                                {
                                    nextShape = StraightEdgeGuideScript.Shape.Line;
                                }
                                else
                                {
                                    nextShape = StraightEdgeGuideScript.Shape.Sphere;
                                }
                            }
                            break;
                        case StraightEdgeGuideScript.Shape.Sphere:
                            nextShape = StraightEdgeGuideScript.Shape.Line;
                            break;
                    }

                    StraightEdgeGuide.SetTempShape(nextShape);
                    StraightEdgeGuide.ResolveTempShape();
                    InitiateLineAt(m_MainPointerData.m_StraightEdgeXf_CS);
                }

                m_StraightEdgeGesture.ResetGesture();
            }
        }

        private void Transition_WaitingForInput_RecordingInput()
        {
            // Can't check for null as Color is a struct
            // But it's harmless to call this if the color really has been set to black
            if (m_lastChosenColor == Color.black)
            {
                m_lastChosenColor = PointerColor;
            }

            if (m_StraightEdgeEnabled)
            {
                StraightEdgeGuide.SetTempShape(StraightEdgeGuideScript.Shape.Line);
                StraightEdgeGuide.ResolveTempShape();
                m_StraightEdgeGesture.InitGesture(MainPointer.transform.position,
                    m_GestureMinCircleSize, m_GestureBeginDist, m_GestureCloseLoopDist,
                    m_GestureStepDist, m_GestureMaxAngle);
            }

            InitiateLine();
            m_CurrentLineCreationState = LineCreationState.RecordingInput;
            WidgetManager.m_Instance.WidgetsDormant = true;
        }

        public Color GenerateJitteredColor(float colorLuminanceMin)
        {
            return GenerateJitteredColor(m_lastChosenColor, colorLuminanceMin);
        }

        public Color GenerateJitteredColor(Color currentColor, float colorLuminanceMin)
        {
            return ColorPickerUtils.ClampLuminance(CalculateJitteredColor(currentColor), colorLuminanceMin);
        }

<<<<<<< HEAD
        public Color CalculateJitteredColor(Color currentColor)
        {
            float perlinFloat() => (-0.5f + Mathf.PerlinNoise(jitterSeed, 0)) * 2f;
            Color.RGBToHSV(currentColor, out var h, out var s, out var v);
            jitterSeed += colorJitterFrequency / 2f;
            return Color.HSVToRGB(
                h - perlinFloat() * colorJitter.x * 2,
                s - perlinFloat() * colorJitter.y * 2,
                v - perlinFloat() * colorJitter.z * 2
=======

        public Color CalculateJitteredColor(Color currentColor)
        {
            Color.RGBToHSV(currentColor, out var h, out var s, out var v);
            return Random.ColorHSV(
                h - colorJitter.x, h + colorJitter.x,
                s - colorJitter.y, s + colorJitter.y,
                v - colorJitter.z, v + colorJitter.z
            );
        }

        private float ActualMod(float x, float m) => (x % m + m) % m;

        public Color CalcColorShift(Color color, float mod)
        {
            Color.RGBToHSV(color, out float h, out float s, out float v);
            h = _CalcColorShiftH(h, mod, m_SymmetryColorShiftSettingHue);
            s = _CalcColorShiftSV(s, mod, m_SymmetryColorShiftSettingSaturation);
            v = _CalcColorShiftSV(v, mod, m_SymmetryColorShiftSettingBrightness);
            return Color.HSVToRGB(ActualMod(h, 1), s, v);
        }

        private static float CalcColorWaveform(float x, ColorShiftMode mode, float freq)
        {
            // Input is 0 to +1, output is -1 to +1
            return mode switch
            {
                ColorShiftMode.SineWave => Mathf.Cos(x * freq * Mathf.PI * 2f),
                ColorShiftMode.TriangleWave => Mathf.Abs((x * freq * 4) % 4 - 2) - 1,
                ColorShiftMode.SawtoothWave => (x * freq % 1 - 0.5f) * 2f,
                ColorShiftMode.SquareWave => (x * freq) % 1 < 0.5f ? -1 : 1,
                ColorShiftMode.Noise => (Mathf.PerlinNoise(x * freq * 2, 0) * 3f) - 1.5f,
                _ => x
            };
        }

        public static float _CalcColorShiftH(float x, float mod, ColorShiftComponentSetting settings)
        {
            // Expects x to vary from -1 to +1
            return Mathf.LerpUnclamped(
                x,
                x + settings.amp / 2,
                CalcColorWaveform(mod, settings.mode, settings.freq));
        }

        public static float _CalcColorShiftSV(float x, float mod, ColorShiftComponentSetting settings)
        {
            // Expects x to vary from -1 to +1
            return Mathf.LerpUnclamped(
                x,
                x + settings.amp / 2,
                CalcColorWaveform(mod, settings.mode, settings.freq)
>>>>>>> 2d350b15
            );
        }

        public float GenerateJitteredSize(BrushDescriptor desc, float currentSize)
        {
            float range = desc.m_BrushSizeRange.y - desc.m_BrushSizeRange.x;
            float sizeJitter = PointerManager.m_Instance.sizeJitter;
            float jitterValue = Random.Range(-sizeJitter * range, sizeJitter * range) * 0.5f;
            float jitteredBrushSize = currentSize + jitterValue;
            jitteredBrushSize = Mathf.Clamp(jitteredBrushSize, desc.m_BrushSizeRange.x, desc.m_BrushSizeRange.y);
            return jitteredBrushSize;
        }

        public Vector3 GenerateJitteredPosition(Vector3 currentPos, float jitterAmount)
        {
            return currentPos + (Random.insideUnitSphere * jitterAmount);
        }

        private void Transition_RecordingInput_ProcessingStraightEdge(List<ControlPoint> cps)
        {
            Debug.Assert(m_StraightEdgeProxyActive);

            //create straight line
            m_StraightEdgeProxyActive = false;
            m_StraightEdgeGuide.HideGuide();

            m_StraightEdgeControlPoints_CS = cps;
            m_StraightEdgeControlPointIndex = 0;

            // Reset pointer to first control point and init all active pointers.
            SetMainPointerPosition(Coords.CanvasPose * m_StraightEdgeControlPoints_CS[0].m_Pos);

            var canvas = App.Scene.ActiveCanvas;
            for (int i = 0; i < m_NumActivePointers; ++i)
            {
                var p = m_Pointers[i];
                TrTransform xf_CS = canvas.AsCanvas[p.m_Script.transform];

                p.m_Script.CreateNewLine(canvas, xf_CS, null);
                p.m_Script.SetPressure(STRAIGHTEDGE_PRESSURE);
                p.m_Script.SetControlPoint(xf_CS, isKeeper: true);
            }

            // Ensure that snap is disabled when we start the stroke.
            m_StraightEdgeGuide.ForceSnapDisabled();

            //do this operation over a series of frames
            m_CurrentLineCreationState = LineCreationState.ProcessingStraightEdge;
        }

        private void Transition_RecordingInput_WaitingForInput()
        {
            // standard mode, just finalize our line and get ready for the next one
            FinalizeLine();
            m_CurrentLineCreationState = LineCreationState.WaitingForInput;
        }

        private void State_ProcessingStraightEdge(bool terminate)
        {
            int cpPerFrame = Mathf.Max(
                m_StraightEdgeControlPoints_CS.Count / STRAIGHTEDGE_DRAWIN_FRAMES, 2);

            TrTransform xfCanvas = Coords.CanvasPose;
            for (int p = 0; p < cpPerFrame &&
                 m_StraightEdgeControlPointIndex < m_StraightEdgeControlPoints_CS.Count;
                 p++, m_StraightEdgeControlPointIndex++)
            {
                ControlPoint cp = m_StraightEdgeControlPoints_CS[m_StraightEdgeControlPointIndex];
                TrTransform xfPointer = xfCanvas * TrTransform.TR(cp.m_Pos, cp.m_Orient);
                SetMainPointerPosition(xfPointer.translation);
                SetMainPointerRotation(xfPointer.rotation);
                for (int i = 0; i < m_NumActivePointers; ++i)
                {
                    m_Pointers[i].m_Script.UpdateLineFromObject();
                }

                var stencil = WidgetManager.m_Instance.ActiveStencil;
                if (stencil != null)
                {
                    stencil.AdjustLift(1);
                }
            }

            // we reached the end!
            if (terminate || m_StraightEdgeControlPointIndex >= m_StraightEdgeControlPoints_CS.Count)
            {
                FinalizeLine();
                m_CurrentLineCreationState = LineCreationState.WaitingForInput;
            }
        }

        // Only called during interactive creation.
        // isContinue is true if the line is the logical (if not physical) continuation
        // of a previous line -- ie, previous line ran out of verts and we transparently
        // stopped and started a new one.
        void InitiateLine(bool isContinue = false)
        {
            // Turn off the preview when we start drawing
            for (int i = 0; i < m_NumActivePointers; ++i)
            {
                m_Pointers[i].m_Script.DisablePreviewLine();
                m_Pointers[i].m_Script.AllowPreviewLine(false);
            }

            if (m_StraightEdgeEnabled)
            {
                // This causes the line to be drawn with a proxy brush; and also to be
                // discarded and redrawn upon completion.
                m_StraightEdgeProxyActive = MainPointer.CurrentBrush.NeedsStraightEdgeProxy;
                // Turn on the straight edge and hold on to our start position
                m_StraightEdgeGuide.ShowGuide(MainPointer.transform.position);
                for (int i = 0; i < m_NumActivePointers; ++i)
                {
                    m_Pointers[i].m_StraightEdgeXf_CS = Coords.AsCanvas[m_Pointers[i].m_Script.transform];
                }
            }

            CanvasScript canvas = App.Scene.ActiveCanvas;
            for (int i = 0; i < m_NumActivePointers; ++i)
            {
                PointerScript script = m_Pointers[i].m_Script;
                var xfPointer_CS = canvas.AsCanvas[script.transform];

                // Pass in parametric stroke creator.
                ParametricStrokeCreator currentCreator = null;
                if (m_StraightEdgeEnabled)
                {
                    switch (StraightEdgeGuide.CurrentShape)
                    {
                        case StraightEdgeGuideScript.Shape.Line:
                            currentCreator = new LineCreator(xfPointer_CS, flat: true);
                            break;
                        case StraightEdgeGuideScript.Shape.Circle:
                            currentCreator = new CircleCreator(xfPointer_CS);
                            break;
                        case StraightEdgeGuideScript.Shape.Sphere:
                            currentCreator = new SphereCreator(xfPointer_CS, script.BrushSizeAbsolute,
                                canvas.transform.GetUniformScale());
                            break;
                    }
                }

                if (m_SymmetryColorShiftEnabled)
                {
                    script.SetColor(m_SymmetryPointerColors[i % m_SymmetryPointerColors.Count]);
                }

                script.CreateNewLine(
                    canvas, xfPointer_CS, currentCreator,
                    m_StraightEdgeProxyActive ? m_StraightEdgeProxyBrush : null);
                script.SetControlPoint(xfPointer_CS, isKeeper: true);
            }
        }

        void InitiateLineAt(TrTransform mainPointerXf_CS)
        {
            // Set Main Pointer to transform.
            CanvasScript canvas = App.Scene.ActiveCanvas;
            canvas.AsCanvas[m_MainPointerData.m_Script.transform] = mainPointerXf_CS;

            // Update other pointers.
            UpdateSymmetryPointerTransforms();
            InitiateLine(false);
        }

        // Detach and record lines for all active pointers.
        void FinalizeLine(bool isContinue = false, bool discard = false)
        {
            PointerScript groupStart = null;
            uint groupStartTime = 0;
            //discard or solidify every pointer's active line
            for (int i = 0; i < m_NumActivePointers; ++i)
            {
                var pointer = m_Pointers[i].m_Script;
                // XXX: when would an active pointer not be creating a line?
                if (pointer.IsCreatingStroke())
                {
                    bool bDiscardLine = discard || pointer.ShouldDiscardCurrentLine();
                    if (bDiscardLine)
                    {
                        pointer.DetachLine(bDiscardLine, null, SketchMemoryScript.StrokeFlags.None);
                    }
                    else
                    {
                        SketchMemoryScript.StrokeFlags flags = SketchMemoryScript.StrokeFlags.None;
                        if (groupStart == null)
                        {
                            groupStart = pointer;
                            // Capture this, because stroke becomes invalid after being detached.
                            groupStartTime = groupStart.TimestampMs;
                        }
                        else
                        {
                            flags |= SketchMemoryScript.StrokeFlags.IsGroupContinue;
                            // Verify IsGroupContinue invariant
                            Debug.Assert(pointer.TimestampMs == groupStartTime);
                        }
                        pointer.DetachLine(bDiscardLine, null, flags);
                    }
                }
            }
        }
    }
} // namespace TiltBrush<|MERGE_RESOLUTION|>--- conflicted
+++ resolved
@@ -230,14 +230,12 @@
         public float sizeJitter { get; set; }
         public float positionJitter { get; set; }
 
-<<<<<<< HEAD
         private float jitterSeed;
-=======
+
         [NonSerialized] public bool RecolorOn = true;
         [NonSerialized] public bool RebrushOn = false;
         [NonSerialized] public bool ResizeOn = false;
         [NonSerialized] public bool JitterOn = false;
->>>>>>> 2d350b15
 
         // These variables are legacy for supporting z-fighting control on the sketch surface
         // panel in monoscopic mode.
@@ -1293,17 +1291,6 @@
             return ColorPickerUtils.ClampLuminance(CalculateJitteredColor(currentColor), colorLuminanceMin);
         }
 
-<<<<<<< HEAD
-        public Color CalculateJitteredColor(Color currentColor)
-        {
-            float perlinFloat() => (-0.5f + Mathf.PerlinNoise(jitterSeed, 0)) * 2f;
-            Color.RGBToHSV(currentColor, out var h, out var s, out var v);
-            jitterSeed += colorJitterFrequency / 2f;
-            return Color.HSVToRGB(
-                h - perlinFloat() * colorJitter.x * 2,
-                s - perlinFloat() * colorJitter.y * 2,
-                v - perlinFloat() * colorJitter.z * 2
-=======
 
         public Color CalculateJitteredColor(Color currentColor)
         {
@@ -1356,7 +1343,6 @@
                 x,
                 x + settings.amp / 2,
                 CalcColorWaveform(mod, settings.mode, settings.freq)
->>>>>>> 2d350b15
             );
         }
 
