--- conflicted
+++ resolved
@@ -1507,11 +1507,8 @@
                 m_lastChosenColor = PointerColor;
             }
 
-<<<<<<< HEAD
-=======
             HandleColorJitter();
 
->>>>>>> 29419912
             if (m_StraightEdgeEnabled)
             {
                 StraightEdgeGuide.SetTempShape(StraightEdgeGuideScript.Shape.Line);
