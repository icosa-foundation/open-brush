﻿// Copyright 2020 The Tilt Brush Authors
//
// Licensed under the Apache License, Version 2.0 (the "License");
// you may not use this file except in compliance with the License.
// You may obtain a copy of the License at
//
//      http://www.apache.org/licenses/LICENSE-2.0
//
// Unless required by applicable law or agreed to in writing, software
// distributed under the License is distributed on an "AS IS" BASIS,
// WITHOUT WARRANTIES OR CONDITIONS OF ANY KIND, either express or implied.
// See the License for the specific language governing permissions and
// limitations under the License.

using UnityEngine;
using System;
using System.Collections.Generic;
using System.Linq;
using System.Runtime.InteropServices;
<<<<<<< HEAD
using Polyhydra.Core;
using TiltBrush.MeshEditing;
=======
>>>>>>> dfca920d
using MoonSharp.Interpreter;
using ControllerName = TiltBrush.InputManager.ControllerName;
using Random = UnityEngine.Random;

namespace TiltBrush
{

    //TODO: Separate basic pointer management (e.g. enumeration, global operations)
    //from higher-level symmetry code.
    public partial class PointerManager : MonoBehaviour
    {
        static public PointerManager m_Instance;
        const float STRAIGHTEDGE_PRESSURE = 1f;
        const int STRAIGHTEDGE_DRAWIN_FRAMES = 16;
        const int DEBUG_MULTIPLE_NUM_POINTERS = 3;
        const string PLAYER_PREFS_POINTER_ANGLE_OLD = "Pointer_Angle";
        const string PLAYER_PREFS_POINTER_ANGLE = "Pointer_Angle2";

        // ---- Public types

        public enum SymmetryMode
        {
            None,
            SinglePlane,
            MultiMirror,
            DebugMultiple,
            CustomSymmetryMode = 5000,
            ScriptedSymmetryMode = 6000,
            TwoHanded = 6001
        }

        [Serializable]
        public enum CustomSymmetryType
        {
            Point,
            Wallpaper,
            Polyhedra
        }

        public enum ColorShiftComponent
        {
            Hue,
            Saturation,
            Brightness
        }

        [NonSerialized] public CustomSymmetryType m_CustomSymmetryType = CustomSymmetryType.Point;
        [NonSerialized] public PointSymmetry.Family m_PointSymmetryFamily = PointSymmetry.Family.Cn;
        [NonSerialized] public SymmetryGroup.R m_WallpaperSymmetryGroup = SymmetryGroup.R.p1;
        [NonSerialized] public int m_PointSymmetryOrder = 6;
        [NonSerialized] public int m_WallpaperSymmetryX = 2;
        [NonSerialized] public int m_WallpaperSymmetryY = 2;
        [NonSerialized] public float m_WallpaperSymmetryScale = 1f;
        [NonSerialized] public float m_WallpaperSymmetryScaleX = 1f;
        [NonSerialized] public float m_WallpaperSymmetryScaleY = 1f;
        [NonSerialized] public float m_WallpaperSymmetrySkewX = 0;
        [NonSerialized] public float m_WallpaperSymmetrySkewY = 0;

        [NonSerialized] public bool m_SymmetryLockedToController = false;

        [NonSerialized] public bool m_SymmetryColorShiftEnabled = true;

        [Serializable]
        public struct ColorShiftComponentSetting
        {
            public WaveGenerator.Mode mode;
            public float amp;
            public float freq;
        }

        private static readonly ColorShiftComponentSetting m_defaultColorShiftComponentSetting = new()
        {
            mode = WaveGenerator.Mode.SineWave, amp = 0, freq = 1
        };

        [NonSerialized] public ColorShiftComponentSetting m_SymmetryColorShiftSettingHue = m_defaultColorShiftComponentSetting;
        [NonSerialized] public ColorShiftComponentSetting m_SymmetryColorShiftSettingSaturation = m_defaultColorShiftComponentSetting;
        [NonSerialized] public ColorShiftComponentSetting m_SymmetryColorShiftSettingBrightness = m_defaultColorShiftComponentSetting;

        // Modifying this struct has implications for binary compatibility.
        // The layout should match the most commonly-seen layout in the binary file.
        // See SketchMemoryScript.ReadMemory.
        [StructLayout(LayoutKind.Sequential, Pack = 1)]
        public struct ControlPoint
        {
            public Vector3 m_Pos;
            public Quaternion m_Orient;

            public const uint EXTENSIONS = (uint)(
                SketchWriter.ControlPointExtension.Pressure |
                SketchWriter.ControlPointExtension.Timestamp);
            public float m_Pressure;
            public uint m_TimestampMs; // CurrentSketchTime of creation, in milliseconds
        }

        // TODO: all this should be stored in the PointerScript instead of kept alongside
        protected class PointerData
        {
            public PointerScript m_Script;
            // The start of a straightedge stroke.
            public TrTransform m_StraightEdgeXf_CS;
            public bool m_UiEnabled;
        }

        // ---- Private types

        private enum LineCreationState
        {
            // Not drawing a straightedge line.
            WaitingForInput,
            // Have first endpoint but not second endpoint.
            RecordingInput,
            // Have both endpoints; drawing the line over multiple frames.
            // Used for brushes that use straightedge proxies, usually because they
            // need to be drawn over time (like particles)
            ProcessingStraightEdge,
        }

        // ---- Private inspector data

        [SerializeField] private int m_MaxPointers = 1;
        [SerializeField] private GameObject m_MainPointerPrefab;
        [SerializeField] private GameObject m_AuxPointerPrefab;
        [SerializeField] private GameObject m_DummyPointerPrefab;
        [SerializeField] private float m_DefaultPointerAngle = 25.0f;
        [SerializeField] private bool m_DebugViewControlPoints = false;
        [SerializeField] private StraightEdgeGuideScript m_StraightEdgeGuide;
        [SerializeField] private BrushDescriptor m_StraightEdgeProxyBrush;
        [SerializeField] private Transform m_SymmetryWidget;
        [SerializeField] private Vector3 m_SymmetryDebugMultipleOffset = new Vector3(2, 0, 2);
        [SerializeField] private float m_SymmetryPointerStencilBoost = 0.001f;

        [SerializeField] private float m_GestureMinCircleSize;
        [SerializeField] private float m_GestureBeginDist;
        [SerializeField] private float m_GestureCloseLoopDist;
        [SerializeField] private float m_GestureStepDist;
        [SerializeField] private float m_GestureMaxAngle;

        [NonSerialized] public TrTransform m_SymmetryTransformEach = TrTransform.identity;
        [NonSerialized] public bool m_SymmetryTransformEachAfter;

        // ---- Private member data

        private int m_NumActivePointers = 1;

        private bool m_PointersRenderingRequested;
        private bool m_PointersRenderingActive;
        private bool m_PointersHideOnControllerLoss;

        private float m_FreePaintPointerAngle;

        private LineCreationState m_CurrentLineCreationState;
        private bool m_LineEnabled = false;
        private int m_EatLineEnabledInputFrames;

        public SymmetryWidget SymmetryWidget => m_SymmetryWidget.GetComponent<SymmetryWidget>();

        /// This array is horrible. It is sort-of a preallocated pool of pointers,
        /// but different ranges are used for different purposes, and the ranges overlap.
        ///
        ///   0       Brush pointer
        ///   1       2-way symmetry for Brush pointer
        ///   1-3     4-way symmetry for Brush pointer
        ///   2-N     (where 2 == NumUserPointers) Playback for timeline-edit sketches
        ///
        /// The only reason we don't have a ton of bugs stemming from systems stomping
        /// over each others' pointers is that we prevent those systems from being
        /// active simultaneously. eg, 4-way symmetry is not allowed during timeline edit mode;
        /// floating-panel mode doesn't actually _use_ the Wand's pointer, etc.
        private PointerData[] m_Pointers;
        private List<PointerScript> m_ScriptedPointers;
        private bool m_InPlaybackMode;

        private PointerData m_MainPointerData;
        struct StoredBrushInfo
        {
            public BrushDescriptor brush;
            public float size01;
            public Color color;
        }
        private StoredBrushInfo? m_StoredBrushInfo;

        private bool m_StraightEdgeEnabled; // whether the mode is enabled
        // Brushes which return true for NeedsStraightEdgeProxy() use a proxy brush when displaying the
        // initial straight edge and redraw the line with the real brush at the end. This specifies
        // whether that proxy is currently active:
        private bool m_StraightEdgeProxyActive;
        private CircleGesture m_StraightEdgeGesture;

        private List<ControlPoint> m_StraightEdgeControlPoints_CS;
        private int m_StraightEdgeControlPointIndex;

        private SymmetryMode m_CurrentSymmetryMode;
        private SymmetryWidget m_SymmetryWidgetScript;
        private bool m_UseSymmetryWidget = false;
        public Color m_lastChosenColor { get; private set; }
        public Vector3 colorJitter { get; set; }
        public float sizeJitter { get; set; }
        public float positionJitter { get; set; }

        [NonSerialized] public bool RecolorOn = true;
        [NonSerialized] public bool RebrushOn = false;
        [NonSerialized] public bool ResizeOn = false;
        [NonSerialized] public bool JitterOn = false;

        // These variables are legacy for supporting z-fighting control on the sketch surface
        // panel in monoscopic mode.
        private float m_SketchSurfaceLineDepthVarianceBase = 0.0001f;
        private float m_SketchSurfaceLineDepthVariance = 0.01f;
        private float m_SketchSurfaceLineDepthIncrement = 0.0001f;
        private float m_SketchSurfaceLineDepth;
        private bool m_SketchSurfaceLineWasEnabled;
        private List<Matrix4x4> m_CustomMirrorMatrices;
        private List<Color> m_SymmetryPointerColors;
        private List<BrushDescriptor> m_SymmetryPointerBrushes;
        private Vector2[] m_CustomMirrorDomain;

        // Used for Polyhydra Symmetry
        private TrTransform m_bestface_OS;

        // ---- events

        public event Action<TiltBrush.BrushDescriptor> OnMainPointerBrushChange
        {
            add { m_MainPointerData.m_Script.OnBrushChange += value; }
            remove { m_MainPointerData.m_Script.OnBrushChange -= value; }
        }

        public event Action OnPointerColorChange = delegate { };

        // ---- public properties

        public PointerScript MainPointer
        {
            get { return m_MainPointerData.m_Script; }
        }

        /// Only call this if you don't want to update m_lastChosenColor
        /// Used by color jitter on new stroke
        private void ChangeAllPointerColorsDirectly(Color value)
        {
            for (int i = 0; i < m_NumActivePointers; ++i)
            {
                m_Pointers[i].m_Script.SetColor(value);
            }
        }

        public Color PointerColor
        {
            get { return m_MainPointerData.m_Script.GetCurrentColor(); }
            set
            {
                ChangeAllPointerColorsDirectly(value);
                m_lastChosenColor = value;
                CalculateMirrorColors();
                OnPointerColorChange();
            }
        }
        public float PointerPressure
        {
            set
            {
                for (int i = 0; i < m_NumActivePointers; ++i)
                {
                    m_Pointers[i].m_Script.SetPressure(value);
                }
            }
        }

        public bool IndicateBrushSize
        {
            set
            {
                for (int i = 0; i < m_NumActivePointers; ++i)
                {
                    m_Pointers[i].m_Script.ShowSizeIndicator(value);
                }
            }
        }

        /// The number of pointers available with GetTransientPointer()
        public int NumTransientPointers { get { return m_Pointers.Length - NumUserPointers; } }

        /// Number of pointers reserved for user (including symmetry)
        /// TODO: handle more intelligently.  Depends on user's access to e.g. 4-way symmetry.
        private int NumUserPointers { get { return m_NumActivePointers; } }

        public SymmetryMode CurrentSymmetryMode
        {
            set { SetSymmetryMode(value); }
            get { return m_CurrentSymmetryMode; }
        }

        /// Returns null if the mirror is not active
        public Plane? SymmetryPlane_RS => (m_CurrentSymmetryMode == SymmetryMode.SinglePlane)
            ? (Plane?)m_SymmetryWidgetScript.ReflectionPlane
            : null;

        public bool SymmetryModeEnabled
        {
            get { return m_CurrentSymmetryMode != SymmetryMode.None; }
        }

        public void SymmetryWidgetFromMirror(Mirror data)
        {
            m_SymmetryWidgetScript.FromMirror(data);
        }

        public Mirror SymmetryWidgetToMirror()
        {
            return m_SymmetryWidgetScript.ToMirror();
        }

        public StraightEdgeGuideScript StraightEdgeGuide
        {
            get { return m_StraightEdgeGuide; }
        }

        public bool StraightEdgeModeEnabled
        {
            get { return m_StraightEdgeEnabled; }
            set { m_StraightEdgeEnabled = value; }
        }

        public bool StraightEdgeGuideIsLine
        {
            get { return StraightEdgeGuide.CurrentShape == StraightEdgeGuideScript.Shape.Line; }
        }

        public float FreePaintPointerAngle
        {
            get { return m_FreePaintPointerAngle; }
            set
            {
                m_FreePaintPointerAngle = value;
                PlayerPrefs.SetFloat(PLAYER_PREFS_POINTER_ANGLE, m_FreePaintPointerAngle);
            }
        }
        public bool JitterEnabled => colorJitter.sqrMagnitude > 0 || sizeJitter > 0 || positionJitter > 0;

        public List<Matrix4x4> CustomMirrorMatrices => m_CustomMirrorMatrices.ToList(); // Ensure we return a clone
        public List<Vector2> CustomMirrorDomain => m_CustomMirrorDomain.ToList();

        public List<Color> SymmetryPointerColors
        {
            get { return m_SymmetryPointerColors; }
            set { m_SymmetryPointerColors = value; }
        }

        public List<BrushDescriptor> SymmetryPointerBrushes
        {
            get { return m_SymmetryPointerBrushes; }
            set { m_SymmetryPointerBrushes = value; }
        }

        static public void ClearPlayerPrefs()
        {
            PlayerPrefs.DeleteKey(PLAYER_PREFS_POINTER_ANGLE_OLD);
            PlayerPrefs.DeleteKey(PLAYER_PREFS_POINTER_ANGLE);
        }

        // ---- accessors

        public PointerScript GetPointer(ControllerName name)
        {
            return GetPointerData(name).m_Script;
        }

        // Return a pointer suitable for transient use (like for playback)
        // Guaranteed to be different from any non-null return value of GetPointer(ControllerName)
        // Raise exception if not enough pointers
        public PointerScript GetTransientPointer(int i)
        {
            return m_Pointers[NumUserPointers + i].m_Script;
        }

        /// The brush size, using "normalized" values in the range [0,1].
        /// Guaranteed to be in [0,1].
        public float GetPointerBrushSize01(InputManager.ControllerName controller)
        {
            return Mathf.Clamp01(GetPointer(controller).BrushSize01);
        }

        public bool IsStraightEdgeProxyActive()
        {
            return m_StraightEdgeProxyActive;
        }

        public bool IsMainPointerCreatingStroke()
        {
            return m_MainPointerData.m_Script.IsCreatingStroke();
        }

        public bool IsMainPointerProcessingLine()
        {
            return m_CurrentLineCreationState == LineCreationState.ProcessingStraightEdge;
        }

        public static bool MainPointerIsPainting()
        {
            if (
                m_Instance.IsMainPointerProcessingLine()
                || m_Instance.IsMainPointerCreatingStroke()
                || m_Instance.IsLineEnabled()
            )
                return true;

            return false;
        }

        public void SetInPlaybackMode(bool bInPlaybackMode)
        {
            m_InPlaybackMode = bInPlaybackMode;
        }

        public void EatLineEnabledInput()
        {
            m_EatLineEnabledInputFrames = 2;
        }

        /// Causes pointer manager to begin or end a stroke; takes effect next frame.
        public void EnableLine(bool bEnable)
        {
            // If we've been requested to eat input, discard any valid input until we've received
            //  some invalid input.
            if (m_EatLineEnabledInputFrames > 0)
            {
                if (!bEnable)
                {
                    --m_EatLineEnabledInputFrames;
                }
                m_LineEnabled = false;
            }
            else
            {
                m_LineEnabled = bEnable;
            }
        }

        public bool IsLineEnabled()
        {
            return m_LineEnabled;
        }

        public void UseSymmetryWidget(bool bUse)
        {
            m_UseSymmetryWidget = bUse;
        }

        // ---- Unity events

        void Awake()
        {
            m_Instance = this;

            Debug.Assert(m_MaxPointers > 0);
            m_Pointers = new PointerData[m_MaxPointers];
            m_CustomMirrorMatrices = new List<Matrix4x4>();
            m_ScriptedPointers = new List<PointerScript>();

            for (int i = 0; i < m_Pointers.Length; ++i)
            {
                //set our main pointer as the zero index
                bool bMain = (i == 0);
                var data = new PointerData();
                GameObject obj = (GameObject)Instantiate(bMain ? m_MainPointerPrefab : m_AuxPointerPrefab);
                obj.transform.parent = transform;
                data.m_Script = obj.GetComponent<PointerScript>();
                data.m_Script.EnableDebugViewControlPoints(bMain && m_DebugViewControlPoints);
                data.m_Script.ChildIndex = i;
                data.m_UiEnabled = bMain;
                m_Pointers[i] = data;
                if (bMain)
                {
                    m_MainPointerData = data;
                }
            }

            m_CurrentLineCreationState = LineCreationState.WaitingForInput;
            m_StraightEdgeProxyActive = false;
            m_StraightEdgeGesture = new CircleGesture();
            App.Scene.MainCanvas.PoseChanged += OnActiveCanvasPoseChanged;


            if (m_SymmetryWidget)
            {
                m_SymmetryWidgetScript = m_SymmetryWidget.GetComponent<SymmetryWidget>();
            }

            //initialize rendering requests to default to hiding everything
            m_PointersRenderingRequested = false;
            m_PointersRenderingActive = true;

            m_FreePaintPointerAngle =
                PlayerPrefs.GetFloat(PLAYER_PREFS_POINTER_ANGLE, m_DefaultPointerAngle);

            App.Scene.MainCanvas.PoseChanged += OnPoseChanged;
        }
        private void OnPoseChanged(TrTransform prev, TrTransform current)
        {
            // Calculate differences
            Vector3 translationDiff = current.translation - prev.translation;
            Quaternion rotationDiff = current.rotation * Quaternion.Inverse(prev.rotation);

            // Scripted pointers should translate and rotate with the scene
            // Apply differences to target TrTransform
            foreach (var pointer in m_ScriptedPointers)
            {
                var tr = pointer.transform;
                tr.position += translationDiff;
                tr.rotation *= rotationDiff;
            }
        }

        protected void OnDestroy()
        {
            App.Scene.MainCanvas.PoseChanged -= OnPoseChanged;
        }

        private void OnActiveCanvasPoseChanged(TrTransform prev, TrTransform current)
        {
            CalculateMirrorMatrices();
        }

        public PointerScript CreateScriptedPointer()
        {
            GameObject obj = (GameObject)Instantiate(m_AuxPointerPrefab, transform, true);
            var script = obj.GetComponent<PointerScript>();
            script.ChildIndex = m_ScriptedPointers.Count - 1;
            m_ScriptedPointers.Add(script);
            return script;
        }

        void Start()
        {
            m_SymmetryPointerColors = new List<Color>();
            m_SymmetryPointerBrushes = new List<BrushDescriptor>();
            SetSymmetryMode(SymmetryMode.None, false);
            m_PointersHideOnControllerLoss = App.VrSdk.GetControllerDof() == VrSdk.DoF.Six;

            // Migrate setting, but only if it's non-zero
            if (PlayerPrefs.HasKey(PLAYER_PREFS_POINTER_ANGLE_OLD))
            {
                var prev = PlayerPrefs.GetFloat(PLAYER_PREFS_POINTER_ANGLE_OLD);
                PlayerPrefs.DeleteKey(PLAYER_PREFS_POINTER_ANGLE_OLD);
                if (prev != 0)
                {
                    PlayerPrefs.SetFloat(PLAYER_PREFS_POINTER_ANGLE, prev);
                }
            }

            RefreshFreePaintPointerAngle();
        }

        void Update()
        {
            if (m_StraightEdgeEnabled && m_CurrentLineCreationState == LineCreationState.RecordingInput)
            {
                m_StraightEdgeGuide.SnapEnabled =
                    InputManager.Brush.GetCommand(InputManager.SketchCommands.MenuContextClick) &&
                    SketchControlsScript.m_Instance.ShouldRespondToPadInput(InputManager.ControllerName.Num);
                m_StraightEdgeGuide.UpdateTarget(MainPointer.transform.position);
            }

            if (SymmetryModeEnabled)
            {
                //if we're not showing the symmetry widget, keep it locked where needed
                if (!m_UseSymmetryWidget)
                {
                    if (m_CurrentSymmetryMode == SymmetryMode.SinglePlane)
                    {
                        m_SymmetryWidget.position = Vector3.zero;
                        m_SymmetryWidget.rotation = Quaternion.identity;
                    }
                    else if (m_CurrentSymmetryMode == SymmetryMode.MultiMirror)
                    {
                        m_SymmetryWidget.position = SketchSurfacePanel.m_Instance.transform.position;
                        m_SymmetryWidget.rotation = SketchSurfacePanel.m_Instance.transform.rotation;
                    }
                    else if (m_CurrentSymmetryMode == SymmetryMode.CustomSymmetryMode)
                    {
                        m_SymmetryWidget.position = SketchSurfacePanel.m_Instance.transform.position;
                        m_SymmetryWidget.rotation = SketchSurfacePanel.m_Instance.transform.rotation;
                    }
                    else if (m_CurrentSymmetryMode == SymmetryMode.ScriptedSymmetryMode)
                    {
                        m_SymmetryWidget.position = SketchSurfacePanel.m_Instance.transform.position;
                        m_SymmetryWidget.rotation = SketchSurfacePanel.m_Instance.transform.rotation;
                    }
                }
            }

            //update pointers
            if (!m_InPlaybackMode && !PanelManager.m_Instance.IntroSketchbookMode)
            {
                // This is special code to prevent z-fighting in monoscopic mode.
                float fPointerLift = 0.0f;
                if (App.VrSdk.GetHmdDof() == VrSdk.DoF.None)
                {
                    if (m_LineEnabled)
                    {
                        // If we just became enabled, randomize our pointer lift start point.
                        if (!m_SketchSurfaceLineWasEnabled)
                        {
                            m_SketchSurfaceLineDepth = m_SketchSurfaceLineDepthVarianceBase +
                                UnityEngine.Random.Range(0.0f, m_SketchSurfaceLineDepthVariance);
                        }

                        // While enabled, add depth as a function of distance moved.
                        m_SketchSurfaceLineDepth += m_MainPointerData.m_Script.GetMovementDelta() *
                            m_SketchSurfaceLineDepthIncrement;
                    }
                    else
                    {
                        m_SketchSurfaceLineDepth = m_SketchSurfaceLineDepthVarianceBase;
                    }

                    fPointerLift = m_SketchSurfaceLineDepth;
                    m_SketchSurfaceLineWasEnabled = m_LineEnabled;
                }

                // Update each pointer's line depth with the monoscopic sketch surface pointer lift.
                for (int i = 0; i < m_NumActivePointers; ++i)
                {
                    m_Pointers[i].m_Script.MonoscopicLineDepth = fPointerLift;
                    m_Pointers[i].m_Script.UpdatePointer();
                }
                for (int i = 0; i < m_ScriptedPointers.Count; ++i)
                {
                    m_ScriptedPointers[i].UpdatePointer();
                }
            }

            //update pointer rendering according to state
            if (!m_PointersHideOnControllerLoss || InputManager.Brush.IsTrackedObjectValid)
            {
                //show pointers according to requested visibility
                SetPointersRenderingEnabled(m_PointersRenderingRequested);
            }
            else
            {
                //turn off pointers
                SetPointersRenderingEnabled(false);
                DisablePointerPreviewLine();
            }
        }

        public void StoreBrushInfo()
        {
            m_StoredBrushInfo = new StoredBrushInfo
            {
                brush = MainPointer.CurrentBrush,
                size01 = MainPointer.BrushSize01,
                color = PointerColor,
            };
        }

        public void RestoreBrushInfo()
        {
            if (m_StoredBrushInfo == null) { return; }
            var info = m_StoredBrushInfo.Value;
            SetBrushForAllPointers(info.brush);
            SetAllPointersBrushSize01(info.size01);
            MarkAllBrushSizeUsed();
            PointerColor = info.color;
        }

        public void RefreshFreePaintPointerAngle()
        {
            InputManager.m_Instance.SetControllersAttachAngle(m_FreePaintPointerAngle);
        }

        void SetPointersRenderingEnabled(bool bEnable)
        {
            if (m_PointersRenderingActive != bEnable)
            {
                foreach (PointerData rData in m_Pointers)
                {
                    rData.m_Script.EnableRendering(bEnable && rData.m_UiEnabled);
                }
                m_PointersRenderingActive = bEnable;
            }
        }

        public void EnablePointerStrokeGeneration(bool bActivate)
        {
            foreach (PointerData rData in m_Pointers)
            {
                // Note that pointers with m_UiEnabled=false may still be employed during scene playback.
                rData.m_Script.gameObject.SetActive(bActivate);
            }
        }

        public void EnablePointerLights(bool bEnable)
        {
            foreach (PointerData rData in m_Pointers)
            {
                rData.m_Script.AllowPreviewLight(bEnable && rData.m_UiEnabled);
            }
        }

        public void RequestPointerRendering(bool bEnable)
        {
            m_PointersRenderingRequested = bEnable;
        }

        public void SetPointersAudioForPlayback()
        {
            foreach (PointerData rData in m_Pointers)
            {
                rData.m_Script.SetAudioClipForPlayback();
            }
        }

        private PointerData GetPointerData(ControllerName name)
        {
            // TODO: replace with something better that handles multiple controllers
            switch (name)
            {
                case ControllerName.Brush:
                    return m_Pointers[0];
                default:
                    Debug.AssertFormat(false, "No pointer for controller {0}", name);
                    return null;
            }
        }

        public void AllowPointerPreviewLine(bool bAllow)
        {
            for (int i = 0; i < m_NumActivePointers; ++i)
            {
                m_Pointers[i].m_Script.AllowPreviewLine(bAllow);
            }
        }

        public void DisablePointerPreviewLine()
        {
            for (int i = 0; i < m_NumActivePointers; ++i)
            {
                m_Pointers[i].m_Script.DisablePreviewLine();
            }
        }

        public void ResetPointerAudio()
        {
            for (int i = 0; i < m_NumActivePointers; ++i)
            {
                m_Pointers[i].m_Script.ResetAudio();
            }
        }

        public void SetPointerPreviewLineDelayTimer()
        {
            for (int i = 0; i < m_NumActivePointers; ++i)
            {
                m_Pointers[i].m_Script.SetPreviewLineDelayTimer();
            }
        }

        public void ExplicitlySetAllPointersBrushSize(float fSize)
        {
            for (int i = 0; i < m_NumActivePointers; ++i)
            {
                m_Pointers[i].m_Script.BrushSizeAbsolute = fSize;
            }
        }

        public void MarkAllBrushSizeUsed()
        {
            for (int i = 0; i < m_NumActivePointers; ++i)
            {
                m_Pointers[i].m_Script.MarkBrushSizeUsed();
            }
        }

        public void SetAllPointersBrushSize01(float t)
        {
            for (int i = 0; i < m_NumActivePointers; ++i)
            {
                m_Pointers[i].m_Script.BrushSize01 = t;
            }
        }

        public void AdjustAllPointersBrushSize01(float dt)
        {
            for (int i = 0; i < m_NumActivePointers; ++i)
            {
                m_Pointers[i].m_Script.BrushSize01 += dt;
            }
        }

        public void SetBrushForAllPointers(BrushDescriptor desc)
        {
            for (int i = 0; i < m_NumActivePointers; ++i)
            {
                m_Pointers[i].m_Script.SetBrush(desc);
            }
        }

        public void SetPointerTransform(ControllerName name, Vector3 v, Quaternion q)
        {
            Transform pointer = GetPointer(name).transform;
            pointer.position = v;
            pointer.rotation = q;
            UpdateSymmetryPointerTransforms();
        }

        public void SetMainPointerPosition(Vector3 vPos)
        {
            m_MainPointerData.m_Script.transform.position = vPos;
            UpdateSymmetryPointerTransforms();
        }

        public void SetMainPointerRotation(Quaternion qRot)
        {
            m_MainPointerData.m_Script.transform.rotation = qRot;
            UpdateSymmetryPointerTransforms();
        }

        public void SetMainPointerPositionAndForward(Vector3 vPos, Vector3 vForward)
        {
            m_MainPointerData.m_Script.transform.position = vPos;
            m_MainPointerData.m_Script.transform.forward = vForward;
            if (App.Config.m_SdkMode == SdkMode.Monoscopic)
            {
                // Monoscopic has a different codepath so we need to do this here.
                // TODO figure out how to remove this conditional
                // without calling UpdateSymmetryPointerTransforms multiple times
                UpdateSymmetryPointerTransforms();
            }
        }

        public bool CalcScriptedTransforms(out List<TrTransform> trs_CS)
        {
            Transform rAttachPoint_GS = InputManager.m_Instance.GetBrushControllerAttachPoint();
            var result = LuaManager.Instance.CallActiveSymmetryScript(LuaNames.Main);
            if (result == null)
            {
                trs_CS = new List<TrTransform>{TrTransform.identity};
                return false;
            }
            List<TrTransform> transforms = result.AsSingleTrList();
            trs_CS = new List<TrTransform>(transforms.Count);
            bool needsDummyPointer = true;

            foreach (var tr in transforms)
            {
                TrTransform newTr_CS = TrTransform.identity;
                switch (result._Space)
                {
                    case ScriptCoordSpace.Default:
                    {
                        // Check to see if any pointers have an unchanged position
                        if (tr.translation == SymmetryApiWrapper.brushOffset)
                        {
                            needsDummyPointer = false;
                        }
                        var xfWidget_GS = TrTransform.FromTransform(m_SymmetryWidget);
                        var xfWidget_CS = App.Scene.MainCanvas.AsCanvas[m_SymmetryWidget];
                        var xfPointer_CS = TrTransform.T(LuaManager.Instance.GetPastBrushPos(0));
                        var brushToWidget_CS = xfWidget_CS.inverse * xfPointer_CS;
                        TrTransform pos = TrTransform.T(-brushToWidget_CS.translation + tr.translation);
                        newTr_CS = TrTransform.T(pos.translation);
                        TrTransform rot = TrTransform.R(tr.rotation);
                        newTr_CS = rot * newTr_CS;
                        newTr_CS = xfWidget_GS * newTr_CS * xfWidget_GS.inverse;
                        break;
                    }
                    case ScriptCoordSpace.Canvas:
                    {
                        needsDummyPointer = false;
                        newTr_CS = TrTransform.T(tr.translation - LuaManager.Instance.GetPastBrushPos(0));
                        break;
                    }
                    case ScriptCoordSpace.Pointer:
                    {
                        // Check to see if any pointers have an unchanged position
                        if (tr.translation == Vector3.zero)
                        {
                            needsDummyPointer = false;
                        }
                        Quaternion pointerRot_GS = rAttachPoint_GS.rotation * FreePaintTool.sm_OrientationAdjust;
                        newTr_CS.translation = pointerRot_GS * tr.translation;
                        break;
                    }
                }
                trs_CS.Add(newTr_CS);
            }
            return needsDummyPointer;
        }


        public List<TrTransform> GetScriptedPointerTransforms()
        {
            var trs_CS = new List<TrTransform>();
            bool needsDummyPointer = CalcScriptedTransforms(out trs_CS);

            if (trs_CS.Count != m_NumActivePointers)
            {
                ChangeNumActivePointers(trs_CS.Count);
            }

            Transform rAttachPoint_GS = InputManager.m_Instance.GetBrushControllerAttachPoint();

            // If none of the pointers match the normal pointer location then we need to show a dummy pointer
            var dummyPointer = rAttachPoint_GS.GetComponentInChildren<PointerScript>()?.gameObject;

            if (needsDummyPointer)
            {
                if (dummyPointer == null)
                {
                    dummyPointer = Instantiate(m_DummyPointerPrefab, rAttachPoint_GS);
                    dummyPointer.GetComponent<PointerScript>().BrushSize01 = 0.001f;
                }
                dummyPointer.SetActive(true);
            }
            else
            {
                if (dummyPointer != null)
                {
                    dummyPointer.SetActive(false);
                }
            }

            return trs_CS;
        }

        public void SetSymmetryMode(SymmetryMode mode, bool recordCommand = true)
        {
<<<<<<< HEAD
            if (m_CurrentSymmetryMode == mode) return;
=======
            // Early out if we're already in the requested mode (but allow None for initial hide of widget)
            if (mode != SymmetryMode.None && m_CurrentSymmetryMode == mode) return;

>>>>>>> dfca920d
            if (m_CurrentSymmetryMode == SymmetryMode.ScriptedSymmetryMode)
            {
                LuaManager.Instance.EndActiveScript(LuaApiCategory.SymmetryScript);
            }

<<<<<<< HEAD
            PreviewPolyhedron vrPoly = null;
=======
>>>>>>> dfca920d
            int active = m_NumActivePointers;
            switch (mode)
            {
                case SymmetryMode.None:
                    active = 1;
                    break;
                case SymmetryMode.SinglePlane:
                case SymmetryMode.TwoHanded:
                    active = 2;
                    break;
                case SymmetryMode.MultiMirror:
                    // Don't call CalculateMirrorPointers
                    // as this is handled below
                    CalculateMirrorMatrices();
                    CalculateMirrorColors();
                    active = m_CustomMirrorMatrices.Count;
                    break;
<<<<<<< HEAD
                case SymmetryMode.CustomSymmetryMode:
                    vrPoly = PreviewPolyhedron.m_Instance;
                    active = vrPoly.m_PolyMesh.Faces.Count;
                    break;
=======
>>>>>>> dfca920d
                case SymmetryMode.ScriptedSymmetryMode:
                    var script = LuaManager.Instance.GetActiveScript(LuaApiCategory.SymmetryScript);
                    LuaManager.Instance.InitScript(script);
                    var trs = GetScriptedPointerTransforms();
                    active = trs.Count;
                    break;
                case SymmetryMode.DebugMultiple:
                    active = DEBUG_MULTIPLE_NUM_POINTERS;
                    break;
            }
            if (m_NumActivePointers != active)
            {
                ChangeNumActivePointers(active);
            }

            var previousMode = m_CurrentSymmetryMode;
            m_CurrentSymmetryMode = mode;
            m_SymmetryWidgetScript.SetMode(m_CurrentSymmetryMode);
            m_SymmetryWidgetScript.Show(m_UseSymmetryWidget && SymmetryModeEnabled);
            if (recordCommand)
            {
                SketchMemoryScript.m_Instance.RecordCommand(
                    new SymmetryWidgetVisibleCommand(mode, previousMode));
            }

            // Get a max face size to use as a scaling factor later.
            // float faceMax = 1;
            // if (vrPoly != null && vrPoly._conwayPoly!=null)
            // {
            //   var faceSizes = vrPoly._conwayPoly.Faces.Select(x => (x.Centroid - x.GetBestEdge().Midpoint).magnitude);
            //   faceMax = Mathf.Max(faceSizes.ToArray());
            // }
        }

        private void ChangeNumActivePointers(int num)
        {
            if (num > m_Pointers.Length)
            {
                Debug.LogWarning($"Not enough pointers for mode. {num} requested, {m_Pointers.Length} available");
                num = m_Pointers.Length;
            }
            m_NumActivePointers = num;
            for (int i = 1; i < m_Pointers.Length; ++i)
            {
                var pointer = m_Pointers[i];
                bool enabled = i < m_NumActivePointers;
                pointer.m_UiEnabled = enabled;
                pointer.m_Script.gameObject.SetActive(enabled);
                pointer.m_Script.EnableRendering(m_PointersRenderingActive && enabled);
                if (enabled)
                {
                    pointer.m_Script.CopyInternals(m_Pointers[0].m_Script);
                }
                if (CurrentSymmetryMode == SymmetryMode.CustomSymmetryMode)
                {
                    var vrPoly = PreviewPolyhedron.m_Instance;
                    if (vrPoly != null && vrPoly.m_PolyMesh != null)
                    {
                        if (i < vrPoly.m_PolyMesh.Faces.Count)
                        {
                            var face = vrPoly.m_PolyMesh.Faces[i];
                            // We could scale brushes by face size?
                            // pointer.m_Script.BrushSizeAbsolute *= (faceMax * (face.Centroid - face.GetBestEdge().Midpoint).magnitude);
                            if (vrPoly)
                            {
                                var color = vrPoly.GetFaceColorForStrokes(i);
                                pointer.m_Script.SetColor(color);
                            }
                        }
                    }
                }
            }
            // Custom symmetry mode overrides main pointer color as well
            // TODO Disabled this because it overwrites the current main brush color.
            // Need some way to "save and restore"
            // if (mode == SymmetryMode.CustomSymmetryMode)
            // {
            //     var color = vrPoly.GetFaceColor(0);
            //     m_Pointers[0].m_Script.SetColor(color);
            // }

            App.Switchboard.TriggerMirrorVisibilityChanged();
        }

        public void ResetSymmetryToHome()
        {
            m_SymmetryWidgetScript.ResetToHome();
        }

        public void BringSymmetryToUser()
        {
            m_SymmetryWidgetScript.BringToUser();
        }

        /// Given the position of a main pointer, find a corresponding symmetry position.
        /// Results are undefined unless you pass MainPointer or one of its
        /// dedicated symmetry pointers.
        public TrTransform GetSymmetryTransformFor(PointerScript pointer, TrTransform xfMain)
        {
            int child = pointer.ChildIndex;
            // "active pointers" is the number of pointers the symmetry widget is using,
            // including the main pointer.
            // ScriptedSymmetryMode controls ALL pointers including the pointer 0
            if (child == 0 || m_CurrentSymmetryMode == SymmetryMode.ScriptedSymmetryMode)
            {
                return xfMain;
            }

            // This needs to be kept in sync with UpdateSymmetryPointerTransforms
            switch (m_CurrentSymmetryMode)
            {
                case SymmetryMode.SinglePlane:
                    {
                        return m_SymmetryWidgetScript.ReflectionPlane.ReflectPoseKeepHandedness(xfMain);
                    }

                case SymmetryMode.MultiMirror:
                    {
                        (TrTransform, TrTransform) trAndFix;
                        TrTransform tr;
                        {
                            var xfCenter = TrTransform.FromTransform(
                                m_SymmetryLockedToController ?
                                    MainPointer.transform : m_SymmetryWidget
                            );

                            // convert from widget-local coords to world coords
                            trAndFix = TrFromMatrixWithFixedReflections(m_CustomMirrorMatrices[child]);
                            tr = trAndFix.Item1.TransformBy(xfCenter);
                        }
                        return tr * xfMain * trAndFix.Item1;
                    }
                case SymmetryMode.ScriptedSymmetryMode:
                    {
                        TrTransform scriptedTr;
                        {
                            scriptedTr = GetScriptedPointerTransforms()[child];
                            // convert from canvas to world coords
                            scriptedTr *= App.Scene.Pose.inverse;
                        }
                        return scriptedTr;
                    }

                case SymmetryMode.DebugMultiple:
                    {
                        var xfLift = TrTransform.T(m_SymmetryDebugMultipleOffset * child);
                        return xfLift * xfMain;
                    }

                case SymmetryMode.TwoHanded:
                    {
                        return TrTransform.T(xfMain.translation - InputManager.m_Instance.GetWandControllerAttachPoint().position);
                    }
                default:
                    return xfMain;
            }
        }

        public void CalculateMirrors()
        {
            CalculateMirrorMatrices();
            CalculateMirrorColors();
            CalculateMirrorPointers();
        }

        private void CalculateMirrorMatrices()
        {
            switch (m_CustomSymmetryType)
            {
                case CustomSymmetryType.Wallpaper:
                    var wallpaperSym = new WallpaperSymmetry(
                        m_WallpaperSymmetryGroup,
                        m_WallpaperSymmetryX,
                        m_WallpaperSymmetryY,
                        1,
                        m_WallpaperSymmetryScaleX,
                        m_WallpaperSymmetryScaleY,
                        m_WallpaperSymmetrySkewX,
                        m_WallpaperSymmetrySkewY
                    );
                    m_CustomMirrorMatrices = wallpaperSym.matrices;
                    m_CustomMirrorDomain = wallpaperSym.groupProperties.fundamentalRegion.points;
                    break;
                case CustomSymmetryType.Point:
                case CustomSymmetryType.Polyhedra:
                default:
                    var pointSym = new PointSymmetry(m_PointSymmetryFamily, m_PointSymmetryOrder, 0.1f);
                    m_CustomMirrorMatrices = pointSym.matrices;
                    break;
            }

            for (var i = 0; i < m_CustomMirrorMatrices.Count; i++)
            {
                float amount = i / (float)m_CustomMirrorMatrices.Count;
                var transformEach = m_SymmetryTransformEach;
                transformEach.translation *= amount;
                transformEach.rotation = Quaternion.Slerp(Quaternion.identity, transformEach.rotation, amount);
                transformEach.scale = Mathf.Lerp(1, transformEach.scale, amount);

                var m = m_CustomMirrorMatrices[i];
                if (m_SymmetryTransformEachAfter)
                {
                    m = transformEach.ToMatrix4x4() * m;
                }
                else
                {
                    m *= transformEach.ToMatrix4x4();
                }
                m_CustomMirrorMatrices[i] = m;
            }
        }

        public void CalculateMirrorColors()
        {
            if (m_SymmetryColorShiftEnabled)
            {
                m_SymmetryPointerColors = new List<Color>();
                for (float i = 0; i < m_NumActivePointers; i++)
                {
                    m_SymmetryPointerColors.Add(CalcColorShift(m_lastChosenColor, i / m_NumActivePointers));
                    // BrushDescriptor desc = BrushCatalog.m_Instance.GetBrush(MainPointer.CurrentBrush.m_Guid);
                    // script.BrushSize01 = GenerateJitteredSize(desc, MainPointer.BrushSize01);
                }
            }
        }

        public void CalculateMirrorPointers()
        {
            m_NumActivePointers = m_CustomMirrorMatrices.Count;
            for (int i = 1; i < m_Pointers.Length; ++i)
            {
                var pointer = m_Pointers[i];
                bool enabled = i < m_NumActivePointers;
                pointer.m_UiEnabled = enabled;
                pointer.m_Script.gameObject.SetActive(enabled);
                pointer.m_Script.EnableRendering(m_PointersRenderingActive && enabled);
                if (enabled)
                {
                    pointer.m_Script.CopyInternals(m_Pointers[0].m_Script);
                }
            }
        }

        void UpdateSymmetryPointerTransforms()
        {
            switch (m_CurrentSymmetryMode)
            {
                case SymmetryMode.SinglePlane:
                    {
                        Plane plane = m_SymmetryWidgetScript.ReflectionPlane;
                        TrTransform xf0 = TrTransform.FromTransform(m_MainPointerData.m_Script.transform);
                        TrTransform xf1 = plane.ReflectPoseKeepHandedness(xf0);
                        xf1.ToTransform(m_Pointers[1].m_Script.transform);

                        // This is a hack.
                        // In the event that the user is painting on a plane stencil and that stencil is
                        // orthogonal to the symmetry plane, the main pointer and mirrored pointer will
                        // have the same depth and their strokes will overlap, causing z-fighting.
                        if (WidgetManager.m_Instance.ActiveStencil != null)
                        {
                            m_Pointers[1].m_Script.transform.position +=
                                m_Pointers[1].m_Script.transform.forward * m_SymmetryPointerStencilBoost;
                        }
                        break;
                    }

                case SymmetryMode.MultiMirror:
                    {
                        TrTransform pointer0 = TrTransform.FromTransform(m_MainPointerData.m_Script.transform);
                        TrTransform tr;

                        var xfCenter = TrTransform.FromTransform(
                            m_SymmetryLockedToController ?
                            MainPointer.transform : m_SymmetryWidget
                        );

                        for (int i = 0; i < m_CustomMirrorMatrices.Count; i++)
                        {
                            (TrTransform, TrTransform) trAndFix;
                            trAndFix = TrFromMatrixWithFixedReflections(m_CustomMirrorMatrices[i]);
                            tr = xfCenter * trAndFix.Item1 * xfCenter.inverse; // convert from widget-local coords to world coords
                            var tmp = tr * pointer0 * trAndFix.Item2; // Work around 2018.3.x Mono parse bug
                            tmp.ToTransform(m_Pointers[i].m_Script.transform);
                            float scaledSize = m_Pointers[0].m_Script.BrushSize01 * Mathf.Abs(m_CustomMirrorMatrices[i].lossyScale.x);
                            m_Pointers[i].m_Script.BrushSize01 = scaledSize;
                        }
                        break;
                    }
                case SymmetryMode.ScriptedSymmetryMode:
                    {
                        TrTransform pointer0_GS = TrTransform.FromTransform(m_MainPointerData.m_Script.transform);
                        var trs = GetScriptedPointerTransforms();
                        int pointerIndex = 0;
                        foreach (var tr in trs)
                        {
                            // convert from canvas to world coords
                            // tr *= App.Scene.Pose.inverse;
                            // Apply the transform to the pointer
                            var tmp = tr * pointer0_GS; // Work around 2018.3.x Mono parse bug
                            if (tmp.IsFinite())
                            {
                                tmp.ToTransform(m_Pointers[pointerIndex].m_Script.transform);
                            }
                            pointerIndex++;
                        }
                        break;
                    }

                case SymmetryMode.DebugMultiple:
                    {
                        var xf0 = m_Pointers[0].m_Script.transform;
                        for (int i = 1; i < m_NumActivePointers; ++i)
                        {
                            var xf = m_Pointers[i].m_Script.transform;
                            xf.position = xf0.position + m_SymmetryDebugMultipleOffset * i;
                            xf.rotation = xf0.rotation;
                        }
                        break;
                    }
                case SymmetryMode.TwoHanded:
                    {
                        var xf = m_Pointers[1].m_Script.transform;
                        xf.position = InputManager.m_Instance.GetWandControllerAttachPoint().position;
                        xf.rotation = InputManager.m_Instance.GetWandControllerAttachPoint().rotation;
                    }
                    break;
            }
        }

        public float GetCustomMirrorScale()
        {
            float canvasScale = App.ActiveCanvas.Pose.scale;
            return canvasScale * m_WallpaperSymmetryScale;
        }

        public TrTransform TrFromMatrix(Matrix4x4 m)
        {
            var tr = TrTransform.FromMatrix4x4(m);
            tr.translation *= GetCustomMirrorScale();
            return tr;
        }

        public (TrTransform, TrTransform) TrFromMatrixWithFixedReflections(Matrix4x4 m)
        {
            // See ReflectPoseKeepHandedness

            var tr = TrFromMatrix(m);
            var fixTr = TrTransform.identity;
            if (m.lossyScale.x < 0 || m.lossyScale.y < 0 || m.lossyScale.z < 0)
            {
                fixTr = new Plane(new Vector3(1, 0, 0), 0).ToTrTransform();
            }
            return (tr, fixTr);
        }

        /// Called every frame while Activate is disallowed
        void OnDrawDisallowed()
        {
            InputManager.m_Instance.TriggerHaptics(InputManager.ControllerName.Brush, 0.1f);
        }

        int NumFreePlaybackPointers()
        {
            // TODO: Plumb this info from ScenePlayback so it can emulate pointer usage e.g. while
            // keeping all strokes visible.
            int count = 0;
            for (int i = NumUserPointers; i < m_Pointers.Length; ++i)
            {
                if (!m_Pointers[i].m_Script.IsCreatingStroke())
                {
                    ++count;
                }
            }
            return count;
        }

        /// State-machine update function; always called once per frame.
        public void UpdateLine()
        {
            bool playbackPointersAvailable = m_NumActivePointers <= NumFreePlaybackPointers();

            switch (m_CurrentLineCreationState)
            {
                case LineCreationState.WaitingForInput:
                    if (m_LineEnabled)
                    {
                        if (playbackPointersAvailable)
                        {
                            Transition_WaitingForInput_RecordingInput();
                        }
                        else
                        {
                            OnDrawDisallowed();
                        }
                    }
                    break;

                // TODO: unique state for capturing straightedge 2nd point rather than overload RecordingInput
                case LineCreationState.RecordingInput:
                    if (m_LineEnabled)
                    {
                        if (playbackPointersAvailable)
                        {
                            // Check straightedge gestures.
                            if (m_StraightEdgeEnabled)
                            {
                                CheckGestures();
                            }

                            // check to see if any pointer's line needs to end
                            // TODO: equivalent check during ProcessingStraightEdge
                            bool bStartNewLine = false;
                            for (int i = 0; i < m_NumActivePointers; ++i)
                            {
                                bStartNewLine = bStartNewLine || m_Pointers[i].m_Script.ShouldCurrentLineEnd();
                            }
                            if (bStartNewLine && !m_StraightEdgeEnabled)
                            {
                                //if it has, stop this line and start anew
                                FinalizeLine(isContinue: true);
                                InitiateLine(isContinue: true);
                            }
                        }
                        else if (!m_StraightEdgeEnabled)
                        {
                            OnDrawDisallowed();
                            Transition_RecordingInput_WaitingForInput();
                        }
                    }
                    else
                    {
                        // Transition to either ProcessingStraightEdge or WaitingForInput
                        if (m_StraightEdgeProxyActive)
                        {
                            if (playbackPointersAvailable)
                            {
                                List<ControlPoint> cps = MainPointer.GetControlPoints();
                                FinalizeLine(discard: true);
                                Transition_RecordingInput_ProcessingStraightEdge(cps);
                            }
                            else
                            {
                                OnDrawDisallowed();
                                // cancel the straight edge
                                m_StraightEdgeProxyActive = false;
                                m_StraightEdgeGuide.HideGuide();
                                m_CurrentLineCreationState = LineCreationState.WaitingForInput;
                            }
                        }
                        else
                        {
                            m_StraightEdgeGuide.HideGuide();
                            var stencil = WidgetManager.m_Instance.ActiveStencil;
                            if (stencil != null)
                            {
                                stencil.AdjustLift(1);
                            }
                            Transition_RecordingInput_WaitingForInput();
                        }

                        // Eat up tool scale input for heavy grippers.
                        SketchControlsScript.m_Instance.EatToolScaleInput();
                    }
                    break;

                case LineCreationState.ProcessingStraightEdge:
                    State_ProcessingStraightEdge(terminate: !playbackPointersAvailable);
                    break;
            }
        }

        void CheckGestures()
        {
            m_StraightEdgeGesture.UpdateGesture(MainPointer.transform.position);
            if (m_StraightEdgeGesture.IsGestureComplete())
            {
                // If gesture succeeded, change the line creator.
                if (m_StraightEdgeGesture.DidGestureSucceed())
                {
                    FinalizeLine(discard: true);
                    StraightEdgeGuideScript.Shape nextShape = StraightEdgeGuide.CurrentShape;
                    switch (nextShape)
                    {
                        case StraightEdgeGuideScript.Shape.Line:
                            nextShape = StraightEdgeGuideScript.Shape.Circle;
                            break;
                        case StraightEdgeGuideScript.Shape.Circle:
                            {
                                if (App.Config.IsMobileHardware)
                                {
                                    nextShape = StraightEdgeGuideScript.Shape.Line;
                                }
                                else
                                {
                                    nextShape = StraightEdgeGuideScript.Shape.Sphere;
                                }
                            }
                            break;
                        case StraightEdgeGuideScript.Shape.Sphere:
                            nextShape = StraightEdgeGuideScript.Shape.Line;
                            break;
                    }

                    StraightEdgeGuide.SetTempShape(nextShape);
                    StraightEdgeGuide.ResolveTempShape();
                    InitiateLineAt(m_MainPointerData.m_StraightEdgeXf_CS);
                }

                m_StraightEdgeGesture.ResetGesture();
            }
        }

        private void Transition_WaitingForInput_RecordingInput()
        {
            // Can't check for null as Color is a struct
            // But it's harmless to call this if the color really has been set to black
            if (m_lastChosenColor == Color.black)
            {
                m_lastChosenColor = PointerColor;
            }

            HandleColorJitter();

            if (m_StraightEdgeEnabled)
            {
                StraightEdgeGuide.SetTempShape(StraightEdgeGuideScript.Shape.Line);
                StraightEdgeGuide.ResolveTempShape();
                m_StraightEdgeGesture.InitGesture(MainPointer.transform.position,
                    m_GestureMinCircleSize, m_GestureBeginDist, m_GestureCloseLoopDist,
                    m_GestureStepDist, m_GestureMaxAngle);
            }

            InitiateLine();
            m_CurrentLineCreationState = LineCreationState.RecordingInput;
            WidgetManager.m_Instance.WidgetsDormant = true;
        }

        public Color GenerateJitteredColor(float colorLuminanceMin)
        {
            return GenerateJitteredColor(m_lastChosenColor, colorLuminanceMin);
        }

        public Color GenerateJitteredColor(Color currentColor, float colorLuminanceMin)
        {
            return ColorPickerUtils.ClampLuminance(CalculateJitteredColor(currentColor), colorLuminanceMin);
        }

        public Color CalculateJitteredColor(Color currentColor)
        {
            Color.RGBToHSV(currentColor, out var h, out var s, out var v);
            return Random.ColorHSV(
                h - colorJitter.x, h + colorJitter.x,
                s - colorJitter.y, s + colorJitter.y,
                v - colorJitter.z, v + colorJitter.z
            );
        }

        private float ActualMod(float x, float m) => (x % m + m) % m;

        public Color CalcColorShift(Color color, float mod)
        {
            Color.RGBToHSV(color, out float h, out float s, out float v);
            h = _CalcColorShiftH(h, mod, m_SymmetryColorShiftSettingHue);
            s = _CalcColorShiftSV(s, mod, m_SymmetryColorShiftSettingSaturation);
            v = _CalcColorShiftSV(v, mod, m_SymmetryColorShiftSettingBrightness);
            return Color.HSVToRGB(ActualMod(h, 1), s, v);
        }

        public static float _CalcColorShiftH(float x, float mod, ColorShiftComponentSetting settings)
        {
            // Expects x to vary from -1 to +1
            return Mathf.LerpUnclamped(
                x,
                x + settings.amp / 2,
                WaveGenerator.Sample(settings.mode, mod, settings.freq));
        }

        public static float _CalcColorShiftSV(float x, float mod, ColorShiftComponentSetting settings)
        {
            // Expects x to vary from -1 to +1
            return Mathf.LerpUnclamped(
                x,
                x + settings.amp / 2,
                WaveGenerator.Sample(settings.mode, mod, settings.freq)
            );
        }

        public float GenerateJitteredSize(BrushDescriptor desc, float currentSize)
        {
            float range = desc.m_BrushSizeRange.y - desc.m_BrushSizeRange.x;
            float jitterValue = Random.Range(-sizeJitter * range, sizeJitter * range) * 0.5f;
            float jitteredBrushSize = currentSize + jitterValue;
            jitteredBrushSize = Mathf.Clamp(jitteredBrushSize, desc.m_BrushSizeRange.x, desc.m_BrushSizeRange.y);
            return jitteredBrushSize;
        }

        public Vector3 GenerateJitteredPosition(Vector3 currentPos, float jitterAmount)
        {
            return currentPos + (Random.insideUnitSphere * jitterAmount);
        }

        private void Transition_RecordingInput_ProcessingStraightEdge(List<ControlPoint> cps)
        {
            Debug.Assert(m_StraightEdgeProxyActive);

            //create straight line
            m_StraightEdgeProxyActive = false;
            m_StraightEdgeGuide.HideGuide();

            m_StraightEdgeControlPoints_CS = cps;
            m_StraightEdgeControlPointIndex = 0;

            // Reset pointer to first control point and init all active pointers.
            SetMainPointerPosition(Coords.CanvasPose * m_StraightEdgeControlPoints_CS[0].m_Pos);

            var canvas = App.Scene.ActiveCanvas;
            for (int i = 0; i < m_NumActivePointers; ++i)
            {
                var p = m_Pointers[i];
                TrTransform xf_CS = canvas.AsCanvas[p.m_Script.transform];

                p.m_Script.CreateNewLine(canvas, xf_CS, null);
                p.m_Script.SetPressure(STRAIGHTEDGE_PRESSURE);
                p.m_Script.SetControlPoint(xf_CS, isKeeper: true);
            }

            // Ensure that snap is disabled when we start the stroke.
            m_StraightEdgeGuide.ForceSnapDisabled();

            //do this operation over a series of frames
            m_CurrentLineCreationState = LineCreationState.ProcessingStraightEdge;
        }

        private void Transition_RecordingInput_WaitingForInput()
        {
            // standard mode, just finalize our line and get ready for the next one
            FinalizeLine();

            m_CurrentLineCreationState = LineCreationState.WaitingForInput;
        }

        private void State_ProcessingStraightEdge(bool terminate)
        {
            int cpPerFrame = Mathf.Max(
                m_StraightEdgeControlPoints_CS.Count / STRAIGHTEDGE_DRAWIN_FRAMES, 2);

            TrTransform xfCanvas = Coords.CanvasPose;
            for (int p = 0; p < cpPerFrame &&
                 m_StraightEdgeControlPointIndex < m_StraightEdgeControlPoints_CS.Count;
                 p++, m_StraightEdgeControlPointIndex++)
            {
                ControlPoint cp = m_StraightEdgeControlPoints_CS[m_StraightEdgeControlPointIndex];
                TrTransform xfPointer = xfCanvas * TrTransform.TR(cp.m_Pos, cp.m_Orient);
                SetMainPointerPosition(xfPointer.translation);
                SetMainPointerRotation(xfPointer.rotation);
                for (int i = 0; i < m_NumActivePointers; ++i)
                {
                    m_Pointers[i].m_Script.UpdateLineFromObject();
                }

                var stencil = WidgetManager.m_Instance.ActiveStencil;
                if (stencil != null)
                {
                    stencil.AdjustLift(1);
                }
            }

            // we reached the end!
            if (terminate || m_StraightEdgeControlPointIndex >= m_StraightEdgeControlPoints_CS.Count)
            {
                FinalizeLine();
                m_CurrentLineCreationState = LineCreationState.WaitingForInput;
            }
        }

        // Only called during interactive creation.
        // isContinue is true if the line is the logical (if not physical) continuation
        // of a previous line -- ie, previous line ran out of verts and we transparently
        // stopped and started a new one.
        void InitiateLine(bool isContinue = false)
        {
            // Turn off the preview when we start drawing
            for (int i = 0; i < m_NumActivePointers; ++i)
            {
                m_Pointers[i].m_Script.DisablePreviewLine();
                m_Pointers[i].m_Script.AllowPreviewLine(false);
            }

            if (m_StraightEdgeEnabled)
            {
                // This causes the line to be drawn with a proxy brush; and also to be
                // discarded and redrawn upon completion.
                m_StraightEdgeProxyActive = MainPointer.CurrentBrush.NeedsStraightEdgeProxy;
                // Turn on the straight edge and hold on to our start position
                m_StraightEdgeGuide.ShowGuide(MainPointer.transform.position);
                for (int i = 0; i < m_NumActivePointers; ++i)
                {
                    m_Pointers[i].m_StraightEdgeXf_CS = Coords.AsCanvas[m_Pointers[i].m_Script.transform];
                }
            }

            CanvasScript canvas = App.Scene.ActiveCanvas;
            for (int i = 0; i < m_NumActivePointers; ++i)
            {
                PointerScript script = m_Pointers[i].m_Script;
                var xfPointer_CS = canvas.AsCanvas[script.transform];

                // Pass in parametric stroke creator.
                ParametricStrokeCreator currentCreator = null;
                if (m_StraightEdgeEnabled)
                {
                    switch (StraightEdgeGuide.CurrentShape)
                    {
                        case StraightEdgeGuideScript.Shape.Line:
                            currentCreator = new LineCreator(xfPointer_CS, flat: true);
                            break;
                        case StraightEdgeGuideScript.Shape.Circle:
                            currentCreator = new CircleCreator(xfPointer_CS);
                            break;
                        case StraightEdgeGuideScript.Shape.Sphere:
                            currentCreator = new SphereCreator(xfPointer_CS, script.BrushSizeAbsolute,
                                canvas.transform.GetUniformScale());
                            break;
                    }
                }

                bool resetColors = true;
                bool resetBrushes = true;
                // TODO Better logic around when to set and revert colors
                if (CurrentSymmetryMode == SymmetryMode.ScriptedSymmetryMode)
                {
                    if (m_SymmetryPointerColors != null && m_SymmetryPointerColors.Count > 0)
                    {
                        script.SetColor(m_SymmetryPointerColors[i % m_SymmetryPointerColors.Count]);
                        resetColors = false;
                    }

                    if (m_SymmetryPointerBrushes != null && m_SymmetryPointerBrushes.Count > 0)
                    {
                        script.SetBrush(m_SymmetryPointerBrushes[i % m_SymmetryPointerBrushes.Count]);
                        resetBrushes = false;
                    }
                }

                // Ensure brush and color is reset after using scripts
                if (resetBrushes)
                {
                    script.CurrentBrush = MainPointer.CurrentBrush;
                }
                if (resetColors)
                {
                    var color = JitterEnabled ?
                        GenerateJitteredColor(m_lastChosenColor, script.CurrentBrush.m_ColorLuminanceMin) :
                        m_lastChosenColor;
                    script.SetColor(color);
                }

                script.CreateNewLine(
                    canvas, xfPointer_CS, currentCreator,
                    m_StraightEdgeProxyActive ? m_StraightEdgeProxyBrush : null);
                script.SetControlPoint(xfPointer_CS, isKeeper: true);
            }
        }

        void InitiateLineAt(TrTransform mainPointerXf_CS)
        {
            // Set Main Pointer to transform.
            CanvasScript canvas = App.Scene.ActiveCanvas;
            canvas.AsCanvas[m_MainPointerData.m_Script.transform] = mainPointerXf_CS;

            // Update other pointers.
            UpdateSymmetryPointerTransforms();
            InitiateLine(false);
        }

        // Detach and record lines for all active pointers.
        public void FinalizeLine(bool isContinue = false, bool discard = false)
        {
            PointerScript groupStart = null;
            uint groupStartTime = 0;
            //discard or solidify every pointer's active line
            for (int i = 0; i < m_NumActivePointers; ++i)
            {
                var pointer = m_Pointers[i].m_Script;
                // XXX: when would an active pointer not be creating a line?
                // Well - actually! When a plugin can override line creation per pointer...
                // And also perhaps multiplayer
                if (pointer.IsCreatingStroke())
                {
                    bool bDiscardLine = discard || pointer.ShouldDiscardCurrentLine();
                    if (bDiscardLine)
                    {
                        pointer.DetachLine(bDiscardLine, null, SketchMemoryScript.StrokeFlags.None);
                    }
                    else
                    {
                        SketchMemoryScript.StrokeFlags flags = SketchMemoryScript.StrokeFlags.None;
                        if (groupStart == null)
                        {
                            groupStart = pointer;
                            // Capture this, because stroke becomes invalid after being detached.
                            groupStartTime = groupStart.TimestampMs;
                        }
                        else
                        {
                            flags |= SketchMemoryScript.StrokeFlags.IsGroupContinue;
                            // Verify IsGroupContinue invariant
                            Debug.Assert(pointer.TimestampMs == groupStartTime);
                        }
                        pointer.DetachLine(bDiscardLine, null, flags);
                    }
                }
            }
        }

        public void HandleColorJitter()
        {
            if (JitterEnabled)
            {
                // Bypass the code in the PointerColor setter
                // Size is jittered in PointerScript. Should we also do color there?
                ChangeAllPointerColorsDirectly(GenerateJitteredColor(MainPointer.CurrentBrush.m_ColorLuminanceMin));
            }
        }
    }
} // namespace TiltBrush<|MERGE_RESOLUTION|>--- conflicted
+++ resolved
@@ -17,11 +17,8 @@
 using System.Collections.Generic;
 using System.Linq;
 using System.Runtime.InteropServices;
-<<<<<<< HEAD
 using Polyhydra.Core;
 using TiltBrush.MeshEditing;
-=======
->>>>>>> dfca920d
 using MoonSharp.Interpreter;
 using ControllerName = TiltBrush.InputManager.ControllerName;
 using Random = UnityEngine.Random;
@@ -951,22 +948,15 @@
 
         public void SetSymmetryMode(SymmetryMode mode, bool recordCommand = true)
         {
-<<<<<<< HEAD
-            if (m_CurrentSymmetryMode == mode) return;
-=======
             // Early out if we're already in the requested mode (but allow None for initial hide of widget)
             if (mode != SymmetryMode.None && m_CurrentSymmetryMode == mode) return;
 
->>>>>>> dfca920d
             if (m_CurrentSymmetryMode == SymmetryMode.ScriptedSymmetryMode)
             {
                 LuaManager.Instance.EndActiveScript(LuaApiCategory.SymmetryScript);
             }
 
-<<<<<<< HEAD
             PreviewPolyhedron vrPoly = null;
-=======
->>>>>>> dfca920d
             int active = m_NumActivePointers;
             switch (mode)
             {
@@ -984,13 +974,10 @@
                     CalculateMirrorColors();
                     active = m_CustomMirrorMatrices.Count;
                     break;
-<<<<<<< HEAD
                 case SymmetryMode.CustomSymmetryMode:
                     vrPoly = PreviewPolyhedron.m_Instance;
                     active = vrPoly.m_PolyMesh.Faces.Count;
                     break;
-=======
->>>>>>> dfca920d
                 case SymmetryMode.ScriptedSymmetryMode:
                     var script = LuaManager.Instance.GetActiveScript(LuaApiCategory.SymmetryScript);
                     LuaManager.Instance.InitScript(script);
