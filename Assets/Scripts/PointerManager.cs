﻿// Copyright 2020 The Tilt Brush Authors
//
// Licensed under the Apache License, Version 2.0 (the "License");
// you may not use this file except in compliance with the License.
// You may obtain a copy of the License at
//
//      http://www.apache.org/licenses/LICENSE-2.0
//
// Unless required by applicable law or agreed to in writing, software
// distributed under the License is distributed on an "AS IS" BASIS,
// WITHOUT WARRANTIES OR CONDITIONS OF ANY KIND, either express or implied.
// See the License for the specific language governing permissions and
// limitations under the License.

using UnityEngine;
using System;
using System.Collections.Generic;
using System.Linq;
using System.Runtime.InteropServices;
using ControllerName = TiltBrush.InputManager.ControllerName;
using Random = UnityEngine.Random;

namespace TiltBrush
{

    //TODO: Separate basic pointer management (e.g. enumeration, global operations)
    //from higher-level symmetry code.
    public class PointerManager : MonoBehaviour
    {
        static public PointerManager m_Instance;
        const float STRAIGHTEDGE_PRESSURE = 1f;
        const int STRAIGHTEDGE_DRAWIN_FRAMES = 16;
        const int DEBUG_MULTIPLE_NUM_POINTERS = 3;
        const string PLAYER_PREFS_POINTER_ANGLE_OLD = "Pointer_Angle";
        const string PLAYER_PREFS_POINTER_ANGLE = "Pointer_Angle2";

        // ---- Public types

        public enum SymmetryMode
        {
            None,
            SinglePlane,
            FourAroundY,
            DebugMultiple,
<<<<<<< HEAD
            ScriptedSymmetryMode = 6000
=======
            TwoHanded,
>>>>>>> 13a4f440
        }

        // Modifying this struct has implications for binary compatibility.
        // The layout should match the most commonly-seen layout in the binary file.
        // See SketchMemoryScript.ReadMemory.
        [StructLayout(LayoutKind.Sequential, Pack = 1)]
        public struct ControlPoint
        {
            public Vector3 m_Pos;
            public Quaternion m_Orient;

            public const uint EXTENSIONS = (uint)(
                SketchWriter.ControlPointExtension.Pressure |
                SketchWriter.ControlPointExtension.Timestamp);
            public float m_Pressure;
            public uint m_TimestampMs; // CurrentSketchTime of creation, in milliseconds
        }

        // TODO: all this should be stored in the PointerScript instead of kept alongside
        protected class PointerData
        {
            public PointerScript m_Script;
            // The start of a straightedge stroke.
            public TrTransform m_StraightEdgeXf_CS;
            public bool m_UiEnabled;
        }

        // ---- Private types

        private enum LineCreationState
        {
            // Not drawing a straightedge line.
            WaitingForInput,
            // Have first endpoint but not second endpoint.
            RecordingInput,
            // Have both endpoints; drawing the line over multiple frames.
            // Used for brushes that use straightedge proxies, usually because they
            // need to be drawn over time (like particles)
            ProcessingStraightEdge,
        }

        // ---- Private inspector data

        [SerializeField] private int m_MaxPointers = 1;
        [SerializeField] private GameObject m_MainPointerPrefab;
        [SerializeField] private GameObject m_AuxPointerPrefab;
        [SerializeField] private float m_DefaultPointerAngle = 25.0f;
        [SerializeField] private bool m_DebugViewControlPoints = false;
        [SerializeField] private StraightEdgeGuideScript m_StraightEdgeGuide;
        [SerializeField] private BrushDescriptor m_StraightEdgeProxyBrush;
        [SerializeField] private Transform m_SymmetryWidget;
        [SerializeField] private Vector3 m_SymmetryDebugMultipleOffset = new Vector3(2, 0, 2);
        [SerializeField] private float m_SymmetryPointerStencilBoost = 0.001f;

        [SerializeField] private float m_GestureMinCircleSize;
        [SerializeField] private float m_GestureBeginDist;
        [SerializeField] private float m_GestureCloseLoopDist;
        [SerializeField] private float m_GestureStepDist;
        [SerializeField] private float m_GestureMaxAngle;

        // ---- Private member data

        private int m_NumActivePointers = 1;

        private bool m_PointersRenderingRequested;
        private bool m_PointersRenderingActive;
        private bool m_PointersHideOnControllerLoss;

        private float m_FreePaintPointerAngle;

        private LineCreationState m_CurrentLineCreationState;
        private bool m_LineEnabled = false;
        private int m_EatLineEnabledInputFrames;

        /// This array is horrible. It is sort-of a preallocated pool of pointers,
        /// but different ranges are used for different purposes, and the ranges overlap.
        ///
        ///   0       Brush pointer
        ///   1       2-way symmetry for Brush pointer
        ///   1-3     4-way symmetry for Brush pointer
        ///   2-N     (where 2 == NumUserPointers) Playback for timeline-edit sketches
        ///
        /// The only reason we don't have a ton of bugs stemming from systems stomping
        /// over each others' pointers is that we prevent those systems from being
        /// active simultaneously. eg, 4-way symmetry is not allowed during timeline edit mode;
        /// floating-panel mode doesn't actually _use_ the Wand's pointer, etc.
        private PointerData[] m_Pointers;
        private bool m_InPlaybackMode;

        private PointerData m_MainPointerData;
        struct StoredBrushInfo
        {
            public BrushDescriptor brush;
            public float size01;
            public Color color;
        }
        private StoredBrushInfo? m_StoredBrushInfo;

        private bool m_StraightEdgeEnabled; // whether the mode is enabled
        // Brushes which return true for NeedsStraightEdgeProxy() use a proxy brush when displaying the
        // initial straight edge and redraw the line with the real brush at the end. This specifies
        // whether that proxy is currently active:
        private bool m_StraightEdgeProxyActive;
        private CircleGesture m_StraightEdgeGesture;

        private List<ControlPoint> m_StraightEdgeControlPoints_CS;
        private int m_StraightEdgeControlPointIndex;

        private SymmetryMode m_CurrentSymmetryMode;
        private SymmetryWidget m_SymmetryWidgetScript;
        private bool m_UseSymmetryWidget = false;
        private Color m_lastChosenColor { get; set; }
        public Vector3 colorJitter { get; set; }
        public float sizeJitter { get; set; }
        public float positionJitter { get; set; }

        // These variables are legacy for supporting z-fighting control on the sketch surface
        // panel in monoscopic mode.
        private float m_SketchSurfaceLineDepthVarianceBase = 0.0001f;
        private float m_SketchSurfaceLineDepthVariance = 0.01f;
        private float m_SketchSurfaceLineDepthIncrement = 0.0001f;
        private float m_SketchSurfaceLineDepth;
        private bool m_SketchSurfaceLineWasEnabled;

        // ---- events

        public event Action<TiltBrush.BrushDescriptor> OnMainPointerBrushChange
        {
            add { m_MainPointerData.m_Script.OnBrushChange += value; }
            remove { m_MainPointerData.m_Script.OnBrushChange -= value; }
        }

        public event Action OnPointerColorChange = delegate { };

        // ---- public properties

        public PointerScript MainPointer
        {
            get { return m_MainPointerData.m_Script; }
        }

        /// Only call this if you don't want to update m_lastChosenColor
        /// Used by color jitter on new stroke
        private void ChangeAllPointerColorsDirectly(Color value)
        {
            for (int i = 0; i < m_NumActivePointers; ++i)
            {
                m_Pointers[i].m_Script.SetColor(value);
            }
        }

        public Color PointerColor
        {
            get { return m_MainPointerData.m_Script.GetCurrentColor(); }
            set
            {
                ChangeAllPointerColorsDirectly(value);
                m_lastChosenColor = value;
                OnPointerColorChange();
            }
        }
        public float PointerPressure
        {
            set
            {
                for (int i = 0; i < m_NumActivePointers; ++i)
                {
                    m_Pointers[i].m_Script.SetPressure(value);
                }
            }
        }

        public bool IndicateBrushSize
        {
            set
            {
                for (int i = 0; i < m_NumActivePointers; ++i)
                {
                    m_Pointers[i].m_Script.ShowSizeIndicator(value);
                }
            }
        }

        /// The number of pointers available with GetTransientPointer()
        public int NumTransientPointers { get { return m_Pointers.Length - NumUserPointers; } }

        /// Number of pointers reserved for user (including symmetry)
        /// TODO: handle more intelligently.  Depends on user's access to e.g. 4-way symmetry.
        private int NumUserPointers { get { return 2; } }

        public SymmetryMode CurrentSymmetryMode
        {
            set { SetSymmetryMode(value); }
            get { return m_CurrentSymmetryMode; }
        }

        /// Returns null if the mirror is not active
        public Plane? SymmetryPlane_RS => (m_CurrentSymmetryMode == SymmetryMode.SinglePlane)
            ? (Plane?)m_SymmetryWidgetScript.ReflectionPlane
            : null;

        public bool SymmetryModeEnabled
        {
            get { return m_CurrentSymmetryMode != SymmetryMode.None; }
        }

        public void SymmetryWidgetFromMirror(Mirror data)
        {
            m_SymmetryWidgetScript.FromMirror(data);
        }

        public Mirror SymmetryWidgetToMirror()
        {
            return m_SymmetryWidgetScript.ToMirror();
        }

        public StraightEdgeGuideScript StraightEdgeGuide
        {
            get { return m_StraightEdgeGuide; }
        }

        public bool StraightEdgeModeEnabled
        {
            get { return m_StraightEdgeEnabled; }
            set { m_StraightEdgeEnabled = value; }
        }

        public bool StraightEdgeGuideIsLine
        {
            get { return StraightEdgeGuide.CurrentShape == StraightEdgeGuideScript.Shape.Line; }
        }

        public float FreePaintPointerAngle
        {
            get { return m_FreePaintPointerAngle; }
            set
            {
                m_FreePaintPointerAngle = value;
                PlayerPrefs.SetFloat(PLAYER_PREFS_POINTER_ANGLE, m_FreePaintPointerAngle);
            }
        }
        public bool JitterEnabled => colorJitter.sqrMagnitude > 0 || sizeJitter > 0 || positionJitter > 0;

        static public void ClearPlayerPrefs()
        {
            PlayerPrefs.DeleteKey(PLAYER_PREFS_POINTER_ANGLE_OLD);
            PlayerPrefs.DeleteKey(PLAYER_PREFS_POINTER_ANGLE);
        }

        // ---- accessors

        public PointerScript GetPointer(ControllerName name)
        {
            return GetPointerData(name).m_Script;
        }

        // Return a pointer suitable for transient use (like for playback)
        // Guaranteed to be different from any non-null return value of GetPointer(ControllerName)
        // Raise exception if not enough pointers
        public PointerScript GetTransientPointer(int i)
        {
            return m_Pointers[NumUserPointers + i].m_Script;
        }

        /// The brush size, using "normalized" values in the range [0,1].
        /// Guaranteed to be in [0,1].
        public float GetPointerBrushSize01(InputManager.ControllerName controller)
        {
            return Mathf.Clamp01(GetPointer(controller).BrushSize01);
        }

        public bool IsStraightEdgeProxyActive()
        {
            return m_StraightEdgeProxyActive;
        }

        public bool IsMainPointerCreatingStroke()
        {
            return m_MainPointerData.m_Script.IsCreatingStroke();
        }

        public bool IsMainPointerProcessingLine()
        {
            return m_CurrentLineCreationState == LineCreationState.ProcessingStraightEdge;
        }

        public static bool MainPointerIsPainting()
        {
            if (
                m_Instance.IsMainPointerProcessingLine()
                || m_Instance.IsMainPointerCreatingStroke()
                || m_Instance.IsLineEnabled()
            )
                return true;

            return false;
        }

        public void SetInPlaybackMode(bool bInPlaybackMode)
        {
            m_InPlaybackMode = bInPlaybackMode;
        }

        public void EatLineEnabledInput()
        {
            m_EatLineEnabledInputFrames = 2;
        }

        /// Causes pointer manager to begin or end a stroke; takes effect next frame.
        public void EnableLine(bool bEnable)
        {
            // If we've been requested to eat input, discard any valid input until we've received
            //  some invalid input.
            if (m_EatLineEnabledInputFrames > 0)
            {
                if (!bEnable)
                {
                    --m_EatLineEnabledInputFrames;
                }
                m_LineEnabled = false;
            }
            else
            {
                m_LineEnabled = bEnable;
            }
        }

        public bool IsLineEnabled()
        {
            return m_LineEnabled;
        }

        public void UseSymmetryWidget(bool bUse)
        {
            m_UseSymmetryWidget = bUse;
        }

        // ---- Unity events

        void Awake()
        {
            m_Instance = this;

            Debug.Assert(m_MaxPointers > 0);
            m_Pointers = new PointerData[m_MaxPointers];

            for (int i = 0; i < m_Pointers.Length; ++i)
            {
                //set our main pointer as the zero index
                bool bMain = (i == 0);
                var data = new PointerData();
                GameObject obj = (GameObject)Instantiate(bMain ? m_MainPointerPrefab : m_AuxPointerPrefab);
                obj.transform.parent = transform;
                data.m_Script = obj.GetComponent<PointerScript>();
                data.m_Script.EnableDebugViewControlPoints(bMain && m_DebugViewControlPoints);
                data.m_Script.ChildIndex = i;
                data.m_UiEnabled = bMain;
                m_Pointers[i] = data;
                if (bMain)
                {
                    m_MainPointerData = data;
                }
            }

            m_CurrentLineCreationState = LineCreationState.WaitingForInput;
            m_StraightEdgeProxyActive = false;
            m_StraightEdgeGesture = new CircleGesture();

            if (m_SymmetryWidget)
            {
                m_SymmetryWidgetScript = m_SymmetryWidget.GetComponent<SymmetryWidget>();
            }

            //initialize rendering requests to default to hiding everything
            m_PointersRenderingRequested = false;
            m_PointersRenderingActive = true;

            m_FreePaintPointerAngle =
                PlayerPrefs.GetFloat(PLAYER_PREFS_POINTER_ANGLE, m_DefaultPointerAngle);
        }

        void Start()
        {
            SetSymmetryMode(SymmetryMode.None, false);
            m_PointersHideOnControllerLoss = App.VrSdk.GetControllerDof() == VrSdk.DoF.Six;

            // Migrate setting, but only if it's non-zero
            if (PlayerPrefs.HasKey(PLAYER_PREFS_POINTER_ANGLE_OLD))
            {
                var prev = PlayerPrefs.GetFloat(PLAYER_PREFS_POINTER_ANGLE_OLD);
                PlayerPrefs.DeleteKey(PLAYER_PREFS_POINTER_ANGLE_OLD);
                if (prev != 0)
                {
                    PlayerPrefs.SetFloat(PLAYER_PREFS_POINTER_ANGLE, prev);
                }
            }

            RefreshFreePaintPointerAngle();
        }

        void Update()
        {
            if (m_StraightEdgeEnabled && m_CurrentLineCreationState == LineCreationState.RecordingInput)
            {
                m_StraightEdgeGuide.SnapEnabled =
                    InputManager.Brush.GetCommand(InputManager.SketchCommands.MenuContextClick) &&
                    SketchControlsScript.m_Instance.ShouldRespondToPadInput(InputManager.ControllerName.Num);
                m_StraightEdgeGuide.UpdateTarget(MainPointer.transform.position);
            }

            if (SymmetryModeEnabled)
            {
                //if we're not showing the symmetry widget, keep it locked where needed
                if (!m_UseSymmetryWidget)
                {
                    if (m_CurrentSymmetryMode == SymmetryMode.SinglePlane)
                    {
                        m_SymmetryWidget.position = Vector3.zero;
                        m_SymmetryWidget.rotation = Quaternion.identity;
                    }
                    else if (m_CurrentSymmetryMode == SymmetryMode.FourAroundY)
                    {
                        m_SymmetryWidget.position = SketchSurfacePanel.m_Instance.transform.position;
                        m_SymmetryWidget.rotation = SketchSurfacePanel.m_Instance.transform.rotation;
                    }
                    else if (m_CurrentSymmetryMode == SymmetryMode.ScriptedSymmetryMode)
                    {
                        m_SymmetryWidget.position = SketchSurfacePanel.m_Instance.transform.position;
                        m_SymmetryWidget.rotation = SketchSurfacePanel.m_Instance.transform.rotation;
                    }
                }
            }

            //update pointers
            if (!m_InPlaybackMode && !PanelManager.m_Instance.IntroSketchbookMode)
            {
                // This is special code to prevent z-fighting in monoscopic mode.
                float fPointerLift = 0.0f;
                if (App.VrSdk.GetHmdDof() == VrSdk.DoF.None)
                {
                    if (m_LineEnabled)
                    {
                        // If we just became enabled, randomize our pointer lift start point.
                        if (!m_SketchSurfaceLineWasEnabled)
                        {
                            m_SketchSurfaceLineDepth = m_SketchSurfaceLineDepthVarianceBase +
                                UnityEngine.Random.Range(0.0f, m_SketchSurfaceLineDepthVariance);
                        }

                        // While enabled, add depth as a function of distance moved.
                        m_SketchSurfaceLineDepth += m_MainPointerData.m_Script.GetMovementDelta() *
                            m_SketchSurfaceLineDepthIncrement;
                    }
                    else
                    {
                        m_SketchSurfaceLineDepth = m_SketchSurfaceLineDepthVarianceBase;
                    }

                    fPointerLift = m_SketchSurfaceLineDepth;
                    m_SketchSurfaceLineWasEnabled = m_LineEnabled;
                }

                // Update each pointer's line depth with the monoscopic sketch surface pointer lift.
                for (int i = 0; i < m_NumActivePointers; ++i)
                {
                    m_Pointers[i].m_Script.MonoscopicLineDepth = fPointerLift;
                    m_Pointers[i].m_Script.UpdatePointer();
                }
            }

            //update pointer rendering according to state
            if (!m_PointersHideOnControllerLoss || InputManager.Brush.IsTrackedObjectValid)
            {
                //show pointers according to requested visibility
                SetPointersRenderingEnabled(m_PointersRenderingRequested);
            }
            else
            {
                //turn off pointers
                SetPointersRenderingEnabled(false);
                DisablePointerPreviewLine();
            }
        }

        public void StoreBrushInfo()
        {
            m_StoredBrushInfo = new StoredBrushInfo
            {
                brush = MainPointer.CurrentBrush,
                size01 = MainPointer.BrushSize01,
                color = PointerColor,
            };
        }

        public void RestoreBrushInfo()
        {
            if (m_StoredBrushInfo == null) { return; }
            var info = m_StoredBrushInfo.Value;
            SetBrushForAllPointers(info.brush);
            SetAllPointersBrushSize01(info.size01);
            MarkAllBrushSizeUsed();
            PointerColor = info.color;
        }

        public void RefreshFreePaintPointerAngle()
        {
            InputManager.m_Instance.SetControllersAttachAngle(m_FreePaintPointerAngle);
        }

        void SetPointersRenderingEnabled(bool bEnable)
        {
            if (m_PointersRenderingActive != bEnable)
            {
                foreach (PointerData rData in m_Pointers)
                {
                    rData.m_Script.EnableRendering(bEnable && rData.m_UiEnabled);
                }
                m_PointersRenderingActive = bEnable;
            }
        }

        public void EnablePointerStrokeGeneration(bool bActivate)
        {
            foreach (PointerData rData in m_Pointers)
            {
                // Note that pointers with m_UiEnabled=false may still be employed during scene playback.
                rData.m_Script.gameObject.SetActive(bActivate);
            }
        }

        public void EnablePointerLights(bool bEnable)
        {
            foreach (PointerData rData in m_Pointers)
            {
                rData.m_Script.AllowPreviewLight(bEnable && rData.m_UiEnabled);
            }
        }

        public void RequestPointerRendering(bool bEnable)
        {
            m_PointersRenderingRequested = bEnable;
        }

        public void SetPointersAudioForPlayback()
        {
            foreach (PointerData rData in m_Pointers)
            {
                rData.m_Script.SetAudioClipForPlayback();
            }
        }

        private PointerData GetPointerData(ControllerName name)
        {
            // TODO: replace with something better that handles multiple controllers
            switch (name)
            {
                case ControllerName.Brush:
                    return m_Pointers[0];
                default:
                    Debug.AssertFormat(false, "No pointer for controller {0}", name);
                    return null;
            }
        }

        public void AllowPointerPreviewLine(bool bAllow)
        {
            for (int i = 0; i < m_NumActivePointers; ++i)
            {
                m_Pointers[i].m_Script.AllowPreviewLine(bAllow);
            }
        }

        public void DisablePointerPreviewLine()
        {
            for (int i = 0; i < m_NumActivePointers; ++i)
            {
                m_Pointers[i].m_Script.DisablePreviewLine();
            }
        }

        public void ResetPointerAudio()
        {
            for (int i = 0; i < m_NumActivePointers; ++i)
            {
                m_Pointers[i].m_Script.ResetAudio();
            }
        }

        public void SetPointerPreviewLineDelayTimer()
        {
            for (int i = 0; i < m_NumActivePointers; ++i)
            {
                m_Pointers[i].m_Script.SetPreviewLineDelayTimer();
            }
        }

        public void ExplicitlySetAllPointersBrushSize(float fSize)
        {
            for (int i = 0; i < m_NumActivePointers; ++i)
            {
                m_Pointers[i].m_Script.BrushSizeAbsolute = fSize;
            }
        }

        public void MarkAllBrushSizeUsed()
        {
            for (int i = 0; i < m_NumActivePointers; ++i)
            {
                m_Pointers[i].m_Script.MarkBrushSizeUsed();
            }
        }

        public void SetAllPointersBrushSize01(float t)
        {
            for (int i = 0; i < m_NumActivePointers; ++i)
            {
                m_Pointers[i].m_Script.BrushSize01 = t;
            }
        }

        public void AdjustAllPointersBrushSize01(float dt)
        {
            for (int i = 0; i < m_NumActivePointers; ++i)
            {
                m_Pointers[i].m_Script.BrushSize01 += dt;
            }
        }

        public void SetBrushForAllPointers(BrushDescriptor desc)
        {
            for (int i = 0; i < m_NumActivePointers; ++i)
            {
                m_Pointers[i].m_Script.SetBrush(desc);
            }
        }

        public void SetPointerTransform(ControllerName name, Vector3 v, Quaternion q)
        {
            Transform pointer = GetPointer(name).transform;
            pointer.position = v;
            pointer.rotation = q;
            UpdateSymmetryPointerTransforms();
        }

        public void SetMainPointerPosition(Vector3 vPos)
        {
            m_MainPointerData.m_Script.transform.position = vPos;
            UpdateSymmetryPointerTransforms();
        }

        public void SetMainPointerRotation(Quaternion qRot)
        {
            m_MainPointerData.m_Script.transform.rotation = qRot;
            UpdateSymmetryPointerTransforms();
        }

        public void SetMainPointerForward(Vector3 vForward)
        {
            m_MainPointerData.m_Script.transform.forward = vForward;
            UpdateSymmetryPointerTransforms();
        }

        public void SetSymmetryMode(SymmetryMode mode, bool recordCommand = true)
        {
            int active = m_NumActivePointers;
            switch (mode)
            {
                case SymmetryMode.None:
                    active = 1;
                    break;
                case SymmetryMode.SinglePlane:
                case SymmetryMode.TwoHanded:
                    active = 2;
                    break;
                case SymmetryMode.FourAroundY:
                    active = 4;
                    break;
                case SymmetryMode.ScriptedSymmetryMode:
                    active = LuaManager.Instance.CallCurrentSymmetryScript()?.Count ?? 1;
                    break;
                case SymmetryMode.DebugMultiple:
                    active = DEBUG_MULTIPLE_NUM_POINTERS;
                    break;
            }
            int maxUserPointers = m_Pointers.Length;
            if (active > maxUserPointers)
            {
                throw new System.ArgumentException("Not enough pointers for mode");
            }

            m_CurrentSymmetryMode = mode;
            m_NumActivePointers = active;
            m_SymmetryWidgetScript.SetMode(m_CurrentSymmetryMode);
            m_SymmetryWidgetScript.Show(m_UseSymmetryWidget && SymmetryModeEnabled);
            if (recordCommand)
            {
                SketchMemoryScript.m_Instance.RecordCommand(
                    new SymmetryWidgetVisibleCommand(m_SymmetryWidgetScript));
            }

            for (int i = 1; i < m_Pointers.Length; ++i)
            {
                var pointer = m_Pointers[i];
                bool enabled = i < m_NumActivePointers;
                pointer.m_UiEnabled = enabled;
                pointer.m_Script.gameObject.SetActive(enabled);
                pointer.m_Script.EnableRendering(m_PointersRenderingActive && enabled);
                if (enabled)
                {
                    pointer.m_Script.CopyInternals(m_Pointers[0].m_Script);
                }
            }

            App.Switchboard.TriggerMirrorVisibilityChanged();
        }

        public void ResetSymmetryToHome()
        {
            m_SymmetryWidgetScript.ResetToHome();
        }

        public void BringSymmetryToUser()
        {
            m_SymmetryWidgetScript.BringToUser();
        }

        /// Given the position of a main pointer, find a corresponding symmetry position.
        /// Results are undefined unless you pass MainPointer or one of its
        /// dedicated symmetry pointers.
        public TrTransform GetSymmetryTransformFor(PointerScript pointer, TrTransform xfMain)
        {
            int child = pointer.ChildIndex;
            // "active pointers" is the number of pointers the symmetry widget is using,
            // including the main pointer.
            if (child == 0 || child >= m_NumActivePointers)
            {
                return xfMain;
            }

            // This needs to be kept in sync with UpdateSymmetryPointerTransforms
            switch (m_CurrentSymmetryMode)
            {
                case SymmetryMode.SinglePlane:
                    {
                        return m_SymmetryWidgetScript.ReflectionPlane.ReflectPoseKeepHandedness(xfMain);
                    }

                case SymmetryMode.FourAroundY:
                    {
                        // aboutY is an operator that rotates worldspace objects N degrees around the widget's Y
                        TrTransform aboutY;
                        {
                            var xfWidget = TrTransform.FromTransform(m_SymmetryWidget);
                            float angle = (360f * child) / m_NumActivePointers;
                            aboutY = TrTransform.TR(Vector3.zero, Quaternion.AngleAxis(angle, Vector3.up));
                            // convert from widget-local coords to world coords
                            aboutY = aboutY.TransformBy(xfWidget);
                        }
                        return aboutY * xfMain;
                    }
                case SymmetryMode.ScriptedSymmetryMode:
                    {
                        var transforms = LuaManager.Instance.CallCurrentSymmetryScript();
                        return transforms != null ? transforms[child] * xfMain : xfMain;
                    }

                case SymmetryMode.DebugMultiple:
                    {
                        var xfLift = TrTransform.T(m_SymmetryDebugMultipleOffset * child);
                        return xfLift * xfMain;
                    }

                case SymmetryMode.TwoHanded:
                    {
                        return TrTransform.T(xfMain.translation - InputManager.m_Instance.GetWandControllerAttachPoint().position);
                    }
                default:
                    return xfMain;
            }
        }

        void UpdateSymmetryPointerTransforms()
        {
            switch (m_CurrentSymmetryMode)
            {
                case SymmetryMode.SinglePlane:
                    {
                        Plane plane = m_SymmetryWidgetScript.ReflectionPlane;
                        TrTransform xf0 = TrTransform.FromTransform(m_MainPointerData.m_Script.transform);
                        TrTransform xf1 = plane.ReflectPoseKeepHandedness(xf0);
                        xf1.ToTransform(m_Pointers[1].m_Script.transform);

                        // This is a hack.
                        // In the event that the user is painting on a plane stencil and that stencil is
                        // orthogonal to the symmetry plane, the main pointer and mirrored pointer will
                        // have the same depth and their strokes will overlap, causing z-fighting.
                        if (WidgetManager.m_Instance.ActiveStencil != null)
                        {
                            m_Pointers[1].m_Script.transform.position +=
                                m_Pointers[1].m_Script.transform.forward * m_SymmetryPointerStencilBoost;
                        }
                        break;
                    }

                case SymmetryMode.FourAroundY:
                    {
                        TrTransform pointer0 = TrTransform.FromTransform(m_MainPointerData.m_Script.transform);
                        // aboutY is an operator that rotates worldspace objects N degrees around the widget's Y
                        TrTransform aboutY;
                        {
                            var xfWidget = TrTransform.FromTransform(m_SymmetryWidget);
                            float angle = 360f / m_NumActivePointers;
                            aboutY = TrTransform.TR(Vector3.zero, Quaternion.AngleAxis(angle, Vector3.up));
                            // convert from widget-local coords to world coords
                            aboutY = xfWidget * aboutY * xfWidget.inverse;
                        }

                        TrTransform cur = TrTransform.identity;
                        for (int i = 1; i < m_NumActivePointers; ++i)
                        {
                            cur = aboutY * cur;         // stack another rotation on top
                            var tmp = (cur * pointer0); // Work around 2018.3.x Mono parse bug
                            tmp.ToTransform(m_Pointers[i].m_Script.transform);
                        }
                        break;
                    }
                case SymmetryMode.ScriptedSymmetryMode:
                    {
                        // Transform of pointer 0 in global space
                        var xf0_GS = TrTransform.FromTransform(m_MainPointerData.m_Script.transform);

                        var transforms = LuaManager.Instance.CallCurrentSymmetryScript();
                        var xfWidget = TrTransform.FromTransform(m_SymmetryWidget);

                        if (transforms != null)
                        {
                            int numCopies = transforms.Count;

                            for (int i = 0; i < numCopies; i++)
                            {
                                // // Pose of face i, in object space
                                // TrTransform face_i_OS = new TrTransform(); //asFrame(faces[i]);
                                // // Active transform from face 0 to face i; acts on object-space things
                                // TrTransform face_i_from_bestface_OS = face_i_OS; // * m_bestface_OS.inverse;
                                // // Active transform from face 0 to face i; acts on global-space things
                                // TrTransform face_i_from_bestface_GS = xfWidget * face_i_from_bestface_OS * xfWidget.inverse;
                                // // apply face 0->face i transform to pointer 0 to get pointer i
                                // TrTransform xf_i_GS = face_i_from_bestface_GS * xf0_GS;
                                // // TODO - how to scale strokes in the plane of each face?
                                // // var faceScalingFactor = (faces[i].GetBestEdge().Midpoint - faces[i].Centroid).magnitude;
                                // // var trScale = TrTransform.S(faceScalingFactor);
                                // // xf_i_GS *= trScale;
                                transforms[i].ToTransform(m_Pointers[i].m_Script.transform);
                            }
                        }
                        break;
                    }

                case SymmetryMode.DebugMultiple:
                    {
                        var xf0 = m_Pointers[0].m_Script.transform;
                        for (int i = 1; i < m_NumActivePointers; ++i)
                        {
                            var xf = m_Pointers[i].m_Script.transform;
                            xf.position = xf0.position + m_SymmetryDebugMultipleOffset * i;
                            xf.rotation = xf0.rotation;
                        }
                        break;
                    }
                case SymmetryMode.TwoHanded:
                    {
                        var xf0 = m_Pointers[0].m_Script.transform;
                        var xf = m_Pointers[1].m_Script.transform;
                        xf.position = InputManager.m_Instance.GetWandControllerAttachPoint().position;
                        xf.rotation = InputManager.m_Instance.GetWandControllerAttachPoint().rotation;
                    }
                    break;
            }
        }

        /// Called every frame while Activate is disallowed
        void OnDrawDisallowed()
        {
            InputManager.m_Instance.TriggerHaptics(InputManager.ControllerName.Brush, 0.1f);
        }

        int NumFreePlaybackPointers()
        {
            // TODO: Plumb this info from ScenePlayback so it can emulate pointer usage e.g. while
            // keeping all strokes visible.
            int count = 0;
            for (int i = NumUserPointers; i < m_Pointers.Length; ++i)
            {
                if (!m_Pointers[i].m_Script.IsCreatingStroke())
                {
                    ++count;
                }
            }
            return count;
        }

        /// State-machine update function; always called once per frame.
        public void UpdateLine()
        {
            bool playbackPointersAvailable = m_NumActivePointers <= NumFreePlaybackPointers();

            switch (m_CurrentLineCreationState)
            {
                case LineCreationState.WaitingForInput:
                    if (m_LineEnabled)
                    {
                        if (playbackPointersAvailable)
                        {
                            Transition_WaitingForInput_RecordingInput();
                        }
                        else
                        {
                            OnDrawDisallowed();
                        }
                    }
                    break;

                // TODO: unique state for capturing straightedge 2nd point rather than overload RecordingInput
                case LineCreationState.RecordingInput:
                    if (m_LineEnabled)
                    {
                        if (playbackPointersAvailable)
                        {
                            // Check straightedge gestures.
                            if (m_StraightEdgeEnabled)
                            {
                                CheckGestures();
                            }

                            // check to see if any pointer's line needs to end
                            // TODO: equivalent check during ProcessingStraightEdge
                            bool bStartNewLine = false;
                            for (int i = 0; i < m_NumActivePointers; ++i)
                            {
                                bStartNewLine = bStartNewLine || m_Pointers[i].m_Script.ShouldCurrentLineEnd();
                            }
                            if (bStartNewLine && !m_StraightEdgeEnabled)
                            {
                                //if it has, stop this line and start anew
                                FinalizeLine(isContinue: true);
                                InitiateLine(isContinue: true);
                            }
                        }
                        else if (!m_StraightEdgeEnabled)
                        {
                            OnDrawDisallowed();
                            Transition_RecordingInput_WaitingForInput();
                        }
                    }
                    else
                    {
                        // Transition to either ProcessingStraightEdge or WaitingForInput
                        if (m_StraightEdgeProxyActive)
                        {
                            if (playbackPointersAvailable)
                            {
                                List<ControlPoint> cps = MainPointer.GetControlPoints();
                                FinalizeLine(discard: true);
                                Transition_RecordingInput_ProcessingStraightEdge(cps);
                            }
                            else
                            {
                                OnDrawDisallowed();
                                // cancel the straight edge
                                m_StraightEdgeProxyActive = false;
                                m_StraightEdgeGuide.HideGuide();
                                m_CurrentLineCreationState = LineCreationState.WaitingForInput;
                            }
                        }
                        else
                        {
                            m_StraightEdgeGuide.HideGuide();
                            var stencil = WidgetManager.m_Instance.ActiveStencil;
                            if (stencil != null)
                            {
                                stencil.AdjustLift(1);
                            }
                            Transition_RecordingInput_WaitingForInput();
                        }

                        // Eat up tool scale input for heavy grippers.
                        SketchControlsScript.m_Instance.EatToolScaleInput();
                    }
                    break;

                case LineCreationState.ProcessingStraightEdge:
                    State_ProcessingStraightEdge(terminate: !playbackPointersAvailable);
                    break;
            }
        }

        void CheckGestures()
        {
            m_StraightEdgeGesture.UpdateGesture(MainPointer.transform.position);
            if (m_StraightEdgeGesture.IsGestureComplete())
            {
                // If gesture succeeded, change the line creator.
                if (m_StraightEdgeGesture.DidGestureSucceed())
                {
                    FinalizeLine(discard: true);
                    StraightEdgeGuideScript.Shape nextShape = StraightEdgeGuide.CurrentShape;
                    switch (nextShape)
                    {
                        case StraightEdgeGuideScript.Shape.Line:
                            nextShape = StraightEdgeGuideScript.Shape.Circle;
                            break;
                        case StraightEdgeGuideScript.Shape.Circle:
                            {
                                if (App.Config.IsMobileHardware)
                                {
                                    nextShape = StraightEdgeGuideScript.Shape.Line;
                                }
                                else
                                {
                                    nextShape = StraightEdgeGuideScript.Shape.Sphere;
                                }
                            }
                            break;
                        case StraightEdgeGuideScript.Shape.Sphere:
                            nextShape = StraightEdgeGuideScript.Shape.Line;
                            break;
                    }

                    StraightEdgeGuide.SetTempShape(nextShape);
                    StraightEdgeGuide.ResolveTempShape();
                    InitiateLineAt(m_MainPointerData.m_StraightEdgeXf_CS);
                }

                m_StraightEdgeGesture.ResetGesture();
            }
        }

        private void Transition_WaitingForInput_RecordingInput()
        {
            // Can't check for null as Color is a struct
            // But it's harmless to call this if the color really has been set to black
            if (m_lastChosenColor == Color.black)
            {
                m_lastChosenColor = PointerColor;
            }

            if (JitterEnabled)
            {
                // Bypass the code in the PointerColor setter
                // Size is jittered in PointerScript. Should we also do color there?
                ChangeAllPointerColorsDirectly(GenerateJitteredColor(MainPointer.CurrentBrush.m_ColorLuminanceMin));
            }


            if (m_StraightEdgeEnabled)
            {
                StraightEdgeGuide.SetTempShape(StraightEdgeGuideScript.Shape.Line);
                StraightEdgeGuide.ResolveTempShape();
                m_StraightEdgeGesture.InitGesture(MainPointer.transform.position,
                    m_GestureMinCircleSize, m_GestureBeginDist, m_GestureCloseLoopDist,
                    m_GestureStepDist, m_GestureMaxAngle);
            }

            InitiateLine();
            m_CurrentLineCreationState = LineCreationState.RecordingInput;
            WidgetManager.m_Instance.WidgetsDormant = true;
        }
        public Color GenerateJitteredColor(float colorLuminanceMin)
        {
            Color.RGBToHSV(m_lastChosenColor, out var h, out var s, out var v);
            return ColorPickerUtils.ClampLuminance(
                Random.ColorHSV(
                    h - colorJitter.x, h + colorJitter.x,
                    s - colorJitter.y, s + colorJitter.y,
                    v - colorJitter.z, v + colorJitter.z
                ),
                colorLuminanceMin
            );
        }

        public float GenerateJitteredSize(BrushDescriptor desc, float currentSize)
        {
            float range = desc.m_BrushSizeRange.y - desc.m_BrushSizeRange.x;
            float sizeJitter = PointerManager.m_Instance.sizeJitter;
            float jitterValue = Random.Range(-sizeJitter * range, sizeJitter * range) * 0.5f;
            float jitteredBrushSize = currentSize + jitterValue;
            jitteredBrushSize = Mathf.Clamp(jitteredBrushSize, desc.m_BrushSizeRange.x, desc.m_BrushSizeRange.y);
            return jitteredBrushSize;
        }

        public Vector3 GenerateJitteredPosition(Vector3 currentPos, float jitterAmount)
        {
            return currentPos + (Random.insideUnitSphere * jitterAmount);
        }

        private void Transition_RecordingInput_ProcessingStraightEdge(List<ControlPoint> cps)
        {
            Debug.Assert(m_StraightEdgeProxyActive);

            //create straight line
            m_StraightEdgeProxyActive = false;
            m_StraightEdgeGuide.HideGuide();

            m_StraightEdgeControlPoints_CS = cps;
            m_StraightEdgeControlPointIndex = 0;

            // Reset pointer to first control point and init all active pointers.
            SetMainPointerPosition(Coords.CanvasPose * m_StraightEdgeControlPoints_CS[0].m_Pos);

            var canvas = App.Scene.ActiveCanvas;
            for (int i = 0; i < m_NumActivePointers; ++i)
            {
                var p = m_Pointers[i];
                TrTransform xf_CS = canvas.AsCanvas[p.m_Script.transform];

                p.m_Script.CreateNewLine(canvas, xf_CS, null);
                p.m_Script.SetPressure(STRAIGHTEDGE_PRESSURE);
                p.m_Script.SetControlPoint(xf_CS, isKeeper: true);
            }

            // Ensure that snap is disabled when we start the stroke.
            m_StraightEdgeGuide.ForceSnapDisabled();

            //do this operation over a series of frames
            m_CurrentLineCreationState = LineCreationState.ProcessingStraightEdge;
        }

        private void Transition_RecordingInput_WaitingForInput()
        {
            // standard mode, just finalize our line and get ready for the next one
            FinalizeLine();
            m_CurrentLineCreationState = LineCreationState.WaitingForInput;
        }

        private void State_ProcessingStraightEdge(bool terminate)
        {
            int cpPerFrame = Mathf.Max(
                m_StraightEdgeControlPoints_CS.Count / STRAIGHTEDGE_DRAWIN_FRAMES, 2);

            TrTransform xfCanvas = Coords.CanvasPose;
            for (int p = 0; p < cpPerFrame &&
                 m_StraightEdgeControlPointIndex < m_StraightEdgeControlPoints_CS.Count;
                 p++, m_StraightEdgeControlPointIndex++)
            {
                ControlPoint cp = m_StraightEdgeControlPoints_CS[m_StraightEdgeControlPointIndex];
                TrTransform xfPointer = xfCanvas * TrTransform.TR(cp.m_Pos, cp.m_Orient);
                SetMainPointerPosition(xfPointer.translation);
                SetMainPointerRotation(xfPointer.rotation);
                for (int i = 0; i < m_NumActivePointers; ++i)
                {
                    m_Pointers[i].m_Script.UpdateLineFromObject();
                }

                var stencil = WidgetManager.m_Instance.ActiveStencil;
                if (stencil != null)
                {
                    stencil.AdjustLift(1);
                }
            }

            // we reached the end!
            if (terminate || m_StraightEdgeControlPointIndex >= m_StraightEdgeControlPoints_CS.Count)
            {
                FinalizeLine();
                m_CurrentLineCreationState = LineCreationState.WaitingForInput;
            }
        }

        // Only called during interactive creation.
        // isContinue is true if the line is the logical (if not physical) continuation
        // of a previous line -- ie, previous line ran out of verts and we transparently
        // stopped and started a new one.
        void InitiateLine(bool isContinue = false)
        {
            // Turn off the preview when we start drawing
            for (int i = 0; i < m_NumActivePointers; ++i)
            {
                m_Pointers[i].m_Script.DisablePreviewLine();
                m_Pointers[i].m_Script.AllowPreviewLine(false);
            }

            if (m_StraightEdgeEnabled)
            {
                // This causes the line to be drawn with a proxy brush; and also to be
                // discarded and redrawn upon completion.
                m_StraightEdgeProxyActive = MainPointer.CurrentBrush.NeedsStraightEdgeProxy;
                // Turn on the straight edge and hold on to our start position
                m_StraightEdgeGuide.ShowGuide(MainPointer.transform.position);
                for (int i = 0; i < m_NumActivePointers; ++i)
                {
                    m_Pointers[i].m_StraightEdgeXf_CS = Coords.AsCanvas[m_Pointers[i].m_Script.transform];
                }
            }

            CanvasScript canvas = App.Scene.ActiveCanvas;
            for (int i = 0; i < m_NumActivePointers; ++i)
            {
                PointerScript script = m_Pointers[i].m_Script;
                var xfPointer_CS = canvas.AsCanvas[script.transform];

                // Pass in parametric stroke creator.
                ParametricStrokeCreator currentCreator = null;
                if (m_StraightEdgeEnabled)
                {
                    switch (StraightEdgeGuide.CurrentShape)
                    {
                        case StraightEdgeGuideScript.Shape.Line:
                            currentCreator = new LineCreator(xfPointer_CS, flat: true);
                            break;
                        case StraightEdgeGuideScript.Shape.Circle:
                            currentCreator = new CircleCreator(xfPointer_CS);
                            break;
                        case StraightEdgeGuideScript.Shape.Sphere:
                            currentCreator = new SphereCreator(xfPointer_CS, script.BrushSizeAbsolute,
                                canvas.transform.GetUniformScale());
                            break;
                    }
                }

                script.CreateNewLine(
                    canvas, xfPointer_CS, currentCreator,
                    m_StraightEdgeProxyActive ? m_StraightEdgeProxyBrush : null);
                script.SetControlPoint(xfPointer_CS, isKeeper: true);
            }
        }

        void InitiateLineAt(TrTransform mainPointerXf_CS)
        {
            // Set Main Pointer to transform.
            CanvasScript canvas = App.Scene.ActiveCanvas;
            canvas.AsCanvas[m_MainPointerData.m_Script.transform] = mainPointerXf_CS;

            // Update other pointers.
            UpdateSymmetryPointerTransforms();

            InitiateLine(false);
        }

        // Detach and record lines for all active pointers.
        void FinalizeLine(bool isContinue = false, bool discard = false)
        {
            PointerScript groupStart = null;
            uint groupStartTime = 0;
            //discard or solidify every pointer's active line
            for (int i = 0; i < m_NumActivePointers; ++i)
            {
                var pointer = m_Pointers[i].m_Script;
                // XXX: when would an active pointer not be creating a line?
                if (pointer.IsCreatingStroke())
                {
                    bool bDiscardLine = discard || pointer.ShouldDiscardCurrentLine();
                    if (bDiscardLine)
                    {
                        pointer.DetachLine(bDiscardLine, null, SketchMemoryScript.StrokeFlags.None);
                    }
                    else
                    {
                        SketchMemoryScript.StrokeFlags flags = SketchMemoryScript.StrokeFlags.None;
                        if (groupStart == null)
                        {
                            groupStart = pointer;
                            // Capture this, because stroke becomes invalid after being detached.
                            groupStartTime = groupStart.TimestampMs;
                        }
                        else
                        {
                            flags |= SketchMemoryScript.StrokeFlags.IsGroupContinue;
                            // Verify IsGroupContinue invariant
                            Debug.Assert(pointer.TimestampMs == groupStartTime);
                        }
                        pointer.DetachLine(bDiscardLine, null, flags);
                    }
                }
            }
        }
    }
} // namespace TiltBrush<|MERGE_RESOLUTION|>--- conflicted
+++ resolved
@@ -42,11 +42,8 @@
             SinglePlane,
             FourAroundY,
             DebugMultiple,
-<<<<<<< HEAD
+            TwoHanded,
             ScriptedSymmetryMode = 6000
-=======
-            TwoHanded,
->>>>>>> 13a4f440
         }
 
         // Modifying this struct has implications for binary compatibility.
