--- conflicted
+++ resolved
@@ -17,11 +17,8 @@
 using System.Collections.Generic;
 using System.Linq;
 using System.Runtime.InteropServices;
-<<<<<<< HEAD
 using Polyhydra.Core;
 using TiltBrush.MeshEditing;
-=======
->>>>>>> 6f78b1c2
 using MoonSharp.Interpreter;
 using ControllerName = TiltBrush.InputManager.ControllerName;
 using Random = UnityEngine.Random;
@@ -951,19 +948,13 @@
 
         public void SetSymmetryMode(SymmetryMode mode, bool recordCommand = true)
         {
-<<<<<<< HEAD
-=======
             if (m_CurrentSymmetryMode == mode) return;
->>>>>>> 6f78b1c2
             if (m_CurrentSymmetryMode == SymmetryMode.ScriptedSymmetryMode)
             {
                 LuaManager.Instance.EndActiveScript(LuaApiCategory.SymmetryScript);
             }
 
-<<<<<<< HEAD
             PreviewPolyhedron vrPoly = null;
-=======
->>>>>>> 6f78b1c2
             int active = m_NumActivePointers;
             switch (mode)
             {
@@ -981,13 +972,10 @@
                     CalculateMirrorColors();
                     active = m_CustomMirrorMatrices.Count;
                     break;
-<<<<<<< HEAD
                 case SymmetryMode.CustomSymmetryMode:
                     vrPoly = PreviewPolyhedron.m_Instance;
                     active = vrPoly.m_PolyMesh.Faces.Count;
                     break;
-=======
->>>>>>> 6f78b1c2
                 case SymmetryMode.ScriptedSymmetryMode:
                     var script = LuaManager.Instance.GetActiveScript(LuaApiCategory.SymmetryScript);
                     LuaManager.Instance.InitScript(script);
