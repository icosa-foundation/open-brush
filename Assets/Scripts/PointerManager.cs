--- conflicted
+++ resolved
@@ -1007,10 +1007,7 @@
                 LuaManager.Instance.EndActiveScript(LuaApiCategory.SymmetryScript);
             }
 
-<<<<<<< HEAD
             PreviewPolyhedron vrPoly = null;
-=======
->>>>>>> 29419912
             int active = m_NumActivePointers;
             switch (mode)
             {
@@ -1028,18 +1025,15 @@
                     CalculateMirrorColors(m_CustomMirrorMatrices.Count);
                     active = m_CustomMirrorMatrices.Count;
                     break;
-<<<<<<< HEAD
-                case SymmetryMode.CustomSymmetryMode:
-                    vrPoly = PreviewPolyhedron.m_Instance;
-                    active = vrPoly.m_PolyMesh.Faces.Count;
-                    break;
-=======
->>>>>>> 29419912
                 case SymmetryMode.ScriptedSymmetryMode:
                     var script = LuaManager.Instance.GetActiveScript(LuaApiCategory.SymmetryScript);
                     LuaManager.Instance.InitScript(script);
                     GenerateScriptedPointerTransforms();
                     active = m_ScriptedTransforms.Count;
+                    break;
+                case SymmetryMode.CustomSymmetryMode:
+                    vrPoly = PreviewPolyhedron.m_Instance;
+                    active = vrPoly.m_PolyMesh.Faces.Count;
                     break;
                 case SymmetryMode.DebugMultiple:
                     active = DEBUG_MULTIPLE_NUM_POINTERS;
@@ -1759,7 +1753,6 @@
                 // So disable it for all other modes
                 // TODO Better logic around when to set and revert colors
                 if (CurrentSymmetryMode is SymmetryMode.ScriptedSymmetryMode or SymmetryMode.MultiMirror)
-<<<<<<< HEAD
                 {
                     if (m_SymmetryPointerColors != null && m_SymmetryPointerColors.Count > 0)
                     {
@@ -1781,29 +1774,6 @@
                 }
                 if (resetColors)
                 {
-=======
-                {
-                    if (m_SymmetryPointerColors != null && m_SymmetryPointerColors.Count > 0)
-                    {
-                        script.SetColor(m_SymmetryPointerColors[i % m_SymmetryPointerColors.Count]);
-                        resetColors = false;
-                    }
-
-                    if (m_SymmetryPointerBrushes != null && m_SymmetryPointerBrushes.Count > 0)
-                    {
-                        script.SetBrush(m_SymmetryPointerBrushes[i % m_SymmetryPointerBrushes.Count]);
-                        resetBrushes = false;
-                    }
-                }
-
-                // Ensure brush and color is reset after using scripts
-                if (resetBrushes)
-                {
-                    script.CurrentBrush = MainPointer.CurrentBrush;
-                }
-                if (resetColors)
-                {
->>>>>>> 29419912
                     var color = JitterEnabled ?
                         GenerateJitteredColor(m_lastChosenColor, script.CurrentBrush.m_ColorLuminanceMin) :
                         m_lastChosenColor;
