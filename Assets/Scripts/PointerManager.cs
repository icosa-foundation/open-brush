﻿// Copyright 2020 The Tilt Brush Authors
//
// Licensed under the Apache License, Version 2.0 (the "License");
// you may not use this file except in compliance with the License.
// You may obtain a copy of the License at
//
//      http://www.apache.org/licenses/LICENSE-2.0
//
// Unless required by applicable law or agreed to in writing, software
// distributed under the License is distributed on an "AS IS" BASIS,
// WITHOUT WARRANTIES OR CONDITIONS OF ANY KIND, either express or implied.
// See the License for the specific language governing permissions and
// limitations under the License.

using UnityEngine;
using System;
using System.Collections.Generic;
using System.Linq;
using System.Runtime.InteropServices;
using ControllerName = TiltBrush.InputManager.ControllerName;
using Random = UnityEngine.Random;

namespace TiltBrush
{

    //TODO: Separate basic pointer management (e.g. enumeration, global operations)
    //from higher-level symmetry code.
    public partial class PointerManager : MonoBehaviour
    {
        static public PointerManager m_Instance;
        const float STRAIGHTEDGE_PRESSURE = 1f;
        const int STRAIGHTEDGE_DRAWIN_FRAMES = 16;
        const int DEBUG_MULTIPLE_NUM_POINTERS = 3;
        const string PLAYER_PREFS_POINTER_ANGLE_OLD = "Pointer_Angle";
        const string PLAYER_PREFS_POINTER_ANGLE = "Pointer_Angle2";

        // ---- Public types

        public enum SymmetryMode
        {
            None,
            SinglePlane,
            MultiMirror,
            DebugMultiple,
            CustomSymmetryMode = 5000,
            ScriptedSymmetryMode = 6000,
            TwoHanded = 6001
        }

        [Serializable]
        public enum CustomSymmetryType
        {
            Point,
            Wallpaper,
            Polyhedra
        }

        public enum ColorShiftComponent
        {
            Hue,
            Saturation,
            Brightness
        }

        [NonSerialized] public CustomSymmetryType m_CustomSymmetryType = CustomSymmetryType.Point;
        [NonSerialized] public PointSymmetry.Family m_PointSymmetryFamily = PointSymmetry.Family.Cn;
        [NonSerialized] public SymmetryGroup.R m_WallpaperSymmetryGroup = SymmetryGroup.R.p1;
        [NonSerialized] public int m_PointSymmetryOrder = 6;
        [NonSerialized] public int m_WallpaperSymmetryX = 2;
        [NonSerialized] public int m_WallpaperSymmetryY = 2;
        [NonSerialized] public float m_WallpaperSymmetryScale = 1f;
        [NonSerialized] public float m_WallpaperSymmetryScaleX = 1f;
        [NonSerialized] public float m_WallpaperSymmetryScaleY = 1f;
        [NonSerialized] public float m_WallpaperSymmetrySkewX = 0;
        [NonSerialized] public float m_WallpaperSymmetrySkewY = 0;

        [NonSerialized] public bool m_SymmetryLockedToController = false;

        [NonSerialized] public bool m_SymmetryColorShiftEnabled = true;

        [Serializable]
        public struct ColorShiftComponentSetting
        {
            public WaveGenerator.Mode mode;
            public float amp;
            public float freq;
        }

        private static readonly ColorShiftComponentSetting m_defaultColorShiftComponentSetting = new()
        {
            mode = WaveGenerator.Mode.SineWave, amp = 0, freq = 1
        };

        [NonSerialized] public ColorShiftComponentSetting m_SymmetryColorShiftSettingHue = m_defaultColorShiftComponentSetting;
        [NonSerialized] public ColorShiftComponentSetting m_SymmetryColorShiftSettingSaturation = m_defaultColorShiftComponentSetting;
        [NonSerialized] public ColorShiftComponentSetting m_SymmetryColorShiftSettingBrightness = m_defaultColorShiftComponentSetting;

        // Modifying this struct has implications for binary compatibility.
        // The layout should match the most commonly-seen layout in the binary file.
        // See SketchMemoryScript.ReadMemory.
        [StructLayout(LayoutKind.Sequential, Pack = 1)]
        [System.Serializable]
        public struct ControlPoint
        {
            public Vector3 m_Pos;
            public Quaternion m_Orient;

            public const uint EXTENSIONS = (uint)(
                SketchWriter.ControlPointExtension.Pressure |
                SketchWriter.ControlPointExtension.Timestamp);
            public float m_Pressure;
            public uint m_TimestampMs; // CurrentSketchTime of creation, in milliseconds
        }

        // TODO: all this should be stored in the PointerScript instead of kept alongside
        protected class PointerData
        {
            public PointerScript m_Script;
            // The start of a straightedge stroke.
            public TrTransform m_StraightEdgeXf_CS;
            public bool m_UiEnabled;
        }

        // ---- Private types

        private enum LineCreationState
        {
            // Not drawing a straightedge line.
            WaitingForInput,
            // Have first endpoint but not second endpoint.
            RecordingInput,
            // Have both endpoints; drawing the line over multiple frames.
            // Used for brushes that use straightedge proxies, usually because they
            // need to be drawn over time (like particles)
            ProcessingStraightEdge,
        }

        // ---- Private inspector data

        [SerializeField] private int m_MaxPointers = 1;
        [SerializeField] private GameObject m_MainPointerPrefab;
        [SerializeField] private GameObject m_AuxPointerPrefab;
        [SerializeField] private GameObject m_DummyPointerPrefab;
        [SerializeField] private float m_DefaultPointerAngle = 25.0f;
        [SerializeField] private bool m_DebugViewControlPoints = false;
        [SerializeField] private StraightEdgeGuideScript m_StraightEdgeGuide;
        [SerializeField] private BrushDescriptor m_StraightEdgeProxyBrush;
        [SerializeField] private Transform m_SymmetryWidget;
        [SerializeField] private Vector3 m_SymmetryDebugMultipleOffset = new Vector3(2, 0, 2);
        [SerializeField] private float m_SymmetryPointerStencilBoost = 0.001f;

        [SerializeField] private float m_GestureMinCircleSize;
        [SerializeField] private float m_GestureBeginDist;
        [SerializeField] private float m_GestureCloseLoopDist;
        [SerializeField] private float m_GestureStepDist;
        [SerializeField] private float m_GestureMaxAngle;

        [NonSerialized] public TrTransform m_SymmetryTransformEach = TrTransform.identity;
        [NonSerialized] public bool m_SymmetryTransformEachAfter;

        // ---- Private member data

        private int m_NumActivePointers = 1;

        private bool m_PointersRenderingRequested;
        private bool m_PointersRenderingActive;
        private bool m_PointersHideOnControllerLoss;

        private float m_FreePaintPointerAngle;

        private LineCreationState m_CurrentLineCreationState;
        private bool m_LineEnabled = false;
        private int m_EatLineEnabledInputFrames;

        public SymmetryWidget SymmetryWidget => m_SymmetryWidget.GetComponent<SymmetryWidget>();

        /// This array is horrible. It is sort-of a preallocated pool of pointers,
        /// but different ranges are used for different purposes, and the ranges overlap.
        ///
        ///   0       Brush pointer
        ///   1       2-way symmetry for Brush pointer
        ///   1-3     4-way symmetry for Brush pointer
        ///   2-N     (where 2 == NumUserPointers) Playback for timeline-edit sketches
        ///
        /// The only reason we don't have a ton of bugs stemming from systems stomping
        /// over each others' pointers is that we prevent those systems from being
        /// active simultaneously. eg, 4-way symmetry is not allowed during timeline edit mode;
        /// floating-panel mode doesn't actually _use_ the Wand's pointer, etc.
        private PointerData[] m_Pointers;
<<<<<<< HEAD
        private List<PointerScript> m_ScriptedPointers;
=======

        private List<PointerScript> m_RemoteUserPointers;
>>>>>>> e1a1e582
        private bool m_InPlaybackMode;

        private PointerData m_MainPointerData;
        struct StoredBrushInfo
        {
            public BrushDescriptor brush;
            public float size01;
            public Color color;
        }
        private StoredBrushInfo? m_StoredBrushInfo;

        private bool m_StraightEdgeEnabled; // whether the mode is enabled
        // Brushes which return true for NeedsStraightEdgeProxy() use a proxy brush when displaying the
        // initial straight edge and redraw the line with the real brush at the end. This specifies
        // whether that proxy is currently active:
        private bool m_StraightEdgeProxyActive;
        private CircleGesture m_StraightEdgeGesture;

        private List<ControlPoint> m_StraightEdgeControlPoints_CS;
        private int m_StraightEdgeControlPointIndex;

        private SymmetryMode m_CurrentSymmetryMode;
        private SymmetryWidget m_SymmetryWidgetScript;
        private bool m_UseSymmetryWidget = false;
        public Color m_lastChosenColor { get; private set; }
        public Vector3 colorJitter { get; set; }
        public float sizeJitter { get; set; }
        public float positionJitter { get; set; }

        [NonSerialized] public bool RecolorOn = true;
        [NonSerialized] public bool RebrushOn = false;
        [NonSerialized] public bool ResizeOn = false;
        [NonSerialized] public bool JitterOn = false;

        // These variables are legacy for supporting z-fighting control on the sketch surface
        // panel in monoscopic mode.
        private float m_SketchSurfaceLineDepthVarianceBase = 0.0001f;
        private float m_SketchSurfaceLineDepthVariance = 0.01f;
        private float m_SketchSurfaceLineDepthIncrement = 0.0001f;
        private float m_SketchSurfaceLineDepth;
        private bool m_SketchSurfaceLineWasEnabled;
        private List<Matrix4x4> m_CustomMirrorMatrices;
        private List<Color> m_SymmetryPointerColors;
        private List<BrushDescriptor> m_SymmetryPointerBrushes;
        private Vector2[] m_CustomMirrorDomain;

        // ---- events

        public event Action<TiltBrush.BrushDescriptor> OnMainPointerBrushChange
        {
            add { m_MainPointerData.m_Script.OnBrushChange += value; }
            remove { m_MainPointerData.m_Script.OnBrushChange -= value; }
        }

        public event Action OnPointerColorChange = delegate { };

        // ---- public properties

        public PointerScript MainPointer
        {
            get { return m_MainPointerData.m_Script; }
        }

        /// Only call this if you don't want to update m_lastChosenColor
        /// Used by color jitter on new stroke
        private void ChangeAllPointerColorsDirectly(Color value)
        {
            for (int i = 0; i < m_NumActivePointers; ++i)
            {
                m_Pointers[i].m_Script.SetColor(value);
            }
        }

        public Color PointerColor
        {
            get { return m_MainPointerData.m_Script.GetCurrentColor(); }
            set
            {
                ChangeAllPointerColorsDirectly(value);
                m_lastChosenColor = value;
                CalculateMirrorColors();
                OnPointerColorChange();
            }
        }
        public float PointerPressure
        {
            set
            {
                for (int i = 0; i < m_NumActivePointers; ++i)
                {
                    m_Pointers[i].m_Script.SetPressure(value);
                }
            }
        }

        public bool IndicateBrushSize
        {
            set
            {
                for (int i = 0; i < m_NumActivePointers; ++i)
                {
                    m_Pointers[i].m_Script.ShowSizeIndicator(value);
                }
            }
        }

        /// The number of pointers available with GetTransientPointer()
        public int NumTransientPointers { get { return m_Pointers.Length - NumUserPointers; } }

        /// Number of pointers reserved for user (including symmetry)
        /// TODO: handle more intelligently.  Depends on user's access to e.g. 4-way symmetry.
        private int NumUserPointers { get { return m_NumActivePointers; } }

        public SymmetryMode CurrentSymmetryMode
        {
            set { SetSymmetryMode(value); }
            get { return m_CurrentSymmetryMode; }
        }

        /// Returns null if the mirror is not active
        public Plane? SymmetryPlane_RS => (m_CurrentSymmetryMode == SymmetryMode.SinglePlane)
            ? (Plane?)m_SymmetryWidgetScript.ReflectionPlane
            : null;

        public bool SymmetryModeEnabled
        {
            get { return m_CurrentSymmetryMode != SymmetryMode.None; }
        }

        public void SymmetryWidgetFromMirror(Mirror data)
        {
            m_SymmetryWidgetScript.FromMirror(data);
        }

        public Mirror SymmetryWidgetToMirror()
        {
            return m_SymmetryWidgetScript.ToMirror();
        }

        public StraightEdgeGuideScript StraightEdgeGuide
        {
            get { return m_StraightEdgeGuide; }
        }

        public bool StraightEdgeModeEnabled
        {
            get { return m_StraightEdgeEnabled; }
            set { m_StraightEdgeEnabled = value; }
        }

        public bool StraightEdgeGuideIsLine
        {
            get { return StraightEdgeGuide.CurrentShape == StraightEdgeGuideScript.Shape.Line; }
        }

        public float FreePaintPointerAngle
        {
            get { return m_FreePaintPointerAngle; }
            set
            {
                m_FreePaintPointerAngle = value;
                PlayerPrefs.SetFloat(PLAYER_PREFS_POINTER_ANGLE, m_FreePaintPointerAngle);
            }
        }
        public bool JitterEnabled => colorJitter.sqrMagnitude > 0 || sizeJitter > 0 || positionJitter > 0;

        public List<Matrix4x4> CustomMirrorMatrices => m_CustomMirrorMatrices.ToList(); // Ensure we return a clone
        public List<Vector2> CustomMirrorDomain => m_CustomMirrorDomain.ToList();

        public List<Color> SymmetryPointerColors
        {
            get { return m_SymmetryPointerColors; }
            set { m_SymmetryPointerColors = value; }
        }

        public List<BrushDescriptor> SymmetryPointerBrushes
        {
            get { return m_SymmetryPointerBrushes; }
            set { m_SymmetryPointerBrushes = value; }
        }

        static public void ClearPlayerPrefs()
        {
            PlayerPrefs.DeleteKey(PLAYER_PREFS_POINTER_ANGLE_OLD);
            PlayerPrefs.DeleteKey(PLAYER_PREFS_POINTER_ANGLE);
        }

        // ---- accessors

        public PointerScript GetPointer(ControllerName name)
        {
            return GetPointerData(name).m_Script;
        }

        // Return a pointer suitable for transient use (like for playback)
        // Guaranteed to be different from any non-null return value of GetPointer(ControllerName)
        // Raise exception if not enough pointers
        public PointerScript GetTransientPointer(int i)
        {
            return m_Pointers[NumUserPointers + i].m_Script;
        }

        public PointerScript CreateRemotePointer()
        {
            GameObject obj = (GameObject)Instantiate(m_AuxPointerPrefab, transform, true);
            var script = obj.GetComponent<PointerScript>();
            script.ChildIndex = m_RemoteUserPointers.Count - 1;
            m_RemoteUserPointers.Add(script);
            return script;
        }

        /// The brush size, using "normalized" values in the range [0,1].
        /// Guaranteed to be in [0,1].
        public float GetPointerBrushSize01(InputManager.ControllerName controller)
        {
            return Mathf.Clamp01(GetPointer(controller).BrushSize01);
        }

        public bool IsStraightEdgeProxyActive()
        {
            return m_StraightEdgeProxyActive;
        }

        public bool IsMainPointerCreatingStroke()
        {
            return m_MainPointerData.m_Script.IsCreatingStroke();
        }

        public bool IsMainPointerProcessingLine()
        {
            return m_CurrentLineCreationState == LineCreationState.ProcessingStraightEdge;
        }

        public static bool MainPointerIsPainting()
        {
            if (
                m_Instance.IsMainPointerProcessingLine()
                || m_Instance.IsMainPointerCreatingStroke()
                || m_Instance.IsLineEnabled()
            )
                return true;

            return false;
        }

        public void SetInPlaybackMode(bool bInPlaybackMode)
        {
            m_InPlaybackMode = bInPlaybackMode;
        }

        public void EatLineEnabledInput()
        {
            m_EatLineEnabledInputFrames = 2;
        }

        /// Causes pointer manager to begin or end a stroke; takes effect next frame.
        public void EnableLine(bool bEnable)
        {
            // If we've been requested to eat input, discard any valid input until we've received
            //  some invalid input.
            if (m_EatLineEnabledInputFrames > 0)
            {
                if (!bEnable)
                {
                    --m_EatLineEnabledInputFrames;
                }
                m_LineEnabled = false;
            }
            else
            {
                m_LineEnabled = bEnable;
            }
        }

        public bool IsLineEnabled()
        {
            return m_LineEnabled;
        }

        public void UseSymmetryWidget(bool bUse)
        {
            m_UseSymmetryWidget = bUse;
        }

        // ---- Unity events

        void Awake()
        {
            m_Instance = this;

            Debug.Assert(m_MaxPointers > 0);
            m_Pointers = new PointerData[m_MaxPointers];
            m_RemoteUserPointers = new List<PointerScript>();
            m_CustomMirrorMatrices = new List<Matrix4x4>();
            m_ScriptedPointers = new List<PointerScript>();

            for (int i = 0; i < m_Pointers.Length; ++i)
            {
                //set our main pointer as the zero index
                bool bMain = (i == 0);
                var data = new PointerData();
                GameObject obj = (GameObject)Instantiate(bMain ? m_MainPointerPrefab : m_AuxPointerPrefab);
                obj.transform.parent = transform;
                data.m_Script = obj.GetComponent<PointerScript>();
                data.m_Script.EnableDebugViewControlPoints(bMain && m_DebugViewControlPoints);
                data.m_Script.ChildIndex = i;
                data.m_UiEnabled = bMain;
                m_Pointers[i] = data;
                if (bMain)
                {
                    m_MainPointerData = data;
                }
            }

            m_CurrentLineCreationState = LineCreationState.WaitingForInput;
            m_StraightEdgeProxyActive = false;
            m_StraightEdgeGesture = new CircleGesture();
            App.Scene.MainCanvas.PoseChanged += OnActiveCanvasPoseChanged;


            if (m_SymmetryWidget)
            {
                m_SymmetryWidgetScript = m_SymmetryWidget.GetComponent<SymmetryWidget>();
            }

            //initialize rendering requests to default to hiding everything
            m_PointersRenderingRequested = false;
            m_PointersRenderingActive = true;

            m_FreePaintPointerAngle =
                PlayerPrefs.GetFloat(PLAYER_PREFS_POINTER_ANGLE, m_DefaultPointerAngle);

            App.Scene.MainCanvas.PoseChanged += OnPoseChanged;
        }
        private void OnPoseChanged(TrTransform prev, TrTransform current)
        {
            // Calculate differences
            Vector3 translationDiff = current.translation - prev.translation;
            Quaternion rotationDiff = current.rotation * Quaternion.Inverse(prev.rotation);

            // Scripted pointers should translate and rotate with the scene
            // Apply differences to target TrTransform
            foreach (var pointer in m_ScriptedPointers)
            {
                var tr = pointer.transform;
                tr.position += translationDiff;
                tr.rotation *= rotationDiff;
            }
        }

        protected void OnDestroy()
        {
            App.Scene.MainCanvas.PoseChanged -= OnPoseChanged;
        }

        private void OnActiveCanvasPoseChanged(TrTransform prev, TrTransform current)
        {
            CalculateMirrorMatrices();
        }

        public PointerScript CreateScriptedPointer()
        {
            GameObject obj = (GameObject)Instantiate(m_AuxPointerPrefab, transform, true);
            var script = obj.GetComponent<PointerScript>();
            script.ChildIndex = m_ScriptedPointers.Count - 1;
            m_ScriptedPointers.Add(script);
            return script;
        }

        void Start()
        {
            m_SymmetryPointerColors = new List<Color>();
            m_SymmetryPointerBrushes = new List<BrushDescriptor>();
            SetSymmetryMode(SymmetryMode.None, false);
            m_PointersHideOnControllerLoss = App.VrSdk.GetControllerDof() == VrSdk.DoF.Six;

            // Migrate setting, but only if it's non-zero
            if (PlayerPrefs.HasKey(PLAYER_PREFS_POINTER_ANGLE_OLD))
            {
                var prev = PlayerPrefs.GetFloat(PLAYER_PREFS_POINTER_ANGLE_OLD);
                PlayerPrefs.DeleteKey(PLAYER_PREFS_POINTER_ANGLE_OLD);
                if (prev != 0)
                {
                    PlayerPrefs.SetFloat(PLAYER_PREFS_POINTER_ANGLE, prev);
                }
            }

            RefreshFreePaintPointerAngle();
        }

        void Update()
        {
            if (m_StraightEdgeEnabled && m_CurrentLineCreationState == LineCreationState.RecordingInput)
            {
                m_StraightEdgeGuide.SnapEnabled =
                    InputManager.Brush.GetCommand(InputManager.SketchCommands.MenuContextClick) &&
                    SketchControlsScript.m_Instance.ShouldRespondToPadInput(InputManager.ControllerName.Num);
                m_StraightEdgeGuide.UpdateTarget(MainPointer.transform.position);
            }

            if (SymmetryModeEnabled)
            {
                //if we're not showing the symmetry widget, keep it locked where needed
                if (!m_UseSymmetryWidget)
                {
                    if (m_CurrentSymmetryMode == SymmetryMode.SinglePlane)
                    {
                        m_SymmetryWidget.position = Vector3.zero;
                        m_SymmetryWidget.rotation = Quaternion.identity;
                    }
                    else if (m_CurrentSymmetryMode == SymmetryMode.MultiMirror)
                    {
                        m_SymmetryWidget.position = SketchSurfacePanel.m_Instance.transform.position;
                        m_SymmetryWidget.rotation = SketchSurfacePanel.m_Instance.transform.rotation;
                    }
                    else if (m_CurrentSymmetryMode == SymmetryMode.CustomSymmetryMode)
                    {
                        m_SymmetryWidget.position = SketchSurfacePanel.m_Instance.transform.position;
                        m_SymmetryWidget.rotation = SketchSurfacePanel.m_Instance.transform.rotation;
                    }
                    else if (m_CurrentSymmetryMode == SymmetryMode.ScriptedSymmetryMode)
                    {
                        m_SymmetryWidget.position = SketchSurfacePanel.m_Instance.transform.position;
                        m_SymmetryWidget.rotation = SketchSurfacePanel.m_Instance.transform.rotation;
                    }
                }
            }

            //update pointers
            if (!m_InPlaybackMode && !PanelManager.m_Instance.IntroSketchbookMode)
            {
                // This is special code to prevent z-fighting in monoscopic mode.
                float fPointerLift = 0.0f;
                if (App.VrSdk.GetHmdDof() == VrSdk.DoF.None)
                {
                    if (m_LineEnabled)
                    {
                        // If we just became enabled, randomize our pointer lift start point.
                        if (!m_SketchSurfaceLineWasEnabled)
                        {
                            m_SketchSurfaceLineDepth = m_SketchSurfaceLineDepthVarianceBase +
                                UnityEngine.Random.Range(0.0f, m_SketchSurfaceLineDepthVariance);
                        }

                        // While enabled, add depth as a function of distance moved.
                        m_SketchSurfaceLineDepth += m_MainPointerData.m_Script.GetMovementDelta() *
                            m_SketchSurfaceLineDepthIncrement;
                    }
                    else
                    {
                        m_SketchSurfaceLineDepth = m_SketchSurfaceLineDepthVarianceBase;
                    }

                    fPointerLift = m_SketchSurfaceLineDepth;
                    m_SketchSurfaceLineWasEnabled = m_LineEnabled;
                }

                // Update each pointer's line depth with the monoscopic sketch surface pointer lift.
                for (int i = 0; i < m_NumActivePointers; ++i)
                {
                    m_Pointers[i].m_Script.MonoscopicLineDepth = fPointerLift;
                    m_Pointers[i].m_Script.UpdatePointer();
                }
                for (int i = 0; i < m_ScriptedPointers.Count; ++i)
                {
                    m_ScriptedPointers[i].UpdatePointer();
                }
            }

            //update pointer rendering according to state
            if (!m_PointersHideOnControllerLoss || InputManager.Brush.IsTrackedObjectValid)
            {
                //show pointers according to requested visibility
                SetPointersRenderingEnabled(m_PointersRenderingRequested);
            }
            else
            {
                //turn off pointers
                SetPointersRenderingEnabled(false);
                DisablePointerPreviewLine();
            }

            for (int i = 0; i < m_RemoteUserPointers.Count; ++i)
            {
                m_RemoteUserPointers[i].UpdatePointer();
            }
        }

        public void StoreBrushInfo()
        {
            m_StoredBrushInfo = new StoredBrushInfo
            {
                brush = MainPointer.CurrentBrush,
                size01 = MainPointer.BrushSize01,
                color = PointerColor,
            };
        }

        public void RestoreBrushInfo()
        {
            if (m_StoredBrushInfo == null) { return; }
            var info = m_StoredBrushInfo.Value;
            SetBrushForAllPointers(info.brush);
            SetAllPointersBrushSize01(info.size01);
            MarkAllBrushSizeUsed();
            PointerColor = info.color;
        }

        public void RefreshFreePaintPointerAngle()
        {
            InputManager.m_Instance.SetControllersAttachAngle(m_FreePaintPointerAngle);
        }

        void SetPointersRenderingEnabled(bool bEnable)
        {
            if (m_PointersRenderingActive != bEnable)
            {
                foreach (PointerData rData in m_Pointers)
                {
                    rData.m_Script.EnableRendering(bEnable && rData.m_UiEnabled);
                }
                m_PointersRenderingActive = bEnable;
            }
        }

        public void EnablePointerStrokeGeneration(bool bActivate)
        {
            foreach (PointerData rData in m_Pointers)
            {
                // Note that pointers with m_UiEnabled=false may still be employed during scene playback.
                rData.m_Script.gameObject.SetActive(bActivate);
            }
        }

        public void EnablePointerLights(bool bEnable)
        {
            foreach (PointerData rData in m_Pointers)
            {
                rData.m_Script.AllowPreviewLight(bEnable && rData.m_UiEnabled);
            }
        }

        public void RequestPointerRendering(bool bEnable)
        {
            m_PointersRenderingRequested = bEnable;
        }

        public void SetPointersAudioForPlayback()
        {
            foreach (PointerData rData in m_Pointers)
            {
                rData.m_Script.SetAudioClipForPlayback();
            }
        }

        private PointerData GetPointerData(ControllerName name)
        {
            // TODO: replace with something better that handles multiple controllers
            switch (name)
            {
                case ControllerName.Brush:
                    return m_Pointers[0];
                default:
                    Debug.AssertFormat(false, "No pointer for controller {0}", name);
                    return null;
            }
        }

        public void AllowPointerPreviewLine(bool bAllow)
        {
            for (int i = 0; i < m_NumActivePointers; ++i)
            {
                m_Pointers[i].m_Script.AllowPreviewLine(bAllow);
            }
        }

        public void DisablePointerPreviewLine()
        {
            for (int i = 0; i < m_NumActivePointers; ++i)
            {
                m_Pointers[i].m_Script.DisablePreviewLine();
            }
        }

        public void ResetPointerAudio()
        {
            for (int i = 0; i < m_NumActivePointers; ++i)
            {
                m_Pointers[i].m_Script.ResetAudio();
            }
        }

        public void SetPointerPreviewLineDelayTimer()
        {
            for (int i = 0; i < m_NumActivePointers; ++i)
            {
                m_Pointers[i].m_Script.SetPreviewLineDelayTimer();
            }
        }

        public void ExplicitlySetAllPointersBrushSize(float fSize)
        {
            for (int i = 0; i < m_NumActivePointers; ++i)
            {
                m_Pointers[i].m_Script.BrushSizeAbsolute = fSize;
            }
        }

        public void MarkAllBrushSizeUsed()
        {
            for (int i = 0; i < m_NumActivePointers; ++i)
            {
                m_Pointers[i].m_Script.MarkBrushSizeUsed();
            }
        }

        public void SetAllPointersBrushSize01(float t)
        {
            for (int i = 0; i < m_NumActivePointers; ++i)
            {
                m_Pointers[i].m_Script.BrushSize01 = t;
            }
        }

        public void AdjustAllPointersBrushSize01(float dt)
        {
            for (int i = 0; i < m_NumActivePointers; ++i)
            {
                m_Pointers[i].m_Script.BrushSize01 += dt;
            }
        }

        public void SetBrushForAllPointers(BrushDescriptor desc)
        {
            for (int i = 0; i < m_NumActivePointers; ++i)
            {
                m_Pointers[i].m_Script.SetBrush(desc);
            }
        }

        public void SetPointerTransform(ControllerName name, Vector3 v, Quaternion q)
        {
            Transform pointer = GetPointer(name).transform;
            pointer.position = v;
            pointer.rotation = q;
            UpdateSymmetryPointerTransforms();
        }

        public void SetMainPointerPosition(Vector3 vPos)
        {
            m_MainPointerData.m_Script.transform.position = vPos;
            UpdateSymmetryPointerTransforms();
        }

        public void SetMainPointerRotation(Quaternion qRot)
        {
            m_MainPointerData.m_Script.transform.rotation = qRot;
            UpdateSymmetryPointerTransforms();
        }

        public void SetMainPointerPositionAndForward(Vector3 vPos, Vector3 vForward)
        {
            m_MainPointerData.m_Script.transform.position = vPos;
            m_MainPointerData.m_Script.transform.forward = vForward;
            if (App.Config.m_SdkMode == SdkMode.Monoscopic)
            {
                // Monoscopic has a different codepath so we need to do this here.
                // TODO figure out how to remove this conditional
                // without calling UpdateSymmetryPointerTransforms multiple times
                UpdateSymmetryPointerTransforms();
            }
        }

        public bool CalcScriptedTransforms(out List<TrTransform> trs_CS)
        {
            Transform rAttachPoint_GS = InputManager.m_Instance.GetBrushControllerAttachPoint();
            var result = LuaManager.Instance.CallActiveSymmetryScript(LuaNames.Main);
            if (result == null)
            {
                trs_CS = new List<TrTransform> { TrTransform.identity };
                return false;
            }
            List<TrTransform> transforms = result.AsSingleTrList();
            trs_CS = new List<TrTransform>(transforms.Count);
            bool needsDummyPointer = true;

            foreach (var tr in transforms)
            {
                TrTransform newTr_CS = TrTransform.identity;
                switch (result._Space)
                {
                    case ScriptCoordSpace.Default:
                        {
                            // Check to see if any pointers have an unchanged position
                            if (tr.translation == SymmetryApiWrapper.brushOffset)
                            {
                                needsDummyPointer = false;
                            }
                            var xfWidget_GS = TrTransform.FromTransform(m_SymmetryWidget);
                            var xfWidget_CS = App.Scene.MainCanvas.AsCanvas[m_SymmetryWidget];
                            var xfPointer_CS = TrTransform.T(LuaManager.Instance.GetPastBrushPos(0));
                            var brushToWidget_CS = xfWidget_CS.inverse * xfPointer_CS;
                            TrTransform pos = TrTransform.T(-brushToWidget_CS.translation + tr.translation);
                            newTr_CS = TrTransform.T(pos.translation);
                            TrTransform rot = TrTransform.R(tr.rotation);
                            newTr_CS = rot * newTr_CS;
                            newTr_CS = xfWidget_GS * newTr_CS * xfWidget_GS.inverse;
                            break;
                        }
                    case ScriptCoordSpace.Canvas:
                        {
                            needsDummyPointer = false;
                            newTr_CS = TrTransform.T(tr.translation - LuaManager.Instance.GetPastBrushPos(0));
                            break;
                        }
                    case ScriptCoordSpace.Pointer:
                        {
                            // Check to see if any pointers have an unchanged position
                            if (tr.translation == Vector3.zero)
                            {
                                needsDummyPointer = false;
                            }
                            Quaternion pointerRot_GS = rAttachPoint_GS.rotation * FreePaintTool.sm_OrientationAdjust;
                            pointerRot_GS *= Quaternion.Euler(0, 180, 0);
                            newTr_CS.translation = pointerRot_GS * tr.translation;
                            break;
                        }
                }
                trs_CS.Add(newTr_CS);
            }
            return needsDummyPointer;
        }


        public List<TrTransform> GetScriptedPointerTransforms()
        {
            var trs_CS = new List<TrTransform>();
            bool needsDummyPointer = CalcScriptedTransforms(out trs_CS);

            if (trs_CS.Count != m_NumActivePointers)
            {
                ChangeNumActivePointers(trs_CS.Count);
            }

            Transform rAttachPoint_GS = InputManager.m_Instance.GetBrushControllerAttachPoint();

            // If none of the pointers match the normal pointer location then we need to show a dummy pointer
            var dummyPointer = rAttachPoint_GS.GetComponentInChildren<PointerScript>()?.gameObject;

            if (needsDummyPointer)
            {
                if (dummyPointer == null)
                {
                    dummyPointer = Instantiate(m_DummyPointerPrefab, rAttachPoint_GS);
                    dummyPointer.GetComponent<PointerScript>().BrushSize01 = 0.001f;
                }
                dummyPointer.SetActive(true);
            }
            else
            {
                if (dummyPointer != null)
                {
                    dummyPointer.SetActive(false);
                }
            }

            return trs_CS;
        }

        public void SetSymmetryMode(SymmetryMode mode, bool recordCommand = true)
        {
            // Early out if we're already in the requested mode (but allow None for initial hide of widget)
            if (mode != SymmetryMode.None && m_CurrentSymmetryMode == mode) return;

            if (m_CurrentSymmetryMode == SymmetryMode.ScriptedSymmetryMode)
            {
                LuaManager.Instance.EndActiveScript(LuaApiCategory.SymmetryScript);
            }

            int active = m_NumActivePointers;
            switch (mode)
            {
                case SymmetryMode.None:
                    active = 1;
                    break;
                case SymmetryMode.SinglePlane:
                case SymmetryMode.TwoHanded:
                    active = 2;
                    break;
                case SymmetryMode.MultiMirror:
                    // Don't call CalculateMirrorPointers
                    // as this is handled below
                    CalculateMirrorMatrices();
                    CalculateMirrorColors();
                    active = m_CustomMirrorMatrices.Count;
                    break;
                case SymmetryMode.ScriptedSymmetryMode:
                    var script = LuaManager.Instance.GetActiveScript(LuaApiCategory.SymmetryScript);
                    LuaManager.Instance.InitScript(script);
                    var trs = GetScriptedPointerTransforms();
                    active = trs.Count;
                    break;
                case SymmetryMode.DebugMultiple:
                    active = DEBUG_MULTIPLE_NUM_POINTERS;
                    break;
            }
            if (m_NumActivePointers != active)
            {
                ChangeNumActivePointers(active);
            }

            var previousMode = m_CurrentSymmetryMode;
            m_CurrentSymmetryMode = mode;
            m_SymmetryWidgetScript.SetMode(m_CurrentSymmetryMode);
            m_SymmetryWidgetScript.Show(m_UseSymmetryWidget && SymmetryModeEnabled);
            if (recordCommand)
            {
                SketchMemoryScript.m_Instance.RecordCommand(
                    new SymmetryWidgetVisibleCommand(mode, previousMode));
            }

        }

        private void ChangeNumActivePointers(int num)
        {
            if (num > m_Pointers.Length)
            {
                Debug.LogWarning($"Not enough pointers for mode. {num} requested, {m_Pointers.Length} available");
                num = m_Pointers.Length;
            }
            m_NumActivePointers = num;
            for (int i = 1; i < m_Pointers.Length; ++i)
            {
                var pointer = m_Pointers[i];
                bool enabled = i < m_NumActivePointers;
                pointer.m_UiEnabled = enabled;
                pointer.m_Script.gameObject.SetActive(enabled);
                pointer.m_Script.EnableRendering(m_PointersRenderingActive && enabled);
                if (enabled)
                {
                    pointer.m_Script.CopyInternals(m_Pointers[0].m_Script);
                }
            }

            App.Switchboard.TriggerMirrorVisibilityChanged();
        }

        public void ResetSymmetryToHome()
        {
            m_SymmetryWidgetScript.ResetToHome();
        }

        public void BringSymmetryToUser()
        {
            m_SymmetryWidgetScript.BringToUser();
        }

        /// Given the position of a main pointer, find a corresponding symmetry position.
        /// Results are undefined unless you pass MainPointer or one of its
        /// dedicated symmetry pointers.
        public TrTransform GetSymmetryTransformFor(PointerScript pointer, TrTransform xfMain)
        {
            int child = pointer.ChildIndex;
            // "active pointers" is the number of pointers the symmetry widget is using,
            // including the main pointer.
            // ScriptedSymmetryMode controls ALL pointers including the pointer 0
            if (child == 0 || m_CurrentSymmetryMode == SymmetryMode.ScriptedSymmetryMode)
            {
                return xfMain;
            }

            // This needs to be kept in sync with UpdateSymmetryPointerTransforms
            switch (m_CurrentSymmetryMode)
            {
                case SymmetryMode.SinglePlane:
                    {
                        return m_SymmetryWidgetScript.ReflectionPlane.ReflectPoseKeepHandedness(xfMain);
                    }

                case SymmetryMode.MultiMirror:
                    {
                        (TrTransform, TrTransform) trAndFix;
                        TrTransform tr;
                        {
                            var xfCenter = TrTransform.FromTransform(
                                m_SymmetryLockedToController ?
                                    MainPointer.transform : m_SymmetryWidget
                            );

                            // convert from widget-local coords to world coords
                            trAndFix = TrFromMatrixWithFixedReflections(m_CustomMirrorMatrices[child]);
                            tr = trAndFix.Item1.TransformBy(xfCenter);
                        }
                        return tr * xfMain * trAndFix.Item1;
                    }
                case SymmetryMode.ScriptedSymmetryMode:
                    {
                        TrTransform scriptedTr;
                        {
                            scriptedTr = GetScriptedPointerTransforms()[child];
                            // convert from canvas to world coords
                            scriptedTr *= App.Scene.Pose.inverse;
                        }
                        return scriptedTr;
                    }

                case SymmetryMode.DebugMultiple:
                    {
                        var xfLift = TrTransform.T(m_SymmetryDebugMultipleOffset * child);
                        return xfLift * xfMain;
                    }

                case SymmetryMode.TwoHanded:
                    {
                        return TrTransform.T(xfMain.translation - InputManager.m_Instance.GetWandControllerAttachPoint().position);
                    }
                default:
                    return xfMain;
            }
        }

        public void CalculateMirrors()
        {
            CalculateMirrorMatrices();
            CalculateMirrorColors();
            CalculateMirrorPointers();
        }

        private void CalculateMirrorMatrices()
        {
            switch (m_CustomSymmetryType)
            {
                case CustomSymmetryType.Wallpaper:
                    var wallpaperSym = new WallpaperSymmetry(
                        m_WallpaperSymmetryGroup,
                        m_WallpaperSymmetryX,
                        m_WallpaperSymmetryY,
                        1,
                        m_WallpaperSymmetryScaleX,
                        m_WallpaperSymmetryScaleY,
                        m_WallpaperSymmetrySkewX,
                        m_WallpaperSymmetrySkewY
                    );
                    m_CustomMirrorMatrices = wallpaperSym.matrices;
                    m_CustomMirrorDomain = wallpaperSym.groupProperties.fundamentalRegion.points;
                    break;
                case CustomSymmetryType.Point:
                case CustomSymmetryType.Polyhedra:
                default:
                    var pointSym = new PointSymmetry(m_PointSymmetryFamily, m_PointSymmetryOrder, 0.1f);
                    m_CustomMirrorMatrices = pointSym.matrices;
                    break;
            }

            for (var i = 0; i < m_CustomMirrorMatrices.Count; i++)
            {
                float amount = i / (float)m_CustomMirrorMatrices.Count;
                var transformEach = m_SymmetryTransformEach;
                transformEach.translation *= amount;
                transformEach.rotation = Quaternion.Slerp(Quaternion.identity, transformEach.rotation, amount);
                transformEach.scale = Mathf.Lerp(1, transformEach.scale, amount);

                var m = m_CustomMirrorMatrices[i];
                if (m_SymmetryTransformEachAfter)
                {
                    m = transformEach.ToMatrix4x4() * m;
                }
                else
                {
                    m *= transformEach.ToMatrix4x4();
                }
                m_CustomMirrorMatrices[i] = m;
            }
        }

        public void CalculateMirrorColors()
        {
            if (m_SymmetryColorShiftEnabled)
            {
                m_SymmetryPointerColors = new List<Color>();
                for (float i = 0; i < m_NumActivePointers; i++)
                {
                    m_SymmetryPointerColors.Add(CalcColorShift(m_lastChosenColor, i / m_NumActivePointers));
                    // BrushDescriptor desc = BrushCatalog.m_Instance.GetBrush(MainPointer.CurrentBrush.m_Guid);
                    // script.BrushSize01 = GenerateJitteredSize(desc, MainPointer.BrushSize01);
                }
            }
        }

        public void CalculateMirrorPointers()
        {
            m_NumActivePointers = m_CustomMirrorMatrices.Count;
            for (int i = 1; i < m_Pointers.Length; ++i)
            {
                var pointer = m_Pointers[i];
                bool enabled = i < m_NumActivePointers;
                pointer.m_UiEnabled = enabled;
                pointer.m_Script.gameObject.SetActive(enabled);
                pointer.m_Script.EnableRendering(m_PointersRenderingActive && enabled);
                if (enabled)
                {
                    pointer.m_Script.CopyInternals(m_Pointers[0].m_Script);
                }
            }
        }

        void UpdateSymmetryPointerTransforms()
        {
            switch (m_CurrentSymmetryMode)
            {
                case SymmetryMode.SinglePlane:
                    {
                        Plane plane = m_SymmetryWidgetScript.ReflectionPlane;
                        TrTransform xf0 = TrTransform.FromTransform(m_MainPointerData.m_Script.transform);
                        TrTransform xf1 = plane.ReflectPoseKeepHandedness(xf0);
                        xf1.ToTransform(m_Pointers[1].m_Script.transform);

                        // This is a hack.
                        // In the event that the user is painting on a plane stencil and that stencil is
                        // orthogonal to the symmetry plane, the main pointer and mirrored pointer will
                        // have the same depth and their strokes will overlap, causing z-fighting.
                        if (WidgetManager.m_Instance.ActiveStencil != null)
                        {
                            m_Pointers[1].m_Script.transform.position +=
                                m_Pointers[1].m_Script.transform.forward * m_SymmetryPointerStencilBoost;
                        }
                        break;
                    }

                case SymmetryMode.MultiMirror:
                    {
                        TrTransform pointer0 = TrTransform.FromTransform(m_MainPointerData.m_Script.transform);
                        TrTransform tr;

                        var xfCenter = TrTransform.FromTransform(
                            m_SymmetryLockedToController ?
                            MainPointer.transform : m_SymmetryWidget
                        );

                        for (int i = 0; i < m_CustomMirrorMatrices.Count; i++)
                        {
                            (TrTransform, TrTransform) trAndFix;
                            trAndFix = TrFromMatrixWithFixedReflections(m_CustomMirrorMatrices[i]);
                            tr = xfCenter * trAndFix.Item1 * xfCenter.inverse; // convert from widget-local coords to world coords
                            var tmp = tr * pointer0 * trAndFix.Item2; // Work around 2018.3.x Mono parse bug
                            tmp.ToTransform(m_Pointers[i].m_Script.transform);
                            float scaledSize = m_Pointers[0].m_Script.BrushSize01 * Mathf.Abs(m_CustomMirrorMatrices[i].lossyScale.x);
                            m_Pointers[i].m_Script.BrushSize01 = scaledSize;
                        }
                        break;
                    }
                case SymmetryMode.ScriptedSymmetryMode:
                    {
                        TrTransform pointer0_GS = TrTransform.FromTransform(m_MainPointerData.m_Script.transform);
                        var trs = GetScriptedPointerTransforms();
                        int pointerIndex = 0;
                        foreach (var tr in trs)
                        {
                            // convert from canvas to world coords
                            // tr *= App.Scene.Pose.inverse;
                            // Apply the transform to the pointer
                            var tmp = tr * pointer0_GS; // Work around 2018.3.x Mono parse bug
                            if (tmp.IsFinite())
                            {
                                tmp.ToTransform(m_Pointers[pointerIndex].m_Script.transform);
                            }
                            pointerIndex++;
                        }
                        break;
                    }

                case SymmetryMode.DebugMultiple:
                    {
                        var xf0 = m_Pointers[0].m_Script.transform;
                        for (int i = 1; i < m_NumActivePointers; ++i)
                        {
                            var xf = m_Pointers[i].m_Script.transform;
                            xf.position = xf0.position + m_SymmetryDebugMultipleOffset * i;
                            xf.rotation = xf0.rotation;
                        }
                        break;
                    }
                case SymmetryMode.TwoHanded:
                    {
                        var xf = m_Pointers[1].m_Script.transform;
                        xf.position = InputManager.m_Instance.GetWandControllerAttachPoint().position;
                        xf.rotation = InputManager.m_Instance.GetWandControllerAttachPoint().rotation;
                    }
                    break;
            }
        }

        public float GetCustomMirrorScale()
        {
            float canvasScale = App.ActiveCanvas.Pose.scale;
            return canvasScale * m_WallpaperSymmetryScale;
        }

        public TrTransform TrFromMatrix(Matrix4x4 m)
        {
            var tr = TrTransform.FromMatrix4x4(m);
            tr.translation *= GetCustomMirrorScale();
            return tr;
        }

        public (TrTransform, TrTransform) TrFromMatrixWithFixedReflections(Matrix4x4 m)
        {
            // See ReflectPoseKeepHandedness

            var tr = TrFromMatrix(m);
            var fixTr = TrTransform.identity;
            if (m.lossyScale.x < 0 || m.lossyScale.y < 0 || m.lossyScale.z < 0)
            {
                fixTr = new Plane(new Vector3(1, 0, 0), 0).ToTrTransform();
            }
            return (tr, fixTr);
        }

        /// Called every frame while Activate is disallowed
        void OnDrawDisallowed()
        {
            InputManager.m_Instance.TriggerHaptics(InputManager.ControllerName.Brush, 0.1f);
        }

        int NumFreePlaybackPointers()
        {
            // TODO: Plumb this info from ScenePlayback so it can emulate pointer usage e.g. while
            // keeping all strokes visible.
            int count = 0;
            for (int i = NumUserPointers; i < m_Pointers.Length; ++i)
            {
                if (!m_Pointers[i].m_Script.IsCreatingStroke())
                {
                    ++count;
                }
            }
            return count;
        }

        /// State-machine update function; always called once per frame.
        public void UpdateLine()
        {
            bool playbackPointersAvailable = m_NumActivePointers <= NumFreePlaybackPointers();

            switch (m_CurrentLineCreationState)
            {
                case LineCreationState.WaitingForInput:
                    if (m_LineEnabled)
                    {
                        if (playbackPointersAvailable)
                        {
                            Transition_WaitingForInput_RecordingInput();
                        }
                        else
                        {
                            OnDrawDisallowed();
                        }
                    }
                    break;

                // TODO: unique state for capturing straightedge 2nd point rather than overload RecordingInput
                case LineCreationState.RecordingInput:
                    if (m_LineEnabled)
                    {
                        if (playbackPointersAvailable)
                        {
                            // Check straightedge gestures.
                            if (m_StraightEdgeEnabled)
                            {
                                CheckGestures();
                            }

                            // check to see if any pointer's line needs to end
                            // TODO: equivalent check during ProcessingStraightEdge
                            bool bStartNewLine = false;
                            for (int i = 0; i < m_NumActivePointers; ++i)
                            {
                                bStartNewLine = bStartNewLine || m_Pointers[i].m_Script.ShouldCurrentLineEnd();
                            }
                            if (bStartNewLine && !m_StraightEdgeEnabled)
                            {
                                //if it has, stop this line and start anew
                                FinalizeLine(isContinue: true);
                                InitiateLine(isContinue: true);
                            }
                        }
                        else if (!m_StraightEdgeEnabled)
                        {
                            OnDrawDisallowed();
                            Transition_RecordingInput_WaitingForInput();
                        }
                    }
                    else
                    {
                        // Transition to either ProcessingStraightEdge or WaitingForInput
                        if (m_StraightEdgeProxyActive)
                        {
                            if (playbackPointersAvailable)
                            {
                                List<ControlPoint> cps = MainPointer.GetControlPoints();
                                FinalizeLine(discard: true);
                                Transition_RecordingInput_ProcessingStraightEdge(cps);
                            }
                            else
                            {
                                OnDrawDisallowed();
                                // cancel the straight edge
                                m_StraightEdgeProxyActive = false;
                                m_StraightEdgeGuide.HideGuide();
                                m_CurrentLineCreationState = LineCreationState.WaitingForInput;
                            }
                        }
                        else
                        {
                            m_StraightEdgeGuide.HideGuide();
                            var stencil = WidgetManager.m_Instance.ActiveStencil;
                            if (stencil != null)
                            {
                                stencil.AdjustLift(1);
                            }
                            Transition_RecordingInput_WaitingForInput();
                        }

                        // Eat up tool scale input for heavy grippers.
                        SketchControlsScript.m_Instance.EatToolScaleInput();
                    }
                    break;

                case LineCreationState.ProcessingStraightEdge:
                    State_ProcessingStraightEdge(terminate: !playbackPointersAvailable);
                    break;
            }
        }

        void CheckGestures()
        {
            m_StraightEdgeGesture.UpdateGesture(MainPointer.transform.position);
            if (m_StraightEdgeGesture.IsGestureComplete())
            {
                // If gesture succeeded, change the line creator.
                if (m_StraightEdgeGesture.DidGestureSucceed())
                {
                    FinalizeLine(discard: true);
                    StraightEdgeGuideScript.Shape nextShape = StraightEdgeGuide.CurrentShape;
                    switch (nextShape)
                    {
                        case StraightEdgeGuideScript.Shape.Line:
                            nextShape = StraightEdgeGuideScript.Shape.Circle;
                            break;
                        case StraightEdgeGuideScript.Shape.Circle:
                            {
                                if (App.Config.IsMobileHardware)
                                {
                                    nextShape = StraightEdgeGuideScript.Shape.Line;
                                }
                                else
                                {
                                    nextShape = StraightEdgeGuideScript.Shape.Sphere;
                                }
                            }
                            break;
                        case StraightEdgeGuideScript.Shape.Sphere:
                            nextShape = StraightEdgeGuideScript.Shape.Line;
                            break;
                    }

                    StraightEdgeGuide.SetTempShape(nextShape);
                    StraightEdgeGuide.ResolveTempShape();
                    InitiateLineAt(m_MainPointerData.m_StraightEdgeXf_CS);
                }

                m_StraightEdgeGesture.ResetGesture();
            }
        }

        private void Transition_WaitingForInput_RecordingInput()
        {
            // Can't check for null as Color is a struct
            // But it's harmless to call this if the color really has been set to black
            if (m_lastChosenColor == Color.black)
            {
                m_lastChosenColor = PointerColor;
            }

            HandleColorJitter();

            if (m_StraightEdgeEnabled)
            {
                StraightEdgeGuide.SetTempShape(StraightEdgeGuideScript.Shape.Line);
                StraightEdgeGuide.ResolveTempShape();
                m_StraightEdgeGesture.InitGesture(MainPointer.transform.position,
                    m_GestureMinCircleSize, m_GestureBeginDist, m_GestureCloseLoopDist,
                    m_GestureStepDist, m_GestureMaxAngle);
            }

            InitiateLine();
            m_CurrentLineCreationState = LineCreationState.RecordingInput;
            WidgetManager.m_Instance.WidgetsDormant = true;
        }

        public Color GenerateJitteredColor(float colorLuminanceMin)
        {
            return GenerateJitteredColor(m_lastChosenColor, colorLuminanceMin);
        }

        public Color GenerateJitteredColor(Color currentColor, float colorLuminanceMin)
        {
            return ColorPickerUtils.ClampLuminance(CalculateJitteredColor(currentColor), colorLuminanceMin);
        }

        public Color CalculateJitteredColor(Color currentColor)
        {
            Color.RGBToHSV(currentColor, out var h, out var s, out var v);
            return Random.ColorHSV(
                h - colorJitter.x, h + colorJitter.x,
                s - colorJitter.y, s + colorJitter.y,
                v - colorJitter.z, v + colorJitter.z
            );
        }

        private float ActualMod(float x, float m) => (x % m + m) % m;

        public Color CalcColorShift(Color color, float mod)
        {
            Color.RGBToHSV(color, out float h, out float s, out float v);
            h = _CalcColorShiftH(h, mod, m_SymmetryColorShiftSettingHue);
            s = _CalcColorShiftSV(s, mod, m_SymmetryColorShiftSettingSaturation);
            v = _CalcColorShiftSV(v, mod, m_SymmetryColorShiftSettingBrightness);
            return Color.HSVToRGB(ActualMod(h, 1), s, v);
        }

        public static float _CalcColorShiftH(float x, float mod, ColorShiftComponentSetting settings)
        {
            // Expects x to vary from -1 to +1
            return Mathf.LerpUnclamped(
                x,
                x + settings.amp / 2,
                WaveGenerator.Sample(settings.mode, mod, settings.freq));
        }

        public static float _CalcColorShiftSV(float x, float mod, ColorShiftComponentSetting settings)
        {
            // Expects x to vary from -1 to +1
            return Mathf.LerpUnclamped(
                x,
                x + settings.amp / 2,
                WaveGenerator.Sample(settings.mode, mod, settings.freq)
            );
        }

        public float GenerateJitteredSize(BrushDescriptor desc, float currentSize)
        {
            float range = desc.m_BrushSizeRange.y - desc.m_BrushSizeRange.x;
            float jitterValue = Random.Range(-sizeJitter * range, sizeJitter * range) * 0.5f;
            float jitteredBrushSize = currentSize + jitterValue;
            jitteredBrushSize = Mathf.Clamp(jitteredBrushSize, desc.m_BrushSizeRange.x, desc.m_BrushSizeRange.y);
            return jitteredBrushSize;
        }

        public Vector3 GenerateJitteredPosition(Vector3 currentPos, float jitterAmount)
        {
            return currentPos + (Random.insideUnitSphere * jitterAmount);
        }

        private void Transition_RecordingInput_ProcessingStraightEdge(List<ControlPoint> cps)
        {
            Debug.Assert(m_StraightEdgeProxyActive);

            //create straight line
            m_StraightEdgeProxyActive = false;
            m_StraightEdgeGuide.HideGuide();

            m_StraightEdgeControlPoints_CS = cps;
            m_StraightEdgeControlPointIndex = 0;

            // Reset pointer to first control point and init all active pointers.
            SetMainPointerPosition(Coords.CanvasPose * m_StraightEdgeControlPoints_CS[0].m_Pos);

            var canvas = App.Scene.ActiveCanvas;
            for (int i = 0; i < m_NumActivePointers; ++i)
            {
                var p = m_Pointers[i];
                TrTransform xf_CS = canvas.AsCanvas[p.m_Script.transform];

                p.m_Script.CreateNewLine(canvas, xf_CS, null);
                p.m_Script.SetPressure(STRAIGHTEDGE_PRESSURE);
                p.m_Script.SetControlPoint(xf_CS, isKeeper: true);
            }

            // Ensure that snap is disabled when we start the stroke.
            m_StraightEdgeGuide.ForceSnapDisabled();

            //do this operation over a series of frames
            m_CurrentLineCreationState = LineCreationState.ProcessingStraightEdge;
        }

        private void Transition_RecordingInput_WaitingForInput()
        {
            // standard mode, just finalize our line and get ready for the next one
            FinalizeLine();

            m_CurrentLineCreationState = LineCreationState.WaitingForInput;
        }

        private void State_ProcessingStraightEdge(bool terminate)
        {
            int cpPerFrame = Mathf.Max(
                m_StraightEdgeControlPoints_CS.Count / STRAIGHTEDGE_DRAWIN_FRAMES, 2);

            TrTransform xfCanvas = Coords.CanvasPose;
            for (int p = 0; p < cpPerFrame &&
                 m_StraightEdgeControlPointIndex < m_StraightEdgeControlPoints_CS.Count;
                 p++, m_StraightEdgeControlPointIndex++)
            {
                ControlPoint cp = m_StraightEdgeControlPoints_CS[m_StraightEdgeControlPointIndex];
                TrTransform xfPointer = xfCanvas * TrTransform.TR(cp.m_Pos, cp.m_Orient);
                SetMainPointerPosition(xfPointer.translation);
                SetMainPointerRotation(xfPointer.rotation);
                for (int i = 0; i < m_NumActivePointers; ++i)
                {
                    m_Pointers[i].m_Script.UpdateLineFromObject();
                }

                var stencil = WidgetManager.m_Instance.ActiveStencil;
                if (stencil != null)
                {
                    stencil.AdjustLift(1);
                }
            }

            // we reached the end!
            if (terminate || m_StraightEdgeControlPointIndex >= m_StraightEdgeControlPoints_CS.Count)
            {
                FinalizeLine();
                m_CurrentLineCreationState = LineCreationState.WaitingForInput;
            }
        }

        // Only called during interactive creation.
        // isContinue is true if the line is the logical (if not physical) continuation
        // of a previous line -- ie, previous line ran out of verts and we transparently
        // stopped and started a new one.
        void InitiateLine(bool isContinue = false)
        {
            // Turn off the preview when we start drawing
            for (int i = 0; i < m_NumActivePointers; ++i)
            {
                m_Pointers[i].m_Script.DisablePreviewLine();
                m_Pointers[i].m_Script.AllowPreviewLine(false);
            }

            if (m_StraightEdgeEnabled)
            {
                // This causes the line to be drawn with a proxy brush; and also to be
                // discarded and redrawn upon completion.
                m_StraightEdgeProxyActive = MainPointer.CurrentBrush.NeedsStraightEdgeProxy;
                // Turn on the straight edge and hold on to our start position
                m_StraightEdgeGuide.ShowGuide(MainPointer.transform.position);
                for (int i = 0; i < m_NumActivePointers; ++i)
                {
                    m_Pointers[i].m_StraightEdgeXf_CS = Coords.AsCanvas[m_Pointers[i].m_Script.transform];
                }
            }

            CanvasScript canvas = App.Scene.ActiveCanvas;
            for (int i = 0; i < m_NumActivePointers; ++i)
            {
                PointerScript script = m_Pointers[i].m_Script;
                var xfPointer_CS = canvas.AsCanvas[script.transform];

                // Pass in parametric stroke creator.
                ParametricStrokeCreator currentCreator = null;
                if (m_StraightEdgeEnabled)
                {
                    switch (StraightEdgeGuide.CurrentShape)
                    {
                        case StraightEdgeGuideScript.Shape.Line:
                            currentCreator = new LineCreator(xfPointer_CS, flat: true);
                            break;
                        case StraightEdgeGuideScript.Shape.Circle:
                            currentCreator = new CircleCreator(xfPointer_CS);
                            break;
                        case StraightEdgeGuideScript.Shape.Sphere:
                            currentCreator = new SphereCreator(xfPointer_CS, script.BrushSizeAbsolute,
                                canvas.transform.GetUniformScale());
                            break;
                    }
                }

                bool resetColors = true;
                bool resetBrushes = true;
                // TODO Better logic around when to set and revert colors
                if (CurrentSymmetryMode is SymmetryMode.ScriptedSymmetryMode or SymmetryMode.MultiMirror)
                {
                    if (m_SymmetryPointerColors != null && m_SymmetryPointerColors.Count > 0)
                    {
                        script.SetColor(m_SymmetryPointerColors[i % m_SymmetryPointerColors.Count]);
                        resetColors = false;
                    }

                    if (m_SymmetryPointerBrushes != null && m_SymmetryPointerBrushes.Count > 0)
                    {
                        script.SetBrush(m_SymmetryPointerBrushes[i % m_SymmetryPointerBrushes.Count]);
                        resetBrushes = false;
                    }
                }

                // Ensure brush and color is reset after using scripts
                if (resetBrushes)
                {
                    script.CurrentBrush = MainPointer.CurrentBrush;
                }
                if (resetColors)
                {
                    var color = JitterEnabled ?
                        GenerateJitteredColor(m_lastChosenColor, script.CurrentBrush.m_ColorLuminanceMin) :
                        m_lastChosenColor;
                    script.SetColor(color);
                }

                script.CreateNewLine(
                    canvas, xfPointer_CS, currentCreator,
                    m_StraightEdgeProxyActive ? m_StraightEdgeProxyBrush : null);
                script.SetControlPoint(xfPointer_CS, isKeeper: true);
            }
        }

        void InitiateLineAt(TrTransform mainPointerXf_CS)
        {
            // Set Main Pointer to transform.
            CanvasScript canvas = App.Scene.ActiveCanvas;
            canvas.AsCanvas[m_MainPointerData.m_Script.transform] = mainPointerXf_CS;

            // Update other pointers.
            UpdateSymmetryPointerTransforms();
            InitiateLine(false);
        }

        // Detach and record lines for all active pointers.
        public void FinalizeLine(bool isContinue = false, bool discard = false)
        {
            PointerScript groupStart = null;
            uint groupStartTime = 0;
            //discard or solidify every pointer's active line
            for (int i = 0; i < m_NumActivePointers; ++i)
            {
                var pointer = m_Pointers[i].m_Script;
                // XXX: when would an active pointer not be creating a line?
                // Well - actually! When a plugin can override line creation per pointer...
                // And also perhaps multiplayer
                if (pointer.IsCreatingStroke())
                {
                    bool bDiscardLine = discard || pointer.ShouldDiscardCurrentLine();
                    if (bDiscardLine)
                    {
                        pointer.DetachLine(bDiscardLine, null, SketchMemoryScript.StrokeFlags.None);
                    }
                    else
                    {
                        SketchMemoryScript.StrokeFlags flags = SketchMemoryScript.StrokeFlags.None;
                        if (groupStart == null)
                        {
                            groupStart = pointer;
                            // Capture this, because stroke becomes invalid after being detached.
                            groupStartTime = groupStart.TimestampMs;
                        }
                        else
                        {
                            flags |= SketchMemoryScript.StrokeFlags.IsGroupContinue;
                            // Verify IsGroupContinue invariant
                            Debug.Assert(pointer.TimestampMs == groupStartTime);
                        }
                        pointer.DetachLine(bDiscardLine, null, flags);
                    }
                }
            }
        }

        public void HandleColorJitter()
        {
            if (JitterEnabled)
            {
                // Bypass the code in the PointerColor setter
                // Size is jittered in PointerScript. Should we also do color there?
                ChangeAllPointerColorsDirectly(GenerateJitteredColor(MainPointer.CurrentBrush.m_ColorLuminanceMin));
            }
        }
    }
} // namespace TiltBrush<|MERGE_RESOLUTION|>--- conflicted
+++ resolved
@@ -187,12 +187,9 @@
         /// active simultaneously. eg, 4-way symmetry is not allowed during timeline edit mode;
         /// floating-panel mode doesn't actually _use_ the Wand's pointer, etc.
         private PointerData[] m_Pointers;
-<<<<<<< HEAD
+
+        private List<PointerScript> m_RemoteUserPointers;
         private List<PointerScript> m_ScriptedPointers;
-=======
-
-        private List<PointerScript> m_RemoteUserPointers;
->>>>>>> e1a1e582
         private bool m_InPlaybackMode;
 
         private PointerData m_MainPointerData;
