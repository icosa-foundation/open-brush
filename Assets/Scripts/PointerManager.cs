﻿// Copyright 2020 The Tilt Brush Authors
//
// Licensed under the Apache License, Version 2.0 (the "License");
// you may not use this file except in compliance with the License.
// You may obtain a copy of the License at
//
//      http://www.apache.org/licenses/LICENSE-2.0
//
// Unless required by applicable law or agreed to in writing, software
// distributed under the License is distributed on an "AS IS" BASIS,
// WITHOUT WARRANTIES OR CONDITIONS OF ANY KIND, either express or implied.
// See the License for the specific language governing permissions and
// limitations under the License.

using UnityEngine;
using System;
using System.Collections.Generic;
using System.Linq;
using System.Runtime.InteropServices;
<<<<<<< HEAD
using Polyhydra.Core;
using TiltBrush.MeshEditing;
=======
using MoonSharp.Interpreter;
>>>>>>> fbf22eb5
using ControllerName = TiltBrush.InputManager.ControllerName;
using Random = UnityEngine.Random;

namespace TiltBrush
{

    //TODO: Separate basic pointer management (e.g. enumeration, global operations)
    //from higher-level symmetry code.
    public partial class PointerManager : MonoBehaviour
    {
        static public PointerManager m_Instance;
        const float STRAIGHTEDGE_PRESSURE = 1f;
        const int STRAIGHTEDGE_DRAWIN_FRAMES = 16;
        const int DEBUG_MULTIPLE_NUM_POINTERS = 3;
        const string PLAYER_PREFS_POINTER_ANGLE_OLD = "Pointer_Angle";
        const string PLAYER_PREFS_POINTER_ANGLE = "Pointer_Angle2";

        // ---- Public types

        public enum SymmetryMode
        {
            None,
            SinglePlane,
            MultiMirror,
            DebugMultiple,
<<<<<<< HEAD
            CustomSymmetryMode = 5000,
            TwoHanded = 6000,
        }

        [Serializable]
        public enum CustomSymmetryType
        {
            Point,
            Wallpaper,
            Polyhedra
        }

        public enum ColorShiftMode
        {
            SineWave,
            SquareWave,
            SawtoothWave,
            TriangleWave,
            Noise
        }

=======
            TwoHanded,
            ScriptedSymmetryMode = 6000
        }

>>>>>>> fbf22eb5
        public enum ColorShiftComponent
        {
            Hue,
            Saturation,
            Brightness
        }
<<<<<<< HEAD

        [NonSerialized] public CustomSymmetryType m_CustomSymmetryType = CustomSymmetryType.Point;
        [NonSerialized] public PointSymmetry.Family m_PointSymmetryFamily = PointSymmetry.Family.Cn;
        [NonSerialized] public SymmetryGroup.R m_WallpaperSymmetryGroup = SymmetryGroup.R.p1;
        [NonSerialized] public int m_PointSymmetryOrder = 6;
        [NonSerialized] public int m_WallpaperSymmetryX = 2;
        [NonSerialized] public int m_WallpaperSymmetryY = 2;
        [NonSerialized] public float m_WallpaperSymmetryScale = 1f;
        [NonSerialized] public float m_WallpaperSymmetryScaleX = 1f;
        [NonSerialized] public float m_WallpaperSymmetryScaleY = 1f;
        [NonSerialized] public float m_WallpaperSymmetrySkewX = 0;
        [NonSerialized] public float m_WallpaperSymmetrySkewY = 0;

        [NonSerialized] public bool m_SymmetryLockedToController = false;

        [NonSerialized] public bool m_SymmetryColorShiftEnabled = true;
=======
        [NonSerialized] public bool m_SymmetryColorShiftEnabled = false;
>>>>>>> fbf22eb5

        [Serializable]
        public struct ColorShiftComponentSetting
        {
<<<<<<< HEAD
            public ColorShiftMode mode;
=======
            public WaveGenerator.Mode mode;
>>>>>>> fbf22eb5
            public float amp;
            public float freq;
        }

        private static readonly ColorShiftComponentSetting m_defaultColorShiftComponentSetting = new()
        {
<<<<<<< HEAD
            mode = ColorShiftMode.SineWave, amp = 0, freq = 1
=======
            mode = WaveGenerator.Mode.SineWave, amp = 0, freq = 1
>>>>>>> fbf22eb5
        };
        [NonSerialized] public ColorShiftComponentSetting m_SymmetryColorShiftSettingHue = m_defaultColorShiftComponentSetting;
        [NonSerialized] public ColorShiftComponentSetting m_SymmetryColorShiftSettingSaturation = m_defaultColorShiftComponentSetting;
        [NonSerialized] public ColorShiftComponentSetting m_SymmetryColorShiftSettingBrightness = m_defaultColorShiftComponentSetting;


        // Modifying this struct has implications for binary compatibility.
        // The layout should match the most commonly-seen layout in the binary file.
        // See SketchMemoryScript.ReadMemory.
        [StructLayout(LayoutKind.Sequential, Pack = 1)]
        public struct ControlPoint
        {
            public Vector3 m_Pos;
            public Quaternion m_Orient;

            public const uint EXTENSIONS = (uint)(
                SketchWriter.ControlPointExtension.Pressure |
                SketchWriter.ControlPointExtension.Timestamp);
            public float m_Pressure;
            public uint m_TimestampMs; // CurrentSketchTime of creation, in milliseconds
        }

        // TODO: all this should be stored in the PointerScript instead of kept alongside
        protected class PointerData
        {
            public PointerScript m_Script;
            // The start of a straightedge stroke.
            public TrTransform m_StraightEdgeXf_CS;
            public bool m_UiEnabled;
        }

        // ---- Private types

        private enum LineCreationState
        {
            // Not drawing a straightedge line.
            WaitingForInput,
            // Have first endpoint but not second endpoint.
            RecordingInput,
            // Have both endpoints; drawing the line over multiple frames.
            // Used for brushes that use straightedge proxies, usually because they
            // need to be drawn over time (like particles)
            ProcessingStraightEdge,
        }

        // ---- Private inspector data

        [SerializeField] private int m_MaxPointers = 1;
        [SerializeField] private GameObject m_MainPointerPrefab;
        [SerializeField] private GameObject m_AuxPointerPrefab;
        [SerializeField] private GameObject m_DummyPointerPrefab;
        [SerializeField] private float m_DefaultPointerAngle = 25.0f;
        [SerializeField] private bool m_DebugViewControlPoints = false;
        [SerializeField] private StraightEdgeGuideScript m_StraightEdgeGuide;
        [SerializeField] private BrushDescriptor m_StraightEdgeProxyBrush;
        [SerializeField] private Transform m_SymmetryWidget;
        [SerializeField] private Vector3 m_SymmetryDebugMultipleOffset = new Vector3(2, 0, 2);
        [SerializeField] private float m_SymmetryPointerStencilBoost = 0.001f;

        [SerializeField] private float m_GestureMinCircleSize;
        [SerializeField] private float m_GestureBeginDist;
        [SerializeField] private float m_GestureCloseLoopDist;
        [SerializeField] private float m_GestureStepDist;
        [SerializeField] private float m_GestureMaxAngle;

        [NonSerialized] public TrTransform m_SymmetryTransformEach = TrTransform.identity;
        [NonSerialized] public bool m_SymmetryTransformEachAfter;

        // ---- Private member data

        private int m_NumActivePointers = 1;

        private bool m_PointersRenderingRequested;
        private bool m_PointersRenderingActive;
        private bool m_PointersHideOnControllerLoss;

        private float m_FreePaintPointerAngle;

        private LineCreationState m_CurrentLineCreationState;
        private bool m_LineEnabled = false;
        private int m_EatLineEnabledInputFrames;

<<<<<<< HEAD
        public Transform SymmetryWidget
        {
            get
            {
                return m_SymmetryWidget;
            }
        }
=======
        public SymmetryWidget SymmetryWidget => m_SymmetryWidget.GetComponent<SymmetryWidget>();
>>>>>>> fbf22eb5

        /// This array is horrible. It is sort-of a preallocated pool of pointers,
        /// but different ranges are used for different purposes, and the ranges overlap.
        ///
        ///   0       Brush pointer
        ///   1       2-way symmetry for Brush pointer
        ///   1-3     4-way symmetry for Brush pointer
        ///   2-N     (where 2 == NumUserPointers) Playback for timeline-edit sketches
        ///
        /// The only reason we don't have a ton of bugs stemming from systems stomping
        /// over each others' pointers is that we prevent those systems from being
        /// active simultaneously. eg, 4-way symmetry is not allowed during timeline edit mode;
        /// floating-panel mode doesn't actually _use_ the Wand's pointer, etc.
        private PointerData[] m_Pointers;
        private bool m_InPlaybackMode;

        private PointerData m_MainPointerData;
        struct StoredBrushInfo
        {
            public BrushDescriptor brush;
            public float size01;
            public Color color;
        }
        private StoredBrushInfo? m_StoredBrushInfo;

        private bool m_StraightEdgeEnabled; // whether the mode is enabled
        // Brushes which return true for NeedsStraightEdgeProxy() use a proxy brush when displaying the
        // initial straight edge and redraw the line with the real brush at the end. This specifies
        // whether that proxy is currently active:
        private bool m_StraightEdgeProxyActive;
        private CircleGesture m_StraightEdgeGesture;

        private List<ControlPoint> m_StraightEdgeControlPoints_CS;
        private int m_StraightEdgeControlPointIndex;

        private SymmetryMode m_CurrentSymmetryMode;
        private SymmetryWidget m_SymmetryWidgetScript;
        private bool m_UseSymmetryWidget = false;
        public Color m_lastChosenColor { get; private set; }
        public Vector3 colorJitter { get; set; }
        public float sizeJitter { get; set; }
        public float positionJitter { get; set; }

        // These variables are legacy for supporting z-fighting control on the sketch surface
        // panel in monoscopic mode.
        private float m_SketchSurfaceLineDepthVarianceBase = 0.0001f;
        private float m_SketchSurfaceLineDepthVariance = 0.01f;
        private float m_SketchSurfaceLineDepthIncrement = 0.0001f;
        private float m_SketchSurfaceLineDepth;
        private bool m_SketchSurfaceLineWasEnabled;
<<<<<<< HEAD
        private List<Matrix4x4> m_CustomMirrorMatrices;
        private List<Color> m_SymmetryPointerColors;
        private Vector2[] m_CustomMirrorDomain;

        // Used for Polyhydra Symmetry
        private TrTransform m_bestface_OS;
=======
        private List<Color> m_SymmetryPointerColors;
        private List<BrushDescriptor> m_SymmetryPointerBrushes;
        private Vector2[] m_CustomMirrorDomain;
>>>>>>> fbf22eb5

        // ---- events

        public event Action<TiltBrush.BrushDescriptor> OnMainPointerBrushChange
        {
            add { m_MainPointerData.m_Script.OnBrushChange += value; }
            remove { m_MainPointerData.m_Script.OnBrushChange -= value; }
        }

        public event Action OnPointerColorChange = delegate { };

        // ---- public properties

        public PointerScript MainPointer
        {
            get { return m_MainPointerData.m_Script; }
        }

        /// Only call this if you don't want to update m_lastChosenColor
        /// Used by color jitter on new stroke
        private void ChangeAllPointerColorsDirectly(Color value)
        {
            for (int i = 0; i < m_NumActivePointers; ++i)
            {
                m_Pointers[i].m_Script.SetColor(value);
            }
        }

        public Color PointerColor
        {
            get { return m_MainPointerData.m_Script.GetCurrentColor(); }
            set
            {
                ChangeAllPointerColorsDirectly(value);
                m_lastChosenColor = value;
                CalculateMirrorColors();
                OnPointerColorChange();
            }
        }
        public float PointerPressure
        {
            set
            {
                for (int i = 0; i < m_NumActivePointers; ++i)
                {
                    m_Pointers[i].m_Script.SetPressure(value);
                }
            }
        }

        public bool IndicateBrushSize
        {
            set
            {
                for (int i = 0; i < m_NumActivePointers; ++i)
                {
                    m_Pointers[i].m_Script.ShowSizeIndicator(value);
                }
            }
        }

        /// The number of pointers available with GetTransientPointer()
        public int NumTransientPointers { get { return m_Pointers.Length - NumUserPointers; } }

        /// Number of pointers reserved for user (including symmetry)
        /// TODO: handle more intelligently.  Depends on user's access to e.g. 4-way symmetry.
        private int NumUserPointers { get { return 2; } }

        public SymmetryMode CurrentSymmetryMode
        {
            set { SetSymmetryMode(value); }
            get { return m_CurrentSymmetryMode; }
        }

        /// Returns null if the mirror is not active
        public Plane? SymmetryPlane_RS => (m_CurrentSymmetryMode == SymmetryMode.SinglePlane)
            ? (Plane?)m_SymmetryWidgetScript.ReflectionPlane
            : null;

        public bool SymmetryModeEnabled
        {
            get { return m_CurrentSymmetryMode != SymmetryMode.None; }
        }

        public void SymmetryWidgetFromMirror(Mirror data)
        {
            m_SymmetryWidgetScript.FromMirror(data);
        }

        public Mirror SymmetryWidgetToMirror()
        {
            return m_SymmetryWidgetScript.ToMirror();
        }

        public StraightEdgeGuideScript StraightEdgeGuide
        {
            get { return m_StraightEdgeGuide; }
        }

        public bool StraightEdgeModeEnabled
        {
            get { return m_StraightEdgeEnabled; }
            set { m_StraightEdgeEnabled = value; }
        }

        public bool StraightEdgeGuideIsLine
        {
            get { return StraightEdgeGuide.CurrentShape == StraightEdgeGuideScript.Shape.Line; }
        }

        public float FreePaintPointerAngle
        {
            get { return m_FreePaintPointerAngle; }
            set
            {
                m_FreePaintPointerAngle = value;
                PlayerPrefs.SetFloat(PLAYER_PREFS_POINTER_ANGLE, m_FreePaintPointerAngle);
            }
        }
        public bool JitterEnabled => colorJitter.sqrMagnitude > 0 || sizeJitter > 0 || positionJitter > 0;

<<<<<<< HEAD
        public List<Matrix4x4> CustomMirrorMatrices => m_CustomMirrorMatrices.ToList(); // Ensure we return a clone
        public List<Color> SymmetryPointerColors => m_SymmetryPointerColors.ToList();
        public List<Vector2> CustomMirrorDomain => m_CustomMirrorDomain.ToList();
=======
        public List<Color> SymmetryPointerColors
        {
            get { return m_SymmetryPointerColors; }
            set { m_SymmetryPointerColors = value; }
        }

        public List<BrushDescriptor> SymmetryPointerBrushes
        {
            get { return m_SymmetryPointerBrushes; }
            set { m_SymmetryPointerBrushes = value; }
        }
>>>>>>> fbf22eb5

        static public void ClearPlayerPrefs()
        {
            PlayerPrefs.DeleteKey(PLAYER_PREFS_POINTER_ANGLE_OLD);
            PlayerPrefs.DeleteKey(PLAYER_PREFS_POINTER_ANGLE);
        }

        // ---- accessors

        public PointerScript GetPointer(ControllerName name)
        {
            return GetPointerData(name).m_Script;
        }

        // Return a pointer suitable for transient use (like for playback)
        // Guaranteed to be different from any non-null return value of GetPointer(ControllerName)
        // Raise exception if not enough pointers
        public PointerScript GetTransientPointer(int i)
        {
            return m_Pointers[NumUserPointers + i].m_Script;
        }

        /// The brush size, using "normalized" values in the range [0,1].
        /// Guaranteed to be in [0,1].
        public float GetPointerBrushSize01(InputManager.ControllerName controller)
        {
            return Mathf.Clamp01(GetPointer(controller).BrushSize01);
        }

        public bool IsStraightEdgeProxyActive()
        {
            return m_StraightEdgeProxyActive;
        }

        public bool IsMainPointerCreatingStroke()
        {
            return m_MainPointerData.m_Script.IsCreatingStroke();
        }

        public bool IsMainPointerProcessingLine()
        {
            return m_CurrentLineCreationState == LineCreationState.ProcessingStraightEdge;
        }

        public static bool MainPointerIsPainting()
        {
            if (
                m_Instance.IsMainPointerProcessingLine()
                || m_Instance.IsMainPointerCreatingStroke()
                || m_Instance.IsLineEnabled()
            )
                return true;

            return false;
        }

        public void SetInPlaybackMode(bool bInPlaybackMode)
        {
            m_InPlaybackMode = bInPlaybackMode;
        }

        public void EatLineEnabledInput()
        {
            m_EatLineEnabledInputFrames = 2;
        }

        /// Causes pointer manager to begin or end a stroke; takes effect next frame.
        public void EnableLine(bool bEnable)
        {
            // If we've been requested to eat input, discard any valid input until we've received
            //  some invalid input.
            if (m_EatLineEnabledInputFrames > 0)
            {
                if (!bEnable)
                {
                    --m_EatLineEnabledInputFrames;
                }
                m_LineEnabled = false;
            }
            else
            {
                m_LineEnabled = bEnable;
            }
        }

        public bool IsLineEnabled()
        {
            return m_LineEnabled;
        }

        public void UseSymmetryWidget(bool bUse)
        {
            m_UseSymmetryWidget = bUse;
        }

        // ---- Unity events

        void Awake()
        {
            m_Instance = this;

            Debug.Assert(m_MaxPointers > 0);
            m_Pointers = new PointerData[m_MaxPointers];
            m_CustomMirrorMatrices = new List<Matrix4x4>();

            for (int i = 0; i < m_Pointers.Length; ++i)
            {
                //set our main pointer as the zero index
                bool bMain = (i == 0);
                var data = new PointerData();
                GameObject obj = (GameObject)Instantiate(bMain ? m_MainPointerPrefab : m_AuxPointerPrefab);
                obj.transform.parent = transform;
                data.m_Script = obj.GetComponent<PointerScript>();
                data.m_Script.EnableDebugViewControlPoints(bMain && m_DebugViewControlPoints);
                data.m_Script.ChildIndex = i;
                data.m_UiEnabled = bMain;
                m_Pointers[i] = data;
                if (bMain)
                {
                    m_MainPointerData = data;
                }
            }

            m_CurrentLineCreationState = LineCreationState.WaitingForInput;
            m_StraightEdgeProxyActive = false;
            m_StraightEdgeGesture = new CircleGesture();
            App.Scene.MainCanvas.PoseChanged += OnActiveCanvasPoseChanged;


            if (m_SymmetryWidget)
            {
                m_SymmetryWidgetScript = m_SymmetryWidget.GetComponent<SymmetryWidget>();
            }

            //initialize rendering requests to default to hiding everything
            m_PointersRenderingRequested = false;
            m_PointersRenderingActive = true;

            m_FreePaintPointerAngle =
                PlayerPrefs.GetFloat(PLAYER_PREFS_POINTER_ANGLE, m_DefaultPointerAngle);
        }

        private void OnActiveCanvasPoseChanged(TrTransform prev, TrTransform current)
        {
            CalculateMirrorMatrices();
        }

        void Start()
        {
            m_SymmetryPointerColors = new List<Color>();
            m_SymmetryPointerBrushes = new List<BrushDescriptor>();
            SetSymmetryMode(SymmetryMode.None, false);
            m_PointersHideOnControllerLoss = App.VrSdk.GetControllerDof() == VrSdk.DoF.Six;

            // Migrate setting, but only if it's non-zero
            if (PlayerPrefs.HasKey(PLAYER_PREFS_POINTER_ANGLE_OLD))
            {
                var prev = PlayerPrefs.GetFloat(PLAYER_PREFS_POINTER_ANGLE_OLD);
                PlayerPrefs.DeleteKey(PLAYER_PREFS_POINTER_ANGLE_OLD);
                if (prev != 0)
                {
                    PlayerPrefs.SetFloat(PLAYER_PREFS_POINTER_ANGLE, prev);
                }
            }

            RefreshFreePaintPointerAngle();
        }

        void Update()
        {
            if (m_StraightEdgeEnabled && m_CurrentLineCreationState == LineCreationState.RecordingInput)
            {
                m_StraightEdgeGuide.SnapEnabled =
                    InputManager.Brush.GetCommand(InputManager.SketchCommands.MenuContextClick) &&
                    SketchControlsScript.m_Instance.ShouldRespondToPadInput(InputManager.ControllerName.Num);
                m_StraightEdgeGuide.UpdateTarget(MainPointer.transform.position);
            }

            if (SymmetryModeEnabled)
            {
                //if we're not showing the symmetry widget, keep it locked where needed
                if (!m_UseSymmetryWidget)
                {
                    if (m_CurrentSymmetryMode == SymmetryMode.SinglePlane)
                    {
                        m_SymmetryWidget.position = Vector3.zero;
                        m_SymmetryWidget.rotation = Quaternion.identity;
                    }
                    else if (m_CurrentSymmetryMode == SymmetryMode.MultiMirror)
                    {
                        m_SymmetryWidget.position = SketchSurfacePanel.m_Instance.transform.position;
                        m_SymmetryWidget.rotation = SketchSurfacePanel.m_Instance.transform.rotation;
                    }
                    else if (m_CurrentSymmetryMode == SymmetryMode.CustomSymmetryMode)
                    {
                        m_SymmetryWidget.position = SketchSurfacePanel.m_Instance.transform.position;
                        m_SymmetryWidget.rotation = SketchSurfacePanel.m_Instance.transform.rotation;
                    }
                    else if (m_CurrentSymmetryMode == SymmetryMode.ScriptedSymmetryMode)
                    {
                        m_SymmetryWidget.position = SketchSurfacePanel.m_Instance.transform.position;
                        m_SymmetryWidget.rotation = SketchSurfacePanel.m_Instance.transform.rotation;
                    }
                }
            }

            //update pointers
            if (!m_InPlaybackMode && !PanelManager.m_Instance.IntroSketchbookMode)
            {
                // This is special code to prevent z-fighting in monoscopic mode.
                float fPointerLift = 0.0f;
                if (App.VrSdk.GetHmdDof() == VrSdk.DoF.None)
                {
                    if (m_LineEnabled)
                    {
                        // If we just became enabled, randomize our pointer lift start point.
                        if (!m_SketchSurfaceLineWasEnabled)
                        {
                            m_SketchSurfaceLineDepth = m_SketchSurfaceLineDepthVarianceBase +
                                UnityEngine.Random.Range(0.0f, m_SketchSurfaceLineDepthVariance);
                        }

                        // While enabled, add depth as a function of distance moved.
                        m_SketchSurfaceLineDepth += m_MainPointerData.m_Script.GetMovementDelta() *
                            m_SketchSurfaceLineDepthIncrement;
                    }
                    else
                    {
                        m_SketchSurfaceLineDepth = m_SketchSurfaceLineDepthVarianceBase;
                    }

                    fPointerLift = m_SketchSurfaceLineDepth;
                    m_SketchSurfaceLineWasEnabled = m_LineEnabled;
                }

                // Update each pointer's line depth with the monoscopic sketch surface pointer lift.
                for (int i = 0; i < m_NumActivePointers; ++i)
                {
                    m_Pointers[i].m_Script.MonoscopicLineDepth = fPointerLift;
                    m_Pointers[i].m_Script.UpdatePointer();
                }
            }

            //update pointer rendering according to state
            if (!m_PointersHideOnControllerLoss || InputManager.Brush.IsTrackedObjectValid)
            {
                //show pointers according to requested visibility
                SetPointersRenderingEnabled(m_PointersRenderingRequested);
            }
            else
            {
                //turn off pointers
                SetPointersRenderingEnabled(false);
                DisablePointerPreviewLine();
            }
        }

        public void StoreBrushInfo()
        {
            m_StoredBrushInfo = new StoredBrushInfo
            {
                brush = MainPointer.CurrentBrush,
                size01 = MainPointer.BrushSize01,
                color = PointerColor,
            };
        }

        public void RestoreBrushInfo()
        {
            if (m_StoredBrushInfo == null) { return; }
            var info = m_StoredBrushInfo.Value;
            SetBrushForAllPointers(info.brush);
            SetAllPointersBrushSize01(info.size01);
            MarkAllBrushSizeUsed();
            PointerColor = info.color;
        }

        public void RefreshFreePaintPointerAngle()
        {
            InputManager.m_Instance.SetControllersAttachAngle(m_FreePaintPointerAngle);
        }

        void SetPointersRenderingEnabled(bool bEnable)
        {
            if (m_PointersRenderingActive != bEnable)
            {
                foreach (PointerData rData in m_Pointers)
                {
                    rData.m_Script.EnableRendering(bEnable && rData.m_UiEnabled);
                }
                m_PointersRenderingActive = bEnable;
            }
        }

        public void EnablePointerStrokeGeneration(bool bActivate)
        {
            foreach (PointerData rData in m_Pointers)
            {
                // Note that pointers with m_UiEnabled=false may still be employed during scene playback.
                rData.m_Script.gameObject.SetActive(bActivate);
            }
        }

        public void EnablePointerLights(bool bEnable)
        {
            foreach (PointerData rData in m_Pointers)
            {
                rData.m_Script.AllowPreviewLight(bEnable && rData.m_UiEnabled);
            }
        }

        public void RequestPointerRendering(bool bEnable)
        {
            m_PointersRenderingRequested = bEnable;
        }

        public void SetPointersAudioForPlayback()
        {
            foreach (PointerData rData in m_Pointers)
            {
                rData.m_Script.SetAudioClipForPlayback();
            }
        }

        private PointerData GetPointerData(ControllerName name)
        {
            // TODO: replace with something better that handles multiple controllers
            switch (name)
            {
                case ControllerName.Brush:
                    return m_Pointers[0];
                default:
                    Debug.AssertFormat(false, "No pointer for controller {0}", name);
                    return null;
            }
        }

        public void AllowPointerPreviewLine(bool bAllow)
        {
            for (int i = 0; i < m_NumActivePointers; ++i)
            {
                m_Pointers[i].m_Script.AllowPreviewLine(bAllow);
            }
        }

        public void DisablePointerPreviewLine()
        {
            for (int i = 0; i < m_NumActivePointers; ++i)
            {
                m_Pointers[i].m_Script.DisablePreviewLine();
            }
        }

        public void ResetPointerAudio()
        {
            for (int i = 0; i < m_NumActivePointers; ++i)
            {
                m_Pointers[i].m_Script.ResetAudio();
            }
        }

        public void SetPointerPreviewLineDelayTimer()
        {
            for (int i = 0; i < m_NumActivePointers; ++i)
            {
                m_Pointers[i].m_Script.SetPreviewLineDelayTimer();
            }
        }

        public void ExplicitlySetAllPointersBrushSize(float fSize)
        {
            for (int i = 0; i < m_NumActivePointers; ++i)
            {
                m_Pointers[i].m_Script.BrushSizeAbsolute = fSize;
            }
        }

        public void MarkAllBrushSizeUsed()
        {
            for (int i = 0; i < m_NumActivePointers; ++i)
            {
                m_Pointers[i].m_Script.MarkBrushSizeUsed();
            }
        }

        public void SetAllPointersBrushSize01(float t)
        {
            for (int i = 0; i < m_NumActivePointers; ++i)
            {
                m_Pointers[i].m_Script.BrushSize01 = t;
            }
        }

        public void AdjustAllPointersBrushSize01(float dt)
        {
            for (int i = 0; i < m_NumActivePointers; ++i)
            {
                m_Pointers[i].m_Script.BrushSize01 += dt;
            }
        }

        public void SetBrushForAllPointers(BrushDescriptor desc)
        {
            for (int i = 0; i < m_NumActivePointers; ++i)
            {
                m_Pointers[i].m_Script.SetBrush(desc);
            }
        }

        public void SetPointerTransform(ControllerName name, Vector3 v, Quaternion q)
        {
            Transform pointer = GetPointer(name).transform;
            pointer.position = v;
            pointer.rotation = q;
            UpdateSymmetryPointerTransforms();
        }

        public void SetMainPointerPosition(Vector3 vPos)
        {
            m_MainPointerData.m_Script.transform.position = vPos;
            UpdateSymmetryPointerTransforms();
        }

        public void SetMainPointerRotation(Quaternion qRot)
        {
            m_MainPointerData.m_Script.transform.rotation = qRot;
            UpdateSymmetryPointerTransforms();
        }

        public void SetMainPointerPositionAndForward(Vector3 vPos, Vector3 vForward)
        {
            m_MainPointerData.m_Script.transform.position = vPos;
            m_MainPointerData.m_Script.transform.forward = vForward;
            if (App.Config.m_SdkMode == SdkMode.Monoscopic)
            {
                // Monoscopic has a different codepath so we need to do this here.
                // TODO figure out how to remove this conditional
                // without calling UpdateSymmetryPointerTransforms multiple times
                UpdateSymmetryPointerTransforms();
            }
        }

        public List<TrTransform> GetScriptedTransforms()
        {
            var result = LuaManager.Instance.CallActiveSymmetryScript(LuaNames.Main);
            if (result == null) return new List<TrTransform>();
            List<TrTransform> transforms = result.AsSingleTrList();
            if (transforms.Count != m_NumActivePointers)
            {
                ChangeNumActivePointers(transforms.Count);
            }

            var trs_CS = new List<TrTransform>();
            Transform rAttachPoint_GS = InputManager.m_Instance.GetBrushControllerAttachPoint();
            bool needsDummyPointer = true;

            foreach (var tr in transforms)
            {
                TrTransform newTr_CS = TrTransform.identity;
                switch (result.Space)
                {
                    case ScriptCoordSpace.Default:
                    {
                        // Check to see if any pointers have an unchanged position
                        if (tr.translation == SymmetryApiWrapper.brushOffset)
                        {
                            needsDummyPointer = false;
                        }
                        var xfWidget_GS = TrTransform.FromTransform(m_SymmetryWidget);
                        var xfWidget_CS = App.Scene.MainCanvas.AsCanvas[m_SymmetryWidget];
                        var xfPointer_CS = TrTransform.T(LuaManager.Instance.GetPastBrushPos(0));
                        var brushToWidget_CS = xfWidget_CS.inverse * xfPointer_CS;
                        TrTransform pos = TrTransform.T(-brushToWidget_CS.translation + tr.translation);
                        newTr_CS = TrTransform.T(pos.translation);
                        TrTransform rot = TrTransform.R(tr.rotation);
                        newTr_CS = rot * newTr_CS;
                        newTr_CS = xfWidget_GS * newTr_CS * xfWidget_GS.inverse;
                        break;
                    }
                    case ScriptCoordSpace.Canvas:
                    {
                        needsDummyPointer = false;
                        newTr_CS = TrTransform.T(tr.translation - LuaManager.Instance.GetPastBrushPos(0));
                        break;
                    }
                    case ScriptCoordSpace.Pointer:
                    {
                        // Check to see if any pointers have an unchanged position
                        if (tr.translation == Vector3.zero)
                        {
                            needsDummyPointer = false;
                        }
                        Quaternion pointerRot_GS = rAttachPoint_GS.rotation * FreePaintTool.sm_OrientationAdjust;
                        newTr_CS.translation = pointerRot_GS * tr.translation;
                        break;
                    }
                }
                trs_CS.Add(newTr_CS);
            }

            // If none of the pointers match the normal pointer location then we need to show a dummy pointer
            var dummyPointer = rAttachPoint_GS.GetComponentInChildren<PointerScript>()?.gameObject;

            if (needsDummyPointer)
            {
                if (dummyPointer == null)
                {
                    dummyPointer = Instantiate(m_DummyPointerPrefab, rAttachPoint_GS);
                    dummyPointer.GetComponent<PointerScript>().BrushSize01 = 0.001f;
                }
                dummyPointer.SetActive(true);
            }
            else
            {
                if (dummyPointer != null)
                {
                    dummyPointer.SetActive(false);
                }
            }

            return trs_CS;
        }

        public void SetSymmetryMode(SymmetryMode mode, bool recordCommand = true)
        {
<<<<<<< HEAD
            PreviewPolyhedron vrPoly = null;
=======
            if (m_CurrentSymmetryMode == SymmetryMode.ScriptedSymmetryMode)
            {
                LuaManager.Instance.EndActiveScript(LuaApiCategory.SymmetryScript);
            }

>>>>>>> fbf22eb5
            int active = m_NumActivePointers;
            switch (mode)
            {
                case SymmetryMode.None:
                    active = 1;
                    break;
                case SymmetryMode.SinglePlane:
                case SymmetryMode.TwoHanded:
                    active = 2;
                    break;
                case SymmetryMode.MultiMirror:
                    // Don't call CalculateMirrorPointers
                    // as this is handled below
                    CalculateMirrorMatrices();
                    CalculateMirrorColors();
                    active = m_CustomMirrorMatrices.Count;
                    break;
                case SymmetryMode.CustomSymmetryMode:
                    vrPoly = PreviewPolyhedron.m_Instance;
                    active = vrPoly.m_PolyMesh.Faces.Count;
                    break;
                case SymmetryMode.ScriptedSymmetryMode:
                    var script = LuaManager.Instance.GetActiveScript(LuaApiCategory.SymmetryScript);
                    LuaManager.Instance.InitScript(script);
                    var trs = GetScriptedTransforms();
                    active = trs.Count;
                    break;
                case SymmetryMode.DebugMultiple:
                    active = DEBUG_MULTIPLE_NUM_POINTERS;
                    break;
            }
            if (m_NumActivePointers != active)
            {
                ChangeNumActivePointers(active);
            }

            m_CurrentSymmetryMode = mode;
            m_SymmetryWidgetScript.SetMode(m_CurrentSymmetryMode);
            m_SymmetryWidgetScript.Show(m_UseSymmetryWidget && SymmetryModeEnabled);
            if (recordCommand)
            {
                SketchMemoryScript.m_Instance.RecordCommand(
                    new SymmetryWidgetVisibleCommand(m_SymmetryWidgetScript));
            }

<<<<<<< HEAD
            // Get a max face size to use as a scaling factor later.
            // float faceMax = 1;
            // if (vrPoly != null && vrPoly._conwayPoly!=null)
            // {
            //   var faceSizes = vrPoly._conwayPoly.Faces.Select(x => (x.Centroid - x.GetBestEdge().Midpoint).magnitude);
            //   faceMax = Mathf.Max(faceSizes.ToArray());
            // }

        }
=======
        }

>>>>>>> fbf22eb5
        private void ChangeNumActivePointers(int num)
        {
            if (num > m_Pointers.Length)
            {
                Debug.LogWarning($"Not enough pointers for mode. {num} requested, {m_Pointers.Length} available");
                num = m_Pointers.Length;
            }
            m_NumActivePointers = num;
            for (int i = 1; i < m_Pointers.Length; ++i)
            {
                var pointer = m_Pointers[i];
                bool enabled = i < m_NumActivePointers;
                pointer.m_UiEnabled = enabled;
                pointer.m_Script.gameObject.SetActive(enabled);
                pointer.m_Script.EnableRendering(m_PointersRenderingActive && enabled);
                if (enabled)
                {
                    pointer.m_Script.CopyInternals(m_Pointers[0].m_Script);
                }
                if (CurrentSymmetryMode == SymmetryMode.CustomSymmetryMode)
                {
                    var vrPoly = PreviewPolyhedron.m_Instance;
                    if (vrPoly != null && vrPoly.m_PolyMesh != null)
                    {
                        if (i < vrPoly.m_PolyMesh.Faces.Count)
                        {
                            var face = vrPoly.m_PolyMesh.Faces[i];
                            // We could scale brushes by face size?
                            // pointer.m_Script.BrushSizeAbsolute *= (faceMax * (face.Centroid - face.GetBestEdge().Midpoint).magnitude);
                            if (vrPoly)
                            {
                                var color = vrPoly.GetFaceColorForStrokes(i);
                                pointer.m_Script.SetColor(color);
                            }
                        }
                    }
                }
            }
            // Custom symmetry mode overrides main pointer color as well
            // TODO Disabled this because it overwrites the current main brush color.
            // Need some way to "save and restore"
            // if (mode == SymmetryMode.CustomSymmetryMode)
            // {
            //     var color = vrPoly.GetFaceColor(0);
            //     m_Pointers[0].m_Script.SetColor(color);
            // }

            App.Switchboard.TriggerMirrorVisibilityChanged();
        }

        public void ResetSymmetryToHome()
        {
            m_SymmetryWidgetScript.ResetToHome();
        }

        public void BringSymmetryToUser()
        {
            m_SymmetryWidgetScript.BringToUser();
        }

        /// Given the position of a main pointer, find a corresponding symmetry position.
        /// Results are undefined unless you pass MainPointer or one of its
        /// dedicated symmetry pointers.
        public TrTransform GetSymmetryTransformFor(PointerScript pointer, TrTransform xfMain)
        {
            int child = pointer.ChildIndex;
            // "active pointers" is the number of pointers the symmetry widget is using,
            // including the main pointer.
            // ScriptedSymmetryMode controls ALL pointers including the pointer 0
            if (child == 0 || m_CurrentSymmetryMode == SymmetryMode.ScriptedSymmetryMode)
            {
                return xfMain;
            }

            // This needs to be kept in sync with UpdateSymmetryPointerTransforms
            switch (m_CurrentSymmetryMode)
            {
                case SymmetryMode.SinglePlane:
                    {
                        return m_SymmetryWidgetScript.ReflectionPlane.ReflectPoseKeepHandedness(xfMain);
                    }

                case SymmetryMode.MultiMirror:
                    {
                        (TrTransform, TrTransform) trAndFix;
                        TrTransform tr;
                        {
                            var xfCenter = TrTransform.FromTransform(
                                m_SymmetryLockedToController ?
                                    MainPointer.transform : m_SymmetryWidget
                            );

                            // convert from widget-local coords to world coords
                            trAndFix = TrFromMatrixWithFixedReflections(m_CustomMirrorMatrices[child]);
                            tr = trAndFix.Item1.TransformBy(xfCenter);
                        }
                        return tr * xfMain * trAndFix.Item1;
                    }
                case SymmetryMode.ScriptedSymmetryMode:
                    {
                        TrTransform scriptedTr;
                        {
                            scriptedTr = GetScriptedTransforms()[child];
                            // convert from canvas to world coords
                            scriptedTr *= App.Scene.Pose.inverse;
                        }
                        return scriptedTr;
                    }

                case SymmetryMode.DebugMultiple:
                    {
                        var xfLift = TrTransform.T(m_SymmetryDebugMultipleOffset * child);
                        return xfLift * xfMain;
                    }

                case SymmetryMode.TwoHanded:
                    {
                        return TrTransform.T(xfMain.translation - InputManager.m_Instance.GetWandControllerAttachPoint().position);
                    }
                default:
                    return xfMain;
            }
        }

<<<<<<< HEAD
        public void CalculateMirrors()
        {
            CalculateMirrorMatrices();
            CalculateMirrorColors();
            CalculateMirrorPointers();
        }

        private void CalculateMirrorMatrices()
        {
            switch (m_CustomSymmetryType)
            {
                case CustomSymmetryType.Wallpaper:
                    var wallpaperSym = new WallpaperSymmetry(
                        m_WallpaperSymmetryGroup,
                        m_WallpaperSymmetryX,
                        m_WallpaperSymmetryY,
                        1,
                        m_WallpaperSymmetryScaleX,
                        m_WallpaperSymmetryScaleY,
                        m_WallpaperSymmetrySkewX,
                        m_WallpaperSymmetrySkewY
                    );
                    m_CustomMirrorMatrices = wallpaperSym.matrices;
                    m_CustomMirrorDomain = wallpaperSym.groupProperties.fundamentalRegion.points;
                    break;
                case CustomSymmetryType.Point:
                case CustomSymmetryType.Polyhedra:
                default:
                    var pointSym = new PointSymmetry(m_PointSymmetryFamily, m_PointSymmetryOrder, 0.1f);
                    m_CustomMirrorMatrices = pointSym.matrices;
                    break;
            }

            for (var i = 0; i < m_CustomMirrorMatrices.Count; i++)
            {
                float amount = i / (float)m_CustomMirrorMatrices.Count;
                var transformEach = m_SymmetryTransformEach;
                transformEach.translation *= amount;
                transformEach.rotation = Quaternion.Slerp(Quaternion.identity, transformEach.rotation, amount);
                transformEach.scale = Mathf.Lerp(1, transformEach.scale, amount);

                var m = m_CustomMirrorMatrices[i];
                if (m_SymmetryTransformEachAfter)
                {
                    m = transformEach.ToMatrix4x4() * m;
                }
                else
                {
                    m *= transformEach.ToMatrix4x4();
                }
                m_CustomMirrorMatrices[i] = m;
            }
        }
=======
>>>>>>> fbf22eb5

        public void CalculateMirrorColors()
        {
            if (m_SymmetryColorShiftEnabled)
            {
                m_SymmetryPointerColors = new List<Color>();
                for (float i = 0; i < m_NumActivePointers; i++)
                {
                    m_SymmetryPointerColors.Add(CalcColorShift(m_lastChosenColor, i / m_NumActivePointers));
                    // BrushDescriptor desc = BrushCatalog.m_Instance.GetBrush(MainPointer.CurrentBrush.m_Guid);
                    // script.BrushSize01 = GenerateJitteredSize(desc, MainPointer.BrushSize01);
                }
            }
        }

<<<<<<< HEAD
        public void CalculateMirrorPointers()
        {
            m_NumActivePointers = m_CustomMirrorMatrices.Count;
            for (int i = 1; i < m_Pointers.Length; ++i)
            {
                var pointer = m_Pointers[i];
                bool enabled = i < m_NumActivePointers;
                pointer.m_UiEnabled = enabled;
                pointer.m_Script.gameObject.SetActive(enabled);
                pointer.m_Script.EnableRendering(m_PointersRenderingActive && enabled);
                if (enabled)
                {
                    pointer.m_Script.CopyInternals(m_Pointers[0].m_Script);
                }
            }
        }
=======
>>>>>>> fbf22eb5

        void UpdateSymmetryPointerTransforms()
        {
            switch (m_CurrentSymmetryMode)
            {
                case SymmetryMode.SinglePlane:
                    {
                        Plane plane = m_SymmetryWidgetScript.ReflectionPlane;
                        TrTransform xf0 = TrTransform.FromTransform(m_MainPointerData.m_Script.transform);
                        TrTransform xf1 = plane.ReflectPoseKeepHandedness(xf0);
                        xf1.ToTransform(m_Pointers[1].m_Script.transform);

                        // This is a hack.
                        // In the event that the user is painting on a plane stencil and that stencil is
                        // orthogonal to the symmetry plane, the main pointer and mirrored pointer will
                        // have the same depth and their strokes will overlap, causing z-fighting.
                        if (WidgetManager.m_Instance.ActiveStencil != null)
                        {
                            m_Pointers[1].m_Script.transform.position +=
                                m_Pointers[1].m_Script.transform.forward * m_SymmetryPointerStencilBoost;
                        }
                        break;
                    }

                case SymmetryMode.MultiMirror:
                    {
                        TrTransform pointer0 = TrTransform.FromTransform(m_MainPointerData.m_Script.transform);
                        TrTransform tr;

                        var xfCenter = TrTransform.FromTransform(
                            m_SymmetryLockedToController ?
                            MainPointer.transform : m_SymmetryWidget
                        );

                        for (int i = 0; i < m_CustomMirrorMatrices.Count; i++)
                        {
                            (TrTransform, TrTransform) trAndFix;
                            trAndFix = TrFromMatrixWithFixedReflections(m_CustomMirrorMatrices[i]);
                            tr = xfCenter * trAndFix.Item1 * xfCenter.inverse; // convert from widget-local coords to world coords
                            var tmp = tr * pointer0 * trAndFix.Item2; // Work around 2018.3.x Mono parse bug
                            tmp.ToTransform(m_Pointers[i].m_Script.transform);
                            float scaledSize = m_Pointers[0].m_Script.BrushSize01 * Mathf.Abs(m_CustomMirrorMatrices[i].lossyScale.x);
                            m_Pointers[i].m_Script.BrushSize01 = scaledSize;
                        }
                        break;
                    }
                case SymmetryMode.ScriptedSymmetryMode:
                    {
                        TrTransform pointer0_GS = TrTransform.FromTransform(m_MainPointerData.m_Script.transform);
                        var trs = GetScriptedTransforms();
                        int pointerIndex = 0;
                        foreach (var tr in trs)
                        {
                            // convert from canvas to world coords
                            // tr *= App.Scene.Pose.inverse;
                            // Apply the transform to the pointer
                            var tmp = tr * pointer0_GS; // Work around 2018.3.x Mono parse bug
                            if (tmp.IsFinite())
                            {
                                tmp.ToTransform(m_Pointers[pointerIndex].m_Script.transform);
                            }
                            pointerIndex++;
                        }
                        break;
                    }

                case SymmetryMode.DebugMultiple:
                    {
                        var xf0 = m_Pointers[0].m_Script.transform;
                        for (int i = 1; i < m_NumActivePointers; ++i)
                        {
                            var xf = m_Pointers[i].m_Script.transform;
                            xf.position = xf0.position + m_SymmetryDebugMultipleOffset * i;
                            xf.rotation = xf0.rotation;
                        }
                        break;
                    }
                case SymmetryMode.TwoHanded:
                    {
                        var xf = m_Pointers[1].m_Script.transform;
                        xf.position = InputManager.m_Instance.GetWandControllerAttachPoint().position;
                        xf.rotation = InputManager.m_Instance.GetWandControllerAttachPoint().rotation;
                    }
                    break;
            }
        }

        public float GetCustomMirrorScale()
        {
            float canvasScale = App.ActiveCanvas.Pose.scale;
            return canvasScale * m_WallpaperSymmetryScale;
        }

        public TrTransform TrFromMatrix(Matrix4x4 m)
        {
            var tr = TrTransform.FromMatrix4x4(m);
            tr.translation *= GetCustomMirrorScale();
            return tr;
        }

        public (TrTransform, TrTransform) TrFromMatrixWithFixedReflections(Matrix4x4 m)
        {
            // See ReflectPoseKeepHandedness

            var tr = TrFromMatrix(m);
            var fixTr = TrTransform.identity;
            if (m.lossyScale.x < 0 || m.lossyScale.y < 0 || m.lossyScale.z < 0)
            {
                fixTr = new Plane(new Vector3(1, 0, 0), 0).ToTrTransform();
            }
            return (tr, fixTr);
        }

        /// Called every frame while Activate is disallowed
        void OnDrawDisallowed()
        {
            InputManager.m_Instance.TriggerHaptics(InputManager.ControllerName.Brush, 0.1f);
        }

        int NumFreePlaybackPointers()
        {
            // TODO: Plumb this info from ScenePlayback so it can emulate pointer usage e.g. while
            // keeping all strokes visible.
            int count = 0;
            for (int i = NumUserPointers; i < m_Pointers.Length; ++i)
            {
                if (!m_Pointers[i].m_Script.IsCreatingStroke())
                {
                    ++count;
                }
            }
            return count;
        }

        /// State-machine update function; always called once per frame.
        public void UpdateLine()
        {
            bool playbackPointersAvailable = m_NumActivePointers <= NumFreePlaybackPointers();

            switch (m_CurrentLineCreationState)
            {
                case LineCreationState.WaitingForInput:
                    if (m_LineEnabled)
                    {
                        if (playbackPointersAvailable)
                        {
                            Transition_WaitingForInput_RecordingInput();
                        }
                        else
                        {
                            OnDrawDisallowed();
                        }
                    }
                    break;

                // TODO: unique state for capturing straightedge 2nd point rather than overload RecordingInput
                case LineCreationState.RecordingInput:
                    if (m_LineEnabled)
                    {
                        if (playbackPointersAvailable)
                        {
                            // Check straightedge gestures.
                            if (m_StraightEdgeEnabled)
                            {
                                CheckGestures();
                            }

                            // check to see if any pointer's line needs to end
                            // TODO: equivalent check during ProcessingStraightEdge
                            bool bStartNewLine = false;
                            for (int i = 0; i < m_NumActivePointers; ++i)
                            {
                                bStartNewLine = bStartNewLine || m_Pointers[i].m_Script.ShouldCurrentLineEnd();
                            }
                            if (bStartNewLine && !m_StraightEdgeEnabled)
                            {
                                //if it has, stop this line and start anew
                                FinalizeLine(isContinue: true);
                                InitiateLine(isContinue: true);
                            }
                        }
                        else if (!m_StraightEdgeEnabled)
                        {
                            OnDrawDisallowed();
                            Transition_RecordingInput_WaitingForInput();
                        }
                    }
                    else
                    {
                        // Transition to either ProcessingStraightEdge or WaitingForInput
                        if (m_StraightEdgeProxyActive)
                        {
                            if (playbackPointersAvailable)
                            {
                                List<ControlPoint> cps = MainPointer.GetControlPoints();
                                FinalizeLine(discard: true);
                                Transition_RecordingInput_ProcessingStraightEdge(cps);
                            }
                            else
                            {
                                OnDrawDisallowed();
                                // cancel the straight edge
                                m_StraightEdgeProxyActive = false;
                                m_StraightEdgeGuide.HideGuide();
                                m_CurrentLineCreationState = LineCreationState.WaitingForInput;
                            }
                        }
                        else
                        {
                            m_StraightEdgeGuide.HideGuide();
                            var stencil = WidgetManager.m_Instance.ActiveStencil;
                            if (stencil != null)
                            {
                                stencil.AdjustLift(1);
                            }
                            Transition_RecordingInput_WaitingForInput();
                        }

                        // Eat up tool scale input for heavy grippers.
                        SketchControlsScript.m_Instance.EatToolScaleInput();
                    }
                    break;

                case LineCreationState.ProcessingStraightEdge:
                    State_ProcessingStraightEdge(terminate: !playbackPointersAvailable);
                    break;
            }
        }

        void CheckGestures()
        {
            m_StraightEdgeGesture.UpdateGesture(MainPointer.transform.position);
            if (m_StraightEdgeGesture.IsGestureComplete())
            {
                // If gesture succeeded, change the line creator.
                if (m_StraightEdgeGesture.DidGestureSucceed())
                {
                    FinalizeLine(discard: true);
                    StraightEdgeGuideScript.Shape nextShape = StraightEdgeGuide.CurrentShape;
                    switch (nextShape)
                    {
                        case StraightEdgeGuideScript.Shape.Line:
                            nextShape = StraightEdgeGuideScript.Shape.Circle;
                            break;
                        case StraightEdgeGuideScript.Shape.Circle:
                            {
                                if (App.Config.IsMobileHardware)
                                {
                                    nextShape = StraightEdgeGuideScript.Shape.Line;
                                }
                                else
                                {
                                    nextShape = StraightEdgeGuideScript.Shape.Sphere;
                                }
                            }
                            break;
                        case StraightEdgeGuideScript.Shape.Sphere:
                            nextShape = StraightEdgeGuideScript.Shape.Line;
                            break;
                    }

                    StraightEdgeGuide.SetTempShape(nextShape);
                    StraightEdgeGuide.ResolveTempShape();
                    InitiateLineAt(m_MainPointerData.m_StraightEdgeXf_CS);
                }

                m_StraightEdgeGesture.ResetGesture();
            }
        }

        private void Transition_WaitingForInput_RecordingInput()
        {
            // Can't check for null as Color is a struct
            // But it's harmless to call this if the color really has been set to black
            if (m_lastChosenColor == Color.black)
            {
                m_lastChosenColor = PointerColor;
            }

            if (JitterEnabled)
            {
                // Bypass the code in the PointerColor setter
                // Size is jittered in PointerScript. Should we also do color there?
                ChangeAllPointerColorsDirectly(GenerateJitteredColor(MainPointer.CurrentBrush.m_ColorLuminanceMin));
            }


            if (m_StraightEdgeEnabled)
            {
                StraightEdgeGuide.SetTempShape(StraightEdgeGuideScript.Shape.Line);
                StraightEdgeGuide.ResolveTempShape();
                m_StraightEdgeGesture.InitGesture(MainPointer.transform.position,
                    m_GestureMinCircleSize, m_GestureBeginDist, m_GestureCloseLoopDist,
                    m_GestureStepDist, m_GestureMaxAngle);
            }

            InitiateLine();
            m_CurrentLineCreationState = LineCreationState.RecordingInput;
            WidgetManager.m_Instance.WidgetsDormant = true;
        }

        public Color GenerateJitteredColor(float colorLuminanceMin)
        {
            return GenerateJitteredColor(m_lastChosenColor, colorLuminanceMin);
        }
<<<<<<< HEAD

=======
>>>>>>> fbf22eb5
        public Color GenerateJitteredColor(Color currentColor, float colorLuminanceMin)
        {
            return ColorPickerUtils.ClampLuminance(CalculateJitteredColor(currentColor), colorLuminanceMin);
        }


        public Color CalculateJitteredColor(Color currentColor)
        {
            Color.RGBToHSV(currentColor, out var h, out var s, out var v);
            return Random.ColorHSV(
                h - colorJitter.x, h + colorJitter.x,
                s - colorJitter.y, s + colorJitter.y,
                v - colorJitter.z, v + colorJitter.z
<<<<<<< HEAD
=======
            );
        }

        private float ActualMod(float x, float m) => (x % m + m) % m;

        public Color CalcColorShift(Color color, float mod)
        {
            Color.RGBToHSV(color, out float h, out float s, out float v);
            h = _CalcColorShiftH(h, mod, m_SymmetryColorShiftSettingHue);
            s = _CalcColorShiftSV(s, mod, m_SymmetryColorShiftSettingSaturation);
            v = _CalcColorShiftSV(v, mod, m_SymmetryColorShiftSettingBrightness);
            return Color.HSVToRGB(ActualMod(h, 1), s, v);
        }

        public static float _CalcColorShiftH(float x, float mod, ColorShiftComponentSetting settings)
        {
            // Expects x to vary from -1 to +1
            return Mathf.LerpUnclamped(
                x,
                x + settings.amp / 2,
                WaveGenerator.Sample(settings.mode, mod, settings.freq));
        }

        public static float _CalcColorShiftSV(float x, float mod, ColorShiftComponentSetting settings)
        {
            // Expects x to vary from -1 to +1
            return Mathf.LerpUnclamped(
                x,
                x + settings.amp / 2,
                WaveGenerator.Sample(settings.mode, mod, settings.freq)
>>>>>>> fbf22eb5
            );
        }

        private float ActualMod(float x, float m) => (x % m + m) % m;

        public Color CalcColorShift(Color color, float mod)
        {
            Color.RGBToHSV(color, out float h, out float s, out float v);
            h = _CalcColorShiftH(h, mod, m_SymmetryColorShiftSettingHue);
            s = _CalcColorShiftSV(s, mod, m_SymmetryColorShiftSettingSaturation);
            v = _CalcColorShiftSV(v, mod, m_SymmetryColorShiftSettingBrightness);
            return Color.HSVToRGB(ActualMod(h, 1), s, v);
        }

        private static float CalcColorWaveform(float x, ColorShiftMode mode, float freq)
        {
            // Input is 0 to +1, output is -1 to +1
            return mode switch
            {
                ColorShiftMode.SineWave => Mathf.Cos(x * freq * Mathf.PI * 2f),
                ColorShiftMode.TriangleWave => Mathf.Abs((x * freq * 4) % 4 - 2) - 1,
                ColorShiftMode.SawtoothWave => (x * freq % 1 - 0.5f) * 2f,
                ColorShiftMode.SquareWave => (x * freq) % 1 < 0.5f ? -1 : 1,
                ColorShiftMode.Noise => (Mathf.PerlinNoise(x * freq * 2, 0) * 3f) - 1.5f,
                _ => x
            };
        }

        public static float _CalcColorShiftH(float x, float mod, ColorShiftComponentSetting settings)
        {
            // Expects x to vary from -1 to +1
            return Mathf.LerpUnclamped(
                x,
                x + settings.amp / 2,
                CalcColorWaveform(mod, settings.mode, settings.freq));
        }

        public static float _CalcColorShiftSV(float x, float mod, ColorShiftComponentSetting settings)
        {
            // Expects x to vary from -1 to +1
            return Mathf.LerpUnclamped(
                x,
                x + settings.amp / 2,
                CalcColorWaveform(mod, settings.mode, settings.freq)
            );
        }


        public float GenerateJitteredSize(BrushDescriptor desc, float currentSize)
        {
            float range = desc.m_BrushSizeRange.y - desc.m_BrushSizeRange.x;
            float jitterValue = Random.Range(-sizeJitter * range, sizeJitter * range) * 0.5f;
            float jitteredBrushSize = currentSize + jitterValue;
            jitteredBrushSize = Mathf.Clamp(jitteredBrushSize, desc.m_BrushSizeRange.x, desc.m_BrushSizeRange.y);
            return jitteredBrushSize;
        }

        public Vector3 GenerateJitteredPosition(Vector3 currentPos, float jitterAmount)
        {
            return currentPos + (Random.insideUnitSphere * jitterAmount);
        }

        private void Transition_RecordingInput_ProcessingStraightEdge(List<ControlPoint> cps)
        {
            Debug.Assert(m_StraightEdgeProxyActive);

            //create straight line
            m_StraightEdgeProxyActive = false;
            m_StraightEdgeGuide.HideGuide();

            m_StraightEdgeControlPoints_CS = cps;
            m_StraightEdgeControlPointIndex = 0;

            // Reset pointer to first control point and init all active pointers.
            SetMainPointerPosition(Coords.CanvasPose * m_StraightEdgeControlPoints_CS[0].m_Pos);

            var canvas = App.Scene.ActiveCanvas;
            for (int i = 0; i < m_NumActivePointers; ++i)
            {
                var p = m_Pointers[i];
                TrTransform xf_CS = canvas.AsCanvas[p.m_Script.transform];

                p.m_Script.CreateNewLine(canvas, xf_CS, null);
                p.m_Script.SetPressure(STRAIGHTEDGE_PRESSURE);
                p.m_Script.SetControlPoint(xf_CS, isKeeper: true);
            }

            // Ensure that snap is disabled when we start the stroke.
            m_StraightEdgeGuide.ForceSnapDisabled();

            //do this operation over a series of frames
            m_CurrentLineCreationState = LineCreationState.ProcessingStraightEdge;
        }

        private void Transition_RecordingInput_WaitingForInput()
        {
            // standard mode, just finalize our line and get ready for the next one
            FinalizeLine();

            m_CurrentLineCreationState = LineCreationState.WaitingForInput;
        }

        private void State_ProcessingStraightEdge(bool terminate)
        {
            int cpPerFrame = Mathf.Max(
                m_StraightEdgeControlPoints_CS.Count / STRAIGHTEDGE_DRAWIN_FRAMES, 2);

            TrTransform xfCanvas = Coords.CanvasPose;
            for (int p = 0; p < cpPerFrame &&
                 m_StraightEdgeControlPointIndex < m_StraightEdgeControlPoints_CS.Count;
                 p++, m_StraightEdgeControlPointIndex++)
            {
                ControlPoint cp = m_StraightEdgeControlPoints_CS[m_StraightEdgeControlPointIndex];
                TrTransform xfPointer = xfCanvas * TrTransform.TR(cp.m_Pos, cp.m_Orient);
                SetMainPointerPosition(xfPointer.translation);
                SetMainPointerRotation(xfPointer.rotation);
                for (int i = 0; i < m_NumActivePointers; ++i)
                {
                    m_Pointers[i].m_Script.UpdateLineFromObject();
                }

                var stencil = WidgetManager.m_Instance.ActiveStencil;
                if (stencil != null)
                {
                    stencil.AdjustLift(1);
                }
            }

            // we reached the end!
            if (terminate || m_StraightEdgeControlPointIndex >= m_StraightEdgeControlPoints_CS.Count)
            {
                FinalizeLine();
                m_CurrentLineCreationState = LineCreationState.WaitingForInput;
            }
        }

        // Only called during interactive creation.
        // isContinue is true if the line is the logical (if not physical) continuation
        // of a previous line -- ie, previous line ran out of verts and we transparently
        // stopped and started a new one.
        void InitiateLine(bool isContinue = false)
        {
            // Turn off the preview when we start drawing
            for (int i = 0; i < m_NumActivePointers; ++i)
            {
                m_Pointers[i].m_Script.DisablePreviewLine();
                m_Pointers[i].m_Script.AllowPreviewLine(false);
            }

            if (m_StraightEdgeEnabled)
            {
                // This causes the line to be drawn with a proxy brush; and also to be
                // discarded and redrawn upon completion.
                m_StraightEdgeProxyActive = MainPointer.CurrentBrush.NeedsStraightEdgeProxy;
                // Turn on the straight edge and hold on to our start position
                m_StraightEdgeGuide.ShowGuide(MainPointer.transform.position);
                for (int i = 0; i < m_NumActivePointers; ++i)
                {
                    m_Pointers[i].m_StraightEdgeXf_CS = Coords.AsCanvas[m_Pointers[i].m_Script.transform];
                }
            }

            CanvasScript canvas = App.Scene.ActiveCanvas;
            for (int i = 0; i < m_NumActivePointers; ++i)
            {
                PointerScript script = m_Pointers[i].m_Script;
                var xfPointer_CS = canvas.AsCanvas[script.transform];

                // Pass in parametric stroke creator.
                ParametricStrokeCreator currentCreator = null;
                if (m_StraightEdgeEnabled)
                {
                    switch (StraightEdgeGuide.CurrentShape)
                    {
                        case StraightEdgeGuideScript.Shape.Line:
                            currentCreator = new LineCreator(xfPointer_CS, flat: true);
                            break;
                        case StraightEdgeGuideScript.Shape.Circle:
                            currentCreator = new CircleCreator(xfPointer_CS);
                            break;
                        case StraightEdgeGuideScript.Shape.Sphere:
                            currentCreator = new SphereCreator(xfPointer_CS, script.BrushSizeAbsolute,
                                canvas.transform.GetUniformScale());
                            break;
                    }
                }

<<<<<<< HEAD
                if (m_SymmetryColorShiftEnabled)
                {
                    script.SetColor(m_SymmetryPointerColors[i % m_SymmetryPointerColors.Count]);
=======
                bool resetColors = true;
                bool resetBrushes = true;
                if (m_SymmetryColorShiftEnabled || CurrentSymmetryMode == SymmetryMode.ScriptedSymmetryMode)
                {
                    if (m_SymmetryPointerColors != null && m_SymmetryPointerColors.Count > 0)
                    {
                        script.SetColor(m_SymmetryPointerColors[i % m_SymmetryPointerColors.Count]);
                        resetColors = false;
                    }

                    if (m_SymmetryPointerBrushes != null && m_SymmetryPointerBrushes.Count > 0)
                    {
                        script.SetBrush(m_SymmetryPointerBrushes[i % m_SymmetryPointerBrushes.Count]);
                        resetBrushes = false;
                    }
                }

                // Ensure brush and color is reset after using scripts
                if (resetBrushes)
                {
                    script.CurrentBrush = MainPointer.CurrentBrush;
                }
                if (resetColors)
                {
                    var color = JitterEnabled ?
                        GenerateJitteredColor(m_lastChosenColor, script.CurrentBrush.m_ColorLuminanceMin) :
                        m_lastChosenColor;
                    script.SetColor(color);
>>>>>>> fbf22eb5
                }

                script.CreateNewLine(
                    canvas, xfPointer_CS, currentCreator,
                    m_StraightEdgeProxyActive ? m_StraightEdgeProxyBrush : null);
                script.SetControlPoint(xfPointer_CS, isKeeper: true);
            }
        }

        void InitiateLineAt(TrTransform mainPointerXf_CS)
        {
            // Set Main Pointer to transform.
            CanvasScript canvas = App.Scene.ActiveCanvas;
            canvas.AsCanvas[m_MainPointerData.m_Script.transform] = mainPointerXf_CS;

            // Update other pointers.
            UpdateSymmetryPointerTransforms();
            InitiateLine(false);
        }

        // Detach and record lines for all active pointers.
        public void FinalizeLine(bool isContinue = false, bool discard = false)
        {
            PointerScript groupStart = null;
            uint groupStartTime = 0;
            //discard or solidify every pointer's active line
            for (int i = 0; i < m_NumActivePointers; ++i)
            {
                var pointer = m_Pointers[i].m_Script;
                // XXX: when would an active pointer not be creating a line?
                if (pointer.IsCreatingStroke())
                {
                    bool bDiscardLine = discard || pointer.ShouldDiscardCurrentLine();
                    if (bDiscardLine)
                    {
                        pointer.DetachLine(bDiscardLine, null, SketchMemoryScript.StrokeFlags.None);
                    }
                    else
                    {
                        SketchMemoryScript.StrokeFlags flags = SketchMemoryScript.StrokeFlags.None;
                        if (groupStart == null)
                        {
                            groupStart = pointer;
                            // Capture this, because stroke becomes invalid after being detached.
                            groupStartTime = groupStart.TimestampMs;
                        }
                        else
                        {
                            flags |= SketchMemoryScript.StrokeFlags.IsGroupContinue;
                            // Verify IsGroupContinue invariant
                            Debug.Assert(pointer.TimestampMs == groupStartTime);
                        }
                        pointer.DetachLine(bDiscardLine, null, flags);
                    }
                }
            }
        }
    }
} // namespace TiltBrush<|MERGE_RESOLUTION|>--- conflicted
+++ resolved
@@ -17,12 +17,9 @@
 using System.Collections.Generic;
 using System.Linq;
 using System.Runtime.InteropServices;
-<<<<<<< HEAD
 using Polyhydra.Core;
 using TiltBrush.MeshEditing;
-=======
 using MoonSharp.Interpreter;
->>>>>>> fbf22eb5
 using ControllerName = TiltBrush.InputManager.ControllerName;
 using Random = UnityEngine.Random;
 
@@ -48,9 +45,9 @@
             SinglePlane,
             MultiMirror,
             DebugMultiple,
-<<<<<<< HEAD
             CustomSymmetryMode = 5000,
-            TwoHanded = 6000,
+            ScriptedSymmetryMode = 6000,
+            TwoHanded = 6001
         }
 
         [Serializable]
@@ -61,28 +58,14 @@
             Polyhedra
         }
 
-        public enum ColorShiftMode
-        {
-            SineWave,
-            SquareWave,
-            SawtoothWave,
-            TriangleWave,
-            Noise
-        }
-
-=======
-            TwoHanded,
-            ScriptedSymmetryMode = 6000
-        }
-
->>>>>>> fbf22eb5
         public enum ColorShiftComponent
         {
             Hue,
             Saturation,
             Brightness
         }
-<<<<<<< HEAD
+
+        [NonSerialized] public bool m_SymmetryColorShiftEnabled = false;
 
         [NonSerialized] public CustomSymmetryType m_CustomSymmetryType = CustomSymmetryType.Point;
         [NonSerialized] public PointSymmetry.Family m_PointSymmetryFamily = PointSymmetry.Family.Cn;
@@ -99,34 +82,23 @@
         [NonSerialized] public bool m_SymmetryLockedToController = false;
 
         [NonSerialized] public bool m_SymmetryColorShiftEnabled = true;
-=======
-        [NonSerialized] public bool m_SymmetryColorShiftEnabled = false;
->>>>>>> fbf22eb5
 
         [Serializable]
         public struct ColorShiftComponentSetting
         {
-<<<<<<< HEAD
-            public ColorShiftMode mode;
-=======
             public WaveGenerator.Mode mode;
->>>>>>> fbf22eb5
             public float amp;
             public float freq;
         }
 
         private static readonly ColorShiftComponentSetting m_defaultColorShiftComponentSetting = new()
         {
-<<<<<<< HEAD
-            mode = ColorShiftMode.SineWave, amp = 0, freq = 1
-=======
             mode = WaveGenerator.Mode.SineWave, amp = 0, freq = 1
->>>>>>> fbf22eb5
         };
+
         [NonSerialized] public ColorShiftComponentSetting m_SymmetryColorShiftSettingHue = m_defaultColorShiftComponentSetting;
         [NonSerialized] public ColorShiftComponentSetting m_SymmetryColorShiftSettingSaturation = m_defaultColorShiftComponentSetting;
         [NonSerialized] public ColorShiftComponentSetting m_SymmetryColorShiftSettingBrightness = m_defaultColorShiftComponentSetting;
-
 
         // Modifying this struct has implications for binary compatibility.
         // The layout should match the most commonly-seen layout in the binary file.
@@ -204,17 +176,8 @@
         private bool m_LineEnabled = false;
         private int m_EatLineEnabledInputFrames;
 
-<<<<<<< HEAD
-        public Transform SymmetryWidget
-        {
-            get
-            {
-                return m_SymmetryWidget;
-            }
-        }
-=======
+        public Transform SymmetryWidget => m_SymmetryWidget;
         public SymmetryWidget SymmetryWidget => m_SymmetryWidget.GetComponent<SymmetryWidget>();
->>>>>>> fbf22eb5
 
         /// This array is horrible. It is sort-of a preallocated pool of pointers,
         /// but different ranges are used for different purposes, and the ranges overlap.
@@ -265,19 +228,19 @@
         private float m_SketchSurfaceLineDepthIncrement = 0.0001f;
         private float m_SketchSurfaceLineDepth;
         private bool m_SketchSurfaceLineWasEnabled;
-<<<<<<< HEAD
+        private List<Matrix4x4> m_CustomMirrorMatrices;
+        private List<Color> m_SymmetryPointerColors;
+        private List<BrushDescriptor> m_SymmetryPointerBrushes;
+        private Vector2[] m_CustomMirrorDomain;
+
+        // Used for Polyhydra Symmetry
+        private TrTransform m_bestface_OS;
         private List<Matrix4x4> m_CustomMirrorMatrices;
         private List<Color> m_SymmetryPointerColors;
         private Vector2[] m_CustomMirrorDomain;
 
         // Used for Polyhydra Symmetry
         private TrTransform m_bestface_OS;
-=======
-        private List<Color> m_SymmetryPointerColors;
-        private List<BrushDescriptor> m_SymmetryPointerBrushes;
-        private Vector2[] m_CustomMirrorDomain;
->>>>>>> fbf22eb5
-
         // ---- events
 
         public event Action<TiltBrush.BrushDescriptor> OnMainPointerBrushChange
@@ -398,11 +361,10 @@
         }
         public bool JitterEnabled => colorJitter.sqrMagnitude > 0 || sizeJitter > 0 || positionJitter > 0;
 
-<<<<<<< HEAD
         public List<Matrix4x4> CustomMirrorMatrices => m_CustomMirrorMatrices.ToList(); // Ensure we return a clone
         public List<Color> SymmetryPointerColors => m_SymmetryPointerColors.ToList();
         public List<Vector2> CustomMirrorDomain => m_CustomMirrorDomain.ToList();
-=======
+
         public List<Color> SymmetryPointerColors
         {
             get { return m_SymmetryPointerColors; }
@@ -414,7 +376,6 @@
             get { return m_SymmetryPointerBrushes; }
             set { m_SymmetryPointerBrushes = value; }
         }
->>>>>>> fbf22eb5
 
         static public void ClearPlayerPrefs()
         {
@@ -940,15 +901,12 @@
 
         public void SetSymmetryMode(SymmetryMode mode, bool recordCommand = true)
         {
-<<<<<<< HEAD
+            if (m_CurrentSymmetryMode == SymmetryMode.ScriptedSymmetryMode)
+            {
+                LuaManager.Instance.EndActiveScript(LuaApiCategory.SymmetryScript);
+            }
+
             PreviewPolyhedron vrPoly = null;
-=======
-            if (m_CurrentSymmetryMode == SymmetryMode.ScriptedSymmetryMode)
-            {
-                LuaManager.Instance.EndActiveScript(LuaApiCategory.SymmetryScript);
-            }
-
->>>>>>> fbf22eb5
             int active = m_NumActivePointers;
             switch (mode)
             {
@@ -994,7 +952,6 @@
                     new SymmetryWidgetVisibleCommand(m_SymmetryWidgetScript));
             }
 
-<<<<<<< HEAD
             // Get a max face size to use as a scaling factor later.
             // float faceMax = 1;
             // if (vrPoly != null && vrPoly._conwayPoly!=null)
@@ -1002,12 +959,8 @@
             //   var faceSizes = vrPoly._conwayPoly.Faces.Select(x => (x.Centroid - x.GetBestEdge().Midpoint).magnitude);
             //   faceMax = Mathf.Max(faceSizes.ToArray());
             // }
-
-        }
-=======
-        }
-
->>>>>>> fbf22eb5
+        }
+
         private void ChangeNumActivePointers(int num)
         {
             if (num > m_Pointers.Length)
@@ -1132,7 +1085,6 @@
             }
         }
 
-<<<<<<< HEAD
         public void CalculateMirrors()
         {
             CalculateMirrorMatrices();
@@ -1186,8 +1138,6 @@
                 m_CustomMirrorMatrices[i] = m;
             }
         }
-=======
->>>>>>> fbf22eb5
 
         public void CalculateMirrorColors()
         {
@@ -1203,7 +1153,6 @@
             }
         }
 
-<<<<<<< HEAD
         public void CalculateMirrorPointers()
         {
             m_NumActivePointers = m_CustomMirrorMatrices.Count;
@@ -1220,8 +1169,6 @@
                 }
             }
         }
-=======
->>>>>>> fbf22eb5
 
         void UpdateSymmetryPointerTransforms()
         {
@@ -1527,15 +1474,11 @@
         {
             return GenerateJitteredColor(m_lastChosenColor, colorLuminanceMin);
         }
-<<<<<<< HEAD
-
-=======
->>>>>>> fbf22eb5
+
         public Color GenerateJitteredColor(Color currentColor, float colorLuminanceMin)
         {
             return ColorPickerUtils.ClampLuminance(CalculateJitteredColor(currentColor), colorLuminanceMin);
         }
-
 
         public Color CalculateJitteredColor(Color currentColor)
         {
@@ -1544,8 +1487,6 @@
                 h - colorJitter.x, h + colorJitter.x,
                 s - colorJitter.y, s + colorJitter.y,
                 v - colorJitter.z, v + colorJitter.z
-<<<<<<< HEAD
-=======
             );
         }
 
@@ -1576,19 +1517,7 @@
                 x,
                 x + settings.amp / 2,
                 WaveGenerator.Sample(settings.mode, mod, settings.freq)
->>>>>>> fbf22eb5
             );
-        }
-
-        private float ActualMod(float x, float m) => (x % m + m) % m;
-
-        public Color CalcColorShift(Color color, float mod)
-        {
-            Color.RGBToHSV(color, out float h, out float s, out float v);
-            h = _CalcColorShiftH(h, mod, m_SymmetryColorShiftSettingHue);
-            s = _CalcColorShiftSV(s, mod, m_SymmetryColorShiftSettingSaturation);
-            v = _CalcColorShiftSV(v, mod, m_SymmetryColorShiftSettingBrightness);
-            return Color.HSVToRGB(ActualMod(h, 1), s, v);
         }
 
         private static float CalcColorWaveform(float x, ColorShiftMode mode, float freq)
@@ -1764,11 +1693,11 @@
                     }
                 }
 
-<<<<<<< HEAD
                 if (m_SymmetryColorShiftEnabled)
                 {
                     script.SetColor(m_SymmetryPointerColors[i % m_SymmetryPointerColors.Count]);
-=======
+                }
+
                 bool resetColors = true;
                 bool resetBrushes = true;
                 if (m_SymmetryColorShiftEnabled || CurrentSymmetryMode == SymmetryMode.ScriptedSymmetryMode)
@@ -1797,7 +1726,6 @@
                         GenerateJitteredColor(m_lastChosenColor, script.CurrentBrush.m_ColorLuminanceMin) :
                         m_lastChosenColor;
                     script.SetColor(color);
->>>>>>> fbf22eb5
                 }
 
                 script.CreateNewLine(
