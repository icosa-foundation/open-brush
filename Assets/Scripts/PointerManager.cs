--- conflicted
+++ resolved
@@ -240,12 +240,9 @@
         private List<Matrix4x4> m_CustomMirrorMatrices;
         private List<Color> m_SymmetryPointerColors;
         private Vector2[] m_CustomMirrorDomain;
-<<<<<<< HEAD
 
         // Used for Polyhydra Symmetry
         private TrTransform m_bestface_OS;
-=======
->>>>>>> f947a652
 
         // ---- events
 
@@ -557,14 +554,11 @@
                         m_SymmetryWidget.rotation = Quaternion.identity;
                     }
                     else if (m_CurrentSymmetryMode == SymmetryMode.MultiMirror)
-<<<<<<< HEAD
                     {
                         m_SymmetryWidget.position = SketchSurfacePanel.m_Instance.transform.position;
                         m_SymmetryWidget.rotation = SketchSurfacePanel.m_Instance.transform.rotation;
                     }
                     else if (m_CurrentSymmetryMode == SymmetryMode.CustomSymmetryMode)
-=======
->>>>>>> f947a652
                     {
                         m_SymmetryWidget.position = SketchSurfacePanel.m_Instance.transform.position;
                         m_SymmetryWidget.rotation = SketchSurfacePanel.m_Instance.transform.rotation;
@@ -820,13 +814,10 @@
                     CalculateMirrorMatrices();
                     CalculateMirrorColors();
                     active = m_CustomMirrorMatrices.Count;
-<<<<<<< HEAD
                     break;
                 case SymmetryMode.CustomSymmetryMode:
                     vrPoly = PreviewPolyhedron.m_Instance;
                     active = vrPoly.m_PolyMesh.Faces.Count;
-=======
->>>>>>> f947a652
                     break;
                 case SymmetryMode.DebugMultiple:
                     active = DEBUG_MULTIPLE_NUM_POINTERS;
@@ -846,7 +837,6 @@
                     new SymmetryWidgetVisibleCommand(m_SymmetryWidgetScript));
             }
 
-<<<<<<< HEAD
             // Get a max face size to use as a scaling factor later.
             // float faceMax = 1;
             // if (vrPoly != null && vrPoly._conwayPoly!=null)
@@ -854,9 +844,8 @@
             //   var faceSizes = vrPoly._conwayPoly.Faces.Select(x => (x.Centroid - x.GetBestEdge().Midpoint).magnitude);
             //   faceMax = Mathf.Max(faceSizes.ToArray());
             // }
-=======
-        }
-
+
+        }
         private void ChangeNumActivePointers(int num)
         {
             if (num > m_Pointers.Length)
@@ -865,7 +854,6 @@
                 num = m_Pointers.Length;
             }
             m_NumActivePointers = num;
->>>>>>> f947a652
             for (int i = 1; i < m_Pointers.Length; ++i)
             {
                 var pointer = m_Pointers[i];
@@ -1034,10 +1022,7 @@
                 }
             }
         }
-<<<<<<< HEAD
-=======
-
->>>>>>> f947a652
+
         public void CalculateMirrorPointers()
         {
             m_NumActivePointers = m_CustomMirrorMatrices.Count;
@@ -1336,11 +1321,7 @@
             m_CurrentLineCreationState = LineCreationState.RecordingInput;
             WidgetManager.m_Instance.WidgetsDormant = true;
         }
-<<<<<<< HEAD
         
-=======
-
->>>>>>> f947a652
         public Color GenerateJitteredColor(float colorLuminanceMin)
         {
             return GenerateJitteredColor(m_lastChosenColor, colorLuminanceMin);
@@ -1359,53 +1340,6 @@
                 h - colorJitter.x, h + colorJitter.x,
                 s - colorJitter.y, s + colorJitter.y,
                 v - colorJitter.z, v + colorJitter.z
-<<<<<<< HEAD
-=======
-            );
-        }
-
-        private float ActualMod(float x, float m) => (x % m + m) % m;
-
-        public Color CalcColorShift(Color color, float mod)
-        {
-            Color.RGBToHSV(color, out float h, out float s, out float v);
-            h = _CalcColorShiftH(h, mod, m_SymmetryColorShiftSettingHue);
-            s = _CalcColorShiftSV(s, mod, m_SymmetryColorShiftSettingSaturation);
-            v = _CalcColorShiftSV(v, mod, m_SymmetryColorShiftSettingBrightness);
-            return Color.HSVToRGB(ActualMod(h, 1), s, v);
-        }
-
-        private static float CalcColorWaveform(float x, ColorShiftMode mode, float freq)
-        {
-            // Input is 0 to +1, output is -1 to +1
-            return mode switch
-            {
-                ColorShiftMode.SineWave => Mathf.Cos(x * freq * Mathf.PI * 2f),
-                ColorShiftMode.TriangleWave => Mathf.Abs((x * freq * 4) % 4 - 2) - 1,
-                ColorShiftMode.SawtoothWave => (x * freq % 1 - 0.5f) * 2f,
-                ColorShiftMode.SquareWave => (x * freq) % 1 < 0.5f ? -1 : 1,
-                ColorShiftMode.Noise => (Mathf.PerlinNoise(x * freq * 2, 0) * 3f) - 1.5f,
-                _ => x
-            };
-        }
-
-        public static float _CalcColorShiftH(float x, float mod, ColorShiftComponentSetting settings)
-        {
-            // Expects x to vary from -1 to +1
-            return Mathf.LerpUnclamped(
-                x,
-                x + settings.amp / 2,
-                CalcColorWaveform(mod, settings.mode, settings.freq));
-        }
-
-        public static float _CalcColorShiftSV(float x, float mod, ColorShiftComponentSetting settings)
-        {
-            // Expects x to vary from -1 to +1
-            return Mathf.LerpUnclamped(
-                x,
-                x + settings.amp / 2,
-                CalcColorWaveform(mod, settings.mode, settings.freq)
->>>>>>> f947a652
             );
         }
 
