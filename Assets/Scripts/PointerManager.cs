﻿// Copyright 2020 The Tilt Brush Authors
//
// Licensed under the Apache License, Version 2.0 (the "License");
// you may not use this file except in compliance with the License.
// You may obtain a copy of the License at
//
//      http://www.apache.org/licenses/LICENSE-2.0
//
// Unless required by applicable law or agreed to in writing, software
// distributed under the License is distributed on an "AS IS" BASIS,
// WITHOUT WARRANTIES OR CONDITIONS OF ANY KIND, either express or implied.
// See the License for the specific language governing permissions and
// limitations under the License.

using UnityEngine;
using System;
using System.Collections.Generic;
using System.Linq;
using System.Runtime.InteropServices;
using ControllerName = TiltBrush.InputManager.ControllerName;
using Random = UnityEngine.Random;

namespace TiltBrush
{

    //TODO: Separate basic pointer management (e.g. enumeration, global operations)
    //from higher-level symmetry code.
    public class PointerManager : MonoBehaviour
    {
        static public PointerManager m_Instance;
        const float STRAIGHTEDGE_PRESSURE = 1f;
        const int STRAIGHTEDGE_DRAWIN_FRAMES = 16;
        const int DEBUG_MULTIPLE_NUM_POINTERS = 3;
        const string PLAYER_PREFS_POINTER_ANGLE_OLD = "Pointer_Angle";
        const string PLAYER_PREFS_POINTER_ANGLE = "Pointer_Angle2";

        // ---- Public types

        public enum SymmetryMode
        {
            None,
            SinglePlane,
            MultiMirror,
            DebugMultiple,
            TwoHanded,
        }

        [Serializable]
        public enum CustomSymmetryType
        {
            Point,
            Wallpaper,
            Polyhedra
        }

        public enum ColorShiftMode
        {
            SineWave,
            SquareWave,
            SawtoothWave,
            TriangleWave,
            Noise
        }

        public enum ColorShiftComponent
        {
            Hue,
            Saturation,
            Brightness
        }

        [NonSerialized] public CustomSymmetryType m_CustomSymmetryType = CustomSymmetryType.Point;
        [NonSerialized] public PointSymmetry.Family m_PointSymmetryFamily = PointSymmetry.Family.Cn;
        [NonSerialized] public SymmetryGroup.R m_WallpaperSymmetryGroup = SymmetryGroup.R.p1;
        [NonSerialized] public int m_PointSymmetryOrder = 6;
        [NonSerialized] public int m_WallpaperSymmetryX = 2;
        [NonSerialized] public int m_WallpaperSymmetryY = 2;
        [NonSerialized] public float m_WallpaperSymmetryScale = 1f;
        [NonSerialized] public float m_WallpaperSymmetryScaleX = 1f;
        [NonSerialized] public float m_WallpaperSymmetryScaleY = 1f;
        [NonSerialized] public float m_WallpaperSymmetrySkewX = 0;
        [NonSerialized] public float m_WallpaperSymmetrySkewY = 0;

        [NonSerialized] public bool m_SymmetryLockedToController = false;

        [Serializable]
        public struct ColorShiftComponentSetting
        {
            public ColorShiftMode mode;
            public float amp;
            public float freq;
        }

        private static readonly ColorShiftComponentSetting m_defaultColorShiftComponentSetting = new()
        {
            mode = ColorShiftMode.SineWave, amp = 0, freq = 1
        };
        [NonSerialized] public ColorShiftComponentSetting m_SymmetryColorShiftSettingHue = m_defaultColorShiftComponentSetting;
        [NonSerialized] public ColorShiftComponentSetting m_SymmetryColorShiftSettingSaturation = m_defaultColorShiftComponentSetting;
        [NonSerialized] public ColorShiftComponentSetting m_SymmetryColorShiftSettingBrightness = m_defaultColorShiftComponentSetting;


        // Modifying this struct has implications for binary compatibility.
        // The layout should match the most commonly-seen layout in the binary file.
        // See SketchMemoryScript.ReadMemory.
        [StructLayout(LayoutKind.Sequential, Pack = 1)]
        [System.Serializable]
        public struct ControlPoint
        {
            public Vector3 m_Pos;
            public Quaternion m_Orient;

            public const uint EXTENSIONS = (uint)(
                SketchWriter.ControlPointExtension.Pressure |
                SketchWriter.ControlPointExtension.Timestamp);
            public float m_Pressure;
            public uint m_TimestampMs; // CurrentSketchTime of creation, in milliseconds
        }

        // TODO: all this should be stored in the PointerScript instead of kept alongside
        protected class PointerData
        {
            public PointerScript m_Script;
            // The start of a straightedge stroke.
            public TrTransform m_StraightEdgeXf_CS;
            public bool m_UiEnabled;
        }

        // ---- Private types

        private enum LineCreationState
        {
            // Not drawing a straightedge line.
            WaitingForInput,
            // Have first endpoint but not second endpoint.
            RecordingInput,
            // Have both endpoints; drawing the line over multiple frames.
            // Used for brushes that use straightedge proxies, usually because they
            // need to be drawn over time (like particles)
            ProcessingStraightEdge,
        }

        // ---- Private inspector data

        [SerializeField] private int m_MaxPointers = 1;
        [SerializeField] private GameObject m_MainPointerPrefab;
        [SerializeField] private GameObject m_AuxPointerPrefab;
        [SerializeField] private float m_DefaultPointerAngle = 25.0f;
        [SerializeField] private bool m_DebugViewControlPoints = false;
        [SerializeField] private StraightEdgeGuideScript m_StraightEdgeGuide;
        [SerializeField] private BrushDescriptor m_StraightEdgeProxyBrush;
        [SerializeField] private Transform m_SymmetryWidget;
        [SerializeField] private Vector3 m_SymmetryDebugMultipleOffset = new Vector3(2, 0, 2);
        [SerializeField] private float m_SymmetryPointerStencilBoost = 0.001f;

        [SerializeField] private float m_GestureMinCircleSize;
        [SerializeField] private float m_GestureBeginDist;
        [SerializeField] private float m_GestureCloseLoopDist;
        [SerializeField] private float m_GestureStepDist;
        [SerializeField] private float m_GestureMaxAngle;

        [NonSerialized] public TrTransform m_SymmetryTransformEach = TrTransform.identity;
        [NonSerialized] public bool m_SymmetryTransformEachAfter;

        // ---- Private member data

        private int m_NumActivePointers = 1;

        private bool m_PointersRenderingRequested;
        private bool m_PointersRenderingActive;
        private bool m_PointersHideOnControllerLoss;

        private float m_FreePaintPointerAngle;

        private LineCreationState m_CurrentLineCreationState;
        private bool m_LineEnabled = false;
        private int m_EatLineEnabledInputFrames;

        public Transform SymmetryWidget
        {
            get
            {
                return m_SymmetryWidget;
            }
        }

        /// This array is horrible. It is sort-of a preallocated pool of pointers,
        /// but different ranges are used for different purposes, and the ranges overlap.
        ///
        ///   0       Brush pointer
        ///   1       2-way symmetry for Brush pointer
        ///   1-3     4-way symmetry for Brush pointer
        ///   2-N     (where 2 == NumUserPointers) Playback for timeline-edit sketches
        ///
        /// The only reason we don't have a ton of bugs stemming from systems stomping
        /// over each others' pointers is that we prevent those systems from being
        /// active simultaneously. eg, 4-way symmetry is not allowed during timeline edit mode;
        /// floating-panel mode doesn't actually _use_ the Wand's pointer, etc.
        private PointerData[] m_Pointers;

        private List<PointerScript> m_RemoteUserPointers;
        private bool m_InPlaybackMode;

        private PointerData m_MainPointerData;
        struct StoredBrushInfo
        {
            public BrushDescriptor brush;
            public float size01;
            public Color color;
        }
        private StoredBrushInfo? m_StoredBrushInfo;

        private bool m_StraightEdgeEnabled; // whether the mode is enabled
        // Brushes which return true for NeedsStraightEdgeProxy() use a proxy brush when displaying the
        // initial straight edge and redraw the line with the real brush at the end. This specifies
        // whether that proxy is currently active:
        private bool m_StraightEdgeProxyActive;
        private CircleGesture m_StraightEdgeGesture;

        private List<ControlPoint> m_StraightEdgeControlPoints_CS;
        private int m_StraightEdgeControlPointIndex;

        private SymmetryMode m_CurrentSymmetryMode;
        private SymmetryWidget m_SymmetryWidgetScript;
        private bool m_UseSymmetryWidget = false;
        public Color m_lastChosenColor { get; private set; }
        public Vector3 colorJitter { get; set; }
        public float sizeJitter { get; set; }
        public float positionJitter { get; set; }

        [NonSerialized] public bool RecolorOn = true;
        [NonSerialized] public bool RebrushOn = false;
        [NonSerialized] public bool ResizeOn = false;
        [NonSerialized] public bool JitterOn = false;

        // These variables are legacy for supporting z-fighting control on the sketch surface
        // panel in monoscopic mode.
        private float m_SketchSurfaceLineDepthVarianceBase = 0.0001f;
        private float m_SketchSurfaceLineDepthVariance = 0.01f;
        private float m_SketchSurfaceLineDepthIncrement = 0.0001f;
        private float m_SketchSurfaceLineDepth;
        private bool m_SketchSurfaceLineWasEnabled;
        private List<Matrix4x4> m_CustomMirrorMatrices;
        private List<Color> m_SymmetryPointerColors;
        private Vector2[] m_CustomMirrorDomain;

        // ---- events

        public event Action<TiltBrush.BrushDescriptor> OnMainPointerBrushChange
        {
            add { m_MainPointerData.m_Script.OnBrushChange += value; }
            remove { m_MainPointerData.m_Script.OnBrushChange -= value; }
        }

        public event Action OnPointerColorChange = delegate { };

        // ---- public properties

        public PointerScript MainPointer
        {
            get { return m_MainPointerData.m_Script; }
        }

        /// Only call this if you don't want to update m_lastChosenColor
        /// Used by color jitter on new stroke
        private void ChangeAllPointerColorsDirectly(Color value)
        {
            for (int i = 0; i < m_NumActivePointers; ++i)
            {
                m_Pointers[i].m_Script.SetColor(value);
            }
        }

        public Color PointerColor
        {
            get { return m_MainPointerData.m_Script.GetCurrentColor(); }
            set
            {
                ChangeAllPointerColorsDirectly(value);
                m_lastChosenColor = value;
                CalculateMirrorColors();
                OnPointerColorChange();
            }
        }
        public float PointerPressure
        {
            set
            {
                for (int i = 0; i < m_NumActivePointers; ++i)
                {
                    m_Pointers[i].m_Script.SetPressure(value);
                }
            }
        }

        public bool IndicateBrushSize
        {
            set
            {
                for (int i = 0; i < m_NumActivePointers; ++i)
                {
                    m_Pointers[i].m_Script.ShowSizeIndicator(value);
                }
            }
        }

        /// The number of pointers available with GetTransientPointer()
        public int NumTransientPointers { get { return m_Pointers.Length - NumUserPointers; } }

        /// Number of pointers reserved for user (including symmetry)
        /// TODO: handle more intelligently.  Depends on user's access to e.g. 4-way symmetry.
        private int NumUserPointers { get { return 2; } }

        public SymmetryMode CurrentSymmetryMode
        {
            set { SetSymmetryMode(value); }
            get { return m_CurrentSymmetryMode; }
        }

        /// Returns null if the mirror is not active
        public Plane? SymmetryPlane_RS => (m_CurrentSymmetryMode == SymmetryMode.SinglePlane)
            ? (Plane?)m_SymmetryWidgetScript.ReflectionPlane
            : null;

        public bool SymmetryModeEnabled
        {
            get { return m_CurrentSymmetryMode != SymmetryMode.None; }
        }

        public void SymmetryWidgetFromMirror(Mirror data)
        {
            m_SymmetryWidgetScript.FromMirror(data);
        }

        public Mirror SymmetryWidgetToMirror()
        {
            return m_SymmetryWidgetScript.ToMirror();
        }

        public StraightEdgeGuideScript StraightEdgeGuide
        {
            get { return m_StraightEdgeGuide; }
        }

        public bool StraightEdgeModeEnabled
        {
            get { return m_StraightEdgeEnabled; }
            set { m_StraightEdgeEnabled = value; }
        }

        public bool StraightEdgeGuideIsLine
        {
            get { return StraightEdgeGuide.CurrentShape == StraightEdgeGuideScript.Shape.Line; }
        }

        public float FreePaintPointerAngle
        {
            get { return m_FreePaintPointerAngle; }
            set
            {
                m_FreePaintPointerAngle = value;
                PlayerPrefs.SetFloat(PLAYER_PREFS_POINTER_ANGLE, m_FreePaintPointerAngle);
            }
        }
        public bool JitterEnabled => colorJitter.sqrMagnitude > 0 || sizeJitter > 0 || positionJitter > 0;

        public List<Matrix4x4> CustomMirrorMatrices => m_CustomMirrorMatrices.ToList(); // Ensure we return a clone
        public List<Color> SymmetryPointerColors => m_SymmetryPointerColors.ToList();
        public List<Vector2> CustomMirrorDomain => m_CustomMirrorDomain.ToList();

        static public void ClearPlayerPrefs()
        {
            PlayerPrefs.DeleteKey(PLAYER_PREFS_POINTER_ANGLE_OLD);
            PlayerPrefs.DeleteKey(PLAYER_PREFS_POINTER_ANGLE);
        }

        // ---- accessors

        public PointerScript GetPointer(ControllerName name)
        {
            return GetPointerData(name).m_Script;
        }

        // Return a pointer suitable for transient use (like for playback)
        // Guaranteed to be different from any non-null return value of GetPointer(ControllerName)
        // Raise exception if not enough pointers
        public PointerScript GetTransientPointer(int i)
        {
            return m_Pointers[NumUserPointers + i].m_Script;
        }

        public PointerScript CreateRemotePointer()
        {
            GameObject obj = (GameObject)Instantiate(m_AuxPointerPrefab, transform, true);
            var script = obj.GetComponent<PointerScript>();
            script.ChildIndex = m_RemoteUserPointers.Count - 1;
            m_RemoteUserPointers.Add(script);
            return script;
        }

        /// The brush size, using "normalized" values in the range [0,1].
        /// Guaranteed to be in [0,1].
        public float GetPointerBrushSize01(InputManager.ControllerName controller)
        {
            return Mathf.Clamp01(GetPointer(controller).BrushSize01);
        }

        public bool IsStraightEdgeProxyActive()
        {
            return m_StraightEdgeProxyActive;
        }

        public bool IsMainPointerCreatingStroke()
        {
            return m_MainPointerData.m_Script.IsCreatingStroke();
        }

        public bool IsMainPointerProcessingLine()
        {
            return m_CurrentLineCreationState == LineCreationState.ProcessingStraightEdge;
        }

        public static bool MainPointerIsPainting()
        {
            if (
                m_Instance.IsMainPointerProcessingLine()
                || m_Instance.IsMainPointerCreatingStroke()
                || m_Instance.IsLineEnabled()
            )
                return true;

            return false;
        }

        public void SetInPlaybackMode(bool bInPlaybackMode)
        {
            m_InPlaybackMode = bInPlaybackMode;
        }

        public void EatLineEnabledInput()
        {
            m_EatLineEnabledInputFrames = 2;
        }

        /// Causes pointer manager to begin or end a stroke; takes effect next frame.
        public void EnableLine(bool bEnable)
        {
            // If we've been requested to eat input, discard any valid input until we've received
            //  some invalid input.
            if (m_EatLineEnabledInputFrames > 0)
            {
                if (!bEnable)
                {
                    --m_EatLineEnabledInputFrames;
                }
                m_LineEnabled = false;
            }
            else
            {
                m_LineEnabled = bEnable;
            }
        }

        public bool IsLineEnabled()
        {
            return m_LineEnabled;
        }

        public void UseSymmetryWidget(bool bUse)
        {
            m_UseSymmetryWidget = bUse;
        }

        // ---- Unity events

        void Awake()
        {
            m_Instance = this;

            Debug.Assert(m_MaxPointers > 0);
            m_Pointers = new PointerData[m_MaxPointers];
            m_RemoteUserPointers = new List<PointerScript>();
            m_CustomMirrorMatrices = new List<Matrix4x4>();

            for (int i = 0; i < m_Pointers.Length; ++i)
            {
                //set our main pointer as the zero index
                bool bMain = (i == 0);
                var data = new PointerData();
                GameObject obj = (GameObject)Instantiate(bMain ? m_MainPointerPrefab : m_AuxPointerPrefab);
                obj.transform.parent = transform;
                data.m_Script = obj.GetComponent<PointerScript>();
                data.m_Script.EnableDebugViewControlPoints(bMain && m_DebugViewControlPoints);
                data.m_Script.ChildIndex = i;
                data.m_UiEnabled = bMain;
                m_Pointers[i] = data;
                if (bMain)
                {
                    m_MainPointerData = data;
                }
            }

            m_CurrentLineCreationState = LineCreationState.WaitingForInput;
            m_StraightEdgeProxyActive = false;
            m_StraightEdgeGesture = new CircleGesture();
            App.Scene.MainCanvas.PoseChanged += OnActiveCanvasPoseChanged;


            if (m_SymmetryWidget)
            {
                m_SymmetryWidgetScript = m_SymmetryWidget.GetComponent<SymmetryWidget>();
            }

            //initialize rendering requests to default to hiding everything
            m_PointersRenderingRequested = false;
            m_PointersRenderingActive = true;

            m_FreePaintPointerAngle =
                PlayerPrefs.GetFloat(PLAYER_PREFS_POINTER_ANGLE, m_DefaultPointerAngle);
        }

        private void OnActiveCanvasPoseChanged(TrTransform prev, TrTransform current)
        {
            CalculateMirrorMatrices();
        }

        void Start()
        {
            SetSymmetryMode(SymmetryMode.None, false);
            m_PointersHideOnControllerLoss = App.VrSdk.GetControllerDof() == VrSdk.DoF.Six;

            // Migrate setting, but only if it's non-zero
            if (PlayerPrefs.HasKey(PLAYER_PREFS_POINTER_ANGLE_OLD))
            {
                var prev = PlayerPrefs.GetFloat(PLAYER_PREFS_POINTER_ANGLE_OLD);
                PlayerPrefs.DeleteKey(PLAYER_PREFS_POINTER_ANGLE_OLD);
                if (prev != 0)
                {
                    PlayerPrefs.SetFloat(PLAYER_PREFS_POINTER_ANGLE, prev);
                }
            }

            RefreshFreePaintPointerAngle();
        }

        void Update()
        {
            if (m_StraightEdgeEnabled && m_CurrentLineCreationState == LineCreationState.RecordingInput)
            {
                m_StraightEdgeGuide.SnapEnabled =
                    InputManager.Brush.GetCommand(InputManager.SketchCommands.MenuContextClick) &&
                    SketchControlsScript.m_Instance.ShouldRespondToPadInput(InputManager.ControllerName.Num);
                m_StraightEdgeGuide.UpdateTarget(MainPointer.transform.position);
            }

            if (SymmetryModeEnabled)
            {
                //if we're not showing the symmetry widget, keep it locked where needed
                if (!m_UseSymmetryWidget)
                {
                    if (m_CurrentSymmetryMode == SymmetryMode.SinglePlane)
                    {
                        m_SymmetryWidget.position = Vector3.zero;
                        m_SymmetryWidget.rotation = Quaternion.identity;
                    }
                    else if (m_CurrentSymmetryMode == SymmetryMode.MultiMirror)
                    {
                        m_SymmetryWidget.position = SketchSurfacePanel.m_Instance.transform.position;
                        m_SymmetryWidget.rotation = SketchSurfacePanel.m_Instance.transform.rotation;
                    }
                }
            }

            //update pointers
            if (!m_InPlaybackMode && !PanelManager.m_Instance.IntroSketchbookMode)
            {
                // This is special code to prevent z-fighting in monoscopic mode.
                float fPointerLift = 0.0f;
                if (App.VrSdk.GetHmdDof() == VrSdk.DoF.None)
                {
                    if (m_LineEnabled)
                    {
                        // If we just became enabled, randomize our pointer lift start point.
                        if (!m_SketchSurfaceLineWasEnabled)
                        {
                            m_SketchSurfaceLineDepth = m_SketchSurfaceLineDepthVarianceBase +
                                UnityEngine.Random.Range(0.0f, m_SketchSurfaceLineDepthVariance);
                        }

                        // While enabled, add depth as a function of distance moved.
                        m_SketchSurfaceLineDepth += m_MainPointerData.m_Script.GetMovementDelta() *
                            m_SketchSurfaceLineDepthIncrement;
                    }
                    else
                    {
                        m_SketchSurfaceLineDepth = m_SketchSurfaceLineDepthVarianceBase;
                    }

                    fPointerLift = m_SketchSurfaceLineDepth;
                    m_SketchSurfaceLineWasEnabled = m_LineEnabled;
                }

                // Update each pointer's line depth with the monoscopic sketch surface pointer lift.
                for (int i = 0; i < m_NumActivePointers; ++i)
                {
                    m_Pointers[i].m_Script.MonoscopicLineDepth = fPointerLift;
                    m_Pointers[i].m_Script.UpdatePointer();
                }
            }

            //update pointer rendering according to state
            if (!m_PointersHideOnControllerLoss || InputManager.Brush.IsTrackedObjectValid)
            {
                //show pointers according to requested visibility
                SetPointersRenderingEnabled(m_PointersRenderingRequested);
            }
            else
            {
                //turn off pointers
                SetPointersRenderingEnabled(false);
                DisablePointerPreviewLine();
            }

            for (int i = 0; i < m_RemoteUserPointers.Count; ++i)
            {
                m_RemoteUserPointers[i].UpdatePointer();
            }
        }

        public void StoreBrushInfo()
        {
            m_StoredBrushInfo = new StoredBrushInfo
            {
                brush = MainPointer.CurrentBrush,
                size01 = MainPointer.BrushSize01,
                color = PointerColor,
            };
        }

        public void RestoreBrushInfo()
        {
            if (m_StoredBrushInfo == null) { return; }
            var info = m_StoredBrushInfo.Value;
            SetBrushForAllPointers(info.brush);
            SetAllPointersBrushSize01(info.size01);
            MarkAllBrushSizeUsed();
            PointerColor = info.color;
        }

        public void RefreshFreePaintPointerAngle()
        {
            InputManager.m_Instance.SetControllersAttachAngle(m_FreePaintPointerAngle);
        }

        void SetPointersRenderingEnabled(bool bEnable)
        {
            if (m_PointersRenderingActive != bEnable)
            {
                foreach (PointerData rData in m_Pointers)
                {
                    rData.m_Script.EnableRendering(bEnable && rData.m_UiEnabled);
                }
                m_PointersRenderingActive = bEnable;
            }
        }

        public void EnablePointerStrokeGeneration(bool bActivate)
        {
            foreach (PointerData rData in m_Pointers)
            {
                // Note that pointers with m_UiEnabled=false may still be employed during scene playback.
                rData.m_Script.gameObject.SetActive(bActivate);
            }
        }

        public void EnablePointerLights(bool bEnable)
        {
            foreach (PointerData rData in m_Pointers)
            {
                rData.m_Script.AllowPreviewLight(bEnable && rData.m_UiEnabled);
            }
        }

        public void RequestPointerRendering(bool bEnable)
        {
            m_PointersRenderingRequested = bEnable;
        }

        public void SetPointersAudioForPlayback()
        {
            foreach (PointerData rData in m_Pointers)
            {
                rData.m_Script.SetAudioClipForPlayback();
            }
        }

        private PointerData GetPointerData(ControllerName name)
        {
            // TODO: replace with something better that handles multiple controllers
            switch (name)
            {
                case ControllerName.Brush:
                    return m_Pointers[0];
                default:
                    Debug.AssertFormat(false, "No pointer for controller {0}", name);
                    return null;
            }
        }

        public void AllowPointerPreviewLine(bool bAllow)
        {
            for (int i = 0; i < m_NumActivePointers; ++i)
            {
                m_Pointers[i].m_Script.AllowPreviewLine(bAllow);
            }
        }

        public void DisablePointerPreviewLine()
        {
            for (int i = 0; i < m_NumActivePointers; ++i)
            {
                m_Pointers[i].m_Script.DisablePreviewLine();
            }
        }

        public void ResetPointerAudio()
        {
            for (int i = 0; i < m_NumActivePointers; ++i)
            {
                m_Pointers[i].m_Script.ResetAudio();
            }
        }

        public void SetPointerPreviewLineDelayTimer()
        {
            for (int i = 0; i < m_NumActivePointers; ++i)
            {
                m_Pointers[i].m_Script.SetPreviewLineDelayTimer();
            }
        }

        public void ExplicitlySetAllPointersBrushSize(float fSize)
        {
            for (int i = 0; i < m_NumActivePointers; ++i)
            {
                m_Pointers[i].m_Script.BrushSizeAbsolute = fSize;
            }
        }

        public void MarkAllBrushSizeUsed()
        {
            for (int i = 0; i < m_NumActivePointers; ++i)
            {
                m_Pointers[i].m_Script.MarkBrushSizeUsed();
            }
        }

        public void SetAllPointersBrushSize01(float t)
        {
            for (int i = 0; i < m_NumActivePointers; ++i)
            {
                m_Pointers[i].m_Script.BrushSize01 = t;
            }
        }

        public void AdjustAllPointersBrushSize01(float dt)
        {
            for (int i = 0; i < m_NumActivePointers; ++i)
            {
                m_Pointers[i].m_Script.BrushSize01 += dt;
            }
        }

        public void SetBrushForAllPointers(BrushDescriptor desc)
        {
            for (int i = 0; i < m_NumActivePointers; ++i)
            {
                m_Pointers[i].m_Script.SetBrush(desc);
            }
        }

        public void SetPointerTransform(ControllerName name, Vector3 v, Quaternion q)
        {
            Transform pointer = GetPointer(name).transform;
            pointer.position = v;
            pointer.rotation = q;
            UpdateSymmetryPointerTransforms();
        }

        public void SetMainPointerPosition(Vector3 vPos)
        {
            m_MainPointerData.m_Script.transform.position = vPos;
            UpdateSymmetryPointerTransforms();
        }

        public void SetMainPointerRotation(Quaternion qRot)
        {
            m_MainPointerData.m_Script.transform.rotation = qRot;
            UpdateSymmetryPointerTransforms();
        }

        public void SetMainPointerForward(Vector3 vForward)
        {
            m_MainPointerData.m_Script.transform.forward = vForward;
            UpdateSymmetryPointerTransforms();
        }

        public void SetSymmetryMode(SymmetryMode mode, bool recordCommand = true)
        {
            int active = m_NumActivePointers;
            switch (mode)
            {
                case SymmetryMode.None:
                    active = 1;
                    break;
                case SymmetryMode.SinglePlane:
                case SymmetryMode.TwoHanded:
                    active = 2;
                    break;
                case SymmetryMode.MultiMirror:
                    // Don't call CalculateMirrorPointers
                    // as this is handled below
                    CalculateMirrorMatrices();
                    CalculateMirrorColors(m_CustomMirrorMatrices.Count);
                    active = m_CustomMirrorMatrices.Count;
                    break;
                case SymmetryMode.DebugMultiple:
                    active = DEBUG_MULTIPLE_NUM_POINTERS;
                    break;
            }
            if (m_NumActivePointers != active)
            {
                ChangeNumActivePointers(active);
            }

            var previousMode = m_CurrentSymmetryMode;
            m_CurrentSymmetryMode = mode;
            m_SymmetryWidgetScript.SetMode(m_CurrentSymmetryMode);
            m_SymmetryWidgetScript.Show(m_UseSymmetryWidget && SymmetryModeEnabled);
            if (recordCommand)
            {
                SketchMemoryScript.m_Instance.RecordCommand(
                    new SymmetryWidgetVisibleCommand(mode, previousMode));
            }

        }

        private void ChangeNumActivePointers(int num)
        {
            if (num > m_Pointers.Length)
            {
                Debug.LogWarning($"Not enough pointers for mode. {num} requested, {m_Pointers.Length} available");
                num = m_Pointers.Length;
            }
            m_NumActivePointers = num;
            for (int i = 1; i < m_Pointers.Length; ++i)
            {
                var pointer = m_Pointers[i];
                bool enabled = i < m_NumActivePointers;
                pointer.m_UiEnabled = enabled;
                pointer.m_Script.gameObject.SetActive(enabled);
                pointer.m_Script.EnableRendering(m_PointersRenderingActive && enabled);
                if (enabled)
                {
                    pointer.m_Script.CopyInternals(m_Pointers[0].m_Script);
                }
            }

            App.Switchboard.TriggerMirrorVisibilityChanged();
        }

        public void ResetSymmetryToHome()
        {
            m_SymmetryWidgetScript.ResetToHome();
        }

        public void BringSymmetryToUser()
        {
            m_SymmetryWidgetScript.BringToUser();
        }

        /// Given the position of a main pointer, find a corresponding symmetry position.
        /// Results are undefined unless you pass MainPointer or one of its
        /// dedicated symmetry pointers.
        public TrTransform GetSymmetryTransformFor(PointerScript pointer, TrTransform xfMain)
        {
            int child = pointer.ChildIndex;
            // "active pointers" is the number of pointers the symmetry widget is using,
            // including the main pointer.
            if (child == 0 || child >= m_NumActivePointers)
            {
                return xfMain;
            }

            // This needs to be kept in sync with UpdateSymmetryPointerTransforms
            switch (m_CurrentSymmetryMode)
            {
                case SymmetryMode.SinglePlane:
                    {
                        return m_SymmetryWidgetScript.ReflectionPlane.ReflectPoseKeepHandedness(xfMain);
                    }

                case SymmetryMode.MultiMirror:
                    {
                        (TrTransform, TrTransform) trAndFix;
                        TrTransform tr;
                        {
                            var xfCenter = TrTransform.FromTransform(
                                m_SymmetryLockedToController ?
                                    MainPointer.transform : m_SymmetryWidget
                            );

                            // convert from widget-local coords to world coords
                            trAndFix = TrFromMatrixWithFixedReflections(m_CustomMirrorMatrices[child]);
                            tr = trAndFix.Item1.TransformBy(xfCenter);
                        }
                        return tr * xfMain * trAndFix.Item1;
                    }

                case SymmetryMode.DebugMultiple:
                    {
                        var xfLift = TrTransform.T(m_SymmetryDebugMultipleOffset * child);
                        return xfLift * xfMain;
                    }

                case SymmetryMode.TwoHanded:
                    {
                        return TrTransform.T(xfMain.translation - InputManager.m_Instance.GetWandControllerAttachPoint().position);
                    }
                default:
                    return xfMain;
            }
        }

        public void CalculateMirrors()
        {
            CalculateMirrorMatrices();
            CalculateMirrorColors();
            CalculateMirrorPointers();
        }

        private void CalculateMirrorMatrices()
        {
            switch (m_CustomSymmetryType)
            {
                case CustomSymmetryType.Wallpaper:
                    var wallpaperSym = new WallpaperSymmetry(
                        m_WallpaperSymmetryGroup,
                        m_WallpaperSymmetryX,
                        m_WallpaperSymmetryY,
                        1,
                        m_WallpaperSymmetryScaleX,
                        m_WallpaperSymmetryScaleY,
                        m_WallpaperSymmetrySkewX,
                        m_WallpaperSymmetrySkewY
                    );
                    m_CustomMirrorMatrices = wallpaperSym.matrices;
                    m_CustomMirrorDomain = wallpaperSym.groupProperties.fundamentalRegion.points;
                    break;
                case CustomSymmetryType.Point:
                case CustomSymmetryType.Polyhedra:
                default:
                    var pointSym = new PointSymmetry(m_PointSymmetryFamily, m_PointSymmetryOrder, 0.1f);
                    m_CustomMirrorMatrices = pointSym.matrices;
                    break;
            }

            for (var i = 0; i < m_CustomMirrorMatrices.Count; i++)
            {
                float amount = i / (float)m_CustomMirrorMatrices.Count;
                var transformEach = m_SymmetryTransformEach;
                transformEach.translation *= amount;
                transformEach.rotation = Quaternion.Slerp(Quaternion.identity, transformEach.rotation, amount);
                transformEach.scale = Mathf.Lerp(1, transformEach.scale, amount);

                var m = m_CustomMirrorMatrices[i];
                if (m_SymmetryTransformEachAfter)
                {
                    m = transformEach.ToMatrix4x4() * m;
                }
                else
                {
                    m *= transformEach.ToMatrix4x4();
                }
                m_CustomMirrorMatrices[i] = m;
            }
        }

        public void CalculateMirrorColors()
        {
            CalculateMirrorColors(m_NumActivePointers);
        }

        public void CalculateMirrorColors(int numPointers)
        {
            m_SymmetryPointerColors = new List<Color>();
            for (float i = 0; i < numPointers; i++)
            {
                m_SymmetryPointerColors.Add(CalcColorShift(m_lastChosenColor, i / numPointers));
            }
        }

        public void CalculateMirrorPointers()
        {
            m_NumActivePointers = m_CustomMirrorMatrices.Count;
            for (int i = 1; i < m_Pointers.Length; ++i)
            {
                var pointer = m_Pointers[i];
                bool enabled = i < m_NumActivePointers;
                pointer.m_UiEnabled = enabled;
                pointer.m_Script.gameObject.SetActive(enabled);
                pointer.m_Script.EnableRendering(m_PointersRenderingActive && enabled);
                if (enabled)
                {
                    pointer.m_Script.CopyInternals(m_Pointers[0].m_Script);
                }
            }
        }

        void UpdateSymmetryPointerTransforms()
        {
            switch (m_CurrentSymmetryMode)
            {
                case SymmetryMode.SinglePlane:
                    {
                        Plane plane = m_SymmetryWidgetScript.ReflectionPlane;
                        TrTransform xf0 = TrTransform.FromTransform(m_MainPointerData.m_Script.transform);
                        TrTransform xf1 = plane.ReflectPoseKeepHandedness(xf0);
                        xf1.ToTransform(m_Pointers[1].m_Script.transform);

                        // This is a hack.
                        // In the event that the user is painting on a plane stencil and that stencil is
                        // orthogonal to the symmetry plane, the main pointer and mirrored pointer will
                        // have the same depth and their strokes will overlap, causing z-fighting.
                        if (WidgetManager.m_Instance.ActiveStencil != null)
                        {
                            m_Pointers[1].m_Script.transform.position +=
                                m_Pointers[1].m_Script.transform.forward * m_SymmetryPointerStencilBoost;
                        }
                        break;
                    }

                case SymmetryMode.MultiMirror:
                    {
                        TrTransform pointer0 = TrTransform.FromTransform(m_MainPointerData.m_Script.transform);
                        TrTransform tr;

                        var xfCenter = TrTransform.FromTransform(
                            m_SymmetryLockedToController ?
                            MainPointer.transform : m_SymmetryWidget
                        );

                        for (int i = 0; i < m_CustomMirrorMatrices.Count; i++)
                        {
                            (TrTransform, TrTransform) trAndFix;
                            trAndFix = TrFromMatrixWithFixedReflections(m_CustomMirrorMatrices[i]);
                            tr = xfCenter * trAndFix.Item1 * xfCenter.inverse; // convert from widget-local coords to world coords
                            var tmp = tr * pointer0 * trAndFix.Item2; // Work around 2018.3.x Mono parse bug
                            tmp.ToTransform(m_Pointers[i].m_Script.transform);
                            float scaledSize = m_Pointers[0].m_Script.BrushSize01 * Mathf.Abs(m_CustomMirrorMatrices[i].lossyScale.x);
                            m_Pointers[i].m_Script.BrushSize01 = scaledSize;
                        }
                        break;
                    }

                case SymmetryMode.DebugMultiple:
                    {
                        var xf0 = m_Pointers[0].m_Script.transform;
                        for (int i = 1; i < m_NumActivePointers; ++i)
                        {
                            var xf = m_Pointers[i].m_Script.transform;
                            xf.position = xf0.position + m_SymmetryDebugMultipleOffset * i;
                            xf.rotation = xf0.rotation;
                        }
                        break;
                    }
                case SymmetryMode.TwoHanded:
                    {
                        var xf0 = m_Pointers[0].m_Script.transform;
                        var xf = m_Pointers[1].m_Script.transform;
                        xf.position = InputManager.m_Instance.GetWandControllerAttachPoint().position;
                        xf.rotation = InputManager.m_Instance.GetWandControllerAttachPoint().rotation;
                    }
                    break;
            }
        }

        public float GetCustomMirrorScale()
        {
            float canvasScale = App.ActiveCanvas.Pose.scale;
            return canvasScale * m_WallpaperSymmetryScale;
        }

        public TrTransform TrFromMatrix(Matrix4x4 m)
        {
            var tr = TrTransform.FromMatrix4x4(m);
            tr.translation *= GetCustomMirrorScale();
            return tr;
        }

        public (TrTransform, TrTransform) TrFromMatrixWithFixedReflections(Matrix4x4 m)
        {
            // See ReflectPoseKeepHandedness

            var tr = TrFromMatrix(m);
            var fixTr = TrTransform.identity;
            if (m.lossyScale.x < 0 || m.lossyScale.y < 0 || m.lossyScale.z < 0)
            {
                fixTr = new Plane(new Vector3(1, 0, 0), 0).ToTrTransform();
            }
            return (tr, fixTr);
        }

        /// Called every frame while Activate is disallowed
        void OnDrawDisallowed()
        {
            InputManager.m_Instance.TriggerHaptics(InputManager.ControllerName.Brush, 0.1f);
        }

        int NumFreePlaybackPointers()
        {
            // TODO: Plumb this info from ScenePlayback so it can emulate pointer usage e.g. while
            // keeping all strokes visible.
            int count = 0;
            for (int i = NumUserPointers; i < m_Pointers.Length; ++i)
            {
                if (!m_Pointers[i].m_Script.IsCreatingStroke())
                {
                    ++count;
                }
            }
            return count;
        }

        /// State-machine update function; always called once per frame.
        public void UpdateLine()
        {
            bool playbackPointersAvailable = m_NumActivePointers <= NumFreePlaybackPointers();

            switch (m_CurrentLineCreationState)
            {
                case LineCreationState.WaitingForInput:
                    if (m_LineEnabled)
                    {
                        if (playbackPointersAvailable)
                        {
                            Transition_WaitingForInput_RecordingInput();
                        }
                        else
                        {
                            OnDrawDisallowed();
                        }
                    }
                    break;

                // TODO: unique state for capturing straightedge 2nd point rather than overload RecordingInput
                case LineCreationState.RecordingInput:
                    if (m_LineEnabled)
                    {
                        if (playbackPointersAvailable)
                        {
                            // Check straightedge gestures.
                            if (m_StraightEdgeEnabled)
                            {
                                CheckGestures();
                            }

                            // check to see if any pointer's line needs to end
                            // TODO: equivalent check during ProcessingStraightEdge
                            bool bStartNewLine = false;
                            for (int i = 0; i < m_NumActivePointers; ++i)
                            {
                                bStartNewLine = bStartNewLine || m_Pointers[i].m_Script.ShouldCurrentLineEnd();
                            }
                            if (bStartNewLine && !m_StraightEdgeEnabled)
                            {
                                //if it has, stop this line and start anew
                                FinalizeLine(isContinue: true);
                                InitiateLine(isContinue: true);
                            }
                        }
                        else if (!m_StraightEdgeEnabled)
                        {
                            OnDrawDisallowed();
                            Transition_RecordingInput_WaitingForInput();
                        }
                    }
                    else
                    {
                        // Transition to either ProcessingStraightEdge or WaitingForInput
                        if (m_StraightEdgeProxyActive)
                        {
                            if (playbackPointersAvailable)
                            {
                                List<ControlPoint> cps = MainPointer.GetControlPoints();
                                FinalizeLine(discard: true);
                                Transition_RecordingInput_ProcessingStraightEdge(cps);
                            }
                            else
                            {
                                OnDrawDisallowed();
                                // cancel the straight edge
                                m_StraightEdgeProxyActive = false;
                                m_StraightEdgeGuide.HideGuide();
                                m_CurrentLineCreationState = LineCreationState.WaitingForInput;
                            }
                        }
                        else
                        {
                            m_StraightEdgeGuide.HideGuide();
                            var stencil = WidgetManager.m_Instance.ActiveStencil;
                            if (stencil != null)
                            {
                                stencil.AdjustLift(1);
                            }
                            Transition_RecordingInput_WaitingForInput();
                        }

                        // Eat up tool scale input for heavy grippers.
                        SketchControlsScript.m_Instance.EatToolScaleInput();
                    }
                    break;

                case LineCreationState.ProcessingStraightEdge:
                    State_ProcessingStraightEdge(terminate: !playbackPointersAvailable);
                    break;
            }
        }

        void CheckGestures()
        {
            m_StraightEdgeGesture.UpdateGesture(MainPointer.transform.position);
            if (m_StraightEdgeGesture.IsGestureComplete())
            {
                // If gesture succeeded, change the line creator.
                if (m_StraightEdgeGesture.DidGestureSucceed())
                {
                    FinalizeLine(discard: true);
                    StraightEdgeGuideScript.Shape nextShape = StraightEdgeGuide.CurrentShape;
                    switch (nextShape)
                    {
                        case StraightEdgeGuideScript.Shape.Line:
                            nextShape = StraightEdgeGuideScript.Shape.Circle;
                            break;
                        case StraightEdgeGuideScript.Shape.Circle:
<<<<<<< HEAD
                            {
                                nextShape = StraightEdgeGuideScript.Shape.Sphere;
                            }
=======
                            nextShape = StraightEdgeGuideScript.Shape.Sphere;
>>>>>>> 33c86d64
                            break;
                        case StraightEdgeGuideScript.Shape.Sphere:
                            nextShape = StraightEdgeGuideScript.Shape.Line;
                            break;
                    }

                    StraightEdgeGuide.SetTempShape(nextShape);
                    StraightEdgeGuide.ResolveTempShape();
                    InitiateLineAt(m_MainPointerData.m_StraightEdgeXf_CS);
                }

                m_StraightEdgeGesture.ResetGesture();
            }
        }

        private void Transition_WaitingForInput_RecordingInput()
        {
            // Can't check for null as Color is a struct
            // But it's harmless to call this if the color really has been set to black
            if (m_lastChosenColor == Color.black)
            {
                m_lastChosenColor = PointerColor;
            }

            if (JitterEnabled)
            {
                // Bypass the code in the PointerColor setter
                // Size is jittered in PointerScript. Should we also do color there?
                ChangeAllPointerColorsDirectly(GenerateJitteredColor(MainPointer.CurrentBrush.m_ColorLuminanceMin));
            }


            if (m_StraightEdgeEnabled)
            {
                StraightEdgeGuide.SetTempShape(StraightEdgeGuideScript.Shape.Line);
                StraightEdgeGuide.ResolveTempShape();
                m_StraightEdgeGesture.InitGesture(MainPointer.transform.position,
                    m_GestureMinCircleSize, m_GestureBeginDist, m_GestureCloseLoopDist,
                    m_GestureStepDist, m_GestureMaxAngle);
            }

            InitiateLine();
            m_CurrentLineCreationState = LineCreationState.RecordingInput;
            WidgetManager.m_Instance.WidgetsDormant = true;
        }

        public Color GenerateJitteredColor(float colorLuminanceMin)
        {
            return GenerateJitteredColor(m_lastChosenColor, colorLuminanceMin);
        }

        public Color GenerateJitteredColor(Color currentColor, float colorLuminanceMin)
        {
            return ColorPickerUtils.ClampLuminance(CalculateJitteredColor(currentColor), colorLuminanceMin);
        }


        public Color CalculateJitteredColor(Color currentColor)
        {
            Color.RGBToHSV(currentColor, out var h, out var s, out var v);
            return Random.ColorHSV(
                h - colorJitter.x, h + colorJitter.x,
                s - colorJitter.y, s + colorJitter.y,
                v - colorJitter.z, v + colorJitter.z
            );
        }

        private float ActualMod(float x, float m) => (x % m + m) % m;

        public Color CalcColorShift(Color color, float mod)
        {
            Color.RGBToHSV(color, out float h, out float s, out float v);
            h = _CalcColorShiftH(h, mod, m_SymmetryColorShiftSettingHue);
            s = _CalcColorShiftSV(s, mod, m_SymmetryColorShiftSettingSaturation);
            v = _CalcColorShiftSV(v, mod, m_SymmetryColorShiftSettingBrightness);
            return Color.HSVToRGB(ActualMod(h, 1), s, v);
        }

        private static float CalcColorWaveform(float x, ColorShiftMode mode, float freq)
        {
            // Input is 0 to +1, output is -1 to +1
            return mode switch
            {
                ColorShiftMode.SineWave => Mathf.Cos(x * freq * Mathf.PI * 2f),
                ColorShiftMode.TriangleWave => Mathf.Abs((x * freq * 4) % 4 - 2) - 1,
                ColorShiftMode.SawtoothWave => (x * freq % 1 - 0.5f) * 2f,
                ColorShiftMode.SquareWave => (x * freq) % 1 < 0.5f ? -1 : 1,
                ColorShiftMode.Noise => (Mathf.PerlinNoise(x * freq * 2, 0) * 3f) - 1.5f,
                _ => x
            };
        }

        public static float _CalcColorShiftH(float x, float mod, ColorShiftComponentSetting settings)
        {
            // Expects x to vary from -1 to +1
            return Mathf.LerpUnclamped(
                x,
                x + settings.amp / 2,
                CalcColorWaveform(mod, settings.mode, settings.freq));
        }

        public static float _CalcColorShiftSV(float x, float mod, ColorShiftComponentSetting settings)
        {
            // Expects x to vary from -1 to +1
            return Mathf.LerpUnclamped(
                x,
                x + settings.amp / 2,
                CalcColorWaveform(mod, settings.mode, settings.freq)
            );
        }

        public float GenerateJitteredSize(BrushDescriptor desc, float currentSize)
        {
            float range = desc.m_BrushSizeRange.y - desc.m_BrushSizeRange.x;
            float sizeJitter = PointerManager.m_Instance.sizeJitter;
            float jitterValue = Random.Range(-sizeJitter * range, sizeJitter * range) * 0.5f;
            float jitteredBrushSize = currentSize + jitterValue;
            jitteredBrushSize = Mathf.Clamp(jitteredBrushSize, desc.m_BrushSizeRange.x, desc.m_BrushSizeRange.y);
            return jitteredBrushSize;
        }

        public Vector3 GenerateJitteredPosition(Vector3 currentPos, float jitterAmount)
        {
            return currentPos + (Random.insideUnitSphere * jitterAmount);
        }

        private void Transition_RecordingInput_ProcessingStraightEdge(List<ControlPoint> cps)
        {
            Debug.Assert(m_StraightEdgeProxyActive);

            //create straight line
            m_StraightEdgeProxyActive = false;
            m_StraightEdgeGuide.HideGuide();

            m_StraightEdgeControlPoints_CS = cps;
            m_StraightEdgeControlPointIndex = 0;

            // Reset pointer to first control point and init all active pointers.
            SetMainPointerPosition(Coords.CanvasPose * m_StraightEdgeControlPoints_CS[0].m_Pos);

            var canvas = App.Scene.ActiveCanvas;
            for (int i = 0; i < m_NumActivePointers; ++i)
            {
                var p = m_Pointers[i];
                TrTransform xf_CS = canvas.AsCanvas[p.m_Script.transform];

                p.m_Script.CreateNewLine(canvas, xf_CS, null);
                p.m_Script.SetPressure(STRAIGHTEDGE_PRESSURE);
                p.m_Script.SetControlPoint(xf_CS, isKeeper: true);
            }

            // Ensure that snap is disabled when we start the stroke.
            m_StraightEdgeGuide.ForceSnapDisabled();

            //do this operation over a series of frames
            m_CurrentLineCreationState = LineCreationState.ProcessingStraightEdge;
        }

        private void Transition_RecordingInput_WaitingForInput()
        {
            // standard mode, just finalize our line and get ready for the next one
            FinalizeLine();
            m_CurrentLineCreationState = LineCreationState.WaitingForInput;
        }

        private void State_ProcessingStraightEdge(bool terminate)
        {
            int cpPerFrame = Mathf.Max(
                m_StraightEdgeControlPoints_CS.Count / STRAIGHTEDGE_DRAWIN_FRAMES, 2);

            TrTransform xfCanvas = Coords.CanvasPose;
            for (int p = 0; p < cpPerFrame &&
                 m_StraightEdgeControlPointIndex < m_StraightEdgeControlPoints_CS.Count;
                 p++, m_StraightEdgeControlPointIndex++)
            {
                ControlPoint cp = m_StraightEdgeControlPoints_CS[m_StraightEdgeControlPointIndex];
                TrTransform xfPointer = xfCanvas * TrTransform.TR(cp.m_Pos, cp.m_Orient);
                SetMainPointerPosition(xfPointer.translation);
                SetMainPointerRotation(xfPointer.rotation);
                for (int i = 0; i < m_NumActivePointers; ++i)
                {
                    m_Pointers[i].m_Script.UpdateLineFromObject();
                }

                var stencil = WidgetManager.m_Instance.ActiveStencil;
                if (stencil != null)
                {
                    stencil.AdjustLift(1);
                }
            }

            // we reached the end!
            if (terminate || m_StraightEdgeControlPointIndex >= m_StraightEdgeControlPoints_CS.Count)
            {
                FinalizeLine();
                m_CurrentLineCreationState = LineCreationState.WaitingForInput;
            }
        }

        // Only called during interactive creation.
        // isContinue is true if the line is the logical (if not physical) continuation
        // of a previous line -- ie, previous line ran out of verts and we transparently
        // stopped and started a new one.
        void InitiateLine(bool isContinue = false)
        {
            // Turn off the preview when we start drawing
            for (int i = 0; i < m_NumActivePointers; ++i)
            {
                m_Pointers[i].m_Script.DisablePreviewLine();
                m_Pointers[i].m_Script.AllowPreviewLine(false);
            }

            if (m_StraightEdgeEnabled)
            {
                // This causes the line to be drawn with a proxy brush; and also to be
                // discarded and redrawn upon completion.
                m_StraightEdgeProxyActive = MainPointer.CurrentBrush.NeedsStraightEdgeProxy;
                // Turn on the straight edge and hold on to our start position
                m_StraightEdgeGuide.ShowGuide(MainPointer.transform.position);
                for (int i = 0; i < m_NumActivePointers; ++i)
                {
                    m_Pointers[i].m_StraightEdgeXf_CS = Coords.AsCanvas[m_Pointers[i].m_Script.transform];
                }
            }

            CanvasScript canvas = App.Scene.ActiveCanvas;
            for (int i = 0; i < m_NumActivePointers; ++i)
            {
                PointerScript script = m_Pointers[i].m_Script;
                var xfPointer_CS = canvas.AsCanvas[script.transform];

                // Pass in parametric stroke creator.
                ParametricStrokeCreator currentCreator = null;
                if (m_StraightEdgeEnabled)
                {
                    switch (StraightEdgeGuide.CurrentShape)
                    {
                        case StraightEdgeGuideScript.Shape.Line:
                            currentCreator = new LineCreator(xfPointer_CS, flat: true);
                            break;
                        case StraightEdgeGuideScript.Shape.Circle:
                            currentCreator = new CircleCreator(xfPointer_CS);
                            break;
                        case StraightEdgeGuideScript.Shape.Sphere:
                            currentCreator = new SphereCreator(xfPointer_CS, script.BrushSizeAbsolute,
                                canvas.transform.GetUniformScale());
                            break;
                    }
                }

                // Currently only Multimirror mode shows UI for color shift
                // So disable it for all other modes
                if (m_CurrentSymmetryMode == SymmetryMode.MultiMirror)
                {
                    script.SetColor(m_SymmetryPointerColors[i % m_SymmetryPointerColors.Count]);
                }

                script.CreateNewLine(
                    canvas, xfPointer_CS, currentCreator,
                    m_StraightEdgeProxyActive ? m_StraightEdgeProxyBrush : null);
                script.SetControlPoint(xfPointer_CS, isKeeper: true);
            }
        }

        void InitiateLineAt(TrTransform mainPointerXf_CS)
        {
            // Set Main Pointer to transform.
            CanvasScript canvas = App.Scene.ActiveCanvas;
            canvas.AsCanvas[m_MainPointerData.m_Script.transform] = mainPointerXf_CS;

            // Update other pointers.
            UpdateSymmetryPointerTransforms();
            InitiateLine(false);
        }

        // Detach and record lines for all active pointers.
        void FinalizeLine(bool isContinue = false, bool discard = false)
        {
            PointerScript groupStart = null;
            uint groupStartTime = 0;
            //discard or solidify every pointer's active line
            for (int i = 0; i < m_NumActivePointers; ++i)
            {
                var pointer = m_Pointers[i].m_Script;
                // XXX: when would an active pointer not be creating a line?
                if (pointer.IsCreatingStroke())
                {
                    bool bDiscardLine = discard || pointer.ShouldDiscardCurrentLine();
                    if (bDiscardLine)
                    {
                        pointer.DetachLine(bDiscardLine, null, SketchMemoryScript.StrokeFlags.None);
                    }
                    else
                    {
                        SketchMemoryScript.StrokeFlags flags = SketchMemoryScript.StrokeFlags.None;
                        if (groupStart == null)
                        {
                            groupStart = pointer;
                            // Capture this, because stroke becomes invalid after being detached.
                            groupStartTime = groupStart.TimestampMs;
                        }
                        else
                        {
                            flags |= SketchMemoryScript.StrokeFlags.IsGroupContinue;
                            // Verify IsGroupContinue invariant
                            Debug.Assert(pointer.TimestampMs == groupStartTime);
                        }
                        pointer.DetachLine(bDiscardLine, null, flags);
                    }
                }
            }
        }
    }
} // namespace TiltBrush<|MERGE_RESOLUTION|>--- conflicted
+++ resolved
@@ -1243,13 +1243,7 @@
                             nextShape = StraightEdgeGuideScript.Shape.Circle;
                             break;
                         case StraightEdgeGuideScript.Shape.Circle:
-<<<<<<< HEAD
-                            {
-                                nextShape = StraightEdgeGuideScript.Shape.Sphere;
-                            }
-=======
                             nextShape = StraightEdgeGuideScript.Shape.Sphere;
->>>>>>> 33c86d64
                             break;
                         case StraightEdgeGuideScript.Shape.Sphere:
                             nextShape = StraightEdgeGuideScript.Shape.Line;
