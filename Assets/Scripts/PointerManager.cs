--- conflicted
+++ resolved
@@ -854,11 +854,7 @@
             var result = LuaManager.Instance.CallActiveSymmetryScript(LuaNames.Main);
             if (result == null)
             {
-<<<<<<< HEAD
-                trs_CS = new List<TrTransform>{TrTransform.identity};
-=======
                 trs_CS = new List<TrTransform> { TrTransform.identity };
->>>>>>> 0463cd82
                 return false;
             }
             List<TrTransform> transforms = result.AsSingleTrList();
@@ -871,43 +867,6 @@
                 switch (result._Space)
                 {
                     case ScriptCoordSpace.Default:
-<<<<<<< HEAD
-                    {
-                        // Check to see if any pointers have an unchanged position
-                        if (tr.translation == SymmetryApiWrapper.brushOffset)
-                        {
-                            needsDummyPointer = false;
-                        }
-                        var xfWidget_GS = TrTransform.FromTransform(m_SymmetryWidget);
-                        var xfWidget_CS = App.Scene.MainCanvas.AsCanvas[m_SymmetryWidget];
-                        var xfPointer_CS = TrTransform.T(LuaManager.Instance.GetPastBrushPos(0));
-                        var brushToWidget_CS = xfWidget_CS.inverse * xfPointer_CS;
-                        TrTransform pos = TrTransform.T(-brushToWidget_CS.translation + tr.translation);
-                        newTr_CS = TrTransform.T(pos.translation);
-                        TrTransform rot = TrTransform.R(tr.rotation);
-                        newTr_CS = rot * newTr_CS;
-                        newTr_CS = xfWidget_GS * newTr_CS * xfWidget_GS.inverse;
-                        break;
-                    }
-                    case ScriptCoordSpace.Canvas:
-                    {
-                        needsDummyPointer = false;
-                        newTr_CS = TrTransform.T(tr.translation - LuaManager.Instance.GetPastBrushPos(0));
-                        break;
-                    }
-                    case ScriptCoordSpace.Pointer:
-                    {
-                        // Check to see if any pointers have an unchanged position
-                        if (tr.translation == Vector3.zero)
-                        {
-                            needsDummyPointer = false;
-                        }
-                        Quaternion pointerRot_GS = rAttachPoint_GS.rotation * FreePaintTool.sm_OrientationAdjust;
-                        pointerRot_GS *= Quaternion.Euler(0, 180, 0);
-                        newTr_CS.translation = pointerRot_GS * tr.translation;
-                        break;
-                    }
-=======
                         {
                             // Check to see if any pointers have an unchanged position
                             if (tr.translation == SymmetryApiWrapper.brushOffset)
@@ -943,7 +902,6 @@
                             newTr_CS.translation = pointerRot_GS * tr.translation;
                             break;
                         }
->>>>>>> 0463cd82
                 }
                 trs_CS.Add(newTr_CS);
             }
@@ -996,10 +954,7 @@
                 LuaManager.Instance.EndActiveScript(LuaApiCategory.SymmetryScript);
             }
 
-<<<<<<< HEAD
             PreviewPolyhedron vrPoly = null;
-=======
->>>>>>> 0463cd82
             int active = m_NumActivePointers;
             switch (mode)
             {
@@ -1017,13 +972,10 @@
                     CalculateMirrorColors();
                     active = m_CustomMirrorMatrices.Count;
                     break;
-<<<<<<< HEAD
                 case SymmetryMode.CustomSymmetryMode:
                     vrPoly = PreviewPolyhedron.m_Instance;
                     active = vrPoly.m_PolyMesh.Faces.Count;
                     break;
-=======
->>>>>>> 0463cd82
                 case SymmetryMode.ScriptedSymmetryMode:
                     var script = LuaManager.Instance.GetActiveScript(LuaApiCategory.SymmetryScript);
                     LuaManager.Instance.InitScript(script);
@@ -1754,7 +1706,6 @@
                 bool resetBrushes = true;
                 // TODO Better logic around when to set and revert colors
                 if (CurrentSymmetryMode is SymmetryMode.ScriptedSymmetryMode or SymmetryMode.MultiMirror)
-<<<<<<< HEAD
                 {
                     if (m_SymmetryPointerColors != null && m_SymmetryPointerColors.Count > 0)
                     {
@@ -1776,29 +1727,6 @@
                 }
                 if (resetColors)
                 {
-=======
-                {
-                    if (m_SymmetryPointerColors != null && m_SymmetryPointerColors.Count > 0)
-                    {
-                        script.SetColor(m_SymmetryPointerColors[i % m_SymmetryPointerColors.Count]);
-                        resetColors = false;
-                    }
-
-                    if (m_SymmetryPointerBrushes != null && m_SymmetryPointerBrushes.Count > 0)
-                    {
-                        script.SetBrush(m_SymmetryPointerBrushes[i % m_SymmetryPointerBrushes.Count]);
-                        resetBrushes = false;
-                    }
-                }
-
-                // Ensure brush and color is reset after using scripts
-                if (resetBrushes)
-                {
-                    script.CurrentBrush = MainPointer.CurrentBrush;
-                }
-                if (resetColors)
-                {
->>>>>>> 0463cd82
                     var color = JitterEnabled ?
                         GenerateJitteredColor(m_lastChosenColor, script.CurrentBrush.m_ColorLuminanceMin) :
                         m_lastChosenColor;
