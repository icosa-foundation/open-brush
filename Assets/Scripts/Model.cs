﻿// Copyright 2020 The Tilt Brush Authors
//
// Licensed under the Apache License, Version 2.0 (the "License");
// you may not use this file except in compliance with the License.
// You may obtain a copy of the License at
//
//      http://www.apache.org/licenses/LICENSE-2.0
//
// Unless required by applicable law or agreed to in writing, software
// distributed under the License is distributed on an "AS IS" BASIS,
// WITHOUT WARRANTIES OR CONDITIONS OF ANY KIND, either express or implied.
// See the License for the specific language governing permissions and
// limitations under the License.

using UnityEngine;
using System;
using System.Collections;
using System.Collections.Generic;
using System.Diagnostics;
using System.IO;
using System.Linq;
using System.Threading.Tasks;
using TiltBrushToolkit;
using Unity.VectorGraphics;
using Debug = UnityEngine.Debug;
using UObject = UnityEngine.Object;


namespace TiltBrush
{

    public class Model
    {
        public struct Location
        {
            public enum Type
            {
                Invalid,
                LocalFile,
                PolyAssetId
            }

            private Type type;
            private string path;
            private string id; // Only valid when the type is PolyAssetId.

            public static Location File(string relativePath)
            {
                int lastIndex = relativePath.LastIndexOf('#');
                string path, fragment;

                if (lastIndex == -1)
                {
                    path = relativePath;
                    fragment = null;
                }
                else
                {
                    path = relativePath.Substring(0, lastIndex);
                    fragment = relativePath.Substring(lastIndex + 1);
                }
                return new Location
                {
                    type = Type.LocalFile,
                    path = path,
                };
            }

            public static Location PolyAsset(string assetId, string path)
            {
                return new Location
                {
                    type = Type.PolyAssetId,
                    path = path,
                    id = assetId
                };
            }

            /// Can return null if this is a location for a fake Model (like the ones ModelWidget
            /// assigns itself while the real Model content is in progress of being loaded).
            public string AbsolutePath
            {
                get
                {
                    if (path == null)
                    {
                        return null;
                    }
                    switch (type)
                    {
                        case Type.LocalFile:
                            return Path.Combine(App.ModelLibraryPath(), path).Replace("\\", "/");
                        case Type.PolyAssetId:
                            return path.Replace("\\", "/");
                    }
                    return null;
                }
            }

            public string RelativePath
            {
                get
                {
                    if (type == Type.LocalFile) { return path; }
                    throw new Exception("Invalid relative path request");
                }
            }

            public string Extension => Path.GetExtension(AbsolutePath).ToLower();

            public string AssetId
            {
                get
                {
                    if (type == Type.PolyAssetId) { return id; }
                    throw new Exception("Invalid Poly asset id request");
                }
            }

            public Type GetLocationType() { return type; }

            public override int GetHashCode()
            {
                return this.ToString().GetHashCode();
            }

            public override string ToString()
            {
                string str;
                if (type == Type.PolyAssetId)
                {
                    str = $"{type}:{id}";
                }
                else
                {
                    str = $"{type}:{path}";
                }
                return str;
            }

            public override bool Equals(object obj)
            {
                if (!(obj is Location))
                {
                    return false;
                }
                return this == (Location)obj;
            }

            public static bool operator ==(Location a, Location b)
            {
                return a.type == b.type && a.path == b.path;
            }

            public static bool operator !=(Location a, Location b)
            {
                return !(a == b);
            }
        }

        private static readonly float kMeshMsPerFrame = 1.0f;

        private static readonly GltfImportOptions kPolyGltfImportOptions = new GltfImportOptions
        {
            rescalingMode = GltfImportOptions.RescalingMode.CONVERT,
            scaleFactor = App.METERS_TO_UNITS,
            axisConventionOverride = AxisConvention.kGltfAccordingToPoly,
            recenter = false
        };

        private static readonly GltfImportOptions kGltfImportOptions = new GltfImportOptions
        {
            rescalingMode = GltfImportOptions.RescalingMode.CONVERT,
            scaleFactor = App.METERS_TO_UNITS,
            recenter = false
        };

        static RateLimiter sm_Limiter = new RateLimiter(maxEventsPerFrame: 1);

        // This is the object that is cloned when attached to a button or widget.
        // It is the object that contains ObjModelScript.
        public Transform m_ModelParent;
        public Bounds m_MeshBounds;

        // Data & properties associated with current the state:
        // - Unloaded
        // - Trying to be loaded
        // - Load finished successfully
        // - Load finished unsuccessfully
        // Not all of these states are modeled explicitly; this is a WIP.

        public struct LoadError
        {
            public LoadError(string message, string detail = null)
            {
                this.message = message;
                this.detail = detail;
            }
            public readonly string message; // Human-readable short message
            public readonly string detail;  // Maybe non-human-readable details
            // maybe? public bool transient;  // true if we know for sure that this error is transient
        }

        /// Is m_ModelParent assigned?
        /// m_Valid = true implies m_LoadError == null
        public bool m_Valid;

        /// m_LoadError != null implies m_Valid == false
        private LoadError? m_LoadError;
        public LoadError? Error => m_LoadError;

        // How many widgets are using this model?
        public int m_UsageCount;

        private Location m_Location;

        // Can the geometry in this model be exported.
        private bool m_AllowExport;

        private ImportMaterialCollector m_ImportMaterialCollector;

        // Returns the path starting after Media Library/Models
        // e.g. subdirectory/example.obj
        public string RelativePath
        {
            get { return m_Location.RelativePath; }
        }

        public string AssetId
        {
            get { return m_Location.AssetId; }
        }

        public string HumanName
        {
            get { return Path.GetFileNameWithoutExtension(m_Location.RelativePath); }
        }

        public bool AllowExport
        {
            get { return m_AllowExport; }
        }

        /// Only allowed if AllowExport = true
        public IExportableMaterial GetExportableMaterial(Material material)
        {
            EnsureCollectorExists();
            return m_ImportMaterialCollector.GetExportableMaterial(material);
        }

        public Model(Location location)
        {
            m_Location = location;
        }

        public Location GetLocation() { return m_Location; }

        /// A helper class which allows import to run I/O on a background thread before producing Unity
        /// GameObject(s). Usage:
        ///   BeginAsyncLoad()
        ///   TryEndAsyncLoad()   repeat until it returns true; a bit of work is done each time(*)
        ///   CancelAsyncLoad()   if you give up waiting for it to return true
        ///
        /// (*) Although the caller appears to have the responsibility of a scheduler, ModelBuilder
        /// actually implements its own rate-limiting. After a set number of calls to TryEndAsyncLoad
        /// in one frame (whether on one or many objects), further calls will be very fast no-ops.
        /// So the caller can be (should be) a naive, performance-unaware scheduler that creates and
        /// pumps as many ModelBuilders as it likes.
        ///
        /// However, note that this does not apply to the background-thread work. Nothing managages
        /// that, so if N ModelBuilders are instantiated, N background threads will start running
        /// and competing with each other. Your implementation may want to restrict that work to I/O.
        abstract class ModelBuilder
        {
            protected string m_localPath;
            private Future<IDisposable> m_stateReader;
            private IEnumerator<Null> m_meshEnumerator;
            private ImportMaterialCollector m_ImportMaterialCollector;
            private GameObject m_root;

            /// In the current implementation:
            /// Before the first call to TryEndAsyncLoad, do not look at IsValid.
            /// After the first call to TryEndAsyncLoad, IsValid is always true.
            ///
            /// TODO: semantics of IsValid = false are unclear and DoUnityThreadWork looks buggy
            /// It's unclear if the intent is that the user should continue calling TryEndAsyncLoad
            /// until it returns true, or if they should stop calling TryEndAsyncLoad. etc. Probably
            /// we should remove this.
            public bool IsValid
            {
                get;
                protected set;
            }

            public ModelBuilder(string localPath)
            {
                m_localPath = localPath;
                IsValid = false;
            }

            public void BeginAsyncLoad()
            {
                if (m_stateReader != null)
                {
                    throw new ApplicationException("BeginImport should only be called once.");
                }

                m_stateReader = new Future<IDisposable>(DoBackgroundThreadWork, id => id.Dispose());
            }

            public void CancelAsyncLoad()
            {
                // If we have already created a mesh, we need to destroy it and the gameobject it is on so
                // that we don't leave it orphaned in the heirarchy, and we don't leak meshes.
                if (m_root != null)
                {
                    foreach (var mesh in m_root.GetComponentsInChildren<MeshFilter>()
                        .Select(x => x.sharedMesh))
                    {
                        UObject.Destroy(mesh);
                    }
                    UObject.Destroy(m_root);
                    m_root = null;
                }
                m_stateReader.Close();
            }

            /// Returns:
            ///   bool - false if incomplete, true upon successful completion.
            ///   GameObject - caller should check output GameObject to determine success.
            ///   ImportMaterialCollector - non-null upon successful completion.
            /// Raises an exception on unsuccessful completion.
            public bool TryEndAsyncLoad(out GameObject root,
                                        out ImportMaterialCollector importMaterialCollector)
            {
                // Three things happen in this function.
                // 1: It waits to try and get the result of reading the model on a background thread
                // 2: It checks the rate limiter to make sure we don't have too many of these going on at once.
                // 3: It enumerates through, creating meshes for the model. These are time-limited so that
                //    it will stop if it has taken too long in a single frame.
                root = null;
                importMaterialCollector = null;
                if (m_meshEnumerator == null)
                {
                    IDisposable state;
                    if (!m_stateReader.TryGetResult(out state)) { return false; }

                    IEnumerable<Null> enumerable;
                    m_root = DoUnityThreadWork(state, out enumerable, out m_ImportMaterialCollector);
                    // TODO: Possible bugs if DoUnityThreadWork ever did fail:
                    // We assume the invariant that (root == null) == (IsValid == false)
                    // We assume the invariant that m_ImportMaterialCollector != null
                    // We don't dispose the GameObject or the enumerable
                    // If the user calls TryEndAsyncLoad again we might try to call DoUnityThreadWork again
                    if (m_root == null)
                    {
                        return false;
                    }
                    m_ImportMaterialCollector = new ImportMaterialCollector(
                        Path.GetDirectoryName(m_localPath),
                        uniqueSeed: m_localPath
                    );
                    m_meshEnumerator = enumerable.GetEnumerator();
                    m_root.SetActive(false);
                }
                // Yield until the limiter unblocks.
                // Multiple calls to TryGetResult above are harmless.
                if (sm_Limiter.IsBlocked())
                {
                    return false;
                }

                // Finish constructing the actual game object.
                Stopwatch stopwatch = new Stopwatch();
                stopwatch.Start();
                long numTicks = (long)((Stopwatch.Frequency * kMeshMsPerFrame) / 1000);
                while (true)
                {
                    if (!m_meshEnumerator.MoveNext())
                    {
                        m_root.SetActive(true);
                        root = m_root;
                        importMaterialCollector = m_ImportMaterialCollector;
                        stopwatch.Stop();
                        return true;
                    }
                    if (stopwatch.ElapsedTicks > numTicks)
                    {
                        stopwatch.Stop();
                        return false;
                    }
                }
            }

            // Performs whatever of the import process that can happen on a non-Unity thread.
            // Returns:
            //   disposable - passed to DoUnityThreadWork, or disposed of if the load is canceled.
            protected abstract IDisposable DoBackgroundThreadWork();

            // Performs whatever portion of the import process that is left.
            //
            // Pass:
            //   state - the value returned from DoBackgroundThreadWork. Ownership is transferred;
            //     callee is responsible for Disposing it.
            // Returns:
            //   GameObject - the root of the object hierarchy.
            //   ImportMaterialCollector - the materials that were created, and info about them
            //   IEnumerable<Null> - a coroutine that will be pumped to completion
            protected abstract GameObject DoUnityThreadWork(
                IDisposable state,
                out IEnumerable<Null> meshCreator,
                out ImportMaterialCollector importMaterialCollector);
        }

        /// The glTF ModelBuilder.
        class GltfModelBuilder : ModelBuilder
        {
            private readonly bool m_useThreadedImageLoad;
            private readonly bool m_fromPoly;

            public GltfModelBuilder(Location location, bool useThreadedImageLoad)
                : base(location.AbsolutePath)
            {
                m_useThreadedImageLoad = useThreadedImageLoad;
                m_fromPoly = (location.GetLocationType() == Location.Type.PolyAssetId);
            }

            protected override IDisposable DoBackgroundThreadWork()
            {
                var loader = new TiltBrushUriLoader(
                    m_localPath, Path.GetDirectoryName(m_localPath), m_useThreadedImageLoad);
                var options = m_fromPoly ? kPolyGltfImportOptions : kGltfImportOptions;
                return NewGltfImporter.BeginImport(m_localPath);
            }

            protected override GameObject DoUnityThreadWork(IDisposable state__,
                                                            out IEnumerable<Null> meshEnumerable,
                                                            out ImportMaterialCollector
                                                                importMaterialCollector)
            {
                meshEnumerable = null;
                importMaterialCollector = null;
                GameObject rootObject = null;
                using (IDisposable state_ = state__)
                {
                    var state = state_ as NewGltfImporter.ImportState;
                    if (state != null)
                    {
                        string assetLocation = Path.GetDirectoryName(m_localPath);
                        // EndImport doesn't try to use the loadImages functionality of UriLoader anyway.
                        // It knows it's on the main thread, so chooses to use Unity's fast loading.
                        rootObject = state.root;
                        importMaterialCollector = new ImportMaterialCollector(assetLocation, uniqueSeed: m_localPath);
                    }
                }
                IsValid = rootObject != null;
                return rootObject;
            }
        } // GltfModelBuilder

        GameObject LoadUsd(List<string> warnings)
        {
#if USD_SUPPORTED
            return ImportUsd.Import(m_Location.AbsolutePath, out warnings);
#endif
            m_LoadError = new LoadError("usd not supported");
            return null;
        }

        GameObject LoadPly(List<string> warningsOut)
        {

            try
            {
                var reader = new PlyReader(m_Location.AbsolutePath);
                var (gameObject, warnings, collector) = reader.Import();
                warningsOut.AddRange(warnings);
                m_ImportMaterialCollector = collector;
                m_AllowExport = (m_ImportMaterialCollector != null);
                return gameObject;
            }
            catch (Exception ex)
            {
                m_LoadError = new LoadError("Invalid data", ex.Message);
                m_AllowExport = false;
                Debug.LogException(ex);
                return null;
            }

        }

<<<<<<< HEAD
        GameObject LoadSvg(List<string> warningsOut)
        {

            try
            {
                var reader = new SvgMeshReader(m_Location.AbsolutePath);
                var (gameObject, warnings, collector) = reader.Import();
=======
        GameObject LoadSvg(List<string> warningsOut, out SVGParser.SceneInfo sceneInfo)
        {
            try
            {
                var reader = new SvgMeshReader(m_Location.AbsolutePath);
                var (gameObject, warnings, collector, si) = reader.Import();
                sceneInfo = si;
>>>>>>> 33c86d64
                warningsOut.AddRange(warnings);
                m_ImportMaterialCollector = collector;
                m_AllowExport = (m_ImportMaterialCollector != null);
                return gameObject;
            }
            catch (Exception ex)
            {
                m_LoadError = new LoadError("Invalid data", ex.Message);
                m_AllowExport = false;
                Debug.LogException(ex);
<<<<<<< HEAD
                return null;
            }

=======
                sceneInfo = new SVGParser.SceneInfo();
                return null;
            }
>>>>>>> 33c86d64
        }

        ///  Load model using FBX SDK.
        GameObject LoadFbx(List<string> warningsOut)
        {
#if !FBX_SUPPORTED
            m_LoadError = new LoadError("fbx not supported");
            return null;
#else
            try
            {
                var reader = new FbxReader(m_Location.AbsolutePath);
                var (gameObject, warnings, collector) = reader.Import();
                warningsOut.AddRange(warnings);
                m_ImportMaterialCollector = collector;
                m_AllowExport = (m_ImportMaterialCollector != null);
                return gameObject;
            }
            catch (Exception ex)
            {
                m_LoadError = new LoadError("Invalid data", ex.Message);
                m_AllowExport = false;
                Debug.LogException(ex);
                return null;
            }
#endif
        }

        async Task LoadGltf(List<string> warnings)
        {
            string localPath = m_Location.AbsolutePath;
            string assetLocation = Path.GetDirectoryName(localPath);
            try
            {
                Task t = NewGltfImporter.StartSyncImport(
                    localPath,
                    assetLocation,
                    this,
                    warnings
                );
                m_AllowExport = true;
                await t;
            }
            catch (Exception ex)
            {
                m_AllowExport = false;
                m_LoadError = new LoadError("Invalid data", ex.Message);
                Debug.LogException(ex);
            }
        }

        private ModelBuilder m_builder;

        public void CancelLoadModelAsync()
        {
            if (m_builder != null)
            {
                m_builder.CancelAsyncLoad();
                m_builder = null;
            }
        }

        /// Threaded image loading is slower, but won't block the main thread.
        /// If you're running in compositor and don't care about hitching, better to turn it off.
        public void LoadModelAsync(bool useThreadedImageLoad)
        {
            if (m_builder != null)
            {
                throw new ApplicationException("Load in progress");
            }

            bool allowUsd = false;
#if USD_SUPPORTED
            allowUsd = true;
#endif

            // Experimental usd loading.
            if (allowUsd &&
                m_Location.GetLocationType() == Location.Type.LocalFile &&
                m_Location.Extension == ".usd")
            {
                throw new NotImplementedException();
            }
            else if (m_Location.GetLocationType() == Location.Type.PolyAssetId)
            {
                // If we pulled this from Poly, it's going to be a gltf file.
                m_builder = new GltfModelBuilder(m_Location, useThreadedImageLoad);
            }
            else
            {
                // Assume local files load with the FbxReader.
                throw new NotImplementedException();
            }

            m_builder.BeginAsyncLoad();
        }

        public bool IsLoading()
        {
            return m_builder != null;
        }

        /// For use in conjunction with LoadModelAsync(), returns true when the async load is complete,
        /// false while still loading.
        ///
        /// Throws if called after async load is complete or before async load started.
        /// When this returns, the Model will be either Valid, or LoadError will be set.
        public bool TryLoadModel()
        {
            GameObject go = null;
            bool isValid = false;
            LoadError? error = null;
            try
            {
                if (!m_builder.TryEndAsyncLoad(out go, out m_ImportMaterialCollector))
                {
                    return false;
                }
                isValid = m_builder.IsValid;
            }
            catch (ObjectDisposedException ex)
            {
                // This is a bad exception, it means we closed the future before calling TryGetModel.
                error = new LoadError("Internal error", ex.Message);
                Debug.LogException(ex);
            }
            catch (FutureFailed ex)
            {
                // Something went wrong in the glTF loader on the background thread.
                error = new LoadError("Invalid data", ex.InnerException?.Message);
                Debug.LogException(ex);
                // TODO: Temporary, for b/139759540 and b/134430318
                // Leave the other exception alone so our analytics get the aggregated results.
                Debug.LogException(
                    new Exception(string.Format("Failed loading model {0}", m_Location), ex));
            }

            m_builder = null;

            if (!isValid)
            {
                m_LoadError = error ?? new LoadError("Unexpected Failure");
            }
            else
            {
                m_AllowExport = go != null;
                StartCreatePrefab(go);
            }

            AssignMaterialsToCollector(m_ImportMaterialCollector);

            // Even if an exception occurs above, return true because the return value indicates async load
            // is complete.
            return true;
        }

        public async Task LoadModelAsync()
        {
            Task t = StartCreatePrefab(null);
            await t;

        }
        public void LoadModel()
        {
            StartCreatePrefab(null);

        }

        /// Either synchronously load a GameObject hierarchy and convert it to a "prefab"
        /// or take a previously (probably asynchronously-loaded) GameObject hierarchy and do the same.
        ///
        /// Sets m_ModelParent and m_MeshBounds.
        ///
        /// Requirements for the passed GameObject:
        /// - Its transform is identity
        /// - Every visible mesh also has a BoxCollider
        /// - Every BoxCollider also has a visible mesh
        private async Task StartCreatePrefab(GameObject go)
        {
            if (m_Valid)
            {
                // This case is handled properly but it seems wasteful.
                Debug.LogWarning($"Replacing already-loaded {m_Location}: did you mean to?");
            }

            List<string> warnings = new List<string>();

            // If we weren't provided a GameObject, construct one now.
            if (go == null)
            {
                m_AllowExport = false;
                // TODO: if it's not already null, why did we get here? Probably want to check for error
                // and bail at a higher level, and require as a precondition that error == null
                m_LoadError = null;

                string ext = m_Location.Extension;
                if (m_Location.GetLocationType() == Location.Type.LocalFile &&
                    ext == ".usd")
                {
                    // Experimental usd loading.
                    go = LoadUsd(warnings);
                    CalcBoundsNonGltf(go);
                    EndCreatePrefab(go, warnings);
                }
                else if (m_Location.GetLocationType() == Location.Type.PolyAssetId ||
                    ext == ".gltf2" || ext == ".gltf" || ext == ".glb")
                {
                    // If we pulled this from Poly, it's going to be a gltf file.
                    Task t = LoadGltf(warnings);
                    await t;
                }
                else if (ext == ".fbx" || ext == ".obj")
                {
                    go = LoadFbx(warnings);
                    CalcBoundsNonGltf(go);
                    EndCreatePrefab(go, warnings);
                }
                else if (ext == ".ply")
                {
                    go = LoadPly(warnings);
                    CalcBoundsNonGltf(go);
                    EndCreatePrefab(go, warnings);
                }
                else if (ext == ".svg")
                {
<<<<<<< HEAD
                    go = LoadSvg(warnings);
                    CalcBoundsNonGltf(go);
                    EndCreatePrefab(go, warnings);
=======
                    go = LoadSvg(warnings, out SVGParser.SceneInfo sceneInfo);
                    CalcBoundsNonGltf(go);
                    EndCreatePrefab(go, warnings);
                    go.GetComponent<ObjModelScript>().SvgSceneInfo = sceneInfo;
>>>>>>> 33c86d64
                }
                else
                {
                    m_LoadError = new LoadError("Unknown format", ext);
                }
            }

        }

        public void CalcBoundsGltf(GameObject go)
        {
            Bounds b = new Bounds();
            bool first = true;
            var boundsList = go.GetComponentsInChildren<MeshRenderer>().Select(x => x.bounds).ToList();
            var skinnedMeshRenderers = go.GetComponentsInChildren<SkinnedMeshRenderer>();
            boundsList.AddRange(skinnedMeshRenderers.Select(x => x.bounds));
            foreach (Bounds bounds in boundsList)
            {
                if (first)
                {
                    b = bounds;
                    first = false;
                }
                else
                {
                    b.Encapsulate(bounds);
                }
            }
            m_MeshBounds = b;
            if (first)
            {
                // There was no geometry
                Debug.LogErrorFormat("No usable geometry in model. LoadModel({0})", go.name);
            }
        }

        private void CalcBoundsNonGltf(GameObject go)
        {
            // TODO: this list of colliders is assumed to match the modelScript.m_MeshChildren array
            // This should be enforced.

            // bc.bounds is world-space; therefore this calculation requires that
            // go.transform be identity
            Debug.Assert(Coords.AsGlobal[go.transform] == TrTransform.identity);
            Bounds b = new Bounds();
            bool first = true;
            foreach (BoxCollider bc in go.GetComponentsInChildren<BoxCollider>())
            {
                if (first)
                {
                    b = new Bounds(bc.bounds.center, bc.bounds.size);
                    first = false;
                }
                else
                {
                    b.Encapsulate(bc.bounds);
                }
                UnityEngine.Object.Destroy(bc);
            }
            m_MeshBounds = b;
            if (first)
            {
                // There was no geometry
                Debug.LogErrorFormat("No usable geometry in model. LoadModel({0})", go.name);
            }

        }

        public void EndCreatePrefab(GameObject go, List<string> warnings)
        {
            if (go == null)
            {
                m_LoadError = m_LoadError ?? new LoadError("Bad data");
                DisplayWarnings(warnings);
            }

            // Adopt the GameObject
            go.name = m_Location.ToString();
            go.AddComponent<ObjModelScript>().Init();
            go.SetActive(false);
            if (m_ModelParent != null)
            {
                UnityEngine.Object.Destroy(m_ModelParent.gameObject);
            }
            m_ModelParent = go.transform;

            // !!! Add to material dictionary here?

            m_Valid = true;
            DisplayWarnings(warnings);

        }

        public void UnloadModel()
        {
            if (m_builder != null)
            {
                m_builder.CancelAsyncLoad();
                m_builder = null;
            }
            m_Valid = false;
            m_LoadError = null;
            if (m_ModelParent != null)
            {
                // Procedurally created meshes need to be explicitly destroyed - you can't just destroy
                // the MeshFilter that references them.
                foreach (var mesh in m_ModelParent.GetComponentsInChildren<MeshFilter>()
                    .Select(x => x.sharedMesh))
                {
                    UObject.Destroy(mesh);
                }
                UObject.Destroy(m_ModelParent.gameObject);
                m_ModelParent = null;
            }
        }

        /// Resets this.Error and tries to load the model again.
        /// Pass the reason the Model is being pulled into memory, for logging purposes.
        ///
        /// When this coroutine terminates, you are guaranteed that m_Valid == true
        /// or m_LoadError != null.
        public IEnumerator LoadFullyCoroutine(string reason)
        {
            m_LoadError = null;
            var type = m_Location.GetLocationType();
            switch (type)
            {
                case Location.Type.LocalFile:
                    yield return OverlayManager.m_Instance.RunInCompositor(
                        OverlayType.LoadModel, LoadModel, 0.25f);
                    break;
                case Location.Type.PolyAssetId:
                    App.PolyAssetCatalog.RequestModelLoad(this, reason);
                    yield return null;
                    while (!m_Valid && !m_LoadError.HasValue)
                    {
                        yield return null;
                    }
                    break;
                default:
                    m_LoadError = new LoadError($"Unknown load type {type}");
                    break;
            }
        }

        private void DisplayWarnings(List<string> warnings)
        {
            if (warnings.Count > 0)
            {
                TiltBrush.ControllerConsoleScript.m_Instance.AddNewLine(
                    "Loading " + Path.GetFileName(m_Location.AbsolutePath), true);
                foreach (string warning in warnings)
                {
                    TiltBrush.ControllerConsoleScript.m_Instance.AddNewLine(
                        OutputWindowScript.GetShorterFileName(warning.Replace("/", @"\")), false);
                }
            }
        }

        public bool IsCached()
        {
            return m_Location.GetLocationType() == Location.Type.PolyAssetId &&
                Directory.Exists(m_Location.AbsolutePath);
        }

        public void RefreshCache()
        {
            Directory.SetLastAccessTimeUtc(
                Path.GetDirectoryName(m_Location.AbsolutePath), System.DateTime.UtcNow);
        }

        // Returns all leaf meshes which are part of the model.
        // Analagous to ModelWidget.GetMeshes().
        // Do not mutate the return value.
        public MeshFilter[] GetMeshes()
        {
            if (!m_Valid)
            {
                throw new InvalidOperationException();
            }
            return m_ModelParent.GetComponent<ObjModelScript>().m_MeshChildren;
        }

        public string GetExportName()
        {
            switch (GetLocation().GetLocationType())
            {
                case Model.Location.Type.LocalFile:
                    return Path.GetFileNameWithoutExtension(RelativePath);
                case Model.Location.Type.PolyAssetId:
                    return AssetId;
            }
            return "Unknown";
        }

        public void AssignMaterialsToCollector(ImportMaterialCollector collector)
        {
            m_ImportMaterialCollector = collector;
            foreach (var mf in GetMeshes())
            {
                foreach (var unityMat in mf.GetComponent<MeshRenderer>().materials)
                {
                    m_ImportMaterialCollector.Add(unityMat);
                }
            }
        }

        public void EnsureCollectorExists()
        {
            if (m_ImportMaterialCollector == null)
            {
                var localPath = GetLocation().AbsolutePath;
                m_ImportMaterialCollector = new ImportMaterialCollector(
                    Path.GetDirectoryName(localPath),
                    uniqueSeed: localPath
                );
                AssignMaterialsToCollector(m_ImportMaterialCollector);
            }
        }
    }
} // namespace TiltBrush;<|MERGE_RESOLUTION|>--- conflicted
+++ resolved
@@ -489,15 +489,6 @@
 
         }
 
-<<<<<<< HEAD
-        GameObject LoadSvg(List<string> warningsOut)
-        {
-
-            try
-            {
-                var reader = new SvgMeshReader(m_Location.AbsolutePath);
-                var (gameObject, warnings, collector) = reader.Import();
-=======
         GameObject LoadSvg(List<string> warningsOut, out SVGParser.SceneInfo sceneInfo)
         {
             try
@@ -505,7 +496,6 @@
                 var reader = new SvgMeshReader(m_Location.AbsolutePath);
                 var (gameObject, warnings, collector, si) = reader.Import();
                 sceneInfo = si;
->>>>>>> 33c86d64
                 warningsOut.AddRange(warnings);
                 m_ImportMaterialCollector = collector;
                 m_AllowExport = (m_ImportMaterialCollector != null);
@@ -516,15 +506,9 @@
                 m_LoadError = new LoadError("Invalid data", ex.Message);
                 m_AllowExport = false;
                 Debug.LogException(ex);
-<<<<<<< HEAD
-                return null;
-            }
-
-=======
                 sceneInfo = new SVGParser.SceneInfo();
                 return null;
             }
->>>>>>> 33c86d64
         }
 
         ///  Load model using FBX SDK.
@@ -750,16 +734,16 @@
                 }
                 else if (ext == ".svg")
                 {
-<<<<<<< HEAD
                     go = LoadSvg(warnings);
                     CalcBoundsNonGltf(go);
                     EndCreatePrefab(go, warnings);
-=======
+                }
+                else if (ext == ".svg")
+                {
                     go = LoadSvg(warnings, out SVGParser.SceneInfo sceneInfo);
                     CalcBoundsNonGltf(go);
                     EndCreatePrefab(go, warnings);
                     go.GetComponent<ObjModelScript>().SvgSceneInfo = sceneInfo;
->>>>>>> 33c86d64
                 }
                 else
                 {
