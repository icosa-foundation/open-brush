﻿// Copyright 2020 The Tilt Brush Authors
//
// Licensed under the Apache License, Version 2.0 (the "License");
// you may not use this file except in compliance with the License.
// You may obtain a copy of the License at
//
//      http://www.apache.org/licenses/LICENSE-2.0
//
// Unless required by applicable law or agreed to in writing, software
// distributed under the License is distributed on an "AS IS" BASIS,
// WITHOUT WARRANTIES OR CONDITIONS OF ANY KIND, either express or implied.
// See the License for the specific language governing permissions and
// limitations under the License.

using System;
using UnityEngine;

namespace TiltBrush
{

    // Brush Controller is an unfortunate name for this class, as it refers to the MVC "Controller"
    // for storing information about the app state regarding the currently active brush.  It also
    // maintains actions for objects to register with for status change notifications.
    public class BrushController : MonoBehaviour
    {
        static public BrushController m_Instance;

        public event Action<Stroke> StrokeSelected;
        public event Action<BrushDescriptor> BrushChanged;
        public event Action BrushSetToDefault;

        private BrushDescriptor m_ActiveBrush;

        public BrushDescriptor ActiveBrush { get { return m_ActiveBrush; } }

        void Awake()
        {
            m_Instance = this;
        }

        public void SetActiveBrush(BrushDescriptor brush)
        {
            PointerManager.m_Instance.SetBrushForAllPointers(brush);
            AudioClip buttonAudio = BrushCatalog.m_Instance.GetBrush(brush.m_Guid).m_ButtonAudio;
            if (buttonAudio != null)
            {
                AudioManager.m_Instance.TriggerOneShot(buttonAudio,
                    SketchControlsScript.m_Instance.GetUIReticlePos(), 1.0f);
            }
            m_ActiveBrush = brush;

            // Reset our tool when the user picks a new brush unless it is repainting.
            if (SketchSurfacePanel.m_Instance.GetCurrentToolType() != BaseTool.ToolType.RepaintTool &&
<<<<<<< HEAD
                SketchSurfacePanel.m_Instance.GetCurrentToolType() != BaseTool.ToolType.ScriptedTool &&
                SketchSurfacePanel.m_Instance.m_LastCommand.GetType() != typeof(RepaintStrokeCommand))
=======
                SketchSurfacePanel.m_Instance.m_LastCommand?.GetType() != typeof(RepaintStrokeCommand))
>>>>>>> ad4a03fe
            {
                SketchSurfacePanel.m_Instance.EnableDefaultTool();
            }

            if (BrushChanged != null)
            {
                BrushChanged(brush);
            }
        }

        public void SetBrushToDefault()
        {
            m_ActiveBrush = BrushCatalog.m_Instance.DefaultBrush;

            if (BrushSetToDefault != null)
            {
                BrushSetToDefault();
            }
        }

        public void TriggerStrokeSelected(Stroke stroke)
        {
            if (stroke != null)
            {
                m_ActiveBrush = BrushCatalog.m_Instance.GetBrush(stroke.m_BrushGuid);
            }

            if (StrokeSelected != null)
            {
                StrokeSelected(stroke);
            }
        }
    }
} // namespace TiltBrush<|MERGE_RESOLUTION|>--- conflicted
+++ resolved
@@ -51,12 +51,8 @@
 
             // Reset our tool when the user picks a new brush unless it is repainting.
             if (SketchSurfacePanel.m_Instance.GetCurrentToolType() != BaseTool.ToolType.RepaintTool &&
-<<<<<<< HEAD
                 SketchSurfacePanel.m_Instance.GetCurrentToolType() != BaseTool.ToolType.ScriptedTool &&
-                SketchSurfacePanel.m_Instance.m_LastCommand.GetType() != typeof(RepaintStrokeCommand))
-=======
                 SketchSurfacePanel.m_Instance.m_LastCommand?.GetType() != typeof(RepaintStrokeCommand))
->>>>>>> ad4a03fe
             {
                 SketchSurfacePanel.m_Instance.EnableDefaultTool();
             }
