--- conflicted
+++ resolved
@@ -49,16 +49,9 @@
             }
             m_ActiveBrush = brush;
 
-            bool enableDefaultTool =
-                SketchSurfacePanel.m_Instance.GetCurrentToolType() != BaseTool.ToolType.RepaintTool &&
-                SketchSurfacePanel.m_Instance.GetCurrentToolType() != BaseTool.ToolType.RebrushTool;
-            enableDefaultTool = enableDefaultTool && SketchSurfacePanel.m_Instance.GetCurrentToolType() != BaseTool.ToolType.PolyhydraTool;
             // Reset our tool when the user picks a new brush unless it is repainting.
-<<<<<<< HEAD
-            if (enableDefaultTool)
-=======
-            if (SketchSurfacePanel.m_Instance.GetCurrentToolType() != BaseTool.ToolType.RepaintTool)
->>>>>>> f91ff7b5
+            if (SketchSurfacePanel.m_Instance.GetCurrentToolType() != BaseTool.ToolType.RepaintTool &&
+                SketchSurfacePanel.m_Instance.GetCurrentToolType() != BaseTool.ToolType.PolyhydraTool)
             {
                 SketchSurfacePanel.m_Instance.EnableDefaultTool();
             }
