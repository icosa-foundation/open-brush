--- conflicted
+++ resolved
@@ -825,10 +825,6 @@
 
             Vector3 samplePos = pos;
 
-<<<<<<< HEAD
-
-=======
->>>>>>> 0dca2e2b
             bool stencilWasUsed = false;
 
             // If we're painting, we have a different path for magnetization that relies on the
