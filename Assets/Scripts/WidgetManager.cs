--- conflicted
+++ resolved
@@ -763,8 +763,7 @@
         }
 
 
-<<<<<<< HEAD
-        public void SetDataFromTilt(TiltSoundClip[] tiltSoundClip)
+        public void SetSoundDataFromTilt(TiltSoundClip[] tiltSoundClip)
         {
             for (int i = 0; i < tiltSoundClip.Length; ++i)
             {
@@ -772,10 +771,7 @@
             }
         }
 
-        public void SetDataFromTilt(TiltVideo[] value)
-=======
         public void SetVideoDataFromTilt(TiltVideo[] value)
->>>>>>> ab6b0c27
         {
             m_loadingTiltVideos = value;
         }
