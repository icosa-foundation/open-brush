﻿//// Copyright 2020 The Tilt Brush Authors
//
// Licensed under the Apache License, Version 2.0 (the "License");
// you may not use this file except in compliance with the License.
// You may obtain a copy of the License at
//
//      http://www.apache.org/licenses/LICENSE-2.0
//
// Unless required by applicable law or agreed to in writing, software
// distributed under the License is distributed on an "AS IS" BASIS,
// WITHOUT WARRANTIES OR CONDITIONS OF ANY KIND, either express or implied.
// See the License for the specific language governing permissions and
// limitations under the License.
using System;
using System.Linq;
using System.Collections.Generic;
using UnityEngine;
using UnityEngine.Serialization;

namespace TiltBrush
{

    // These names are used in our save format, so they must be protected from obfuscation
    // Do not change the names of any of them, unless they've never been released.
    [Serializable]
    public enum StencilType
    {
        Plane,
        Cube,
        Sphere,
        Capsule,
        Cone,
        Cylinder,
        InteriorDome,
        Pyramid,
        Ellipsoid
    }

    [Serializable]
    public struct StencilMapKey
    {
        public StencilType m_Type;
        public StencilWidget m_StencilPrefab;
    }

    public struct StencilContactInfo
    {
        public StencilWidget widget;
        public Vector3 pos;
        public Vector3 normal;
    }

    public class GrabWidgetData
    {
        public readonly GameObject m_WidgetObject;
        public readonly GrabWidget m_WidgetScript;

        // These fields are only valid during a call to GetNearestGrabWidget,
        // and are undefined afterwards. Do not use them.

        public bool m_NearController;
        // only valid if m_NearController == true
        public float m_ControllerScore;

        public GrabWidgetData(GrabWidget widget)
        {
            m_WidgetScript = widget;
            m_WidgetObject = widget.gameObject;
        }
        // Could maybe get by without this since all users of Clone() don't care if they
        // receive a plain old GrabWidgetData or not.
        public virtual GrabWidgetData Clone()
        {
            return new GrabWidgetData(m_WidgetScript)
            {
                m_NearController = m_NearController,
                m_ControllerScore = m_ControllerScore
            };
        }
    }

    public class TypedWidgetData<T> : GrabWidgetData where T : GrabWidget
    {
        private readonly T m_typedWidget;
        public new T WidgetScript => m_typedWidget;
        public TypedWidgetData(T widget) : base(widget)
        {
            m_typedWidget = widget;
        }
        public override GrabWidgetData Clone()
        {
            return new TypedWidgetData<T>(m_typedWidget)
            {
                m_NearController = m_NearController,
                m_ControllerScore = m_ControllerScore
            };
        }
    }

    public class WidgetManager : MonoBehaviour
    {
        static public WidgetManager m_Instance;

        [SerializeField] ModelWidget m_ModelWidgetPrefab;
        [SerializeField] GameObject m_WidgetPinPrefab;
        [SerializeField] ImageWidget m_ImageWidgetPrefab;
        [SerializeField] VideoWidget m_VideoWidgetPrefab;
<<<<<<< HEAD
        [FormerlySerializedAs("m_MovementPathWidgetPrefab")][SerializeField] CameraPathWidget mCameraPathWidgetPrefab;
        [FormerlySerializedAs("m_MovementPathPositionKnotPrefab")][SerializeField] private GameObject mCameraPathPositionKnotPrefab;
        [FormerlySerializedAs("m_MovementPathRotationKnotPrefab")][SerializeField] private GameObject mCameraPathRotationKnotPrefab;
        [FormerlySerializedAs("m_MovementPathSpeedKnotPrefab")][SerializeField] private GameObject mCameraPathSpeedKnotPrefab;
        [FormerlySerializedAs("m_MovementPathFovKnotPrefab")][SerializeField] private GameObject mCameraPathFovKnotPrefab;
        [FormerlySerializedAs("m_MovementPathKnotSegmentPrefab")][SerializeField] private GameObject mCameraPathKnotSegmentPrefab;
=======
        [SerializeField] LightWidget m_LightWidgetPrefab;
        [SerializeField] SceneLightGizmo m_SceneLightGizmoPrefab;
        [SerializeField] CameraPathWidget m_CameraPathWidgetPrefab;
        [SerializeField] private GameObject m_CameraPathPositionKnotPrefab;
        [SerializeField] private GameObject m_CameraPathRotationKnotPrefab;
        [SerializeField] private GameObject m_CameraPathSpeedKnotPrefab;
        [SerializeField] private GameObject m_CameraPathFovKnotPrefab;
        [SerializeField] private GameObject m_CameraPathKnotSegmentPrefab;
>>>>>>> 33c86d64
        [SerializeField] private GrabWidgetHome m_Home;
        [SerializeField] private GameObject m_HomeHintLinePrefab;
        [SerializeField] float m_WidgetSnapAngle = 15.0f;
        [SerializeField] float m_GazeMaxAngleFromFacing = 70.0f;
        [SerializeField] private float m_PanelFocusActivationScore;
        [SerializeField] private float m_ModelVertCountScalar = 1.0f;

        [Header("Stencils")]
        [SerializeField] StencilMapKey[] m_StencilMap;
        [SerializeField] private float m_StencilAttractDist = 0.5f;
        [SerializeField] private float m_StencilAttachHysteresis = 0.1f;
        [SerializeField] private string m_StencilLayerName;
        [SerializeField] private string m_PinnedStencilLayerName;

        private bool m_WidgetsDormant;
        private bool m_InhibitGrabWhileLoading;

        private GameObject m_HomeHintLine;
        private MeshFilter m_HomeHintLineMeshFilter;
        private Vector3 m_HomeHintLineBaseScale;

        private StencilContactInfo[] m_StencilContactInfos;
        private const int m_StencilBucketSize = 16;
        private StencilWidget m_ActiveStencil;
        private bool m_StencilsDisabled;

        // All grabbable widgets should be in exactly one of these lists.
        // Widgets will be in the most specific list.
        private List<GrabWidgetData> m_GrabWidgets;
        private List<TypedWidgetData<ModelWidget>> m_ModelWidgets;
        private List<TypedWidgetData<LightWidget>> m_LightWidgets;
        private List<TypedWidgetData<StencilWidget>> m_StencilWidgets;
        private List<TypedWidgetData<ImageWidget>> m_ImageWidgets;
        private List<TypedWidgetData<VideoWidget>> m_VideoWidgets;
        private List<TypedWidgetData<CameraPathWidget>> m_CameraPathWidgets;

        // These lists are used by the PinTool.  They're kept in sync by the
        // widget manager, but the PinTool is responsible for their coherency.
        private List<GrabWidget> m_CanBePinnedWidgets;
        private List<GrabWidget> m_CanBeUnpinnedWidgets;
        public event Action RefreshPinAndUnpinAction;

        private TiltModels75[] m_loadingTiltModels75;
        private TiltLights[] m_loadingTiltLights;
        private TiltImages75[] m_loadingTiltImages75;
        private TiltVideo[] m_loadingTiltVideos;

        private List<GrabWidgetData> m_WidgetsNearBrush;
        private List<GrabWidgetData> m_WidgetsNearWand;

        // This value is used by SketchMemoryScript to check the sketch against memory limits.
        // It's incremented when a model is registered, and decremented when a model is
        // unregistered.
        private int m_ModelVertCount;
        // Similar to above, this value is used to check against memory limits.  Images are always
        // the same number of verts, however, so this number is scaled by texture size.  It's a
        // hand-wavey calculation.
        private int m_ImageVertCount;

        // Camera path.
        [NonSerialized] public bool FollowingPath;
        private TypedWidgetData<CameraPathWidget> m_CurrentCameraPath;
        private bool m_CameraPathsVisible;
        private CameraPathTinter m_CameraPathTinter;

        static private Dictionary<ushort, GrabWidget> sm_BatchMap = new Dictionary<ushort, GrabWidget>();
        public bool m_EnableSnapToGuides;

        public StencilWidget ActiveStencil
        {
            get { return m_ActiveStencil; }
        }

        public void ResetActiveStencil()
        {
            m_ActiveStencil = null;
        }

        public int StencilLayerIndex
        {
            get { return LayerMask.NameToLayer(m_StencilLayerName); }
        }

        public int PinnedStencilLayerIndex
        {
            get { return LayerMask.NameToLayer(m_PinnedStencilLayerName); }
        }

        public LayerMask PinnedStencilLayerMask
        {
            get { return LayerMask.GetMask(m_PinnedStencilLayerName); }
        }

        public LayerMask StencilLayerMask
        {
            get { return LayerMask.GetMask(m_StencilLayerName); }
        }

        public float StencilAttractDist
        {
            get => m_StencilAttractDist;
            set
            {
                m_StencilAttractDist = value;
                App.Switchboard.TriggerStencilAttractDistChanged();
            }
        }

        public List<GrabWidgetData> WidgetsNearBrush
        {
            get { return m_WidgetsNearBrush; }
        }

        public List<GrabWidgetData> WidgetsNearWand
        {
            get { return m_WidgetsNearWand; }
        }

        public bool AnyWidgetsToPin
        {
            get { return m_CanBePinnedWidgets.Count > 0; }
        }

        public bool AnyWidgetsToUnpin
        {
            get { return m_CanBeUnpinnedWidgets.Count > 0; }
        }

        public float ModelVertCountScalar
        {
            get { return m_ModelVertCountScalar; }
        }

        public int ImageVertCount
        {
            get { return m_ImageVertCount; }
        }

        public void AdjustModelVertCount(int amount)
        {
            m_ModelVertCount += amount;
        }

        public void AdjustImageVertCount(int amount)
        {
            m_ImageVertCount += amount;
        }

        public int WidgetsVertCount
        {
            get { return m_ModelVertCount + m_ImageVertCount; }
        }

        public bool AnyVideoWidgetActive => m_VideoWidgets.Any(x => x.m_WidgetObject.activeSelf);

        public bool AnyCameraPathWidgetsActive =>
            m_CameraPathWidgets.Any(x => x.m_WidgetObject.activeSelf);

        public CameraPathTinter PathTinter { get => m_CameraPathTinter; }

        // Returns the associated widget for the given batchId.
        // Returns null if key doesn't exist.
        public GrabWidget GetBatch(ushort batchId)
        {
            if (sm_BatchMap.ContainsKey(batchId))
            {
                return sm_BatchMap[batchId];
            }
            return null;
        }

        public void AddWidgetToBatchMap(GrabWidget widget, ushort batchId)
        {
            Debug.Assert(!sm_BatchMap.ContainsKey(batchId));
            sm_BatchMap.Add(batchId, widget);
        }

        void Awake()
        {
            m_Instance = this;
        }

        public void Init()
        {
            m_CameraPathTinter = gameObject.AddComponent<CameraPathTinter>();

            m_GrabWidgets = new List<GrabWidgetData>();
            m_ModelWidgets = new List<TypedWidgetData<ModelWidget>>();
            m_LightWidgets = new List<TypedWidgetData<LightWidget>>();
            m_StencilWidgets = new List<TypedWidgetData<StencilWidget>>();
            m_ImageWidgets = new List<TypedWidgetData<ImageWidget>>();
            m_VideoWidgets = new List<TypedWidgetData<VideoWidget>>();
            m_CameraPathWidgets = new List<TypedWidgetData<CameraPathWidget>>();

            m_CanBePinnedWidgets = new List<GrabWidget>();
            m_CanBeUnpinnedWidgets = new List<GrabWidget>();

            m_WidgetsNearBrush = new List<GrabWidgetData>();
            m_WidgetsNearWand = new List<GrabWidgetData>();

            m_Home.Init();
            m_Home.SetFixedPosition(Vector3.zero);
            m_HomeHintLine = (GameObject)Instantiate(m_HomeHintLinePrefab);
            m_HomeHintLineMeshFilter = m_HomeHintLine.GetComponent<MeshFilter>();
            m_HomeHintLineBaseScale = m_HomeHintLine.transform.localScale;
            m_HomeHintLine.transform.parent = transform;
            m_HomeHintLine.SetActive(false);

            m_StencilContactInfos = new StencilContactInfo[m_StencilBucketSize];
            m_StencilsDisabled = false;

            FollowingPath = false;
            m_CameraPathsVisible = false;
        }

        public ModelWidget ModelWidgetPrefab { get { return m_ModelWidgetPrefab; } }
        public ImageWidget ImageWidgetPrefab { get { return m_ImageWidgetPrefab; } }
        public VideoWidget VideoWidgetPrefab { get { return m_VideoWidgetPrefab; } }
<<<<<<< HEAD
        public CameraPathWidget CameraPathWidgetPrefab { get { return mCameraPathWidgetPrefab; } }
        public GameObject CameraPathPositionKnotPrefab { get { return mCameraPathPositionKnotPrefab; } }
        public GameObject CameraPathRotationKnotPrefab { get { return mCameraPathRotationKnotPrefab; } }
        public GameObject CameraPathSpeedKnotPrefab { get { return mCameraPathSpeedKnotPrefab; } }
        public GameObject CameraPathFovKnotPrefab { get { return mCameraPathFovKnotPrefab; } }
        public GameObject CameraPathKnotSegmentPrefab { get { return mCameraPathKnotSegmentPrefab; } }
=======
        public LightWidget LightWidgetPrefab { get { return m_LightWidgetPrefab; } }
        public SceneLightGizmo SceneLightGizmoPrefab { get { return m_SceneLightGizmoPrefab; } }
        public CameraPathWidget CameraPathWidgetPrefab { get { return m_CameraPathWidgetPrefab; } }
        public GameObject CameraPathPositionKnotPrefab { get { return m_CameraPathPositionKnotPrefab; } }
        public GameObject CameraPathRotationKnotPrefab { get { return m_CameraPathRotationKnotPrefab; } }
        public GameObject CameraPathSpeedKnotPrefab { get { return m_CameraPathSpeedKnotPrefab; } }
        public GameObject CameraPathFovKnotPrefab { get { return m_CameraPathFovKnotPrefab; } }
        public GameObject CameraPathKnotSegmentPrefab { get { return m_CameraPathKnotSegmentPrefab; } }
>>>>>>> 33c86d64

        public IEnumerable<GrabWidgetData> ActiveGrabWidgets
        {
            get
            {
                if (m_InhibitGrabWhileLoading)
                {
                    // Returns only widgets that are not part of the sketch
                    return m_GrabWidgets.Where(x => x.m_WidgetObject.activeSelf);
                }
                return GetAllActiveGrabWidgets();
            }
        }

        private IEnumerable<GrabWidgetData> GetAllActiveGrabWidgets()
        {
            for (int i = 0; i < m_GrabWidgets.Count; ++i)
            {
                if (m_GrabWidgets[i].m_WidgetObject.activeSelf)
                {
                    yield return m_GrabWidgets[i];
                }
            }
            for (int i = 0; i < m_ModelWidgets.Count; ++i)
            {
                if (m_ModelWidgets[i].m_WidgetObject.activeSelf)
                {
                    yield return m_ModelWidgets[i];
                }
            }
            for (int i = 0; i < m_LightWidgets.Count; ++i)
            {
                if (m_LightWidgets[i].m_WidgetObject.activeSelf)
                {
                    yield return m_LightWidgets[i];
                }
            }
            for (int i = 0; i < m_StencilWidgets.Count; ++i)
            {
                if (m_StencilWidgets[i].m_WidgetObject.activeSelf)
                {
                    yield return m_StencilWidgets[i];
                }
            }
            for (int i = 0; i < m_ImageWidgets.Count; ++i)
            {
                if (m_ImageWidgets[i].m_WidgetObject.activeSelf)
                {
                    yield return m_ImageWidgets[i];
                }
            }
            for (int i = 0; i < m_VideoWidgets.Count; ++i)
            {
                if (m_VideoWidgets[i].m_WidgetObject.activeSelf)
                {
                    yield return m_VideoWidgets[i];
                }
            }
            for (int i = 0; i < m_CameraPathWidgets.Count; ++i)
            {
                if (m_CameraPathWidgets[i].m_WidgetObject.activeInHierarchy)
                {
                    yield return m_CameraPathWidgets[i];
                }
            }
        }

        public IEnumerable<GrabWidgetData> MediaWidgets
        {
            get
            {
                IEnumerable<GrabWidgetData> ret = m_ModelWidgets;
                return ret
                    .Concat(m_ImageWidgets)
                    .Concat(m_VideoWidgets)
                    .Concat(m_LightWidgets);
            }
        }

        public IEnumerable<TypedWidgetData<CameraPathWidget>> CameraPathWidgets =>
            m_CameraPathWidgets.Where(x => x.m_WidgetObject.activeSelf && !x.WidgetScript.Path.belongsToAnimation);

        public IEnumerable<TypedWidgetData<CameraPathWidget>> AnimationPathWidgets =>
            m_CameraPathWidgets.Where(x => x.m_WidgetObject.activeSelf && x.WidgetScript.Path.belongsToAnimation);

        public IEnumerable<TypedWidgetData<CameraPathWidget>> AllPathWidgets =>
            m_CameraPathWidgets.Where(x => x.m_WidgetObject.activeSelf || x.WidgetScript.Path.belongsToAnimation);


        public TypedWidgetData<CameraPathWidget> GetCurrentCameraPath() => m_CurrentCameraPath;

        public void SetCurrentCameraPath(CameraPathWidget path)
        {
            // Early out if we're trying to set the path to the already current path.
            if (m_CurrentCameraPath != null && m_CurrentCameraPath.WidgetScript == path)
            {
                return;
            }

            for (int i = 0; i < m_CameraPathWidgets.Count; ++i)
            {
                if (m_CameraPathWidgets[i].m_WidgetScript == path)
                {
                    FollowingPath = false;
                    SetCurrentCameraPath_Internal(m_CameraPathWidgets[i]);
                    App.Switchboard.TriggerCurrentCameraPathChanged();
                    return;
                }
            }
        }

        public void ValidateCurrentCameraPath()
        {
            if (m_CurrentCameraPath == null ||
                m_CurrentCameraPath.WidgetScript == null ||
                !m_CurrentCameraPath.m_WidgetObject.activeSelf)
            {
                var prevPath = m_CurrentCameraPath;
                for (int i = 0; i < m_CameraPathWidgets.Count; ++i)
                {
                    if (m_CameraPathWidgets[i] != prevPath &&
                        m_CameraPathWidgets[i].m_WidgetObject.activeSelf)
                    {
                        SetCurrentCameraPath_Internal(m_CameraPathWidgets[i]);
                        return;
                    }
                }
            }
        }

        void SetCurrentCameraPath_Internal(TypedWidgetData<CameraPathWidget> cp)
        {
            if (m_CurrentCameraPath != null && m_CurrentCameraPath.WidgetScript != null)
            {
                m_CurrentCameraPath.WidgetScript.SetAsActivePath(false);
            }
            m_CurrentCameraPath = cp;
            if (m_CurrentCameraPath != null && m_CurrentCameraPath.WidgetScript != null)
            {
                m_CurrentCameraPath.WidgetScript.SetAsActivePath(true);
            }
        }

        public bool CanRecordCurrentCameraPath()
        {
            if (SketchSurfacePanel.m_Instance.GetCurrentToolType() != BaseTool.ToolType.MultiCamTool)
            {
                if (m_CameraPathsVisible && m_CurrentCameraPath != null)
                {
                    CameraPathWidget cpw = m_CurrentCameraPath.WidgetScript;
                    return (cpw != null) && cpw.gameObject.activeSelf && cpw.Path.NumPositionKnots > 1;
                }
            }
            return false;
        }

        // The following methods use indexes to reference camera paths.  Because the list of
        // camera path widgets can have inactive paths (if they're deleted), these lists may
        // have holes.  Use caution when using these methods.
        // The reason we need these methods is because our UI buttons work with SketchControls
        // global commands, which can be modified with generic integer parameters.  In those
        // cases, we can't pass a MovementPathWidget object.


        public CameraPathWidget GetNthActiveCameraPath(int nth)
        {
            var activeCameraPathWidgets = m_CameraPathWidgets.Where(x => x.m_WidgetObject.activeSelf && !x.WidgetScript.Path.belongsToAnimation);
            foreach (var cpw in activeCameraPathWidgets)
            {
                if (nth == 0)
                {
                    return cpw.WidgetScript;
                }
                --nth;
            }
            return null;
        }

        public bool IsCameraPathAtIndexCurrent(int pathIndex)
        {
            CameraPathWidget cpw = (m_CurrentCameraPath != null) ? cpw = m_CurrentCameraPath.WidgetScript :
                null;
            if (cpw == null) { return false; }
            return GetNthActiveCameraPath(pathIndex) == m_CurrentCameraPath.WidgetScript;
        }

        public int? GetIndexOfCameraPath(CameraPathWidget path)
        {
            int index = 0;
            for (int i = 0; i < m_CameraPathWidgets.Count; ++i)
            {
                if (m_CameraPathWidgets[i].m_WidgetObject.activeSelf && !m_CameraPathWidgets[i].WidgetScript.Path.belongsToAnimation)
                {
                    if (m_CameraPathWidgets[i].WidgetScript == path)
                    {
                        return index;
                    }
                    ++index;
                }
            }
            return null;
        }

        public CameraPathWidget CreatePathWidget()
        {
            CreateWidgetCommand command =
                new CreateWidgetCommand(mCameraPathWidgetPrefab, TrTransform.identity);
            SketchMemoryScript.m_Instance.PerformAndRecordCommand(command);
            return m_CameraPathWidgets.Last().WidgetScript;
        }

        public bool AnyActivePathHasAKnot()
        {
            var datas = CameraPathWidgets;
            foreach (TypedWidgetData<CameraPathWidget> data in datas)
            {
                if (data.WidgetScript.Path.NumPositionKnots > 0)
                {
                    return true;
                }
            }
            return false;
        }

        public bool AnyActiveAnimationPathHasAKnot()
        {
            var datas = AnimationPathWidgets;
            foreach (TypedWidgetData<CameraPathWidget> data in datas)
            {
                if (data.WidgetScript.Path.NumPositionKnots > 0)
                {
                    return true;
                }
            }
            return false;
        }

        public void DeleteCameraPath(GrabWidget cameraPathWidgetScript)
        {
            if (cameraPathWidgetScript != null)
            {
                // We don't *really* delete it, we just hide it.
                SketchMemoryScript.m_Instance.PerformAndRecordCommand(
                    new HideWidgetCommand(cameraPathWidgetScript));
                FollowingPath = false;
            }

            // If our current path is null or inactive, it means we have no camera paths.  In that
            // instance, if the camera path tool is active, reset back to our default tool.
            // I'm doing this because if we leave the camera path tool active, the camera path
            // panel shows the button highlighted, which affects the user's flow for being
            // invited to start a path.  It looks weird.
            if (m_CurrentCameraPath == null || !m_CurrentCameraPath.WidgetScript.gameObject.activeSelf)
            {
                if (SketchSurfacePanel.m_Instance.ActiveToolType == BaseTool.ToolType.CameraPathTool)
                {
                    SketchSurfacePanel.m_Instance.EnableDefaultTool();
                }
            }
        }

        public bool CameraPathsVisible
        {
            get { return m_CameraPathsVisible; }
            set
            {
                if (value != m_CameraPathsVisible)
                {
                    m_CameraPathsVisible = value;

                    // Camera paths.
                    for (int i = 0; i < m_CameraPathWidgets.Count; ++i)
                    {
                        CameraPathWidget cpw = m_CameraPathWidgets[i].m_WidgetScript as CameraPathWidget;
                        if (cpw.gameObject.activeSelf)
                        {
                            cpw.Path.SetKnotsActive(m_CameraPathsVisible);
                        }
                    }

                    if (!m_CameraPathsVisible)
                    {
                        // Flip back to default tool if we turned off paths.
                        if (SketchSurfacePanel.m_Instance.ActiveToolType == BaseTool.ToolType.CameraPathTool)
                        {
                            SketchSurfacePanel.m_Instance.EnableDefaultTool();
                        }
                        FollowingPath = false;
                    }

                    App.Switchboard.TriggerCameraPathVisibilityChanged();
                }
            }
        }

        public bool HasSelectableWidgets()
        {
            return
                (m_ModelWidgets.Count > 0) ||
                (m_LightWidgets.Count > 0) ||
                (m_ImageWidgets.Count > 0) ||
                (m_VideoWidgets.Count > 0) ||
                (!m_StencilsDisabled && m_StencilWidgets.Count > 0);
        }

        public bool HasExportableContent(Cloud cloud)
        {
            switch (cloud)
            {
                case Cloud.Sketchfab:
                    return SketchMemoryScript.m_Instance.HasVisibleObjects() ||
                        ExportableModelWidgets.Any(w => w.gameObject.activeSelf) ||
                        ImageWidgets.Any(w => w.gameObject.activeSelf);
                default:
                    return SketchMemoryScript.m_Instance.HasVisibleObjects() ||
                        App.Config.m_EnableReferenceModelExport &&
                        ExportableModelWidgets.Any(
                            w => w.gameObject.activeSelf &&
                                w.Model.GetLocation().GetLocationType() == Model.Location.Type.PolyAssetId);
            }
        }

        public bool HasNonExportableContent(Cloud cloud)
        {
            switch (cloud)
            {
                case Cloud.Sketchfab:
                    return VideoWidgets.Any(w => w.gameObject.activeSelf);
                default:
                    return NonExportableModelWidgets.Any(w => w.gameObject.activeSelf) ||
                        ImageWidgets.Any(w => w.gameObject.activeSelf) ||
                        VideoWidgets.Any(w => w.gameObject.activeSelf);
            }
        }

        public bool StencilsDisabled
        {
            get { return m_StencilsDisabled; }
            set
            {
                if (value != m_StencilsDisabled)
                {
                    // Flip flag and visuals for all stencils.
                    for (int i = 0; i < m_StencilWidgets.Count; ++i)
                    {
                        StencilWidget sw = m_StencilWidgets[i].WidgetScript;
                        if (sw)
                        {
                            sw.RefreshVisibility(value);
                        }
                    }
                    m_ActiveStencil = null;
                }
                m_StencilsDisabled = value;
                RefreshPinAndUnpinLists();
            }
        }

        private static string CanonicalizeForCompare(string path)
        {
            return path.ToLower().Replace("\\", "/");
        }

        // Shortens full file paths to "Media Library/[Models | Images]/thing"
        // Input: absolute path
        // Returns: path starting from Media Library/ (e.g. "Media Library/[Models | Images]/thing")
        //          or null if path does not lead to Media Library
        // Throws: ArgumentException if path is not full
        public static string GetPathRootedAtMedia(string path)
        {
            if (!System.IO.Path.IsPathRooted(path))
            {
                throw new ArgumentException("Path is not rooted");
            }
            var media = App.MediaLibraryPath();
            if (CanonicalizeForCompare(path).StartsWith(CanonicalizeForCompare(media)))
            {
                return "Media Library" + path.Substring(media.Length);
            }
            return null;
        }

        // Returns path after Media Library/Models for models only
        // Input: absolute path
        // Returns: path starting after Models/ or null if the path is not to the Models directory
        public static string GetModelSubpath(string fullPath)
        {
            string media = GetPathRootedAtMedia(fullPath);
            string modelPath = "Media Library/Models/";
            if (media == null || !media.StartsWith(modelPath))
            {
                return null;
            }
            return media.Substring(modelPath.Length);
        }

        // Used only at .tilt-loading time
        public void SetDataFromTilt(TiltModels75[] value)
        {
            m_loadingTiltModels75 = value;
        }

        // Used only at .tilt-loading time
        public void SetDataFromTilt(TiltImages75[] value)
        {
            m_loadingTiltImages75 = value;
        }

        // Used only at .tilt-loading time
        public void SetDataFromTilt(TiltLights[] value)
        {
            m_loadingTiltLights = value;
        }

        public void SetDataFromTilt(CameraPathMetadata[] cameraPaths)
        {
            for (int i = 0; i < cameraPaths.Length; ++i)
            {
                CameraPathWidget.CreateFromSaveData(cameraPaths[i]);
            }
        }

        public void SetDataFromTilt(TiltVideo[] value)
        {
            m_loadingTiltVideos = value;
        }

        public WidgetPinScript GetWidgetPin()
        {
            GameObject pinObj = Instantiate(m_WidgetPinPrefab);
            pinObj.transform.parent = transform;
            return pinObj.GetComponent<WidgetPinScript>();
        }

        public void DestroyWidgetPin(WidgetPinScript pin)
        {
            if (pin != null)
            {
                Destroy(pin.gameObject);
            }
        }

        // Set the position that widgets can snap to in the current environment
        public void SetHomePosition(Vector3 position)
        {
            m_Home.SetFixedPosition(position);
        }

        // Dormant models are still grabbable but visuals/haptics are disabled
        public bool WidgetsDormant
        {
            get { return m_WidgetsDormant; }
            set
            {
                m_WidgetsDormant = value;
                Shader.SetGlobalFloat("_WidgetsDormant", value ? 0 : 1);
            }
        }

        public float WidgetSnapAngle
        {
            get { return m_WidgetSnapAngle; }
        }

        public bool IsOriginHomeWithinSnapRange(Vector3 pos)
        {
            return m_Home.WithinRange(pos);
        }

        public Transform GetHomeXf()
        {
            return m_Home.transform;
        }

        public void SetHomeOwner(Transform owner)
        {
            m_Home.SetOwner(owner);
            m_Home.Reset();
        }

        public void ClearHomeOwner()
        {
            m_Home.SetOwner(null);
            m_Home.gameObject.SetActive(false);
            m_HomeHintLine.SetActive(false);
        }

        public void EnableHome(bool bEnable)
        {
            m_Home.gameObject.SetActive(bEnable);
            if (!bEnable)
            {
                m_HomeHintLine.SetActive(false);
            }
        }

        public void LoadingState(bool bEnter)
        {
            m_InhibitGrabWhileLoading = bEnter;
        }

        public void UpdateHomeHintLine(Vector3 vModelSnapPos)
        {
            if (!m_Home.WithinRange(vModelSnapPos) && m_Home.WithinHintRange(vModelSnapPos))
            {
                // Enable, position, and scale hint line.
                m_HomeHintLine.SetActive(true);
                Vector3 vHomeToModel = vModelSnapPos - m_Home.transform.position;
                m_HomeHintLine.transform.position = m_Home.transform.position +
                    (vHomeToModel * 0.5f);
                m_HomeHintLine.transform.up = vHomeToModel.normalized;

                Vector3 vScale = m_HomeHintLineBaseScale;
                vScale.y = vHomeToModel.magnitude * 0.5f;
                m_HomeHintLine.transform.localScale = vScale;

                App.Instance.SelectionEffect.RegisterMesh(m_HomeHintLineMeshFilter);
                m_Home.RenderHighlight();
            }
            else
            {
                // Disable the line.
                m_HomeHintLine.SetActive(false);
            }
        }

        public bool MagnetizeToStencils(ref Vector3 pos, ref Quaternion rot, IEnumerable<StencilWidget> stencilsToIgnore = null)
        {
            // Early out if stencils are disabled.
            if (m_StencilsDisabled && !App.UserConfig.Flags.GuideToggleVisiblityOnly)
            {
                return false;
            }

            Vector3 samplePos = pos;

            bool stencilWasUsed = false;

            // If we're painting, we have a different path for magnetization that relies on the
            // previous frame.
            if (PointerManager.m_Instance.IsLineEnabled())
            {
                // If we don't have an active stencil, we're done here.
                if (m_ActiveStencil == null)
                {
                    return false;
                }

                // Using the 0 index of m_StencilContactInfos as a shortcut.
                m_StencilContactInfos[0].widget = m_ActiveStencil;
                FindClosestPointOnWidgetSurface(pos, ref m_StencilContactInfos[0]);

                m_ActiveStencil.SetInUse(true);
                pos = m_StencilContactInfos[0].pos;
                rot = Quaternion.LookRotation(m_StencilContactInfos[0].normal);
                stencilWasUsed = true;
            }
            else
            {
                StencilWidget prevStencil = m_ActiveStencil;
                float fPrevScore = -m_StencilAttachHysteresis;
                int iPrevIndex = -1;
                m_ActiveStencil = null;

                // Run through the overlap list and find the best stencil to stick to.
                int iPrimaryIndex = -1;
                float fBestScore = 0;
                int sIndex = 0;

                IEnumerable<StencilWidget> widgetsToCheck = m_StencilWidgets.Select(w => w.WidgetScript);
                if (stencilsToIgnore != null) widgetsToCheck = widgetsToCheck.Except(stencilsToIgnore);
                foreach (var sw in widgetsToCheck)
                {
                    Debug.Assert(sw != null);

                    // Reset tint
                    sw.SetInUse(false);

                    // Does a rough check to see if the stencil might overlap. OverlapSphereNonAlloc is
                    // shockingly slow, which is why we don't use it.
                    Collider collider = sw.GrabCollider;
                    float centerDist = (collider.bounds.center - samplePos).sqrMagnitude;
                    if (centerDist >
                        (StencilAttractDist * StencilAttractDist + collider.bounds.extents.sqrMagnitude))
                    {
                        continue;
                    }

                    m_StencilContactInfos[sIndex].widget = sw;

                    FindClosestPointOnWidgetSurface(samplePos, ref m_StencilContactInfos[sIndex]);

                    // Find out how far we are from this point and save it as a score.
                    float distToSurfactPoint = (m_StencilContactInfos[sIndex].pos - samplePos).magnitude;
                    float score = 1.0f - (distToSurfactPoint / StencilAttractDist);
                    if (score > fBestScore)
                    {
                        iPrimaryIndex = sIndex;
                        fBestScore = score;
                        m_ActiveStencil = m_StencilContactInfos[sIndex].widget;
                    }

                    if (m_StencilContactInfos[sIndex].widget == prevStencil)
                    {
                        fPrevScore = score;
                        iPrevIndex = sIndex;
                    }

                    if (++sIndex == m_StencilBucketSize)
                    {
                        break;
                    }
                }

                // If we are switching between stencils, check to see if we're switching "enough".
                if (iPrevIndex != -1 && m_ActiveStencil != null && prevStencil != m_ActiveStencil)
                {
                    if (fPrevScore + m_StencilAttachHysteresis > fBestScore)
                    {
                        m_ActiveStencil = prevStencil;
                        iPrimaryIndex = iPrevIndex;
                    }
                }

                // If we found a good stencil, return the surface collision transform.
                if (m_ActiveStencil != null)
                {
                    m_ActiveStencil.SetInUse(true);
                    pos = m_StencilContactInfos[iPrimaryIndex].pos;
                    var up = rot * Vector3.up;
                    rot = Quaternion.LookRotation(m_StencilContactInfos[iPrimaryIndex].normal, up);
                    stencilWasUsed = true;
                }

                if (prevStencil != m_ActiveStencil)
                {
                    PointerManager.m_Instance.DisablePointerPreviewLine();
                }
            }

            return stencilWasUsed;
        }

        bool FindClosestPointOnCollider(
            Ray rRay, Collider collider, out RaycastHit rHitInfo, float fDist)
        {
            rHitInfo = new RaycastHit();
            return collider.Raycast(rRay, out rHitInfo, fDist);
        }

        void FindClosestPointOnWidgetSurface(Vector3 pos, ref StencilContactInfo info)
        {
            info.widget.FindClosestPointOnSurface(pos, out info.pos, out info.normal);
        }

        public bool ShouldUpdateCollisions()
        {
            return ActiveGrabWidgets.Any(elt => elt.m_WidgetScript.IsCollisionEnabled());
        }

        public IEnumerable<ModelWidget> ModelWidgets
        {
            get
            {
                return m_ModelWidgets
                    .Select(w => w == null ? null : w.WidgetScript)
                    .Where(w => w != null);
            }
        }

        public IEnumerable<LightWidget> LightWidgets
        {
            get
            {
                return m_LightWidgets
                    .Select(w => w == null ? null : w.WidgetScript)
                    .Where(w => w != null);
            }
        }

        public IEnumerable<VideoWidget> VideoWidgets
        {
            get
            {
                return m_VideoWidgets
                    .Select(w => w == null ? null : w.WidgetScript)
                    .Where(w => w != null);
            }
        }

        public IEnumerable<ModelWidget> NonExportableModelWidgets
        {
            get
            {
                return m_ModelWidgets
                    .Select(w => w == null ? null : w.WidgetScript)
                    .Where(w => w != null).Where(w => !w.Model.AllowExport);
            }
        }

        public IEnumerable<ModelWidget> ExportableModelWidgets
        {
            get
            {
                return m_ModelWidgets
                    .Select(w => w == null ? null : w.WidgetScript)
                    .Where(w => w != null).Where(w => w.Model.AllowExport);
            }
        }

        public IEnumerable<StencilWidget> StencilWidgets
        {
            get
            {
                return m_StencilWidgets
                    .Select(d => d == null ? null : d.WidgetScript)
                    .Where(w => w != null);
            }
        }

        public StencilWidget GetStencilPrefab(StencilType type)
        {
            for (int i = 0; i < m_StencilMap.Length; ++i)
            {
                if (m_StencilMap[i].m_Type == type)
                {
                    return m_StencilMap[i].m_StencilPrefab;
                }
            }
            throw new ArgumentException(type.ToString());
        }

        public IEnumerable<ImageWidget> ImageWidgets
        {
            get
            {
                return m_ImageWidgets
                    .Select(d => d == null ? null : d.m_WidgetScript as ImageWidget)
                    .Where(w => w != null);
            }
        }

        public List<GrabWidget> GetAllUnselectedActiveWidgets()
        {
            List<GrabWidget> widgets = new List<GrabWidget>();
            GetUnselectedActiveWidgetsInList(m_ModelWidgets);
            GetUnselectedActiveWidgetsInList(m_LightWidgets);
            GetUnselectedActiveWidgetsInList(m_ImageWidgets);
            GetUnselectedActiveWidgetsInList(m_VideoWidgets);
            if (!m_StencilsDisabled)
            {
                GetUnselectedActiveWidgetsInList(m_StencilWidgets);
            }
            return widgets;

            void GetUnselectedActiveWidgetsInList<T>(List<TypedWidgetData<T>> list) where T : GrabWidget
            {
                for (int i = 0; i < list.Count; ++i)
                {
                    GrabWidget w = list[i].m_WidgetScript;
                    if (!w.Pinned && w.transform.parent == App.Scene.ActiveCanvas.transform &&
                        w.gameObject.activeSelf)
                    {
                        widgets.Add(w);
                    }
                }
            }
        }

        public void RefreshPinAndUnpinLists()
        {
            if (RefreshPinAndUnpinAction != null)
            {
                m_CanBePinnedWidgets.Clear();
                m_CanBeUnpinnedWidgets.Clear();

                RefreshPinUnpinWidgetList(m_ModelWidgets);
                RefreshPinUnpinWidgetList(m_LightWidgets);
                RefreshPinUnpinWidgetList(m_ImageWidgets);
                RefreshPinUnpinWidgetList(m_VideoWidgets);
                RefreshPinUnpinWidgetList(m_StencilWidgets);

                RefreshPinAndUnpinAction();
            }

            // New in C# 7 - local functions!
            void RefreshPinUnpinWidgetList<T>(List<TypedWidgetData<T>> widgetList) where T : GrabWidget
            {
                foreach (var widgetData in widgetList)
                {
                    var widget = widgetData.WidgetScript;
                    if (widget.gameObject.activeSelf && widget.AllowPinning)
                    {
                        if (widget.Pinned)
                        {
                            m_CanBeUnpinnedWidgets.Add(widget);
                        }
                        else
                        {
                            m_CanBePinnedWidgets.Add(widget);
                        }
                    }
                }
            }
        }

        public void RegisterHighlightsForPinnableWidgets(bool pinnable)
        {
            List<GrabWidget> widgets = pinnable ? m_CanBePinnedWidgets : m_CanBeUnpinnedWidgets;
            for (int i = 0; i < widgets.Count; ++i)
            {
                GrabWidget w = widgets[i];
                // If stencils are disabled, don't highlight them, cause we can interact with 'em.
                if (WidgetManager.m_Instance.StencilsDisabled)
                {
                    if (w is StencilWidget)
                    {
                        continue;
                    }
                }
                w.RegisterHighlight();
            }
        }

        public void RegisterGrabWidget(GameObject rWidget)
        {
            // Find b/29514616
            if (ReferenceEquals(rWidget, null))
            {
                throw new ArgumentNullException("rWidget");
            }
            else if (rWidget == null)
            {
                throw new ArgumentNullException("rWidget(2)");
            }
            GrabWidget generic = rWidget.GetComponent<GrabWidget>();
            if (generic == null)
            {
                throw new InvalidOperationException($"Object {rWidget.name} is not a GrabWidget");
            }

            if (generic is ModelWidget mw)
            {
                m_ModelWidgets.Add(new TypedWidgetData<ModelWidget>(mw));
            }
            else if (generic is LightWidget light)
            {
                m_LightWidgets.Add(new TypedWidgetData<LightWidget>(light));
            }
            else if (generic is StencilWidget stencil)
            {
                m_StencilWidgets.Add(new TypedWidgetData<StencilWidget>(stencil));
            }
            else if (generic is ImageWidget image)
            {
                m_ImageWidgets.Add(new TypedWidgetData<ImageWidget>(image));
            }
            else if (generic is VideoWidget video)
            {
                m_VideoWidgets.Add(new TypedWidgetData<VideoWidget>(video));
            }
            else if (generic is CameraPathWidget cpw)
            {
                m_CameraPathWidgets.Add(new TypedWidgetData<CameraPathWidget>(cpw));
            }
            else
            {
                m_GrabWidgets.Add(new GrabWidgetData(generic));
            }

            RefreshPinAndUnpinLists();
        }

        // Returns true if a widget was removed
        static bool RemoveFrom<T>(List<T> list, GameObject rWidget)
            where T : GrabWidgetData
        {
            int idx = list.FindIndex((data) => data.m_WidgetObject == rWidget);
            if (idx != -1)
            {
                list.RemoveAt(idx);
                return true;
            }
            return false;
        }

        public void UnregisterGrabWidget(GameObject rWidget)
        {
            // Get this widget's batchId out of the map.
            sm_BatchMap.Remove(rWidget.GetComponent<GrabWidget>().BatchId);

            // Pull out of pin tool lists.
            RefreshPinAndUnpinLists();

            // Decrement model vert count if we're a model widget.
            ModelWidget mw = rWidget.GetComponent<GrabWidget>() as ModelWidget;
            if (mw != null)
            {
                m_ModelVertCount -= mw.NumVertsTrackedByWidgetManager;
            }
            // Same with image widget.
            ImageWidget iw = rWidget.GetComponent<GrabWidget>() as ImageWidget;
            if (iw != null)
            {
                m_ImageVertCount -= iw.NumVertsTrackedByWidgetManager;
            }

            if (RemoveFrom(m_ModelWidgets, rWidget)) { return; }
            if (RemoveFrom(m_LightWidgets, rWidget)) { return; }
            if (RemoveFrom(m_StencilWidgets, rWidget)) { return; }
            if (RemoveFrom(m_ImageWidgets, rWidget)) { return; }
            if (RemoveFrom(m_VideoWidgets, rWidget)) { return; }
            if (RemoveFrom(m_CameraPathWidgets, rWidget)) { return; }
            RemoveFrom(m_GrabWidgets, rWidget);
        }

        public ImageWidget GetNearestImage(Vector3 pos, float maxDepth, ref Vector3 sampleLoc)
        {
            ImageWidget bestImage = null;
            float leastDistance = float.MaxValue;
            foreach (var im in ImageWidgets.Where(i => i.gameObject.activeSelf))
            {
                Vector3 dropper_QS;
                Vector3 dropper_GS = pos;
                Matrix4x4 xfQuadFromGlobal = im.m_ImageQuad.transform.worldToLocalMatrix;
                dropper_QS = xfQuadFromGlobal.MultiplyPoint3x4(dropper_GS);
                if (Mathf.Abs(dropper_QS.z) < leastDistance
                    && Mathf.Abs(dropper_QS.x) <= 0.5f
                    && Mathf.Abs(dropper_QS.y) <= 0.5f
                    && Mathf.Abs(dropper_QS.z) <= maxDepth / Mathf.Abs(im.GetSignedWidgetSize()))
                {
                    bestImage = im;
                    leastDistance = Mathf.Abs(dropper_QS.z);
                    sampleLoc = dropper_QS;
                }
            }
            return bestImage;
        }

        public void RefreshNearestWidgetLists(Ray currentGazeRay, int currentGazeObject)
        {
            m_WidgetsNearBrush.Clear();
            UpdateNearestGrabsFor(InputManager.ControllerName.Brush, currentGazeRay, currentGazeObject);
            foreach (GrabWidgetData widget in ActiveGrabWidgets)
            {
                if (widget.m_NearController)
                {
                    // Deep copy.
                    m_WidgetsNearBrush.Add(widget.Clone());
                }
            }

            m_WidgetsNearWand.Clear();
            UpdateNearestGrabsFor(InputManager.ControllerName.Wand, currentGazeRay, currentGazeObject);
            foreach (GrabWidgetData widget in ActiveGrabWidgets)
            {
                if (widget.m_NearController)
                {
                    m_WidgetsNearWand.Add(widget.Clone());
                }
            }
        }

        // Helper for RefreshNearestWidgetLists
        void UpdateNearestGrabsFor(
            InputManager.ControllerName name, Ray currentGazeRay, int currentGazeObject)
        {
            // Reset hit flags.
            foreach (var elt in ActiveGrabWidgets)
            {
                elt.m_NearController = false;
                elt.m_ControllerScore = -1.0f;
            }

            Vector3 controllerPos = Vector3.zero;
            if (name == InputManager.ControllerName.Brush)
            {
                controllerPos = InputManager.m_Instance.GetBrushControllerAttachPoint().position;
            }
            else if (name == InputManager.ControllerName.Wand)
            {
                controllerPos = InputManager.m_Instance.GetWandControllerAttachPoint().position;
            }
            else
            {
                Debug.LogError("UpdateNearestGrabsFor() only supports Brush and Wand controller types.");
            }

            // Figure out if controller is in view frustum.  If it isn't, don't allow widget grabs.
            Vector3 vToController = controllerPos - currentGazeRay.origin;
            vToController.Normalize();
            if (Vector3.Angle(vToController, currentGazeRay.direction) > m_GazeMaxAngleFromFacing)
            {
                return;
            }

            BasePanel gazePanel = null;
            if (currentGazeObject > -1)
            {
                gazePanel = PanelManager.m_Instance.GetPanel(currentGazeObject);
            }

            foreach (var data in ActiveGrabWidgets)
            {
                if (!data.m_WidgetScript.enabled)
                {
                    continue;
                }
                if (m_StencilsDisabled && data.m_WidgetScript is StencilWidget)
                {
                    continue;
                }
                if (SelectionManager.m_Instance.ShouldRemoveFromSelection() &&
                    !data.m_WidgetScript.CanGrabDuringDeselection())
                {
                    continue;
                }
                if (SelectionManager.m_Instance.IsWidgetSelected(data.m_WidgetScript))
                {
                    continue;
                }
                float score = data.m_WidgetScript.GetActivationScore(controllerPos, name);
                if (score < m_PanelFocusActivationScore && name == InputManager.ControllerName.Brush &&
                    gazePanel && data.m_WidgetObject == gazePanel.gameObject)
                {
                    // If the brush is pointing at a panel, make sure that the panel will be the widget grabbed
                    score = m_PanelFocusActivationScore;
                }
                if (score < 0)
                {
                    continue;
                }

                data.m_NearController = true;
                data.m_ControllerScore = score;
            }
        }

        public float DistanceToNearestWidget(Ray ray)
        {
            // If we're in controller mode, find the nearest colliding widget that might get in our way.
            float fNearestWidget = 99999.0f;
            foreach (var elt in ActiveGrabWidgets)
            {
                float fWidgetDist = 0.0f;
                if (elt.m_WidgetScript.DistanceToCollider(ray, out fWidgetDist))
                {
                    fNearestWidget = Mathf.Min(fNearestWidget, fWidgetDist);
                }
            }
            return fNearestWidget;
        }

        public void DestroyAllWidgets()
        {
            DestroyWidgetList(m_ModelWidgets);
            DestroyWidgetList(m_LightWidgets);
            DestroyWidgetList(m_ImageWidgets);
            DestroyWidgetList(m_VideoWidgets);
            DestroyWidgetList(m_StencilWidgets);
            DestroyWidgetList(m_CameraPathWidgets, false);
            SetCurrentCameraPath_Internal(null);
            App.Switchboard.TriggerAllWidgetsDestroyed();

            void DestroyWidgetList<T>(List<TypedWidgetData<T>> widgetList,
                                      bool hideBeforeDestroy = true) where T : GrabWidget
            {
                while (widgetList.Count > 0)
                {
                    GrabWidget widget = widgetList[0].m_WidgetScript;
                    GameObject obj = widgetList[0].m_WidgetObject;
                    if (hideBeforeDestroy) { widget.Hide(); }
                    widget.OnPreDestroy();
                    UnregisterGrabWidget(obj);
                    Destroy(obj);
                }
            }
        }

        /// Upon return:
        /// - ImageWidgets have at least an icon-sized Texture2D; it will be mutated with
        ///   the fullres texture data some time later.
        /// - ModelWidgets may have a dummy, invisible Model instead of the actual Model they want;
        ///   the Model will be automatically replaced with the loaded Model some time later.
        public IEnumerator<Null> CreateMediaWidgetsFromLoadDataCoroutine()
        {
            if (m_loadingTiltModels75 != null)
            {
                OverlayManager.m_Instance.RefuseProgressBarChanges(true);

                if (App.Config.kModelWidgetsWaitForLoad)
                {
                    var assetIds = m_loadingTiltModels75
                        .Select(tm => tm.AssetId).Where(aid => aid != null).ToArray();
                    // Kick off a bunch of loads...
                    foreach (var assetId in assetIds)
                    {
                        if (App.PolyAssetCatalog.GetAssetLoadState(assetId)
                            != PolyAssetCatalog.AssetLoadState.Loaded)
                        {
                            App.PolyAssetCatalog.RequestModelLoad(assetId, "tiltload");
                        }
                    }
                    // ... and wait for them to complete
                    // No widgets have been created yet, so we can't use AreMediaWidgetsStillLoading.
                    bool IsLoading(string assetId)
                    {
                        var state = App.PolyAssetCatalog.GetAssetLoadState(assetId);
                        return (state == PolyAssetCatalog.AssetLoadState.Downloading ||
                            state == PolyAssetCatalog.AssetLoadState.Loading);
                    }
                    while (assetIds.Any(IsLoading))
                    {
                        yield return null;
                    }
                }

                for (int i = 0; i < m_loadingTiltModels75.Length; i++)
                {
                    ModelWidget.CreateFromSaveData(m_loadingTiltModels75[i]);
                    OverlayManager.m_Instance.UpdateProgress(
                        (float)(i + 1) / m_loadingTiltModels75.Length, true);
                }
                OverlayManager.m_Instance.RefuseProgressBarChanges(false);
                m_loadingTiltModels75 = null;
            }
            ModelCatalog.m_Instance.PrintMissingModelWarnings();
            if (m_loadingTiltLights != null)
            {
                foreach (var light in m_loadingTiltLights)
                {
                    LightWidget.FromTiltLight(light);
                }
                m_loadingTiltLights = null;
            }
            if (m_loadingTiltImages75 != null)
            {
                foreach (TiltImages75 import in m_loadingTiltImages75)
                {
                    // TODO: FromTiltImage should take advantage of being called by a coroutine
                    // so it can avoid calling ReferenceImage.SynchronousLoad()
                    ImageWidget.FromTiltImage(import);
                }
                m_loadingTiltImages75 = null;
            }
            if (m_loadingTiltVideos != null)
            {
                foreach (var video in m_loadingTiltVideos)
                {
                    VideoWidget.FromTiltVideo(video);
                }
                m_loadingTiltVideos = null;
            }
            yield break;
        }

        /// Returns true when all media widgets have finished getting created.
        /// Note that:
        /// - ImageWidgets may have low-res textures
        /// - ModelWidgets may not have a model yet (depending on Config.kModelWidgetsWaitForLoad)
        public bool CreatingMediaWidgets =>
            m_loadingTiltModels75 != null ||
            m_loadingTiltImages75 != null ||
            m_loadingTiltVideos != null;

        /// Returns true if any widgets are still waiting for their data.
        public bool AreMediaWidgetsStillLoading()
        {
            if (CreatingMediaWidgets) { return true; }
            // Widgets have been created, but some may not have their data yet
            PolyAssetCatalog pac = App.PolyAssetCatalog;
            foreach (var gwd in m_ModelWidgets)
            {
                Model.Location loc = gwd.WidgetScript.Model.GetLocation();
                if (loc.GetLocationType() == Model.Location.Type.PolyAssetId)
                {
                    switch (pac.GetAssetLoadState(loc.AssetId))
                    {
                        case PolyAssetCatalog.AssetLoadState.Downloading:
                        case PolyAssetCatalog.AssetLoadState.Loading:
                            return true;
                    }
                }
            }
            return false;
        }

        // Smaller is better. Invalid objects get negative values.
        static float ScoreByAngleAndDistance(GrabWidgetData data)
        {
            if (!data.m_WidgetScript.Showing) { return -1; }
            Transform source = ViewpointScript.Head;
            Transform dest = data.m_WidgetObject.transform;
            Vector3 delta = (dest.position - source.position);
            float dist = delta.magnitude;
            return dist / Vector3.Dot(delta.normalized, source.forward);
        }

        // Simulate a grab and toss. Use for debugging in monoscopic only.
        public void TossNearestWidget()
        {
            var widget = MediaWidgets.Where(w => w.m_WidgetScript.Showing)
                .Select(w => new { score = ScoreByAngleAndDistance(w), widget = w.m_WidgetScript })
                .Where(data => data.score > 0)
                .OrderBy(data => data.score)
                .FirstOrDefault().widget;

            if (widget != null)
            {
                if (widget.Pinned)
                {
                    SketchMemoryScript.m_Instance.PerformAndRecordCommand(new PinWidgetCommand(widget, false));
                }
                // All media widgets record their movements.
                SketchMemoryScript.m_Instance.PerformAndRecordCommand(
                    new MoveWidgetCommand(widget, widget.LocalTransform, widget.CustomDimension));
                float speed = (App.METERS_TO_UNITS * SketchControlsScript.m_Instance.m_TossThresholdMeters);
                Vector3 vLinVel = ViewpointScript.Head.forward * speed;
                Vector3 vAngVel = Quaternion.AngleAxis(UnityEngine.Random.Range(0, 360), Vector3.forward)
                    * ViewpointScript.Head.up * 500;
                widget.SetVelocities(vLinVel, vAngVel, widget.transform.position);
            }
            else
            {
                Debug.Log("No media in sketch");
            }
        }

        public List<TypedWidgetData<ImageWidget>> ActiveImageWidgets =>
            m_ImageWidgets.Where(w => w.WidgetScript.gameObject.activeSelf).ToList();
        public List<TypedWidgetData<LightWidget>> ActiveLightWidgets =>
            m_LightWidgets.Where(w => w.WidgetScript.gameObject.activeSelf).ToList();
        public List<TypedWidgetData<ModelWidget>> ActiveModelWidgets =>
            m_ModelWidgets.Where(w => w.WidgetScript.gameObject.activeSelf).ToList();
        public List<TypedWidgetData<VideoWidget>> ActiveVideoWidgets =>
            m_VideoWidgets.Where(w => w.WidgetScript.gameObject.activeSelf).ToList();
        public List<TypedWidgetData<CameraPathWidget>> ActiveCameraPathWidgets =>
            m_CameraPathWidgets.Where(w => w.WidgetScript.gameObject.activeSelf).ToList();

    }
}<|MERGE_RESOLUTION|>--- conflicted
+++ resolved
@@ -105,14 +105,12 @@
         [SerializeField] GameObject m_WidgetPinPrefab;
         [SerializeField] ImageWidget m_ImageWidgetPrefab;
         [SerializeField] VideoWidget m_VideoWidgetPrefab;
-<<<<<<< HEAD
         [FormerlySerializedAs("m_MovementPathWidgetPrefab")][SerializeField] CameraPathWidget mCameraPathWidgetPrefab;
         [FormerlySerializedAs("m_MovementPathPositionKnotPrefab")][SerializeField] private GameObject mCameraPathPositionKnotPrefab;
         [FormerlySerializedAs("m_MovementPathRotationKnotPrefab")][SerializeField] private GameObject mCameraPathRotationKnotPrefab;
         [FormerlySerializedAs("m_MovementPathSpeedKnotPrefab")][SerializeField] private GameObject mCameraPathSpeedKnotPrefab;
         [FormerlySerializedAs("m_MovementPathFovKnotPrefab")][SerializeField] private GameObject mCameraPathFovKnotPrefab;
         [FormerlySerializedAs("m_MovementPathKnotSegmentPrefab")][SerializeField] private GameObject mCameraPathKnotSegmentPrefab;
-=======
         [SerializeField] LightWidget m_LightWidgetPrefab;
         [SerializeField] SceneLightGizmo m_SceneLightGizmoPrefab;
         [SerializeField] CameraPathWidget m_CameraPathWidgetPrefab;
@@ -121,7 +119,6 @@
         [SerializeField] private GameObject m_CameraPathSpeedKnotPrefab;
         [SerializeField] private GameObject m_CameraPathFovKnotPrefab;
         [SerializeField] private GameObject m_CameraPathKnotSegmentPrefab;
->>>>>>> 33c86d64
         [SerializeField] private GrabWidgetHome m_Home;
         [SerializeField] private GameObject m_HomeHintLinePrefab;
         [SerializeField] float m_WidgetSnapAngle = 15.0f;
@@ -340,14 +337,12 @@
         public ModelWidget ModelWidgetPrefab { get { return m_ModelWidgetPrefab; } }
         public ImageWidget ImageWidgetPrefab { get { return m_ImageWidgetPrefab; } }
         public VideoWidget VideoWidgetPrefab { get { return m_VideoWidgetPrefab; } }
-<<<<<<< HEAD
         public CameraPathWidget CameraPathWidgetPrefab { get { return mCameraPathWidgetPrefab; } }
         public GameObject CameraPathPositionKnotPrefab { get { return mCameraPathPositionKnotPrefab; } }
         public GameObject CameraPathRotationKnotPrefab { get { return mCameraPathRotationKnotPrefab; } }
         public GameObject CameraPathSpeedKnotPrefab { get { return mCameraPathSpeedKnotPrefab; } }
         public GameObject CameraPathFovKnotPrefab { get { return mCameraPathFovKnotPrefab; } }
         public GameObject CameraPathKnotSegmentPrefab { get { return mCameraPathKnotSegmentPrefab; } }
-=======
         public LightWidget LightWidgetPrefab { get { return m_LightWidgetPrefab; } }
         public SceneLightGizmo SceneLightGizmoPrefab { get { return m_SceneLightGizmoPrefab; } }
         public CameraPathWidget CameraPathWidgetPrefab { get { return m_CameraPathWidgetPrefab; } }
@@ -356,7 +351,6 @@
         public GameObject CameraPathSpeedKnotPrefab { get { return m_CameraPathSpeedKnotPrefab; } }
         public GameObject CameraPathFovKnotPrefab { get { return m_CameraPathFovKnotPrefab; } }
         public GameObject CameraPathKnotSegmentPrefab { get { return m_CameraPathKnotSegmentPrefab; } }
->>>>>>> 33c86d64
 
         public IEnumerable<GrabWidgetData> ActiveGrabWidgets
         {
