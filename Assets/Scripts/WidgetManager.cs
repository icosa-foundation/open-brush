--- conflicted
+++ resolved
@@ -104,12 +104,9 @@
         [SerializeField] GameObject m_WidgetPinPrefab;
         [SerializeField] ImageWidget m_ImageWidgetPrefab;
         [SerializeField] VideoWidget m_VideoWidgetPrefab;
-<<<<<<< HEAD
         [SerializeField] SoundClipWidget m_SoundClipWidgetPrefab;
-=======
         [SerializeField] LightWidget m_LightWidgetPrefab;
         [SerializeField] SceneLightGizmo m_SceneLightGizmoPrefab;
->>>>>>> 33c86d64
         [SerializeField] CameraPathWidget m_CameraPathWidgetPrefab;
         [SerializeField] private GameObject m_CameraPathPositionKnotPrefab;
         [SerializeField] private GameObject m_CameraPathRotationKnotPrefab;
@@ -339,12 +336,9 @@
         public ModelWidget ModelWidgetPrefab { get { return m_ModelWidgetPrefab; } }
         public ImageWidget ImageWidgetPrefab { get { return m_ImageWidgetPrefab; } }
         public VideoWidget VideoWidgetPrefab { get { return m_VideoWidgetPrefab; } }
-<<<<<<< HEAD
         public SoundClipWidget SoundClipWidgetPrefab { get { return m_SoundClipWidgetPrefab; } }
-=======
         public LightWidget LightWidgetPrefab { get { return m_LightWidgetPrefab; } }
         public SceneLightGizmo SceneLightGizmoPrefab { get { return m_SceneLightGizmoPrefab; } }
->>>>>>> 33c86d64
         public CameraPathWidget CameraPathWidgetPrefab { get { return m_CameraPathWidgetPrefab; } }
         public GameObject CameraPathPositionKnotPrefab { get { return m_CameraPathPositionKnotPrefab; } }
         public GameObject CameraPathRotationKnotPrefab { get { return m_CameraPathRotationKnotPrefab; } }
@@ -430,16 +424,10 @@
             get
             {
                 IEnumerable<GrabWidgetData> ret = m_ModelWidgets;
-<<<<<<< HEAD
                 return ret.Concat(m_ImageWidgets)
                     .Concat(m_VideoWidgets)
-                    .Concat(m_SoundClipWidgets);
-=======
-                return ret
-                    .Concat(m_ImageWidgets)
-                    .Concat(m_VideoWidgets)
+                    .Concat(m_SoundClipWidgets)
                     .Concat(m_LightWidgets);
->>>>>>> 33c86d64
             }
         }
 
@@ -639,18 +627,11 @@
 
         public bool HasSelectableWidgets()
         {
-<<<<<<< HEAD
             return m_ModelWidgets.Count > 0 ||
                 m_ImageWidgets.Count > 0 ||
                 m_VideoWidgets.Count > 0 ||
                 m_SoundClipWidgets.Count > 0 ||
-=======
-            return
-                (m_ModelWidgets.Count > 0) ||
                 (m_LightWidgets.Count > 0) ||
-                (m_ImageWidgets.Count > 0) ||
-                (m_VideoWidgets.Count > 0) ||
->>>>>>> 33c86d64
                 (!m_StencilsDisabled && m_StencilWidgets.Count > 0);
         }
 
