﻿//// Copyright 2020 The Tilt Brush Authors
//
// Licensed under the Apache License, Version 2.0 (the "License");
// you may not use this file except in compliance with the License.
// You may obtain a copy of the License at
//
//      http://www.apache.org/licenses/LICENSE-2.0
//
// Unless required by applicable law or agreed to in writing, software
// distributed under the License is distributed on an "AS IS" BASIS,
// WITHOUT WARRANTIES OR CONDITIONS OF ANY KIND, either express or implied.
// See the License for the specific language governing permissions and
// limitations under the License.
using System;
using System.Linq;
using System.Collections.Generic;
using UnityEngine;

namespace TiltBrush
{

    // These names are used in our save format, so they must be protected from obfuscation
    // Do not change the names of any of them, unless they've never been released.
    [Serializable]
    public enum StencilType
    {
        Plane,
        Cube,
        Sphere,
        Capsule,
        Cone,
        Cylinder,
        InteriorDome,
        Pyramid,
        Ellipsoid,
        Custom
    }

    [Serializable]
    public struct StencilMapKey
    {
        public StencilType m_Type;
        public StencilWidget m_StencilPrefab;
    }

    public struct StencilContactInfo
    {
        public StencilWidget widget;
        public Vector3 pos;
        public Vector3 normal;
    }

    public class GrabWidgetData
    {
        public readonly GameObject m_WidgetObject;
        public readonly GrabWidget m_WidgetScript;

        // These fields are only valid during a call to GetNearestGrabWidget,
        // and are undefined afterwards. Do not use them.

        public bool m_NearController;
        // only valid if m_NearController == true
        public float m_ControllerScore;

        public GrabWidgetData(GrabWidget widget)
        {
            m_WidgetScript = widget;
            m_WidgetObject = widget.gameObject;
        }
        // Could maybe get by without this since all users of Clone() don't care if they
        // receive a plain old GrabWidgetData or not.
        public virtual GrabWidgetData Clone()
        {
            return new GrabWidgetData(m_WidgetScript)
            {
                m_NearController = m_NearController,
                m_ControllerScore = m_ControllerScore
            };
        }
    }

    public class TypedWidgetData<T> : GrabWidgetData where T : GrabWidget
    {
        private readonly T m_typedWidget;
        public new T WidgetScript => m_typedWidget;
        public TypedWidgetData(T widget) : base(widget)
        {
            m_typedWidget = widget;
        }
        public override GrabWidgetData Clone()
        {
            return new TypedWidgetData<T>(m_typedWidget)
            {
                m_NearController = m_NearController,
                m_ControllerScore = m_ControllerScore
            };
        }
    }

    public class WidgetManager : MonoBehaviour
    {
        static public WidgetManager m_Instance;

        [SerializeField] ModelWidget m_ModelWidgetPrefab;
        [SerializeField] GameObject m_WidgetPinPrefab;
        [SerializeField] ImageWidget m_ImageWidgetPrefab;
        [SerializeField] VideoWidget m_VideoWidgetPrefab;
        [SerializeField] TextWidget m_TextWidgetPrefab;
        [SerializeField] LightWidget m_LightWidgetPrefab;
        [SerializeField] SceneLightGizmo m_SceneLightGizmoPrefab;
        [SerializeField] CameraPathWidget m_CameraPathWidgetPrefab;
        [SerializeField] private GameObject m_CameraPathPositionKnotPrefab;
        [SerializeField] private GameObject m_CameraPathRotationKnotPrefab;
        [SerializeField] private GameObject m_CameraPathSpeedKnotPrefab;
        [SerializeField] private GameObject m_CameraPathFovKnotPrefab;
        [SerializeField] private GameObject m_CameraPathKnotSegmentPrefab;
        [SerializeField] private GrabWidgetHome m_Home;
        [SerializeField] private GameObject m_HomeHintLinePrefab;
        [SerializeField] float m_WidgetSnapAngle = 15.0f;
        [SerializeField] float m_GazeMaxAngleFromFacing = 70.0f;
        [SerializeField] private float m_PanelFocusActivationScore;
        [SerializeField] private float m_ModelVertCountScalar = 1.0f;

        [Header("Stencils")]
        [SerializeField] StencilMapKey[] m_StencilMap;
        [SerializeField] private float m_StencilAttractDist = 0.5f;
        [SerializeField] private float m_StencilAttachHysteresis = 0.1f;
        [SerializeField] private string m_StencilLayerName;
        [SerializeField] private string m_PinnedStencilLayerName;

        private bool m_WidgetsDormant;
        private bool m_InhibitGrabWhileLoading;

        private GameObject m_HomeHintLine;
        private MeshFilter m_HomeHintLineMeshFilter;
        private Vector3 m_HomeHintLineBaseScale;

        private StencilContactInfo[] m_StencilContactInfos;
        private const int m_StencilBucketSize = 16;
        private StencilWidget m_ActiveStencil;
        private bool m_StencilsDisabled;

        // All grabbable widgets should be in exactly one of these lists.
        // Widgets will be in the most specific list.
        private List<GrabWidgetData> m_GrabWidgets;
        private List<TypedWidgetData<ModelWidget>> m_ModelWidgets;
        private List<TypedWidgetData<LightWidget>> m_LightWidgets;
        private List<TypedWidgetData<StencilWidget>> m_StencilWidgets;
        private List<TypedWidgetData<ImageWidget>> m_ImageWidgets;
        private List<TypedWidgetData<TextWidget>> m_TextWidgets;
        private List<TypedWidgetData<VideoWidget>> m_VideoWidgets;
        private List<TypedWidgetData<CameraPathWidget>> m_CameraPathWidgets;

        // These lists are used by the PinTool.  They're kept in sync by the
        // widget manager, but the PinTool is responsible for their coherency.
        private List<GrabWidget> m_CanBePinnedWidgets;
        private List<GrabWidget> m_CanBeUnpinnedWidgets;
        public event Action RefreshPinAndUnpinAction;

        private TiltModels75[] m_loadingTiltModels75;
        private TiltLights[] m_loadingTiltLights;
        private TiltImages75[] m_loadingTiltImages75;
        private TiltVideo[] m_loadingTiltVideos;

        private List<GrabWidgetData> m_WidgetsNearBrush;
        private List<GrabWidgetData> m_WidgetsNearWand;

        // This value is used by SketchMemoryScript to check the sketch against memory limits.
        // It's incremented when a model is registered, and decremented when a model is
        // unregistered.
        private int m_ModelVertCount;
        // Similar to above, this value is used to check against memory limits.  Images are always
        // the same number of verts, however, so this number is scaled by texture size.  It's a
        // hand-wavey calculation.
        private int m_ImageVertCount;

        // Camera path.
        [NonSerialized] public bool FollowingPath;
        private TypedWidgetData<CameraPathWidget> m_CurrentCameraPath;
        private bool m_CameraPathsVisible;
        private CameraPathTinter m_CameraPathTinter;

        static private Dictionary<ushort, GrabWidget> sm_BatchMap = new Dictionary<ushort, GrabWidget>();
        public bool m_EnableSnapToGuides;

        public StencilWidget ActiveStencil
        {
            get { return m_ActiveStencil; }
        }

        public void ResetActiveStencil()
        {
            m_ActiveStencil = null;
        }

        public int StencilLayerIndex
        {
            get { return LayerMask.NameToLayer(m_StencilLayerName); }
        }

        public int PinnedStencilLayerIndex
        {
            get { return LayerMask.NameToLayer(m_PinnedStencilLayerName); }
        }

        public LayerMask PinnedStencilLayerMask
        {
            get { return LayerMask.GetMask(m_PinnedStencilLayerName); }
        }

        public LayerMask StencilLayerMask
        {
            get { return LayerMask.GetMask(m_StencilLayerName); }
        }

        public float StencilAttractDist
        {
            get => m_StencilAttractDist;
            set
            {
                m_StencilAttractDist = value;
                App.Switchboard.TriggerStencilAttractDistChanged();
            }
        }

        public List<GrabWidgetData> WidgetsNearBrush
        {
            get { return m_WidgetsNearBrush; }
        }

        public List<GrabWidgetData> WidgetsNearWand
        {
            get { return m_WidgetsNearWand; }
        }

        public bool AnyWidgetsToPin
        {
            get { return m_CanBePinnedWidgets.Count > 0; }
        }

        public bool AnyWidgetsToUnpin
        {
            get { return m_CanBeUnpinnedWidgets.Count > 0; }
        }

        public float ModelVertCountScalar
        {
            get { return m_ModelVertCountScalar; }
        }

        public int ImageVertCount
        {
            get { return m_ImageVertCount; }
        }

        public void AdjustModelVertCount(int amount)
        {
            m_ModelVertCount += amount;
        }

        public void AdjustImageVertCount(int amount)
        {
            m_ImageVertCount += amount;
        }

        public int WidgetsVertCount
        {
            get { return m_ModelVertCount + m_ImageVertCount; }
        }

        public bool AnyVideoWidgetActive => m_VideoWidgets.Any(x => x.m_WidgetObject.activeSelf);

        public bool AnyCameraPathWidgetsActive =>
            m_CameraPathWidgets.Any(x => x.m_WidgetObject.activeSelf);

        public CameraPathTinter PathTinter { get => m_CameraPathTinter; }

        // Returns the associated widget for the given batchId.
        // Returns null if key doesn't exist.
        public GrabWidget GetBatch(ushort batchId)
        {
            if (sm_BatchMap.ContainsKey(batchId))
            {
                return sm_BatchMap[batchId];
            }
            return null;
        }

        public void AddWidgetToBatchMap(GrabWidget widget, ushort batchId)
        {
            Debug.Assert(!sm_BatchMap.ContainsKey(batchId));
            sm_BatchMap.Add(batchId, widget);
        }

        void Awake()
        {
            m_Instance = this;
        }

        public void Init()
        {
            m_CameraPathTinter = gameObject.AddComponent<CameraPathTinter>();

            m_GrabWidgets = new List<GrabWidgetData>();
            m_ModelWidgets = new List<TypedWidgetData<ModelWidget>>();
            m_LightWidgets = new List<TypedWidgetData<LightWidget>>();
            m_StencilWidgets = new List<TypedWidgetData<StencilWidget>>();
            m_ImageWidgets = new List<TypedWidgetData<ImageWidget>>();
            m_TextWidgets = new List<TypedWidgetData<TextWidget>>();
            m_VideoWidgets = new List<TypedWidgetData<VideoWidget>>();
            m_CameraPathWidgets = new List<TypedWidgetData<CameraPathWidget>>();

            m_CanBePinnedWidgets = new List<GrabWidget>();
            m_CanBeUnpinnedWidgets = new List<GrabWidget>();

            m_WidgetsNearBrush = new List<GrabWidgetData>();
            m_WidgetsNearWand = new List<GrabWidgetData>();

            m_Home.Init();
            m_Home.SetFixedPosition(Vector3.zero);
            m_HomeHintLine = (GameObject)Instantiate(m_HomeHintLinePrefab);
            m_HomeHintLineMeshFilter = m_HomeHintLine.GetComponent<MeshFilter>();
            m_HomeHintLineBaseScale = m_HomeHintLine.transform.localScale;
            m_HomeHintLine.transform.parent = transform;
            m_HomeHintLine.SetActive(false);

            m_StencilContactInfos = new StencilContactInfo[m_StencilBucketSize];
            m_StencilsDisabled = false;

            FollowingPath = false;
            m_CameraPathsVisible = false;
        }

        public ModelWidget ModelWidgetPrefab { get { return m_ModelWidgetPrefab; } }
        public ImageWidget ImageWidgetPrefab { get { return m_ImageWidgetPrefab; } }
        public VideoWidget VideoWidgetPrefab { get { return m_VideoWidgetPrefab; } }
        public TextWidget TextWidgetPrefab { get { return m_TextWidgetPrefab; } }
        public LightWidget LightWidgetPrefab { get { return m_LightWidgetPrefab; } }
        public SceneLightGizmo SceneLightGizmoPrefab { get { return m_SceneLightGizmoPrefab; } }
        public CameraPathWidget CameraPathWidgetPrefab { get { return m_CameraPathWidgetPrefab; } }
        public GameObject CameraPathPositionKnotPrefab { get { return m_CameraPathPositionKnotPrefab; } }
        public GameObject CameraPathRotationKnotPrefab { get { return m_CameraPathRotationKnotPrefab; } }
        public GameObject CameraPathSpeedKnotPrefab { get { return m_CameraPathSpeedKnotPrefab; } }
        public GameObject CameraPathFovKnotPrefab { get { return m_CameraPathFovKnotPrefab; } }
        public GameObject CameraPathKnotSegmentPrefab { get { return m_CameraPathKnotSegmentPrefab; } }

        public IEnumerable<GrabWidgetData> ActiveGrabWidgets
        {
            get
            {
                if (m_InhibitGrabWhileLoading)
                {
                    // Returns only widgets that are not part of the sketch
                    return m_GrabWidgets.Where(x => x.m_WidgetObject.activeSelf);
                }
                return GetAllActiveGrabWidgets();
            }
        }

        private IEnumerable<GrabWidgetData> GetAllActiveGrabWidgets()
        {
            for (int i = 0; i < m_GrabWidgets.Count; ++i)
            {
                if (m_GrabWidgets[i].m_WidgetObject.activeSelf)
                {
                    yield return m_GrabWidgets[i];
                }
            }
            for (int i = 0; i < m_ModelWidgets.Count; ++i)
            {
                if (m_ModelWidgets[i].m_WidgetObject.activeSelf)
                {
                    yield return m_ModelWidgets[i];
                }
            }
            for (int i = 0; i < m_LightWidgets.Count; ++i)
            {
                if (m_LightWidgets[i].m_WidgetObject.activeSelf)
                {
                    yield return m_LightWidgets[i];
                }
            }
            for (int i = 0; i < m_StencilWidgets.Count; ++i)
            {
                if (m_StencilWidgets[i].m_WidgetObject.activeSelf)
                {
                    yield return m_StencilWidgets[i];
                }
            }
            for (int i = 0; i < m_ImageWidgets.Count; ++i)
            {
                if (m_ImageWidgets[i].m_WidgetObject.activeSelf)
                {
                    yield return m_ImageWidgets[i];
                }
            }
            for (int i = 0; i < m_TextWidgets.Count; ++i)
            {
                if (m_TextWidgets[i].m_WidgetObject.activeSelf)
                {
                    yield return m_TextWidgets[i];
                }
            }
            for (int i = 0; i < m_VideoWidgets.Count; ++i)
            {
                if (m_VideoWidgets[i].m_WidgetObject.activeSelf)
                {
                    yield return m_VideoWidgets[i];
                }
            }
            for (int i = 0; i < m_CameraPathWidgets.Count; ++i)
            {
                if (m_CameraPathWidgets[i].m_WidgetObject.activeInHierarchy)
                {
                    yield return m_CameraPathWidgets[i];
                }
            }
        }

        public IEnumerable<GrabWidgetData> MediaWidgets
        {
            get
            {
                IEnumerable<GrabWidgetData> ret = m_ModelWidgets;
                return ret
                    .Concat(m_ImageWidgets)
                    .Concat(m_VideoWidgets)
<<<<<<< HEAD
                    .Concat(m_LightWidgets)
                    .Concat(m_TextWidgets);
=======
                    .Concat(m_TextWidgets)
                    .Concat(m_LightWidgets);
>>>>>>> 29419912
            }
        }

        public IEnumerable<TypedWidgetData<CameraPathWidget>> CameraPathWidgets =>
            m_CameraPathWidgets.Where(x => x.m_WidgetObject.activeSelf);

        public TypedWidgetData<CameraPathWidget> GetCurrentCameraPath() => m_CurrentCameraPath;

        public void SetCurrentCameraPath(CameraPathWidget path)
        {
            // Early out if we're trying to set the path to the already current path.
            if (m_CurrentCameraPath != null && m_CurrentCameraPath.WidgetScript == path)
            {
                return;
            }

            for (int i = 0; i < m_CameraPathWidgets.Count; ++i)
            {
                if (m_CameraPathWidgets[i].m_WidgetScript == path)
                {
                    FollowingPath = false;
                    SetCurrentCameraPath_Internal(m_CameraPathWidgets[i]);
                    App.Switchboard.TriggerCurrentCameraPathChanged();
                    return;
                }
            }
        }

        public void ValidateCurrentCameraPath()
        {
            if (m_CurrentCameraPath == null ||
                m_CurrentCameraPath.WidgetScript == null ||
                !m_CurrentCameraPath.m_WidgetObject.activeSelf)
            {
                var prevPath = m_CurrentCameraPath;
                for (int i = 0; i < m_CameraPathWidgets.Count; ++i)
                {
                    if (m_CameraPathWidgets[i] != prevPath &&
                        m_CameraPathWidgets[i].m_WidgetObject.activeSelf)
                    {
                        SetCurrentCameraPath_Internal(m_CameraPathWidgets[i]);
                        return;
                    }
                }
            }
        }

        void SetCurrentCameraPath_Internal(TypedWidgetData<CameraPathWidget> cp)
        {
            if (m_CurrentCameraPath != null && m_CurrentCameraPath.WidgetScript != null)
            {
                m_CurrentCameraPath.WidgetScript.SetAsActivePath(false);
            }
            m_CurrentCameraPath = cp;
            if (m_CurrentCameraPath != null && m_CurrentCameraPath.WidgetScript != null)
            {
                m_CurrentCameraPath.WidgetScript.SetAsActivePath(true);
            }
        }

        public bool CanRecordCurrentCameraPath()
        {
            if (SketchSurfacePanel.m_Instance.GetCurrentToolType() != BaseTool.ToolType.MultiCamTool)
            {
                if (m_CameraPathsVisible && m_CurrentCameraPath != null)
                {
                    CameraPathWidget cpw = m_CurrentCameraPath.WidgetScript;
                    return (cpw != null) && cpw.gameObject.activeSelf && cpw.Path.NumPositionKnots > 1;
                }
            }
            return false;
        }

        // The following methods use indexes to reference camera paths.  Because the list of
        // camera path widgets can have inactive paths (if they're deleted), these lists may
        // have holes.  Use caution when using these methods.
        // The reason we need these methods is because our UI buttons work with SketchControls
        // global commands, which can be modified with generic integer parameters.  In those
        // cases, we can't pass a CameraPathWidget object.
        public CameraPathWidget GetNthActiveCameraPath(int nth)
        {
            var activeCameraPathWidgets = m_CameraPathWidgets.Where(x => x.m_WidgetObject.activeSelf);
            foreach (var cpw in activeCameraPathWidgets)
            {
                if (nth == 0)
                {
                    return cpw.WidgetScript;
                }
                --nth;
            }
            return null;
        }

        public bool IsCameraPathAtIndexCurrent(int pathIndex)
        {
            CameraPathWidget cpw = (m_CurrentCameraPath != null) ? cpw = m_CurrentCameraPath.WidgetScript :
                null;
            if (cpw == null) { return false; }
            return GetNthActiveCameraPath(pathIndex) == m_CurrentCameraPath.WidgetScript;
        }

        public CameraPathWidget CreatePathWidget()
        {
            CreateWidgetCommand command =
                new CreateWidgetCommand(m_CameraPathWidgetPrefab, TrTransform.identity);
            SketchMemoryScript.m_Instance.PerformAndRecordCommand(command);
            return m_CameraPathWidgets.Last().WidgetScript;
        }

        public bool AnyActivePathHasAKnot()
        {
            var datas = CameraPathWidgets;
            foreach (TypedWidgetData<CameraPathWidget> data in datas)
            {
                if (data.WidgetScript.Path.NumPositionKnots > 0)
                {
                    return true;
                }
            }
            return false;
        }

        public void DeleteCameraPath(GrabWidget cameraPathWidgetScript)
        {
            if (cameraPathWidgetScript != null)
            {
                // We don't *really* delete it, we just hide it.
                SketchMemoryScript.m_Instance.PerformAndRecordCommand(
                    new HideWidgetCommand(cameraPathWidgetScript));
                FollowingPath = false;
            }

            // If our current path is null or inactive, it means we have no camera paths.  In that
            // instance, if the camera path tool is active, reset back to our default tool.
            // I'm doing this because if we leave the camera path tool active, the camera path
            // panel shows the button highlighted, which affects the user's flow for being
            // invited to start a path.  It looks weird.
            if (m_CurrentCameraPath == null || !m_CurrentCameraPath.WidgetScript.gameObject.activeSelf)
            {
                if (SketchSurfacePanel.m_Instance.ActiveToolType == BaseTool.ToolType.CameraPathTool)
                {
                    SketchSurfacePanel.m_Instance.EnableDefaultTool();
                }
            }
        }

        public bool CameraPathsVisible
        {
            get { return m_CameraPathsVisible; }
            set
            {
                if (value != m_CameraPathsVisible)
                {
                    m_CameraPathsVisible = value;

                    // Camera paths.
                    for (int i = 0; i < m_CameraPathWidgets.Count; ++i)
                    {
                        CameraPathWidget cpw = m_CameraPathWidgets[i].m_WidgetScript as CameraPathWidget;
                        if (cpw.gameObject.activeSelf)
                        {
                            cpw.Path.SetKnotsActive(m_CameraPathsVisible);
                        }
                    }

                    if (!m_CameraPathsVisible)
                    {
                        // Flip back to default tool if we turned off paths.
                        if (SketchSurfacePanel.m_Instance.ActiveToolType == BaseTool.ToolType.CameraPathTool)
                        {
                            SketchSurfacePanel.m_Instance.EnableDefaultTool();
                        }
                        FollowingPath = false;
                    }

                    App.Switchboard.TriggerCameraPathVisibilityChanged();
                }
            }
        }

        public bool HasSelectableWidgets()
        {
<<<<<<< HEAD
            return (m_ModelWidgets.Count > 0) ||
                (m_LightWidgets.Count > 0) ||
                (m_ImageWidgets.Count > 0) ||
                (m_TextWidgets.Count > 0) ||
                (m_VideoWidgets.Count > 0) ||
=======
            return m_ModelWidgets.Count > 0 ||
                m_ImageWidgets.Count > 0 ||
                m_TextWidgets.Count > 0 ||
                m_VideoWidgets.Count > 0 ||
                (m_LightWidgets.Count > 0) ||
>>>>>>> 29419912
                (!m_StencilsDisabled && m_StencilWidgets.Count > 0);
        }

        public bool HasExportableContent(Cloud cloud)
        {
            switch (cloud)
            {
                case Cloud.Sketchfab:
                    return SketchMemoryScript.m_Instance.HasVisibleObjects() ||
                        ExportableModelWidgets.Any(w => w.gameObject.activeSelf) ||
                        ImageWidgets.Any(w => w.gameObject.activeSelf);
                default:
                    return SketchMemoryScript.m_Instance.HasVisibleObjects() ||
                        App.Config.m_EnableReferenceModelExport &&
                        ExportableModelWidgets.Any(
                            w => w.gameObject.activeSelf &&
                                w.Model.GetLocation().GetLocationType() == Model.Location.Type.PolyAssetId);
            }
        }

        public bool HasNonExportableContent(Cloud cloud)
        {
            switch (cloud)
            {
                case Cloud.Sketchfab:
                    return VideoWidgets.Any(w => w.gameObject.activeSelf);
                default:
                    return NonExportableModelWidgets.Any(w => w.gameObject.activeSelf) ||
                        ImageWidgets.Any(w => w.gameObject.activeSelf) ||
                        VideoWidgets.Any(w => w.gameObject.activeSelf);
            }
        }

        public bool StencilsDisabled
        {
            get { return m_StencilsDisabled; }
            set
            {
                if (value != m_StencilsDisabled)
                {
                    // Flip flag and visuals for all stencils.
                    for (int i = 0; i < m_StencilWidgets.Count; ++i)
                    {
                        StencilWidget sw = m_StencilWidgets[i].WidgetScript;
                        if (sw)
                        {
                            sw.RefreshVisibility(value);
                        }
                    }
                    m_ActiveStencil = null;
                }
                m_StencilsDisabled = value;
                RefreshPinAndUnpinLists();
            }
        }

        private static string CanonicalizeForCompare(string path)
        {
            return path.ToLower().Replace("\\", "/");
        }

        // Shortens full file paths to "Media Library/[Models | Images]/thing"
        // Input: absolute path
        // Returns: path starting from Media Library/ (e.g. "Media Library/[Models | Images]/thing")
        //          or null if path does not lead to Media Library
        // Throws: ArgumentException if path is not full
        public static string GetPathRootedAtMedia(string path)
        {
            if (!System.IO.Path.IsPathRooted(path))
            {
                throw new ArgumentException("Path is not rooted");
            }
            var media = App.MediaLibraryPath();
            if (CanonicalizeForCompare(path).StartsWith(CanonicalizeForCompare(media)))
            {
                return "Media Library" + path.Substring(media.Length);
            }
            return null;
        }

        // Returns path after Media Library/Models for models only
        // Input: absolute path
        // Returns: path starting after Models/ or null if the path is not to the Models directory
        public static string GetModelSubpath(string fullPath)
        {
            string media = GetPathRootedAtMedia(fullPath);
            string modelPath = "Media Library/Models/";
            if (media == null || !media.StartsWith(modelPath))
            {
                return null;
            }
            return media.Substring(modelPath.Length);
        }

        // Used only at .tilt-loading time
        public void SetDataFromTilt(TiltModels75[] value)
        {
            m_loadingTiltModels75 = value;
        }

        // Used only at .tilt-loading time
        public void SetDataFromTilt(TiltImages75[] value)
        {
            m_loadingTiltImages75 = value;
        }

        // Used only at .tilt-loading time
        public void SetDataFromTilt(TiltLights[] value)
        {
            m_loadingTiltLights = value;
        }

        public void SetDataFromTilt(CameraPathMetadata[] cameraPaths)
        {
            for (int i = 0; i < cameraPaths.Length; ++i)
            {
                CameraPathWidget.CreateFromSaveData(cameraPaths[i]);
            }
        }

        public void SetDataFromTilt(TiltText[] tiltText)
        {
            for (int i = 0; i < tiltText.Length; ++i)
            {
                TextWidget.FromTiltText(tiltText[i]);
            }
        }


        public void SetDataFromTilt(TiltVideo[] value)
        {
            m_loadingTiltVideos = value;
        }

        public WidgetPinScript GetWidgetPin()
        {
            GameObject pinObj = Instantiate(m_WidgetPinPrefab);
            pinObj.transform.parent = transform;
            return pinObj.GetComponent<WidgetPinScript>();
        }

        public void DestroyWidgetPin(WidgetPinScript pin)
        {
            if (pin != null)
            {
                Destroy(pin.gameObject);
            }
        }

        // Set the position that widgets can snap to in the current environment
        public void SetHomePosition(Vector3 position)
        {
            m_Home.SetFixedPosition(position);
        }

        // Dormant models are still grabbable but visuals/haptics are disabled
        public bool WidgetsDormant
        {
            get { return m_WidgetsDormant; }
            set
            {
                m_WidgetsDormant = value;
                Shader.SetGlobalFloat("_WidgetsDormant", value ? 0 : 1);
            }
        }

        public float WidgetSnapAngle
        {
            get { return m_WidgetSnapAngle; }
        }

        public bool IsOriginHomeWithinSnapRange(Vector3 pos)
        {
            return m_Home.WithinRange(pos);
        }

        public Transform GetHomeXf()
        {
            return m_Home.transform;
        }

        public void SetHomeOwner(Transform owner)
        {
            m_Home.SetOwner(owner);
            m_Home.Reset();
        }

        public void ClearHomeOwner()
        {
            m_Home.SetOwner(null);
            m_Home.gameObject.SetActive(false);
            m_HomeHintLine.SetActive(false);
        }

        public void EnableHome(bool bEnable)
        {
            m_Home.gameObject.SetActive(bEnable);
            if (!bEnable)
            {
                m_HomeHintLine.SetActive(false);
            }
        }

        public void LoadingState(bool bEnter)
        {
            m_InhibitGrabWhileLoading = bEnter;
        }

        public void UpdateHomeHintLine(Vector3 vModelSnapPos)
        {
            if (!m_Home.WithinRange(vModelSnapPos) && m_Home.WithinHintRange(vModelSnapPos))
            {
                // Enable, position, and scale hint line.
                m_HomeHintLine.SetActive(true);
                Vector3 vHomeToModel = vModelSnapPos - m_Home.transform.position;
                m_HomeHintLine.transform.position = m_Home.transform.position +
                    (vHomeToModel * 0.5f);
                m_HomeHintLine.transform.up = vHomeToModel.normalized;

                Vector3 vScale = m_HomeHintLineBaseScale;
                vScale.y = vHomeToModel.magnitude * 0.5f;
                m_HomeHintLine.transform.localScale = vScale;

                App.Instance.SelectionEffect.RegisterMesh(m_HomeHintLineMeshFilter);
                m_Home.RenderHighlight();
            }
            else
            {
                // Disable the line.
                m_HomeHintLine.SetActive(false);
            }
        }

        public bool MagnetizeToStencils(ref Vector3 pos, ref Quaternion rot, IEnumerable<StencilWidget> stencilsToIgnore = null)
        {
            // Early out if stencils are disabled.
            if (m_StencilsDisabled && !App.UserConfig.Flags.GuideToggleVisiblityOnly)
            {
                return false;
            }

            Vector3 samplePos = pos;

            bool stencilWasUsed = false;

            // If we're painting, we have a different path for magnetization that relies on the
            // previous frame.
            if (PointerManager.m_Instance.IsLineEnabled())
            {
                // If we don't have an active stencil, we're done here.
                if (m_ActiveStencil == null)
                {
                    return false;
                }

                // Using the 0 index of m_StencilContactInfos as a shortcut.
                m_StencilContactInfos[0].widget = m_ActiveStencil;
                FindClosestPointOnWidgetSurface(pos, ref m_StencilContactInfos[0]);

                m_ActiveStencil.SetInUse(true);
                pos = m_StencilContactInfos[0].pos;
                rot = Quaternion.LookRotation(m_StencilContactInfos[0].normal);
                stencilWasUsed = true;
            }
            else
            {
                StencilWidget prevStencil = m_ActiveStencil;
                float fPrevScore = -m_StencilAttachHysteresis;
                int iPrevIndex = -1;
                m_ActiveStencil = null;

                // Run through the overlap list and find the best stencil to stick to.
                int iPrimaryIndex = -1;
                float fBestScore = 0;
                int sIndex = 0;

                IEnumerable<StencilWidget> widgetsToCheck = m_StencilWidgets.Select(w => w.WidgetScript);
                if (stencilsToIgnore != null) widgetsToCheck = widgetsToCheck.Except(stencilsToIgnore);
                foreach (var sw in widgetsToCheck)
                {
                    Debug.Assert(sw != null);

                    // Reset tint
                    sw.SetInUse(false);

                    // Does a rough check to see if the stencil might overlap. OverlapSphereNonAlloc is
                    // shockingly slow, which is why we don't use it.
                    Collider collider = sw.GrabCollider;
                    float centerDist = (collider.bounds.center - samplePos).sqrMagnitude;
                    if (centerDist >
                        (StencilAttractDist * StencilAttractDist + collider.bounds.extents.sqrMagnitude))
                    {
                        continue;
                    }

                    m_StencilContactInfos[sIndex].widget = sw;

                    FindClosestPointOnWidgetSurface(samplePos, ref m_StencilContactInfos[sIndex]);

                    // Find out how far we are from this point and save it as a score.
                    float distToSurfactPoint = (m_StencilContactInfos[sIndex].pos - samplePos).magnitude;
                    float score = 1.0f - (distToSurfactPoint / StencilAttractDist);
                    if (score > fBestScore)
                    {
                        iPrimaryIndex = sIndex;
                        fBestScore = score;
                        m_ActiveStencil = m_StencilContactInfos[sIndex].widget;
                    }

                    if (m_StencilContactInfos[sIndex].widget == prevStencil)
                    {
                        fPrevScore = score;
                        iPrevIndex = sIndex;
                    }

                    if (++sIndex == m_StencilBucketSize)
                    {
                        break;
                    }
                }

                // If we are switching between stencils, check to see if we're switching "enough".
                if (iPrevIndex != -1 && m_ActiveStencil != null && prevStencil != m_ActiveStencil)
                {
                    if (fPrevScore + m_StencilAttachHysteresis > fBestScore)
                    {
                        m_ActiveStencil = prevStencil;
                        iPrimaryIndex = iPrevIndex;
                    }
                }

                // If we found a good stencil, return the surface collision transform.
                if (m_ActiveStencil != null)
                {
                    m_ActiveStencil.SetInUse(true);
                    pos = m_StencilContactInfos[iPrimaryIndex].pos;
                    var up = rot * Vector3.up;
                    rot = Quaternion.LookRotation(m_StencilContactInfos[iPrimaryIndex].normal, up);
                    stencilWasUsed = true;
                }

                if (prevStencil != m_ActiveStencil)
                {
                    PointerManager.m_Instance.DisablePointerPreviewLine();
                }
            }

            return stencilWasUsed;
        }

        bool FindClosestPointOnCollider(
            Ray rRay, Collider collider, out RaycastHit rHitInfo, float fDist)
        {
            rHitInfo = new RaycastHit();
            return collider.Raycast(rRay, out rHitInfo, fDist);
        }

        void FindClosestPointOnWidgetSurface(Vector3 pos, ref StencilContactInfo info)
        {
            info.widget.FindClosestPointOnSurface(pos, out info.pos, out info.normal);
        }

        public bool ShouldUpdateCollisions()
        {
            return ActiveGrabWidgets.Any(elt => elt.m_WidgetScript.IsCollisionEnabled());
        }

        public IEnumerable<ModelWidget> ModelWidgets
        {
            get
            {
                return m_ModelWidgets
                    .Select(w => w == null ? null : w.WidgetScript)
                    .Where(w => w != null);
            }
        }

        public IEnumerable<LightWidget> LightWidgets
        {
            get
            {
                return m_LightWidgets
                    .Select(w => w == null ? null : w.WidgetScript)
                    .Where(w => w != null);
            }
        }

        public IEnumerable<VideoWidget> VideoWidgets
        {
            get
            {
                return m_VideoWidgets
                    .Select(w => w == null ? null : w.WidgetScript)
                    .Where(w => w != null);
            }
        }

        public IEnumerable<TextWidget> TextWidgets
        {
            get
            {
                return m_TextWidgets
                    .Select(w => w == null ? null : w.WidgetScript)
                    .Where(w => w != null);
            }
        }

        public IEnumerable<ModelWidget> NonExportableModelWidgets
        {
            get
            {
                return m_ModelWidgets
                    .Select(w => w == null ? null : w.WidgetScript)
                    .Where(w => w != null).Where(w => !w.Model.AllowExport);
            }
        }

        public IEnumerable<ModelWidget> ExportableModelWidgets
        {
            get
            {
                return m_ModelWidgets
                    .Select(w => w == null ? null : w.WidgetScript)
                    .Where(w => w != null).Where(w => w.Model.AllowExport);
            }
        }

        public IEnumerable<StencilWidget> StencilWidgets
        {
            get
            {
                return m_StencilWidgets
                    .Select(d => d == null ? null : d.WidgetScript)
                    .Where(w => w != null);
            }
        }

        public StencilWidget GetStencilPrefab(StencilType type)
        {
            for (int i = 0; i < m_StencilMap.Length; ++i)
            {
                if (m_StencilMap[i].m_Type == type)
                {
                    return m_StencilMap[i].m_StencilPrefab;
                }
            }
            throw new ArgumentException(type.ToString());
        }

        public IEnumerable<ImageWidget> ImageWidgets
        {
            get
            {
                return m_ImageWidgets
                    .Select(d => d == null ? null : d.m_WidgetScript as ImageWidget)
                    .Where(w => w != null);
            }
        }

        // If canvas is null then return all widgets
        public List<GrabWidget> GetAllUnselectedActiveWidgets(CanvasScript canvas)
        {
            List<GrabWidget> widgets = new List<GrabWidget>();
            if (canvas == null) return widgets; // Return empty list
            GetUnselectedActiveWidgetsInList(m_ModelWidgets);
            GetUnselectedActiveWidgetsInList(m_LightWidgets);
            GetUnselectedActiveWidgetsInList(m_ImageWidgets);
            GetUnselectedActiveWidgetsInList(m_TextWidgets);
            GetUnselectedActiveWidgetsInList(m_VideoWidgets);
            if (!m_StencilsDisabled)
            {
                GetUnselectedActiveWidgetsInList(m_StencilWidgets);
            }
            return widgets;

            void GetUnselectedActiveWidgetsInList<T>(List<TypedWidgetData<T>> list) where T : GrabWidget
            {
                for (int i = 0; i < list.Count; ++i)
                {
                    GrabWidget w = list[i].m_WidgetScript;
                    if (!w.Pinned && w.gameObject.activeSelf)
                    {
                        if (w.transform.parent != canvas.transform) continue;
                        widgets.Add(w);
                    }
                }
            }
        }

        public void RefreshPinAndUnpinLists()
        {
            if (RefreshPinAndUnpinAction != null)
            {
                m_CanBePinnedWidgets.Clear();
                m_CanBeUnpinnedWidgets.Clear();

                RefreshPinUnpinWidgetList(m_ModelWidgets);
                RefreshPinUnpinWidgetList(m_LightWidgets);
                RefreshPinUnpinWidgetList(m_ImageWidgets);
                RefreshPinUnpinWidgetList(m_TextWidgets);
                RefreshPinUnpinWidgetList(m_VideoWidgets);
                RefreshPinUnpinWidgetList(m_StencilWidgets);

                RefreshPinAndUnpinAction();
            }

            // New in C# 7 - local functions!
            void RefreshPinUnpinWidgetList<T>(List<TypedWidgetData<T>> widgetList) where T : GrabWidget
            {
                foreach (var widgetData in widgetList)
                {
                    var widget = widgetData.WidgetScript;
                    if (widget.gameObject.activeSelf && widget.AllowPinning)
                    {
                        if (widget.Pinned)
                        {
                            m_CanBeUnpinnedWidgets.Add(widget);
                        }
                        else
                        {
                            m_CanBePinnedWidgets.Add(widget);
                        }
                    }
                }
            }
        }

        public void RegisterHighlightsForPinnableWidgets(bool pinnable)
        {
            List<GrabWidget> widgets = pinnable ? m_CanBePinnedWidgets : m_CanBeUnpinnedWidgets;
            for (int i = 0; i < widgets.Count; ++i)
            {
                GrabWidget w = widgets[i];
                // If stencils are disabled, don't highlight them, cause we can interact with 'em.
                if (WidgetManager.m_Instance.StencilsDisabled)
                {
                    if (w is StencilWidget)
                    {
                        continue;
                    }
                }
                w.RegisterHighlight();
            }
        }

        public void RegisterGrabWidget(GameObject rWidget)
        {
            // Find b/29514616
            if (ReferenceEquals(rWidget, null))
            {
                throw new ArgumentNullException("rWidget");
            }
            else if (rWidget == null)
            {
                throw new ArgumentNullException("rWidget(2)");
            }
            GrabWidget generic = rWidget.GetComponent<GrabWidget>();
            if (generic == null)
            {
                throw new InvalidOperationException($"Object {rWidget.name} is not a GrabWidget");
            }

            if (generic is ModelWidget mw)
            {
                m_ModelWidgets.Add(new TypedWidgetData<ModelWidget>(mw));
            }
            else if (generic is LightWidget light)
            {
                m_LightWidgets.Add(new TypedWidgetData<LightWidget>(light));
            }
            else if (generic is StencilWidget stencil)
            {
                m_StencilWidgets.Add(new TypedWidgetData<StencilWidget>(stencil));
            }
            else if (generic is ImageWidget image)
            {
                m_ImageWidgets.Add(new TypedWidgetData<ImageWidget>(image));
            }
            else if (generic is TextWidget textWidget)
            {
                m_TextWidgets.Add(new TypedWidgetData<TextWidget>(textWidget));
            }
            else if (generic is VideoWidget video)
            {
                m_VideoWidgets.Add(new TypedWidgetData<VideoWidget>(video));
            }
            else if (generic is CameraPathWidget cpw)
            {
                m_CameraPathWidgets.Add(new TypedWidgetData<CameraPathWidget>(cpw));
            }
            else
            {
                m_GrabWidgets.Add(new GrabWidgetData(generic));
            }

            RefreshPinAndUnpinLists();
        }

        // Returns true if a widget was removed
        static bool RemoveFrom<T>(List<T> list, GameObject rWidget)
            where T : GrabWidgetData
        {
            int idx = list.FindIndex((data) => data.m_WidgetObject == rWidget);
            if (idx != -1)
            {
                list.RemoveAt(idx);
                return true;
            }
            return false;
        }

        public void UnregisterGrabWidget(GameObject rWidget)
        {
            // Get this widget's batchId out of the map.
            sm_BatchMap.Remove(rWidget.GetComponent<GrabWidget>().BatchId);

            // Pull out of pin tool lists.
            RefreshPinAndUnpinLists();

            // Decrement model vert count if we're a model widget.
            ModelWidget mw = rWidget.GetComponent<GrabWidget>() as ModelWidget;
            if (mw != null)
            {
                m_ModelVertCount -= mw.NumVertsTrackedByWidgetManager;
            }
            // Same with image widget.
            ImageWidget iw = rWidget.GetComponent<GrabWidget>() as ImageWidget;
            if (iw != null)
            {
                m_ImageVertCount -= iw.NumVertsTrackedByWidgetManager;
            }

            if (RemoveFrom(m_ModelWidgets, rWidget)) { return; }
            if (RemoveFrom(m_LightWidgets, rWidget)) { return; }
            if (RemoveFrom(m_StencilWidgets, rWidget)) { return; }
            if (RemoveFrom(m_ImageWidgets, rWidget)) { return; }
            if (RemoveFrom(m_TextWidgets, rWidget)) { return; }
            if (RemoveFrom(m_VideoWidgets, rWidget)) { return; }
            if (RemoveFrom(m_CameraPathWidgets, rWidget)) { return; }
            RemoveFrom(m_GrabWidgets, rWidget);
        }

        public TextWidget GetNearestTextWidget(Vector3 pos, float maxDepth)
        {
            var widgetList = ActiveTextWidgets.Select(x => x.m_WidgetScript);
            return GetNearestGrabWidget(pos, maxDepth, widgetList) as TextWidget;
        }

        public GrabWidget GetNearestGrabWidget(Vector3 pos, float maxDepth, IEnumerable<GrabWidget> widgetList)
        {
            GrabWidget bestWidget = null;
            float leastDistance = float.MaxValue;
            foreach (var widget in widgetList)
            {
                Vector3 dropper_QS;
                Vector3 dropper_GS = pos;
                Matrix4x4 xfQuadFromGlobal = widget.transform.worldToLocalMatrix;
                dropper_QS = xfQuadFromGlobal.MultiplyPoint3x4(dropper_GS);
                if (Mathf.Abs(dropper_QS.z) < leastDistance
                    && Mathf.Abs(dropper_QS.x) <= 0.5f
                    && Mathf.Abs(dropper_QS.y) <= 0.5f
                    && Mathf.Abs(dropper_QS.z) <= maxDepth / Mathf.Abs(widget.GetSignedWidgetSize()))
                {
                    bestWidget = widget;
                    leastDistance = Mathf.Abs(dropper_QS.z);
                }
            }
            return bestWidget;
        }

        public ImageWidget GetNearestImage(Vector3 pos, float maxDepth, ref Vector3 sampleLoc)
        {
            ImageWidget bestImage = null;
            float leastDistance = float.MaxValue;
            foreach (var im in ImageWidgets.Where(i => i.gameObject.activeSelf))
            {
                Vector3 dropper_QS;
                Vector3 dropper_GS = pos;
                Matrix4x4 xfQuadFromGlobal = im.m_ImageQuad.transform.worldToLocalMatrix;
                dropper_QS = xfQuadFromGlobal.MultiplyPoint3x4(dropper_GS);
                if (Mathf.Abs(dropper_QS.z) < leastDistance
                    && Mathf.Abs(dropper_QS.x) <= 0.5f
                    && Mathf.Abs(dropper_QS.y) <= 0.5f
                    && Mathf.Abs(dropper_QS.z) <= maxDepth / Mathf.Abs(im.GetSignedWidgetSize()))
                {
                    bestImage = im;
                    leastDistance = Mathf.Abs(dropper_QS.z);
                    sampleLoc = dropper_QS;
                }
            }
            return bestImage;
        }

        public void RefreshNearestWidgetLists(Ray currentGazeRay, int currentGazeObject)
        {
            m_WidgetsNearBrush.Clear();
            UpdateNearestGrabsFor(InputManager.ControllerName.Brush, currentGazeRay, currentGazeObject);
            foreach (GrabWidgetData widget in ActiveGrabWidgets)
            {
                if (widget.m_NearController)
                {
                    // Deep copy.
                    m_WidgetsNearBrush.Add(widget.Clone());
                }
            }

            m_WidgetsNearWand.Clear();
            UpdateNearestGrabsFor(InputManager.ControllerName.Wand, currentGazeRay, currentGazeObject);
            foreach (GrabWidgetData widget in ActiveGrabWidgets)
            {
                if (widget.m_NearController)
                {
                    m_WidgetsNearWand.Add(widget.Clone());
                }
            }
        }

        // Helper for RefreshNearestWidgetLists
        void UpdateNearestGrabsFor(
            InputManager.ControllerName name, Ray currentGazeRay, int currentGazeObject)
        {
            // Reset hit flags.
            foreach (var elt in ActiveGrabWidgets)
            {
                elt.m_NearController = false;
                elt.m_ControllerScore = -1.0f;
            }

            Vector3 controllerPos = Vector3.zero;
            if (name == InputManager.ControllerName.Brush)
            {
                controllerPos = InputManager.m_Instance.GetBrushControllerAttachPoint().position;
            }
            else if (name == InputManager.ControllerName.Wand)
            {
                controllerPos = InputManager.m_Instance.GetWandControllerAttachPoint().position;
            }
            else
            {
                Debug.LogError("UpdateNearestGrabsFor() only supports Brush and Wand controller types.");
            }

            // Figure out if controller is in view frustum.  If it isn't, don't allow widget grabs.
            Vector3 vToController = controllerPos - currentGazeRay.origin;
            vToController.Normalize();
            if (Vector3.Angle(vToController, currentGazeRay.direction) > m_GazeMaxAngleFromFacing)
            {
                return;
            }

            BasePanel gazePanel = null;
            if (currentGazeObject > -1)
            {
                gazePanel = PanelManager.m_Instance.GetPanel(currentGazeObject);
            }

            foreach (var data in ActiveGrabWidgets)
            {
                if (!data.m_WidgetScript.enabled)
                {
                    continue;
                }
                if (m_StencilsDisabled && data.m_WidgetScript is StencilWidget)
                {
                    continue;
                }
                if (SelectionManager.m_Instance.ShouldRemoveFromSelection() &&
                    !data.m_WidgetScript.CanGrabDuringDeselection())
                {
                    continue;
                }
                if (SelectionManager.m_Instance.IsWidgetSelected(data.m_WidgetScript))
                {
                    continue;
                }
                float score = data.m_WidgetScript.GetActivationScore(controllerPos, name);
                if (score < m_PanelFocusActivationScore && name == InputManager.ControllerName.Brush &&
                    gazePanel && data.m_WidgetObject == gazePanel.gameObject)
                {
                    // If the brush is pointing at a panel, make sure that the panel will be the widget grabbed
                    score = m_PanelFocusActivationScore;
                }
                if (score < 0)
                {
                    continue;
                }

                data.m_NearController = true;
                data.m_ControllerScore = score;
            }
        }

        public float DistanceToNearestWidget(Ray ray)
        {
            // If we're in controller mode, find the nearest colliding widget that might get in our way.
            float fNearestWidget = 99999.0f;
            foreach (var elt in ActiveGrabWidgets)
            {
                float fWidgetDist = 0.0f;
                if (elt.m_WidgetScript.DistanceToCollider(ray, out fWidgetDist))
                {
                    fNearestWidget = Mathf.Min(fNearestWidget, fWidgetDist);
                }
            }
            return fNearestWidget;
        }

        public void DestroyAllWidgets()
        {
            DestroyWidgetList(m_ModelWidgets);
            DestroyWidgetList(m_LightWidgets);
            DestroyWidgetList(m_ImageWidgets);
            DestroyWidgetList(m_TextWidgets);
            DestroyWidgetList(m_VideoWidgets);
            DestroyWidgetList(m_StencilWidgets);
            DestroyWidgetList(m_CameraPathWidgets, false);
            SetCurrentCameraPath_Internal(null);
            App.Switchboard.TriggerAllWidgetsDestroyed();

            void DestroyWidgetList<T>(List<TypedWidgetData<T>> widgetList,
                                      bool hideBeforeDestroy = true) where T : GrabWidget
            {
                while (widgetList.Count > 0)
                {
                    GrabWidget widget = widgetList[0].m_WidgetScript;
                    GameObject obj = widgetList[0].m_WidgetObject;
                    if (hideBeforeDestroy) { widget.Hide(); }
                    widget.OnPreDestroy();
                    UnregisterGrabWidget(obj);
                    Destroy(obj);
                }
            }
        }

        /// Upon return:
        /// - ImageWidgets have at least an icon-sized Texture2D; it will be mutated with
        ///   the fullres texture data some time later.
        /// - ModelWidgets may have a dummy, invisible Model instead of the actual Model they want;
        ///   the Model will be automatically replaced with the loaded Model some time later.
        public IEnumerator<Null> CreateMediaWidgetsFromLoadDataCoroutine()
        {
            // TODO reduce code duplication with the next two if blocks
            if (m_loadingTiltModels75 != null)
            {
                OverlayManager.m_Instance.RefuseProgressBarChanges(true);

                if (App.Config.kModelWidgetsWaitForLoad)
                {
                    var assetIds = m_loadingTiltModels75
                        .Select(tm => tm.AssetId).Where(aid => aid != null).ToArray();
                    // Kick off a bunch of loads...
                    foreach (var assetId in assetIds)
                    {
                        if (App.PolyAssetCatalog.GetAssetLoadState(assetId)
                            != PolyAssetCatalog.AssetLoadState.Loaded)
                        {
                            App.PolyAssetCatalog.RequestModelLoad(assetId, "tiltload");
                        }
                    }
                    // ... and wait for them to complete
                    // No widgets have been created yet, so we can't use AreMediaWidgetsStillLoading.
                    bool IsLoading(string assetId)
                    {
                        var state = App.PolyAssetCatalog.GetAssetLoadState(assetId);
                        return (state == PolyAssetCatalog.AssetLoadState.Downloading ||
                            state == PolyAssetCatalog.AssetLoadState.Loading);
                    }
                    while (assetIds.Any(IsLoading))
                    {
                        yield return null;
                    }
                }

                for (int i = 0; i < m_loadingTiltModels75.Length; i++)
                {
                    ModelWidget.CreateModelFromSaveData(m_loadingTiltModels75[i]);
                    OverlayManager.m_Instance.UpdateProgress(
                        (float)(i + 1) / m_loadingTiltModels75.Length, true);
                }
                OverlayManager.m_Instance.RefuseProgressBarChanges(false);
                m_loadingTiltModels75 = null;
            }

            ModelCatalog.m_Instance.PrintMissingModelWarnings();

            if (m_loadingTiltLights != null)
            {
                foreach (var light in m_loadingTiltLights)
                {
                    LightWidget.FromTiltLight(light);
                }
                m_loadingTiltLights = null;
            }
            if (m_loadingTiltImages75 != null)
            {
                foreach (TiltImages75 import in m_loadingTiltImages75)
                {
                    // TODO: FromTiltImage should take advantage of being called by a coroutine
                    // so it can avoid calling ReferenceImage.SynchronousLoad()
                    ImageWidget.FromTiltImage(import);
                }
                m_loadingTiltImages75 = null;
            }
            if (m_loadingTiltVideos != null)
            {
                foreach (var video in m_loadingTiltVideos)
                {
                    VideoWidget.FromTiltVideo(video);
                }
                m_loadingTiltVideos = null;
            }
            yield break;
        }

        /// Returns true when all media widgets have finished getting created.
        /// Note that:
        /// - ImageWidgets may have low-res textures
        /// - ModelWidgets may not have a model yet (depending on Config.kModelWidgetsWaitForLoad)
        public bool CreatingMediaWidgets =>
            m_loadingTiltModels75 != null ||
            m_loadingTiltImages75 != null ||
            m_loadingTiltVideos != null;

        /// Returns true if any widgets are still waiting for their data.
        public bool AreMediaWidgetsStillLoading()
        {
            if (CreatingMediaWidgets) { return true; }
            // Widgets have been created, but some may not have their data yet
            PolyAssetCatalog pac = App.PolyAssetCatalog;
            foreach (var gwd in m_ModelWidgets)
            {
                Model.Location loc = gwd.WidgetScript.Model.GetLocation();
                if (loc.GetLocationType() == Model.Location.Type.PolyAssetId)
                {
                    switch (pac.GetAssetLoadState(loc.AssetId))
                    {
                        case PolyAssetCatalog.AssetLoadState.Downloading:
                        case PolyAssetCatalog.AssetLoadState.Loading:
                            return true;
                    }
                }
            }
            return false;
        }

        // Smaller is better. Invalid objects get negative values.
        static float ScoreByAngleAndDistance(GrabWidgetData data)
        {
            if (!data.m_WidgetScript.Showing) { return -1; }
            Transform source = ViewpointScript.Head;
            Transform dest = data.m_WidgetObject.transform;
            Vector3 delta = (dest.position - source.position);
            float dist = delta.magnitude;
            return dist / Vector3.Dot(delta.normalized, source.forward);
        }

        // Simulate a grab and toss. Use for debugging in monoscopic only.
        public void TossNearestWidget()
        {
            var widget = MediaWidgets.Where(w => w.m_WidgetScript.Showing)
                .Select(w => new { score = ScoreByAngleAndDistance(w), widget = w.m_WidgetScript })
                .Where(data => data.score > 0)
                .OrderBy(data => data.score)
                .FirstOrDefault().widget;

            if (widget != null)
            {
                if (widget.Pinned)
                {
                    SketchMemoryScript.m_Instance.PerformAndRecordCommand(new PinWidgetCommand(widget, false));
                }
                // All media widgets record their movements.
                SketchMemoryScript.m_Instance.PerformAndRecordCommand(
                    new MoveWidgetCommand(widget, widget.LocalTransform, widget.CustomDimension));
                float speed = (App.METERS_TO_UNITS * SketchControlsScript.m_Instance.m_TossThresholdMeters);
                Vector3 vLinVel = ViewpointScript.Head.forward * speed;
                Vector3 vAngVel = Quaternion.AngleAxis(UnityEngine.Random.Range(0, 360), Vector3.forward)
                    * ViewpointScript.Head.up * 500;
                widget.SetVelocities(vLinVel, vAngVel, widget.transform.position);
            }
            else
            {
                Debug.Log("No media in sketch");
            }
        }

        public List<TypedWidgetData<ImageWidget>> ActiveImageWidgets =>
            m_ImageWidgets.Where(w => w.WidgetScript.gameObject.activeSelf).ToList();
        public List<TypedWidgetData<TextWidget>> ActiveTextWidgets =>
            m_TextWidgets.Where(w => w.WidgetScript.gameObject.activeSelf).ToList();
        public List<TypedWidgetData<LightWidget>> ActiveLightWidgets =>
            m_LightWidgets.Where(w => w.WidgetScript.gameObject.activeSelf).ToList();
        public List<TypedWidgetData<ModelWidget>> ActiveModelWidgets =>
            m_ModelWidgets.Where(w => w.WidgetScript.gameObject.activeSelf).ToList();
        public List<TypedWidgetData<VideoWidget>> ActiveVideoWidgets =>
            m_VideoWidgets.Where(w => w.WidgetScript.gameObject.activeSelf).ToList();
        public List<TypedWidgetData<CameraPathWidget>> ActiveCameraPathWidgets =>
            m_CameraPathWidgets.Where(w => w.WidgetScript.gameObject.activeSelf).ToList();
        public List<TypedWidgetData<StencilWidget>> ActiveStencilWidgets =>
            m_StencilWidgets.Where(w => w.WidgetScript.gameObject.activeSelf).ToList();

        public int GetActiveWidgetIndex(ImageWidget widget) => ActiveImageWidgets.WithIndex().First(x => x.item.WidgetScript == widget).index;
        public int GetActiveWidgetIndex(ModelWidget widget) => ActiveModelWidgets.WithIndex().First(x => x.item.WidgetScript == widget).index;
        public int GetActiveWidgetIndex(VideoWidget widget) => ActiveVideoWidgets.WithIndex().First(x => x.item.WidgetScript == widget).index;
        public int GetActiveWidgetIndex(CameraPathWidget widget) => ActiveCameraPathWidgets.WithIndex().First(x => x.item.WidgetScript == widget).index;
        public int GetActiveWidgetIndex(StencilWidget widget) => ActiveStencilWidgets.WithIndex().First(x => x.item.WidgetScript == widget).index;

    }
}<|MERGE_RESOLUTION|>--- conflicted
+++ resolved
@@ -425,13 +425,8 @@
                 return ret
                     .Concat(m_ImageWidgets)
                     .Concat(m_VideoWidgets)
-<<<<<<< HEAD
-                    .Concat(m_LightWidgets)
-                    .Concat(m_TextWidgets);
-=======
                     .Concat(m_TextWidgets)
                     .Concat(m_LightWidgets);
->>>>>>> 29419912
             }
         }
 
@@ -614,19 +609,11 @@
 
         public bool HasSelectableWidgets()
         {
-<<<<<<< HEAD
-            return (m_ModelWidgets.Count > 0) ||
-                (m_LightWidgets.Count > 0) ||
-                (m_ImageWidgets.Count > 0) ||
-                (m_TextWidgets.Count > 0) ||
-                (m_VideoWidgets.Count > 0) ||
-=======
             return m_ModelWidgets.Count > 0 ||
                 m_ImageWidgets.Count > 0 ||
                 m_TextWidgets.Count > 0 ||
                 m_VideoWidgets.Count > 0 ||
                 (m_LightWidgets.Count > 0) ||
->>>>>>> 29419912
                 (!m_StencilsDisabled && m_StencilWidgets.Count > 0);
         }
 
