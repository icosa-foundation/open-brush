--- conflicted
+++ resolved
@@ -105,12 +105,9 @@
         [SerializeField] GameObject m_WidgetPinPrefab;
         [SerializeField] ImageWidget m_ImageWidgetPrefab;
         [SerializeField] VideoWidget m_VideoWidgetPrefab;
-<<<<<<< HEAD
         [SerializeField] TextWidget m_TextWidgetPrefab;
-=======
         [SerializeField] LightWidget m_LightWidgetPrefab;
         [SerializeField] SceneLightGizmo m_SceneLightGizmoPrefab;
->>>>>>> 33c86d64
         [SerializeField] CameraPathWidget m_CameraPathWidgetPrefab;
         [SerializeField] private GameObject m_CameraPathPositionKnotPrefab;
         [SerializeField] private GameObject m_CameraPathRotationKnotPrefab;
@@ -337,12 +334,9 @@
         public ModelWidget ModelWidgetPrefab { get { return m_ModelWidgetPrefab; } }
         public ImageWidget ImageWidgetPrefab { get { return m_ImageWidgetPrefab; } }
         public VideoWidget VideoWidgetPrefab { get { return m_VideoWidgetPrefab; } }
-<<<<<<< HEAD
         public TextWidget TextWidgetPrefab { get { return m_TextWidgetPrefab; } }
-=======
         public LightWidget LightWidgetPrefab { get { return m_LightWidgetPrefab; } }
         public SceneLightGizmo SceneLightGizmoPrefab { get { return m_SceneLightGizmoPrefab; } }
->>>>>>> 33c86d64
         public CameraPathWidget CameraPathWidgetPrefab { get { return m_CameraPathWidgetPrefab; } }
         public GameObject CameraPathPositionKnotPrefab { get { return m_CameraPathPositionKnotPrefab; } }
         public GameObject CameraPathRotationKnotPrefab { get { return m_CameraPathRotationKnotPrefab; } }
@@ -428,14 +422,11 @@
             get
             {
                 IEnumerable<GrabWidgetData> ret = m_ModelWidgets;
-<<<<<<< HEAD
-                return ret.Concat(m_ImageWidgets).Concat(m_VideoWidgets).Concat(m_TextWidgets);
-=======
                 return ret
                     .Concat(m_ImageWidgets)
                     .Concat(m_VideoWidgets)
+                    .Concat(m_TextWidgets)
                     .Concat(m_LightWidgets);
->>>>>>> 33c86d64
             }
         }
 
@@ -618,18 +609,11 @@
 
         public bool HasSelectableWidgets()
         {
-<<<<<<< HEAD
             return m_ModelWidgets.Count > 0 ||
                 m_ImageWidgets.Count > 0 ||
                 m_TextWidgets.Count > 0 ||
                 m_VideoWidgets.Count > 0 ||
-=======
-            return
-                (m_ModelWidgets.Count > 0) ||
                 (m_LightWidgets.Count > 0) ||
-                (m_ImageWidgets.Count > 0) ||
-                (m_VideoWidgets.Count > 0) ||
->>>>>>> 33c86d64
                 (!m_StencilsDisabled && m_StencilWidgets.Count > 0);
         }
 
@@ -1514,9 +1498,7 @@
             }
 
             ModelCatalog.m_Instance.PrintMissingModelWarnings();
-<<<<<<< HEAD
-
-=======
+
             if (m_loadingTiltLights != null)
             {
                 foreach (var light in m_loadingTiltLights)
@@ -1525,7 +1507,6 @@
                 }
                 m_loadingTiltLights = null;
             }
->>>>>>> 33c86d64
             if (m_loadingTiltImages75 != null)
             {
                 foreach (TiltImages75 import in m_loadingTiltImages75)
@@ -1621,13 +1602,10 @@
 
         public List<TypedWidgetData<ImageWidget>> ActiveImageWidgets =>
             m_ImageWidgets.Where(w => w.WidgetScript.gameObject.activeSelf).ToList();
-<<<<<<< HEAD
         public List<TypedWidgetData<TextWidget>> ActiveTextWidgets =>
             m_TextWidgets.Where(w => w.WidgetScript.gameObject.activeSelf).ToList();
-=======
         public List<TypedWidgetData<LightWidget>> ActiveLightWidgets =>
             m_LightWidgets.Where(w => w.WidgetScript.gameObject.activeSelf).ToList();
->>>>>>> 33c86d64
         public List<TypedWidgetData<ModelWidget>> ActiveModelWidgets =>
             m_ModelWidgets.Where(w => w.WidgetScript.gameObject.activeSelf).ToList();
         public List<TypedWidgetData<VideoWidget>> ActiveVideoWidgets =>
