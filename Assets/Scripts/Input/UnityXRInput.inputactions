{
    "name": "UnityXRInput",
    "maps": [
        {
            "name": "Brush",
            "id": "0be8ce9b-abc7-4f34-9bb4-a4aa0c9582e3",
            "actions": [
                {
                    "name": "TriggerAxis",
                    "type": "Value",
                    "id": "f8e2a4d8-2611-42f7-b863-6102c7f22312",
                    "expectedControlType": "Axis",
                    "processors": "",
                    "interactions": "",
                    "initialStateCheck": true
                },
                {
                    "name": "TriggerTouch",
                    "type": "Button",
                    "id": "3544fe23-65ae-415c-ab58-721dfc92223b",
                    "expectedControlType": "Button",
                    "processors": "",
                    "interactions": "",
                    "initialStateCheck": false
                },
                {
                    "name": "TriggerButton",
                    "type": "Button",
                    "id": "6ed563ff-a250-4d2f-8b14-d1fe360a2470",
                    "expectedControlType": "Button",
                    "processors": "",
                    "interactions": "",
                    "initialStateCheck": false
                },
                {
                    "name": "ThumbAxis",
                    "type": "Value",
                    "id": "3b226d8b-8fc0-4879-84d7-1c25db6e34b5",
                    "expectedControlType": "Vector2",
                    "processors": "",
                    "interactions": "",
                    "initialStateCheck": true
                },
                {
                    "name": "ThumbTouch",
                    "type": "Button",
                    "id": "a60af1a4-4788-4357-b518-15aa69bc63ae",
                    "expectedControlType": "Button",
                    "processors": "",
                    "interactions": "",
                    "initialStateCheck": false
                },
                {
                    "name": "ThumbButton",
                    "type": "Button",
                    "id": "936cd676-3b26-4be7-b763-ca1e078a4134",
                    "expectedControlType": "Button",
                    "processors": "",
                    "interactions": "",
                    "initialStateCheck": false
                },
                {
                    "name": "PadAxis",
                    "type": "Value",
                    "id": "a081885f-255a-4817-a12c-b6d9dd842582",
                    "expectedControlType": "Vector2",
                    "processors": "",
                    "interactions": "",
                    "initialStateCheck": true
                },
                {
                    "name": "PadTouch",
                    "type": "Button",
                    "id": "680cd601-aae8-4fb8-8d1d-51eb23c17941",
                    "expectedControlType": "Button",
                    "processors": "",
                    "interactions": "",
                    "initialStateCheck": false
                },
                {
                    "name": "PadButton",
                    "type": "Button",
                    "id": "f65d1a3b-57ec-4f58-b5e9-476f9ddbcaa7",
                    "expectedControlType": "Button",
                    "processors": "",
                    "interactions": "",
                    "initialStateCheck": false
                },
                {
                    "name": "GripAxis",
                    "type": "Value",
                    "id": "f040e383-e8c2-4f56-86f6-1ca48eb552e2",
                    "expectedControlType": "Axis",
                    "processors": "",
                    "interactions": "",
                    "initialStateCheck": true
                },
                {
                    "name": "GripButton",
                    "type": "Value",
                    "id": "c27a451f-8196-4911-b54c-4ad40c55efe8",
                    "expectedControlType": "",
                    "processors": "",
                    "interactions": "",
                    "initialStateCheck": true
                },
                {
                    "name": "PrimaryTouch",
                    "type": "Button",
                    "id": "9c7136cb-868c-49dc-ac53-cebeefd3de69",
                    "expectedControlType": "Button",
                    "processors": "",
                    "interactions": "",
                    "initialStateCheck": false
                },
                {
                    "name": "PrimaryButton",
                    "type": "Button",
                    "id": "7e497fba-b632-4c20-b4a7-e1aa457cd785",
                    "expectedControlType": "Button",
                    "processors": "",
                    "interactions": "",
                    "initialStateCheck": false
                },
                {
                    "name": "SecondaryTouch",
                    "type": "Button",
                    "id": "b63ff496-95b8-4da7-b3fe-3dc8a3151097",
                    "expectedControlType": "Button",
                    "processors": "",
                    "interactions": "",
                    "initialStateCheck": false
                },
                {
                    "name": "SecondaryButton",
                    "type": "Button",
                    "id": "0d49ad6c-bc4d-4488-9416-eca803bf1ced",
                    "expectedControlType": "Button",
                    "processors": "",
                    "interactions": "",
                    "initialStateCheck": false
                }
            ],
            "bindings": [
                {
                    "name": "",
                    "id": "7cb5d70d-9271-49e9-b13e-63071ecb271f",
                    "path": "<XRController>{RightHand}/trigger",
                    "interactions": "",
                    "processors": "",
                    "groups": "",
                    "action": "TriggerAxis",
                    "isComposite": false,
                    "isPartOfComposite": false
                },
                {
                    "name": "",
                    "id": "c70e565b-1c0f-4d60-b284-ccdec2fd856d",
                    "path": "<XRController>{RightHand}/triggerPressed",
                    "interactions": "",
                    "processors": "",
                    "groups": "",
                    "action": "TriggerButton",
                    "isComposite": false,
                    "isPartOfComposite": false
                },
                {
                    "name": "",
                    "id": "fbd220cf-4b28-42eb-8112-d150759e76e3",
                    "path": "<XRController>{RightHand}/joystick",
                    "interactions": "",
                    "processors": "",
                    "groups": "",
                    "action": "ThumbAxis",
                    "isComposite": false,
                    "isPartOfComposite": false
                },
                {
                    "name": "",
                    "id": "eb790e8d-afc9-4f2d-bdcf-51951724286f",
                    "path": "<XRController>{RightHand}/thumbstick",
                    "interactions": "",
                    "processors": "",
                    "groups": "",
                    "action": "ThumbAxis",
                    "isComposite": false,
                    "isPartOfComposite": false
                },
                {
                    "name": "",
<<<<<<< HEAD
=======
                    "id": "d172b06b-b295-4491-aabb-d67cdb987182",
                    "path": "<XRController>{RightHand}/grip",
                    "interactions": "",
                    "processors": "",
                    "groups": "HTC Vive Controller;Oculus Touch Controller;WMR Controller;Pico Controller",
                    "action": "GripAxis",
                    "isComposite": false,
                    "isPartOfComposite": false
                },
                {
                    "name": "",
>>>>>>> 2cef9ac2
                    "id": "6bc6c02c-4693-4eac-ad02-04edc00cc05f",
                    "path": "<XRController>{RightHand}/gripForce",
                    "interactions": "",
                    "processors": "",
                    "groups": "Index Controller",
                    "action": "GripAxis",
                    "isComposite": false,
                    "isPartOfComposite": false
                },
                {
                    "name": "",
<<<<<<< HEAD
=======
                    "id": "34e41acb-65d2-4ab3-b058-f2c13687d92d",
                    "path": "<XRController>{RightHand}/gripPressed",
                    "interactions": "",
                    "processors": "",
                    "groups": "HTC Vive Controller;Oculus Touch Controller;WMR Controller;Pico Controller",
                    "action": "GripButton",
                    "isComposite": false,
                    "isPartOfComposite": false
                },
                {
                    "name": "",
>>>>>>> 2cef9ac2
                    "id": "c75c3e6d-ed3e-449d-8d19-f59102626f6a",
                    "path": "<XRController>{RightHand}/primaryTouched",
                    "interactions": "",
                    "processors": "",
                    "groups": "",
                    "action": "PrimaryTouch",
                    "isComposite": false,
                    "isPartOfComposite": false
                },
                {
                    "name": "",
                    "id": "6bd04bcc-1fec-4fa2-9e42-aa42f0219a65",
                    "path": "<XRController>{RightHand}/secondaryTouched",
                    "interactions": "",
                    "processors": "",
                    "groups": "",
                    "action": "SecondaryTouch",
                    "isComposite": false,
                    "isPartOfComposite": false
                },
                {
                    "name": "",
                    "id": "59a64469-581c-4de0-8720-ce44496452c6",
                    "path": "<XRController>{RightHand}/secondaryButton",
                    "interactions": "",
                    "processors": "",
                    "groups": "",
                    "action": "SecondaryButton",
                    "isComposite": false,
                    "isPartOfComposite": false
                },
                {
                    "name": "",
                    "id": "898675f7-d41c-4a73-9b8e-0b847656c2f3",
                    "path": "<XRController>{RightHand}/primaryButton",
                    "interactions": "",
                    "processors": "",
                    "groups": "",
                    "action": "PrimaryButton",
                    "isComposite": false,
                    "isPartOfComposite": false
                },
                {
                    "name": "",
                    "id": "bdc39c64-9dac-47a6-8a92-9ce8d493e197",
                    "path": "<XRController>{RightHand}/touchpadClick",
                    "interactions": "",
                    "processors": "",
                    "groups": "HTC Vive Controller",
                    "action": "PadButton",
                    "isComposite": false,
                    "isPartOfComposite": false
                },
                {
                    "name": "",
                    "id": "e2134103-3299-4a1e-9bb8-d23c02b7a2a1",
                    "path": "<XRController>{RightHand}/trackpadClicked",
                    "interactions": "",
                    "processors": "",
                    "groups": "HTC Vive Controller",
                    "action": "PadButton",
                    "isComposite": false,
                    "isPartOfComposite": false
                },
                {
                    "name": "",
                    "id": "f8f0b458-eaf4-48b6-b8c7-18e189a62831",
                    "path": "<XRController>{RightHand}/touchpad",
                    "interactions": "",
                    "processors": "",
                    "groups": "",
                    "action": "PadAxis",
                    "isComposite": false,
                    "isPartOfComposite": false
                },
                {
                    "name": "",
                    "id": "f29e1937-1a11-4fa8-aecd-f392c83be231",
                    "path": "<XRController>{RightHand}/trackpad",
                    "interactions": "",
                    "processors": "",
                    "groups": "",
                    "action": "PadAxis",
                    "isComposite": false,
                    "isPartOfComposite": false
                },
                {
                    "name": "Pad Right",
                    "id": "2ebfb718-c777-42c4-975a-2c1b95c7b9ff",
                    "path": "VivePadButton(min=0.1,max=1)",
                    "interactions": "",
                    "processors": "",
                    "groups": "",
                    "action": "SecondaryButton",
                    "isComposite": true,
                    "isPartOfComposite": false
                },
                {
                    "name": "padButton",
                    "id": "7d7a589a-5c5a-4639-87e2-d35af20eaa27",
                    "path": "<XRController>{RightHand}/trackpadClicked",
                    "interactions": "",
                    "processors": "",
                    "groups": "HTC Vive Controller;WMR Controller",
                    "action": "SecondaryButton",
                    "isComposite": false,
                    "isPartOfComposite": true
                },
                {
                    "name": "axisToModify",
                    "id": "e1e38b8d-d589-4bed-bba6-8077a416f1ad",
                    "path": "<XRController>{RightHand}/trackpad/x",
                    "interactions": "",
                    "processors": "",
                    "groups": "HTC Vive Controller;WMR Controller",
                    "action": "SecondaryButton",
                    "isComposite": false,
                    "isPartOfComposite": true
                },
                {
                    "name": "Pad Left",
                    "id": "7a934ba3-3ece-417f-8993-713e4e646425",
                    "path": "VivePadButton(min=-1,max=-0.1)",
                    "interactions": "",
                    "processors": "",
                    "groups": "",
                    "action": "PrimaryButton",
                    "isComposite": true,
                    "isPartOfComposite": false
                },
                {
                    "name": "padButton",
                    "id": "789a8d32-17b1-4518-ad85-123ee4871bc7",
                    "path": "<XRController>{RightHand}/trackpadClicked",
                    "interactions": "",
                    "processors": "",
                    "groups": "HTC Vive Controller;WMR Controller",
                    "action": "PrimaryButton",
                    "isComposite": false,
                    "isPartOfComposite": true
                },
                {
                    "name": "axisToModify",
                    "id": "2b21db98-9d6c-49bd-9cc1-9e117ad78504",
                    "path": "<XRController>{RightHand}/trackpad/x",
                    "interactions": "",
                    "processors": "",
                    "groups": "HTC Vive Controller;WMR Controller",
                    "action": "PrimaryButton",
                    "isComposite": false,
                    "isPartOfComposite": true
                },
                {
                    "name": "",
                    "id": "003127ee-6573-4af2-96c7-f007ac20ae79",
                    "path": "<XRController>{RightHand}/gripForce",
                    "interactions": "",
                    "processors": "",
                    "groups": "Index Controller",
                    "action": "GripButton",
                    "isComposite": false,
                    "isPartOfComposite": false
                },
                {
                    "name": "",
                    "id": "0acf7b79-2507-4ee7-95a4-7476c9d380d2",
                    "path": "<XRController>{RightHand}/triggerTouched",
                    "interactions": "",
                    "processors": "",
                    "groups": "",
                    "action": "TriggerTouch",
                    "isComposite": false,
                    "isPartOfComposite": false
                },
                {
                    "name": "",
                    "id": "9d0e8b94-112b-40d5-8661-3fc0555b8843",
                    "path": "<XRController>{RightHand}/thumbstickTouched",
                    "interactions": "",
                    "processors": "",
                    "groups": "",
                    "action": "ThumbTouch",
                    "isComposite": false,
                    "isPartOfComposite": false
                },
                {
                    "name": "WMR Fake Touch Stick",
                    "id": "14af07ba-2d9b-4c44-9859-b7769a09a429",
                    "path": "FakeThumbTouch",
                    "interactions": "",
                    "processors": "",
                    "groups": "",
                    "action": "ThumbTouch",
                    "isComposite": true,
                    "isPartOfComposite": false
                },
                {
                    "name": "axis",
                    "id": "7a22d229-cdab-4470-bf65-168027897a67",
                    "path": "<XRController>{RightHand}/thumbstick",
                    "interactions": "",
                    "processors": "",
                    "groups": "WMR Controller",
                    "action": "ThumbTouch",
                    "isComposite": false,
                    "isPartOfComposite": true
                },
                {
                    "name": "Pico Fake Touch Stick",
                    "id": "c06f2c67-89b0-4a07-837a-82088de64a3b",
                    "path": "FakeThumbTouch",
                    "interactions": "",
                    "processors": "",
                    "groups": "",
                    "action": "ThumbTouch",
                    "isComposite": true,
                    "isPartOfComposite": false
                },
                {
                    "name": "axis",
                    "id": "d34cd581-4276-4743-827c-37150dbee7e1",
                    "path": "<PXR_Controller>{RightHand}/thumbstick",
                    "interactions": "",
                    "processors": "",
                    "groups": "Pico Controller",
                    "action": "ThumbTouch",
                    "isComposite": false,
                    "isPartOfComposite": true
                },
                {
                    "name": "",
                    "id": "cb95e5ed-9a25-4ded-a4ae-6ba6d75337de",
                    "path": "<XRController>{RightHand}/thumbstickClicked",
                    "interactions": "",
                    "processors": "",
                    "groups": "",
                    "action": "ThumbButton",
                    "isComposite": false,
                    "isPartOfComposite": false
                },
                {
                    "name": "",
                    "id": "9cd99233-045d-487e-9abc-69fd11fd023d",
                    "path": "<XRController>{RightHand}/joystickClicked",
                    "interactions": "",
                    "processors": "",
                    "groups": "",
                    "action": "ThumbButton",
                    "isComposite": false,
                    "isPartOfComposite": false
                },
                {
                    "name": "",
                    "id": "d38db390-e23f-499c-b7e2-5424fae71eb5",
                    "path": "<XRController>{RightHand}/touchpadTouch",
                    "interactions": "",
                    "processors": "",
                    "groups": "",
                    "action": "PadTouch",
                    "isComposite": false,
                    "isPartOfComposite": false
                },
                {
                    "name": "",
                    "id": "b2c72d2f-d8e2-4f8f-976b-76d343580c0d",
                    "path": "<XRController>{RightHand}/trackpadTouched",
                    "interactions": "",
                    "processors": "",
                    "groups": "",
                    "action": "PadTouch",
                    "isComposite": false,
                    "isPartOfComposite": false
                }
            ]
        },
        {
            "name": "Wand",
            "id": "41556884-8b0f-4112-9d11-154bffb66fc5",
            "actions": [
                {
                    "name": "TriggerAxis",
                    "type": "Value",
                    "id": "6f3c2146-e8c7-48df-84d4-29901c1cf05d",
                    "expectedControlType": "Axis",
                    "processors": "",
                    "interactions": "",
                    "initialStateCheck": true
                },
                {
                    "name": "TriggerTouch",
                    "type": "Button",
                    "id": "914734cd-5995-4916-b266-800c79239de4",
                    "expectedControlType": "Button",
                    "processors": "",
                    "interactions": "",
                    "initialStateCheck": false
                },
                {
                    "name": "TriggerButton",
                    "type": "Button",
                    "id": "0234ab5e-3ce9-4679-98a0-fc488101d967",
                    "expectedControlType": "Button",
                    "processors": "",
                    "interactions": "",
                    "initialStateCheck": false
                },
                {
                    "name": "ThumbAxis",
                    "type": "Value",
                    "id": "e41c4f21-7ab6-4aca-b44c-c0104cf6220f",
                    "expectedControlType": "Vector2",
                    "processors": "",
                    "interactions": "",
                    "initialStateCheck": true
                },
                {
                    "name": "ThumbTouch",
                    "type": "Button",
                    "id": "13471dc6-969a-4a0b-9993-79d0b9651ec0",
                    "expectedControlType": "Button",
                    "processors": "",
                    "interactions": "",
                    "initialStateCheck": false
                },
                {
                    "name": "ThumbButton",
                    "type": "Button",
                    "id": "d54dffe8-18ae-4385-a8c2-2ccb238b749c",
                    "expectedControlType": "Button",
                    "processors": "",
                    "interactions": "",
                    "initialStateCheck": false
                },
                {
                    "name": "PadAxis",
                    "type": "Value",
                    "id": "ce8f3b76-f6a2-4f34-810e-0d25b17edeba",
                    "expectedControlType": "Vector2",
                    "processors": "",
                    "interactions": "",
                    "initialStateCheck": true
                },
                {
                    "name": "PadTouch",
                    "type": "Button",
                    "id": "f719a045-3f3b-4061-a603-65486c14ac6a",
                    "expectedControlType": "Button",
                    "processors": "",
                    "interactions": "",
                    "initialStateCheck": false
                },
                {
                    "name": "PadButton",
                    "type": "Button",
                    "id": "92125b9c-717c-4d2b-830d-40d45f19e488",
                    "expectedControlType": "Button",
                    "processors": "",
                    "interactions": "",
                    "initialStateCheck": false
                },
                {
                    "name": "GripAxis",
                    "type": "Value",
                    "id": "7bce9bba-4f1b-4564-b97f-746b1703f963",
                    "expectedControlType": "Axis",
                    "processors": "",
                    "interactions": "",
                    "initialStateCheck": true
                },
                {
                    "name": "GripButton",
                    "type": "Button",
                    "id": "6e87be1c-8de3-4a76-b980-87e0915d518e",
                    "expectedControlType": "Button",
                    "processors": "",
                    "interactions": "",
                    "initialStateCheck": false
                },
                {
                    "name": "PrimaryTouch",
                    "type": "Button",
                    "id": "190b2b7c-7906-43b4-8816-fce1b637abd6",
                    "expectedControlType": "Button",
                    "processors": "",
                    "interactions": "",
                    "initialStateCheck": false
                },
                {
                    "name": "PrimaryButton",
                    "type": "Button",
                    "id": "3db202da-1c68-4d82-8791-59f71c8087d4",
                    "expectedControlType": "Button",
                    "processors": "",
                    "interactions": "",
                    "initialStateCheck": false
                },
                {
                    "name": "SecondaryTouch",
                    "type": "Button",
                    "id": "2e4c62b6-e52b-4df2-b25b-937c3000e9f1",
                    "expectedControlType": "Button",
                    "processors": "",
                    "interactions": "",
                    "initialStateCheck": false
                },
                {
                    "name": "SecondaryButton",
                    "type": "Button",
                    "id": "39846e4e-38e0-4d04-a16b-73a2dfa49299",
                    "expectedControlType": "Button",
                    "processors": "",
                    "interactions": "",
                    "initialStateCheck": false
                }
            ],
            "bindings": [
                {
                    "name": "",
                    "id": "1d36f7c4-e15f-44e6-9b43-be5aa1f31506",
                    "path": "<XRController>{LeftHand}/trigger",
                    "interactions": "",
                    "processors": "",
                    "groups": "",
                    "action": "TriggerAxis",
                    "isComposite": false,
                    "isPartOfComposite": false
                },
                {
                    "name": "",
                    "id": "0628fcd0-02fd-46a5-908d-be872ee44fc1",
                    "path": "<XRController>{LeftHand}/triggerPressed",
                    "interactions": "",
                    "processors": "",
                    "groups": "",
                    "action": "TriggerButton",
                    "isComposite": false,
                    "isPartOfComposite": false
                },
                {
                    "name": "",
                    "id": "018af670-cf00-4c9d-b244-282db1a6451d",
                    "path": "<XRController>{LeftHand}/touchpad",
                    "interactions": "",
                    "processors": "",
                    "groups": "",
                    "action": "PadAxis",
                    "isComposite": false,
                    "isPartOfComposite": false
                },
                {
                    "name": "",
                    "id": "adeeb6c7-82ae-42ee-a782-3acf394099c1",
                    "path": "<XRController>{LeftHand}/thumbstick",
                    "interactions": "",
                    "processors": "",
                    "groups": "",
                    "action": "PadAxis",
                    "isComposite": false,
                    "isPartOfComposite": false
                },
                {
                    "name": "",
<<<<<<< HEAD
=======
                    "id": "e29be70f-1153-420f-926c-927b472a4610",
                    "path": "<XRController>{LeftHand}/grip",
                    "interactions": "",
                    "processors": "",
                    "groups": "HTC Vive Controller;Oculus Touch Controller;WMR Controller;Pico Controller",
                    "action": "GripAxis",
                    "isComposite": false,
                    "isPartOfComposite": false
                },
                {
                    "name": "",
                    "id": "c16d376c-ec23-4bc6-9424-9296529d2793",
                    "path": "<XRController>{LeftHand}/gripPressed",
                    "interactions": "",
                    "processors": "",
                    "groups": "HTC Vive Controller;Oculus Touch Controller;WMR Controller;Pico Controller",
                    "action": "GripButton",
                    "isComposite": false,
                    "isPartOfComposite": false
                },
                {
                    "name": "",
>>>>>>> 2cef9ac2
                    "id": "9731457f-5459-4529-8c6b-270417cf667e",
                    "path": "<XRController>{LeftHand}/primaryTouched",
                    "interactions": "",
                    "processors": "",
                    "groups": "",
                    "action": "PrimaryTouch",
                    "isComposite": false,
                    "isPartOfComposite": false
                },
                {
                    "name": "",
                    "id": "81341afd-de4e-480d-955c-6187281e6042",
                    "path": "<XRController>{LeftHand}/secondaryTouched",
                    "interactions": "",
                    "processors": "",
                    "groups": "",
                    "action": "SecondaryTouch",
                    "isComposite": false,
                    "isPartOfComposite": false
                },
                {
                    "name": "",
                    "id": "7904b06f-c66c-4f23-8f3c-0d7b0048ba88",
                    "path": "<XRController>{LeftHand}/secondaryButton",
                    "interactions": "",
                    "processors": "",
                    "groups": "",
                    "action": "SecondaryButton",
                    "isComposite": false,
                    "isPartOfComposite": false
                },
                {
                    "name": "",
                    "id": "7df85a5a-db19-43e1-8a23-10289ec655db",
                    "path": "<XRController>{LeftHand}/primaryButton",
                    "interactions": "",
                    "processors": "",
                    "groups": "",
                    "action": "PrimaryButton",
                    "isComposite": false,
                    "isPartOfComposite": false
                },
                {
                    "name": "",
                    "id": "7d663301-739f-4527-b71e-9e419eda5c00",
                    "path": "<XRController>{LeftHand}/touchpadClick",
                    "interactions": "",
                    "processors": "",
                    "groups": "",
                    "action": "PadButton",
                    "isComposite": false,
                    "isPartOfComposite": false
                },
                {
                    "name": "",
                    "id": "9c308136-c1af-45a0-b5f5-9e804331f1ca",
                    "path": "<XRController>{LeftHand}/trackpadClicked",
                    "interactions": "",
                    "processors": "",
                    "groups": "",
                    "action": "PadButton",
                    "isComposite": false,
                    "isPartOfComposite": false
                },
                {
                    "name": "",
                    "id": "15d6fc3c-b403-487d-b3fb-329ad6c3c2da",
                    "path": "<XRController>{LeftHand}/joystick",
                    "interactions": "",
                    "processors": "",
                    "groups": "",
                    "action": "ThumbAxis",
                    "isComposite": false,
                    "isPartOfComposite": false
                },
                {
                    "name": "",
                    "id": "a3fb06e5-2137-4e33-977d-a229b3578b56",
                    "path": "<XRController>{LeftHand}/thumbstick",
                    "interactions": "",
                    "processors": "",
                    "groups": "",
                    "action": "ThumbAxis",
                    "isComposite": false,
                    "isPartOfComposite": false
                },
                {
                    "name": "Pad Right",
                    "id": "4870119a-fffc-449f-bb51-3ae912068789",
                    "path": "VivePadButton(min=0.1,max=1)",
                    "interactions": "",
                    "processors": "",
                    "groups": "",
                    "action": "SecondaryButton",
                    "isComposite": true,
                    "isPartOfComposite": false
                },
                {
                    "name": "padButton",
                    "id": "ca4a4aa2-0bbe-4a45-9d2f-57f833b5707c",
                    "path": "<XRController>{LeftHand}/trackpadClicked",
                    "interactions": "",
                    "processors": "",
                    "groups": "HTC Vive Controller;WMR Controller",
                    "action": "SecondaryButton",
                    "isComposite": false,
                    "isPartOfComposite": true
                },
                {
                    "name": "axisToModify",
                    "id": "8ad41a33-9308-403b-95fc-d54bb3687dce",
                    "path": "<XRController>{LeftHand}/trackpad/x",
                    "interactions": "",
                    "processors": "",
                    "groups": "HTC Vive Controller;WMR Controller",
                    "action": "SecondaryButton",
                    "isComposite": false,
                    "isPartOfComposite": true
                },
                {
                    "name": "Pad Left",
                    "id": "0c7ffe69-898f-4d53-b66f-41f4ea0da3a4",
                    "path": "VivePadButton(min=-1,max=-0.1)",
                    "interactions": "",
                    "processors": "",
                    "groups": "",
                    "action": "PrimaryButton",
                    "isComposite": true,
                    "isPartOfComposite": false
                },
                {
                    "name": "padButton",
                    "id": "c59eeed9-cd72-4533-a70e-2cf8ea386489",
                    "path": "<XRController>{LeftHand}/trackpadClicked",
                    "interactions": "",
                    "processors": "",
                    "groups": "HTC Vive Controller;WMR Controller",
                    "action": "PrimaryButton",
                    "isComposite": false,
                    "isPartOfComposite": true
                },
                {
                    "name": "axisToModify",
                    "id": "52a7e2df-742c-4fcf-a41f-66a37c66e9cd",
                    "path": "<XRController>{LeftHand}/trackpad/x",
                    "interactions": "",
                    "processors": "",
                    "groups": "HTC Vive Controller;WMR Controller",
                    "action": "PrimaryButton",
                    "isComposite": false,
                    "isPartOfComposite": true
                },
                {
                    "name": "",
                    "id": "a9ac6fbd-6257-4c59-a22b-1d2c497dca49",
                    "path": "<XRController>{LeftHand}/gripForce",
                    "interactions": "",
                    "processors": "",
                    "groups": "Index Controller",
                    "action": "GripAxis",
                    "isComposite": false,
                    "isPartOfComposite": false
                },
                {
                    "name": "",
                    "id": "a4ddb938-ad49-405f-928d-2419a98c0a78",
                    "path": "<XRController>{LeftHand}/gripForce",
                    "interactions": "",
                    "processors": "",
                    "groups": "Index Controller",
                    "action": "GripButton",
                    "isComposite": false,
                    "isPartOfComposite": false
                },
                {
                    "name": "",
                    "id": "1ecd47a9-b1ce-4b93-814f-479b8307f5c4",
                    "path": "<XRController>{LeftHand}/thumbstickClicked",
                    "interactions": "",
                    "processors": "",
                    "groups": "",
                    "action": "ThumbButton",
                    "isComposite": false,
                    "isPartOfComposite": false
                },
                {
                    "name": "",
                    "id": "eb7bacce-0c1e-4abe-90d5-a5878eaeb77f",
                    "path": "<XRController>{LeftHand}/joystickClicked",
                    "interactions": "",
                    "processors": "",
                    "groups": "",
                    "action": "ThumbButton",
                    "isComposite": false,
                    "isPartOfComposite": false
                },
                {
                    "name": "",
                    "id": "bdd1b94d-85df-4f6a-a8e5-774d5c3798e5",
                    "path": "<XRController>{LeftHand}/thumbstickTouched",
                    "interactions": "",
                    "processors": "",
                    "groups": "",
                    "action": "ThumbTouch",
                    "isComposite": false,
                    "isPartOfComposite": false
                },
                {
                    "name": "WMR Fake Touch Stick",
                    "id": "38aec861-f52a-40ad-8cd0-78d9190e4ad7",
                    "path": "FakeThumbTouch",
                    "interactions": "",
                    "processors": "",
                    "groups": "",
                    "action": "ThumbTouch",
                    "isComposite": true,
                    "isPartOfComposite": false
                },
                {
                    "name": "axis",
                    "id": "390be3fc-352b-432a-a56e-5a05308e48a9",
                    "path": "<XRController>{LeftHand}/thumbstick",
                    "interactions": "",
                    "processors": "",
                    "groups": "WMR Controller",
                    "action": "ThumbTouch",
                    "isComposite": false,
                    "isPartOfComposite": true
                },
                {
                    "name": "Pico Fake Touch Stick",
                    "id": "36c10d64-6df2-494d-8d52-b1c2b7c588c2",
                    "path": "FakeThumbTouch",
                    "interactions": "",
                    "processors": "",
                    "groups": "",
                    "action": "ThumbTouch",
                    "isComposite": true,
                    "isPartOfComposite": false
                },
                {
                    "name": "axis",
                    "id": "9709929c-d770-4fe1-9b8f-a7745801012d",
                    "path": "<PXR_Controller>{LeftHand}/thumbstick",
                    "interactions": "",
                    "processors": "",
                    "groups": "Pico Controller",
                    "action": "ThumbTouch",
                    "isComposite": false,
                    "isPartOfComposite": true
                },
                {
                    "name": "",
                    "id": "094e043e-aa39-42cc-979d-4121c9492f66",
                    "path": "<XRController>{LeftHand}/touchpadTouch",
                    "interactions": "",
                    "processors": "",
                    "groups": "",
                    "action": "PadTouch",
                    "isComposite": false,
                    "isPartOfComposite": false
                },
                {
                    "name": "",
                    "id": "2c77ac70-3fc9-496e-93c8-eb8f5ea4ff4a",
                    "path": "<XRController>{LeftHand}/trackpadTouched",
                    "interactions": "",
                    "processors": "",
                    "groups": "",
                    "action": "PadTouch",
                    "isComposite": false,
                    "isPartOfComposite": false
                },
                {
                    "name": "",
                    "id": "0eff34a3-b731-49fe-b613-0ab518b11f1b",
                    "path": "<XRController>{LeftHand}/triggerTouched",
                    "interactions": "",
                    "processors": "",
                    "groups": "",
                    "action": "TriggerTouch",
                    "isComposite": false,
                    "isPartOfComposite": false
                }
            ]
        }
    ],
    "controlSchemes": [
        {
            "name": "Index Controller",
            "bindingGroup": "Index Controller",
            "devices": [
                {
                    "devicePath": "<ValveIndexController>",
                    "isOptional": false,
                    "isOR": false
                }
            ]
        },
        {
            "name": "HTC Vive Controller",
            "bindingGroup": "HTC Vive Controller",
            "devices": [
                {
                    "devicePath": "<ViveController>",
                    "isOptional": false,
                    "isOR": false
                }
            ]
        },
        {
            "name": "Oculus Touch Controller",
            "bindingGroup": "Oculus Touch Controller",
            "devices": [
                {
                    "devicePath": "<OculusTouchController>",
                    "isOptional": false,
                    "isOR": false
                }
            ]
        },
        {
            "name": "WMR Controller",
            "bindingGroup": "WMR Controller",
            "devices": [
                {
                    "devicePath": "<WMRSpatialController>",
                    "isOptional": false,
                    "isOR": false
                }
            ]
        },
        {
            "name": "Pico Controller",
            "bindingGroup": "Pico Controller",
            "devices": [
                {
                    "devicePath": "<PXR_Controller>",
                    "isOptional": false,
                    "isOR": false
                }
            ]
        }
    ]
}<|MERGE_RESOLUTION|>--- conflicted
+++ resolved
@@ -188,8 +188,6 @@
                 },
                 {
                     "name": "",
-<<<<<<< HEAD
-=======
                     "id": "d172b06b-b295-4491-aabb-d67cdb987182",
                     "path": "<XRController>{RightHand}/grip",
                     "interactions": "",
@@ -201,7 +199,6 @@
                 },
                 {
                     "name": "",
->>>>>>> 2cef9ac2
                     "id": "6bc6c02c-4693-4eac-ad02-04edc00cc05f",
                     "path": "<XRController>{RightHand}/gripForce",
                     "interactions": "",
@@ -213,8 +210,6 @@
                 },
                 {
                     "name": "",
-<<<<<<< HEAD
-=======
                     "id": "34e41acb-65d2-4ab3-b058-f2c13687d92d",
                     "path": "<XRController>{RightHand}/gripPressed",
                     "interactions": "",
@@ -226,7 +221,6 @@
                 },
                 {
                     "name": "",
->>>>>>> 2cef9ac2
                     "id": "c75c3e6d-ed3e-449d-8d19-f59102626f6a",
                     "path": "<XRController>{RightHand}/primaryTouched",
                     "interactions": "",
@@ -689,8 +683,6 @@
                 },
                 {
                     "name": "",
-<<<<<<< HEAD
-=======
                     "id": "e29be70f-1153-420f-926c-927b472a4610",
                     "path": "<XRController>{LeftHand}/grip",
                     "interactions": "",
@@ -713,7 +705,6 @@
                 },
                 {
                     "name": "",
->>>>>>> 2cef9ac2
                     "id": "9731457f-5459-4529-8c6b-270417cf667e",
                     "path": "<XRController>{LeftHand}/primaryTouched",
                     "interactions": "",
