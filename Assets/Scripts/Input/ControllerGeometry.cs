﻿// Copyright 2020 The Tilt Brush Authors
//
// Licensed under the Apache License, Version 2.0 (the "License");
// you may not use this file except in compliance with the License.
// You may obtain a copy of the License at
//
//      http://www.apache.org/licenses/LICENSE-2.0
//
// Unless required by applicable law or agreed to in writing, software
// distributed under the License is distributed on an "AS IS" BASIS,
// WITHOUT WARRANTIES OR CONDITIONS OF ANY KIND, either express or implied.
// See the License for the specific language governing permissions and
// limitations under the License.

using UnityEngine;

namespace TiltBrush
{
    public class ControllerGeometry : MonoBehaviour
    {
        // -------------------------------------------------------------------------------------------- //
        // Inspector Data
        // -------------------------------------------------------------------------------------------- //
        [SerializeField] private ControllerStyle m_ControllerStyle = ControllerStyle.None;

        [SerializeField] private Transform m_PointerAttachAnchor;
        [SerializeField] private Transform m_PointerAttachPoint;
        [SerializeField] private Transform m_ToolAttachAnchor;
        [SerializeField] private Transform m_ToolAttachPoint;
        [SerializeField] private Transform m_PinCushionSpawn;
        [SerializeField] private Transform m_MainAxisAttachPoint;
        [SerializeField] private Transform m_CameraAttachPoint;
        [SerializeField] private Transform m_ConsoleAttachPoint;
        [SerializeField] private Transform m_BaseAttachPoint;
        [SerializeField] private Transform m_GripAttachPoint;
        [SerializeField] private Transform m_DropperDescAttachPoint;

        [SerializeField] private Renderer m_MainMesh;
        [SerializeField] private Renderer m_TriggerMesh;
        [SerializeField] private Renderer[] m_OtherMeshes;
        [SerializeField] private Renderer m_LeftGripMesh;
        [SerializeField] private Renderer m_RightGripMesh;
        [SerializeField] private Transform m_PadTouchLocator;
        [SerializeField] private Transform m_TriggerAnchor;
        [SerializeField] private HintObjectScript m_PinHint;
        [SerializeField] private HintObjectScript m_UnpinHint;
        [SerializeField] private HintObjectScript m_PreviewKnotHint;
        [SerializeField] private Renderer m_TransformVisualsRenderer;
        [SerializeField] private GameObject m_ActivateEffectPrefab;
        [SerializeField] private GameObject m_HighlightEffectPrefab;
        [SerializeField] private GameObject m_XRayVisuals;

        [Header("Controller Animations")]
        [Tooltip("Range of rotation for TriggerAnchor, in degrees. Rotation is about the right axis")]
        [SerializeField] private Vector2 m_TriggerRotation;
        [SerializeField] private float m_TouchLocatorTranslateScale = 0.27f;
        [SerializeField] private float m_TouchLocatorTranslateClamp = 0.185f;
        [SerializeField] private Material m_GripReadyMaterial;
        [SerializeField] private Material m_GrippedMaterial;
        [SerializeField] private Vector3 m_LeftGripPopInVector;
        [SerializeField] private Vector3 m_LeftGripPopOutVector;


        [Header("Pad Controls")]
        // This number is difficult to tune if there is any offset between the anchor and its child,
        // because the scale amplifies that offset. The easiest thing to do is to have no offset
        // which means the height of the popup is purely specified by PadPopUpAmount.
        // Note that this value is currently used for both the thumbstick and touchpad popups.
        [SerializeField] float m_PadPopUpAmount;
        [SerializeField] float m_PadScaleAmount;
        [SerializeField] float m_PadSpeed;

        [Header("Haptics")]
        [SerializeField] float m_HapticPulseOn;
        [SerializeField] float m_HapticPulseOff;

        [Header("Vive Pad")]
        [SerializeField] private Transform m_PadAnchor;
        [SerializeField] private Renderer m_PadMesh;

        [Header("Oculus Touch Buttons")]
        [SerializeField] private Transform m_Joystick;
        [SerializeField] private Renderer m_JoystickMesh;
        [SerializeField] private Renderer m_JoystickPad;
        [SerializeField] private Renderer m_Button01Mesh;
        [SerializeField] private Renderer m_Button02Mesh;

        [Header("Wmr Button")]
        [SerializeField] private Renderer m_PinCushion;

        [Header("Wand objects")]
        [SerializeField] private HintObjectScript m_MenuPanelHintObject;
        [SerializeField] private HintObjectScript m_QuickLoadHintObject;
        [SerializeField] private HintObjectScript m_SwipeHint;

        [Header("Brush objects")]
        [SerializeField] private LineRenderer m_GuideLine;
        [SerializeField] private HintObjectScript m_PaintHintObject;
        [SerializeField] private HintObjectScript m_BrushSizeHintObject;
        [SerializeField] private HintObjectScript m_PointAtPanelsHintObject;
        [SerializeField] private HintObjectScript m_ShareSketchHintObject;
        [SerializeField] private HintObjectScript m_FloatingPanelHintObject;
        [SerializeField] private HintObjectScript m_AdvancedModeHintObject;
        [SerializeField] private HintObjectScript m_SelectionHint;
        [SerializeField] private GameObject m_SelectionHintButton;
        [SerializeField] private HintObjectScript m_DeselectionHint;
        [SerializeField] private GameObject m_DeselectionHintButton;
        [SerializeField] private HintObjectScript m_DuplicateHint;
        [SerializeField] private HintObjectScript m_SaveIconHint;

        // -------------------------------------------------------------------------------------------- //
        // Public Properties
        // -------------------------------------------------------------------------------------------- //
        public Vector2 TriggerRotation { get { return m_TriggerRotation; } }
        public float TouchLocatorTranslateScale { get { return m_TouchLocatorTranslateScale; } }
        public float TouchLocatorTranslateClamp { get { return m_TouchLocatorTranslateClamp; } }
        public Material GripReadyMaterial { get { return m_GripReadyMaterial; } }
        public Material GrippedMaterial { get { return m_GrippedMaterial; } }
        public Material BaseGrippedMaterial { get { return m_BaseGrippedMaterial; } }
        public Vector3 LeftGripPopInVector { get { return m_LeftGripPopInVector; } }
        public Vector3 LeftGripPopOutVector { get { return m_LeftGripPopOutVector; } }

        public Transform PointerAttachAnchor { get { return m_PointerAttachAnchor; } }
        public Transform PointerAttachPoint { get { return m_PointerAttachPoint; } }
        public Transform ToolAttachAnchor { get { return m_ToolAttachAnchor; } }
        public Transform ToolAttachPoint { get { return m_ToolAttachPoint; } }
        public Transform PinCushionSpawn { get { return m_PinCushionSpawn; } }
        public Transform MainAxisAttachPoint { get { return m_MainAxisAttachPoint; } }
        public Transform CameraAttachPoint { get { return m_CameraAttachPoint; } }
        public Transform ConsoleAttachPoint { get { return m_ConsoleAttachPoint; } }
        public Transform BaseAttachPoint { get { return m_BaseAttachPoint; } }
        public Transform GripAttachPoint { get { return m_GripAttachPoint; } }
        public Transform DropperDescAttachPoint { get { return m_DropperDescAttachPoint; } }

        public Renderer MainMesh { get { return m_MainMesh; } }
        public Renderer TriggerMesh { get { return m_TriggerMesh; } }
        public Renderer[] OtherMeshes { get { return m_OtherMeshes; } }
        public Renderer LeftGripMesh { get { return m_LeftGripMesh; } }
        public Renderer RightGripMesh { get { return m_RightGripMesh; } }
        public Transform PadTouchLocator { get { return m_PadTouchLocator; } }
        public Transform TriggerAnchor { get { return m_TriggerAnchor; } }
        public HintObjectScript PinHint { get { return m_PinHint; } }
        public HintObjectScript UnpinHint { get { return m_UnpinHint; } }
        public HintObjectScript PreviewKnotHint { get { return m_PreviewKnotHint; } }
        public HintObjectScript SelectionHint { get { return m_SelectionHint; } }
        public GameObject SelectionHintButton { get { return m_SelectionHintButton; } }
        public HintObjectScript DeselectionHint { get { return m_DeselectionHint; } }
        public GameObject DeselectionHintButton { get { return m_DeselectionHintButton; } }
        public HintObjectScript DuplicateHint { get { return m_DuplicateHint; } }
        public HintObjectScript SaveIconHint { get { return m_SaveIconHint; } }
        public Renderer TransformVisualsRenderer { get { return m_TransformVisualsRenderer; } }
        public GameObject ActivateEffectPrefab { get { return m_ActivateEffectPrefab; } }
        public GameObject HighlightEffectPrefab { get { return m_HighlightEffectPrefab; } }
        public GameObject XRayVisuals { get { return m_XRayVisuals; } }

        // Vive controller components.
        public Transform PadAnchor { get { return m_PadAnchor; } }
        public Renderer PadMesh { get { return m_PadMesh; } }

        // Rift & Knuckles controller components.
        public Transform Joystick { get { return m_Joystick; } }
        public Renderer JoystickMesh { get { return m_JoystickMesh; } }
        public Renderer JoystickPad { get { return m_JoystickPad; } }
        public Renderer Button01Mesh { get { return m_Button01Mesh; } }
        public Renderer Button02Mesh { get { return m_Button02Mesh; } }

        // Wmr controller components.
        public Renderer PinCushionMesh { get { return m_PinCushion; } }

        // Wand objects
        public HintObjectScript QuickLoadHintObject { get { return m_QuickLoadHintObject; } }
        public HintObjectScript SwipeHintObject { get { return m_SwipeHint; } }
        public HintObjectScript MenuPanelHintObject { get { return m_MenuPanelHintObject; } }

        // Brush objects
        public LineRenderer GuideLine { get { return m_GuideLine; } }
        public HintObjectScript PaintHintObject { get { return m_PaintHintObject; } }
        public HintObjectScript BrushSizeHintObject { get { return m_BrushSizeHintObject; } }
        public HintObjectScript PointAtPanelsHintObject { get { return m_PointAtPanelsHintObject; } }
        public HintObjectScript ShareSketchHintObject { get { return m_ShareSketchHintObject; } }
        public HintObjectScript FloatingPanelHintObject { get { return m_FloatingPanelHintObject; } }
        public HintObjectScript AdvancedModeHintObject { get { return m_AdvancedModeHintObject; } }

        public bool PadEnabled { get; set; }

        public BaseControllerBehavior Behavior { get => m_Behavior; }

        public InputManager.ControllerName ControllerName { get => m_ControllerName; }

        public ControllerStyle Style { get => m_ControllerStyle; }

        // Style is meant to be read-only and immutable, but there is currently one situation
        // that requires it to be writable. TODO: remove when possible?
        public ControllerStyle TempWritableStyle
        {
            set
            {
                if (m_ControllerStyle == value)
                { /* no warning */
                }
                // This is kind of a hack, because the same prefab is used for both "empty geometry"
                // and "initializing steam vr". In all other cases, m_ControllerStyle is expected
                // to be set properly in the prefab. Perhaps we can remove this last mutable case
                // and detect the initializing case differently.
                else if (m_ControllerStyle == ControllerStyle.None && value == ControllerStyle.InitializingUnityXR)
                {
                    /* no warning */
                }
                else
                {
                    Debug.LogWarningFormat(
                        "Unity bug? Prefab had incorrect m_ControllerStyle {0} != {1}; try re-importing it.",
                        m_ControllerStyle, value);
                }
                m_ControllerStyle = value;
            }
        }

        /// Returns null if the ControllerName is invalid, or the requested controller does not exist.
        public ControllerInfo ControllerInfo { get => m_Behavior.ControllerInfo; }

        private bool EmptyGeometry
        {
            get => m_ControllerStyle == ControllerStyle.None
                || m_ControllerStyle == ControllerStyle.InitializingUnityXR;
        }

        // -------------------------------------------------------------------------------------------- //
        // Private Fields
        // -------------------------------------------------------------------------------------------- //

        class PopupAnimState
        {
            public readonly VrInput input;
            public readonly Transform anchor;
            public readonly float initialY;
            public readonly float initialScale;
            public float current;

            public PopupAnimState(Transform anchor, VrInput input)
            {
                this.anchor = anchor;
                this.input = input;
                this.current = 0;
                if (anchor != null)
                {
                    this.initialY = anchor.localPosition.y;
                    this.initialScale = anchor.localScale.x;
                }
            }
        }

        private PopupAnimState m_JoyAnimState;
        private PopupAnimState m_PadAnimState;
        private int m_LastPadButton;
        private Material m_BaseGrippedMaterial;
        private float m_LogitechPenHandednessHysteresis = 10.0f;
        // True if we're the default orientation, false if we need to be rotated 180 degrees.
        private bool m_LogitechPenHandedness;

        // Cached value of transform.parent.GetComponent<BaseControllerBehavior>()
        private BaseControllerBehavior m_Behavior;
        // Cached value of transform.parent.GetComponent<BaseControllerBehavior>().ControllerName
        private InputManager.ControllerName m_ControllerName;

        // -------------------------------------------------------------------------------------------- //
        // Unity Events
        // -------------------------------------------------------------------------------------------- //

        private void Awake()
        {
            if (LeftGripMesh != null)
            {
                m_BaseGrippedMaterial = LeftGripMesh.material;
            }
            m_JoyAnimState = new PopupAnimState(Joystick, VrInput.Thumbstick);
            m_PadAnimState = new PopupAnimState(PadAnchor, VrInput.Touchpad);
        }

        // -------------------------------------------------------------------------------------------- //
        // Private Helper Methods & Properties
        // -------------------------------------------------------------------------------------------- //

        // Quick access to the Material Catalog.
        private ControllerMaterialCatalog Materials
        {
            get { return ControllerMaterialCatalog.m_Instance; }
        }

        // Returns the ratio of the given controller input.
        private float GetPadRatio(VrInput input)
        {
            return SketchControlsScript.m_Instance.GetControllerPadShaderRatio(ControllerName, input);
        }

<<<<<<< HEAD
    switch (Style) {
    case ControllerStyle.Vive:
    case ControllerStyle.LogitechPen:
      Materials.Assign(PadMesh, toggleSelectionMat);
      break;
    case ControllerStyle.OculusTouch:
    case ControllerStyle.Knuckles:
      Materials.Assign(JoystickPad, SelectPadTouched(Materials.BrushSizerActive, Materials.BrushSizer));
      Materials.Assign(JoystickMesh, SelectPadTouched(Materials.Blank, Materials.BrushSizer));
      float ratio = GetPadRatio(VrInput.Directional);
      JoystickPad.material.SetFloat("_Ratio", ratio);
      Materials.Assign(Button01Mesh, toggleSelectionMat);
      break;
    case ControllerStyle.Wmr:
      Materials.Assign(PadMesh, toggleSelectionMat);
      ShowBrushSizer();
      break;
    }
  }

    public void ShowSculptToggle(bool SculptOn) {
    Material toggleSculptMat = Materials.Blank;
    toggleSculptMat = SculptOn ? Materials.ToggleSelectionOn : Materials.ToggleSelectionOff;

    switch (Style) {
    case ControllerStyle.Vive:
    case ControllerStyle.LogitechPen:
      Materials.Assign(PadMesh, toggleSculptMat);
      break;
    case ControllerStyle.OculusTouch:
    case ControllerStyle.Knuckles:
      Materials.Assign(JoystickPad, SelectPadTouched(Materials.BrushSizerActive, Materials.BrushSizer));
      Materials.Assign(JoystickMesh, SelectPadTouched(Materials.Blank, Materials.BrushSizer));
      float ratio = GetPadRatio(VrInput.Directional);
      JoystickPad.material.SetFloat("_Ratio", ratio);
      Materials.Assign(Button01Mesh, toggleSculptMat);
      break;
    case ControllerStyle.Wmr:
      Materials.Assign(PadMesh, toggleSculptMat);
      ShowBrushSizer();
      break;
    }
  }

  public void ShowPinToggle(bool isPinning) {
    Material togglePinMat = Materials.Blank;
    PinTool pinTool = SketchSurfacePanel.m_Instance.ActiveTool as PinTool;
    if (pinTool != null) {
      if (pinTool.CanToggle()) {
        togglePinMat = pinTool.InPinMode ? Materials.ToggleSelectionOff :
            Materials.ToggleSelectionOn;
      }
    }
=======
        // Animates the pad popping out of the controller.
        // Pass:
        //   active   if null, drives the animation to zero (presumably because there is nothing
        //            to put on the pad)
        private void UpdatePadAnimation(PopupAnimState state, Material active)
        {
            if (EmptyGeometry || state.anchor == null) { return; }

            float target = 0.0f;

            InputManager.ControllerName name = ControllerName;
            if (active != null && PadEnabled &&
                SketchControlsScript.m_Instance.ShouldRespondToPadInput(name) &&
                ControllerInfo.GetVrInputTouch(state.input))
            {
                target = 1.0f;
            }

            if (target > state.current)
            {
                if (state.current == 0)
                {
                    InputManager.m_Instance.TriggerHaptics(name, m_HapticPulseOn); // Leaving 0
                }
                state.current = Mathf.Min(target, state.current + m_PadSpeed * Time.deltaTime);
            }
            else if (target < state.current)
            {
                state.current = Mathf.Max(target, state.current - m_PadSpeed * Time.deltaTime);
                if (state.current == 0)
                {
                    InputManager.m_Instance.TriggerHaptics(name, m_HapticPulseOff); // Arriving at 0
                }
            }
            else
            {
                return; // No real need to mess with the transform
            }

            Vector3 vPos = state.anchor.localPosition;
            vPos.y = state.initialY + (state.current * m_PadPopUpAmount);
            state.anchor.localPosition = vPos;

            state.anchor.localScale =
                Vector3.one * (state.initialScale + (state.current * m_PadScaleAmount));
        }
>>>>>>> cbfcd2cf

        private void UpdateLogitechPadHandedness(Transform padXf)
        {
            Vector3 headUp = ViewpointScript.Head.up;
            Vector3 controllerRight = transform.right;
            float angle = Vector3.Angle(headUp, controllerRight);
            float flipAngle = m_LogitechPenHandedness ?
                90.0f - m_LogitechPenHandednessHysteresis :
                90.0f + m_LogitechPenHandednessHysteresis;
            m_LogitechPenHandedness = angle > flipAngle;
        }

        // Returns the active material when the pad is touched, else returns inactive.
        private Material SelectPadTouched(Material active, Material inactive)
        {
            return SelectIfTouched(VrInput.Touchpad, active, inactive);
        }

        // Returns the active material when the thumbstick is activated, else returns inactive material.
        private Material SelectThumbStickTouched(Material active, Material inactive)
        {
            return SelectIfTouched(VrInput.Thumbstick, active, inactive);
        }

        // Returns the active parameter when the pad is down/clicked, else returns inactive.
        private Material SelectBasedOn(Material active, Material inactive)
        {
            var info = ControllerInfo;
            // TODO: we should remove this MenuContextClick command in favor of calling it Button04;
            // (and potentially rename button04 to something more descriptive). The extra indirection isn't
            // buying us anything, and it prevents us from using GetVrInputTouch(button04) which is
            // actually what we mean here.
            if (info != null && info.GetCommand(InputManager.SketchCommands.MenuContextClick))
            {
                return active;
            }
            else
            {
                return inactive;
            }
        }

        // Returns the active material when the input is touched, else returns inactive.
        private T SelectIfTouched<T>(VrInput input, T active, T inactive)
        {
            var info = ControllerInfo;
            if (info != null && info.GetVrInputTouch(input))
            {
                return active;
            }
            else
            {
                return inactive;
            }
        }

        private void SetColor(Renderer obj,
                              VrInput input,
                              string colorName,
                              Color activeColor,
                              Color inactiveColor)
        {
            if (obj != null)
            {
                obj.material.SetColor(colorName, SelectIfTouched(input, activeColor, inactiveColor));
            }
        }

        private void RefreshMaterialTint(Color tintColor)
        {
            switch (Style)
            {
                case ControllerStyle.OculusTouch:
                case ControllerStyle.Knuckles:
                case ControllerStyle.Neo3:
                case ControllerStyle.Phoenix:
                    JoystickMesh.material.SetColor("_EmissionColor", tintColor);
                    JoystickPad.material.SetColor("_EmissionColor", tintColor);
                    Button01Mesh.material.SetColor("_EmissionColor", tintColor);
                    Button02Mesh.material.SetColor("_EmissionColor", tintColor);
                    break;
                case ControllerStyle.Vive:
                case ControllerStyle.LogitechPen:
                    PadMesh.material.SetColor("_EmissionColor", tintColor);
                    break;
                case ControllerStyle.Wmr:
                    JoystickMesh.material.SetColor("_EmissionColor", tintColor);
                    PinCushionMesh.material.SetColor("_EmissionColor", tintColor);
                    PadMesh.material.SetColor("_EmissionColor", tintColor);
                    break;
            }
        }

        private void UpdateButtonColor()
        {
            if (EmptyGeometry) { return; }
            if (!App.VrSdk.AnalogIsStick(ControllerName))
            {
                return;
            }

            Color m_LitButtonColor = new Color(.65f, .65f, .65f);
            Color m_DarkButtonColor = new Color(.2f, .2f, .2f);
            var currentColor = PointerManager.m_Instance.MainPointer.GetCurrentColor();
            var darkColor = currentColor * m_DarkButtonColor;

            SetColor(Button01Mesh, VrInput.Button01, "_EmissionColor",
                currentColor, darkColor);
            SetColor(Button02Mesh, VrInput.Button02, "_EmissionColor",
                currentColor, darkColor);
            SetColor(JoystickPad, VrInput.Thumbstick, "_EmissionColor",
                currentColor, darkColor);
            SetColor(JoystickMesh, VrInput.Thumbstick, "_EmissionColor",
                currentColor, darkColor);

            currentColor = m_LitButtonColor;
            darkColor = m_DarkButtonColor;

            SetColor(Button01Mesh, VrInput.Button01, "_Color",
                currentColor, darkColor);
            SetColor(Button02Mesh, VrInput.Button02, "_Color",
                currentColor, darkColor);
            SetColor(JoystickPad, VrInput.Thumbstick, "_Color",
                currentColor, darkColor);
            SetColor(JoystickMesh, VrInput.Thumbstick, "_Color",
                currentColor, darkColor);
        }

        // -------------------------------------------------------------------------------------------- //
        // Public Event API
        // -------------------------------------------------------------------------------------------- //

        // Called after the behavior associated with this geometry (ie, its transform.parent) changes.
        // Only really for use by BaseControllerBehavior.
        public void OnBehaviorChanged()
        {
            m_Behavior = transform.parent.GetComponent<BaseControllerBehavior>();

            // Cache ControllerName, since we use it pretty much everywhere.
            if (m_Behavior == null)
            {
                Debug.LogWarning("Unexpected: Geometry has no behavior");
                m_ControllerName = InputManager.ControllerName.None;
            }
            else
            {
                m_ControllerName = m_Behavior.ControllerName;
            }
        }

        // Called after materials are assigned, allowing the controller geometry to apply state to the
        // assigned materials.
        public void OnMaterialsAssigned(Color tintColor)
        {
            if (EmptyGeometry) { return; }

            switch (Style)
            {
                case ControllerStyle.OculusTouch:
                case ControllerStyle.Knuckles:
                case ControllerStyle.Neo3:
                case ControllerStyle.Phoenix:
                    // TODO: This code is generic enough to be used for all "real" controllers; merge?
                    UpdatePadAnimation(m_JoyAnimState, JoystickPad.material);
                    UpdatePadAnimation(m_PadAnimState, PadMesh.material);
                    break;
                case ControllerStyle.Wmr:
                    // TODO: I'm pretty sure that the only reason Wmr is different (here and everywhere else) is that
                    // its prefab accidentally swapped the meaning of JoystickPad and JoystickMesh. And now we're
                    // fixing that up in code rather than in data.
                    UpdatePadAnimation(m_JoyAnimState, JoystickMesh.material);
                    UpdatePadAnimation(m_PadAnimState, PadMesh.material);
                    break;
                case ControllerStyle.Vive:
                case ControllerStyle.LogitechPen:
                    UpdatePadAnimation(m_PadAnimState, PadMesh.material);
                    break;
            }

            RefreshMaterialTint(tintColor);
            UpdateButtonColor();
        }

        // -------------------------------------------------------------------------------------------- //
        // Material Assignment Controls
        // -------------------------------------------------------------------------------------------- //

        // When adding new material controls:
        // -------------------------------------------------------------------------------------------- //
        //   * Prefer ToggleFoo(bool) or ShowFoo() patterns.                                            //
        //   * NEVER expose hardware specific commands (SetButton01, etc)                               //
        //   * Add comments to document what the action is doing.                                       //
        //   * Only assign the necessary materials, assume the controller is in a clean state.          //
        //   * Test/noodle with rift, then test/noodle Vive (or vice versa).                            //
        //   * Dont add comments about callers, use "find references" instead.                          //
        // -------------------------------------------------------------------------------------------- //

        // Configures the controller for the intro tutorial.
        // Controller should send a strong "you cant do anything" signal, by either unassigning all
        // materials or by explicitly displaing an "X" etc.
        public void ShowTutorialMode()
        {
            switch (Style)
            {
                case ControllerStyle.Vive:
                case ControllerStyle.LogitechPen:
                    Materials.Assign(PadMesh, Materials.TutorialPad);
                    break;
                case ControllerStyle.OculusTouch:
                case ControllerStyle.Knuckles:
                case ControllerStyle.Neo3:
                case ControllerStyle.Phoenix:
                    Materials.Assign(JoystickPad, Materials.Blank);
                    Materials.Assign(Button01Mesh, Materials.Blank);
                    Materials.Assign(Button02Mesh, Materials.Blank);
                    Materials.Assign(JoystickMesh, Materials.Blank);
                    break;
                case ControllerStyle.Wmr:
                    Materials.Assign(PadMesh, Materials.Standard);
                    Materials.Assign(JoystickMesh, Materials.Blank);
                    Materials.Assign(JoystickPad, Materials.Blank);
                    break;
            }
        }

        // Toggles the little auxillary "lock" icon for snapping.
        // Enabled indicates if the icon should be shown at all, where snappingOn indicates whether the
        // open lock or closed lock icon should be shown.
        public void TogglePadSnapHint(bool snappingOn, bool enabled)
        {
            Material padMat = snappingOn ? Materials.SnapOn : Materials.SnapOff;
            switch (Style)
            {
                case ControllerStyle.Vive:
                case ControllerStyle.Wmr:
                case ControllerStyle.LogitechPen:
                    Materials.Assign(PadMesh, enabled ? padMat : Materials.Standard);
                    break;
                case ControllerStyle.OculusTouch:
                case ControllerStyle.Knuckles:
                case ControllerStyle.Neo3:
                case ControllerStyle.Phoenix:
                    Materials.Assign(Button01Mesh, enabled ? padMat : Materials.Blank);
                    break;
            }
        }

        // Shows a single cancel button, e.g. SaveIconTool snapshot.
        public void ToggleCancelOnly(bool enabled, bool enableFillTimer = true)
        {
            Material mat = enabled ? Materials.Cancel : Materials.Blank;
            float ratio = 0f;
            switch (Style)
            {
                case ControllerStyle.Vive:
                case ControllerStyle.Wmr:
                case ControllerStyle.LogitechPen:
                    Materials.Assign(PadMesh, mat);
                    if (enableFillTimer)
                    {
                        ratio = GetPadRatio(VrInput.Directional);
                    }
                    PadMesh.material.SetFloat("_Ratio", ratio);
                    break;
                case ControllerStyle.OculusTouch:
                case ControllerStyle.Knuckles:
                case ControllerStyle.Neo3:
                case ControllerStyle.Phoenix:
                    Materials.Assign(Button01Mesh, mat);
                    if (enableFillTimer)
                    {
                        ratio = GetPadRatio(VrInput.Button01);
                    }
                    Button01Mesh.material.SetFloat("_Ratio", ratio);
                    break;
            }
        }

        // Toggles the little auxillary "lock" icon for snapping.
        // Enabled indicates if the icon should be shown at all, where snappingOn indicates whether the
        // open lock or closed lock icon should be shown.
        public void TogglePadLazyInputHint(bool lazyInput, bool altMode, bool enabled)
        {
            Material padMat = lazyInput ? altMode ? Materials.LazyInputAltOn : Materials.LazyInputOn : Materials.LazyInputOff;
            switch (Style)
            {
                case ControllerStyle.Vive:
                case ControllerStyle.Wmr:
                case ControllerStyle.LogitechPen:
                    Materials.Assign(PadMesh, enabled ? padMat : Materials.Standard);
                    break;
                case ControllerStyle.OculusTouch:
                case ControllerStyle.Knuckles:
                case ControllerStyle.Neo3:
                case ControllerStyle.Phoenix:
                    Materials.Assign(Button01Mesh, enabled ? padMat : Materials.Blank);
                    break;
            }
        }


        // Toggles the little auxillary "lock" icon for snapping.
        // Enabled indicates if the icon should be shown at all, where snappingOn indicates whether the
        // open lock or closed lock icon should be shown.
        public void TogglePadRevolverHint(bool revolverActive, bool enabled)
        {
            Material padMat = revolverActive ? Materials.RevolverRadius : Materials.WorldTransformReset;
            switch (Style)
            {
                case ControllerStyle.Vive:
                case ControllerStyle.Wmr:
                case ControllerStyle.LogitechPen:
                    Materials.Assign(PadMesh, enabled ? padMat : Materials.Standard);
                    break;
                case ControllerStyle.OculusTouch:
                case ControllerStyle.Knuckles:
                case ControllerStyle.Neo3:
                case ControllerStyle.Phoenix:
                    Materials.Assign(Button01Mesh, enabled ? padMat : Materials.Blank);
                    break;
            }
        }

        // Toggles the little auxillary "lock" icon for snapping.
        // Enabled indicates if the icon should be shown at all, where snappingOn indicates whether the
        // open lock or closed lock icon should be shown.
        public void ShowWorldTransformReset()
        {

            Material padMat = App.Scene.disableTiltProtection ? Materials.SnapOff : Materials.SnapOn;
            switch (Style)
            {
                case ControllerStyle.Vive:
                case ControllerStyle.Wmr:
                case ControllerStyle.LogitechPen:
                    bool undoHover = InputManager.Wand.GetPadValue().x < 0.0f;
                    padMat = Materials.WorldTransformReset;
                    Materials.Assign(PadMesh, padMat);
                    break;
                case ControllerStyle.OculusTouch:
                case ControllerStyle.Knuckles:
                case ControllerStyle.Neo3:
                case ControllerStyle.Phoenix:
                    Materials.Assign(Button02Mesh, padMat);
                    Materials.Assign(Button01Mesh, Materials.WorldTransformReset);
                    break;
            }
        }

        public void ShowBrushSizer()
        {
            float ratio = GetPadRatio(VrInput.Directional);
            switch (Style)
            {
                case ControllerStyle.LogitechPen:
                    Materials.Assign(PadMesh, SelectPadTouched(
                        Materials.BrushSizerActive_LogitechPen, Materials.BrushSizer_LogitechPen));
                    PadMesh.material.SetFloat("_Ratio", ratio);
                    break;
                case ControllerStyle.Vive:
                    Materials.Assign(PadMesh, SelectPadTouched(Materials.BrushSizerActive, Materials.BrushSizer));
                    PadMesh.material.SetFloat("_Ratio", ratio);
                    break;
                case ControllerStyle.OculusTouch:
                case ControllerStyle.Knuckles:
                case ControllerStyle.Neo3:
                case ControllerStyle.Phoenix:
                    Materials.Assign(JoystickPad,
                        SelectThumbStickTouched(Materials.BrushSizerActive, Materials.BrushSizer));
                    Materials.Assign(JoystickMesh,
                        SelectThumbStickTouched(Materials.Blank, Materials.BrushSizer));
                    JoystickPad.material.SetFloat("_Ratio", ratio);
                    break;
                case ControllerStyle.Wmr:
                    Materials.Assign(JoystickMesh,
                        SelectThumbStickTouched(Materials.BrushSizerActive, Materials.BrushSizer));
                    JoystickMesh.material.SetFloat("_Ratio", ratio);
                    break;
            }
        }

        public void ShowSelectionToggle()
        {
            Material toggleSelectionMat = Materials.Blank;
            if (!SelectionManager.m_Instance.SelectionToolIsHot &&
                (SelectionManager.m_Instance.HasSelection ||
                SelectionManager.m_Instance.ShouldRemoveFromSelection()))
            {
                toggleSelectionMat = SelectionManager.m_Instance.ShouldRemoveFromSelection() ?
                    Materials.ToggleSelectionOn : Materials.ToggleSelectionOff;
            }

            switch (Style)
            {
                case ControllerStyle.Vive:
                case ControllerStyle.LogitechPen:
                    Materials.Assign(PadMesh, toggleSelectionMat);
                    break;
                case ControllerStyle.OculusTouch:
                case ControllerStyle.Knuckles:
                case ControllerStyle.Neo3:
                case ControllerStyle.Phoenix:
                    Materials.Assign(JoystickPad, SelectPadTouched(Materials.BrushSizerActive, Materials.BrushSizer));
                    Materials.Assign(JoystickMesh, SelectPadTouched(Materials.Blank, Materials.BrushSizer));
                    float ratio = GetPadRatio(VrInput.Directional);
                    JoystickPad.material.SetFloat("_Ratio", ratio);
                    Materials.Assign(Button01Mesh, toggleSelectionMat);
                    break;
                case ControllerStyle.Wmr:
                    Materials.Assign(PadMesh, toggleSelectionMat);
                    ShowBrushSizer();
                    break;
            }
        }

        public void ShowPinToggle(bool isPinning)
        {
            Material togglePinMat = Materials.Blank;
            PinTool pinTool = SketchSurfacePanel.m_Instance.ActiveTool as PinTool;
            if (pinTool != null)
            {
                if (pinTool.CanToggle())
                {
                    togglePinMat = pinTool.InPinMode ? Materials.ToggleSelectionOff :
                        Materials.ToggleSelectionOn;
                }
            }

            switch (Style)
            {
                case ControllerStyle.Vive:
                case ControllerStyle.LogitechPen:
                    Materials.Assign(PadMesh, togglePinMat);
                    break;
                case ControllerStyle.OculusTouch:
                case ControllerStyle.Knuckles:
                case ControllerStyle.Neo3:
                case ControllerStyle.Phoenix:
                    Materials.Assign(JoystickPad, SelectPadTouched(Materials.BrushSizerActive, Materials.BrushSizer));
                    Materials.Assign(JoystickMesh, SelectPadTouched(Materials.Blank, Materials.BrushSizer));
                    float ratio = GetPadRatio(VrInput.Directional);
                    JoystickPad.material.SetFloat("_Ratio", ratio);
                    Materials.Assign(Button01Mesh, togglePinMat);
                    break;
                case ControllerStyle.Wmr:
                    Materials.Assign(PadMesh, togglePinMat);
                    ShowBrushSizer();
                    break;
            }
        }

        public void ShowDuplicateOption()
        {
            switch (Style)
            {
                case ControllerStyle.Vive:
                case ControllerStyle.Wmr:
                case ControllerStyle.LogitechPen:
                    Materials.Assign(PadMesh, Materials.SelectionOptions);
                    PadMesh.material.SetFloat("_Ratio", GetPadRatio(VrInput.Button04));
                    break;
                case ControllerStyle.OculusTouch:
                case ControllerStyle.Knuckles:
                case ControllerStyle.Neo3:
                case ControllerStyle.Phoenix:
                    Materials.Assign(Button01Mesh, Materials.SelectionOptions);
                    Button01Mesh.material.SetFloat("_Ratio",
                        GetPadRatio(VrInput.Button01));
                    break;
            }
        }

        public void ShowSelectionOptions()
        {
            switch (Style)
            {
                case ControllerStyle.Vive:
                case ControllerStyle.Wmr:
                case ControllerStyle.LogitechPen:
                    Materials.Assign(PadMesh, ControllerMaterialCatalog.m_Instance.SelectionOptions);
                    break;
                case ControllerStyle.OculusTouch:
                case ControllerStyle.Knuckles:
                case ControllerStyle.Neo3:
                case ControllerStyle.Phoenix:
                    Materials.Assign(Button01Mesh, ControllerMaterialCatalog.m_Instance.SelectionOptions);
                    break;
            }
        }

        public void ToggleTrash(bool enabled)
        {
            float ratio = GetPadRatio(VrInput.Button04);
            switch (Style)
            {
                case ControllerStyle.Vive:
                case ControllerStyle.Wmr:
                case ControllerStyle.LogitechPen:
                    if (enabled)
                    {
                        Materials.Assign(PadMesh, Materials.Trash);
                        PadMesh.material.SetFloat("_Ratio", ratio);
                    }
                    break;
                case ControllerStyle.OculusTouch:
                case ControllerStyle.Knuckles:
                case ControllerStyle.Neo3:
                case ControllerStyle.Phoenix:
                    Materials.Assign(Button01Mesh, enabled ? Materials.Trash : Materials.Blank);
                    Button01Mesh.material.SetFloat("_Ratio", ratio);
                    break;
            }
        }

        // Shows the swipe gesture hint to rotate the multi-cam.
        // The enableHint param enables an additional swipe hint shown before the user touches the pad.
        public void ShowMulticamSwipe(bool showHint)
        {
            Material padMat = SelectPadTouched(Materials.MulticamActive, Materials.Multicam);
            float ratio = GetPadRatio(VrInput.Directional);

            switch (Style)
            {
                case ControllerStyle.Vive:
                case ControllerStyle.LogitechPen:
                    // Show the camera on the "joystick mesh" only when not active.
                    // When the thumb IS on the joystick, show the hint if requested, else the active camera icon.
                    padMat = showHint ? Materials.MulticamSwipeHint : padMat;
                    Materials.Assign(PadMesh, padMat);
                    PadMesh.material.SetFloat("_Ratio", ratio);
                    break;
                case ControllerStyle.OculusTouch:
                case ControllerStyle.Knuckles:
                case ControllerStyle.Neo3:
                case ControllerStyle.Phoenix:
                    // Show the camera on the "joystick mesh" only when not active.
                    // When the thumb IS on the joystick, show the hint if requested, else the active camera icon.
                    Material hint = SelectPadTouched(Materials.Blank,
                        showHint ? Materials.MulticamSwipeHint : padMat);
                    Materials.Assign(JoystickMesh, hint);
                    Materials.Assign(JoystickPad, padMat);
                    JoystickMesh.material.SetFloat("_Ratio", ratio);
                    JoystickPad.material.SetFloat("_Ratio", ratio);
                    break;
                case ControllerStyle.Wmr:
                    // Wmr does not has the capability to detect touch on thumbstick.
                    padMat = showHint ? Materials.MulticamSwipeHint : Materials.MulticamActive;
                    Materials.Assign(JoystickMesh, padMat);
                    JoystickMesh.material.SetFloat("_Ratio", ratio);
                    break;
            }
        }

        // Show nothing while user is capturing.
        public void ShowCapturingVideo()
        {
            switch (Style)
            {
                case ControllerStyle.Vive:
                case ControllerStyle.Wmr:
                case ControllerStyle.LogitechPen:
                    Materials.Assign(PadMesh, Materials.Blank);
                    break;
                case ControllerStyle.OculusTouch:
                case ControllerStyle.Knuckles:
                case ControllerStyle.Neo3:
                case ControllerStyle.Phoenix:
                    Materials.Assign(Button01Mesh, Materials.Blank);
                    break;
            }
        }

        // Show video sharing icon.
        public void ShowShareVideo()
        {
            float ratio = GetPadRatio(VrInput.Button04);

            switch (Style)
            {
                case ControllerStyle.LogitechPen:
                    UpdateLogitechPadHandedness(PadMesh.transform);
                    Material active = m_LogitechPenHandedness ?
                        Materials.ShareYtActive : Materials.ShareYtActive_Rot180;
                    Materials.Assign(PadMesh, SelectPadTouched(active, Materials.ShareYt));
                    PadMesh.material.SetFloat("_Ratio", ratio);
                    break;
                case ControllerStyle.Vive:
                case ControllerStyle.Wmr:
                    Materials.Assign(PadMesh, SelectPadTouched(Materials.ShareYtActive, Materials.ShareYt));
                    PadMesh.material.SetFloat("_Ratio", ratio);
                    break;
                case ControllerStyle.OculusTouch:
                case ControllerStyle.Knuckles:
                case ControllerStyle.Neo3:
                case ControllerStyle.Phoenix:
                    Materials.Assign(Button01Mesh, SelectIfTouched(VrInput.Button01,
                        Materials.ShareYtActive, Materials.ShareYt));

                    // The button is animated when the user holds it down.
                    Button01Mesh.material.SetFloat("_Ratio", ratio);
                    break;
            }
        }

        // Show "share or cancel" icons.
        public void ShowShareOrCancel()
        {
            switch (Style)
            {
                case ControllerStyle.LogitechPen:
                    {
                        float padValue = InputManager.Brush.GetPadValue().y;
                        Material cancelAnimate = Materials.Cancel;
                        Material shareAnimate = Materials.Yes;
                        Material cancel = Materials.YesOrCancel_Cancel;
                        Material share = Materials.YesOrCancel_Yes;
                        Material padMat = Materials.YesOrCancel;

                        UpdateLogitechPadHandedness(PadMesh.transform);
                        if (!m_LogitechPenHandedness)
                        {
                            cancelAnimate = Materials.Cancel_Rot180;
                            shareAnimate = Materials.Yes_Rot180;
                            cancel = Materials.YesOrCancel_Cancel_Rot180;
                            share = Materials.YesOrCancel_Yes_Rot180;
                            padMat = Materials.YesOrCancel_Rot180;
                        }

                        // Buzz if switched from right to left
                        int selected = (int)Mathf.Sign(padValue);
                        if (m_LastPadButton != selected)
                        {
                            InputManager.m_Instance.TriggerHapticsPulse(InputManager.ControllerName.Brush,
                                2, 0.15f, 0.1f);
                        }
                        m_LastPadButton = selected;

                        if (padValue > 0f)
                        {
                            padMat = cancel;
                        }
                        else if (padValue < 0f)
                        {
                            padMat = share;
                        }

                        padMat = SelectPadTouched(padValue > 0f ? cancel : share, padMat);
                        padMat = SelectBasedOn(padValue > 0f ? cancelAnimate : shareAnimate, padMat);
                        Materials.Assign(PadMesh, padMat);

                        // We use padValueRaw here because VrInput.Button01 and 02 don't case about
                        // handedness.
                        PadMesh.material.SetFloat("_Ratio",
                            GetPadRatio(padValue > 0f ? VrInput.Button02 : VrInput.Button01));
                    }
                    break;
                case ControllerStyle.Vive:
                case ControllerStyle.Wmr:
                    {
                        Material padMat = Materials.YesOrCancel;
                        float padX = InputManager.Brush.GetPadValue().x;

                        // Buzz if switched from right to left
                        int selected = (int)Mathf.Sign(padX);
                        if (m_LastPadButton != selected)
                        {
                            InputManager.m_Instance.TriggerHapticsPulse(InputManager.ControllerName.Brush,
                                2, 0.15f, 0.1f);
                        }
                        m_LastPadButton = selected;

                        if (padX > 0f)
                        {
                            padMat = Materials.YesOrCancel_Cancel;
                        }
                        else if (padX < 0f)
                        {
                            padMat = Materials.YesOrCancel_Yes;
                        }

                        padMat = SelectPadTouched(padX > 0f ? Materials.YesOrCancel_Cancel
                                : Materials.YesOrCancel_Yes,
                            padMat);

                        padMat = SelectBasedOn(padX > 0f ? Materials.Cancel : Materials.Yes, padMat);
                        Materials.Assign(PadMesh, padMat);
                        PadMesh.material.SetFloat("_Ratio",
                            GetPadRatio(padX > 0f ? VrInput.Button02 : VrInput.Button01));
                    }
                    break;
                case ControllerStyle.OculusTouch:
                case ControllerStyle.Knuckles:
                case ControllerStyle.Neo3:
                case ControllerStyle.Phoenix:
                    Materials.Assign(Button01Mesh, Materials.Yes);
                    Materials.Assign(Button02Mesh, Materials.Cancel);

                    Button01Mesh.material.SetFloat("_Ratio",
                        GetPadRatio(VrInput.Button01));
                    Button02Mesh.material.SetFloat("_Ratio",
                        GetPadRatio(VrInput.Button02));
                    break;
            }
        }

        // Show the rotation icons to indicate that the wand panels can be rotated.
        public void ShowRotatePanels()
        {
            Material mat = Materials.PanelsRotate;
            switch (Style)
            {
                case ControllerStyle.Vive:
                case ControllerStyle.LogitechPen:
                    Materials.Assign(PadMesh, mat);
                    break;
                case ControllerStyle.OculusTouch:
                case ControllerStyle.Knuckles:
                case ControllerStyle.Neo3:
                case ControllerStyle.Phoenix:
                    Materials.Assign(JoystickMesh, SelectThumbStickTouched(Materials.Blank, mat));
                    Materials.Assign(JoystickPad, mat);
                    break;
                case ControllerStyle.Wmr:
                    // Wmr does not has the capability to detect touch on thumbstick.
                    Materials.Assign(JoystickMesh, mat);
                    break;
            }
        }

        // Show the undo/redo icons, conditionally based on undo availability.
        public void ShowUndoRedo(bool canUndo, bool canRedo)
        {
            switch (Style)
            {
                case ControllerStyle.Vive:
                case ControllerStyle.Wmr:
                case ControllerStyle.LogitechPen:
                    bool redoHover = InputManager.Wand.GetPadValue().x > 0.0f;
                    bool undoHover = InputManager.Wand.GetPadValue().x < 0.0f;

                    Material mat = Materials.UndoRedo;
                    if (redoHover && canRedo)
                    {
                        mat = Materials.UndoRedo_Redo;
                    }
                    else if (undoHover && canUndo)
                    {
                        mat = Materials.UndoRedo_Undo;
                    }

                    // Only show Undo/Redo on Vive if the pad is touched.
                    Material defaultMat = (Style == ControllerStyle.Wmr) ?
                        Materials.UndoRedo : PadMesh.material;
                    Materials.Assign(PadMesh, SelectPadTouched(mat, defaultMat));
                    break;
                case ControllerStyle.OculusTouch:
                case ControllerStyle.Knuckles:
                case ControllerStyle.Neo3:
                case ControllerStyle.Phoenix:
                    if (canUndo)
                    {
                        Materials.Assign(Button01Mesh, Materials.Undo);
                    }

                    if (canRedo)
                    {
                        Materials.Assign(Button02Mesh, Materials.Redo);
                    }
                    break;
            }
        }

        // Show the "pin cushion" icon.
        public void ShowPinCushion()
        {
            switch (Style)
            {
                case ControllerStyle.OculusTouch:
                case ControllerStyle.Knuckles:
                case ControllerStyle.Neo3:
                case ControllerStyle.Phoenix:
                    Materials.Assign(Button02Mesh, Materials.PinCushion);
                    break;
                case ControllerStyle.Wmr:
                    Materials.Assign(PinCushionMesh, Materials.PinCushion);
                    break;
            }
        }

        // Show the current brush page number, e.g. while interacting with the brush page panel.
        public void ShowBrushPage(bool active)
        {
            Material mat = active ? Materials.BrushPageActive : Materials.BrushPage;
            float ratio = GetPadRatio(VrInput.Directional);

            switch (Style)
            {
                case ControllerStyle.LogitechPen:
                    mat = active ? Materials.BrushPageActive_LogitechPen : Materials.BrushPage;
                    Materials.Assign(PadMesh, mat);
                    PadMesh.material.SetFloat("_Ratio", ratio);
                    break;
                case ControllerStyle.Vive:
                    Materials.Assign(PadMesh, mat);
                    PadMesh.material.SetFloat("_Ratio", ratio);
                    break;
                case ControllerStyle.OculusTouch:
                case ControllerStyle.Knuckles:
                case ControllerStyle.Neo3:
                case ControllerStyle.Phoenix:
                    Materials.Assign(JoystickMesh, SelectPadTouched(Materials.Blank, mat));
                    Materials.Assign(JoystickPad, mat);
                    JoystickPad.material.SetFloat("_Ratio", ratio);
                    JoystickMesh.material.SetFloat("_Ratio", ratio);
                    break;
                case ControllerStyle.Wmr:
                    Materials.Assign(JoystickMesh, mat);
                    JoystickMesh.material.SetFloat("_Ratio", ratio);
                    break;
            }
        }

        // Show the Slider value when interacting with advanced sliders
        public void ShowSliderValue(bool active, float value)
        {
            Material mat = active ? Materials.ChangeSliderValueActive : Materials.ChangeSliderValue;

            switch (Style)
            {
                case ControllerStyle.LogitechPen:
                    mat = active ? Materials.BrushPageActive_LogitechPen : Materials.BrushPage;
                    Materials.Assign(PadMesh, mat);
                    PadMesh.material.SetFloat("_Ratio", value);
                    break;
                case ControllerStyle.Vive:
                    Materials.Assign(PadMesh, mat);
                    PadMesh.material.SetFloat("_Ratio", value);
                    break;
                case ControllerStyle.OculusTouch:
                case ControllerStyle.Knuckles:
                case ControllerStyle.Neo3:
                case ControllerStyle.Phoenix:
                    Materials.Assign(JoystickMesh, SelectPadTouched(Materials.Blank, mat));
                    Materials.Assign(JoystickPad, mat);
                    JoystickPad.material.SetFloat("_Ratio", value);
                    JoystickMesh.material.SetFloat("_Ratio", value);
                    break;
                case ControllerStyle.Wmr:
                    Materials.Assign(JoystickMesh, mat);
                    JoystickMesh.material.SetFloat("_Ratio", value);
                    break;
            }
        }

        // Resets all materials to the default state.
        public void ResetAll()
        {
            PadEnabled = true;

            switch (Style)
            {
                case ControllerStyle.Vive:
                    Materials.Assign(PadMesh, Materials.Standard);
                    break;
                case ControllerStyle.LogitechPen:
                    Materials.Assign(PadMesh, Materials.Blank);
                    break;
                case ControllerStyle.OculusTouch:
                case ControllerStyle.Neo3:
                case ControllerStyle.Phoenix:
                case ControllerStyle.Knuckles:
                    Materials.Assign(JoystickMesh, Materials.Blank);
                    Materials.Assign(JoystickPad, Materials.Blank);
                    Materials.Assign(Button01Mesh, Materials.Blank);
                    Materials.Assign(Button02Mesh, Materials.Blank);
                    break;
                case ControllerStyle.Wmr:
                    Materials.Assign(PadMesh, Materials.Standard);
                    Materials.Assign(JoystickMesh, Materials.Blank);
                    Materials.Assign(PinCushionMesh, Materials.Blank);
                    break;
            }
        }
    }
} // namespace TiltBrush<|MERGE_RESOLUTION|>--- conflicted
+++ resolved
@@ -293,26 +293,466 @@
             return SketchControlsScript.m_Instance.GetControllerPadShaderRatio(ControllerName, input);
         }
 
-<<<<<<< HEAD
-    switch (Style) {
-    case ControllerStyle.Vive:
-    case ControllerStyle.LogitechPen:
-      Materials.Assign(PadMesh, toggleSelectionMat);
-      break;
-    case ControllerStyle.OculusTouch:
-    case ControllerStyle.Knuckles:
-      Materials.Assign(JoystickPad, SelectPadTouched(Materials.BrushSizerActive, Materials.BrushSizer));
-      Materials.Assign(JoystickMesh, SelectPadTouched(Materials.Blank, Materials.BrushSizer));
-      float ratio = GetPadRatio(VrInput.Directional);
-      JoystickPad.material.SetFloat("_Ratio", ratio);
-      Materials.Assign(Button01Mesh, toggleSelectionMat);
-      break;
-    case ControllerStyle.Wmr:
-      Materials.Assign(PadMesh, toggleSelectionMat);
-      ShowBrushSizer();
-      break;
-    }
-  }
+        // Animates the pad popping out of the controller.
+        // Pass:
+        //   active   if null, drives the animation to zero (presumably because there is nothing
+        //            to put on the pad)
+        private void UpdatePadAnimation(PopupAnimState state, Material active)
+        {
+            if (EmptyGeometry || state.anchor == null) { return; }
+
+            float target = 0.0f;
+
+            InputManager.ControllerName name = ControllerName;
+            if (active != null && PadEnabled &&
+                SketchControlsScript.m_Instance.ShouldRespondToPadInput(name) &&
+                ControllerInfo.GetVrInputTouch(state.input))
+            {
+                target = 1.0f;
+            }
+
+            if (target > state.current)
+            {
+                if (state.current == 0)
+                {
+                    InputManager.m_Instance.TriggerHaptics(name, m_HapticPulseOn); // Leaving 0
+                }
+                state.current = Mathf.Min(target, state.current + m_PadSpeed * Time.deltaTime);
+            }
+            else if (target < state.current)
+            {
+                state.current = Mathf.Max(target, state.current - m_PadSpeed * Time.deltaTime);
+                if (state.current == 0)
+                {
+                    InputManager.m_Instance.TriggerHaptics(name, m_HapticPulseOff); // Arriving at 0
+                }
+            }
+            else
+            {
+                return; // No real need to mess with the transform
+            }
+
+            Vector3 vPos = state.anchor.localPosition;
+            vPos.y = state.initialY + (state.current * m_PadPopUpAmount);
+            state.anchor.localPosition = vPos;
+
+            state.anchor.localScale =
+                Vector3.one * (state.initialScale + (state.current * m_PadScaleAmount));
+        }
+
+        private void UpdateLogitechPadHandedness(Transform padXf)
+        {
+            Vector3 headUp = ViewpointScript.Head.up;
+            Vector3 controllerRight = transform.right;
+            float angle = Vector3.Angle(headUp, controllerRight);
+            float flipAngle = m_LogitechPenHandedness ?
+                90.0f - m_LogitechPenHandednessHysteresis :
+                90.0f + m_LogitechPenHandednessHysteresis;
+            m_LogitechPenHandedness = angle > flipAngle;
+        }
+
+        // Returns the active material when the pad is touched, else returns inactive.
+        private Material SelectPadTouched(Material active, Material inactive)
+        {
+            return SelectIfTouched(VrInput.Touchpad, active, inactive);
+        }
+
+        // Returns the active material when the thumbstick is activated, else returns inactive material.
+        private Material SelectThumbStickTouched(Material active, Material inactive)
+        {
+            return SelectIfTouched(VrInput.Thumbstick, active, inactive);
+        }
+
+        // Returns the active parameter when the pad is down/clicked, else returns inactive.
+        private Material SelectBasedOn(Material active, Material inactive)
+        {
+            var info = ControllerInfo;
+            // TODO: we should remove this MenuContextClick command in favor of calling it Button04;
+            // (and potentially rename button04 to something more descriptive). The extra indirection isn't
+            // buying us anything, and it prevents us from using GetVrInputTouch(button04) which is
+            // actually what we mean here.
+            if (info != null && info.GetCommand(InputManager.SketchCommands.MenuContextClick))
+            {
+                return active;
+            }
+            else
+            {
+                return inactive;
+            }
+        }
+
+        // Returns the active material when the input is touched, else returns inactive.
+        private T SelectIfTouched<T>(VrInput input, T active, T inactive)
+        {
+            var info = ControllerInfo;
+            if (info != null && info.GetVrInputTouch(input))
+            {
+                return active;
+            }
+            else
+            {
+                return inactive;
+            }
+        }
+
+        private void SetColor(Renderer obj,
+                              VrInput input,
+                              string colorName,
+                              Color activeColor,
+                              Color inactiveColor)
+        {
+            if (obj != null)
+            {
+                obj.material.SetColor(colorName, SelectIfTouched(input, activeColor, inactiveColor));
+            }
+        }
+
+        private void RefreshMaterialTint(Color tintColor)
+        {
+            switch (Style)
+            {
+                case ControllerStyle.OculusTouch:
+                case ControllerStyle.Knuckles:
+                case ControllerStyle.Neo3:
+                case ControllerStyle.Phoenix:
+                    JoystickMesh.material.SetColor("_EmissionColor", tintColor);
+                    JoystickPad.material.SetColor("_EmissionColor", tintColor);
+                    Button01Mesh.material.SetColor("_EmissionColor", tintColor);
+                    Button02Mesh.material.SetColor("_EmissionColor", tintColor);
+                    break;
+                case ControllerStyle.Vive:
+                case ControllerStyle.LogitechPen:
+                    PadMesh.material.SetColor("_EmissionColor", tintColor);
+                    break;
+                case ControllerStyle.Wmr:
+                    JoystickMesh.material.SetColor("_EmissionColor", tintColor);
+                    PinCushionMesh.material.SetColor("_EmissionColor", tintColor);
+                    PadMesh.material.SetColor("_EmissionColor", tintColor);
+                    break;
+            }
+        }
+
+        private void UpdateButtonColor()
+        {
+            if (EmptyGeometry) { return; }
+            if (!App.VrSdk.AnalogIsStick(ControllerName))
+            {
+                return;
+            }
+
+            Color m_LitButtonColor = new Color(.65f, .65f, .65f);
+            Color m_DarkButtonColor = new Color(.2f, .2f, .2f);
+            var currentColor = PointerManager.m_Instance.MainPointer.GetCurrentColor();
+            var darkColor = currentColor * m_DarkButtonColor;
+
+            SetColor(Button01Mesh, VrInput.Button01, "_EmissionColor",
+                currentColor, darkColor);
+            SetColor(Button02Mesh, VrInput.Button02, "_EmissionColor",
+                currentColor, darkColor);
+            SetColor(JoystickPad, VrInput.Thumbstick, "_EmissionColor",
+                currentColor, darkColor);
+            SetColor(JoystickMesh, VrInput.Thumbstick, "_EmissionColor",
+                currentColor, darkColor);
+
+            currentColor = m_LitButtonColor;
+            darkColor = m_DarkButtonColor;
+
+            SetColor(Button01Mesh, VrInput.Button01, "_Color",
+                currentColor, darkColor);
+            SetColor(Button02Mesh, VrInput.Button02, "_Color",
+                currentColor, darkColor);
+            SetColor(JoystickPad, VrInput.Thumbstick, "_Color",
+                currentColor, darkColor);
+            SetColor(JoystickMesh, VrInput.Thumbstick, "_Color",
+                currentColor, darkColor);
+        }
+
+        // -------------------------------------------------------------------------------------------- //
+        // Public Event API
+        // -------------------------------------------------------------------------------------------- //
+
+        // Called after the behavior associated with this geometry (ie, its transform.parent) changes.
+        // Only really for use by BaseControllerBehavior.
+        public void OnBehaviorChanged()
+        {
+            m_Behavior = transform.parent.GetComponent<BaseControllerBehavior>();
+
+            // Cache ControllerName, since we use it pretty much everywhere.
+            if (m_Behavior == null)
+            {
+                Debug.LogWarning("Unexpected: Geometry has no behavior");
+                m_ControllerName = InputManager.ControllerName.None;
+            }
+            else
+            {
+                m_ControllerName = m_Behavior.ControllerName;
+            }
+        }
+
+        // Called after materials are assigned, allowing the controller geometry to apply state to the
+        // assigned materials.
+        public void OnMaterialsAssigned(Color tintColor)
+        {
+            if (EmptyGeometry) { return; }
+
+            switch (Style)
+            {
+                case ControllerStyle.OculusTouch:
+                case ControllerStyle.Knuckles:
+                case ControllerStyle.Neo3:
+                case ControllerStyle.Phoenix:
+                    // TODO: This code is generic enough to be used for all "real" controllers; merge?
+                    UpdatePadAnimation(m_JoyAnimState, JoystickPad.material);
+                    UpdatePadAnimation(m_PadAnimState, PadMesh.material);
+                    break;
+                case ControllerStyle.Wmr:
+                    // TODO: I'm pretty sure that the only reason Wmr is different (here and everywhere else) is that
+                    // its prefab accidentally swapped the meaning of JoystickPad and JoystickMesh. And now we're
+                    // fixing that up in code rather than in data.
+                    UpdatePadAnimation(m_JoyAnimState, JoystickMesh.material);
+                    UpdatePadAnimation(m_PadAnimState, PadMesh.material);
+                    break;
+                case ControllerStyle.Vive:
+                case ControllerStyle.LogitechPen:
+                    UpdatePadAnimation(m_PadAnimState, PadMesh.material);
+                    break;
+            }
+
+            RefreshMaterialTint(tintColor);
+            UpdateButtonColor();
+        }
+
+        // -------------------------------------------------------------------------------------------- //
+        // Material Assignment Controls
+        // -------------------------------------------------------------------------------------------- //
+
+        // When adding new material controls:
+        // -------------------------------------------------------------------------------------------- //
+        //   * Prefer ToggleFoo(bool) or ShowFoo() patterns.                                            //
+        //   * NEVER expose hardware specific commands (SetButton01, etc)                               //
+        //   * Add comments to document what the action is doing.                                       //
+        //   * Only assign the necessary materials, assume the controller is in a clean state.          //
+        //   * Test/noodle with rift, then test/noodle Vive (or vice versa).                            //
+        //   * Dont add comments about callers, use "find references" instead.                          //
+        // -------------------------------------------------------------------------------------------- //
+
+        // Configures the controller for the intro tutorial.
+        // Controller should send a strong "you cant do anything" signal, by either unassigning all
+        // materials or by explicitly displaing an "X" etc.
+        public void ShowTutorialMode()
+        {
+            switch (Style)
+            {
+                case ControllerStyle.Vive:
+                case ControllerStyle.LogitechPen:
+                    Materials.Assign(PadMesh, Materials.TutorialPad);
+                    break;
+                case ControllerStyle.OculusTouch:
+                case ControllerStyle.Knuckles:
+                case ControllerStyle.Neo3:
+                case ControllerStyle.Phoenix:
+                    Materials.Assign(JoystickPad, Materials.Blank);
+                    Materials.Assign(Button01Mesh, Materials.Blank);
+                    Materials.Assign(Button02Mesh, Materials.Blank);
+                    Materials.Assign(JoystickMesh, Materials.Blank);
+                    break;
+                case ControllerStyle.Wmr:
+                    Materials.Assign(PadMesh, Materials.Standard);
+                    Materials.Assign(JoystickMesh, Materials.Blank);
+                    Materials.Assign(JoystickPad, Materials.Blank);
+                    break;
+            }
+        }
+
+        // Toggles the little auxillary "lock" icon for snapping.
+        // Enabled indicates if the icon should be shown at all, where snappingOn indicates whether the
+        // open lock or closed lock icon should be shown.
+        public void TogglePadSnapHint(bool snappingOn, bool enabled)
+        {
+            Material padMat = snappingOn ? Materials.SnapOn : Materials.SnapOff;
+            switch (Style)
+            {
+                case ControllerStyle.Vive:
+                case ControllerStyle.Wmr:
+                case ControllerStyle.LogitechPen:
+                    Materials.Assign(PadMesh, enabled ? padMat : Materials.Standard);
+                    break;
+                case ControllerStyle.OculusTouch:
+                case ControllerStyle.Knuckles:
+                case ControllerStyle.Neo3:
+                case ControllerStyle.Phoenix:
+                    Materials.Assign(Button01Mesh, enabled ? padMat : Materials.Blank);
+                    break;
+            }
+        }
+
+        // Shows a single cancel button, e.g. SaveIconTool snapshot.
+        public void ToggleCancelOnly(bool enabled, bool enableFillTimer = true)
+        {
+            Material mat = enabled ? Materials.Cancel : Materials.Blank;
+            float ratio = 0f;
+            switch (Style)
+            {
+                case ControllerStyle.Vive:
+                case ControllerStyle.Wmr:
+                case ControllerStyle.LogitechPen:
+                    Materials.Assign(PadMesh, mat);
+                    if (enableFillTimer)
+                    {
+                        ratio = GetPadRatio(VrInput.Directional);
+                    }
+                    PadMesh.material.SetFloat("_Ratio", ratio);
+                    break;
+                case ControllerStyle.OculusTouch:
+                case ControllerStyle.Knuckles:
+                case ControllerStyle.Neo3:
+                case ControllerStyle.Phoenix:
+                    Materials.Assign(Button01Mesh, mat);
+                    if (enableFillTimer)
+                    {
+                        ratio = GetPadRatio(VrInput.Button01);
+                    }
+                    Button01Mesh.material.SetFloat("_Ratio", ratio);
+                    break;
+            }
+        }
+
+        // Toggles the little auxillary "lock" icon for snapping.
+        // Enabled indicates if the icon should be shown at all, where snappingOn indicates whether the
+        // open lock or closed lock icon should be shown.
+        public void TogglePadLazyInputHint(bool lazyInput, bool altMode, bool enabled)
+        {
+            Material padMat = lazyInput ? altMode ? Materials.LazyInputAltOn : Materials.LazyInputOn : Materials.LazyInputOff;
+            switch (Style)
+            {
+                case ControllerStyle.Vive:
+                case ControllerStyle.Wmr:
+                case ControllerStyle.LogitechPen:
+                    Materials.Assign(PadMesh, enabled ? padMat : Materials.Standard);
+                    break;
+                case ControllerStyle.OculusTouch:
+                case ControllerStyle.Knuckles:
+                case ControllerStyle.Neo3:
+                case ControllerStyle.Phoenix:
+                    Materials.Assign(Button01Mesh, enabled ? padMat : Materials.Blank);
+                    break;
+            }
+        }
+
+
+        // Toggles the little auxillary "lock" icon for snapping.
+        // Enabled indicates if the icon should be shown at all, where snappingOn indicates whether the
+        // open lock or closed lock icon should be shown.
+        public void TogglePadRevolverHint(bool revolverActive, bool enabled)
+        {
+            Material padMat = revolverActive ? Materials.RevolverRadius : Materials.WorldTransformReset;
+            switch (Style)
+            {
+                case ControllerStyle.Vive:
+                case ControllerStyle.Wmr:
+                case ControllerStyle.LogitechPen:
+                    Materials.Assign(PadMesh, enabled ? padMat : Materials.Standard);
+                    break;
+                case ControllerStyle.OculusTouch:
+                case ControllerStyle.Knuckles:
+                case ControllerStyle.Neo3:
+                case ControllerStyle.Phoenix:
+                    Materials.Assign(Button01Mesh, enabled ? padMat : Materials.Blank);
+                    break;
+            }
+        }
+
+        // Toggles the little auxillary "lock" icon for snapping.
+        // Enabled indicates if the icon should be shown at all, where snappingOn indicates whether the
+        // open lock or closed lock icon should be shown.
+        public void ShowWorldTransformReset()
+        {
+
+            Material padMat = App.Scene.disableTiltProtection ? Materials.SnapOff : Materials.SnapOn;
+            switch (Style)
+            {
+                case ControllerStyle.Vive:
+                case ControllerStyle.Wmr:
+                case ControllerStyle.LogitechPen:
+                    bool undoHover = InputManager.Wand.GetPadValue().x < 0.0f;
+                    padMat = Materials.WorldTransformReset;
+                    Materials.Assign(PadMesh, padMat);
+                    break;
+                case ControllerStyle.OculusTouch:
+                case ControllerStyle.Knuckles:
+                case ControllerStyle.Neo3:
+                case ControllerStyle.Phoenix:
+                    Materials.Assign(Button02Mesh, padMat);
+                    Materials.Assign(Button01Mesh, Materials.WorldTransformReset);
+                    break;
+            }
+        }
+
+        public void ShowBrushSizer()
+        {
+            float ratio = GetPadRatio(VrInput.Directional);
+            switch (Style)
+            {
+                case ControllerStyle.LogitechPen:
+                    Materials.Assign(PadMesh, SelectPadTouched(
+                        Materials.BrushSizerActive_LogitechPen, Materials.BrushSizer_LogitechPen));
+                    PadMesh.material.SetFloat("_Ratio", ratio);
+                    break;
+                case ControllerStyle.Vive:
+                    Materials.Assign(PadMesh, SelectPadTouched(Materials.BrushSizerActive, Materials.BrushSizer));
+                    PadMesh.material.SetFloat("_Ratio", ratio);
+                    break;
+                case ControllerStyle.OculusTouch:
+                case ControllerStyle.Knuckles:
+                case ControllerStyle.Neo3:
+                case ControllerStyle.Phoenix:
+                    Materials.Assign(JoystickPad,
+                        SelectThumbStickTouched(Materials.BrushSizerActive, Materials.BrushSizer));
+                    Materials.Assign(JoystickMesh,
+                        SelectThumbStickTouched(Materials.Blank, Materials.BrushSizer));
+                    JoystickPad.material.SetFloat("_Ratio", ratio);
+                    break;
+                case ControllerStyle.Wmr:
+                    Materials.Assign(JoystickMesh,
+                        SelectThumbStickTouched(Materials.BrushSizerActive, Materials.BrushSizer));
+                    JoystickMesh.material.SetFloat("_Ratio", ratio);
+                    break;
+            }
+        }
+
+        public void ShowSelectionToggle()
+        {
+            Material toggleSelectionMat = Materials.Blank;
+            if (!SelectionManager.m_Instance.SelectionToolIsHot &&
+                (SelectionManager.m_Instance.HasSelection ||
+                SelectionManager.m_Instance.ShouldRemoveFromSelection()))
+            {
+                toggleSelectionMat = SelectionManager.m_Instance.ShouldRemoveFromSelection() ?
+                    Materials.ToggleSelectionOn : Materials.ToggleSelectionOff;
+            }
+
+            switch (Style)
+            {
+                case ControllerStyle.Vive:
+                case ControllerStyle.LogitechPen:
+                    Materials.Assign(PadMesh, toggleSelectionMat);
+                    break;
+                case ControllerStyle.OculusTouch:
+                case ControllerStyle.Knuckles:
+                case ControllerStyle.Neo3:
+                case ControllerStyle.Phoenix:
+                    Materials.Assign(JoystickPad, SelectPadTouched(Materials.BrushSizerActive, Materials.BrushSizer));
+                    Materials.Assign(JoystickMesh, SelectPadTouched(Materials.Blank, Materials.BrushSizer));
+                    float ratio = GetPadRatio(VrInput.Directional);
+                    JoystickPad.material.SetFloat("_Ratio", ratio);
+                    Materials.Assign(Button01Mesh, toggleSelectionMat);
+                    break;
+                case ControllerStyle.Wmr:
+                    Materials.Assign(PadMesh, toggleSelectionMat);
+                    ShowBrushSizer();
+                    break;
+            }
+        }
 
     public void ShowSculptToggle(bool SculptOn) {
     Material toggleSculptMat = Materials.Blank;
@@ -338,478 +778,6 @@
     }
   }
 
-  public void ShowPinToggle(bool isPinning) {
-    Material togglePinMat = Materials.Blank;
-    PinTool pinTool = SketchSurfacePanel.m_Instance.ActiveTool as PinTool;
-    if (pinTool != null) {
-      if (pinTool.CanToggle()) {
-        togglePinMat = pinTool.InPinMode ? Materials.ToggleSelectionOff :
-            Materials.ToggleSelectionOn;
-      }
-    }
-=======
-        // Animates the pad popping out of the controller.
-        // Pass:
-        //   active   if null, drives the animation to zero (presumably because there is nothing
-        //            to put on the pad)
-        private void UpdatePadAnimation(PopupAnimState state, Material active)
-        {
-            if (EmptyGeometry || state.anchor == null) { return; }
-
-            float target = 0.0f;
-
-            InputManager.ControllerName name = ControllerName;
-            if (active != null && PadEnabled &&
-                SketchControlsScript.m_Instance.ShouldRespondToPadInput(name) &&
-                ControllerInfo.GetVrInputTouch(state.input))
-            {
-                target = 1.0f;
-            }
-
-            if (target > state.current)
-            {
-                if (state.current == 0)
-                {
-                    InputManager.m_Instance.TriggerHaptics(name, m_HapticPulseOn); // Leaving 0
-                }
-                state.current = Mathf.Min(target, state.current + m_PadSpeed * Time.deltaTime);
-            }
-            else if (target < state.current)
-            {
-                state.current = Mathf.Max(target, state.current - m_PadSpeed * Time.deltaTime);
-                if (state.current == 0)
-                {
-                    InputManager.m_Instance.TriggerHaptics(name, m_HapticPulseOff); // Arriving at 0
-                }
-            }
-            else
-            {
-                return; // No real need to mess with the transform
-            }
-
-            Vector3 vPos = state.anchor.localPosition;
-            vPos.y = state.initialY + (state.current * m_PadPopUpAmount);
-            state.anchor.localPosition = vPos;
-
-            state.anchor.localScale =
-                Vector3.one * (state.initialScale + (state.current * m_PadScaleAmount));
-        }
->>>>>>> cbfcd2cf
-
-        private void UpdateLogitechPadHandedness(Transform padXf)
-        {
-            Vector3 headUp = ViewpointScript.Head.up;
-            Vector3 controllerRight = transform.right;
-            float angle = Vector3.Angle(headUp, controllerRight);
-            float flipAngle = m_LogitechPenHandedness ?
-                90.0f - m_LogitechPenHandednessHysteresis :
-                90.0f + m_LogitechPenHandednessHysteresis;
-            m_LogitechPenHandedness = angle > flipAngle;
-        }
-
-        // Returns the active material when the pad is touched, else returns inactive.
-        private Material SelectPadTouched(Material active, Material inactive)
-        {
-            return SelectIfTouched(VrInput.Touchpad, active, inactive);
-        }
-
-        // Returns the active material when the thumbstick is activated, else returns inactive material.
-        private Material SelectThumbStickTouched(Material active, Material inactive)
-        {
-            return SelectIfTouched(VrInput.Thumbstick, active, inactive);
-        }
-
-        // Returns the active parameter when the pad is down/clicked, else returns inactive.
-        private Material SelectBasedOn(Material active, Material inactive)
-        {
-            var info = ControllerInfo;
-            // TODO: we should remove this MenuContextClick command in favor of calling it Button04;
-            // (and potentially rename button04 to something more descriptive). The extra indirection isn't
-            // buying us anything, and it prevents us from using GetVrInputTouch(button04) which is
-            // actually what we mean here.
-            if (info != null && info.GetCommand(InputManager.SketchCommands.MenuContextClick))
-            {
-                return active;
-            }
-            else
-            {
-                return inactive;
-            }
-        }
-
-        // Returns the active material when the input is touched, else returns inactive.
-        private T SelectIfTouched<T>(VrInput input, T active, T inactive)
-        {
-            var info = ControllerInfo;
-            if (info != null && info.GetVrInputTouch(input))
-            {
-                return active;
-            }
-            else
-            {
-                return inactive;
-            }
-        }
-
-        private void SetColor(Renderer obj,
-                              VrInput input,
-                              string colorName,
-                              Color activeColor,
-                              Color inactiveColor)
-        {
-            if (obj != null)
-            {
-                obj.material.SetColor(colorName, SelectIfTouched(input, activeColor, inactiveColor));
-            }
-        }
-
-        private void RefreshMaterialTint(Color tintColor)
-        {
-            switch (Style)
-            {
-                case ControllerStyle.OculusTouch:
-                case ControllerStyle.Knuckles:
-                case ControllerStyle.Neo3:
-                case ControllerStyle.Phoenix:
-                    JoystickMesh.material.SetColor("_EmissionColor", tintColor);
-                    JoystickPad.material.SetColor("_EmissionColor", tintColor);
-                    Button01Mesh.material.SetColor("_EmissionColor", tintColor);
-                    Button02Mesh.material.SetColor("_EmissionColor", tintColor);
-                    break;
-                case ControllerStyle.Vive:
-                case ControllerStyle.LogitechPen:
-                    PadMesh.material.SetColor("_EmissionColor", tintColor);
-                    break;
-                case ControllerStyle.Wmr:
-                    JoystickMesh.material.SetColor("_EmissionColor", tintColor);
-                    PinCushionMesh.material.SetColor("_EmissionColor", tintColor);
-                    PadMesh.material.SetColor("_EmissionColor", tintColor);
-                    break;
-            }
-        }
-
-        private void UpdateButtonColor()
-        {
-            if (EmptyGeometry) { return; }
-            if (!App.VrSdk.AnalogIsStick(ControllerName))
-            {
-                return;
-            }
-
-            Color m_LitButtonColor = new Color(.65f, .65f, .65f);
-            Color m_DarkButtonColor = new Color(.2f, .2f, .2f);
-            var currentColor = PointerManager.m_Instance.MainPointer.GetCurrentColor();
-            var darkColor = currentColor * m_DarkButtonColor;
-
-            SetColor(Button01Mesh, VrInput.Button01, "_EmissionColor",
-                currentColor, darkColor);
-            SetColor(Button02Mesh, VrInput.Button02, "_EmissionColor",
-                currentColor, darkColor);
-            SetColor(JoystickPad, VrInput.Thumbstick, "_EmissionColor",
-                currentColor, darkColor);
-            SetColor(JoystickMesh, VrInput.Thumbstick, "_EmissionColor",
-                currentColor, darkColor);
-
-            currentColor = m_LitButtonColor;
-            darkColor = m_DarkButtonColor;
-
-            SetColor(Button01Mesh, VrInput.Button01, "_Color",
-                currentColor, darkColor);
-            SetColor(Button02Mesh, VrInput.Button02, "_Color",
-                currentColor, darkColor);
-            SetColor(JoystickPad, VrInput.Thumbstick, "_Color",
-                currentColor, darkColor);
-            SetColor(JoystickMesh, VrInput.Thumbstick, "_Color",
-                currentColor, darkColor);
-        }
-
-        // -------------------------------------------------------------------------------------------- //
-        // Public Event API
-        // -------------------------------------------------------------------------------------------- //
-
-        // Called after the behavior associated with this geometry (ie, its transform.parent) changes.
-        // Only really for use by BaseControllerBehavior.
-        public void OnBehaviorChanged()
-        {
-            m_Behavior = transform.parent.GetComponent<BaseControllerBehavior>();
-
-            // Cache ControllerName, since we use it pretty much everywhere.
-            if (m_Behavior == null)
-            {
-                Debug.LogWarning("Unexpected: Geometry has no behavior");
-                m_ControllerName = InputManager.ControllerName.None;
-            }
-            else
-            {
-                m_ControllerName = m_Behavior.ControllerName;
-            }
-        }
-
-        // Called after materials are assigned, allowing the controller geometry to apply state to the
-        // assigned materials.
-        public void OnMaterialsAssigned(Color tintColor)
-        {
-            if (EmptyGeometry) { return; }
-
-            switch (Style)
-            {
-                case ControllerStyle.OculusTouch:
-                case ControllerStyle.Knuckles:
-                case ControllerStyle.Neo3:
-                case ControllerStyle.Phoenix:
-                    // TODO: This code is generic enough to be used for all "real" controllers; merge?
-                    UpdatePadAnimation(m_JoyAnimState, JoystickPad.material);
-                    UpdatePadAnimation(m_PadAnimState, PadMesh.material);
-                    break;
-                case ControllerStyle.Wmr:
-                    // TODO: I'm pretty sure that the only reason Wmr is different (here and everywhere else) is that
-                    // its prefab accidentally swapped the meaning of JoystickPad and JoystickMesh. And now we're
-                    // fixing that up in code rather than in data.
-                    UpdatePadAnimation(m_JoyAnimState, JoystickMesh.material);
-                    UpdatePadAnimation(m_PadAnimState, PadMesh.material);
-                    break;
-                case ControllerStyle.Vive:
-                case ControllerStyle.LogitechPen:
-                    UpdatePadAnimation(m_PadAnimState, PadMesh.material);
-                    break;
-            }
-
-            RefreshMaterialTint(tintColor);
-            UpdateButtonColor();
-        }
-
-        // -------------------------------------------------------------------------------------------- //
-        // Material Assignment Controls
-        // -------------------------------------------------------------------------------------------- //
-
-        // When adding new material controls:
-        // -------------------------------------------------------------------------------------------- //
-        //   * Prefer ToggleFoo(bool) or ShowFoo() patterns.                                            //
-        //   * NEVER expose hardware specific commands (SetButton01, etc)                               //
-        //   * Add comments to document what the action is doing.                                       //
-        //   * Only assign the necessary materials, assume the controller is in a clean state.          //
-        //   * Test/noodle with rift, then test/noodle Vive (or vice versa).                            //
-        //   * Dont add comments about callers, use "find references" instead.                          //
-        // -------------------------------------------------------------------------------------------- //
-
-        // Configures the controller for the intro tutorial.
-        // Controller should send a strong "you cant do anything" signal, by either unassigning all
-        // materials or by explicitly displaing an "X" etc.
-        public void ShowTutorialMode()
-        {
-            switch (Style)
-            {
-                case ControllerStyle.Vive:
-                case ControllerStyle.LogitechPen:
-                    Materials.Assign(PadMesh, Materials.TutorialPad);
-                    break;
-                case ControllerStyle.OculusTouch:
-                case ControllerStyle.Knuckles:
-                case ControllerStyle.Neo3:
-                case ControllerStyle.Phoenix:
-                    Materials.Assign(JoystickPad, Materials.Blank);
-                    Materials.Assign(Button01Mesh, Materials.Blank);
-                    Materials.Assign(Button02Mesh, Materials.Blank);
-                    Materials.Assign(JoystickMesh, Materials.Blank);
-                    break;
-                case ControllerStyle.Wmr:
-                    Materials.Assign(PadMesh, Materials.Standard);
-                    Materials.Assign(JoystickMesh, Materials.Blank);
-                    Materials.Assign(JoystickPad, Materials.Blank);
-                    break;
-            }
-        }
-
-        // Toggles the little auxillary "lock" icon for snapping.
-        // Enabled indicates if the icon should be shown at all, where snappingOn indicates whether the
-        // open lock or closed lock icon should be shown.
-        public void TogglePadSnapHint(bool snappingOn, bool enabled)
-        {
-            Material padMat = snappingOn ? Materials.SnapOn : Materials.SnapOff;
-            switch (Style)
-            {
-                case ControllerStyle.Vive:
-                case ControllerStyle.Wmr:
-                case ControllerStyle.LogitechPen:
-                    Materials.Assign(PadMesh, enabled ? padMat : Materials.Standard);
-                    break;
-                case ControllerStyle.OculusTouch:
-                case ControllerStyle.Knuckles:
-                case ControllerStyle.Neo3:
-                case ControllerStyle.Phoenix:
-                    Materials.Assign(Button01Mesh, enabled ? padMat : Materials.Blank);
-                    break;
-            }
-        }
-
-        // Shows a single cancel button, e.g. SaveIconTool snapshot.
-        public void ToggleCancelOnly(bool enabled, bool enableFillTimer = true)
-        {
-            Material mat = enabled ? Materials.Cancel : Materials.Blank;
-            float ratio = 0f;
-            switch (Style)
-            {
-                case ControllerStyle.Vive:
-                case ControllerStyle.Wmr:
-                case ControllerStyle.LogitechPen:
-                    Materials.Assign(PadMesh, mat);
-                    if (enableFillTimer)
-                    {
-                        ratio = GetPadRatio(VrInput.Directional);
-                    }
-                    PadMesh.material.SetFloat("_Ratio", ratio);
-                    break;
-                case ControllerStyle.OculusTouch:
-                case ControllerStyle.Knuckles:
-                case ControllerStyle.Neo3:
-                case ControllerStyle.Phoenix:
-                    Materials.Assign(Button01Mesh, mat);
-                    if (enableFillTimer)
-                    {
-                        ratio = GetPadRatio(VrInput.Button01);
-                    }
-                    Button01Mesh.material.SetFloat("_Ratio", ratio);
-                    break;
-            }
-        }
-
-        // Toggles the little auxillary "lock" icon for snapping.
-        // Enabled indicates if the icon should be shown at all, where snappingOn indicates whether the
-        // open lock or closed lock icon should be shown.
-        public void TogglePadLazyInputHint(bool lazyInput, bool altMode, bool enabled)
-        {
-            Material padMat = lazyInput ? altMode ? Materials.LazyInputAltOn : Materials.LazyInputOn : Materials.LazyInputOff;
-            switch (Style)
-            {
-                case ControllerStyle.Vive:
-                case ControllerStyle.Wmr:
-                case ControllerStyle.LogitechPen:
-                    Materials.Assign(PadMesh, enabled ? padMat : Materials.Standard);
-                    break;
-                case ControllerStyle.OculusTouch:
-                case ControllerStyle.Knuckles:
-                case ControllerStyle.Neo3:
-                case ControllerStyle.Phoenix:
-                    Materials.Assign(Button01Mesh, enabled ? padMat : Materials.Blank);
-                    break;
-            }
-        }
-
-
-        // Toggles the little auxillary "lock" icon for snapping.
-        // Enabled indicates if the icon should be shown at all, where snappingOn indicates whether the
-        // open lock or closed lock icon should be shown.
-        public void TogglePadRevolverHint(bool revolverActive, bool enabled)
-        {
-            Material padMat = revolverActive ? Materials.RevolverRadius : Materials.WorldTransformReset;
-            switch (Style)
-            {
-                case ControllerStyle.Vive:
-                case ControllerStyle.Wmr:
-                case ControllerStyle.LogitechPen:
-                    Materials.Assign(PadMesh, enabled ? padMat : Materials.Standard);
-                    break;
-                case ControllerStyle.OculusTouch:
-                case ControllerStyle.Knuckles:
-                case ControllerStyle.Neo3:
-                case ControllerStyle.Phoenix:
-                    Materials.Assign(Button01Mesh, enabled ? padMat : Materials.Blank);
-                    break;
-            }
-        }
-
-        // Toggles the little auxillary "lock" icon for snapping.
-        // Enabled indicates if the icon should be shown at all, where snappingOn indicates whether the
-        // open lock or closed lock icon should be shown.
-        public void ShowWorldTransformReset()
-        {
-
-            Material padMat = App.Scene.disableTiltProtection ? Materials.SnapOff : Materials.SnapOn;
-            switch (Style)
-            {
-                case ControllerStyle.Vive:
-                case ControllerStyle.Wmr:
-                case ControllerStyle.LogitechPen:
-                    bool undoHover = InputManager.Wand.GetPadValue().x < 0.0f;
-                    padMat = Materials.WorldTransformReset;
-                    Materials.Assign(PadMesh, padMat);
-                    break;
-                case ControllerStyle.OculusTouch:
-                case ControllerStyle.Knuckles:
-                case ControllerStyle.Neo3:
-                case ControllerStyle.Phoenix:
-                    Materials.Assign(Button02Mesh, padMat);
-                    Materials.Assign(Button01Mesh, Materials.WorldTransformReset);
-                    break;
-            }
-        }
-
-        public void ShowBrushSizer()
-        {
-            float ratio = GetPadRatio(VrInput.Directional);
-            switch (Style)
-            {
-                case ControllerStyle.LogitechPen:
-                    Materials.Assign(PadMesh, SelectPadTouched(
-                        Materials.BrushSizerActive_LogitechPen, Materials.BrushSizer_LogitechPen));
-                    PadMesh.material.SetFloat("_Ratio", ratio);
-                    break;
-                case ControllerStyle.Vive:
-                    Materials.Assign(PadMesh, SelectPadTouched(Materials.BrushSizerActive, Materials.BrushSizer));
-                    PadMesh.material.SetFloat("_Ratio", ratio);
-                    break;
-                case ControllerStyle.OculusTouch:
-                case ControllerStyle.Knuckles:
-                case ControllerStyle.Neo3:
-                case ControllerStyle.Phoenix:
-                    Materials.Assign(JoystickPad,
-                        SelectThumbStickTouched(Materials.BrushSizerActive, Materials.BrushSizer));
-                    Materials.Assign(JoystickMesh,
-                        SelectThumbStickTouched(Materials.Blank, Materials.BrushSizer));
-                    JoystickPad.material.SetFloat("_Ratio", ratio);
-                    break;
-                case ControllerStyle.Wmr:
-                    Materials.Assign(JoystickMesh,
-                        SelectThumbStickTouched(Materials.BrushSizerActive, Materials.BrushSizer));
-                    JoystickMesh.material.SetFloat("_Ratio", ratio);
-                    break;
-            }
-        }
-
-        public void ShowSelectionToggle()
-        {
-            Material toggleSelectionMat = Materials.Blank;
-            if (!SelectionManager.m_Instance.SelectionToolIsHot &&
-                (SelectionManager.m_Instance.HasSelection ||
-                SelectionManager.m_Instance.ShouldRemoveFromSelection()))
-            {
-                toggleSelectionMat = SelectionManager.m_Instance.ShouldRemoveFromSelection() ?
-                    Materials.ToggleSelectionOn : Materials.ToggleSelectionOff;
-            }
-
-            switch (Style)
-            {
-                case ControllerStyle.Vive:
-                case ControllerStyle.LogitechPen:
-                    Materials.Assign(PadMesh, toggleSelectionMat);
-                    break;
-                case ControllerStyle.OculusTouch:
-                case ControllerStyle.Knuckles:
-                case ControllerStyle.Neo3:
-                case ControllerStyle.Phoenix:
-                    Materials.Assign(JoystickPad, SelectPadTouched(Materials.BrushSizerActive, Materials.BrushSizer));
-                    Materials.Assign(JoystickMesh, SelectPadTouched(Materials.Blank, Materials.BrushSizer));
-                    float ratio = GetPadRatio(VrInput.Directional);
-                    JoystickPad.material.SetFloat("_Ratio", ratio);
-                    Materials.Assign(Button01Mesh, toggleSelectionMat);
-                    break;
-                case ControllerStyle.Wmr:
-                    Materials.Assign(PadMesh, toggleSelectionMat);
-                    ShowBrushSizer();
-                    break;
-            }
-        }
-
         public void ShowPinToggle(bool isPinning)
         {
             Material togglePinMat = Materials.Blank;
