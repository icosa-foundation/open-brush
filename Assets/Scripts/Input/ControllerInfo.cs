--- conflicted
+++ resolved
@@ -224,6 +224,8 @@
                     return GetVrInputDown(VrInput.Button04);
                 case SketchCommands.ToggleSelection:
                     return GetVrInputDown(VrInput.Button04);
+    case SketchCommands.ToggleSculpt:
+      return GetVrInputDown(VrInput.Button04);
             }
             return false;
         }
@@ -455,333 +457,4 @@
         /// Trigger a haptic pulse for the given duration.
         public abstract void TriggerControllerHaptics(float seconds);
     }
-<<<<<<< HEAD
-  }
-
-  // Instance
-
-  // The Behavior is always on the root of the object, and its direct child is a ControllerGeometry
-  // This value never changes.
-  public BaseControllerBehavior Behavior { get { return m_Behavior; } }
-
-  // The same as Behavior.Transform; it also never changes.
-  public Transform Transform { get { return m_Transform; } }
-
-  // The same as Behavior.Geometry. This may change if controllers get swapped.
-  public ControllerGeometry Geometry { get { return Behavior.ControllerGeometry; } }
-
-  // This value never changes.
-  public ControllerTutorialScript Tutorial { get { return m_Tutorial; } }
-  
-  /// This indicates whether the underlying tracked object is in a valid state to provide tracking
-  /// data.
-  public abstract bool IsTrackedObjectValid { get; set; }
-
-  public VrInput? LastHeldInput {
-    get { return m_LastHeldInput; }
-    set { m_LastHeldInput = value; }
-  }
-
-  // These are updated when new poses come in
-  public Vector3 m_Position;
-  public Vector3 m_Velocity;
-  public Vector3 m_Acceleration;
-  public bool m_WasTracked;
-
-  public float m_TimeSinceHapticTrigger;
-  public int m_HapticPulseCount;
-  public float m_HapticTimer;
-  public float m_HapticInterval;
-  public float m_HapticPulseLength;
-
-
-  private float ButtonTimerThreshold {
-    get { return SketchSurfacePanel.m_Instance.ActiveTool.ButtonHoldDuration; }
-  }
-
-  private Dictionary<VrInput, Vector2> m_InputHoldTimers =
-      new Dictionary<VrInput, Vector2>();
-  private VrInput? m_LastHeldInput;
-  private readonly Transform m_Transform;
-  private readonly BaseControllerBehavior m_Behavior;
-  private readonly ControllerTutorialScript m_Tutorial;
-
-  public ControllerInfo(BaseControllerBehavior behavior) {
-    m_Behavior = behavior;
-    m_Transform = behavior.transform;
-    m_Tutorial = behavior.GetComponent<ControllerTutorialScript>();
-
-    m_Position = m_Transform.position;
-    m_Velocity = Vector3.zero;
-    m_Acceleration = Vector3.zero;
-    m_WasTracked = false;
-    m_HapticPulseCount = 0;
-  }
-
-  /// Show (or hide) all renderable objects under the controller.
-  public void ShowController(bool bShow) {
-    Renderer[] aRenderers = Transform.GetComponentsInChildren<Renderer>(includeInactive: true);
-    for (int i = 0; i < aRenderers.Length; ++i) {
-      aRenderers[i].enabled = bShow;
-    }
-  }
-
-  public virtual void Update() {
-    // Update haptic pulses and clicks
-    if (m_HapticPulseCount > 0) {
-      m_HapticTimer -= Time.deltaTime;
-      if (m_HapticTimer <= 0.0f) {
-        m_HapticTimer = m_HapticInterval;
-        --m_HapticPulseCount;
-        TriggerControllerHaptics(m_HapticPulseLength);
-      }
-    }
-  }
-
-  public virtual void LateUpdate() {
-    // TODO: Why is this done in LateUpdate rather than Update?
-    m_TimeSinceHapticTrigger += Time.deltaTime;
-  }
-
-  // -------------------------------------------------------------------------------------------- //
-  // Command/CommandDown support
-  // -------------------------------------------------------------------------------------------- //
-  // Maps commands to VR Inputs and returns true if the input is actively pressed
-
-  /// Returns true if the current command is active (e.g. the button is being pressed).
-  public bool GetCommand(SketchCommands rCommand) {
-    switch (rCommand) {
-    case SketchCommands.Activate:
-      return IsTrigger();
-    case SketchCommands.AltActivate:
-      return IsTrigger();
-    case SketchCommands.WandRotation:
-      return GetPadTouch() || GetThumbStickTouch();
-    case SketchCommands.LockToController:
-      return GetControllerGrip();
-    case SketchCommands.Scale:
-      return GetPadTouch() || GetThumbStickTouch();
-    case SketchCommands.Panic:
-      return IsTrigger();
-    case SketchCommands.MultiCamSelection:
-      return GetVrInput(VrInput.Button04 /*full-pad-button*/);
-    case SketchCommands.MenuContextClick:
-      return GetVrInput(VrInput.Button04 /*full-pad-button*/);
-    case SketchCommands.ShowPinCushion:
-      return GetVrInput(VrInput.Button03);
-    case SketchCommands.DuplicateSelection:
-      return GetVrInput(VrInput.Button04);
-    case SketchCommands.Undo:
-      return GetVrInput(VrInput.Button01 /*half_left*/);
-    case SketchCommands.Redo:
-      return GetVrInput(VrInput.Button02 /*half_right*/);
-    }
-
-    return false;
-  }
-
-  /// Returns true if the current command *just* became active (rising-edge trigger).
-  public bool GetCommandDown(SketchCommands rCommand) {
-    switch (rCommand) {
-    case SketchCommands.Activate:
-      return IsTriggerDown();
-    case SketchCommands.RewindTimeline:
-      return GetVrInputDown(VrInput.Button06 /*quad_down*/);
-    case SketchCommands.AdvanceTimeline:
-      return GetVrInputDown(VrInput.Button05 /*quad_up*/);
-    case SketchCommands.TimelineHome:
-      return IsTrigger() && GetVrInputDown(VrInput.Button06 /*quad_down*/);
-    case SketchCommands.TimelineEnd:
-      return IsTrigger() && GetVrInputDown(VrInput.Button05 /*quad_up*/);
-    case SketchCommands.Reset:
-      return GetVrInputDown(VrInput.Button05 /*quad_up*/);
-    case SketchCommands.Undo:
-      return GetVrInputDown(VrInput.Button01 /*half_left*/);
-    case SketchCommands.Redo:
-      return GetVrInputDown(VrInput.Button02 /*half_right*/);
-    case SketchCommands.Teleport:
-      return IsTriggerDown();
-    case SketchCommands.ToggleDefaultTool:
-      return GetVrInputDown(VrInput.Button03 /*app button*/);
-    case SketchCommands.MenuContextClick:
-      return GetVrInputDown(VrInput.Button04 /*full-pad-button*/);
-    case SketchCommands.WorldTransformReset:
-      return GetVrInputDown(VrInput.Button04 /*full-pad-button*/);
-    case SketchCommands.PinWidget:
-      return IsTriggerDown();
-    case SketchCommands.DuplicateSelection:
-      return GetVrInputDown(VrInput.Button04);
-    case SketchCommands.ToggleSelection:
-      return GetVrInputDown(VrInput.Button04);
-    case SketchCommands.ToggleSculpt:
-      return GetVrInputDown(VrInput.Button04);
-    }
-    return false;
-  }
-
-  // -------------------------------------------------------------------------------------------- //
-  // Command/Input Held support
-  // -------------------------------------------------------------------------------------------- //
-  // Useful in scenarios where a button should be held for a timeout period, e.g. when sharing
-  // videos or trashing gifs.
-
-  /// Helper function to translate commands to VR Inputs.
-  public VrInput? GetCommandHoldInput(SketchCommands rCommand) {
-    switch (rCommand) {
-    case SketchCommands.Confirm:
-      return VrInput.Button01 /*half_left*/;
-    case SketchCommands.Cancel:
-      return VrInput.Button02 /*half_right*/;
-    case SketchCommands.Share:
-      return VrInput.Button04 /*full pad*/;
-    case SketchCommands.Trash:
-      return VrInput.Button04 /*full pad*/;
-    case SketchCommands.DuplicateSelection:
-      return VrInput.Button04 /*full pad*/;
-    }
-
-    return null;
-  }
-
-  /// Returns true if the given command was held for longer than the threshold.
-  /// To get the current progress, see GetCommandHoldProgress.
-  public bool GetCommandHeld(SketchCommands rCommand) {
-    VrInput? vrInput = GetCommandHoldInput(rCommand);
-    if (!vrInput.HasValue) {
-      return false;
-    }
-    return UpdateCommandHold(vrInput.Value);
-  }
-
-  /// Returns the last controller input that was (or is) held, else null.
-  /// Note that this value is reset after a short timeout and is likely to return null unless the
-  /// user is actively holding the input.
-  public VrInput? GetLastHeldInput() {
-    Vector2 value;
-    if (!m_LastHeldInput.HasValue) { return null; }
-    if (!m_InputHoldTimers.TryGetValue(m_LastHeldInput.Value, out value)) { return null; }
-    return m_LastHeldInput.Value;
-  }
-
-  /// Returns the current progress in the range [0..1] for the currently held command.
-  public float GetCommandHoldProgress() {
-    Vector2 value;
-    if (!m_LastHeldInput.HasValue) { return 0f; }
-    if (!m_InputHoldTimers.TryGetValue(m_LastHeldInput.Value, out value)) { return 0; }
-    return Mathf.Clamp01(value.y / ButtonTimerThreshold);
-  }
-
-  /// Returns true if the given button was held longer than the long-press threshold.
-  private bool UpdateCommandHold(VrInput input) {
-    bool active = GetVrInput(input);
-
-    if (!m_InputHoldTimers.ContainsKey(input)) {
-      m_InputHoldTimers.Add(input, Vector2.zero);
-    }
-
-    if (!active) {
-      m_InputHoldTimers[input] = Vector2.zero;
-      return false;
-    }
-
-    if (m_InputHoldTimers[input].y > ButtonTimerThreshold) {
-      m_InputHoldTimers[input] = Vector2.zero;
-      m_LastHeldInput = null;
-      return true;
-    }
-
-    m_LastHeldInput = input;
-    m_InputHoldTimers[input] += new Vector2(0.0f, Time.deltaTime);
-    return false;
-  }
-
-  /// Returns the same value as GetVrInput(VrControllerInput.Trigger)
-  public bool IsTrigger() {
-    return GetVrInput(VrInput.Trigger);
-  }
-
-  /// Returns the same value as GetVrInputDown(VrControllerInput.Trigger)
-  public bool IsTriggerDown() {
-    return GetVrInputDown(VrInput.Trigger);
-  }
-
-  /// Returns the same value as GetVrInputTouch(VrControllerInput.Touchpad)
-  public bool GetPadTouch() {
-    return GetVrInputTouch(VrInput.Touchpad);
-  }
-
-  /// Returns the same value as GetVrInputTouch(VrControllerInput.Thumbstick)
-  public bool GetThumbStickTouch() {
-    return GetVrInputTouch(VrInput.Thumbstick);
-  }
-
-  /// Returns the same value as GetVrInput(VrControllerInput.Grip)
-  public bool GetControllerGrip() {
-    return GetVrInput(VrInput.Grip);
-  }
-
-
-  // API for subclass
-
-
-  /// Returns the ratio of how much the trigger is being pulled.
-  public abstract float GetTriggerRatio();
-
-  // Not filtered
-  public abstract Vector2 GetPadValue();
-
-  // Not filtered
-  public abstract Vector2 GetThumbStickValue();
-
-  // Filtered
-  public abstract Vector2 GetPadValueDelta();
-
-  /// Returns a minimally-processed value in [0, 1] representing the grip.
-  /// You may want to map this through the controller's usable grip range
-  /// in VrControls.GripActivationRange.
-  public abstract float GetGripValue();
-
-  public abstract float GetTriggerValue();
-
-  // TODO(XXX): This function is a misnomer.  For controllers with pad input, it returns a delta,
-  // for controllers with stick input, it returns the current stick value.
-  public abstract float GetScrollXDelta();
-
-  // TODO(XXX): This function is a misnomer.  For controllers with pad input, it returns a delta,
-  // for controllers with stick input, it returns the current stick value.
-  public abstract float GetScrollYDelta();
-
-  /// Returns true if the specified input is currently being activated.
-  ///
-  /// - For buttons, this means pressed far enough that the button is engaged, and may
-  ///   involve some hysteresis to prevent bouncing.
-  /// - For thumbsticks, this means pushed far enough that the value is outside the deadzone.
-  /// - For touchpads, this means being touched at all.
-  public abstract bool GetVrInput(VrInput input);
-
-  /// Returns true if the specified input has just been activated (rising-edge trigger).
-  public abstract bool GetVrInputDown(VrInput input);
-
-  /// Returns true if the specified input is currently being touched, and if the controller
-  /// supports it (currently: Oculus Touch, Knuckles).
-  ///
-  /// Because of hardware limitations, on supported controllers it is possible for this
-  /// to return false when GetVrInput() returns true.
-  ///
-  /// Some implementations may not support touch but will synthesize a value based on
-  /// whether GetVrInput() returns true. For these implementations you _are_ guaranteed
-  /// that GetVrInput implies GetVrInputTouch.
-  ///
-  /// TODO: this function is hard to describe right now. We should clarify constraints. eg:
-  /// - Implementations must return false if touch is not supported
-  /// - or, implementations must return true if GetVrInput() returns true (despite capacitative
-  ///   lag etc)
-  public abstract bool GetVrInputTouch(VrInput input);
-
-  /// Trigger a haptic pulse for the given duration.
-  public abstract void TriggerControllerHaptics(float seconds);
-}
-}  // namespace TiltBrush
-=======
-} // namespace TiltBrush
->>>>>>> cbfcd2cf
+} // namespace TiltBrush