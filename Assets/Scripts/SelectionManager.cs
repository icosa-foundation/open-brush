﻿// Copyright 2020 The Tilt Brush Authors
//
// Licensed under the Apache License, Version 2.0 (the "License");
// you may not use this file except in compliance with the License.
// You may obtain a copy of the License at
//
//      http://www.apache.org/licenses/LICENSE-2.0
//
// Unless required by applicable law or agreed to in writing, software
// distributed under the License is distributed on an "AS IS" BASIS,
// WITHOUT WARRANTIES OR CONDITIONS OF ANY KIND, either express or implied.
// See the License for the specific language governing permissions and
// limitations under the License.

using System;
using System.Collections.Generic;
using System.Linq;
using UnityEngine;

namespace TiltBrush
{

    /// A class for managing a set of selected strokes.
    ///
    /// Selection tools call to this class to select or deselect specific strokes.
    /// This class also manages a grabwidget that makes the strokes grabbable.
    public class SelectionManager : MonoBehaviour
    {
        public static SelectionManager m_Instance;
        private SnapGrid3D m_SnapGridVisualization;

        [SerializeField] private SelectionWidget m_SelectionWidget;

        // These are up-to-date mappings from groups to strokes and widgets in the scene. Ie., strokes
        // and widgets that have been disabled will still be in these mappings. These mappings do not
        // include things that are in the group SketchGroupTag.None (ie., ungrouped things).
        private Dictionary<SketchGroupTag, HashSet<Stroke>> m_GroupToStrokes =
            new Dictionary<SketchGroupTag, HashSet<Stroke>>();
        private Dictionary<SketchGroupTag, HashSet<GrabWidget>> m_GroupToWidgets =
            new Dictionary<SketchGroupTag, HashSet<GrabWidget>>();

        // These are up-to-date mappings from groups to strokes and widgets that are currently selected.
        // These also include the group SketchGroupTag.None (ie., selected things that are not grouped).
        // Groups that become empty are removed from these dictionaries so that the count of entries
        // indicate how many different groups (including ungrouped things in SketchGroupTag.None) are
        // selected.
        private Dictionary<SketchGroupTag, HashSet<Stroke>> m_GroupToSelectedStrokes =
            new Dictionary<SketchGroupTag, HashSet<Stroke>>();
        private Dictionary<SketchGroupTag, HashSet<GrabWidget>> m_GroupToSelectedWidgets =
            new Dictionary<SketchGroupTag, HashSet<GrabWidget>>();

        // A reference to the SelectionTool, cached on startup.
        private SelectionTool m_SelectionTool;

        // The list of strokes currently selected.
        // This contains no deleted strokes because conceptually, deletion removes strokes from a
        // selection and re-adds them upon undo.
        // As an internal implementation detail, the selection _canvas_ is allowed to contain
        // strokes that are not selected (likely because they're deleted); so do not conflate this
        // set with the set of strokes in the selection canvas.
        private HashSet<Stroke> m_SelectedStrokes;
        private HashSet<Stroke> m_SelectedStrokesCopyWhileGrabbingGroup;

        // The list of widgets currently selected.
        private HashSet<GrabWidget> m_SelectedWidgets;
        private HashSet<GrabWidget> m_SelectedWidgetsCopyWhileGrabbingGroup;

        private bool m_IsAnimatingTossFromGrabbingGroup;
        private bool m_IsGrabbingGroup;
        private BaseTool.ToolType m_ToolTypeBeforeGrabbingGroup;

        private float m_snappingAngle;
        private float m_snappingGridSize;
        private float[] m_AngleSnaps;
        private float[] m_GridSnaps;
        private int m_CurrentSnapAngleIndex;
        private int m_CurrentSnapGridIndex;

        // As opposed to 'add to selection'.  When this is true, strokes picked up
        // by the selection tool will be removed from selected strokes.  When false, they'll be added
        // to the list of selected strokes.
        private bool m_RemoveFromSelection;

        private bool m_bSelectionWidgetNeedsUpdate;

        [NonSerialized] public bool m_LockTranslationX = false;
        [NonSerialized] public bool m_LockTranslationY = false;
        [NonSerialized] public bool m_LockTranslationZ = false;
        [NonSerialized] public bool m_LockRotationX = false;
        [NonSerialized] public bool m_LockRotationY = false;
        [NonSerialized] public bool m_LockRotationZ = false;
        [NonSerialized] public bool m_EnableSnapTranslationX = true;
        [NonSerialized] public bool m_EnableSnapTranslationY = true;
        [NonSerialized] public bool m_EnableSnapTranslationZ = true;

        /// Returns true when SelectedStrokes is not empty.
        public bool HasSelection
        {
            get
            {
                return m_SelectedStrokes.Count > 0 || m_SelectedWidgets.Count > 0;
            }
        }

        /// Returns true when cached selection tool is hot.
        public bool SelectionToolIsHot
        {
            get
            {
                return (m_SelectionTool != null) && m_SelectionTool.IsHot;
            }
        }

        /// Returns true when the current selection can be grouped.
        public bool SelectionCanBeGrouped
        {
            get
            {
                return HasSelection;
            }
        }

        /// Returns true when the current selection is all in a single group.
        public bool SelectionIsInOneGroup
        {
            get
            {
                if (m_GroupToSelectedStrokes.Count > 1 || m_GroupToSelectedWidgets.Count > 1)
                {
                    // There's more than one group.
                    return false;
                }
                if (m_GroupToSelectedStrokes.Count == 0 && m_GroupToSelectedWidgets.Count == 0)
                {
                    // There are no groups. Ie., there is no selection.
                    return false;
                }
                if (m_GroupToSelectedStrokes.Count == 1)
                {
                    if (m_GroupToSelectedWidgets.Count == 1)
                    {
                        // There's one group present in both strokes and widgets.
                        return m_GroupToSelectedStrokes.Keys.First() != SketchGroupTag.None &&
                            m_GroupToSelectedWidgets.Keys.First() != SketchGroupTag.None &&
                            m_GroupToSelectedStrokes.Keys.First() == m_GroupToSelectedWidgets.Keys.First();
                    }
                    else
                    {
                        // There's one group present in only strokes.
                        return m_GroupToSelectedStrokes.Keys.First() != SketchGroupTag.None;
                    }
                }
                // There's one group present in only widgets.
                return m_GroupToSelectedWidgets.Keys.First() != SketchGroupTag.None;
            }
        }

        /// Returns the number of strokes in the current selection.
        public int SelectedStrokeCount
        {
            get
            {
                return m_SelectedStrokes.Count;
            }
        }

        /// Returns the vert count for the current selection.
        public int NumVertsInSelection
        {
            get
            {
                int count = 0;
                foreach (var stroke in m_SelectedStrokes)
                {
                    count += stroke.m_BatchSubset.m_VertLength;
                }
                foreach (var widget in m_SelectedWidgets)
                {
                    ModelWidget mw = widget as ModelWidget;
                    if (mw != null)
                    {
                        count += mw.GetNumVertsInModel();
                    }
                }
                return count;
            }
        }

        /// The collection of currently selected strokes.
        /// Returns the strokes in no particular order.
        public IEnumerable<Stroke> SelectedStrokes
        {
            get
            {
                return m_SelectedStrokes;
            }
        }

        /// The collection of currently selected widgets.
        /// Returns the widgets in no particular order.
        public IEnumerable<GrabWidget> SelectedWidgets
        {
            get
            {
                return m_SelectedWidgets;
            }
        }

        public bool SelectionWasTransformed
        {
            get
            {
                // The reason we check for approximate equality between selection and active canvas's poses
                // is that the selection canvas pose might be set to what's intended to be its initial
                // pose by the means of a transformation -- which introduces imprecision.
                //
                // As an example, the SelectionWidget, when moved, sets the selection transform to whatever
                // the widget box's global delta transform is within canvas space. This is not lossless.
                // When the user moves the widget box, then undoes the move, the widget box moves back to its
                // start, but the operations performed to get turn its global position into a canvas-space
                // transformation sometimes introduce non-identiy values.
                return !TrTransform.Approximately(App.ActiveCanvas.Pose, App.Scene.SelectionCanvas.Pose);
            }
        }

        public void RemoveFromSelection(bool remove)
        {
            bool bRemoveFromSelectionPrev = m_RemoveFromSelection;

            if (HasSelection)
            {
                m_RemoveFromSelection = remove;
            }
            else
            {
                // Only allow deselection if we have a selection.
                m_RemoveFromSelection = false;
            }

            // Hide the main canvas if and only if we are in deselect mode.
            App.Scene.MainCanvas.gameObject.SetActive(!m_RemoveFromSelection);

            // Start the animation to toggle the tool. At the end of the animation, the visual
            // representation of the tool will match the mode.
            if (bRemoveFromSelectionPrev != remove)
            {
                m_SelectionTool.StartToggleAnimation();
            }
        }

        public bool ShouldRemoveFromSelection()
        {
            return m_RemoveFromSelection;
        }

        private bool ShouldShowSelectedStrokes
        {
            get
            {
                return !m_SelectionTool.IsHot || ShouldRemoveFromSelection();
            }
        }

        /// Selection transformation relative to the scene.
        public TrTransform SelectionTransform
        {
            get
            {
                return App.ActiveCanvas.Pose.inverse * App.Scene.SelectionCanvas.Pose;
            }
            set
            {
                App.Scene.SelectionCanvas.Pose = App.ActiveCanvas.Pose * value;
            }
        }

        public bool IsAnimatingTossFromGrabbingGroup => m_IsAnimatingTossFromGrabbingGroup;
        public int CurrentSnapAngleIndex => m_CurrentSnapAngleIndex;
        public int CurrentSnapGridIndex => m_CurrentSnapGridIndex;
        public float SnappingAngle => m_snappingAngle;
        public float SnappingGridSize => m_snappingGridSize;

        /// Returns the active strokes in the given group.
        public IEnumerable<Stroke> StrokesInGroup(SketchGroupTag group)
        {
            if (m_GroupToStrokes.ContainsKey(group))
            {
                foreach (var stroke in m_GroupToStrokes[group])
                {
                    if (stroke.IsGeometryEnabled)
                    {
                        yield return stroke;
                    }
                }
            }
        }

        public IEnumerable<GrabWidget> WidgetsInGroup(SketchGroupTag group)
        {
            if (m_GroupToWidgets.ContainsKey(group))
            {
                foreach (var widget in m_GroupToWidgets[group])
                {
                    if (widget.IsAvailable())
                    {
                        yield return widget;
                    }
                }
            }
        }

        public void OnStrokeRemovedFromGroup(Stroke stroke, SketchGroupTag oldGroup)
        {
            // If the stroke is in the selection, then we need to update our group to selected strokes
            // mapping.
            if (m_SelectedStrokes.Contains(stroke))
            {
                RemoveFromGroupToSelectedStrokes(oldGroup, stroke);
            }

            // Remove the stroke from the old group to strokes mapping.
            if (oldGroup != SketchGroupTag.None)
            {
                // Remove this stroke from the dictionary entry for the old group.
                m_GroupToStrokes[oldGroup].Remove(stroke);
            }
        }

        public void OnWidgetRemovedFromGroup(GrabWidget widget, SketchGroupTag oldGroup)
        {
            // If the widget is in the selection, then we need to update our group to selected widget
            // mapping.
            if (m_SelectedWidgets.Contains(widget))
            {
                RemoveFromGroupToSelectedWidgets(oldGroup, widget);
            }

            // Remove the widget from the old group to widgets mapping.
            if (oldGroup != SketchGroupTag.None)
            {
                // Remove this widget from the dictionary entry for the old group.
                m_GroupToWidgets[oldGroup].Remove(widget);
            }
        }

        public void OnStrokeAddedToGroup(Stroke stroke)
        {
            SketchGroupTag newGroup = stroke.Group;

            // If the stroke is in the selection, then we need to update our group to selected strokes
            // mapping.
            if (m_SelectedStrokes.Contains(stroke))
            {
                AddToGroupToSelectedStrokes(stroke.Group, stroke);
            }

            // Add the stroke to the new group to strokes mapping.
            if (newGroup != SketchGroupTag.None)
            {
                // Add this stroke to the dictionary entry for the new group.
                if (!m_GroupToStrokes.TryGetValue(newGroup, out var newGroupStrokes))
                {
                    newGroupStrokes = m_GroupToStrokes[newGroup] = new HashSet<Stroke>();
                }
                newGroupStrokes.Add(stroke);
            }
        }

        public void OnWidgetAddedToGroup(GrabWidget widget)
        {
            SketchGroupTag newGroup = widget.Group;

            // If the widget is in the selection, then we need to update our group to selected widget
            // mapping.
            if (m_SelectedWidgets.Contains(widget))
            {
                AddToGroupToSelectedWidgets(widget.Group, widget);
            }

            // Add the widget to the new group to widgets mapping.
            if (newGroup != SketchGroupTag.None)
            {
                // Add this widget to the dictionary entry for the new group.
                if (!m_GroupToWidgets.TryGetValue(newGroup, out var newGroupWidgets))
                {
                    newGroupWidgets = m_GroupToWidgets[newGroup] = new HashSet<GrabWidget>();
                }
                newGroupWidgets.Add(widget);
            }
        }

        /// Reset the selection manager.
        public void OnFinishReset()
        {
            m_GroupToStrokes.Clear();
            m_GroupToSelectedStrokes.Clear();
            m_GroupToSelectedWidgets.Clear();
        }

        void Awake()
        {
            m_Instance = this;
            m_SelectedStrokes = new HashSet<Stroke>();
            m_SelectedWidgets = new HashSet<GrabWidget>();
            m_AngleSnaps = new[] { 0f, 15f, 30f, 45f, 60f, 75f, 90f };
            m_GridSnaps = new[] { 0f, .1f, .25f, .5f, 1f, 2f, 3f, 5f };
        }

        public void CacheSelectionTool(SelectionTool tool)
        {
            m_SelectionTool = tool;
        }

        void Start()
        {
            m_SelectionWidget.SelectionTransformed += OnSelectionTransformed;
        }

        void Update()
        {
            if (HasSelection)
            {
                // TODO: if !HasSelection, batches that UpdateSelectionVisibility has hidden
                // will remain hidden; is that OK?
                UpdateSelectionVisibility();
                RegisterHighlights();
            }
        }

        // Potentially suppresses rendering of the selection itself.
        // eg, if the selection tool is active, rendering should be suppressed so the user
        // can better see things that remain unselected.
        void UpdateSelectionVisibility()
        {
            bool showSelection = ShouldShowSelectedStrokes;

            if (Config.IsExperimental)
            {
                // Strokes of type BrushStroke currently only exist in experimental builds.
                // The list of selected strokes might be quite long, so we want to avoid iterating it.
                foreach (Stroke stroke in m_SelectedStrokes)
                {
                    if (stroke.m_Type == Stroke.Type.BrushStroke)
                    {
                        stroke.m_Object.SetActive(showSelection);
                    }
                }
            }
            App.Scene.SelectionCanvas.BatchManager.SetVisibility(showSelection);

            m_SelectionWidget.gameObject.SetActive(showSelection);

            foreach (GrabWidget widget in m_SelectedWidgets)
            {
                widget.gameObject.SetActive(showSelection && widget.IsAvailable());
            }
        }

        // Register highlights for all selected objects
        void RegisterHighlights()
        {
            bool showHighlight =
                !SketchControlsScript.m_Instance.IsUserAbleToInteractWithAnyWidget() ||
                SketchControlsScript.m_Instance.IsUserIntersectingWithSelectionWidget() ||
                SketchControlsScript.m_Instance.IsUserInteractingWithSelectionWidget();
            if (showHighlight)
            {
                foreach (GrabWidget widget in m_SelectedWidgets)
                {
                    widget.RegisterHighlight();
                }
#if !UNITY_ANDROID
                App.Scene.SelectionCanvas.RegisterHighlight();
#endif
            }
        }

        void LateUpdate()
        {
            ResolveChanges();
        }

        /// Select a group that a widget belongs to and then return the corresponding selection widget.
        public SelectionWidget StartGrabbingGroupWithWidget(GrabWidget grabWidget)
        {
            m_IsGrabbingGroup = true;

            // Save off the current tool and selection.
            m_ToolTypeBeforeGrabbingGroup = SketchSurfacePanel.m_Instance.ActiveToolType;
            m_SelectedStrokesCopyWhileGrabbingGroup = new HashSet<Stroke>(m_SelectedStrokes);
            m_SelectedWidgetsCopyWhileGrabbingGroup = new HashSet<GrabWidget>(m_SelectedWidgets);

            // Select the group that the widget belongs to.
            ClearActiveSelection();
            SketchMemoryScript.m_Instance.PerformAndRecordCommand(
                new SelectCommand(null, new[] { grabWidget },
                    SelectionTransform,
                    deselect: false, initial: true, isGrabbingGroup: true));
            UpdateSelectionWidget();
            ResolveChanges();

            SketchSurfacePanel.m_Instance.ActiveTool.HideTool(true);
            return m_SelectionWidget;
        }

        public void EndGrabbingGroupWithWidget()
        {
            if (m_SelectionWidget.IsTossed())
            {
                m_IsAnimatingTossFromGrabbingGroup = true;
            }
            else
            {
                // Restore the original selection and tool.
                SketchSurfacePanel.m_Instance.ActiveTool.HideTool(false);
                ClearActiveSelection();
                SketchMemoryScript.m_Instance.PerformAndRecordCommand(
                    new SelectCommand(m_SelectedStrokesCopyWhileGrabbingGroup,
                        m_SelectedWidgetsCopyWhileGrabbingGroup,
                        SelectionTransform,
                        isGrabbingGroup: true, isEndGrabbingGroup: true));
                m_SelectedStrokesCopyWhileGrabbingGroup = null;
                m_SelectedWidgetsCopyWhileGrabbingGroup = null;
                SketchSurfacePanel.m_Instance.EnableSpecificTool(m_ToolTypeBeforeGrabbingGroup);

                m_IsGrabbingGroup = false;
            }
        }

        public void ResolveChanges()
        {
            if (m_bSelectionWidgetNeedsUpdate)
            {
                m_SelectionWidget.SelectionTransform = SelectionTransform;
                if (HasSelection)
                {
                    Bounds selectionBounds;
                    // If we don't have strokes selected, use the bounds of our widgets, only.
                    if (m_SelectedStrokes.Count == 0)
                    {
                        selectionBounds = GetBoundsOfSelectedWidgets_SelectionCanvasSpace();
                    }
                    else if (m_SelectedWidgets.Count == 0)
                    {
                        // If we don't have widgets, use the bounds of our strokes, only.
                        selectionBounds = App.Scene.SelectionCanvas.GetCanvasBoundingBox(onlyActive: true);
                    }
                    else
                    {
                        selectionBounds = App.Scene.SelectionCanvas.GetCanvasBoundingBox(onlyActive: true);
                        selectionBounds.Encapsulate(GetBoundsOfSelectedWidgets_SelectionCanvasSpace());
                    }

                    m_SelectionWidget.SetSelectionBounds(selectionBounds);

                    bool selectionPinned = false;
                    m_SelectionWidget.ResetSizeRange();
                    foreach (GrabWidget widget in m_SelectedWidgets)
                    {
                        float widgetToSelectionScale =
                            Mathf.Abs(m_SelectionWidget.GetSignedWidgetSize() / widget.GetSignedWidgetSize());
                        // Updates the size range of the selection widget, which will get shrunk to the smallest
                        // maximum size of all the widgets in the selection.
                        m_SelectionWidget.UpdateSizeRange(widget.GetWidgetSizeRange() * widgetToSelectionScale);
                        if (widget.Pinned)
                        {
                            selectionPinned = true;
                            break;
                        }
                    }
                    m_SelectionWidget.PreventSelectionFromMoving(selectionPinned);
                    AudioManager.m_Instance.SelectionHighlightLoop(true);
                }
                else
                {
                    m_SelectionWidget.PreventSelectionFromMoving(false);
                    m_SelectionWidget.SelectionCleared();
                    AudioManager.m_Instance.SelectionHighlightLoop(false);
                }
                m_bSelectionWidgetNeedsUpdate = false;
            }
        }

        public void ClearActiveSelection()
        {
            // Make sure we don't have a selection active.
            if (HasSelection)
            {
                SketchMemoryScript.m_Instance.PerformAndRecordCommand(
                    CreateEndSelectionCommand());
                App.Scene.MainCanvas.gameObject.SetActive(true);
            }
        }

        /// Creates a command that deselects all of the strokes currently selected.
        public BaseCommand CreateEndSelectionCommand()
        {
            return new SelectCommand(m_SelectedStrokes, m_SelectedWidgets, SelectionTransform,
                deselect: true, checkForClearedSelection: true,
                isGrabbingGroup: m_IsGrabbingGroup);
        }

        ///  Delete all currently selected strokes.
        public void DeleteSelection()
        {
            SketchMemoryScript.m_Instance.PerformAndRecordCommand(
                new DeleteSelectionCommand(m_SelectedStrokes, m_SelectedWidgets));
            RemoveFromSelection(false);
            if (m_IsAnimatingTossFromGrabbingGroup)
            {
                m_IsAnimatingTossFromGrabbingGroup = false;
                EndGrabbingGroupWithWidget();
            }
        }

        public DeleteSelectionCommand CurrentDeleteSelectionCommand()
        {
            return new DeleteSelectionCommand(m_SelectedStrokes, m_SelectedWidgets);
        }

        /// Ends the selection without moving strokes back to the main canvas.
        /// This should only be called when we're clearing the scene and need to quickly
        /// forget our selection, knowing that the selection canvas will soon be cleared
        /// anyway.
        public void ForgetStrokesInSelectionCanvas()
        {
            m_SelectedStrokes.Clear();
            m_SelectedWidgets.Clear();
            SelectionTransform = TrTransform.identity;
            UpdateSelectionWidget();
        }

        public void SelectStrokes(IEnumerable<Stroke> strokes)
        {
            foreach (var stroke in strokes)
            {
                if (IsStrokeSelected(stroke))
                {
                    Debug.LogWarning("Attempted to select stroke that is already selected.");
                    continue;
                }

                stroke.m_PreviousCanvas = stroke.Canvas;
                stroke.SetParentKeepWorldPosition(App.Scene.SelectionCanvas, SelectionTransform.inverse);
                m_SelectedStrokes.Add(stroke);

                if (!m_GroupToSelectedStrokes.TryGetValue(stroke.Group, out var groupStrokes))
                {
                    groupStrokes = m_GroupToSelectedStrokes[stroke.Group] = new HashSet<Stroke>();
                }
                Debug.Assert(!groupStrokes.Contains(stroke));
                groupStrokes.Add(stroke);
            }

            // If the manager is tasked to select strokes, make sure the SelectionTool is active.
            // b/64029485 In the event that the user does not have the SelectionTool active and presses
            // undo causing strokes to be highlighted, force the user to have the SelectionTool.
            SketchSurfacePanel.m_Instance.EnableSpecificTool(BaseTool.ToolType.SelectionTool);
        }

        public void DeselectStrokes(IEnumerable<Stroke> strokes, CanvasScript targetCanvas = null)
        {
            // Deselects to the canvas stored in m_PreviousCanvas for each stroke or widget
            // Pass in targetCanvas to override this.

            foreach (var stroke in strokes)
            {
                if (!IsStrokeSelected(stroke))
                {
                    Debug.LogWarning("Attempted to deselect stroke that is not selected.");
                    continue;
                }
                CanvasScript destinationCanvas;

                // Deselected strokes are placed on (in order of preference):
                // 1. Supplied targetCanvas
                // 2. Their stored m_PreviousCanvas
                // 3. The active canvas
                if (IsValidDestination(targetCanvas))
                {
                    destinationCanvas = targetCanvas;
                }
                else if (IsValidDestination(stroke.m_PreviousCanvas))
                {
                    destinationCanvas = stroke.m_PreviousCanvas;
                }
                else
                {
                    destinationCanvas = App.Scene.ActiveCanvas;
                }

                stroke.SetParentKeepWorldPosition(destinationCanvas, SelectionTransform);
                m_SelectedStrokes.Remove(stroke);

                var groupStrokes = m_GroupToSelectedStrokes[stroke.Group];
                groupStrokes.Remove(stroke);
                if (groupStrokes.Count == 0)
                {
                    m_GroupToSelectedStrokes.Remove(stroke.Group);
                }
            }

            if (!HasSelection)
            {
                SelectionTransform = TrTransform.identity;
            }
        }

        private bool IsValidDestination(CanvasScript layer) => layer != null && !App.Scene.IsLayerDeleted(layer);

        public void SelectWidgets(IEnumerable<GrabWidget> widgets)
        {
            foreach (var widget in widgets)
            {
                SelectWidget(widget);
            }

            // If the manager is tasked to select something, make sure the SelectionTool is active.
            // b/64029485 In the event that the user does not have the SelectionTool active and presses
            // undo causing something to be highlighted, force the user to have the SelectionTool.
            SketchSurfacePanel.m_Instance.EnableSpecificTool(BaseTool.ToolType.SelectionTool);
        }

        public void SelectWidget(GrabWidget widget)
        {
            if (IsWidgetSelected(widget))
            {
                Debug.LogWarning("Attempted to select widget that is already selected.");
                return;
            }
            widget.m_PreviousCanvas = widget.Canvas;
            widget.SetCanvas(App.Scene.SelectionCanvas);
            HierarchyUtils.RecursivelySetLayer(widget.transform,
                App.Scene.SelectionCanvas.gameObject.layer);
            m_SelectedWidgets.Add(widget);

            if (!m_GroupToSelectedWidgets.TryGetValue(widget.Group, out var groupWidgets))
            {
                groupWidgets = m_GroupToSelectedWidgets[widget.Group] = new HashSet<GrabWidget>();
            }
            Debug.Assert(!groupWidgets.Contains(widget));
            groupWidgets.Add(widget);
        }

        public void DeselectWidgets(IEnumerable<GrabWidget> widgets, CanvasScript targetCanvas = null)
        {
            // Deselects to the canvas stored in m_PreviousCanvas for each stroke or widget
            // Pass in targetCanvas to override this.

            foreach (var widget in widgets)
            {
                if (!IsWidgetSelected(widget))
                {
                    Debug.LogWarning("Attempted to deselect widget that is not selected.");
                    continue;
                }

                CanvasScript destinationCanvas;
                // Deselected widgets  are placed on (in order of preference):
                // 1. Supplied targetCanvas
                // 2. Their stored m_PreviousCanvas
                // 3. The active canvas
                if (IsValidDestination(targetCanvas))
                {
                    destinationCanvas = targetCanvas;
                }
                else if (IsValidDestination(widget.m_PreviousCanvas))
                {
                    destinationCanvas = widget.m_PreviousCanvas;
                }
                else
                {
                    destinationCanvas = App.Scene.ActiveCanvas;
                }
                widget.SetCanvas(destinationCanvas);
                widget.RestoreGameObjectLayer(App.ActiveCanvas.gameObject.layer);
                widget.gameObject.SetActive(true);
                m_SelectedWidgets.Remove(widget);

                var groupWidgets = m_GroupToSelectedWidgets[widget.Group];
                groupWidgets.Remove(widget);
                if (groupWidgets.Count == 0)
                {
                    m_GroupToSelectedWidgets.Remove(widget.Group);
                }
            }

            if (!HasSelection)
            {
                SelectionTransform = TrTransform.identity;
            }
        }

        public void RegisterStrokesInSelectionCanvas(ICollection<Stroke> strokes)
        {
            foreach (var stroke in strokes)
            {
                m_SelectedStrokes.Add(stroke);
                AddToGroupToSelectedStrokes(stroke.Group, stroke);
            }
            UpdateSelectionWidget();
        }

        public void DeregisterStrokesInSelectionCanvas(ICollection<Stroke> strokes)
        {
            foreach (var stroke in strokes)
            {
                m_SelectedStrokes.Remove(stroke);
                RemoveFromGroupToSelectedStrokes(stroke.Group, stroke);
            }
            UpdateSelectionWidget();
        }

        public void RegisterWidgetsInSelectionCanvas(ICollection<GrabWidget> widgets)
        {
            foreach (var widget in widgets)
            {
                m_SelectedWidgets.Add(widget);
                AddToGroupToSelectedWidgets(widget.Group, widget);
            }
            UpdateSelectionWidget();
        }

        public void DeregisterWidgetsInSelectionCanvas(ICollection<GrabWidget> widgets)
        {
            foreach (var widget in widgets)
            {
                m_SelectedWidgets.Remove(widget);
                RemoveFromGroupToSelectedWidgets(widget.Group, widget);
            }
            UpdateSelectionWidget();
        }

        public void InvertSelection()
        {
            // Build a list of all the strokes in the main canvas.
            List<Stroke> unselectedStrokes =
                SketchMemoryScript.m_Instance.GetAllUnselectedActiveStrokes();

            // Build a list of all the unpinned widgets in the main canvas.
            List<GrabWidget> unselectedWidgets =
                WidgetManager.m_Instance.GetAllUnselectedActiveWidgets();

            // Select everything that was in the main canvas.
            SketchMemoryScript.m_Instance.PerformAndRecordCommand(
                new InvertSelectionCommand(unselectedStrokes, m_SelectedStrokes,
                    unselectedWidgets, m_SelectedWidgets));
        }

        public void FlipSelection()
        {
            // Flip the selection.
            TrTransform selectionFromWorldSpace =
                TrTransform.FromTransform(App.Scene.SelectionCanvas.transform).inverse;

            Plane flipPlaneInSelectionSpace = new Plane(
                selectionFromWorldSpace * m_SelectionWidget.transform.position,
                selectionFromWorldSpace * ViewpointScript.Head.position,
                selectionFromWorldSpace * (ViewpointScript.Head.position + Vector3.up));
#if false
    // useful for precise testing
    if (PointerManager.m_Instance.SymmetryPlane_RS is Plane plane_RS) {
      flipPlaneInSelectionSpace = App.Scene.SelectionCanvas.Pose.inverse * plane_RS;
    }
#endif

            SketchMemoryScript.m_Instance.PerformAndRecordCommand(
                new FlipSelectionCommand(m_SelectedStrokes, m_SelectedWidgets, flipPlaneInSelectionSpace));
        }

        public void SelectAll()
        {
            // Build a list of all the strokes in the main canvas.
            List<Stroke> unselectedStrokes =
                SketchMemoryScript.m_Instance.GetAllUnselectedActiveStrokes();

            // Build a list of all the unpinned widgets in the main canvas.
            List<GrabWidget> unselectedWidgets =
                WidgetManager.m_Instance.GetAllUnselectedActiveWidgets();

            // Select em all.
            SketchMemoryScript.m_Instance.PerformAndRecordCommand(
                new SelectCommand(unselectedStrokes, unselectedWidgets,
                    SelectionManager.m_Instance.SelectionTransform,
                    deselect: false, initial: false));
        }

        /// Groups all the selected strokes into a single new group unless they are already in a single
        /// group. In that case, ungroup them all.
        public void ToggleGroupSelectedStrokesAndWidgets()
        {
            if (!SelectionCanBeGrouped)
            {
                return;
            }

            // If all the selected strokes are in one group, ungroup by setting the new group to None.
            // Otherwise, create a new group by setting the target group parameter to null.
            bool selectionIsInOneGroup = SelectionIsInOneGroup;
            SketchGroupTag? targetGroup =
                selectionIsInOneGroup ? SketchGroupTag.None : (SketchGroupTag?)null;
            SketchMemoryScript.m_Instance.PerformAndRecordCommand(
                new GroupStrokesAndWidgetsCommand(m_SelectedStrokes, m_SelectedWidgets, targetGroup: targetGroup));

            OutputWindowScript.m_Instance.CreateInfoCardAtController(
                InputManager.ControllerName.Brush, selectionIsInOneGroup ? "Ungrouped!" : "Grouped!");
            var pos = InputManager.m_Instance.GetControllerPosition(InputManager.ControllerName.Brush);
            AudioManager.m_Instance.PlayGroupedSound(pos);
        }

        /// Consumers who call SelectStroke(s) or DeselectStroke(s) must call this once they're
        /// done making a series of selections or deselections.
        public void UpdateSelectionWidget()
        {
            m_bSelectionWidgetNeedsUpdate = true;
        }

        public bool IsStrokeSelected(Stroke stroke)
        {
            return m_SelectedStrokes.Contains(stroke);
        }

        public bool IsWidgetSelected(GrabWidget widget)
        {
            return m_SelectedWidgets.Contains(widget);
        }

        private void RemoveFromGroupToSelectedStrokes(SketchGroupTag group, Stroke stroke)
        {
            var groupStrokes = m_GroupToSelectedStrokes[group];
            groupStrokes.Remove(stroke);
            if (groupStrokes.Count == 0)
            {
                m_GroupToSelectedStrokes.Remove(group);
            }

            App.Switchboard.TriggerSelectionChanged();
        }

        private void RemoveFromGroupToSelectedWidgets(SketchGroupTag group, GrabWidget widget)
        {
            var groupWidgets = m_GroupToSelectedWidgets[group];
            groupWidgets.Remove(widget);
            if (groupWidgets.Count == 0)
            {
                m_GroupToSelectedWidgets.Remove(group);
            }

            App.Switchboard.TriggerSelectionChanged();
        }

        private void AddToGroupToSelectedStrokes(SketchGroupTag group, Stroke stroke)
        {
            if (!m_GroupToSelectedStrokes.TryGetValue(group, out var groupStrokes))
            {
                groupStrokes = m_GroupToSelectedStrokes[group] = new HashSet<Stroke>();
            }
            Debug.Assert(!groupStrokes.Contains(stroke));
            groupStrokes.Add(stroke);

            App.Switchboard.TriggerSelectionChanged();
        }

        private void AddToGroupToSelectedWidgets(SketchGroupTag group, GrabWidget widget)
        {
            if (!m_GroupToSelectedWidgets.TryGetValue(group, out var groupWidgets))
            {
                groupWidgets = m_GroupToSelectedWidgets[group] = new HashSet<GrabWidget>();
            }
            Debug.Assert(!groupWidgets.Contains(widget));
            groupWidgets.Add(widget);

            App.Switchboard.TriggerSelectionChanged();
        }

        private void OnSelectionTransformed(TrTransform xf_SS)
        {
            SelectionTransform = xf_SS;
        }

        Bounds GetBoundsOfSelectedWidgets_SelectionCanvasSpace()
        {
            Bounds totalBounds_CS = new Bounds();
            bool boundsInitialized = false;
            foreach (GrabWidget widget in m_SelectedWidgets)
            {
                Bounds widgetBounds_CS = widget.GetBounds_SelectionCanvasSpace();
                if (!boundsInitialized)
                {
                    // If this is the first widget we're looking at, initialize the bounds with the first
                    // widget's bounds.
                    totalBounds_CS = widgetBounds_CS;
                    boundsInitialized = true;
                }
                else
                {
                    totalBounds_CS.Encapsulate(widgetBounds_CS);
                }
            }

            return totalBounds_CS;
        }

        public bool AngleOrPositionSnapEnabled()
        {
            return (
                CurrentSnapAngleIndex != 0 ||
                CurrentSnapGridIndex != 0
            );
        }

        public void SetSnappingAngle(string angleAsString)
        {
            int requestedIndex = m_AngleSnaps.Select(x => x.ToString()).ToList().FindIndex(x => x == angleAsString);
            if (requestedIndex < 0)
            {
                Debug.LogWarning($"SetSnappingAngle received an invalid angle of {angleAsString}. Valid values: {string.Join(",", m_AngleSnaps)}");
                return;
            }
            SetSnappingAngle(requestedIndex);
        }

        public void SetSnappingAngle(int snapIndex)
        {
            m_CurrentSnapAngleIndex = snapIndex;
            m_snappingAngle = m_AngleSnaps[snapIndex];
        }

        public void SetSnappingGridSize(string gridSizeAsString)
        {
            int requestedIndex = m_GridSnaps.Select(x => x.ToString()).ToList().FindIndex(x => x == gridSizeAsString);
            if (requestedIndex < 0)
            {
                Debug.LogWarning($"SetSnappingGridSize received an invalid angle of {gridSizeAsString}. Valid values: {string.Join(",", m_GridSnaps)}");
                return;
            }
            SetSnappingGridSize(requestedIndex);
        }

        public void SetSnappingGridSize(int snapIndex)
        {
            m_CurrentSnapGridIndex = snapIndex;
            m_snappingGridSize = m_GridSnaps[snapIndex];
            if (m_SnapGridVisualization == null)
            {
                m_SnapGridVisualization = App.Scene.MainCanvas.GetComponentInChildren<SnapGrid3D>();
            }
            if (m_snappingGridSize > 0)
            {
                m_SnapGridVisualization.enabled = true;
                m_SnapGridVisualization.gridInterval = m_snappingGridSize;
            }
            else
            {
                m_SnapGridVisualization.enabled = false;
            }
        }

<<<<<<< HEAD
        public Quaternion QuantizeAngle(Quaternion rotation)
        {
            if (SnappingAngle == 0) return Quaternion.identity;
            float round(float val) { return Mathf.Round(val / SnappingAngle) * SnappingAngle; }
            Vector3 euler = rotation.eulerAngles;
            float y = euler.y;
            euler = new Vector3(round(euler.x), 0, round(euler.z));
            rotation = Quaternion.Euler(euler);
            rotation = Quaternion.Euler(0, round(y), 0) * rotation;
            return rotation;
        }

        public Vector3 SnapToGrid(Vector3 position)
        {
            if (SnappingGridSize == 0) return position;
            Vector3 localCanvasPos = App.ActiveCanvas.transform.worldToLocalMatrix.MultiplyPoint3x4(position);
            float round(float val) { return Mathf.Round(val / SnappingGridSize) * SnappingGridSize; }
            Vector3 roundedCanvasPos = new Vector3(
                round(localCanvasPos.x),
                round(localCanvasPos.y),
                round(localCanvasPos.z)
=======
        // All transforms are in canvas space
        public Vector3 SnapToGrid_CS(Vector3 position)
        {
            float gridSize = SnappingGridSize;
            if (gridSize == 0) return position;
            float round(float val) { return Mathf.Round(val / gridSize) * gridSize; }
            Vector3 roundedCanvasPos = new Vector3(
                m_EnableSnapTranslationX ? round(position.x) : position.x,
                m_EnableSnapTranslationY ? round(position.y) : position.y,
                m_EnableSnapTranslationZ ? round(position.z) : position.z
            );
            return roundedCanvasPos;
        }

        // Input is in global space, the snapping is done in canvas space
        // And the result is returned in global space
        public Vector3 SnapToGrid_GS(Vector3 position)
        {
            float gridSize = SnappingGridSize;
            if (gridSize == 0) return position;
            Vector3 localCanvasPos = App.ActiveCanvas.transform.worldToLocalMatrix.MultiplyPoint3x4(position);
            float round(float val) { return Mathf.Round(val / gridSize) * gridSize; }
            Vector3 roundedCanvasPos = new Vector3(
                m_EnableSnapTranslationX ? round(localCanvasPos.x) : localCanvasPos.x,
                m_EnableSnapTranslationY ? round(localCanvasPos.y) : localCanvasPos.y,
                m_EnableSnapTranslationZ ? round(localCanvasPos.z) : localCanvasPos.z
>>>>>>> 3b866a4e
            );
            return App.ActiveCanvas.transform.localToWorldMatrix.MultiplyPoint3x4(roundedCanvasPos);
        }

<<<<<<< HEAD
        public float ScalarSnap(float val)
        {
            if (SnappingGridSize == 0) return val;
            return Mathf.Round(val / SnappingGridSize) * SnappingGridSize;
        }
=======
        public Quaternion QuantizeAngle(Quaternion rotation)
        {
            var snapAngle = SnappingAngle;
            if (snapAngle == 0) return rotation;
            float round(float val) { return Mathf.Round(val / snapAngle) * snapAngle; }

            Vector3 euler = rotation.eulerAngles;
            euler = new Vector3(round(euler.x), round(euler.y), round(euler.z));
            return Quaternion.Euler(euler);
        }

        // Used by align/distribute etc
        // Controls which widget types should be affected
        // Currently it's "any subclass of MediaWidget or StencilWidget"
        public List<GrabWidget> GetValidSelectedWidgets() => SelectedWidgets
            .Where(widget =>
                widget.GetType().IsSubclassOf(typeof(MediaWidget)) ||
                widget.GetType().IsSubclassOf(typeof(StencilWidget))
            )
            .ToList();


>>>>>>> 3b866a4e
    }

} // namespace TiltBrush<|MERGE_RESOLUTION|>--- conflicted
+++ resolved
@@ -1056,29 +1056,22 @@
             }
         }
 
-<<<<<<< HEAD
         public Quaternion QuantizeAngle(Quaternion rotation)
         {
-            if (SnappingAngle == 0) return Quaternion.identity;
-            float round(float val) { return Mathf.Round(val / SnappingAngle) * SnappingAngle; }
+            var snapAngle = SnappingAngle;
+            if (snapAngle == 0) return rotation;
+            float round(float val) { return Mathf.Round(val / snapAngle) * snapAngle; }
             Vector3 euler = rotation.eulerAngles;
-            float y = euler.y;
-            euler = new Vector3(round(euler.x), 0, round(euler.z));
-            rotation = Quaternion.Euler(euler);
-            rotation = Quaternion.Euler(0, round(y), 0) * rotation;
-            return rotation;
-        }
-
-        public Vector3 SnapToGrid(Vector3 position)
-        {
-            if (SnappingGridSize == 0) return position;
-            Vector3 localCanvasPos = App.ActiveCanvas.transform.worldToLocalMatrix.MultiplyPoint3x4(position);
-            float round(float val) { return Mathf.Round(val / SnappingGridSize) * SnappingGridSize; }
-            Vector3 roundedCanvasPos = new Vector3(
-                round(localCanvasPos.x),
-                round(localCanvasPos.y),
-                round(localCanvasPos.z)
-=======
+            euler = new Vector3(round(euler.x), round(euler.y), round(euler.z));
+            return Quaternion.Euler(euler);
+        }
+
+        public float ScalarSnap(float val)
+        {
+            if (SnappingGridSize == 0) return val;
+            return Mathf.Round(val / SnappingGridSize) * SnappingGridSize;
+        }
+
         // All transforms are in canvas space
         public Vector3 SnapToGrid_CS(Vector3 position)
         {
@@ -1105,27 +1098,8 @@
                 m_EnableSnapTranslationX ? round(localCanvasPos.x) : localCanvasPos.x,
                 m_EnableSnapTranslationY ? round(localCanvasPos.y) : localCanvasPos.y,
                 m_EnableSnapTranslationZ ? round(localCanvasPos.z) : localCanvasPos.z
->>>>>>> 3b866a4e
             );
             return App.ActiveCanvas.transform.localToWorldMatrix.MultiplyPoint3x4(roundedCanvasPos);
-        }
-
-<<<<<<< HEAD
-        public float ScalarSnap(float val)
-        {
-            if (SnappingGridSize == 0) return val;
-            return Mathf.Round(val / SnappingGridSize) * SnappingGridSize;
-        }
-=======
-        public Quaternion QuantizeAngle(Quaternion rotation)
-        {
-            var snapAngle = SnappingAngle;
-            if (snapAngle == 0) return rotation;
-            float round(float val) { return Mathf.Round(val / snapAngle) * snapAngle; }
-
-            Vector3 euler = rotation.eulerAngles;
-            euler = new Vector3(round(euler.x), round(euler.y), round(euler.z));
-            return Quaternion.Euler(euler);
         }
 
         // Used by align/distribute etc
@@ -1137,9 +1111,6 @@
                 widget.GetType().IsSubclassOf(typeof(StencilWidget))
             )
             .ToList();
-
-
->>>>>>> 3b866a4e
     }
 
 } // namespace TiltBrush