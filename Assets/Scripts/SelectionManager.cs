--- conflicted
+++ resolved
@@ -728,7 +728,7 @@
                 Debug.LogWarning("Attempted to select widget that is already selected.");
                 return;
             }
-            widget.m_previousCanvas = widget.Canvas;
+            widget.m_PreviousCanvas = widget.Canvas;
             widget.SetCanvas(App.Scene.SelectionCanvas);
             HierarchyUtils.RecursivelySetLayer(widget.transform,
                 App.Scene.SelectionCanvas.gameObject.layer);
@@ -763,9 +763,9 @@
                 {
                     destinationCanvas = targetCanvas;
                 }
-                else if (IsValidDestination(widget.m_previousCanvas))
-                {
-                    destinationCanvas = widget.m_previousCanvas;
+                else if (IsValidDestination(widget.m_PreviousCanvas))
+                {
+                    destinationCanvas = widget.m_PreviousCanvas;
                 }
                 else
                 {
@@ -1055,7 +1055,6 @@
             }
         }
 
-<<<<<<< HEAD
         // All transforms are in canvas space
         public Vector3 SnapToGrid_CS(Vector3 position)
         {
@@ -1082,34 +1081,10 @@
                 !m_EnableSnapTranslationX ? round(localCanvasPos.x) : localCanvasPos.x,
                 !m_EnableSnapTranslationY ? round(localCanvasPos.y) : localCanvasPos.y,
                 !m_EnableSnapTranslationZ ? round(localCanvasPos.z) : localCanvasPos.z
-=======
-        public Quaternion QuantizeAngle(Quaternion rotation)
-        {
-            if (SnappingAngle == 0) return Quaternion.identity;
-            float round(float val) { return Mathf.Round(val / SnappingAngle) * SnappingAngle; }
-            Vector3 euler = rotation.eulerAngles;
-            float y = euler.y;
-            euler = new Vector3(round(euler.x), 0, round(euler.z));
-            rotation = Quaternion.Euler(euler);
-            rotation = Quaternion.Euler(0, round(y), 0) * rotation;
-            return rotation;
-        }
-
-        public Vector3 SnapToGrid(Vector3 position)
-        {
-            if (SnappingGridSize == 0) return position;
-            Vector3 localCanvasPos = App.ActiveCanvas.transform.worldToLocalMatrix.MultiplyPoint3x4(position);
-            float round(float val) { return Mathf.Round(val / SnappingGridSize) * SnappingGridSize; }
-            Vector3 roundedCanvasPos = new Vector3(
-                round(localCanvasPos.x),
-                round(localCanvasPos.y),
-                round(localCanvasPos.z)
->>>>>>> f947a652
             );
             return App.ActiveCanvas.transform.localToWorldMatrix.MultiplyPoint3x4(roundedCanvasPos);
         }
 
-<<<<<<< HEAD
         public Quaternion QuantizeAngle(Quaternion rotation)
         {
             var snapAngle = SnappingAngle;
@@ -1121,14 +1096,11 @@
             return Quaternion.Euler(euler);
         }
 		
-=======
->>>>>>> f947a652
         public float ScalarSnap(float val)
         {
             if (SnappingGridSize == 0) return val;
             return Mathf.Round(val / SnappingGridSize) * SnappingGridSize;
         }
-<<<<<<< HEAD
 
         // Used by align/distribute etc
         // Controls which widget types should be affected
@@ -1141,8 +1113,6 @@
             .ToList();
 
 
-=======
->>>>>>> f947a652
     }
 
 } // namespace TiltBrush