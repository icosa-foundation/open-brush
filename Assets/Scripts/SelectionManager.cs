--- conflicted
+++ resolved
@@ -1063,8 +1063,6 @@
             return Mathf.Round(val / SnappingGridSize) * SnappingGridSize;
         }
 
-<<<<<<< HEAD
-=======
         // Used by align/distribute etc
         // Controls which widget types should be affected
         // Currently it's "any subclass of MediaWidget or StencilWidget"
@@ -1076,7 +1074,6 @@
             .ToList();
 
 
->>>>>>> 17dcceec
     }
 
 } // namespace TiltBrush