﻿// Copyright 2020 The Tilt Brush Authors
//
// Licensed under the Apache License, Version 2.0 (the "License");
// you may not use this file except in compliance with the License.
// You may obtain a copy of the License at
//
//      http://www.apache.org/licenses/LICENSE-2.0
//
// Unless required by applicable law or agreed to in writing, software
// distributed under the License is distributed on an "AS IS" BASIS,
// WITHOUT WARRANTIES OR CONDITIONS OF ANY KIND, either express or implied.
// See the License for the specific language governing permissions and
// limitations under the License.

using System;
using System.Collections.Generic;
using System.Linq;
using UnityEngine;

namespace TiltBrush
{

    /// A class for managing a set of selected strokes.
    ///
    /// Selection tools call to this class to select or deselect specific strokes.
    /// This class also manages a grabwidget that makes the strokes grabbable.
    public class SelectionManager : MonoBehaviour
    {
        public static SelectionManager m_Instance;

        private SnapGrid3D m_SnapGridVisualization;

        [SerializeField] private SelectionWidget m_SelectionWidget;

        // These are up-to-date mappings from groups to strokes and widgets in the scene. Ie., strokes
        // and widgets that have been disabled will still be in these mappings. These mappings do not
        // include things that are in the group SketchGroupTag.None (ie., ungrouped things).
        private Dictionary<SketchGroupTag, HashSet<Stroke>> m_GroupToStrokes =
            new Dictionary<SketchGroupTag, HashSet<Stroke>>();
        private Dictionary<SketchGroupTag, HashSet<GrabWidget>> m_GroupToWidgets =
            new Dictionary<SketchGroupTag, HashSet<GrabWidget>>();

        // These are up-to-date mappings from groups to strokes and widgets that are currently selected.
        // These also include the group SketchGroupTag.None (ie., selected things that are not grouped).
        // Groups that become empty are removed from these dictionaries so that the count of entries
        // indicate how many different groups (including ungrouped things in SketchGroupTag.None) are
        // selected.
        private Dictionary<SketchGroupTag, HashSet<Stroke>> m_GroupToSelectedStrokes =
            new Dictionary<SketchGroupTag, HashSet<Stroke>>();
        private Dictionary<SketchGroupTag, HashSet<GrabWidget>> m_GroupToSelectedWidgets =
            new Dictionary<SketchGroupTag, HashSet<GrabWidget>>();

        // A reference to the SelectionTool, cached on startup.
        private SelectionTool m_SelectionTool;

        // The list of strokes currently selected.
        // This contains no deleted strokes because conceptually, deletion removes strokes from a
        // selection and re-adds them upon undo.
        // As an internal implementation detail, the selection _canvas_ is allowed to contain
        // strokes that are not selected (likely because they're deleted); so do not conflate this
        // set with the set of strokes in the selection canvas.
        private HashSet<Stroke> m_SelectedStrokes;
        private HashSet<Stroke> m_SelectedStrokesCopyWhileGrabbingGroup;

        // The list of widgets currently selected.
        private HashSet<GrabWidget> m_SelectedWidgets;
        private HashSet<GrabWidget> m_SelectedWidgetsCopyWhileGrabbingGroup;

        private bool m_IsAnimatingTossFromGrabbingGroup;
        private bool m_IsGrabbingGroup;
        private BaseTool.ToolType m_ToolTypeBeforeGrabbingGroup;

        private float m_snappingAngle;
        private float m_snappingGridSize;
        private float[] m_AngleSnaps;
        private float[] m_GridSnaps;
        private int m_CurrentSnapAngleIndex;
        private int m_CurrentSnapGridIndex;

        // As opposed to 'add to selection'.  When this is true, strokes picked up
        // by the selection tool will be removed from selected strokes.  When false, they'll be added
        // to the list of selected strokes.
        private bool m_RemoveFromSelection;

        private bool m_bSelectionWidgetNeedsUpdate;

        [NonSerialized] public bool m_LockTranslationX = false;
        [NonSerialized] public bool m_LockTranslationY = false;
        [NonSerialized] public bool m_LockTranslationZ = false;
        [NonSerialized] public bool m_LockRotationX = false;
        [NonSerialized] public bool m_LockRotationY = false;
        [NonSerialized] public bool m_LockRotationZ = false;
        [NonSerialized] public bool m_EnableSnapTranslationX = true;
        [NonSerialized] public bool m_EnableSnapTranslationY = true;
        [NonSerialized] public bool m_EnableSnapTranslationZ = true;

        /// Returns true when SelectedStrokes is not empty.
        public bool HasSelection
        {
            get
            {
                return m_SelectedStrokes.Count > 0 || m_SelectedWidgets.Count > 0;
            }
        }

        /// Returns true when cached selection tool is hot.
        public bool SelectionToolIsHot
        {
            get
            {
                return (m_SelectionTool != null) && m_SelectionTool.IsHot;
            }
        }

        /// Returns true when the current selection can be grouped.
        public bool SelectionCanBeGrouped
        {
            get
            {
                return HasSelection;
            }
        }

        /// Returns true when the current selection is all in a single group.
        public bool SelectionIsInOneGroup
        {
            get
            {
                if (m_GroupToSelectedStrokes.Count > 1 || m_GroupToSelectedWidgets.Count > 1)
                {
                    // There's more than one group.
                    return false;
                }
                if (m_GroupToSelectedStrokes.Count == 0 && m_GroupToSelectedWidgets.Count == 0)
                {
                    // There are no groups. Ie., there is no selection.
                    return false;
                }
                if (m_GroupToSelectedStrokes.Count == 1)
                {
                    if (m_GroupToSelectedWidgets.Count == 1)
                    {
                        // There's one group present in both strokes and widgets.
                        return m_GroupToSelectedStrokes.Keys.First() != SketchGroupTag.None &&
                            m_GroupToSelectedWidgets.Keys.First() != SketchGroupTag.None &&
                            m_GroupToSelectedStrokes.Keys.First() == m_GroupToSelectedWidgets.Keys.First();
                    }
                    else
                    {
                        // There's one group present in only strokes.
                        return m_GroupToSelectedStrokes.Keys.First() != SketchGroupTag.None;
                    }
                }
                // There's one group present in only widgets.
                return m_GroupToSelectedWidgets.Keys.First() != SketchGroupTag.None;
            }
        }

        /// Returns the number of strokes in the current selection.
        public int SelectedStrokeCount
        {
            get
            {
                return m_SelectedStrokes.Count;
            }
        }

        /// Returns the vert count for the current selection.
        public int NumVertsInSelection
        {
            get
            {
                int count = 0;
                foreach (var stroke in m_SelectedStrokes)
                {
                    count += stroke.m_BatchSubset.m_VertLength;
                }
                foreach (var widget in m_SelectedWidgets)
                {
                    ModelWidget mw = widget as ModelWidget;
                    if (mw != null)
                    {
                        count += mw.GetNumVertsInModel();
                    }
                }
                return count;
            }
        }

        /// The collection of currently selected strokes.
        /// Returns the strokes in no particular order.
        public IEnumerable<Stroke> SelectedStrokes
        {
            get
            {
                return m_SelectedStrokes;
            }
        }

        /// The collection of currently selected widgets.
        /// Returns the widgets in no particular order.
        public IEnumerable<GrabWidget> SelectedWidgets
        {
            get
            {
                return m_SelectedWidgets;
            }
        }

        public bool SelectionWasTransformed
        {
            get
            {
                // The reason we check for approximate equality between selection and active canvas's poses
                // is that the selection canvas pose might be set to what's intended to be its initial
                // pose by the means of a transformation -- which introduces imprecision.
                //
                // As an example, the SelectionWidget, when moved, sets the selection transform to whatever
                // the widget box's global delta transform is within canvas space. This is not lossless.
                // When the user moves the widget box, then undoes the move, the widget box moves back to its
                // start, but the operations performed to get turn its global position into a canvas-space
                // transformation sometimes introduce non-identiy values.
                return !TrTransform.Approximately(App.ActiveCanvas.Pose, App.Scene.SelectionCanvas.Pose);
            }
        }

        public void RemoveFromSelection(bool remove)
        {
            bool bRemoveFromSelectionPrev = m_RemoveFromSelection;

            if (HasSelection)
            {
                m_RemoveFromSelection = remove;
            }
            else
            {
                // Only allow deselection if we have a selection.
                m_RemoveFromSelection = false;
            }

            // Hide the main canvas if and only if we are in deselect mode.
            App.Scene.MainCanvas.gameObject.SetActive(!m_RemoveFromSelection);

            // Start the animation to toggle the tool. At the end of the animation, the visual
            // representation of the tool will match the mode.
            if (bRemoveFromSelectionPrev != remove)
            {
                m_SelectionTool.StartToggleAnimation();
            }
        }

        public bool ShouldRemoveFromSelection()
        {
            return m_RemoveFromSelection;
        }

        private bool ShouldShowSelectedStrokes
        {
            get
            {
                return !m_SelectionTool.IsHot || ShouldRemoveFromSelection();
            }
        }

        /// Selection transformation relative to the scene.
        public TrTransform SelectionTransform
        {
            get
            {
                return App.ActiveCanvas.Pose.inverse * App.Scene.SelectionCanvas.Pose;
            }
            set
            {
                App.Scene.SelectionCanvas.Pose = App.ActiveCanvas.Pose * value;
            }
        }

        public bool IsAnimatingTossFromGrabbingGroup => m_IsAnimatingTossFromGrabbingGroup;
        public int CurrentSnapAngleIndex => m_CurrentSnapAngleIndex;
        public int CurrentSnapGridIndex => m_CurrentSnapGridIndex;
        public float SnappingAngle => m_snappingAngle;
        public float SnappingGridSize => m_snappingGridSize;

        // Mainly stored for use in scripts
        private Stroke m_LastSelectedStroke;
        private Stroke m_LastStroke;

        private GrabWidget m_LastSelectedWidget;
        private ImageWidget m_LastSelectedImage;
        private VideoWidget m_LastSelectedVideo;
        private ModelWidget m_LastSelectedModel;
        private StencilWidget m_LastSelectedStencil;

        private List<TrTransform> m_LastSelectedStrokeCP;

        private List<TrTransform> m_LastStrokeCP;


        public Stroke LastSelectedStroke
        {
            get => m_LastSelectedStroke;
            set => m_LastSelectedStroke = value;
        }

        public GrabWidget LastSelectedWidget
        {
            get => m_LastSelectedWidget;
            set => m_LastSelectedWidget = value;
        }

        public ImageWidget LastSelectedImage
        {
            get => m_LastSelectedImage;
            set => m_LastSelectedImage = value;
        }

        public VideoWidget LastSelectedVideo
        {
            get => m_LastSelectedVideo;
            set => m_LastSelectedVideo = value;
        }

        public ModelWidget LastSelectedModel
        {
            get => m_LastSelectedModel;
            set => m_LastSelectedModel = value;
        }

        public StencilWidget LastSelectedStencil
        {
            get => m_LastSelectedStencil;
            set => m_LastSelectedStencil = value;
        }

        /// Returns the active strokes in the given group.
        public IEnumerable<Stroke> StrokesInGroup(SketchGroupTag group)
        {
            if (m_GroupToStrokes.ContainsKey(group))
            {
                foreach (var stroke in m_GroupToStrokes[group])
                {
                    if (stroke.IsGeometryEnabled)
                    {
                        yield return stroke;
                    }
                }
            }
        }

        public IEnumerable<GrabWidget> WidgetsInGroup(SketchGroupTag group)
        {
            if (m_GroupToWidgets.ContainsKey(group))
            {
                foreach (var widget in m_GroupToWidgets[group])
                {
                    if (widget.IsAvailable())
                    {
                        yield return widget;
                    }
                }
            }
        }

        public void OnStrokeRemovedFromGroup(Stroke stroke, SketchGroupTag oldGroup)
        {
            // If the stroke is in the selection, then we need to update our group to selected strokes
            // mapping.
            if (m_SelectedStrokes.Contains(stroke))
            {
                RemoveFromGroupToSelectedStrokes(oldGroup, stroke);
            }

            // Remove the stroke from the old group to strokes mapping.
            if (oldGroup != SketchGroupTag.None)
            {
                // Remove this stroke from the dictionary entry for the old group.
                m_GroupToStrokes[oldGroup].Remove(stroke);
            }
        }

        public void OnWidgetRemovedFromGroup(GrabWidget widget, SketchGroupTag oldGroup)
        {
            // If the widget is in the selection, then we need to update our group to selected widget
            // mapping.
            if (m_SelectedWidgets.Contains(widget))
            {
                RemoveFromGroupToSelectedWidgets(oldGroup, widget);
            }

            // Remove the widget from the old group to widgets mapping.
            if (oldGroup != SketchGroupTag.None)
            {
                // Remove this widget from the dictionary entry for the old group.
                m_GroupToWidgets[oldGroup].Remove(widget);
            }
        }

        public void OnStrokeAddedToGroup(Stroke stroke)
        {
            SketchGroupTag newGroup = stroke.Group;

            // If the stroke is in the selection, then we need to update our group to selected strokes
            // mapping.
            if (m_SelectedStrokes.Contains(stroke))
            {
                AddToGroupToSelectedStrokes(stroke.Group, stroke);
            }

            // Add the stroke to the new group to strokes mapping.
            if (newGroup != SketchGroupTag.None)
            {
                // Add this stroke to the dictionary entry for the new group.
                if (!m_GroupToStrokes.TryGetValue(newGroup, out var newGroupStrokes))
                {
                    newGroupStrokes = m_GroupToStrokes[newGroup] = new HashSet<Stroke>();
                }
                newGroupStrokes.Add(stroke);
            }
        }

        public void OnWidgetAddedToGroup(GrabWidget widget)
        {
            SketchGroupTag newGroup = widget.Group;

            // If the widget is in the selection, then we need to update our group to selected widget
            // mapping.
            if (m_SelectedWidgets.Contains(widget))
            {
                AddToGroupToSelectedWidgets(widget.Group, widget);
            }

            // Add the widget to the new group to widgets mapping.
            if (newGroup != SketchGroupTag.None)
            {
                // Add this widget to the dictionary entry for the new group.
                if (!m_GroupToWidgets.TryGetValue(newGroup, out var newGroupWidgets))
                {
                    newGroupWidgets = m_GroupToWidgets[newGroup] = new HashSet<GrabWidget>();
                }
                newGroupWidgets.Add(widget);
            }
        }

        /// Reset the selection manager.
        public void OnFinishReset()
        {
            m_GroupToStrokes.Clear();
            m_GroupToSelectedStrokes.Clear();
            m_GroupToSelectedWidgets.Clear();
        }

        void Awake()
        {
            m_Instance = this;
            m_SelectedStrokes = new HashSet<Stroke>();
            m_SelectedWidgets = new HashSet<GrabWidget>();
            m_AngleSnaps = new[] { 0f, 15f, 30f, 45f, 60f, 75f, 90f };
            m_GridSnaps = new[] { 0f, .1f, .25f, .5f, 1f, 2f, 3f, 5f };
        }

        public void CacheSelectionTool(SelectionTool tool)
        {
            m_SelectionTool = tool;
        }

        void Start()
        {
            m_SelectionWidget.SelectionTransformed += OnSelectionTransformed;
        }

        void Update()
        {
            if (HasSelection)
            {
                // TODO: if !HasSelection, batches that UpdateSelectionVisibility has hidden
                // will remain hidden; is that OK?
                UpdateSelectionVisibility();
                RegisterHighlights();
            }
        }

        // Potentially suppresses rendering of the selection itself.
        // eg, if the selection tool is active, rendering should be suppressed so the user
        // can better see things that remain unselected.
        void UpdateSelectionVisibility()
        {
            bool showSelection = ShouldShowSelectedStrokes;

            if (Config.IsExperimental)
            {
                // Strokes of type BrushStroke currently only exist in experimental builds.
                // The list of selected strokes might be quite long, so we want to avoid iterating it.
                foreach (Stroke stroke in m_SelectedStrokes)
                {
                    if (stroke.m_Type == Stroke.Type.BrushStroke)
                    {
                        stroke.m_Object.SetActive(showSelection);
                    }
                }
            }
            App.Scene.SelectionCanvas.BatchManager.SetVisibility(showSelection);

            m_SelectionWidget.gameObject.SetActive(showSelection);

            foreach (GrabWidget widget in m_SelectedWidgets)
            {
                widget.gameObject.SetActive(showSelection && widget.IsAvailable());
            }
        }

        // Register highlights for all selected objects
        void RegisterHighlights()
        {
            bool showHighlight =
                !SketchControlsScript.m_Instance.IsUserAbleToInteractWithAnyWidget() ||
                SketchControlsScript.m_Instance.IsUserIntersectingWithSelectionWidget() ||
                SketchControlsScript.m_Instance.IsUserInteractingWithSelectionWidget();
            if (showHighlight)
            {
                foreach (GrabWidget widget in m_SelectedWidgets)
                {
                    widget.RegisterHighlight();
                }
#if !UNITY_ANDROID
                App.Scene.SelectionCanvas.RegisterHighlight();
#endif
            }
        }

        void LateUpdate()
        {
            ResolveChanges();
        }

        /// Select a group that a widget belongs to and then return the corresponding selection widget.
        public SelectionWidget StartGrabbingGroupWithWidget(GrabWidget grabWidget)
        {
            m_IsGrabbingGroup = true;

            // Save off the current tool and selection.
            m_ToolTypeBeforeGrabbingGroup = SketchSurfacePanel.m_Instance.ActiveToolType;
            m_SelectedStrokesCopyWhileGrabbingGroup = new HashSet<Stroke>(m_SelectedStrokes);
            m_SelectedWidgetsCopyWhileGrabbingGroup = new HashSet<GrabWidget>(m_SelectedWidgets);

            // Select the group that the widget belongs to.
            ClearActiveSelection();
            SketchMemoryScript.m_Instance.PerformAndRecordCommand(
                new SelectCommand(null, new[] { grabWidget },
                    SelectionTransform,
                    deselect: false, initial: true, isGrabbingGroup: true));
            UpdateSelectionWidget();
            ResolveChanges();

            SketchSurfacePanel.m_Instance.ActiveTool.HideTool(true);
            return m_SelectionWidget;
        }

        public void EndGrabbingGroupWithWidget()
        {
            if (m_SelectionWidget.IsTossed())
            {
                m_IsAnimatingTossFromGrabbingGroup = true;
            }
            else
            {
                // Restore the original selection and tool.
                SketchSurfacePanel.m_Instance.ActiveTool.HideTool(false);
                ClearActiveSelection();
                SketchMemoryScript.m_Instance.PerformAndRecordCommand(
                    new SelectCommand(m_SelectedStrokesCopyWhileGrabbingGroup,
                        m_SelectedWidgetsCopyWhileGrabbingGroup,
                        SelectionTransform,
                        isGrabbingGroup: true, isEndGrabbingGroup: true));
                m_SelectedStrokesCopyWhileGrabbingGroup = null;
                m_SelectedWidgetsCopyWhileGrabbingGroup = null;
                SketchSurfacePanel.m_Instance.EnableSpecificTool(m_ToolTypeBeforeGrabbingGroup);

                m_IsGrabbingGroup = false;
            }
        }

        public void ResolveChanges()
        {
            if (m_bSelectionWidgetNeedsUpdate)
            {
                m_SelectionWidget.SelectionTransform = SelectionTransform;
                if (HasSelection)
                {
                    Bounds selectionBounds;
                    // If we don't have strokes selected, use the bounds of our widgets, only.
                    if (m_SelectedStrokes.Count == 0)
                    {
                        selectionBounds = GetBoundsOfSelectedWidgets_SelectionCanvasSpace();
                    }
                    else if (m_SelectedWidgets.Count == 0)
                    {
                        // If we don't have widgets, use the bounds of our strokes, only.
                        selectionBounds = App.Scene.SelectionCanvas.GetCanvasBoundingBox(onlyActive: true);
                    }
                    else
                    {
                        selectionBounds = App.Scene.SelectionCanvas.GetCanvasBoundingBox(onlyActive: true);
                        selectionBounds.Encapsulate(GetBoundsOfSelectedWidgets_SelectionCanvasSpace());
                    }

                    m_SelectionWidget.SetSelectionBounds(selectionBounds);

                    bool selectionPinned = false;
                    m_SelectionWidget.ResetSizeRange();
                    foreach (GrabWidget widget in m_SelectedWidgets)
                    {
                        float widgetToSelectionScale =
                            Mathf.Abs(m_SelectionWidget.GetSignedWidgetSize() / widget.GetSignedWidgetSize());
                        // Updates the size range of the selection widget, which will get shrunk to the smallest
                        // maximum size of all the widgets in the selection.
                        m_SelectionWidget.UpdateSizeRange(widget.GetWidgetSizeRange() * widgetToSelectionScale);
                        if (widget.Pinned)
                        {
                            selectionPinned = true;
                            break;
                        }
                    }
                    m_SelectionWidget.PreventSelectionFromMoving(selectionPinned);
                    AudioManager.m_Instance.SelectionHighlightLoop(true);
                }
                else
                {
                    m_SelectionWidget.PreventSelectionFromMoving(false);
                    m_SelectionWidget.SelectionCleared();
                    AudioManager.m_Instance.SelectionHighlightLoop(false);
                }
                m_bSelectionWidgetNeedsUpdate = false;
            }
        }

        public void ClearActiveSelection()
        {
            // Make sure we don't have a selection active.
            if (HasSelection)
            {
                SketchMemoryScript.m_Instance.PerformAndRecordCommand(
                    CreateEndSelectionCommand());
                App.Scene.MainCanvas.gameObject.SetActive(true);
            }
        }

        /// Creates a command that deselects all of the strokes currently selected.
        public BaseCommand CreateEndSelectionCommand()
        {
            return new SelectCommand(m_SelectedStrokes, m_SelectedWidgets, SelectionTransform,
                deselect: true, checkForClearedSelection: true,
                isGrabbingGroup: m_IsGrabbingGroup);
        }

        ///  Delete all currently selected strokes.
        public void DeleteSelection()
        {
            SketchMemoryScript.m_Instance.PerformAndRecordCommand(
                new DeleteSelectionCommand(m_SelectedStrokes, m_SelectedWidgets));
            RemoveFromSelection(false);
            if (m_IsAnimatingTossFromGrabbingGroup)
            {
                m_IsAnimatingTossFromGrabbingGroup = false;
                EndGrabbingGroupWithWidget();
            }
        }

        public DeleteSelectionCommand CurrentDeleteSelectionCommand()
        {
            return new DeleteSelectionCommand(m_SelectedStrokes, m_SelectedWidgets);
        }

        /// Ends the selection without moving strokes back to the main canvas.
        /// This should only be called when we're clearing the scene and need to quickly
        /// forget our selection, knowing that the selection canvas will soon be cleared
        /// anyway.
        public void ForgetStrokesInSelectionCanvas()
        {
            m_SelectedStrokes.Clear();
            m_SelectedWidgets.Clear();
            SelectionTransform = TrTransform.identity;
            UpdateSelectionWidget();
        }

        public void SelectStrokes(IEnumerable<Stroke> strokes)
        {
            foreach (var stroke in strokes)
            {
                if (IsStrokeSelected(stroke))
                {
                    Debug.LogWarning("Attempted to select stroke that is already selected.");
                    continue;
                }

                stroke.m_PreviousCanvas = stroke.Canvas;
                stroke.SetParentKeepWorldPosition(App.Scene.SelectionCanvas, SelectionTransform.inverse);
                m_SelectedStrokes.Add(stroke);

                if (!m_GroupToSelectedStrokes.TryGetValue(stroke.Group, out var groupStrokes))
                {
                    groupStrokes = m_GroupToSelectedStrokes[stroke.Group] = new HashSet<Stroke>();
                }
                Debug.Assert(!groupStrokes.Contains(stroke));
                groupStrokes.Add(stroke);
            }
            if (strokes.Any()) LastSelectedStroke = strokes.Last();

            // If the manager is tasked to select strokes, make sure the SelectionTool is active.
            // b/64029485 In the event that the user does not have the SelectionTool active and presses
            // undo causing strokes to be highlighted, force the user to have the SelectionTool.
            SketchSurfacePanel.m_Instance.EnableSpecificTool(BaseTool.ToolType.SelectionTool);
        }

        public void DeselectStrokes(IEnumerable<Stroke> strokes, CanvasScript targetCanvas = null)
        {
            // Deselects to the canvas stored in m_PreviousCanvas for each stroke or widget
            // Pass in targetCanvas to override this.

            foreach (var stroke in strokes)
            {
                if (!IsStrokeSelected(stroke))
                {
                    Debug.LogWarning("Attempted to deselect stroke that is not selected.");
                    continue;
                }
                var destination = ChooseDestinationCanvas(targetCanvas, stroke.m_PreviousCanvas);
                stroke.SetParentKeepWorldPosition(destination, SelectionTransform);
                m_SelectedStrokes.Remove(stroke);

                var groupStrokes = m_GroupToSelectedStrokes[stroke.Group];
                groupStrokes.Remove(stroke);
                if (groupStrokes.Count == 0)
                {
                    m_GroupToSelectedStrokes.Remove(stroke.Group);
                }
            }

            if (!HasSelection)
            {
                SelectionTransform = TrTransform.identity;
            }
        }

        private bool IsValidDestination(CanvasScript layer) => layer != null && !App.Scene.IsLayerDeleted(layer);

        public void SelectWidgets(IEnumerable<GrabWidget> widgets)
        {
            foreach (var widget in widgets)
            {
                SelectWidget(widget);
            }

            var lastWidget = widgets.LastOrDefault();
            LastSelectedWidget = lastWidget != null ? lastWidget : LastSelectedWidget;
            var imageWidget = widgets.LastOrDefault(w => w is ImageWidget) as ImageWidget;
            LastSelectedImage = imageWidget != null ? imageWidget : LastSelectedImage;
            var videoWidget = widgets.LastOrDefault(w => w is VideoWidget) as VideoWidget;
            LastSelectedVideo = videoWidget != null ? videoWidget : LastSelectedVideo;
            var modelWidget = widgets.LastOrDefault(w => w is ModelWidget) as ModelWidget;
            LastSelectedModel = modelWidget != null ? modelWidget : LastSelectedModel;
            var stencilWidget = widgets.LastOrDefault(w => w is StencilWidget) as StencilWidget;
            LastSelectedStencil = stencilWidget != null ? stencilWidget : LastSelectedStencil;

            // If the manager is tasked to select something, make sure the SelectionTool is active.
            // b/64029485 In the event that the user does not have the SelectionTool active and presses
            // undo causing something to be highlighted, force the user to have the SelectionTool.
            SketchSurfacePanel.m_Instance.EnableSpecificTool(BaseTool.ToolType.SelectionTool);
        }

        public void SelectWidget(GrabWidget widget)
        {
            if (IsWidgetSelected(widget))
            {
                Debug.LogWarning("Attempted to select widget that is already selected.");
                return;
            }
            widget.m_PreviousCanvas = widget.Canvas;
            widget.SetCanvas(App.Scene.SelectionCanvas);
            HierarchyUtils.RecursivelySetLayer(widget.transform,
                App.Scene.SelectionCanvas.gameObject.layer);
            m_SelectedWidgets.Add(widget);

            if (!m_GroupToSelectedWidgets.TryGetValue(widget.Group, out var groupWidgets))
            {
                groupWidgets = m_GroupToSelectedWidgets[widget.Group] = new HashSet<GrabWidget>();
            }
            Debug.Assert(!groupWidgets.Contains(widget));
            groupWidgets.Add(widget);
        }

        public void DeselectWidget(GrabWidget widget, CanvasScript targetCanvas = null)
        {
<<<<<<< HEAD
            DeselectWidgets(new []{widget}, targetCanvas);
=======
            DeselectWidgets(new[] { widget }, targetCanvas);
>>>>>>> 0463cd82
        }

        public void DeselectWidgets(IEnumerable<GrabWidget> widgets, CanvasScript targetCanvas = null)
        {
            // Deselects to the canvas stored in m_PreviousCanvas for each stroke or widget
            // Pass in targetCanvas to override this.

            foreach (var widget in widgets)
            {
                if (!IsWidgetSelected(widget))
                {
                    Debug.LogWarning("Attempted to deselect widget that is not selected.");
                    continue;
                }

                var destination = ChooseDestinationCanvas(targetCanvas, widget.m_PreviousCanvas);
                widget.SetCanvas(destination);
                widget.RestoreGameObjectLayer(destination.gameObject.layer);
                widget.gameObject.SetActive(true);
                m_SelectedWidgets.Remove(widget);

                var groupWidgets = m_GroupToSelectedWidgets[widget.Group];
                groupWidgets.Remove(widget);
                if (groupWidgets.Count == 0)
                {
                    m_GroupToSelectedWidgets.Remove(widget.Group);
                }
            }

            if (!HasSelection)
            {
                SelectionTransform = TrTransform.identity;
            }
        }

        // Deselected objects are placed on (in order of preference):
        // 1. Supplied targetCanvas
        // 2. Their stored m_PreviousCanvas
        // 3. The active canvas
        private CanvasScript ChooseDestinationCanvas(CanvasScript targetCanvas, CanvasScript previousCanvas)
        {
            if (IsValidDestination(targetCanvas)) return targetCanvas;
            if (IsValidDestination(previousCanvas)) return previousCanvas;
            return App.Scene.ActiveCanvas;
        }

        public void RegisterStrokesInSelectionCanvas(ICollection<Stroke> strokes)
        {
            foreach (var stroke in strokes)
            {
                m_SelectedStrokes.Add(stroke);
                AddToGroupToSelectedStrokes(stroke.Group, stroke);
            }
            UpdateSelectionWidget();
        }

        public void DeregisterStrokesInSelectionCanvas(ICollection<Stroke> strokes)
        {
            foreach (var stroke in strokes)
            {
                m_SelectedStrokes.Remove(stroke);
                RemoveFromGroupToSelectedStrokes(stroke.Group, stroke);
            }
            UpdateSelectionWidget();
        }

        public void RegisterWidgetsInSelectionCanvas(ICollection<GrabWidget> widgets)
        {
            foreach (var widget in widgets)
            {
                m_SelectedWidgets.Add(widget);
                AddToGroupToSelectedWidgets(widget.Group, widget);
            }
            UpdateSelectionWidget();
        }

        public void DeregisterWidgetsInSelectionCanvas(ICollection<GrabWidget> widgets)
        {
            foreach (var widget in widgets)
            {
                m_SelectedWidgets.Remove(widget);
                RemoveFromGroupToSelectedWidgets(widget.Group, widget);
            }
            UpdateSelectionWidget();
        }

        public void InvertSelection(CanvasScript canvas)
        {
            // Build a list of all the strokes in the main canvas.
            List<Stroke> unselectedStrokes =
                SketchMemoryScript.m_Instance.GetAllUnselectedActiveStrokes(canvas);

            // Build a list of all the unpinned widgets in the main canvas.
            List<GrabWidget> unselectedWidgets =
                WidgetManager.m_Instance.GetAllUnselectedActiveWidgets(canvas);

            // Select everything that was in the main canvas.
            SketchMemoryScript.m_Instance.PerformAndRecordCommand(
                new InvertSelectionCommand(unselectedStrokes, m_SelectedStrokes,
                    unselectedWidgets, m_SelectedWidgets));
        }

        public void FlipSelection()
        {
            // Flip the selection.
            TrTransform selectionFromWorldSpace =
                TrTransform.FromTransform(App.Scene.SelectionCanvas.transform).inverse;

            Plane flipPlaneInSelectionSpace = new Plane(
                selectionFromWorldSpace * m_SelectionWidget.transform.position,
                selectionFromWorldSpace * ViewpointScript.Head.position,
                selectionFromWorldSpace * (ViewpointScript.Head.position + Vector3.up));
#if false
    // useful for precise testing
    if (PointerManager.m_Instance.SymmetryPlane_RS is Plane plane_RS) {
      flipPlaneInSelectionSpace = App.Scene.SelectionCanvas.Pose.inverse * plane_RS;
    }
#endif

            SketchMemoryScript.m_Instance.PerformAndRecordCommand(
                new FlipSelectionCommand(m_SelectedStrokes, m_SelectedWidgets, flipPlaneInSelectionSpace));
        }

        public void SelectAll(CanvasScript canvas)
        {
            // Build a list of all the strokes in the main canvas.
            List<Stroke> unselectedStrokes =
                SketchMemoryScript.m_Instance.GetAllUnselectedActiveStrokes(canvas);

            // Build a list of all the unpinned widgets in the main canvas.
            List<GrabWidget> unselectedWidgets =
                WidgetManager.m_Instance.GetAllUnselectedActiveWidgets(canvas);

            // Select em all.
            SketchMemoryScript.m_Instance.PerformAndRecordCommand(
                new SelectCommand(unselectedStrokes, unselectedWidgets,
                    SelectionManager.m_Instance.SelectionTransform,
                    deselect: false, initial: false));
        }

        /// Groups all the selected strokes into a single new group unless they are already in a single
        /// group. In that case, ungroup them all.
        public void ToggleGroupSelectedStrokesAndWidgets()
        {
            if (!SelectionCanBeGrouped)
            {
                return;
            }

            // If all the selected strokes are in one group, ungroup by setting the new group to None.
            // Otherwise, create a new group by setting the target group parameter to null.
            bool selectionIsInOneGroup = SelectionIsInOneGroup;
            SketchGroupTag? targetGroup =
                selectionIsInOneGroup ? SketchGroupTag.None : (SketchGroupTag?)null;
            SketchMemoryScript.m_Instance.PerformAndRecordCommand(
                new GroupStrokesAndWidgetsCommand(m_SelectedStrokes, m_SelectedWidgets, targetGroup: targetGroup));

            OutputWindowScript.m_Instance.CreateInfoCardAtController(
                InputManager.ControllerName.Brush, selectionIsInOneGroup ? "Ungrouped!" : "Grouped!");
            var pos = InputManager.m_Instance.GetControllerPosition(InputManager.ControllerName.Brush);
            AudioManager.m_Instance.PlayGroupedSound(pos);
        }

        /// Consumers who call SelectStroke(s) or DeselectStroke(s) must call this once they're
        /// done making a series of selections or deselections.
        public void UpdateSelectionWidget()
        {
            m_bSelectionWidgetNeedsUpdate = true;
        }

        public bool IsStrokeSelected(Stroke stroke)
        {
            return m_SelectedStrokes.Contains(stroke);
        }

        public bool IsWidgetSelected(GrabWidget widget)
        {
            return m_SelectedWidgets.Contains(widget);
        }

        private void RemoveFromGroupToSelectedStrokes(SketchGroupTag group, Stroke stroke)
        {
            var groupStrokes = m_GroupToSelectedStrokes[group];
            groupStrokes.Remove(stroke);
            if (groupStrokes.Count == 0)
            {
                m_GroupToSelectedStrokes.Remove(group);
            }

            App.Switchboard.TriggerSelectionChanged();
        }

        private void RemoveFromGroupToSelectedWidgets(SketchGroupTag group, GrabWidget widget)
        {
            var groupWidgets = m_GroupToSelectedWidgets[group];
            groupWidgets.Remove(widget);
            if (groupWidgets.Count == 0)
            {
                m_GroupToSelectedWidgets.Remove(group);
            }

            App.Switchboard.TriggerSelectionChanged();
        }

        private void AddToGroupToSelectedStrokes(SketchGroupTag group, Stroke stroke)
        {
            if (!m_GroupToSelectedStrokes.TryGetValue(group, out var groupStrokes))
            {
                groupStrokes = m_GroupToSelectedStrokes[group] = new HashSet<Stroke>();
            }
            Debug.Assert(!groupStrokes.Contains(stroke));
            groupStrokes.Add(stroke);

            App.Switchboard.TriggerSelectionChanged();
        }

        private void AddToGroupToSelectedWidgets(SketchGroupTag group, GrabWidget widget)
        {
            if (!m_GroupToSelectedWidgets.TryGetValue(group, out var groupWidgets))
            {
                groupWidgets = m_GroupToSelectedWidgets[group] = new HashSet<GrabWidget>();
            }
            Debug.Assert(!groupWidgets.Contains(widget));
            groupWidgets.Add(widget);

            App.Switchboard.TriggerSelectionChanged();
        }

        private void OnSelectionTransformed(TrTransform xf_SS)
        {
            SelectionTransform = xf_SS;
        }

        Bounds GetBoundsOfSelectedWidgets_SelectionCanvasSpace()
        {
            Bounds totalBounds_CS = new Bounds();
            bool boundsInitialized = false;
            foreach (GrabWidget widget in m_SelectedWidgets)
            {
                Bounds widgetBounds_CS = widget.GetBounds_SelectionCanvasSpace();
                if (!boundsInitialized)
                {
                    // If this is the first widget we're looking at, initialize the bounds with the first
                    // widget's bounds.
                    totalBounds_CS = widgetBounds_CS;
                    boundsInitialized = true;
                }
                else
                {
                    totalBounds_CS.Encapsulate(widgetBounds_CS);
                }
            }

            return totalBounds_CS;
        }

        public bool AngleOrPositionSnapEnabled()
        {
            return (
                CurrentSnapAngleIndex != 0 ||
                CurrentSnapGridIndex != 0
            );
        }

        public void SetSnappingAngle(string angleAsString)
        {
            int requestedIndex = m_AngleSnaps.Select(x => x.ToString()).ToList().FindIndex(x => x == angleAsString);
            if (requestedIndex < 0)
            {
                Debug.LogWarning($"SetSnappingAngle received an invalid angle of {angleAsString}. Valid values: {string.Join(",", m_AngleSnaps)}");
                return;
            }
            SetSnappingAngle(requestedIndex);
        }

        public void SetSnappingAngle(int snapIndex)
        {
            m_CurrentSnapAngleIndex = snapIndex;
            m_snappingAngle = m_AngleSnaps[snapIndex];
        }

        public void SetSnappingGridSize(string gridSizeAsString)
        {
            int requestedIndex = m_GridSnaps.Select(x => x.ToString()).ToList().FindIndex(x => x == gridSizeAsString);
            if (requestedIndex < 0)
            {
                Debug.LogWarning($"SetSnappingGridSize received an invalid angle of {gridSizeAsString}. Valid values: {string.Join(",", m_GridSnaps)}");
                return;
            }
            SetSnappingGridSize(requestedIndex);
        }

        public void SetSnappingGridSize(int snapIndex)
        {
            m_CurrentSnapGridIndex = snapIndex;
            m_snappingGridSize = m_GridSnaps[snapIndex];
            if (m_SnapGridVisualization == null)
            {
                m_SnapGridVisualization = App.Scene.MainCanvas.GetComponentInChildren<SnapGrid3D>();
            }
            if (m_snappingGridSize > 0)
            {
                m_SnapGridVisualization.enabled = true;
                m_SnapGridVisualization.gridInterval = m_snappingGridSize;
            }
            else
            {
                m_SnapGridVisualization.enabled = false;
            }
        }

        // All transforms are in canvas space
        public Vector3 SnapToGrid_CS(Vector3 position)
        {
            float gridSize = SnappingGridSize;
            if (gridSize == 0) return position;
            float round(float val) { return Mathf.Round(val / gridSize) * gridSize; }
            Vector3 roundedCanvasPos = new Vector3(
                m_EnableSnapTranslationX ? round(position.x) : position.x,
                m_EnableSnapTranslationY ? round(position.y) : position.y,
                m_EnableSnapTranslationZ ? round(position.z) : position.z
            );
            return roundedCanvasPos;
        }

        // Input is in global space, the snapping is done in canvas space
        // And the result is returned in global space
        public Vector3 SnapToGrid_GS(Vector3 position_GS)
        {
            float gridSize = SnappingGridSize;
            if (gridSize == 0) return position_GS;
            Vector3 localCanvasPos = App.ActiveCanvas.transform.worldToLocalMatrix.MultiplyPoint3x4(position_GS);
            float round(float val) { return Mathf.Round(val / gridSize) * gridSize; }
            Vector3 roundedCanvasPos = new Vector3(
                m_EnableSnapTranslationX ? round(localCanvasPos.x) : localCanvasPos.x,
                m_EnableSnapTranslationY ? round(localCanvasPos.y) : localCanvasPos.y,
                m_EnableSnapTranslationZ ? round(localCanvasPos.z) : localCanvasPos.z
            );
            return App.ActiveCanvas.transform.localToWorldMatrix.MultiplyPoint3x4(roundedCanvasPos);
        }

        public Quaternion QuantizeAngle(Quaternion rotation)
        {
            var snapAngle = SnappingAngle;
            if (snapAngle == 0) return rotation;
            float round(float val) { return Mathf.Round(val / snapAngle) * snapAngle; }

            Vector3 euler = rotation.eulerAngles;
            euler = new Vector3(round(euler.x), round(euler.y), round(euler.z));
            return Quaternion.Euler(euler);
        }

        public float ScalarSnap(float val)
        {
            if (SnappingGridSize == 0) return val;
            return Mathf.Round(val / SnappingGridSize) * SnappingGridSize;
        }

        // Used by align/distribute etc
        // Controls which widget types should be affected
        // Currently it's "any subclass of MediaWidget or StencilWidget"
        public List<GrabWidget> GetValidSelectedWidgets() => SelectedWidgets
            .Where(widget =>
                widget.GetType().IsSubclassOf(typeof(MediaWidget)) ||
                widget.GetType().IsSubclassOf(typeof(StencilWidget))
            )
            .ToList();

    }

} // namespace TiltBrush
<|MERGE_RESOLUTION|>--- conflicted
+++ resolved
@@ -790,11 +790,7 @@
 
         public void DeselectWidget(GrabWidget widget, CanvasScript targetCanvas = null)
         {
-<<<<<<< HEAD
-            DeselectWidgets(new []{widget}, targetCanvas);
-=======
             DeselectWidgets(new[] { widget }, targetCanvas);
->>>>>>> 0463cd82
         }
 
         public void DeselectWidgets(IEnumerable<GrabWidget> widgets, CanvasScript targetCanvas = null)
