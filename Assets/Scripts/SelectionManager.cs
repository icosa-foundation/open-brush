--- conflicted
+++ resolved
@@ -1021,29 +1021,6 @@
             }
         }
 
-<<<<<<< HEAD
-        public Quaternion QuantizeAngle(Quaternion rotation)
-        {
-            if (SnappingAngle == 0) return Quaternion.identity;
-            float round(float val) { return Mathf.Round(val / SnappingAngle) * SnappingAngle; }
-            Vector3 euler = rotation.eulerAngles;
-            float y = euler.y;
-            euler = new Vector3(round(euler.x), 0, round(euler.z));
-            rotation = Quaternion.Euler(euler);
-            rotation = Quaternion.Euler(0, round(y), 0) * rotation;
-            return rotation;
-        }
-
-        public Vector3 SnapToGrid(Vector3 position)
-        {
-            if (SnappingGridSize == 0) return position;
-            Vector3 localCanvasPos = App.ActiveCanvas.transform.worldToLocalMatrix.MultiplyPoint3x4(position);
-            float round(float val) { return Mathf.Round(val / SnappingGridSize) * SnappingGridSize; }
-            Vector3 roundedCanvasPos = new Vector3(
-                round(localCanvasPos.x),
-                round(localCanvasPos.y),
-                round(localCanvasPos.z)
-=======
         // All transforms are in canvas space
         public Vector3 SnapToGrid_CS(Vector3 position)
         {
@@ -1060,29 +1037,14 @@
 
         // Input is in global space, the snapping is done in canvas space
         // And the result is returned in global space
-        public Vector3 SnapToGrid_GS(Vector3 position)
         {
             float gridSize = SnappingGridSize;
-            if (gridSize == 0) return position;
             Vector3 localCanvasPos = App.ActiveCanvas.transform.worldToLocalMatrix.MultiplyPoint3x4(position);
-            float round(float val) { return Mathf.Round(val / gridSize) * gridSize; }
             Vector3 roundedCanvasPos = new Vector3(
-                !m_EnableSnapTranslationX ? round(localCanvasPos.x) : localCanvasPos.x,
-                !m_EnableSnapTranslationY ? round(localCanvasPos.y) : localCanvasPos.y,
-                !m_EnableSnapTranslationZ ? round(localCanvasPos.z) : localCanvasPos.z
->>>>>>> 9b1171ce
             );
             return App.ActiveCanvas.transform.localToWorldMatrix.MultiplyPoint3x4(roundedCanvasPos);
         }
 
-<<<<<<< HEAD
-        public float ScalarSnap(float val)
-        {
-            if (SnappingGridSize == 0) return val;
-            return Mathf.Round(val / SnappingGridSize) * SnappingGridSize;
-        }
-
-=======
         public Quaternion QuantizeAngle(Quaternion rotation)
         {
             var snapAngle = SnappingAngle;
@@ -1092,6 +1054,12 @@
             Vector3 euler = rotation.eulerAngles;
             euler = new Vector3(round(euler.x), round(euler.y), round(euler.z));
             return Quaternion.Euler(euler);
+        }
+		
+        public float ScalarSnap(float val)
+        {
+            if (SnappingGridSize == 0) return val;
+            return Mathf.Round(val / SnappingGridSize) * SnappingGridSize;
         }
 
         // Used by align/distribute etc
@@ -1105,7 +1073,6 @@
             .ToList();
 
 
->>>>>>> 9b1171ce
     }
 
 } // namespace TiltBrush