﻿// Copyright 2020 The Tilt Brush Authors
//
// Licensed under the Apache License, Version 2.0 (the "License");
// you may not use this file except in compliance with the License.
// You may obtain a copy of the License at
//
//      http://www.apache.org/licenses/LICENSE-2.0
//
// Unless required by applicable law or agreed to in writing, software
// distributed under the License is distributed on an "AS IS" BASIS,
// WITHOUT WARRANTIES OR CONDITIONS OF ANY KIND, either express or implied.
// See the License for the specific language governing permissions and
// limitations under the License.

using System;
using System.Collections.Generic;
using System.Linq;
using UnityEngine;

namespace TiltBrush
{

    /// A class for managing a set of selected strokes.
    ///
    /// Selection tools call to this class to select or deselect specific strokes.
    /// This class also manages a grabwidget that makes the strokes grabbable.
    public class SelectionManager : MonoBehaviour
    {
        public static SelectionManager m_Instance;
        private SnapGrid3D m_SnapGridVisualization;

        [SerializeField] private SelectionWidget m_SelectionWidget;

        // These are up-to-date mappings from groups to strokes and widgets in the scene. Ie., strokes
        // and widgets that have been disabled will still be in these mappings. These mappings do not
        // include things that are in the group SketchGroupTag.None (ie., ungrouped things).
        private Dictionary<SketchGroupTag, HashSet<Stroke>> m_GroupToStrokes =
            new Dictionary<SketchGroupTag, HashSet<Stroke>>();
        private Dictionary<SketchGroupTag, HashSet<GrabWidget>> m_GroupToWidgets =
            new Dictionary<SketchGroupTag, HashSet<GrabWidget>>();

        // These are up-to-date mappings from groups to strokes and widgets that are currently selected.
        // These also include the group SketchGroupTag.None (ie., selected things that are not grouped).
        // Groups that become empty are removed from these dictionaries so that the count of entries
        // indicate how many different groups (including ungrouped things in SketchGroupTag.None) are
        // selected.
        private Dictionary<SketchGroupTag, HashSet<Stroke>> m_GroupToSelectedStrokes =
            new Dictionary<SketchGroupTag, HashSet<Stroke>>();
        private Dictionary<SketchGroupTag, HashSet<GrabWidget>> m_GroupToSelectedWidgets =
            new Dictionary<SketchGroupTag, HashSet<GrabWidget>>();

        // A reference to the SelectionTool, cached on startup.
        private SelectionTool m_SelectionTool;

        // The list of strokes currently selected.
        // This contains no deleted strokes because conceptually, deletion removes strokes from a
        // selection and re-adds them upon undo.
        // As an internal implementation detail, the selection _canvas_ is allowed to contain
        // strokes that are not selected (likely because they're deleted); so do not conflate this
        // set with the set of strokes in the selection canvas.
        private HashSet<Stroke> m_SelectedStrokes;
        private HashSet<Stroke> m_SelectedStrokesCopyWhileGrabbingGroup;

        // The list of widgets currently selected.
        private HashSet<GrabWidget> m_SelectedWidgets;
        private HashSet<GrabWidget> m_SelectedWidgetsCopyWhileGrabbingGroup;

        private bool m_IsAnimatingTossFromGrabbingGroup;
        private bool m_IsGrabbingGroup;
        private BaseTool.ToolType m_ToolTypeBeforeGrabbingGroup;

        private float m_snappingAngle;
        private float m_snappingGridSize;
        private float[] m_AngleSnaps;
        private float[] m_GridSnaps;
        private int m_CurrentSnapAngleIndex;
        private int m_CurrentSnapGridIndex;

        // As opposed to 'add to selection'.  When this is true, strokes picked up
        // by the selection tool will be removed from selected strokes.  When false, they'll be added
        // to the list of selected strokes.
        private bool m_RemoveFromSelection;

        private bool m_bSelectionWidgetNeedsUpdate;

        /// Returns true when SelectedStrokes is not empty.
        public bool HasSelection
        {
            get
            {
                return m_SelectedStrokes.Count > 0 || m_SelectedWidgets.Count > 0;
            }
        }

        /// Returns true when cached selection tool is hot.
        public bool SelectionToolIsHot
        {
            get
            {
                return (m_SelectionTool != null) && m_SelectionTool.IsHot;
            }
        }

        /// Returns true when the current selection can be grouped.
        public bool SelectionCanBeGrouped
        {
            get
            {
                return HasSelection;
            }
        }

        /// Returns true when the current selection is all in a single group.
        public bool SelectionIsInOneGroup
        {
            get
            {
                if (m_GroupToSelectedStrokes.Count > 1 || m_GroupToSelectedWidgets.Count > 1)
                {
                    // There's more than one group.
                    return false;
                }
                if (m_GroupToSelectedStrokes.Count == 0 && m_GroupToSelectedWidgets.Count == 0)
                {
                    // There are no groups. Ie., there is no selection.
                    return false;
                }
                if (m_GroupToSelectedStrokes.Count == 1)
                {
                    if (m_GroupToSelectedWidgets.Count == 1)
                    {
                        // There's one group present in both strokes and widgets.
                        return m_GroupToSelectedStrokes.Keys.First() != SketchGroupTag.None &&
                            m_GroupToSelectedWidgets.Keys.First() != SketchGroupTag.None &&
                            m_GroupToSelectedStrokes.Keys.First() == m_GroupToSelectedWidgets.Keys.First();
                    }
                    else
                    {
                        // There's one group present in only strokes.
                        return m_GroupToSelectedStrokes.Keys.First() != SketchGroupTag.None;
                    }
                }
                // There's one group present in only widgets.
                return m_GroupToSelectedWidgets.Keys.First() != SketchGroupTag.None;
            }
        }

        /// Returns the number of strokes in the current selection.
        public int SelectedStrokeCount
        {
            get
            {
                return m_SelectedStrokes.Count;
            }
        }

        /// Returns the vert count for the current selection.
        public int NumVertsInSelection
        {
            get
            {
                int count = 0;
                foreach (var stroke in m_SelectedStrokes)
                {
                    count += stroke.m_BatchSubset.m_VertLength;
                }
                foreach (var widget in m_SelectedWidgets)
                {
                    ModelWidget mw = widget as ModelWidget;
                    if (mw != null)
                    {
                        count += mw.GetNumVertsInModel();
                    }
                }
                return count;
            }
        }

        /// The collection of currently selected strokes.
        /// Returns the strokes in no particular order.
        public IEnumerable<Stroke> SelectedStrokes
        {
            get
            {
                return m_SelectedStrokes;
            }
        }

        /// The collection of currently selected widgets.
        /// Returns the widgets in no particular order.
        public IEnumerable<GrabWidget> SelectedWidgets
        {
            get
            {
                return m_SelectedWidgets;
            }
        }

        public bool SelectionWasTransformed
        {
            get
            {
                // The reason we check for approximate equality between selection and active canvas's poses
                // is that the selection canvas pose might be set to what's intended to be its initial
                // pose by the means of a transformation -- which introduces imprecision.
                //
                // As an example, the SelectionWidget, when moved, sets the selection transform to whatever
                // the widget box's global delta transform is within canvas space. This is not lossless.
                // When the user moves the widget box, then undoes the move, the widget box moves back to its
                // start, but the operations performed to get turn its global position into a canvas-space
                // transformation sometimes introduce non-identiy values.
                return !TrTransform.Approximately(App.ActiveCanvas.Pose, App.Scene.SelectionCanvas.Pose);
            }
        }

        public void RemoveFromSelection(bool remove)
        {
            bool bRemoveFromSelectionPrev = m_RemoveFromSelection;

            if (HasSelection)
            {
                m_RemoveFromSelection = remove;
            }
            else
            {
                // Only allow deselection if we have a selection.
                m_RemoveFromSelection = false;
            }

            // Hide the main canvas if and only if we are in deselect mode.
            App.Scene.MainCanvas.gameObject.SetActive(!m_RemoveFromSelection);

            // Start the animation to toggle the tool. At the end of the animation, the visual
            // representation of the tool will match the mode.
            if (bRemoveFromSelectionPrev != remove)
            {
                m_SelectionTool.StartToggleAnimation();
            }
        }

        public bool ShouldRemoveFromSelection()
        {
            return m_RemoveFromSelection;
        }

        private bool ShouldShowSelectedStrokes
        {
            get
            {
                return !m_SelectionTool.IsHot || ShouldRemoveFromSelection();
            }
        }

        /// Selection transformation relative to the scene.
        public TrTransform SelectionTransform
        {
            get
            {
                return App.ActiveCanvas.Pose.inverse * App.Scene.SelectionCanvas.Pose;
            }
            set
            {
                App.Scene.SelectionCanvas.Pose = App.ActiveCanvas.Pose * value;
            }
        }

        public bool IsAnimatingTossFromGrabbingGroup => m_IsAnimatingTossFromGrabbingGroup;
        public int CurrentSnapAngleIndex => m_CurrentSnapAngleIndex;
        public int CurrentSnapGridIndex => m_CurrentSnapGridIndex;
        public float SnappingAngle => m_snappingAngle;
        public float SnappingGridSize => m_snappingGridSize;

        /// Returns the active strokes in the given group.
        public IEnumerable<Stroke> StrokesInGroup(SketchGroupTag group)
        {
            if (m_GroupToStrokes.ContainsKey(group))
            {
                foreach (var stroke in m_GroupToStrokes[group])
                {
                    if (stroke.IsGeometryEnabled)
                    {
                        yield return stroke;
                    }
                }
            }
        }

        public IEnumerable<GrabWidget> WidgetsInGroup(SketchGroupTag group)
        {
            if (m_GroupToWidgets.ContainsKey(group))
            {
                foreach (var widget in m_GroupToWidgets[group])
                {
                    if (widget.IsAvailable())
                    {
                        yield return widget;
                    }
                }
            }
        }

        public void OnStrokeRemovedFromGroup(Stroke stroke, SketchGroupTag oldGroup)
        {
            // If the stroke is in the selection, then we need to update our group to selected strokes
            // mapping.
            if (m_SelectedStrokes.Contains(stroke))
            {
                RemoveFromGroupToSelectedStrokes(oldGroup, stroke);
            }

            // Remove the stroke from the old group to strokes mapping.
            if (oldGroup != SketchGroupTag.None)
            {
                // Remove this stroke from the dictionary entry for the old group.
                m_GroupToStrokes[oldGroup].Remove(stroke);
            }
        }

        public void OnWidgetRemovedFromGroup(GrabWidget widget, SketchGroupTag oldGroup)
        {
            // If the widget is in the selection, then we need to update our group to selected widget
            // mapping.
            if (m_SelectedWidgets.Contains(widget))
            {
                RemoveFromGroupToSelectedWidgets(oldGroup, widget);
            }

            // Remove the widget from the old group to widgets mapping.
            if (oldGroup != SketchGroupTag.None)
            {
                // Remove this widget from the dictionary entry for the old group.
                m_GroupToWidgets[oldGroup].Remove(widget);
            }
        }

        public void OnStrokeAddedToGroup(Stroke stroke)
        {
            SketchGroupTag newGroup = stroke.Group;

            // If the stroke is in the selection, then we need to update our group to selected strokes
            // mapping.
            if (m_SelectedStrokes.Contains(stroke))
            {
                AddToGroupToSelectedStrokes(stroke.Group, stroke);
            }

            // Add the stroke to the new group to strokes mapping.
            if (newGroup != SketchGroupTag.None)
            {
                // Add this stroke to the dictionary entry for the new group.
                if (!m_GroupToStrokes.TryGetValue(newGroup, out var newGroupStrokes))
                {
                    newGroupStrokes = m_GroupToStrokes[newGroup] = new HashSet<Stroke>();
                }
                newGroupStrokes.Add(stroke);
            }
        }

        public void OnWidgetAddedToGroup(GrabWidget widget)
        {
            SketchGroupTag newGroup = widget.Group;

            // If the widget is in the selection, then we need to update our group to selected widget
            // mapping.
            if (m_SelectedWidgets.Contains(widget))
            {
                AddToGroupToSelectedWidgets(widget.Group, widget);
            }

            // Add the widget to the new group to widgets mapping.
            if (newGroup != SketchGroupTag.None)
            {
                // Add this widget to the dictionary entry for the new group.
                if (!m_GroupToWidgets.TryGetValue(newGroup, out var newGroupWidgets))
                {
                    newGroupWidgets = m_GroupToWidgets[newGroup] = new HashSet<GrabWidget>();
                }
                newGroupWidgets.Add(widget);
            }
        }

        /// Reset the selection manager.
        public void OnFinishReset()
        {
            m_GroupToStrokes.Clear();
            m_GroupToSelectedStrokes.Clear();
            m_GroupToSelectedWidgets.Clear();
        }

        void Awake()
        {
            m_Instance = this;
            m_SelectedStrokes = new HashSet<Stroke>();
            m_SelectedWidgets = new HashSet<GrabWidget>();
            m_AngleSnaps = new[] { 0f, 15f, 30f, 45f, 60f, 75f, 90f };
            m_GridSnaps = new[] { 0f, .1f, .25f, .5f, 1f, 2f, 3f, 5f };
        }

        public void CacheSelectionTool(SelectionTool tool)
        {
            m_SelectionTool = tool;
        }

        void Start()
        {
            m_SelectionWidget.SelectionTransformed += OnSelectionTransformed;
        }

        void Update()
        {
            if (HasSelection)
            {
                // TODO: if !HasSelection, batches that UpdateSelectionVisibility has hidden
                // will remain hidden; is that OK?
                UpdateSelectionVisibility();
                RegisterHighlights();
            }
        }

        // Potentially suppresses rendering of the selection itself.
        // eg, if the selection tool is active, rendering should be suppressed so the user
        // can better see things that remain unselected.
        void UpdateSelectionVisibility()
        {
            bool showSelection = ShouldShowSelectedStrokes;

#if (UNITY_EDITOR || EXPERIMENTAL_ENABLED)
            if (Config.IsExperimental)
            {
                // Strokes of type BrushStroke currently only exist in experimental builds.
                // The list of selected strokes might be quite long, so we want to avoid iterating it.
                foreach (Stroke stroke in m_SelectedStrokes)
                {
                    if (stroke.m_Type == Stroke.Type.BrushStroke)
                    {
                        stroke.m_Object.SetActive(showSelection);
                    }
                }
            }
#endif
            App.Scene.SelectionCanvas.BatchManager.SetVisibility(showSelection);

            m_SelectionWidget.gameObject.SetActive(showSelection);

            foreach (GrabWidget widget in m_SelectedWidgets)
            {
                widget.gameObject.SetActive(showSelection && widget.IsAvailable());
            }
        }

        // Register highlights for all selected objects
        void RegisterHighlights()
        {
            bool showHighlight =
                !SketchControlsScript.m_Instance.IsUserAbleToInteractWithAnyWidget() ||
                SketchControlsScript.m_Instance.IsUserIntersectingWithSelectionWidget() ||
                SketchControlsScript.m_Instance.IsUserInteractingWithSelectionWidget();
            if (showHighlight)
            {
                foreach (GrabWidget widget in m_SelectedWidgets)
                {
                    widget.RegisterHighlight();
                }
#if !UNITY_ANDROID
                App.Scene.SelectionCanvas.RegisterHighlight();
#endif
            }
        }

        void LateUpdate()
        {
            ResolveChanges();
        }

        /// Select a group that a widget belongs to and then return the corresponding selection widget.
        public SelectionWidget StartGrabbingGroupWithWidget(GrabWidget grabWidget)
        {
            m_IsGrabbingGroup = true;

            // Save off the current tool and selection.
            m_ToolTypeBeforeGrabbingGroup = SketchSurfacePanel.m_Instance.ActiveToolType;
            m_SelectedStrokesCopyWhileGrabbingGroup = new HashSet<Stroke>(m_SelectedStrokes);
            m_SelectedWidgetsCopyWhileGrabbingGroup = new HashSet<GrabWidget>(m_SelectedWidgets);

            // Select the group that the widget belongs to.
            ClearActiveSelection();
            SketchMemoryScript.m_Instance.PerformAndRecordCommand(
                new SelectCommand(null, new[] { grabWidget },
                    SelectionTransform,
                    deselect: false, initial: true, isGrabbingGroup: true));
            UpdateSelectionWidget();
            ResolveChanges();

            SketchSurfacePanel.m_Instance.ActiveTool.HideTool(true);
            return m_SelectionWidget;
        }

        public void EndGrabbingGroupWithWidget()
        {
            if (m_SelectionWidget.IsTossed())
            {
                m_IsAnimatingTossFromGrabbingGroup = true;
            }
            else
            {
                // Restore the original selection and tool.
                SketchSurfacePanel.m_Instance.ActiveTool.HideTool(false);
                ClearActiveSelection();
                SketchMemoryScript.m_Instance.PerformAndRecordCommand(
                    new SelectCommand(m_SelectedStrokesCopyWhileGrabbingGroup,
                        m_SelectedWidgetsCopyWhileGrabbingGroup,
                        SelectionTransform,
                        isGrabbingGroup: true, isEndGrabbingGroup: true));
                m_SelectedStrokesCopyWhileGrabbingGroup = null;
                m_SelectedWidgetsCopyWhileGrabbingGroup = null;
                SketchSurfacePanel.m_Instance.EnableSpecificTool(m_ToolTypeBeforeGrabbingGroup);

                m_IsGrabbingGroup = false;
            }
        }

        public void ResolveChanges()
        {
            if (m_bSelectionWidgetNeedsUpdate)
            {
                m_SelectionWidget.SelectionTransform = SelectionTransform;
                if (HasSelection)
                {
                    Bounds selectionBounds;
                    // If we don't have strokes selected, use the bounds of our widgets, only.
                    if (m_SelectedStrokes.Count == 0)
                    {
                        selectionBounds = GetBoundsOfSelectedWidgets_SelectionCanvasSpace();
                    }
                    else if (m_SelectedWidgets.Count == 0)
                    {
                        // If we don't have widgets, use the bounds of our strokes, only.
                        selectionBounds = App.Scene.SelectionCanvas.GetCanvasBoundingBox(onlyActive: true);
                    }
                    else
                    {
                        selectionBounds = App.Scene.SelectionCanvas.GetCanvasBoundingBox(onlyActive: true);
                        selectionBounds.Encapsulate(GetBoundsOfSelectedWidgets_SelectionCanvasSpace());
                    }

                    m_SelectionWidget.SetSelectionBounds(selectionBounds);

                    bool selectionPinned = false;
                    m_SelectionWidget.ResetSizeRange();
                    foreach (GrabWidget widget in m_SelectedWidgets)
                    {
                        float widgetToSelectionScale =
                            Mathf.Abs(m_SelectionWidget.GetSignedWidgetSize() / widget.GetSignedWidgetSize());
                        // Updates the size range of the selection widget, which will get shrunk to the smallest
                        // maximum size of all the widgets in the selection.
                        m_SelectionWidget.UpdateSizeRange(widget.GetWidgetSizeRange() * widgetToSelectionScale);
                        if (widget.Pinned)
                        {
                            selectionPinned = true;
                            break;
                        }
                    }
                    m_SelectionWidget.PreventSelectionFromMoving(selectionPinned);
                    AudioManager.m_Instance.SelectionHighlightLoop(true);
                }
                else
                {
                    m_SelectionWidget.PreventSelectionFromMoving(false);
                    m_SelectionWidget.SelectionCleared();
                    AudioManager.m_Instance.SelectionHighlightLoop(false);
                }
                m_bSelectionWidgetNeedsUpdate = false;
            }
        }

        public void ClearActiveSelection()
        {
            // Make sure we don't have a selection active.
            if (HasSelection)
            {
                SketchMemoryScript.m_Instance.PerformAndRecordCommand(
                    CreateEndSelectionCommand());
                App.Scene.MainCanvas.gameObject.SetActive(true);
            }
        }

        /// Creates a command that deselects all of the strokes currently selected.
        public BaseCommand CreateEndSelectionCommand()
        {
            return new SelectCommand(m_SelectedStrokes, m_SelectedWidgets, SelectionTransform,
                deselect: true, checkForClearedSelection: true,
                isGrabbingGroup: m_IsGrabbingGroup);
        }

        ///  Delete all currently selected strokes.
        public void DeleteSelection()
        {
            SketchMemoryScript.m_Instance.PerformAndRecordCommand(
                new DeleteSelectionCommand(m_SelectedStrokes, m_SelectedWidgets));
            RemoveFromSelection(false);
            if (m_IsAnimatingTossFromGrabbingGroup)
            {
                m_IsAnimatingTossFromGrabbingGroup = false;
                EndGrabbingGroupWithWidget();
            }
        }

        public DeleteSelectionCommand CurrentDeleteSelectionCommand()
        {
            return new DeleteSelectionCommand(m_SelectedStrokes, m_SelectedWidgets);
        }

        /// Ends the selection without moving strokes back to the main canvas.
        /// This should only be called when we're clearing the scene and need to quickly
        /// forget our selection, knowing that the selection canvas will soon be cleared
        /// anyway.
        public void ForgetStrokesInSelectionCanvas()
        {
            m_SelectedStrokes.Clear();
            m_SelectedWidgets.Clear();
            SelectionTransform = TrTransform.identity;
            UpdateSelectionWidget();
        }

        public void SelectStrokes(IEnumerable<Stroke> strokes)
        {
            foreach (var stroke in strokes)
            {
                if (IsStrokeSelected(stroke))
                {
                    Debug.LogWarning("Attempted to select stroke that is already selected.");
                    continue;
                }

                stroke.m_PreviousCanvas = stroke.Canvas;
                stroke.SetParentKeepWorldPosition(App.Scene.SelectionCanvas, SelectionTransform.inverse);
                m_SelectedStrokes.Add(stroke);

                if (!m_GroupToSelectedStrokes.TryGetValue(stroke.Group, out var groupStrokes))
                {
                    groupStrokes = m_GroupToSelectedStrokes[stroke.Group] = new HashSet<Stroke>();
                }
                Debug.Assert(!groupStrokes.Contains(stroke));
                groupStrokes.Add(stroke);
            }

            // If the manager is tasked to select strokes, make sure the SelectionTool is active.
            // b/64029485 In the event that the user does not have the SelectionTool active and presses
            // undo causing strokes to be highlighted, force the user to have the SelectionTool.
            SketchSurfacePanel.m_Instance.EnableSpecificTool(BaseTool.ToolType.SelectionTool);
        }

        public void DeselectStrokes(IEnumerable<Stroke> strokes, CanvasScript targetCanvas=null)
        {
            // Deselects to the canvas stored in m_PreviousCanvas for each stroke or widget
            // Pass in targetCanvas to override this.
            
            foreach (var stroke in strokes)
            {
                if (!IsStrokeSelected(stroke))
                {
                    Debug.LogWarning("Attempted to deselect stroke that is not selected.");
                    continue;
                }
                var canvas = targetCanvas == null ? stroke.m_PreviousCanvas : targetCanvas;
                stroke.SetParentKeepWorldPosition(canvas, SelectionTransform);
                m_SelectedStrokes.Remove(stroke);

                var groupStrokes = m_GroupToSelectedStrokes[stroke.Group];
                groupStrokes.Remove(stroke);
                if (groupStrokes.Count == 0)
                {
                    m_GroupToSelectedStrokes.Remove(stroke.Group);
                }
            }

            if (!HasSelection)
            {
                SelectionTransform = TrTransform.identity;
            }
        }

        public void SelectWidgets(IEnumerable<GrabWidget> widgets)
        {
            foreach (var widget in widgets)
            {
                SelectWidget(widget);
            }

            // If the manager is tasked to select something, make sure the SelectionTool is active.
            // b/64029485 In the event that the user does not have the SelectionTool active and presses
            // undo causing something to be highlighted, force the user to have the SelectionTool.
            SketchSurfacePanel.m_Instance.EnableSpecificTool(BaseTool.ToolType.SelectionTool);
        }

        public void SelectWidget(GrabWidget widget)
<<<<<<< HEAD
        {
            if (IsWidgetSelected(widget))
            {
                Debug.LogWarning("Attempted to select widget that is already selected.");
                return;
            }
            widget.SetCanvas(App.Scene.SelectionCanvas);
            HierarchyUtils.RecursivelySetLayer(widget.transform,
                App.Scene.SelectionCanvas.gameObject.layer);
            m_SelectedWidgets.Add(widget);

            if (!m_GroupToSelectedWidgets.TryGetValue(widget.Group, out var groupWidgets))
            {
                groupWidgets = m_GroupToSelectedWidgets[widget.Group] = new HashSet<GrabWidget>();
            }
            Debug.Assert(!groupWidgets.Contains(widget));
            groupWidgets.Add(widget);
        }

        public void DeselectWidgets(IEnumerable<GrabWidget> widgets)
=======
>>>>>>> 32f02e82
        {
            if (IsWidgetSelected(widget))
            {
                Debug.LogWarning("Attempted to select widget that is already selected.");
                return;
            }
            widget.m_previousCanvas = widget.Canvas;
            widget.SetCanvas(App.Scene.SelectionCanvas);
            HierarchyUtils.RecursivelySetLayer(widget.transform,
                App.Scene.SelectionCanvas.gameObject.layer);
            m_SelectedWidgets.Add(widget);

            if (!m_GroupToSelectedWidgets.TryGetValue(widget.Group, out var groupWidgets))
            {
                groupWidgets = m_GroupToSelectedWidgets[widget.Group] = new HashSet<GrabWidget>();
            }
            Debug.Assert(!groupWidgets.Contains(widget));
            groupWidgets.Add(widget);
        }

        public void DeselectWidgets(IEnumerable<GrabWidget> widgets, CanvasScript targetCanvas=null)
        {
            // Deselects to the canvas stored in m_PreviousCanvas for each stroke or widget
            // Pass in targetCanvas to override this.
            
            foreach (var widget in widgets)
            {
                if (!IsWidgetSelected(widget))
                {
                    Debug.LogWarning("Attempted to deselect widget that is not selected.");
                    continue;
                }
                
                var canvas = targetCanvas == null ? widget.m_previousCanvas : targetCanvas;
                widget.SetCanvas(canvas);
                widget.RestoreGameObjectLayer(App.ActiveCanvas.gameObject.layer);
                widget.gameObject.SetActive(true);
                m_SelectedWidgets.Remove(widget);

                var groupWidgets = m_GroupToSelectedWidgets[widget.Group];
                groupWidgets.Remove(widget);
                if (groupWidgets.Count == 0)
                {
                    m_GroupToSelectedWidgets.Remove(widget.Group);
                }
            }

            if (!HasSelection)
            {
                SelectionTransform = TrTransform.identity;
            }
        }

        public void RegisterStrokesInSelectionCanvas(ICollection<Stroke> strokes)
        {
            foreach (var stroke in strokes)
            {
                m_SelectedStrokes.Add(stroke);
                AddToGroupToSelectedStrokes(stroke.Group, stroke);
            }
            UpdateSelectionWidget();
        }

        public void DeregisterStrokesInSelectionCanvas(ICollection<Stroke> strokes)
        {
            foreach (var stroke in strokes)
            {
                m_SelectedStrokes.Remove(stroke);
                RemoveFromGroupToSelectedStrokes(stroke.Group, stroke);
            }
            UpdateSelectionWidget();
        }

        public void RegisterWidgetsInSelectionCanvas(ICollection<GrabWidget> widgets)
        {
            foreach (var widget in widgets)
            {
                m_SelectedWidgets.Add(widget);
                AddToGroupToSelectedWidgets(widget.Group, widget);
            }
            UpdateSelectionWidget();
        }

        public void DeregisterWidgetsInSelectionCanvas(ICollection<GrabWidget> widgets)
        {
            foreach (var widget in widgets)
            {
                m_SelectedWidgets.Remove(widget);
                RemoveFromGroupToSelectedWidgets(widget.Group, widget);
            }
            UpdateSelectionWidget();
        }

        public void InvertSelection()
        {
            // Build a list of all the strokes in the main canvas.
            List<Stroke> unselectedStrokes =
                SketchMemoryScript.m_Instance.GetAllUnselectedActiveStrokes();

            // Build a list of all the unpinned widgets in the main canvas.
            List<GrabWidget> unselectedWidgets =
                WidgetManager.m_Instance.GetAllUnselectedActiveWidgets();

            // Select everything that was in the main canvas.
            SketchMemoryScript.m_Instance.PerformAndRecordCommand(
                new InvertSelectionCommand(unselectedStrokes, m_SelectedStrokes,
                    unselectedWidgets, m_SelectedWidgets));
        }

        public void FlipSelection()
        {
            // Flip the selection.
            TrTransform selectionFromWorldSpace =
                TrTransform.FromTransform(App.Scene.SelectionCanvas.transform).inverse;

            Plane flipPlaneInSelectionSpace = new Plane(
                selectionFromWorldSpace * m_SelectionWidget.transform.position,
                selectionFromWorldSpace * ViewpointScript.Head.position,
                selectionFromWorldSpace * (ViewpointScript.Head.position + Vector3.up));
#if false
    // useful for precise testing
    if (PointerManager.m_Instance.SymmetryPlane_RS is Plane plane_RS) {
      flipPlaneInSelectionSpace = App.Scene.SelectionCanvas.Pose.inverse * plane_RS;
    }
#endif

            SketchMemoryScript.m_Instance.PerformAndRecordCommand(
                new FlipSelectionCommand(m_SelectedStrokes, m_SelectedWidgets, flipPlaneInSelectionSpace));
        }

        public void SelectAll()
        {
            // Build a list of all the strokes in the main canvas.
            List<Stroke> unselectedStrokes =
                SketchMemoryScript.m_Instance.GetAllUnselectedActiveStrokes();

            // Build a list of all the unpinned widgets in the main canvas.
            List<GrabWidget> unselectedWidgets =
                WidgetManager.m_Instance.GetAllUnselectedActiveWidgets();

            // Select em all.
            SketchMemoryScript.m_Instance.PerformAndRecordCommand(
                new SelectCommand(unselectedStrokes, unselectedWidgets,
                    SelectionManager.m_Instance.SelectionTransform,
                    deselect: false, initial: false));
        }

        /// Groups all the selected strokes into a single new group unless they are already in a single
        /// group. In that case, ungroup them all.
        public void ToggleGroupSelectedStrokesAndWidgets()
        {
            if (!SelectionCanBeGrouped)
            {
                return;
            }

            // If all the selected strokes are in one group, ungroup by setting the new group to None.
            // Otherwise, create a new group by setting the target group parameter to null.
            bool selectionIsInOneGroup = SelectionIsInOneGroup;
            SketchGroupTag? targetGroup =
                selectionIsInOneGroup ? SketchGroupTag.None : (SketchGroupTag?)null;
            SketchMemoryScript.m_Instance.PerformAndRecordCommand(
                new GroupStrokesAndWidgetsCommand(m_SelectedStrokes, m_SelectedWidgets, targetGroup: targetGroup));

            OutputWindowScript.m_Instance.CreateInfoCardAtController(
                InputManager.ControllerName.Brush, selectionIsInOneGroup ? "Ungrouped!" : "Grouped!");
            var pos = InputManager.m_Instance.GetControllerPosition(InputManager.ControllerName.Brush);
            AudioManager.m_Instance.PlayGroupedSound(pos);
        }

        /// Consumers who call SelectStroke(s) or DeselectStroke(s) must call this once they're
        /// done making a series of selections or deselections.
        public void UpdateSelectionWidget()
        {
            m_bSelectionWidgetNeedsUpdate = true;
        }

        public bool IsStrokeSelected(Stroke stroke)
        {
            return m_SelectedStrokes.Contains(stroke);
        }

        public bool IsWidgetSelected(GrabWidget widget)
        {
            return m_SelectedWidgets.Contains(widget);
        }

        private void RemoveFromGroupToSelectedStrokes(SketchGroupTag group, Stroke stroke)
        {
            var groupStrokes = m_GroupToSelectedStrokes[group];
            groupStrokes.Remove(stroke);
            if (groupStrokes.Count == 0)
            {
                m_GroupToSelectedStrokes.Remove(group);
            }

            App.Switchboard.TriggerSelectionChanged();
        }

        private void RemoveFromGroupToSelectedWidgets(SketchGroupTag group, GrabWidget widget)
        {
            var groupWidgets = m_GroupToSelectedWidgets[group];
            groupWidgets.Remove(widget);
            if (groupWidgets.Count == 0)
            {
                m_GroupToSelectedWidgets.Remove(group);
            }

            App.Switchboard.TriggerSelectionChanged();
        }

        private void AddToGroupToSelectedStrokes(SketchGroupTag group, Stroke stroke)
        {
            if (!m_GroupToSelectedStrokes.TryGetValue(group, out var groupStrokes))
            {
                groupStrokes = m_GroupToSelectedStrokes[group] = new HashSet<Stroke>();
            }
            Debug.Assert(!groupStrokes.Contains(stroke));
            groupStrokes.Add(stroke);

            App.Switchboard.TriggerSelectionChanged();
        }

        private void AddToGroupToSelectedWidgets(SketchGroupTag group, GrabWidget widget)
        {
            if (!m_GroupToSelectedWidgets.TryGetValue(group, out var groupWidgets))
            {
                groupWidgets = m_GroupToSelectedWidgets[group] = new HashSet<GrabWidget>();
            }
            Debug.Assert(!groupWidgets.Contains(widget));
            groupWidgets.Add(widget);

            App.Switchboard.TriggerSelectionChanged();
        }

        private void OnSelectionTransformed(TrTransform xf_SS)
        {
            SelectionTransform = xf_SS;
        }

        Bounds GetBoundsOfSelectedWidgets_SelectionCanvasSpace()
        {
            Bounds totalBounds_CS = new Bounds();
            bool boundsInitialized = false;
            foreach (GrabWidget widget in m_SelectedWidgets)
            {
                Bounds widgetBounds_CS = widget.GetBounds_SelectionCanvasSpace();
                if (!boundsInitialized)
                {
                    // If this is the first widget we're looking at, initialize the bounds with the first
                    // widget's bounds.
                    totalBounds_CS = widgetBounds_CS;
                    boundsInitialized = true;
                }
                else
                {
                    totalBounds_CS.Encapsulate(widgetBounds_CS);
                }
            }

            return totalBounds_CS;
        }

        public bool AngleOrPositionSnapEnabled()
        {
            return (
                CurrentSnapAngleIndex != 0 ||
                CurrentSnapGridIndex != 0
            );
        }

        public void SetSnappingAngle(int snapIndex)
        {
            m_CurrentSnapAngleIndex = snapIndex;
            m_snappingAngle = m_AngleSnaps[snapIndex];
        }

        public void SetSnappingGridSize(int snapIndex)
        {
            m_CurrentSnapGridIndex = snapIndex;
            m_snappingGridSize = m_GridSnaps[snapIndex];
            if (m_SnapGridVisualization == null)
            {
                m_SnapGridVisualization = App.Scene.MainCanvas.GetComponentInChildren<SnapGrid3D>();
            }
            if (m_snappingGridSize > 0)
            {
                m_SnapGridVisualization.enabled = true;
                m_SnapGridVisualization.gridInterval = m_snappingGridSize;
            }
            else
            {
                m_SnapGridVisualization.enabled = false;
            }
        }
<<<<<<< HEAD

        public Quaternion QuantizeAngle(Quaternion rotation)
        {
            if (SnappingAngle == 0) return Quaternion.identity;
            float round(float val) { return Mathf.Round(val / SnappingAngle) * SnappingAngle; }
            Vector3 euler = rotation.eulerAngles;
            float y = euler.y;
            euler = new Vector3(round(euler.x), 0, round(euler.z));
            rotation = Quaternion.Euler(euler);
            rotation *= Quaternion.Euler(0, round(y), 0);
            return rotation;
        }

        public Vector3 SnapToGrid(Vector3 position)
        {
            if (SnappingGridSize == 0) return position;
            Vector3 localCanvasPos = App.ActiveCanvas.transform.worldToLocalMatrix.MultiplyPoint3x4(position);
            float round(float val) { return Mathf.Round(val / SnappingGridSize) * SnappingGridSize; }
            Vector3 roundedCanvasPos = new Vector3(
                round(localCanvasPos.x),
                round(localCanvasPos.y),
                round(localCanvasPos.z)
            );
            return App.ActiveCanvas.transform.localToWorldMatrix.MultiplyPoint3x4(roundedCanvasPos);
        }

        public float ScalarSnap(float val)
        {
            if (SnappingGridSize == 0) return val;
            return Mathf.Round(val / SnappingGridSize) * SnappingGridSize;
        }

=======
>>>>>>> 32f02e82
    }

} // namespace TiltBrush<|MERGE_RESOLUTION|>--- conflicted
+++ resolved
@@ -694,29 +694,6 @@
         }
 
         public void SelectWidget(GrabWidget widget)
-<<<<<<< HEAD
-        {
-            if (IsWidgetSelected(widget))
-            {
-                Debug.LogWarning("Attempted to select widget that is already selected.");
-                return;
-            }
-            widget.SetCanvas(App.Scene.SelectionCanvas);
-            HierarchyUtils.RecursivelySetLayer(widget.transform,
-                App.Scene.SelectionCanvas.gameObject.layer);
-            m_SelectedWidgets.Add(widget);
-
-            if (!m_GroupToSelectedWidgets.TryGetValue(widget.Group, out var groupWidgets))
-            {
-                groupWidgets = m_GroupToSelectedWidgets[widget.Group] = new HashSet<GrabWidget>();
-            }
-            Debug.Assert(!groupWidgets.Contains(widget));
-            groupWidgets.Add(widget);
-        }
-
-        public void DeselectWidgets(IEnumerable<GrabWidget> widgets)
-=======
->>>>>>> 32f02e82
         {
             if (IsWidgetSelected(widget))
             {
@@ -736,7 +713,6 @@
             Debug.Assert(!groupWidgets.Contains(widget));
             groupWidgets.Add(widget);
         }
-
         public void DeselectWidgets(IEnumerable<GrabWidget> widgets, CanvasScript targetCanvas=null)
         {
             // Deselects to the canvas stored in m_PreviousCanvas for each stroke or widget
@@ -1012,8 +988,6 @@
                 m_SnapGridVisualization.enabled = false;
             }
         }
-<<<<<<< HEAD
-
         public Quaternion QuantizeAngle(Quaternion rotation)
         {
             if (SnappingAngle == 0) return Quaternion.identity;
@@ -1025,7 +999,6 @@
             rotation *= Quaternion.Euler(0, round(y), 0);
             return rotation;
         }
-
         public Vector3 SnapToGrid(Vector3 position)
         {
             if (SnappingGridSize == 0) return position;
@@ -1045,8 +1018,6 @@
             return Mathf.Round(val / SnappingGridSize) * SnappingGridSize;
         }
 
-=======
->>>>>>> 32f02e82
     }
 
 } // namespace TiltBrush