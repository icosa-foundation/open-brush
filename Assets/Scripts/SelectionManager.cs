﻿// Copyright 2020 The Tilt Brush Authors
//
// Licensed under the Apache License, Version 2.0 (the "License");
// you may not use this file except in compliance with the License.
// You may obtain a copy of the License at
//
//      http://www.apache.org/licenses/LICENSE-2.0
//
// Unless required by applicable law or agreed to in writing, software
// distributed under the License is distributed on an "AS IS" BASIS,
// WITHOUT WARRANTIES OR CONDITIONS OF ANY KIND, either express or implied.
// See the License for the specific language governing permissions and
// limitations under the License.

using System;
using System.Collections.Generic;
using System.Linq;
using UnityEngine;

namespace TiltBrush
{

    /// A class for managing a set of selected strokes.
    ///
    /// Selection tools call to this class to select or deselect specific strokes.
    /// This class also manages a grabwidget that makes the strokes grabbable.
    public class SelectionManager : MonoBehaviour
    {
        public static SelectionManager m_Instance;

        private SnapGrid3D m_SnapGridVisualization;

        [SerializeField] private SelectionWidget m_SelectionWidget;

        // These are up-to-date mappings from groups to strokes and widgets in the scene. Ie., strokes
        // and widgets that have been disabled will still be in these mappings. These mappings do not
        // include things that are in the group SketchGroupTag.None (ie., ungrouped things).
        private Dictionary<SketchGroupTag, HashSet<Stroke>> m_GroupToStrokes =
            new Dictionary<SketchGroupTag, HashSet<Stroke>>();
        private Dictionary<SketchGroupTag, HashSet<GrabWidget>> m_GroupToWidgets =
            new Dictionary<SketchGroupTag, HashSet<GrabWidget>>();

        // These are up-to-date mappings from groups to strokes and widgets that are currently selected.
        // These also include the group SketchGroupTag.None (ie., selected things that are not grouped).
        // Groups that become empty are removed from these dictionaries so that the count of entries
        // indicate how many different groups (including ungrouped things in SketchGroupTag.None) are
        // selected.
        private Dictionary<SketchGroupTag, HashSet<Stroke>> m_GroupToSelectedStrokes =
            new Dictionary<SketchGroupTag, HashSet<Stroke>>();
        private Dictionary<SketchGroupTag, HashSet<GrabWidget>> m_GroupToSelectedWidgets =
            new Dictionary<SketchGroupTag, HashSet<GrabWidget>>();

        // A reference to the SelectionTool, cached on startup.
        private SelectionTool m_SelectionTool;

        // The list of strokes currently selected.
        // This contains no deleted strokes because conceptually, deletion removes strokes from a
        // selection and re-adds them upon undo.
        // As an internal implementation detail, the selection _canvas_ is allowed to contain
        // strokes that are not selected (likely because they're deleted); so do not conflate this
        // set with the set of strokes in the selection canvas.
        private HashSet<Stroke> m_SelectedStrokes;
        private HashSet<Stroke> m_SelectedStrokesCopyWhileGrabbingGroup;

        // The list of widgets currently selected.
        private HashSet<GrabWidget> m_SelectedWidgets;
        private HashSet<GrabWidget> m_SelectedWidgetsCopyWhileGrabbingGroup;

        private bool m_IsAnimatingTossFromGrabbingGroup;
        private bool m_IsGrabbingGroup;
        private BaseTool.ToolType m_ToolTypeBeforeGrabbingGroup;

        private float m_snappingAngle;
        private float m_snappingGridSize;
        private float[] m_AngleSnaps;
        private float[] m_GridSnaps;
        private int m_CurrentSnapAngleIndex;
        private int m_CurrentSnapGridIndex;

        // As opposed to 'add to selection'.  When this is true, strokes picked up
        // by the selection tool will be removed from selected strokes.  When false, they'll be added
        // to the list of selected strokes.
        private bool m_RemoveFromSelection;

        private bool m_bSelectionWidgetNeedsUpdate;

        [NonSerialized] public bool m_LockTranslationX = false;
        [NonSerialized] public bool m_LockTranslationY = false;
        [NonSerialized] public bool m_LockTranslationZ = false;
        [NonSerialized] public bool m_LockRotationX = false;
        [NonSerialized] public bool m_LockRotationY = false;
        [NonSerialized] public bool m_LockRotationZ = false;
        [NonSerialized] public bool m_EnableSnapTranslationX = false;
        [NonSerialized] public bool m_EnableSnapTranslationY = false;
        [NonSerialized] public bool m_EnableSnapTranslationZ = false;

        /// Returns true when SelectedStrokes is not empty.
        public bool HasSelection
        {
            get
            {
                return m_SelectedStrokes.Count > 0 || m_SelectedWidgets.Count > 0;
            }
        }

        /// Returns true when cached selection tool is hot.
        public bool SelectionToolIsHot
        {
            get
            {
                return (m_SelectionTool != null) && m_SelectionTool.IsHot;
            }
        }

        /// Returns true when the current selection can be grouped.
        public bool SelectionCanBeGrouped
        {
            get
            {
                return HasSelection;
            }
        }

        /// Returns true when the current selection is all in a single group.
        public bool SelectionIsInOneGroup
        {
            get
            {
                if (m_GroupToSelectedStrokes.Count > 1 || m_GroupToSelectedWidgets.Count > 1)
                {
                    // There's more than one group.
                    return false;
                }
                if (m_GroupToSelectedStrokes.Count == 0 && m_GroupToSelectedWidgets.Count == 0)
                {
                    // There are no groups. Ie., there is no selection.
                    return false;
                }
                if (m_GroupToSelectedStrokes.Count == 1)
                {
                    if (m_GroupToSelectedWidgets.Count == 1)
                    {
                        // There's one group present in both strokes and widgets.
                        return m_GroupToSelectedStrokes.Keys.First() != SketchGroupTag.None &&
                            m_GroupToSelectedWidgets.Keys.First() != SketchGroupTag.None &&
                            m_GroupToSelectedStrokes.Keys.First() == m_GroupToSelectedWidgets.Keys.First();
                    }
                    else
                    {
                        // There's one group present in only strokes.
                        return m_GroupToSelectedStrokes.Keys.First() != SketchGroupTag.None;
                    }
                }
                // There's one group present in only widgets.
                return m_GroupToSelectedWidgets.Keys.First() != SketchGroupTag.None;
            }
        }

        /// Returns the number of strokes in the current selection.
        public int SelectedStrokeCount
        {
            get
            {
                return m_SelectedStrokes.Count;
            }
        }

        /// Returns the vert count for the current selection.
        public int NumVertsInSelection
        {
            get
            {
                int count = 0;
                foreach (var stroke in m_SelectedStrokes)
                {
                    count += stroke.m_BatchSubset.m_VertLength;
                }
                foreach (var widget in m_SelectedWidgets)
                {
                    ModelWidget mw = widget as ModelWidget;
                    if (mw != null)
                    {
                        count += mw.GetNumVertsInModel();
                    }
                }
                return count;
            }
        }

        /// The collection of currently selected strokes.
        /// Returns the strokes in no particular order.
        public IEnumerable<Stroke> SelectedStrokes
        {
            get
            {
                return m_SelectedStrokes;
            }
        }

        /// The collection of currently selected widgets.
        /// Returns the widgets in no particular order.
        public IEnumerable<GrabWidget> SelectedWidgets
        {
            get
            {
                return m_SelectedWidgets;
            }
        }

        public bool SelectionWasTransformed
        {
            get
            {
                // The reason we check for approximate equality between selection and active canvas's poses
                // is that the selection canvas pose might be set to what's intended to be its initial
                // pose by the means of a transformation -- which introduces imprecision.
                //
                // As an example, the SelectionWidget, when moved, sets the selection transform to whatever
                // the widget box's global delta transform is within canvas space. This is not lossless.
                // When the user moves the widget box, then undoes the move, the widget box moves back to its
                // start, but the operations performed to get turn its global position into a canvas-space
                // transformation sometimes introduce non-identiy values.
                return !TrTransform.Approximately(App.ActiveCanvas.Pose, App.Scene.SelectionCanvas.Pose);
            }
        }

        public void RemoveFromSelection(bool remove)
        {
            bool bRemoveFromSelectionPrev = m_RemoveFromSelection;

            if (HasSelection)
            {
                m_RemoveFromSelection = remove;
            }
            else
            {
                // Only allow deselection if we have a selection.
                m_RemoveFromSelection = false;
            }

            // Hide the main canvas if and only if we are in deselect mode.
            App.Scene.MainCanvas.gameObject.SetActive(!m_RemoveFromSelection);

            // Start the animation to toggle the tool. At the end of the animation, the visual
            // representation of the tool will match the mode.
            if (bRemoveFromSelectionPrev != remove)
            {
                m_SelectionTool.StartToggleAnimation();
            }
        }

        public bool ShouldRemoveFromSelection()
        {
            return m_RemoveFromSelection;
        }

        private bool ShouldShowSelectedStrokes
        {
            get
            {
                return !m_SelectionTool.IsHot || ShouldRemoveFromSelection();
            }
        }

        /// Selection transformation relative to the scene.
        public TrTransform SelectionTransform
        {
            get
            {
                return App.ActiveCanvas.Pose.inverse * App.Scene.SelectionCanvas.Pose;
            }
            set
            {
                App.Scene.SelectionCanvas.Pose = App.ActiveCanvas.Pose * value;
            }
        }

        public bool IsAnimatingTossFromGrabbingGroup => m_IsAnimatingTossFromGrabbingGroup;
        public int CurrentSnapAngleIndex => m_CurrentSnapAngleIndex;
        public int CurrentSnapGridIndex => m_CurrentSnapGridIndex;
        public float SnappingAngle => m_snappingAngle;
        public float SnappingGridSize => m_snappingGridSize;

        // Mainly stored for use in scripts
        private Stroke m_LastSelectedStroke;
        private Stroke m_LastStroke;

        private GrabWidget m_LastSelectedWidget;
        private ImageWidget m_LastSelectedImage;
        private VideoWidget m_LastSelectedVideo;
        private ModelWidget m_LastSelectedModel;
        private StencilWidget m_LastSelectedStencil;

        private List<TrTransform> m_LastSelectedStrokeCP;

        private List<TrTransform> m_LastStrokeCP;


        public Stroke LastSelectedStroke
        {
            get => m_LastSelectedStroke;
            set => m_LastSelectedStroke = value;
        }

        public GrabWidget LastSelectedWidget
        {
            get => m_LastSelectedWidget;
            set => m_LastSelectedWidget = value;
        }

        public ImageWidget LastSelectedImage
        {
            get => m_LastSelectedImage;
            set => m_LastSelectedImage = value;
        }

        public VideoWidget LastSelectedVideo
        {
            get => m_LastSelectedVideo;
            set => m_LastSelectedVideo = value;
        }

        public ModelWidget LastSelectedModel
        {
            get => m_LastSelectedModel;
            set => m_LastSelectedModel = value;
        }

        public StencilWidget LastSelectedStencil
        {
            get => m_LastSelectedStencil;
            set => m_LastSelectedStencil = value;
        }

        /// Returns the active strokes in the given group.
        public IEnumerable<Stroke> StrokesInGroup(SketchGroupTag group)
        {
            if (m_GroupToStrokes.ContainsKey(group))
            {
                foreach (var stroke in m_GroupToStrokes[group])
                {
                    if (stroke.IsGeometryEnabled)
                    {
                        yield return stroke;
                    }
                }
            }
        }

        public IEnumerable<GrabWidget> WidgetsInGroup(SketchGroupTag group)
        {
            if (m_GroupToWidgets.ContainsKey(group))
            {
                foreach (var widget in m_GroupToWidgets[group])
                {
                    if (widget.IsAvailable())
                    {
                        yield return widget;
                    }
                }
            }
        }

        public void OnStrokeRemovedFromGroup(Stroke stroke, SketchGroupTag oldGroup)
        {
            // If the stroke is in the selection, then we need to update our group to selected strokes
            // mapping.
            if (m_SelectedStrokes.Contains(stroke))
            {
                RemoveFromGroupToSelectedStrokes(oldGroup, stroke);
            }

            // Remove the stroke from the old group to strokes mapping.
            if (oldGroup != SketchGroupTag.None)
            {
                // Remove this stroke from the dictionary entry for the old group.
                m_GroupToStrokes[oldGroup].Remove(stroke);
            }
        }

        public void OnWidgetRemovedFromGroup(GrabWidget widget, SketchGroupTag oldGroup)
        {
            // If the widget is in the selection, then we need to update our group to selected widget
            // mapping.
            if (m_SelectedWidgets.Contains(widget))
            {
                RemoveFromGroupToSelectedWidgets(oldGroup, widget);
            }

            // Remove the widget from the old group to widgets mapping.
            if (oldGroup != SketchGroupTag.None)
            {
                // Remove this widget from the dictionary entry for the old group.
                m_GroupToWidgets[oldGroup].Remove(widget);
            }
        }

        public void OnStrokeAddedToGroup(Stroke stroke)
        {
            SketchGroupTag newGroup = stroke.Group;

            // If the stroke is in the selection, then we need to update our group to selected strokes
            // mapping.
            if (m_SelectedStrokes.Contains(stroke))
            {
                AddToGroupToSelectedStrokes(stroke.Group, stroke);
            }

            // Add the stroke to the new group to strokes mapping.
            if (newGroup != SketchGroupTag.None)
            {
                // Add this stroke to the dictionary entry for the new group.
                if (!m_GroupToStrokes.TryGetValue(newGroup, out var newGroupStrokes))
                {
                    newGroupStrokes = m_GroupToStrokes[newGroup] = new HashSet<Stroke>();
                }
                newGroupStrokes.Add(stroke);
            }
        }

        public void OnWidgetAddedToGroup(GrabWidget widget)
        {
            SketchGroupTag newGroup = widget.Group;

            // If the widget is in the selection, then we need to update our group to selected widget
            // mapping.
            if (m_SelectedWidgets.Contains(widget))
            {
                AddToGroupToSelectedWidgets(widget.Group, widget);
            }

            // Add the widget to the new group to widgets mapping.
            if (newGroup != SketchGroupTag.None)
            {
                // Add this widget to the dictionary entry for the new group.
                if (!m_GroupToWidgets.TryGetValue(newGroup, out var newGroupWidgets))
                {
                    newGroupWidgets = m_GroupToWidgets[newGroup] = new HashSet<GrabWidget>();
                }
                newGroupWidgets.Add(widget);
            }
        }

        /// Reset the selection manager.
        public void OnFinishReset()
        {
            m_GroupToStrokes.Clear();
            m_GroupToSelectedStrokes.Clear();
            m_GroupToSelectedWidgets.Clear();
        }

        void Awake()
        {
            m_Instance = this;
            m_SelectedStrokes = new HashSet<Stroke>();
            m_SelectedWidgets = new HashSet<GrabWidget>();
            m_AngleSnaps = new[] { 0f, 15f, 30f, 45f, 60f, 75f, 90f };
            m_GridSnaps = new[] { 0f, .1f, .25f, .5f, 1f, 2f, 3f, 5f };
        }

        public void CacheSelectionTool(SelectionTool tool)
        {
            m_SelectionTool = tool;
        }

        void Start()
        {
            m_SelectionWidget.SelectionTransformed += OnSelectionTransformed;
        }

        void Update()
        {
            if (HasSelection)
            {
                // TODO: if !HasSelection, batches that UpdateSelectionVisibility has hidden
                // will remain hidden; is that OK?
                UpdateSelectionVisibility();
                RegisterHighlights();
            }
        }

        // Potentially suppresses rendering of the selection itself.
        // eg, if the selection tool is active, rendering should be suppressed so the user
        // can better see things that remain unselected.
        void UpdateSelectionVisibility()
        {
            bool showSelection = ShouldShowSelectedStrokes;

            if (Config.IsExperimental)
            {
                // Strokes of type BrushStroke currently only exist in experimental builds.
                // The list of selected strokes might be quite long, so we want to avoid iterating it.
                foreach (Stroke stroke in m_SelectedStrokes)
                {
                    if (stroke.m_Type == Stroke.Type.BrushStroke)
                    {
                        stroke.m_Object.SetActive(showSelection);
                    }
                }
            }
            App.Scene.SelectionCanvas.BatchManager.SetVisibility(showSelection);

            m_SelectionWidget.gameObject.SetActive(showSelection);

            foreach (GrabWidget widget in m_SelectedWidgets)
            {
                widget.gameObject.SetActive(showSelection && widget.IsAvailable());
            }
        }

        // Register highlights for all selected objects
        void RegisterHighlights()
        {
            bool showHighlight =
                !SketchControlsScript.m_Instance.IsUserAbleToInteractWithAnyWidget() ||
                SketchControlsScript.m_Instance.IsUserIntersectingWithSelectionWidget() ||
                SketchControlsScript.m_Instance.IsUserInteractingWithSelectionWidget();
            if (showHighlight)
            {
                foreach (GrabWidget widget in m_SelectedWidgets)
                {
                    widget.RegisterHighlight();
                }
#if !UNITY_ANDROID
                App.Scene.SelectionCanvas.RegisterHighlight();
#endif
            }
        }

        void LateUpdate()
        {
            ResolveChanges();
        }

        /// Select a group that a widget belongs to and then return the corresponding selection widget.
        public SelectionWidget StartGrabbingGroupWithWidget(GrabWidget grabWidget)
        {
            m_IsGrabbingGroup = true;

            // Save off the current tool and selection.
            m_ToolTypeBeforeGrabbingGroup = SketchSurfacePanel.m_Instance.ActiveToolType;
            m_SelectedStrokesCopyWhileGrabbingGroup = new HashSet<Stroke>(m_SelectedStrokes);
            m_SelectedWidgetsCopyWhileGrabbingGroup = new HashSet<GrabWidget>(m_SelectedWidgets);

            // Select the group that the widget belongs to.
            ClearActiveSelection();
            SketchMemoryScript.m_Instance.PerformAndRecordCommand(
                new SelectCommand(null, new[] { grabWidget },
                    SelectionTransform,
                    deselect: false, initial: true, isGrabbingGroup: true));
            UpdateSelectionWidget();
            ResolveChanges();

            SketchSurfacePanel.m_Instance.ActiveTool.HideTool(true);
            return m_SelectionWidget;
        }

        public void EndGrabbingGroupWithWidget()
        {
            if (m_SelectionWidget.IsTossed())
            {
                m_IsAnimatingTossFromGrabbingGroup = true;
            }
            else
            {
                // Restore the original selection and tool.
                SketchSurfacePanel.m_Instance.ActiveTool.HideTool(false);
                ClearActiveSelection();
                SketchMemoryScript.m_Instance.PerformAndRecordCommand(
                    new SelectCommand(m_SelectedStrokesCopyWhileGrabbingGroup,
                        m_SelectedWidgetsCopyWhileGrabbingGroup,
                        SelectionTransform,
                        isGrabbingGroup: true, isEndGrabbingGroup: true));
                m_SelectedStrokesCopyWhileGrabbingGroup = null;
                m_SelectedWidgetsCopyWhileGrabbingGroup = null;
                SketchSurfacePanel.m_Instance.EnableSpecificTool(m_ToolTypeBeforeGrabbingGroup);

                m_IsGrabbingGroup = false;
            }
        }

        public void ResolveChanges()
        {
            if (m_bSelectionWidgetNeedsUpdate)
            {
                m_SelectionWidget.SelectionTransform = SelectionTransform;
                if (HasSelection)
                {
                    Bounds selectionBounds;
                    // If we don't have strokes selected, use the bounds of our widgets, only.
                    if (m_SelectedStrokes.Count == 0)
                    {
                        selectionBounds = GetBoundsOfSelectedWidgets_SelectionCanvasSpace();
                    }
                    else if (m_SelectedWidgets.Count == 0)
                    {
                        // If we don't have widgets, use the bounds of our strokes, only.
                        selectionBounds = App.Scene.SelectionCanvas.GetCanvasBoundingBox(onlyActive: true);
                    }
                    else
                    {
                        selectionBounds = App.Scene.SelectionCanvas.GetCanvasBoundingBox(onlyActive: true);
                        selectionBounds.Encapsulate(GetBoundsOfSelectedWidgets_SelectionCanvasSpace());
                    }

                    m_SelectionWidget.SetSelectionBounds(selectionBounds);

                    bool selectionPinned = false;
                    m_SelectionWidget.ResetSizeRange();
                    foreach (GrabWidget widget in m_SelectedWidgets)
                    {
                        float widgetToSelectionScale =
                            Mathf.Abs(m_SelectionWidget.GetSignedWidgetSize() / widget.GetSignedWidgetSize());
                        // Updates the size range of the selection widget, which will get shrunk to the smallest
                        // maximum size of all the widgets in the selection.
                        m_SelectionWidget.UpdateSizeRange(widget.GetWidgetSizeRange() * widgetToSelectionScale);
                        if (widget.Pinned)
                        {
                            selectionPinned = true;
                            break;
                        }
                    }
                    m_SelectionWidget.PreventSelectionFromMoving(selectionPinned);
                    AudioManager.m_Instance.SelectionHighlightLoop(true);
                }
                else
                {
                    m_SelectionWidget.PreventSelectionFromMoving(false);
                    m_SelectionWidget.SelectionCleared();
                    AudioManager.m_Instance.SelectionHighlightLoop(false);
                }
                m_bSelectionWidgetNeedsUpdate = false;
            }
        }

        public void ClearActiveSelection()
        {
            // Make sure we don't have a selection active.
            if (HasSelection)
            {
                SketchMemoryScript.m_Instance.PerformAndRecordCommand(
                    CreateEndSelectionCommand());
                App.Scene.MainCanvas.gameObject.SetActive(true);
            }
        }

        /// Creates a command that deselects all of the strokes currently selected.
        public BaseCommand CreateEndSelectionCommand()
        {
            return new SelectCommand(m_SelectedStrokes, m_SelectedWidgets, SelectionTransform,
                deselect: true, checkForClearedSelection: true,
                isGrabbingGroup: m_IsGrabbingGroup);
        }

        ///  Delete all currently selected strokes.
        public void DeleteSelection()
        {
            SketchMemoryScript.m_Instance.PerformAndRecordCommand(
                new DeleteSelectionCommand(m_SelectedStrokes, m_SelectedWidgets));
            RemoveFromSelection(false);
            if (m_IsAnimatingTossFromGrabbingGroup)
            {
                m_IsAnimatingTossFromGrabbingGroup = false;
                EndGrabbingGroupWithWidget();
            }
        }

        public DeleteSelectionCommand CurrentDeleteSelectionCommand()
        {
            return new DeleteSelectionCommand(m_SelectedStrokes, m_SelectedWidgets);
        }

        /// Ends the selection without moving strokes back to the main canvas.
        /// This should only be called when we're clearing the scene and need to quickly
        /// forget our selection, knowing that the selection canvas will soon be cleared
        /// anyway.
        public void ForgetStrokesInSelectionCanvas()
        {
            m_SelectedStrokes.Clear();
            m_SelectedWidgets.Clear();
            SelectionTransform = TrTransform.identity;
            UpdateSelectionWidget();
        }

        public void SelectStrokes(IEnumerable<Stroke> strokes)
        {
            foreach (var stroke in strokes)
            {
                if (IsStrokeSelected(stroke))
                {
                    Debug.LogWarning("Attempted to select stroke that is already selected.");
                    continue;
                }

                stroke.m_PreviousCanvas = stroke.Canvas;
                stroke.SetParentKeepWorldPosition(App.Scene.SelectionCanvas, SelectionTransform.inverse);
                m_SelectedStrokes.Add(stroke);

                if (!m_GroupToSelectedStrokes.TryGetValue(stroke.Group, out var groupStrokes))
                {
                    groupStrokes = m_GroupToSelectedStrokes[stroke.Group] = new HashSet<Stroke>();
                }
                Debug.Assert(!groupStrokes.Contains(stroke));
                groupStrokes.Add(stroke);
            }
            if (strokes.Any()) LastSelectedStroke = strokes.Last();

            // If the manager is tasked to select strokes, make sure the SelectionTool is active.
            // b/64029485 In the event that the user does not have the SelectionTool active and presses
            // undo causing strokes to be highlighted, force the user to have the SelectionTool.
            SketchSurfacePanel.m_Instance.EnableSpecificTool(BaseTool.ToolType.SelectionTool);
        }

        public void DeselectStrokes(IEnumerable<Stroke> strokes, CanvasScript targetCanvas = null)
        {
            // Deselects to the canvas stored in m_PreviousCanvas for each stroke or widget
            // Pass in targetCanvas to override this.

            foreach (var stroke in strokes)
            {
                if (!IsStrokeSelected(stroke))
                {
                    Debug.LogWarning("Attempted to deselect stroke that is not selected.");
                    continue;
                }
                CanvasScript destinationCanvas;

                // Deselected strokes are placed on (in order of preference):
                // 1. Supplied targetCanvas
                // 2. Their stored m_PreviousCanvas
                // 3. The active canvas
                if (IsValidDestination(targetCanvas))
                {
                    destinationCanvas = targetCanvas;
                }
                else if (IsValidDestination(stroke.m_PreviousCanvas))
                {
                    destinationCanvas = stroke.m_PreviousCanvas;
                }
                else
                {
                    destinationCanvas = App.Scene.ActiveCanvas;
                }

                stroke.SetParentKeepWorldPosition(destinationCanvas, SelectionTransform);
                m_SelectedStrokes.Remove(stroke);

                var groupStrokes = m_GroupToSelectedStrokes[stroke.Group];
                groupStrokes.Remove(stroke);
                if (groupStrokes.Count == 0)
                {
                    m_GroupToSelectedStrokes.Remove(stroke.Group);
                }
            }

            if (!HasSelection)
            {
                SelectionTransform = TrTransform.identity;
            }
        }

        private bool IsValidDestination(CanvasScript layer) => layer != null && !App.Scene.IsLayerDeleted(layer);

        public void SelectWidgets(IEnumerable<GrabWidget> widgets)
        {
            foreach (var widget in widgets)
            {
                SelectWidget(widget);
            }

            var lastWidget = widgets.LastOrDefault();
            LastSelectedWidget = lastWidget != null ? lastWidget : LastSelectedWidget;
            var imageWidget = widgets.LastOrDefault(w => w is ImageWidget) as ImageWidget;
            LastSelectedImage = imageWidget != null ? imageWidget : LastSelectedImage;
            var videoWidget = widgets.LastOrDefault(w => w is VideoWidget) as VideoWidget;
            LastSelectedVideo = videoWidget != null ? videoWidget : LastSelectedVideo;
            var modelWidget = widgets.LastOrDefault(w => w is ModelWidget) as ModelWidget;
            LastSelectedModel = modelWidget != null ? modelWidget : LastSelectedModel;
            var stencilWidget = widgets.LastOrDefault(w => w is StencilWidget) as StencilWidget;
            LastSelectedStencil = stencilWidget != null ? stencilWidget : LastSelectedStencil;

            // If the manager is tasked to select something, make sure the SelectionTool is active.
            // b/64029485 In the event that the user does not have the SelectionTool active and presses
            // undo causing something to be highlighted, force the user to have the SelectionTool.
            SketchSurfacePanel.m_Instance.EnableSpecificTool(BaseTool.ToolType.SelectionTool);
        }

        public void SelectWidget(GrabWidget widget)
        {
            if (IsWidgetSelected(widget))
            {
                Debug.LogWarning("Attempted to select widget that is already selected.");
                return;
            }
            widget.m_PreviousCanvas = widget.Canvas;
            widget.SetCanvas(App.Scene.SelectionCanvas);
            HierarchyUtils.RecursivelySetLayer(widget.transform,
                App.Scene.SelectionCanvas.gameObject.layer);
            m_SelectedWidgets.Add(widget);

            if (!m_GroupToSelectedWidgets.TryGetValue(widget.Group, out var groupWidgets))
            {
                groupWidgets = m_GroupToSelectedWidgets[widget.Group] = new HashSet<GrabWidget>();
            }
            Debug.Assert(!groupWidgets.Contains(widget));
            groupWidgets.Add(widget);
        }
        public void DeselectWidgets(IEnumerable<GrabWidget> widgets, CanvasScript targetCanvas = null)
        {
            // Deselects to the canvas stored in m_PreviousCanvas for each stroke or widget
            // Pass in targetCanvas to override this.

            foreach (var widget in widgets)
            {
                if (!IsWidgetSelected(widget))
                {
                    Debug.LogWarning("Attempted to deselect widget that is not selected.");
                    continue;
                }

                CanvasScript destinationCanvas;
                // Deselected widgets  are placed on (in order of preference):
                // 1. Supplied targetCanvas
                // 2. Their stored m_PreviousCanvas
                // 3. The active canvas
                if (IsValidDestination(targetCanvas))
                {
                    destinationCanvas = targetCanvas;
                }
                else if (IsValidDestination(widget.m_PreviousCanvas))
                {
                    destinationCanvas = widget.m_PreviousCanvas;
                }
                else
                {
                    destinationCanvas = App.Scene.ActiveCanvas;
                }
                widget.SetCanvas(destinationCanvas);
                widget.RestoreGameObjectLayer(App.ActiveCanvas.gameObject.layer);
                widget.gameObject.SetActive(true);
                m_SelectedWidgets.Remove(widget);

                var groupWidgets = m_GroupToSelectedWidgets[widget.Group];
                groupWidgets.Remove(widget);
                if (groupWidgets.Count == 0)
                {
                    m_GroupToSelectedWidgets.Remove(widget.Group);
                }
            }

            if (!HasSelection)
            {
                SelectionTransform = TrTransform.identity;
            }
        }

        public void RegisterStrokesInSelectionCanvas(ICollection<Stroke> strokes)
        {
            foreach (var stroke in strokes)
            {
                m_SelectedStrokes.Add(stroke);
                AddToGroupToSelectedStrokes(stroke.Group, stroke);
            }
            UpdateSelectionWidget();
        }

        public void DeregisterStrokesInSelectionCanvas(ICollection<Stroke> strokes)
        {
            foreach (var stroke in strokes)
            {
                m_SelectedStrokes.Remove(stroke);
                RemoveFromGroupToSelectedStrokes(stroke.Group, stroke);
            }
            UpdateSelectionWidget();
        }

        public void RegisterWidgetsInSelectionCanvas(ICollection<GrabWidget> widgets)
        {
            foreach (var widget in widgets)
            {
                m_SelectedWidgets.Add(widget);
                AddToGroupToSelectedWidgets(widget.Group, widget);
            }
            UpdateSelectionWidget();
        }

        public void DeregisterWidgetsInSelectionCanvas(ICollection<GrabWidget> widgets)
        {
            foreach (var widget in widgets)
            {
                m_SelectedWidgets.Remove(widget);
                RemoveFromGroupToSelectedWidgets(widget.Group, widget);
            }
            UpdateSelectionWidget();
        }

        public void InvertSelection()
        {
            // Build a list of all the strokes in the main canvas.
            List<Stroke> unselectedStrokes =
                SketchMemoryScript.m_Instance.GetAllUnselectedActiveStrokes();

            // Build a list of all the unpinned widgets in the main canvas.
            List<GrabWidget> unselectedWidgets =
                WidgetManager.m_Instance.GetAllUnselectedActiveWidgets();

            // Select everything that was in the main canvas.
            SketchMemoryScript.m_Instance.PerformAndRecordCommand(
                new InvertSelectionCommand(unselectedStrokes, m_SelectedStrokes,
                    unselectedWidgets, m_SelectedWidgets));
        }

        public void FlipSelection()
        {
            // Flip the selection.
            TrTransform selectionFromWorldSpace =
                TrTransform.FromTransform(App.Scene.SelectionCanvas.transform).inverse;

            Plane flipPlaneInSelectionSpace = new Plane(
                selectionFromWorldSpace * m_SelectionWidget.transform.position,
                selectionFromWorldSpace * ViewpointScript.Head.position,
                selectionFromWorldSpace * (ViewpointScript.Head.position + Vector3.up));
#if false
    // useful for precise testing
    if (PointerManager.m_Instance.SymmetryPlane_RS is Plane plane_RS) {
      flipPlaneInSelectionSpace = App.Scene.SelectionCanvas.Pose.inverse * plane_RS;
    }
#endif

            SketchMemoryScript.m_Instance.PerformAndRecordCommand(
                new FlipSelectionCommand(m_SelectedStrokes, m_SelectedWidgets, flipPlaneInSelectionSpace));
        }

        public void SelectAll()
        {
            // Build a list of all the strokes in the main canvas.
            List<Stroke> unselectedStrokes =
                SketchMemoryScript.m_Instance.GetAllUnselectedActiveStrokes();

            // Build a list of all the unpinned widgets in the main canvas.
            List<GrabWidget> unselectedWidgets =
                WidgetManager.m_Instance.GetAllUnselectedActiveWidgets();

            // Select em all.
            SketchMemoryScript.m_Instance.PerformAndRecordCommand(
                new SelectCommand(unselectedStrokes, unselectedWidgets,
                    SelectionManager.m_Instance.SelectionTransform,
                    deselect: false, initial: false));
        }

        /// Groups all the selected strokes into a single new group unless they are already in a single
        /// group. In that case, ungroup them all.
        public void ToggleGroupSelectedStrokesAndWidgets()
        {
            if (!SelectionCanBeGrouped)
            {
                return;
            }

            // If all the selected strokes are in one group, ungroup by setting the new group to None.
            // Otherwise, create a new group by setting the target group parameter to null.
            bool selectionIsInOneGroup = SelectionIsInOneGroup;
            SketchGroupTag? targetGroup =
                selectionIsInOneGroup ? SketchGroupTag.None : (SketchGroupTag?)null;
            SketchMemoryScript.m_Instance.PerformAndRecordCommand(
                new GroupStrokesAndWidgetsCommand(m_SelectedStrokes, m_SelectedWidgets, targetGroup: targetGroup));

            OutputWindowScript.m_Instance.CreateInfoCardAtController(
                InputManager.ControllerName.Brush, selectionIsInOneGroup ? "Ungrouped!" : "Grouped!");
            var pos = InputManager.m_Instance.GetControllerPosition(InputManager.ControllerName.Brush);
            AudioManager.m_Instance.PlayGroupedSound(pos);
        }

        /// Consumers who call SelectStroke(s) or DeselectStroke(s) must call this once they're
        /// done making a series of selections or deselections.
        public void UpdateSelectionWidget()
        {
            m_bSelectionWidgetNeedsUpdate = true;
        }

        public bool IsStrokeSelected(Stroke stroke)
        {
            return m_SelectedStrokes.Contains(stroke);
        }

        public bool IsWidgetSelected(GrabWidget widget)
        {
            return m_SelectedWidgets.Contains(widget);
        }

        private void RemoveFromGroupToSelectedStrokes(SketchGroupTag group, Stroke stroke)
        {
            var groupStrokes = m_GroupToSelectedStrokes[group];
            groupStrokes.Remove(stroke);
            if (groupStrokes.Count == 0)
            {
                m_GroupToSelectedStrokes.Remove(group);
            }

            App.Switchboard.TriggerSelectionChanged();
        }

        private void RemoveFromGroupToSelectedWidgets(SketchGroupTag group, GrabWidget widget)
        {
            var groupWidgets = m_GroupToSelectedWidgets[group];
            groupWidgets.Remove(widget);
            if (groupWidgets.Count == 0)
            {
                m_GroupToSelectedWidgets.Remove(group);
            }

            App.Switchboard.TriggerSelectionChanged();
        }

        private void AddToGroupToSelectedStrokes(SketchGroupTag group, Stroke stroke)
        {
            if (!m_GroupToSelectedStrokes.TryGetValue(group, out var groupStrokes))
            {
                groupStrokes = m_GroupToSelectedStrokes[group] = new HashSet<Stroke>();
            }
            Debug.Assert(!groupStrokes.Contains(stroke));
            groupStrokes.Add(stroke);

            App.Switchboard.TriggerSelectionChanged();
        }

        private void AddToGroupToSelectedWidgets(SketchGroupTag group, GrabWidget widget)
        {
            if (!m_GroupToSelectedWidgets.TryGetValue(group, out var groupWidgets))
            {
                groupWidgets = m_GroupToSelectedWidgets[group] = new HashSet<GrabWidget>();
            }
            Debug.Assert(!groupWidgets.Contains(widget));
            groupWidgets.Add(widget);

            App.Switchboard.TriggerSelectionChanged();
        }

        private void OnSelectionTransformed(TrTransform xf_SS)
        {
            SelectionTransform = xf_SS;
        }

        Bounds GetBoundsOfSelectedWidgets_SelectionCanvasSpace()
        {
            Bounds totalBounds_CS = new Bounds();
            bool boundsInitialized = false;
            foreach (GrabWidget widget in m_SelectedWidgets)
            {
                Bounds widgetBounds_CS = widget.GetBounds_SelectionCanvasSpace();
                if (!boundsInitialized)
                {
                    // If this is the first widget we're looking at, initialize the bounds with the first
                    // widget's bounds.
                    totalBounds_CS = widgetBounds_CS;
                    boundsInitialized = true;
                }
                else
                {
                    totalBounds_CS.Encapsulate(widgetBounds_CS);
                }
            }

            return totalBounds_CS;
        }

        public bool AngleOrPositionSnapEnabled()
        {
            return (
                CurrentSnapAngleIndex != 0 ||
                CurrentSnapGridIndex != 0
            );
        }

        public void SetSnappingAngle(string angleAsString)
        {
            int requestedIndex = m_AngleSnaps.Select(x => x.ToString()).ToList().FindIndex(x => x == angleAsString);
            if (requestedIndex < 0)
            {
                Debug.LogWarning($"SetSnappingAngle received an invalid angle of {angleAsString}. Valid values: {string.Join(",", m_AngleSnaps)}");
                return;
            }
            SetSnappingAngle(requestedIndex);
        }

        public void SetSnappingAngle(int snapIndex)
        {
            m_CurrentSnapAngleIndex = snapIndex;
            m_snappingAngle = m_AngleSnaps[snapIndex];
        }

        public void SetSnappingGridSize(string gridSizeAsString)
        {
            int requestedIndex = m_GridSnaps.Select(x => x.ToString()).ToList().FindIndex(x => x == gridSizeAsString);
            if (requestedIndex < 0)
            {
                Debug.LogWarning($"SetSnappingGridSize received an invalid angle of {gridSizeAsString}. Valid values: {string.Join(",", m_GridSnaps)}");
                return;
            }
            SetSnappingGridSize(requestedIndex);
        }

        public void SetSnappingGridSize(int snapIndex)
        {
            m_CurrentSnapGridIndex = snapIndex;
            m_snappingGridSize = m_GridSnaps[snapIndex];
            if (m_SnapGridVisualization == null)
            {
                m_SnapGridVisualization = App.Scene.MainCanvas.GetComponentInChildren<SnapGrid3D>();
            }
            if (m_snappingGridSize > 0)
            {
                m_SnapGridVisualization.enabled = true;
                m_SnapGridVisualization.gridInterval = m_snappingGridSize;
            }
            else
            {
                m_SnapGridVisualization.enabled = false;
            }
        }
<<<<<<< HEAD
=======
        public Quaternion QuantizeAngle(Quaternion rotation)
        {
            if (SnappingAngle == 0) return Quaternion.identity;
            float round(float val) { return Mathf.Round(val / SnappingAngle) * SnappingAngle; }
            Vector3 euler = rotation.eulerAngles;
            float y = euler.y;
            euler = new Vector3(round(euler.x), 0, round(euler.z));
            rotation = Quaternion.Euler(euler);
            rotation = Quaternion.Euler(0, round(y), 0) * rotation;
            return rotation;
        }
>>>>>>> fbf22eb5

        // All transforms are in canvas space
        public Vector3 SnapToGrid_CS(Vector3 position)
        {
            float gridSize = SnappingGridSize;
            if (gridSize == 0) return position;
            float round(float val) { return Mathf.Round(val / gridSize) * gridSize; }
            Vector3 roundedCanvasPos = new Vector3(
<<<<<<< HEAD
                !m_EnableSnapTranslationX ? round(position.x) : position.x,
                !m_EnableSnapTranslationY ? round(position.y) : position.y,
                !m_EnableSnapTranslationZ ? round(position.z) : position.z
=======
                round(position.x),
                round(position.y),
                round(position.z)
>>>>>>> fbf22eb5
            );
            return roundedCanvasPos;
        }

<<<<<<< HEAD
        // Input is in global space, the snapping is done in canvas space
        // And the result is returned in global space
        public Vector3 SnapToGrid_GS(Vector3 position)
        {
            float gridSize = SnappingGridSize;
            if (gridSize == 0) return position;
            Vector3 localCanvasPos = App.ActiveCanvas.transform.worldToLocalMatrix.MultiplyPoint3x4(position);
            float round(float val) { return Mathf.Round(val / gridSize) * gridSize; }
            Vector3 roundedCanvasPos = new Vector3(
                !m_EnableSnapTranslationX ? round(localCanvasPos.x) : localCanvasPos.x,
                !m_EnableSnapTranslationY ? round(localCanvasPos.y) : localCanvasPos.y,
                !m_EnableSnapTranslationZ ? round(localCanvasPos.z) : localCanvasPos.z
            );
            return App.ActiveCanvas.transform.localToWorldMatrix.MultiplyPoint3x4(roundedCanvasPos);
        }

        public Quaternion QuantizeAngle(Quaternion rotation)
        {
            var snapAngle = SnappingAngle;
            if (snapAngle == 0) return rotation;
            float round(float val) { return Mathf.Round(val / snapAngle) * snapAngle; }

            Vector3 euler = rotation.eulerAngles;
            euler = new Vector3(round(euler.x), round(euler.y), round(euler.z));
            return Quaternion.Euler(euler);
        }

=======
        public Vector3 SnapToGrid_GS(Vector3 position_GS)
        {
            if (SnappingGridSize == 0) return position_GS;
            Vector3 localCanvasPos = App.ActiveCanvas.transform.worldToLocalMatrix.MultiplyPoint3x4(position_GS);
            float round(float val) { return Mathf.Round(val / SnappingGridSize) * SnappingGridSize; }
            Vector3 roundedCanvasPos = new Vector3(
                round(localCanvasPos.x),
                round(localCanvasPos.y),
                round(localCanvasPos.z)
            );
            return App.ActiveCanvas.transform.localToWorldMatrix.MultiplyPoint3x4(roundedCanvasPos);
        }
>>>>>>> fbf22eb5
        public float ScalarSnap(float val)
        {
            if (SnappingGridSize == 0) return val;
            return Mathf.Round(val / SnappingGridSize) * SnappingGridSize;
        }
<<<<<<< HEAD

        // Used by align/distribute etc
        // Controls which widget types should be affected
        // Currently it's "any subclass of MediaWidget or StencilWidget"
        public List<GrabWidget> GetValidSelectedWidgets() => SelectedWidgets
            .Where(widget =>
                widget.GetType().IsSubclassOf(typeof(MediaWidget)) ||
                widget.GetType().IsSubclassOf(typeof(StencilWidget))
            )
            .ToList();


=======
>>>>>>> fbf22eb5
    }

} // namespace TiltBrush<|MERGE_RESOLUTION|>--- conflicted
+++ resolved
@@ -1118,20 +1118,6 @@
                 m_SnapGridVisualization.enabled = false;
             }
         }
-<<<<<<< HEAD
-=======
-        public Quaternion QuantizeAngle(Quaternion rotation)
-        {
-            if (SnappingAngle == 0) return Quaternion.identity;
-            float round(float val) { return Mathf.Round(val / SnappingAngle) * SnappingAngle; }
-            Vector3 euler = rotation.eulerAngles;
-            float y = euler.y;
-            euler = new Vector3(round(euler.x), 0, round(euler.z));
-            rotation = Quaternion.Euler(euler);
-            rotation = Quaternion.Euler(0, round(y), 0) * rotation;
-            return rotation;
-        }
->>>>>>> fbf22eb5
 
         // All transforms are in canvas space
         public Vector3 SnapToGrid_CS(Vector3 position)
@@ -1140,20 +1126,13 @@
             if (gridSize == 0) return position;
             float round(float val) { return Mathf.Round(val / gridSize) * gridSize; }
             Vector3 roundedCanvasPos = new Vector3(
-<<<<<<< HEAD
                 !m_EnableSnapTranslationX ? round(position.x) : position.x,
                 !m_EnableSnapTranslationY ? round(position.y) : position.y,
                 !m_EnableSnapTranslationZ ? round(position.z) : position.z
-=======
-                round(position.x),
-                round(position.y),
-                round(position.z)
->>>>>>> fbf22eb5
             );
             return roundedCanvasPos;
         }
 
-<<<<<<< HEAD
         // Input is in global space, the snapping is done in canvas space
         // And the result is returned in global space
         public Vector3 SnapToGrid_GS(Vector3 position)
@@ -1181,7 +1160,48 @@
             return Quaternion.Euler(euler);
         }
 
-=======
+        public float ScalarSnap(float val)
+        {
+            if (SnappingGridSize == 0) return val;
+            return Mathf.Round(val / SnappingGridSize) * SnappingGridSize;
+        }
+
+        // Used by align/distribute etc
+        // Controls which widget types should be affected
+        // Currently it's "any subclass of MediaWidget or StencilWidget"
+        public List<GrabWidget> GetValidSelectedWidgets() => SelectedWidgets
+            .Where(widget =>
+                widget.GetType().IsSubclassOf(typeof(MediaWidget)) ||
+                widget.GetType().IsSubclassOf(typeof(StencilWidget))
+            )
+            .ToList();
+
+        public Quaternion QuantizeAngle(Quaternion rotation)
+        {
+            if (SnappingAngle == 0) return Quaternion.identity;
+            float round(float val) { return Mathf.Round(val / SnappingAngle) * SnappingAngle; }
+            Vector3 euler = rotation.eulerAngles;
+            float y = euler.y;
+            euler = new Vector3(round(euler.x), 0, round(euler.z));
+            rotation = Quaternion.Euler(euler);
+            rotation = Quaternion.Euler(0, round(y), 0) * rotation;
+            return rotation;
+        }
+
+        // All transforms are in canvas space
+        public Vector3 SnapToGrid_CS(Vector3 position)
+        {
+            float gridSize = SnappingGridSize;
+            if (gridSize == 0) return position;
+            float round(float val) { return Mathf.Round(val / gridSize) * gridSize; }
+            Vector3 roundedCanvasPos = new Vector3(
+                round(position.x),
+                round(position.y),
+                round(position.z)
+            );
+            return roundedCanvasPos;
+        }
+
         public Vector3 SnapToGrid_GS(Vector3 position_GS)
         {
             if (SnappingGridSize == 0) return position_GS;
@@ -1194,27 +1214,11 @@
             );
             return App.ActiveCanvas.transform.localToWorldMatrix.MultiplyPoint3x4(roundedCanvasPos);
         }
->>>>>>> fbf22eb5
         public float ScalarSnap(float val)
         {
             if (SnappingGridSize == 0) return val;
             return Mathf.Round(val / SnappingGridSize) * SnappingGridSize;
         }
-<<<<<<< HEAD
-
-        // Used by align/distribute etc
-        // Controls which widget types should be affected
-        // Currently it's "any subclass of MediaWidget or StencilWidget"
-        public List<GrabWidget> GetValidSelectedWidgets() => SelectedWidgets
-            .Where(widget =>
-                widget.GetType().IsSubclassOf(typeof(MediaWidget)) ||
-                widget.GetType().IsSubclassOf(typeof(StencilWidget))
-            )
-            .ToList();
-
-
-=======
->>>>>>> fbf22eb5
     }
 
 } // namespace TiltBrush