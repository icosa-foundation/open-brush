--- conflicted
+++ resolved
@@ -713,10 +713,6 @@
             Debug.Assert(!groupWidgets.Contains(widget));
             groupWidgets.Add(widget);
         }
-<<<<<<< HEAD
-=======
-
->>>>>>> 2725a8a3
         public void DeselectWidgets(IEnumerable<GrabWidget> widgets, CanvasScript targetCanvas = null)
         {
             // Deselects to the canvas stored in m_PreviousCanvas for each stroke or widget
@@ -992,7 +988,7 @@
                 m_SnapGridVisualization.enabled = false;
             }
         }
-<<<<<<< HEAD
+
         public Quaternion QuantizeAngle(Quaternion rotation)
         {
             if (SnappingAngle == 0) return Quaternion.identity;
@@ -1023,8 +1019,6 @@
             return Mathf.Round(val / SnappingGridSize) * SnappingGridSize;
         }
 
-=======
->>>>>>> 2725a8a3
     }
 
 } // namespace TiltBrush