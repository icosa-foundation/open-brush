// Copyright 2023 The Open Brush Authors
//
// Licensed under the Apache License, Version 2.0 (the "License");
// you may not use this file except in compliance with the License.
// You may obtain a copy of the License at
//
//      http://www.apache.org/licenses/LICENSE-2.0
//
// Unless required by applicable law or agreed to in writing, software
// distributed under the License is distributed on an "AS IS" BASIS,
// WITHOUT WARRANTIES OR CONDITIONS OF ANY KIND, either express or implied.
// See the License for the specific language governing permissions and
// limitations under the License.

#if FUSION_WEAVER

using System;
using System.Collections.Generic;
using System.Linq;
using System.Threading.Tasks;
using UnityEngine;
using Fusion;
using Fusion.Photon.Realtime;
using Fusion.Sockets;
using TiltBrush;



namespace OpenBrush.Multiplayer
{
    public class PhotonManager : IDataConnectionHandler, INetworkRunnerCallbacks
    {

        private NetworkRunner m_Runner;

        private MultiplayerManager m_Manager;

        private List<PlayerRef> m_PlayersSpawning;

        private PhotonPlayerRig m_LocalPlayer;

        private AppSettings m_PhotonAppSettings;

        public event Action Disconnected;

        public ConnectionUserInfo UserInfo { get; set; }
        public ConnectionState State { get; private set; }
        public string LastError { get; private set; }

        public PhotonManager(MultiplayerManager manager)
        {
            m_Manager = manager;
            m_PlayersSpawning = new List<PlayerRef>();

            Init();

            m_PhotonAppSettings = new AppSettings
            {
                AppIdFusion = App.Config.PhotonFusionSecrets.ClientId,
                FixedRegion = "",
            };
        }

        public async Task<bool> Init()
        {
            try
            {
                State = ConnectionState.INITIALISING;
                var runnerGO = new GameObject("Photon Network Components");
                m_Runner = runnerGO.AddComponent<NetworkRunner>();
                m_Runner.gameObject.AddComponent<NetworkSceneManagerDefault>();
                m_Runner.ProvideInput = true;
                m_Runner.AddCallbacks(this);

            }
            catch (Exception ex)
            {
                State = ConnectionState.ERROR;
                LastError = $"[PhotonManager] Failed to Initialize lobby: {ex.Message}";
                ControllerConsoleScript.m_Instance.AddNewLine(LastError);
                return false;
            }

            ControllerConsoleScript.m_Instance.AddNewLine("[PhotonManager] Runner Initialized");
            State = ConnectionState.INITIALIZED;
            return true;
        }
        
        public void Update()
        {
            var copy = m_PlayersSpawning.ToList();
            foreach (var player in copy)
            {
                var newPlayer = m_Runner.GetPlayerObject(player);
                if (newPlayer != null)
                {
                    m_Manager.remotePlayerJoined?.Invoke(player.PlayerId, newPlayer.GetComponent<PhotonPlayerRig>());
                    m_PlayersSpawning.Remove(player);
                }
            }
        }

        public void CheckExistingUsers()
        {
            foreach (PlayerRef player in m_Runner.ActivePlayers)
            {
                if (player != m_Runner.LocalPlayer)
                {
                    m_PlayersSpawning.Add(player);
                }
            }

        }

        #region IConnectionHandler Methods

        public async Task<bool> Connect()
        {
            State = ConnectionState.CONNECTING;

            await Task.Yield();
            //return true;
            var result = await m_Runner.JoinSessionLobby(SessionLobby.Shared, customAppSettings: m_PhotonAppSettings);

            if (result.Ok)
            {
                State = ConnectionState.IN_LOBBY;
                ControllerConsoleScript.m_Instance.AddNewLine("[PhotonManager] Connected to lobby");
            }
            else
            {
                State = ConnectionState.ERROR;
                LastError = $"[PhotonManager] Failed to join lobby: {result.ErrorMessage}";
                ControllerConsoleScript.m_Instance.AddNewLine(LastError);
            }

            return result.Ok;
        }

        public async Task<bool> JoinRoom(RoomCreateData roomCreateData)
        {

            if (m_Runner == null) Init();

            State = ConnectionState.JOINING_ROOM;

            var args = new StartGameArgs()
            {
                GameMode = GameMode.Shared,
                SessionName = roomCreateData.roomName,
                CustomPhotonAppSettings = m_PhotonAppSettings,
                PlayerCount = roomCreateData.maxPlayers != 0 ? roomCreateData.maxPlayers : null,
                SceneManager = m_Runner.gameObject.GetComponent<NetworkSceneManagerDefault>(),
                Scene = UnityEngine.SceneManagement.SceneManager.GetActiveScene().buildIndex,
            };

            var result = await m_Runner.StartGame(args);

            if (result.Ok)
            {
                State = ConnectionState.IN_ROOM;
                ControllerConsoleScript.m_Instance.AddNewLine("[PhotonManager] Joined Room");
                UserInfo = new ConnectionUserInfo { UserId = m_Runner.UserId };
            }
            else
            {
                State = ConnectionState.ERROR;
                LastError = $"[PhotonManager] Failed to join Room: {result.ErrorMessage}";
                ControllerConsoleScript.m_Instance.AddNewLine(LastError);
            }

            return result.Ok;

        }

        public async Task<bool> Disconnect()
        {
            State = ConnectionState.DISCONNECTING;

            if (m_Runner != null)
            {

                if (m_LocalPlayer != null)
                {
                    m_Runner.Despawn(m_LocalPlayer.Object);
                    m_LocalPlayer = null;
                }
                m_PlayersSpawning.Clear();

                await m_Runner.Shutdown(forceShutdownProcedure: false);
                GameObject.Destroy(m_Runner.gameObject);

                if (m_Runner.IsShutdown)
                {
                    State = ConnectionState.DISCONNECTED;
                    ControllerConsoleScript.m_Instance.AddNewLine("[PhotonManager] Disconnected successfully");
                    UserInfo = new ConnectionUserInfo { UserId = m_Runner.UserId };
                }
                else
                {
                    State = ConnectionState.ERROR;
                    LastError = $"[PhotonManager] Failed to disconnect";
                    ControllerConsoleScript.m_Instance.AddNewLine(LastError);
                }

                return m_Runner.IsShutdown;
            }
            return true;
        }

        public async Task<bool> LeaveRoom(bool force)
        {

            if (m_Runner != null)
            {
                bool success = await Disconnect();
                if (!success) return false;
                success = await Connect();
                if (!success) return false;
                return true;
            }
            return false;

        }

        #endregion

        #region IDataConnectionHandler Methods

        public int GetPlayerCount()
        {
            if (m_Runner != null)
            {
                return m_Runner.SessionInfo.PlayerCount;
            }
            return 0;
        }

        public bool GetPlayerRoomOwnershipStatus(int playerId)
        {
            // Check  local player 
            if (m_LocalPlayer != null && m_LocalPlayer.PlayerId == playerId)  return m_LocalPlayer.IsRoomOwner;
           
            // Check among remote players 
            var remotePlayer = m_PlayersSpawning
                .Select(playerRef => m_Runner.GetPlayerObject(playerRef)?.GetComponent<PhotonPlayerRig>())
                .FirstOrDefault(playerRig => playerRig != null && playerRig.PlayerId == playerId);

<<<<<<< HEAD
=======
            Debug.LogError($"Remote Player: {remotePlayer.PlayerId} is Room Owner: {remotePlayer.IsRoomOwner}");

>>>>>>> 00033e2b
            return remotePlayer != null && remotePlayer.IsRoomOwner;
        }

        public async Task<bool> PerformCommand(BaseCommand command)
        {
            await Task.Yield();
            return ProcessCommand(command);
        }

        public async Task<bool> UndoCommand(BaseCommand command)
        {
            PhotonRPC.RPC_Undo(m_Runner, command.GetType().ToString());
            await Task.Yield();
            return true;
        }

        public async Task<bool> RedoCommand(BaseCommand command)
        {
            PhotonRPC.RPC_Redo(m_Runner, command.GetType().ToString());
            await Task.Yield();
            return true;
        }

        public async Task<bool> RpcSyncToSharedAnchor(string uuid)
        {
            PhotonRPC.RPC_SyncToSharedAnchor(m_Runner, uuid);
            await Task.Yield();
            return true;
        }
        #endregion

        #region Command Methods
        private bool ProcessCommand(BaseCommand command)
        {
            bool success = true;

            switch (command)
            {
                case BrushStrokeCommand:
                    success &= CommandBrushStroke(command as BrushStrokeCommand);
                    break;
                case DeleteStrokeCommand:
                    success &= CommandDeleteStroke(command as DeleteStrokeCommand);
                    break;
                case SwitchEnvironmentCommand:
                    success &= CommandSwitchEnvironment(command as SwitchEnvironmentCommand);
                    break;
                case BaseCommand:
                    success &= CommandBase(command);
                    break;
                default:
                    success = false;
                    break;
            }

            if (command.ChildrenCount > 0)
            {
                foreach (var child in command.Children)
                {
                    if (child.ParentGuid == Guid.Empty)
                    {
                        child.SetParent(command);
                    }
                    success &= ProcessCommand(child);
                }
            }

            return success;
        }

        private bool CommandBrushStroke(BrushStrokeCommand command)
        {
            var stroke = command.m_Stroke;
            int maxPointsPerChunk = NetworkingConstants.MaxControlPointsPerChunk;


            if (stroke.m_ControlPoints.Length > maxPointsPerChunk)
            {
                // Split and Send
                int numSplits = stroke.m_ControlPoints.Length / maxPointsPerChunk;

                var firstStroke = new Stroke(stroke)
                {
                    m_ControlPoints = stroke.m_ControlPoints.Take(maxPointsPerChunk).ToArray(),
                    m_ControlPointsToDrop = stroke.m_ControlPointsToDrop.Take(maxPointsPerChunk).ToArray()
                };

                var netStroke = new NetworkedStroke().Init(firstStroke);

                var strokeGuid = Guid.NewGuid();

                // First Stroke
                PhotonRPC.RPC_BrushStrokeBegin(m_Runner, strokeGuid, netStroke, stroke.m_ControlPoints.Length);

                // Middle
                for (int rounds = 1; rounds < numSplits + 1; ++rounds)
                {
                    var controlPoints = stroke.m_ControlPoints.Skip(rounds * maxPointsPerChunk).Take(maxPointsPerChunk).ToArray();
                    var dropPoints = stroke.m_ControlPointsToDrop.Skip(rounds * maxPointsPerChunk).Take(maxPointsPerChunk).ToArray();

                    var netControlPoints = new NetworkedControlPoint[controlPoints.Length];

                    for (int point = 0; point < controlPoints.Length; ++point)
                    {
                        netControlPoints[point] = new NetworkedControlPoint().Init(controlPoints[point]);
                    }

                    PhotonRPC.RPC_BrushStrokeContinue(m_Runner, strokeGuid, rounds * maxPointsPerChunk, netControlPoints, dropPoints);
                }

                // End
                PhotonRPC.RPC_BrushStrokeComplete(m_Runner, strokeGuid, command.Guid, command.ParentGuid, command.ChildrenCount);
            }
            else
            {
                // Can send in one.
                PhotonRPC.RPC_BrushStrokeFull(m_Runner, new NetworkedStroke().Init(command.m_Stroke), command.Guid, command.ParentGuid, command.ChildrenCount);
            }
            return true;
        }

        private bool CommandBase(BaseCommand command)
        {
            PhotonRPC.RPC_BaseCommand(m_Runner, command.Guid, command.ParentGuid, command.ChildrenCount);
            return true;
        }

        private bool CommandDeleteStroke(DeleteStrokeCommand command)
        {
            PhotonRPC.RPC_DeleteStroke(m_Runner, command.m_TargetStroke.m_Seed, command.Guid, command.ParentGuid, command.ChildrenCount);
            return true;
        }

        private bool CommandSwitchEnvironment(SwitchEnvironmentCommand command)
        {
            Guid environmentGuid = command.m_NextEnvironment.m_Guid;
            PhotonRPC.RPC_SwitchEnvironment(m_Runner, environmentGuid, command.Guid, command.ParentGuid, command.ChildrenCount);
            return true;
        }
        #endregion

        #region Photon Callbacks

        public void OnConnectedToServer(NetworkRunner runner)
        {
            var rpc = m_Runner.gameObject.AddComponent<PhotonRPC>();
            m_Runner.AddSimulationBehaviour(rpc);
        }

        public void OnPlayerJoined(NetworkRunner runner, PlayerRef player)
        {
           
            try
            {

                if (player == m_Runner.LocalPlayer)
                {
                    var playerPrefab = Resources.Load("Multiplayer/Photon/PhotonPlayerRig") as GameObject;
                    var playerObj = m_Runner.Spawn(playerPrefab, inputAuthority: m_Runner.LocalPlayer);
                    m_LocalPlayer = playerObj.GetComponent<PhotonPlayerRig>();
                    m_Runner.SetPlayerObject(m_Runner.LocalPlayer, playerObj);
                    m_Manager.localPlayerJoined?.Invoke(player.PlayerId, m_LocalPlayer);
                    CheckExistingUsers();
                }
                else
                {
                    m_PlayersSpawning.Add(player);
                }
            }
            catch (Exception ex)
            {
                Debug.LogError($"Exception in OnPlayerJoined: {ex.Message}");
            }
        }

        public void OnPlayerLeft(NetworkRunner runner, PlayerRef player)
        {
            m_Manager.playerLeft?.Invoke(player.PlayerId);
        }

        public void OnSessionListUpdated(NetworkRunner runner, List<SessionInfo> sessionList)
        {
            var roomData = new List<RoomData>();
            foreach (var session in sessionList)
            {
                RoomData data = new RoomData()
                {
                    roomName = session.Name,
                    @private = session.IsOpen,
                    numPlayers = session.PlayerCount,
                    maxPlayers = session.MaxPlayers
                };

                roomData.Add(data);
            }

            m_Manager.roomDataRefreshed?.Invoke(roomData);
        }
        #endregion

        #region Unused Photon Callbacks 
        public void OnShutdown(NetworkRunner runner, ShutdownReason shutdownReason)
        {
            Disconnected?.Invoke();
        }
        public void OnDisconnectedFromServer(NetworkRunner runner) { }
        public void OnConnectFailed(NetworkRunner runner, NetAddress remoteAddress, NetConnectFailedReason reason) { }
        public void OnInput(NetworkRunner runner, NetworkInput input) { }
        public void OnInputMissing(NetworkRunner runner, PlayerRef player, NetworkInput input) { }
        public void OnConnectRequest(NetworkRunner runner, NetworkRunnerCallbackArgs.ConnectRequest request, byte[] token) { }
        public void OnUserSimulationMessage(NetworkRunner runner, SimulationMessagePtr message) { }
        public void OnCustomAuthenticationResponse(NetworkRunner runner, Dictionary<string, object> data) { }
        public void OnHostMigration(NetworkRunner runner, HostMigrationToken hostMigrationToken) { }
        public void OnReliableDataReceived(NetworkRunner runner, PlayerRef player, ArraySegment<byte> data) { }
        public void OnSceneLoadDone(NetworkRunner runner) { }
        public void OnSceneLoadStart(NetworkRunner runner) { }
        #endregion
    }
}

#endif // FUSION_WEAVER<|MERGE_RESOLUTION|>--- conflicted
+++ resolved
@@ -246,11 +246,8 @@
                 .Select(playerRef => m_Runner.GetPlayerObject(playerRef)?.GetComponent<PhotonPlayerRig>())
                 .FirstOrDefault(playerRig => playerRig != null && playerRig.PlayerId == playerId);
 
-<<<<<<< HEAD
-=======
             Debug.LogError($"Remote Player: {remotePlayer.PlayerId} is Room Owner: {remotePlayer.IsRoomOwner}");
 
->>>>>>> 00033e2b
             return remotePlayer != null && remotePlayer.IsRoomOwner;
         }
 
