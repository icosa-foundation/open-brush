// Copyright 2023 The Open Brush Authors
//
// Licensed under the Apache License, Version 2.0 (the "License");
// you may not use this file except in compliance with the License.
// You may obtain a copy of the License at
//
//      http://www.apache.org/licenses/LICENSE-2.0
//
// Unless required by applicable law or agreed to in writing, software
// distributed under the License is distributed on an "AS IS" BASIS,
// WITHOUT WARRANTIES OR CONDITIONS OF ANY KIND, either express or implied.
// See the License for the specific language governing permissions and
// limitations under the License.

using System;
using System.Collections.Generic;
using System.Linq;
using System.Threading.Tasks;
#if MP_FUSION
using Fusion;
#endif
using UnityEngine;
<<<<<<< HEAD
=======
#if OCULUS_SUPPORTED
>>>>>>> a97737fe
using OVRPlatform = Oculus.Platform;
using TiltBrush;
using UnityEngine.Serialization;

namespace OpenBrush.Multiplayer
{
    public enum MultiplayerType
    {
        None,
        Colyseus = 1,
        Photon = 2,
    }

    public class MultiplayerManager : MonoBehaviour
    {

        public static MultiplayerManager m_Instance;
        public MultiplayerType m_MultiplayerType;
        public event Action Disconnected;

        private IDataConnectionHandler m_Manager;
        private IVoiceConnectionHandler m_VoiceManager;

        public ITransientData<PlayerRigData> m_LocalPlayer;
        [HideInInspector] public RemotePlayers m_RemotePlayers;

        public Action<int, ITransientData<PlayerRigData>> localPlayerJoined;
        public Action<RemotePlayer> remotePlayerJoined;
        public Action<int, GameObject> remoteVoiceAdded;
        public Action<int> playerLeft;
        public Action<List<RoomData>> roomDataRefreshed;

        public event Action<ConnectionState> StateUpdated;
        public event Action<bool> RoomOwnershipUpdated;
        public event Action<ConnectionUserInfo> UserInfoStateUpdated;

        private List<RoomData> m_RoomData = new List<RoomData>();
        private double? m_NetworkOffsetTimestamp = null;

        ulong myOculusUserId;

        List<ulong> oculusPlayerIds;
        internal string UserId;
        [HideInInspector] public string CurrentRoomName;

        private ConnectionState _state;

        public ConnectionState State
        {
            get => _state;
            private set
            {
                if (_state != value)
                {
                    _state = value;
                    StateUpdated?.Invoke(_state);
                }
            }
        }

        public string LastError { get; private set; }

        public ConnectionUserInfo UserInfo
        {
            get => m_Manager?.UserInfo ?? default;
            set
            {
                if (m_Manager != null)
                {
                    m_Manager.UserInfo = value;
                }
            }
        }
        private string m_oldNickName = null;

        [HideInInspector] public RoomCreateData CurrentRoomData;

        private bool _isUserRoomOwner = false;
        private bool isUserRoomOwner
        {
            get => _isUserRoomOwner;
            set
            {
                _isUserRoomOwner = value;
                RoomOwnershipUpdated?.Invoke(value);
            }
        }

        private bool _isViewOnly;

        [NonSerialized] public bool m_IsAllMutedForMe;
        [NonSerialized] public bool m_IsAllMutedForAll;

        public bool IsViewOnly
        {
            get
            {
                // If the user is not in a room, then they can't be view only
                if (State != ConnectionState.IN_ROOM) return false;
                // Room owners are never in view-only mode
                if (isUserRoomOwner) return false;
                return _isViewOnly;
            }
            set => _isViewOnly = value;
        }

        void Awake()
        {
            m_Instance = this;
            oculusPlayerIds = new List<ulong>();
        }

        void Start()
        {

#if OCULUS_SUPPORTED
            OVRPlatform.Users.GetLoggedInUser()?.OnComplete((msg) => {
                if (!msg.IsError)
                {
                    myOculusUserId = msg.GetUser().ID;
                    Debug.Log($"OculusID: {myOculusUserId}");
                    oculusPlayerIds.Add(myOculusUserId);
                }
                else
                {
                    Debug.LogError(msg.GetError());
                }
            });
#endif

            State = ConnectionState.INITIALIZING;
            switch (m_MultiplayerType)
            {
                case MultiplayerType.Photon:
#if MP_PHOTON
                    m_Manager = new PhotonManager(this);
                    m_Manager.Disconnected += OnConnectionHandlerDisconnected;
                    if (m_Manager != null) ControllerConsoleScript.m_Instance.AddNewLine("PhotonManager Loaded");
                    else ControllerConsoleScript.m_Instance.AddNewLine("PhotonManager Not Loaded");
#endif
#if MP_PHOTON
                    m_VoiceManager = new PhotonVoiceManager(this);
                    if (m_VoiceManager != null) ControllerConsoleScript.m_Instance.AddNewLine("PhotonVoiceManager Loaded");
                    else ControllerConsoleScript.m_Instance.AddNewLine("PhotonVoiceManager Not Loaded");
#endif 
                    break;
                default:
                    return;
            }
            if (m_VoiceManager != null && m_Manager != null) State = ConnectionState.INITIALIZED;

            roomDataRefreshed += OnRoomDataRefreshed;
            localPlayerJoined += OnLocalPlayerJoined;
            remotePlayerJoined += OnRemotePlayerJoined;
            remoteVoiceAdded += OnRemoteVoiceConnected;
            playerLeft += OnPlayerLeft;
            StateUpdated += UpdateSketchMemoryScriptTimeOffset;

            SketchMemoryScript.m_Instance.CommandPerformed += OnCommandPerformed;
            SketchMemoryScript.m_Instance.CommandUndo += OnCommandUndo;
            SketchMemoryScript.m_Instance.CommandRedo += OnCommandRedo;
        }

        void OnDestroy()
        {
            roomDataRefreshed -= OnRoomDataRefreshed;
            localPlayerJoined -= OnLocalPlayerJoined;
            remotePlayerJoined -= OnRemotePlayerJoined;
            remoteVoiceAdded -= OnRemoteVoiceConnected;
            playerLeft -= OnPlayerLeft;
            StateUpdated -= UpdateSketchMemoryScriptTimeOffset;

            SketchMemoryScript.m_Instance.CommandPerformed -= OnCommandPerformed;
            SketchMemoryScript.m_Instance.CommandUndo -= OnCommandUndo;
            SketchMemoryScript.m_Instance.CommandRedo -= OnCommandRedo;
        }

        public async Task<bool> Connect()
        {
            State = ConnectionState.CONNECTING;

            var successData = false;
            if (m_Manager != null) successData = await m_Manager.Connect();

            var successVoice = false;
            if (m_VoiceManager != null) successVoice = await m_VoiceManager.Connect();

            if (!successData)
            {
                State = ConnectionState.ERROR;
                LastError = m_Manager.LastError;
            }
            else if (!successVoice)
            {
                State = ConnectionState.ERROR;
                LastError = m_VoiceManager.LastError;
            }
            else State = ConnectionState.IN_LOBBY;


            return successData & successVoice;
        }

        public async Task<bool> JoinRoom(RoomCreateData RoomData)
        {
            State = ConnectionState.JOINING_ROOM;

            // check if room exist to determine if user is room owner
            DoesRoomNameExist(RoomData.roomName);
            if (!isUserRoomOwner) SketchMemoryScript.m_Instance.ClearMemory();

            bool successData = false;
            if (m_Manager != null) successData = await m_Manager.JoinRoom(RoomData);

            bool successVoice = false;
            if (m_VoiceManager != null) successVoice = await m_VoiceManager.JoinRoom(RoomData);
            m_VoiceManager?.StartSpeaking();

            if (!successData)
            {
                State = ConnectionState.ERROR;
                LastError = m_Manager.LastError;
            }
            else if (!successVoice)
            {
                State = ConnectionState.ERROR;
                LastError = m_VoiceManager.LastError;
            }
            else State = ConnectionState.IN_ROOM;

            //asing the room name to the current room name
            RoomCreateData CurrentRoomData = RoomData;

            return successData & successVoice;
        }

        public async Task<bool> LeaveRoom(bool force = false)
        {
            State = ConnectionState.LEAVING_ROOM;

            bool successData = false;
            if (m_Manager != null) successData = await m_Manager.LeaveRoom();

            bool successVoice = false;
            m_VoiceManager?.StopSpeaking();
            if (m_VoiceManager != null) successVoice = await m_VoiceManager.LeaveRoom();

            if (!successData)
            {
                State = ConnectionState.ERROR;
                LastError = m_Manager.LastError;
            }
            else if (!successVoice)
            {
                State = ConnectionState.ERROR;
                LastError = m_VoiceManager.LastError;
            }
            else State = ConnectionState.IN_LOBBY;

            return successData & successVoice;
        }

        public async Task<bool> Disconnect()
        {
            State = ConnectionState.DISCONNECTING;

            bool successData = false;
            if (m_Manager != null) successData = await m_Manager.Disconnect();

            bool successVoice = false;
            if (m_VoiceManager != null) successVoice = await m_VoiceManager.Disconnect();

            if (!successData)
            {
                State = ConnectionState.ERROR;
                LastError = m_Manager?.LastError;
            }
            else if (!successVoice)
            {
                State = ConnectionState.ERROR;
                LastError = m_VoiceManager?.LastError;
            }
            else State = ConnectionState.DISCONNECTED;

            return successData && successVoice;
        }

        public bool DoesRoomNameExist(string roomName)
        {

            bool roomExist = m_RoomData.Any(room => room.roomName == roomName);

            // Room does not exist
            if (!roomExist)
            {
                isUserRoomOwner = true;
                return false;
            }

            // Find the room with the given name
            RoomData? room = m_RoomData.FirstOrDefault(r => r.roomName == roomName);

            // Room exists 
            RoomData r = (RoomData)room;
            if (r.numPlayers == 0) isUserRoomOwner = true;// and is empty user becomes room owner
            else isUserRoomOwner = false; // not empty user is not the room owner

            return true;
        }

        public void RoomOwnershipReceived(RemotePlayerSettings[] playerSettings, RoomCreateData roomData)
        {

            CurrentRoomData = roomData;

            foreach (var p in playerSettings)
            {
                var PlayerId = p.m_PlayerId;
                var mplayer = m_Instance.GetPlayerById(PlayerId);
                if (mplayer == null) continue;
                mplayer.m_IsMutedForAll = p.m_IsMutedForAll;
                mplayer.m_IsViewOnly = p.m_IsViewOnly;
            }
            // TODO Refresh GUI

            isUserRoomOwner = true;
        }

        public void RoomOwnershipTransferToUser(int playerId)
        {
            if (!isUserRoomOwner) return;

            var playerSettings = new RemotePlayerSettings[m_RemotePlayers.List.Count];

            for (var i = 0; i < m_RemotePlayers.List.Count; i++)
            {
                var player = m_RemotePlayers.List[i];
                playerSettings[i] = new RemotePlayerSettings(player.PlayerId, player.m_IsMutedForAll, player.m_IsViewOnly);
            }
            m_Manager.RpcTransferRoomOwnership(playerId, playerSettings, CurrentRoomData);
            isUserRoomOwner = false;
        }

        // Not really a multiplayer function but placing it here for consistency with other methods
        public void MutePlayerForMe(bool muted, int playerId)
        {
            GetPlayerById(playerId).m_IsMutedForMe = muted;
            MultiplayerAudioSourcesManager.m_Instance.SetMuteForPlayer(playerId, muted);
        }

        public void MutePlayerForAll(bool muted, int playerId)
        {
            if (!isUserRoomOwner) return;
            GetPlayerById(playerId).m_IsMutedForAll = muted;
            MultiplayerAudioSourcesManager.m_Instance.SetMuteForPlayer(playerId, muted);
            m_Manager.RpcMutePlayer(muted, playerId);
        }

        public void SetUserViewOnlyMode(bool isViewOnly, int playerId)
        {
            if (!isUserRoomOwner) return;
            GetPlayerById(playerId).m_IsViewOnly = isViewOnly;
            m_Manager.RpcSetUserViewOnlyMode(isViewOnly, playerId);
        }

        public void KickPlayerOut(int playerId)
        {
            if (!isUserRoomOwner) return;
            m_Manager.RpcKickPlayerOut(playerId);
        }

        void OnRoomDataRefreshed(List<RoomData> rooms)
        {
            m_RoomData = rooms;
        }

        void Update()
        {
            if (App.CurrentState != App.AppState.Standard || m_Manager == null)
            {
                return;
            }

            if (State != ConnectionState.IN_ROOM)
            {
                m_oldNickName = null;
                return;
            }

            m_Manager.Update();
            m_VoiceManager.Update();

            // Transmit local player data relative to scene origin
            var headRelativeToScene = App.Scene.AsScene[App.VrSdk.GetVrCamera().transform];
            var pointerRelativeToScene = App.Scene.AsScene[PointerManager.m_Instance.MainPointer.transform];
            var headScale = App.VrSdk.GetVrCamera().transform.localScale;
            var leftController = InputManager.m_Instance.GetController(InputManager.ControllerName.Brush).transform;
            var rightController = InputManager.m_Instance.GetController(InputManager.ControllerName.Wand).transform;
            var leftHandRelativeToScene = App.Scene.AsScene[leftController];
            var rightHandRelativeToScene = App.Scene.AsScene[rightController];

            var data = new PlayerRigData
            {
                HeadPosition = headRelativeToScene.translation,
                HeadRotation = headRelativeToScene.rotation,
                ToolPosition = pointerRelativeToScene.translation,
                ToolRotation = pointerRelativeToScene.rotation,
                LeftHandPosition = leftHandRelativeToScene.translation,
                LeftHandRotation = leftHandRelativeToScene.rotation,
                RightHandPosition = rightHandRelativeToScene.translation,
                RightHandRotation = rightHandRelativeToScene.rotation,

                BrushData = new BrushData
                {
                    Color = PointerManager.m_Instance.MainPointer.GetCurrentColor(),
                    Size = PointerManager.m_Instance.MainPointer.BrushSize01,
                    Guid = BrushController.m_Instance.ActiveBrush?.m_Guid.ToString(),
                },
                ExtraData = new ExtraData
                {
                    OculusPlayerId = myOculusUserId,
                },
                IsRoomOwner = isUserRoomOwner,
                SceneScale = App.Scene.Pose.scale,
                isReceivingVoiceTransmission = m_VoiceManager.isTransmitting,
                Nickname = UserInfo.Nickname //TODO: remove from PlayerRigData or encode it and use photon to retrieve the string
            };



            if (m_LocalPlayer != null)
            {
                m_LocalPlayer.TransmitData(data);
            }


            // Update remote user refs, and send Anchors if new player joins.
            bool newUser = false;
            foreach (var playerData in m_RemotePlayers.List)
            {
                ITransientData<PlayerRigData> player = playerData.TransientData;

                if (!player.IsSpawned) continue;

                data = player.ReceiveData();
#if OCULUS_SUPPORTED
                // New user, share the anchor with them
                if (data.ExtraData.OculusPlayerId != 0 && !oculusPlayerIds.Contains(data.ExtraData.OculusPlayerId))
                {
                    Debug.Log("detected new user!");
                    Debug.Log(data.ExtraData.OculusPlayerId);
                    oculusPlayerIds.Add(data.ExtraData.OculusPlayerId);
                    newUser = true;
                }
#endif // OCULUS_SUPPORTED
            }

            if (newUser)
            {
                ShareAnchors();
            }
        }

        void OnLocalPlayerJoined(int id, ITransientData<PlayerRigData> playerData)
        {
            // the user is the room owner if is the firt to get in 
            isUserRoomOwner = m_Manager.GetPlayerCount() == 1 ? true : false;
            // if not room owner clear scene 
            if (!isUserRoomOwner) SketchMemoryScript.m_Instance.ClearMemory();

            m_LocalPlayer = playerData;
            m_LocalPlayer.PlayerId = id;

        }

        void OnRemotePlayerJoined(RemotePlayer newRemotePlayer)
        {
            m_RemotePlayers.AddPlayer(newRemotePlayer);

            if (!isUserRoomOwner) return;  //below this line is only room owner responsability 

            MultiplayerSceneSync.m_Instance.StartSyncronizationForUser(newRemotePlayer.PlayerId);
            if (CurrentRoomData.silentRoom == true) MutePlayerForAll(true, newRemotePlayer.PlayerId);
            if (CurrentRoomData.viewOnlyRoom == true) SetUserViewOnlyMode(true, newRemotePlayer.PlayerId);
        }

        public void SetRoomSilent(bool isSilent)
        {
            if (!isUserRoomOwner) return;
            CurrentRoomData.silentRoom = isSilent;
            for (int i = 0; i < m_RemotePlayers.List.Count; i++)
            {
                var player = m_RemotePlayers.List[i];
                player.m_IsMutedForAll = CurrentRoomData.silentRoom;
                MutePlayerForAll(player.m_IsMutedForAll, player.PlayerId);
            }
        }

        public void SetRoomViewOnly(bool isViewOnly)
        {
            if (!isUserRoomOwner) return;
            CurrentRoomData.viewOnlyRoom = isViewOnly;
            for (int i = 0; i < m_RemotePlayers.List.Count; i++)
            {
                var player = m_RemotePlayers.List[i];
                player.m_IsViewOnly = CurrentRoomData.viewOnlyRoom;
                SetUserViewOnlyMode(player.m_IsViewOnly, player.PlayerId);
            }
        }

        public RemotePlayer GetPlayerById(int id)
        {
            RemotePlayer playerData = m_RemotePlayers.List.FirstOrDefault(x => x.PlayerId == id);
            if (playerData == null)
            {
                Debug.LogWarning($"PlayerRigData with ID {id} not found");
                return null;
            }

            if (playerData.PlayerGameObject == null)
            {
                Debug.LogWarning($"RemotePlayerGameObject with ID {id} not found");
                return null;
            }

            return playerData;
        }

        public void OnRemoteVoiceConnected(int id, GameObject voicePrefab)
        {
            var playerData = GetPlayerById(id);
            if (playerData == null) return;

            Transform headTransform = playerData.PlayerGameObject.transform.Find("HeadTransform");
            if (headTransform != null)
            {
                voicePrefab.transform.SetParent(headTransform, false);
                playerData.VoiceGameObject = voicePrefab;
            }
            else
            {
                Debug.LogWarning($"HeadTransform not found in {playerData.PlayerGameObject.name}");
            }

            AudioSource audioSource = voicePrefab.GetComponent<AudioSource>();
            if (audioSource == null)
            {
                Debug.LogWarning($"VoicePrefab with ID {id} lack AudioSource :S ");
                return;
            }
            MultiplayerAudioSourcesManager.m_Instance.AddAudioSource(id, audioSource);
        }

        public void SendLargeDataToPlayer(int playerId, byte[] Data, int percentage)
        {
            m_Manager.SendLargeDataToPlayer(playerId, Data, percentage);
        }

        void OnPlayerLeft(int id)
        {
            if (m_LocalPlayer.PlayerId == id)
            {
                m_LocalPlayer = null;
                Debug.Log("Possible to get here!");
                return;
            }

            m_RemotePlayers.RemovePlayerById(id);

            // Reassign Ownership if needed 
            // Check if any remaining player is the room owner
            bool anyRoomOwner = m_RemotePlayers.List.Any(player => m_Manager.GetPlayerRoomOwnershipStatus(player.PlayerId))
                                || isUserRoomOwner;

            // If there's still a room owner, no reassignment is needed
            if (anyRoomOwner) return;

            // If there are no other players left, the local player becomes the room owner
            if (m_RemotePlayers.List.Count == 0)
            {
                isUserRoomOwner = true;
                return;
            }

            // Since There are other players left
            // Determine the new room owner by the lowest PlayerId
            var allPlayers = new List<RemotePlayer> { new RemotePlayer { PlayerId = m_LocalPlayer.PlayerId } };
            allPlayers.AddRange(m_RemotePlayers.List);

            // Find the player with the lowest PlayerId
            var newOwner = allPlayers.OrderBy(player => player.PlayerId).First();

            // If the new owner is the local player, set the flag
            if (m_LocalPlayer.PlayerId == newOwner.PlayerId) isUserRoomOwner = true;

        }

        public async void OnCommandPerformed(BaseCommand command)
        {
            if (State == ConnectionState.IN_ROOM)
            {
                await m_Manager.PerformCommand(command);
            }
        }

        public async void SendCommandToPlayer(BaseCommand command, int playerID)
        {
            if (State == ConnectionState.IN_ROOM)
            {
                await m_Manager.SendCommandToPlayer(command, playerID);
            }
        }

        public async Task<bool> CheckCommandReception(BaseCommand command, int id)
        {
            if (State == ConnectionState.IN_ROOM)
            {
                return await m_Manager.CheckCommandReception(command, id);
            }

            return false;
        }

        public async Task<bool> CheckStrokeReception(Stroke stroke, int id)
        {
            if (State == ConnectionState.IN_ROOM)
            {
                return await m_Manager.CheckStrokeReception(stroke, id);
            }

            return false;
        }

        public void OnCommandUndo(BaseCommand command)
        {
            if (State == ConnectionState.IN_ROOM)
            {
                m_Manager.UndoCommand(command);
            }
        }

        public void OnCommandRedo(BaseCommand command)
        {
            if (State == ConnectionState.IN_ROOM)
            {
                m_Manager.RedoCommand(command);
            }
        }

        async void ShareAnchors()
        {
#if OCULUS_SUPPORTED
            Debug.Log($"sharing to {oculusPlayerIds.Count} Ids");
            var success = await OculusMRController.m_Instance.m_SpatialAnchorManager.ShareAnchors(oculusPlayerIds);

            if (success)
            {
                if (!OculusMRController.m_Instance.m_SpatialAnchorManager.AnchorUuid.Equals(String.Empty))
                {
                    await m_Manager.RpcSyncToSharedAnchor(OculusMRController.m_Instance.m_SpatialAnchorManager.AnchorUuid);
                }
            }
#endif // OCULUS_SUPPORTED
        }

        private void OnConnectionHandlerDisconnected()
        {
            m_LocalPlayer = null;// Clean up local player reference
            m_RemotePlayers.ClearList();// Clean up remote player references
            LastError = null;
            State = ConnectionState.DISCONNECTED;
            StateUpdated?.Invoke(State);
            Disconnected?.Invoke();// Invoke the Disconnected event
        }

        public void StartSpeaking()
        {
            m_VoiceManager?.StartSpeaking();
        }

        public void StopSpeaking()
        {
            m_VoiceManager?.StopSpeaking();
        }

        public bool IsDisconnectable()
        {

            return State == ConnectionState.IN_ROOM || State == ConnectionState.IN_LOBBY;
        }

        public bool IsConnectable()
        {
            return State == ConnectionState.INITIALIZED || State == ConnectionState.DISCONNECTED;
        }

        public bool CanJoinRoom()
        {
            return State == ConnectionState.IN_LOBBY;
        }

        public bool CanLeaveRoom()
        {
            return State == ConnectionState.IN_ROOM;
        }

        public bool IsUserRoomOwner()
        {
            return isUserRoomOwner;
        }

        public bool IsRemotePlayerStillConnected(int playerId)
        {
            if (m_RemotePlayers.List.Any(player => player.PlayerId == playerId)) return true;
            return false;
        }

        public int? GetNetworkedTimestampMilliseconds()
        {
            if (State == ConnectionState.IN_ROOM)
            {
                if (m_Manager != null) return m_Manager.GetNetworkedTimestampMilliseconds();
            }

            return null;
        }

        // this only needs to be done once when the room is created
        private void UpdateSketchMemoryScriptTimeOffset(ConnectionState state)
        {
            // Ensure the offset is set only once upon connecting as room owner
            if (state == ConnectionState.IN_ROOM
                && isUserRoomOwner
                && m_NetworkOffsetTimestamp == null)
            {
                // Capture the current sketch time as the base offset for network synchronization
                m_NetworkOffsetTimestamp = (int)(App.Instance.CurrentSketchTime * 1000);
                SketchMemoryScript.m_Instance.SetTimeOffsetToAllStacks((int)m_NetworkOffsetTimestamp);
            }
        }
    }
}
<|MERGE_RESOLUTION|>--- conflicted
+++ resolved
@@ -20,10 +20,6 @@
 using Fusion;
 #endif
 using UnityEngine;
-<<<<<<< HEAD
-=======
-#if OCULUS_SUPPORTED
->>>>>>> a97737fe
 using OVRPlatform = Oculus.Platform;
 using TiltBrush;
 using UnityEngine.Serialization;
