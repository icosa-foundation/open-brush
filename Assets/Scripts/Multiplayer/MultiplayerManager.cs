// Copyright 2023 The Open Brush Authors
//
// Licensed under the Apache License, Version 2.0 (the "License");
// you may not use this file except in compliance with the License.
// You may obtain a copy of the License at
//
//      http://www.apache.org/licenses/LICENSE-2.0
//
// Unless required by applicable law or agreed to in writing, software
// distributed under the License is distributed on an "AS IS" BASIS,
// WITHOUT WARRANTIES OR CONDITIONS OF ANY KIND, either express or implied.
// See the License for the specific language governing permissions and
// limitations under the License.

using System;
using System.Collections.Generic;
using System.Linq;
using System.Threading.Tasks;
using UnityEngine;
<<<<<<< HEAD
=======



#if OCULUS_SUPPORTED
>>>>>>> 176dcf4e
using OVRPlatform = Oculus.Platform;
using TiltBrush;

namespace OpenBrush.Multiplayer
{
    public enum MultiplayerType
    {
        None,
        Colyseus = 1,
        Photon = 2,
    }

    public class MultiplayerManager : MonoBehaviour
    {

        public static MultiplayerManager m_Instance;
        public MultiplayerType m_MultiplayerType;
        public event Action Disconnected;

        private IDataConnectionHandler m_Manager;
        private IVoiceConnectionHandler m_VoiceManager;

        public ITransientData<PlayerRigData> m_LocalPlayer;
        public List<ITransientData<PlayerRigData>> m_RemotePlayers;

        public Action<int, ITransientData<PlayerRigData>> localPlayerJoined;
        public Action<int, ITransientData<PlayerRigData>> remotePlayerJoined;
        public Action<int> playerLeft;
        public Action<List<RoomData>> roomDataRefreshed;

        public event Action<ConnectionState> StateUpdated;
        public event Action<bool> RoomOwnershipUpdated;
        public event Action<ConnectionUserInfo> UserInfoStateUpdated;

        private List<RoomData> m_RoomData = new List<RoomData>();
        private double? m_NetworkOffsetTimestamp = null;

        ulong myOculusUserId;

        List<ulong> oculusPlayerIds;
        internal string UserId;
        [HideInInspector] public string CurrentRoomName;

        private ConnectionState _state;

        public ConnectionState State
        {
            get => _state;
            private set
            {
                if (_state != value)
                {
                    _state = value;
                    StateUpdated?.Invoke(_state);
                }
            }
        }

        public string LastError { get; private set; }

        public ConnectionUserInfo UserInfo
        {
            get => m_Manager?.UserInfo ?? default;
            set
            {
                if (m_Manager != null)
                {
                    m_Manager.UserInfo = value;
                }
            }
        }
        private string m_oldNickName = null;

        [HideInInspector] public RoomCreateData data;

        private bool _isUserRoomOwner = false;
        private bool isUserRoomOwner
        {
            get => _isUserRoomOwner;
            set
            {
                _isUserRoomOwner = value;
                RoomOwnershipUpdated?.Invoke(value);
            }
        }

        void Awake()
        {
            m_Instance = this;
            oculusPlayerIds = new List<ulong>();
            m_RemotePlayers = new List<ITransientData<PlayerRigData>>();
        }

        void Start()
        {
<<<<<<< HEAD

            OVRPlatform.Users.GetLoggedInUser()?.OnComplete((msg) =>
            {
=======
#if OCULUS_SUPPORTED
            OVRPlatform.Users.GetLoggedInUser().OnComplete((msg) => {
>>>>>>> 176dcf4e
                if (!msg.IsError)
                {
                    myOculusUserId = msg.GetUser().ID;
                    Debug.Log($"OculusID: {myOculusUserId}");
                    oculusPlayerIds.Add(myOculusUserId);
                }
                else
                {
                    Debug.LogError(msg.GetError());
                }
            });
<<<<<<< HEAD

=======
#endif

            State = ConnectionState.INITIALIZING;
>>>>>>> 176dcf4e
            switch (m_MultiplayerType)
            {
                case MultiplayerType.Photon:
#if MP_PHOTON
                    m_Manager = new PhotonManager(this);
                    m_Manager.Disconnected += OnConnectionHandlerDisconnected;
                    if (m_Manager != null) ControllerConsoleScript.m_Instance.AddNewLine("PhotonManager Loaded");
                    else ControllerConsoleScript.m_Instance.AddNewLine("PhotonManager Not Loaded");
#endif
#if MP_PHOTON
                    m_VoiceManager = new PhotonVoiceManager(this);
                    if (m_VoiceManager != null) ControllerConsoleScript.m_Instance.AddNewLine("PhotonVoiceManager Loaded");
                    else ControllerConsoleScript.m_Instance.AddNewLine("PhotonVoiceManager Not Loaded");
#endif 
                    break;
                default:
                    return;
            }
            if (m_VoiceManager != null && m_Manager != null) State = ConnectionState.INITIALIZED;

            roomDataRefreshed += OnRoomDataRefreshed;
            localPlayerJoined += OnLocalPlayerJoined;
            remotePlayerJoined += OnRemotePlayerJoined;
            playerLeft += OnPlayerLeft;
            StateUpdated += UpdateSketchMemoryScriptTimeOffset;

            SketchMemoryScript.m_Instance.CommandPerformed += OnCommandPerformed;
            SketchMemoryScript.m_Instance.CommandUndo += OnCommandUndo;
            SketchMemoryScript.m_Instance.CommandRedo += OnCommandRedo;
        }

        void OnDestroy()
        {
            roomDataRefreshed -= OnRoomDataRefreshed;
            localPlayerJoined -= OnLocalPlayerJoined;
            remotePlayerJoined -= OnRemotePlayerJoined;
            playerLeft -= OnPlayerLeft;
            StateUpdated -= UpdateSketchMemoryScriptTimeOffset;

            SketchMemoryScript.m_Instance.CommandPerformed -= OnCommandPerformed;
            SketchMemoryScript.m_Instance.CommandUndo -= OnCommandUndo;
            SketchMemoryScript.m_Instance.CommandRedo -= OnCommandRedo;
        }

        public async Task<bool> Connect()
        {
            State = ConnectionState.CONNECTING;

            var successData = false;
            if (m_Manager != null) successData = await m_Manager.Connect();

            var successVoice = false;
            if (m_VoiceManager != null) successVoice = await m_VoiceManager.Connect();

            if (!successData)
            {
                State = ConnectionState.ERROR;
                LastError = m_Manager.LastError;
            }
            else if (!successVoice)
            {
                State = ConnectionState.ERROR;
                LastError = m_VoiceManager.LastError;
            }
            else State = ConnectionState.IN_LOBBY;


            return successData & successVoice;
        }

        public async Task<bool> JoinRoom(RoomCreateData RoomData)
        {
            State = ConnectionState.JOINING_ROOM;

            // check if room exist to determine if user is room owner
            DoesRoomNameExist(RoomData.roomName);
            if (!isUserRoomOwner) SketchMemoryScript.m_Instance.ClearMemory();

            bool successData = false;
            if (m_Manager != null) successData = await m_Manager.JoinRoom(RoomData);

            bool successVoice = false;
            if (m_VoiceManager != null) successVoice = await m_VoiceManager.JoinRoom(RoomData);
            m_VoiceManager?.StartSpeaking();

            if (!successData)
            {
                State = ConnectionState.ERROR;
                LastError = m_Manager.LastError;
            }
            else if (!successVoice)
            {
                State = ConnectionState.ERROR;
                LastError = m_VoiceManager.LastError;
            }
            else State = ConnectionState.IN_ROOM;

            return successData & successVoice;
        }

        public async Task<bool> LeaveRoom(bool force = false)
        {
            State = ConnectionState.LEAVING_ROOM;

            bool successData = false;
            if (m_Manager != null) successData = await m_Manager.LeaveRoom();

            bool successVoice = false;
            m_VoiceManager?.StopSpeaking();
            if (m_VoiceManager != null) successVoice = await m_VoiceManager.LeaveRoom();

            if (!successData)
            {
                State = ConnectionState.ERROR;
                LastError = m_Manager.LastError;
            }
            else if (!successVoice)
            {
                State = ConnectionState.ERROR;
                LastError = m_VoiceManager.LastError;
            }
            else State = ConnectionState.IN_LOBBY;

            return successData & successVoice;
        }

        public async Task<bool> Disconnect()
        {
            State = ConnectionState.DISCONNECTING;

            bool successData = false;
            if (m_Manager != null) successData = await m_Manager.Disconnect();

            bool successVoice = false;
            if (m_VoiceManager != null) successVoice = await m_VoiceManager.Disconnect();

            if (!successData)
            {
                State = ConnectionState.ERROR;
                LastError = m_Manager.LastError;
            }
            else if (!successVoice)
            {
                State = ConnectionState.ERROR;
                LastError = m_VoiceManager.LastError;
            }
            else State = ConnectionState.DISCONNECTED;

            return successData & successVoice;
        }

        public bool DoesRoomNameExist(string roomName)
        {

            bool roomExist = m_RoomData.Any(room => room.roomName == roomName);

            // Room does not exist
            if (!roomExist)
            {
                isUserRoomOwner = true;
                return false;
            }

            // Find the room with the given name
            RoomData? room = m_RoomData.FirstOrDefault(r => r.roomName == roomName);

            // Room exists 
            RoomData r = (RoomData)room;
            if (r.numPlayers == 0) isUserRoomOwner = true;// and is empty user becomes room owner
            else isUserRoomOwner = false; // not empty user is not the room owner

            return true;
        }

        void OnRoomDataRefreshed(List<RoomData> rooms)
        {
            m_RoomData = rooms;
        }

        void Update()
        {
            if (App.CurrentState != App.AppState.Standard || m_Manager == null)
            {
                return;
            }

            if (State != ConnectionState.IN_ROOM)
            {
                m_oldNickName = null;
                return;
            }

            m_Manager.Update();
            m_VoiceManager.Update();

            // Transmit local player data relative to scene origin
            var headRelativeToScene = App.Scene.AsScene[App.VrSdk.GetVrCamera().transform];
            var pointerRelativeToScene = App.Scene.AsScene[PointerManager.m_Instance.MainPointer.transform];
            var headScale = App.VrSdk.GetVrCamera().transform.localScale;
            var leftController = InputManager.m_Instance.GetController(InputManager.ControllerName.Brush).transform;
            var rightController = InputManager.m_Instance.GetController(InputManager.ControllerName.Wand).transform;
            var leftHandRelativeToScene = App.Scene.AsScene[leftController];
            var rightHandRelativeToScene = App.Scene.AsScene[rightController];

            var data = new PlayerRigData
            {
                HeadPosition = headRelativeToScene.translation,
                HeadRotation = headRelativeToScene.rotation,
                ToolPosition = pointerRelativeToScene.translation,
                ToolRotation = pointerRelativeToScene.rotation,
                LeftHandPosition = leftHandRelativeToScene.translation,
                LeftHandRotation = leftHandRelativeToScene.rotation,
                RightHandPosition = rightHandRelativeToScene.translation,
                RightHandRotation = rightHandRelativeToScene.rotation,

                BrushData = new BrushData
                {
                    Color = PointerManager.m_Instance.MainPointer.GetCurrentColor(),
                    Size = PointerManager.m_Instance.MainPointer.BrushSize01,
                    Guid = BrushController.m_Instance.ActiveBrush.m_Guid.ToString(),
                },
                ExtraData = new ExtraData
                {
                    OculusPlayerId = myOculusUserId,
                },
                IsRoomOwner = isUserRoomOwner,
                SceneScale = App.Scene.Pose.scale,
                isReceivingVoiceTransmission = m_VoiceManager.isTransmitting,
                Nickname = UserInfo.Nickname //TODO: remove from PlayerRigData or encode it and use photon to retrieve the string
            };



            if (m_LocalPlayer != null)
            {
                m_LocalPlayer.TransmitData(data);
            }


            // Update remote user refs, and send Anchors if new player joins.
            bool newUser = false;
            foreach (var player in m_RemotePlayers)
            {
                if (!player.IsSpawned) continue;

                data = player.ReceiveData();
#if OCULUS_SUPPORTED
                // New user, share the anchor with them
                if (data.ExtraData.OculusPlayerId != 0 && !oculusPlayerIds.Contains(data.ExtraData.OculusPlayerId))
                {
                    Debug.Log("detected new user!");
                    Debug.Log(data.ExtraData.OculusPlayerId);
                    oculusPlayerIds.Add(data.ExtraData.OculusPlayerId);
                    newUser = true;
                }
#endif // OCULUS_SUPPORTED
            }

            if (newUser)
            {
                ShareAnchors();
            }
        }

        void OnLocalPlayerJoined(int id, ITransientData<PlayerRigData> playerData)
        {
            // the user is the room owner if is the firt to get in 
            isUserRoomOwner = m_Manager.GetPlayerCount() == 1 ? true : false;
            // if not room owner clear scene 
            if (!isUserRoomOwner) SketchMemoryScript.m_Instance.ClearMemory();

            m_LocalPlayer = playerData;
            m_LocalPlayer.PlayerId = id;

        }

        void OnRemotePlayerJoined(int id, ITransientData<PlayerRigData> playerData)
        {
            playerData.PlayerId = id;
            m_RemotePlayers.Add(playerData);

            if (isUserRoomOwner)
            {
                MultiplayerSceneSync.m_Instance.StartSyncronizationForUser(id);
            }
        }

        public void SendLargeDataToPlayer(int playerId, byte[] Data)
        {
            m_Manager.SendLargeDataToPlayer(playerId, Data);
        }




        void OnPlayerLeft(int id)
        {
            if (m_LocalPlayer.PlayerId == id)
            {
                m_LocalPlayer = null;
                Debug.Log("Possible to get here!");
                return;
            }
            var copy = m_RemotePlayers.ToList();
            foreach (var player in copy)
            {
                if (player.PlayerId == id)
                {
                    m_RemotePlayers.Remove(player);
                }
            }

            // Reassign Ownership if needed 
            // Check if any remaining player is the room owner
            bool anyRoomOwner = m_RemotePlayers.Any(player => m_Manager.GetPlayerRoomOwnershipStatus(player.PlayerId))
                                || isUserRoomOwner;

            // If there's still a room owner, no reassignment is needed
            if (anyRoomOwner) return;

            // If there are no other players left, the local player becomes the room owner
            if (m_RemotePlayers.Count == 0)
            {
                isUserRoomOwner = true;
                return;
            }

            // Since There are other players left
            // Determine the new room owner by the lowest PlayerId
            var allPlayers = new List<ITransientData<PlayerRigData>> { m_LocalPlayer };
            allPlayers.AddRange(m_RemotePlayers);

            // Find the player with the lowest PlayerId
            var newOwner = allPlayers.OrderBy(player => player.PlayerId).First();

            // If the new owner is the local player, set the flag
            if (m_LocalPlayer.PlayerId == newOwner.PlayerId) isUserRoomOwner = true;

        }

        public async void OnCommandPerformed(BaseCommand command)
        {
            if (State == ConnectionState.IN_ROOM)
            {
                await m_Manager.PerformCommand(command);
            }
        }

        public async void SendCommandToPlayer(BaseCommand command, int playerID)
        {
            if (State == ConnectionState.IN_ROOM)
            {
                await m_Manager.SendCommandToPlayer(command, playerID);
            }
        }

        public async Task<bool> CheckCommandReception(BaseCommand command, int id)
        {
            if (State == ConnectionState.IN_ROOM)
            {
                return await m_Manager.CheckCommandReception(command, id);
            }

            return false;
        }

        public async Task<bool> CheckStrokeReception(Stroke stroke, int id)
        {
            if (State == ConnectionState.IN_ROOM)
            {
                return await m_Manager.CheckStrokeReception(stroke, id);
            }

            return false;
        }

        public void OnCommandUndo(BaseCommand command)
        {
            if (State == ConnectionState.IN_ROOM)
            {
                m_Manager.UndoCommand(command);
            }
        }

        public void OnCommandRedo(BaseCommand command)
        {
            if (State == ConnectionState.IN_ROOM)
            {
                m_Manager.RedoCommand(command);
            }
        }

        public async void StartSynchHistory(int id)
        {
            if (State == ConnectionState.IN_ROOM)
            {
                await m_Manager.RpcStartSyncHistory(id);
            }
        }

        public async void SynchHistoryPercentage(int id, int expected, int sent)
        {
            if (State == ConnectionState.IN_ROOM)
            {
                await m_Manager.RpcSyncHistoryPercentage(id, expected, sent);
            }
        }

        public async void SynchHistoryComplete(int id)
        {
            if (State == ConnectionState.IN_ROOM)
            {
                await m_Manager.RpcHistorySyncComplete(id);
            }
        }

        async void ShareAnchors()
        {
#if OCULUS_SUPPORTED
            Debug.Log($"sharing to {oculusPlayerIds.Count} Ids");
            var success = await OculusMRController.m_Instance.m_SpatialAnchorManager.ShareAnchors(oculusPlayerIds);

            if (success)
            {
                if (!OculusMRController.m_Instance.m_SpatialAnchorManager.AnchorUuid.Equals(String.Empty))
                {
                    await m_Manager.RpcSyncToSharedAnchor(OculusMRController.m_Instance.m_SpatialAnchorManager.AnchorUuid);
                }
            }
#endif // OCULUS_SUPPORTED
        }

        private void OnConnectionHandlerDisconnected()
        {
            m_LocalPlayer = null;// Clean up local player reference
            m_RemotePlayers.Clear();// Clean up remote player references
            LastError = null;
            State = ConnectionState.DISCONNECTED;
            StateUpdated?.Invoke(State);
            Disconnected?.Invoke();// Invoke the Disconnected event
        }

        public void StartSpeaking()
        {
            m_VoiceManager?.StartSpeaking();
        }

        public void StopSpeaking()
        {
            m_VoiceManager?.StopSpeaking();
        }

        public bool IsDisconnectable()
        {

            return State == ConnectionState.IN_ROOM || State == ConnectionState.IN_LOBBY;
        }

        public bool IsConnectable()
        {
            return State == ConnectionState.INITIALIZED || State == ConnectionState.DISCONNECTED;
        }

        public bool CanJoinRoom()
        {
            return State == ConnectionState.IN_LOBBY;
        }

        public bool CanLeaveRoom()
        {
            return State == ConnectionState.IN_ROOM;
        }

        public bool IsUserRoomOwner()
        {
            return isUserRoomOwner;
        }

        public bool IsRemotePlayerStillConnected(int playerId)
        {
            if (m_RemotePlayers.Any(player => player.PlayerId == playerId)) return true;
            return false;
        }

        public int? GetNetworkedTimestampMilliseconds()
        {
            if (State == ConnectionState.IN_ROOM)
            {
                if (m_Manager != null) return m_Manager.GetNetworkedTimestampMilliseconds();
            }

            return null;
        }

        // this only needs to be done once when the room is created
        private void UpdateSketchMemoryScriptTimeOffset(ConnectionState state)
        {
            // Ensure the offset is set only once upon connecting as room owner
            if (state == ConnectionState.IN_ROOM
                && isUserRoomOwner
                && m_NetworkOffsetTimestamp == null)
            {
                // Capture the current sketch time as the base offset for network synchronization
                m_NetworkOffsetTimestamp = (int)(App.Instance.CurrentSketchTime * 1000);
                SketchMemoryScript.m_Instance.SetTimeOffsetToAllStacks((int)m_NetworkOffsetTimestamp);
            }

        }


    }
}
<|MERGE_RESOLUTION|>--- conflicted
+++ resolved
@@ -17,13 +17,6 @@
 using System.Linq;
 using System.Threading.Tasks;
 using UnityEngine;
-<<<<<<< HEAD
-=======
-
-
-
-#if OCULUS_SUPPORTED
->>>>>>> 176dcf4e
 using OVRPlatform = Oculus.Platform;
 using TiltBrush;
 
@@ -119,14 +112,9 @@
 
         void Start()
         {
-<<<<<<< HEAD
-
-            OVRPlatform.Users.GetLoggedInUser()?.OnComplete((msg) =>
-            {
-=======
+
 #if OCULUS_SUPPORTED
-            OVRPlatform.Users.GetLoggedInUser().OnComplete((msg) => {
->>>>>>> 176dcf4e
+            OVRPlatform.Users.GetLoggedInUser()?.OnComplete((msg) => {
                 if (!msg.IsError)
                 {
                     myOculusUserId = msg.GetUser().ID;
@@ -138,13 +126,9 @@
                     Debug.LogError(msg.GetError());
                 }
             });
-<<<<<<< HEAD
-
-=======
 #endif
 
             State = ConnectionState.INITIALIZING;
->>>>>>> 176dcf4e
             switch (m_MultiplayerType)
             {
                 case MultiplayerType.Photon:
