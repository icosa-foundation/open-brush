﻿// Copyright 2020 The Tilt Brush Authors
//
// Licensed under the Apache License, Version 2.0 (the "License");
// you may not use this file except in compliance with the License.
// You may obtain a copy of the License at
//
//      http://www.apache.org/licenses/LICENSE-2.0
//
// Unless required by applicable law or agreed to in writing, software
// distributed under the License is distributed on an "AS IS" BASIS,
// WITHOUT WARRANTIES OR CONDITIONS OF ANY KIND, either express or implied.
// See the License for the specific language governing permissions and
// limitations under the License.

using System;
using System.Collections.Generic;
using UnityEngine;
using UnityEngine.InputSystem;
using KeyMap = System.Collections.Generic.Dictionary<
<<<<<<< HEAD
  int,
  UnityEngine.KeyCode[]>;

namespace TiltBrush {

// Ordering:
// - Viewpoint must come before InputManager (InputManager uses Viewpoint)
// - InputManager must come before scripts that use it, specifically SketchControls
public class InputManager : MonoBehaviour {
  const string PLAYER_PREF_WAND_ON_RIGHT = "WandOnRight";

  /// touchpad vector must be at least this magnitude to register as directional press
  const float kSteamTrackpadButtonSqrMagnitudeThreshold = 0.1f * 0.1f;

  // Controller-swap gesture tunables
  const float kSwapDistMeters = 0.04f;
  const float kSwapResetDistMeters = 0.16f;
  const float kSwapForwardAngle = 130f;  // degrees
  const float kSwapVelocityAngle = 150f;  // degrees
  const float kSwapAcceleration = 10f;  // decimeters / second^2

  public enum ControllerName {
    Wand = 0,
    Brush,
    Num,
    None
  }

  /// WARNING: do not arbitrarily rename these enum values.
  /// There is magic in MapCommandToKeyboard that relies on SketchCommand values having
  /// the same names as KeyboardShortcut values.
  public enum SketchCommands {
    Activate,
    AltActivate,
    PanelShowHide,
    LockToHead,
    PivotRotation,
    WandRotation,
    LockToController,
    Scale,
    Sensitivity,
    Reset,
    Undo,
    Redo,
    Delete,
    Abort,
    Panic,
    RewindTimeline,
    AdvanceTimeline,
    TimelineHome,
    TimelineEnd,
    MultiCamSelection,
    WorldTransformReset,
    Teleport,
    ShowPinCushion,
    ToggleDefaultTool,
    RespawnPanels,
    SwapControls,
    MenuContextClick,
    PinWidget,
    ToggleSelection,
    GroupStrokes,
    DuplicateSelection,
    Confirm,
    Cancel,
    Trash,
    Share,
    ToggleSculpt,
  }

  /// WARNING: do not arbitrarily rename these enum values.
  /// There is magic in MapCommandToKeyboard that relies on SketchCommand values having
  /// the same names as KeyboardShortcut values.
  public enum KeyboardShortcut {
    LockToHead,
    PivotRotation,
    Scale,

    RewindTimeline,
    AdvanceTimeline,
    TimelineHome,
    TimelineEnd,
    Reset,
    Undo,
    Redo,
    Delete,
    Abort,

    SaveNew,
    ExportAll,
    SwitchCamera,
    _Unused_1,
    CycleCanvas,
    ViewOnly,
    ToggleScreenMirroring,
    PreviousTool,
    NextTool,
    _Unused_2,
    _Unused_3,
    CycleSymmetryMode,
    Export,
    StoreHeadTransform,
    RecallHeadTransform,
    ToggleLightType,

    CheckStrokes,

    ResetScene,
    StraightEdge,

    Save,
    Load,

    Forward,
    Backward,

    PositionMonoCamera,

    ToggleHeadStationaryOrWobble,
    ToggleHeadStationaryOrFollow,

    DecreaseSlowFollowSmoothing,
    IncreaseSlowFollowSmoothing,

    ToggleGVRAudio,

    ResetEverything,
    GotoInitialPosition,
    ExtendDemoTimer,
    InstantUpload,

    TossWidget,

    ToggleProfile,
  }

  // Standard mapping of keyboard shortcut to actual keyboard keys.
  // The keycodes are an "or", not an "and". Just one of the keycodes
  // in the keycode collections has to be registered for the shortcut to be
  // active.
  private static readonly KeyMap m_KeyMap = new KeyMap {
    { (int)KeyboardShortcut.LockToHead,                   new[] { KeyCode.LeftShift } },
    { (int)KeyboardShortcut.PivotRotation,                new[] { KeyCode.LeftControl } },
    { (int)KeyboardShortcut.Scale,                        new[] { KeyCode.Tab } },

    { (int)KeyboardShortcut.RewindTimeline,               new[] { KeyCode.Minus } },
    { (int)KeyboardShortcut.AdvanceTimeline,              new[] { KeyCode.Plus } },
    { (int)KeyboardShortcut.TimelineHome,                 new[] { KeyCode.Home } },
    { (int)KeyboardShortcut.TimelineEnd,                  new[] { KeyCode.End } },
    { (int)KeyboardShortcut.Reset,                        new[] { KeyCode.Space } },
    { (int)KeyboardShortcut.Undo,                         new[] { KeyCode.Z } },
    { (int)KeyboardShortcut.Redo,                         new[] { KeyCode.X } },
    { (int)KeyboardShortcut.Delete,                       new[] { KeyCode.Delete } },
    { (int)KeyboardShortcut.Abort,                        new[] { KeyCode.Escape } },

    { (int)KeyboardShortcut.SaveNew,                      new[] { KeyCode.S } },
    { (int)KeyboardShortcut.ExportAll,                    new[] { KeyCode.A } },
    { (int)KeyboardShortcut.ToggleProfile,                new[] { KeyCode.K } },
    // Context-dependent
    { (int)KeyboardShortcut.SwitchCamera,                 new[] { KeyCode.C } },
    { (int)KeyboardShortcut.CycleCanvas,                  new[] { KeyCode.C } },
    { (int)KeyboardShortcut.ViewOnly,                     new[] { KeyCode.H } },
    { (int)KeyboardShortcut.ToggleScreenMirroring,        new[] { KeyCode.M } },
    { (int)KeyboardShortcut.PreviousTool,                 new[] { KeyCode.LeftArrow } },
    { (int)KeyboardShortcut.NextTool,                     new[] { KeyCode.RightArrow } },
    { (int)KeyboardShortcut.CycleSymmetryMode,            new[] { KeyCode.F2 } },
    { (int)KeyboardShortcut.Export,                       new[] { KeyCode.E } },
    { (int)KeyboardShortcut.StoreHeadTransform,           new[] { KeyCode.O } }, // Also checks for shift
    { (int)KeyboardShortcut.RecallHeadTransform,          new[] { KeyCode.O } },
    { (int)KeyboardShortcut.ToggleLightType,              new[] { KeyCode.P } },

    { (int)KeyboardShortcut.CheckStrokes,                 new[] { KeyCode.V } },

    { (int)KeyboardShortcut.ResetScene,                   new[] { KeyCode.Return } },
    { (int)KeyboardShortcut.StraightEdge,                 new[] { KeyCode.CapsLock } },

    { (int)KeyboardShortcut.Save,                         new[] { KeyCode.S } },
    { (int)KeyboardShortcut.Load,                         new[] { KeyCode.L } },

    { (int)KeyboardShortcut.Forward,                      new[] { KeyCode.N } },
    { (int)KeyboardShortcut.Backward,                     new[] { KeyCode.M } },

    { (int)KeyboardShortcut.PositionMonoCamera,           new[] { KeyCode.LeftAlt, KeyCode.RightAlt } },

    { (int)KeyboardShortcut.ToggleHeadStationaryOrWobble, new[] { KeyCode.Q } },
    { (int)KeyboardShortcut.ToggleHeadStationaryOrFollow, new[] { KeyCode.W } },

    { (int)KeyboardShortcut.DecreaseSlowFollowSmoothing,  new[] { KeyCode.E } },
    { (int)KeyboardShortcut.IncreaseSlowFollowSmoothing,  new[] { KeyCode.R } },

    { (int)KeyboardShortcut.ToggleGVRAudio,               new[] { KeyCode.BackQuote } },

    { (int)KeyboardShortcut.TossWidget,                   new[] { KeyCode.Y } },
  };

  // Separate keymap for when demo mode is enabled.
  // Determined by DemoManager.m_Instance.DemoModeEnabled == true
  private static readonly KeyMap m_DemoKeyMap = new KeyMap {
    { (int)KeyboardShortcut.ResetEverything, new KeyCode[] { KeyCode.Delete, KeyCode.Backspace } },
    { (int)KeyboardShortcut.GotoInitialPosition, new KeyCode[] { KeyCode.P } },
    { (int)KeyboardShortcut.ExtendDemoTimer, new KeyCode[] { KeyCode.E } },
    { (int)KeyboardShortcut.InstantUpload, new KeyCode[] { KeyCode.U } },
  };

  private KeyMap ActiveKeyMap {
    get {
      if (DemoManager.m_Instance.DemoModeEnabled) {
        return m_DemoKeyMap;
      } else {
        return m_KeyMap;
      }
    }
  }

  [System.Serializable]
  public struct HmdInfo {
    public MeshRenderer m_Renderer;
  }

  public struct TouchInput {
    public bool m_Valid;
    public Vector2 m_Pos;
  }

  //
  // Static API
  //

  public static InputManager m_Instance;
  // This is indexed by enum ControllerName
  // Note that m_ControllerInfos is not the source of truth for controllers.  That's located
  // in VrSdk.m_VrControls.  These are potentially out of date for a frame when controllers
  // change.
  public static ControllerInfo[] Controllers { get { return m_Instance.m_ControllerInfos; } }
  public static ControllerInfo Wand { get { return Controllers[(int)ControllerName.Wand]; } }
  public static ControllerInfo Brush { get { return Controllers[(int)ControllerName.Brush]; } }
  static public event Action OnSwapControllers;

  //
  // Inspector configurables
  //
  [SerializeField] Transform m_SwapEffect;
  [SerializeField] HmdInfo m_HmdInfo;

  //
  // Internal data
  //

  private bool m_AllowVrControllers = true;
  // This is indexed by enum ControllerName
  private ControllerInfo[] m_ControllerInfos;

  private bool m_InhibitControllerSwap = false;

  private float m_InputThreshold = 0.0001f;

  private TouchInput m_Touch;
  private bool m_WandOnRight;

  private Dictionary<int, KeyboardShortcut?> m_SketchToKeyboardCommandMap =
      new Dictionary<int, KeyboardShortcut?>();

  //
  // Public properties
  //

  static public void ControllersHaveChanged() {
    OnSwapControllers();
  }

  public event Action ControllerPosesApplied;

  public bool AllowVrControllers {
    get { return m_AllowVrControllers; }
    set {
      m_AllowVrControllers = value;
      EnableVrControllers(value);
    }
  }
=======
    int,
    UnityEngine.InputSystem.Key[]>;

namespace TiltBrush
{

    // Ordering:
    // - Viewpoint must come before InputManager (InputManager uses Viewpoint)
    // - InputManager must come before scripts that use it, specifically SketchControls
    public class InputManager : MonoBehaviour
    {
        const string PLAYER_PREF_WAND_ON_RIGHT = "WandOnRight";

        // Controller-swap gesture tunables
        const float kSwapDistMeters = 0.04f;
        const float kSwapResetDistMeters = 0.16f;
        const float kSwapForwardAngle = 130f;  // degrees
        const float kSwapVelocityAngle = 150f; // degrees
        const float kSwapAcceleration = 10f;   // decimeters / second^2

        public enum ControllerName
        {
            Wand = 0,
            Brush,
            Num,
            None
        }
>>>>>>> cbfcd2cf

        /// WARNING: do not arbitrarily rename these enum values.
        /// There is magic in MapCommandToKeyboard that relies on SketchCommand values having
        /// the same names as KeyboardShortcut values.
        public enum SketchCommands
        {
            Activate,
            AltActivate,
            PanelShowHide,
            LockToHead,
            PivotRotation,
            WandRotation,
            LockToController,
            Scale,
            Sensitivity,
            Reset,
            Undo,
            Redo,
            Delete,
            Abort,
            Panic,
            RewindTimeline,
            AdvanceTimeline,
            TimelineHome,
            TimelineEnd,
            MultiCamSelection,
            WorldTransformReset,
            Teleport,
            ShowPinCushion,
            ToggleDefaultTool,
            RespawnPanels,
            SwapControls,
            MenuContextClick,
            PinWidget,
            ToggleSelection,
            GroupStrokes,
            DuplicateSelection,
            Confirm,
            Cancel,
            Trash,
            Share,
            Fly,
        }

        /// WARNING: do not arbitrarily rename these enum values.
        /// There is magic in MapCommandToKeyboard that relies on SketchCommand values having
        /// the same names as KeyboardShortcut values.
        public enum KeyboardShortcut
        {
            LockToHead,
            PivotRotation,
            Scale,

            RewindTimeline,
            AdvanceTimeline,
            TimelineHome,
            TimelineEnd,
            Reset,
            Undo,
            Redo,
            Delete,
            Abort,

            SaveNew,
            ExportAll,
            SwitchCamera,
            _Unused_1,
            _Unused_4,
            ViewOnly,
            ToggleScreenMirroring,
            PreviousTool,
            NextTool,
            _Unused_2,
            _Unused_3,
            CycleSymmetryMode,
            Export,
            StoreHeadTransform,
            RecallHeadTransform,
            ToggleLightType,

            CheckStrokes,

            ResetScene,
            StraightEdge,

            Save,
            Load,

            CameraMoveForward,
            CameraMoveBackwards,

            PositionMonoCamera,

            ToggleHeadStationaryOrWobble,
            ToggleHeadStationaryOrFollow,

            DecreaseSlowFollowSmoothing,
            IncreaseSlowFollowSmoothing,

            ToggleGVRAudio,

            ResetEverything,
            GotoInitialPosition,
            ExtendDemoTimer,
            InstantUpload,

            TossWidget,

            ToggleProfile,
            CameraMoveLeft,
            CameraMoveRight,
            CameraMoveUp,
            CameraMoveDown,
            FlyMode,
            InvertLook,
            SprintMode
        }

        // Standard mapping of keyboard shortcut to actual keyboard keys.
        // The keycodes are an "or", not an "and". Just one of the keycodes
        // in the keycode collections has to be registered for the shortcut to be
        // active.
        private static readonly KeyMap m_KeyMap = new KeyMap
        {
            { (int)KeyboardShortcut.LockToHead, new[] { Key.LeftShift } },
            { (int)KeyboardShortcut.PivotRotation, new[] { Key.LeftCtrl } },
            { (int)KeyboardShortcut.Scale, new[] { Key.Tab } },

            { (int)KeyboardShortcut.RewindTimeline, new[] { Key.Minus } },
            { (int)KeyboardShortcut.AdvanceTimeline, new[] { Key.Equals } },
            { (int)KeyboardShortcut.TimelineHome, new[] { Key.Home } },
            { (int)KeyboardShortcut.TimelineEnd, new[] { Key.End } },
            { (int)KeyboardShortcut.Reset, new[] { Key.Space } },
            { (int)KeyboardShortcut.Undo, new[] { Key.Z } },
            { (int)KeyboardShortcut.Redo, new[] { Key.X } },
            { (int)KeyboardShortcut.Delete, new[] { Key.Delete } },
            { (int)KeyboardShortcut.Abort, new[] { Key.Escape } },

            { (int)KeyboardShortcut.SaveNew, new[] { Key.S } },
            { (int)KeyboardShortcut.ExportAll, new[] { Key.A } },
            { (int)KeyboardShortcut.ToggleProfile, new[] { Key.K } },
            // Context-dependent
            { (int)KeyboardShortcut.SwitchCamera, new[] { Key.C } },
            { (int)KeyboardShortcut.ViewOnly, new[] { Key.H } },
            { (int)KeyboardShortcut.ToggleScreenMirroring, new[] { Key.M } },
            { (int)KeyboardShortcut.PreviousTool, new[] { Key.LeftArrow } },
            { (int)KeyboardShortcut.NextTool, new[] { Key.RightArrow } },
            { (int)KeyboardShortcut.CycleSymmetryMode, new[] { Key.F2 } },
            { (int)KeyboardShortcut.Export, new[] { Key.E } },
            { (int)KeyboardShortcut.StoreHeadTransform, new[] { Key.O } }, // Also checks for shift
            { (int)KeyboardShortcut.RecallHeadTransform, new[] { Key.O } },
            { (int)KeyboardShortcut.ToggleLightType, new[] { Key.P } },

            { (int)KeyboardShortcut.CheckStrokes, new[] { Key.V } },

            { (int)KeyboardShortcut.ResetScene, new[] { Key.Enter } },
            { (int)KeyboardShortcut.StraightEdge, new[] { Key.CapsLock } },

            { (int)KeyboardShortcut.Save, new[] { Key.S } },
            { (int)KeyboardShortcut.Load, new[] { Key.L } },

            { (int)KeyboardShortcut.CameraMoveForward, new[] { Key.N } },
            { (int)KeyboardShortcut.CameraMoveBackwards, new[] { Key.M } },

            { (int)KeyboardShortcut.PositionMonoCamera, new[] { Key.LeftAlt, Key.RightAlt } },

            { (int)KeyboardShortcut.ToggleHeadStationaryOrWobble, new[] { Key.Q } },
            { (int)KeyboardShortcut.ToggleHeadStationaryOrFollow, new[] { Key.W } },

            { (int)KeyboardShortcut.DecreaseSlowFollowSmoothing, new[] { Key.E } },
            { (int)KeyboardShortcut.IncreaseSlowFollowSmoothing, new[] { Key.R } },

            { (int)KeyboardShortcut.ToggleGVRAudio, new[] { Key.Backquote } },

            { (int)KeyboardShortcut.TossWidget, new[] { Key.Y } },
        };

        // Separate keymap for when we launch but no VR headset is detected.
        private static readonly KeyMap m_NoHeadsetKeyMap = new KeyMap
        {
            { (int)KeyboardShortcut.CameraMoveForward, new[] { Key.W } },
            { (int)KeyboardShortcut.CameraMoveBackwards, new[] { Key.S } },
            { (int)KeyboardShortcut.CameraMoveLeft, new[] { Key.A } },
            { (int)KeyboardShortcut.CameraMoveRight, new[] { Key.D } },
            { (int)KeyboardShortcut.CameraMoveUp, new[] { Key.Q } },
            { (int)KeyboardShortcut.CameraMoveDown, new[] { Key.E } },
            { (int)KeyboardShortcut.FlyMode, new[] { Key.F } },
            { (int)KeyboardShortcut.InvertLook, new[] { Key.I } },
            { (int)KeyboardShortcut.SprintMode, new[] { Key.LeftShift } },
        };

        // Separate keymap for when demo mode is enabled.
        // Determined by DemoManager.m_Instance.DemoModeEnabled == true
        private static readonly KeyMap m_DemoKeyMap = new KeyMap
        {
            { (int)KeyboardShortcut.ResetEverything, new Key[] { Key.Delete, Key.Backspace } },
            { (int)KeyboardShortcut.GotoInitialPosition, new Key[] { Key.P } },
            { (int)KeyboardShortcut.ExtendDemoTimer, new Key[] { Key.E } },
            { (int)KeyboardShortcut.InstantUpload, new Key[] { Key.U } },
        };

        private KeyMap ActiveKeyMap
        {
            get
            {
                if (!App.VrSdk.IsHmdInitialized())
                {
                    return m_NoHeadsetKeyMap;
                }
                else if (DemoManager.m_Instance.DemoModeEnabled)
                {
                    return m_DemoKeyMap;
                }
                else
                {
                    return m_KeyMap;
                }
            }
        }

        [System.Serializable]
        public struct HmdInfo
        {
            public MeshRenderer m_Renderer;
        }

        public struct TouchInput
        {
            public bool m_Valid;
            public Vector2 m_Pos;
        }

        //
        // Static API
        //

        public static InputManager m_Instance;
        // This is indexed by enum ControllerName
        // Note that m_ControllerInfos is not the source of truth for controllers.  That's located
        // in VrSdk.m_VrControls.  These are potentially out of date for a frame when controllers
        // change.
        public static ControllerInfo[] Controllers { get => m_Instance.m_ControllerInfos; }
        public static ControllerInfo Wand { get => Controllers[(int)ControllerName.Wand]; }
        public static ControllerInfo Brush { get => Controllers[(int)ControllerName.Brush]; }
        public static event Action OnSwapControllers;

        //
        // Inspector configurables
        //
        [SerializeField] Transform m_SwapEffect;
        [SerializeField] HmdInfo m_HmdInfo;

        //
        // Internal data
        //

        private bool m_AllowVrControllers = true;
        // This is indexed by enum ControllerName
        private ControllerInfo[] m_ControllerInfos;

<<<<<<< HEAD
    return false;
  }

  public bool GetCommandDown(SketchCommands rCommand) {
    // Here you can limit the given command to a specific scope, e.g. only allowing it on the Wand
    // or Brush, but the the controller info is responsible for how that command is mapped to the
    // hardware.

    KeyboardShortcut? shortcut = MapCommandToKeyboard(rCommand);

    switch (rCommand) {
    case SketchCommands.Activate:
        return GetMouseButtonDown(0) || Brush.GetCommandDown(rCommand);
    case SketchCommands.RewindTimeline:
    case SketchCommands.AdvanceTimeline:
    case SketchCommands.TimelineHome:
    case SketchCommands.TimelineEnd:
    case SketchCommands.Reset:
    case SketchCommands.Undo:
    case SketchCommands.Redo:
      return GetKeyboardShortcutDown(shortcut.Value) || Wand.GetCommandDown(rCommand);

    case SketchCommands.DuplicateSelection:
      return (SketchControlsScript.m_Instance.OneHandGrabController != ControllerName.None &&
        Controllers[(int)SketchControlsScript.m_Instance.OneHandGrabController]
          .GetCommandDown(rCommand)) ||
        Brush.GetCommandDown(rCommand);

    // Keyboard only:
    case SketchCommands.Delete:
    case SketchCommands.Abort:
      return GetKeyboardShortcutDown(shortcut.Value);

    // Brush only
    case SketchCommands.Teleport:
    case SketchCommands.ToggleDefaultTool:
    case SketchCommands.MenuContextClick:
    case SketchCommands.ToggleSelection:
    case SketchCommands.ToggleSculpt:
      return Brush.GetCommandDown(rCommand);

    // Misc
    case SketchCommands.SwapControls:
      return HasSwapGestureCompleted();
    case SketchCommands.AltActivate:
      return GetMouseButtonDown(1);
    }
=======
        private bool m_InhibitControllerSwap = false;
>>>>>>> cbfcd2cf

        private float m_InputThreshold = 0.0001f;

        private TouchInput m_Touch;
        private bool m_WandOnRight;

        private Dictionary<int, KeyboardShortcut?> m_SketchToKeyboardCommandMap =
            new Dictionary<int, KeyboardShortcut?>();

        //
        // Public properties
        //

        public static void ControllersHaveChanged()
        {
            OnSwapControllers();
        }

        public event Action ControllerPosesApplied;

        public bool AllowVrControllers
        {
            get => m_AllowVrControllers;
            set
            {
                m_AllowVrControllers = value;
                EnableVrControllers(value);
            }
        }


        public void EnableVrControllers(bool bEnable)
        {
            for (int i = 0; i < m_ControllerInfos.Length; ++i)
            {
                m_ControllerInfos[i].Transform.gameObject.SetActive(bEnable);
            }
        }

        public bool WandOnRight
        {
            get => m_WandOnRight;

            set
            {
                if (m_WandOnRight == value) { return; }

                // ControllerInfo has an immutable reference to ControllerBehavior and vice versa.
                // ControllerBehavior has a mutable reference to ControllerGeometry and vice versa.
                // ControllerGeometry is immutably associated with left or right (even in cases where
                // the geometry for each hand is identical).
                // Each ControllerInfo is also associated with the left or right hand, since Info is
                // responsible for extracting poses from the platform VR API.
                //
                // After hand-swapping, these things must be true:
                // - The Geometry's pose remains the same
                // - The Geometry is associated with a different Behavior (ie, GeometryLeftTouch
                //   switches from WandBehavior to BrushBehavior)
                // - The Info's handedness matches Info.Behavior.Geometry's handedness.

                bool canSwap = App.VrSdk.TrySwapLeftRightTracking();
                if (!canSwap)
                {
                    Debug.LogWarning("VR SDK failed to swap controllers");
                    return;
                }

                m_WandOnRight = value;
                PlayerPrefs.SetInt(PLAYER_PREF_WAND_ON_RIGHT, WandOnRight ? 1 : 0);

                var vrControllers = App.VrSdk.VrControls;
                BaseControllerBehavior.SwapBehaviors(vrControllers.Wand, vrControllers.Brush);

                if (OnSwapControllers != null)
                {
                    OnSwapControllers();
                }
            }
        }

        public void EnablePoseTracking(bool enabled)
        {
            UnityEngine.XR.XRDevice.DisableAutoXRCameraTracking(App.VrSdk.GetVrCamera(), !enabled);
            if (enabled)
            {
                App.VrSdk.RestorePoseTracking();
            }
            else
            {
                App.VrSdk.DisablePoseTracking();
            }
            App.VrSdk.VrControls.EnablePoseTracking(enabled);
            UnityEngine.XR.InputTracking.disablePositionalTracking = !enabled;
        }

        void Awake()
        {
            m_Instance = this;

            // Instantiate so we can mutate without modifying a global asset
            // (the assumption is that m_HmdInfo never changes)
            if (m_HmdInfo.m_Renderer)
            {
                m_HmdInfo.m_Renderer.sharedMaterial =
                    Instantiate(m_HmdInfo.m_Renderer.sharedMaterial);
            }
        }

        void OnEnable()
        {
            CreateControllerInfos();
            ShowControllers(false);
        }

        public void CreateControllerInfos()
        {
            VrControllers vrControllers = App.VrSdk.VrControls;
            if (vrControllers != null)
            {
                BaseControllerBehavior[] behaviors = vrControllers.GetBehaviors();
                if (behaviors.Length != (int)ControllerName.Num)
                {
                    Debug.LogErrorFormat("Expected {0} controllers, have {1}",
                        (int)ControllerName.Num,
                        behaviors.Length);
                }
                m_ControllerInfos = new ControllerInfo[behaviors.Length];

                for (int i = 0; i < m_ControllerInfos.Length; ++i)
                {
                    bool isLeft = i == 0;
                    m_ControllerInfos[i] = App.VrSdk.CreateControllerInfo(behaviors[i], isLeft);
                }
            }
        }

        void Start()
        {
            App.VrSdk.OnNewControllerPosesApplied += OnControllerPosesApplied;
            // If we're initializing UnityXR, defer this call until our controller type is determined.  XRXR
            if (!App.VrSdk.IsInitializingUnityXR)
            {
                WandOnRight = (PlayerPrefs.GetInt(PLAYER_PREF_WAND_ON_RIGHT, 0) != 0);
            }
        }

        public void ShowControllers(bool show)
        {
            for (int i = 0; i < m_ControllerInfos.Length; ++i)
            {
                m_ControllerInfos[i].ShowController(m_ControllerInfos[i].IsTrackedObjectValid && show);
            }
        }

        void OnDestroy()
        {
            App.VrSdk.OnNewControllerPosesApplied -= OnControllerPosesApplied;
        }

        void Update()
        {
            // If we're initializing our controllers, continue to look for them.
            if (App.VrSdk.IsInitializingUnityXR)
            {
                return;
            }

            // Update controller infos.
            for (int i = 0; i < m_ControllerInfos.Length; ++i)
            {
                m_ControllerInfos[i].Update();
            }

            // Update touch locators.
            // Controller pad touch locator should be active if thumb is on the pad.
            // For the brush controller, tools can override this, unless we're in the intro tutorial.
            Brush.Behavior.SetTouchLocatorActive(Brush.GetPadTouch() &&
                (SketchSurfacePanel.m_Instance.ActiveTool.ShouldShowTouch() ||
                TutorialManager.m_Instance.TutorialActive()));
            Wand.Behavior.SetTouchLocatorActive(Wand.GetPadTouch());
            Wand.Behavior.SetTouchLocatorPosition(Wand.GetPadValue());
            Brush.Behavior.SetTouchLocatorPosition(Brush.GetPadValue());
        }

        void LateUpdate()
        {
            // Late update controller infos.
            for (int i = 0; i < m_ControllerInfos.Length; ++i)
            {
                m_ControllerInfos[i].LateUpdate();
            }
        }

        void OnControllerPosesApplied()
        {
            for (int i = 0; i < Controllers.Length; ++i)
            {
                ControllerInfo info = Controllers[i];

                // Update velocity and acceleration.
                Vector3 currPosition = info.Transform.position;

                // TODO: should this take velocity straight from the controller?
                // Might be more accurate
                Vector3 currVelocity = (currPosition - info.m_Position) / Time.deltaTime;
                info.m_Acceleration = (currVelocity - info.m_Velocity) / Time.deltaTime;
                info.m_Velocity = currVelocity;
                info.m_Position = currPosition;

                if (info.m_WasTracked != info.IsTrackedObjectValid)
                {
                    info.ShowController(info.IsTrackedObjectValid && App.Instance.ShowControllers);
                }
                info.m_WasTracked = info.IsTrackedObjectValid;
            }

            if (ControllerPosesApplied != null)
            {
                ControllerPosesApplied();
            }
        }

        public bool GetKeyboardShortcut(KeyboardShortcut shortcut)
        {
            if (!ActiveKeyMap.TryGetValue((int)shortcut, out Key[] codes))
            {
                return false;
            }
            for (int i = 0; i < codes.Length; ++i)
            {
                if (Keyboard.current[codes[i]].isPressed)
                {
                    return true;
                }
            }
            return false;
        }

        public bool GetKeyboardShortcutDown(KeyboardShortcut shortcut)
        {
            if (!ActiveKeyMap.TryGetValue((int)shortcut, out Key[] codes))
            {
                return false;
            }
            for (int i = 0; i < codes.Length; ++i)
            {
                if (Keyboard.current[codes[i]].wasPressedThisFrame)
                {
                    return true;
                }
            }
            return false;
        }

        public bool GetAnyShift()
        {
            return Keyboard.current[Key.LeftShift].wasPressedThisFrame || Keyboard.current[Key.RightShift].wasPressedThisFrame;
        }

        private KeyboardShortcut? MapCommandToKeyboard(SketchCommands rCommand)
        {
            // We could cache this into a map, if needed.
            KeyboardShortcut? value;
            if (!m_SketchToKeyboardCommandMap.TryGetValue((int)rCommand, out value))
            {
                try
                {
                    value = (KeyboardShortcut)Enum.Parse(typeof(KeyboardShortcut),
                        rCommand.ToString(),
                        ignoreCase: false);
                }
                catch (ArgumentException)
                {
                    value = null;
                }
                m_SketchToKeyboardCommandMap.Add((int)rCommand, value);
            }
            return value;
        }

        public bool GetCommand(SketchCommands rCommand)
        {
            // Here you can limit the given command to a specific scope, e.g. only allowing it on the Wand
            // or Brush, but the the controller info is responsible for how that command is mapped to the
            // hardware.

            KeyboardShortcut? shortcut = MapCommandToKeyboard(rCommand);
            bool isDemoMode = DemoManager.m_Instance.DemoModeEnabled;

            switch (rCommand)
            {
                case SketchCommands.Activate:
                    return Brush.GetCommand(rCommand) || (!isDemoMode && GetMouseButton(0));
                case SketchCommands.AltActivate:
                    return GetMouseButton(1) || Wand.GetCommand(rCommand);
                case SketchCommands.LockToHead:
                    return GetKeyboardShortcut(shortcut.Value);
                case SketchCommands.PivotRotation:
                    return GetKeyboardShortcut(shortcut.Value);
                case SketchCommands.WandRotation:
                    return Wand.GetCommand(rCommand);
                case SketchCommands.LockToController:
                    return Wand.GetCommand(rCommand) || Brush.GetCommand(rCommand);
                case SketchCommands.Scale:
                    return GetKeyboardShortcut(shortcut.Value) || Brush.GetCommand(rCommand);
                case SketchCommands.Sensitivity:
                    return Mathf.Abs(Mouse.current.scroll.x.ReadValue()) > m_InputThreshold;
                case SketchCommands.Panic:
                    return GetMouseButton(1) || Wand.GetCommand(rCommand);
                case SketchCommands.MultiCamSelection:
                    return Brush.GetCommand(rCommand);
                case SketchCommands.ShowPinCushion:
                    return Brush.GetCommand(rCommand);
                case SketchCommands.DuplicateSelection:
                    return Brush.GetCommand(rCommand);
                case SketchCommands.Undo:
                case SketchCommands.Redo:
                    return Wand.GetCommand(rCommand);
                case SketchCommands.Fly:
                    return Brush.GetCommand(rCommand);
            }


            return false;
        }

        public bool GetCommandHeld(SketchCommands rCommand)
        {
            // Here you can limit the given command to a specific scope, e.g. only allowing it on the Wand
            // or Brush, but the the controller info is responsible for how that command is mapped to the
            // hardware.

            switch (rCommand)
            {
                case SketchCommands.Confirm:
                case SketchCommands.Cancel:
                case SketchCommands.Share:
                case SketchCommands.Trash:
                    return Brush.GetCommandHeld(rCommand);
                case SketchCommands.DuplicateSelection:
                    if (SketchControlsScript.m_Instance.OneHandGrabController != InputManager.ControllerName.None)
                    {
                        return Controllers[(int)SketchControlsScript.m_Instance.OneHandGrabController]
                            .GetCommandHeld(rCommand);
                    }
                    else
                    {
                        return Brush.GetCommandHeld(rCommand);
                    }
            }

            return false;
        }

        public bool GetCommandDown(SketchCommands rCommand)
        {
            // Here you can limit the given command to a specific scope, e.g. only allowing it on the Wand
            // or Brush, but the the controller info is responsible for how that command is mapped to the
            // hardware.

            KeyboardShortcut? shortcut = MapCommandToKeyboard(rCommand);

            switch (rCommand)
            {
                case SketchCommands.Activate:
                    return GetMouseButtonDown(0) || Brush.GetCommandDown(rCommand);
                case SketchCommands.RewindTimeline:
                case SketchCommands.AdvanceTimeline:
                case SketchCommands.TimelineHome:
                case SketchCommands.TimelineEnd:
                case SketchCommands.Reset:
                case SketchCommands.Undo:
                case SketchCommands.Redo:
                    return GetKeyboardShortcutDown(shortcut.Value) || Wand.GetCommandDown(rCommand);

                case SketchCommands.DuplicateSelection:
                    return (SketchControlsScript.m_Instance.OneHandGrabController != ControllerName.None &&
                        Controllers[(int)SketchControlsScript.m_Instance.OneHandGrabController]
                            .GetCommandDown(rCommand)) ||
                        Brush.GetCommandDown(rCommand);

                // Keyboard only:
                case SketchCommands.Delete:
                case SketchCommands.Abort:
                    return GetKeyboardShortcutDown(shortcut.Value);

                // Brush only
                case SketchCommands.Teleport:
                case SketchCommands.ToggleDefaultTool:
                case SketchCommands.MenuContextClick:
                case SketchCommands.ToggleSelection:
                    return Brush.GetCommandDown(rCommand);

                // Misc
                case SketchCommands.SwapControls:
                    return HasSwapGestureCompleted();
                case SketchCommands.AltActivate:
                    return GetMouseButtonDown(1) || Wand.GetCommandDown(rCommand);
                case SketchCommands.ShowPinCushion:
                    return Brush.GetCommandDown(rCommand);
            }

            return false;
        }

        private bool HasSwapGestureCompleted()
        {
            TrTransform base1 = TrTransform.FromTransform(Brush.Geometry.BaseAttachPoint);
            TrTransform base2 = TrTransform.FromTransform(Wand.Geometry.BaseAttachPoint);
            float meters = Vector3.Distance(base1.translation, base2.translation) * App.UNITS_TO_METERS;

            if (m_InhibitControllerSwap)
            {
                if (meters > kSwapResetDistMeters)
                {
                    m_InhibitControllerSwap = false;
                }
                return false;
            }
            else
            {
                // Controllers should only swap when there is no active input.
                bool bActiveInput = GetCommand(SketchCommands.Activate) &&
                    App.Instance.IsInStateThatAllowsPainting();
                bool forwardsOpposed = Vector3.Angle(base1.forward, base2.forward) > kSwapForwardAngle;
                bool velocitiesOpposed =
                    Vector3.Angle(Wand.m_Velocity, Brush.m_Velocity) > kSwapVelocityAngle;
                bool minControllerAccelerationReached =
                    (Brush.m_Acceleration.magnitude > kSwapAcceleration ||
                    Wand.m_Acceleration.magnitude > kSwapAcceleration);
                bool closeEnough = (meters < kSwapDistMeters);
                bool shouldSwap = !bActiveInput
                    && forwardsOpposed && velocitiesOpposed
                    && minControllerAccelerationReached
                    && closeEnough;
                if (shouldSwap)
                {
                    m_InhibitControllerSwap = true;
                    var fxPos = Vector3.Lerp(base1.translation, base2.translation, 0.5f);
                    Instantiate(m_SwapEffect, fxPos, Quaternion.identity);
                    PointerManager.m_Instance.DisablePointerPreviewLine();
                }
                return shouldSwap;
            }
        }

        public bool ControllersAreSwapping()
        {
            return m_InhibitControllerSwap;
        }

        public Vector2 GetMouseMoveDelta()
        {
            if (App.Config.IsMobileHardware)
            {
                return Vector2.zero;
            }

            Vector2 mv = Mouse.current.delta.ReadValue() * 0.125f;
            return new Vector2(Mathf.Abs(mv.x) > m_InputThreshold ? mv.x : 0f,
                Mathf.Abs(mv.y) > m_InputThreshold ? mv.y : 0f);
        }

        public float GetMouseWheel()
        {
            if (App.Config.IsMobileHardware)
            {
                return 0.0f;
            }

            return Mouse.current.scroll.x.ReadValue();
        }

        /// Mouse input is ignored on mobile platform because the Oculus Quest seems to emulate mouse
        /// presses when you fiddle with the joystick.
        public bool GetMouseButton(int button)
        {
            if (App.Config.IsMobileHardware)
            {
                return false;
            }

            switch (button)
            {
                case 0:
                    return Mouse.current.leftButton.isPressed;
                case 1:
                    return Mouse.current.rightButton.isPressed;
                default:
                    return false;
            }
        }

        /// Mouse input is ignored on mobile platform because the Oculus Quest seems to emulate mouse
        /// presses when you fiddle with the joystick.
        public bool GetMouseButtonDown(int button)
        {
            if (App.Config.IsMobileHardware)
            {
                return false;
            }

            switch (button)
            {
                case 0:
                    return Mouse.current.leftButton.wasPressedThisFrame;
                case 1:
                    return Mouse.current.rightButton.wasPressedThisFrame;
                default:
                    return false;
            }
        }

        public bool IsBrushScrollActive()
        {
            return Brush.GetPadTouch() || Brush.GetThumbStickTouch();
        }

        public float GetBrushScrollAmount()
        {
            // Check mouse first.
            if (!App.Config.IsMobileHardware)
            {
                float fMouse = Mouse.current.delta.x.ReadValue();
                if (Mathf.Abs(fMouse) > m_InputThreshold)
                {
                    return fMouse;
                }
            }

            // Check controller scroll direction.
            if (App.VrSdk.VrControls.PrimaryScrollDirectionIsX(ControllerName.Brush))
            {
                return Brush.GetScrollXDelta();
            }
            return Brush.GetScrollYDelta();
        }

        // Scroll amount is adjusted if the analog input for this controller is a stick.
        public float GetAdjustedBrushScrollAmount()
        {
            return GetBrushScrollAmount() * App.VrSdk.SwipeScaleAdjustment(ControllerName.Brush);
        }

        public float GetWandScrollAmount()
        {
            // Check controller scroll direction.
            if (App.VrSdk.VrControls.PrimaryScrollDirectionIsX(ControllerName.Wand))
            {
                return Wand.GetScrollXDelta();
            }
            return Wand.GetScrollYDelta();
        }

        // Scroll amount is adjusted if the analog input for this controller is a stick.
        public float GetAdjustedWandScrollAmount()
        {
            return GetWandScrollAmount() * App.VrSdk.SwipeScaleAdjustment(ControllerName.Wand);
        }

        public float GetToolSelection()
        {
            float fScrollWheel = Mouse.current.scroll.x.ReadValue();
            if (Mathf.Abs(fScrollWheel) > m_InputThreshold)
            {
                return fScrollWheel;
            }

            return Wand.GetScrollYDelta();
        }

        public bool GetTouchPosition(out Vector2 touchPos)
        {
            touchPos = m_Touch.m_Pos;
            return m_Touch.m_Valid;
        }

        public void ClearTouchPosition()
        {
            m_Touch.m_Valid = false;
        }

        public void TriggerHaptics(ControllerName eName, float durationInSeconds)
        {
            m_ControllerInfos[(int)eName].TriggerControllerHaptics(durationInSeconds);
        }

        public void TriggerHaptics(ControllerName eName, float durationInSeconds,
                                   float minTimeBetweenPulses)
        {
            int iMappedIndex = (int)eName;
            if (m_ControllerInfos[iMappedIndex].m_TimeSinceHapticTrigger > minTimeBetweenPulses)
            {
                m_ControllerInfos[iMappedIndex].TriggerControllerHaptics(durationInSeconds);
                m_ControllerInfos[iMappedIndex].m_TimeSinceHapticTrigger = 0.0f;
            }
        }

        public void TriggerHapticsPulse(ControllerName eName, int iNumPulses, float fInterval,
                                        float durationInSeconds)
        {
            int iIndex = (int)eName;
            m_ControllerInfos[iIndex].m_HapticPulseCount = iNumPulses;
            m_ControllerInfos[iIndex].m_HapticInterval = fInterval;
            m_ControllerInfos[iIndex].m_HapticPulseLength = durationInSeconds;
        }

        public BaseControllerBehavior GetControllerBehavior(ControllerName eName)
        {
            return m_ControllerInfos[(int)eName].Behavior;
        }

        public ControllerTutorialScript GetControllerTutorial(ControllerName eName)
        {
            return m_ControllerInfos[(int)eName].Tutorial;
        }

        public void TintControllersAndHMD(Color rTintColor, float fBaseIntensity, float fGlowIntensity)
        {
            if (!App.Instance.ShouldTintControllers()) { return; }
            for (int i = 0; i < (int)ControllerName.Num; ++i)
            {
                m_ControllerInfos[i].Behavior.SetTint(rTintColor, fBaseIntensity, fGlowIntensity);
            }

            if (m_HmdInfo.m_Renderer != null)
            {
                Color rTintedColor = rTintColor * (fBaseIntensity + fGlowIntensity);
                m_HmdInfo.m_Renderer.sharedMaterial.SetColor("_EmissionColor", rTintedColor);
            }

            SketchControlsScript.m_Instance.m_GrabHighlightActiveColor = rTintColor;
            Shader.SetGlobalColor("_GrabHighlightActiveColor", rTintColor);
        }

        public Transform GetPinCushionSpawn()
        {
            int iMappedIndex = (int)ControllerName.Brush;
            BaseControllerBehavior behavior = m_ControllerInfos[iMappedIndex].Behavior;
            if (behavior)
            {
                return behavior.PinCushionSpawn;
            }
            return null;
        }

        public Transform GetBrushControllerAttachPoint()
        {
            int iMappedIndex = (int)ControllerName.Brush;
            BaseControllerBehavior behavior = m_ControllerInfos[iMappedIndex].Behavior;
            if (behavior)
            {
                return behavior.PointerAttachPoint;
            }
            return null;
        }

        public Transform GetWandControllerAttachPoint()
        {
            int iMappedIndex = (int)ControllerName.Wand;
            BaseControllerBehavior behavior = m_ControllerInfos[iMappedIndex].Behavior;
            if (behavior)
            {
                return behavior.PointerAttachPoint;
            }
            return null;
        }

        public void SetControllersAttachAngle(float fAngle)
        {
            // If either of our controllers is a logitech pen, zero out the attach angle.
            // It's not supported by the pen.
            if (App.VrSdk.VrControls.LogitechPenIsPresent())
            {
                fAngle = 0.0f;
            }

            int iMappedBrushIndex = (int)ControllerName.Brush;
            BaseControllerBehavior rBrushScript = m_ControllerInfos[iMappedBrushIndex].Behavior;
            if (rBrushScript)
            {
                Vector3 vRotation = rBrushScript.PointerAttachAnchor.localRotation.eulerAngles;
                vRotation.x = fAngle;
                rBrushScript.PointerAttachAnchor.localRotation = Quaternion.Euler(vRotation);
                rBrushScript.ToolAttachAnchor.localRotation = Quaternion.Euler(vRotation);
            }

            int iMappedWandIndex = (int)ControllerName.Wand;
            BaseControllerBehavior rWandScript = m_ControllerInfos[iMappedWandIndex].Behavior;
            if (rWandScript)
            {
                Vector3 vRotation = rWandScript.PointerAttachAnchor.localRotation.eulerAngles;
                vRotation.x = fAngle;
                rWandScript.PointerAttachAnchor.localRotation = Quaternion.Euler(vRotation);
                rWandScript.ToolAttachAnchor.localRotation = Quaternion.Euler(vRotation);
            }
        }

        public Transform GetController(ControllerName eName)
        {
            return m_ControllerInfos[(int)eName].Transform;
        }

        public static ControllerGeometry GetControllerGeometry(ControllerName eName)
        {
            return m_Instance.m_ControllerInfos[(int)eName].Geometry;
        }

        public Quaternion GetControllerRotation(ControllerName eName)
        {
            return m_ControllerInfos[(int)eName].Transform.rotation;
        }

        public Vector3 GetControllerPosition(ControllerName eName)
        {
            return m_ControllerInfos[(int)eName].Transform.position;
        }

        public Vector3 GetControllerAttachPointPosition(ControllerName eName)
        {
            if (eName == ControllerName.Brush)
            {
                return GetBrushControllerAttachPoint().position;
            }
            else if (eName == ControllerName.Wand)
            {
                return GetWandControllerAttachPoint().position;
            }
            return Vector3.zero;
        }

        public ControllerName GetDominantController(SketchCommands rCommand)
        {
            switch (rCommand)
            {
                case SketchCommands.Activate:
                    for (int i = 0; i < (int)ControllerName.Num; ++i)
                    {
                        if (m_ControllerInfos[i].GetVrInput(VrInput.Trigger))
                        {
                            return (ControllerName)i;
                        }
                    }
                    break;
                case SketchCommands.LockToController:
                    for (int i = 0; i < (int)ControllerName.Num; ++i)
                    {
                        var controller = (ControllerName)i;
                        if (m_ControllerInfos[i].GetControllerGrip())
                        {
                            return controller;
                        }
                    }
                    break;
            }

            return ControllerName.Num;
        }
    }

} // namespace TiltBrush<|MERGE_RESOLUTION|>--- conflicted
+++ resolved
@@ -17,287 +17,6 @@
 using UnityEngine;
 using UnityEngine.InputSystem;
 using KeyMap = System.Collections.Generic.Dictionary<
-<<<<<<< HEAD
-  int,
-  UnityEngine.KeyCode[]>;
-
-namespace TiltBrush {
-
-// Ordering:
-// - Viewpoint must come before InputManager (InputManager uses Viewpoint)
-// - InputManager must come before scripts that use it, specifically SketchControls
-public class InputManager : MonoBehaviour {
-  const string PLAYER_PREF_WAND_ON_RIGHT = "WandOnRight";
-
-  /// touchpad vector must be at least this magnitude to register as directional press
-  const float kSteamTrackpadButtonSqrMagnitudeThreshold = 0.1f * 0.1f;
-
-  // Controller-swap gesture tunables
-  const float kSwapDistMeters = 0.04f;
-  const float kSwapResetDistMeters = 0.16f;
-  const float kSwapForwardAngle = 130f;  // degrees
-  const float kSwapVelocityAngle = 150f;  // degrees
-  const float kSwapAcceleration = 10f;  // decimeters / second^2
-
-  public enum ControllerName {
-    Wand = 0,
-    Brush,
-    Num,
-    None
-  }
-
-  /// WARNING: do not arbitrarily rename these enum values.
-  /// There is magic in MapCommandToKeyboard that relies on SketchCommand values having
-  /// the same names as KeyboardShortcut values.
-  public enum SketchCommands {
-    Activate,
-    AltActivate,
-    PanelShowHide,
-    LockToHead,
-    PivotRotation,
-    WandRotation,
-    LockToController,
-    Scale,
-    Sensitivity,
-    Reset,
-    Undo,
-    Redo,
-    Delete,
-    Abort,
-    Panic,
-    RewindTimeline,
-    AdvanceTimeline,
-    TimelineHome,
-    TimelineEnd,
-    MultiCamSelection,
-    WorldTransformReset,
-    Teleport,
-    ShowPinCushion,
-    ToggleDefaultTool,
-    RespawnPanels,
-    SwapControls,
-    MenuContextClick,
-    PinWidget,
-    ToggleSelection,
-    GroupStrokes,
-    DuplicateSelection,
-    Confirm,
-    Cancel,
-    Trash,
-    Share,
-    ToggleSculpt,
-  }
-
-  /// WARNING: do not arbitrarily rename these enum values.
-  /// There is magic in MapCommandToKeyboard that relies on SketchCommand values having
-  /// the same names as KeyboardShortcut values.
-  public enum KeyboardShortcut {
-    LockToHead,
-    PivotRotation,
-    Scale,
-
-    RewindTimeline,
-    AdvanceTimeline,
-    TimelineHome,
-    TimelineEnd,
-    Reset,
-    Undo,
-    Redo,
-    Delete,
-    Abort,
-
-    SaveNew,
-    ExportAll,
-    SwitchCamera,
-    _Unused_1,
-    CycleCanvas,
-    ViewOnly,
-    ToggleScreenMirroring,
-    PreviousTool,
-    NextTool,
-    _Unused_2,
-    _Unused_3,
-    CycleSymmetryMode,
-    Export,
-    StoreHeadTransform,
-    RecallHeadTransform,
-    ToggleLightType,
-
-    CheckStrokes,
-
-    ResetScene,
-    StraightEdge,
-
-    Save,
-    Load,
-
-    Forward,
-    Backward,
-
-    PositionMonoCamera,
-
-    ToggleHeadStationaryOrWobble,
-    ToggleHeadStationaryOrFollow,
-
-    DecreaseSlowFollowSmoothing,
-    IncreaseSlowFollowSmoothing,
-
-    ToggleGVRAudio,
-
-    ResetEverything,
-    GotoInitialPosition,
-    ExtendDemoTimer,
-    InstantUpload,
-
-    TossWidget,
-
-    ToggleProfile,
-  }
-
-  // Standard mapping of keyboard shortcut to actual keyboard keys.
-  // The keycodes are an "or", not an "and". Just one of the keycodes
-  // in the keycode collections has to be registered for the shortcut to be
-  // active.
-  private static readonly KeyMap m_KeyMap = new KeyMap {
-    { (int)KeyboardShortcut.LockToHead,                   new[] { KeyCode.LeftShift } },
-    { (int)KeyboardShortcut.PivotRotation,                new[] { KeyCode.LeftControl } },
-    { (int)KeyboardShortcut.Scale,                        new[] { KeyCode.Tab } },
-
-    { (int)KeyboardShortcut.RewindTimeline,               new[] { KeyCode.Minus } },
-    { (int)KeyboardShortcut.AdvanceTimeline,              new[] { KeyCode.Plus } },
-    { (int)KeyboardShortcut.TimelineHome,                 new[] { KeyCode.Home } },
-    { (int)KeyboardShortcut.TimelineEnd,                  new[] { KeyCode.End } },
-    { (int)KeyboardShortcut.Reset,                        new[] { KeyCode.Space } },
-    { (int)KeyboardShortcut.Undo,                         new[] { KeyCode.Z } },
-    { (int)KeyboardShortcut.Redo,                         new[] { KeyCode.X } },
-    { (int)KeyboardShortcut.Delete,                       new[] { KeyCode.Delete } },
-    { (int)KeyboardShortcut.Abort,                        new[] { KeyCode.Escape } },
-
-    { (int)KeyboardShortcut.SaveNew,                      new[] { KeyCode.S } },
-    { (int)KeyboardShortcut.ExportAll,                    new[] { KeyCode.A } },
-    { (int)KeyboardShortcut.ToggleProfile,                new[] { KeyCode.K } },
-    // Context-dependent
-    { (int)KeyboardShortcut.SwitchCamera,                 new[] { KeyCode.C } },
-    { (int)KeyboardShortcut.CycleCanvas,                  new[] { KeyCode.C } },
-    { (int)KeyboardShortcut.ViewOnly,                     new[] { KeyCode.H } },
-    { (int)KeyboardShortcut.ToggleScreenMirroring,        new[] { KeyCode.M } },
-    { (int)KeyboardShortcut.PreviousTool,                 new[] { KeyCode.LeftArrow } },
-    { (int)KeyboardShortcut.NextTool,                     new[] { KeyCode.RightArrow } },
-    { (int)KeyboardShortcut.CycleSymmetryMode,            new[] { KeyCode.F2 } },
-    { (int)KeyboardShortcut.Export,                       new[] { KeyCode.E } },
-    { (int)KeyboardShortcut.StoreHeadTransform,           new[] { KeyCode.O } }, // Also checks for shift
-    { (int)KeyboardShortcut.RecallHeadTransform,          new[] { KeyCode.O } },
-    { (int)KeyboardShortcut.ToggleLightType,              new[] { KeyCode.P } },
-
-    { (int)KeyboardShortcut.CheckStrokes,                 new[] { KeyCode.V } },
-
-    { (int)KeyboardShortcut.ResetScene,                   new[] { KeyCode.Return } },
-    { (int)KeyboardShortcut.StraightEdge,                 new[] { KeyCode.CapsLock } },
-
-    { (int)KeyboardShortcut.Save,                         new[] { KeyCode.S } },
-    { (int)KeyboardShortcut.Load,                         new[] { KeyCode.L } },
-
-    { (int)KeyboardShortcut.Forward,                      new[] { KeyCode.N } },
-    { (int)KeyboardShortcut.Backward,                     new[] { KeyCode.M } },
-
-    { (int)KeyboardShortcut.PositionMonoCamera,           new[] { KeyCode.LeftAlt, KeyCode.RightAlt } },
-
-    { (int)KeyboardShortcut.ToggleHeadStationaryOrWobble, new[] { KeyCode.Q } },
-    { (int)KeyboardShortcut.ToggleHeadStationaryOrFollow, new[] { KeyCode.W } },
-
-    { (int)KeyboardShortcut.DecreaseSlowFollowSmoothing,  new[] { KeyCode.E } },
-    { (int)KeyboardShortcut.IncreaseSlowFollowSmoothing,  new[] { KeyCode.R } },
-
-    { (int)KeyboardShortcut.ToggleGVRAudio,               new[] { KeyCode.BackQuote } },
-
-    { (int)KeyboardShortcut.TossWidget,                   new[] { KeyCode.Y } },
-  };
-
-  // Separate keymap for when demo mode is enabled.
-  // Determined by DemoManager.m_Instance.DemoModeEnabled == true
-  private static readonly KeyMap m_DemoKeyMap = new KeyMap {
-    { (int)KeyboardShortcut.ResetEverything, new KeyCode[] { KeyCode.Delete, KeyCode.Backspace } },
-    { (int)KeyboardShortcut.GotoInitialPosition, new KeyCode[] { KeyCode.P } },
-    { (int)KeyboardShortcut.ExtendDemoTimer, new KeyCode[] { KeyCode.E } },
-    { (int)KeyboardShortcut.InstantUpload, new KeyCode[] { KeyCode.U } },
-  };
-
-  private KeyMap ActiveKeyMap {
-    get {
-      if (DemoManager.m_Instance.DemoModeEnabled) {
-        return m_DemoKeyMap;
-      } else {
-        return m_KeyMap;
-      }
-    }
-  }
-
-  [System.Serializable]
-  public struct HmdInfo {
-    public MeshRenderer m_Renderer;
-  }
-
-  public struct TouchInput {
-    public bool m_Valid;
-    public Vector2 m_Pos;
-  }
-
-  //
-  // Static API
-  //
-
-  public static InputManager m_Instance;
-  // This is indexed by enum ControllerName
-  // Note that m_ControllerInfos is not the source of truth for controllers.  That's located
-  // in VrSdk.m_VrControls.  These are potentially out of date for a frame when controllers
-  // change.
-  public static ControllerInfo[] Controllers { get { return m_Instance.m_ControllerInfos; } }
-  public static ControllerInfo Wand { get { return Controllers[(int)ControllerName.Wand]; } }
-  public static ControllerInfo Brush { get { return Controllers[(int)ControllerName.Brush]; } }
-  static public event Action OnSwapControllers;
-
-  //
-  // Inspector configurables
-  //
-  [SerializeField] Transform m_SwapEffect;
-  [SerializeField] HmdInfo m_HmdInfo;
-
-  //
-  // Internal data
-  //
-
-  private bool m_AllowVrControllers = true;
-  // This is indexed by enum ControllerName
-  private ControllerInfo[] m_ControllerInfos;
-
-  private bool m_InhibitControllerSwap = false;
-
-  private float m_InputThreshold = 0.0001f;
-
-  private TouchInput m_Touch;
-  private bool m_WandOnRight;
-
-  private Dictionary<int, KeyboardShortcut?> m_SketchToKeyboardCommandMap =
-      new Dictionary<int, KeyboardShortcut?>();
-
-  //
-  // Public properties
-  //
-
-  static public void ControllersHaveChanged() {
-    OnSwapControllers();
-  }
-
-  public event Action ControllerPosesApplied;
-
-  public bool AllowVrControllers {
-    get { return m_AllowVrControllers; }
-    set {
-      m_AllowVrControllers = value;
-      EnableVrControllers(value);
-    }
-  }
-=======
     int,
     UnityEngine.InputSystem.Key[]>;
 
@@ -325,7 +44,6 @@
             Num,
             None
         }
->>>>>>> cbfcd2cf
 
         /// WARNING: do not arbitrarily rename these enum values.
         /// There is magic in MapCommandToKeyboard that relies on SketchCommand values having
@@ -368,6 +86,7 @@
             Trash,
             Share,
             Fly,
+            ToggleSculpt = 11100
         }
 
         /// WARNING: do not arbitrarily rename these enum values.
@@ -586,57 +305,7 @@
         // This is indexed by enum ControllerName
         private ControllerInfo[] m_ControllerInfos;
 
-<<<<<<< HEAD
-    return false;
-  }
-
-  public bool GetCommandDown(SketchCommands rCommand) {
-    // Here you can limit the given command to a specific scope, e.g. only allowing it on the Wand
-    // or Brush, but the the controller info is responsible for how that command is mapped to the
-    // hardware.
-
-    KeyboardShortcut? shortcut = MapCommandToKeyboard(rCommand);
-
-    switch (rCommand) {
-    case SketchCommands.Activate:
-        return GetMouseButtonDown(0) || Brush.GetCommandDown(rCommand);
-    case SketchCommands.RewindTimeline:
-    case SketchCommands.AdvanceTimeline:
-    case SketchCommands.TimelineHome:
-    case SketchCommands.TimelineEnd:
-    case SketchCommands.Reset:
-    case SketchCommands.Undo:
-    case SketchCommands.Redo:
-      return GetKeyboardShortcutDown(shortcut.Value) || Wand.GetCommandDown(rCommand);
-
-    case SketchCommands.DuplicateSelection:
-      return (SketchControlsScript.m_Instance.OneHandGrabController != ControllerName.None &&
-        Controllers[(int)SketchControlsScript.m_Instance.OneHandGrabController]
-          .GetCommandDown(rCommand)) ||
-        Brush.GetCommandDown(rCommand);
-
-    // Keyboard only:
-    case SketchCommands.Delete:
-    case SketchCommands.Abort:
-      return GetKeyboardShortcutDown(shortcut.Value);
-
-    // Brush only
-    case SketchCommands.Teleport:
-    case SketchCommands.ToggleDefaultTool:
-    case SketchCommands.MenuContextClick:
-    case SketchCommands.ToggleSelection:
-    case SketchCommands.ToggleSculpt:
-      return Brush.GetCommandDown(rCommand);
-
-    // Misc
-    case SketchCommands.SwapControls:
-      return HasSwapGestureCompleted();
-    case SketchCommands.AltActivate:
-      return GetMouseButtonDown(1);
-    }
-=======
         private bool m_InhibitControllerSwap = false;
->>>>>>> cbfcd2cf
 
         private float m_InputThreshold = 0.0001f;
 
@@ -1028,6 +697,7 @@
                 case SketchCommands.ToggleDefaultTool:
                 case SketchCommands.MenuContextClick:
                 case SketchCommands.ToggleSelection:
+    case SketchCommands.ToggleSculpt:
                     return Brush.GetCommandDown(rCommand);
 
                 // Misc
