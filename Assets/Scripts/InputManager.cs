--- conflicted
+++ resolved
@@ -744,14 +744,11 @@
 
         public Vector2 GetMouseMoveDelta()
         {
-<<<<<<< HEAD
-=======
             if (App.Config.IsMobileHardware)
             {
                 return Vector2.zero;
             }
 
->>>>>>> 17389e8e
             Vector2 mv = Mouse.current.delta.ReadValue() * 0.125f;
             return new Vector2(Mathf.Abs(mv.x) > m_InputThreshold ? mv.x : 0f,
                 Mathf.Abs(mv.y) > m_InputThreshold ? mv.y : 0f);
@@ -799,12 +796,8 @@
                     return Mouse.current.rightButton.wasPressedThisFrame;
                 default:
                     return false;
-<<<<<<< HEAD
-            }        }
-=======
-            }
-        }
->>>>>>> 17389e8e
+            }
+        }
 
         public bool IsBrushScrollActive()
         {
