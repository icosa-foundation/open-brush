--- conflicted
+++ resolved
@@ -86,11 +86,8 @@
             Trash,
             Share,
             Fly,
-<<<<<<< HEAD
             TogglePushPull = 5100,
-=======
             ScriptedTool = 6000,
->>>>>>> 29419912
         }
 
         /// WARNING: do not arbitrarily rename these enum values.
