--- conflicted
+++ resolved
@@ -86,11 +86,8 @@
             Trash,
             Share,
             Fly,
-<<<<<<< HEAD
+            ScriptedTool = 6000,
             ToggleSculpt = 11100
-=======
-            ScriptedTool = 6000,
->>>>>>> 29419912
         }
 
         /// WARNING: do not arbitrarily rename these enum values.
