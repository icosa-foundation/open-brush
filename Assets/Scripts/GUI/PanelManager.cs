﻿// Copyright 2020 The Tilt Brush Authors
//
// Licensed under the Apache License, Version 2.0 (the "License");
// you may not use this file except in compliance with the License.
// You may obtain a copy of the License at
//
//      http://www.apache.org/licenses/LICENSE-2.0
//
// Unless required by applicable law or agreed to in writing, software
// distributed under the License is distributed on an "AS IS" BASIS,
// WITHOUT WARRANTIES OR CONDITIONS OF ANY KIND, either express or implied.
// See the License for the specific language governing permissions and
// limitations under the License.

using UnityEngine;
using System.Collections.Generic;
using System.Linq;

namespace TiltBrush
{

    [System.Serializable]
    public struct PanelMapKey
    {
        public GameObject m_PanelPrefab;
        public bool m_ModeVr;
        public bool m_ModeVrExperimental;
        public bool m_ModeQuestExperimental;
        public bool m_ModeMono;
        public bool m_ModeQuest;
        public bool m_ModeGvr;
        public bool m_Basic;
        public bool m_Advanced;

        public bool IsValidForSdkMode(SdkMode mode)
        {
            switch (mode)
            {
                case SdkMode.UnityXR:
                    if (Config.IsExperimental)
                    {
                        if (App.Config.IsMobileHardware)
                        {
                            return m_ModeQuestExperimental;
                        }
                        return m_ModeVrExperimental;
                    }
                    return m_ModeVr;
                case SdkMode.Monoscopic:
                    return m_ModeMono;
                default:
                    if (App.VrSdk.GetControllerDof() != VrSdk.DoF.None)
                    {
                        return m_ModeMono;
                    }
                    break;
            }
            return false;
        }
    }

    public class WandPane
    {
        public List<BasePanel> orderedPanelList;
        public float angleOffset;
    }

    public class PanelManager : MonoBehaviour
    {
        static public PanelManager m_Instance;

        public const string kPlayerPrefAdvancedMode = "AdvancedMode";

        [SerializeField] protected GameObject m_UxExplorationPrefab;

        [SerializeField] protected PanelMapKey[] m_PanelMap;

        [SerializeField] float m_WandPanelsRotationFeedbackInterval = 20.0f;
        [SerializeField] float m_WandPanelsRotationScalar = 200.0f;
        [SerializeField] float m_WandPanelsRotationVelocityScalar = 7500.0f;
        [SerializeField] float m_WandPanelsRotationDecay = 10.0f;
        [SerializeField] float m_RotateSnapRestTime = 0.1f;
        [SerializeField] float m_WandRadius = 1.0f;
        [SerializeField] float m_AdminPanelWandRadius = 1.0f;
        [SerializeField] float m_TransitionSpeed = 8.0f;
        [SerializeField] Vector3 m_SketchbookOffset;
        [SerializeField] Vector3 m_SketchbookRotation;
        [SerializeField] float m_WandPanelsInitialSketchLoadOriginAngle;
        [SerializeField] float m_WandPanelsDefaultOriginAngle;

        [SerializeField] float m_AltModeSwipeThreshold = 0.5f;
        [SerializeField] float m_AltModeSwipeTeaseAmount = 30.0f;

        [SerializeField] float m_AdvancedModeRevealSpinSpeed;
        [SerializeField] GameObject m_AdvancedModeRevealParticlePrefab;

        [SerializeField] float m_WandSnapDistance = 1.0f;
        [SerializeField] float m_WandRadiusManipulationAdjust = 0.25f;
        [SerializeField] float m_WandPanelSnapStepDistance;
        [SerializeField] float m_WandPanelSnapStickyPercent;
        [SerializeField] float m_WandPaneHeightOffset;
        [SerializeField] float m_WandPaneHalfWidth;
        [SerializeField] float m_WandPaneMaxY;
        [SerializeField] float m_WandPaneMinY;
        [SerializeField] float m_WandPaneVisualOffsetRadius;
        [SerializeField] float m_WandPaneAttachMaxFacingAngle = 70.0f;
        [SerializeField] float m_WandPaneHapticDelay = 0.1f;

        [SerializeField] GameObject m_WandPaneVisualsPrefab;
        [SerializeField] Color m_WandPaneVisualsColorOK;
        [SerializeField] Color m_WandPaneVisualsColorBad;
        [SerializeField] float m_WandPaneVisualsShowSpeed;
        [SerializeField] private float m_PanelMipmapBias = 0;

        [SerializeField] private Color m_PanelHighlightActiveColor;
        [SerializeField] private Color m_PanelHighlightInactiveColor;
        [SerializeField] private Color m_PanelBorderMeshBaseColor = Color.white;
        [SerializeField] private Color m_PanelBorderMeshOutlineColor = Color.black;

        private GameObject m_WandPaneVisuals;
        private Renderer m_WandPaneVisualsMeshRenderer;
        private float m_WandPaneVisualsShowValue;
        private PaneVisualsState m_WandPaneVisualsState;
        private WandPane[] m_WandPanes;
        private int? m_WandPanePanelSnapPreviousStep;
        private bool m_WandPanePanelWasAttached;
        private bool m_PanelsCustomized;

        private float m_AltModeSwipeAmount;
        private bool m_AltModeSwipeEatStickInput;

        private float m_AdvancedModeRevealSpinValue;
        private float m_AdvancedModeRevealSpinTarget;
        private float m_AdvancedModeRevealSpinFinalAngle;
        private bool m_AdvancedModeRevealActive;

        public PanelSweetSpotScript m_SweetSpot;
        private GrabWidget m_ImmovableWidget;

        enum RotateSnapState
        {
            Done,
            Snapping,
            Jiggling,
            Resting,
        }

        enum PanelsState
        {
            Visible,
            Exiting,
            Hidden,
            Entering
        }

        public enum PanelMode
        {
            Standard,
            Sketchbook,
            Settings,
            MemoryWarning,
            Camera,
            BrushLab,

            StandardToSketchbook,
            SketchbookToStandard,

            StandardToSettings,
            SettingsToStandard,

            StandardToCamera,
            CameraToStandard,

            StandardToBrushLab,
            BrushLabToStandard,

            // StandardToMemoryWarning - Transition to Memory Warning can come from any state.
            MemoryWarningToStandard,
        }

        public enum PaneVisualsState
        {
            Hidden,
            HiddenToShowing,
            Showing,
            ShowingToHidden,
        }

        public class RevealParticle
        {
            public Transform xf;
            public ParticleSystem.EmissionModule emission;
            public ParticleSystem.ShapeModule shape;
            public float baseRate;
            public Transform parentXf;
            public Vector3 bounds;

            public void UpdateTransform()
            {
                xf.position = parentXf.position;
                xf.rotation = parentXf.rotation;
                Vector3 scale = shape.scale;
                scale.x = parentXf.localScale.x * bounds.x;
                scale.y = parentXf.localScale.y * bounds.y;
                shape.scale = scale;
            }
            public void StartEmitting()
            {
                emission.rateOverTimeMultiplier = baseRate;
            }
            public void StopEmitting()
            {
                emission.rateOverTimeMultiplier = 0.0f;
            }
        }
        private GameObject m_RevealParticleParent;

        public class PanelData
        {
            public BasePanel m_Panel;
            public PanelWidget m_Widget;
            public bool m_RestoreFlag;
            public RevealParticle m_RevealParticles;

            public bool AvailableInCurrentMode
            {
                get
                {
                    // Admin panel is always available.
                    return (PanelManager.m_Instance.IsAdminPanel(m_Panel.Type) ||
                        (PanelManager.m_Instance.AdvancedModeActive() ==
                        m_Panel.AdvancedModePanel));
                }
            }
        }
        private List<PanelData> m_AllPanels;
        private List<BasePanel> m_SketchbookPanels;
        private List<BasePanel> m_SettingsPanels;
        private List<BasePanel> m_MemoryWarningPanels;
        private List<BasePanel> m_CameraPanels;
        private List<BasePanel> m_BrushLabPanels;
        private BasePanel m_AdminPanel;

        private AdvancedPanelLayouts m_CachedPanelLayouts;

        // The current rotation of the panels, accumulated from frame to frame
        private float m_WandPanelsOriginAngle;
        // An offset added to the current rotation, reset every frame
        private float m_WandPanelsOriginAngleOffset;
        // Parameter to control the snap animation, see use below for details.
        private float m_RotateSnapAnimTime = 0;
        // Direction which the snap rotation is animating
        private float m_RotateSnapAnimDir = 0;
        private RotateSnapState m_RotateSnapState = RotateSnapState.Done;
        private float m_WandPanelsSketchbookOriginAngle;
        private float m_WandPanelsRotationLastFeedbackAngle;
        private float[] m_WandPanelsRotationDiffHistory;
        private int m_WandPanelsRotationDiffIndex;
        private int m_WandPanelsRotationDiffCount;
        private float m_WandPanelsRotationVelocity;

        private float m_MasterScale;
        private float m_StandardScale;
        private float m_SketchbookScale;
        private float m_SettingsScale;
        private float m_MemoryWarningScale;
        private float m_CameraScale;
        private float m_BrushLabScale;

        private PanelsState m_PanelsState;
        private PanelMode m_PanelsMode;

        private GameObject m_UxExploration;

        private int m_LastOpenedPanelIndex = -1;
        private BasePanel m_LastPanelInteractedWith;

        private bool m_IntroSketchbookMode;
        private bool m_FirstSketchLoad = true;
        private bool m_AdvancedPanels;

        public Color PanelHighlightActiveColor
        {
            get { return m_PanelHighlightActiveColor; }
        }
        public Color PanelHighlightInactiveColor
        {
            get { return m_PanelHighlightInactiveColor; }
        }
        public Color PanelBorderMeshBaseColor
        {
            get { return m_PanelBorderMeshBaseColor; }
        }
        public Color PanelBorderMeshOutlineColor
        {
            get { return m_PanelBorderMeshOutlineColor; }
        }

        // Proxy for whether the viewer is in the intro sketch (second run and onward).
        // TODO: Move this property into App.cs where it makes more sense for it to be.
        public bool IntroSketchbookMode { get { return m_IntroSketchbookMode; } }

        public float GetSnapStepDistance() { return m_WandPanelSnapStepDistance; }

        public bool PanelsAreStable()
        {
            return StandardActive() || SketchbookActive() || SettingsActive() || MemoryWarningActive() ||
                CameraActive() || BrushLabActive();
        }
        public bool StandardActive() { return m_PanelsMode == PanelMode.Standard; }
        public bool SketchbookActive() { return m_PanelsMode == PanelMode.Sketchbook; }
        public bool SettingsActive() { return m_PanelsMode == PanelMode.Settings; }
        public bool CameraActive() { return m_PanelsMode == PanelMode.Camera; }
        public bool MemoryWarningActive() { return m_PanelsMode == PanelMode.MemoryWarning; }
        public bool BrushLabActive() { return m_PanelsMode == PanelMode.BrushLab; }
        public bool PanelsHaveBeenCustomized() { return m_PanelsCustomized; }
        public bool AdvancedModeActive() { return m_AdvancedPanels; }
        public bool SketchbookActiveIncludingTransitions()
        {
            return SketchbookActive() || m_PanelsMode == PanelMode.StandardToSketchbook;
        }

        // TODO: Remove this function.
        // This is a dangerous function, as it'll return the first panel of this type in the
        // list.  This functionality is undefined for multiple panels of the same type.
        public BasePanel GetPanelByType(BasePanel.PanelType type)
        {
            for (int i = 0; i < m_AllPanels.Count; ++i)
            {
                if (m_AllPanels[i].m_Panel.Type == type)
                {
                    return m_AllPanels[i].m_Panel;
                }
            }
            return null;
        }
        public BasePanel GetActivePanelByType(BasePanel.PanelType type)
        {
            return m_AllPanels.Select(x => x.m_Panel).FirstOrDefault(x => x.gameObject.activeInHierarchy && (x.Type == type));
        }
        public BasePanel GetSketchBookPanel()
        {
            BasePanel.PanelType sketchbookPanelType = App.Config.IsMobileHardware
                ? BasePanel.PanelType.SketchbookMobile
                : BasePanel.PanelType.Sketchbook;
            return GetActivePanelByType(sketchbookPanelType);
        }
        public BasePanel GetPanel(int index) { return m_AllPanels[index].m_Panel; }
        public BasePanel LastOpenedPanel()
        {
            return m_LastOpenedPanelIndex > -1 ? m_AllPanels[m_LastOpenedPanelIndex].m_Panel : null;
        }
        public bool GazePanelsAreVisible() { return m_PanelsState == PanelsState.Visible; }
        public List<PanelData> GetAllPanels() { return m_AllPanels; }
        public BasePanel GetAdminPanel() { return m_AdminPanel; }

        public BasePanel LastPanelInteractedWith
        {
            get { return m_LastPanelInteractedWith; }
            set { m_LastPanelInteractedWith = value; }
        }

        public bool IsAdminPanel(BasePanel.PanelType type)
        {
            return type == BasePanel.PanelType.AdminPanel || type == BasePanel.PanelType.AdminPanelMobile;
        }

        // Unique panels do not change when toggling basic/advanced mode.
        // A unique panel is one that is guaranteed to not have a basic/advanced counterpart.  That
        // is, it's guaranteed that <=1 exists.
        public bool IsPanelUnique(BasePanel.PanelType type)
        {
            return IsAdminPanel(type) ||
                type == BasePanel.PanelType.AppSettings || type == BasePanel.PanelType.AppSettingsMobile ||
                type == BasePanel.PanelType.Sketchbook || type == BasePanel.PanelType.SketchbookMobile ||
                type == BasePanel.PanelType.Camera || type == BasePanel.PanelType.MemoryWarning;
        }

        // Core panels are those that exist in the basic mode experience.  Practically, those that
        // cannot be spawned by a button and cannot be dimissed [by throwing].
        public bool IsPanelCore(BasePanel.PanelType type)
        {
            return type == BasePanel.PanelType.Color || type == BasePanel.PanelType.Brush ||
                type == BasePanel.PanelType.BrushExperimental || type == BasePanel.PanelType.BrushMobile ||
                type == BasePanel.PanelType.ToolsAdvanced || type == BasePanel.PanelType.ToolsBasic ||
                type == BasePanel.PanelType.Experimental || type == BasePanel.PanelType.ExtraPanel ||
                type == BasePanel.PanelType.ExtraMobile || type == BasePanel.PanelType.ToolsAdvancedMobile;
        }

        void Awake()
        {
            m_Instance = this;
        }

        public void Init()
        {
            m_AllPanels = new List<PanelData>();
            m_SketchbookPanels = new List<BasePanel>();
            m_SettingsPanels = new List<BasePanel>();
            m_MemoryWarningPanels = new List<BasePanel>();
            m_CameraPanels = new List<BasePanel>();
            m_BrushLabPanels = new List<BasePanel>();

            m_RevealParticleParent = new GameObject("ParticlesParent");
            m_RevealParticleParent.transform.parent = transform;
            m_PanelsState = PanelsState.Hidden;
            m_PanelsMode = PanelMode.Standard;
            m_MasterScale = 0.0f;
            m_StandardScale = 1.0f;
            m_SketchbookScale = 0.0f;

            // Start with advanced panels off.
            m_AdvancedPanels = PlayerPrefs.GetInt(kPlayerPrefAdvancedMode, 0) == 1;

            // Cache any advanced panel layout we can pull from disk.
            m_CachedPanelLayouts = new AdvancedPanelLayouts();
            m_CachedPanelLayouts.PopulateFromPlayerPrefs();

            // Run through our panel map and create each panel, if it is valid for this SDK Mode.
            for (int i = 0; i < m_PanelMap.Length; ++i)
            {
                // Don't bother with the sketch surface, it's in the Main scene already.
                BasePanel.PanelType type = (BasePanel.PanelType)i;
                if (type == BasePanel.PanelType.SketchSurface)
                {
                    continue;
                }

                if (!App.Instance.StartupError && m_PanelMap[i].IsValidForSdkMode(App.Config.m_SdkMode))
                {
                    // Only create one of our unique panels
                    if (IsPanelUnique(type))
                    {
                        CreatePanel(m_PanelMap[i], false);
                    }
                    else
                    {
                        // Create a panel for each mode.
                        if (m_PanelMap[i].m_Basic)
                        {
                            CreatePanel(m_PanelMap[i], false);
                        }
                        if (m_PanelMap[i].m_Advanced)
                        {
                            CreatePanel(m_PanelMap[i], true);
                        }
                    }
                }
            }

            // Init rotation.
            m_WandPanelsRotationDiffCount = 4;
            m_WandPanelsRotationDiffHistory = new float[m_WandPanelsRotationDiffCount];
            m_WandPanelsRotationDiffIndex = 0;
            m_WandPanelsOriginAngle = m_WandPanelsDefaultOriginAngle;
            m_WandPanelsRotationLastFeedbackAngle = 0.0f;

            // Init panes.
            m_WandPanes = new WandPane[3];
            for (int i = 0; i < 3; ++i)
            {
                m_WandPanes[i] = new WandPane();
                m_WandPanes[i].angleOffset = i * 120.0f;
                m_WandPanes[i].orderedPanelList = new List<BasePanel>();
            }

            m_WandPaneVisuals = Instantiate(m_WandPaneVisualsPrefab);
            m_WandPaneVisuals.SetActive(false);
            m_WandPaneVisualsMeshRenderer =
                m_WandPaneVisuals.transform.GetChild(0).GetComponent<Renderer>();
            m_WandPaneVisualsState = PaneVisualsState.Hidden;

            Debug.AssertFormat((App.Config.m_SdkMode == SdkMode.Ods) || (m_AdminPanel != null),
                "Admin Panel required.");

            m_PanelsCustomized = false;
            m_AdvancedModeRevealActive = false;

            if (Config.IsExperimental)
            {
                // If we've got a UX exploration prefab, instantiate it here.
                if (m_UxExplorationPrefab != null)
                {
                    m_UxExploration = Instantiate(m_UxExplorationPrefab);
                }
            }

            TintWandPaneVisuals(true);

            // Set the MipMap bias for mobile builds (as there is more compression on the textures)
            if (App.Config.IsMobileHardware)
            {
                Shader.SetGlobalFloat("_PanelMipmapBias", m_PanelMipmapBias);
            }
        }

        void CreatePanel(PanelMapKey key, bool advancedPanel)
        {
            GameObject obj = Instantiate(key.m_PanelPrefab);
            obj.name += advancedPanel ? "_Advanced" : "_Basic";

            BasePanel p = obj.GetComponent<BasePanel>();
            obj.transform.position = p.m_InitialSpawnPos;
            obj.transform.rotation = Quaternion.Euler(p.m_InitialSpawnRotEulers);
            obj.transform.parent = transform;

            if (p.ShouldRegister)
            {
                // We have to turn on each panel so the Awake() function runs.
                p.gameObject.SetActive(true);
                p.InitAdvancedFlag(advancedPanel);

                // See if this panel has a cached attributes.
                bool attributesFromDisk = false;
                if (advancedPanel)
                {
                    attributesFromDisk = m_CachedPanelLayouts.ApplyLayoutToPanel(p);
                }
                if (!attributesFromDisk)
                {
                    p.m_Fixed = p.BeginFixed;
                    // Use defaults for the rest of the attributes.
                }

                // Package this panel up with metadata.
                PanelData newData = new PanelData();
                newData.m_Panel = p;
                newData.m_Widget = p.GetComponent<PanelWidget>();
                newData.m_RestoreFlag = false;

                // Create particle systems for reveal.
                if (!IsPanelUnique(p.Type))
                {
                    if (p.ParticleBounds != Vector3.zero)
                    {
                        GameObject go = (GameObject)Instantiate(m_AdvancedModeRevealParticlePrefab);
                        go.transform.parent = m_RevealParticleParent.transform;
                        newData.m_RevealParticles = new RevealParticle();
                        newData.m_RevealParticles.parentXf = p.transform;
                        newData.m_RevealParticles.xf = go.transform;
                        newData.m_RevealParticles.emission = go.GetComponent<ParticleSystem>().emission;
                        newData.m_RevealParticles.shape = go.GetComponent<ParticleSystem>().shape;
                        newData.m_RevealParticles.bounds = p.ParticleBounds;
                        newData.m_RevealParticles.baseRate =
                            newData.m_RevealParticles.emission.rateOverTimeMultiplier;
                        newData.m_RevealParticles.StopEmitting();
                    }
                }

                // Add to general list.
                m_AllPanels.Add(newData);

                // Add to custom list.
                if (p.Type == BasePanel.PanelType.Sketchbook ||
                    p.Type == BasePanel.PanelType.SketchbookMobile)
                {
                    m_SketchbookPanels.Add(p);
                }
                else if (p.Type == BasePanel.PanelType.AppSettings ||
                    p.Type == BasePanel.PanelType.AppSettingsMobile)
                {
                    m_SettingsPanels.Add(p);
                }
                else if (p.Type == BasePanel.PanelType.MemoryWarning)
                {
                    m_MemoryWarningPanels.Add(p);
                }
                else if (p.Type == BasePanel.PanelType.Camera)
                {
                    m_CameraPanels.Add(p);
                }
                else if (p.Type == BasePanel.PanelType.BrushLab)
                {
                    m_BrushLabPanels.Add(p);
                }
                else if (IsAdminPanel(p.Type))
                {
                    Debug.Assert(m_AdminPanel == null, "Multiple Admin Panels are being created.");
                    m_AdminPanel = p;
                }

                PanelWidget grabWidget = p.GetComponent<PanelWidget>();
                if (grabWidget != null)
                {
                    grabWidget.enabled = true;
                }
            }
        }

        public void ResetPanel(int index)
        {
            if (index != -1)
            {
                m_AllPanels[index].m_Panel.PanelGazeActive(false);
                m_AllPanels[index].m_Panel.SetPositioningPercent(0.0f);
            }
        }

        public void SetInIntroSketchbookMode(bool inIntro)
        {
            m_IntroSketchbookMode = inIntro;
            foreach (var panel in m_SketchbookPanels)
            {
                panel.SetInIntroMode(inIntro);
            }
        }

        public void ResetWandPanelRotation()
        {
            m_WandPanelsOriginAngle = 0;
            m_RotateSnapState = RotateSnapState.Done;
        }

        public void RefreshConfiguredFlag()
        {
            m_PanelsCustomized = false;

            // Run through the panels and look for anything fishy.
            for (int i = 0; i < m_AllPanels.Count; ++i)
            {
                // Ignore unique panels-- they can't be configured.
                if (IsPanelUnique(m_AllPanels[i].m_Panel.Type))
                {
                    continue;
                }

                if (m_AllPanels[i].m_Panel.BeginFixed)
                {
                    // If a panel started fixed, but isn't, we're customized.
                    if (!m_AllPanels[i].m_Panel.m_Fixed)
                    {
                        m_PanelsCustomized = true;
                        break;
                    }

                    // If a panel that started fixed isn't in the default position, we're customized.
                    if (!m_AllPanels[i].m_Panel.IsInInitialPosition())
                    {
                        m_PanelsCustomized = true;
                        break;
                    }
                }
                else
                {
                    // If a panel didn't start fixed and is active, we're customized.
                    if (m_AllPanels[i].m_Widget)
                    {
                        if (m_AllPanels[i].m_Widget.Showing)
                        {
                            m_PanelsCustomized = true;
                            break;
                        }
                    }
                    else if (m_AllPanels[i].m_Panel.gameObject.activeSelf)
                    {
                        m_PanelsCustomized = true;
                        break;
                    }
                }
            }
        }

        public void InitPanels(bool bWandPanels)
        {
            for (int i = 0; i < m_AllPanels.Count; ++i)
            {
                // Initialize the sweet spot offset distance for Monoscopic mode.
                m_AllPanels[i].m_Panel.m_SweetSpotDistance = m_SweetSpot.m_PanelAttachRadius;
                m_AllPanels[i].m_Panel.InitPanel();
            }

            // Config fixed panels for wand rotation if requested.
            if (bWandPanels)
            {
                for (int i = 0; i < m_AllPanels.Count; ++i)
                {
                    m_AllPanels[i].m_Panel.m_MaxGazeRotation = 0.0f;
                }
            }

            // Disable panels that aren't available in this mode.
            for (int i = 0; i < m_AllPanels.Count; ++i)
            {
                BasePanel panel = m_AllPanels[i].m_Panel;
                if (!IsPanelUnique(panel.Type))
                {
                    PanelWidget widget = m_AllPanels[i].m_Widget;
                    if (m_AdvancedPanels != panel.AdvancedModePanel)
                    {
                        widget.ForceInvisibleForInit();
                    }
                    else if (panel.m_Fixed || IsPanelCore(panel.Type))
                    {
                        // Prime panels that begin fixed.
                        widget.ForceVisibleForInit();
                    }
                }
            }

            SetSweetSpotPosition(m_SweetSpot.transform.position);
            RefreshConfiguredFlag();
        }

        // This method is only used on startup to initialize all panels to off.
        public void HidePanelsForStartup()
        {
            m_MasterScale = 0.0f;
            foreach (PanelData p in GetFixedPanels())
            {
                if (p.AvailableInCurrentMode)
                {
                    p.m_Panel.SetScale(0.0f);
                }
            }

            for (int i = 0; i < m_AllPanels.Count; ++i)
            {
                m_AllPanels[i].m_Panel.gameObject.SetActive(false);
            }

            m_PanelsState = PanelsState.Hidden;
        }

        // This method is used to revive any advanced panels that were floating (not fixed to the
        // wand panes) when the user shut down the last session.  This is required because after
        // the initialization of all panels, we use HidePanelsForStartup() to shrink them all,
        // starting fresh.  Fixed panels are revived when m_PanelManager.SetVisible is called,
        // but floating panels never get revived.
        public void ReviveFloatingPanelsForStartup()
        {
            if (m_AdvancedPanels)
            {
                for (int i = 0; i < m_AllPanels.Count; ++i)
                {
                    BasePanel p = m_AllPanels[i].m_Panel;
                    if (!IsPanelUnique(p.Type) && p.AdvancedModePanel && !p.m_Fixed)
                    {
                        m_CachedPanelLayouts.ReviveFloatingPanelWithLayout(p);
                    }
                }
            }
        }

        public void ToggleAdvancedPanels()
        {
            m_AdvancedPanels ^= true;

            // If we've been in advanced panels before, just spin around once.
            m_AdvancedModeRevealSpinValue = 0.0f;
            m_AdvancedModeRevealSpinTarget = 360.0f;
            m_AdvancedModeRevealSpinFinalAngle = m_WandPanelsOriginAngle;

            // If we haven't been in advanced panels mode before, spin to the tools panel to highlight all
            // the cool stuff that's been unlocked.
            if (m_AdvancedPanels &&
                !PromoManager.m_Instance.HasPromoBeenCompleted(PromoType.AdvancedPanels))
            {
                // Find the tools panel.
                for (int i = 0; i < m_AllPanels.Count; ++i)
                {
                    BasePanel panel = m_AllPanels[i].m_Panel;
                    if (panel.Type == BasePanel.PanelType.ToolsBasic)
                    {
                        // Figure out how far we need to spin to get to the tools panel.
                        float currentToAttachAngle = 360.0f - (panel.m_WandAttachAngle + m_WandPanelsOriginAngle);
                        if (currentToAttachAngle >= 360.0f)
                        {
                            currentToAttachAngle -= 360.0f;
                        }
                        else if (currentToAttachAngle < 0.0f)
                        {
                            currentToAttachAngle += 360.0f;
                        }
                        m_AdvancedModeRevealSpinTarget += currentToAttachAngle;

                        // Our final angle should be exactly where the tools panel is.
                        m_AdvancedModeRevealSpinFinalAngle = m_WandPanelsOriginAngle + currentToAttachAngle;
                    }
                }
            }
            m_AdvancedModeRevealActive = true;
            PlayerPrefs.SetInt(kPlayerPrefAdvancedMode, m_AdvancedPanels ? 1 : 0);
            AudioManager.m_Instance.AdvancedModeSwitch(m_AdvancedPanels);
            App.Switchboard.TriggerAdvancedPanelsChanged();

            if (m_AdvancedPanels)
            {
                for (int i = 0; i < m_AllPanels.Count; ++i)
                {
                    BasePanel panel = m_AllPanels[i].m_Panel;
                    if (IsPanelUnique(panel.Type))
                    {
                        continue;
                    }
                    // Turn on panel if it is an advanced panel.
                    if (panel.AdvancedModePanel && panel.CurrentlyVisibleInAdvancedMode)
                    {
                        _RestorePanelInternal(i);
                        panel.ForceUpdatePanelVisuals();
                    }
                    // Turn off panel if it is a basic panel.
                    if (!panel.AdvancedModePanel)
                    {
                        _DismissPanelInternal(i, false);
                    }
                }
            }
            else
            {
                for (int i = 0; i < m_AllPanels.Count; ++i)
                {
                    BasePanel panel = m_AllPanels[i].m_Panel;
                    if (IsPanelUnique(panel.Type))
                    {
                        continue;
                    }
                    // Turn on panel basic mode panels.
                    if (!panel.AdvancedModePanel)
                    {
                        _RestorePanelInternal(i);
                        panel.ForceUpdatePanelVisuals();
                    }
                    // Turn off advanced mode panels.
                    if (panel.AdvancedModePanel)
                    {
                        _DismissPanelInternal(i, false);
                    }
                }
            }

            // Always update the admin panel's visuals on swap.
            m_AdminPanel.ForceUpdatePanelVisuals();

            // Enable emitters on fixed panels that are showing up.
            foreach (PanelData p in GetFixedPanels())
            {
                if (!p.AvailableInCurrentMode)
                {
                    continue;
                }
                if (p.m_RevealParticles != null)
                {
                    p.m_RevealParticles.UpdateTransform();
                    p.m_RevealParticles.StartEmitting();
                }
            }
        }

        IEnumerable<PanelData> GetFixedPanels()
        {
            return m_AllPanels.Where(p => p.m_Panel.m_Fixed);
        }

        public void SetSweetSpotPosition(Vector3 vSweetSpot)
        {
            // Run through each fixed panel and set their new position.
            Vector3 vPreviousSweetSpot = m_SweetSpot.transform.position;
            foreach (PanelData p in GetFixedPanels())
            {
                // Get previous offset vector.
                Vector3 vPreviousOffset = p.m_Panel.transform.position - vPreviousSweetSpot;
                vPreviousOffset.Normalize();

                // Set as normal.
                p.m_Panel.transform.forward = vPreviousOffset;

                // Extend to radius of sweet spot and set new position.
                vPreviousOffset *= p.m_Panel.m_SweetSpotDistance;
                p.m_Panel.transform.position = vSweetSpot + vPreviousOffset;
            }

            // Set sweet spot to new position.
            m_SweetSpot.transform.position = vSweetSpot;
            OutputWindowScript.m_Instance.UpdateBasePositionHeight(vSweetSpot.y);
        }

        public Vector3 GetSketchSurfaceResetPos()
        {
            return m_SweetSpot.transform.position + (Vector3.forward * m_SweetSpot.m_PanelAttachRadius) +
                Vector3.down;
        }

        public void UpdateWandOrientationControls()
        {
            // Bail early if we're in a fancy animation.
            if (m_AdvancedModeRevealActive)
            {
                return;
            }

            bool bWandRot = InputManager.m_Instance.GetCommand(InputManager.SketchCommands.WandRotation);
            float wandScrollXDelta = InputManager.m_Instance.GetWandScrollAmount();

            // If we're in non-standard panel mode, blank out wand rotation if we're flagged to eat input.
            bool inVisibleAltMode = GazePanelsAreVisible() &&
                (m_PanelsMode == PanelMode.Sketchbook ||
                m_PanelsMode == PanelMode.Settings ||
                m_PanelsMode == PanelMode.MemoryWarning ||
                m_PanelsMode == PanelMode.Camera);
            if (inVisibleAltMode && App.VrSdk.AnalogIsStick(InputManager.ControllerName.Wand))
            {
                if (m_AltModeSwipeEatStickInput)
                {
                    m_AltModeSwipeEatStickInput = Mathf.Abs(wandScrollXDelta) > 0.0f;
                    bWandRot = false;
                }
            }

            if (!App.VrSdk.AnalogIsStick(InputManager.ControllerName.Wand))
            {
                UpdateSwipeRotate(bWandRot, wandScrollXDelta);
            }
            else
            {
                UpdateSnapRotate(bWandRot, wandScrollXDelta);
            }

            // Look for swipe to exit an alt mode. Don't exit if gallery is in intro mode.
            if (inVisibleAltMode)
            {
                if (bWandRot)
                {
                    // Don't allow swipe to dismiss for memory warning panels.
                    if (m_PanelsMode != PanelMode.MemoryWarning)
                    {
                        m_AltModeSwipeAmount += wandScrollXDelta;
                        if (Mathf.Abs(m_AltModeSwipeAmount) > m_AltModeSwipeThreshold)
                        {
                            // Get back to standard.
                            if (m_PanelsMode == PanelMode.Settings)
                            {
                                ToggleSettingsPanels();
                            }
                            else if (m_PanelsMode == PanelMode.Sketchbook)
                            {
                                ToggleSketchbookPanels();
                            }
                            else if (m_PanelsMode == PanelMode.Camera)
                            {
                                ToggleCameraPanels();
                            }
                        }
                    }
                }
                else
                {
                    m_AltModeSwipeAmount = 0.0f;
                }
            }
        }

        private void UpdateSnapRotate(bool bWandRot, float wandScrollXDelta)
        {
            const float kSnapStickMultiplier = 0.25f;

            float wandSnapPercent = App.VrSdk.VrControls.WandRotateJoystickPercent;
            bool bWandSnap = Mathf.Abs(wandScrollXDelta) > wandSnapPercent;

            float offsetAngle = 0;

            switch (m_RotateSnapState)
            {
                case RotateSnapState.Snapping:
                    // How fast it snaps to next position.
                    const float kSnapSpeed = 10f;
                    // How far to turn to get to the next pannel.
                    const float kSnapRotationAngle = 360f / 3f;

                    // Play audio on enter.
                    if (m_RotateSnapAnimTime == 1.0f)
                    {
                        AudioManager.m_Instance.PanelFlip(
                            InputManager.m_Instance.GetControllerPosition(InputManager.ControllerName.Wand));
                    }

                    // Compensate for the initial rotation before the snap occured.
                    float init = Mathf.Abs(wandScrollXDelta * m_WandPanelsRotationScalar * kSnapStickMultiplier);

                    // Get the animated target angle, compensated for initial rotation.
                    offsetAngle = init + (kSnapRotationAngle - init) * (1f - m_RotateSnapAnimTime);
                    // Increment time.
                    m_RotateSnapAnimTime -= Time.deltaTime * kSnapSpeed;
                    // Apply the angle to the temproary offset, the final accumulated rotation is only applied
                    // once the animation is done.
                    UpdateWandPanelsOriginAngle(0, m_RotateSnapAnimDir * offsetAngle);

                    if (m_RotateSnapAnimTime <= 0f)
                    {
                        // Apply the accumulated rotation, remove the offset.
                        UpdateWandPanelsOriginAngle(m_RotateSnapAnimDir * kSnapRotationAngle);
                        // Start phase 2 jiggle.
                        m_RotateSnapAnimTime = 1.0f;
                        m_RotateSnapState = RotateSnapState.Jiggling;
                    }
                    return;

                case RotateSnapState.Jiggling:
                    const float kJiggleDecay = 6f; // How fast the overall effect falls off.
                    const float kJiggleFreq = 60f; // How fast the jiggle travels / oscillates while animating.
                    const float kJiggleAmt = 2f;   // How far the oscillation travels / max displacement.

                    // RotateSnapAnimTime goes from 1.0 to 0.0
                    float falloff = m_RotateSnapAnimTime;

                    offsetAngle = Mathf.Sin(Time.time * kJiggleFreq) * kJiggleAmt * falloff * m_RotateSnapAnimDir;

                    UpdateWandPanelsOriginAngle(0, offsetAngle);

                    // Dampen the jiggle over time according to how much time is left and decay.
                    m_RotateSnapAnimTime -= Time.deltaTime * kJiggleDecay;

                    if (m_RotateSnapAnimTime <= 0f)
                    {
                        m_RotateSnapAnimTime = m_RotateSnapRestTime;
                        m_RotateSnapState = RotateSnapState.Resting;
                    }
                    return;

                case RotateSnapState.Resting:
                    // Explicit delay until next rotation
                    m_RotateSnapAnimTime -= Time.deltaTime;
                    if (m_RotateSnapAnimTime <= 0f)
                    {
                        m_RotateSnapState = RotateSnapState.Done;
                    }
                    return;

                case RotateSnapState.Done:
                    if (App.VrSdk.AnalogIsStick(InputManager.ControllerName.Wand)
                        && bWandSnap
                        && bWandRot
                        && GazePanelsAreVisible()
                        && (m_PanelsMode == PanelMode.Standard))
                    {
                        // Threshold hit, apply snap rotation.
                        m_RotateSnapAnimTime = 1.0f;
                        m_RotateSnapAnimDir = Mathf.Sign(-wandScrollXDelta);
                        m_RotateSnapState = RotateSnapState.Snapping;
                    }
                    else
                    {
                        // Partially rotate the sketchbook, until the threshold is hit.
                        offsetAngle = -wandScrollXDelta *
                            m_WandPanelsRotationScalar *
                            kSnapStickMultiplier;
                        UpdateWandPanelsOriginAngle(0, offsetAngle);
                    }
                    return;
            }
        }

        private void UpdateSwipeRotate(bool bWandRot, float wandScrollXDelta)
        {
            if (bWandRot && GazePanelsAreVisible() && (m_PanelsMode == PanelMode.Standard))
            {
                for (int i = 1; i < m_WandPanelsRotationDiffCount; ++i)
                {
                    m_WandPanelsRotationDiffHistory[i - 1] = m_WandPanelsRotationDiffHistory[i];
                }

                m_WandPanelsRotationDiffHistory[m_WandPanelsRotationDiffIndex] = wandScrollXDelta;
                float fOriginAngleAdjust = m_WandPanelsRotationDiffHistory[m_WandPanelsRotationDiffIndex] * m_WandPanelsRotationScalar;

                UpdateWandPanelsOriginAngle(-fOriginAngleAdjust);
                m_WandPanelsRotationVelocity = 0.0f;

                ++m_WandPanelsRotationDiffIndex;
                m_WandPanelsRotationDiffIndex = Mathf.Min(m_WandPanelsRotationDiffIndex, m_WandPanelsRotationDiffCount - 1);
            }
            else if (m_WandPanelsRotationDiffIndex > 0)
            {
                float fAvgDiff = 0.0f;
                for (int i = 0; i < m_WandPanelsRotationDiffIndex; ++i)
                {
                    fAvgDiff += m_WandPanelsRotationDiffHistory[i];
                }
                if (m_WandPanelsRotationDiffIndex > 0)
                {
                    fAvgDiff /= (float)m_WandPanelsRotationDiffIndex;
                }

                m_WandPanelsRotationVelocity = -fAvgDiff * m_WandPanelsRotationVelocityScalar;
                m_WandPanelsRotationDiffIndex = 0;
            }
        }

        void UpdateWandPanelsOriginAngle(float fDiff, float fOffset = 0)
        {
            m_WandPanelsOriginAngleOffset = fOffset;
            m_WandPanelsOriginAngle = (m_WandPanelsOriginAngle + fDiff) % 360.0f;

            // Get periodic difference of last feedback angle and current origin angle.
            float fAngleDelta = (m_WandPanelsRotationLastFeedbackAngle - m_WandPanelsOriginAngle) % 360.0f;
            if (fAngleDelta < 0) { fAngleDelta += 360.0f; }
            if (fAngleDelta >= 180.0f) { fAngleDelta -= 360.0f; }

            if (Mathf.Abs(fAngleDelta) > m_WandPanelsRotationFeedbackInterval)
            {
                if (!App.VrSdk.AnalogIsStick(InputManager.ControllerName.Wand))
                {
                    InputManager.m_Instance.TriggerHaptics(InputManager.ControllerName.Wand, 0.05f);
                }
                m_WandPanelsRotationLastFeedbackAngle = m_WandPanelsOriginAngle;
            }
        }

        public void UpdatePanels()
        {
            if (Config.IsExperimental)
            {
                if (m_UxExploration != null)
                {
                    LockUxExplorationToController();
                    return;
                }
            }

            UnityEngine.Profiling.Profiler.BeginSample("PanelManager.UpdatePanels");
            // Lock panels to the controller if we've got 6dof controls.
            if (SketchControlsScript.m_Instance.ActiveControlsType ==
                SketchControlsScript.ControlsType.SixDofControllers)
            {
                LockPanelsToController();
            }
            UnityEngine.Profiling.Profiler.EndSample();
        }

        float GetWandCircumference()
        {
            float fCircumference = 0.0f;
            foreach (PanelData p in GetFixedPanels())
            {
                fCircumference += p.m_Panel.GetBounds().x;
            }
            fCircumference *= 2.5f;
            return fCircumference;
        }

        void PanelMovedHaptics()
        {
            InputManager.m_Instance.TriggerHaptics(InputManager.ControllerName.Wand, 0.04f);
        }

        public void InitPanesForPanelAttach(bool bPanelStartedFixed)
        {
            m_WandPanePanelSnapPreviousStep = null;
            m_WandPanePanelWasAttached = bPanelStartedFixed;
        }

        public void ResetWandPanelsConfiguration()
        {
            for (int i = 0; i < m_AllPanels.Count; ++i)
            {
                if (m_AllPanels[i].m_Panel.gameObject.activeSelf)
                {
                    m_AllPanels[i].m_Panel.ResetPanel();

                    // If the panel begins fixed, restore.
                    if (m_AllPanels[i].m_Panel.BeginFixed)
                    {
                        m_AllPanels[i].m_Panel.ResetPanelToInitialPosition();
                    }
                    else
                    {
                        // Otherwise, hide.
                        m_AllPanels[i].m_Panel.m_Fixed = false;
                        if (m_AllPanels[i].m_Widget != null)
                        {
                            m_AllPanels[i].m_Widget.Show(false);
                        }
                    }
                }
            }
            m_PanelsCustomized = false;
            AdvancedPanelLayouts.ClearPlayerPrefs();
            // We may not be dismissing a panel here, but we want our panel buttons to refresh, so fake it.
            App.Switchboard.TriggerPanelDismissed();
        }

        public void SetFixedPanelsToStableOffsets()
        {
            foreach (PanelData p in GetFixedPanels())
            {
                if (!IsAdminPanel(p.m_Panel.Type))
                {
                    p.m_Panel.m_WandAttachYOffset_Target = p.m_Panel.m_WandAttachYOffset_Stable;
                }
            }
        }

        public void AttachHeldPanelToWand(BasePanel panel)
        {
            // Early out if we're not in a mode that supports customization.
            if (m_PanelsMode == PanelMode.Sketchbook ||
                m_PanelsMode == PanelMode.Settings ||
                m_PanelsMode == PanelMode.MemoryWarning ||
                m_PanelsMode == PanelMode.Camera)
            {
                return;
            }

            // Reset all fixed panels.
            SetFixedPanelsToStableOffsets();

            Transform wandXf = InputManager.Wand.Geometry.MainAxisAttachPoint;
            // Put panel position in wand local space.
            Vector3 panelPos_LS = wandXf.InverseTransformPoint(panel.transform.position);
            float panelHeight = panel.m_WandAttachHalfHeight;
            bool wandAttached = false;
            int nearestPaneIndex = -1;
            float nearestPaneAttachOffset = 0.0f;
            float nearestPaneDist = m_WandSnapDistance;
            float paneHalfWidth = m_WandPaneHalfWidth;
            if (m_WandPanePanelWasAttached)
            {
                nearestPaneDist += (m_WandSnapDistance * m_WandPanelSnapStickyPercent);
                paneHalfWidth += (m_WandPaneHalfWidth * m_WandPanelSnapStickyPercent);
            }

            if (panel.CanBeDetached)
            {
                // Figure out what pane we're nearest to.
                for (int i = 0; i < m_WandPanes.Length; ++i)
                {
                    // Ignore a pane if it's facing away from us.
                    float fPaneAngle = m_WandPanes[i].angleOffset + m_WandPanelsOriginAngleOffset;
                    float fPaneAngleWithAdjust = m_WandPanelsOriginAngle + fPaneAngle;
                    Quaternion qRotation = Quaternion.AngleAxis(fPaneAngleWithAdjust, wandXf.forward);
                    Quaternion paneOrient = qRotation * wandXf.rotation;
                    Vector3 paneForward = paneOrient * Vector3.up;
                    if (Vector3.Angle(-paneForward.normalized, ViewpointScript.Gaze.direction) >
                        m_WandPaneAttachMaxFacingAngle)
                    {
                        continue;
                    }

                    // Compute pane position.
                    Quaternion qRot_LS = Quaternion.AngleAxis(fPaneAngleWithAdjust, Vector3.forward);
                    Vector3 vRotatedForward = qRot_LS * Vector3.up;
                    Vector3 vPaneCenter_LS = vRotatedForward * m_WandRadius;

                    // Project panel position on to pane.
                    Vector3 paneToPanel = panelPos_LS - vPaneCenter_LS;
                    Vector3 projectedPaneToPanel = Vector3.ProjectOnPlane(paneToPanel, vRotatedForward);

                    // If we're projecting too high or low on the pane, disregard.
                    if (projectedPaneToPanel.z < m_WandPaneMaxY + m_WandPaneHeightOffset &&
                        projectedPaneToPanel.z > m_WandPaneMinY + m_WandPaneHeightOffset)
                    {
                        if (Mathf.Abs(projectedPaneToPanel.x) < paneHalfWidth)
                        {
                            // Clamp z.
                            projectedPaneToPanel.z = Mathf.Clamp(projectedPaneToPanel.z,
                                m_WandPaneMinY + m_WandPaneHeightOffset + panelHeight,
                                m_WandPaneMaxY + m_WandPaneHeightOffset - panelHeight);

                            Vector3 projectedPoint_LS = vPaneCenter_LS + projectedPaneToPanel;
                            float distanceToProjectedPoint = Vector3.Distance(panelPos_LS, projectedPoint_LS);
                            if (distanceToProjectedPoint < nearestPaneDist)
                            {
                                nearestPaneIndex = i;
                                nearestPaneDist = distanceToProjectedPoint;
                                nearestPaneAttachOffset = projectedPaneToPanel.z;
                            }
                        }
                    }
                }
            }
            else
            {
                // If we can't be detached, just lie and say the pane we're on is best.
                for (int i = 0; i < m_WandPanes.Length; ++i)
                {
                    if (panel.m_WandAttachAngle == m_WandPanes[i].angleOffset)
                    {
                        // Compute panel position on pane.
                        float fPaneAngle = m_WandPanes[i].angleOffset + m_WandPanelsOriginAngleOffset;
                        float fPaneAngleWithAdjust = m_WandPanelsOriginAngle + fPaneAngle;
                        Quaternion qRotation = Quaternion.AngleAxis(fPaneAngleWithAdjust, Vector3.forward);
                        Vector3 vRotatedForward = qRotation * Vector3.up;
                        Vector3 vPaneCenter_LS = vRotatedForward * m_WandRadius;
                        Vector3 paneToPanel = panelPos_LS - vPaneCenter_LS;
                        Vector3 projectedPaneToPanel = Vector3.ProjectOnPlane(paneToPanel, vRotatedForward);

                        projectedPaneToPanel.z = Mathf.Clamp(projectedPaneToPanel.z,
                            m_WandPaneMinY + m_WandPaneHeightOffset + panelHeight,
                            m_WandPaneMaxY + m_WandPaneHeightOffset - panelHeight);

                        nearestPaneIndex = i;
                        nearestPaneAttachOffset = projectedPaneToPanel.z;
                        break;
                    }
                }
            }

            if (nearestPaneIndex >= 0)
            {
                // Snap to nearest step.
                if (m_WandPanelSnapStepDistance > 0.0f)
                {
                    // Hysteresis for snapping.
                    float previousOffset = panel.m_WandAttachYOffset;
                    float stickySnapAmount = m_WandPanelSnapStickyPercent * m_WandPanelSnapStepDistance;
                    float offsetDiffFromLastFrame = nearestPaneAttachOffset - previousOffset;
                    if (Mathf.Abs(nearestPaneAttachOffset - previousOffset) < stickySnapAmount)
                    {
                        nearestPaneAttachOffset = previousOffset;
                    }
                    else
                    {
                        nearestPaneAttachOffset -= stickySnapAmount * Mathf.Sign(offsetDiffFromLastFrame);
                    }

                    // Normalize our offset for a nice, snappy feel.
                    float normalizedOffset = nearestPaneAttachOffset / m_WandPanelSnapStepDistance;
                    int iNumSteps = Mathf.RoundToInt(normalizedOffset);
                    nearestPaneAttachOffset = iNumSteps * m_WandPanelSnapStepDistance;

                    // Audio for sliding around on pane.
                    if (m_WandPanePanelWasAttached && m_WandPanePanelSnapPreviousStep != null &&
                        m_WandPanePanelSnapPreviousStep != iNumSteps)
                    {
                        AudioManager.m_Instance.PlayPanelPaneMoveSound(panel.transform.position);
                        Invoke("PanelMovedHaptics", m_WandPaneHapticDelay);
                    }
                    m_WandPanePanelSnapPreviousStep = iNumSteps;
                }

                // Scoot this panel into the pane.
                bool bRoomAvailable = true;
                bool pureOverlap = false;
                WandPane pane = m_WandPanes[nearestPaneIndex];
                if (pane.orderedPanelList.Count > 0)
                {
                    float panelBottom = nearestPaneAttachOffset - panelHeight;
                    float bottomLimit = m_WandPaneMinY + m_WandPaneHeightOffset;

                    int iInsertIndex = pane.orderedPanelList.Count;
                    for (int i = 0; i < pane.orderedPanelList.Count; ++i)
                    {
                        BasePanel other = pane.orderedPanelList[i];

                        // A "pure overlap" occurs when the panel we're trying to attach is directly overtop
                        // another panel.  This leads to special case inserting logic.
                        pureOverlap = pureOverlap ||
                            nearestPaneAttachOffset == other.m_WandAttachYOffset_Stable;

                        // A "fake pure overlap" occurs when the panel is at the far low extreme, and another
                        // is also at the far low extreme.  In this case, we want to skip the insert check to
                        // spoof our location a bit higher.
                        float otherBottom = other.m_WandAttachYOffset_Target - other.m_WandAttachHalfHeight;
                        bool fakePureOverlap = (otherBottom == bottomLimit) && (panelBottom == bottomLimit);

                        if (!fakePureOverlap && nearestPaneAttachOffset > other.m_WandAttachYOffset_Stable)
                        {
                            iInsertIndex = i;
                            break;
                        }
                    }

                    // Try scooting panels above our insert position up, and panels below our insert position
                    // down.  If either fails, flag that there's no room available.
                    bool bUpValid = true;
                    bool bDownValid = true;

                    // In the event of a "pure" overlap, deciding whether we should scoot the overlapped
                    // panel up or down is ambiguous, so try scooting it up first.
                    if (pureOverlap)
                    {
                        bUpValid = MovePanePanelsUpToFit(pane, panelHeight, nearestPaneAttachOffset, iInsertIndex);

                        // If scooting up immediately fails, reset state and try scooting again with our insert
                        // position adjusted.
                        if (!bUpValid)
                        {
                            SetFixedPanelsToStableOffsets();
                            iInsertIndex = Mathf.Max(iInsertIndex - 1, 0);
                            bUpValid = MovePanePanelsUpToFit(pane, panelHeight, nearestPaneAttachOffset, iInsertIndex);
                        }
                        // Scoot the panels below us down.
                        bDownValid = MovePanePanelsDownToFit(pane, panelHeight, nearestPaneAttachOffset, iInsertIndex);
                    }
                    else
                    {
                        bUpValid = MovePanePanelsUpToFit(pane, panelHeight, nearestPaneAttachOffset, iInsertIndex);
                        bDownValid = MovePanePanelsDownToFit(pane, panelHeight, nearestPaneAttachOffset, iInsertIndex);
                    }

                    bRoomAvailable = bUpValid && bDownValid;
                }

                // Snap to this pane.
                panel.m_WandAttachAngle = m_WandPanes[nearestPaneIndex].angleOffset;
                panel.m_WandAttachYOffset = nearestPaneAttachOffset;
                panel.m_WandAttachYOffset_Target = nearestPaneAttachOffset;
                panel.m_WandAttachRadiusAdjust = m_WandRadiusManipulationAdjust;
                SetPanelXfFromWand(panel, wandXf, m_WandPanelsOriginAngle,
                    m_WandPanelsOriginAngleOffset, m_WandRadius);
                panel.m_WandPrimedForAttach = bRoomAvailable;
                panel.WidgetSibling.SetActiveTintToShowError(!bRoomAvailable);
                wandAttached = true;

                // Show pane visuals and set it in position.
                if (m_WandPaneVisualsState != PaneVisualsState.Showing)
                {
                    m_WandPaneVisualsState = PaneVisualsState.HiddenToShowing;
                }

                TintWandPaneVisuals(bRoomAvailable);

                Vector3 vBaseOffset = wandXf.up * m_WandPaneVisualOffsetRadius;
                vBaseOffset += wandXf.forward * m_WandPaneHeightOffset;
                float fAngle = panel.m_WandAttachAngle + m_WandPanelsOriginAngleOffset;
                Quaternion qRotation = Quaternion.AngleAxis(m_WandPanelsOriginAngle + fAngle, wandXf.forward);
                Vector3 vRotatedOffset = qRotation * vBaseOffset;
                m_WandPaneVisuals.transform.position = wandXf.position + vRotatedOffset;
                m_WandPaneVisuals.transform.rotation = qRotation * wandXf.rotation;
            }
            else
            {
                // Flag as not attached, so when the user stops interaction, we know to leave this alone.
                panel.m_WandPrimedForAttach = false;
                panel.m_WandAttachRadiusAdjust = 0.0f;
                panel.WidgetSibling.SetActiveTintToShowError(false);

                TintWandPaneVisuals(true);

                ResetPaneVisuals();
                ClosePanePanelGaps();
            }

            // Audio for attaching/detaching.
            if (wandAttached != m_WandPanePanelWasAttached)
            {
                AudioManager.m_Instance.PlayPanelPaneAttachSound(panel.transform.position);
                Invoke("PanelMovedHaptics", m_WandPaneHapticDelay);
                InputManager.m_Instance.TriggerHaptics(InputManager.ControllerName.Brush, 0.1f);
            }
            m_WandPanePanelWasAttached = wandAttached;
        }

        bool MovePanePanelsUpToFit(WandPane pane, float panelHeight, float attachOffset, int insertIndex)
        {
            // Work backward from our insert index and scoot panels up.
            bool bRoomAvailable = true;
            float scootAmount = panelHeight;
            float pusherOffset = attachOffset;
            for (int i = insertIndex - 1; i >= 0; --i)
            {
                BasePanel scootPanel = pane.orderedPanelList[i];

                // Add the height of the panel we're moving.
                scootAmount += scootPanel.m_WandAttachHalfHeight;

                // Subtract the difference in positions.
                scootAmount -= (scootPanel.m_WandAttachYOffset_Stable - pusherOffset);

                if (scootAmount <= 0.0f)
                {
                    break;
                }
                else
                {
                    // Pay it forward.
                    scootPanel.m_WandAttachYOffset_Target += scootAmount;

                    // Check to see if this panel has been scooted too far.
                    float newTop = scootPanel.m_WandAttachYOffset_Target + scootPanel.m_WandAttachHalfHeight;
                    float topLimit = 2.0f * m_WandPaneMaxY + m_WandPaneHeightOffset;
                    if (i == 0 && newTop > topLimit)
                    {
                        // If it has, rewind it back to bump up against the top smoothly.
                        scootPanel.m_WandAttachYOffset_Target = topLimit - scootPanel.m_WandAttachHalfHeight;
                        bRoomAvailable = false;

                        // We moved too far.  We have to go tell everyone that.
                        float spillover = newTop - topLimit;
                        for (int j = i + 1; j < insertIndex; ++j)
                        {
                            BasePanel unscootPanel = pane.orderedPanelList[j];
                            unscootPanel.m_WandAttachYOffset_Target -= spillover;
                        }
                    }

                    pusherOffset = scootPanel.m_WandAttachYOffset_Target;
                    scootAmount = scootPanel.m_WandAttachHalfHeight;
                }
            }
            return bRoomAvailable;
        }

        bool MovePanePanelsDownToFit(WandPane pane, float panelHeight, float attachOffset, int insertIndex)
        {
            // Work forward from our insert index and scoot panels down.
            bool bRoomAvailable = true;
            float scootAmount = panelHeight;
            float pusherOffset = attachOffset;
            for (int i = insertIndex; i < pane.orderedPanelList.Count; ++i)
            {
                BasePanel scootPanel = pane.orderedPanelList[i];

                // Add the height of the panel we're moving.
                scootAmount += scootPanel.m_WandAttachHalfHeight;

                // Subtract the difference in positions.
                scootAmount -= (pusherOffset - scootPanel.m_WandAttachYOffset_Stable);

                if (scootAmount <= 0.0f)
                {
                    break;
                }
                else
                {
                    // Pay it forward.
                    scootPanel.m_WandAttachYOffset_Target -= scootAmount;

                    // Check to see if this panel has been scooted too far.
                    float newBottom = scootPanel.m_WandAttachYOffset_Target - scootPanel.m_WandAttachHalfHeight;
                    float bottomLimit = m_WandPaneMinY + m_WandPaneHeightOffset;
                    if (i == pane.orderedPanelList.Count - 1 && newBottom < bottomLimit)
                    {
                        // If it has, rewind it back to bump up against the bottom smoothly.
                        scootPanel.m_WandAttachYOffset_Target = bottomLimit + scootPanel.m_WandAttachHalfHeight;
                        bRoomAvailable = false;

                        // We moved too far.  We have to go tell everyone that.
                        float spillover = bottomLimit - newBottom;
                        for (int j = i - 1; j >= insertIndex; --j)
                        {
                            BasePanel unscootPanel = pane.orderedPanelList[j];
                            unscootPanel.m_WandAttachYOffset_Target += spillover;
                        }
                    }
                    pusherOffset = scootPanel.m_WandAttachYOffset_Target;
                    scootAmount = scootPanel.m_WandAttachHalfHeight;
                }
            }
            return bRoomAvailable;
        }


        public void ClosePanePanelGaps()
        {
            OrderPanes();
            foreach (WandPane pane in m_WandPanes)
            {
                if (pane.orderedPanelList.Count == 0) { continue; }

                // See if we exceed any limits.
                BasePanel topPanel = pane.orderedPanelList[0];
                BasePanel bottomPanel = pane.orderedPanelList[pane.orderedPanelList.Count - 1];
                float topLimit = m_WandPaneMaxY + m_WandPaneHeightOffset;
                float bottomLimit = m_WandPaneMinY + m_WandPaneHeightOffset;
                float top = topPanel.m_WandAttachYOffset_Target + topPanel.m_WandAttachHalfHeight;
                float bottom = bottomPanel.m_WandAttachYOffset_Target - bottomPanel.m_WandAttachHalfHeight;
                if (top <= topLimit && bottom >= bottomLimit) { continue; }

                // Add up the amount of gap between all the panels.
                float gapAmount = 0;
                float lastBottom = topPanel.m_WandAttachYOffset_Target - topPanel.m_WandAttachHalfHeight;
                for (int i = 1; i < pane.orderedPanelList.Count; ++i)
                {
                    var panel = pane.orderedPanelList[i];
                    float thisTop = panel.m_WandAttachYOffset_Target + panel.m_WandAttachHalfHeight;
                    gapAmount += lastBottom - thisTop;
                    lastBottom = panel.m_WandAttachYOffset_Target - panel.m_WandAttachHalfHeight;
                }
                if (bottom > bottomLimit)
                {
                    gapAmount += bottom - bottomLimit;
                }
                if (top < topLimit)
                {
                    gapAmount += topLimit - top;
                }

                // Work from the bottom and scoot panels up.
                if (bottom < bottomLimit)
                {
                    float nextBottom = bottom + gapAmount;
                    if (nextBottom > bottomLimit)
                    {
                        // The full gap isn't required to fit the panels up.
                        float extraGap = nextBottom - bottomLimit;
                        gapAmount = extraGap;
                        nextBottom -= extraGap;
                    }
                    else
                    {
                        gapAmount = 0;
                    }

                    for (int i = pane.orderedPanelList.Count - 1; i >= 0; --i)
                    {
                        var panel = pane.orderedPanelList[i];
                        float newTarget = nextBottom + panel.m_WandAttachHalfHeight;
                        if (newTarget > panel.m_WandAttachYOffset_Target)
                        {
                            // New target is higher, so scoot up.
                            panel.m_WandAttachYOffset_Target = newTarget;
                        }
                        else
                        {
                            // New target isn't higher, so we don't have to scoot any more.
                            break;
                        }
                        nextBottom += 2 * panel.m_WandAttachHalfHeight;
                    }
                }

                // Work from the top and scoot panels down.
                if (top > topLimit)
                {
                    float nextTop = top - gapAmount;
                    if (nextTop < topLimit)
                    {
                        // The full gap isn't required to fit the panels up.
                        float extraGap = topLimit - nextTop;
                        gapAmount = extraGap;
                        nextTop += extraGap;
                    }
                    else
                    {
                        gapAmount = 0;
                    }

                    for (int i = 0; i < pane.orderedPanelList.Count; ++i)
                    {
                        var panel = pane.orderedPanelList[i];
                        float newTarget = nextTop - panel.m_WandAttachHalfHeight;
                        if (newTarget < panel.m_WandAttachYOffset_Target)
                        {
                            // New target is lower, so scoot down.
                            panel.m_WandAttachYOffset_Target = newTarget;
                        }
                        else
                        {
                            // New target isn't lower, so we don't have to scoot any more.
                            break;
                        }
                        nextTop -= 2 * panel.m_WandAttachHalfHeight;
                    }
                }
            }

            // After closing the gaps, register these new panel positions as the stable positions.
            for (int i = 0; i < m_AllPanels.Count; ++i)
            {
                if (m_AllPanels[i].m_Widget != null)
                {
                    m_AllPanels[i].m_Panel.SetPanelStableToTarget();
                }
            }

            // Write this config to disk.
            if (m_AdvancedPanels)
            {
                m_CachedPanelLayouts.WriteToDisk(m_AllPanels);
            }
        }

        void TintWandPaneVisuals(bool ok)
        {
            m_WandPaneVisualsMeshRenderer.material.color = ok ?
                m_WandPaneVisualsColorOK : m_WandPaneVisualsColorBad;
        }

        public void ResetPaneVisuals()
        {
            if (m_WandPaneVisualsState != PaneVisualsState.Hidden)
            {
                m_WandPaneVisualsState = PaneVisualsState.ShowingToHidden;
            }
        }

        public void LockUxExplorationToController()
        {
            if (Config.IsExperimental)
            {
                Transform baseTransform = InputManager.Wand.Geometry.MainAxisAttachPoint;
                m_UxExploration.transform.position = baseTransform.position;
                m_UxExploration.transform.rotation = baseTransform.rotation;
            }
        }

        public void LockPanelsToController()
        {
            Transform rBaseTransform = InputManager.Wand.Geometry.MainAxisAttachPoint;

            float fStep = m_WandPanelsRotationVelocity * Time.deltaTime;
            if (Mathf.Abs(fStep) > 0.0001f)
            {
                m_WandPanelsRotationVelocity *= Mathf.Max(1.0f - (m_WandPanelsRotationDecay * Time.deltaTime), 0.0f);
                UpdateWandPanelsOriginAngle(fStep);
            }
            else
            {
                m_WandPanelsRotationVelocity = 0.0f;
            }

            foreach (PanelData p in GetFixedPanels())
            {
                SetPanelXfFromWand(p.m_Panel, rBaseTransform, m_WandPanelsOriginAngle,
                    m_WandPanelsOriginAngleOffset, m_WandRadius);
            }

            // Keep alt panels locked in place if we're not in standard mode.
            // No point in paying for them if we're not using them.
            if (m_PanelsMode != PanelMode.Standard)
            {
                for (int i = 0; i < m_SketchbookPanels.Count; ++i)
                {
                    SetAltPanelXfFromWand(m_SketchbookPanels[i], rBaseTransform);
                }

                for (int i = 0; i < m_SettingsPanels.Count; ++i)
                {
                    SetAltPanelXfFromWand(m_SettingsPanels[i], rBaseTransform);
                }

                for (int i = 0; i < m_MemoryWarningPanels.Count; ++i)
                {
                    SetAltPanelXfFromWand(m_MemoryWarningPanels[i], rBaseTransform);
                }

                for (int i = 0; i < m_CameraPanels.Count; ++i)
                {
                    SetAltPanelXfFromWand(m_CameraPanels[i], rBaseTransform);
                }

                for (int i = 0; i < m_BrushLabPanels.Count; ++i)
                {
                    SetAltPanelXfFromWand(m_BrushLabPanels[i], rBaseTransform);
                }
            }

            // Keep admin panel locked.
            SetPanelXfFromWand(m_AdminPanel, rBaseTransform, 0.0f, 0.0f,
                m_AdminPanelWandRadius, true);
        }

        public void SetPanelXfFromWand(BasePanel panel, Transform wandTransform,
                                       float originAngle, float originOffset, float radius, bool ignoreReveal = false)
        {
            Vector3 vBaseOffset = wandTransform.up * (radius + panel.m_WandAttachRadiusAdjust);
            float revealAngle = ignoreReveal ? 0.0f : m_AdvancedModeRevealSpinValue;
            float fAngle = panel.m_WandAttachAngle + revealAngle + originOffset;
            Quaternion qRotation = Quaternion.AngleAxis(originAngle + fAngle, wandTransform.forward);
            Vector3 vPanelOffset = vBaseOffset + wandTransform.forward * panel.m_WandAttachYOffset;
            Vector3 vRotatedOffset = qRotation * vPanelOffset;
            panel.transform.position = wandTransform.position + vRotatedOffset;

            Quaternion qPanelOrient = qRotation * wandTransform.rotation;
            Quaternion qPanelAdjust = Quaternion.Euler(90.0f, 0.0f, 0.0f);
            panel.transform.rotation = qPanelOrient * qPanelAdjust;
        }

        void SetAltPanelXfFromWand(BasePanel panel, Transform wandTransform)
        {
            float fTeaseAngle = (m_AltModeSwipeAmount / m_AltModeSwipeThreshold) * m_AltModeSwipeTeaseAmount;
            float fTotalAngle = m_WandPanelsSketchbookOriginAngle - fTeaseAngle;
            Quaternion qRotation = Quaternion.AngleAxis(fTotalAngle, wandTransform.forward);

            Vector3 sketchbookBaseOffset = wandTransform.up * m_SketchbookOffset.z;
            Vector3 vPanelOffset = sketchbookBaseOffset +
                (wandTransform.forward * m_SketchbookOffset.y);
            Vector3 vRotatedOffset = qRotation * vPanelOffset;
            panel.transform.position = wandTransform.position + vRotatedOffset;

            Quaternion qPanelOrient = qRotation * wandTransform.rotation;
            Quaternion qPanelAdjust = Quaternion.Euler(m_SketchbookRotation);
            panel.transform.rotation = qPanelOrient * qPanelAdjust;
        }

        public void UpdateWandTransitionXf(BasePanel panel, TrTransform target, float percent)
        {
            Transform rBaseTransform = InputManager.Wand.Geometry.MainAxisAttachPoint;
            SetPanelXfFromWand(panel, rBaseTransform, m_WandPanelsOriginAngle,
                m_WandPanelsOriginAngleOffset, m_WandRadius);
            panel.transform.position =
                Vector3.Lerp(panel.transform.position, target.translation, percent);
            panel.transform.rotation =
                Quaternion.Slerp(panel.transform.rotation, target.rotation, percent);
        }

        public Vector3 GetFixedPanelPosClosestToPoint(Vector3 vPos)
        {
            int iBestIndex = -1;
            float fBestDistance = 99999.0f;
            List<PanelData> fixedPanels = GetFixedPanels().ToList();
            for (int i = 0; i < fixedPanels.Count; ++i)
            {
                Vector3 vToPanel = vPos - fixedPanels[i].m_Panel.transform.position;
                float fDist = vToPanel.sqrMagnitude;
                if (fDist < fBestDistance)
                {
                    fBestDistance = fDist;
                    iBestIndex = i;
                }
            }

            if (iBestIndex != -1)
            {
                return fixedPanels[iBestIndex].m_Panel.transform.position;
            }
            return Vector3.zero;
        }

        public void SetVisible(bool bVisible)
        {
            if (bVisible)
            {
                // Enter if we're disabled.
                if (m_PanelsState == PanelsState.Exiting || m_PanelsState == PanelsState.Hidden)
                {
                    m_PanelsState = PanelsState.Entering;
                }
            }
            else
            {
                // Prep panels for exit if they're enabled.
                if (m_PanelsState == PanelsState.Entering || m_PanelsState == PanelsState.Visible)
                {
                    foreach (PanelData p in GetFixedPanels())
                    {
                        p.m_Panel.ResetPanel();
                    }
                    for (int i = 0; i < m_SketchbookPanels.Count; ++i)
                    {
                        m_SketchbookPanels[i].ResetPanel();
                    }
                    for (int i = 0; i < m_SettingsPanels.Count; ++i)
                    {
                        m_SettingsPanels[i].ResetPanel();
                    }
                    for (int i = 0; i < m_MemoryWarningPanels.Count; ++i)
                    {
                        m_MemoryWarningPanels[i].ResetPanel();
                    }
                    for (int i = 0; i < m_CameraPanels.Count; ++i)
                    {
                        m_CameraPanels[i].ResetPanel();
                    }
                    for (int i = 0; i < m_BrushLabPanels.Count; ++i)
                    {
                        m_BrushLabPanels[i].ResetPanel();
                    }

                    m_PanelsState = PanelsState.Exiting;
                }
            }
        }

        public void ShowIntroSketchbookPanels()
        {
            m_PanelsMode = PanelMode.StandardToSketchbook;
            m_WandPanelsSketchbookOriginAngle = 0;
            m_AltModeSwipeAmount = 0.0f;
            for (int i = 0; i < m_SketchbookPanels.Count; ++i)
            {
                m_SketchbookPanels[i].ResetPanel();
            }
            SetInIntroSketchbookMode(true);
        }

        public void ToggleSketchbookPanels(bool isLoadingSketch = false)
        {
            // We only want to default to the color picker if you load a sketch directly from the gallery
            // panel when you first start the program.
            if (isLoadingSketch && m_FirstSketchLoad)
            {
                m_WandPanelsOriginAngle = m_WandPanelsInitialSketchLoadOriginAngle;
            }
            // Always set this to false as we count a new sketch as the first sketch load.
            m_FirstSketchLoad = false;
            ToggleMode(m_SketchbookPanels, PanelMode.Sketchbook, PanelMode.StandardToSketchbook, PanelMode.SketchbookToStandard);
        }

        public void ToggleSettingsPanels()
        {
            ToggleMode(m_SettingsPanels, PanelMode.Settings, PanelMode.StandardToSettings,
                PanelMode.SettingsToStandard);
        }

        public void ToggleCameraPanels()
        {
            ToggleMode(m_CameraPanels, PanelMode.Camera, PanelMode.StandardToCamera,
                PanelMode.CameraToStandard);
        }

        public void ToggleBrushLabPanels()
        {
            ToggleMode(m_BrushLabPanels, PanelMode.BrushLab, PanelMode.StandardToBrushLab,
                PanelMode.BrushLabToStandard);
        }

        public void ToggleMemoryWarningMode()
        {
            if (m_PanelsMode == PanelMode.MemoryWarning)
            {
                ToggleMode(m_MemoryWarningPanels, PanelMode.MemoryWarning, PanelMode.MemoryWarning,
                    PanelMode.MemoryWarningToStandard);
            }
            else
            {
                // Transitioning to Warning Mode can come from anywhere, so hard slam the state.
                ForceModeScale(PanelMode.MemoryWarning);
                RefreshPanelsForAnimations();
                m_AltModeSwipeEatStickInput = true;
                m_PanelsMode = PanelMode.MemoryWarning;
            }
        }

        // This function toggles between the 'mode' parameter and PanelMode.Standard.  Currently,
        // transitions from a non-Standard mode to another non-Standard mode are not allowed.
        // toMode and fromMode define the transition modes to mode.
        void ToggleMode(List<BasePanel> panels, PanelMode mode, PanelMode toMode, PanelMode fromMode)
        {
            if (panels.Count > 0)
            {
                // In "standard" mode, transition to target mode.
                if (m_PanelsMode == PanelMode.Standard ||
                    m_PanelsMode == PanelMode.SketchbookToStandard ||
                    m_PanelsMode == PanelMode.SettingsToStandard ||
                    m_PanelsMode == PanelMode.CameraToStandard ||
                    m_PanelsMode == PanelMode.BrushLabToStandard)
                {
                    // If we're in full standard mode, reset the panels before we shrink 'em down.
                    if (m_PanelsMode == PanelMode.Standard)
                    {
                        foreach (PanelData p in GetFixedPanels())
                        {
                            p.m_Panel.ResetPanel();
                        }
                    }

                    // If we're hidden, jump to the new state.  If not, transition.
                    if (m_PanelsState == PanelsState.Hidden)
                    {
                        ForceModeScale(mode);
                        RefreshPanelsForAnimations();
                        m_AltModeSwipeEatStickInput = true;
                        m_PanelsMode = mode;
                    }
                    else
                    {
                        m_PanelsMode = toMode;
                    }

                    m_AltModeSwipeAmount = 0.0f;
                    ComputeWandPanelSketchbookOriginAngleFromHead();
                }
                else if (m_PanelsMode == mode || m_PanelsMode == toMode)
                {
                    // If we're in full target mode, reset the panels before we shrink 'em down.
                    if (m_PanelsMode == mode)
                    {
                        for (int i = 0; i < panels.Count; ++i)
                        {
                            panels[i].ResetPanel();
                        }
                    }

                    // In target mode, transition to standard.
                    if (m_PanelsState == PanelsState.Hidden)
                    {
                        ForceModeScale(PanelMode.Standard);
                        RefreshPanelsForAnimations();
                        m_PanelsMode = PanelMode.Standard;
                    }
                    else
                    {
                        m_PanelsMode = fromMode;
                    }
                }
                else
                {
                    // We're trying to transition to/from target when we're in an unallowed mode.
                    Debug.LogErrorFormat("Trying to toggle {0} mode while in unallowed mode {1}",
                        mode.ToString(), m_PanelsMode.ToString());
                }
            }
        }

        void ForceModeScale(PanelMode mode)
        {
            m_SketchbookScale = 0.0f;
            m_SettingsScale = 0.0f;
            m_CameraScale = 0.0f;
            m_StandardScale = 0.0f;
            m_BrushLabScale = 0.0f;
            m_MemoryWarningScale = 0.0f;

            switch (mode)
            {
                case PanelMode.Standard:
                    m_StandardScale = 1.0f;
                    break;
                case PanelMode.Sketchbook:
                    m_SketchbookScale = 1.0f;
                    break;
                case PanelMode.Settings:
                    m_SettingsScale = 1.0f;
                    break;
                case PanelMode.MemoryWarning:
                    m_MemoryWarningScale = 1.0f;
                    break;
                case PanelMode.Camera:
                    m_CameraScale = 1.0f;
                    break;
                case PanelMode.BrushLab:
                    m_BrushLabScale = 1.0f;
                    break;
                default:
                    Debug.LogError("PanelManager.ForceModeScale() called with unsupported mode.");
                    break;
            }
        }

        void ComputeWandPanelSketchbookOriginAngleFromHead()
        {
            Transform baseTransform = InputManager.Wand.Geometry.MainAxisAttachPoint;
            Vector3 vToHead = ViewpointScript.Head.position - baseTransform.position;
            Vector3 vProjected = Vector3.ProjectOnPlane(vToHead.normalized, baseTransform.forward);
            Vector3 vCross = Vector3.Cross(vProjected, baseTransform.up);

            m_WandPanelsSketchbookOriginAngle = Vector3.Angle(vProjected, baseTransform.up);
            if (vCross.y > 0.0f)
            {
                m_WandPanelsSketchbookOriginAngle *= -1.0f;
            }
        }

        void RefreshPanelsForAnimations()
        {
            float fStandardScale = m_MasterScale * m_StandardScale;
            bool bStandardActive = fStandardScale > 0.0f;
            foreach (PanelData p in GetFixedPanels())
            {
                if (p.AvailableInCurrentMode)
                {
                    p.m_Panel.SetScale(fStandardScale);
                    p.m_Panel.gameObject.SetActive(bStandardActive);
                }
            }

            SetPanelListScaleAndActive(m_SketchbookPanels, m_SketchbookScale);
            SetPanelListScaleAndActive(m_SettingsPanels, m_SettingsScale);
            SetPanelListScaleAndActive(m_MemoryWarningPanels, m_MemoryWarningScale);
            SetPanelListScaleAndActive(m_CameraPanels, m_CameraScale);
            SetPanelListScaleAndActive(m_BrushLabPanels, m_BrushLabScale);
        }

        void SetPanelListScaleAndActive(List<BasePanel> panels, float scale)
        {
            float masterScaled = m_MasterScale * scale;
            bool panelsActive = masterScaled > 0.0f;
            for (int i = 0; i < panels.Count; ++i)
            {
                panels[i].SetScale(masterScaled);
                panels[i].gameObject.SetActive(panelsActive);
            }
        }

        void Update()
        {
            // Update animations for mode changes.
            switch (m_PanelsMode)
            {
                case PanelMode.Standard: break;
                case PanelMode.Sketchbook: break;
                case PanelMode.Settings: break;
                case PanelMode.MemoryWarning: break;
                case PanelMode.BrushLab: break;
                case PanelMode.StandardToSketchbook:
                    AnimateScaleToMode(ref m_StandardScale, ref m_SketchbookScale, PanelMode.Sketchbook);
                    break;
                case PanelMode.SketchbookToStandard:
                    AnimateScaleToMode(ref m_SketchbookScale, ref m_StandardScale, PanelMode.Standard);
                    break;
                case PanelMode.StandardToSettings:
                    AnimateScaleToMode(ref m_StandardScale, ref m_SettingsScale, PanelMode.Settings);
                    break;
                case PanelMode.SettingsToStandard:
                    AnimateScaleToMode(ref m_SettingsScale, ref m_StandardScale, PanelMode.Standard);
                    break;
                case PanelMode.StandardToCamera:
                    AnimateScaleToMode(ref m_StandardScale, ref m_CameraScale, PanelMode.Camera);
                    break;
                case PanelMode.CameraToStandard:
                    AnimateScaleToMode(ref m_CameraScale, ref m_StandardScale, PanelMode.Standard);
                    break;
                case PanelMode.StandardToBrushLab:
                    AnimateScaleToMode(ref m_StandardScale, ref m_BrushLabScale, PanelMode.BrushLab);
                    break;
                case PanelMode.BrushLabToStandard:
                    AnimateScaleToMode(ref m_BrushLabScale, ref m_StandardScale, PanelMode.Standard);
                    break;
                case PanelMode.MemoryWarningToStandard:
                    AnimateScaleToMode(ref m_MemoryWarningScale, ref m_StandardScale, PanelMode.Standard);
                    break;
            }

            // Update animations for state changes.
            switch (m_PanelsState)
            {
                case PanelsState.Entering:
                    m_MasterScale = Mathf.Min(m_MasterScale + (m_TransitionSpeed * Time.deltaTime), 1.0f);
                    if (m_MasterScale >= 1.0f)
                    {
                        m_PanelsState = PanelsState.Visible;
                    }
                    RefreshPanelsForAnimations();
                    break;
                case PanelsState.Exiting:
                    m_MasterScale = Mathf.Max(m_MasterScale - (m_TransitionSpeed * Time.deltaTime), 0.0f);
                    if (m_MasterScale <= 0.0f)
                    {
                        m_PanelsState = PanelsState.Hidden;
                    }
                    RefreshPanelsForAnimations();
                    break;
                case PanelsState.Hidden: break;
                case PanelsState.Visible: break;
            }

            // Update advanced/basic transitions.
            if (m_AdvancedModeRevealActive)
            {
                // Keep particles attached to parents.
                foreach (PanelData p in GetFixedPanels())
                {
                    if (p.m_RevealParticles != null)
                    {
                        p.m_RevealParticles.UpdateTransform();
                    }
                }

                m_AdvancedModeRevealSpinValue += m_AdvancedModeRevealSpinSpeed * Time.deltaTime;
                if (m_AdvancedModeRevealSpinValue >= m_AdvancedModeRevealSpinTarget)
                {
                    // Once we've completed our spin, fudge our origin value and reset the spin value.
                    m_WandPanelsOriginAngle = m_AdvancedModeRevealSpinFinalAngle;
                    m_AdvancedModeRevealSpinValue = 0.0f;

                    foreach (PanelData p in GetFixedPanels())
                    {
                        if (p.m_RevealParticles != null)
                        {
                            p.m_RevealParticles.StopEmitting();
                        }
                    }
                    m_AdvancedModeRevealActive = false;
                }
            }

            // Update animation for pane visuals.
            float fShowStep = m_WandPaneVisualsShowSpeed * Time.deltaTime;
            Vector3 vVisualsScale = Vector3.one;
            switch (m_WandPaneVisualsState)
            {
                case PaneVisualsState.HiddenToShowing:
                    m_WandPaneVisuals.SetActive(true);
                    m_WandPaneVisualsShowValue += fShowStep;
                    if (m_WandPaneVisualsShowValue >= 1.0f)
                    {
                        m_WandPaneVisualsShowValue = 1.0f;
                        m_WandPaneVisualsState = PaneVisualsState.Showing;
                    }
                    vVisualsScale.x = m_WandPaneVisualsShowValue;
                    m_WandPaneVisuals.transform.localScale = vVisualsScale;
                    break;
                case PaneVisualsState.ShowingToHidden:
                    m_WandPaneVisualsShowValue -= fShowStep;
                    if (m_WandPaneVisualsShowValue <= 0.0f)
                    {
                        m_WandPaneVisualsShowValue = 0.0f;
                        m_WandPaneVisualsState = PaneVisualsState.Hidden;
                        m_WandPaneVisuals.SetActive(false);
                    }
                    vVisualsScale.x = m_WandPaneVisualsShowValue;
                    m_WandPaneVisuals.transform.localScale = vVisualsScale;
                    break;
                case PaneVisualsState.Hidden:
                case PaneVisualsState.Showing:
                    break;
            }
        }

        void AnimateScaleToMode(ref float from, ref float to, PanelMode targetMode)
        {
            to = Mathf.Min(to + (m_TransitionSpeed * Time.deltaTime), 1.0f);
            from = 1.0f - to;
            RefreshPanelsForAnimations();

            if (to >= 1.0f)
            {
                m_AltModeSwipeEatStickInput = true;
                m_PanelsMode = targetMode;
            }
        }

        public void PrimeCollisionSimForKeyboardMouse()
        {
            foreach (PanelData p in GetFixedPanels())
            {
                p.m_Panel.InitForPanelMovement();
            }
        }

        public void DoCollisionSimulationForKeyboardMouse(BasePanel movingPanel)
        {
            // Prep for collisions.
            List<PanelData> fixedPanels = GetFixedPanels().ToList();
            for (int i = 0; i < fixedPanels.Count; ++i)
            {
                fixedPanels[i].m_Panel.InitForCollisionDetection();
            }

            // Calculate depenetration from each one against each other one.
            for (int i = 0; i < fixedPanels.Count; ++i)
            {
                if (fixedPanels[i].m_Panel != movingPanel)
                {
                    for (int j = 0; j < fixedPanels.Count; ++j)
                    {
                        if (i != j)
                        {
                            fixedPanels[i].m_Panel.CalculateDepenetration(fixedPanels[j].m_Panel);
                        }
                    }
                }
            }

            // Apply forces.
            for (int i = 0; i < fixedPanels.Count; ++i)
            {
                // Controlled panel doesn't get forces.
                if (fixedPanels[i].m_Panel != movingPanel)
                {
                    fixedPanels[i].m_Panel.UpdatePositioningForces();
                }
            }

            // Lock to sweet spot sphere.
            Vector3 vSweetSpot = m_SweetSpot.transform.position;
            for (int i = 0; i < fixedPanels.Count; ++i)
            {
                if (fixedPanels[i].m_Panel != movingPanel)
                {
                    Vector3 vOffset = fixedPanels[i].m_Panel.transform.position - vSweetSpot;
                    vOffset.Normalize();

                    // Set normal.
                    fixedPanels[i].m_Panel.transform.forward = vOffset;

                    // Extend to radius of sweet spot and set new position.
                    vOffset *= m_SweetSpot.m_PanelAttachRadius;
                    fixedPanels[i].m_Panel.transform.position = vSweetSpot + vOffset;
                }
            }
        }

        public void PrimeCollisionSimForWidgets(GrabWidget immovableWidget)
        {
            for (int i = 0; i < m_AllPanels.Count; ++i)
            {
                if (m_AllPanels[i].m_Widget != null && m_AllPanels[i].AvailableInCurrentMode)
                {
                    m_AllPanels[i].m_Panel.InitForPanelMovement();
                }
            }
            OrderPanes();
            m_ImmovableWidget = immovableWidget;
        }

        void OrderPanes()
        {
            // Order panes.
            for (int i = 0; i < m_WandPanes.Length; ++i)
            {
                m_WandPanes[i].orderedPanelList.Clear();
            }
            // Determine what pane each panel is associated with.
            foreach (PanelData p in GetFixedPanels())
            {
                // Don't need to sort and position the admin panel.
                if (IsAdminPanel(p.m_Panel.Type))
                {
                    continue;
                }

                // Don't need to sort panels that aren't available in this mode.
                if (!p.AvailableInCurrentMode)
                {
                    continue;
                }

                int iPane = -1;
                for (int j = 0; j < m_WandPanes.Length; ++j)
                {
                    if (p.m_Panel.m_WandAttachAngle == m_WandPanes[j].angleOffset)
                    {
                        iPane = j;
                        break;
                    }
                }

                if (iPane != -1)
                {
                    m_WandPanes[iPane].orderedPanelList.Add(p.m_Panel);
                }
            }
            // Sort panes.
            for (int i = 0; i < m_WandPanes.Length; ++i)
            {
                m_WandPanes[i].orderedPanelList.Sort(ComparePanelsByAttachHeight);
            }
        }

        private static int ComparePanelsByAttachHeight(BasePanel a, BasePanel b)
        {
            return b.m_WandAttachYOffset_Stable.CompareTo(a.m_WandAttachYOffset_Stable);
        }

        public void DoCollisionSimulationForWidgetPanels()
        {
            // Calculate depenetration from each one against each other one.
            for (int i = 0; i < m_AllPanels.Count; ++i)
            {
                if (IsAffectedByCollision(m_AllPanels[i]) &&
                    (m_AllPanels[i].m_Widget != m_ImmovableWidget))
                {
                    float iRad = m_AllPanels[i].m_Widget.m_CollisionRadius;
                    for (int j = 0; j < m_AllPanels.Count; ++j)
                    {
                        if (i != j && IsAffectedByCollision(m_AllPanels[j]))
                        {
                            float jRad = m_AllPanels[j].m_Widget.m_CollisionRadius;
                            m_AllPanels[i].m_Panel.CalculateDepenetration(
                                m_AllPanels[j].m_Panel.transform.position, iRad + jRad);
                        }
                    }
                }
            }

            // Apply forces.
            for (int i = 0; i < m_AllPanels.Count; ++i)
            {
                // Controlled panel doesn't get forces.
                if (IsAffectedByCollision(m_AllPanels[i]) &&
                    (m_AllPanels[i].m_Widget != m_ImmovableWidget))
                {
                    m_AllPanels[i].m_Panel.UpdatePositioningForces();
                }
            }
        }

        // Used to ignore widgets that aren't active, grabbable, or fixed when
        // performing collisions.
        public bool IsAffectedByCollision(PanelData data)
        {
            return data.AvailableInCurrentMode &&
                data.m_Widget != null && !data.m_Widget.PanelSibling.m_Fixed &&
                data.m_Widget.gameObject.activeSelf && data.m_Widget.IsAvailable();
        }

<<<<<<< HEAD
        public void OpenPanel(BasePanel.PanelType type, TrTransform trSpawnXf, bool forced=false)
=======
        public void OpenPanel(BasePanel.PanelType type, TrTransform trSpawnXf, bool forced = false)
>>>>>>> 0463cd82
        {
            if ((type != BasePanel.PanelType.SketchSurface && type != BasePanel.PanelType.Color &&
                type != BasePanel.PanelType.Brush) || forced)
            {
                TrTransform xfSpawn = trSpawnXf;
                xfSpawn.scale = 0.0f;
                TrTransform xfTarget = trSpawnXf;
                xfTarget.scale = 1.0f;
                for (int i = 0; i < m_AllPanels.Count; ++i)
                {
                    if (m_AllPanels[i].m_Panel.Type == type && (m_AllPanels[i].AvailableInCurrentMode || forced))
                    {
                        if (m_AllPanels[i].m_Widget)
                        {
                            if (m_AllPanels[i].m_Panel.m_Fixed)
                            {
                                m_AllPanels[i].m_Panel.m_Fixed = false;
                                m_AllPanels[i].m_Panel.VerifyStateForFloating();
                            }
                            m_AllPanels[i].m_Widget.InitIntroAnim(xfSpawn, xfTarget, false, null, forced);
                            m_AllPanels[i].m_Widget.Show(true);
                            m_LastOpenedPanelIndex = i;
                            if (type != BasePanel.PanelType.Tutorials)
                            {
                                PromoManager.m_Instance.RequestFloatingPanelsPromo();
                            }

                            PrimeCollisionSimForWidgets(m_AllPanels[i].m_Widget);
                        }
                    }
                }
            }
        }

        // Used by API
        public void HidePanel(BasePanel.PanelType panelType)
        {
            for (int i = 0; i < m_AllPanels.Count; ++i)
            {
                if (m_AllPanels[i].m_Panel.Type == panelType)
                {
                    if (m_AllPanels[i].m_Widget)
                    {
                        m_AllPanels[i].m_Panel.ResetPanel();
                        m_AllPanels[i].m_Widget.Show(false, false);
                    }
                }
            }
        }

        public bool IsPanelOpen(BasePanel.PanelType type)
        {
            for (int i = 0; i < m_AllPanels.Count; ++i)
            {
                if (m_AllPanels[i].m_Panel.Type == type && m_AllPanels[i].AvailableInCurrentMode)
                {
                    return m_AllPanels[i].m_Panel.gameObject.activeSelf &&
                        (m_AllPanels[i].m_Widget == null || m_AllPanels[i].m_Widget.Showing);
                }
            }
            return false;
        }

        public void DismissNonCorePanel(BasePanel.PanelType type)
        {
            Debug.AssertFormat(!IsPanelCore(type), "DismissNonCorePanel called on Core Panel.");
            for (int i = 0; i < m_AllPanels.Count; ++i)
            {
                if (m_AllPanels[i].m_Panel.Type == type)
                {
                    m_AllPanels[i].m_Panel.m_Fixed = false;
                    _DismissPanelInternal(i);
                    m_CachedPanelLayouts.WriteToDisk(m_AllPanels);
                    break;
                }
            }
        }

        void _DismissPanelInternal(int index, bool bPlayAudio = true)
        {
            m_AllPanels[index].m_RestoreFlag = m_AllPanels[index].m_Panel.gameObject.activeSelf;
            m_AllPanels[index].m_Panel.ResetPanel();

            if (m_AllPanels[index].m_Widget)
            {
                m_AllPanels[index].m_Widget.Show(false, bPlayAudio);
            }
            else
            {
                m_AllPanels[index].m_Panel.gameObject.SetActive(false);
            }
        }

        // This method is only used when switching to the app loading state to dismiss panels
        // until they should be restored via RestoreHiddenPanels().
        public void HideAllPanels()
        {
            for (int i = 0; i < m_AllPanels.Count; ++i)
            {
                if (m_AllPanels[i].m_Widget)
                {
                    bool bGameObjectEnabled = m_AllPanels[i].m_Panel.gameObject.activeSelf;
                    m_AllPanels[i].m_RestoreFlag = bGameObjectEnabled;

                    // We don't need to do all this if the panel gameobject isn't enabled.
                    if (bGameObjectEnabled)
                    {
                        m_AllPanels[i].m_Panel.ResetPanel();
                        m_AllPanels[i].m_Widget.Show(false, false);
                    }
                }
            }
        }

        public void RestoreHiddenPanels()
        {
            for (int i = 0; i < m_AllPanels.Count; ++i)
            {
                if (m_AllPanels[i].m_Widget && m_AllPanels[i].m_RestoreFlag &&
                    m_AllPanels[i].AvailableInCurrentMode)
                {
                    _RestorePanelInternal(i);
                }
            }
            App.Switchboard.TriggerStencilModeChanged();
        }

        void _RestorePanelInternal(int index)
        {
            if (m_AllPanels[index].m_Widget)
            {
                // Config widget for restoration.
                m_AllPanels[index].m_Widget.Restoring = true;
                m_AllPanels[index].m_Widget.Show(true, false);
                m_AllPanels[index].m_RestoreFlag = false;
                m_AllPanels[index].m_Widget.Restoring = false;
            }
            else
            {
                m_AllPanels[index].m_Panel.gameObject.SetActive(true);
            }
        }

        // General use function for calling a method on all panels of a type.
        public void ExecuteOnPanel<T>(System.Action<T> action) where T : BasePanel
        {
            for (int i = 0; i < m_AllPanels.Count; ++i)
            {
                if (m_AllPanels[i].m_Panel is T)
                {
                    action(m_AllPanels[i].m_Panel as T);
                }
            }
        }

        public void SetCurrentColorOnAllColorPickers(Color col)
        {
            App.BrushColor.CurrentColor = col;
        }

        public void AttachPanelToWand(BasePanel.PanelType type)
        {
            var panel = GetPanelByType(type);
            panel.AttachToWand();
        }

        public void DetachPanelFromWand(BasePanel.PanelType type, TrTransform tr)
        {
            var panel = GetPanelByType(type);
            panel.DetachFromWand(tr);
        }

    }

} // namespace TiltBrush<|MERGE_RESOLUTION|>--- conflicted
+++ resolved
@@ -2365,11 +2365,7 @@
                 data.m_Widget.gameObject.activeSelf && data.m_Widget.IsAvailable();
         }
 
-<<<<<<< HEAD
-        public void OpenPanel(BasePanel.PanelType type, TrTransform trSpawnXf, bool forced=false)
-=======
         public void OpenPanel(BasePanel.PanelType type, TrTransform trSpawnXf, bool forced = false)
->>>>>>> 0463cd82
         {
             if ((type != BasePanel.PanelType.SketchSurface && type != BasePanel.PanelType.Color &&
                 type != BasePanel.PanelType.Brush) || forced)
