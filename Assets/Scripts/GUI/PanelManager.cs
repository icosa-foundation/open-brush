﻿// Copyright 2020 The Tilt Brush Authors
//
// Licensed under the Apache License, Version 2.0 (the "License");
// you may not use this file except in compliance with the License.
// You may obtain a copy of the License at
//
//      http://www.apache.org/licenses/LICENSE-2.0
//
// Unless required by applicable law or agreed to in writing, software
// distributed under the License is distributed on an "AS IS" BASIS,
// WITHOUT WARRANTIES OR CONDITIONS OF ANY KIND, either express or implied.
// See the License for the specific language governing permissions and
// limitations under the License.

using UnityEngine;
using System.Collections.Generic;
using System.Linq;

namespace TiltBrush
{

    [System.Serializable]
    public struct PanelMapKey
    {
        public GameObject m_PanelPrefab;
        public bool m_ModeVr;
        public bool m_ModeMono;
        public bool m_ModeQuest;
        public bool m_Basic;
        public bool m_Advanced;

        public bool IsValidForSdkMode(SdkMode mode)
        {
            switch (mode)
            {
                case SdkMode.UnityXR when App.Config.IsMobileHardware:
                    return m_ModeQuest;
                case SdkMode.UnityXR when !App.Config.IsMobileHardware:
                    return m_ModeVr;
                case SdkMode.Monoscopic:
                    return m_ModeMono;
                case SdkMode.Ods when App.VrSdk.GetControllerDof() != VrSdk.DoF.None:
                    return m_ModeMono;
                default:
                    return false;
            }
        }
    }

    public class WandPane
    {
        public List<BasePanel> orderedPanelList;
        public float angleOffset;
    }

    public class PanelManager : MonoBehaviour
    {
        static public PanelManager m_Instance;

        public const string kPlayerPrefAdvancedMode = "AdvancedMode";

        [SerializeField] protected PanelMapKey[] m_PanelMap;

        [SerializeField] float m_WandPanelsRotationFeedbackInterval = 20.0f;
        [SerializeField] float m_WandPanelsRotationScalar = 200.0f;
        [SerializeField] float m_WandPanelsRotationVelocityScalar = 7500.0f;
        [SerializeField] float m_WandPanelsRotationDecay = 10.0f;
        [SerializeField] float m_RotateSnapRestTime = 0.1f;
        [SerializeField] float m_WandRadius = 1.0f;
        [SerializeField] float m_AdminPanelWandRadius = 1.0f;
        [SerializeField] float m_TransitionSpeed = 8.0f;
        [SerializeField] Vector3 m_SketchbookOffset;
        [SerializeField] Vector3 m_SketchbookRotation;
        [SerializeField] float m_WandPanelsInitialSketchLoadOriginAngle;
        [SerializeField] float m_WandPanelsDefaultOriginAngle;

        [SerializeField] float m_AltModeSwipeThreshold = 0.5f;
        [SerializeField] float m_AltModeSwipeTeaseAmount = 30.0f;

        [SerializeField] float m_AdvancedModeRevealSpinSpeed;
        [SerializeField] GameObject m_AdvancedModeRevealParticlePrefab;

        [SerializeField] float m_WandSnapDistance = 1.0f;
        [SerializeField] float m_WandRadiusManipulationAdjust = 0.25f;
        [SerializeField] float m_WandPanelSnapStepDistance;
        [SerializeField] float m_WandPanelSnapStickyPercent;
        [SerializeField] float m_WandPaneHeightOffset;
        [SerializeField] float m_WandPaneHalfWidth;
        [SerializeField] float m_WandPaneMaxY;
        [SerializeField] float m_WandPaneMinY;
        [SerializeField] float m_WandPaneVisualOffsetRadius;
        [SerializeField] float m_WandPaneAttachMaxFacingAngle = 70.0f;
        [SerializeField] float m_WandPaneHapticDelay = 0.1f;

        [SerializeField] GameObject m_WandPaneVisualsPrefab;
        [SerializeField] Color m_WandPaneVisualsColorOK;
        [SerializeField] Color m_WandPaneVisualsColorBad;
        [SerializeField] float m_WandPaneVisualsShowSpeed;
        [SerializeField] private float m_PanelMipmapBias = 0;

        [SerializeField] private Color m_PanelHighlightActiveColor;
        [SerializeField] private Color m_PanelHighlightInactiveColor;
        [SerializeField] private Color m_PanelBorderMeshBaseColor = Color.white;
        [SerializeField] private Color m_PanelBorderMeshOutlineColor = Color.black;

        private GameObject m_WandPaneVisuals;
        private Renderer m_WandPaneVisualsMeshRenderer;
        private float m_WandPaneVisualsShowValue;
        private PaneVisualsState m_WandPaneVisualsState;
        private WandPane[] m_WandPanes;
        private int? m_WandPanePanelSnapPreviousStep;
        private bool m_WandPanePanelWasAttached;
        private bool m_PanelsCustomized;

        private float m_AltModeSwipeAmount;
        private bool m_AltModeSwipeEatStickInput;

        private float m_AdvancedModeRevealSpinValue;
        private float m_AdvancedModeRevealSpinTarget;
        private float m_AdvancedModeRevealSpinFinalAngle;
        private bool m_AdvancedModeRevealActive;

        public PanelSweetSpotScript m_SweetSpot;
        private GrabWidget m_ImmovableWidget;

        enum RotateSnapState
        {
            Done,
            Snapping,
            Jiggling,
            Resting,
        }

        enum PanelsState
        {
            Visible,
            Exiting,
            Hidden,
            Entering
        }

        public enum PanelMode
        {
            Standard,
            Sketchbook,
            Settings,
            MemoryWarning,
            Camera,
            BrushLab,

            StandardToSketchbook,
            SketchbookToStandard,

            StandardToSettings,
            SettingsToStandard,

            StandardToCamera,
            CameraToStandard,

            StandardToBrushLab,
            BrushLabToStandard,

            // StandardToMemoryWarning - Transition to Memory Warning can come from any state.
            MemoryWarningToStandard,
            Multiplayer,
            StandardToMultiplayer,
            MultiplayerToStandard
        }

        public enum PaneVisualsState
        {
            Hidden,
            HiddenToShowing,
            Showing,
            ShowingToHidden,
        }

        public class RevealParticle
        {
            public Transform xf;
            public ParticleSystem.EmissionModule emission;
            public ParticleSystem.ShapeModule shape;
            public float baseRate;
            public Transform parentXf;
            public Vector3 bounds;

            public void UpdateTransform()
            {
                xf.position = parentXf.position;
                xf.rotation = parentXf.rotation;
                Vector3 scale = shape.scale;
                scale.x = parentXf.localScale.x * bounds.x;
                scale.y = parentXf.localScale.y * bounds.y;
                shape.scale = scale;
            }
            public void StartEmitting()
            {
                emission.rateOverTimeMultiplier = baseRate;
            }
            public void StopEmitting()
            {
                emission.rateOverTimeMultiplier = 0.0f;
            }
        }
        private GameObject m_RevealParticleParent;

        public class PanelData
        {
            public BasePanel m_Panel;
            public PanelWidget m_Widget;
            public bool m_RestoreFlag;
            public RevealParticle m_RevealParticles;

            public bool AvailableInCurrentMode
            {
                get
                {
                    // Admin panel is always available.
                    return (PanelManager.m_Instance.IsAdminPanel(m_Panel.Type) ||
                        (PanelManager.m_Instance.AdvancedModeActive() ==
                        m_Panel.AdvancedModePanel));
                }
            }
        }
        private List<PanelData> m_AllPanels;
        private List<BasePanel> m_SketchbookPanels;
        private List<BasePanel> m_SettingsPanels;
        private List<BasePanel> m_MemoryWarningPanels;
        private List<BasePanel> m_CameraPanels;
        private List<BasePanel> m_BrushLabPanels;
        private List<BasePanel> m_MultiplayerPanels;
        private BasePanel m_AdminPanel;

        private AdvancedPanelLayouts m_CachedPanelLayouts;

        // The current rotation of the panels, accumulated from frame to frame
        private float m_WandPanelsOriginAngle;
        // An offset added to the current rotation, reset every frame
        private float m_WandPanelsOriginAngleOffset;
        // Parameter to control the snap animation, see use below for details.
        private float m_RotateSnapAnimTime = 0;
        // Direction which the snap rotation is animating
        private float m_RotateSnapAnimDir = 0;
        private RotateSnapState m_RotateSnapState = RotateSnapState.Done;
        private float m_WandPanelsSketchbookOriginAngle;
        private float m_WandPanelsRotationLastFeedbackAngle;
        private float[] m_WandPanelsRotationDiffHistory;
        private int m_WandPanelsRotationDiffIndex;
        private int m_WandPanelsRotationDiffCount;
        private float m_WandPanelsRotationVelocity;

        private float m_MasterScale;
        private float m_StandardScale;
        private float m_SketchbookScale;
        private float m_SettingsScale;
        private float m_MemoryWarningScale;
        private float m_CameraScale;
        private float m_BrushLabScale;
        private float m_MultiplayerScale;

        private PanelsState m_PanelsState;
        private PanelMode m_PanelsMode;

        private GameObject m_UxExploration;

        private int m_LastOpenedPanelIndex = -1;
        private BasePanel m_LastPanelInteractedWith;

        private bool m_IntroSketchbookMode;
        private bool m_FirstSketchLoad = true;
        private bool m_AdvancedPanels;

        public Color PanelHighlightActiveColor
        {
            get { return m_PanelHighlightActiveColor; }
        }
        public Color PanelHighlightInactiveColor
        {
            get { return m_PanelHighlightInactiveColor; }
        }
        public Color PanelBorderMeshBaseColor
        {
            get { return m_PanelBorderMeshBaseColor; }
        }
        public Color PanelBorderMeshOutlineColor
        {
            get { return m_PanelBorderMeshOutlineColor; }
        }

        // Proxy for whether the viewer is in the intro sketch (second run and onward).
        // TODO: Move this property into App.cs where it makes more sense for it to be.
        public bool IntroSketchbookMode { get { return m_IntroSketchbookMode; } }

        public float GetSnapStepDistance() { return m_WandPanelSnapStepDistance; }

        public bool PanelsAreStable()
        {
            return StandardActive() || SketchbookActive() || SettingsActive() || MemoryWarningActive() ||
                CameraActive() || BrushLabActive() || MultiplayerActive();
        }
        public bool StandardActive() { return m_PanelsMode == PanelMode.Standard; }
        public bool SketchbookActive() { return m_PanelsMode == PanelMode.Sketchbook; }
        public bool SettingsActive() { return m_PanelsMode == PanelMode.Settings; }
        public bool CameraActive() { return m_PanelsMode == PanelMode.Camera; }
        public bool MemoryWarningActive() { return m_PanelsMode == PanelMode.MemoryWarning; }
        public bool BrushLabActive() { return m_PanelsMode == PanelMode.BrushLab; }
        public bool MultiplayerActive() { return m_PanelsMode == PanelMode.Multiplayer; }
        public bool PanelsHaveBeenCustomized() { return m_PanelsCustomized; }
        public bool AdvancedModeActive() { return m_AdvancedPanels; }
        public bool SketchbookActiveIncludingTransitions()
        {
            return SketchbookActive() || m_PanelsMode == PanelMode.StandardToSketchbook;
        }

        // TODO: Remove this function.
        // This is a dangerous function, as it'll return the first panel of this type in the
        // list.  This functionality is undefined for multiple panels of the same type.
        public BasePanel GetPanelByType(BasePanel.PanelType type)
        {
            for (int i = 0; i < m_AllPanels.Count; ++i)
            {
                if (m_AllPanels[i].m_Panel.Type == type)
                {
                    return m_AllPanels[i].m_Panel;
                }
            }
            return null;
        }
        public BasePanel GetActivePanelByType(BasePanel.PanelType type)
        {
            return m_AllPanels.Select(x => x.m_Panel).FirstOrDefault(x => x.gameObject.activeInHierarchy && (x.Type == type));
        }
        public BasePanel GetSketchBookPanel()
        {
            BasePanel.PanelType sketchbookPanelType = App.Config.IsMobileHardware
                ? BasePanel.PanelType.SketchbookMobile
                : BasePanel.PanelType.Sketchbook;
            return GetActivePanelByType(sketchbookPanelType);
        }
        public BasePanel GetPanel(int index) { return m_AllPanels[index].m_Panel; }
        public BasePanel LastOpenedPanel()
        {
            return m_LastOpenedPanelIndex > -1 ? m_AllPanels[m_LastOpenedPanelIndex].m_Panel : null;
        }
        public bool GazePanelsAreVisible() { return m_PanelsState == PanelsState.Visible; }
        public List<PanelData> GetAllPanels() { return m_AllPanels; }
        public BasePanel GetAdminPanel() { return m_AdminPanel; }

        public BasePanel LastPanelInteractedWith
        {
            get { return m_LastPanelInteractedWith; }
            set { m_LastPanelInteractedWith = value; }
        }

        public bool IsAdminPanel(BasePanel.PanelType type)
        {
            return type == BasePanel.PanelType.AdminPanel || type == BasePanel.PanelType.AdminPanelMobile;
        }

        // Unique panels do not change when toggling basic/advanced mode.
        // A unique panel is one that is guaranteed to not have a basic/advanced counterpart.  That
        // is, it's guaranteed that <=1 exists.
        public bool IsPanelUnique(BasePanel.PanelType type)
        {
            return IsAdminPanel(type) ||
                type == BasePanel.PanelType.AppSettings || type == BasePanel.PanelType.AppSettingsMobile ||
                type == BasePanel.PanelType.Sketchbook || type == BasePanel.PanelType.SketchbookMobile ||
                type == BasePanel.PanelType.Camera || type == BasePanel.PanelType.MemoryWarning ||
                type == BasePanel.PanelType.Multiplayer;
        }

        // Core panels are those that exist in the basic mode experience.  Practically, those that
        // cannot be spawned by a button and cannot be dimissed [by throwing].
        public bool IsPanelCore(BasePanel.PanelType type)
        {
            return type == BasePanel.PanelType.Color || type == BasePanel.PanelType.Brush ||
                type == BasePanel.PanelType.BrushExperimental || type == BasePanel.PanelType.BrushMobile ||
                type == BasePanel.PanelType.ToolsAdvanced || type == BasePanel.PanelType.ToolsBasic ||
                type == BasePanel.PanelType.Experimental || type == BasePanel.PanelType.ExtraPanel ||
                type == BasePanel.PanelType.ExtraMobile || type == BasePanel.PanelType.ToolsAdvancedMobile;
        }

        void Awake()
        {
            m_Instance = this;
        }

        public void Init()
        {
            m_AllPanels = new List<PanelData>();
            m_SketchbookPanels = new List<BasePanel>();
            m_SettingsPanels = new List<BasePanel>();
            m_MemoryWarningPanels = new List<BasePanel>();
            m_CameraPanels = new List<BasePanel>();
            m_BrushLabPanels = new List<BasePanel>();
            m_MultiplayerPanels = new List<BasePanel>();

            m_RevealParticleParent = new GameObject("ParticlesParent");
            m_RevealParticleParent.transform.parent = transform;
            m_PanelsState = PanelsState.Hidden;
            m_PanelsMode = PanelMode.Standard;
            m_MasterScale = 0.0f;
            m_StandardScale = 1.0f;
            m_SketchbookScale = 0.0f;

            // Start with advanced panels off.
            m_AdvancedPanels = PlayerPrefs.GetInt(kPlayerPrefAdvancedMode, 0) == 1;

            // Cache any advanced panel layout we can pull from disk.
            m_CachedPanelLayouts = new AdvancedPanelLayouts();
            m_CachedPanelLayouts.PopulateFromPlayerPrefs();

            // Run through our panel map and create each panel, if it is valid for this SDK Mode.
            for (int i = 0; i < m_PanelMap.Length; ++i)
            {
                // Don't bother with the sketch surface, it's in the Main scene already.
                BasePanel.PanelType type = (BasePanel.PanelType)i;
                if (type == BasePanel.PanelType.SketchSurface)
                {
                    continue;
                }

                if (!App.Instance.StartupError && m_PanelMap[i].IsValidForSdkMode(App.Config.m_SdkMode))
                {
                    // Only create one of our unique panels
                    if (IsPanelUnique(type))
                    {
                        CreatePanel(m_PanelMap[i], false);
                    }
                    else
                    {
                        // Create a panel for each mode.
                        if (m_PanelMap[i].m_Basic)
                        {
                            CreatePanel(m_PanelMap[i], false);
                        }
                        if (m_PanelMap[i].m_Advanced)
                        {
                            CreatePanel(m_PanelMap[i], true);
                        }
                    }
                }
            }

            // Init rotation.
            m_WandPanelsRotationDiffCount = 4;
            m_WandPanelsRotationDiffHistory = new float[m_WandPanelsRotationDiffCount];
            m_WandPanelsRotationDiffIndex = 0;
            m_WandPanelsOriginAngle = m_WandPanelsDefaultOriginAngle;
            m_WandPanelsRotationLastFeedbackAngle = 0.0f;

            // Init panes.
            m_WandPanes = new WandPane[3];
            for (int i = 0; i < 3; ++i)
            {
                m_WandPanes[i] = new WandPane();
                m_WandPanes[i].angleOffset = i * 120.0f;
                m_WandPanes[i].orderedPanelList = new List<BasePanel>();
            }

            m_WandPaneVisuals = Instantiate(m_WandPaneVisualsPrefab);
            m_WandPaneVisuals.SetActive(false);
            m_WandPaneVisualsMeshRenderer =
                m_WandPaneVisuals.transform.GetChild(0).GetComponent<Renderer>();
            m_WandPaneVisualsState = PaneVisualsState.Hidden;

            Debug.AssertFormat((App.Config.m_SdkMode == SdkMode.Ods) || (m_AdminPanel != null),
                "Admin Panel required.");

            m_PanelsCustomized = false;
            m_AdvancedModeRevealActive = false;

            TintWandPaneVisuals(true);

            // Set the MipMap bias for mobile builds (as there is more compression on the textures)
            if (App.Config.IsMobileHardware)
            {
                Shader.SetGlobalFloat("_PanelMipmapBias", m_PanelMipmapBias);
            }
        }

        void CreatePanel(PanelMapKey key, bool advancedPanel)
        {
            GameObject obj = Instantiate(key.m_PanelPrefab);
            obj.name += advancedPanel ? "_Advanced" : "_Basic";

            BasePanel p = obj.GetComponent<BasePanel>();
            obj.transform.position = p.m_InitialSpawnPos;
            obj.transform.rotation = Quaternion.Euler(p.m_InitialSpawnRotEulers);
            obj.transform.parent = transform;

            if (p.ShouldRegister)
            {
                // We have to turn on each panel so the Awake() function runs.
                p.gameObject.SetActive(true);
                p.InitAdvancedFlag(advancedPanel);

                // See if this panel has a cached attributes.
                bool attributesFromDisk = false;
                if (advancedPanel)
                {
                    attributesFromDisk = m_CachedPanelLayouts.ApplyLayoutToPanel(p);
                }
                if (!attributesFromDisk)
                {
                    p.m_Fixed = p.BeginFixed;
                    // Use defaults for the rest of the attributes.
                }

                // Package this panel up with metadata.
                PanelData newData = new PanelData();
                newData.m_Panel = p;
                newData.m_Widget = p.GetComponent<PanelWidget>();
                newData.m_RestoreFlag = false;

                // Create particle systems for reveal.
                if (!IsPanelUnique(p.Type))
                {
                    if (p.ParticleBounds != Vector3.zero)
                    {
                        GameObject go = (GameObject)Instantiate(m_AdvancedModeRevealParticlePrefab);
                        go.transform.parent = m_RevealParticleParent.transform;
                        newData.m_RevealParticles = new RevealParticle();
                        newData.m_RevealParticles.parentXf = p.transform;
                        newData.m_RevealParticles.xf = go.transform;
                        newData.m_RevealParticles.emission = go.GetComponent<ParticleSystem>().emission;
                        newData.m_RevealParticles.shape = go.GetComponent<ParticleSystem>().shape;
                        newData.m_RevealParticles.bounds = p.ParticleBounds;
                        newData.m_RevealParticles.baseRate =
                            newData.m_RevealParticles.emission.rateOverTimeMultiplier;
                        newData.m_RevealParticles.StopEmitting();
                    }
                }

                // Add to general list.
                m_AllPanels.Add(newData);

                // Add to custom list.
                if (p.Type == BasePanel.PanelType.Sketchbook ||
                    p.Type == BasePanel.PanelType.SketchbookMobile)
                {
                    m_SketchbookPanels.Add(p);
                }
                else if (p.Type == BasePanel.PanelType.AppSettings ||
                    p.Type == BasePanel.PanelType.AppSettingsMobile)
                {
                    m_SettingsPanels.Add(p);
                }
                else if (p.Type == BasePanel.PanelType.MemoryWarning)
                {
                    m_MemoryWarningPanels.Add(p);
                }
                else if (p.Type == BasePanel.PanelType.Camera)
                {
                    m_CameraPanels.Add(p);
                }
                else if (p.Type == BasePanel.PanelType.BrushLab)
                {
                    m_BrushLabPanels.Add(p);
                }
                else if (p.Type == BasePanel.PanelType.Multiplayer)
                {
                    m_MultiplayerPanels.Add(p);
                }
                else if (IsAdminPanel(p.Type))
                {
                    Debug.Assert(m_AdminPanel == null, "Multiple Admin Panels are being created.");
                    m_AdminPanel = p;
                }

                PanelWidget grabWidget = p.GetComponent<PanelWidget>();
                if (grabWidget != null)
                {
                    grabWidget.enabled = true;
                }
            }
        }

        public void ResetPanel(int index)
        {
            if (index != -1)
            {
                m_AllPanels[index].m_Panel.PanelGazeActive(false);
                m_AllPanels[index].m_Panel.SetPositioningPercent(0.0f);
            }
        }

        public void SetInIntroSketchbookMode(bool inIntro)
        {
            m_IntroSketchbookMode = inIntro;
            foreach (var panel in m_SketchbookPanels)
            {
                panel.SetInIntroMode(inIntro);
            }
        }

        public void ResetWandPanelRotation()
        {
            m_WandPanelsOriginAngle = 0;
            m_RotateSnapState = RotateSnapState.Done;
        }

        public void RefreshConfiguredFlag()
        {
            m_PanelsCustomized = false;

            // Run through the panels and look for anything fishy.
            for (int i = 0; i < m_AllPanels.Count; ++i)
            {
                // Ignore unique panels-- they can't be configured.
                if (IsPanelUnique(m_AllPanels[i].m_Panel.Type))
                {
                    continue;
                }

                if (m_AllPanels[i].m_Panel.BeginFixed)
                {
                    // If a panel started fixed, but isn't, we're customized.
                    if (!m_AllPanels[i].m_Panel.m_Fixed)
                    {
                        m_PanelsCustomized = true;
                        break;
                    }

                    // If a panel that started fixed isn't in the default position, we're customized.
                    if (!m_AllPanels[i].m_Panel.IsInInitialPosition())
                    {
                        m_PanelsCustomized = true;
                        break;
                    }
                }
                else
                {
                    // If a panel didn't start fixed and is active, we're customized.
                    if (m_AllPanels[i].m_Widget)
                    {
                        if (m_AllPanels[i].m_Widget.Showing)
                        {
                            m_PanelsCustomized = true;
                            break;
                        }
                    }
                    else if (m_AllPanels[i].m_Panel.gameObject.activeSelf)
                    {
                        m_PanelsCustomized = true;
                        break;
                    }
                }
            }
        }

        public void InitPanels(bool bWandPanels)
        {
            for (int i = 0; i < m_AllPanels.Count; ++i)
            {
                // Initialize the sweet spot offset distance for Monoscopic mode.
                m_AllPanels[i].m_Panel.m_SweetSpotDistance = m_SweetSpot.m_PanelAttachRadius;
                m_AllPanels[i].m_Panel.InitPanel();
            }

            // Config fixed panels for wand rotation if requested.
            if (bWandPanels)
            {
                for (int i = 0; i < m_AllPanels.Count; ++i)
                {
                    m_AllPanels[i].m_Panel.m_MaxGazeRotation = 0.0f;
                }
            }

            // Disable panels that aren't available in this mode.
            for (int i = 0; i < m_AllPanels.Count; ++i)
            {
                BasePanel panel = m_AllPanels[i].m_Panel;
                if (!IsPanelUnique(panel.Type))
                {
                    PanelWidget widget = m_AllPanels[i].m_Widget;
                    if (m_AdvancedPanels != panel.AdvancedModePanel)
                    {
                        widget.ForceInvisibleForInit();
                    }
                    else if (panel.m_Fixed || IsPanelCore(panel.Type))
                    {
                        // Prime panels that begin fixed.
                        widget.ForceVisibleForInit();
                    }
                }
            }

            SetSweetSpotPosition(m_SweetSpot.transform.position);
            RefreshConfiguredFlag();
        }

        // This method is only used on startup to initialize all panels to off.
        public void HidePanelsForStartup()
        {
            m_MasterScale = 0.0f;
            foreach (PanelData p in GetFixedPanels())
            {
                if (p.AvailableInCurrentMode)
                {
                    p.m_Panel.SetScale(0.0f);
                }
            }

            for (int i = 0; i < m_AllPanels.Count; ++i)
            {
                m_AllPanels[i].m_Panel.gameObject.SetActive(false);
            }

            m_PanelsState = PanelsState.Hidden;
        }

        // This method is used to revive any advanced panels that were floating (not fixed to the
        // wand panes) when the user shut down the last session.  This is required because after
        // the initialization of all panels, we use HidePanelsForStartup() to shrink them all,
        // starting fresh.  Fixed panels are revived when m_PanelManager.SetVisible is called,
        // but floating panels never get revived.
        public void ReviveFloatingPanelsForStartup()
        {
            if (m_AdvancedPanels)
            {
                for (int i = 0; i < m_AllPanels.Count; ++i)
                {
                    BasePanel p = m_AllPanels[i].m_Panel;
                    if (!IsPanelUnique(p.Type) && p.AdvancedModePanel && !p.m_Fixed)
                    {
                        m_CachedPanelLayouts.ReviveFloatingPanelWithLayout(p);
                    }
                }
            }
        }

        public void ToggleAdvancedPanels()
        {
            m_AdvancedPanels ^= true;

            // If we've been in advanced panels before, just spin around once.
            m_AdvancedModeRevealSpinValue = 0.0f;
            m_AdvancedModeRevealSpinTarget = 360.0f;
            m_AdvancedModeRevealSpinFinalAngle = m_WandPanelsOriginAngle;

            // If we haven't been in advanced panels mode before, spin to the tools panel to highlight all
            // the cool stuff that's been unlocked.
            if (m_AdvancedPanels &&
                !PromoManager.m_Instance.HasPromoBeenCompleted(PromoType.AdvancedPanels))
            {
                // Find the tools panel.
                for (int i = 0; i < m_AllPanels.Count; ++i)
                {
                    BasePanel panel = m_AllPanels[i].m_Panel;
                    if (panel.Type == BasePanel.PanelType.ToolsBasic)
                    {
                        // Figure out how far we need to spin to get to the tools panel.
                        float currentToAttachAngle = 360.0f - (panel.m_WandAttachAngle + m_WandPanelsOriginAngle);
                        if (currentToAttachAngle >= 360.0f)
                        {
                            currentToAttachAngle -= 360.0f;
                        }
                        else if (currentToAttachAngle < 0.0f)
                        {
                            currentToAttachAngle += 360.0f;
                        }
                        m_AdvancedModeRevealSpinTarget += currentToAttachAngle;

                        // Our final angle should be exactly where the tools panel is.
                        m_AdvancedModeRevealSpinFinalAngle = m_WandPanelsOriginAngle + currentToAttachAngle;
                    }
                }
            }
            m_AdvancedModeRevealActive = true;
            PlayerPrefs.SetInt(kPlayerPrefAdvancedMode, m_AdvancedPanels ? 1 : 0);
            AudioManager.m_Instance.AdvancedModeSwitch(m_AdvancedPanels);
            App.Switchboard.TriggerAdvancedPanelsChanged();

            if (m_AdvancedPanels)
            {
                for (int i = 0; i < m_AllPanels.Count; ++i)
                {
                    BasePanel panel = m_AllPanels[i].m_Panel;
                    if (IsPanelUnique(panel.Type))
                    {
                        continue;
                    }
                    // Turn on panel if it is an advanced panel.
                    if (panel.AdvancedModePanel && panel.CurrentlyVisibleInAdvancedMode)
                    {
                        _RestorePanelInternal(i);
                        panel.ForceUpdatePanelVisuals();
                    }
                    // Turn off panel if it is a basic panel.
                    if (!panel.AdvancedModePanel)
                    {
                        _DismissPanelInternal(i, false);
                    }
                }
            }
            else
            {
                for (int i = 0; i < m_AllPanels.Count; ++i)
                {
                    BasePanel panel = m_AllPanels[i].m_Panel;
                    if (IsPanelUnique(panel.Type))
                    {
                        continue;
                    }
                    // Turn on panel basic mode panels.
                    if (!panel.AdvancedModePanel)
                    {
                        _RestorePanelInternal(i);
                        panel.ForceUpdatePanelVisuals();
                    }
                    // Turn off advanced mode panels.
                    if (panel.AdvancedModePanel)
                    {
                        _DismissPanelInternal(i, false);
                    }
                }
            }

            // Always update the admin panel's visuals on swap.
            m_AdminPanel.ForceUpdatePanelVisuals();

            // Enable emitters on fixed panels that are showing up.
            foreach (PanelData p in GetFixedPanels())
            {
                if (!p.AvailableInCurrentMode)
                {
                    continue;
                }
                if (p.m_RevealParticles != null)
                {
                    p.m_RevealParticles.UpdateTransform();
                    p.m_RevealParticles.StartEmitting();
                }
            }
        }

        IEnumerable<PanelData> GetFixedPanels()
        {
            return m_AllPanels.Where(p => p.m_Panel.m_Fixed);
        }

        public void SetSweetSpotPosition(Vector3 vSweetSpot)
        {
            // Run through each fixed panel and set their new position.
            Vector3 vPreviousSweetSpot = m_SweetSpot.transform.position;
            foreach (PanelData p in GetFixedPanels())
            {
                // Get previous offset vector.
                Vector3 vPreviousOffset = p.m_Panel.transform.position - vPreviousSweetSpot;
                vPreviousOffset.Normalize();

                // Set as normal.
                p.m_Panel.transform.forward = vPreviousOffset;

                // Extend to radius of sweet spot and set new position.
                vPreviousOffset *= p.m_Panel.m_SweetSpotDistance;
                p.m_Panel.transform.position = vSweetSpot + vPreviousOffset;
            }

            // Set sweet spot to new position.
            m_SweetSpot.transform.position = vSweetSpot;
            OutputWindowScript.m_Instance.UpdateBasePositionHeight(vSweetSpot.y);
        }

        public Vector3 GetSketchSurfaceResetPos()
        {
            return m_SweetSpot.transform.position + (Vector3.forward * m_SweetSpot.m_PanelAttachRadius) +
                Vector3.down;
        }

        public void UpdateWandOrientationControls()
        {
            // Bail early if we're in a fancy animation.
            if (m_AdvancedModeRevealActive)
            {
                return;
            }

            bool bWandRot = InputManager.m_Instance.GetCommand(InputManager.SketchCommands.WandRotation);
            float wandScrollXDelta = InputManager.m_Instance.GetWandScrollAmount();

            // If we're in non-standard panel mode, blank out wand rotation if we're flagged to eat input.
            bool inVisibleAltMode = GazePanelsAreVisible() &&
                (m_PanelsMode == PanelMode.Sketchbook ||
                m_PanelsMode == PanelMode.Settings ||
                m_PanelsMode == PanelMode.MemoryWarning ||
                m_PanelsMode == PanelMode.Camera ||
                m_PanelsMode == PanelMode.Multiplayer);
            if (inVisibleAltMode && App.VrSdk.AnalogIsStick(InputManager.ControllerName.Wand))
            {
                if (m_AltModeSwipeEatStickInput)
                {
                    m_AltModeSwipeEatStickInput = Mathf.Abs(wandScrollXDelta) > 0.0f;
                    bWandRot = false;
                }
            }

            if (!App.VrSdk.AnalogIsStick(InputManager.ControllerName.Wand))
            {
                UpdateSwipeRotate(bWandRot, wandScrollXDelta);
            }
            else
            {
                UpdateSnapRotate(bWandRot, wandScrollXDelta);
            }

            // Look for swipe to exit an alt mode. Don't exit if gallery is in intro mode.
            if (inVisibleAltMode)
            {
                if (bWandRot)
                {
                    // Don't allow swipe to dismiss for memory warning panels.
                    if (m_PanelsMode != PanelMode.MemoryWarning)
                    {
                        m_AltModeSwipeAmount += wandScrollXDelta;
                        if (Mathf.Abs(m_AltModeSwipeAmount) > m_AltModeSwipeThreshold)
                        {
                            // Get back to standard.
                            if (m_PanelsMode == PanelMode.Settings)
                            {
                                ToggleSettingsPanels();
                            }
                            else if (m_PanelsMode == PanelMode.Sketchbook)
                            {
                                ToggleSketchbookPanels();
                            }
                            else if (m_PanelsMode == PanelMode.Camera)
                            {
                                ToggleCameraPanels();
                            }
                            else if (m_PanelsMode == PanelMode.Multiplayer)
                            {
                                ToggleMultiplayerPanels();
                            }
                        }
                    }
                }
                else
                {
                    m_AltModeSwipeAmount = 0.0f;
                }
            }
        }

        private void UpdateSnapRotate(bool bWandRot, float wandScrollXDelta)
        {
            const float kSnapStickMultiplier = 0.25f;

            float wandSnapPercent = App.VrSdk.VrControls.WandRotateJoystickPercent;
            bool bWandSnap = Mathf.Abs(wandScrollXDelta) > wandSnapPercent;

            float offsetAngle = 0;

            switch (m_RotateSnapState)
            {
                case RotateSnapState.Snapping:
                    // How fast it snaps to next position.
                    const float kSnapSpeed = 10f;
                    // How far to turn to get to the next pannel.
                    const float kSnapRotationAngle = 360f / 3f;

                    // Play audio on enter.
                    if (m_RotateSnapAnimTime == 1.0f)
                    {
                        AudioManager.m_Instance.PanelFlip(
                            InputManager.m_Instance.GetControllerPosition(InputManager.ControllerName.Wand));
                    }

                    // Compensate for the initial rotation before the snap occured.
                    float init = Mathf.Abs(wandScrollXDelta * m_WandPanelsRotationScalar * kSnapStickMultiplier);

                    // Get the animated target angle, compensated for initial rotation.
                    offsetAngle = init + (kSnapRotationAngle - init) * (1f - m_RotateSnapAnimTime);
                    // Increment time.
                    m_RotateSnapAnimTime -= Time.deltaTime * kSnapSpeed;
                    // Apply the angle to the temproary offset, the final accumulated rotation is only applied
                    // once the animation is done.
                    UpdateWandPanelsOriginAngle(0, m_RotateSnapAnimDir * offsetAngle);

                    if (m_RotateSnapAnimTime <= 0f)
                    {
                        // Apply the accumulated rotation, remove the offset.
                        UpdateWandPanelsOriginAngle(m_RotateSnapAnimDir * kSnapRotationAngle);
                        // Start phase 2 jiggle.
                        m_RotateSnapAnimTime = 1.0f;
                        m_RotateSnapState = RotateSnapState.Jiggling;
                    }
                    return;

                case RotateSnapState.Jiggling:
                    const float kJiggleDecay = 6f; // How fast the overall effect falls off.
                    const float kJiggleFreq = 60f; // How fast the jiggle travels / oscillates while animating.
                    const float kJiggleAmt = 2f;   // How far the oscillation travels / max displacement.

                    // RotateSnapAnimTime goes from 1.0 to 0.0
                    float falloff = m_RotateSnapAnimTime;

                    offsetAngle = Mathf.Sin(Time.time * kJiggleFreq) * kJiggleAmt * falloff * m_RotateSnapAnimDir;

                    UpdateWandPanelsOriginAngle(0, offsetAngle);

                    // Dampen the jiggle over time according to how much time is left and decay.
                    m_RotateSnapAnimTime -= Time.deltaTime * kJiggleDecay;

                    if (m_RotateSnapAnimTime <= 0f)
                    {
                        m_RotateSnapAnimTime = m_RotateSnapRestTime;
                        m_RotateSnapState = RotateSnapState.Resting;
                    }
                    return;

                case RotateSnapState.Resting:
                    // Explicit delay until next rotation
                    m_RotateSnapAnimTime -= Time.deltaTime;
                    if (m_RotateSnapAnimTime <= 0f)
                    {
                        m_RotateSnapState = RotateSnapState.Done;
                    }
                    return;

                case RotateSnapState.Done:
                    if (App.VrSdk.AnalogIsStick(InputManager.ControllerName.Wand)
                        && bWandSnap
                        && bWandRot
                        && GazePanelsAreVisible()
                        && (m_PanelsMode == PanelMode.Standard))
                    {
                        // Threshold hit, apply snap rotation.
                        m_RotateSnapAnimTime = 1.0f;
                        m_RotateSnapAnimDir = Mathf.Sign(-wandScrollXDelta);
                        m_RotateSnapState = RotateSnapState.Snapping;
                    }
                    else
                    {
                        // Partially rotate the sketchbook, until the threshold is hit.
                        offsetAngle = -wandScrollXDelta *
                            m_WandPanelsRotationScalar *
                            kSnapStickMultiplier;
                        UpdateWandPanelsOriginAngle(0, offsetAngle);
                    }
                    return;
            }
        }

        private void UpdateSwipeRotate(bool bWandRot, float wandScrollXDelta)
        {
            if (bWandRot && GazePanelsAreVisible() && (m_PanelsMode == PanelMode.Standard))
            {
                for (int i = 1; i < m_WandPanelsRotationDiffCount; ++i)
                {
                    m_WandPanelsRotationDiffHistory[i - 1] = m_WandPanelsRotationDiffHistory[i];
                }

                m_WandPanelsRotationDiffHistory[m_WandPanelsRotationDiffIndex] = wandScrollXDelta;
                float fOriginAngleAdjust = m_WandPanelsRotationDiffHistory[m_WandPanelsRotationDiffIndex] * m_WandPanelsRotationScalar;

                UpdateWandPanelsOriginAngle(-fOriginAngleAdjust);
                m_WandPanelsRotationVelocity = 0.0f;

                ++m_WandPanelsRotationDiffIndex;
                m_WandPanelsRotationDiffIndex = Mathf.Min(m_WandPanelsRotationDiffIndex, m_WandPanelsRotationDiffCount - 1);
            }
            else if (m_WandPanelsRotationDiffIndex > 0)
            {
                float fAvgDiff = 0.0f;
                for (int i = 0; i < m_WandPanelsRotationDiffIndex; ++i)
                {
                    fAvgDiff += m_WandPanelsRotationDiffHistory[i];
                }
                if (m_WandPanelsRotationDiffIndex > 0)
                {
                    fAvgDiff /= (float)m_WandPanelsRotationDiffIndex;
                }

                m_WandPanelsRotationVelocity = -fAvgDiff * m_WandPanelsRotationVelocityScalar;
                m_WandPanelsRotationDiffIndex = 0;
            }
        }

        void UpdateWandPanelsOriginAngle(float fDiff, float fOffset = 0)
        {
            m_WandPanelsOriginAngleOffset = fOffset;
            m_WandPanelsOriginAngle = (m_WandPanelsOriginAngle + fDiff) % 360.0f;

            // Get periodic difference of last feedback angle and current origin angle.
            float fAngleDelta = (m_WandPanelsRotationLastFeedbackAngle - m_WandPanelsOriginAngle) % 360.0f;
            if (fAngleDelta < 0) { fAngleDelta += 360.0f; }
            if (fAngleDelta >= 180.0f) { fAngleDelta -= 360.0f; }

            if (Mathf.Abs(fAngleDelta) > m_WandPanelsRotationFeedbackInterval)
            {
                if (!App.VrSdk.AnalogIsStick(InputManager.ControllerName.Wand))
                {
                    InputManager.m_Instance.TriggerHaptics(InputManager.ControllerName.Wand, 0.05f);
                }
                m_WandPanelsRotationLastFeedbackAngle = m_WandPanelsOriginAngle;
            }
        }

        public void UpdatePanels()
        {
            UnityEngine.Profiling.Profiler.BeginSample("PanelManager.UpdatePanels");
            // Lock panels to the controller if we've got 6dof controls.
            if (SketchControlsScript.m_Instance.ActiveControlsType ==
                SketchControlsScript.ControlsType.SixDofControllers)
            {
                LockPanelsToController();
            }
            UnityEngine.Profiling.Profiler.EndSample();
        }

        float GetWandCircumference()
        {
            float fCircumference = 0.0f;
            foreach (PanelData p in GetFixedPanels())
            {
                fCircumference += p.m_Panel.GetBounds().x;
            }
            fCircumference *= 2.5f;
            return fCircumference;
        }

        void PanelMovedHaptics()
        {
            InputManager.m_Instance.TriggerHaptics(InputManager.ControllerName.Wand, 0.04f);
        }

        public void InitPanesForPanelAttach(bool bPanelStartedFixed)
        {
            m_WandPanePanelSnapPreviousStep = null;
            m_WandPanePanelWasAttached = bPanelStartedFixed;
        }

        public void ResetWandPanelsConfiguration()
        {
            for (int i = 0; i < m_AllPanels.Count; ++i)
            {
                if (m_AllPanels[i].m_Panel.gameObject.activeSelf)
                {
                    m_AllPanels[i].m_Panel.ResetPanel();

                    // If the panel begins fixed, restore.
                    if (m_AllPanels[i].m_Panel.BeginFixed)
                    {
                        m_AllPanels[i].m_Panel.ResetPanelToInitialPosition();
                    }
                    else
                    {
                        // Otherwise, hide.
                        m_AllPanels[i].m_Panel.m_Fixed = false;
                        if (m_AllPanels[i].m_Widget != null)
                        {
                            m_AllPanels[i].m_Widget.Show(false);
                        }
                    }
                }
            }
            m_PanelsCustomized = false;
            AdvancedPanelLayouts.ClearPlayerPrefs();
            // We may not be dismissing a panel here, but we want our panel buttons to refresh, so fake it.
            App.Switchboard.TriggerPanelDismissed();
        }

        public void SetFixedPanelsToStableOffsets()
        {
            foreach (PanelData p in GetFixedPanels())
            {
                if (!IsAdminPanel(p.m_Panel.Type))
                {
                    p.m_Panel.m_WandAttachYOffset_Target = p.m_Panel.m_WandAttachYOffset_Stable;
                }
            }
        }

        public void AttachHeldPanelToWand(BasePanel panel)
        {
            // Early out if we're not in a mode that supports customization.
            if (m_PanelsMode == PanelMode.Sketchbook ||
                m_PanelsMode == PanelMode.Settings ||
                m_PanelsMode == PanelMode.MemoryWarning ||
                m_PanelsMode == PanelMode.Camera ||
                m_PanelsMode == PanelMode.Multiplayer)
            {
                return;
            }

            // Reset all fixed panels.
            SetFixedPanelsToStableOffsets();

            Transform wandXf = InputManager.Wand.Geometry.MainAxisAttachPoint;
            // Put panel position in wand local space.
            Vector3 panelPos_LS = wandXf.InverseTransformPoint(panel.transform.position);
            float panelHeight = panel.m_WandAttachHalfHeight;
            bool wandAttached = false;
            int nearestPaneIndex = -1;
            float nearestPaneAttachOffset = 0.0f;
            float nearestPaneDist = m_WandSnapDistance;
            float paneHalfWidth = m_WandPaneHalfWidth;
            if (m_WandPanePanelWasAttached)
            {
                nearestPaneDist += (m_WandSnapDistance * m_WandPanelSnapStickyPercent);
                paneHalfWidth += (m_WandPaneHalfWidth * m_WandPanelSnapStickyPercent);
            }

            if (panel.CanBeDetached)
            {
                // Figure out what pane we're nearest to.
                for (int i = 0; i < m_WandPanes.Length; ++i)
                {
                    // Ignore a pane if it's facing away from us.
                    float fPaneAngle = m_WandPanes[i].angleOffset + m_WandPanelsOriginAngleOffset;
                    float fPaneAngleWithAdjust = m_WandPanelsOriginAngle + fPaneAngle;
                    Quaternion qRotation = Quaternion.AngleAxis(fPaneAngleWithAdjust, wandXf.forward);
                    Quaternion paneOrient = qRotation * wandXf.rotation;
                    Vector3 paneForward = paneOrient * Vector3.up;
                    if (Vector3.Angle(-paneForward.normalized, ViewpointScript.Gaze.direction) >
                        m_WandPaneAttachMaxFacingAngle)
                    {
                        continue;
                    }

                    // Compute pane position.
                    Quaternion qRot_LS = Quaternion.AngleAxis(fPaneAngleWithAdjust, Vector3.forward);
                    Vector3 vRotatedForward = qRot_LS * Vector3.up;
                    Vector3 vPaneCenter_LS = vRotatedForward * m_WandRadius;

                    // Project panel position on to pane.
                    Vector3 paneToPanel = panelPos_LS - vPaneCenter_LS;
                    Vector3 projectedPaneToPanel = Vector3.ProjectOnPlane(paneToPanel, vRotatedForward);

                    // If we're projecting too high or low on the pane, disregard.
                    if (projectedPaneToPanel.z < m_WandPaneMaxY + m_WandPaneHeightOffset &&
                        projectedPaneToPanel.z > m_WandPaneMinY + m_WandPaneHeightOffset)
                    {
                        if (Mathf.Abs(projectedPaneToPanel.x) < paneHalfWidth)
                        {
                            // Clamp z.
                            projectedPaneToPanel.z = Mathf.Clamp(projectedPaneToPanel.z,
                                m_WandPaneMinY + m_WandPaneHeightOffset + panelHeight,
                                m_WandPaneMaxY + m_WandPaneHeightOffset - panelHeight);

                            Vector3 projectedPoint_LS = vPaneCenter_LS + projectedPaneToPanel;
                            float distanceToProjectedPoint = Vector3.Distance(panelPos_LS, projectedPoint_LS);
                            if (distanceToProjectedPoint < nearestPaneDist)
                            {
                                nearestPaneIndex = i;
                                nearestPaneDist = distanceToProjectedPoint;
                                nearestPaneAttachOffset = projectedPaneToPanel.z;
                            }
                        }
                    }
                }
            }
            else
            {
                // If we can't be detached, just lie and say the pane we're on is best.
                for (int i = 0; i < m_WandPanes.Length; ++i)
                {
                    if (panel.m_WandAttachAngle == m_WandPanes[i].angleOffset)
                    {
                        // Compute panel position on pane.
                        float fPaneAngle = m_WandPanes[i].angleOffset + m_WandPanelsOriginAngleOffset;
                        float fPaneAngleWithAdjust = m_WandPanelsOriginAngle + fPaneAngle;
                        Quaternion qRotation = Quaternion.AngleAxis(fPaneAngleWithAdjust, Vector3.forward);
                        Vector3 vRotatedForward = qRotation * Vector3.up;
                        Vector3 vPaneCenter_LS = vRotatedForward * m_WandRadius;
                        Vector3 paneToPanel = panelPos_LS - vPaneCenter_LS;
                        Vector3 projectedPaneToPanel = Vector3.ProjectOnPlane(paneToPanel, vRotatedForward);

                        projectedPaneToPanel.z = Mathf.Clamp(projectedPaneToPanel.z,
                            m_WandPaneMinY + m_WandPaneHeightOffset + panelHeight,
                            m_WandPaneMaxY + m_WandPaneHeightOffset - panelHeight);

                        nearestPaneIndex = i;
                        nearestPaneAttachOffset = projectedPaneToPanel.z;
                        break;
                    }
                }
            }

            if (nearestPaneIndex >= 0)
            {
                // Snap to nearest step.
                if (m_WandPanelSnapStepDistance > 0.0f)
                {
                    // Hysteresis for snapping.
                    float previousOffset = panel.m_WandAttachYOffset;
                    float stickySnapAmount = m_WandPanelSnapStickyPercent * m_WandPanelSnapStepDistance;
                    float offsetDiffFromLastFrame = nearestPaneAttachOffset - previousOffset;
                    if (Mathf.Abs(nearestPaneAttachOffset - previousOffset) < stickySnapAmount)
                    {
                        nearestPaneAttachOffset = previousOffset;
                    }
                    else
                    {
                        nearestPaneAttachOffset -= stickySnapAmount * Mathf.Sign(offsetDiffFromLastFrame);
                    }

                    // Normalize our offset for a nice, snappy feel.
                    float normalizedOffset = nearestPaneAttachOffset / m_WandPanelSnapStepDistance;
                    int iNumSteps = Mathf.RoundToInt(normalizedOffset);
                    nearestPaneAttachOffset = iNumSteps * m_WandPanelSnapStepDistance;

                    // Audio for sliding around on pane.
                    if (m_WandPanePanelWasAttached && m_WandPanePanelSnapPreviousStep != null &&
                        m_WandPanePanelSnapPreviousStep != iNumSteps)
                    {
                        AudioManager.m_Instance.PlayPanelPaneMoveSound(panel.transform.position);
                        Invoke("PanelMovedHaptics", m_WandPaneHapticDelay);
                    }
                    m_WandPanePanelSnapPreviousStep = iNumSteps;
                }

                // Scoot this panel into the pane.
                bool bRoomAvailable = true;
                bool pureOverlap = false;
                WandPane pane = m_WandPanes[nearestPaneIndex];
                if (pane.orderedPanelList.Count > 0)
                {
                    float panelBottom = nearestPaneAttachOffset - panelHeight;
                    float bottomLimit = m_WandPaneMinY + m_WandPaneHeightOffset;

                    int iInsertIndex = pane.orderedPanelList.Count;
                    for (int i = 0; i < pane.orderedPanelList.Count; ++i)
                    {
                        BasePanel other = pane.orderedPanelList[i];

                        // A "pure overlap" occurs when the panel we're trying to attach is directly overtop
                        // another panel.  This leads to special case inserting logic.
                        pureOverlap = pureOverlap ||
                            nearestPaneAttachOffset == other.m_WandAttachYOffset_Stable;

                        // A "fake pure overlap" occurs when the panel is at the far low extreme, and another
                        // is also at the far low extreme.  In this case, we want to skip the insert check to
                        // spoof our location a bit higher.
                        float otherBottom = other.m_WandAttachYOffset_Target - other.m_WandAttachHalfHeight;
                        bool fakePureOverlap = (otherBottom == bottomLimit) && (panelBottom == bottomLimit);

                        if (!fakePureOverlap && nearestPaneAttachOffset > other.m_WandAttachYOffset_Stable)
                        {
                            iInsertIndex = i;
                            break;
                        }
                    }

                    // Try scooting panels above our insert position up, and panels below our insert position
                    // down.  If either fails, flag that there's no room available.
                    bool bUpValid = true;
                    bool bDownValid = true;

                    // In the event of a "pure" overlap, deciding whether we should scoot the overlapped
                    // panel up or down is ambiguous, so try scooting it up first.
                    if (pureOverlap)
                    {
                        bUpValid = MovePanePanelsUpToFit(pane, panelHeight, nearestPaneAttachOffset, iInsertIndex);

                        // If scooting up immediately fails, reset state and try scooting again with our insert
                        // position adjusted.
                        if (!bUpValid)
                        {
                            SetFixedPanelsToStableOffsets();
                            iInsertIndex = Mathf.Max(iInsertIndex - 1, 0);
                            bUpValid = MovePanePanelsUpToFit(pane, panelHeight, nearestPaneAttachOffset, iInsertIndex);
                        }
                        // Scoot the panels below us down.
                        bDownValid = MovePanePanelsDownToFit(pane, panelHeight, nearestPaneAttachOffset, iInsertIndex);
                    }
                    else
                    {
                        bUpValid = MovePanePanelsUpToFit(pane, panelHeight, nearestPaneAttachOffset, iInsertIndex);
                        bDownValid = MovePanePanelsDownToFit(pane, panelHeight, nearestPaneAttachOffset, iInsertIndex);
                    }

                    bRoomAvailable = bUpValid && bDownValid;
                }

                // Snap to this pane.
                panel.m_WandAttachAngle = m_WandPanes[nearestPaneIndex].angleOffset;
                panel.m_WandAttachYOffset = nearestPaneAttachOffset;
                panel.m_WandAttachYOffset_Target = nearestPaneAttachOffset;
                panel.m_WandAttachRadiusAdjust = m_WandRadiusManipulationAdjust;
                SetPanelXfFromWand(panel, wandXf, m_WandPanelsOriginAngle,
                    m_WandPanelsOriginAngleOffset, m_WandRadius);
                panel.m_WandPrimedForAttach = bRoomAvailable;
                panel.WidgetSibling.SetActiveTintToShowError(!bRoomAvailable);
                wandAttached = true;

                // Show pane visuals and set it in position.
                if (m_WandPaneVisualsState != PaneVisualsState.Showing)
                {
                    m_WandPaneVisualsState = PaneVisualsState.HiddenToShowing;
                }

                TintWandPaneVisuals(bRoomAvailable);

                Vector3 vBaseOffset = wandXf.up * m_WandPaneVisualOffsetRadius;
                vBaseOffset += wandXf.forward * m_WandPaneHeightOffset;
                float fAngle = panel.m_WandAttachAngle + m_WandPanelsOriginAngleOffset;
                Quaternion qRotation = Quaternion.AngleAxis(m_WandPanelsOriginAngle + fAngle, wandXf.forward);
                Vector3 vRotatedOffset = qRotation * vBaseOffset;
                m_WandPaneVisuals.transform.position = wandXf.position + vRotatedOffset;
                m_WandPaneVisuals.transform.rotation = qRotation * wandXf.rotation;
            }
            else
            {
                // Flag as not attached, so when the user stops interaction, we know to leave this alone.
                panel.m_WandPrimedForAttach = false;
                panel.m_WandAttachRadiusAdjust = 0.0f;
                panel.WidgetSibling.SetActiveTintToShowError(false);

                TintWandPaneVisuals(true);

                ResetPaneVisuals();
                ClosePanePanelGaps();
            }

            // Audio for attaching/detaching.
            if (wandAttached != m_WandPanePanelWasAttached)
            {
                AudioManager.m_Instance.PlayPanelPaneAttachSound(panel.transform.position);
                Invoke("PanelMovedHaptics", m_WandPaneHapticDelay);
                InputManager.m_Instance.TriggerHaptics(InputManager.ControllerName.Brush, 0.1f);
            }
            m_WandPanePanelWasAttached = wandAttached;
        }

        bool MovePanePanelsUpToFit(WandPane pane, float panelHeight, float attachOffset, int insertIndex)
        {
            // Work backward from our insert index and scoot panels up.
            bool bRoomAvailable = true;
            float scootAmount = panelHeight;
            float pusherOffset = attachOffset;
            for (int i = insertIndex - 1; i >= 0; --i)
            {
                BasePanel scootPanel = pane.orderedPanelList[i];

                // Add the height of the panel we're moving.
                scootAmount += scootPanel.m_WandAttachHalfHeight;

                // Subtract the difference in positions.
                scootAmount -= (scootPanel.m_WandAttachYOffset_Stable - pusherOffset);

                if (scootAmount <= 0.0f)
                {
                    break;
                }
                else
                {
                    // Pay it forward.
                    scootPanel.m_WandAttachYOffset_Target += scootAmount;

                    // Check to see if this panel has been scooted too far.
                    float newTop = scootPanel.m_WandAttachYOffset_Target + scootPanel.m_WandAttachHalfHeight;
                    float topLimit = 2.0f * m_WandPaneMaxY + m_WandPaneHeightOffset;
                    if (i == 0 && newTop > topLimit)
                    {
                        // If it has, rewind it back to bump up against the top smoothly.
                        scootPanel.m_WandAttachYOffset_Target = topLimit - scootPanel.m_WandAttachHalfHeight;
                        bRoomAvailable = false;

                        // We moved too far.  We have to go tell everyone that.
                        float spillover = newTop - topLimit;
                        for (int j = i + 1; j < insertIndex; ++j)
                        {
                            BasePanel unscootPanel = pane.orderedPanelList[j];
                            unscootPanel.m_WandAttachYOffset_Target -= spillover;
                        }
                    }

                    pusherOffset = scootPanel.m_WandAttachYOffset_Target;
                    scootAmount = scootPanel.m_WandAttachHalfHeight;
                }
            }
            return bRoomAvailable;
        }

        bool MovePanePanelsDownToFit(WandPane pane, float panelHeight, float attachOffset, int insertIndex)
        {
            // Work forward from our insert index and scoot panels down.
            bool bRoomAvailable = true;
            float scootAmount = panelHeight;
            float pusherOffset = attachOffset;
            for (int i = insertIndex; i < pane.orderedPanelList.Count; ++i)
            {
                BasePanel scootPanel = pane.orderedPanelList[i];

                // Add the height of the panel we're moving.
                scootAmount += scootPanel.m_WandAttachHalfHeight;

                // Subtract the difference in positions.
                scootAmount -= (pusherOffset - scootPanel.m_WandAttachYOffset_Stable);

                if (scootAmount <= 0.0f)
                {
                    break;
                }
                else
                {
                    // Pay it forward.
                    scootPanel.m_WandAttachYOffset_Target -= scootAmount;

                    // Check to see if this panel has been scooted too far.
                    float newBottom = scootPanel.m_WandAttachYOffset_Target - scootPanel.m_WandAttachHalfHeight;
                    float bottomLimit = m_WandPaneMinY + m_WandPaneHeightOffset;
                    if (i == pane.orderedPanelList.Count - 1 && newBottom < bottomLimit)
                    {
                        // If it has, rewind it back to bump up against the bottom smoothly.
                        scootPanel.m_WandAttachYOffset_Target = bottomLimit + scootPanel.m_WandAttachHalfHeight;
                        bRoomAvailable = false;

                        // We moved too far.  We have to go tell everyone that.
                        float spillover = bottomLimit - newBottom;
                        for (int j = i - 1; j >= insertIndex; --j)
                        {
                            BasePanel unscootPanel = pane.orderedPanelList[j];
                            unscootPanel.m_WandAttachYOffset_Target += spillover;
                        }
                    }
                    pusherOffset = scootPanel.m_WandAttachYOffset_Target;
                    scootAmount = scootPanel.m_WandAttachHalfHeight;
                }
            }
            return bRoomAvailable;
        }


        public void ClosePanePanelGaps()
        {
            OrderPanes();
            foreach (WandPane pane in m_WandPanes)
            {
                if (pane.orderedPanelList.Count == 0) { continue; }

                // See if we exceed any limits.
                BasePanel topPanel = pane.orderedPanelList[0];
                BasePanel bottomPanel = pane.orderedPanelList[pane.orderedPanelList.Count - 1];
                float topLimit = m_WandPaneMaxY + m_WandPaneHeightOffset;
                float bottomLimit = m_WandPaneMinY + m_WandPaneHeightOffset;
                float top = topPanel.m_WandAttachYOffset_Target + topPanel.m_WandAttachHalfHeight;
                float bottom = bottomPanel.m_WandAttachYOffset_Target - bottomPanel.m_WandAttachHalfHeight;
                if (top <= topLimit && bottom >= bottomLimit) { continue; }

                // Add up the amount of gap between all the panels.
                float gapAmount = 0;
                float lastBottom = topPanel.m_WandAttachYOffset_Target - topPanel.m_WandAttachHalfHeight;
                for (int i = 1; i < pane.orderedPanelList.Count; ++i)
                {
                    var panel = pane.orderedPanelList[i];
                    float thisTop = panel.m_WandAttachYOffset_Target + panel.m_WandAttachHalfHeight;
                    gapAmount += lastBottom - thisTop;
                    lastBottom = panel.m_WandAttachYOffset_Target - panel.m_WandAttachHalfHeight;
                }
                if (bottom > bottomLimit)
                {
                    gapAmount += bottom - bottomLimit;
                }
                if (top < topLimit)
                {
                    gapAmount += topLimit - top;
                }

                // Work from the bottom and scoot panels up.
                if (bottom < bottomLimit)
                {
                    float nextBottom = bottom + gapAmount;
                    if (nextBottom > bottomLimit)
                    {
                        // The full gap isn't required to fit the panels up.
                        float extraGap = nextBottom - bottomLimit;
                        gapAmount = extraGap;
                        nextBottom -= extraGap;
                    }
                    else
                    {
                        gapAmount = 0;
                    }

                    for (int i = pane.orderedPanelList.Count - 1; i >= 0; --i)
                    {
                        var panel = pane.orderedPanelList[i];
                        float newTarget = nextBottom + panel.m_WandAttachHalfHeight;
                        if (newTarget > panel.m_WandAttachYOffset_Target)
                        {
                            // New target is higher, so scoot up.
                            panel.m_WandAttachYOffset_Target = newTarget;
                        }
                        else
                        {
                            // New target isn't higher, so we don't have to scoot any more.
                            break;
                        }
                        nextBottom += 2 * panel.m_WandAttachHalfHeight;
                    }
                }

                // Work from the top and scoot panels down.
                if (top > topLimit)
                {
                    float nextTop = top - gapAmount;
                    if (nextTop < topLimit)
                    {
                        // The full gap isn't required to fit the panels up.
                        float extraGap = topLimit - nextTop;
                        gapAmount = extraGap;
                        nextTop += extraGap;
                    }
                    else
                    {
                        gapAmount = 0;
                    }

                    for (int i = 0; i < pane.orderedPanelList.Count; ++i)
                    {
                        var panel = pane.orderedPanelList[i];
                        float newTarget = nextTop - panel.m_WandAttachHalfHeight;
                        if (newTarget < panel.m_WandAttachYOffset_Target)
                        {
                            // New target is lower, so scoot down.
                            panel.m_WandAttachYOffset_Target = newTarget;
                        }
                        else
                        {
                            // New target isn't lower, so we don't have to scoot any more.
                            break;
                        }
                        nextTop -= 2 * panel.m_WandAttachHalfHeight;
                    }
                }
            }

            // After closing the gaps, register these new panel positions as the stable positions.
            for (int i = 0; i < m_AllPanels.Count; ++i)
            {
                if (m_AllPanels[i].m_Widget != null)
                {
                    m_AllPanels[i].m_Panel.SetPanelStableToTarget();
                }
            }

            // Write this config to disk.
            if (m_AdvancedPanels)
            {
                m_CachedPanelLayouts.WriteToDisk(m_AllPanels);
            }
        }

        void TintWandPaneVisuals(bool ok)
        {
            m_WandPaneVisualsMeshRenderer.material.color = ok ?
                m_WandPaneVisualsColorOK : m_WandPaneVisualsColorBad;
        }

        public void ResetPaneVisuals()
        {
            if (m_WandPaneVisualsState != PaneVisualsState.Hidden)
            {
                m_WandPaneVisualsState = PaneVisualsState.ShowingToHidden;
            }
        }

        public void LockPanelsToController()
        {
            Transform rBaseTransform = InputManager.Wand.Geometry.MainAxisAttachPoint;

            float fStep = m_WandPanelsRotationVelocity * Time.deltaTime;
            if (Mathf.Abs(fStep) > 0.0001f)
            {
                m_WandPanelsRotationVelocity *= Mathf.Max(1.0f - (m_WandPanelsRotationDecay * Time.deltaTime), 0.0f);
                UpdateWandPanelsOriginAngle(fStep);
            }
            else
            {
                m_WandPanelsRotationVelocity = 0.0f;
            }

            foreach (PanelData p in GetFixedPanels())
            {
                SetPanelXfFromWand(p.m_Panel, rBaseTransform, m_WandPanelsOriginAngle,
                    m_WandPanelsOriginAngleOffset, m_WandRadius);
            }

            // Keep alt panels locked in place if we're not in standard mode.
            // No point in paying for them if we're not using them.
            if (m_PanelsMode != PanelMode.Standard)
            {
                for (int i = 0; i < m_SketchbookPanels.Count; ++i)
                {
                    SetAltPanelXfFromWand(m_SketchbookPanels[i], rBaseTransform);
                }

                for (int i = 0; i < m_SettingsPanels.Count; ++i)
                {
                    SetAltPanelXfFromWand(m_SettingsPanels[i], rBaseTransform);
                }

                for (int i = 0; i < m_MemoryWarningPanels.Count; ++i)
                {
                    SetAltPanelXfFromWand(m_MemoryWarningPanels[i], rBaseTransform);
                }

                for (int i = 0; i < m_CameraPanels.Count; ++i)
                {
                    SetAltPanelXfFromWand(m_CameraPanels[i], rBaseTransform);
                }

                for (int i = 0; i < m_BrushLabPanels.Count; ++i)
                {
                    SetAltPanelXfFromWand(m_BrushLabPanels[i], rBaseTransform);
                }

                for (int i = 0; i < m_MultiplayerPanels.Count; ++i)
                {
                    SetAltPanelXfFromWand(m_MultiplayerPanels[i], rBaseTransform);
                }
            }

            // Keep admin panel locked.
            SetPanelXfFromWand(m_AdminPanel, rBaseTransform, 0.0f, 0.0f,
                m_AdminPanelWandRadius, true);
        }

        public void SetPanelXfFromWand(BasePanel panel, Transform wandTransform,
                                       float originAngle, float originOffset, float radius, bool ignoreReveal = false)
        {
            Vector3 vBaseOffset = wandTransform.up * (radius + panel.m_WandAttachRadiusAdjust);
            float revealAngle = ignoreReveal ? 0.0f : m_AdvancedModeRevealSpinValue;
            float fAngle = panel.m_WandAttachAngle + revealAngle + originOffset;
            Quaternion qRotation = Quaternion.AngleAxis(originAngle + fAngle, wandTransform.forward);
            Vector3 vPanelOffset = vBaseOffset + wandTransform.forward * panel.m_WandAttachYOffset;
            Vector3 vRotatedOffset = qRotation * vPanelOffset;
            panel.transform.position = wandTransform.position + vRotatedOffset;

            Quaternion qPanelOrient = qRotation * wandTransform.rotation;
            Quaternion qPanelAdjust = Quaternion.Euler(90.0f, 0.0f, 0.0f);
            panel.transform.rotation = qPanelOrient * qPanelAdjust;
        }

        void SetAltPanelXfFromWand(BasePanel panel, Transform wandTransform)
        {
            float fTeaseAngle = (m_AltModeSwipeAmount / m_AltModeSwipeThreshold) * m_AltModeSwipeTeaseAmount;
            float fTotalAngle = m_WandPanelsSketchbookOriginAngle - fTeaseAngle;
            Quaternion qRotation = Quaternion.AngleAxis(fTotalAngle, wandTransform.forward);

            Vector3 sketchbookBaseOffset = wandTransform.up * m_SketchbookOffset.z;
            Vector3 vPanelOffset = sketchbookBaseOffset +
                (wandTransform.forward * m_SketchbookOffset.y);
            Vector3 vRotatedOffset = qRotation * vPanelOffset;
            panel.transform.position = wandTransform.position + vRotatedOffset;

            Quaternion qPanelOrient = qRotation * wandTransform.rotation;
            Quaternion qPanelAdjust = Quaternion.Euler(m_SketchbookRotation);
            panel.transform.rotation = qPanelOrient * qPanelAdjust;
        }

        public void UpdateWandTransitionXf(BasePanel panel, TrTransform target, float percent)
        {
            Transform rBaseTransform = InputManager.Wand.Geometry.MainAxisAttachPoint;
            SetPanelXfFromWand(panel, rBaseTransform, m_WandPanelsOriginAngle,
                m_WandPanelsOriginAngleOffset, m_WandRadius);
            panel.transform.position =
                Vector3.Lerp(panel.transform.position, target.translation, percent);
            panel.transform.rotation =
                Quaternion.Slerp(panel.transform.rotation, target.rotation, percent);
        }

        public Vector3 GetFixedPanelPosClosestToPoint(Vector3 vPos)
        {
            int iBestIndex = -1;
            float fBestDistance = 99999.0f;
            List<PanelData> fixedPanels = GetFixedPanels().ToList();
            for (int i = 0; i < fixedPanels.Count; ++i)
            {
                Vector3 vToPanel = vPos - fixedPanels[i].m_Panel.transform.position;
                float fDist = vToPanel.sqrMagnitude;
                if (fDist < fBestDistance)
                {
                    fBestDistance = fDist;
                    iBestIndex = i;
                }
            }

            if (iBestIndex != -1)
            {
                return fixedPanels[iBestIndex].m_Panel.transform.position;
            }
            return Vector3.zero;
        }

        public void SetVisible(bool bVisible)
        {
            if (bVisible)
            {
                // Enter if we're disabled.
                if (m_PanelsState == PanelsState.Exiting || m_PanelsState == PanelsState.Hidden)
                {
                    m_PanelsState = PanelsState.Entering;
                }
            }
            else
            {
                // Prep panels for exit if they're enabled.
                if (m_PanelsState == PanelsState.Entering || m_PanelsState == PanelsState.Visible)
                {
                    foreach (PanelData p in GetFixedPanels())
                    {
                        p.m_Panel.ResetPanel();
                    }
                    for (int i = 0; i < m_SketchbookPanels.Count; ++i)
                    {
                        m_SketchbookPanels[i].ResetPanel();
                    }
                    for (int i = 0; i < m_SettingsPanels.Count; ++i)
                    {
                        m_SettingsPanels[i].ResetPanel();
                    }
                    for (int i = 0; i < m_MemoryWarningPanels.Count; ++i)
                    {
                        m_MemoryWarningPanels[i].ResetPanel();
                    }
                    for (int i = 0; i < m_CameraPanels.Count; ++i)
                    {
                        m_CameraPanels[i].ResetPanel();
                    }
                    for (int i = 0; i < m_BrushLabPanels.Count; ++i)
                    {
                        m_BrushLabPanels[i].ResetPanel();
                    }
                    for (int i = 0; i < m_MultiplayerPanels.Count; ++i)
                    {
                        m_MultiplayerPanels[i].ResetPanel();
                    }
                    m_PanelsState = PanelsState.Exiting;
                }
            }
        }

        public void ShowIntroSketchbookPanels()
        {
            m_PanelsMode = PanelMode.StandardToSketchbook;
            m_WandPanelsSketchbookOriginAngle = 0;
            m_AltModeSwipeAmount = 0.0f;
            for (int i = 0; i < m_SketchbookPanels.Count; ++i)
            {
                m_SketchbookPanels[i].ResetPanel();
            }
            SetInIntroSketchbookMode(true);
        }

        public void ToggleSketchbookPanels(bool isLoadingSketch = false)
        {
            // We only want to default to the color picker if you load a sketch directly from the gallery
            // panel when you first start the program.
            if (isLoadingSketch && m_FirstSketchLoad)
            {
                m_WandPanelsOriginAngle = m_WandPanelsInitialSketchLoadOriginAngle;
            }
            // Always set this to false as we count a new sketch as the first sketch load.
            m_FirstSketchLoad = false;
            ToggleMode(m_SketchbookPanels, PanelMode.Sketchbook, PanelMode.StandardToSketchbook, PanelMode.SketchbookToStandard);
        }

        public void ToggleSettingsPanels()
        {
            ToggleMode(m_SettingsPanels, PanelMode.Settings, PanelMode.StandardToSettings,
                PanelMode.SettingsToStandard);
        }

        public void ToggleCameraPanels()
        {
            ToggleMode(m_CameraPanels, PanelMode.Camera, PanelMode.StandardToCamera,
                PanelMode.CameraToStandard);
        }

        public void ToggleBrushLabPanels()
        {
            ToggleMode(m_BrushLabPanels, PanelMode.BrushLab, PanelMode.StandardToBrushLab,
                PanelMode.BrushLabToStandard);
        }

        public void ToggleMemoryWarningMode()
        {
            if (m_PanelsMode == PanelMode.MemoryWarning)
            {
                ToggleMode(m_MemoryWarningPanels, PanelMode.MemoryWarning, PanelMode.MemoryWarning,
                    PanelMode.MemoryWarningToStandard);
            }
            else
            {
                // Transitioning to Warning Mode can come from anywhere, so hard slam the state.
                ForceModeScale(PanelMode.MemoryWarning);
                RefreshPanelsForAnimations();
                m_AltModeSwipeEatStickInput = true;
                m_PanelsMode = PanelMode.MemoryWarning;
            }
        }

        public void ToggleMultiplayerPanels()
        {
            ToggleMode(m_MultiplayerPanels, PanelMode.Multiplayer, PanelMode.StandardToMultiplayer,
                PanelMode.MultiplayerToStandard);
        }

        // This function toggles between the 'mode' parameter and PanelMode.Standard.  Currently,
        // transitions from a non-Standard mode to another non-Standard mode are not allowed.
        // toMode and fromMode define the transition modes to mode.
        void ToggleMode(List<BasePanel> panels, PanelMode mode, PanelMode toMode, PanelMode fromMode)
        {
            if (panels.Count > 0)
            {
                // In "standard" mode, transition to target mode.
                if (m_PanelsMode == PanelMode.Standard ||
                    m_PanelsMode == PanelMode.SketchbookToStandard ||
                    m_PanelsMode == PanelMode.SettingsToStandard ||
                    m_PanelsMode == PanelMode.CameraToStandard ||
                    m_PanelsMode == PanelMode.BrushLabToStandard ||
                    m_PanelsMode == PanelMode.MultiplayerToStandard)
                {
                    // If we're in full standard mode, reset the panels before we shrink 'em down.
                    if (m_PanelsMode == PanelMode.Standard)
                    {
                        foreach (PanelData p in GetFixedPanels())
                        {
                            p.m_Panel.ResetPanel();
                        }
                    }

                    // If we're hidden, jump to the new state.  If not, transition.
                    if (m_PanelsState == PanelsState.Hidden)
                    {
                        ForceModeScale(mode);
                        RefreshPanelsForAnimations();
                        m_AltModeSwipeEatStickInput = true;
                        m_PanelsMode = mode;
                    }
                    else
                    {
                        m_PanelsMode = toMode;
                    }

                    m_AltModeSwipeAmount = 0.0f;
                    ComputeWandPanelSketchbookOriginAngleFromHead();
                }
                else if (m_PanelsMode == mode || m_PanelsMode == toMode)
                {
                    // If we're in full target mode, reset the panels before we shrink 'em down.
                    if (m_PanelsMode == mode)
                    {
                        for (int i = 0; i < panels.Count; ++i)
                        {
                            panels[i].ResetPanel();
                        }
                    }

                    // In target mode, transition to standard.
                    if (m_PanelsState == PanelsState.Hidden)
                    {
                        ForceModeScale(PanelMode.Standard);
                        RefreshPanelsForAnimations();
                        m_PanelsMode = PanelMode.Standard;
                    }
                    else
                    {
                        m_PanelsMode = fromMode;
                    }
                }
                else
                {
                    // We're trying to transition to/from target when we're in an unallowed mode.
                    Debug.LogErrorFormat("Trying to toggle {0} mode while in unallowed mode {1}",
                        mode.ToString(), m_PanelsMode.ToString());
                }
            }
        }

        void ForceModeScale(PanelMode mode)
        {
            m_SketchbookScale = 0.0f;
            m_SettingsScale = 0.0f;
            m_CameraScale = 0.0f;
            m_StandardScale = 0.0f;
            m_BrushLabScale = 0.0f;
            m_MemoryWarningScale = 0.0f;
            m_MultiplayerScale = 0.0f;

            switch (mode)
            {
                case PanelMode.Standard:
                    m_StandardScale = 1.0f;
                    break;
                case PanelMode.Sketchbook:
                    m_SketchbookScale = 1.0f;
                    break;
                case PanelMode.Settings:
                    m_SettingsScale = 1.0f;
                    break;
                case PanelMode.MemoryWarning:
                    m_MemoryWarningScale = 1.0f;
                    break;
                case PanelMode.Camera:
                    m_CameraScale = 1.0f;
                    break;
                case PanelMode.BrushLab:
                    m_BrushLabScale = 1.0f;
                    break;
                case PanelMode.Multiplayer:
                    m_MultiplayerScale = 1.0f;
                    break;
                default:
                    Debug.LogError("PanelManager.ForceModeScale() called with unsupported mode.");
                    break;
            }
        }

        void ComputeWandPanelSketchbookOriginAngleFromHead()
        {
            Transform baseTransform = InputManager.Wand.Geometry.MainAxisAttachPoint;
            Vector3 vToHead = ViewpointScript.Head.position - baseTransform.position;
            Vector3 vProjected = Vector3.ProjectOnPlane(vToHead.normalized, baseTransform.forward);
            Vector3 vCross = Vector3.Cross(vProjected, baseTransform.up);

            m_WandPanelsSketchbookOriginAngle = Vector3.Angle(vProjected, baseTransform.up);
            if (vCross.y > 0.0f)
            {
                m_WandPanelsSketchbookOriginAngle *= -1.0f;
            }
        }

        void RefreshPanelsForAnimations()
        {
            float fStandardScale = m_MasterScale * m_StandardScale;
            bool bStandardActive = fStandardScale > 0.0f;
            foreach (PanelData p in GetFixedPanels())
            {
                if (p.AvailableInCurrentMode)
                {
                    p.m_Panel.SetScale(fStandardScale);
                    p.m_Panel.gameObject.SetActive(bStandardActive);
                }
            }

            SetPanelListScaleAndActive(m_SketchbookPanels, m_SketchbookScale);
            SetPanelListScaleAndActive(m_SettingsPanels, m_SettingsScale);
            SetPanelListScaleAndActive(m_MemoryWarningPanels, m_MemoryWarningScale);
            SetPanelListScaleAndActive(m_CameraPanels, m_CameraScale);
            SetPanelListScaleAndActive(m_BrushLabPanels, m_BrushLabScale);
            SetPanelListScaleAndActive(m_MultiplayerPanels, m_MultiplayerScale);
        }

        void SetPanelListScaleAndActive(List<BasePanel> panels, float scale)
        {
            float masterScaled = m_MasterScale * scale;
            bool panelsActive = masterScaled > 0.0f;
            for (int i = 0; i < panels.Count; ++i)
            {
                panels[i].SetScale(masterScaled);
                panels[i].gameObject.SetActive(panelsActive);
            }
        }

        void Update()
        {
            // Update animations for mode changes.
            switch (m_PanelsMode)
            {
                case PanelMode.Standard: break;
                case PanelMode.Sketchbook: break;
                case PanelMode.Settings: break;
                case PanelMode.MemoryWarning: break;
                case PanelMode.BrushLab: break;
                case PanelMode.Multiplayer: break;
                case PanelMode.StandardToSketchbook:
                    AnimateScaleToMode(ref m_StandardScale, ref m_SketchbookScale, PanelMode.Sketchbook);
                    break;
                case PanelMode.SketchbookToStandard:
                    AnimateScaleToMode(ref m_SketchbookScale, ref m_StandardScale, PanelMode.Standard);
                    break;
                case PanelMode.StandardToSettings:
                    AnimateScaleToMode(ref m_StandardScale, ref m_SettingsScale, PanelMode.Settings);
                    break;
                case PanelMode.SettingsToStandard:
                    AnimateScaleToMode(ref m_SettingsScale, ref m_StandardScale, PanelMode.Standard);
                    break;
                case PanelMode.StandardToCamera:
                    AnimateScaleToMode(ref m_StandardScale, ref m_CameraScale, PanelMode.Camera);
                    break;
                case PanelMode.CameraToStandard:
                    AnimateScaleToMode(ref m_CameraScale, ref m_StandardScale, PanelMode.Standard);
                    break;
                case PanelMode.StandardToBrushLab:
                    AnimateScaleToMode(ref m_StandardScale, ref m_BrushLabScale, PanelMode.BrushLab);
                    break;
                case PanelMode.StandardToMultiplayer:
                    AnimateScaleToMode(ref m_StandardScale, ref m_MultiplayerScale, PanelMode.Multiplayer);
                    break;
                case PanelMode.MultiplayerToStandard:
                    AnimateScaleToMode(ref m_MultiplayerScale, ref m_StandardScale, PanelMode.Standard);
                    break;
                case PanelMode.BrushLabToStandard:
                    AnimateScaleToMode(ref m_BrushLabScale, ref m_StandardScale, PanelMode.Standard);
                    break;
                case PanelMode.MemoryWarningToStandard:
                    AnimateScaleToMode(ref m_MemoryWarningScale, ref m_StandardScale, PanelMode.Standard);
                    break;
            }

            // Update animations for state changes.
            switch (m_PanelsState)
            {
                case PanelsState.Entering:
                    m_MasterScale = Mathf.Min(m_MasterScale + (m_TransitionSpeed * Time.deltaTime), 1.0f);
                    if (m_MasterScale >= 1.0f)
                    {
                        m_PanelsState = PanelsState.Visible;
                    }
                    RefreshPanelsForAnimations();
                    break;
                case PanelsState.Exiting:
                    m_MasterScale = Mathf.Max(m_MasterScale - (m_TransitionSpeed * Time.deltaTime), 0.0f);
                    if (m_MasterScale <= 0.0f)
                    {
                        m_PanelsState = PanelsState.Hidden;
                    }
                    RefreshPanelsForAnimations();
                    break;
                case PanelsState.Hidden: break;
                case PanelsState.Visible: break;
            }

            // Update advanced/basic transitions.
            if (m_AdvancedModeRevealActive)
            {
                // Keep particles attached to parents.
                foreach (PanelData p in GetFixedPanels())
                {
                    if (p.m_RevealParticles != null)
                    {
                        p.m_RevealParticles.UpdateTransform();
                    }
                }

                m_AdvancedModeRevealSpinValue += m_AdvancedModeRevealSpinSpeed * Time.deltaTime;
                if (m_AdvancedModeRevealSpinValue >= m_AdvancedModeRevealSpinTarget)
                {
                    // Once we've completed our spin, fudge our origin value and reset the spin value.
                    m_WandPanelsOriginAngle = m_AdvancedModeRevealSpinFinalAngle;
                    m_AdvancedModeRevealSpinValue = 0.0f;

                    foreach (PanelData p in GetFixedPanels())
                    {
                        if (p.m_RevealParticles != null)
                        {
                            p.m_RevealParticles.StopEmitting();
                        }
                    }
                    m_AdvancedModeRevealActive = false;
                }
            }

            // Update animation for pane visuals.
            float fShowStep = m_WandPaneVisualsShowSpeed * Time.deltaTime;
            Vector3 vVisualsScale = Vector3.one;
            switch (m_WandPaneVisualsState)
            {
                case PaneVisualsState.HiddenToShowing:
                    m_WandPaneVisuals.SetActive(true);
                    m_WandPaneVisualsShowValue += fShowStep;
                    if (m_WandPaneVisualsShowValue >= 1.0f)
                    {
                        m_WandPaneVisualsShowValue = 1.0f;
                        m_WandPaneVisualsState = PaneVisualsState.Showing;
                    }
                    vVisualsScale.x = m_WandPaneVisualsShowValue;
                    m_WandPaneVisuals.transform.localScale = vVisualsScale;
                    break;
                case PaneVisualsState.ShowingToHidden:
                    m_WandPaneVisualsShowValue -= fShowStep;
                    if (m_WandPaneVisualsShowValue <= 0.0f)
                    {
                        m_WandPaneVisualsShowValue = 0.0f;
                        m_WandPaneVisualsState = PaneVisualsState.Hidden;
                        m_WandPaneVisuals.SetActive(false);
                    }
                    vVisualsScale.x = m_WandPaneVisualsShowValue;
                    m_WandPaneVisuals.transform.localScale = vVisualsScale;
                    break;
                case PaneVisualsState.Hidden:
                case PaneVisualsState.Showing:
                    break;
            }
        }

        void AnimateScaleToMode(ref float from, ref float to, PanelMode targetMode)
        {
            to = Mathf.Min(to + (m_TransitionSpeed * Time.deltaTime), 1.0f);
            from = 1.0f - to;
            RefreshPanelsForAnimations();

            if (to >= 1.0f)
            {
                m_AltModeSwipeEatStickInput = true;
                m_PanelsMode = targetMode;
            }
        }

        public void PrimeCollisionSimForKeyboardMouse()
        {
            foreach (PanelData p in GetFixedPanels())
            {
                p.m_Panel.InitForPanelMovement();
            }
        }

        public void DoCollisionSimulationForKeyboardMouse(BasePanel movingPanel)
        {
            // Prep for collisions.
            List<PanelData> fixedPanels = GetFixedPanels().ToList();
            for (int i = 0; i < fixedPanels.Count; ++i)
            {
                fixedPanels[i].m_Panel.InitForCollisionDetection();
            }

            // Calculate depenetration from each one against each other one.
            for (int i = 0; i < fixedPanels.Count; ++i)
            {
                if (fixedPanels[i].m_Panel != movingPanel)
                {
                    for (int j = 0; j < fixedPanels.Count; ++j)
                    {
                        if (i != j)
                        {
                            fixedPanels[i].m_Panel.CalculateDepenetration(fixedPanels[j].m_Panel);
                        }
                    }
                }
            }

            // Apply forces.
            for (int i = 0; i < fixedPanels.Count; ++i)
            {
                // Controlled panel doesn't get forces.
                if (fixedPanels[i].m_Panel != movingPanel)
                {
                    fixedPanels[i].m_Panel.UpdatePositioningForces();
                }
            }

            // Lock to sweet spot sphere.
            Vector3 vSweetSpot = m_SweetSpot.transform.position;
            for (int i = 0; i < fixedPanels.Count; ++i)
            {
                if (fixedPanels[i].m_Panel != movingPanel)
                {
                    Vector3 vOffset = fixedPanels[i].m_Panel.transform.position - vSweetSpot;
                    vOffset.Normalize();

                    // Set normal.
                    fixedPanels[i].m_Panel.transform.forward = vOffset;

                    // Extend to radius of sweet spot and set new position.
                    vOffset *= m_SweetSpot.m_PanelAttachRadius;
                    fixedPanels[i].m_Panel.transform.position = vSweetSpot + vOffset;
                }
            }
        }

        public void PrimeCollisionSimForWidgets(GrabWidget immovableWidget)
        {
            for (int i = 0; i < m_AllPanels.Count; ++i)
            {
                if (m_AllPanels[i].m_Widget != null && m_AllPanels[i].AvailableInCurrentMode)
                {
                    m_AllPanels[i].m_Panel.InitForPanelMovement();
                }
            }
            OrderPanes();
            m_ImmovableWidget = immovableWidget;
        }

        void OrderPanes()
        {
            // Order panes.
            for (int i = 0; i < m_WandPanes.Length; ++i)
            {
                m_WandPanes[i].orderedPanelList.Clear();
            }
            // Determine what pane each panel is associated with.
            foreach (PanelData p in GetFixedPanels())
            {
                // Don't need to sort and position the admin panel.
                if (IsAdminPanel(p.m_Panel.Type))
                {
                    continue;
                }

                // Don't need to sort panels that aren't available in this mode.
                if (!p.AvailableInCurrentMode)
                {
                    continue;
                }

                int iPane = -1;
                for (int j = 0; j < m_WandPanes.Length; ++j)
                {
                    if (p.m_Panel.m_WandAttachAngle == m_WandPanes[j].angleOffset)
                    {
                        iPane = j;
                        break;
                    }
                }

                if (iPane != -1)
                {
                    m_WandPanes[iPane].orderedPanelList.Add(p.m_Panel);
                }
            }
            // Sort panes.
            for (int i = 0; i < m_WandPanes.Length; ++i)
            {
                m_WandPanes[i].orderedPanelList.Sort(ComparePanelsByAttachHeight);
            }
        }

        private static int ComparePanelsByAttachHeight(BasePanel a, BasePanel b)
        {
            return b.m_WandAttachYOffset_Stable.CompareTo(a.m_WandAttachYOffset_Stable);
        }

        public void DoCollisionSimulationForWidgetPanels()
        {
            // Calculate depenetration from each one against each other one.
            for (int i = 0; i < m_AllPanels.Count; ++i)
            {
                if (IsAffectedByCollision(m_AllPanels[i]) &&
                    (m_AllPanels[i].m_Widget != m_ImmovableWidget))
                {
                    float iRad = m_AllPanels[i].m_Widget.m_CollisionRadius;
                    for (int j = 0; j < m_AllPanels.Count; ++j)
                    {
                        if (i != j && IsAffectedByCollision(m_AllPanels[j]))
                        {
                            float jRad = m_AllPanels[j].m_Widget.m_CollisionRadius;
                            m_AllPanels[i].m_Panel.CalculateDepenetration(
                                m_AllPanels[j].m_Panel.transform.position, iRad + jRad);
                        }
                    }
                }
            }

            // Apply forces.
            for (int i = 0; i < m_AllPanels.Count; ++i)
            {
                // Controlled panel doesn't get forces.
                if (IsAffectedByCollision(m_AllPanels[i]) &&
                    (m_AllPanels[i].m_Widget != m_ImmovableWidget))
                {
                    m_AllPanels[i].m_Panel.UpdatePositioningForces();
                }
            }
        }

        // Used to ignore widgets that aren't active, grabbable, or fixed when
        // performing collisions.
        public bool IsAffectedByCollision(PanelData data)
        {
            return data.AvailableInCurrentMode &&
                data.m_Widget != null && !data.m_Widget.PanelSibling.m_Fixed &&
                data.m_Widget.gameObject.activeSelf && data.m_Widget.IsAvailable();
        }

<<<<<<< HEAD
        public BasePanel OpenPanel(BasePanel.PanelType type, TrTransform trSpawnXf)
=======
        public void OpenPanel(BasePanel.PanelType type, TrTransform trSpawnXf, bool forced = false)
>>>>>>> 29419912
        {
            var openedPanels = new List<BasePanel>();
            if ((type != BasePanel.PanelType.SketchSurface
                && type != BasePanel.PanelType.Color
                && type != BasePanel.PanelType.Brush) || forced)
            {
                TrTransform xfSpawn = trSpawnXf;
                xfSpawn.scale = 0.0f;
                TrTransform xfTarget = trSpawnXf;
                xfTarget.scale = 1.0f;
                for (int i = 0; i < m_AllPanels.Count; ++i)
                {
                    if (m_AllPanels[i].m_Panel.Type == type && (m_AllPanels[i].AvailableInCurrentMode || forced))
                    {
                        if (m_AllPanels[i].m_Widget)
                        {
                            if (m_AllPanels[i].m_Panel.m_Fixed)
                            {
                                m_AllPanels[i].m_Panel.m_Fixed = false;
                                m_AllPanels[i].m_Panel.VerifyStateForFloating();
                            }
                            m_AllPanels[i].m_Widget.InitIntroAnim(xfSpawn, xfTarget, false, null, forced);
                            m_AllPanels[i].m_Widget.Show(true);
                            m_LastOpenedPanelIndex = i;
                            if (type != BasePanel.PanelType.Tutorials)
                            {
                                PromoManager.m_Instance.RequestFloatingPanelsPromo();
                            }

                            PrimeCollisionSimForWidgets(m_AllPanels[i].m_Widget);
                            openedPanels.Add(m_AllPanels[i].m_Panel);
                        }
                    }
                }
            }
            // Would we ever open multiple panels of the same type?
            // I am assuming not at this stage
            return openedPanels.FirstOrDefault();
        }

        // Used by API
        public void HidePanel(BasePanel.PanelType panelType)
        {
            for (int i = 0; i < m_AllPanels.Count; ++i)
            {
                if (m_AllPanels[i].m_Panel.Type == panelType)
                {
                    if (m_AllPanels[i].m_Widget)
                    {
                        m_AllPanels[i].m_Panel.ResetPanel();
                        m_AllPanels[i].m_Widget.Show(false, false);
                    }
                }
            }
        }

        public bool IsPanelOpen(BasePanel.PanelType type)
        {
            for (int i = 0; i < m_AllPanels.Count; ++i)
            {
                if (m_AllPanels[i].m_Panel.Type == type && m_AllPanels[i].AvailableInCurrentMode)
                {
                    return m_AllPanels[i].m_Panel.gameObject.activeSelf &&
                        (m_AllPanels[i].m_Widget == null || m_AllPanels[i].m_Widget.Showing);
                }
            }
            return false;
        }

        public void DismissNonCorePanel(BasePanel.PanelType type)
        {
            Debug.AssertFormat(!IsPanelCore(type), "DismissNonCorePanel called on Core Panel.");
            for (int i = 0; i < m_AllPanels.Count; ++i)
            {
                if (m_AllPanels[i].m_Panel.Type == type)
                {
                    m_AllPanels[i].m_Panel.m_Fixed = false;
                    _DismissPanelInternal(i);
                    m_CachedPanelLayouts.WriteToDisk(m_AllPanels);
                    break;
                }
            }
        }

        void _DismissPanelInternal(int index, bool bPlayAudio = true)
        {
            m_AllPanels[index].m_RestoreFlag = m_AllPanels[index].m_Panel.gameObject.activeSelf;
            m_AllPanels[index].m_Panel.ResetPanel();

            if (m_AllPanels[index].m_Widget)
            {
                m_AllPanels[index].m_Widget.Show(false, bPlayAudio);
            }
            else
            {
                m_AllPanels[index].m_Panel.gameObject.SetActive(false);
            }
        }

        // This method is only used when switching to the app loading state to dismiss panels
        // until they should be restored via RestoreHiddenPanels().
        public void HideAllPanels()
        {
            for (int i = 0; i < m_AllPanels.Count; ++i)
            {
                if (m_AllPanels[i].m_Widget)
                {
                    bool bGameObjectEnabled = m_AllPanels[i].m_Panel.gameObject.activeSelf;
                    m_AllPanels[i].m_RestoreFlag = bGameObjectEnabled;

                    // We don't need to do all this if the panel gameobject isn't enabled.
                    if (bGameObjectEnabled)
                    {
                        m_AllPanels[i].m_Panel.ResetPanel();
                        m_AllPanels[i].m_Widget.Show(false, false);
                    }
                }
            }
        }

        public void RestoreHiddenPanels()
        {
            for (int i = 0; i < m_AllPanels.Count; ++i)
            {
                if (m_AllPanels[i].m_Widget && m_AllPanels[i].m_RestoreFlag &&
                    m_AllPanels[i].AvailableInCurrentMode)
                {
                    _RestorePanelInternal(i);
                }
            }
            App.Switchboard.TriggerStencilModeChanged();
        }

        void _RestorePanelInternal(int index)
        {
            if (m_AllPanels[index].m_Widget)
            {
                // Config widget for restoration.
                m_AllPanels[index].m_Widget.Restoring = true;
                m_AllPanels[index].m_Widget.Show(true, false);
                m_AllPanels[index].m_RestoreFlag = false;
                m_AllPanels[index].m_Widget.Restoring = false;
            }
            else
            {
                m_AllPanels[index].m_Panel.gameObject.SetActive(true);
            }
        }

        // General use function for calling a method on all panels of a type.
        public void ExecuteOnPanel<T>(System.Action<T> action) where T : BasePanel
        {
            for (int i = 0; i < m_AllPanels.Count; ++i)
            {
                if (m_AllPanels[i].m_Panel is T)
                {
                    action(m_AllPanels[i].m_Panel as T);
                }
            }
        }

        public void SetCurrentColorOnAllColorPickers(Color col)
        {
            App.BrushColor.CurrentColor = col;
        }

        public void AttachPanelToWand(BasePanel.PanelType type)
        {
            var panel = GetPanelByType(type);
            panel.AttachToWand();
        }

        public void DetachPanelFromWand(BasePanel.PanelType type, TrTransform tr)
        {
            var panel = GetPanelByType(type);
            panel.DetachFromWand(tr);
        }

    }

} // namespace TiltBrush<|MERGE_RESOLUTION|>--- conflicted
+++ resolved
@@ -2368,11 +2368,7 @@
                 data.m_Widget.gameObject.activeSelf && data.m_Widget.IsAvailable();
         }
 
-<<<<<<< HEAD
-        public BasePanel OpenPanel(BasePanel.PanelType type, TrTransform trSpawnXf)
-=======
         public void OpenPanel(BasePanel.PanelType type, TrTransform trSpawnXf, bool forced = false)
->>>>>>> 29419912
         {
             var openedPanels = new List<BasePanel>();
             if ((type != BasePanel.PanelType.SketchSurface
