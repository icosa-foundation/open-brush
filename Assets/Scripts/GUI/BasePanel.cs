--- conflicted
+++ resolved
@@ -105,14 +105,10 @@
             CameraPath,
             BrushLab,
             Scripts = 6000,
-<<<<<<< HEAD
+            SnapSettings = 8000,
             EditBrush = 9000,
-            StencilSettings = 20200
-=======
-            SnapSettings = 8000,
             StencilSettings = 20200,
             LayersPanel = 15000
->>>>>>> 3940924a
         }
 
         private enum FixedTransitionState
