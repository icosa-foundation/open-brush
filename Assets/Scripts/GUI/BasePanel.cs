// Copyright 2020 The Tilt Brush Authors
//
// Licensed under the Apache License, Version 2.0 (the "License");
// you may not use this file except in compliance with the License.
// You may obtain a copy of the License at
//
//      http://www.apache.org/licenses/LICENSE-2.0
//
// Unless required by applicable law or agreed to in writing, software
// distributed under the License is distributed on an "AS IS" BASIS,
// WITHOUT WARRANTIES OR CONDITIONS OF ANY KIND, either express or implied.
// See the License for the specific language governing permissions and
// limitations under the License.

using System;
using System.Collections.Generic;
using UnityEngine;
using UnityEngine.Localization;
using TMPro;

namespace TiltBrush
{

    [System.Serializable]
    public struct PopupMapKey
    {
        public GameObject m_PopUpPrefab;
        public SketchControlsScript.GlobalCommands m_Command;
    }

    public class BasePanel : MonoBehaviour
    {
        static private float GAZE_DISTANCE = 10 * App.METERS_TO_UNITS;
        static private float LARGE_DISTANCE = 9999.0f * App.METERS_TO_UNITS;

        // Types etc

        protected class TextSpring
        {
            public float m_CurrentAngle;
            public float m_DesiredAngle;
            public float m_Velocity;

            public void Update(float fK, float fDampen)
            {
                float fToDesired = m_DesiredAngle - m_CurrentAngle;
                fToDesired *= fK;
                float fDampenedVel = m_Velocity * fDampen;
                float fSpringForce = fToDesired - fDampenedVel;
                m_Velocity += fSpringForce;
                m_CurrentAngle += (m_Velocity * Time.deltaTime);
            }
        }

        protected enum DescriptionState
        {
            Open,
            Closing,
            Closed
        }

        protected enum PanelState
        {
            Unused,
            Unavailable,
            Available,
        }

        // These names are used in our player prefs, so they must be protected from obfuscation
        // Do not change the names of any of them, unless they've never been released.
        [Serializable]
        public enum PanelType
        {
            SketchSurface,
            Color,
            Brush,
            AudioReactor,
            AdminPanelMobile,
            ToolsBasicMobile,
            ToolsBasic,
            Experimental,
            ToolsAdvancedMobile,
            MemoryWarning,
            Labs,
            Sketchbook,
            SketchbookMobile,
            BrushMobile,
            AppSettings,
            Tutorials,
            Reference,
            Lights,
            GuideTools,
            Environment,
            Camera,
            Testing,
            Poly,
            BrushExperimental,
            ToolsAdvanced,
            AppSettingsMobile,
            AdminPanel,
            ExtraPanel,
            ExtraMobile,
            PolyMobile,
            LabsMobile,
            ReferenceMobile,
            CameraPath,
            BrushLab,
            Scripts = 6000,
            SnapSettings = 8000,
            StencilSettings = 20200,
            LayersPanel = 15000,
<<<<<<< HEAD

            AnimationPanel = 18000,
=======
            TransformPanel = 12000,
>>>>>>> 3b866a4e
        }

        private enum FixedTransitionState
        {
            Floating,
            FixedToFloating,
            FloatingToFixed,
            Fixed
        }

        // Inspector data, tunables
        [SerializeField] protected PanelType m_PanelType;

        [SerializeField] protected Collider m_Collider;
        [SerializeField] public GameObject m_Mesh;
        [SerializeField] protected Renderer m_Border;
        [SerializeField] protected Collider m_MeshCollider;
        [SerializeField] protected Vector3 m_ParticleBounds;

        [SerializeField] protected PopupMapKey[] m_PanelPopUpMap;
        [SerializeField] protected string m_PanelDescription;
        [SerializeField] protected LocalizedString m_LocalizedPanelDescription;

        public string PanelDescription
        {
            get
            {
                try
                {
                    var locString = m_LocalizedPanelDescription.GetLocalizedString();
                    return locString;
                }
                catch
                {
                    return m_PanelDescription;
                }
            }
        }

        [SerializeField] protected GameObject m_PanelDescriptionPrefab;

        [SerializeField] protected Vector3 m_PanelDescriptionOffset;
        [SerializeField] protected Color m_PanelDescriptionColor;

        [SerializeField] protected GameObject m_PanelFlairPrefab;
        [SerializeField] protected Vector3 m_PanelFlairOffset;

        [SerializeField] protected float m_DescriptionSpringK = 4.0f;
        [SerializeField] protected float m_DescriptionSpringDampen = 0.2f;
        [SerializeField] protected float m_DescriptionClosedAngle = -90.0f;
        [SerializeField] protected float m_DescriptionOpenAngle = 0.0f;
        [SerializeField] protected float m_DescriptionAlphaDistance = 90.0f;

        [SerializeField] protected GameObject[] m_Decor;

        [SerializeField] protected float m_GazeHighlightScaleMultiplier = 1.2f;

        [SerializeField] private float m_BorderMeshWidth = 0.02f;
        [SerializeField] private float m_BorderMeshAdvWidth = 0.01f;

        [SerializeField] public float m_PanelSensitivity = 0.1f;
        [SerializeField] protected bool m_ClampToBounds = false;
        [SerializeField] protected Vector3 m_ReticleBounds;

        [SerializeField] public float m_BorderSphereHighlightRadius;
        [SerializeField] protected Vector2 m_PositioningSpheresBounds;
        [SerializeField] protected float m_PositioningSphereRadius = 0.4f;

        [SerializeField] public bool m_UseGazeRotation = false;
        [SerializeField] public float m_MaxGazeRotation = 20.0f;
        [SerializeField] protected float m_GazeActivateSpeed = 8.0f;

        [SerializeField] public Vector3 m_InitialSpawnPos;
        [SerializeField] public Vector3 m_InitialSpawnRotEulers;

        [SerializeField] public float m_WandAttachAngle;
        [SerializeField] public float m_WandAttachYOffset;
        [SerializeField] public float m_WandAttachHalfHeight;
        [SerializeField] private bool m_BeginFixed;
        [SerializeField] private bool m_CanBeFixedToWand = true;
        [SerializeField] private bool m_CanBeDetachedFromWand = true;

        [SerializeField] private float m_PopUpGazeDuration = .2f;

        [SerializeField] protected MeshRenderer[] m_PromoBorders;

        protected const float m_SwipeThreshold = 0.4f;
        protected Material m_BorderMaterial;

        // Public, mutable data

        [NonSerialized] public float m_SweetSpotDistance = 1.0f;
        [NonSerialized] public bool m_Fixed;
        [NonSerialized] public bool m_WandPrimedForAttach;
        [NonSerialized] public float m_WandAttachRadiusAdjust;
        [NonSerialized] public float m_WandAttachYOffset_Target;
        // This is used to store the Y offset of a fixed panel at the point where the user begins
        // interacting with a panelWidget.  Storing this value allows modifications to the panes to be
        // undone.  When the user ends interaction, _Stable is updated to be the _Target.
        [NonSerialized] public float m_WandAttachYOffset_Stable;

        // Internal data

        protected PopUpWindow m_ActivePopUp;
        protected SketchControlsScript.GlobalCommands m_DelayedCommand;
        protected int m_DelayedCommandParam;
        protected int m_DelayedCommandParam2;

        protected GameObject m_PanelDescriptionObject;
        protected Renderer m_PanelDescriptionRenderer;
        protected TextMeshPro m_PanelDescriptionTextMeshPro;

        protected Vector3 m_BaseScale;
        protected float m_AdjustedScale;

        protected TextSpring m_PanelDescriptionTextSpring;
        protected TextSpring m_PanelFlairSpring;
        protected PanelFlair m_PanelFlair;

        protected Vector3 m_ReticleOffset;
        protected Vector3 m_Bounds;
        protected Vector3 m_WorkingReticleBounds;

        protected DescriptionState m_PanelDescriptionState;
        protected DescriptionState m_PanelFlairState;
        protected float m_CloseAngleThreshold;

        protected PanelState m_CurrentState;
        protected PanelState m_DesiredState;
        protected bool m_GazeActive;
        protected bool m_GazeWasActive;
        protected bool m_GazeDescriptionsActive;

        protected bool m_InputValid;
        protected bool m_EatInput;
        protected Ray m_ReticleSelectionRay;

        protected float m_PositioningPercent;

        protected float m_MaxGazeOffsetDistance;
        protected Vector3 m_GazeRotationAxis;
        protected float m_GazeRotationAngle;
        protected Quaternion m_GazeRotationAmount;
        protected float m_GazeActivePercent;

        protected UIComponentManager m_UIComponentManager;
        protected NonScaleChild m_NonScaleChild; // potentially null

        // Private

        private List<Renderer> m_DecorRenderers;
        private List<TextMeshPro> m_DecorTextMeshes;

        private float m_ScaledPositioningSphereRadius;
        private float m_PositioningExtent;
        private Vector3[] m_PositioningSpheres;
        private Vector3[] m_PositioningSpheresTransformed;

        private Vector3 m_PositioningHome;
        private float m_PositioningK = 0.5f;
        private float m_PositioningDampen = 0.1f;
        private float m_DepenetrationScalar = 200.0f;
        private Vector3 m_PositioningVelocity;

        private Vector3 m_GazeHitPositionCurrent;
        private Vector3 m_GazeHitPositionDesired;
        private float m_GazeHitPositionSpeed = 10.0f;

        protected Vector2 m_SwipeRecentMotion = Vector2.zero;

        private FixedTransitionState m_TransitionState;
        private TrTransform m_WandTransitionTarget;
        private static float m_WandTransitionDuration = .25f;
        private float m_WandTransitionPercent; // 0 = on wand, 1 = at target
        private float m_WandAttachAdjustSpeed = 16.0f;
        private float m_WandAttachYOffset_Initial;
        private float m_WandAttachAngle_Initial;
        private PanelWidget m_WidgetSibling;

        private GameObject m_TempPopUpCollider;
        private float m_PopUpGazeTimer;

        private bool m_AdvancedModePanel;
        private bool m_CurrentlyVisibleInAdvancedMode;

        // TODO: The following are just to track down an elusive NRE. Delete when we've figured
        // it out.
        private bool m_PanelInitializationStarted;
        private bool m_PanelInitializationFinished;
        private float m_PanelDescriptionCounter;

        // Accessors/properties

        public Vector3 GetBounds() { return m_Bounds; }
        public float GetPositioningExtent() { return m_PositioningExtent; }
        public bool IsAvailable() { return m_CurrentState != PanelState.Unavailable; }
        public bool IsActive() { return m_GazeActive; }
        public bool BeginFixed { get { return m_BeginFixed; } }
        public void ClearBeginFixed() { m_BeginFixed = false; }
        public bool CanBeDetached { get { return m_CanBeDetachedFromWand; } }
        public bool IsInInitialPosition()
        {
            return m_WandAttachYOffset == m_WandAttachYOffset_Initial &&
                m_WandAttachAngle == m_WandAttachAngle_Initial;
        }
        public PanelWidget WidgetSibling { get { return m_WidgetSibling; } }
        public bool AdvancedModePanel { get { return m_AdvancedModePanel; } }
        public bool CurrentlyVisibleInAdvancedMode { get { return m_CurrentlyVisibleInAdvancedMode; } }
        public Vector3 ParticleBounds { get { return m_ParticleBounds; } }
        public PopUpWindow PanelPopUp { get { return m_ActivePopUp; } }

        public Color GetGazeColorFromActiveGazePercent()
        {
            PanelManager pm = PanelManager.m_Instance;
            return Color.Lerp(pm.PanelHighlightInactiveColor, pm.PanelHighlightActiveColor,
                m_GazeActivePercent);
        }

        public PanelType Type
        {
            get { return m_PanelType; }
        }

        public virtual bool ShouldRegister { get { return true; } }

        public void InitAdvancedFlag(bool advanced)
        {
            m_AdvancedModePanel = advanced;
            m_CurrentlyVisibleInAdvancedMode = m_BeginFixed;
        }

        public float PopUpOffset
        {
            get { return m_ActivePopUp ? m_ActivePopUp.GetPopUpForwardOffset() : 0; }
        }

        virtual protected void CalculateBounds()
        {
            Vector3 vCurrentScale = transform.localScale;
            m_Bounds = m_ReticleBounds;
            m_Bounds.x *= vCurrentScale.x * 0.5f;
            m_Bounds.y *= vCurrentScale.y * 0.5f;
            m_Bounds.z = 0.0f;

            if (m_ActivePopUp == null)
            {
                m_WorkingReticleBounds = m_Bounds;
            }
            else
            {
                Vector3 vPopUpCurrentScale = m_ActivePopUp.transform.localScale;
                m_WorkingReticleBounds = m_ActivePopUp.GetReticleBounds();
                m_WorkingReticleBounds.x *= vPopUpCurrentScale.x * 0.5f;
                m_WorkingReticleBounds.y *= vPopUpCurrentScale.y * 0.5f;
            }
        }

        public void ActivatePromoBorder(bool activate)
        {
            if (m_WidgetSibling)
            {
                if (activate)
                {
                    m_WidgetSibling.RemovePromoMeshesFromTintable(m_PromoBorders);
                }
                else
                {
                    m_WidgetSibling.AddPromoMeshesToTintable(m_PromoBorders);
                }
            }
            foreach (var m in m_PromoBorders)
            {
                m.material = activate ? PromoManager.m_Instance.SharePromoMaterial : m_BorderMaterial;
            }
        }

        virtual public void SetInIntroMode(bool inIntro) { }

        public void SetPositioningPercent(float fPercent)
        {
            m_PositioningPercent = fPercent;
        }

        public void SetScale(float fScale)
        {
            m_AdjustedScale = fScale;
            transform.localScale = m_BaseScale * m_AdjustedScale;
        }

        public bool PanelIsUsed() { return m_CurrentState != PanelState.Unused; }

        public Collider GetCollider() { return m_Collider; }

        public bool HasMeshCollider()
        {
            return m_MeshCollider != null;
        }

        virtual public bool RaycastAgainstMeshCollider(Ray rRay, out RaycastHit rHitInfo, float fDist)
        {
            rHitInfo = new RaycastHit();
            bool bReturnValue = false;

            // Creating a popup when a popup exists will generate a temp collider.  This is to prevent
            // forced, accidental out of bounds user input.
            if (m_TempPopUpCollider != null)
            {
                BoxCollider tempCollider = m_TempPopUpCollider.GetComponent<BoxCollider>();
                bReturnValue = tempCollider.Raycast(rRay, out rHitInfo, fDist);
                if (!bReturnValue)
                {
                    // If we're ever not pointing at the temp collider, destroy it.
                    Destroy(m_TempPopUpCollider);
                    m_TempPopUpCollider = null;
                }
            }

            // If we've got a pop-up, check collision against that guy first.
            if (m_ActivePopUp != null)
            {
                var collider = m_ActivePopUp.GetCollider();
                if (collider == null) { throw new InvalidOperationException("No popup collider"); }
                bReturnValue = bReturnValue ||
                    m_ActivePopUp.GetCollider().Raycast(rRay, out rHitInfo, fDist);
            }

            // Check custom colliders on components.
            bReturnValue = bReturnValue ||
                m_UIComponentManager.RaycastAgainstCustomColliders(rRay, out rHitInfo, fDist);

            // If we didn't have a pop-up, or collision failed, default to base mesh.
            if (m_MeshCollider == null) { throw new InvalidOperationException("No mesh collider"); }
            bReturnValue = bReturnValue || m_MeshCollider.Raycast(rRay, out rHitInfo, fDist);
            return bReturnValue;
        }

        virtual public void AssignControllerMaterials(InputManager.ControllerName controller)
        {
            m_UIComponentManager.AssignControllerMaterials(controller);
        }

        /// This function is used to determine the value to be passed in to the controller pad mesh's
        /// shader for visualizing swipes and other actions.
        /// It is called by SketchControls when the panel is in focus.
        public float GetControllerPadShaderRatio(InputManager.ControllerName controller)
        {
            return m_UIComponentManager.GetControllerPadShaderRatio(controller);
        }

        public bool BrushPadAnimatesOnHover()
        {
            return m_UIComponentManager.BrushPadAnimatesOnAnyHover();
        }

        public bool UndoRedoBlocked()
        {
            // This function could be generalized to allow specific UIComponents to block undo/redo,
            // but we only need it in a single case right now, so it's a bit more specific.
            return m_ActivePopUp == null ? false : m_ActivePopUp.BlockUndoRedo();
        }

        virtual public void OnPanelMoved() { }

        virtual protected void Awake()
        {
            m_WandAttachYOffset_Initial = m_WandAttachYOffset;
            m_WandAttachAngle_Initial = m_WandAttachAngle;
            m_WandAttachYOffset_Target = m_WandAttachYOffset;
        }

        // Happens at App Start() time.
        virtual public void InitPanel()
        {
            m_PanelInitializationStarted = true;
            m_BorderMaterial = m_Border.material;
            m_BaseScale = transform.localScale;
            m_AdjustedScale = 1.0f;

            CalculateBounds();
            m_NonScaleChild = GetComponent<NonScaleChild>();

            if (m_PanelDescriptionPrefab != null)
            {
                m_PanelDescriptionObject = (GameObject)Instantiate(m_PanelDescriptionPrefab);
                m_PanelDescriptionObject.transform.position = m_Mesh.transform.position;
                m_PanelDescriptionObject.transform.rotation = m_Mesh.transform.rotation;
                m_PanelDescriptionObject.transform.SetParent(transform);
                Vector3 vScale = m_PanelDescriptionObject.transform.localScale;
                vScale *= transform.localScale.x;
                m_PanelDescriptionObject.transform.localScale = vScale;

                m_PanelDescriptionRenderer = m_PanelDescriptionObject.GetComponent<Renderer>();
                if (m_PanelDescriptionRenderer)
                {
                    m_PanelDescriptionRenderer.enabled = false;
                }

                m_PanelDescriptionTextMeshPro = m_PanelDescriptionObject.GetComponent<TextMeshPro>();
                if (m_PanelDescriptionTextMeshPro)
                {
                    m_PanelDescriptionTextMeshPro.text = PanelDescription;
                    m_PanelDescriptionTextMeshPro.color = m_PanelDescriptionColor;
                }
            }

            if (m_PanelFlairPrefab != null)
            {
                GameObject go = (GameObject)Instantiate(m_PanelFlairPrefab);
                m_PanelFlair = go.GetComponent<PanelFlair>();
                m_PanelFlair.ParentToPanel(transform, m_PanelFlairOffset);
            }

            m_PanelDescriptionState = DescriptionState.Closing;
            m_PanelFlairState = DescriptionState.Closing;

            m_CloseAngleThreshold = Mathf.Abs(m_DescriptionOpenAngle - m_DescriptionClosedAngle) * 0.01f;

            m_PanelDescriptionTextSpring = new TextSpring();
            m_PanelDescriptionTextSpring.m_CurrentAngle = m_DescriptionClosedAngle;
            m_PanelDescriptionTextSpring.m_DesiredAngle = m_DescriptionClosedAngle;
            m_PanelFlairSpring = new TextSpring();
            m_PanelFlairSpring.m_CurrentAngle = m_DescriptionClosedAngle;
            m_PanelFlairSpring.m_DesiredAngle = m_DescriptionClosedAngle;

            PanelManager pm = PanelManager.m_Instance;
            m_Border.material.SetColor("_Color", pm.PanelHighlightInactiveColor);

            m_DecorRenderers = new List<Renderer>();
            m_DecorTextMeshes = new List<TextMeshPro>();

            if (m_Decor.Length > 0)
            {
                // Cache all decor renderers.
                for (int i = 0; i < m_Decor.Length; ++i)
                {
                    Renderer[] aChildRenderers = m_Decor[i].GetComponentsInChildren<Renderer>();
                    for (int j = 0; j < aChildRenderers.Length; ++j)
                    {
                        // Prefer to cache a text mesh pro object if we find one.
                        TextMeshPro tmp = aChildRenderers[j].GetComponent<TextMeshPro>();
                        if (tmp)
                        {
                            m_DecorTextMeshes.Add(tmp);
                        }
                        else
                        {
                            // Otherwise, the standard renderer will do.
                            m_DecorRenderers.Add(aChildRenderers[j]);
                            m_DecorRenderers[m_DecorRenderers.Count - 1].material.SetColor("_Color",
                                pm.PanelHighlightInactiveColor);
                        }
                    }
                }
            }

            m_CurrentState = PanelState.Available;
            m_DesiredState = PanelState.Available;
            m_GazeActive = false;
            m_PositioningPercent = 0.0f;

            if (m_PositioningSpheresBounds.x > 0.0f && m_PositioningSpheresBounds.y > 0.0f && m_PositioningSphereRadius > 0.0f)
            {
                Vector2 vSphereBounds = m_PositioningSpheresBounds;
                vSphereBounds.x -= m_PositioningSphereRadius * 0.5f;
                vSphereBounds.y -= m_PositioningSphereRadius * 0.5f;
                m_ScaledPositioningSphereRadius = m_PositioningSphereRadius * transform.localScale.x;

                int iNumSpheresWidth = Mathf.CeilToInt((vSphereBounds.x * 2.0f) / m_PositioningSphereRadius);
                int iNumSpheresHeight = Mathf.CeilToInt((vSphereBounds.y * 2.0f) / m_PositioningSphereRadius);
                int iTotalNumSpheres = (iNumSpheresWidth * 2) + ((iNumSpheresHeight - 2) * 2);
                m_PositioningSpheres = new Vector3[iTotalNumSpheres];

                float fXInterval = (vSphereBounds.x / (float)(iNumSpheresWidth - 1)) * 2.0f;
                float fYInterval = (vSphereBounds.y / (float)(iNumSpheresHeight - 1)) * 2.0f;
                for (int i = 0; i < iNumSpheresWidth; ++i)
                {
                    float fX = -vSphereBounds.x + (fXInterval * (float)i);
                    m_PositioningSpheres[i].Set(fX, -vSphereBounds.y, 0.0f);
                }
                for (int i = 0; i < iNumSpheresHeight - 2; ++i)
                {
                    float fY = -vSphereBounds.y + (fYInterval * (float)(i + 1));
                    m_PositioningSpheres[iNumSpheresWidth + (i * 2)].Set(-vSphereBounds.x, fY, 0.0f);
                    m_PositioningSpheres[iNumSpheresWidth + (i * 2) + 1].Set(vSphereBounds.x, fY, 0.0f);
                }
                for (int i = iTotalNumSpheres - iNumSpheresWidth; i < iTotalNumSpheres; ++i)
                {
                    int iIndex = i - (iTotalNumSpheres - iNumSpheresWidth);
                    float fX = -vSphereBounds.x + (fXInterval * (float)iIndex);
                    m_PositioningSpheres[i].Set(fX, vSphereBounds.y, 0.0f);
                }

                m_PositioningSpheresTransformed = new Vector3[m_PositioningSpheres.Length];
                for (int i = 0; i < m_PositioningSpheresTransformed.Length; ++i)
                {
                    m_PositioningSpheresTransformed[i] = new Vector3();
                    m_PositioningExtent = Mathf.Max(m_PositioningExtent, Mathf.Max(m_PositioningSpheres[i].x, m_PositioningSpheres[i].y));
                }
                m_PositioningExtent += (m_PositioningSphereRadius * 2.0f);
            }

            m_MaxGazeOffsetDistance = m_Bounds.magnitude;
            m_GazeRotationAmount = Quaternion.identity;

            m_UIComponentManager = GetComponent<UIComponentManager>();
            m_UIComponentManager.SetColor(pm.PanelHighlightInactiveColor);

            m_WidgetSibling = GetComponent<PanelWidget>();
            if (m_Fixed)
            {
                m_TransitionState = FixedTransitionState.Fixed;
            }

            // Bake border meshs.
            float width = !m_AdvancedModePanel ? m_BorderMeshAdvWidth : m_BorderMeshWidth;
            Color baseCol = !m_AdvancedModePanel ? pm.PanelBorderMeshOutlineColor : pm.PanelBorderMeshBaseColor;
            Color outlineCol = !m_AdvancedModePanel ? pm.PanelBorderMeshBaseColor : pm.PanelBorderMeshOutlineColor;
            BakedMeshOutline[] bakeries = GetComponentsInChildren<BakedMeshOutline>(true);
            BakedMeshOutline borderBakery = m_Border.GetComponent<BakedMeshOutline>();
            for (int i = 0; i < bakeries.Length; ++i)
            {
                if (bakeries[i] == borderBakery)
                {
                    // The border is the only bakery that gets custom treatment.
                    bakeries[i].Bake(baseCol, outlineCol, width);
                }
                else
                {
                    bakeries[i].Bake(pm.PanelBorderMeshBaseColor, pm.PanelBorderMeshOutlineColor, m_BorderMeshWidth);
                }
            }

            m_PanelInitializationFinished = true;
        }

        public void CloseActivePopUp(bool force)
        {
            if (m_ActivePopUp != null)
            {
                if (m_ActivePopUp.RequestClose(force))
                {
                    InvalidateIfActivePopup(m_ActivePopUp);
                }
            }
        }

        public void VerifyStateForFloating()
        {
            m_TransitionState = FixedTransitionState.Floating;
            m_WandTransitionPercent = 1;
        }

        public void SetPanelStableToTarget()
        {
            m_WandAttachYOffset_Stable = m_WandAttachYOffset_Target;
        }

        public void ResetPanelToInitialPosition()
        {
            m_WandAttachYOffset = m_WandAttachYOffset_Initial;
            m_WandAttachYOffset_Target = m_WandAttachYOffset_Initial;
            m_WandAttachYOffset_Stable = m_WandAttachYOffset_Initial;
            m_WandAttachAngle = m_WandAttachAngle_Initial;

            if (m_TransitionState != FixedTransitionState.Fixed)
            {
                m_Fixed = true;
                m_TransitionState = FixedTransitionState.Fixed;
                m_WandTransitionPercent = 0;
            }
        }

        public void ResetPanel()
        {
            // Get rid of the popup as fast as possible.
            if (m_ActivePopUp != null)
            {
                Destroy(m_ActivePopUp.gameObject);
                InvalidateIfActivePopup(m_ActivePopUp);
            }
            Destroy(m_TempPopUpCollider);
            m_TempPopUpCollider = null;

            //reset gaze animations
            m_PanelDescriptionState = DescriptionState.Closed;
            if (m_PanelDescriptionRenderer)
            {
                m_PanelDescriptionRenderer.enabled = false;
            }

            m_PanelFlairState = DescriptionState.Closed;
            if (m_PanelFlair != null)
            {
                m_PanelFlair.Hide();
            }

            UpdatePanelColor(PanelManager.m_Instance.PanelHighlightInactiveColor);

            m_GazeActive = false;
            m_GazeActivePercent = 0.0001f;
            m_GazeRotationAxis = Vector3.zero;
        }

        public void InvalidateIfActivePopup(PopUpWindow activePopup)
        {
            // If this popup isn't the active one, don't bother.
            if (activePopup == m_ActivePopUp)
            {
                m_ActivePopUp = null;
                // Eat input when we close a popup so the close action doesn't carry over.
                m_EatInput = true;
            }
        }

        void OnEnable()
        {
            OnEnablePanel();
        }

        void OnDisable()
        {
            OnDisablePanel();
        }

        virtual protected void OnEnablePanel()
        {
            if (PanelManager.m_Instance != null)
            {
                if (PanelManager.m_Instance.AdvancedModeActive())
                {
                    m_CurrentlyVisibleInAdvancedMode = true;
                }
            }
        }

        virtual protected void OnDisablePanel()
        {
            if (PanelManager.m_Instance != null)
            {
                if (PanelManager.m_Instance.AdvancedModeActive())
                {
                    m_CurrentlyVisibleInAdvancedMode = false;
                }
            }
        }

        public void ResetReticleOffset()
        {
            m_ReticleOffset = Vector3.zero;
        }

        public void UpdateReticleOffset(float fXDelta, float fYDelta)
        {
            m_ReticleOffset.x += fXDelta * m_PanelSensitivity;
            m_ReticleOffset.y += fYDelta * m_PanelSensitivity;

            if (m_ClampToBounds)
            {
                m_ReticleOffset.x = Mathf.Clamp(m_ReticleOffset.x, -m_WorkingReticleBounds.x, m_WorkingReticleBounds.x);
                m_ReticleOffset.y = Mathf.Clamp(m_ReticleOffset.y, -m_WorkingReticleBounds.y, m_WorkingReticleBounds.y);
                m_ReticleOffset.z = m_WorkingReticleBounds.z;
            }
        }

        //  Given a position that has been proven to be a hit point on the panel's collider and the cast
        //  direction that resulted in that point, determine where the reticle should be located.
        //  Used by wand panel method of interacting with panels.
        virtual public void GetReticleTransformFromPosDir(Vector3 vInPos, Vector3 vInDir, out Vector3 vOutPos, out Vector3 vForward)
        {
            //by default, the collision point is ok, and the reticle's forward should be the same as the mesh
            vOutPos = vInPos;
            vForward = -m_Mesh.transform.forward;

            Vector3 dir = Vector3.forward;
            Ray rCastRay = new Ray(vInPos - vInDir * 0.5f, vInDir);

            // If we have a ghost popup, collide with that to find our position.
            if (m_TempPopUpCollider != null)
            {
                RaycastHit rHitInfo;
                if (DoesRayHitCollider(rCastRay, m_TempPopUpCollider.GetComponent<BoxCollider>(), out rHitInfo))
                {
                    vOutPos = rHitInfo.point;
                }
            }

            // Override default and ghost with standard popup collision.
            if (m_ActivePopUp != null)
            {
                m_ActivePopUp.CalculateReticleCollision(rCastRay, ref vOutPos, ref vForward);
            }
            else
            {
                // PopUps trump UIComponents, so if there isn't a PopUp, check against all UIComponents.
                m_UIComponentManager.CalculateReticleCollision(rCastRay, ref vOutPos, ref vForward);
            }
        }

        // TODO : This is currently broken.  Needs to be updated to use new
        // m_UIComponentManager.CalculateReticleCollision style.
        //  Using m_ReticleOffset, determine where the reticle should be located.
        //  Used by gaze method of interacting with panels.
        virtual public void GetReticleTransform(out Vector3 vPos, out Vector3 vForward, bool bGazeAndTap)
        {
            // For ViewingOnly controls, position the reticle at the gaze panel position
            if (bGazeAndTap)
            {
                // Calculate plane intersection
                Transform head = ViewpointScript.Head;
                Ray ray = new Ray(head.position, head.forward);
                RaycastHit rHitInfo;
                if (RaycastAgainstMeshCollider(ray, out rHitInfo, GAZE_DISTANCE))
                {
                    vPos = rHitInfo.point;
                }
                else
                {
                    vPos = new Vector3(LARGE_DISTANCE, LARGE_DISTANCE, LARGE_DISTANCE);
                }
            }
            else
            {
                Vector3 vTransformedOffset = m_Mesh.transform.rotation * m_ReticleOffset;
                vPos = transform.position + vTransformedOffset;
            }
            vForward = -m_Mesh.transform.forward;
        }

        // This function should only be used when the app state changes in a way that requires
        // an out-of-focus panel's visuals to become reflect a stale state.
        virtual public void ForceUpdatePanelVisuals()
        {
            m_UIComponentManager.UpdateVisuals();
        }

        void Update()
        {
            BaseUpdate();
        }

        protected void BaseUpdate()
        {
            UpdateState();
            CalculateBounds();
            UpdateDescriptions();
            UpdateGazeBehavior();
            UpdateFixedTransition();
        }

        protected void UpdateState()
        {
            //check if we're switching activity
            if (m_GazeWasActive != m_GazeActive)
            {
                if (m_GazeActive)
                {
                    AudioManager.m_Instance.ActivatePanel(true, transform.position);
                }
                else
                {
                    m_UIComponentManager.ResetInput();
                    AudioManager.m_Instance.ActivatePanel(false, transform.position);
                }

                m_GazeWasActive = m_GazeActive;
                OnUpdateActive();
            }

            bool bGazeDescriptionsWereActive = m_GazeDescriptionsActive;
            m_GazeDescriptionsActive = m_GazeActive;

            // Update components if gaze is active.
            if (m_GazeDescriptionsActive)
            {
                m_UIComponentManager.UpdateVisuals();
            }

            //check if we're switching descriptions showing
            if (bGazeDescriptionsWereActive != m_GazeDescriptionsActive)
            {
                if (m_GazeDescriptionsActive)
                {
                    if (m_PanelDescriptionObject)
                    {
                        m_PanelDescriptionState = DescriptionState.Open;
                        m_PanelDescriptionTextSpring.m_DesiredAngle = m_DescriptionOpenAngle;
                        m_PanelDescriptionRenderer.enabled = true;
                    }
                }
                else
                {
                    if (m_PanelDescriptionObject)
                    {
                        m_PanelDescriptionState = DescriptionState.Closing;
                        m_PanelDescriptionTextSpring.m_DesiredAngle = m_DescriptionClosedAngle;
                        ResetPanelFlair();
                    }
                    m_UIComponentManager.ManagerLostFocus();
                    m_UIComponentManager.Deactivate();
                    if (m_ActivePopUp != null)
                    {
                        if (m_ActivePopUp.RequestClose())
                        {
                            InvalidateIfActivePopup(m_ActivePopUp);
                        }
                    }
                }
            }

            //update state
            m_CurrentState = m_DesiredState;
        }

        virtual protected void OnUpdateActive()
        {
        }

        void UpdateMeshRotation()
        {
            m_Mesh.transform.rotation = m_GazeRotationAmount * transform.rotation;
        }

        protected void UpdateDescriptions()
        {
            try
            {
                m_PanelDescriptionCounter = 0;
                if (m_PanelDescriptionState != DescriptionState.Closed && m_PanelDescriptionObject != null)
                {
                    m_PanelDescriptionCounter = 1;
                    m_PanelDescriptionTextSpring.Update(m_DescriptionSpringK, m_DescriptionSpringDampen);

                    m_PanelDescriptionCounter = 2;
                    Quaternion qOrient = Quaternion.Euler(0.0f, m_PanelDescriptionTextSpring.m_CurrentAngle, 0.0f);
                    m_PanelDescriptionObject.transform.rotation = m_Mesh.transform.rotation * qOrient;

                    m_PanelDescriptionCounter = 3;
                    Vector3 vPanelDescriptionOffset = m_Bounds;
                    vPanelDescriptionOffset.x *= m_PanelDescriptionOffset.x;
                    vPanelDescriptionOffset.y *= m_PanelDescriptionOffset.y;
                    Vector3 vTransformedOffset = m_Mesh.transform.rotation * vPanelDescriptionOffset;
                    m_PanelDescriptionObject.transform.position = m_Mesh.transform.position + vTransformedOffset;

                    m_PanelDescriptionCounter = 4;
                    float fDistToClosed = Mathf.Abs(m_PanelDescriptionTextSpring.m_CurrentAngle - m_DescriptionClosedAngle);
                    Color descColor = m_PanelDescriptionColor;
                    if (m_ActivePopUp != null)
                    {
                        descColor = Color.Lerp(m_PanelDescriptionColor,
                            PanelManager.m_Instance.PanelHighlightInactiveColor,
                            m_ActivePopUp.GetTransitionRatioForVisuals());
                    }
                    float fRatio = fDistToClosed / m_DescriptionAlphaDistance;
                    descColor.a = Mathf.Min(fRatio * fRatio, 1.0f);
                    if (m_PanelDescriptionTextMeshPro)
                    {
                        m_PanelDescriptionTextMeshPro.color = descColor;
                    }

                    m_PanelDescriptionCounter = 5;
                    if (m_PanelDescriptionState == DescriptionState.Closing)
                    {
                        float fToDesired = m_PanelDescriptionTextSpring.m_DesiredAngle - m_PanelDescriptionTextSpring.m_CurrentAngle;
                        if (Mathf.Abs(fToDesired) <= m_CloseAngleThreshold)
                        {
                            m_PanelDescriptionRenderer.enabled = false;
                            m_PanelDescriptionState = DescriptionState.Closed;
                        }
                    }
                }

                m_PanelDescriptionCounter = 6;
                if (m_PanelFlairState != DescriptionState.Closed)
                {
                    m_PanelDescriptionCounter = 7;
                    m_PanelFlairSpring.Update(m_DescriptionSpringK, m_DescriptionSpringDampen);
                    float fDistToClosed = Mathf.Abs(m_PanelFlairSpring.m_CurrentAngle - m_DescriptionClosedAngle);
                    float fRatio = fDistToClosed / m_DescriptionAlphaDistance;
                    float fAlpha = Mathf.Min(fRatio * fRatio, 1.0f);

                    m_PanelDescriptionCounter = 8;
                    Quaternion qOrient = m_Mesh.transform.rotation * Quaternion.Euler(0.0f, m_PanelFlairSpring.m_CurrentAngle, 0.0f);

                    m_PanelDescriptionCounter = 9;
                    if (m_PanelFlair != null)
                    {
                        m_PanelFlair.UpdateAnimationOnPanel(m_Bounds, qOrient, fAlpha);
                    }

                    m_PanelDescriptionCounter = 10;
                    if (m_PanelFlairState == DescriptionState.Closing)
                    {
                        float fToDesired = m_PanelFlairSpring.m_DesiredAngle - m_PanelFlairSpring.m_CurrentAngle;
                        if (Mathf.Abs(fToDesired) <= m_CloseAngleThreshold)
                        {
                            if (m_PanelFlair != null)
                            {
                                m_PanelFlair.Hide();
                            }

                            m_PanelFlairState = DescriptionState.Closed;
                        }
                    }
                }
            }
            catch (Exception ex)
            {
                string message = string.Format("{0}: Init State({1}, {2}), Counter({3})",
                    ex.Message,
                    m_PanelInitializationStarted,
                    m_PanelInitializationFinished,
                    m_PanelDescriptionCounter);
                throw new Exception(message);
            }
        }

        protected virtual void UpdateGazeBehavior()
        {
            if (m_UseGazeRotation && m_Mesh)
            {
                float fPrevPercent = m_GazeActivePercent;
                float fPercentStep = m_GazeActivateSpeed * Time.deltaTime;
                if (IsActive())
                {
                    m_GazeActivePercent = Mathf.Min(m_GazeActivePercent + fPercentStep, 1.0f);
                }
                else
                {
                    m_GazeActivePercent = Mathf.Max(m_GazeActivePercent - fPercentStep, 0.0f);
                }

                //don't bother updating static panels
                if (fPrevPercent > 0.0f)
                {
                    float fRotationAngle = m_GazeRotationAngle * m_GazeActivePercent * (1.0f - m_PositioningPercent);
                    m_GazeRotationAmount = Quaternion.AngleAxis(fRotationAngle, m_GazeRotationAxis);
                    UpdateMeshRotation();

                    Color rPanelColor = GetGazeColor();
                    if (m_Border.material == m_BorderMaterial)
                    {
                        m_Border.material.SetColor("_Color", rPanelColor);
                    }

                    if (fPrevPercent < 1.0f)
                    {
                        float fScaleMult = m_GazeActivePercent * (m_GazeHighlightScaleMultiplier - 1.0f);
                        Vector3 newScale = m_BaseScale * m_AdjustedScale * (1.0f + fScaleMult);
                        if (m_NonScaleChild != null)
                        {
                            m_NonScaleChild.globalScale = newScale;
                        }
                        else
                        {
                            transform.localScale = newScale;
                        }
                    }

                    UpdatePanelColor(rPanelColor);
                    m_UIComponentManager.GazeRatioChanged(m_GazeActivePercent);
                }
            }
        }

        public Color GetGazeColor()
        {
            PanelManager pm = PanelManager.m_Instance;
            Color targetColor = pm.PanelHighlightActiveColor;
            if (m_ActivePopUp != null)
            {
                targetColor = Color.Lerp(pm.PanelHighlightActiveColor,
                    pm.PanelHighlightInactiveColor,
                    m_ActivePopUp.GetTransitionRatioForVisuals());
            }

            float t = m_GazeActivePercent;
            if (SketchControlsScript.m_Instance.AtlasIconTextures)
            {
                // If we're atlasing panel textures, only send 0 and 1 through.
                t = Mathf.Floor(m_GazeActivePercent + 0.5f);
            }
            return Color.Lerp(pm.PanelHighlightInactiveColor, targetColor, t);
        }

        protected void UpdateFixedTransition()
        {
            // State machine for panel exploding off of wand controller.
            if (m_TransitionState == FixedTransitionState.FixedToFloating)
            {
                m_WandTransitionPercent += Time.deltaTime / m_WandTransitionDuration;
                if (m_WandTransitionPercent >= 1.0f)
                {
                    m_WandTransitionPercent = 1.0f;
                    m_TransitionState = FixedTransitionState.Floating;
                }
                PanelManager.m_Instance.UpdateWandTransitionXf(
                    this, m_WandTransitionTarget, m_WandTransitionPercent);
            }
            else if (m_TransitionState == FixedTransitionState.FloatingToFixed)
            {
                m_WandTransitionPercent -= Time.deltaTime / m_WandTransitionDuration;
                if (m_WandTransitionPercent <= 0.0f)
                {
                    m_WandTransitionPercent = 0.0f;
                    m_TransitionState = FixedTransitionState.Fixed;
                }
                PanelManager.m_Instance.UpdateWandTransitionXf(
                    this, m_WandTransitionTarget, m_WandTransitionPercent);
            }
            else if (WidgetSibling &&
                WidgetSibling.IsUserInteracting(InputManager.ControllerName.Brush))
            {
                // If the user is interacting with this panel, lock to a pane if this panel allows it.
                if (m_CanBeFixedToWand)
                {
                    PanelManager.m_Instance.AttachHeldPanelToWand(this);
                }
            }
            else if (m_TransitionState == FixedTransitionState.Fixed)
            {
                // Update attach height.
                float fStep = m_WandAttachAdjustSpeed * Time.deltaTime;
                float fToTarget = m_WandAttachYOffset_Target - m_WandAttachYOffset;
                if (Mathf.Abs(fToTarget) < fStep)
                {
                    m_WandAttachYOffset = m_WandAttachYOffset_Target;
                }
                else
                {
                    m_WandAttachYOffset += fStep * Mathf.Sign(fToTarget);
                }
                m_WandAttachRadiusAdjust = 0.0f;
            }
        }

        public void WidgetSiblingBeginInteraction()
        {
            PanelManager.m_Instance.InitPanesForPanelAttach(m_Fixed);

            // Initialize primed flag to off-- it'll get enabled if the attachment checks are valid.
            m_WandPrimedForAttach = false;

            if (m_Fixed)
            {
                m_Fixed = false;
                m_TransitionState = FixedTransitionState.Floating;
                m_WandTransitionPercent = 1;
            }
        }

        public void WidgetSiblingEndInteraction()
        {
            if (!m_Fixed)
            {
                PanelManager.m_Instance.ResetPaneVisuals();
                if (m_WandPrimedForAttach || !CanBeDetached)
                {
                    m_Fixed = true;
                    m_TransitionState = FixedTransitionState.Fixed;
                    m_WandTransitionPercent = 0;
                }

                if (!m_WandPrimedForAttach)
                {
                    // If we're releasing this panel and it's not snapping to a pane, make sure the pane
                    // panels are reset back to their stable positions.
                    PanelManager.m_Instance.SetFixedPanelsToStableOffsets();
                }
                else
                {
                    // If this panel is snapping to a pane, update it's stable position so it's sorted
                    // correctly when we close the gaps.
                    SetPanelStableToTarget();
                }
                m_WandTransitionTarget = TrTransform.FromTransform(transform);
                WidgetSibling.SetActiveTintToShowError(false);

                PanelManager.m_Instance.ClosePanePanelGaps();
            }
        }

        // Target is ignored if the panel is reattaching to the wand
        public void TransitionToWand(bool bFixed, TrTransform target)
        {
            if (bFixed && m_TransitionState != FixedTransitionState.Fixed)
            {
                m_TransitionState = FixedTransitionState.FloatingToFixed;
            }
            else if (!bFixed && m_TransitionState != FixedTransitionState.Floating)
            {
                m_WandTransitionTarget = target;
                m_TransitionState = FixedTransitionState.FixedToFloating;
            }
        }

        void UpdatePanelColor(Color rPanelColor)
        {
            // Set the appropriate dim value for all our UI components.
            m_UIComponentManager.SetColor(rPanelColor);

            OnUpdateGazeBehavior(rPanelColor);

            for (int i = 0; i < m_DecorRenderers.Count; ++i)
            {
                m_DecorRenderers[i].material.SetColor("_Color", rPanelColor);
            }
            for (int i = 0; i < m_DecorTextMeshes.Count; ++i)
            {
                m_DecorTextMeshes[i].color = rPanelColor;
            }
        }

        virtual protected void OnUpdateGazeBehavior(Color rPanelColor) { }

        virtual public void PanelGazeActive(bool bActive)
        {
            m_GazeActive = bActive;
            m_GazeHitPositionCurrent = transform.position;
            m_UIComponentManager.ResetInput();
        }

        void SetPanelFlairText(string sText)
        {
            if (m_PanelFlair != null)
            {
                // Interpret any message as a good message.
                if (m_PanelFlair.AlwaysShow)
                {
                    m_PanelFlair.SetText(sText);
                    m_PanelFlair.Show();
                    m_PanelFlairState = DescriptionState.Open;
                    m_PanelFlairSpring.m_DesiredAngle = m_DescriptionOpenAngle;
                }
                else
                {
                    if (sText != null && !sText.Equals(""))
                    {
                        m_PanelFlair.SetText(sText);
                        m_PanelFlair.Show();
                        m_PanelFlairState = DescriptionState.Open;
                        m_PanelFlairSpring.m_DesiredAngle = m_DescriptionOpenAngle;
                    }
                    else if (m_PanelFlairState != DescriptionState.Closed)
                    {
                        m_PanelFlairState = DescriptionState.Closing;
                        m_PanelFlairSpring.m_DesiredAngle = m_DescriptionClosedAngle;
                    }
                }
            }
        }

        public void ResetPanelFlair()
        {
            if (m_PanelFlairState != DescriptionState.Closed)
            {
                m_PanelFlairState = DescriptionState.Closing;
                m_PanelFlairSpring.m_DesiredAngle = m_DescriptionClosedAngle;
            }
        }

        virtual public void OnWidgetShowAnimStart() { }

        virtual public void OnWidgetShowAnimComplete() { }

        virtual public void OnWidgetHide() { }

        /// Accumulates dpad input, and returns nonzero for a discrete swipe action.
        /// Return value is 1 for "backward" swipe moving a page forward
        /// and -1 for "forward" swipe moving a page backward.
        protected int AccumulateSwipe()
        {
            int direction = 0;
            if (InputManager.m_Instance.IsBrushScrollActive())
            {
                // If our delta is beyond our trigger threshold, report it.
                float fDelta = InputManager.m_Instance.GetAdjustedBrushScrollAmount();
                if (IncrementMotionAndCheckForSwipe(fDelta))
                {
                    direction = (int)Mathf.Sign(m_SwipeRecentMotion.x) * -1;
                    m_SwipeRecentMotion.x = 0.0f;
                }
            }
            else
            {
                m_SwipeRecentMotion.x = 0.0f;
            }

            return direction;
        }

        /// Virtual so panels can interpret m_SwipeRecentMotion however they'd like.
        virtual public bool IncrementMotionAndCheckForSwipe(float fMotion)
        {
            m_SwipeRecentMotion.x += fMotion;
            return Mathf.Abs(m_SwipeRecentMotion.x) > m_SwipeThreshold;
        }

        /// Panels are updated by SketchControls when they have focus.
        public void UpdatePanel(Vector3 vToPanel, Vector3 vHitPoint)
        {
            // Validate input and cache it for this update.
            m_InputValid = InputManager.m_Instance.GetCommand(InputManager.SketchCommands.Activate);
            if (m_EatInput)
            {
                m_EatInput = m_InputValid;
                m_InputValid = false;
            }

            // Cache input ray for this update.
            Vector3 vReticlePos = SketchControlsScript.m_Instance.GetUIReticlePos();
            m_ReticleSelectionRay = new Ray(vReticlePos - transform.forward, transform.forward);

            if (m_ActivePopUp != null)
            {
                var collider = m_ActivePopUp.GetCollider();
                if (collider == null) { throw new InvalidOperationException("No popup collider"); }
                RaycastHit hitInfo;

                // If we're pointing at a popup, increment our gaze timer.
                if (BasePanel.DoesRayHitCollider(m_ReticleSelectionRay,
                    m_ActivePopUp.GetCollider(), out hitInfo))
                {
                    if (m_ActivePopUp.IsOpen())
                    {
                        m_PopUpGazeTimer += Time.deltaTime;
                    }
                }
                else if (!m_ActivePopUp.InputObjectHasFocus() &&
                    (InputManager.m_Instance.GetCommandDown(InputManager.SketchCommands.Activate) ||
                    m_PopUpGazeTimer > m_PopUpGazeDuration))
                {
                    // If we're not pointing at the popup and the user doesn't have focus on an element
                    // of the popup, dismiss the popup if we've pointed at it before, or there's input.
                    m_ActivePopUp.RequestClose();
                }
            }

            if (m_UseGazeRotation)
            {
                m_GazeHitPositionDesired = vHitPoint;
                Vector3 vCurrToDesired = m_GazeHitPositionDesired - m_GazeHitPositionCurrent;
                float fStep = m_GazeHitPositionSpeed * Time.deltaTime;
                if (vCurrToDesired.sqrMagnitude < fStep * fStep)
                {
                    m_GazeHitPositionCurrent = m_GazeHitPositionDesired;
                }
                else
                {
                    vCurrToDesired.Normalize();
                    vCurrToDesired *= fStep;
                    m_GazeHitPositionCurrent += vCurrToDesired;
                }

                Vector3 vToCenter = m_GazeHitPositionCurrent - GetCollider().transform.position;
                float fOffsetDist = vToCenter.magnitude;
                vToCenter.Normalize();
                m_GazeRotationAxis = Vector3.Cross(-vToPanel, vToCenter);
                m_GazeRotationAxis.Normalize();
                m_GazeRotationAngle = (fOffsetDist / m_MaxGazeOffsetDistance) * m_MaxGazeRotation;
            }

            // Update custom logic for panel.
            OnUpdatePanel(vToPanel, vHitPoint);

            // Update UIComponents, with PopUps taking priority.
            if (m_ActivePopUp)
            {
                if (!m_EatInput && m_PopUpGazeTimer > 0)
                {
                    m_ActivePopUp.UpdateUIComponents(m_ReticleSelectionRay, m_InputValid, m_ActivePopUp.GetCollider());
                }
            }
            else
            {
                // TODO : I'm not convinced the 3rd parameter here should be the main collider.
                // I think it might need to be the mesh collider.  If so, the collider is only used in
                // monoscopic mode and should be renamed appropriately.
                m_UIComponentManager.UpdateUIComponents(m_ReticleSelectionRay, m_InputValid, GetCollider());

                // If a popup was just spawned, clear our active UI component, as input will now be
                // directed to the popup.
                if (m_ActivePopUp)
                {
                    m_UIComponentManager.ResetInput();
                }

                if (m_UIComponentManager.ActiveInputUIComponent == null)
                {
                    SetPanelFlairText(null);
                }
                else
                {
                    SetPanelFlairText(m_UIComponentManager.ActiveInputUIComponent.Description);
                }
            }
        }

        /// Base level logic for updating panel.  This should be called from any derived class.
        virtual public void OnUpdatePanel(Vector3 vToPanel, Vector3 vHitPoint) { }

        public void InitForPanelMovement()
        {
            m_PositioningHome = transform.position;
            m_PositioningVelocity.Set(0.0f, 0.0f, 0.0f);
            m_WandAttachYOffset_Stable = m_WandAttachYOffset_Target;
        }

        virtual public void PanelHasStoppedMoving()
        {
            m_GazeHitPositionCurrent = transform.position;
        }

        public void CreatePopUp(SketchControlsScript.GlobalCommands rCommand,
                                int iCommandParam, int iCommandParam2, string sDelayedText = "",
                                Action delayedClose = null)
        {
            CreatePopUp(rCommand, iCommandParam, iCommandParam2, Vector3.zero, sDelayedText, delayedClose);
        }

        public void CreatePopUp(SketchControlsScript.GlobalCommands rCommand,
                                int iCommandParam, int iCommandParam2, Vector3 vPopupOffset, string sDelayedText = "",
                                Action delayedClose = null)
        {
            bool bPopUpExisted = false;
            Vector3 vPrevPopUpPos = Vector3.zero;
            // If we've got an active popup, send it packing.
            if (m_ActivePopUp != null)
            {
                // Create a copy of the collider so we don't pull the rug out from under the user.
                m_TempPopUpCollider = m_ActivePopUp.DuplicateCollider();
                vPrevPopUpPos = m_ActivePopUp.transform.position;
                CloseActivePopUp(false);
                bPopUpExisted = true;
            }

            if (m_ActivePopUp == null)
            {
                // Look for the appropriate popup for this command.
                int iPopUpIndex = -1;
                for (int i = 0; i < m_PanelPopUpMap.Length; ++i)
                {
                    if (m_PanelPopUpMap[i].m_Command == rCommand)
                    {
                        iPopUpIndex = i;
                        break;
                    }
                }

                if (iPopUpIndex >= 0)
                {
                    // Create a new popup.
                    GameObject popUp = (GameObject)Instantiate(m_PanelPopUpMap[iPopUpIndex].m_PopUpPrefab,
                        m_Mesh.transform.position, m_Mesh.transform.rotation);
                    m_ActivePopUp = popUp.GetComponent<PopUpWindow>();

                    // If we're replacing a popup, put the new one in the same position.
                    if (bPopUpExisted)
                    {
                        popUp.transform.position = vPrevPopUpPos;
                    }
                    else
                    {
                        Vector3 vPos = m_Mesh.transform.position +
                            (m_Mesh.transform.forward * m_ActivePopUp.GetPopUpForwardOffset()) +
                            m_Mesh.transform.TransformVector(vPopupOffset);
                        popUp.transform.position = vPos;
                    }
                    popUp.transform.parent = m_Mesh.transform;
                    m_ActivePopUp.Init(gameObject, sDelayedText);
                    m_ActivePopUp.SetPopupCommandParameters(iCommandParam, iCommandParam2);

                    m_ActivePopUp.m_OnClose += delayedClose;
                    m_PopUpGazeTimer = 0;
                    m_EatInput = !m_ActivePopUp.IsLongPressPopUp();

                    // If we closed a popup to create this one, we wan't don't want the standard visual
                    // fade that happens when a popup comes in.  We're spoofing the transition value
                    // for visuals to avoid a pop.
                    if (bPopUpExisted)
                    {
                        m_ActivePopUp.SpoofTransitionValue();
                    }

                    // Cache the intended command.
                    m_DelayedCommand = rCommand;
                    m_DelayedCommandParam = iCommandParam;
                    m_DelayedCommandParam2 = iCommandParam2;
                }
            }
        }

        public void PositionPopUp(Vector3 basePos)
        {
            m_ActivePopUp.transform.position = basePos;
        }

        public void ResolveDelayedButtonCommand(bool bConfirm, bool bKeepOpen = false)
        {
            PopUpWindow currentPopup = m_ActivePopUp;
            if (bConfirm)
            {
                SketchControlsScript.m_Instance.IssueGlobalCommand(
                    m_DelayedCommand, m_DelayedCommandParam, m_DelayedCommandParam2);
            }
            // if the popup has changed since the start of the function (and it wasn't null at the start),
            // that means that the global command called kicked off a new popup. In which case we shouldn't
            // close the popup, or overwrite the delayed command.
            bool panelChanged = (currentPopup != null) && (m_ActivePopUp != currentPopup);
            if (!panelChanged)
            {
                m_DelayedCommand = SketchControlsScript.GlobalCommands.Null;
                m_DelayedCommandParam = -1;
                m_DelayedCommandParam2 = -1;
                if (m_ActivePopUp != null && !bKeepOpen)
                {
                    m_ActivePopUp.RequestClose();
                }
            }
        }

        virtual public void GotoPage(int iIndex)
        {
        }

        virtual public void AdvancePage(int iAmount)
        {
        }

        public void InitForCollisionDetection()
        {
            for (int i = 0; i < m_PositioningSpheresTransformed.Length; ++i)
            {
                m_PositioningSpheresTransformed[i] = transform.TransformPoint(m_PositioningSpheres[i]);
            }
        }

        public void CalculateDepenetration(BasePanel rOther)
        {
            Vector3 vThemToUs = transform.position - rOther.transform.position;
            Vector3 vThemToUsNorm = vThemToUs.normalized;
            float fMaxExtent = m_PositioningExtent + rOther.GetPositioningExtent();

            if (vThemToUs.sqrMagnitude < fMaxExtent * fMaxExtent)
            {
                float fCombinedSphereRad = m_ScaledPositioningSphereRadius + rOther.m_ScaledPositioningSphereRadius;
                float fCombinedSphereRadSq = fCombinedSphereRad * fCombinedSphereRad;
                for (int i = 0; i < m_PositioningSpheresTransformed.Length; ++i)
                {
                    for (int j = 0; j < rOther.m_PositioningSpheresTransformed.Length; ++j)
                    {
                        Vector3 vSphereToSphere = rOther.m_PositioningSpheresTransformed[j] - m_PositioningSpheresTransformed[i];
                        if (vSphereToSphere.sqrMagnitude < fCombinedSphereRadSq)
                        {
                            float fSphereToSphereDist = vSphereToSphere.magnitude;
                            float fDepenetrationAmount = fCombinedSphereRad - fSphereToSphereDist;
                            m_PositioningVelocity += (vThemToUsNorm * fDepenetrationAmount * m_DepenetrationScalar * Time.deltaTime);
                        }
                    }
                }
            }
        }

        public void CalculateDepenetration(Vector3 vOtherPos, float fCombinedRadius)
        {
            Vector3 vThemToUs = transform.position - vOtherPos;
            if (vThemToUs.sqrMagnitude < fCombinedRadius * fCombinedRadius)
            {
                float fDepenetrationAmount = fCombinedRadius - vThemToUs.magnitude;
                m_PositioningVelocity += (vThemToUs.normalized * fDepenetrationAmount *
                    m_DepenetrationScalar * Time.fixedDeltaTime);
            }
        }

        public void UpdatePositioningForces()
        {
            //use spring to bring us home
            Vector3 vToHome = m_PositioningHome - transform.position;
            vToHome *= m_PositioningK;
            Vector3 vDampenedVel = m_PositioningVelocity * m_PositioningDampen;
            Vector3 vSpringForce = vToHome - vDampenedVel;
            m_PositioningVelocity += vSpringForce;

            //update position
            Vector3 vPos = transform.position;
            vPos += (m_PositioningVelocity * Time.deltaTime);
            transform.position = vPos;
            if (m_NonScaleChild)
            {
                m_NonScaleChild.OnPosRotChanged();
            }
        }

        /// Update the delayed command parameter that is used when a popup confirmation button is pressed.
        /// This can be used when something provides more context to the initial command.
        public void UpdateDelayedCommandParameter(int newParam)
        {
            m_DelayedCommandParam = newParam;
        }

        static public bool DoesRayHitCollider(Ray rRay, Collider rCollider, bool skipAngleCheck = false)
        {
            if (!skipAngleCheck && Vector3.Angle(rRay.direction, rCollider.transform.forward) > 90.0f)
            {
                return false;
            }

            RaycastHit rHitInfo;
            return rCollider.Raycast(rRay, out rHitInfo, 100.0f);
        }

        static public bool DoesRayHitCollider(Ray rRay, Collider rCollider, out RaycastHit rHitInfo)
        {
            return rCollider.Raycast(rRay, out rHitInfo, 100.0f);
        }

        /*
         * For Debugging.
         *
        void OnDrawGizmos() {
          if (m_PositioningSpheres != null) {
            Gizmos.color = Color.yellow;
            for (int i = 0; i < m_PositioningSpheres.Length; ++i) {
              Gizmos.DrawWireSphere(transform.TransformPoint(m_PositioningSpheres[i]),
                  m_ScaledPositioningSphereRadius);
            }
          }
          if (WidgetSibling != null) {
            Gizmos.color = Color.red;
            Gizmos.DrawWireSphere(transform.position, WidgetSibling.m_CollisionRadius);
          }
        }
        /**/
    }
} // namespace TiltBrush<|MERGE_RESOLUTION|>--- conflicted
+++ resolved
@@ -109,12 +109,8 @@
             SnapSettings = 8000,
             StencilSettings = 20200,
             LayersPanel = 15000,
-<<<<<<< HEAD
-
+            TransformPanel = 12000,
             AnimationPanel = 18000,
-=======
-            TransformPanel = 12000,
->>>>>>> 3b866a4e
         }
 
         private enum FixedTransitionState
