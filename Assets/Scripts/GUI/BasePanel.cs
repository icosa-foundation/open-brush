--- conflicted
+++ resolved
@@ -106,11 +106,8 @@
             ReferenceMobile,
             CameraPath,
             BrushLab,
-<<<<<<< HEAD
+            Multiplayer,
             Polyhydra = 5000,
-=======
-            Multiplayer,
->>>>>>> cbb54d6a
             WebcamPanel = 5200,
             Scripts = 6000,
             SnapSettings = 8000,
