﻿// Copyright 2020 The Tilt Brush Authors
//
// Licensed under the Apache License, Version 2.0 (the "License");
// you may not use this file except in compliance with the License.
// You may obtain a copy of the License at
//
//      http://www.apache.org/licenses/LICENSE-2.0
//
// Unless required by applicable law or agreed to in writing, software
// distributed under the License is distributed on an "AS IS" BASIS,
// WITHOUT WARRANTIES OR CONDITIONS OF ANY KIND, either express or implied.
// See the License for the specific language governing permissions and
// limitations under the License.

using UnityEngine;
using UnityEngine.Localization;
using System;
using System.Collections.Generic;
using System.Linq;
using TMPro;
using UnityEngine.Serialization;

namespace TiltBrush
{
    public class SketchbookPanel : ModalPanel
    {
        public enum RootSet
        {
            Local,
            Remote,
            Liked,
            Backup,
        }

        public static SketchbookPanel Instance => PanelManager.m_Instance.GetSketchBookPanel() as SketchbookPanel;

        // Index of the "local sketches" button in m_GalleryButtons
        const int kElementNumberGalleryButtonLocal = 0;
        // Amount of extra space to put below the "local sketches" gallery button
        const float kGalleryButtonLocalPadding = .15f;

        [SerializeField] private Texture2D m_LoadingImageTexture;
        [SerializeField] private Texture2D m_UnknownImageTexture;
        [SerializeField] private TextMeshPro m_PanelTextPro;
        [SerializeField] private LocalizedString m_PanelTextStandard;
        public string PanelTextStandard { get { return m_PanelTextStandard.GetLocalizedString(); } }
        [SerializeField] private LocalizedString m_PanelTextShowcase;
        public string PanelTextShowcase { get { return m_PanelTextShowcase.GetLocalizedString(); } }

        [SerializeField] private LocalizedString m_PanelTextLiked;
        public string PanelTextLiked { get { return m_PanelTextLiked.GetLocalizedString(); } }
        [SerializeField] private LocalizedString m_PanelTextDrive;
        public string PanelTextDrive { get { return m_PanelTextDrive.GetLocalizedString(); } }
        [SerializeField] private GameObject m_NoSketchesMessage;
        [SerializeField] private GameObject m_NoDriveSketchesMessage;
        [SerializeField] private GameObject m_NoLikesMessage;
        [SerializeField] private GameObject m_NotLoggedInMessage;
        [SerializeField] private GameObject m_NotLoggedInDriveMessage;
        [SerializeField] private GameObject m_NoShowcaseMessage;
        [SerializeField] private GameObject m_ContactingServerMessage;
        [SerializeField] private GameObject m_OutOfDateMessage;
        [SerializeField] private GameObject m_NoPolyConnectionMessage;
        [SerializeField] private GameObject[] m_IconsOnFirstPage;
        [SerializeField] private GameObject[] m_IconsOnNormalPage;
        [SerializeField] private GameObject m_CloseButton;
        [SerializeField] private GameObject m_NewSketchButton;
        // Gallery buttons will automatically reposition based on how many are visible so they must be
        // added to this array in order from top to bottom.
        [SerializeField] private ActionButton m_BackButton;
        [SerializeField] private GalleryButton[] m_GalleryButtons;
        [SerializeField] private int m_ElementNumberGalleryButtonDrive = 3;
        [SerializeField] private float m_GalleryButtonHeight = 0.3186f;
        [SerializeField] private Renderer m_ProfileButtonRenderer;
        [SerializeField] private GameObject m_LoadingGallery;
        [SerializeField] private GameObject m_DriveSyncProgress;
        [SerializeField] private GameObject m_SyncingDriveIcon;
        [SerializeField] private GameObject m_DriveEnabledIcon;
        [SerializeField] private GameObject m_DriveDisabledIcon;
        [SerializeField] private GameObject m_DriveFullIcon;
        [SerializeField] private Vector2 m_SketchIconUvScale = new Vector2(0.7f, 0.7f);
        [SerializeField] private Vector3 m_ReadOnlyPopupOffset;

        [FormerlySerializedAs("m_FolderTexture")][SerializeField] private Texture2D m_FolderIcon;

        private float m_ImageAspect;
        private Vector2 m_HalfInvUvScale;

        private SceneFileInfo m_FirstSketch;

        private bool m_AllIconTexturesAssigned;
        private bool m_AllSketchesAreAvailable;
        private Stack<ISketchSet>[] m_SetStacks;
        private int m_SelectedStack;


        private OptionButton m_NewSketchButtonScript;
        private OptionButton m_PaintButtonScript;
        private List<BaseButton> m_IconScriptsOnFirstPage;
        private List<BaseButton> m_IconScriptsOnNormalPage;
        private bool m_DriveSetHasSketches;
        private bool m_ReadOnlyShown = false;

        public float ImageAspect { get { return m_ImageAspect; } }

        public int SelectedSketchStack => m_SelectedStack;
        public ISketchSet CurrentSketchSet { get; private set; }

        override public void SetInIntroMode(bool inIntro)
        {
            m_NewSketchButton.SetActive(inIntro);
            m_CloseButton.SetActive(!inIntro);

            // When we switch in to intro mode, make our panel colorful, even if it doesn't have focus,
            // to help attract attention.
            if (inIntro)
            {
                for (int i = 0; i < m_IconScriptsOnFirstPage.Count; ++i)
                {
                    m_IconScriptsOnFirstPage[i].SetButtonGrayscale(false);
                }
                for (int i = 0; i < m_IconScriptsOnNormalPage.Count; ++i)
                {
                    m_IconScriptsOnNormalPage[i].SetButtonGrayscale(false);
                }
            }
        }

        protected override List<BaseButton> Icons
        {
            get
            {
                return (PageIndex == 0 ? m_IconScriptsOnFirstPage : m_IconScriptsOnNormalPage);
            }
        }

        public override bool IsInButtonMode(ModeButton button)
        {
            GalleryButton galleryButton = button as GalleryButton;
            // TODO: There's gotta be a better way of doing this!
            return galleryButton &&
                ((galleryButton.m_ButtonType == GalleryButton.Type.Liked && m_SelectedStack == 2) ||
                (galleryButton.m_ButtonType == GalleryButton.Type.Local && m_SelectedStack == 0) ||
                (galleryButton.m_ButtonType == GalleryButton.Type.Showcase && m_SelectedStack == 1) ||
                (galleryButton.m_ButtonType == GalleryButton.Type.Drive && m_SelectedStack == 3));
        }

        override public void InitPanel()
        {
            base.InitPanel();

            m_NewSketchButtonScript = m_NewSketchButton.GetComponent<OptionButton>();
            m_PaintButtonScript = m_CloseButton.GetComponent<OptionButton>();
            m_IconScriptsOnFirstPage = new List<BaseButton>();
            for (int i = 0; i < m_IconsOnFirstPage.Length; ++i)
            {
                m_IconScriptsOnFirstPage.Add(m_IconsOnFirstPage[i].GetComponent<BaseButton>());
            }
            m_IconScriptsOnNormalPage = new List<BaseButton>();
            for (int i = 0; i < m_IconsOnNormalPage.Length; ++i)
            {
                m_IconScriptsOnNormalPage.Add(m_IconsOnNormalPage[i].GetComponent<BaseButton>());
            }
            SetInIntroMode(false);

            Debug.Assert(m_SketchIconUvScale.x >= 0.0f && m_SketchIconUvScale.x <= 1.0f &&
                m_SketchIconUvScale.y >= 0.0f && m_SketchIconUvScale.y <= 1.0f);
            m_HalfInvUvScale.Set(1.0f - m_SketchIconUvScale.x, 1.0f - m_SketchIconUvScale.y);
            m_HalfInvUvScale *= 0.5f;
        }

        private void InitializeRootSketchSets()
        {
            m_SetStacks = new Stack<ISketchSet>[4];

        }

        public ISketchSet GetSketchSet(RootSet set)
        {
            return m_SetStacks[(int)set].Peek();
        }

        protected override void OnStart()
        {
            // Initialize icons.
            LoadSketchButton[] rPanelButtons = m_Mesh.GetComponentsInChildren<LoadSketchButton>();
            foreach (LoadSketchButton icon in rPanelButtons)
            {
                GameObject go = icon.gameObject;
                go.SetActive(false);
            }

            // GameObject is active in prefab so the button registers.
            m_NoLikesMessage.SetActive(false);
            m_NotLoggedInMessage.SetActive(false);
            m_NotLoggedInDriveMessage.SetActive(false);

            var rssOptions = new Dictionary<string, object>
            {
                {"uri",  "https://timaidley.github.io/open-brush-feed/sketches.rss" }
            };

            var fileOptions = new Dictionary<string, object>
            {
                {"path", App.UserSketchPath() },
                {"name", "Your Sketches"},
                {"icon", m_FolderIcon},
            };

            m_SetStacks = new string[]
            {
                $"file:///{App.UserSketchPath()}",
                "feed:https://timaidley.github.io/open-brush-feed/sketches.rss",
                IcosaCollection.AllAssetsUri.OriginalString,
                "googledrive:"
            }.Select(uri => new Stack<ISketchSet>(new[] { SketchCatalog.m_Instance.GetSketchSet(uri) })).ToArray();

            m_SelectedStack = (int)RootSet.Backup;
            CurrentSketchSet = m_SetStacks[m_SelectedStack].Peek();

            // Dynamically position the gallery buttons.
            OnDriveSetHasSketchesChanged();

            // Set the sketch set var to Liked, then function set to force state.
            SetVisibleSketchSet(0);
            RefreshPage();

            App.GoogleIdentity.OnLogout += OnSketchRefreshingChanged;
        }

        void OnSketchRefreshingChanged()
        {
            if (m_ContactingServerMessage.activeSelf ||
                m_NoShowcaseMessage.activeSelf ||
                m_LoadingGallery.activeSelf)
            {
                // Update the overlays more frequently when these overlays are shown to reflect whether
                // we are actively trying to get sketches from Poly.
                RefreshPage();
            }
        }

        void OnDestroy()
        {
            if (CurrentSketchSet != null)
            {
                CurrentSketchSet.OnChanged -= OnSketchSetDirty;
                CurrentSketchSet.OnSketchRefreshingChanged -= OnSketchRefreshingChanged;
            }
        }

        override protected void OnEnablePanel()
        {
            base.OnEnablePanel();
            if (CurrentSketchSet != null)
            {
                CurrentSketchSet.RequestRefresh();
            }
        }

        public void PushSketchSet(int stack, ISketchSet sketchSet)
        {
            m_SetStacks[stack].Push(sketchSet);
            if (stack == m_SelectedStack)
            {
                SetVisibleSketchSet((RootSet)m_SelectedStack);
            }
        }

        public void PopSketchSet(int stack)
        {
            m_SetStacks[stack].Pop();
            if (stack == m_SelectedStack)
            {
                SetVisibleSketchSet((RootSet)m_SelectedStack);
            }
        }

        void SetVisibleSketchSet(RootSet stack)
        {
            int stackIndex = (int)stack;
            var newSketchSet = m_SetStacks[stackIndex].Peek();
            if (newSketchSet != CurrentSketchSet)
            {
                // Clean up our old sketch set.
                if (CurrentSketchSet != null)
                {
                    CurrentSketchSet.OnChanged -= OnSketchSetDirty;
                    CurrentSketchSet.OnSketchRefreshingChanged -= OnSketchRefreshingChanged;
                }

                // Cache new set.
                m_SelectedStack = stackIndex;
                CurrentSketchSet = m_SetStacks[m_SelectedStack].Peek();
                CurrentSketchSet.OnChanged += OnSketchSetDirty;
                CurrentSketchSet.OnSketchRefreshingChanged += OnSketchRefreshingChanged;
                CurrentSketchSet.RequestRefresh();

                // Tell all the icons which set to reference when loading sketches.
                IEnumerable<LoadSketchButton> allIcons = m_IconsOnFirstPage.Concat(m_IconsOnNormalPage)
                    .Select(icon => icon.GetComponent<LoadSketchButton>())
                    .Where(icon => icon != null);
                foreach (LoadSketchButton icon in allIcons)
                {
                    icon.SketchSet = CurrentSketchSet;
                }

                ComputeNumPages();
                ResetPageIndex();
                RefreshPage();

                if (m_PanelText)
                {
<<<<<<< HEAD
                    m_PanelText.text = CurrentSketchSet.Title;
                }
                if (m_PanelTextPro)
                {
                    m_PanelTextPro.text = CurrentSketchSet.Title;
=======
                    case SketchSetType.User:
                        m_PanelTextPro.text = PanelTextStandard;
                        break;
                    case SketchSetType.Curated:
                        m_PanelTextPro.text = PanelTextShowcase;
                        break;
                    case SketchSetType.Liked:
                        m_PanelTextPro.text = PanelTextLiked;
                        break;
                    case SketchSetType.Drive:
                        m_PanelTextPro.text = PanelTextDrive;
                        break;
>>>>>>> a9d389df
                }
            }
        }

        private void ComputeNumPages()
        {
            if (CurrentSketchSet.NumSketches <= m_IconsOnFirstPage.Length)
            {
                m_NumPages = 1;
                return;
            }
            int remainingSketches = CurrentSketchSet.NumSketches - m_IconsOnFirstPage.Length;
            int normalPages = ((remainingSketches - 1) / m_IconsOnNormalPage.Length) + 1;
            m_NumPages = 1 + normalPages;
        }

        List<int> GetIconLoadIndices()
        {
            var ret = new List<int>();
            for (int i = 0; i < Icons.Count; i++)
            {
                int sketchIndex = m_IndexOffset + i;
                if (sketchIndex >= CurrentSketchSet.NumSketches)
                {
                    break;
                }
                ret.Add(sketchIndex);
            }
            return ret;
        }

        protected override void RefreshPage()
        {
            CurrentSketchSet.RequestOnlyLoadedMetadata(GetIconLoadIndices());
            m_AllIconTexturesAssigned = false;
            m_AllSketchesAreAvailable = false;

            // Disable all.
            foreach (var i in m_IconsOnFirstPage)
            {
                i.SetActive(false);
            }
            foreach (var i in m_IconsOnNormalPage)
            {
                i.SetActive(false);
            }

            // Base Refresh updates the modal parts of the panel, and we always want those refreshed.
            base.RefreshPage();

            m_NoSketchesMessage.SetActive(false);
            m_NoDriveSketchesMessage.SetActive(false);
            m_NotLoggedInMessage.SetActive(false);
            m_NoLikesMessage.SetActive(false);
            m_ContactingServerMessage.SetActive(false);
            m_NoShowcaseMessage.SetActive(false);

            // bool requiresPoly = CurrentSketchSet.SketchSetType == PolySketchSet.UriName;
            //
            // bool polyDown = VrAssetService.m_Instance.NoConnection && requiresPoly;
            // m_NoPolyConnectionMessage.SetActive(polyDown);
            //
            // bool outOfDate = !polyDown && !VrAssetService.m_Instance.Available && requiresPoly;
            // m_OutOfDateMessage.SetActive(outOfDate);
            //
            // if (outOfDate || polyDown)
            // {
            //     m_NoSketchesMessage.SetActive(false);
            //     m_NoDriveSketchesMessage.SetActive(false);
            //     m_NotLoggedInMessage.SetActive(false);
            //     m_NoLikesMessage.SetActive(false);
            //     m_ContactingServerMessage.SetActive(false);
            //     m_NoShowcaseMessage.SetActive(false);
            //     return;
            // }
            //
            // bool refreshIcons = CurrentSketchSet.NumSketches > 0;
            //
            // // Show no sketches if we don't have sketches.
            // bool isUser = CurrentSketchSet.SketchSetType == FileSketchSet.TypeName;
            // bool isLiked = CurrentSketchSet.SketchSetType == PolySketchSet.UriName;
            // bool isCurated = CurrentSketchSet is ResourceCollectionSketchSet;
            // bool isDrive = CurrentSketchSet.SketchSetType == GoogleDriveSketchSet.UriString;
            // m_NoSketchesMessage.SetActive(isUser && (CurrentSketchSet.NumSketches <= 0));
            // m_NoDriveSketchesMessage.SetActive(isDrive && (CurrentSketchSet.NumSketches <= 0));
            //
            // // Show sign in popup if signed out for liked or drive sketchsets
            // bool showNotLoggedIn = !App.GoogleIdentity.LoggedIn && (isLiked || isDrive);
            // refreshIcons = refreshIcons && !showNotLoggedIn;
            // m_NotLoggedInMessage.SetActive(showNotLoggedIn && isLiked);
            // m_NotLoggedInDriveMessage.SetActive(showNotLoggedIn && isDrive);
            //
            // // Show no likes text & gallery button if we don't have liked sketches.
            // m_NoLikesMessage.SetActive(
            //     isLiked &&
            //     (CurrentSketchSet.NumSketches <= 0) &&
            //     !CurrentSketchSet.IsActivelyRefreshingSketches &&
            //     App.GoogleIdentity.LoggedIn);
            //
            // // Show Contacting Server if we're talking to Poly.
            // m_ContactingServerMessage.SetActive(
            //     (requiresPoly || isDrive) &&
            //     (CurrentSketchSet.NumSketches <= 0) &&
            //     (CurrentSketchSet.IsActivelyRefreshingSketches && App.GoogleIdentity.LoggedIn));
            //
            // // Show Showcase error if we're in Showcase and don't have sketches.
            // m_NoShowcaseMessage.SetActive(
            //     isCurated &&
            //     (CurrentSketchSet.NumSketches <= 0) &&
            //     !CurrentSketchSet.IsActivelyRefreshingSketches);

            bool refreshIcons = CurrentSketchSet.NumSketches > 0;

            // Refresh all icons if necessary.
            if (!refreshIcons)
            {
                return;
            }

            for (int i = 0; i < Icons.Count; i++)
            {
                LoadSketchButton icon = Icons[i] as LoadSketchButton;
                // Default to loading image
                icon.SetButtonTexture(m_LoadingImageTexture);
                icon.ThumbnailLoaded = false;

                // Set sketch index relative to page based index
                int iSketchIndex = m_IndexOffset + i;
                if (iSketchIndex >= CurrentSketchSet.NumSketches)
                {
                    iSketchIndex = -1;
                }
                icon.SketchIndex = iSketchIndex;
                icon.ResetScale();

                // Init icon according to availability of sketch
                GameObject go = icon.gameObject;
                if (CurrentSketchSet.IsSketchIndexValid(iSketchIndex))
                {
                    string sSketchName = CurrentSketchSet.GetSketchName(iSketchIndex);
                    icon.SetDescriptionText(App.ShortenForDescriptionText(sSketchName));
                    SceneFileInfo info = CurrentSketchSet.GetSketchSceneFileInfo(iSketchIndex);
                    if (info.Available)
                    {
                        CurrentSketchSet.PrecacheSketchModels(iSketchIndex);
                    }

                    if (info.TriangleCount is int triCount)
                    {
                        icon.WarningVisible = triCount >
                            QualityControls.m_Instance.AppQualityLevels.WarningPolySketchTriangles;
                    }
                    else
                    {
                        icon.WarningVisible = false;
                    }
                    go.SetActive(true);
                }
                else
                {
                    go.SetActive(false);
                }
            }
        }

        void Update()
        {
            BaseUpdate();
            PageFlipUpdate();

            // Refresh icons while they are in flux
            if (CurrentSketchSet.IsReadyForAccess &&
                (!CurrentSketchSet.RequestedIconsAreLoaded ||
                !m_AllIconTexturesAssigned || !m_AllSketchesAreAvailable))
            {
                UpdateIcons();
            }

            // Set icon uv offsets relative to head position.
            Vector3 head_LS = m_Mesh.transform.InverseTransformPoint(ViewpointScript.Head.position);
            float angleX = Vector3.Angle(Vector3.back, new Vector3(head_LS.x, 0.0f, head_LS.z));
            angleX *= (head_LS.x > 0.0f) ? -1.0f : 1.0f;

            float angleY = Vector3.Angle(Vector3.back, new Vector3(0.0f, head_LS.y, head_LS.z));
            angleY *= (head_LS.y > 0.0f) ? -1.0f : 1.0f;

            float maxAngleXRatio = angleX / 90.0f;
            float maxAngleYRatio = angleY / 90.0f;
            Vector2 offset = new Vector2(
                m_HalfInvUvScale.x + (m_HalfInvUvScale.x * maxAngleXRatio),
                m_HalfInvUvScale.y + (m_HalfInvUvScale.y * maxAngleYRatio));
            for (int i = 0; i < Icons.Count; i++)
            {
                LoadSketchButton icon = Icons[i] as LoadSketchButton;
                icon.UpdateUvOffsetAndScale(offset, m_SketchIconUvScale);
            }

            switch (SelectedSketchStack)
            {
                case (int)RootSet.Liked:
                    m_LoadingGallery.SetActive(CurrentSketchSet.IsActivelyRefreshingSketches);
                    m_DriveSyncProgress.SetActive(false);
                    m_SyncingDriveIcon.SetActive(false);
                    m_DriveEnabledIcon.SetActive(false);
                    m_DriveDisabledIcon.SetActive(false);
                    m_DriveFullIcon.SetActive(false);
                    break;
                case (int)RootSet.Remote:
                    m_LoadingGallery.SetActive(false);
                    m_DriveSyncProgress.SetActive(false);
                    m_SyncingDriveIcon.SetActive(false);
                    m_DriveEnabledIcon.SetActive(false);
                    m_DriveDisabledIcon.SetActive(false);
                    m_DriveFullIcon.SetActive(false);
                    break;
                case (int)RootSet.Local:
                case (int)RootSet.Backup:
                    bool sketchSetRefreshing = CurrentSketchSet.SketchSetType == GoogleDriveSketchSet.UriString &&
                        CurrentSketchSet.IsActivelyRefreshingSketches;
                    bool driveSyncing = App.DriveSync.Syncing;
                    bool syncEnabled = App.DriveSync.SyncEnabled;
                    bool googleLoggedIn = App.GoogleIdentity.LoggedIn;
                    bool driveFull = App.DriveSync.DriveIsLowOnSpace;
                    m_LoadingGallery.SetActive(sketchSetRefreshing && !driveSyncing);
                    m_DriveSyncProgress.SetActive(driveSyncing && !driveFull);
                    m_SyncingDriveIcon.SetActive(driveSyncing && !driveFull);
                    m_DriveEnabledIcon.SetActive(!driveFull && !driveSyncing && syncEnabled && googleLoggedIn);
                    m_DriveDisabledIcon.SetActive(!syncEnabled && googleLoggedIn);
                    m_DriveFullIcon.SetActive(driveFull && syncEnabled && googleLoggedIn);
                    break;
            }

            // Check to see if whether "drive set has sketches" has changed.
            bool driveSetHasSketches = m_SetStacks[(int)RootSet.Backup].Peek().NumSketches != 0;
            if (m_DriveSetHasSketches != driveSetHasSketches)
            {
                m_DriveSetHasSketches = driveSetHasSketches;
                OnDriveSetHasSketchesChanged();
            }
        }

        // Whether or not the Google Drive set has any sketches impacts how the gallery buttons are
        // laid out.
        private void OnDriveSetHasSketchesChanged()
        {
            // Only show the Google Drive gallery tab if there are sketches in there.
            int galleryButtonAvailable = m_GalleryButtons.Length;
            int galleryButtonN;
            if (m_DriveSetHasSketches)
            {
                m_GalleryButtons[m_ElementNumberGalleryButtonDrive].gameObject.SetActive(true);
                galleryButtonN = galleryButtonAvailable;
            }
            else
            {
                m_GalleryButtons[m_ElementNumberGalleryButtonDrive].gameObject.SetActive(false);
                galleryButtonN = galleryButtonAvailable - 1;

                if (CurrentSketchSet.SketchSetType == GoogleDriveSketchSet.UriString)
                {
                    // We were on the Drive tab but it's gone away so switch to the local tab by simulating
                    // the user pressing the local tab button.
                    ButtonPressed(GalleryButton.Type.Local);
                }
            }

            // Position the gallery buttons so that they're centered.
            float buttonPosY = (0.5f * (galleryButtonN - 1) * m_GalleryButtonHeight
                + kGalleryButtonLocalPadding);
            for (int i = 0; i < galleryButtonAvailable; i++)
            {
                if (i == m_ElementNumberGalleryButtonDrive && !m_DriveSetHasSketches)
                {
                    continue;
                }
                Vector3 buttonPos = m_GalleryButtons[i].transform.localPosition;
                buttonPos.y = buttonPosY;
                m_GalleryButtons[i].transform.localPosition = buttonPos;
                buttonPosY -= m_GalleryButtonHeight;
                if (i == kElementNumberGalleryButtonLocal)
                {
                    buttonPosY -= kGalleryButtonLocalPadding;
                }
            }
        }

        // UpdateIcons() is called repeatedly by Update() until these three conditions are met:
        // 1: The SketchSet has loaded all the requested icons
        // 2: The textures for all the buttons have been set
        // 3: (Cloud only) The SketchSet has downloaded the corresponding .tilt files.
        //    Until the .tilt file is downloaded we set a fade on the button, and need to keep updating
        //    until the file is downloaded.
        private void UpdateIcons()
        {
            m_AllIconTexturesAssigned = true;
            m_AllSketchesAreAvailable = true;

            // Poll sketch catalog until icons have loaded
            foreach (BaseButton baseButton in Icons)
            {
                LoadSketchButton icon = baseButton as LoadSketchButton;
                if (icon == null) { continue; }
                int iSketchIndex = icon.SketchIndex;
                if (CurrentSketchSet.IsSketchIndexValid(iSketchIndex))
                {
                    icon.FadeIn = CurrentSketchSet.GetSketchSceneFileInfo(iSketchIndex).Available ? 1f : 0.5f;

                    if (!icon.ThumbnailLoaded)
                    {
                        Texture2D rTexture = null;
                        string[] authors;
                        string description;
                        if (CurrentSketchSet.GetSketchIcon(iSketchIndex, out rTexture, out authors, out description))
                        {
                            if (rTexture != null)
                            {
                                // Pass through aspect ratio of image so we don't get squished
                                // thumbnails from Poly
                                m_ImageAspect = (float)rTexture.width / rTexture.height;
                                float aspect = m_ImageAspect;
                                icon.SetButtonTexture(rTexture, aspect);
                            }
                            else
                            {
                                icon.SetButtonTexture(m_UnknownImageTexture);
                            }

                            // Mark the texture as assigned regardless of actual bits being valid
                            icon.ThumbnailLoaded = true;
                            ;
                            List<string> lines = new List<string>();
                            lines.Add(icon.Description);

                            SceneFileInfo info = CurrentSketchSet.GetSketchSceneFileInfo(iSketchIndex);
                            if (info is PolySceneFileInfo polyInfo &&
                                polyInfo.License != VrAssetService.kCreativeCommonsLicense)
                            {
                                lines.Add(String.Format("© {0}", authors[0]));
                                lines.Add("All Rights Reserved");
                            }
                            else
                            {
                                // Include primary author in description if available
                                if (authors != null && authors.Length > 0)
                                {
                                    lines.Add(authors[0]);
                                }
                                // Include an actual description
                                if (description != null)
                                {
                                    lines.Add(App.ShortenForDescriptionText(description));
                                }
                            }
                            icon.SetDescriptionText(lines.ToArray());
                        }
                        else
                        {
                            // While metadata has not finished loading, check if this file is valid
                            bool bFileValid = false;
                            SceneFileInfo rInfo = CurrentSketchSet.GetSketchSceneFileInfo(iSketchIndex);
                            if (rInfo != null)
                            {
                                bFileValid = rInfo.Exists;
                            }

                            // If this file isn't valid, just keep the defaults and move on
                            if (!bFileValid)
                            {
                                icon.SetButtonTexture(m_UnknownImageTexture);
                                icon.ThumbnailLoaded = true;
                            }
                            else
                            {
                                m_AllIconTexturesAssigned = false;
                            }
                            if (!rInfo.Available)
                            {
                                m_AllSketchesAreAvailable = false;
                            }
                        }
                    }
                }
            }
        }

        override public void OnUpdatePanel(Vector3 vToPanel, Vector3 vHitPoint)
        {
            base.OnUpdatePanel(vToPanel, vHitPoint);

            // Icons are active when animations aren't.
            bool bButtonsAvailable =
                (m_CurrentPageFlipState == PageFlipState.Standard) && (m_ActivePopUp == null);

            if (!PanelManager.m_Instance.IntroSketchbookMode)
            {
                if (bButtonsAvailable &&
                    DoesRayHitCollider(m_ReticleSelectionRay, m_PaintButtonScript.GetCollider()))
                {
                    m_PaintButtonScript.UpdateButtonState(m_InputValid);
                }
                else
                {
                    m_PaintButtonScript.ResetState();
                }
            }
            else
            {
                if (bButtonsAvailable &&
                    DoesRayHitCollider(m_ReticleSelectionRay, m_NewSketchButtonScript.GetCollider()))
                {
                    m_NewSketchButtonScript.UpdateButtonState(m_InputValid);
                }
                else
                {
                    m_NewSketchButtonScript.ResetState();
                }
            }
        }

        override protected void OnUpdateActive()
        {
            // If we're not active, hide all our preview panels
            if (!m_GazeActive)
            {
                m_ProfileButtonRenderer.material.SetFloat("_Grayscale", 1);

                for (int i = 0; i < m_IconScriptsOnFirstPage.Count; ++i)
                {
                    m_IconScriptsOnFirstPage[i].ResetState();
                }
                for (int i = 0; i < m_IconScriptsOnNormalPage.Count; ++i)
                {
                    m_IconScriptsOnNormalPage[i].ResetState();
                }
                if (m_NewSketchButtonScript)
                {
                    m_NewSketchButtonScript.ResetState();
                }
                if (m_PaintButtonScript)
                {
                    m_PaintButtonScript.ResetState();
                }
            }
            else if (m_CurrentState == PanelState.Available)
            {
                m_ProfileButtonRenderer.material.SetFloat("_Grayscale", 0);
                CurrentSketchSet.RequestRefresh();
            }
        }

        override protected void OnUpdateGazeBehavior(Color rPanelColor)
        {
            // Set the appropriate dim value for all our buttons and sliders
            if (Icons != null)
            {
                foreach (BaseButton icon in Icons)
                {
                    icon.SetColor(rPanelColor);
                }
            }

            if (m_NewSketchButtonScript != null)
            {
                m_NewSketchButtonScript.SetColor(rPanelColor);
            }

            if (m_NavigationButtons != null)
            {
                for (int i = 0; i < m_NavigationButtons.Length; ++i)
                {
                    m_NavigationButtons[i].SetColor(rPanelColor);
                }
            }
        }

        override public bool RaycastAgainstMeshCollider(Ray rRay, out RaycastHit rHitInfo, float fDist)
        {
            if (m_NewSketchButton.GetComponent<Collider>().Raycast(rRay, out rHitInfo, fDist))
            {
                return true;
            }
            return base.RaycastAgainstMeshCollider(rRay, out rHitInfo, fDist);
        }

        // Works specifically with GalleryButtons.
        public void ButtonPressed(GalleryButton.Type rType, BaseButton button = null)
        {
            // TODO: Just do this whole damn thing differently.
            switch (rType)
            {
                case GalleryButton.Type.Exit:
                    SketchSurfacePanel.m_Instance.EnableDefaultTool();
                    PointerManager.m_Instance.EatLineEnabledInput();
                    break;
                case GalleryButton.Type.Showcase:
                    SetVisibleSketchSet(RootSet.Remote);
                    break;
                case GalleryButton.Type.Local:
                    SetVisibleSketchSet(RootSet.Local);
                    break;
                case GalleryButton.Type.Liked:
                    SetVisibleSketchSet(RootSet.Liked);
                    break;
                case GalleryButton.Type.Drive:
                    SetVisibleSketchSet(RootSet.Backup);
                    if (!m_ReadOnlyShown)
                    {
                        CreatePopUp(SketchControlsScript.GlobalCommands.ReadOnlyNotice,
                            -1, -1, m_ReadOnlyPopupOffset);
                        if (button != null)
                        {
                            button.ResetState();
                        }
                        m_ReadOnlyShown = true;
                    }
                    break;
                default:
                    break;
            }
        }

        public void BackButtonPressed()
        {
            PopSketchSet(m_SelectedStack);
        }

        private void OnSketchSetDirty()
        {
            ComputeNumPages();

            SceneFileInfo first = (CurrentSketchSet.NumSketches > 0) ?
                CurrentSketchSet.GetSketchSceneFileInfo(0) : null;
            // If first sketch changed, return to first page.
            if (m_FirstSketch != null && !m_FirstSketch.Equals(first))
            {
                PageIndex = 0;
            }
            else
            {
                PageIndex = Mathf.Min(PageIndex, m_NumPages - 1);
            }
            m_FirstSketch = first;
            GotoPage(PageIndex);
            UpdateIndexOffset();
            RefreshPage();
        }

        override protected void UpdateIndexOffset()
        {
            m_IndexOffset = PageIndex == 0 ? 0 : m_IconsOnFirstPage.Length + (PageIndex - 1) * Icons.Count;
        }
    }
} // namespace TiltBrush<|MERGE_RESOLUTION|>--- conflicted
+++ resolved
@@ -308,29 +308,7 @@
                 ResetPageIndex();
                 RefreshPage();
 
-                if (m_PanelText)
-                {
-<<<<<<< HEAD
-                    m_PanelText.text = CurrentSketchSet.Title;
-                }
-                if (m_PanelTextPro)
-                {
-                    m_PanelTextPro.text = CurrentSketchSet.Title;
-=======
-                    case SketchSetType.User:
-                        m_PanelTextPro.text = PanelTextStandard;
-                        break;
-                    case SketchSetType.Curated:
-                        m_PanelTextPro.text = PanelTextShowcase;
-                        break;
-                    case SketchSetType.Liked:
-                        m_PanelTextPro.text = PanelTextLiked;
-                        break;
-                    case SketchSetType.Drive:
-                        m_PanelTextPro.text = PanelTextDrive;
-                        break;
->>>>>>> a9d389df
-                }
+                m_PanelTextPro.text = CurrentSketchSet.Title;
             }
         }
 
