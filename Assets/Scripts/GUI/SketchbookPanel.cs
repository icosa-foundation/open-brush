﻿// Copyright 2020 The Tilt Brush Authors
//
// Licensed under the Apache License, Version 2.0 (the "License");
// you may not use this file except in compliance with the License.
// You may obtain a copy of the License at
//
//      http://www.apache.org/licenses/LICENSE-2.0
//
// Unless required by applicable law or agreed to in writing, software
// distributed under the License is distributed on an "AS IS" BASIS,
// WITHOUT WARRANTIES OR CONDITIONS OF ANY KIND, either express or implied.
// See the License for the specific language governing permissions and
// limitations under the License.

using UnityEngine;
using UnityEngine.Localization;
using System;
using System.Collections.Generic;
using System.Linq;
using TMPro;
using UnityEngine.Serialization;

namespace TiltBrush
{

    public class SketchbookPanel : ModalPanel
    {
        // Index of the "local sketches" button in m_GalleryButtons
        const int kElementNumberGalleryButtonLocal = 0;
        // Amount of extra space to put below the "local sketches" gallery button
        const float kGalleryButtonLocalPadding = .15f;

        [SerializeField] private Texture2D m_LoadingImageTexture;
        [SerializeField] private Texture2D m_UnknownImageTexture;
        [SerializeField] private TextMeshPro m_PanelTextPro;
        [SerializeField] private LocalizedString m_PanelTextStandard;
        public string PanelTextStandard { get { return m_PanelTextStandard.GetLocalizedStringAsync().Result; } }
        [SerializeField] private LocalizedString m_PanelTextShowcase;
        public string PanelTextShowcase { get { return m_PanelTextShowcase.GetLocalizedStringAsync().Result; } }

        [SerializeField] private LocalizedString m_PanelTextLiked;
        public string PanelTextLiked { get { return m_PanelTextLiked.GetLocalizedStringAsync().Result; } }
        [SerializeField] private LocalizedString m_PanelTextDrive;
        public string PanelTextDrive { get { return m_PanelTextDrive.GetLocalizedStringAsync().Result; } }
        [SerializeField] private GameObject m_NoSketchesMessage;
        [SerializeField] private GameObject m_NoDriveSketchesMessage;
        [SerializeField] private GameObject m_NoLikesMessage;
        [SerializeField] private GameObject m_NotLoggedInMessage;
        [SerializeField] private GameObject m_NotLoggedInDriveMessage;
        [SerializeField] private GameObject m_NoShowcaseMessage;
        [SerializeField] private GameObject m_ContactingServerMessage;
        [SerializeField] private GameObject m_OutOfDateMessage;
<<<<<<< HEAD
        [SerializeField] private GameObject m_NotSupportedMessage;
        [SerializeField] private GameObject m_NoIcosaConnectionMessage;
=======
        [SerializeField] private GameObject m_NoPolyConnectionMessage;
>>>>>>> e0f2157f
        [SerializeField] private Renderer m_OnlineGalleryButtonRenderer;
        [SerializeField] private GameObject[] m_IconsOnFirstPage;
        [SerializeField] private GameObject[] m_IconsOnNormalPage;
        [SerializeField] private GameObject m_CloseButton;
        [SerializeField] private GameObject m_NewSketchButton;
        // Gallery buttons will automatically reposition based on how many are visible so they must be
        // added to this array in order from top to bottom.
        [SerializeField] private GalleryButton[] m_GalleryButtons;
        [SerializeField] private int m_ElementNumberGalleryButtonDrive = 3;
        [SerializeField] private float m_GalleryButtonHeight = 0.3186f;
        [SerializeField] private Renderer m_ProfileButtonRenderer;
        [SerializeField] private GameObject m_LoadingGallery;
        [SerializeField] private GameObject m_DriveSyncProgress;
        [SerializeField] private GameObject m_SyncingDriveIcon;
        [SerializeField] private GameObject m_DriveEnabledIcon;
        [SerializeField] private GameObject m_DriveDisabledIcon;
        [SerializeField] private GameObject m_DriveFullIcon;
        [SerializeField] private Vector2 m_SketchIconUvScale = new Vector2(0.7f, 0.7f);
        [SerializeField] private Vector3 m_ReadOnlyPopupOffset;

        private float m_ImageAspect;
        private Vector2 m_HalfInvUvScale;

        private SceneFileInfo m_FirstSketch;

        private bool m_AllIconTexturesAssigned;
        private bool m_AllSketchesAreAvailable;
        private SketchSetType m_CurrentSketchSet;
        private SketchSet m_SketchSet;
        private OptionButton m_NewSketchButtonScript;
        private OptionButton m_PaintButtonScript;
        private List<BaseButton> m_IconScriptsOnFirstPage;
        private List<BaseButton> m_IconScriptsOnNormalPage;
        private bool m_DriveSetHasSketches;
        private bool m_ReadOnlyShown = false;

        public float ImageAspect { get { return m_ImageAspect; } }

        override public void SetInIntroMode(bool inIntro)
        {
            m_NewSketchButton.SetActive(inIntro);
            m_CloseButton.SetActive(!inIntro);

            // When we switch in to intro mode, make our panel colorful, even if it doesn't have focus,
            // to help attract attention.
            if (inIntro)
            {
                for (int i = 0; i < m_IconScriptsOnFirstPage.Count; ++i)
                {
                    m_IconScriptsOnFirstPage[i].SetButtonGrayscale(false);
                }
                for (int i = 0; i < m_IconScriptsOnNormalPage.Count; ++i)
                {
                    m_IconScriptsOnNormalPage[i].SetButtonGrayscale(false);
                }
            }
        }

        protected override List<BaseButton> Icons
        {
            get
            {
                return (PageIndex == 0 ? m_IconScriptsOnFirstPage : m_IconScriptsOnNormalPage);
            }
        }

        public override bool IsInButtonMode(ModeButton button)
        {
            GalleryButton galleryButton = button as GalleryButton;
            return galleryButton &&
                ((galleryButton.m_ButtonType == GalleryButton.Type.Liked && m_CurrentSketchSet == SketchSetType.Liked) ||
                (galleryButton.m_ButtonType == GalleryButton.Type.Local && m_CurrentSketchSet == SketchSetType.User) ||
                (galleryButton.m_ButtonType == GalleryButton.Type.Showcase && m_CurrentSketchSet == SketchSetType.Curated) ||
                (galleryButton.m_ButtonType == GalleryButton.Type.Drive && m_CurrentSketchSet == SketchSetType.Drive));
        }

        override public void InitPanel()
        {
            base.InitPanel();

            m_NewSketchButtonScript = m_NewSketchButton.GetComponent<OptionButton>();
            m_PaintButtonScript = m_CloseButton.GetComponent<OptionButton>();
            m_IconScriptsOnFirstPage = new List<BaseButton>();
            for (int i = 0; i < m_IconsOnFirstPage.Length; ++i)
            {
                m_IconScriptsOnFirstPage.Add(m_IconsOnFirstPage[i].GetComponent<BaseButton>());
            }
            m_IconScriptsOnNormalPage = new List<BaseButton>();
            for (int i = 0; i < m_IconsOnNormalPage.Length; ++i)
            {
                m_IconScriptsOnNormalPage.Add(m_IconsOnNormalPage[i].GetComponent<BaseButton>());
            }
            SetInIntroMode(false);

            Debug.Assert(m_SketchIconUvScale.x >= 0.0f && m_SketchIconUvScale.x <= 1.0f &&
                m_SketchIconUvScale.y >= 0.0f && m_SketchIconUvScale.y <= 1.0f);
            m_HalfInvUvScale.Set(1.0f - m_SketchIconUvScale.x, 1.0f - m_SketchIconUvScale.y);
            m_HalfInvUvScale *= 0.5f;
        }

        protected override void OnStart()
        {
            // Initialize icons.
            LoadSketchButton[] rPanelButtons = m_Mesh.GetComponentsInChildren<LoadSketchButton>();
            foreach (LoadSketchButton icon in rPanelButtons)
            {
                GameObject go = icon.gameObject;
                go.SetActive(false);
            }

            // GameObject is active in prefab so the button registers.
            m_NoLikesMessage.SetActive(false);
            m_NotLoggedInMessage.SetActive(false);
            m_NotLoggedInDriveMessage.SetActive(false);

            // Dynamically position the gallery buttons.
            OnDriveSetHasSketchesChanged();

            // Set the sketch set var to Liked, then function set to force state.
            m_CurrentSketchSet = SketchSetType.Liked;
            SetVisibleSketchSet(SketchSetType.User);

            Action refresh = () =>
            {
                if (m_ContactingServerMessage.activeSelf ||
                    m_NoShowcaseMessage.activeSelf ||
                    m_LoadingGallery.activeSelf)
                {
                    // Update the overlays more frequently when these overlays are shown to reflect whether
                    // we are actively trying to get sketches from Poly.
                    RefreshPage();
                }
            };
            SketchCatalog.m_Instance.GetSet(SketchSetType.Liked).OnSketchRefreshingChanged += refresh;
            SketchCatalog.m_Instance.GetSet(SketchSetType.Curated).OnSketchRefreshingChanged += refresh;
            SketchCatalog.m_Instance.GetSet(SketchSetType.Drive).OnSketchRefreshingChanged += refresh;
            App.GoogleIdentity.OnLogout += refresh;
        }

        void OnDestroy()
        {
            if (m_SketchSet != null)
            {
                m_SketchSet.OnChanged -= OnSketchSetDirty;
            }
        }

        override protected void OnEnablePanel()
        {
            base.OnEnablePanel();
            if (m_SketchSet != null)
            {
                m_SketchSet.RequestRefresh();
            }
        }

        void SetVisibleSketchSet(SketchSetType type)
        {
            if (m_CurrentSketchSet != type)
            {
                // Clean up our old sketch set.
                if (m_SketchSet != null)
                {
                    m_SketchSet.OnChanged -= OnSketchSetDirty;
                }

                // Cache new set.
                m_SketchSet = SketchCatalog.m_Instance.GetSet(type);
                m_SketchSet.OnChanged += OnSketchSetDirty;
                m_SketchSet.RequestRefresh();

                // Tell all the icons which set to reference when loading sketches.
                IEnumerable<LoadSketchButton> allIcons = m_IconsOnFirstPage.Concat(m_IconsOnNormalPage)
                    .Select(icon => icon.GetComponent<LoadSketchButton>())
                    .Where(icon => icon != null);
                foreach (LoadSketchButton icon in allIcons)
                {
                    icon.SketchSet = m_SketchSet;
                }

                ComputeNumPages();
                ResetPageIndex();
                m_CurrentSketchSet = type;
                RefreshPage();

                switch (m_CurrentSketchSet)
                {
                    case SketchSetType.User:
                        m_PanelTextPro.text = PanelTextStandard;
                        break;
                    case SketchSetType.Curated:
                        m_PanelTextPro.text = PanelTextShowcase;
                        break;
                    case SketchSetType.Liked:
                        m_PanelTextPro.text = PanelTextLiked;
                        break;
                    case SketchSetType.Drive:
                        m_PanelTextPro.text = PanelTextDrive;
                        break;
                }
            }
        }

        private void ComputeNumPages()
        {
            if (m_SketchSet.NumSketches <= m_IconsOnFirstPage.Length)
            {
                m_NumPages = 1;
                return;
            }
            int remainingSketches = m_SketchSet.NumSketches - m_IconsOnFirstPage.Length;
            int normalPages = ((remainingSketches - 1) / m_IconsOnNormalPage.Length) + 1;
            m_NumPages = 1 + normalPages;
        }

        List<int> GetIconLoadIndices()
        {
            var ret = new List<int>();
            for (int i = 0; i < Icons.Count; i++)
            {
                int sketchIndex = m_IndexOffset + i;
                if (sketchIndex >= m_SketchSet.NumSketches)
                {
                    break;
                }
                ret.Add(sketchIndex);
            }
            return ret;
        }

        protected override void RefreshPage()
        {
            m_SketchSet.RequestOnlyLoadedMetadata(GetIconLoadIndices());
            m_AllIconTexturesAssigned = false;
            m_AllSketchesAreAvailable = false;

            // Disable all.
            foreach (var i in m_IconsOnFirstPage)
            {
                i.SetActive(false);
            }
            foreach (var i in m_IconsOnNormalPage)
            {
                i.SetActive(false);
            }

            // Base Refresh updates the modal parts of the panel, and we always want those refreshed.
            base.RefreshPage();

            bool requiresIcosa = m_CurrentSketchSet == SketchSetType.Liked || m_CurrentSketchSet == SketchSetType.Curated;
            bool requiresGoogle = m_CurrentSketchSet == SketchSetType.Drive;

            bool icosaDown = VrAssetService.m_Instance.NoConnection && requiresIcosa;
            m_NoIcosaConnectionMessage.SetActive(icosaDown);

            bool outOfDate = !icosaDown && !VrAssetService.m_Instance.Available && requiresIcosa;
            m_OutOfDateMessage.SetActive(outOfDate);

<<<<<<< HEAD
            if (outOfDate || icosaDown)
=======
            if (outOfDate || polyDown)
>>>>>>> e0f2157f
            {
                m_NoSketchesMessage.SetActive(false);
                m_NoDriveSketchesMessage.SetActive(false);
                m_NotLoggedInMessage.SetActive(false);
                m_NoLikesMessage.SetActive(false);
                m_ContactingServerMessage.SetActive(false);
                m_NoShowcaseMessage.SetActive(false);
                return;
            }

            bool refreshIcons = m_SketchSet.NumSketches > 0;

            // Show no sketches if we don't have sketches.
            m_NoSketchesMessage.SetActive(
                (m_CurrentSketchSet == SketchSetType.User) && (m_SketchSet.NumSketches <= 0));
            m_NoDriveSketchesMessage.SetActive(
                (m_CurrentSketchSet == SketchSetType.Drive) && (m_SketchSet.NumSketches <= 0));

            // Show sign in popup if signed out for liked or drive sketchsets
            bool showIcosaNotLoggedIn = !App.IcosaIsLoggedIn && m_CurrentSketchSet == SketchSetType.Liked;
            bool showGoogleNotLoggedIn = !App.GoogleIdentity.LoggedIn && m_CurrentSketchSet == SketchSetType.Drive;
            refreshIcons = refreshIcons && !showIcosaNotLoggedIn;
            m_NotLoggedInMessage.SetActive(showIcosaNotLoggedIn && m_CurrentSketchSet == SketchSetType.Liked);
            m_NotLoggedInDriveMessage.SetActive(showGoogleNotLoggedIn);

            // Show no likes text & gallery button if we don't have liked sketches.
            m_NoLikesMessage.SetActive(
                (m_CurrentSketchSet == SketchSetType.Liked) &&
                (m_SketchSet.NumSketches <= 0) &&
                !m_SketchSet.IsActivelyRefreshingSketches &&
                App.IcosaIsLoggedIn);

            // Show Contacting Server if we're talking to Drive or Icosa
            m_ContactingServerMessage.SetActive(
                m_SketchSet.NumSketches <= 0
                && m_SketchSet.IsActivelyRefreshingSketches
                && (
                    (requiresIcosa && App.IcosaIsLoggedIn) ||
                    (requiresGoogle && App.GoogleIdentity.LoggedIn)
                ));

            // Show Showcase error if we're in Showcase and don't have sketches.
            m_NoShowcaseMessage.SetActive(
                (m_CurrentSketchSet == SketchSetType.Curated) &&
                (m_SketchSet.NumSketches <= 0) &&
                !m_SketchSet.IsActivelyRefreshingSketches);

            // Refresh all icons if necessary.
            if (!refreshIcons)
            {
                return;
            }

            for (int i = 0; i < Icons.Count; i++)
            {
                LoadSketchButton icon = Icons[i] as LoadSketchButton;
                // Default to loading image
                icon.SetButtonTexture(m_LoadingImageTexture);
                icon.ThumbnailLoaded = false;

                // Set sketch index relative to page based index
                int iSketchIndex = m_IndexOffset + i;
                if (iSketchIndex >= m_SketchSet.NumSketches)
                {
                    iSketchIndex = -1;
                }
                icon.SketchIndex = iSketchIndex;
                icon.ResetScale();

                // Init icon according to availability of sketch
                GameObject go = icon.gameObject;
                if (m_SketchSet.IsSketchIndexValid(iSketchIndex))
                {
                    string sSketchName = m_SketchSet.GetSketchName(iSketchIndex);
                    icon.SetDescriptionText(App.ShortenForDescriptionText(sSketchName));
                    SceneFileInfo info = m_SketchSet.GetSketchSceneFileInfo(iSketchIndex);
                    if (info.Available)
                    {
                        m_SketchSet.PrecacheSketchModels(iSketchIndex);
                    }

                    if (info.TriangleCount is int triCount)
                    {
                        icon.WarningVisible = triCount >
                            QualityControls.m_Instance.AppQualityLevels.WarningPolySketchTriangles;
                    }
                    else
                    {
                        icon.WarningVisible = false;
                    }
                    go.SetActive(true);
                }
                else
                {
                    go.SetActive(false);
                }
            }
        }

        void Update()
        {
            BaseUpdate();
            PageFlipUpdate();

            // Refresh icons while they are in flux
            if (m_SketchSet.IsReadyForAccess &&
                (!m_SketchSet.RequestedIconsAreLoaded ||
                !m_AllIconTexturesAssigned || !m_AllSketchesAreAvailable))
            {
                UpdateIcons();
            }

            // Set icon uv offsets relative to head position.
            Vector3 head_LS = m_Mesh.transform.InverseTransformPoint(ViewpointScript.Head.position);
            float angleX = Vector3.Angle(Vector3.back, new Vector3(head_LS.x, 0.0f, head_LS.z));
            angleX *= (head_LS.x > 0.0f) ? -1.0f : 1.0f;

            float angleY = Vector3.Angle(Vector3.back, new Vector3(0.0f, head_LS.y, head_LS.z));
            angleY *= (head_LS.y > 0.0f) ? -1.0f : 1.0f;

            float maxAngleXRatio = angleX / 90.0f;
            float maxAngleYRatio = angleY / 90.0f;
            Vector2 offset = new Vector2(
                m_HalfInvUvScale.x + (m_HalfInvUvScale.x * maxAngleXRatio),
                m_HalfInvUvScale.y + (m_HalfInvUvScale.y * maxAngleYRatio));
            for (int i = 0; i < Icons.Count; i++)
            {
                LoadSketchButton icon = Icons[i] as LoadSketchButton;
                icon.UpdateUvOffsetAndScale(offset, m_SketchIconUvScale);
            }

            switch (m_CurrentSketchSet)
            {
                case SketchSetType.Curated:
                    m_LoadingGallery.SetActive(m_SketchSet.IsActivelyRefreshingSketches);
                    m_DriveSyncProgress.SetActive(false);
                    m_SyncingDriveIcon.SetActive(false);
                    m_DriveEnabledIcon.SetActive(false);
                    m_DriveDisabledIcon.SetActive(false);
                    m_DriveFullIcon.SetActive(false);
                    break;
                case SketchSetType.Liked:
                    m_LoadingGallery.SetActive(false);
                    m_DriveSyncProgress.SetActive(false);
                    m_SyncingDriveIcon.SetActive(false);
                    m_DriveEnabledIcon.SetActive(false);
                    m_DriveDisabledIcon.SetActive(false);
                    m_DriveFullIcon.SetActive(false);
                    break;
                case SketchSetType.User:
                case SketchSetType.Drive:
                    bool sketchSetRefreshing = m_CurrentSketchSet == SketchSetType.Drive &&
                        m_SketchSet.IsActivelyRefreshingSketches;
                    bool driveSyncing = App.DriveSync.Syncing;
                    bool syncEnabled = App.DriveSync.SyncEnabled;
                    bool googleLoggedIn = App.GoogleIdentity.LoggedIn;
                    bool driveFull = App.DriveSync.DriveIsLowOnSpace;
                    m_LoadingGallery.SetActive(sketchSetRefreshing && !driveSyncing);
                    m_DriveSyncProgress.SetActive(driveSyncing && !driveFull);
                    m_SyncingDriveIcon.SetActive(driveSyncing && !driveFull);
                    m_DriveEnabledIcon.SetActive(!driveFull && !driveSyncing && syncEnabled && googleLoggedIn);
                    m_DriveDisabledIcon.SetActive(!syncEnabled && googleLoggedIn);
                    m_DriveFullIcon.SetActive(driveFull && syncEnabled && googleLoggedIn);
                    break;
            }

            // Check to see if whether "drive set has sketches" has changed.
            bool driveSetHasSketches =
                SketchCatalog.m_Instance.GetSet(SketchSetType.Drive).NumSketches != 0;
            if (m_DriveSetHasSketches != driveSetHasSketches)
            {
                m_DriveSetHasSketches = driveSetHasSketches;
                OnDriveSetHasSketchesChanged();
            }
        }

        // Whether or not the Google Drive set has any sketches impacts how the gallery buttons are
        // laid out.
        private void OnDriveSetHasSketchesChanged()
        {
            // Only show the Google Drive gallery tab if there are sketches in there.
            int galleryButtonAvailable = m_GalleryButtons.Length;
            int galleryButtonN;
            if (m_DriveSetHasSketches)
            {
                m_GalleryButtons[m_ElementNumberGalleryButtonDrive].gameObject.SetActive(true);
                galleryButtonN = galleryButtonAvailable;
            }
            else
            {
                m_GalleryButtons[m_ElementNumberGalleryButtonDrive].gameObject.SetActive(false);
                galleryButtonN = galleryButtonAvailable - 1;

                if (m_CurrentSketchSet == SketchSetType.Drive)
                {
                    // We were on the Drive tab but it's gone away so switch to the local tab by simulating
                    // the user pressing the local tab button.
                    ButtonPressed(GalleryButton.Type.Local);
                }
            }

            // Position the gallery buttons so that they're centered.
            float buttonPosY = (0.5f * (galleryButtonN - 1) * m_GalleryButtonHeight
                + kGalleryButtonLocalPadding);
            for (int i = 0; i < galleryButtonAvailable; i++)
            {
                if (i == m_ElementNumberGalleryButtonDrive && !m_DriveSetHasSketches)
                {
                    continue;
                }
                Vector3 buttonPos = m_GalleryButtons[i].transform.localPosition;
                buttonPos.y = buttonPosY;
                m_GalleryButtons[i].transform.localPosition = buttonPos;
                buttonPosY -= m_GalleryButtonHeight;
                if (i == kElementNumberGalleryButtonLocal)
                {
                    buttonPosY -= kGalleryButtonLocalPadding;
                }
            }
        }

        // UpdateIcons() is called repeatedly by Update() until these three conditions are met:
        // 1: The SketchSet has loaded all the requested icons
        // 2: The textures for all the buttons have been set
        // 3: (Cloud only) The SketchSet has downloaded the corresponding .tilt files.
        //    Until the .tilt file is downloaded we set a fade on the button, and need to keep updating
        //    until the file is downloaded.
        private void UpdateIcons()
        {
            m_AllIconTexturesAssigned = true;
            m_AllSketchesAreAvailable = true;

            // Poll sketch catalog until icons have loaded
            foreach (BaseButton baseButton in Icons)
            {
                LoadSketchButton icon = baseButton as LoadSketchButton;
                if (icon == null) { continue; }
                int iSketchIndex = icon.SketchIndex;
                if (m_SketchSet.IsSketchIndexValid(iSketchIndex))
                {
                    icon.FadeIn = m_SketchSet.GetSketchSceneFileInfo(iSketchIndex).Available ? 1f : 0.5f;

                    if (!icon.ThumbnailLoaded)
                    {
                        Texture2D rTexture = null;
                        string[] authors;
                        string description;
                        if (m_SketchSet.GetSketchIcon(iSketchIndex, out rTexture, out authors, out description))
                        {
                            if (rTexture != null)
                            {
                                // Pass through aspect ratio of image so we don't get squished
                                // thumbnails from Poly
                                m_ImageAspect = (float)rTexture.width / rTexture.height;
                                float aspect = m_ImageAspect;
                                icon.SetButtonTexture(rTexture, aspect);
                            }
                            else
                            {
                                icon.SetButtonTexture(m_UnknownImageTexture);
                            }

                            // Mark the texture as assigned regardless of actual bits being valid
                            icon.ThumbnailLoaded = true;
                            ;
                            List<string> lines = new List<string>();
                            lines.Add(icon.Description);

                            SceneFileInfo info = m_SketchSet.GetSketchSceneFileInfo(iSketchIndex);
                            if (info is IcosaSceneFileInfo polyInfo && polyInfo.License != VrAssetService.kCreativeCommonsLicense)
                            {
                                if (authors != null && authors.Length > 0)
                                {
                                    lines.Add($"© {authors[0]}");
                                }
                                lines.Add("All Rights Reserved");
                            }
                            else
                            {
                                // Include primary author in description if available
                                if (authors != null && authors.Length > 0)
                                {
                                    lines.Add(authors[0]);
                                }
                                // Include an actual description
                                if (description != null)
                                {
                                    lines.Add(App.ShortenForDescriptionText(description));
                                }
                            }
                            icon.SetDescriptionText(lines.ToArray());
                        }
                        else
                        {
                            // While metadata has not finished loading, check if this file is valid
                            bool bFileValid = false;
                            SceneFileInfo rInfo = m_SketchSet.GetSketchSceneFileInfo(iSketchIndex);
                            if (rInfo != null)
                            {
                                bFileValid = rInfo.Exists;
                            }

                            // If this file isn't valid, just keep the defaults and move on
                            if (!bFileValid)
                            {
                                icon.SetButtonTexture(m_UnknownImageTexture);
                                icon.ThumbnailLoaded = true;
                            }
                            else
                            {
                                m_AllIconTexturesAssigned = false;
                            }
                            if (!rInfo.Available)
                            {
                                m_AllSketchesAreAvailable = false;
                            }
                        }
                    }
                }
            }
        }

        override public void OnUpdatePanel(Vector3 vToPanel, Vector3 vHitPoint)
        {
            base.OnUpdatePanel(vToPanel, vHitPoint);

            // Icons are active when animations aren't.
            bool bButtonsAvailable =
                (m_CurrentPageFlipState == PageFlipState.Standard) && (m_ActivePopUp == null);

            if (!PanelManager.m_Instance.IntroSketchbookMode)
            {
                if (bButtonsAvailable &&
                    DoesRayHitCollider(m_ReticleSelectionRay, m_PaintButtonScript.GetCollider()))
                {
                    m_PaintButtonScript.UpdateButtonState(m_InputValid);
                }
                else
                {
                    m_PaintButtonScript.ResetState();
                }
            }
            else
            {
                if (bButtonsAvailable &&
                    DoesRayHitCollider(m_ReticleSelectionRay, m_NewSketchButtonScript.GetCollider()))
                {
                    m_NewSketchButtonScript.UpdateButtonState(m_InputValid);
                }
                else
                {
                    m_NewSketchButtonScript.ResetState();
                }
            }
        }

        override protected void OnUpdateActive()
        {
            // If we're not active, hide all our preview panels
            if (!m_GazeActive)
            {
                m_OnlineGalleryButtonRenderer.material.SetFloat("_Grayscale", 1);
                m_ProfileButtonRenderer.material.SetFloat("_Grayscale", 1);

                for (int i = 0; i < m_IconScriptsOnFirstPage.Count; ++i)
                {
                    m_IconScriptsOnFirstPage[i].ResetState();
                }
                for (int i = 0; i < m_IconScriptsOnNormalPage.Count; ++i)
                {
                    m_IconScriptsOnNormalPage[i].ResetState();
                }
                if (m_NewSketchButtonScript)
                {
                    m_NewSketchButtonScript.ResetState();
                }
                if (m_PaintButtonScript)
                {
                    m_PaintButtonScript.ResetState();
                }
            }
            else if (m_CurrentState == PanelState.Available)
            {
                m_OnlineGalleryButtonRenderer.material.SetFloat("_Grayscale", 0);
                m_ProfileButtonRenderer.material.SetFloat("_Grayscale", 0);
                m_SketchSet.RequestRefresh();
            }
        }

        override protected void OnUpdateGazeBehavior(Color rPanelColor)
        {
            // Set the appropriate dim value for all our buttons and sliders
            if (Icons != null)
            {
                foreach (BaseButton icon in Icons)
                {
                    icon.SetColor(rPanelColor);
                }
            }

            if (m_NewSketchButtonScript != null)
            {
                m_NewSketchButtonScript.SetColor(rPanelColor);
            }

            if (m_NavigationButtons != null)
            {
                for (int i = 0; i < m_NavigationButtons.Length; ++i)
                {
                    m_NavigationButtons[i].SetColor(rPanelColor);
                }
            }
        }

        override public bool RaycastAgainstMeshCollider(Ray rRay, out RaycastHit rHitInfo, float fDist)
        {
            if (m_NewSketchButton.GetComponent<Collider>().Raycast(rRay, out rHitInfo, fDist))
            {
                return true;
            }
            return base.RaycastAgainstMeshCollider(rRay, out rHitInfo, fDist);
        }

        // Works specifically with GalleryButtons.
        public void ButtonPressed(GalleryButton.Type rType, BaseButton button = null)
        {
            switch (rType)
            {
                case GalleryButton.Type.Exit:
                    SketchSurfacePanel.m_Instance.EnableDefaultTool();
                    PointerManager.m_Instance.EatLineEnabledInput();
                    break;
                case GalleryButton.Type.Showcase:
                    SetVisibleSketchSet(SketchSetType.Curated);
                    break;
                case GalleryButton.Type.Local:
                    SetVisibleSketchSet(SketchSetType.User);
                    break;
                case GalleryButton.Type.Liked:
                    SetVisibleSketchSet(SketchSetType.Liked);
                    break;
                case GalleryButton.Type.Drive:
                    SetVisibleSketchSet(SketchSetType.Drive);
                    if (!m_ReadOnlyShown)
                    {
                        CreatePopUp(SketchControlsScript.GlobalCommands.ReadOnlyNotice,
                            -1, -1, m_ReadOnlyPopupOffset);
                        if (button != null)
                        {
                            button.ResetState();
                        }
                        m_ReadOnlyShown = true;
                    }
                    break;
                default:
                    break;
            }
        }

        private void OnSketchSetDirty()
        {
            ComputeNumPages();

            SceneFileInfo first = (m_SketchSet.NumSketches > 0) ?
                m_SketchSet.GetSketchSceneFileInfo(0) : null;
            // If first sketch changed, return to first page.
            if (m_FirstSketch != null && !m_FirstSketch.Equals(first))
            {
                PageIndex = 0;
            }
            else
            {
                PageIndex = Mathf.Min(PageIndex, m_NumPages - 1);
            }
            m_FirstSketch = first;
            GotoPage(PageIndex);
            UpdateIndexOffset();
            RefreshPage();
        }

        override protected void UpdateIndexOffset()
        {
            m_IndexOffset = PageIndex == 0 ? 0 : m_IconsOnFirstPage.Length + (PageIndex - 1) * Icons.Count;
        }
    }
} // namespace TiltBrush<|MERGE_RESOLUTION|>--- conflicted
+++ resolved
@@ -50,12 +50,7 @@
         [SerializeField] private GameObject m_NoShowcaseMessage;
         [SerializeField] private GameObject m_ContactingServerMessage;
         [SerializeField] private GameObject m_OutOfDateMessage;
-<<<<<<< HEAD
-        [SerializeField] private GameObject m_NotSupportedMessage;
         [SerializeField] private GameObject m_NoIcosaConnectionMessage;
-=======
-        [SerializeField] private GameObject m_NoPolyConnectionMessage;
->>>>>>> e0f2157f
         [SerializeField] private Renderer m_OnlineGalleryButtonRenderer;
         [SerializeField] private GameObject[] m_IconsOnFirstPage;
         [SerializeField] private GameObject[] m_IconsOnNormalPage;
@@ -314,11 +309,7 @@
             bool outOfDate = !icosaDown && !VrAssetService.m_Instance.Available && requiresIcosa;
             m_OutOfDateMessage.SetActive(outOfDate);
 
-<<<<<<< HEAD
             if (outOfDate || icosaDown)
-=======
-            if (outOfDate || polyDown)
->>>>>>> e0f2157f
             {
                 m_NoSketchesMessage.SetActive(false);
                 m_NoDriveSketchesMessage.SetActive(false);
