--- conflicted
+++ resolved
@@ -24,9 +24,6 @@
             OptionButton[] optionButtons = GetComponentsInChildren<OptionButton>();
             foreach (OptionButton button in optionButtons)
             {
-<<<<<<< HEAD
-                button.SetCommandParameters(iCommandParam, iCommandParam2);
-=======
                 // The context menu button should only be enabled for valid sketches
                 if (iCommandParam == -1)
                 {
@@ -36,7 +33,6 @@
                 {
                     button.SetCommandParameters(iCommandParam, iCommandParam2);
                 }
->>>>>>> b0aa4a8c
             }
 
             // The rename button should only be enabled for categories that support renaming
