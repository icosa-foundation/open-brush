--- conflicted
+++ resolved
@@ -28,12 +28,8 @@
             Hue,
             Saturation,
             Value,
-<<<<<<< HEAD
-            Size
-=======
             Size,
             Position
->>>>>>> 6d2df365
         }
         public JitterProperties JitterProperty;
 
@@ -44,10 +40,7 @@
             base.Awake();
             Vector3 colorJitter = PointerManager.m_Instance.colorJitter;
             float sizeJitter = PointerManager.m_Instance.sizeJitter;
-<<<<<<< HEAD
-=======
             float positionJitter = PointerManager.m_Instance.positionJitter;
->>>>>>> 6d2df365
             switch (JitterProperty)
             {
                 case JitterProperties.Hue:
@@ -61,12 +54,9 @@
                     break;
                 case JitterProperties.Size:
                     m_CurrentValue = adjust(sizeJitter);
-<<<<<<< HEAD
-=======
                     break;
                 case JitterProperties.Position:
                     m_CurrentValue = adjust(positionJitter);
->>>>>>> 6d2df365
                     break;
             }
             SetSliderPositionToReflectValue();
@@ -92,12 +82,9 @@
                     break;
                 case JitterProperties.Size:
                     PointerManager.m_Instance.sizeJitter = val;
-<<<<<<< HEAD
-=======
                     break;
                 case JitterProperties.Position:
                     PointerManager.m_Instance.positionJitter = val;
->>>>>>> 6d2df365
                     break;
             }
             m_CurrentValue = fValue;
