--- conflicted
+++ resolved
@@ -46,16 +46,11 @@
 
     public override void OnSelectionPoseChanged()
     {
-<<<<<<< HEAD
-        TrTransform tr = ParentPanel.CurrentSelection;
-        if (tr == null) return;
-=======
         if (m_InspectorPanel == null || m_InspectorPanel.CurrentSelectionType == SelectionType.Nothing)
         {
             return;
         }
         TrTransform tr = m_InspectorPanel.CurrentSelectionTr;
->>>>>>> 843d2270
         var translation = tr.MultiplyPoint(SelectionBounds.center);
         var rotation = tr.rotation.eulerAngles;
         var scale = tr.scale;
