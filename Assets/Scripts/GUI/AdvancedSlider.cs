﻿// Copyright 2022 The Open Brush Authors
//
// Licensed under the Apache License, Version 2.0 (the "License");
// you may not use this file except in compliance with the License.
// You may obtain a copy of the License at
//
//      http://www.apache.org/licenses/LICENSE-2.0
//
// Unless required by applicable law or agreed to in writing, software
// distributed under the License is distributed on an "AS IS" BASIS,
// WITHOUT WARRANTIES OR CONDITIONS OF ANY KIND, either express or implied.
// See the License for the specific language governing permissions and
// limitations under the License.

using System;
using TMPro;
using UnityEngine;
using UnityEngine.Events;

namespace TiltBrush
{
    [Serializable]
    public class sliderEvent : UnityEvent<Vector3> { }

    [Serializable]
    public enum SliderTypes
    {
        Int,
        Float
    }

    public class AdvancedSlider : BaseSlider
    {
        public int m_DisplayDecimalPlaces = 1;

        public int m_Param1;
        public int m_Param2;

        public float m_safeMin = 0;
        public float m_safeMax = 1;
        public float m_unsafeMin = 0;
        public float m_unsafeMax = 1;

        public bool m_SafeLimits = true;

        public float Min => m_SafeLimits ? m_safeMin : m_unsafeMin;
        public float Max => m_SafeLimits ? m_safeMax : m_unsafeMax;

        private bool m_EatPadInput;

        public void SetMax(float max)
        {
            SetMax(max, max);
        }

        public override float GetCurrentValue()
        {
            float val = base.GetCurrentValue();
            if (SliderType == SliderTypes.Int)
            {
                val = Mathf.RoundToInt(val);
            }
            return val;

        }

        public void SetMax(float safeMax, float unsafeMax)
        {
            maxText.text = FormatValue(safeMax);
            m_safeMax = safeMax;
            m_unsafeMax = unsafeMax;
            m_SafeLimits = true;
            if (m_CurrentValue > safeMax)
            {
                m_CurrentValue = safeMax;
                SetSliderPositionToReflectValue();
            }
        }

        public void SetMin(float min)
        {
            SetMin(min, min);
        }

        public void SetMin(float safeMin, float unsafeMin)
        {
            minText.text = FormatValue(safeMin);
            m_safeMin = safeMin;
            m_unsafeMin = unsafeMin;
            m_SafeLimits = true;
            if (m_CurrentValue < safeMin)
            {
                m_CurrentValue = safeMin;
                SetSliderPositionToReflectValue();
            }
        }

        [SerializeField] private float m_InitialValue = 0.5f;
        [SerializeField] private TextMeshPro minText;
        [SerializeField] private TextMeshPro maxText;
        [SerializeField] private TextMeshPro valueText;
        public SliderTypes SliderType;

        [SerializeField] public sliderEvent onUpdateValue;

        public float CurrentValueAbsolute => Mathf.Lerp(Min, Max, m_CurrentValue);

        float remap(float s, float a1, float a2, float b1, float b2)
        {
            return b1 + (s - a1) * (b2 - b1) / (a2 - a1);
        }

        override protected void Awake()
        {
            base.Awake();
            SetInitialValueAndUpdate(m_InitialValue);
            minText.text = FormatValue(Min);
            maxText.text = FormatValue(Max);
        }

        public void SetInitialValueAndUpdate(float initialValue)
        {
            m_InitialValue = initialValue;
            m_CurrentValue = Mathf.InverseLerp(Min, Max, m_InitialValue);
            SetSliderPositionToReflectValue();
        }

        public override void SetSliderPositionToReflectValue()
        {
            base.SetSliderPositionToReflectValue();
            valueText.text = FormatValue(CurrentValueAbsolute);
        }

        private string FormatValue(float val)
        {
            if (SliderType == SliderTypes.Int)
            {
                return Mathf.RoundToInt(val).ToString();
            }
            else if (SliderType == SliderTypes.Float)
            {
                var rounding = Mathf.Pow(10, m_DisplayDecimalPlaces);
                return (Mathf.Round(val * rounding) / rounding).ToString();
            }

            return "";
        }

        override public void UpdateValue(float fValue)
        {
            var val = remap(fValue, 0, 1, Min, Max);
            _UpdateValueAbsolute(val);
        }

        public void UpdateValueAbsolute(float fValue)
        {
            // Set m_SafeLimits on if we are within the range, off we are outside the range
            if (m_SafeLimits && (fValue < Min || fValue > Max)) { HandleChangeLimits(); }
            if (!m_SafeLimits && (fValue >= Min && fValue <= Max)) { HandleChangeLimits(); }
            _UpdateValueAbsolute(fValue);
        }

        private void _UpdateValueAbsolute(float fValue)
        {
            valueText.text = FormatValue(fValue);
            onUpdateValue.Invoke(new Vector3(m_Param1, m_Param2, fValue));
            m_CurrentValue = Mathf.InverseLerp(Min, Max, fValue);
            SetSliderPositionToReflectValue();
        }

        private float CalcIncDecAmount()
        {
            if (SliderType == SliderTypes.Int) return 1;
            float range = Max - Min;
            float magnitude = Mathf.Floor(Mathf.Log10(range));
            return Mathf.Pow(10, magnitude) / 10f;
        }

        public void HandleIncrement()
        {
            _UpdateValueAbsolute(CurrentValueAbsolute + CalcIncDecAmount());
        }

        public void HandleDecrement()
        {
            _UpdateValueAbsolute(CurrentValueAbsolute - CalcIncDecAmount());
        }

        public void HandleChangeLimits()
        {
            float previousValue = CurrentValueAbsolute;
            m_SafeLimits = !m_SafeLimits;
            if (previousValue < Min)
            {
                m_CurrentValue = 0;
                previousValue = Min;
            }
            if (previousValue > Max)
            {
                m_CurrentValue = 1;
                previousValue = Max;
            }
            minText.text = FormatValue(Min);
            maxText.text = FormatValue(Max);
            _UpdateValueAbsolute(previousValue);
        }


        override public void HasFocus(RaycastHit hitInfo)
        {
            base.HasFocus(hitInfo);

            if (m_EatPadInput && !(InputManager.Brush.GetPadTouch()
                    || InputManager.Brush.GetThumbStickTouch()))
            {
                m_EatPadInput = false;
            }

            if (!m_EatPadInput)
            {
                if (App.VrSdk.AnalogIsStick(InputManager.ControllerName.Brush))
                {
                    float v = InputManager.m_Instance.GetBrushScrollAmount();
                    Action callback;
                    if (Mathf.Abs(v) > 0.05f)
                    {
                        var newValue = m_CurrentValue + (v * 0.01f);
                        UpdateValue(newValue);
                        callback = () => InputManager.Brush.Geometry.ShowSliderValue(true, m_CurrentValue);
                    }
                    else
                    {
                        callback = () => InputManager.Brush.Geometry.ShowSliderValue(false, m_CurrentValue);
                    }
                    m_Manager.GetPanelForPopUps().m_OverrideControllerMaterial = callback;
                }
            }
<<<<<<< HEAD
        } }
=======
        }
    }
>>>>>>> f07ff5ac
} // namespace TiltBrush<|MERGE_RESOLUTION|>--- conflicted
+++ resolved
@@ -235,10 +235,8 @@
                     m_Manager.GetPanelForPopUps().m_OverrideControllerMaterial = callback;
                 }
             }
-<<<<<<< HEAD
+        }
+                }
+            }
         } }
-=======
-        }
-    }
->>>>>>> f07ff5ac
 } // namespace TiltBrush