--- conflicted
+++ resolved
@@ -235,10 +235,6 @@
                     m_Manager.GetPanelForPopUps().m_OverrideControllerMaterial = callback;
                 }
             }
-<<<<<<< HEAD
-        } }
-=======
         }
     }
->>>>>>> ec2dd1a8
 } // namespace TiltBrush