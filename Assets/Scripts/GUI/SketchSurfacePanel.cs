--- conflicted
+++ resolved
@@ -259,11 +259,8 @@
         {
             if (ActiveTool.m_Type != BaseTool.ToolType.RepaintTool &&
                 ActiveTool.m_Type != BaseTool.ToolType.RecolorTool &&
-<<<<<<< HEAD
+                ActiveTool.m_Type != BaseTool.ToolType.ScriptedTool &&
                 ActiveTool.m_Type != BaseTool.ToolType.TexturePaintTool)
-=======
-                ActiveTool.m_Type != BaseTool.ToolType.ScriptedTool)
->>>>>>> 29419912
             {
                 EnableDefaultTool();
             }
