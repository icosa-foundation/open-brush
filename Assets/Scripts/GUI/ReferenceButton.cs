--- conflicted
+++ resolved
@@ -24,11 +24,8 @@
             AddAssets,
             Videos,
             BackgroundImages,
-<<<<<<< HEAD
+            SavedStrokes,
             SoundClips
-=======
-            SavedStrokes
->>>>>>> 32ec8ab0
         }
 
         public Type m_ButtonType;
