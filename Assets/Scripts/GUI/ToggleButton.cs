--- conflicted
+++ resolved
@@ -23,9 +23,6 @@
     {
         public UnityEvent m_OnToggle;
 
-<<<<<<< HEAD
-        public override bool IsButtonActive()
-=======
         private bool m_IsToggledOn;
         public bool IsToggledOn
         {
@@ -73,7 +70,6 @@
 
 
         protected override bool IsButtonActive()
->>>>>>> f678ff8b
         {
             return IsToggledOn;
         }
