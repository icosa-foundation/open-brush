// Copyright 2020 The Tilt Brush Authors
//
// Licensed under the Apache License, Version 2.0 (the "License");
// you may not use this file except in compliance with the License.
// You may obtain a copy of the License at
//
//      http://www.apache.org/licenses/LICENSE-2.0
//
// Unless required by applicable law or agreed to in writing, software
// distributed under the License is distributed on an "AS IS" BASIS,
// WITHOUT WARRANTIES OR CONDITIONS OF ANY KIND, either express or implied.
// See the License for the specific language governing permissions and
// limitations under the License.

using System;
using System.Collections.Generic;
using Newtonsoft.Json;
using UnityEngine.Serialization;

namespace TiltBrush
{

    // Use "struct" instead of "class" to prohibit the use of default values,
    // which won't work the way you want. Use Nullable<> instead.
    [Serializable]
    public class UserConfig
    {
        [Serializable]
        public struct YouTubeConfig
        {
            public string ChannelID;
        }
        public YouTubeConfig YouTube;

        [Serializable]
        public struct FlagsConfig
        {
            public bool DisableAudio;
            public bool DisableAutosave;
            [FormerlySerializedAs("DisablePoly")] public bool DisableIcosa;
            public bool UnlockScale;
            public bool GuideToggleVisiblityOnly;
            public bool HighResolutionSnapshots; // Deprecated
            public bool ShowDroppedFrames;
            public bool LargeMeshSupport;
            public bool EnableMonoscopicMode;

            private bool? m_DisableXrMode;
            public bool DisableXrMode
            {
                get
                {
#if UNITY_EDITOR_OSX || UNITY_STANDALONE_OSX
                    return true;
#else
                    return m_DisableXrMode ?? false;
#endif
                }
                set { m_DisableXrMode = value; }
            }

            public bool EnableApiRemoteCalls;
            public bool EnableApiCorsHeaders;

            bool? m_AdvancedKeyboardShortcuts;
            public bool AdvancedKeyboardShortcuts
            {
                get
                {
                    return m_AdvancedKeyboardShortcuts ?? false;
                }
                set { m_AdvancedKeyboardShortcuts = value; }
            }

            bool? m_PostEffectsOnCapture;
            public bool PostEffectsOnCaptureValid { get { return m_PostEffectsOnCapture != null; } }
            public bool PostEffectsOnCapture
            {
                get { return m_PostEffectsOnCapture ?? true; }
                set { m_PostEffectsOnCapture = value; }
            }

            // Spectator-cam watermark doesn't update on the fly
            // The snapshot/video watermark does, though
            bool? m_ShowWatermark;
            public bool ShowWatermarkValid { get { return m_ShowWatermark != null; } }
            public bool ShowWatermark
            {
                get { return m_ShowWatermark ?? true; }
                set { m_ShowWatermark = value; }
            }

            // This doesn't update on the fly
            bool? m_ShowHeadset;
            public bool ShowHeadset
            {
                get { return m_ShowHeadset ?? true; }
                set { m_ShowHeadset = value; }
            }

            // This doesn't update on the fly
            bool? m_ShowControllers;
            public bool ShowControllers
            {
                get { return m_ShowControllers ?? true; }
                set { m_ShowControllers = value; }
            }

            bool? m_SkipIntro;
            public bool SkipIntro
            {
                get { return m_SkipIntro ?? false; }
                set { m_SkipIntro = value; }
            }

            int? m_SnapshotHeight;
            public int SnapshotHeight
            {
                get { return m_SnapshotHeight ?? -1; }
                set
                {
                    int max = App.Config.PlatformConfig.MaxSnapshotDimension;
                    if (value > max)
                    {
                        OutputWindowScript.Error(
                            $"Snapshot height of {value} is not supported. Set to {max} pixels.");
                        m_SnapshotHeight = max;
                    }
                    else
                    {
                        m_SnapshotHeight = value;
                    }
                }
            }

            int? m_SnapshotWidth;
            public int SnapshotWidth
            {
                get { return m_SnapshotWidth ?? -1; }
                set
                {
                    int max = App.Config.PlatformConfig.MaxSnapshotDimension;
                    if (value > max)
                    {
                        OutputWindowScript.Error(
                            $"Snapshot width of {value} is not supported. Set to {max} pixels.");
                        m_SnapshotWidth = max;
                    }
                    else
                    {
                        m_SnapshotWidth = value;
                    }
                }
            }

            float? m_Fov;
            public bool FovValid { get { return m_Fov != null; } }
            public float Fov
            {
                get { return m_Fov ?? CameraConfig.kFovDefault; }
                set
                {
                    m_Fov = UnityEngine.Mathf.Clamp(value, CameraConfig.kFovMin, CameraConfig.kFovMax);
                    if (m_Fov != value)
                    {
                        OutputWindowScript.Error(string.Format("FOV of '{0}' not supported.", value),
                            string.Format("FOV must be between {0} and {1}.\nFOV set to {2}.",
                                CameraConfig.kFovMin, CameraConfig.kFovMax, m_Fov));
                    }
                }
            }

            private bool? m_IcosaModelPreload;
            public bool PolyModelPreloadValid => m_IcosaModelPreload.HasValue;
            public bool IcosaModelPreload
            {
                get
                {
                    // TODO Should we avoid preload if we are running offline rendering?
                    return m_IcosaModelPreload ?? App.PlatformConfig.EnablePolyPreload;
                }
                set { m_IcosaModelPreload = value; }
            }
        }

        public FlagsConfig Flags;

        [Serializable]
        public struct DemoConfig
        {
            public bool Enabled;
            public uint? Duration;
            public bool PublishAutomatically;

            private string m_PublishTitle;
            public string PublishTitle
            {
                get { return m_PublishTitle ?? $"Sketch from {App.kAppDisplayName} demo"; }
                set { m_PublishTitle = value; }
            }

            private string m_PublishDescription;
            public string PublishDescription
            {
                get { return m_PublishDescription ?? ""; }
                set { m_PublishDescription = value; }
            }
        }
        public DemoConfig Demo;

        [Serializable]
        public struct BrushConfig
        {
            private Dictionary<string, string[]> m_AddTagsToBrushes;
            private Dictionary<string, string[]> m_RemoveTagsFromBrushes;
            private string[] m_IncludeTags;
            private string[] m_ExcludeTags;

            public Dictionary<string, string[]> AddTagsToBrushes
            {
                get => m_AddTagsToBrushes ?? (m_AddTagsToBrushes = new Dictionary<string, string[]>());
                set => m_AddTagsToBrushes = value;
            }

            public Dictionary<string, string[]> RemoveTagsFromBrushes
            {
                get => m_RemoveTagsFromBrushes ?? (m_RemoveTagsFromBrushes = new Dictionary<string, string[]>());
                set => m_RemoveTagsFromBrushes = value;
            }

            public string[] IncludeTags
            {
                get
                {
                    if (m_IncludeTags == null)
                    {
                        m_IncludeTags = new[] { "default", "experimental" };
                    }
                    return m_IncludeTags;
                }
                set => m_IncludeTags = value;
            }

            public string[] ExcludeTags
            {
                get => m_ExcludeTags ?? (ExcludeTags = Array.Empty<string>());
                set => m_ExcludeTags = value;
            }
        }
        public BrushConfig Brushes;

        [Serializable]
        public struct ImportConfig
        {
<<<<<<< HEAD
            Dictionary<string, string> m_ExtraImageDirectories;
            public Dictionary<string, string> ExtraImageDirectories
            {
                get { return m_ExtraImageDirectories; }
                set { m_ExtraImageDirectories = value; }
            }

            Dictionary<string, string> m_ExtraModelDirectories;
            public Dictionary<string, string> ExtraModelDirectories
            {
                get { return m_ExtraModelDirectories; }
                set { m_ExtraModelDirectories = value; }
            }

            Dictionary<string, string> m_ExtraVideoDirectories;
            public Dictionary<string, string> ExtraVideoDirectories
            {
                get { return m_ExtraVideoDirectories; }
                set { m_ExtraVideoDirectories = value; }
            }

            Dictionary<string, string> m_ExtraBackgroundImageDirectories;
            public Dictionary<string, string> ExtraBackgroundImageDirectories
            {
                get { return m_ExtraBackgroundImageDirectories; }
                set { m_ExtraBackgroundImageDirectories = value; }
            }
=======
            public bool UseLegacyObjForIcosa;
>>>>>>> 5a846ceb
        }

        [Serializable]
        public struct ExportConfig
        {
            bool? m_ExportBinaryFbx;
            public bool ExportBinaryFbx
            {
                get { return m_ExportBinaryFbx ?? true; }
                set { m_ExportBinaryFbx = value; }
            }

            string m_ExportFbxVersion;
            public string ExportFbxVersion
            {
                get { return m_ExportFbxVersion ?? "FBX201400"; }
                set { m_ExportFbxVersion = value; }
            }

            bool? m_ExportStrokeTimestamp;
            public bool ExportStrokeTimestamp
            {
                get { return m_ExportStrokeTimestamp ?? true; }
                set { m_ExportStrokeTimestamp = value; }
            }

            // Used by UnityGLTF exporter
            bool? m_ExportStrokeMetadata;
            public bool ExportStrokeMetadata
            {
                get { return m_ExportStrokeMetadata ?? false; }
                set { m_ExportStrokeMetadata = value; }
            }

            // Used by UnityGLTF exporter
            bool? m_KeepStrokes;
            public bool KeepStrokes
            {
                get { return m_KeepStrokes ?? false; }
                set { m_KeepStrokes = value; }
            }

            // Used by UnityGLTF exporter
            bool? m_KeepGroups;
            public bool KeepGroups
            {
                get { return m_KeepGroups ?? true; }
                set { m_KeepGroups = value; }
            }

            // Used by UnityGLTF exporter
            private bool? m_ExportEnvironment;
            public bool ExportEnvironment
            {
                get { return m_ExportEnvironment ?? false; }
                set { m_ExportEnvironment = value; }
            }

            // Used by UnityGLTF exporter
            private bool? m_ExportCustomSkybox;
            public bool ExportCustomSkybox
            {
                get { return m_ExportCustomSkybox ?? false; }
                set { m_ExportCustomSkybox = value; }
            }

            private Dictionary<string, bool> m_Formats;
            [JsonProperty]
            public Dictionary<string, bool> Formats
            {
                get { return m_Formats ?? null; }
                set => m_Formats = value;
            }
        }

        public ImportConfig Import;
        public ExportConfig Export;

        [Serializable]
        public struct SharingConfig
        {
            public string IcosaApiRoot;
            public string IcosaHomePage;
            public bool UseNewGlb;
        }
        public SharingConfig Sharing;

        [Serializable]
        public struct IdentityConfig
        {
            public string Author;
        }
        public IdentityConfig User;

        [Serializable]
        public struct VideoConfig
        {
            // Default values and limits.
            private const float kDefaultFps = 30f;
            private const float kDefaultOfflineFps = 60f;
            private const float kMinFps = 1f;
            private const float kMaxFps = 60f;
            private const float kMaxOfflineFps = 1000f;
            private const int kDefaultRes = 1280;
            private const int kDefaultOfflineRes = 1920;
            private const int kMinRes = 640;
            private const int kMaxRes = 2560;
            private const int kMaxOfflineRes = 8000;
            private const string kDefaultContainer = "mp4";
            private static readonly List<string> kSupportedContainers = new List<string>
            {
                "mp4", "mov", "avi", "mpeg", "ogv", "ogx",
            };

            private const string kDefaultVideoEncoder = "h.264";
            private static readonly List<string> kSupportedVideoEncoders = new List<string>
            {
                "h.264", "h.265",
            };

            private const float kDefaultSmoothing = 0.98f;
            private const float kDefaultOdsPoleCollapsing = 1.0f;

            float? m_FPS;
            public float FPS
            {
                get { return m_FPS ?? kDefaultFps; }
                set
                {
                    m_FPS = UnityEngine.Mathf.Clamp(value, kMinFps, kMaxFps);
                    if (m_FPS != value)
                    {
                        OutputWindowScript.Error(string.Format("Video FPS of '{0}' not supported.", value),
                            string.Format("FPS must be between {0} and {1}.\nFPS set to {2}.",
                                UnityEngine.Mathf.RoundToInt(kMinFps),
                                UnityEngine.Mathf.RoundToInt(kMaxFps), m_FPS));
                    }
                }
            }

            float? m_OfflineFps;
            public float OfflineFPS
            {
                get { return m_OfflineFps ?? kDefaultOfflineFps; }
                set
                {
                    m_OfflineFps = UnityEngine.Mathf.Clamp(value, kMinFps, kMaxOfflineFps);
                    if (OfflineFPS != value)
                    {
                        OutputWindowScript.Error(string.Format("Offline Video FPS of '{0}' not supported.", value),
                            string.Format("FPS must be between {0} and {1}.\nFPS set to {2}.",
                                UnityEngine.Mathf.RoundToInt(kMinFps),
                                UnityEngine.Mathf.RoundToInt(kMaxOfflineFps), OfflineFPS));
                    }
                }
            }

            float? m_Fov;
            public bool FovValid { get { return m_Fov != null; } }
            public float Fov
            {
                get { return m_Fov ?? CameraConfig.kFovDefault; }
                set
                {
                    m_Fov = UnityEngine.Mathf.Clamp(value, CameraConfig.kFovMin, CameraConfig.kFovMax);
                    if (m_Fov != value)
                    {
                        OutputWindowScript.Error(string.Format("FOV of '{0}' not supported.", value),
                            string.Format("FOV must be between {0} and {1}.\nFOV set to {2}.",
                                CameraConfig.kFovMin, CameraConfig.kFovMax, m_Fov));
                    }
                }
            }

            int? m_Resolution;
            public int Resolution
            {
                get { return m_Resolution ?? kDefaultRes; }
                set
                {
                    m_Resolution = UnityEngine.Mathf.Clamp(value, kMinRes, kMaxRes);
                    if (m_Resolution != value)
                    {
                        OutputWindowScript.Error(string.Format("Video Resolution of '{0}' not supported.", value),
                            string.Format("Resolution must be between {0} and {1}.\nResolution set to {2}.",
                                kMinRes, kMaxRes, m_Resolution));
                    }
                }
            }

            int? m_OfflineResolution;
            public int OfflineResolution
            {
                get { return m_OfflineResolution ?? kDefaultOfflineRes; }
                set
                {
                    m_OfflineResolution = UnityEngine.Mathf.Clamp(value, 640, kMaxOfflineRes);
                    if (m_OfflineResolution != value)
                    {
                        OutputWindowScript.Error(string.Format("Video Resolution of '{0}' not supported.", value),
                            string.Format("Resolution must be between {0} and {1}.\nResolution set to {2}.",
                                kMinRes, kMaxOfflineRes, m_OfflineResolution));
                    }
                }
            }

            private bool? m_SaveCameraPath;
            public bool SaveCameraPath
            {
                get { return m_SaveCameraPath ?? true; }
                set
                {
                    m_SaveCameraPath = value;
                }
            }

            string m_VideoEncoder;
            public string Encoder
            {
                get { return m_VideoEncoder ?? kDefaultVideoEncoder; }
                set
                {
                    string lowered = value.ToLowerInvariant();
                    if (kSupportedVideoEncoders.Contains(lowered))
                    {
                        m_VideoEncoder = lowered;
                    }
                    else
                    {
                        m_VideoEncoder = null;
                        OutputWindowScript.Error(
                            $"VideoEncoder '{lowered}' not supported in {App.kConfigFileName}",
                            string.Format("Supported: {0}.\nContainer type set to {1}.",
                                string.Join(", ", kSupportedVideoEncoders.ToArray()),
                                kDefaultVideoEncoder));
                    }
                }
            }

            string m_ContainerType;
            public string ContainerType
            {
                get { return m_ContainerType ?? kDefaultContainer; }
                set
                {
                    string lowered = value.ToLowerInvariant();
                    if (kSupportedContainers.Contains(lowered))
                    {
                        m_ContainerType = lowered;
                    }
                    else
                    {
                        m_ContainerType = null;
                        OutputWindowScript.Error(
                            $"ContainerType '{lowered}' not supported in {App.kConfigFileName}",
                            string.Format("Supported: {0}.\nContainer type set to {1}.",
                                string.Join(", ", kSupportedContainers.ToArray()), kDefaultContainer));
                    }
                }
            }

            float? m_CameraSmoothing;
            public bool CameraSmoothingValid { get { return m_CameraSmoothing != null; } }
            public float CameraSmoothing
            {
                get { return m_CameraSmoothing ?? kDefaultSmoothing; }
                set
                {
                    m_CameraSmoothing = UnityEngine.Mathf.Clamp01(value);
                    if (m_CameraSmoothing != value)
                    {
                        OutputWindowScript.Error(string.Format("Camera smoothing of '{0}' not supported.", value),
                            string.Format("Smoothing must be between 0 and 1.\nSmoothing set to {0}.",
                                m_CameraSmoothing));
                    }
                }
            }

            float? m_OdsPoleCollapsing;
            public float OdsPoleCollapsing
            {
                get { return m_OdsPoleCollapsing ?? kDefaultOdsPoleCollapsing; }
                set
                {
                    m_OdsPoleCollapsing = UnityEngine.Mathf.Clamp01(value);
                    if (m_OdsPoleCollapsing != value)
                    {
                        OutputWindowScript.Error(string.Format("Pole Collapsing of '{0}' not supported.", value),
                            string.Format("Smoothing must be between 0 and 1.\nPole Collapsing set to {0}.",
                                m_OdsPoleCollapsing));
                    }
                }
            }
        }

        public VideoConfig Video;

        // Settings for the QA testing panel.
        [Serializable]
        public struct TestingConfig
        {
            public Dictionary<Guid, Guid> BrushReplacementMap
            {
                get
                {
                    Dictionary<Guid, Guid> results = new Dictionary<Guid, Guid>();
                    if (string.IsNullOrEmpty(BrushReplacements))
                    {
                        return results;
                    }
                    var replacements = BrushReplacements.Split(',');
                    foreach (string replacement in replacements)
                    {
                        string[] pair = replacement.Split('=');
                        if (pair.Length == 2)
                        {
                            if (pair[0] == "*")
                            {
                                Guid guid = new Guid(pair[1]);
                                foreach (var brush in App.Instance.ManifestFull.Brushes)
                                {
                                    results.Add(brush.m_Guid, guid);
                                }
                            }
                            else
                            {
                                results.Add(new Guid(pair[0]), new Guid(pair[1]));
                            }
                        }
                        else
                        {
                            OutputWindowScript.Error("BrushReplacement should be of the form:\n" +
                                "brushguidA=brushguidB,brushguidC=brushguidD");
                        }
                    }
                    return results;
                }
            }

            public bool Enabled;
            public string InputFile;
            public string OutputFile;
            public bool ResetPromos;
            public bool FirstRun;
            public string BrushReplacements;
        }
        public TestingConfig Testing;

        // Profiling Settings
        [Serializable]
        public struct ProfilingConfig
        {
            public const int kDefaultScreenshotResolution = 1000;
            public string[] ProfilingFunctions { get; private set; }
            public ProfilingManager.Mode ProfilingMode { get; private set; }

            public string Mode
            {
                set
                {
                    try
                    {
                        ProfilingMode = (ProfilingManager.Mode)Enum.Parse(typeof(ProfilingManager.Mode), value);
                    }
                    catch (ArgumentException)
                    {
                        OutputWindowScript.Error(string.Format("'{0}' is not a valid profiling mode.", value));
                    }
                }
            }

            public string Functions
            {
                set { ProfilingFunctions = value.Split(','); }
            }

            public string ProfileName;
            public string ProfileFilename;
            public string SketchToLoad;
            public bool AutoProfile;
            public bool ShowControllers;

            public float Duration
            {
                get { return m_Duration.HasValue ? m_Duration.Value : 5f; }
                set { m_Duration = value; }
            }
            private float? m_Duration;

            public bool Csv;

            // Any invalid quality level is ignored.
            private int? m_QualityLevel;
            public int QualityLevel
            {
                get { return m_QualityLevel.HasValue ? m_QualityLevel.Value : -1; }
                set { m_QualityLevel = value; }
            }

            public float ViewportScaling { get; set; }
            public float EyeTextureScaling { get; set; }
            public int GlobalMaximumLOD { get; set; }
            public int MsaaLevel { get; set; }
            public bool TakeScreenshot { get; set; }
            private int? m_screenshotResolution;

            public int ScreenshotResolution
            {
                get
                {
                    return m_screenshotResolution.HasValue ?
                        m_screenshotResolution.Value : kDefaultScreenshotResolution;
                }
                set { m_screenshotResolution = value; }
            }
            public bool PerfgateOutput { get; set; }

            private float? m_StrokeSimplification;

            public float StrokeSimplification
            {
                get { return m_StrokeSimplification.HasValue ? m_StrokeSimplification.Value : 0f; }
                set { m_StrokeSimplification = value; }
            }

            public bool HasStrokeSimplification
            {
                get { return m_StrokeSimplification.HasValue; }
            }
        }
        public ProfilingConfig Profiling;
    }

} // namespace TiltBrush<|MERGE_RESOLUTION|>--- conflicted
+++ resolved
@@ -252,7 +252,6 @@
         [Serializable]
         public struct ImportConfig
         {
-<<<<<<< HEAD
             Dictionary<string, string> m_ExtraImageDirectories;
             public Dictionary<string, string> ExtraImageDirectories
             {
@@ -280,9 +279,8 @@
                 get { return m_ExtraBackgroundImageDirectories; }
                 set { m_ExtraBackgroundImageDirectories = value; }
             }
-=======
+            
             public bool UseLegacyObjForIcosa;
->>>>>>> 5a846ceb
         }
 
         [Serializable]
