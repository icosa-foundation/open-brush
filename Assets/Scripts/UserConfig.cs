--- conflicted
+++ resolved
@@ -1,1378 +1,692 @@
-<<<<<<< HEAD
-// Copyright 2020 The Tilt Brush Authors
-//
-// Licensed under the Apache License, Version 2.0 (the "License");
-// you may not use this file except in compliance with the License.
-// You may obtain a copy of the License at
-//
-//      http://www.apache.org/licenses/LICENSE-2.0
-//
-// Unless required by applicable law or agreed to in writing, software
-// distributed under the License is distributed on an "AS IS" BASIS,
-// WITHOUT WARRANTIES OR CONDITIONS OF ANY KIND, either express or implied.
-// See the License for the specific language governing permissions and
-// limitations under the License.
-
-using System;
-using System.Collections.Generic;
-using Newtonsoft.Json;
-using UnityEngine.Serialization;
-
-namespace TiltBrush
-{
-
-    // Use "struct" instead of "class" to prohibit the use of default values,
-    // which won't work the way you want. Use Nullable<> instead.
-    [Serializable]
-    public class UserConfig
-    {
-        [Serializable]
-        public struct YouTubeConfig
-        {
-            public string ChannelID;
-        }
-        public YouTubeConfig YouTube;
-
-        [Serializable]
-        public struct FlagsConfig
-        {
-            public bool DisableAudio;
-            public bool DisableAutosave;
-            [FormerlySerializedAs("DisablePoly")] public bool DisableIcosa;
-            public bool UnlockScale;
-            public bool GuideToggleVisiblityOnly;
-            public bool HighResolutionSnapshots; // Deprecated
-            public bool ShowDroppedFrames;
-            public bool LargeMeshSupport;
-            public bool EnableMonoscopicMode;
-
-            private bool? m_DisableXrMode;
-            public bool DisableXrMode
-            {
-                get
-                {
-#if UNITY_EDITOR_OSX || UNITY_STANDALONE_OSX
-                    return true;
-#else
-                    return m_DisableXrMode ?? false;
-#endif
-                }
-                set { m_DisableXrMode = value; }
-            }
-
-            public bool EnableApiRemoteCalls;
-            public bool EnableApiCorsHeaders;
-
-            bool? m_AdvancedKeyboardShortcuts;
-            public bool AdvancedKeyboardShortcuts
-            {
-                get
-                {
-                    return m_AdvancedKeyboardShortcuts ?? false;
-                }
-                set { m_AdvancedKeyboardShortcuts = value; }
-            }
-
-            bool? m_PostEffectsOnCapture;
-            public bool PostEffectsOnCaptureValid { get { return m_PostEffectsOnCapture != null; } }
-            public bool PostEffectsOnCapture
-            {
-                get { return m_PostEffectsOnCapture ?? true; }
-                set { m_PostEffectsOnCapture = value; }
-            }
-
-            // Spectator-cam watermark doesn't update on the fly
-            // The snapshot/video watermark does, though
-            bool? m_ShowWatermark;
-            public bool ShowWatermarkValid { get { return m_ShowWatermark != null; } }
-            public bool ShowWatermark
-            {
-                get { return m_ShowWatermark ?? true; }
-                set { m_ShowWatermark = value; }
-            }
-
-            // This doesn't update on the fly
-            bool? m_ShowHeadset;
-            public bool ShowHeadset
-            {
-                get { return m_ShowHeadset ?? true; }
-                set { m_ShowHeadset = value; }
-            }
-
-            // This doesn't update on the fly
-            bool? m_ShowControllers;
-            public bool ShowControllers
-            {
-                get { return m_ShowControllers ?? true; }
-                set { m_ShowControllers = value; }
-            }
-
-            bool? m_SkipIntro;
-            public bool SkipIntro
-            {
-                get { return m_SkipIntro ?? false; }
-                set { m_SkipIntro = value; }
-            }
-
-            int? m_SnapshotHeight;
-            public int SnapshotHeight
-            {
-                get { return m_SnapshotHeight ?? -1; }
-                set
-                {
-                    int max = App.Config.PlatformConfig.MaxSnapshotDimension;
-                    if (value > max)
-                    {
-                        OutputWindowScript.Error(
-                            $"Snapshot height of {value} is not supported. Set to {max} pixels.");
-                        m_SnapshotHeight = max;
-                    }
-                    else
-                    {
-                        m_SnapshotHeight = value;
-                    }
-                }
-            }
-
-            int? m_SnapshotWidth;
-            public int SnapshotWidth
-            {
-                get { return m_SnapshotWidth ?? -1; }
-                set
-                {
-                    int max = App.Config.PlatformConfig.MaxSnapshotDimension;
-                    if (value > max)
-                    {
-                        OutputWindowScript.Error(
-                            $"Snapshot width of {value} is not supported. Set to {max} pixels.");
-                        m_SnapshotWidth = max;
-                    }
-                    else
-                    {
-                        m_SnapshotWidth = value;
-                    }
-                }
-            }
-
-            float? m_Fov;
-            public bool FovValid { get { return m_Fov != null; } }
-            public float Fov
-            {
-                get { return m_Fov ?? CameraConfig.kFovDefault; }
-                set
-                {
-                    m_Fov = UnityEngine.Mathf.Clamp(value, CameraConfig.kFovMin, CameraConfig.kFovMax);
-                    if (m_Fov != value)
-                    {
-                        OutputWindowScript.Error(string.Format("FOV of '{0}' not supported.", value),
-                            string.Format("FOV must be between {0} and {1}.\nFOV set to {2}.",
-                                CameraConfig.kFovMin, CameraConfig.kFovMax, m_Fov));
-                    }
-                }
-            }
-
-            private bool? m_IcosaModelPreload;
-            public bool PolyModelPreloadValid => m_IcosaModelPreload.HasValue;
-            public bool IcosaModelPreload
-            {
-                get
-                {
-                    return m_IcosaModelPreload ?? App.PlatformConfig.EnablePolyPreload;
-                }
-                set { m_IcosaModelPreload = value; }
-            }
-        }
-
-        public FlagsConfig Flags;
-
-        [Serializable]
-        public struct DemoConfig
-        {
-            public bool Enabled;
-            public uint? Duration;
-            public bool PublishAutomatically;
-
-            private string m_PublishTitle;
-            public string PublishTitle
-            {
-                get { return m_PublishTitle ?? $"Sketch from {App.kAppDisplayName} demo"; }
-                set { m_PublishTitle = value; }
-            }
-
-            private string m_PublishDescription;
-            public string PublishDescription
-            {
-                get { return m_PublishDescription ?? ""; }
-                set { m_PublishDescription = value; }
-            }
-        }
-        public DemoConfig Demo;
-
-        [Serializable]
-        public struct BrushConfig
-        {
-            private Dictionary<string, string[]> m_AddTagsToBrushes;
-            private Dictionary<string, string[]> m_RemoveTagsFromBrushes;
-            private string[] m_IncludeTags;
-            private string[] m_ExcludeTags;
-
-            public Dictionary<string, string[]> AddTagsToBrushes
-            {
-                get => m_AddTagsToBrushes ?? (m_AddTagsToBrushes = new Dictionary<string, string[]>());
-                set => m_AddTagsToBrushes = value;
-            }
-
-            public Dictionary<string, string[]> RemoveTagsFromBrushes
-            {
-                get => m_RemoveTagsFromBrushes ?? (m_RemoveTagsFromBrushes = new Dictionary<string, string[]>());
-                set => m_RemoveTagsFromBrushes = value;
-            }
-
-            public string[] IncludeTags
-            {
-                get
-                {
-                    if (m_IncludeTags == null)
-                    {
-                        if (App.Config.GetIsExperimental())
-                        {
-                            m_IncludeTags = new[] { "default", "experimental" };
-                        }
-                        else
-                        {
-                            m_IncludeTags = new[] { "default" };
-                        }
-                    }
-                    return m_IncludeTags;
-                }
-                set => m_IncludeTags = value;
-            }
-
-            public string[] ExcludeTags
-            {
-                get => m_ExcludeTags ?? (ExcludeTags = Array.Empty<string>());
-                set => m_ExcludeTags = value;
-            }
-        }
-        public BrushConfig Brushes;
-
-        [Serializable]
-        public struct ImportConfig
-        {
-            bool? m_UseUnityGltf;
-            public bool UseUnityGltf
-            {
-                get { return m_UseUnityGltf ?? false; }
-                set { m_UseUnityGltf = value; }
-            }
-        }
-
-        [Serializable]
-        public struct ExportConfig
-        {
-            bool? m_ExportBinaryFbx;
-            public bool ExportBinaryFbx
-            {
-                get { return m_ExportBinaryFbx ?? true; }
-                set { m_ExportBinaryFbx = value; }
-            }
-
-            string m_ExportFbxVersion;
-            public string ExportFbxVersion
-            {
-                get { return m_ExportFbxVersion ?? "FBX201400"; }
-                set { m_ExportFbxVersion = value; }
-            }
-
-            bool? m_ExportStrokeTimestamp;
-            public bool ExportStrokeTimestamp
-            {
-                get { return m_ExportStrokeTimestamp ?? true; }
-                set { m_ExportStrokeTimestamp = value; }
-            }
-
-            // Used by UnityGLTF exporter
-            bool? m_ExportStrokeMetadata;
-            public bool ExportStrokeMetadata
-            {
-                get { return m_ExportStrokeMetadata ?? false; }
-                set { m_ExportStrokeMetadata = value; }
-            }
-
-            // Used by UnityGLTF exporter
-            bool? m_KeepStrokes;
-            public bool KeepStrokes
-            {
-                get { return m_KeepStrokes ?? false; }
-                set { m_KeepStrokes = value; }
-            }
-
-            // Used by UnityGLTF exporter
-            bool? m_KeepGroups;
-            public bool KeepGroups
-            {
-                get { return m_KeepGroups ?? true; }
-                set { m_KeepGroups = value; }
-            }
-
-            // Used by UnityGLTF exporter
-            private bool? m_ExportEnvironment;
-            public bool ExportEnvironment
-            {
-                get { return m_ExportEnvironment ?? false; }
-                set { m_ExportEnvironment = value; }
-            }
-
-            // Used by UnityGLTF exporter
-            private bool? m_ExportCustomSkybox;
-            public bool ExportCustomSkybox
-            {
-                get { return m_ExportCustomSkybox ?? false; }
-                set { m_ExportCustomSkybox = value; }
-            }
-
-            private Dictionary<string, bool> m_Formats;
-            [JsonProperty]
-            public Dictionary<string, bool> Formats
-            {
-                get { return m_Formats ?? null; }
-                set => m_Formats = value;
-            }
-        }
-
-        public ImportConfig Import;
-        public ExportConfig Export;
-
-        [Serializable]
-        public struct SharingConfig
-        {
-            public string IcosaApiRoot;
-            public string IcosaHomePage;
-        }
-        public SharingConfig Sharing;
-
-        [Serializable]
-        public struct IdentityConfig
-        {
-            public string Author;
-        }
-        public IdentityConfig User;
-
-        [Serializable]
-        public struct VideoConfig
-        {
-            // Default values and limits.
-            private const float kDefaultFps = 30f;
-            private const float kDefaultOfflineFps = 60f;
-            private const float kMinFps = 1f;
-            private const float kMaxFps = 60f;
-            private const float kMaxOfflineFps = 1000f;
-            private const int kDefaultRes = 1280;
-            private const int kDefaultOfflineRes = 1920;
-            private const int kMinRes = 640;
-            private const int kMaxRes = 2560;
-            private const int kMaxOfflineRes = 8000;
-            private const string kDefaultContainer = "mp4";
-            private static readonly List<string> kSupportedContainers = new List<string>
-            {
-                "mp4", "mov", "avi", "mpeg", "ogv", "ogx",
-            };
-
-            private const string kDefaultVideoEncoder = "h.264";
-            private static readonly List<string> kSupportedVideoEncoders = new List<string>
-            {
-                "h.264", "h.265",
-            };
-
-            private const float kDefaultSmoothing = 0.98f;
-            private const float kDefaultOdsPoleCollapsing = 1.0f;
-
-            float? m_FPS;
-            public float FPS
-            {
-                get { return m_FPS ?? kDefaultFps; }
-                set
-                {
-                    m_FPS = UnityEngine.Mathf.Clamp(value, kMinFps, kMaxFps);
-                    if (m_FPS != value)
-                    {
-                        OutputWindowScript.Error(string.Format("Video FPS of '{0}' not supported.", value),
-                            string.Format("FPS must be between {0} and {1}.\nFPS set to {2}.",
-                                UnityEngine.Mathf.RoundToInt(kMinFps),
-                                UnityEngine.Mathf.RoundToInt(kMaxFps), m_FPS));
-                    }
-                }
-            }
-
-            float? m_OfflineFps;
-            public float OfflineFPS
-            {
-                get { return m_OfflineFps ?? kDefaultOfflineFps; }
-                set
-                {
-                    m_OfflineFps = UnityEngine.Mathf.Clamp(value, kMinFps, kMaxOfflineFps);
-                    if (OfflineFPS != value)
-                    {
-                        OutputWindowScript.Error(string.Format("Offline Video FPS of '{0}' not supported.", value),
-                            string.Format("FPS must be between {0} and {1}.\nFPS set to {2}.",
-                                UnityEngine.Mathf.RoundToInt(kMinFps),
-                                UnityEngine.Mathf.RoundToInt(kMaxOfflineFps), OfflineFPS));
-                    }
-                }
-            }
-
-            float? m_Fov;
-            public bool FovValid { get { return m_Fov != null; } }
-            public float Fov
-            {
-                get { return m_Fov ?? CameraConfig.kFovDefault; }
-                set
-                {
-                    m_Fov = UnityEngine.Mathf.Clamp(value, CameraConfig.kFovMin, CameraConfig.kFovMax);
-                    if (m_Fov != value)
-                    {
-                        OutputWindowScript.Error(string.Format("FOV of '{0}' not supported.", value),
-                            string.Format("FOV must be between {0} and {1}.\nFOV set to {2}.",
-                                CameraConfig.kFovMin, CameraConfig.kFovMax, m_Fov));
-                    }
-                }
-            }
-
-            int? m_Resolution;
-            public int Resolution
-            {
-                get { return m_Resolution ?? kDefaultRes; }
-                set
-                {
-                    m_Resolution = UnityEngine.Mathf.Clamp(value, kMinRes, kMaxRes);
-                    if (m_Resolution != value)
-                    {
-                        OutputWindowScript.Error(string.Format("Video Resolution of '{0}' not supported.", value),
-                            string.Format("Resolution must be between {0} and {1}.\nResolution set to {2}.",
-                                kMinRes, kMaxRes, m_Resolution));
-                    }
-                }
-            }
-
-            int? m_OfflineResolution;
-            public int OfflineResolution
-            {
-                get { return m_OfflineResolution ?? kDefaultOfflineRes; }
-                set
-                {
-                    m_OfflineResolution = UnityEngine.Mathf.Clamp(value, 640, kMaxOfflineRes);
-                    if (m_OfflineResolution != value)
-                    {
-                        OutputWindowScript.Error(string.Format("Video Resolution of '{0}' not supported.", value),
-                            string.Format("Resolution must be between {0} and {1}.\nResolution set to {2}.",
-                                kMinRes, kMaxOfflineRes, m_OfflineResolution));
-                    }
-                }
-            }
-
-            private bool? m_SaveCameraPath;
-            public bool SaveCameraPath
-            {
-                get { return m_SaveCameraPath ?? true; }
-                set
-                {
-                    m_SaveCameraPath = value;
-                }
-            }
-
-            string m_VideoEncoder;
-            public string Encoder
-            {
-                get { return m_VideoEncoder ?? kDefaultVideoEncoder; }
-                set
-                {
-                    string lowered = value.ToLowerInvariant();
-                    if (kSupportedVideoEncoders.Contains(lowered))
-                    {
-                        m_VideoEncoder = lowered;
-                    }
-                    else
-                    {
-                        m_VideoEncoder = null;
-                        OutputWindowScript.Error(
-                            $"VideoEncoder '{lowered}' not supported in {App.kConfigFileName}",
-                            string.Format("Supported: {0}.\nContainer type set to {1}.",
-                                string.Join(", ", kSupportedVideoEncoders.ToArray()),
-                                kDefaultVideoEncoder));
-                    }
-                }
-            }
-
-            string m_ContainerType;
-            public string ContainerType
-            {
-                get { return m_ContainerType ?? kDefaultContainer; }
-                set
-                {
-                    string lowered = value.ToLowerInvariant();
-                    if (kSupportedContainers.Contains(lowered))
-                    {
-                        m_ContainerType = lowered;
-                    }
-                    else
-                    {
-                        m_ContainerType = null;
-                        OutputWindowScript.Error(
-                            $"ContainerType '{lowered}' not supported in {App.kConfigFileName}",
-                            string.Format("Supported: {0}.\nContainer type set to {1}.",
-                                string.Join(", ", kSupportedContainers.ToArray()), kDefaultContainer));
-                    }
-                }
-            }
-
-            float? m_CameraSmoothing;
-            public bool CameraSmoothingValid { get { return m_CameraSmoothing != null; } }
-            public float CameraSmoothing
-            {
-                get { return m_CameraSmoothing ?? kDefaultSmoothing; }
-                set
-                {
-                    m_CameraSmoothing = UnityEngine.Mathf.Clamp01(value);
-                    if (m_CameraSmoothing != value)
-                    {
-                        OutputWindowScript.Error(string.Format("Camera smoothing of '{0}' not supported.", value),
-                            string.Format("Smoothing must be between 0 and 1.\nSmoothing set to {0}.",
-                                m_CameraSmoothing));
-                    }
-                }
-            }
-
-            float? m_OdsPoleCollapsing;
-            public float OdsPoleCollapsing
-            {
-                get { return m_OdsPoleCollapsing ?? kDefaultOdsPoleCollapsing; }
-                set
-                {
-                    m_OdsPoleCollapsing = UnityEngine.Mathf.Clamp01(value);
-                    if (m_OdsPoleCollapsing != value)
-                    {
-                        OutputWindowScript.Error(string.Format("Pole Collapsing of '{0}' not supported.", value),
-                            string.Format("Smoothing must be between 0 and 1.\nPole Collapsing set to {0}.",
-                                m_OdsPoleCollapsing));
-                    }
-                }
-            }
-        }
-
-        public VideoConfig Video;
-
-        // Settings for the QA testing panel.
-        [Serializable]
-        public struct TestingConfig
-        {
-            public Dictionary<Guid, Guid> BrushReplacementMap
-            {
-                get
-                {
-                    Dictionary<Guid, Guid> results = new Dictionary<Guid, Guid>();
-                    if (Config.IsExperimental)
-                    {
-                        if (string.IsNullOrEmpty(BrushReplacements))
-                        {
-                            return results;
-                        }
-                        var replacements = BrushReplacements.Split(',');
-                        foreach (string replacement in replacements)
-                        {
-                            string[] pair = replacement.Split('=');
-                            if (pair.Length == 2)
-                            {
-                                if (pair[0] == "*")
-                                {
-                                    Guid guid = new Guid(pair[1]);
-                                    foreach (var brush in App.Instance.m_Manifest.Brushes)
-                                    {
-                                        results.Add(brush.m_Guid, guid);
-                                    }
-                                }
-                                else
-                                {
-                                    results.Add(new Guid(pair[0]), new Guid(pair[1]));
-                                }
-                            }
-                            else
-                            {
-                                OutputWindowScript.Error("BrushReplacement should be of the form:\n" +
-                                    "brushguidA=brushguidB,brushguidC=brushguidD");
-                            }
-                        }
-                    }
-                    return results;
-                }
-            }
-
-            public bool Enabled;
-            public string InputFile;
-            public string OutputFile;
-            public bool ResetPromos;
-            public bool FirstRun;
-            public string BrushReplacements;
-        }
-        public TestingConfig Testing;
-
-        // Profiling Settings
-        [Serializable]
-        public struct ProfilingConfig
-        {
-            public const int kDefaultScreenshotResolution = 1000;
-            public string[] ProfilingFunctions { get; private set; }
-            public ProfilingManager.Mode ProfilingMode { get; private set; }
-
-            public string Mode
-            {
-                set
-                {
-                    try
-                    {
-                        ProfilingMode = (ProfilingManager.Mode)Enum.Parse(typeof(ProfilingManager.Mode), value);
-                    }
-                    catch (ArgumentException)
-                    {
-                        OutputWindowScript.Error(string.Format("'{0}' is not a valid profiling mode.", value));
-                    }
-                }
-            }
-
-            public string Functions
-            {
-                set { ProfilingFunctions = value.Split(','); }
-            }
-
-            public string ProfileName;
-            public string ProfileFilename;
-            public string SketchToLoad;
-            public bool AutoProfile;
-            public bool ShowControllers;
-
-            public float Duration
-            {
-                get { return m_Duration.HasValue ? m_Duration.Value : 5f; }
-                set { m_Duration = value; }
-            }
-            private float? m_Duration;
-
-            public bool Csv;
-
-            // Any invalid quality level is ignored.
-            private int? m_QualityLevel;
-            public int QualityLevel
-            {
-                get { return m_QualityLevel.HasValue ? m_QualityLevel.Value : -1; }
-                set { m_QualityLevel = value; }
-            }
-
-            public float ViewportScaling { get; set; }
-            public float EyeTextureScaling { get; set; }
-            public int GlobalMaximumLOD { get; set; }
-            public int MsaaLevel { get; set; }
-            public bool TakeScreenshot { get; set; }
-            private int? m_screenshotResolution;
-
-            public int ScreenshotResolution
-            {
-                get
-                {
-                    return m_screenshotResolution.HasValue ?
-                        m_screenshotResolution.Value : kDefaultScreenshotResolution;
-                }
-                set { m_screenshotResolution = value; }
-            }
-            public bool PerfgateOutput { get; set; }
-
-            private float? m_StrokeSimplification;
-
-            public float StrokeSimplification
-            {
-                get { return m_StrokeSimplification.HasValue ? m_StrokeSimplification.Value : 0f; }
-                set { m_StrokeSimplification = value; }
-            }
-
-            public bool HasStrokeSimplification
-            {
-                get { return m_StrokeSimplification.HasValue; }
-            }
-        }
-        public ProfilingConfig Profiling;
-    }
-
-} // namespace TiltBrush
-=======
-// Copyright 2020 The Tilt Brush Authors
-//
-// Licensed under the Apache License, Version 2.0 (the "License");
-// you may not use this file except in compliance with the License.
-// You may obtain a copy of the License at
-//
-//      http://www.apache.org/licenses/LICENSE-2.0
-//
-// Unless required by applicable law or agreed to in writing, software
-// distributed under the License is distributed on an "AS IS" BASIS,
-// WITHOUT WARRANTIES OR CONDITIONS OF ANY KIND, either express or implied.
-// See the License for the specific language governing permissions and
-// limitations under the License.
-
-using System;
-using System.Collections.Generic;
-using Newtonsoft.Json;
-
-namespace TiltBrush
-{
-
-    // Use "struct" instead of "class" to prohibit the use of default values,
-    // which won't work the way you want. Use Nullable<> instead.
-    [Serializable]
-    public class UserConfig
-    {
-        [Serializable]
-        public struct YouTubeConfig
-        {
-            public string ChannelID;
-        }
-        public YouTubeConfig YouTube;
-
-        [Serializable]
-        public struct FlagsConfig
-        {
-            public bool DisableAudio;
-            public bool DisableAutosave;
-            public bool DisablePoly;
-            public bool UnlockScale;
-            public bool GuideToggleVisiblityOnly;
-            public bool HighResolutionSnapshots; // Deprecated
-            public bool ShowDroppedFrames;
-            public bool LargeMeshSupport;
-            public bool EnableMonoscopicMode;
-
-            private bool? m_DisableXrMode;
-            public bool DisableXrMode
-            {
-                get
-                {
-#if UNITY_EDITOR_OSX || UNITY_STANDALONE_OSX
-                    return true;
-#else
-                    return m_DisableXrMode ?? false;
-#endif
-                }
-                set { m_DisableXrMode = value; }
-            }
-
-            public bool EnableApiRemoteCalls;
-            public bool EnableApiCorsHeaders;
-
-            bool? m_AdvancedKeyboardShortcuts;
-            public bool AdvancedKeyboardShortcuts
-            {
-                get
-                {
-                    return m_AdvancedKeyboardShortcuts ?? false;
-                }
-                set { m_AdvancedKeyboardShortcuts = value; }
-            }
-
-            bool? m_PostEffectsOnCapture;
-            public bool PostEffectsOnCaptureValid { get { return m_PostEffectsOnCapture != null; } }
-            public bool PostEffectsOnCapture
-            {
-                get { return m_PostEffectsOnCapture ?? true; }
-                set { m_PostEffectsOnCapture = value; }
-            }
-
-            // Spectator-cam watermark doesn't update on the fly
-            // The snapshot/video watermark does, though
-            bool? m_ShowWatermark;
-            public bool ShowWatermarkValid { get { return m_ShowWatermark != null; } }
-            public bool ShowWatermark
-            {
-                get { return m_ShowWatermark ?? true; }
-                set { m_ShowWatermark = value; }
-            }
-
-            // This doesn't update on the fly
-            bool? m_ShowHeadset;
-            public bool ShowHeadset
-            {
-                get { return m_ShowHeadset ?? true; }
-                set { m_ShowHeadset = value; }
-            }
-
-            // This doesn't update on the fly
-            bool? m_ShowControllers;
-            public bool ShowControllers
-            {
-                get { return m_ShowControllers ?? true; }
-                set { m_ShowControllers = value; }
-            }
-
-            bool? m_SkipIntro;
-            public bool SkipIntro
-            {
-                get { return m_SkipIntro ?? false; }
-                set { m_SkipIntro = value; }
-            }
-
-            int? m_SnapshotHeight;
-            public int SnapshotHeight
-            {
-                get { return m_SnapshotHeight ?? -1; }
-                set
-                {
-                    int max = App.Config.PlatformConfig.MaxSnapshotDimension;
-                    if (value > max)
-                    {
-                        OutputWindowScript.Error(
-                            $"Snapshot height of {value} is not supported. Set to {max} pixels.");
-                        m_SnapshotHeight = max;
-                    }
-                    else
-                    {
-                        m_SnapshotHeight = value;
-                    }
-                }
-            }
-
-            int? m_SnapshotWidth;
-            public int SnapshotWidth
-            {
-                get { return m_SnapshotWidth ?? -1; }
-                set
-                {
-                    int max = App.Config.PlatformConfig.MaxSnapshotDimension;
-                    if (value > max)
-                    {
-                        OutputWindowScript.Error(
-                            $"Snapshot width of {value} is not supported. Set to {max} pixels.");
-                        m_SnapshotWidth = max;
-                    }
-                    else
-                    {
-                        m_SnapshotWidth = value;
-                    }
-                }
-            }
-
-            float? m_Fov;
-            public bool FovValid { get { return m_Fov != null; } }
-            public float Fov
-            {
-                get { return m_Fov ?? CameraConfig.kFovDefault; }
-                set
-                {
-                    m_Fov = UnityEngine.Mathf.Clamp(value, CameraConfig.kFovMin, CameraConfig.kFovMax);
-                    if (m_Fov != value)
-                    {
-                        OutputWindowScript.Error(string.Format("FOV of '{0}' not supported.", value),
-                            string.Format("FOV must be between {0} and {1}.\nFOV set to {2}.",
-                                CameraConfig.kFovMin, CameraConfig.kFovMax, m_Fov));
-                    }
-                }
-            }
-
-            private bool? m_PolyModelPreload;
-            public bool PolyModelPreloadValid => m_PolyModelPreload.HasValue;
-            public bool PolyModelPreload
-            {
-                get
-                {
-                    return m_PolyModelPreload ?? App.PlatformConfig.EnablePolyPreload;
-                }
-                set { m_PolyModelPreload = value; }
-            }
-        }
-
-        public FlagsConfig Flags;
-
-        [Serializable]
-        public struct DemoConfig
-        {
-            public bool Enabled;
-            public uint? Duration;
-            public bool PublishAutomatically;
-
-            private string m_PublishTitle;
-            public string PublishTitle
-            {
-                get { return m_PublishTitle ?? $"Sketch from {App.kAppDisplayName} demo"; }
-                set { m_PublishTitle = value; }
-            }
-
-            private string m_PublishDescription;
-            public string PublishDescription
-            {
-                get { return m_PublishDescription ?? ""; }
-                set { m_PublishDescription = value; }
-            }
-        }
-        public DemoConfig Demo;
-
-        [Serializable]
-        public struct BrushConfig
-        {
-            private Dictionary<string, string[]> m_AddTagsToBrushes;
-            private Dictionary<string, string[]> m_RemoveTagsFromBrushes;
-            private string[] m_IncludeTags;
-            private string[] m_ExcludeTags;
-
-            public Dictionary<string, string[]> AddTagsToBrushes
-            {
-                get => m_AddTagsToBrushes ?? (m_AddTagsToBrushes = new Dictionary<string, string[]>());
-                set => m_AddTagsToBrushes = value;
-            }
-
-            public Dictionary<string, string[]> RemoveTagsFromBrushes
-            {
-                get => m_RemoveTagsFromBrushes ?? (m_RemoveTagsFromBrushes = new Dictionary<string, string[]>());
-                set => m_RemoveTagsFromBrushes = value;
-            }
-
-            public string[] IncludeTags
-            {
-                get
-                {
-                    if (m_IncludeTags == null)
-                    {
-                        m_IncludeTags = new[] { "default", "experimental" };
-                    }
-                    return m_IncludeTags;
-                }
-                set => m_IncludeTags = value;
-            }
-
-            public string[] ExcludeTags
-            {
-                get => m_ExcludeTags ?? (ExcludeTags = Array.Empty<string>());
-                set => m_ExcludeTags = value;
-            }
-        }
-        public BrushConfig Brushes;
-
-        [Serializable]
-        public struct ImportConfig
-        {
-            bool? m_UseUnityGltf;
-            public bool UseUnityGltf
-            {
-                get { return m_UseUnityGltf ?? false; }
-                set { m_UseUnityGltf = value; }
-            }
-        }
-
-        [Serializable]
-        public struct ExportConfig
-        {
-            bool? m_ExportBinaryFbx;
-            public bool ExportBinaryFbx
-            {
-                get { return m_ExportBinaryFbx ?? true; }
-                set { m_ExportBinaryFbx = value; }
-            }
-
-            string m_ExportFbxVersion;
-            public string ExportFbxVersion
-            {
-                get { return m_ExportFbxVersion ?? "FBX201400"; }
-                set { m_ExportFbxVersion = value; }
-            }
-
-            bool? m_ExportStrokeTimestamp;
-            public bool ExportStrokeTimestamp
-            {
-                get { return m_ExportStrokeTimestamp ?? true; }
-                set { m_ExportStrokeTimestamp = value; }
-            }
-
-            bool? m_ExportStrokeMetadata;
-            public bool ExportStrokeMetadata
-            {
-                get { return m_ExportStrokeMetadata ?? false; }
-                set { m_ExportStrokeMetadata = value; }
-            }
-
-            bool? m_KeepStrokes;
-            public bool KeepStrokes
-            {
-                get { return m_KeepStrokes ?? false; }
-                set { m_KeepStrokes = value; }
-            }
-
-            bool? m_KeepGroups;
-            public bool KeepGroups
-            {
-                get { return m_KeepGroups ?? true; }
-                set { m_KeepGroups = value; }
-            }
-
-            private Dictionary<string, bool> m_Formats;
-            [JsonProperty]
-            public Dictionary<string, bool> Formats
-            {
-                get { return m_Formats ?? null; }
-                set => m_Formats = value;
-            }
-        }
-
-        public ImportConfig Import;
-        public ExportConfig Export;
-
-        [Serializable]
-        public struct SharingConfig
-        {
-            // For Poly testing allow us to use a different API host and landing page URL.
-            [JsonProperty("VrAssetServiceHost")] public string VrAssetServiceHostOverride;
-            [JsonProperty("VrAssetServiceUrl")] public string VrAssetServiceUrlOverride;
-        }
-        public SharingConfig Sharing;
-
-        [Serializable]
-        public struct IdentityConfig
-        {
-            public string Author;
-        }
-        public IdentityConfig User;
-
-        [Serializable]
-        public struct VideoConfig
-        {
-            // Default values and limits.
-            private const float kDefaultFps = 30f;
-            private const float kDefaultOfflineFps = 60f;
-            private const float kMinFps = 1f;
-            private const float kMaxFps = 60f;
-            private const float kMaxOfflineFps = 1000f;
-            private const int kDefaultRes = 1280;
-            private const int kDefaultOfflineRes = 1920;
-            private const int kMinRes = 640;
-            private const int kMaxRes = 2560;
-            private const int kMaxOfflineRes = 8000;
-            private const string kDefaultContainer = "mp4";
-            private static readonly List<string> kSupportedContainers = new List<string>
-            {
-                "mp4", "mov", "avi", "mpeg", "ogv", "ogx",
-            };
-
-            private const string kDefaultVideoEncoder = "h.264";
-            private static readonly List<string> kSupportedVideoEncoders = new List<string>
-            {
-                "h.264", "h.265",
-            };
-
-            private const float kDefaultSmoothing = 0.98f;
-            private const float kDefaultOdsPoleCollapsing = 1.0f;
-
-            float? m_FPS;
-            public float FPS
-            {
-                get { return m_FPS ?? kDefaultFps; }
-                set
-                {
-                    m_FPS = UnityEngine.Mathf.Clamp(value, kMinFps, kMaxFps);
-                    if (m_FPS != value)
-                    {
-                        OutputWindowScript.Error(string.Format("Video FPS of '{0}' not supported.", value),
-                            string.Format("FPS must be between {0} and {1}.\nFPS set to {2}.",
-                                UnityEngine.Mathf.RoundToInt(kMinFps),
-                                UnityEngine.Mathf.RoundToInt(kMaxFps), m_FPS));
-                    }
-                }
-            }
-
-            float? m_OfflineFps;
-            public float OfflineFPS
-            {
-                get { return m_OfflineFps ?? kDefaultOfflineFps; }
-                set
-                {
-                    m_OfflineFps = UnityEngine.Mathf.Clamp(value, kMinFps, kMaxOfflineFps);
-                    if (OfflineFPS != value)
-                    {
-                        OutputWindowScript.Error(string.Format("Offline Video FPS of '{0}' not supported.", value),
-                            string.Format("FPS must be between {0} and {1}.\nFPS set to {2}.",
-                                UnityEngine.Mathf.RoundToInt(kMinFps),
-                                UnityEngine.Mathf.RoundToInt(kMaxOfflineFps), OfflineFPS));
-                    }
-                }
-            }
-
-            float? m_Fov;
-            public bool FovValid { get { return m_Fov != null; } }
-            public float Fov
-            {
-                get { return m_Fov ?? CameraConfig.kFovDefault; }
-                set
-                {
-                    m_Fov = UnityEngine.Mathf.Clamp(value, CameraConfig.kFovMin, CameraConfig.kFovMax);
-                    if (m_Fov != value)
-                    {
-                        OutputWindowScript.Error(string.Format("FOV of '{0}' not supported.", value),
-                            string.Format("FOV must be between {0} and {1}.\nFOV set to {2}.",
-                                CameraConfig.kFovMin, CameraConfig.kFovMax, m_Fov));
-                    }
-                }
-            }
-
-            int? m_Resolution;
-            public int Resolution
-            {
-                get { return m_Resolution ?? kDefaultRes; }
-                set
-                {
-                    m_Resolution = UnityEngine.Mathf.Clamp(value, kMinRes, kMaxRes);
-                    if (m_Resolution != value)
-                    {
-                        OutputWindowScript.Error(string.Format("Video Resolution of '{0}' not supported.", value),
-                            string.Format("Resolution must be between {0} and {1}.\nResolution set to {2}.",
-                                kMinRes, kMaxRes, m_Resolution));
-                    }
-                }
-            }
-
-            int? m_OfflineResolution;
-            public int OfflineResolution
-            {
-                get { return m_OfflineResolution ?? kDefaultOfflineRes; }
-                set
-                {
-                    m_OfflineResolution = UnityEngine.Mathf.Clamp(value, 640, kMaxOfflineRes);
-                    if (m_OfflineResolution != value)
-                    {
-                        OutputWindowScript.Error(string.Format("Video Resolution of '{0}' not supported.", value),
-                            string.Format("Resolution must be between {0} and {1}.\nResolution set to {2}.",
-                                kMinRes, kMaxOfflineRes, m_OfflineResolution));
-                    }
-                }
-            }
-
-            private bool? m_SaveCameraPath;
-            public bool SaveCameraPath
-            {
-                get { return m_SaveCameraPath ?? true; }
-                set
-                {
-                    m_SaveCameraPath = value;
-                }
-            }
-
-            string m_VideoEncoder;
-            public string Encoder
-            {
-                get { return m_VideoEncoder ?? kDefaultVideoEncoder; }
-                set
-                {
-                    string lowered = value.ToLowerInvariant();
-                    if (kSupportedVideoEncoders.Contains(lowered))
-                    {
-                        m_VideoEncoder = lowered;
-                    }
-                    else
-                    {
-                        m_VideoEncoder = null;
-                        OutputWindowScript.Error(
-                            $"VideoEncoder '{lowered}' not supported in {App.kConfigFileName}",
-                            string.Format("Supported: {0}.\nContainer type set to {1}.",
-                                string.Join(", ", kSupportedVideoEncoders.ToArray()),
-                                kDefaultVideoEncoder));
-                    }
-                }
-            }
-
-            string m_ContainerType;
-            public string ContainerType
-            {
-                get { return m_ContainerType ?? kDefaultContainer; }
-                set
-                {
-                    string lowered = value.ToLowerInvariant();
-                    if (kSupportedContainers.Contains(lowered))
-                    {
-                        m_ContainerType = lowered;
-                    }
-                    else
-                    {
-                        m_ContainerType = null;
-                        OutputWindowScript.Error(
-                            $"ContainerType '{lowered}' not supported in {App.kConfigFileName}",
-                            string.Format("Supported: {0}.\nContainer type set to {1}.",
-                                string.Join(", ", kSupportedContainers.ToArray()), kDefaultContainer));
-                    }
-                }
-            }
-
-            float? m_CameraSmoothing;
-            public bool CameraSmoothingValid { get { return m_CameraSmoothing != null; } }
-            public float CameraSmoothing
-            {
-                get { return m_CameraSmoothing ?? kDefaultSmoothing; }
-                set
-                {
-                    m_CameraSmoothing = UnityEngine.Mathf.Clamp01(value);
-                    if (m_CameraSmoothing != value)
-                    {
-                        OutputWindowScript.Error(string.Format("Camera smoothing of '{0}' not supported.", value),
-                            string.Format("Smoothing must be between 0 and 1.\nSmoothing set to {0}.",
-                                m_CameraSmoothing));
-                    }
-                }
-            }
-
-            float? m_OdsPoleCollapsing;
-            public float OdsPoleCollapsing
-            {
-                get { return m_OdsPoleCollapsing ?? kDefaultOdsPoleCollapsing; }
-                set
-                {
-                    m_OdsPoleCollapsing = UnityEngine.Mathf.Clamp01(value);
-                    if (m_OdsPoleCollapsing != value)
-                    {
-                        OutputWindowScript.Error(string.Format("Pole Collapsing of '{0}' not supported.", value),
-                            string.Format("Smoothing must be between 0 and 1.\nPole Collapsing set to {0}.",
-                                m_OdsPoleCollapsing));
-                    }
-                }
-            }
-        }
-
-        public VideoConfig Video;
-
-        // Settings for the QA testing panel.
-        [Serializable]
-        public struct TestingConfig
-        {
-            public Dictionary<Guid, Guid> BrushReplacementMap
-            {
-                get
-                {
-                    Dictionary<Guid, Guid> results = new Dictionary<Guid, Guid>();
-                    if (string.IsNullOrEmpty(BrushReplacements))
-                    {
-                        return results;
-                    }
-                    var replacements = BrushReplacements.Split(',');
-                    foreach (string replacement in replacements)
-                    {
-                        string[] pair = replacement.Split('=');
-                        if (pair.Length == 2)
-                        {
-                            if (pair[0] == "*")
-                            {
-                                Guid guid = new Guid(pair[1]);
-                                foreach (var brush in App.Instance.ManifestFull.Brushes)
-                                {
-                                    results.Add(brush.m_Guid, guid);
-                                }
-                            }
-                            else
-                            {
-                                results.Add(new Guid(pair[0]), new Guid(pair[1]));
-                            }
-                        }
-                        else
-                        {
-                            OutputWindowScript.Error("BrushReplacement should be of the form:\n" +
-                                "brushguidA=brushguidB,brushguidC=brushguidD");
-                        }
-                    }
-                    return results;
-                }
-            }
-
-            public bool Enabled;
-            public string InputFile;
-            public string OutputFile;
-            public bool ResetPromos;
-            public bool FirstRun;
-            public string BrushReplacements;
-        }
-        public TestingConfig Testing;
-
-        // Profiling Settings
-        [Serializable]
-        public struct ProfilingConfig
-        {
-            public const int kDefaultScreenshotResolution = 1000;
-            public string[] ProfilingFunctions { get; private set; }
-            public ProfilingManager.Mode ProfilingMode { get; private set; }
-
-            public string Mode
-            {
-                set
-                {
-                    try
-                    {
-                        ProfilingMode = (ProfilingManager.Mode)Enum.Parse(typeof(ProfilingManager.Mode), value);
-                    }
-                    catch (ArgumentException)
-                    {
-                        OutputWindowScript.Error(string.Format("'{0}' is not a valid profiling mode.", value));
-                    }
-                }
-            }
-
-            public string Functions
-            {
-                set { ProfilingFunctions = value.Split(','); }
-            }
-
-            public string ProfileName;
-            public string ProfileFilename;
-            public string SketchToLoad;
-            public bool AutoProfile;
-            public bool ShowControllers;
-
-            public float Duration
-            {
-                get { return m_Duration.HasValue ? m_Duration.Value : 5f; }
-                set { m_Duration = value; }
-            }
-            private float? m_Duration;
-
-            public bool Csv;
-
-            // Any invalid quality level is ignored.
-            private int? m_QualityLevel;
-            public int QualityLevel
-            {
-                get { return m_QualityLevel.HasValue ? m_QualityLevel.Value : -1; }
-                set { m_QualityLevel = value; }
-            }
-
-            public float ViewportScaling { get; set; }
-            public float EyeTextureScaling { get; set; }
-            public int GlobalMaximumLOD { get; set; }
-            public int MsaaLevel { get; set; }
-            public bool TakeScreenshot { get; set; }
-            private int? m_screenshotResolution;
-
-            public int ScreenshotResolution
-            {
-                get
-                {
-                    return m_screenshotResolution.HasValue ?
-                        m_screenshotResolution.Value : kDefaultScreenshotResolution;
-                }
-                set { m_screenshotResolution = value; }
-            }
-            public bool PerfgateOutput { get; set; }
-
-            private float? m_StrokeSimplification;
-
-            public float StrokeSimplification
-            {
-                get { return m_StrokeSimplification.HasValue ? m_StrokeSimplification.Value : 0f; }
-                set { m_StrokeSimplification = value; }
-            }
-
-            public bool HasStrokeSimplification
-            {
-                get { return m_StrokeSimplification.HasValue; }
-            }
-        }
-        public ProfilingConfig Profiling;
-    }
-
-} // namespace TiltBrush
->>>>>>> cbb54d6a
+// Copyright 2020 The Tilt Brush Authors
+//
+// Licensed under the Apache License, Version 2.0 (the "License");
+// you may not use this file except in compliance with the License.
+// You may obtain a copy of the License at
+//
+//      http://www.apache.org/licenses/LICENSE-2.0
+//
+// Unless required by applicable law or agreed to in writing, software
+// distributed under the License is distributed on an "AS IS" BASIS,
+// WITHOUT WARRANTIES OR CONDITIONS OF ANY KIND, either express or implied.
+// See the License for the specific language governing permissions and
+// limitations under the License.
+
+using System;
+using System.Collections.Generic;
+using Newtonsoft.Json;
+using UnityEngine.Serialization;
+
+namespace TiltBrush
+{
+
+    // Use "struct" instead of "class" to prohibit the use of default values,
+    // which won't work the way you want. Use Nullable<> instead.
+    [Serializable]
+    public class UserConfig
+    {
+        [Serializable]
+        public struct YouTubeConfig
+        {
+            public string ChannelID;
+        }
+        public YouTubeConfig YouTube;
+
+        [Serializable]
+        public struct FlagsConfig
+        {
+            public bool DisableAudio;
+            public bool DisableAutosave;
+            [FormerlySerializedAs("DisablePoly")] public bool DisableIcosa;
+            public bool UnlockScale;
+            public bool GuideToggleVisiblityOnly;
+            public bool HighResolutionSnapshots; // Deprecated
+            public bool ShowDroppedFrames;
+            public bool LargeMeshSupport;
+            public bool EnableMonoscopicMode;
+
+            private bool? m_DisableXrMode;
+            public bool DisableXrMode
+            {
+                get
+                {
+#if UNITY_EDITOR_OSX || UNITY_STANDALONE_OSX
+                    return true;
+#else
+                    return m_DisableXrMode ?? false;
+#endif
+                }
+                set { m_DisableXrMode = value; }
+            }
+
+            public bool EnableApiRemoteCalls;
+            public bool EnableApiCorsHeaders;
+
+            bool? m_AdvancedKeyboardShortcuts;
+            public bool AdvancedKeyboardShortcuts
+            {
+                get
+                {
+                    return m_AdvancedKeyboardShortcuts ?? false;
+                }
+                set { m_AdvancedKeyboardShortcuts = value; }
+            }
+
+            bool? m_PostEffectsOnCapture;
+            public bool PostEffectsOnCaptureValid { get { return m_PostEffectsOnCapture != null; } }
+            public bool PostEffectsOnCapture
+            {
+                get { return m_PostEffectsOnCapture ?? true; }
+                set { m_PostEffectsOnCapture = value; }
+            }
+
+            // Spectator-cam watermark doesn't update on the fly
+            // The snapshot/video watermark does, though
+            bool? m_ShowWatermark;
+            public bool ShowWatermarkValid { get { return m_ShowWatermark != null; } }
+            public bool ShowWatermark
+            {
+                get { return m_ShowWatermark ?? true; }
+                set { m_ShowWatermark = value; }
+            }
+
+            // This doesn't update on the fly
+            bool? m_ShowHeadset;
+            public bool ShowHeadset
+            {
+                get { return m_ShowHeadset ?? true; }
+                set { m_ShowHeadset = value; }
+            }
+
+            // This doesn't update on the fly
+            bool? m_ShowControllers;
+            public bool ShowControllers
+            {
+                get { return m_ShowControllers ?? true; }
+                set { m_ShowControllers = value; }
+            }
+
+            bool? m_SkipIntro;
+            public bool SkipIntro
+            {
+                get { return m_SkipIntro ?? false; }
+                set { m_SkipIntro = value; }
+            }
+
+            int? m_SnapshotHeight;
+            public int SnapshotHeight
+            {
+                get { return m_SnapshotHeight ?? -1; }
+                set
+                {
+                    int max = App.Config.PlatformConfig.MaxSnapshotDimension;
+                    if (value > max)
+                    {
+                        OutputWindowScript.Error(
+                            $"Snapshot height of {value} is not supported. Set to {max} pixels.");
+                        m_SnapshotHeight = max;
+                    }
+                    else
+                    {
+                        m_SnapshotHeight = value;
+                    }
+                }
+            }
+
+            int? m_SnapshotWidth;
+            public int SnapshotWidth
+            {
+                get { return m_SnapshotWidth ?? -1; }
+                set
+                {
+                    int max = App.Config.PlatformConfig.MaxSnapshotDimension;
+                    if (value > max)
+                    {
+                        OutputWindowScript.Error(
+                            $"Snapshot width of {value} is not supported. Set to {max} pixels.");
+                        m_SnapshotWidth = max;
+                    }
+                    else
+                    {
+                        m_SnapshotWidth = value;
+                    }
+                }
+            }
+
+            float? m_Fov;
+            public bool FovValid { get { return m_Fov != null; } }
+            public float Fov
+            {
+                get { return m_Fov ?? CameraConfig.kFovDefault; }
+                set
+                {
+                    m_Fov = UnityEngine.Mathf.Clamp(value, CameraConfig.kFovMin, CameraConfig.kFovMax);
+                    if (m_Fov != value)
+                    {
+                        OutputWindowScript.Error(string.Format("FOV of '{0}' not supported.", value),
+                            string.Format("FOV must be between {0} and {1}.\nFOV set to {2}.",
+                                CameraConfig.kFovMin, CameraConfig.kFovMax, m_Fov));
+                    }
+                }
+            }
+
+            private bool? m_IcosaModelPreload;
+            public bool PolyModelPreloadValid => m_IcosaModelPreload.HasValue;
+            public bool IcosaModelPreload
+            {
+                get
+                {
+                    return m_IcosaModelPreload ?? App.PlatformConfig.EnablePolyPreload;
+                }
+                set { m_IcosaModelPreload = value; }
+            }
+        }
+
+        public FlagsConfig Flags;
+
+        [Serializable]
+        public struct DemoConfig
+        {
+            public bool Enabled;
+            public uint? Duration;
+            public bool PublishAutomatically;
+
+            private string m_PublishTitle;
+            public string PublishTitle
+            {
+                get { return m_PublishTitle ?? $"Sketch from {App.kAppDisplayName} demo"; }
+                set { m_PublishTitle = value; }
+            }
+
+            private string m_PublishDescription;
+            public string PublishDescription
+            {
+                get { return m_PublishDescription ?? ""; }
+                set { m_PublishDescription = value; }
+            }
+        }
+        public DemoConfig Demo;
+
+        [Serializable]
+        public struct BrushConfig
+        {
+            private Dictionary<string, string[]> m_AddTagsToBrushes;
+            private Dictionary<string, string[]> m_RemoveTagsFromBrushes;
+            private string[] m_IncludeTags;
+            private string[] m_ExcludeTags;
+
+            public Dictionary<string, string[]> AddTagsToBrushes
+            {
+                get => m_AddTagsToBrushes ?? (m_AddTagsToBrushes = new Dictionary<string, string[]>());
+                set => m_AddTagsToBrushes = value;
+            }
+
+            public Dictionary<string, string[]> RemoveTagsFromBrushes
+            {
+                get => m_RemoveTagsFromBrushes ?? (m_RemoveTagsFromBrushes = new Dictionary<string, string[]>());
+                set => m_RemoveTagsFromBrushes = value;
+            }
+
+            public string[] IncludeTags
+            {
+                get
+                {
+                    if (m_IncludeTags == null)
+                    {
+                        m_IncludeTags = new[] { "default", "experimental" };
+                    }
+                    return m_IncludeTags;
+                }
+                set => m_IncludeTags = value;
+            }
+
+            public string[] ExcludeTags
+            {
+                get => m_ExcludeTags ?? (ExcludeTags = Array.Empty<string>());
+                set => m_ExcludeTags = value;
+            }
+        }
+        public BrushConfig Brushes;
+
+        [Serializable]
+        public struct ImportConfig
+        {
+            bool? m_UseUnityGltf;
+            public bool UseUnityGltf
+            {
+                get { return m_UseUnityGltf ?? false; }
+                set { m_UseUnityGltf = value; }
+            }
+        }
+
+        [Serializable]
+        public struct ExportConfig
+        {
+            bool? m_ExportBinaryFbx;
+            public bool ExportBinaryFbx
+            {
+                get { return m_ExportBinaryFbx ?? true; }
+                set { m_ExportBinaryFbx = value; }
+            }
+
+            string m_ExportFbxVersion;
+            public string ExportFbxVersion
+            {
+                get { return m_ExportFbxVersion ?? "FBX201400"; }
+                set { m_ExportFbxVersion = value; }
+            }
+
+            bool? m_ExportStrokeTimestamp;
+            public bool ExportStrokeTimestamp
+            {
+                get { return m_ExportStrokeTimestamp ?? true; }
+                set { m_ExportStrokeTimestamp = value; }
+            }
+
+            // Used by UnityGLTF exporter
+            bool? m_ExportStrokeMetadata;
+            public bool ExportStrokeMetadata
+            {
+                get { return m_ExportStrokeMetadata ?? false; }
+                set { m_ExportStrokeMetadata = value; }
+            }
+
+            // Used by UnityGLTF exporter
+            bool? m_KeepStrokes;
+            public bool KeepStrokes
+            {
+                get { return m_KeepStrokes ?? false; }
+                set { m_KeepStrokes = value; }
+            }
+
+            // Used by UnityGLTF exporter
+            bool? m_KeepGroups;
+            public bool KeepGroups
+            {
+                get { return m_KeepGroups ?? true; }
+                set { m_KeepGroups = value; }
+            }
+
+            // Used by UnityGLTF exporter
+            private bool? m_ExportEnvironment;
+            public bool ExportEnvironment
+            {
+                get { return m_ExportEnvironment ?? false; }
+                set { m_ExportEnvironment = value; }
+            }
+
+            // Used by UnityGLTF exporter
+            private bool? m_ExportCustomSkybox;
+            public bool ExportCustomSkybox
+            {
+                get { return m_ExportCustomSkybox ?? false; }
+                set { m_ExportCustomSkybox = value; }
+            }
+
+            private Dictionary<string, bool> m_Formats;
+            [JsonProperty]
+            public Dictionary<string, bool> Formats
+            {
+                get { return m_Formats ?? null; }
+                set => m_Formats = value;
+            }
+        }
+
+        public ImportConfig Import;
+        public ExportConfig Export;
+
+        [Serializable]
+        public struct SharingConfig
+        {
+            public string IcosaApiRoot;
+            public string IcosaHomePage;
+        }
+        public SharingConfig Sharing;
+
+        [Serializable]
+        public struct IdentityConfig
+        {
+            public string Author;
+        }
+        public IdentityConfig User;
+
+        [Serializable]
+        public struct VideoConfig
+        {
+            // Default values and limits.
+            private const float kDefaultFps = 30f;
+            private const float kDefaultOfflineFps = 60f;
+            private const float kMinFps = 1f;
+            private const float kMaxFps = 60f;
+            private const float kMaxOfflineFps = 1000f;
+            private const int kDefaultRes = 1280;
+            private const int kDefaultOfflineRes = 1920;
+            private const int kMinRes = 640;
+            private const int kMaxRes = 2560;
+            private const int kMaxOfflineRes = 8000;
+            private const string kDefaultContainer = "mp4";
+            private static readonly List<string> kSupportedContainers = new List<string>
+            {
+                "mp4", "mov", "avi", "mpeg", "ogv", "ogx",
+            };
+
+            private const string kDefaultVideoEncoder = "h.264";
+            private static readonly List<string> kSupportedVideoEncoders = new List<string>
+            {
+                "h.264", "h.265",
+            };
+
+            private const float kDefaultSmoothing = 0.98f;
+            private const float kDefaultOdsPoleCollapsing = 1.0f;
+
+            float? m_FPS;
+            public float FPS
+            {
+                get { return m_FPS ?? kDefaultFps; }
+                set
+                {
+                    m_FPS = UnityEngine.Mathf.Clamp(value, kMinFps, kMaxFps);
+                    if (m_FPS != value)
+                    {
+                        OutputWindowScript.Error(string.Format("Video FPS of '{0}' not supported.", value),
+                            string.Format("FPS must be between {0} and {1}.\nFPS set to {2}.",
+                                UnityEngine.Mathf.RoundToInt(kMinFps),
+                                UnityEngine.Mathf.RoundToInt(kMaxFps), m_FPS));
+                    }
+                }
+            }
+
+            float? m_OfflineFps;
+            public float OfflineFPS
+            {
+                get { return m_OfflineFps ?? kDefaultOfflineFps; }
+                set
+                {
+                    m_OfflineFps = UnityEngine.Mathf.Clamp(value, kMinFps, kMaxOfflineFps);
+                    if (OfflineFPS != value)
+                    {
+                        OutputWindowScript.Error(string.Format("Offline Video FPS of '{0}' not supported.", value),
+                            string.Format("FPS must be between {0} and {1}.\nFPS set to {2}.",
+                                UnityEngine.Mathf.RoundToInt(kMinFps),
+                                UnityEngine.Mathf.RoundToInt(kMaxOfflineFps), OfflineFPS));
+                    }
+                }
+            }
+
+            float? m_Fov;
+            public bool FovValid { get { return m_Fov != null; } }
+            public float Fov
+            {
+                get { return m_Fov ?? CameraConfig.kFovDefault; }
+                set
+                {
+                    m_Fov = UnityEngine.Mathf.Clamp(value, CameraConfig.kFovMin, CameraConfig.kFovMax);
+                    if (m_Fov != value)
+                    {
+                        OutputWindowScript.Error(string.Format("FOV of '{0}' not supported.", value),
+                            string.Format("FOV must be between {0} and {1}.\nFOV set to {2}.",
+                                CameraConfig.kFovMin, CameraConfig.kFovMax, m_Fov));
+                    }
+                }
+            }
+
+            int? m_Resolution;
+            public int Resolution
+            {
+                get { return m_Resolution ?? kDefaultRes; }
+                set
+                {
+                    m_Resolution = UnityEngine.Mathf.Clamp(value, kMinRes, kMaxRes);
+                    if (m_Resolution != value)
+                    {
+                        OutputWindowScript.Error(string.Format("Video Resolution of '{0}' not supported.", value),
+                            string.Format("Resolution must be between {0} and {1}.\nResolution set to {2}.",
+                                kMinRes, kMaxRes, m_Resolution));
+                    }
+                }
+            }
+
+            int? m_OfflineResolution;
+            public int OfflineResolution
+            {
+                get { return m_OfflineResolution ?? kDefaultOfflineRes; }
+                set
+                {
+                    m_OfflineResolution = UnityEngine.Mathf.Clamp(value, 640, kMaxOfflineRes);
+                    if (m_OfflineResolution != value)
+                    {
+                        OutputWindowScript.Error(string.Format("Video Resolution of '{0}' not supported.", value),
+                            string.Format("Resolution must be between {0} and {1}.\nResolution set to {2}.",
+                                kMinRes, kMaxOfflineRes, m_OfflineResolution));
+                    }
+                }
+            }
+
+            private bool? m_SaveCameraPath;
+            public bool SaveCameraPath
+            {
+                get { return m_SaveCameraPath ?? true; }
+                set
+                {
+                    m_SaveCameraPath = value;
+                }
+            }
+
+            string m_VideoEncoder;
+            public string Encoder
+            {
+                get { return m_VideoEncoder ?? kDefaultVideoEncoder; }
+                set
+                {
+                    string lowered = value.ToLowerInvariant();
+                    if (kSupportedVideoEncoders.Contains(lowered))
+                    {
+                        m_VideoEncoder = lowered;
+                    }
+                    else
+                    {
+                        m_VideoEncoder = null;
+                        OutputWindowScript.Error(
+                            $"VideoEncoder '{lowered}' not supported in {App.kConfigFileName}",
+                            string.Format("Supported: {0}.\nContainer type set to {1}.",
+                                string.Join(", ", kSupportedVideoEncoders.ToArray()),
+                                kDefaultVideoEncoder));
+                    }
+                }
+            }
+
+            string m_ContainerType;
+            public string ContainerType
+            {
+                get { return m_ContainerType ?? kDefaultContainer; }
+                set
+                {
+                    string lowered = value.ToLowerInvariant();
+                    if (kSupportedContainers.Contains(lowered))
+                    {
+                        m_ContainerType = lowered;
+                    }
+                    else
+                    {
+                        m_ContainerType = null;
+                        OutputWindowScript.Error(
+                            $"ContainerType '{lowered}' not supported in {App.kConfigFileName}",
+                            string.Format("Supported: {0}.\nContainer type set to {1}.",
+                                string.Join(", ", kSupportedContainers.ToArray()), kDefaultContainer));
+                    }
+                }
+            }
+
+            float? m_CameraSmoothing;
+            public bool CameraSmoothingValid { get { return m_CameraSmoothing != null; } }
+            public float CameraSmoothing
+            {
+                get { return m_CameraSmoothing ?? kDefaultSmoothing; }
+                set
+                {
+                    m_CameraSmoothing = UnityEngine.Mathf.Clamp01(value);
+                    if (m_CameraSmoothing != value)
+                    {
+                        OutputWindowScript.Error(string.Format("Camera smoothing of '{0}' not supported.", value),
+                            string.Format("Smoothing must be between 0 and 1.\nSmoothing set to {0}.",
+                                m_CameraSmoothing));
+                    }
+                }
+            }
+
+            float? m_OdsPoleCollapsing;
+            public float OdsPoleCollapsing
+            {
+                get { return m_OdsPoleCollapsing ?? kDefaultOdsPoleCollapsing; }
+                set
+                {
+                    m_OdsPoleCollapsing = UnityEngine.Mathf.Clamp01(value);
+                    if (m_OdsPoleCollapsing != value)
+                    {
+                        OutputWindowScript.Error(string.Format("Pole Collapsing of '{0}' not supported.", value),
+                            string.Format("Smoothing must be between 0 and 1.\nPole Collapsing set to {0}.",
+                                m_OdsPoleCollapsing));
+                    }
+                }
+            }
+        }
+
+        public VideoConfig Video;
+
+        // Settings for the QA testing panel.
+        [Serializable]
+        public struct TestingConfig
+        {
+            public Dictionary<Guid, Guid> BrushReplacementMap
+            {
+                get
+                {
+                    Dictionary<Guid, Guid> results = new Dictionary<Guid, Guid>();
+                    if (string.IsNullOrEmpty(BrushReplacements))
+                    {
+                        return results;
+                    }
+                    var replacements = BrushReplacements.Split(',');
+                    foreach (string replacement in replacements)
+                    {
+                        string[] pair = replacement.Split('=');
+                        if (pair.Length == 2)
+                        {
+                            if (pair[0] == "*")
+                            {
+                                Guid guid = new Guid(pair[1]);
+                                foreach (var brush in App.Instance.ManifestFull.Brushes)
+                                {
+                                    results.Add(brush.m_Guid, guid);
+                                }
+                            }
+                            else
+                            {
+                                results.Add(new Guid(pair[0]), new Guid(pair[1]));
+                            }
+                        }
+                        else
+                        {
+                            OutputWindowScript.Error("BrushReplacement should be of the form:\n" +
+                                "brushguidA=brushguidB,brushguidC=brushguidD");
+                        }
+                    }
+                    return results;
+                }
+            }
+
+            public bool Enabled;
+            public string InputFile;
+            public string OutputFile;
+            public bool ResetPromos;
+            public bool FirstRun;
+            public string BrushReplacements;
+        }
+        public TestingConfig Testing;
+
+        // Profiling Settings
+        [Serializable]
+        public struct ProfilingConfig
+        {
+            public const int kDefaultScreenshotResolution = 1000;
+            public string[] ProfilingFunctions { get; private set; }
+            public ProfilingManager.Mode ProfilingMode { get; private set; }
+
+            public string Mode
+            {
+                set
+                {
+                    try
+                    {
+                        ProfilingMode = (ProfilingManager.Mode)Enum.Parse(typeof(ProfilingManager.Mode), value);
+                    }
+                    catch (ArgumentException)
+                    {
+                        OutputWindowScript.Error(string.Format("'{0}' is not a valid profiling mode.", value));
+                    }
+                }
+            }
+
+            public string Functions
+            {
+                set { ProfilingFunctions = value.Split(','); }
+            }
+
+            public string ProfileName;
+            public string ProfileFilename;
+            public string SketchToLoad;
+            public bool AutoProfile;
+            public bool ShowControllers;
+
+            public float Duration
+            {
+                get { return m_Duration.HasValue ? m_Duration.Value : 5f; }
+                set { m_Duration = value; }
+            }
+            private float? m_Duration;
+
+            public bool Csv;
+
+            // Any invalid quality level is ignored.
+            private int? m_QualityLevel;
+            public int QualityLevel
+            {
+                get { return m_QualityLevel.HasValue ? m_QualityLevel.Value : -1; }
+                set { m_QualityLevel = value; }
+            }
+
+            public float ViewportScaling { get; set; }
+            public float EyeTextureScaling { get; set; }
+            public int GlobalMaximumLOD { get; set; }
+            public int MsaaLevel { get; set; }
+            public bool TakeScreenshot { get; set; }
+            private int? m_screenshotResolution;
+
+            public int ScreenshotResolution
+            {
+                get
+                {
+                    return m_screenshotResolution.HasValue ?
+                        m_screenshotResolution.Value : kDefaultScreenshotResolution;
+                }
+                set { m_screenshotResolution = value; }
+            }
+            public bool PerfgateOutput { get; set; }
+
+            private float? m_StrokeSimplification;
+
+            public float StrokeSimplification
+            {
+                get { return m_StrokeSimplification.HasValue ? m_StrokeSimplification.Value : 0f; }
+                set { m_StrokeSimplification = value; }
+            }
+
+            public bool HasStrokeSimplification
+            {
+                get { return m_StrokeSimplification.HasValue; }
+            }
+        }
+        public ProfilingConfig Profiling;
+    }
+
+} // namespace TiltBrush