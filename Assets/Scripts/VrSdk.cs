--- conflicted
+++ resolved
@@ -265,17 +265,6 @@
             }
         }
 
-<<<<<<< HEAD
-        // void Update()
-        // {
-        //     if (App.Config.m_SdkMode == SdkMode.UnityXR)
-        //     {
-        //         OnNewPoses();
-        //     }
-        // }
-
-=======
->>>>>>> 4b8df0d2
         void OnDestroy()
         {
             if (App.Config.m_SdkMode == SdkMode.UnityXR)
