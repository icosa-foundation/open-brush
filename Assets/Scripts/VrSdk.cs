﻿// Copyright 2020 The Tilt Brush Authors
//
// Licensed under the Apache License, Version 2.0 (the "License");
// you may not use this file except in compliance with the License.
// You may obtain a copy of the License at
//
//      http://www.apache.org/licenses/LICENSE-2.0
//
// Unless required by applicable law or agreed to in writing, software
// distributed under the License is distributed on an "AS IS" BASIS,
// WITHOUT WARRANTIES OR CONDITIONS OF ANY KIND, either express or implied.
// See the License for the specific language governing permissions and
// limitations under the License.

using System;
using System.Collections.Generic;
using System.Linq;
using OpenXR.Extensions;
using UnityEngine;
using UnityEngine.InputSystem;
using UnityEngine.XR;
using UnityEngine.XR.Management;
using InputDevice = UnityEngine.XR.InputDevice;

namespace TiltBrush
{
    // If these names are used in analytics etc, they must be protected from obfuscation.
    // Do not change the names of any of them, unless they've never been released.
    [Serializable]
    public enum ControllerStyle
    {
        Unset,
        None,
        InitializingUnityXR,   // can change to "initialising" or "discovering"
        Vive,
        Knuckles,
        OculusTouch,
        Wmr,
        Gvr,
        LogitechPen,
        Cosmos,
        Neo3,
        Phoenix,
        Zapbox,
    }

    //
    // The VrSdk is an abstraction over the actual VR hardware and SDK. It is responsible for:
    //
    //   * Initializating the VR system, cameras, controllers and associated state.
    //   * Providing hardware- and SDK-specific controls via a non-specific interface.
    //   * Providing abstract access to events sent from the SDK.
    //   * Exposing an interface to query Hardware and SDK capabilities.
    //
    // TODO: In its current form, the VrSdk is monolithic, though it should ultimately be
    // broken out into hardware- and SDK-specific modules, which can be loaded and unloaded at startup
    // or build time.
    //
    public class VrSdk : MonoBehaviour
    {
        // VR  Data and Prefabs for specific VR systems
        [SerializeField] private GameObject m_VrSystem;
        [SerializeField] private GameObject m_UnityXRUninitializedControlsPrefab;
        [SerializeField] private GameObject m_UnityXRViveControlsPrefab;
        [SerializeField] private GameObject m_UnityXRRiftControlsPrefab;
        [SerializeField] private GameObject m_UnityXRQuestControlsPrefab;
        [SerializeField] private GameObject m_UnityXRWmrControlsPrefab;
        [SerializeField] private GameObject m_UnityXRKnucklesControlsPrefab;
        [SerializeField] private GameObject m_UnityXRCosmosControlsPrefab;
        [SerializeField] private GameObject m_UnityXRNeo3ControlsPrefab;
        [SerializeField] private GameObject m_UnityXRPhoenixControlsPrefab;
        [SerializeField] private GameObject m_UnityXRZapboxControlsPrefab;
        [SerializeField] private GameObject m_GvrPointerControlsPrefab;
        [SerializeField] private GameObject m_NonVrControlsPrefab;

        // This is the object "Camera (eye)"
        [SerializeField] private Camera m_VrCamera;

        // Runtime VR Spawned Controllers
        //  - This is the source of truth for controllers.
        //  - InputManager.m_ControllerInfos stores links to some of these components, but may be
        //    out of date for a frame when controllers change.
        private VrControllers m_VrControls;
        public VrControllers VrControls { get { return m_VrControls; } }
        private bool m_HasVrFocus = true;

        public PassthroughMode PassthroughMode { get; private set; } = PassthroughMode.None;

        private Bounds? m_RoomBoundsAabbCached;

        private Action[] m_OldOnPoseApplied;

        private bool m_NeedsToAttachConsoleScript;
        private TrTransform? m_TrackingBackupXf;

        // Degrees of Freedom.
        public enum DoF
        {
            None,
            Two, // Mouse & Keyboard
            Six, // Vive, Rift, etc
        }

        // -------------------------------------------------------------------------------------------- //
        // Public Events
        // -------------------------------------------------------------------------------------------- //

        // Called when new poses are ready.
        public Action OnNewControllerPosesApplied;

        // -------------------------------------------------------------------------------------------- //
        // Public Controller Properties
        // -------------------------------------------------------------------------------------------- //

        public bool IsInitializingUnityXR
        {
            get => VrControls.Brush.ControllerGeometry.Style == ControllerStyle.InitializingUnityXR;
        }

        // -------------------------------------------------------------------------------------------- //
        // Private Unity Component Events
        // -------------------------------------------------------------------------------------------- //

        void Awake()
        {
            bool forceMonoscopic =
                App.UserConfig.Flags.EnableMonoscopicMode ||
                Keyboard.current[Key.M].isPressed;

            bool disableXr = App.UserConfig.Flags.DisableXrMode ||
                Keyboard.current[Key.D].isPressed;

            // Allow forcing of monoscopic mode even if launching in XR
            if (forceMonoscopic && !(App.Config.m_SdkMode == SdkMode.Ods))
            {
                App.Config.m_SdkMode = SdkMode.Monoscopic;
            }
            else if (!disableXr)
            {
                // We no longer initialize XR SDKs automatically
                // so we need to do it manually

                // Null checks are for Linux view mode
                // TODO: Need to investigate exactly why Linux hits an NRE here
                // When other platforms don't
                XRGeneralSettings.Instance?.Manager?.InitializeLoaderSync();

                if (XRGeneralSettings.Instance?.Manager?.activeLoader != null)
                {
                    XRGeneralSettings.Instance?.Manager?.StartSubsystems();
                }
            }

            if (App.Config.m_SdkMode == SdkMode.UnityXR)
            {
                InputDevices.deviceConnected += OnUnityXRDeviceConnected;
                InputDevices.deviceDisconnected += OnUnityXRDeviceDisconnected;

                // TODO:Mikesky - We need to set a controller style, is it best here or is it best later when controllers register themselves?
                // Does this entire system need a rethink for the 'modularity' of the XR subsystem?
                InputDevice tryGetUnityXRController = InputDevices.GetDeviceAtXRNode(XRNode.LeftHand);
                if (!tryGetUnityXRController.isValid)
                {
                    // Try the right hand instead
                    tryGetUnityXRController = InputDevices.GetDeviceAtXRNode(XRNode.RightHand);
                }

                if (!tryGetUnityXRController.isValid)
                {
                    // Leave for when UnityXR is ready.
                    SetControllerStyle(ControllerStyle.InitializingUnityXR);
                }
                else
                {
                    SetUnityXRControllerStyle(tryGetUnityXRController);
                }

                SetPassthroughStrategy();
            }
            else if (App.Config.m_SdkMode == SdkMode.Monoscopic)
            {
                // ---------------------------------------------------------------------------------------- //
                // Monoscopic
                // ---------------------------------------------------------------------------------------- //
                m_VrCamera.gameObject.AddComponent<MonoCameraControlScript>();
                var xrOrigin = m_VrCamera.GetComponentInParent<Unity.XR.CoreUtils.XROrigin>();
                xrOrigin.CameraFloorOffsetObject.transform.localPosition = new Vector3(0.0f, 1.5f, 0.0f);
                SetControllerStyle(ControllerStyle.None);
            }
            else
            {
                // ---------------------------------------------------------------------------------------- //
                // Non-VR
                // ---------------------------------------------------------------------------------------- //
                SetControllerStyle(ControllerStyle.None);
            }

            m_VrCamera.gameObject.SetActive(true);
            m_VrSystem.SetActive(m_VrCamera.gameObject.activeSelf);

            // Skip the rest of the VR setup if we're not using XR
            if (App.UserConfig.Flags.DisableXrMode || App.UserConfig.Flags.EnableMonoscopicMode) return;

            UnityEngine.XR.OpenXR.OpenXRSettings.SetAllowRecentering(false);

            // Let it fail on non-oculus platforms
            //Get Oculus ID
            var oculusAppId = App.Config.OculusSecrets.ClientId;
            bool packagePresent = true;
#if UNITY_ANDROID
            oculusAppId = App.Config.OculusMobileSecrets.ClientId;
            // Initialize() will crash android if the required system packages are not present.
            // This is the earliest in the chain.
            packagePresent = AndroidUtils.IsPackageInstalled("com.oculus.platformsdkruntime");
#endif
            if (packagePresent)
            {
<<<<<<< HEAD
                Oculus.Platform.Core.Initialize(oculusAppId);
=======
                Oculus.Platform.Core.Initialize(appId);
            }

#endif // OCULUS_SUPPORTED
>>>>>>> a97737fe

                Oculus.Platform.UserAgeCategory.Get()?.OnComplete((msg) =>
                {
                    if (!msg.IsError)
                    {
                        var unused = msg.Data.AgeCategory;
                    }
                });
            }
        }

        void Start()
        {
            if (App.Config.m_SdkMode == SdkMode.UnityXR)
            {
                Application.onBeforeRender += OnNewPoses;
            }

            var displaySubsystem = XRGeneralSettings.Instance?.Manager?.activeLoader?.GetLoadedSubsystem<XRDisplaySubsystem>();

            if (displaySubsystem != null)
            {
                displaySubsystem.displayFocusChanged += OnInputFocus;
            }

            if (m_NeedsToAttachConsoleScript && m_VrControls != null)
            {
                ControllerConsoleScript.m_Instance.AttachToController(m_VrControls.Brush);
                m_NeedsToAttachConsoleScript = false;
            }
        }

        void OnDestroy()
        {
            if (App.Config.m_SdkMode == SdkMode.UnityXR)
            {
                Application.onBeforeRender -= OnNewPoses;
                InputDevices.deviceConnected -= OnUnityXRDeviceConnected;
                InputDevices.deviceDisconnected -= OnUnityXRDeviceDisconnected;
                if (XRGeneralSettings.Instance?.Manager?.activeLoader != null)
                {
                    XRGeneralSettings.Instance?.Manager?.StopSubsystems();
                    XRGeneralSettings.Instance?.Manager?.DeinitializeLoader();
                }
            }
        }

        // -------------------------------------------------------------------------------------------- //
        // Private VR SDK-Related Events
        // -------------------------------------------------------------------------------------------- //

        private void OnInputFocus(bool focused)
        {
            App.Log($"VrSdk.OnInputFocus -> {focused}");
            InputManager.m_Instance.AllowVrControllers = focused;
            m_HasVrFocus = focused;
        }

        private void OnNewPoses()
        {
            OnNewControllerPosesApplied?.Invoke();
        }

        // -------------------------------------------------------------------------------------------- //
        // Camera Methods
        // -------------------------------------------------------------------------------------------- //

        /// Returns a camera actually used for rendering. The associated transform
        /// may not be the transform of the head -- camera may have an eye offset.
        /// TODO: revisit callers and see if anything should be using GetHeadTransform() instead.
        ///
        /// XXX: Why do we have this instead of Camera.main? Also, due to our current setup,
        /// Camera.main is currently broken in monoscope mode (and maybe oculus?) due ot the fact that the
        /// camera is not tagged as "MainCamera".
        public Camera GetVrCamera()
        {
            return m_VrCamera;
        }

        // -------------------------------------------------------------------------------------------- //
        // Feature Methods
        // -------------------------------------------------------------------------------------------- //

        private void SetPassthroughStrategy()
        {
            if (FBPassthrough.FeatureEnabled)
            {
                PassthroughMode = PassthroughMode.FBPassthrough;
                return;
            }

#if ZAPBOX_SUPPORTED
            PassthroughMode = PassthroughMode.Zapbox;
            return;
#endif // ZAPBOX_SUPPORTED

            PassthroughMode = PassthroughMode.None;
        }

        // -------------------------------------------------------------------------------------------- //
        // Profiling / VR Utility Methods
        // -------------------------------------------------------------------------------------------- //

        // Returns the time of the most recent number of dropped frames, null on failure.
        public int? GetDroppedFrames()
        {
            var displaySubsystem = XRGeneralSettings.Instance?.Manager?.activeLoader?.GetLoadedSubsystem<XRDisplaySubsystem>();
            if (displaySubsystem != null && displaySubsystem.TryGetDroppedFrameCount(out var droppedFrames))
            {
                return droppedFrames;
            }

            return null;
        }

        // -------------------------------------------------------------------------------------------- //
        // Room Bounds / Chaperone Methods
        // -------------------------------------------------------------------------------------------- //

        // Returns true if GetRoomBounds() will return a non-zero volume.
        public bool HasRoomBounds()
        {
            return GetRoomBoundsAabb().extents != Vector3.zero;
        }

        // Returns the extents of the room bounds, which is the half-vector of the axis aligned bounds.
        // This value is returned in Tilt Brush room coordinates.
        // Extents are non-negative.
        public Vector3 GetRoomExtents()
        {
            return GetRoomBoundsAabb().extents;
        }

        /// Returns room bounds as an AABB in Tilt Brush room coordinates.
        public Bounds GetRoomBoundsAabb()
        {
            if (m_RoomBoundsAabbCached == null)
            {
                RefreshRoomBoundsCache();
            }
            return m_RoomBoundsAabbCached.Value;
        }

        // re-calculate m_RoomBoundsPointsCached and m_RoomBoundsAabbCached
        private void RefreshRoomBoundsCache()
        {
            Vector3[] points_RS = null;

#if OCULUS_SUPPORTED
                // N points, clockwise winding (but axis is undocumented), undocumented convexity
                // In practice, it's clockwise looking along Y-
                points_RS = OVRManager.boundary
                    ?.GetGeometry(OVRBoundary.BoundaryType.OuterBoundary)
                    ?.Select(v => UnityFromOculus(v))
                    .ToArray();
#else // OCULUS_SUPPORTED
            // if (App.Config.m_SdkMode == SdkMode.SteamVR)
            // {
            //     // TODO:Mikesky - Setting OpenVR Chaperone bounds. Does XR have the equivalent generic?
            //     // var chaperone = OpenVR.Chaperone;
            //     // if (chaperone != null)
            //     // {
            //     //     HmdQuad_t rect = new HmdQuad_t();
            //     //     // 4 points, undocumented winding, undocumented convexity
            //     //     // Undocumented if it's an AABB
            //     //     // In practice, seems to always be an axis-aligned clockwise box.
            //     //     chaperone.GetPlayAreaRect(ref rect);
            //     //     var steamPoints = new[]
            //     //     {
            //     //         rect.vCorners0, rect.vCorners1, rect.vCorners2, rect.vCorners3
            //     //     };
            //     //     points_RS = steamPoints.Select(v => UnityFromSteamVr(v)).ToArray();
            //     // }
            // }
#endif // OCULUS_SUPPORTED

            if (points_RS == null)
            {
                points_RS = new Vector3[0];
            }

            // We could use points_RS to expose a raw-points-based API, and currently
            // we can offer the guarantee that the points are clockwise (looking along Y-),
            // and convex. So far, nobody needs it.
            // Debug.Assert(IsClockwiseConvex(points_RS));
            // m_RoomBoundsPointsCached = points_RS.

            m_RoomBoundsAabbCached = FromPoints(points_RS);
        }

        /// If points is empty, returns the default (empty) Bounds
        static private Bounds FromPoints(IEnumerable<Vector3> points)
        {
            using (var e = points.GetEnumerator())
            {
                if (!e.MoveNext())
                {
                    return new Bounds();
                }
                Bounds bounds = new Bounds(e.Current, Vector3.zero);
                while (e.MoveNext())
                {
                    bounds.Encapsulate(e.Current);
                }
                return bounds;
            }
        }

        // Used for debugging.
        static private bool IsClockwiseConvex(Vector3[] points)
        {
            for (int i = 0; i < points.Length; ++i)
            {
                Vector3 a = points[i];
                Vector3 b = points[(i + 1) % points.Length];
                Vector3 c = points[(i + 2) % points.Length];
                Vector3 ab = b - a;
                Vector3 bc = c - b;
                if (Vector3.Dot(Vector3.Cross(ab, bc), Vector3.up) < 0)
                {
                    return false;
                }
            }
            return true;
        }

        // TODO:Mikesky - This function is only used in SteamVR's version of RefreshRoomBoundsCache
        // /// Converts from SteamVR axis conventions and units to Unity
        // static private Vector3 UnityFromSteamVr(HmdVector3_t v)
        // {
        //     return new Vector3(v.v0, v.v1, v.v2) * App.METERS_TO_UNITS;
        // }

        /// Converts from Oculus axis conventions and units to Unity
        static private Vector3 UnityFromOculus(Vector3 v)
        {
            return v * App.METERS_TO_UNITS;
        }

        // -------------------------------------------------------------------------------------------- //
        // Controller Methods
        // -------------------------------------------------------------------------------------------- //
        // A scaling factor for when adjusting the brush size.
        // The thumbstick 0..1 value moves too fast.
        public float SwipeScaleAdjustment(InputManager.ControllerName name)
        {
            return AnalogIsStick(name) ? 0.025f : 1.0f;
        }

        public bool AnalogIsStick(InputManager.ControllerName name)
        {
            var style = VrControls.GetBehavior(name).ControllerGeometry.Style;
            return style == ControllerStyle.Wmr ||
                style == ControllerStyle.OculusTouch ||
                style == ControllerStyle.Knuckles ||
                style == ControllerStyle.Cosmos ||
                style == ControllerStyle.Neo3 ||
                style == ControllerStyle.Phoenix ||
                style == ControllerStyle.Zapbox;
        }

        // Destroy and recreate the ControllerBehavior and ControllerGeometry objects.
        // This is mostly useful if you want different geometry.
        //
        // TODO: this will always give the wand left-hand geometry and the brush right-hand geometry,
        // so InputManager.WandOnRight should probably be reset to false after this? Or maybe
        // SetControllerStyle should be smart enough to figure that out.
        public void SetControllerStyle(ControllerStyle style)
        {
            // Clear console parent in case we're switching controllers.
            if (ControllerConsoleScript.m_Instance != null)
            {
                ControllerConsoleScript.m_Instance.transform.parent = null;
            }

            // Clean up existing controllers.
            // Note that we are explicitly not transferring state.  This is because, in practice,
            // we only change controller style when we're initializing SteamVR, and the temporary
            // controllers are largely disabled.  Any bugs that occur will be trivial and cosmetic.
            // If we add the ability to dynamically change controllers or my above comment about
            // trivial bugs is not true, state transfer should occur here.
            //
            // In practice, the only style transitions we should see are:
            // - None -> correct style                   During VrSdk.Awake()
            // - None -> InitializingUnityXr             During VrSdk.Awake()
            //   InitializingUnityXr -> correct style    Many frames after VrSdk.Awake()
            if (m_VrControls != null)
            {
                Destroy(m_VrControls.gameObject);
                m_VrControls = null;
            }

            m_NeedsToAttachConsoleScript = true;

            GameObject controlsPrefab;
            switch (style)
            {
                case ControllerStyle.None:
                    controlsPrefab = m_NonVrControlsPrefab;
                    m_NeedsToAttachConsoleScript = false;
                    break;
                case ControllerStyle.InitializingUnityXR:
                    controlsPrefab = m_UnityXRUninitializedControlsPrefab;
                    m_NeedsToAttachConsoleScript = false;
                    break;
                case ControllerStyle.Vive:
                    controlsPrefab = m_UnityXRViveControlsPrefab;
                    break;
                case ControllerStyle.Knuckles:
                    controlsPrefab = m_UnityXRKnucklesControlsPrefab;
                    break;
                case ControllerStyle.Cosmos:
                    controlsPrefab = m_UnityXRCosmosControlsPrefab;
                    break;
                case ControllerStyle.OculusTouch:
                    {
                        // TODO:Mikesky - there's new input profiles for the legacy hardware we can check against
                        // https://registry.khronos.org/OpenXR/specs/1.1/html/xrspec.html#_additional_openxr_1_1_changes
                        bool isQuestController = App.Config.IsMobileHardware;
                        controlsPrefab = isQuestController ? m_UnityXRQuestControlsPrefab : m_UnityXRRiftControlsPrefab;
                        break;
                    }
                case ControllerStyle.Wmr:
                    controlsPrefab = m_UnityXRWmrControlsPrefab;
                    break;
                case ControllerStyle.Neo3:
                    controlsPrefab = m_UnityXRNeo3ControlsPrefab;
                    break;
                case ControllerStyle.Phoenix:
                    controlsPrefab = m_UnityXRPhoenixControlsPrefab;
                    break;
                case ControllerStyle.Zapbox:
                    controlsPrefab = m_UnityXRZapboxControlsPrefab;
                    break;
                case ControllerStyle.Gvr:
                    controlsPrefab = m_GvrPointerControlsPrefab;
                    break;
                case ControllerStyle.Unset:
                default:
                    controlsPrefab = null;
                    m_NeedsToAttachConsoleScript = false;
                    break;
            }

            if (controlsPrefab != null)
            {
                Debug.Assert(m_VrControls == null);
                GameObject controlsObject = Instantiate(controlsPrefab);
                m_VrControls = controlsObject.GetComponent<VrControllers>();
                if (m_VrControls == null)
                {
                    throw new InvalidOperationException($"Bad prefab for {style} {controlsPrefab}");
                }
                m_VrControls.transform.parent = m_VrSystem.transform;
            }

            if (m_VrControls != null)
            {
                if (m_NeedsToAttachConsoleScript && ControllerConsoleScript.m_Instance)
                {
                    ControllerConsoleScript.m_Instance.AttachToController(m_VrControls.Brush);
                    m_NeedsToAttachConsoleScript = false;
                }

                // TODO: the only case where this is necessary is when using empty geometry
                // for ControllerStyle.InitializingSteamVR. Can we keep track of "initializing"
                // some other way?
                m_VrControls.Brush.ControllerGeometry.TempWritableStyle = style;
                m_VrControls.Wand.ControllerGeometry.TempWritableStyle = style;
            }
        }

        // Stitches together these things:
        // - Behavior, which encapsulates Wand and Brush
        // - Geometry, which encapsulates physical controller appearance (Touch, Knuckles, ...)
        // - Info, which encapsulates VR APIs (OVR, SteamVR, GVR, ...)
        public ControllerInfo CreateControllerInfo(BaseControllerBehavior behavior, bool isLeftHand)
        {
            // if (App.Config.m_SdkMode == SdkMode.SteamVR)
            // {
            //     // TODO:Mikesky - set to return the default instead.
            //     return new NonVrControllerInfo(behavior);
            //     //return new SteamControllerInfo(behavior);
            // }
            // else
            if (App.Config.m_SdkMode == SdkMode.UnityXR)
            {
                return new UnityXRControllerInfo(behavior, isLeftHand);
            }
            /*else if (App.Config.m_SdkMode == SdkMode.Gvr)
            {
                return new GvrControllerInfo(behavior, isLeftHand);
            }*/
            else
            {
                return new NonVrControllerInfo(behavior);
            }
        }

        // Swap the hand that each ControllerInfo is associated with
        // TODO: if the tracking were associated with the Geometry rather than the Info+Behavior,
        // we wouldn't have to do any swapping. So rather than putting Behaviour_Pose on the Behavior,
        // we should dynamically add it when creating the Geometry. This might make the Behavior
        // prefabs VRAPI-agnostic, too.
        public bool TrySwapLeftRightTracking()
        {
            bool leftRightSwapped = true;

            // TODO:Mikesky - swapping controller hands in. The Oculus specific stuff might actually be better than SteamVR here? See main branch.
            if (App.Config.m_SdkMode == SdkMode.UnityXR)
            {
                UnityXRControllerInfo wandInfo = InputManager.Wand as UnityXRControllerInfo;
                UnityXRControllerInfo brushInfo = InputManager.Brush as UnityXRControllerInfo;
                wandInfo.SwapLeftRight();
                brushInfo.SwapLeftRight();

                var wandPose = InputManager.Wand.Behavior.GetComponent<UnityEngine.SpatialTracking.TrackedPoseDriver>();
                var brushPose = InputManager.Brush.Behavior.GetComponent<UnityEngine.SpatialTracking.TrackedPoseDriver>();
                var tempSource = wandPose.poseSource;
                var tempType = wandPose.deviceType;
                wandPose.SetPoseSource(brushPose.deviceType, brushPose.poseSource);
                brushPose.SetPoseSource(tempType, tempSource);
            }

            return leftRightSwapped;
        }

        // Returns the Degrees of Freedom for the VR system controllers.
        public DoF GetControllerDof()
        {
            switch (App.Config.m_SdkMode)
            {
                case SdkMode.UnityXR:
                    // @bill - Won't this depend of the device?
                    return DoF.Six;

                case SdkMode.Monoscopic:
                    return DoF.Two;

                default:
                    return DoF.None;
            }
        }

        private void OnUnityXRDeviceConnected(InputDevice device)
        {
            // Headset Connected
            const InputDeviceCharacteristics kHeadset =
                InputDeviceCharacteristics.HeadMounted | InputDeviceCharacteristics.TrackedDevice;

            // Left Hand Connected
            const InputDeviceCharacteristics kLeftHandController =
                InputDeviceCharacteristics.Left | InputDeviceCharacteristics.HeldInHand;

            // Right Hand Connected
            const InputDeviceCharacteristics kRightHandController =
                InputDeviceCharacteristics.Right | InputDeviceCharacteristics.HeldInHand;

            if (!device.isValid)
                return;

            if ((device.characteristics & kHeadset) == kHeadset)
            {
                Debug.Log($"Headset connected: {device.manufacturer}, {device.name}");
            }
            else if ((device.characteristics & kLeftHandController) == kLeftHandController)
            {
                Debug.Log($"Left Controller: {device.manufacturer}, {device.name}");
                if (IsInitializingUnityXR)
                {
                    UnityXRFinishControllerInit(device);
                }
            }
            else if ((device.characteristics & kRightHandController) == kRightHandController)
            {
                Debug.Log($"Right Controller: {device.manufacturer}, {device.name}");
                if (IsInitializingUnityXR)
                {
                    UnityXRFinishControllerInit(device);
                }
            }
            else
            {
                Debug.LogWarning("Unrecognised device connected: {device.manufacturer}, {device.name}");
            }
        }

        private void SetUnityXRControllerStyle(InputDevice device)
        {
            if (device.name.Contains("Oculus Touch"))
            {
                SetControllerStyle(ControllerStyle.OculusTouch);
            }
            else if (device.name.StartsWith("Index Controller OpenXR"))
            {
                SetControllerStyle(ControllerStyle.Knuckles);
            }
            else if (device.name.StartsWith("HTC Vive Controller OpenXR"))
            {
                SetControllerStyle(ControllerStyle.Vive);
            }
            else if (device.name.StartsWith("Windows MR Controller"))
            {
                SetControllerStyle(ControllerStyle.Wmr);
            }
            else if (device.name.StartsWith("HP Reverb G2 Controller"))
            {
                SetControllerStyle(ControllerStyle.Wmr);
            }
            else if (device.name.Contains("PICO"))
            {
                // TODO:Mikesky - OpenXR controller profiles for each type of pico, it's now available
                // Controller name isn't specified in Pico's device layout
                // so we have to run some additional checks if available.
                // Default to Pico 4 as newest.
                SetControllerStyle(ControllerStyle.Phoenix);
            }
            else if (device.name.StartsWith("Zapbox"))
            {
                SetControllerStyle(ControllerStyle.Zapbox);
            }
            else
            {
                Debug.LogWarning("Unrecognised controller device name: " + device.name);
            }
        }

        private void UnityXRFinishControllerInit(InputDevice device)
        {
            SetUnityXRControllerStyle(device);
            InputManager.m_Instance.CreateControllerInfos();
            PointerManager.m_Instance.RefreshFreePaintPointerAngle();
            PointerManager.m_Instance.RequestPointerRendering(true);
        }

        private void OnUnityXRDeviceDisconnected(InputDevice device)
        {
            // Headset Disconnected
            const InputDeviceCharacteristics kHeadset =
                InputDeviceCharacteristics.HeadMounted | InputDeviceCharacteristics.TrackedDevice;

            if (device.isValid && (device.characteristics & kHeadset) == kHeadset)
            {
                Debug.Log($"Headset disconnected: {device.manufacturer}, {device.name}");
            }
        }

        // -------------------------------------------------------------------------------------------- //
        // HMD Related Methods
        // -------------------------------------------------------------------------------------------- //

        // Returns false if SDK Mode uses an HMD, but it is not initialized.
        // Retruns true if SDK does not have an HMD or if it is correctly initialized.
        // Monoscopic mode returns true for some reason
        // but we make use of this to trigger the view-only mode so if that's ever fixed
        // we need to also fix the conditions for triggering view-only mode
        public bool IsHmdInitialized()
        {
            switch (App.Config.m_SdkMode)
            {
                case SdkMode.UnityXR:
                    return XRGeneralSettings.Instance?.Manager?.activeLoader != null;
                default:
                    return true;
            }
        }

        // Returns the native frame rate of the HMD (or screen) in frames per second.
        public int GetHmdTargetFrameRate()
        {
            switch (App.Config.m_SdkMode)
            {
                case SdkMode.UnityXR:
                    return 60; // 90?
                case SdkMode.Monoscopic:
                    return 60;
                case SdkMode.Ods:
                    // TODO: 30 would be correct, buf feels too slow.
                    return 60;
                default:
                    return 60;
            }
        }

        // Returns the Degrees of Freedom for the VR system headset.
        public DoF GetHmdDof()
        {
            switch (App.Config.m_SdkMode)
            {
                case SdkMode.UnityXR:
                    return DoF.Six;
                default:
                    return DoF.None;
            }
        }

        // If the SDK is blocking the user's view of the application, return true.
        public bool IsAppFocusBlocked()
        {
            return !m_HasVrFocus;
        }

        // -------------------------------------------------------------------------------------------- //
        // Tracking Methods
        // -------------------------------------------------------------------------------------------- //

        /// Clears the callbacks that get called when a new pose is received. The callbacks are saved
        /// So that they can be restored later with RestorePoseTracking.
        public void DisablePoseTracking()
        {
            m_TrackingBackupXf = TrTransform.FromTransform(GetVrCamera().transform);
            if (OnNewControllerPosesApplied == null)
            {
                m_OldOnPoseApplied = Array.Empty<Action>();
            }
            else
            {
                m_OldOnPoseApplied = OnNewControllerPosesApplied.GetInvocationList().Cast<Action>().ToArray();
            }
            OnNewControllerPosesApplied = null;
        }

        /// Restores the pose recieved callbacks that were saved off with DisablePoseTracking. Will merge
        /// any callbacks currently on OnControllerNewPoses.
        public void RestorePoseTracking()
        {
            if (m_OldOnPoseApplied != null)
            {
                if (OnNewControllerPosesApplied != null)
                {
                    var list = m_OldOnPoseApplied.Concat(OnNewControllerPosesApplied.GetInvocationList())
                        .Distinct().Cast<Action>();
                    OnNewControllerPosesApplied = null;
                    foreach (var handler in list)
                    {
                        OnNewControllerPosesApplied += handler;
                    }
                }
            }

            // Restore camera xf.
            if (m_TrackingBackupXf != null)
            {
                Transform camXf = GetVrCamera().transform;
                camXf.position = m_TrackingBackupXf.Value.translation;
                camXf.rotation = m_TrackingBackupXf.Value.rotation;
                camXf.localScale = Vector3.one;
                m_TrackingBackupXf = null;
            }
        }

        // -------------------------------------------------------------------------------------------- //
        // Performance Methods
        // -------------------------------------------------------------------------------------------- //
        public void SetFixedFoveation(int level)
        {
#if OCULUS_SUPPORTED
            Debug.Assert(level >= 0 && level <= 3);
            if (App.Config.IsMobileHardware && !SpoofMobileHardware.MobileHardware)
            {
                OVRManager.tiledMultiResLevel = (OVRManager.TiledMultiResLevel)level;
            }
#endif // OCULUS_SUPPORTED
        }

        /// Gets GPU utilization 0 .. 1 if supported, otherwise returns 0.
        public float GetGpuUtilization()
        {
#if OCULUS_SUPPORTED
            if (OVRManager.gpuUtilSupported)
            {
                return OVRManager.gpuUtilLevel;
            }
#endif // OCULUS_SUPPORTED
            return 0;
        }

        public void SetGpuClockLevel(int level)
        {
#if OCULUS_SUPPORTED
            if (App.Config.IsMobileHardware)
            {
                OVRManager.gpuLevel = level;
            }
#endif // OCULUS_SUPPORTED
        }
    }
}<|MERGE_RESOLUTION|>--- conflicted
+++ resolved
@@ -215,22 +215,7 @@
 #endif
             if (packagePresent)
             {
-<<<<<<< HEAD
                 Oculus.Platform.Core.Initialize(oculusAppId);
-=======
-                Oculus.Platform.Core.Initialize(appId);
-            }
-
-#endif // OCULUS_SUPPORTED
->>>>>>> a97737fe
-
-                Oculus.Platform.UserAgeCategory.Get()?.OnComplete((msg) =>
-                {
-                    if (!msg.IsError)
-                    {
-                        var unused = msg.Data.AgeCategory;
-                    }
-                });
             }
         }
 
