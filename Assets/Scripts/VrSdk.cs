﻿// Copyright 2020 The Tilt Brush Authors
//
// Licensed under the Apache License, Version 2.0 (the "License");
// you may not use this file except in compliance with the License.
// You may obtain a copy of the License at
//
//      http://www.apache.org/licenses/LICENSE-2.0
//
// Unless required by applicable law or agreed to in writing, software
// distributed under the License is distributed on an "AS IS" BASIS,
// WITHOUT WARRANTIES OR CONDITIONS OF ANY KIND, either express or implied.
// See the License for the specific language governing permissions and
// limitations under the License.
using UnityEngine;
using System;
using System.Collections.Generic;
using System.Linq;
using UnityEngine.XR;

namespace TiltBrush
{

    // If these names are used in analytics etc, they must be protected from obfuscation.
    // Do not change the names of any of them, unless they've never been released.
    [Serializable]
    public enum ControllerStyle
    {
        Unset,
        None,
        InitializingUnityXR,   // can change to "initialising" or "discovering"
        Vive,
        Knuckles,
        OculusTouch,
        Wmr,
        Gvr,
        LogitechPen,
        Cosmos,
    }

    //
    // The VrSdk is an abstraction over the actual VR hardware and SDK. It is responsible for:
    //
    //   * Initializating the VR system, cameras, controllers and associated state.
    //   * Providing hardware- and SDK-specific controls via a non-specific interface.
    //   * Providing abstract access to events sent from the SDK.
    //   * Exposing an interface to query Hardware and SDK capabilities.
    //
    // TODO: In its current form, the VrSdk is monolithic, though it should ultimately be
    // broken out into hardware- and SDK-specific modules, which can be loaded and unloaded at startup
    // or build time.
    //
    public class VrSdk : MonoBehaviour
    {
        [SerializeField] private float m_AnalogGripBinaryThreshold_Rift;

        // TODO:Mike - commmented this overlay as class is from SteamVR, what does it do?
        //[SerializeField] private SteamVR_Overlay m_SteamVROverlay;
        [SerializeField] private GvrOverlay m_GvrOverlayPrefab;
        [SerializeField] private float m_OverlayMaxAlpha = 1.0f;
        [SerializeField] private float m_OverlayMaxSize = 8;

        // VR  Data and Prefabs for specific VR systems
        [SerializeField] private GameObject m_VrSystem;
        [SerializeField] private GameObject m_UnityXRUninitializedControlsPrefab;
        [SerializeField] private GameObject m_UnityXRViveControlsPrefab;
        [SerializeField] private GameObject m_UnityXRRiftControlsPrefab;
        [SerializeField] private GameObject m_UnityXRQuestControlsPrefab;
        [SerializeField] private GameObject m_UnityXRWmrControlsPrefab;
        [SerializeField] private GameObject m_UnityXRKnucklesControlsPrefab;
        [SerializeField] private GameObject m_UnityXRCosmosControlsPrefab;
        // Prefab for the old-style Touch controllers, used only for Rift
        [SerializeField] private GameObject m_OculusRiftControlsPrefab;
        // Prefab for the new-style Touch controllers, used for Rift-S and Quest
        [SerializeField] private GameObject m_OculusQuestControlsPrefab;
        [SerializeField] private GameObject m_GvrPointerControlsPrefab;
        [SerializeField] private GameObject m_NonVrControlsPrefab;

        // This is the object "Camera (eye)"
        [SerializeField] private Camera m_VrCamera;

        // Runtime VR Spawned Controllers
        //  - This is the source of truth for controllers.
        //  - InputManager.m_ControllerInfos stores links to some of these components, but may be
        //    out of date for a frame when controllers change.
        private VrControllers m_VrControls;
        public VrControllers VrControls { get { return m_VrControls; } }

        private bool m_HasVrFocus = true;
        private OverlayMode m_OverlayMode;

        // Oculus Overlay
#if OCULUS_SUPPORTED
        private OVROverlay m_OVROverlay;
#endif // OCULUS_SUPPORTED

        // Mobile Overlay
        private bool m_MobileOverlayOn;
        private GvrOverlay m_MobileOverlay;

        private Bounds? m_RoomBoundsAabbCached;

        // TODO:Mike - another object to comment out - seems to be for measuring dropped frames.
        // Cached object to avoid interop overhead
        //private Compositor_FrameTiming m_FrameTiming;

        private Action[] m_OldOnPoseApplied;

        private bool m_NeedsToAttachConsoleScript;
        private TrTransform? m_TrackingBackupXf;

        private enum OverlayMode
        {
            None,
            Steam,
            OVR,
            Mobile
        }

        // Degrees of Freedom.
        public enum DoF
        {
            None,
            Two, // Mouse & Keyboard
            Six, // Vive, Rift, etc
        }

        // -------------------------------------------------------------------------------------------- //
        // Public Events
        // -------------------------------------------------------------------------------------------- //

        // Called when new poses are ready.
        public Action OnNewControllerPosesApplied;

        // -------------------------------------------------------------------------------------------- //
        // Public Controller Properties
        // -------------------------------------------------------------------------------------------- //

        public float AnalogGripBinaryThreshold_Rift
        {
            get { return m_AnalogGripBinaryThreshold_Rift; }
        }

        public bool OverlayIsOVR => m_OverlayMode == OverlayMode.OVR;

        public bool IsInitializingUnityXR
        {
            get => VrControls.Brush.ControllerGeometry.Style == ControllerStyle.InitializingUnityXR;
        }

        // -------------------------------------------------------------------------------------------- //
        // Private Unity Component Events
        // -------------------------------------------------------------------------------------------- //

        void Awake()
        {
            if (App.Config.m_SdkMode == SdkMode.UnityXR)
            {
                InputDevices.deviceConnected += OnUnityXRDeviceConnected;
                InputDevices.deviceDisconnected += OnUnityXRDeviceDisconnected;
            }

            if (App.Config.IsMobileHardware && m_GvrOverlayPrefab != null)
            {
                m_OverlayMode = OverlayMode.Mobile;
                m_MobileOverlay = Instantiate(m_GvrOverlayPrefab);
                m_MobileOverlay.gameObject.SetActive(false);
            }
            // TODO:Mike - Mmore overlay stuff to turn off
            // else if (App.Config.m_SdkMode == SdkMode.SteamVR && m_SteamVROverlay != null)
            // {
            //     m_OverlayMode = OverlayMode.Steam;
            // }
#if OCULUS_SUPPORTED
            // ---------------------------------------------------------------------------------------- //
            // OculusVR
            // ---------------------------------------------------------------------------------------- //
            m_OverlayMode = OverlayMode.OVR;
            var gobj = new GameObject("Oculus Overlay");
            gobj.transform.SetParent(m_VrSystem.transform, worldPositionStays: false);
            m_OVROverlay = gobj.AddComponent<OVROverlay>();
            m_OVROverlay.isDynamic = true;
            m_OVROverlay.compositionDepth = 0;
            m_OVROverlay.currentOverlayType = OVROverlay.OverlayType.Overlay;
            m_OVROverlay.currentOverlayShape = OVROverlay.OverlayShape.Quad;
            m_OVROverlay.noDepthBufferTesting = true;
            m_OVROverlay.enabled = false;


            OVRManager manager = gameObject.AddComponent<OVRManager>();
            manager.trackingOriginType = OVRManager.TrackingOrigin.FloorLevel;
            manager.useRecommendedMSAALevel = false;

            // adding components to the VR Camera needed for fading view and getting controller poses.
            m_VrCamera.gameObject.AddComponent<OculusCameraFade>();

            //Add an OVRCameraRig to the VrSystem for Mixed Reality Capture.
            var cameraRig = m_VrSystem.AddComponent<OVRCameraRig>();
            //Disable the OVRCameraRig's eye cameras, since Open Brush already has its own.
            cameraRig.disableEyeAnchorCameras = true;
#endif // OCULUS_SUPPORTED
            if (App.Config.m_SdkMode == SdkMode.UnityXR)
            {
                // TODO:Mike - We need to set a controller style, is it best here or is it best later when controllers register themselves?
                // Does this entire system need a rethink for the 'modularity' of the XR subsystem?
                InputDevice tryGetUnityXRController = InputDevices.GetDeviceAtXRNode(XRNode.LeftHand);
                if (!tryGetUnityXRController.isValid)
                {
                    // Try the right hand instead
                    tryGetUnityXRController = InputDevices.GetDeviceAtXRNode(XRNode.RightHand);
                }

                // @bill - I don't believe this will ever be valid under UnityXR as I believe the devices are
                //         registered after Awake()
                if (!tryGetUnityXRController.isValid)
                {
                    // Leave for when UnityXR is ready.
                    SetControllerStyle(ControllerStyle.InitializingUnityXR);
                }
                else
                {
                    SetUnityXRControllerStyle(tryGetUnityXRController);
                }
            }
            else if (App.Config.m_SdkMode == SdkMode.Gvr)
            {
                // ---------------------------------------------------------------------------------------- //
                // GoogleVR
                // ---------------------------------------------------------------------------------------- //
                SetControllerStyle(ControllerStyle.Gvr);
                // Custom controls parenting for GVR.
                m_VrControls.transform.parent = null;

                // TODO: Why is this offset needed? This should also be in a prefab, not here.
                var pos = m_VrSystem.gameObject.transform.localPosition;
                pos.y += 15f;
                m_VrSystem.gameObject.transform.localPosition = pos;

                pos = m_VrControls.gameObject.transform.localPosition;
                pos.y += 15f;
                m_VrControls.gameObject.transform.localPosition = pos;

#if UNITY_EDITOR && false
                // Instant preview
                m_VrCamera.gameObject.AddComponent<InstantPreviewHelper>();
                var ip = m_VrCamera.gameObject.AddComponent<Gvr.Internal.InstantPreview>();
                ip.OutputResolution = Gvr.Internal.InstantPreview.Resolutions.Big;
                ip.MultisampleCount = Gvr.Internal.InstantPreview.MultisampleCounts.One;
                ip.BitRate = Gvr.Internal.InstantPreview.BitRates._16000;
#endif
                // Custom controls parenting for GVR.
                m_VrControls.transform.parent = m_VrCamera.transform.parent;
            }
            else if (App.Config.m_SdkMode == SdkMode.Monoscopic)
            {
                // ---------------------------------------------------------------------------------------- //
                // Monoscopic
                // ---------------------------------------------------------------------------------------- //
                m_VrCamera.gameObject.AddComponent<MonoCameraControlScript>();
                SetControllerStyle(ControllerStyle.None);
                // Offset for head position, since camera height is set by the VR system.
                m_VrCamera.transform.localPosition = new Vector3(0f, 1.5f, 0f);
            }
            else
            {
                // ---------------------------------------------------------------------------------------- //
                // Non-VR
                // ---------------------------------------------------------------------------------------- //
                SetControllerStyle(ControllerStyle.None);
                // Offset for head position, since camera height is set by the VR system.
                m_VrCamera.transform.localPosition = new Vector3(0f, 1.5f, 0f);
            }
            m_VrCamera.gameObject.SetActive(true);
            m_VrSystem.SetActive(m_VrCamera.gameObject.activeSelf);
        }

        void Start()
        {
            if (App.Config.m_SdkMode == SdkMode.UnityXR)
            {
<<<<<<< HEAD
                Application.onBeforeRender += OnNewPoses;
=======
                if (SteamVR.instance != null)
                {
                    SteamVR_Events.InputFocus.Listen(OnInputFocusSteam);
                    SteamVR_Events.NewPosesApplied.Listen(OnNewPoses);
                }
                m_FrameTiming = new Compositor_FrameTiming
                {
                    m_nSize = (uint)System.Runtime.InteropServices.Marshal.SizeOf(
                        typeof(Compositor_FrameTiming))
                };
#if PIMAX_SUPPORTED
                // Pimax currently requires initialising their Platform SDK.
                if(ulong.TryParse(App.Config.PimaxSecrets?.ClientId, out var pimaxClientId))
                {
                    Pimax.Platform.PvrPlatform.init();
                    Pimax.Platform.PvrConnectToDLL.pvr_PlatformInit(pimaxClientId);
                }
#endif // PIMAX_SUPPORTED
>>>>>>> 72758cb1
            }
            // if (App.Config.m_SdkMode == SdkMode.SteamVR)
            // {
            //     // TODO:Mike - SteamVR init. Needs new XR init
            //     // if (SteamVR.instance != null)
            //     // {
            //     //     SteamVR_Events.InputFocus.Listen(OnInputFocusSteam);
            //     //     SteamVR_Events.NewPosesApplied.Listen(OnNewPoses);
            //     // }
            //     // m_FrameTiming = new Compositor_FrameTiming
            //     // {
            //     //     m_nSize = (uint)System.Runtime.InteropServices.Marshal.SizeOf(
            //     //         typeof(Compositor_FrameTiming))
            //     // };
            // }
#if OCULUS_SUPPORTED
            // We shouldn't call this frequently, hence the local cache and callbacks.
            OVRManager.VrFocusAcquired += () => { OnInputFocus(true); };
            OVRManager.VrFocusLost += () => { OnInputFocus(false); };
#endif // OCULUS_SUPPORTED

            //            else if (App.Config.m_SdkMode == SdkMode.Gvr)
            //            {
            //                var brushGeom = InputManager.Brush.Geometry;
            //                GvrControllerInput.OnPostControllerInputUpdated += OnNewPoses;
            //            }

            if (m_NeedsToAttachConsoleScript && m_VrControls != null)
            {
                ControllerConsoleScript.m_Instance.AttachToController(m_VrControls.Brush);
                m_NeedsToAttachConsoleScript = false;
            }
        }

        void Update()
        {
            if (App.Config.m_SdkMode == SdkMode.UnityXR)
            {
                OnNewPoses();
            }
        }

        void OnDestroy()
        {
            if (App.Config.m_SdkMode == SdkMode.UnityXR)
            {
                Application.onBeforeRender -= OnNewPoses;
            }
            // if (App.Config.m_SdkMode == SdkMode.SteamVR)
            // {
            //     // TODO:Mike - SteamVR cleanup process, investiage
            //     // SteamVR_Events.InputFocus.Remove(OnInputFocusSteam);
            //     // SteamVR_Events.NewPosesApplied.Remove(OnNewPoses);
            // }
            // else
            if (App.Config.m_SdkMode == SdkMode.UnityXR)
            {
                InputDevices.deviceConnected -= OnUnityXRDeviceConnected;
                InputDevices.deviceDisconnected -= OnUnityXRDeviceDisconnected;
            }
        }

        // -------------------------------------------------------------------------------------------- //
        // Private VR SDK-Related Events
        // -------------------------------------------------------------------------------------------- //

        private void OnInputFocus(params object[] args)
        {
            bool value = (bool)args[0];
            App.Log($"VrSdk.OnInputFocus -> {value}");
            InputManager.m_Instance.AllowVrControllers = value;
            m_HasVrFocus = value;
        }

        private void OnNewPoses()
        {
            OnNewControllerPosesApplied?.Invoke();
        }

        private void OnInputFocusSteam(bool arg)
        {
            OnInputFocus(arg);
        }

        // -------------------------------------------------------------------------------------------- //
        // Camera Methods
        // -------------------------------------------------------------------------------------------- //

        /// Returns a camera actually used for rendering. The associated transform
        /// may not be the transform of the head -- camera may have an eye offset.
        /// TODO: revisit callers and see if anything should be using GetHeadTransform() instead.
        ///
        /// XXX: Why do we have this instead of Camera.main? Also, due to our current setup,
        /// Camera.main is currently broken in monoscope mode (and maybe oculus?) due ot the fact that the
        /// camera is not tagged as "MainCamera".
        public Camera GetVrCamera()
        {
            return m_VrCamera;
        }

        public void SetScreenMirroring(bool enabled)
        {
            // if (App.Config.m_SdkMode == SdkMode.SteamVR)
            // {
            //     // Get the camera mask if this is the first use of mirroring
            //     if (enabled)
            //     {
            //         Screen.SetResolution(1920, 1080, false);
            //         SetHmdScalingFactor(1.875f);
            //     }
            //     else
            //     {
            //         Screen.SetResolution(1024, 768, false);
            //         SetHmdScalingFactor(1.0f);
            //     }
            // }
        }

        // -------------------------------------------------------------------------------------------- //
        // Profiling / VR Utility Methods
        // -------------------------------------------------------------------------------------------- //

        // Returns a string representing the user's hardware and SDK configuration.
        public string DisplayIdentifier => $"{App.Config.m_SdkMode}; {App.Config.VrHardware}";

        // Returns the time of the most recent number of dropped frames, null on failure.
        public int? GetDroppedFrames()
        {
            // if (App.Config.m_SdkMode == SdkMode.SteamVR)
            // {
            //     // TODO:Mike - More SteamVR specific stuff.
            //     // SteamVR vr = SteamVR.instance;
            //     // if (vr != null)
            //     // {
            //     //     if (vr.compositor.GetFrameTiming(ref m_FrameTiming, 0 /* most recent frame */))
            //     //     {
            //     //         return (int)m_FrameTiming.m_nNumDroppedFrames;
            //     //     }
            //     // }
            // }

#if OCULUS_SUPPORTED
            OVRPlugin.AppPerfStats perfStats = OVRPlugin.GetAppPerfStats();
            if (perfStats.FrameStatsCount > 0)
            {
                return perfStats.FrameStats[0].AppDroppedFrameCount;
            }
            return 0;
#else // OCULUS_SUPPORTED

            return null;
#endif // OCULUS_SUPPORTED
        }

        // -------------------------------------------------------------------------------------------- //
        // Room Bounds / Chaperone Methods
        // -------------------------------------------------------------------------------------------- //

        // Returns true if GetRoomBounds() will return a non-zero volume.
        public bool HasRoomBounds()
        {
            return GetRoomBoundsAabb().extents != Vector3.zero;
        }

        // Returns the extents of the room bounds, which is the half-vector of the axis aligned bounds.
        // This value is returned in Tilt Brush room coordinates.
        // Extents are non-negative.
        public Vector3 GetRoomExtents()
        {
            return GetRoomBoundsAabb().extents;
        }

        /// Returns room bounds as an AABB in Tilt Brush room coordinates.
        public Bounds GetRoomBoundsAabb()
        {
            if (m_RoomBoundsAabbCached == null)
            {
                RefreshRoomBoundsCache();
            }
            return m_RoomBoundsAabbCached.Value;
        }

        // re-calculate m_RoomBoundsPointsCached and m_RoomBoundsAabbCached
        private void RefreshRoomBoundsCache()
        {
            Vector3[] points_RS = null;

#if OCULUS_SUPPORTED
                // N points, clockwise winding (but axis is undocumented), undocumented convexity
                // In practice, it's clockwise looking along Y-
                points_RS = OVRManager.boundary.GetGeometry(OVRBoundary.BoundaryType.OuterBoundary)
                    .Select(v => UnityFromOculus(v)).ToArray();
#else // OCULUS_SUPPORTED
            // if (App.Config.m_SdkMode == SdkMode.SteamVR)
            // {
            //     // TODO:Mike - Setting OpenVR Chaperone bounds. Does XR have the equivalent generic?
            //     // var chaperone = OpenVR.Chaperone;
            //     // if (chaperone != null)
            //     // {
            //     //     HmdQuad_t rect = new HmdQuad_t();
            //     //     // 4 points, undocumented winding, undocumented convexity
            //     //     // Undocumented if it's an AABB
            //     //     // In practice, seems to always be an axis-aligned clockwise box.
            //     //     chaperone.GetPlayAreaRect(ref rect);
            //     //     var steamPoints = new[]
            //     //     {
            //     //         rect.vCorners0, rect.vCorners1, rect.vCorners2, rect.vCorners3
            //     //     };
            //     //     points_RS = steamPoints.Select(v => UnityFromSteamVr(v)).ToArray();
            //     // }
            // }
#endif // OCULUS_SUPPORTED

            if (points_RS == null)
            {
                points_RS = new Vector3[0];
            }

            // We could use points_RS to expose a raw-points-based API, and currently
            // we can offer the guarantee that the points are clockwise (looking along Y-),
            // and convex. So far, nobody needs it.
            // Debug.Assert(IsClockwiseConvex(points_RS));
            // m_RoomBoundsPointsCached = points_RS.

            m_RoomBoundsAabbCached = FromPoints(points_RS);
        }

        /// If points is empty, returns the default (empty) Bounds
        static private Bounds FromPoints(IEnumerable<Vector3> points)
        {
            using (var e = points.GetEnumerator())
            {
                if (!e.MoveNext())
                {
                    return new Bounds();
                }
                Bounds bounds = new Bounds(e.Current, Vector3.zero);
                while (e.MoveNext())
                {
                    bounds.Encapsulate(e.Current);
                }
                return bounds;
            }
        }

        // Used for debugging.
        static private bool IsClockwiseConvex(Vector3[] points)
        {
            for (int i = 0; i < points.Length; ++i)
            {
                Vector3 a = points[i];
                Vector3 b = points[(i + 1) % points.Length];
                Vector3 c = points[(i + 2) % points.Length];
                Vector3 ab = b - a;
                Vector3 bc = c - b;
                if (Vector3.Dot(Vector3.Cross(ab, bc), Vector3.up) < 0)
                {
                    return false;
                }
            }
            return true;
        }

        // TODO:Mike - This function is only used in SteamVR's version of RefreshRoomBoundsCache
        // /// Converts from SteamVR axis conventions and units to Unity
        // static private Vector3 UnityFromSteamVr(HmdVector3_t v)
        // {
        //     return new Vector3(v.v0, v.v1, v.v2) * App.METERS_TO_UNITS;
        // }

        /// Converts from Oculus axis conventions and units to Unity
        static private Vector3 UnityFromOculus(Vector3 v)
        {
            return v * App.METERS_TO_UNITS;
        }

        // -------------------------------------------------------------------------------------------- //
        // Controller Methods
        // -------------------------------------------------------------------------------------------- //
        // A scaling factor for when adjusting the brush size.
        // The thumbstick 0..1 value moves too fast.
        public float SwipeScaleAdjustment(InputManager.ControllerName name)
        {
            return AnalogIsStick(name) ? 0.025f : 1.0f;
        }

        public bool AnalogIsStick(InputManager.ControllerName name)
        {
            var style = VrControls.GetBehavior(name).ControllerGeometry.Style;
            return style == ControllerStyle.Wmr ||
                style == ControllerStyle.OculusTouch ||
                style == ControllerStyle.Knuckles ||
                style == ControllerStyle.Cosmos;
        }

        // Destroy and recreate the ControllerBehavior and ControllerGeometry objects.
        // This is mostly useful if you want different geometry.
        //
        // TODO: this will always give the wand left-hand geometry and the brush right-hand geometry,
        // so InputManager.WandOnRight should probably be reset to false after this? Or maybe
        // SetControllerStyle should be smart enough to figure that out.
        public void SetControllerStyle(ControllerStyle style)
        {
            // Clear console parent in case we're switching controllers.
            if (ControllerConsoleScript.m_Instance != null)
            {
                ControllerConsoleScript.m_Instance.transform.parent = null;
            }

            // Clean up existing controllers.
            // Note that we are explicitly not transferring state.  This is because, in practice,
            // we only change controller style when we're initializing SteamVR, and the temporary
            // controllers are largely disabled.  Any bugs that occur will be trivial and cosmetic.
            // If we add the ability to dynamically change controllers or my above comment about
            // trivial bugs is not true, state transfer should occur here.
            //
            // In practice, the only style transitions we should see are:
            // - None -> correct style                   During VrSdk.Awake()
            // - None -> InitializingSteamVr             During VrSdk.Awake()
            //   InitializingSteamVr -> correct style    Many frames after VrSdk.Awake()
            if (m_VrControls != null)
            {
                Destroy(m_VrControls.gameObject);
                m_VrControls = null;
            }

            m_NeedsToAttachConsoleScript = true;

            GameObject controlsPrefab;
            switch (style)
            {
                case ControllerStyle.None:
                    controlsPrefab = m_NonVrControlsPrefab;
                    m_NeedsToAttachConsoleScript = false;
                    break;
                case ControllerStyle.InitializingUnityXR:
                    controlsPrefab = m_UnityXRUninitializedControlsPrefab;
                    m_NeedsToAttachConsoleScript = false;
                    break;
                case ControllerStyle.Vive:
                    controlsPrefab = m_UnityXRViveControlsPrefab;
                    break;
                case ControllerStyle.Knuckles:
                    controlsPrefab = m_UnityXRKnucklesControlsPrefab;
                    break;
                case ControllerStyle.Cosmos:
                    controlsPrefab = m_UnityXRCosmosControlsPrefab;
                    break;
                case ControllerStyle.OculusTouch:
                    {
                        // TODO:Mike - comment below is correct, this won't work!
                        // Need a new way to detect between the different headsets.
                        // Note that other controllers that match the touch controller profile
                        // register as OculusTouch, so will fall into the same loop here.

                        // This will probably not work once new headsets are released.
                        // Maybe something like this instead?
                        //   isQuest = (UnityEngine.XR.XRDevice.model != "Oculus Rift CV1");
                        bool isQuestController = (XRDevice.refreshRate < 81f) ||
                            (App.Config.VrHardware == VrHardware.Quest);
                        controlsPrefab = isQuestController ? m_UnityXRQuestControlsPrefab : m_UnityXRRiftControlsPrefab;
#if OCULUS_SUPPORTED
                        // If we're using Oculus' own plugin rather than OpenXR, the controller pose is different.
                        // Therefore, we need to set a different prefab.
                        controlsPrefab = isQuestController ? m_OculusQuestControlsPrefab : m_OculusRiftControlsPrefab;
#endif // OCULUS_SUPPORTED
                        break;
                    }
                case ControllerStyle.Wmr:
                    controlsPrefab = m_UnityXRWmrControlsPrefab;
                    break;
                case ControllerStyle.Gvr:
                    controlsPrefab = m_GvrPointerControlsPrefab;
                    break;
                case ControllerStyle.Unset:
                default:
                    controlsPrefab = null;
                    m_NeedsToAttachConsoleScript = false;
                    break;
            }

            if (controlsPrefab != null)
            {
                Debug.Assert(m_VrControls == null);
                GameObject controlsObject = Instantiate(controlsPrefab);
                m_VrControls = controlsObject.GetComponent<VrControllers>();
                if (m_VrControls == null)
                {
                    throw new InvalidOperationException($"Bad prefab for {style} {controlsPrefab}");
                }
                m_VrControls.transform.parent = m_VrSystem.transform;
            }

            if (m_VrControls != null)
            {
                if (m_NeedsToAttachConsoleScript && ControllerConsoleScript.m_Instance)
                {
                    ControllerConsoleScript.m_Instance.AttachToController(m_VrControls.Brush);
                    m_NeedsToAttachConsoleScript = false;
                }

                // TODO: the only case where this is necessary is when using empty geometry
                // for ControllerStyle.InitializingSteamVR. Can we keep track of "initializing"
                // some other way?
                m_VrControls.Brush.ControllerGeometry.TempWritableStyle = style;
                m_VrControls.Wand.ControllerGeometry.TempWritableStyle = style;
            }
        }

        // Stitches together these things:
        // - Behavior, which encapsulates Wand and Brush
        // - Geometry, which encapsulates physical controller appearance (Touch, Knuckles, ...)
        // - Info, which encapsulates VR APIs (OVR, SteamVR, GVR, ...)
        public ControllerInfo CreateControllerInfo(BaseControllerBehavior behavior, bool isLeftHand)
        {
            // if (App.Config.m_SdkMode == SdkMode.SteamVR)
            // {
            //     // TODO:Mike - set to return the default instead.
            //     return new NonVrControllerInfo(behavior);
            //     //return new SteamControllerInfo(behavior);
            // }
            // else 
            if (App.Config.m_SdkMode == SdkMode.UnityXR)
            {
                return new UnityXRControllerInfo(behavior, isLeftHand);
            }
            /*else if (App.Config.m_SdkMode == SdkMode.Gvr)
            {
                return new GvrControllerInfo(behavior, isLeftHand);
            }*/
            else
            {
                return new NonVrControllerInfo(behavior);
            }
        }

        // Swap the hand that each ControllerInfo is associated with
        // TODO: if the tracking were associated with the Geometry rather than the Info+Behavior,
        // we wouldn't have to do any swapping. So rather than putting Behaviour_Pose on the Behavior,
        // we should dynamically add it when creating the Geometry. This might make the Behavior
        // prefabs VRAPI-agnostic, too.
        public bool TrySwapLeftRightTracking()
        {
            bool leftRightSwapped = true;

            // TODO:Mike - swapping controller hands in. The Oculus specific stuff might actually be better than SteamVR here? See main branch.
            if (App.Config.m_SdkMode == SdkMode.UnityXR)
            {
                UnityXRControllerInfo wandInfo = InputManager.Wand as UnityXRControllerInfo;
                UnityXRControllerInfo brushInfo = InputManager.Brush as UnityXRControllerInfo;
                wandInfo.SwapLeftRight();
                brushInfo.SwapLeftRight();

                var wandPose = InputManager.Wand.Behavior.GetComponent<UnityEngine.SpatialTracking.TrackedPoseDriver>();
                var brushPose = InputManager.Brush.Behavior.GetComponent<UnityEngine.SpatialTracking.TrackedPoseDriver>();
                var tempSource = wandPose.poseSource;
                var tempType = wandPose.deviceType;
                wandPose.SetPoseSource(brushPose.deviceType, brushPose.poseSource);
                brushPose.SetPoseSource(tempType, tempSource);
            }
            else if (App.Config.m_SdkMode == SdkMode.Gvr)
            {
                var tmp = InputManager.Controllers[0];
                InputManager.Controllers[0] = InputManager.Controllers[1];
                InputManager.Controllers[1] = tmp;
            }

            return leftRightSwapped;
        }

        // Returns the Degrees of Freedom for the VR system controllers.
        public DoF GetControllerDof()
        {
            switch (App.Config.m_SdkMode)
            {
                case SdkMode.UnityXR:
                    // @bill - Won't this depend of the device?
                    return DoF.Six;

                case SdkMode.Gvr:
                    return DoF.Six;

                case SdkMode.Monoscopic:
                    return DoF.Two;

                default:
                    return DoF.None;
            }
        }

        // -------------------------------------------------------------------------------------------- //
        // Overlay Methods
        // (These should only be accessed via OverlayManager.)
        // -------------------------------------------------------------------------------------------- //
        public void SetOverlayAlpha(float ratio)
        {
            switch (m_OverlayMode)
            {
                // TODO:Mike overlay disable
                // case OverlayMode.Steam:
                //     m_SteamVROverlay.alpha = ratio * m_OverlayMaxAlpha;
                //     OverlayEnabled = ratio > 0.0f;
                //     break;
                case OverlayMode.OVR:
                    OverlayEnabled = ratio == 1;
                    break;
                case OverlayMode.Mobile:
                    if (!OverlayEnabled && ratio > 0.0f)
                    {
                        // Position screen overlay in front of the camera.
                        m_MobileOverlay.transform.parent = GetVrCamera().transform;
                        m_MobileOverlay.transform.localPosition = Vector3.zero;
                        m_MobileOverlay.transform.localRotation = Quaternion.identity;
                        float scale = 0.5f * GetVrCamera().farClipPlane / GetVrCamera().transform.lossyScale.z;
                        m_MobileOverlay.transform.localScale = Vector3.one * scale;

                        // Reparent the overlay so that it doesn't move with the headset.
                        m_MobileOverlay.transform.parent = null;

                        // Reset the rotation so that it's level and centered on the horizon.
                        Vector3 eulerAngles = m_MobileOverlay.transform.localRotation.eulerAngles;
                        m_MobileOverlay.transform.localRotation = Quaternion.Euler(new Vector3(0, eulerAngles.y, 0));

                        m_MobileOverlay.gameObject.SetActive(true);
                        OverlayEnabled = true;
                    }
                    else if (OverlayEnabled && ratio == 0.0f)
                    {
                        m_MobileOverlay.gameObject.SetActive(false);
                        OverlayEnabled = false;
                    }
                    break;
            }
        }

        public bool OverlayEnabled
        {
            get
            {
                switch (m_OverlayMode)
                {
                    // TODO:Mike overlay disable
                    // case OverlayMode.Steam:
                    //     return m_SteamVROverlay.gameObject.activeSelf;
                    case OverlayMode.OVR:
#if OCULUS_SUPPORTED
                        return m_OVROverlay.enabled;
#else
                        return false;
#endif // OCULUS_SUPPORTED
                    case OverlayMode.Mobile:
                        return m_MobileOverlayOn;
                    default:
                        return false;
                }
            }
            set
            {
                switch (m_OverlayMode)
                {
                    // TODO:Mike - disable overlay
                    // case OverlayMode.Steam:
                    //     m_SteamVROverlay.gameObject.SetActive(value);
                    //     break;
                    case OverlayMode.OVR:
#if OCULUS_SUPPORTED
                        m_OVROverlay.enabled = value;
#endif // OCULUS_SUPPORTED
                        break;
                    case OverlayMode.Mobile:
                        m_MobileOverlayOn = value;
                        break;
                }
            }
        }

        public void SetOverlayTexture(Texture tex)
        {
            switch (m_OverlayMode)
            {
                // TODO:Mike - disable overlay
                // case OverlayMode.Steam:
                //     m_SteamVROverlay.texture = tex;
                //     m_SteamVROverlay.UpdateOverlay();
                //     break;
                case OverlayMode.OVR:
#if OCULUS_SUPPORTED
                    m_OVROverlay.textures = new[] { tex };
#endif // OCULUS_SUPPORTED
                    break;
            }
        }

        public void PositionOverlay(float distance, float height)
        {
            //place overlay in front of the player a distance out
            Vector3 vOverlayPosition = ViewpointScript.Head.position;
            Vector3 vOverlayDirection = ViewpointScript.Head.forward;
            vOverlayDirection.y = 0.0f;
            vOverlayDirection.Normalize();

            switch (m_OverlayMode)
            {
                // TODO:Mike - disable overlay
                // case OverlayMode.Steam:
                //     vOverlayPosition += (vOverlayDirection * distance);
                //     vOverlayPosition.y = height;
                //     m_SteamVROverlay.transform.position = vOverlayPosition;
                //     m_SteamVROverlay.transform.forward = vOverlayDirection;
                //     break;
                case OverlayMode.OVR:
#if OCULUS_SUPPORTED
                    vOverlayPosition += (vOverlayDirection * distance / 10);
                    m_OVROverlay.transform.position = vOverlayPosition;
                    m_OVROverlay.transform.forward = vOverlayDirection;
#endif // OCULUS_SUPPORTED
                    break;
            }
        }

        // Fades to the compositor world (if available) or black.
        public void FadeToCompositor(float fadeTime)
        {
            FadeToCompositor(fadeTime, fadeToCompositor: true);
        }

        // Fades from the compositor world (if available) or black.
        public void FadeFromCompositor(float fadeTime)
        {
            FadeToCompositor(fadeTime, fadeToCompositor: false);
        }

        private void FadeToCompositor(float fadeTime, bool fadeToCompositor)
        {
            switch (m_OverlayMode)
            {
                // TODO:Mike - Overlay disable
                // case OverlayMode.Steam:
                //     SteamVR rVR = SteamVR.instance;
                //     if (rVR != null && rVR.compositor != null)
                //     {
                //         rVR.compositor.FadeGrid(fadeTime, fadeToCompositor);
                //     }
                //     break;
                case OverlayMode.OVR:
                    FadeBlack(fadeTime, fadeToCompositor);
                    break;
            }
        }

        public void PauseRendering(bool bPause)
        {
            switch (m_OverlayMode)
            {
                // TODO:Mike - Disable overlay
                // case OverlayMode.Steam:
                //     SteamVR_Render.pauseRendering = bPause;
                //     break;
                case OverlayMode.OVR:
                    // :(
                    break;
            }
        }

        // Fades to solid black.
        public void FadeToBlack(float fadeTime)
        {
            FadeBlack(fadeTime, fadeToBlack: true);
        }

        // Fade from solid black.
        public void FadeFromBlack(float fadeTime)
        {
            FadeBlack(fadeTime, fadeToBlack: false);
        }

        private void FadeBlack(float fadeTime, bool fadeToBlack)
        {

            // TODO: using Viewpoint here is pretty gross, dependencies should not go from VrSdk
            // to other Open Brush components.

            // Currently ViewpointScript.FadeToColor takes 1/time as a parameter, which we should fix to
            // make consistent, but for now just convert the incoming parameter.
            float speed = 1 / Mathf.Max(fadeTime, 0.00001f);
            if (fadeToBlack)
            {
                ViewpointScript.m_Instance.FadeToColor(Color.black, speed);
            }
            else
            {
                ViewpointScript.m_Instance.FadeToScene(speed);
            }
        }

        private void OnUnityXRDeviceConnected(InputDevice device)
        {
            // Headset Connected
            const InputDeviceCharacteristics kHeadset =
                InputDeviceCharacteristics.HeadMounted | InputDeviceCharacteristics.TrackedDevice;

            // Left Hand Connected
            const InputDeviceCharacteristics kLeftHandController =
                InputDeviceCharacteristics.Left | InputDeviceCharacteristics.HeldInHand;

            // Right Hand Connected
            const InputDeviceCharacteristics kRightHandController =
                InputDeviceCharacteristics.Right | InputDeviceCharacteristics.HeldInHand;

            if (!device.isValid)
                return;

            if ((device.characteristics & kHeadset) == kHeadset)
            {
                Debug.Log($"Headset connected: {device.manufacturer}, {device.name}");
            }
            else if ((device.characteristics & kLeftHandController) == kLeftHandController)
            {
                Debug.Log($"Left Controller: {device.manufacturer}, {device.name}");
                if (IsInitializingUnityXR)
                {
                    SetUnityXRControllerStyle(device);
                }
            }
            else if ((device.characteristics & kRightHandController) == kRightHandController)
            {
                Debug.Log($"Right Controller: {device.manufacturer}, {device.name}");
                if (IsInitializingUnityXR)
                {
                    SetUnityXRControllerStyle(device);
                }
            }
            else
            {
                Debug.LogWarning("Unrecognised device connected: {device.manufacturer}, {device.name}");
            }
        }

        private void SetUnityXRControllerStyle(InputDevice device)
        {
            if (device.name.Contains("Oculus Touch"))
            {
                SetControllerStyle(ControllerStyle.OculusTouch);
            }
            else if (device.name.StartsWith("Index Controller OpenXR"))
            {
                SetControllerStyle(ControllerStyle.Knuckles);
            }
            else if (device.name.StartsWith("HTC Vive Controller OpenXR"))
            {
                SetControllerStyle(ControllerStyle.Vive);
            }
            else
            {
                Debug.LogWarning("Unrecognised controller device name: " + device.name);
            }

            InputManager.m_Instance.CreateControllerInfos();

            PointerManager.m_Instance.RefreshFreePaintPointerAngle();
            PointerManager.m_Instance.RequestPointerRendering(true);
        }

        private void OnUnityXRDeviceDisconnected(InputDevice device)
        {
            // Headset Disconnected
            const InputDeviceCharacteristics kHeadset =
                InputDeviceCharacteristics.HeadMounted | InputDeviceCharacteristics.TrackedDevice;

            if (device.isValid && (device.characteristics & kHeadset) == kHeadset)
            {
                Debug.Log($"Headset disconnected: {device.manufacturer}, {device.name}");
            }
        }

        // -------------------------------------------------------------------------------------------- //
        // HMD Related Methods
        // -------------------------------------------------------------------------------------------- //

        // Returns false if SDK Mode uses an HMD, but it is not initialized.
        // Retruns true if SDK does not have an HMD or if it is correctly initialized.
        public bool IsHmdInitialized()
        {
            // TODO:Mike - Is there a real way to determine if initialised at start like the other SDKs?
            if (App.Config.m_SdkMode == SdkMode.UnityXR)
            {
                return true;
            }
            // TODO:Mike - More SteamVR specific setup
            // if (App.Config.m_SdkMode == SdkMode.SteamVR && SteamVR.instance == null)
            // {
            //     return false;
            // }
            else if (App.Config.m_SdkMode == SdkMode.Gvr)
            {
                // We used to be able to check the GvrViewer state, but this has been moved internal to Unity.
                // Now just return true and hope for the best.
                return true;
            }

            /* else if (App.Config.m_SdkMode == SdkMode.Wmr  && somehow check for Wmr headset ) {
              return false;
            } */
            return true;
        }

        // Returns the native frame rate of the HMD (or screen) in frames per second.
        public int GetHmdTargetFrameRate()
        {
            switch (App.Config.m_SdkMode)
            {
                case SdkMode.UnityXR:
                    return 60; // 90?
                // TODO:Mike - Interesting that steamvr has the ability to override fps. surely XR can do that too
                // case SdkMode.SteamVR:
                //     return SteamVR.instance != null ? (int)SteamVR.instance.hmd_DisplayFrequency : 60;
                case SdkMode.Gvr:
                    return 75;
                case SdkMode.Monoscopic:
                    return 60;
                case SdkMode.Ods:
                    // TODO: 30 would be correct, buf feels too slow.
                    return 60;
                default:
                    // TODO:Mike - is default just UnityXR now? do we need to throw?
                    //throw new NotImplementedException("Unknown VR SDK Mode");
                    return 60;
            }
        }

        // Returns the Degrees of Freedom for the VR system headset.
        public DoF GetHmdDof()
        {
            switch (App.Config.m_SdkMode)
            {
                case SdkMode.Gvr:
                case SdkMode.UnityXR:
                    return DoF.Six;
                default:
                    return DoF.None;
            }
        }

        // If the SDK is blocking the user's view of the application, return true.
        public bool IsAppFocusBlocked()
        {
            return !m_HasVrFocus;
        }

        // Scales the rendered image that the user sees by \p scale.
        // Scale is clamped to [0.1, 2].
        public void SetHmdScalingFactor(float scale)
        {
            scale = Mathf.Clamp(scale, 0.1f, 2f);
            // if (App.Config.m_SdkMode == SdkMode.SteamVR)
            // {
            //     // TODO:Mike - Steamvr camera specific stuff again
            //     // SteamVR_Camera.sceneResolutionScale = scale;
            // }
        }

        // -------------------------------------------------------------------------------------------- //
        // Tracking Methods
        // -------------------------------------------------------------------------------------------- //

        /// Clears the callbacks that get called when a new pose is received. The callbacks are saved
        /// So that they can be restored later with RestorePoseTracking.
        public void DisablePoseTracking()
        {
            m_TrackingBackupXf = TrTransform.FromTransform(GetVrCamera().transform);
            if (OnNewControllerPosesApplied == null)
            {
                m_OldOnPoseApplied = Array.Empty<Action>();
            }
            else
            {
                m_OldOnPoseApplied = OnNewControllerPosesApplied.GetInvocationList().Cast<Action>().ToArray();
            }
            OnNewControllerPosesApplied = null;
        }

        /// Restores the pose recieved callbacks that were saved off with DisablePoseTracking. Will merge
        /// any callbacks currently on OnControllerNewPoses.
        public void RestorePoseTracking()
        {
            if (m_OldOnPoseApplied != null)
            {
                if (OnNewControllerPosesApplied != null)
                {
                    var list = m_OldOnPoseApplied.Concat(OnNewControllerPosesApplied.GetInvocationList())
                        .Distinct().Cast<Action>();
                    OnNewControllerPosesApplied = null;
                    foreach (var handler in list)
                    {
                        OnNewControllerPosesApplied += handler;
                    }
                }
            }

            // Restore camera xf.
            if (m_TrackingBackupXf != null)
            {
                Transform camXf = GetVrCamera().transform;
                camXf.position = m_TrackingBackupXf.Value.translation;
                camXf.rotation = m_TrackingBackupXf.Value.rotation;
                camXf.localScale = Vector3.one;
                m_TrackingBackupXf = null;
            }
        }

        // -------------------------------------------------------------------------------------------- //
        // Performance Methods
        // -------------------------------------------------------------------------------------------- //
        public void SetFixedFoveation(int level)
        {
#if OCULUS_SUPPORTED
            Debug.Assert(level >= 0 && level <= 3);
            if (App.Config.IsMobileHardware && !SpoofMobileHardware.MobileHardware)
            {
                OVRManager.tiledMultiResLevel = (OVRManager.TiledMultiResLevel)level;
            }
#endif // OCULUS_SUPPORTED
        }

        /// Gets GPU utilization 0 .. 1 if supported, otherwise returns 0.
        public float GetGpuUtilization()
        {
#if OCULUS_SUPPORTED
            if (OVRManager.gpuUtilSupported)
            {
                return OVRManager.gpuUtilLevel;
            }
#endif // OCULUS_SUPPORTED
            return 0;
        }

        public void SetGpuClockLevel(int level)
        {
#if OCULUS_SUPPORTED
            if (App.Config.IsMobileHardware)
            {
                OVRManager.gpuLevel = level;
            }
#endif // OCULUS_SUPPORTED
        }
    }
}<|MERGE_RESOLUTION|>--- conflicted
+++ resolved
@@ -198,6 +198,16 @@
             //Disable the OVRCameraRig's eye cameras, since Open Brush already has its own.
             cameraRig.disableEyeAnchorCameras = true;
 #endif // OCULUS_SUPPORTED
+
+#if PIMAX_SUPPORTED
+                // Pimax currently requires initialising their Platform SDK.
+                if(ulong.TryParse(App.Config.PimaxSecrets?.ClientId, out var pimaxClientId))
+                {
+                    Pimax.Platform.PvrPlatform.init();
+                    Pimax.Platform.PvrConnectToDLL.pvr_PlatformInit(pimaxClientId);
+                }
+#endif // PIMAX_SUPPORTED
+
             if (App.Config.m_SdkMode == SdkMode.UnityXR)
             {
                 // TODO:Mike - We need to set a controller style, is it best here or is it best later when controllers register themselves?
@@ -277,28 +287,7 @@
         {
             if (App.Config.m_SdkMode == SdkMode.UnityXR)
             {
-<<<<<<< HEAD
                 Application.onBeforeRender += OnNewPoses;
-=======
-                if (SteamVR.instance != null)
-                {
-                    SteamVR_Events.InputFocus.Listen(OnInputFocusSteam);
-                    SteamVR_Events.NewPosesApplied.Listen(OnNewPoses);
-                }
-                m_FrameTiming = new Compositor_FrameTiming
-                {
-                    m_nSize = (uint)System.Runtime.InteropServices.Marshal.SizeOf(
-                        typeof(Compositor_FrameTiming))
-                };
-#if PIMAX_SUPPORTED
-                // Pimax currently requires initialising their Platform SDK.
-                if(ulong.TryParse(App.Config.PimaxSecrets?.ClientId, out var pimaxClientId))
-                {
-                    Pimax.Platform.PvrPlatform.init();
-                    Pimax.Platform.PvrConnectToDLL.pvr_PlatformInit(pimaxClientId);
-                }
-#endif // PIMAX_SUPPORTED
->>>>>>> 72758cb1
             }
             // if (App.Config.m_SdkMode == SdkMode.SteamVR)
             // {
@@ -319,7 +308,6 @@
             OVRManager.VrFocusAcquired += () => { OnInputFocus(true); };
             OVRManager.VrFocusLost += () => { OnInputFocus(false); };
 #endif // OCULUS_SUPPORTED
-
             //            else if (App.Config.m_SdkMode == SdkMode.Gvr)
             //            {
             //                var brushGeom = InputManager.Brush.Geometry;
