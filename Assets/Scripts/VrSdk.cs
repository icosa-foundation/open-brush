﻿// Copyright 2020 The Tilt Brush Authors
//
// Licensed under the Apache License, Version 2.0 (the "License");
// you may not use this file except in compliance with the License.
// You may obtain a copy of the License at
//
//      http://www.apache.org/licenses/LICENSE-2.0
//
// Unless required by applicable law or agreed to in writing, software
// distributed under the License is distributed on an "AS IS" BASIS,
// WITHOUT WARRANTIES OR CONDITIONS OF ANY KIND, either express or implied.
// See the License for the specific language governing permissions and
// limitations under the License.

<<<<<<< HEAD
#if OCULUS_SUPPORTED
=======
#if OCULUS_SUPPORTED || ZAPBOX_SUPPORTED
>>>>>>> f5228c53
#define PASSTHROUGH_SUPPORTED
#endif

using System;
using System.Collections.Generic;
using System.Linq;
using UnityEngine;
using UnityEngine.InputSystem;
using UnityEngine.XR;
using UnityEngine.XR.Management;
using InputDevice = UnityEngine.XR.InputDevice;

#if PICO_SUPPORTED
using PicoInput = Unity.XR.PXR.PXR_Input;
#endif

namespace TiltBrush
{
    // If these names are used in analytics etc, they must be protected from obfuscation.
    // Do not change the names of any of them, unless they've never been released.
    [Serializable]
    public enum ControllerStyle
    {
        Unset,
        None,
        InitializingUnityXR,   // can change to "initialising" or "discovering"
        Vive,
        Knuckles,
        OculusTouch,
        Wmr,
        Gvr,
        LogitechPen,
        Cosmos,
        Neo3,
        Phoenix,
        Zapbox,
    }

    //
    // The VrSdk is an abstraction over the actual VR hardware and SDK. It is responsible for:
    //
    //   * Initializating the VR system, cameras, controllers and associated state.
    //   * Providing hardware- and SDK-specific controls via a non-specific interface.
    //   * Providing abstract access to events sent from the SDK.
    //   * Exposing an interface to query Hardware and SDK capabilities.
    //
    // TODO: In its current form, the VrSdk is monolithic, though it should ultimately be
    // broken out into hardware- and SDK-specific modules, which can be loaded and unloaded at startup
    // or build time.
    //
    public class VrSdk : MonoBehaviour
    {
        // VR  Data and Prefabs for specific VR systems
        [SerializeField] private GameObject m_VrSystem;
        [SerializeField] private GameObject m_UnityXRUninitializedControlsPrefab;
        [SerializeField] private GameObject m_UnityXRViveControlsPrefab;
        [SerializeField] private GameObject m_UnityXRRiftControlsPrefab;
        [SerializeField] private GameObject m_UnityXRQuestControlsPrefab;
        [SerializeField] private GameObject m_UnityXRWmrControlsPrefab;
        [SerializeField] private GameObject m_UnityXRKnucklesControlsPrefab;
        [SerializeField] private GameObject m_UnityXRCosmosControlsPrefab;
        [SerializeField] private GameObject m_UnityXRNeo3ControlsPrefab;
        [SerializeField] private GameObject m_UnityXRPhoenixControlsPrefab;
        [SerializeField] private GameObject m_UnityXRZapboxControlsPrefab;
        // Prefab for the old-style Touch controllers, used only for Rift
        [SerializeField] private GameObject m_OculusRiftControlsPrefab;
        // Prefab for the new-style Touch controllers, used for Rift-S and Quest
        [SerializeField] private GameObject m_OculusQuestControlsPrefab;
        [SerializeField] private GameObject m_GvrPointerControlsPrefab;
        [SerializeField] private GameObject m_NonVrControlsPrefab;

        // This is the object "Camera (eye)"
        [SerializeField] private Camera m_VrCamera;

        // Runtime VR Spawned Controllers
        //  - This is the source of truth for controllers.
        //  - InputManager.m_ControllerInfos stores links to some of these components, but may be
        //    out of date for a frame when controllers change.
        private VrControllers m_VrControls;
        public VrControllers VrControls { get { return m_VrControls; } }

        private bool m_HasVrFocus = true;

        private Bounds? m_RoomBoundsAabbCached;

        private Action[] m_OldOnPoseApplied;

        private bool m_NeedsToAttachConsoleScript;
        private TrTransform? m_TrackingBackupXf;

        // Degrees of Freedom.
        public enum DoF
        {
            None,
            Two, // Mouse & Keyboard
            Six, // Vive, Rift, etc
        }

        // -------------------------------------------------------------------------------------------- //
        // Public Events
        // -------------------------------------------------------------------------------------------- //

        // Called when new poses are ready.
        public Action OnNewControllerPosesApplied;

        // -------------------------------------------------------------------------------------------- //
        // Public Controller Properties
        // -------------------------------------------------------------------------------------------- //

        public bool IsInitializingUnityXR
        {
            get => VrControls.Brush.ControllerGeometry.Style == ControllerStyle.InitializingUnityXR;
        }

        // -------------------------------------------------------------------------------------------- //
        // Private Unity Component Events
        // -------------------------------------------------------------------------------------------- //

        void Awake()
        {
            bool forceMonoscopic =
                App.UserConfig.Flags.EnableMonoscopicMode ||
                Keyboard.current[Key.M].isPressed;

            bool disableXr = App.UserConfig.Flags.DisableXrMode ||
                Keyboard.current[Key.D].isPressed;

            // Allow forcing of monoscopic mode even if launching in XR
            if (forceMonoscopic && !(App.Config.m_SdkMode == SdkMode.Ods))
            {
                App.Config.m_SdkMode = SdkMode.Monoscopic;
            }
            else if (!disableXr)
            {
                // We no longer initialize XR SDKs automatically
                // so we need to do it manually
                Initialize();
            }

            if (App.Config.m_SdkMode == SdkMode.UnityXR)
            {
                InputDevices.deviceConnected += OnUnityXRDeviceConnected;
                InputDevices.deviceDisconnected += OnUnityXRDeviceDisconnected;

                // TODO:Mikesky - We need to set a controller style, is it best here or is it best later when controllers register themselves?
                // Does this entire system need a rethink for the 'modularity' of the XR subsystem?
                InputDevice tryGetUnityXRController = InputDevices.GetDeviceAtXRNode(XRNode.LeftHand);
                if (!tryGetUnityXRController.isValid)
                {
                    // Try the right hand instead
                    tryGetUnityXRController = InputDevices.GetDeviceAtXRNode(XRNode.RightHand);
                }

                if (!tryGetUnityXRController.isValid)
                {
                    // Leave for when UnityXR is ready.
                    SetControllerStyle(ControllerStyle.InitializingUnityXR);
                }
                else
                {
                    SetUnityXRControllerStyle(tryGetUnityXRController);
                }
            }
            else if (App.Config.m_SdkMode == SdkMode.Monoscopic)
            {
                // ---------------------------------------------------------------------------------------- //
                // Monoscopic
                // ---------------------------------------------------------------------------------------- //
                m_VrCamera.gameObject.AddComponent<MonoCameraControlScript>();
                var xrOrigin = m_VrCamera.GetComponentInParent<Unity.XR.CoreUtils.XROrigin>();
                xrOrigin.CameraFloorOffsetObject.transform.localPosition = new Vector3(0.0f, 1.5f, 0.0f);
                SetControllerStyle(ControllerStyle.None);
            }
            else
            {
                // ---------------------------------------------------------------------------------------- //
                // Non-VR
                // ---------------------------------------------------------------------------------------- //
                SetControllerStyle(ControllerStyle.None);
            }

            m_VrCamera.gameObject.SetActive(true);
            m_VrSystem.SetActive(m_VrCamera.gameObject.activeSelf);

            // Skip the rest of the VR setup if we're not using XR
            if (App.UserConfig.Flags.DisableXrMode || App.UserConfig.Flags.EnableMonoscopicMode) return;

#if OCULUS_SUPPORTED
            // ---------------------------------------------------------------------------------------- //
            // OculusVR
            // ---------------------------------------------------------------------------------------- //
            OVRManager manager = gameObject.AddComponent<OVRManager>();
            manager.trackingOriginType = OVRManager.TrackingOrigin.Stage;
            manager.useRecommendedMSAALevel = false;
            manager.isInsightPassthroughEnabled = true;

            // adding components to the VR Camera needed for fading view and getting controller poses.
            m_VrCamera.gameObject.AddComponent<OculusCameraFade>();

            //Add an OVRCameraRig to the VrSystem for Mixed Reality Capture.
            var cameraRig = m_VrSystem.AddComponent<OVRCameraRig>();
            //Disable the OVRCameraRig's eye cameras, since Open Brush already has its own.
            cameraRig.disableEyeAnchorCameras = true;

            //Get Oculus ID
            var appId = App.Config.OculusSecrets.ClientId;
#if UNITY_ANDROID
            appId = App.Config.OculusMobileSecrets.ClientId;
#endif

            if (Unity.XR.Oculus.Utils.GetSystemHeadsetType() != Unity.XR.Oculus.SystemHeadset.Oculus_Quest)
            {
                Oculus.Platform.Core.Initialize(appId);
                Oculus.Platform.UserAgeCategory.Get().OnComplete((msg) => {
                    var unused = msg.Data.AgeCategory;
                });
            }
#if PASSTHROUGH_SUPPORTED
            OVRManager.eyeFovPremultipliedAlphaModeEnabled = false;
#endif

#endif // OCULUS_SUPPORTED

#if PIMAX_SUPPORTED
            // Pimax currently requires initialising their Platform SDK.
            if(ulong.TryParse(App.Config.PimaxSecrets?.ClientId, out var pimaxClientId))
            {
                Pimax.Platform.PvrPlatform.init();
                Pimax.Platform.PvrConnectToDLL.pvr_PlatformInit(pimaxClientId);
            }
#endif // PIMAX_SUPPORTED
        }

        void Start()
        {
            if (App.Config.m_SdkMode == SdkMode.UnityXR)
            {
                Application.onBeforeRender += OnNewPoses;
            }

#if OCULUS_SUPPORTED
            // We shouldn't call this frequently, hence the local cache and callbacks.
            OVRManager.VrFocusAcquired += () => { OnInputFocus(true); };
            OVRManager.VrFocusLost += () => { OnInputFocus(false); };
#endif // OCULUS_SUPPORTED

            if (m_NeedsToAttachConsoleScript && m_VrControls != null)
            {
                ControllerConsoleScript.m_Instance.AttachToController(m_VrControls.Brush);
                m_NeedsToAttachConsoleScript = false;
            }
        }

        void Update()
        {
            if (App.Config.m_SdkMode == SdkMode.UnityXR)
            {
                OnNewPoses();
            }
        }

        void OnDestroy()
        {
            if (App.Config.m_SdkMode == SdkMode.UnityXR)
            {
                Application.onBeforeRender -= OnNewPoses;
                InputDevices.deviceConnected -= OnUnityXRDeviceConnected;
                InputDevices.deviceDisconnected -= OnUnityXRDeviceDisconnected;
                XRGeneralSettings.Instance?.Manager?.StopSubsystems();
                XRGeneralSettings.Instance?.Manager?.DeinitializeLoader();
            }
        }

        // -------------------------------------------------------------------------------------------- //
        // Private VR SDK-Related Events
        // -------------------------------------------------------------------------------------------- //

        private void OnInputFocus(params object[] args)
        {
            bool value = (bool)args[0];
            App.Log($"VrSdk.OnInputFocus -> {value}");
            InputManager.m_Instance.AllowVrControllers = value;
            m_HasVrFocus = value;
        }

        private void OnNewPoses()
        {
            OnNewControllerPosesApplied?.Invoke();
        }

        // -------------------------------------------------------------------------------------------- //
        // Camera Methods
        // -------------------------------------------------------------------------------------------- //

        /// Returns a camera actually used for rendering. The associated transform
        /// may not be the transform of the head -- camera may have an eye offset.
        /// TODO: revisit callers and see if anything should be using GetHeadTransform() instead.
        ///
        /// XXX: Why do we have this instead of Camera.main? Also, due to our current setup,
        /// Camera.main is currently broken in monoscope mode (and maybe oculus?) due ot the fact that the
        /// camera is not tagged as "MainCamera".
        public Camera GetVrCamera()
        {
            return m_VrCamera;
        }

        // -------------------------------------------------------------------------------------------- //
        // Profiling / VR Utility Methods
        // -------------------------------------------------------------------------------------------- //

        // Returns the time of the most recent number of dropped frames, null on failure.
        public int? GetDroppedFrames()
        {
#if OCULUS_SUPPORTED
            // TODO: Currently not supported on Oculus OpenXR backend.
            // OVRPlugin.AppPerfStats perfStats = OVRPlugin.GetAppPerfStats();
            // if (perfStats.FrameStatsCount > 0)
            // {
            //     return perfStats.FrameStats[0].AppDroppedFrameCount;
            // }
            return 0;
#else // OCULUS_SUPPORTED
            return null;
#endif // OCULUS_SUPPORTED
        }

        // -------------------------------------------------------------------------------------------- //
        // Room Bounds / Chaperone Methods
        // -------------------------------------------------------------------------------------------- //

        // Returns true if GetRoomBounds() will return a non-zero volume.
        public bool HasRoomBounds()
        {
            return GetRoomBoundsAabb().extents != Vector3.zero;
        }

        // Returns the extents of the room bounds, which is the half-vector of the axis aligned bounds.
        // This value is returned in Tilt Brush room coordinates.
        // Extents are non-negative.
        public Vector3 GetRoomExtents()
        {
            return GetRoomBoundsAabb().extents;
        }

        /// Returns room bounds as an AABB in Tilt Brush room coordinates.
        public Bounds GetRoomBoundsAabb()
        {
            if (m_RoomBoundsAabbCached == null)
            {
                RefreshRoomBoundsCache();
            }
            return m_RoomBoundsAabbCached.Value;
        }

        // re-calculate m_RoomBoundsPointsCached and m_RoomBoundsAabbCached
        private void RefreshRoomBoundsCache()
        {
            Vector3[] points_RS = null;

#if OCULUS_SUPPORTED
                // N points, clockwise winding (but axis is undocumented), undocumented convexity
                // In practice, it's clockwise looking along Y-
                points_RS = OVRManager.boundary
                    ?.GetGeometry(OVRBoundary.BoundaryType.OuterBoundary)
                    ?.Select(v => UnityFromOculus(v))
                    .ToArray();
#else // OCULUS_SUPPORTED
            // if (App.Config.m_SdkMode == SdkMode.SteamVR)
            // {
            //     // TODO - Setting OpenVR Chaperone bounds. Does XR have the equivalent generic?
            //     // var chaperone = OpenVR.Chaperone;
            //     // if (chaperone != null)
            //     // {
            //     //     HmdQuad_t rect = new HmdQuad_t();
            //     //     // 4 points, undocumented winding, undocumented convexity
            //     //     // Undocumented if it's an AABB
            //     //     // In practice, seems to always be an axis-aligned clockwise box.
            //     //     chaperone.GetPlayAreaRect(ref rect);
            //     //     var steamPoints = new[]
            //     //     {
            //     //         rect.vCorners0, rect.vCorners1, rect.vCorners2, rect.vCorners3
            //     //     };
            //     //     points_RS = steamPoints.Select(v => UnityFromSteamVr(v)).ToArray();
            //     // }
            // }
#endif // OCULUS_SUPPORTED

            if (points_RS == null)
            {
                points_RS = new Vector3[0];
            }

            // We could use points_RS to expose a raw-points-based API, and currently
            // we can offer the guarantee that the points are clockwise (looking along Y-),
            // and convex. So far, nobody needs it.
            // Debug.Assert(IsClockwiseConvex(points_RS));
            // m_RoomBoundsPointsCached = points_RS.

            m_RoomBoundsAabbCached = FromPoints(points_RS);
        }

        /// If points is empty, returns the default (empty) Bounds
        static private Bounds FromPoints(IEnumerable<Vector3> points)
        {
            using (var e = points.GetEnumerator())
            {
                if (!e.MoveNext())
                {
                    return new Bounds();
                }
                Bounds bounds = new Bounds(e.Current, Vector3.zero);
                while (e.MoveNext())
                {
                    bounds.Encapsulate(e.Current);
                }
                return bounds;
            }
        }

        // Used for debugging.
        static private bool IsClockwiseConvex(Vector3[] points)
        {
            for (int i = 0; i < points.Length; ++i)
            {
                Vector3 a = points[i];
                Vector3 b = points[(i + 1) % points.Length];
                Vector3 c = points[(i + 2) % points.Length];
                Vector3 ab = b - a;
                Vector3 bc = c - b;
                if (Vector3.Dot(Vector3.Cross(ab, bc), Vector3.up) < 0)
                {
                    return false;
                }
            }
            return true;
        }

        // TODO:Mikesky - This function is only used in SteamVR's version of RefreshRoomBoundsCache
        // /// Converts from SteamVR axis conventions and units to Unity
        // static private Vector3 UnityFromSteamVr(HmdVector3_t v)
        // {
        //     return new Vector3(v.v0, v.v1, v.v2) * App.METERS_TO_UNITS;
        // }

        /// Converts from Oculus axis conventions and units to Unity
        static private Vector3 UnityFromOculus(Vector3 v)
        {
            return v * App.METERS_TO_UNITS;
        }

        // -------------------------------------------------------------------------------------------- //
        // Controller Methods
        // -------------------------------------------------------------------------------------------- //
        // A scaling factor for when adjusting the brush size.
        // The thumbstick 0..1 value moves too fast.
        public float SwipeScaleAdjustment(InputManager.ControllerName name)
        {
            return AnalogIsStick(name) ? 0.025f : 1.0f;
        }

        public bool AnalogIsStick(InputManager.ControllerName name)
        {
            var style = VrControls.GetBehavior(name).ControllerGeometry.Style;
            return style == ControllerStyle.Wmr ||
                style == ControllerStyle.OculusTouch ||
                style == ControllerStyle.Knuckles ||
                style == ControllerStyle.Cosmos ||
                style == ControllerStyle.Neo3 ||
                style == ControllerStyle.Phoenix ||
                style == ControllerStyle.Zapbox;
        }

        // Destroy and recreate the ControllerBehavior and ControllerGeometry objects.
        // This is mostly useful if you want different geometry.
        //
        // TODO: this will always give the wand left-hand geometry and the brush right-hand geometry,
        // so InputManager.WandOnRight should probably be reset to false after this? Or maybe
        // SetControllerStyle should be smart enough to figure that out.
        public void SetControllerStyle(ControllerStyle style)
        {
            // Clear console parent in case we're switching controllers.
            if (ControllerConsoleScript.m_Instance != null)
            {
                ControllerConsoleScript.m_Instance.transform.parent = null;
            }

            // Clean up existing controllers.
            // Note that we are explicitly not transferring state.  This is because, in practice,
            // we only change controller style when we're initializing SteamVR, and the temporary
            // controllers are largely disabled.  Any bugs that occur will be trivial and cosmetic.
            // If we add the ability to dynamically change controllers or my above comment about
            // trivial bugs is not true, state transfer should occur here.
            //
            // In practice, the only style transitions we should see are:
            // - None -> correct style                   During VrSdk.Awake()
            // - None -> InitializingUnityXr             During VrSdk.Awake()
            //   InitializingUnityXr -> correct style    Many frames after VrSdk.Awake()
            if (m_VrControls != null)
            {
                Destroy(m_VrControls.gameObject);
                m_VrControls = null;
            }

            m_NeedsToAttachConsoleScript = true;

            GameObject controlsPrefab;
            switch (style)
            {
                case ControllerStyle.None:
                    controlsPrefab = m_NonVrControlsPrefab;
                    m_NeedsToAttachConsoleScript = false;
                    break;
                case ControllerStyle.InitializingUnityXR:
                    controlsPrefab = m_UnityXRUninitializedControlsPrefab;
                    m_NeedsToAttachConsoleScript = false;
                    break;
                case ControllerStyle.Vive:
                    controlsPrefab = m_UnityXRViveControlsPrefab;
                    break;
                case ControllerStyle.Knuckles:
                    controlsPrefab = m_UnityXRKnucklesControlsPrefab;
                    break;
                case ControllerStyle.Cosmos:
                    controlsPrefab = m_UnityXRCosmosControlsPrefab;
                    break;
                case ControllerStyle.OculusTouch:
                    {
                        // TODO:Mikesky - comment below is correct, this won't work!
                        // Need a new way to detect between the different headsets.
                        // Note that other controllers that match the touch controller profile
                        // register as OculusTouch, so will fall into the same loop here.

                        // This will probably not work once new headsets are released.
                        // Maybe something like this instead?
                        //   isQuest = (UnityEngine.XR.XRDevice.model != "Oculus Rift CV1");
                        // bool isQuestController = (XRDevice.refreshRate < 81f) ||
                        //     (App.Config.VrHardware == VrHardware.Quest);
                        bool isQuestController = App.Config.IsMobileHardware;
                        controlsPrefab = isQuestController ? m_UnityXRQuestControlsPrefab : m_UnityXRRiftControlsPrefab;
#if OCULUS_SUPPORTED
                        // If we're using Oculus' own plugin rather than OpenXR, the controller pose is different.
                        // Therefore, we need to set a different prefab.
                        controlsPrefab = isQuestController ? m_OculusQuestControlsPrefab : m_OculusRiftControlsPrefab;
#endif // OCULUS_SUPPORTED
                        break;
                    }
                case ControllerStyle.Wmr:
                    controlsPrefab = m_UnityXRWmrControlsPrefab;
                    break;
                case ControllerStyle.Neo3:
                    controlsPrefab = m_UnityXRNeo3ControlsPrefab;
                    break;
                case ControllerStyle.Phoenix:
                    controlsPrefab = m_UnityXRPhoenixControlsPrefab;
                    break;
                case ControllerStyle.Zapbox:
                    controlsPrefab = m_UnityXRZapboxControlsPrefab;
                    break;
                case ControllerStyle.Gvr:
                    controlsPrefab = m_GvrPointerControlsPrefab;
                    break;
                case ControllerStyle.Unset:
                default:
                    controlsPrefab = null;
                    m_NeedsToAttachConsoleScript = false;
                    break;
            }

            if (controlsPrefab != null)
            {
                Debug.Assert(m_VrControls == null);
                GameObject controlsObject = Instantiate(controlsPrefab);
                m_VrControls = controlsObject.GetComponent<VrControllers>();
                if (m_VrControls == null)
                {
                    throw new InvalidOperationException($"Bad prefab for {style} {controlsPrefab}");
                }
                m_VrControls.transform.parent = m_VrSystem.transform;
            }

            if (m_VrControls != null)
            {
                if (m_NeedsToAttachConsoleScript && ControllerConsoleScript.m_Instance)
                {
                    ControllerConsoleScript.m_Instance.AttachToController(m_VrControls.Brush);
                    m_NeedsToAttachConsoleScript = false;
                }

                // TODO: the only case where this is necessary is when using empty geometry
                // for ControllerStyle.InitializingSteamVR. Can we keep track of "initializing"
                // some other way?
                m_VrControls.Brush.ControllerGeometry.TempWritableStyle = style;
                m_VrControls.Wand.ControllerGeometry.TempWritableStyle = style;
            }
        }

        // Stitches together these things:
        // - Behavior, which encapsulates Wand and Brush
        // - Geometry, which encapsulates physical controller appearance (Touch, Knuckles, ...)
        // - Info, which encapsulates VR APIs (OVR, SteamVR, GVR, ...)
        public ControllerInfo CreateControllerInfo(BaseControllerBehavior behavior, bool isLeftHand)
        {
            // if (App.Config.m_SdkMode == SdkMode.SteamVR)
            // {
            //     // TODO:Mikesky - set to return the default instead.
            //     return new NonVrControllerInfo(behavior);
            //     //return new SteamControllerInfo(behavior);
            // }
            // else
            if (App.Config.m_SdkMode == SdkMode.UnityXR)
            {
                return new UnityXRControllerInfo(behavior, isLeftHand);
            }
            /*else if (App.Config.m_SdkMode == SdkMode.Gvr)
            {
                return new GvrControllerInfo(behavior, isLeftHand);
            }*/
            else
            {
                return new NonVrControllerInfo(behavior);
            }
        }

        // Swap the hand that each ControllerInfo is associated with
        // TODO: if the tracking were associated with the Geometry rather than the Info+Behavior,
        // we wouldn't have to do any swapping. So rather than putting Behaviour_Pose on the Behavior,
        // we should dynamically add it when creating the Geometry. This might make the Behavior
        // prefabs VRAPI-agnostic, too.
        public bool TrySwapLeftRightTracking()
        {
            bool leftRightSwapped = true;

            // TODO:Mikesky - swapping controller hands in. The Oculus specific stuff might actually be better than SteamVR here? See main branch.
            if (App.Config.m_SdkMode == SdkMode.UnityXR)
            {
                UnityXRControllerInfo wandInfo = InputManager.Wand as UnityXRControllerInfo;
                UnityXRControllerInfo brushInfo = InputManager.Brush as UnityXRControllerInfo;
                wandInfo.SwapLeftRight();
                brushInfo.SwapLeftRight();

                var wandPose = InputManager.Wand.Behavior.GetComponent<UnityEngine.SpatialTracking.TrackedPoseDriver>();
                var brushPose = InputManager.Brush.Behavior.GetComponent<UnityEngine.SpatialTracking.TrackedPoseDriver>();
                var tempSource = wandPose.poseSource;
                var tempType = wandPose.deviceType;
                wandPose.SetPoseSource(brushPose.deviceType, brushPose.poseSource);
                brushPose.SetPoseSource(tempType, tempSource);
            }

            return leftRightSwapped;
        }

        // Returns the Degrees of Freedom for the VR system controllers.
        public DoF GetControllerDof()
        {
            switch (App.Config.m_SdkMode)
            {
                case SdkMode.UnityXR:
                    // @bill - Won't this depend of the device?
                    return DoF.Six;

                case SdkMode.Monoscopic:
                    return DoF.Two;

                default:
                    return DoF.None;
            }
        }

        private void OnUnityXRDeviceConnected(InputDevice device)
        {
            // Headset Connected
            const InputDeviceCharacteristics kHeadset =
                InputDeviceCharacteristics.HeadMounted | InputDeviceCharacteristics.TrackedDevice;

            // Left Hand Connected
            const InputDeviceCharacteristics kLeftHandController =
                InputDeviceCharacteristics.Left | InputDeviceCharacteristics.HeldInHand;

            // Right Hand Connected
            const InputDeviceCharacteristics kRightHandController =
                InputDeviceCharacteristics.Right | InputDeviceCharacteristics.HeldInHand;

            if (!device.isValid)
                return;

            if ((device.characteristics & kHeadset) == kHeadset)
            {
                Debug.Log($"Headset connected: {device.manufacturer}, {device.name}");
            }
            else if ((device.characteristics & kLeftHandController) == kLeftHandController)
            {
                Debug.Log($"Left Controller: {device.manufacturer}, {device.name}");
                if (IsInitializingUnityXR)
                {
                    UnityXRFinishControllerInit(device);
                }
            }
            else if ((device.characteristics & kRightHandController) == kRightHandController)
            {
                Debug.Log($"Right Controller: {device.manufacturer}, {device.name}");
                if (IsInitializingUnityXR)
                {
                    UnityXRFinishControllerInit(device);
                }
            }
            else
            {
                Debug.LogWarning("Unrecognised device connected: {device.manufacturer}, {device.name}");
            }
        }

        private void SetUnityXRControllerStyle(InputDevice device)
        {
            if (device.name.Contains("Oculus Touch"))
            {
                SetControllerStyle(ControllerStyle.OculusTouch);
            }
            else if (device.name.StartsWith("Index Controller OpenXR"))
            {
                SetControllerStyle(ControllerStyle.Knuckles);
            }
            else if (device.name.StartsWith("HTC Vive Controller OpenXR"))
            {
                SetControllerStyle(ControllerStyle.Vive);
            }
            else if (device.name.StartsWith("Windows MR Controller"))
            {
                SetControllerStyle(ControllerStyle.Wmr);
            }
            else if (device.name.StartsWith("HP Reverb G2 Controller"))
            {
                SetControllerStyle(ControllerStyle.Wmr);
            }
            else if (device.name.Contains("PICO Controller"))
            {
                // Controller name isn't specified in Pico's device layout
                // so we have to run some additional checks if available.
                // Default to Pico 4 as newest.
#if !PICO_SUPPORTED
                SetControllerStyle(ControllerStyle.Phoenix);
#else
                switch(PicoInput.GetControllerDeviceType())
                {
                    case PicoInput.ControllerDevice.Neo3:
                        SetControllerStyle(ControllerStyle.Neo3);
                        break;
                    default:
                        SetControllerStyle(ControllerStyle.Phoenix);
                        break;
                }
#endif
            }
            else if (device.name.StartsWith("Zapbox"))
            {
                SetControllerStyle(ControllerStyle.Zapbox);
            }
            else
            {
                Debug.LogWarning("Unrecognised controller device name: " + device.name);
            }
        }

        private void UnityXRFinishControllerInit(InputDevice device)
        {
            SetUnityXRControllerStyle(device);
            InputManager.m_Instance.CreateControllerInfos();
            PointerManager.m_Instance.RefreshFreePaintPointerAngle();
            PointerManager.m_Instance.RequestPointerRendering(true);
        }

        private void OnUnityXRDeviceDisconnected(InputDevice device)
        {
            // Headset Disconnected
            const InputDeviceCharacteristics kHeadset =
                InputDeviceCharacteristics.HeadMounted | InputDeviceCharacteristics.TrackedDevice;

            if (device.isValid && (device.characteristics & kHeadset) == kHeadset)
            {
                Debug.Log($"Headset disconnected: {device.manufacturer}, {device.name}");
            }
        }

        // -------------------------------------------------------------------------------------------- //
        // HMD Related Methods
        // -------------------------------------------------------------------------------------------- //

        // Returns false if SDK Mode uses an HMD, but it is not initialized.
        // Retruns true if SDK does not have an HMD or if it is correctly initialized.
        // Monoscopic mode returns true for some reason
        // but we make use of this to trigger the view-only mode so if that's ever fixed
        // we need to also fix the conditions for triggering view-only mode
        public bool IsHmdInitialized()
        {
            switch (App.Config.m_SdkMode)
            {
                case SdkMode.UnityXR:
                    return XRGeneralSettings.Instance?.Manager?.activeLoader != null;
                default:
                    return true;
            }
        }

        // Returns the native frame rate of the HMD (or screen) in frames per second.
        public int GetHmdTargetFrameRate()
        {
            switch (App.Config.m_SdkMode)
            {
                case SdkMode.UnityXR:
                    return 60; // 90?
                case SdkMode.Monoscopic:
                    return 60;
                case SdkMode.Ods:
                    // TODO: 30 would be correct, buf feels too slow.
                    return 60;
                default:
                    return 60;
            }
        }

        // Returns the Degrees of Freedom for the VR system headset.
        public DoF GetHmdDof()
        {
            switch (App.Config.m_SdkMode)
            {
                case SdkMode.UnityXR:
                    return DoF.Six;
                default:
                    return DoF.None;
            }
        }

        // If the SDK is blocking the user's view of the application, return true.
        public bool IsAppFocusBlocked()
        {
            return !m_HasVrFocus;
        }

        // -------------------------------------------------------------------------------------------- //
        // Tracking Methods
        // -------------------------------------------------------------------------------------------- //

        /// Clears the callbacks that get called when a new pose is received. The callbacks are saved
        /// So that they can be restored later with RestorePoseTracking.
        public void DisablePoseTracking()
        {
            m_TrackingBackupXf = TrTransform.FromTransform(GetVrCamera().transform);
            if (OnNewControllerPosesApplied == null)
            {
                m_OldOnPoseApplied = Array.Empty<Action>();
            }
            else
            {
                m_OldOnPoseApplied = OnNewControllerPosesApplied.GetInvocationList().Cast<Action>().ToArray();
            }
            OnNewControllerPosesApplied = null;
        }

        /// Restores the pose recieved callbacks that were saved off with DisablePoseTracking. Will merge
        /// any callbacks currently on OnControllerNewPoses.
        public void RestorePoseTracking()
        {
            if (m_OldOnPoseApplied != null)
            {
                if (OnNewControllerPosesApplied != null)
                {
                    var list = m_OldOnPoseApplied.Concat(OnNewControllerPosesApplied.GetInvocationList())
                        .Distinct().Cast<Action>();
                    OnNewControllerPosesApplied = null;
                    foreach (var handler in list)
                    {
                        OnNewControllerPosesApplied += handler;
                    }
                }
            }

            // Restore camera xf.
            if (m_TrackingBackupXf != null)
            {
                Transform camXf = GetVrCamera().transform;
                camXf.position = m_TrackingBackupXf.Value.translation;
                camXf.rotation = m_TrackingBackupXf.Value.rotation;
                camXf.localScale = Vector3.one;
                m_TrackingBackupXf = null;
            }
        }

        // -------------------------------------------------------------------------------------------- //
        // Performance Methods
        // -------------------------------------------------------------------------------------------- //
        public void SetFixedFoveation(int level)
        {
#if OCULUS_SUPPORTED
            Debug.Assert(level >= 0 && level <= 3);
            if (App.Config.IsMobileHardware && !SpoofMobileHardware.MobileHardware)
            {
                OVRManager.tiledMultiResLevel = (OVRManager.TiledMultiResLevel)level;
            }
#endif // OCULUS_SUPPORTED
        }

        /// Gets GPU utilization 0 .. 1 if supported, otherwise returns 0.
        public float GetGpuUtilization()
        {
#if OCULUS_SUPPORTED
            if (OVRManager.gpuUtilSupported)
            {
                return OVRManager.gpuUtilLevel;
            }
#endif // OCULUS_SUPPORTED
            return 0;
        }

        public void SetGpuClockLevel(int level)
        {
#if OCULUS_SUPPORTED
            if (App.Config.IsMobileHardware)
            {
                OVRManager.gpuLevel = level;
            }
#endif // OCULUS_SUPPORTED
        }

        public void Initialize()
        {
            // Null checks are for Linux view mode
            // TODO: Need to investigate exactly why Linux hits an NRE here
            // When other platforms don't
            XRGeneralSettings.Instance?.Manager?.InitializeLoaderSync();
            XRGeneralSettings.Instance?.Manager?.StartSubsystems();
        }
    }
}<|MERGE_RESOLUTION|>--- conflicted
+++ resolved
@@ -12,11 +12,12 @@
 // See the License for the specific language governing permissions and
 // limitations under the License.
 
-<<<<<<< HEAD
 #if OCULUS_SUPPORTED
-=======
+#define PASSTHROUGH_SUPPORTED
+#endif
+
+
 #if OCULUS_SUPPORTED || ZAPBOX_SUPPORTED
->>>>>>> f5228c53
 #define PASSTHROUGH_SUPPORTED
 #endif
 
