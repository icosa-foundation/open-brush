--- conflicted
+++ resolved
@@ -879,15 +879,13 @@
             {
                 SetControllerStyle(ControllerStyle.Vive);
             }
-<<<<<<< HEAD
+            else if (device.name.StartsWith("Windows MR Controller"))
+            {
+                SetControllerStyle(ControllerStyle.Wmr);
+            }
             else if (device.name.Contains("PicoXR Controller"))
             {
                 SetControllerStyle(ControllerStyle.Pico);
-=======
-            else if (device.name.StartsWith("Windows MR Controller"))
-            {
-                SetControllerStyle(ControllerStyle.Wmr);
->>>>>>> b9c11bd5
             }
             else
             {
