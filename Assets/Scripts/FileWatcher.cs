﻿// Copyright 2020 The Tilt Brush Authors
//
// Licensed under the Apache License, Version 2.0 (the "License");
// you may not use this file except in compliance with the License.
// You may obtain a copy of the License at
//
//      http://www.apache.org/licenses/LICENSE-2.0
//
// Unless required by applicable law or agreed to in writing, software
// distributed under the License is distributed on an "AS IS" BASIS,
// WITHOUT WARRANTIES OR CONDITIONS OF ANY KIND, either express or implied.
// See the License for the specific language governing permissions and
// limitations under the License.

using System;
using System.IO;
using UnityEngine;

namespace TiltBrush
{
    // Internal File Watcher class for abstracting between manual events and system level
    // monitoring.  On platforms that support system level file watching, events are piped
    // to an internal file watcher, and for platforms that do not, events are handled
    // manually.
    public class FileWatcher : IDisposable
    {
        private System.IO.FileSystemWatcher m_InternalFileWatcher;

        public FileWatcher(string path, bool includeSubdirectories = false)
        {
            if (App.PlatformConfig.UseFileSystemWatcher)
            {
                m_InternalFileWatcher = new FileSystemWatcher(path);
<<<<<<< HEAD
                m_InternalFileWatcher.IncludeSubdirectories = includeSubdirectories;
=======
                m_InternalFileWatcher.IncludeSubdirectories = true;
>>>>>>> 32ec8ab0
                AddEventsToInternalFileWatcher();
            }
        }

        public FileWatcher(string path, string filter, bool includeSubdirectories = false)
        {
            if (App.PlatformConfig.UseFileSystemWatcher)
            {
                m_InternalFileWatcher = new FileSystemWatcher(path, filter);
                m_InternalFileWatcher.IncludeSubdirectories = includeSubdirectories;
                AddEventsToInternalFileWatcher();
            }
        }

        void AddEventsToInternalFileWatcher()
        {
            m_InternalFileWatcher.Created += (sender, args) =>
            {
                if (FileCreated != null) { FileCreated(this, args); }
            };
            m_InternalFileWatcher.Changed += (sender, args) =>
            {
                if (FileChanged != null) { FileChanged(this, args); }
            };
            m_InternalFileWatcher.Deleted += (sender, args) =>
            {
                if (FileDeleted != null) { FileDeleted(this, args); }
            };
        }

        // Wrap any FileSystemWatcher members that need to be accessed.
        public NotifyFilters NotifyFilter
        {
            get
            {
                if (m_InternalFileWatcher != null)
                {
                    return m_InternalFileWatcher.NotifyFilter;
                }
                else
                {
                    // This is the default combo for System.IO.FileSystemWatcher.NotifyFilter.
                    return NotifyFilters.LastWrite | NotifyFilters.FileName | NotifyFilters.DirectoryName;
                }
            }
            set
            {
                if (m_InternalFileWatcher != null)
                {
                    m_InternalFileWatcher.NotifyFilter = value;
                }
            }
        }

        public bool EnableRaisingEvents
        {
            get
            {
                if (m_InternalFileWatcher != null)
                {
                    return m_InternalFileWatcher.EnableRaisingEvents;
                }
                else
                {
                    return true;
                }
            }
            set
            {
                if (m_InternalFileWatcher != null)
                {
                    m_InternalFileWatcher.EnableRaisingEvents = value;
                }
            }
        }

        // Events used for manual callbacks.
        public event FileSystemEventHandler FileChanged;
        public event FileSystemEventHandler FileCreated;
        public event FileSystemEventHandler FileDeleted;

        // Notifications used in Tilt Brush code.  If there's an internal file watcher active,
        // just quick exit and let it handle the events.
        public void NotifyDelete(string fullpath)
        {
            if (m_InternalFileWatcher != null)
            {
                return;
            }
            if (FileDeleted != null)
            {
                Debug.Assert(System.IO.Path.IsPathRooted(fullpath));
                var args = new FileSystemEventArgs(WatcherChangeTypes.Deleted,
                    System.IO.Path.GetDirectoryName(fullpath), System.IO.Path.GetFileName(fullpath));
                FileDeleted(this, args);
            }
        }

        public void NotifyCreated(string fullpath)
        {
            if (m_InternalFileWatcher != null)
            {
                return;
            }
            if (FileCreated != null)
            {
                Debug.Assert(System.IO.Path.IsPathRooted(fullpath));
                var args = new FileSystemEventArgs(WatcherChangeTypes.Created,
                    System.IO.Path.GetDirectoryName(fullpath), System.IO.Path.GetFileName(fullpath));
                FileCreated(this, args);
            }
        }

        public void NotifyChanged(string fullpath)
        {
            if (m_InternalFileWatcher != null)
            {
                return;
            }
            if (FileChanged != null)
            {
                Debug.Assert(System.IO.Path.IsPathRooted(fullpath));
                var args = new FileSystemEventArgs(WatcherChangeTypes.Changed,
                    System.IO.Path.GetDirectoryName(fullpath), System.IO.Path.GetFileName(fullpath));
                FileChanged(this, args);
            }
        }

        public void Dispose()
        {
            if (m_InternalFileWatcher != null)
            {
                m_InternalFileWatcher.EnableRaisingEvents = false;
                m_InternalFileWatcher.Dispose();
                m_InternalFileWatcher = null;
            }
        }
    }
} // namespace TiltBrush<|MERGE_RESOLUTION|>--- conflicted
+++ resolved
@@ -31,11 +31,7 @@
             if (App.PlatformConfig.UseFileSystemWatcher)
             {
                 m_InternalFileWatcher = new FileSystemWatcher(path);
-<<<<<<< HEAD
                 m_InternalFileWatcher.IncludeSubdirectories = includeSubdirectories;
-=======
-                m_InternalFileWatcher.IncludeSubdirectories = true;
->>>>>>> 32ec8ab0
                 AddEventsToInternalFileWatcher();
             }
         }
