// Copyright 2020 The Tilt Brush Authors
//
// Licensed under the Apache License, Version 2.0 (the "License");
// you may not use this file except in compliance with the License.
// You may obtain a copy of the License at
//
//      http://www.apache.org/licenses/LICENSE-2.0
//
// Unless required by applicable law or agreed to in writing, software
// distributed under the License is distributed on an "AS IS" BASIS,
// WITHOUT WARRANTIES OR CONDITIONS OF ANY KIND, either express or implied.
// See the License for the specific language governing permissions and
// limitations under the License.

// Shader calculates normals per triangle using a geometry shader.
// Uses Blinn-Phong lighting model for the main directional light and SH
// for all additional lighting.
Shader "Brush/FlatLit" {

Properties {
  _MainTex("Texture", 2D) = "white" {}
  _Smoothness("Smoothness", Range(0, 1)) = 0.5
  _Metallic("Metallic", Range(0, 1)) = 0

  _Opacity("Opacity", Range(0, 1)) = 1
	_ClipStart("Clip Start", Float) = 0
	_ClipEnd("Clip End", Float) = -1
}

SubShader {
  Pass {
    Tags { "LightMode" = "ForwardBase" }
    Blend SrcAlpha OneMinusSrcAlpha
    Cull Back
    CGPROGRAM

    #pragma vertex vert
    #pragma geometry geom
    #pragma fragment frag
    #pragma multi_compile _ SHADOWS_SCREEN
    #pragma target 4.0

    #include "Assets/Shaders/Include/Brush.cginc"
    #include "AutoLight.cginc"
    #include "UnityPBSLighting.cginc"

    float _Smoothness;
    float _Metallic;
    sampler2D _MainTex;
    float4 _MainTex_ST;

    uniform float _ClipStart;
    uniform float _ClipEnd;
    uniform half _Opacity;

    struct appdata {
      float4 vertex : POSITION;
      float2 uv : TEXCOORD0;
      float4 color : Color;
<<<<<<< HEAD
      uint id : SV_VertexID;
=======

      UNITY_VERTEX_INPUT_INSTANCE_ID
>>>>>>> 2fef407c
    };

    struct v2f {
      float4 pos : SV_POSITION;
      float2 uv : TEXCOORD0;
      float3 normal : TEXCOORD1;
      float3 worldPos : TEXCOORD2;
      float4 color : TEXCOORD3;
      float2 id : TEXCOORD4;
      SHADOW_COORDS(5)

      UNITY_VERTEX_OUTPUT_STEREO
    };

    v2f vert(appdata v) {
      v2f o;

      UNITY_SETUP_INSTANCE_ID(v);
      UNITY_INITIALIZE_OUTPUT(v2f, o);
      UNITY_INITIALIZE_VERTEX_OUTPUT_STEREO(o);

      o.uv = v.uv  * _MainTex_ST.xy + _MainTex_ST.zw;
      o.pos = UnityObjectToClipPos(v.vertex);
      o.worldPos = mul(unity_ObjectToWorld, v.vertex);
      o.color = v.color;
      TRANSFER_SHADOW(o);

      // normal is set in geom method

      o.id = (float2)v.id;
      return o;
    }

    // Called once per triangle primitive, values outputted to triangle's
    // pixels' frag methods.
    [maxvertexcount(3)]
    void geom(triangle v2f i[3], inout TriangleStream<v2f> stream) {
      float3 p0 = i[0].worldPos.xyz;
      float3 p1 = i[1].worldPos.xyz;
      float3 p2 = i[2].worldPos.xyz;

      float3 v0 = p1 - p0;
      float3 v1 = p2 - p0;

      float3 triangleNormal = normalize(cross(v0, v1));

      i[0].normal = triangleNormal;
      i[1].normal = triangleNormal;
      i[2].normal = triangleNormal;

      stream.Append(i[0]);
      stream.Append(i[1]);
      stream.Append(i[2]);
    }

    float4 frag(v2f i) : SV_TARGET {

      if (_ClipEnd > 0 && !(i.id.x > _ClipStart && i.id.x < _ClipEnd)) discard;
      if (_Opacity < 1 && Dither8x8(i.pos.xy) >= _Opacity) discard;

      // Apply shadows
      UNITY_LIGHT_ATTENUATION(attenuation, i, i.worldPos);
      float3 lightColor = _LightColor0.rgb * attenuation;

      // Add main directional light's effect.

      // Calculate vectors to be used in lighting model.
      float3 normal = i.normal;
      float3 lightDir = _WorldSpaceLightPos0.xyz;
      float3 viewDir = normalize(_WorldSpaceCameraPos - i.worldPos);
      float3 halfDir = normalize(lightDir + viewDir);
      float nDotl = DotClamped(normal, normalize(lightDir));

      float3 albedo = tex2D(_MainTex, i.uv).rgb * (1 - _Metallic);
      // This is an oversimplification, even pure dielectrics can have some specular
      // reflection, but its good enough for this purpose (and can be toggled in inspector).
      float3 specularTint = albedo * (_Metallic);

      // Blinn-Phong model
      float3 diffuse = albedo * lightColor * nDotl;
      float3 specular = specularTint * lightColor *
                        pow(DotClamped(halfDir, i.normal), _Smoothness * 100);
      float3 lighting = diffuse + specular;

      // Add all other lights in scene.

      // Reduce this component to minimize double counting of main directional light.
      lighting += float3(ShadeSH9(half4(normal, 1.0))) * 0.5;

      return float4(lighting * i.color.rgb, i.color.a);
    }

    ENDCG
  }

  // Cast shadows
  Pass {
    Tags { "LightMode" = "ShadowCaster"}

    CGPROGRAM

    #pragma target 4.0
    #pragma vertex vert
    #pragma fragment frag

    #include "UnityCG.cginc"

    struct appdata {
      float4 position : POSITION;
    };

    float4 vert(appdata v) : SV_POSITION {
      float4 position = UnityObjectToClipPos(v.position);
      return UnityApplyLinearShadowBias(position);
    }

    half4 frag() : SV_TARGET {
      return 0;
    }

    ENDCG
  }
}
}<|MERGE_RESOLUTION|>--- conflicted
+++ resolved
@@ -57,12 +57,9 @@
       float4 vertex : POSITION;
       float2 uv : TEXCOORD0;
       float4 color : Color;
-<<<<<<< HEAD
       uint id : SV_VertexID;
-=======
 
       UNITY_VERTEX_INPUT_INSTANCE_ID
->>>>>>> 2fef407c
     };
 
     struct v2f {
