--- conflicted
+++ resolved
@@ -150,1179 +150,9 @@
   m_ButtonType: 3
   m_GotoPage: 0
   m_InactiveColor: {r: 0, g: 0, b: 0, a: 0}
-<<<<<<< HEAD
---- !u!1 &366090051844267352
-GameObject:
-  m_ObjectHideFlags: 0
-  m_CorrespondingSourceObject: {fileID: 0}
-  m_PrefabInstance: {fileID: 0}
-  m_PrefabAsset: {fileID: 0}
-  serializedVersion: 6
-  m_Component:
-  - component: {fileID: 5491635317476654404}
-  - component: {fileID: 1152278681990802017}
-  - component: {fileID: 5743020740826095360}
-  m_Layer: 16
-  m_Name: Icon
-  m_TagString: Untagged
-  m_Icon: {fileID: 0}
-  m_NavMeshLayer: 0
-  m_StaticEditorFlags: 0
-  m_IsActive: 1
---- !u!4 &5491635317476654404
-Transform:
-  m_ObjectHideFlags: 0
-  m_CorrespondingSourceObject: {fileID: 0}
-  m_PrefabInstance: {fileID: 0}
-  m_PrefabAsset: {fileID: 0}
-  m_GameObject: {fileID: 366090051844267352}
-  m_LocalRotation: {x: -0, y: -0, z: -0, w: 1}
-  m_LocalPosition: {x: -0.3146666, y: -0.011109808, z: -0.010000002}
-  m_LocalScale: {x: 0.19999997, y: 0.8333331, z: 0.15}
-  m_ConstrainProportionsScale: 0
-  m_Children: []
-  m_Father: {fileID: 3553452452793920654}
-  m_RootOrder: 0
-  m_LocalEulerAnglesHint: {x: 0, y: 0, z: 0}
---- !u!33 &1152278681990802017
-MeshFilter:
-  m_ObjectHideFlags: 0
-  m_CorrespondingSourceObject: {fileID: 0}
-  m_PrefabInstance: {fileID: 0}
-  m_PrefabAsset: {fileID: 0}
-  m_GameObject: {fileID: 366090051844267352}
-  m_Mesh: {fileID: 10210, guid: 0000000000000000e000000000000000, type: 0}
---- !u!23 &5743020740826095360
-MeshRenderer:
-  m_ObjectHideFlags: 0
-  m_CorrespondingSourceObject: {fileID: 0}
-  m_PrefabInstance: {fileID: 0}
-  m_PrefabAsset: {fileID: 0}
-  m_GameObject: {fileID: 366090051844267352}
-  m_Enabled: 1
-  m_CastShadows: 0
-  m_ReceiveShadows: 0
-  m_DynamicOccludee: 1
-  m_StaticShadowCaster: 0
-  m_MotionVectors: 1
-  m_LightProbeUsage: 0
-  m_ReflectionProbeUsage: 1
-  m_RayTracingMode: 2
-  m_RayTraceProcedural: 0
-  m_RenderingLayerMask: 1
-  m_RendererPriority: 0
-  m_Materials:
-  - {fileID: 2100000, guid: 3f00bfbfa437f004888833cf848a2416, type: 2}
-  m_StaticBatchInfo:
-    firstSubMesh: 0
-    subMeshCount: 0
-  m_StaticBatchRoot: {fileID: 0}
-  m_ProbeAnchor: {fileID: 0}
-  m_LightProbeVolumeOverride: {fileID: 0}
-  m_ScaleInLightmap: 1
-  m_ReceiveGI: 1
-  m_PreserveUVs: 0
-  m_IgnoreNormalsForChartDetection: 0
-  m_ImportantGI: 0
-  m_StitchLightmapSeams: 0
-  m_SelectedEditorRenderState: 3
-  m_MinimumChartSize: 4
-  m_AutoUVMaxDistance: 0.5
-  m_AutoUVMaxAngle: 89
-  m_LightmapParameters: {fileID: 0}
-  m_SortingLayerID: 0
-  m_SortingLayer: 0
-  m_SortingOrder: 0
-  m_AdditionalVertexStreams: {fileID: 0}
---- !u!1 &398274991697821662
-GameObject:
-  m_ObjectHideFlags: 0
-  m_CorrespondingSourceObject: {fileID: 0}
-  m_PrefabInstance: {fileID: 0}
-  m_PrefabAsset: {fileID: 0}
-  serializedVersion: 6
-  m_Component:
-  - component: {fileID: 5340097423510050908}
-  m_Layer: 16
-  m_Name: BackingUp
-  m_TagString: Untagged
-  m_Icon: {fileID: 0}
-  m_NavMeshLayer: 0
-  m_StaticEditorFlags: 0
-  m_IsActive: 1
---- !u!4 &5340097423510050908
-Transform:
-  m_ObjectHideFlags: 0
-  m_CorrespondingSourceObject: {fileID: 0}
-  m_PrefabInstance: {fileID: 0}
-  m_PrefabAsset: {fileID: 0}
-  m_GameObject: {fileID: 398274991697821662}
-  m_LocalRotation: {x: 0, y: 0, z: 0, w: 1}
-  m_LocalPosition: {x: 0, y: 0, z: 0}
-  m_LocalScale: {x: 1, y: 1, z: 1}
-  m_ConstrainProportionsScale: 0
-  m_Children:
-  - {fileID: 199514518820484682}
-  - {fileID: 2799466942516781002}
-  m_Father: {fileID: 3829170726280604919}
-  m_RootOrder: 1
-  m_LocalEulerAnglesHint: {x: 0, y: 0, z: 0}
---- !u!1 &548538367134844758
-GameObject:
-  m_ObjectHideFlags: 0
-  m_CorrespondingSourceObject: {fileID: 0}
-  m_PrefabInstance: {fileID: 0}
-  m_PrefabAsset: {fileID: 0}
-  serializedVersion: 6
-  m_Component:
-  - component: {fileID: 6908862206473821299}
-  - component: {fileID: 1433991540853862120}
-  - component: {fileID: 2709346938809243051}
-  m_Layer: 16
-  m_Name: Border
-  m_TagString: Untagged
-  m_Icon: {fileID: 0}
-  m_NavMeshLayer: 0
-  m_StaticEditorFlags: 0
-  m_IsActive: 1
---- !u!4 &6908862206473821299
-Transform:
-  m_ObjectHideFlags: 0
-  m_CorrespondingSourceObject: {fileID: 0}
-  m_PrefabInstance: {fileID: 0}
-  m_PrefabAsset: {fileID: 0}
-  m_GameObject: {fileID: 548538367134844758}
-  m_LocalRotation: {x: -0.7071068, y: -0, z: -0, w: 0.7071067}
-  m_LocalPosition: {x: 0, y: 0.0041000843, z: 0.004}
-  m_LocalScale: {x: 10.75, y: 10.75, z: 7}
-  m_ConstrainProportionsScale: 0
-  m_Children: []
-  m_Father: {fileID: 9137981702454474792}
-  m_RootOrder: 2
-  m_LocalEulerAnglesHint: {x: 0, y: 0, z: 0}
---- !u!33 &1433991540853862120
-MeshFilter:
-  m_ObjectHideFlags: 0
-  m_CorrespondingSourceObject: {fileID: 0}
-  m_PrefabInstance: {fileID: 0}
-  m_PrefabAsset: {fileID: 0}
-  m_GameObject: {fileID: 548538367134844758}
-  m_Mesh: {fileID: 4300002, guid: 3efe5b86b55995545a231ce66a53b402, type: 3}
---- !u!23 &2709346938809243051
-MeshRenderer:
-  m_ObjectHideFlags: 0
-  m_CorrespondingSourceObject: {fileID: 0}
-  m_PrefabInstance: {fileID: 0}
-  m_PrefabAsset: {fileID: 0}
-  m_GameObject: {fileID: 548538367134844758}
-  m_Enabled: 1
-  m_CastShadows: 0
-  m_ReceiveShadows: 0
-  m_DynamicOccludee: 1
-  m_StaticShadowCaster: 0
-  m_MotionVectors: 1
-  m_LightProbeUsage: 1
-  m_ReflectionProbeUsage: 1
-  m_RayTracingMode: 2
-  m_RayTraceProcedural: 0
-  m_RenderingLayerMask: 1
-  m_RendererPriority: 0
-  m_Materials:
-  - {fileID: 2100000, guid: d153b453067a0724889fb677fef801a1, type: 2}
-  m_StaticBatchInfo:
-    firstSubMesh: 0
-    subMeshCount: 0
-  m_StaticBatchRoot: {fileID: 0}
-  m_ProbeAnchor: {fileID: 0}
-  m_LightProbeVolumeOverride: {fileID: 0}
-  m_ScaleInLightmap: 1
-  m_ReceiveGI: 1
-  m_PreserveUVs: 0
-  m_IgnoreNormalsForChartDetection: 0
-  m_ImportantGI: 0
-  m_StitchLightmapSeams: 0
-  m_SelectedEditorRenderState: 3
-  m_MinimumChartSize: 4
-  m_AutoUVMaxDistance: 0.5
-  m_AutoUVMaxAngle: 89
-  m_LightmapParameters: {fileID: 0}
-  m_SortingLayerID: 0
-  m_SortingLayer: 0
-  m_SortingOrder: 0
-  m_AdditionalVertexStreams: {fileID: 0}
---- !u!1 &710431399536806110
-GameObject:
-  m_ObjectHideFlags: 0
-  m_CorrespondingSourceObject: {fileID: 0}
-  m_PrefabInstance: {fileID: 0}
-  m_PrefabAsset: {fileID: 0}
-  serializedVersion: 6
-  m_Component:
-  - component: {fileID: 3448735777872773299}
-  - component: {fileID: 2479474139235228220}
-  - component: {fileID: 1118062056314004191}
-  m_Layer: 16
-  m_Name: BackPlate
-  m_TagString: Untagged
-  m_Icon: {fileID: 0}
-  m_NavMeshLayer: 0
-  m_StaticEditorFlags: 0
-  m_IsActive: 1
---- !u!4 &3448735777872773299
-Transform:
-  m_ObjectHideFlags: 0
-  m_CorrespondingSourceObject: {fileID: 0}
-  m_PrefabInstance: {fileID: 0}
-  m_PrefabAsset: {fileID: 0}
-  m_GameObject: {fileID: 710431399536806110}
-  m_LocalRotation: {x: -0.7071068, y: -0, z: -0, w: 0.7071067}
-  m_LocalPosition: {x: 0.392, y: -0.20099998, z: -0.005}
-  m_LocalScale: {x: 61, y: 39.999985, z: 59.999985}
-  m_ConstrainProportionsScale: 0
-  m_Children: []
-  m_Father: {fileID: 4476242485218114552}
-  m_RootOrder: 2
-  m_LocalEulerAnglesHint: {x: 0, y: 0, z: 0}
---- !u!33 &2479474139235228220
-MeshFilter:
-  m_ObjectHideFlags: 0
-  m_CorrespondingSourceObject: {fileID: 0}
-  m_PrefabInstance: {fileID: 0}
-  m_PrefabAsset: {fileID: 0}
-  m_GameObject: {fileID: 710431399536806110}
-  m_Mesh: {fileID: 4300002, guid: 3efe5b86b55995545a231ce66a53b402, type: 3}
---- !u!23 &1118062056314004191
-MeshRenderer:
-  m_ObjectHideFlags: 0
-  m_CorrespondingSourceObject: {fileID: 0}
-  m_PrefabInstance: {fileID: 0}
-  m_PrefabAsset: {fileID: 0}
-  m_GameObject: {fileID: 710431399536806110}
-  m_Enabled: 1
-  m_CastShadows: 0
-  m_ReceiveShadows: 0
-  m_DynamicOccludee: 1
-  m_StaticShadowCaster: 0
-  m_MotionVectors: 1
-  m_LightProbeUsage: 1
-  m_ReflectionProbeUsage: 1
-  m_RayTracingMode: 2
-  m_RayTraceProcedural: 0
-  m_RenderingLayerMask: 1
-  m_RendererPriority: 0
-  m_Materials:
-  - {fileID: 2100000, guid: 8fe8230ee7ae32a4eb7fe6d5df34ebd4, type: 2}
-  m_StaticBatchInfo:
-    firstSubMesh: 0
-    subMeshCount: 0
-  m_StaticBatchRoot: {fileID: 0}
-  m_ProbeAnchor: {fileID: 0}
-  m_LightProbeVolumeOverride: {fileID: 0}
-  m_ScaleInLightmap: 1
-  m_ReceiveGI: 1
-  m_PreserveUVs: 0
-  m_IgnoreNormalsForChartDetection: 0
-  m_ImportantGI: 0
-  m_StitchLightmapSeams: 0
-  m_SelectedEditorRenderState: 3
-  m_MinimumChartSize: 4
-  m_AutoUVMaxDistance: 0.5
-  m_AutoUVMaxAngle: 89
-  m_LightmapParameters: {fileID: 0}
-  m_SortingLayerID: 0
-  m_SortingLayer: 0
-  m_SortingOrder: 0
-  m_AdditionalVertexStreams: {fileID: 0}
---- !u!1 &748164417347218267
-GameObject:
-  m_ObjectHideFlags: 0
-  m_CorrespondingSourceObject: {fileID: 0}
-  m_PrefabInstance: {fileID: 0}
-  m_PrefabAsset: {fileID: 0}
-  serializedVersion: 6
-  m_Component:
-  - component: {fileID: 3476584777249778800}
-  - component: {fileID: 9035361603066620613}
-  - component: {fileID: 7310200235298426832}
-  m_Layer: 16
-  m_Name: Border
-  m_TagString: Untagged
-  m_Icon: {fileID: 0}
-  m_NavMeshLayer: 0
-  m_StaticEditorFlags: 0
-  m_IsActive: 1
---- !u!4 &3476584777249778800
-Transform:
-  m_ObjectHideFlags: 0
-  m_CorrespondingSourceObject: {fileID: 0}
-  m_PrefabInstance: {fileID: 0}
-  m_PrefabAsset: {fileID: 0}
-  m_GameObject: {fileID: 748164417347218267}
-  m_LocalRotation: {x: -0.7071068, y: -0, z: -0, w: 0.7071067}
-  m_LocalPosition: {x: 0, y: 0.0041000843, z: 0.004}
-  m_LocalScale: {x: 10.75, y: 10.75, z: 7}
-  m_ConstrainProportionsScale: 0
-  m_Children: []
-  m_Father: {fileID: 1532787951665482211}
-  m_RootOrder: 2
-  m_LocalEulerAnglesHint: {x: 0, y: 0, z: 0}
---- !u!33 &9035361603066620613
-MeshFilter:
-  m_ObjectHideFlags: 0
-  m_CorrespondingSourceObject: {fileID: 0}
-  m_PrefabInstance: {fileID: 0}
-  m_PrefabAsset: {fileID: 0}
-  m_GameObject: {fileID: 748164417347218267}
-  m_Mesh: {fileID: 4300002, guid: 3efe5b86b55995545a231ce66a53b402, type: 3}
---- !u!23 &7310200235298426832
-MeshRenderer:
-  m_ObjectHideFlags: 0
-  m_CorrespondingSourceObject: {fileID: 0}
-  m_PrefabInstance: {fileID: 0}
-  m_PrefabAsset: {fileID: 0}
-  m_GameObject: {fileID: 748164417347218267}
-  m_Enabled: 1
-  m_CastShadows: 0
-  m_ReceiveShadows: 0
-  m_DynamicOccludee: 1
-  m_StaticShadowCaster: 0
-  m_MotionVectors: 1
-  m_LightProbeUsage: 1
-  m_ReflectionProbeUsage: 1
-  m_RayTracingMode: 2
-  m_RayTraceProcedural: 0
-  m_RenderingLayerMask: 1
-  m_RendererPriority: 0
-  m_Materials:
-  - {fileID: 2100000, guid: d153b453067a0724889fb677fef801a1, type: 2}
-  m_StaticBatchInfo:
-    firstSubMesh: 0
-    subMeshCount: 0
-  m_StaticBatchRoot: {fileID: 0}
-  m_ProbeAnchor: {fileID: 0}
-  m_LightProbeVolumeOverride: {fileID: 0}
-  m_ScaleInLightmap: 1
-  m_ReceiveGI: 1
-  m_PreserveUVs: 0
-  m_IgnoreNormalsForChartDetection: 0
-  m_ImportantGI: 0
-  m_StitchLightmapSeams: 0
-  m_SelectedEditorRenderState: 3
-  m_MinimumChartSize: 4
-  m_AutoUVMaxDistance: 0.5
-  m_AutoUVMaxAngle: 89
-  m_LightmapParameters: {fileID: 0}
-  m_SortingLayerID: 0
-  m_SortingLayer: 0
-  m_SortingOrder: 0
-  m_AdditionalVertexStreams: {fileID: 0}
---- !u!1 &1641086277890134037
-GameObject:
-  m_ObjectHideFlags: 0
-  m_CorrespondingSourceObject: {fileID: 0}
-  m_PrefabInstance: {fileID: 0}
-  m_PrefabAsset: {fileID: 0}
-  serializedVersion: 6
-  m_Component:
-  - component: {fileID: 1713880741013419086}
-  - component: {fileID: 4027402344744723337}
-  - component: {fileID: 9108046951039634804}
-  m_Layer: 16
-  m_Name: Text
-  m_TagString: Untagged
-  m_Icon: {fileID: 0}
-  m_NavMeshLayer: 0
-  m_StaticEditorFlags: 0
-  m_IsActive: 1
---- !u!4 &1713880741013419086
-Transform:
-  m_ObjectHideFlags: 0
-  m_CorrespondingSourceObject: {fileID: 0}
-  m_PrefabInstance: {fileID: 0}
-  m_PrefabAsset: {fileID: 0}
-  m_GameObject: {fileID: 1641086277890134037}
-  m_LocalRotation: {x: -0, y: -0, z: -0, w: 1}
-  m_LocalPosition: {x: 0.6199999, y: 0, z: -0.01}
-  m_LocalScale: {x: 11.811465, y: 11.811465, z: 5.9057326}
-  m_ConstrainProportionsScale: 0
-  m_Children: []
-  m_Father: {fileID: 756108500512199606}
-  m_RootOrder: 0
-  m_LocalEulerAnglesHint: {x: 0, y: 0, z: 0}
---- !u!23 &4027402344744723337
-MeshRenderer:
-  m_ObjectHideFlags: 0
-  m_CorrespondingSourceObject: {fileID: 0}
-  m_PrefabInstance: {fileID: 0}
-  m_PrefabAsset: {fileID: 0}
-  m_GameObject: {fileID: 1641086277890134037}
-  m_Enabled: 1
-  m_CastShadows: 0
-  m_ReceiveShadows: 0
-  m_DynamicOccludee: 1
-  m_StaticShadowCaster: 0
-  m_MotionVectors: 1
-  m_LightProbeUsage: 0
-  m_ReflectionProbeUsage: 1
-  m_RayTracingMode: 2
-  m_RayTraceProcedural: 0
-  m_RenderingLayerMask: 1
-  m_RendererPriority: 0
-  m_Materials:
-  - {fileID: 2100000, guid: 543b312efaeb6aa4aa25a9e07e815953, type: 2}
-  m_StaticBatchInfo:
-    firstSubMesh: 0
-    subMeshCount: 0
-  m_StaticBatchRoot: {fileID: 0}
-  m_ProbeAnchor: {fileID: 0}
-  m_LightProbeVolumeOverride: {fileID: 0}
-  m_ScaleInLightmap: 1
-  m_ReceiveGI: 1
-  m_PreserveUVs: 0
-  m_IgnoreNormalsForChartDetection: 0
-  m_ImportantGI: 0
-  m_StitchLightmapSeams: 0
-  m_SelectedEditorRenderState: 3
-  m_MinimumChartSize: 4
-  m_AutoUVMaxDistance: 0.5
-  m_AutoUVMaxAngle: 89
-  m_LightmapParameters: {fileID: 0}
-  m_SortingLayerID: 0
-  m_SortingLayer: 0
-  m_SortingOrder: 0
-  m_AdditionalVertexStreams: {fileID: 0}
---- !u!102 &9108046951039634804
-TextMesh:
-  serializedVersion: 3
-  m_ObjectHideFlags: 0
-  m_CorrespondingSourceObject: {fileID: 0}
-  m_PrefabInstance: {fileID: 0}
-  m_PrefabAsset: {fileID: 0}
-  m_GameObject: {fileID: 1641086277890134037}
-  m_Text: Sketches
-  m_OffsetZ: 0
-  m_CharacterSize: 0.009
-  m_LineSpacing: 0.75
-  m_Anchor: 3
-  m_Alignment: 1
-  m_TabSize: 4
-  m_FontSize: 64
-  m_FontStyle: 0
-  m_RichText: 1
-  m_Font: {fileID: 12800000, guid: aa94fec06c672f74d86409a6979db921, type: 3}
-  m_Color:
-    serializedVersion: 2
-    rgba: 4294967295
---- !u!1 &1648433549813689364
-GameObject:
-  m_ObjectHideFlags: 0
-  m_CorrespondingSourceObject: {fileID: 0}
-  m_PrefabInstance: {fileID: 0}
-  m_PrefabAsset: {fileID: 0}
-  serializedVersion: 6
-  m_Component:
-  - component: {fileID: 9137981702454474792}
-  m_Layer: 0
-  m_Name: BetaTag
-  m_TagString: Untagged
-  m_Icon: {fileID: 0}
-  m_NavMeshLayer: 0
-  m_StaticEditorFlags: 0
-  m_IsActive: 1
---- !u!4 &9137981702454474792
-Transform:
-  m_ObjectHideFlags: 0
-  m_CorrespondingSourceObject: {fileID: 0}
-  m_PrefabInstance: {fileID: 0}
-  m_PrefabAsset: {fileID: 0}
-  m_GameObject: {fileID: 1648433549813689364}
-  m_LocalRotation: {x: -0, y: -0, z: 0.3746118, w: 0.9271818}
-  m_LocalPosition: {x: 0.55, y: -0.03399992, z: -0.013999999}
-  m_LocalScale: {x: 1, y: 1, z: 1}
-  m_ConstrainProportionsScale: 0
-  m_Children:
-  - {fileID: 2441625938455382518}
-  - {fileID: 9054450754772312276}
-  - {fileID: 6908862206473821299}
-  m_Father: {fileID: 6705425340683925029}
-  m_RootOrder: 3
-  m_LocalEulerAnglesHint: {x: 0, y: 0, z: 44.001003}
---- !u!1 &1940165101895709704
-GameObject:
-  m_ObjectHideFlags: 0
-  m_CorrespondingSourceObject: {fileID: 0}
-  m_PrefabInstance: {fileID: 0}
-  m_PrefabAsset: {fileID: 0}
-  serializedVersion: 6
-  m_Component:
-  - component: {fileID: 6258782905847689786}
-  - component: {fileID: 651138072953012669}
-  - component: {fileID: 2992581012866758907}
-  - component: {fileID: 3080258895706226406}
-  - component: {fileID: 6456724789787039892}
-  m_Layer: 16
-  m_Name: DisableDrive
-  m_TagString: Untagged
-  m_Icon: {fileID: 0}
-  m_NavMeshLayer: 0
-  m_StaticEditorFlags: 0
-  m_IsActive: 1
---- !u!4 &6258782905847689786
-Transform:
-  m_ObjectHideFlags: 0
-  m_CorrespondingSourceObject: {fileID: 0}
-  m_PrefabInstance: {fileID: 0}
-  m_PrefabAsset: {fileID: 0}
-  m_GameObject: {fileID: 1940165101895709704}
-  m_LocalRotation: {x: -0, y: -0, z: -0, w: 1}
-  m_LocalPosition: {x: -0.798, y: -0.559, z: -0.02500001}
-  m_LocalScale: {x: 0.75, y: 0.17999999, z: 1}
-  m_ConstrainProportionsScale: 0
-  m_Children:
-  - {fileID: 5788865328053153662}
-  - {fileID: 353949168609065806}
-  m_Father: {fileID: 4476242485218114552}
-  m_RootOrder: 5
-  m_LocalEulerAnglesHint: {x: 0, y: 0, z: 0}
---- !u!33 &651138072953012669
-MeshFilter:
-  m_ObjectHideFlags: 0
-  m_CorrespondingSourceObject: {fileID: 0}
-  m_PrefabInstance: {fileID: 0}
-  m_PrefabAsset: {fileID: 0}
-  m_GameObject: {fileID: 1940165101895709704}
-  m_Mesh: {fileID: 10210, guid: 0000000000000000e000000000000000, type: 0}
---- !u!23 &2992581012866758907
-MeshRenderer:
-  m_ObjectHideFlags: 0
-  m_CorrespondingSourceObject: {fileID: 0}
-  m_PrefabInstance: {fileID: 0}
-  m_PrefabAsset: {fileID: 0}
-  m_GameObject: {fileID: 1940165101895709704}
-  m_Enabled: 1
-  m_CastShadows: 0
-  m_ReceiveShadows: 0
-  m_DynamicOccludee: 1
-  m_StaticShadowCaster: 0
-  m_MotionVectors: 1
-  m_LightProbeUsage: 1
-  m_ReflectionProbeUsage: 1
-  m_RayTracingMode: 2
-  m_RayTraceProcedural: 0
-  m_RenderingLayerMask: 1
-  m_RendererPriority: 0
-  m_Materials:
-  - {fileID: 2100000, guid: c731e5e6519d8354094a034ff2457c95, type: 2}
-  m_StaticBatchInfo:
-    firstSubMesh: 0
-    subMeshCount: 0
-  m_StaticBatchRoot: {fileID: 0}
-  m_ProbeAnchor: {fileID: 0}
-  m_LightProbeVolumeOverride: {fileID: 0}
-  m_ScaleInLightmap: 1
-  m_ReceiveGI: 1
-  m_PreserveUVs: 1
-  m_IgnoreNormalsForChartDetection: 0
-  m_ImportantGI: 0
-  m_StitchLightmapSeams: 0
-  m_SelectedEditorRenderState: 3
-  m_MinimumChartSize: 4
-  m_AutoUVMaxDistance: 0.5
-  m_AutoUVMaxAngle: 89
-  m_LightmapParameters: {fileID: 0}
-  m_SortingLayerID: 0
-  m_SortingLayer: 0
-  m_SortingOrder: 0
-  m_AdditionalVertexStreams: {fileID: 0}
---- !u!114 &3080258895706226406
-MonoBehaviour:
-  m_ObjectHideFlags: 0
-  m_CorrespondingSourceObject: {fileID: 0}
-  m_PrefabInstance: {fileID: 0}
-  m_PrefabAsset: {fileID: 0}
-  m_GameObject: {fileID: 1940165101895709704}
-  m_Enabled: 1
-  m_EditorHideFlags: 0
-  m_Script: {fileID: 11500000, guid: 6c6859eec74651247968d56b594ac313, type: 3}
-  m_Name: 
-  m_EditorClassIdentifier: 
-  m_DescriptionType: -1
-  m_DescriptionYOffset: 0
-  m_DescriptionText: 
-  m_DescriptionTextExtra: 
-  m_DescriptionActivateSpeed: 12
-  m_DescriptionZScale: 1
-  m_ButtonTexture: {fileID: 0}
-  m_AtlasTexture: 0
-  m_ToggleButton: 0
-  m_LongPressReleaseButton: 0
-  m_ButtonHasPressedAudio: 1
-  m_ZAdjustHover: -0.02
-  m_ZAdjustClick: 0.02
-  m_HoverScale: 1.1
-  m_HoverBoxColliderGrow: 0.2
-  m_AddOverlay: 0
-  m_Command: 94
-  m_CommandParam: -1
-  m_CommandParam2: -1
-  m_RequiresPopup: 0
-  m_CenterPopupOnButton: 0
-  m_PopupOffset: {x: 0, y: 0, z: 0}
-  m_PopupText: 
-  m_ToggleOnDescription: 
-  m_ToggleOnTexture: {fileID: 0}
-  m_AllowUnavailable: 0
-  m_LinkedUIObject: {fileID: 0}
---- !u!65 &6456724789787039892
-BoxCollider:
-  m_ObjectHideFlags: 0
-  m_CorrespondingSourceObject: {fileID: 0}
-  m_PrefabInstance: {fileID: 0}
-  m_PrefabAsset: {fileID: 0}
-  m_GameObject: {fileID: 1940165101895709704}
-  m_Material: {fileID: 0}
-  m_IsTrigger: 0
-  m_Enabled: 1
-  serializedVersion: 2
-  m_Size: {x: 1, y: 1, z: 0.01}
-  m_Center: {x: 0, y: 0, z: -0.01}
---- !u!1 &2021498890244215207
-GameObject:
-  m_ObjectHideFlags: 0
-  m_CorrespondingSourceObject: {fileID: 0}
-  m_PrefabInstance: {fileID: 0}
-  m_PrefabAsset: {fileID: 0}
-  serializedVersion: 6
-  m_Component:
-  - component: {fileID: 3829170726280604919}
-  m_Layer: 16
-  m_Name: BackupStatus
-  m_TagString: Untagged
-  m_Icon: {fileID: 0}
-  m_NavMeshLayer: 0
-  m_StaticEditorFlags: 0
-  m_IsActive: 1
---- !u!4 &3829170726280604919
-Transform:
-  m_ObjectHideFlags: 0
-  m_CorrespondingSourceObject: {fileID: 0}
-  m_PrefabInstance: {fileID: 0}
-  m_PrefabAsset: {fileID: 0}
-  m_GameObject: {fileID: 2021498890244215207}
-  m_LocalRotation: {x: 0, y: 0, z: 0, w: 1}
-  m_LocalPosition: {x: -0.796, y: 0.07, z: -0.02500001}
-  m_LocalScale: {x: 1, y: 1, z: 0}
-  m_ConstrainProportionsScale: 0
-  m_Children:
-  - {fileID: 6966567663570781784}
-  - {fileID: 5340097423510050908}
-  m_Father: {fileID: 4476242485218114552}
-  m_RootOrder: 3
-  m_LocalEulerAnglesHint: {x: 0, y: 0, z: 0}
---- !u!1 &2104731836811474313
-GameObject:
-  m_ObjectHideFlags: 0
-  m_CorrespondingSourceObject: {fileID: 0}
-  m_PrefabInstance: {fileID: 0}
-  m_PrefabAsset: {fileID: 0}
-  serializedVersion: 6
-  m_Component:
-  - component: {fileID: 2348157011202646201}
-  - component: {fileID: 6918847193833650537}
-  - component: {fileID: 7570329920859395332}
-  - component: {fileID: 6981394391775996593}
-  - component: {fileID: 5088608007997644327}
-  m_Layer: 14
-  m_Name: DisableButton
-  m_TagString: Untagged
-  m_Icon: {fileID: 0}
-  m_NavMeshLayer: 0
-  m_StaticEditorFlags: 0
-  m_IsActive: 1
---- !u!4 &2348157011202646201
-Transform:
-  m_ObjectHideFlags: 0
-  m_CorrespondingSourceObject: {fileID: 0}
-  m_PrefabInstance: {fileID: 0}
-  m_PrefabAsset: {fileID: 0}
-  m_GameObject: {fileID: 2104731836811474313}
-  m_LocalRotation: {x: -0, y: -0, z: -0, w: 1}
-  m_LocalPosition: {x: 0.4, y: -0.43400002, z: -0.08}
-  m_LocalScale: {x: 0.6, y: 0.29999998, z: 0.29999998}
-  m_ConstrainProportionsScale: 0
-  m_Children:
-  - {fileID: 7748676746662032962}
-  - {fileID: 2809444368403418785}
-  m_Father: {fileID: 4640026334380093763}
-  m_RootOrder: 2
-  m_LocalEulerAnglesHint: {x: 0, y: 0, z: 0}
---- !u!33 &6918847193833650537
-MeshFilter:
-  m_ObjectHideFlags: 0
-  m_CorrespondingSourceObject: {fileID: 0}
-  m_PrefabInstance: {fileID: 0}
-  m_PrefabAsset: {fileID: 0}
-  m_GameObject: {fileID: 2104731836811474313}
-  m_Mesh: {fileID: 10210, guid: 0000000000000000e000000000000000, type: 0}
---- !u!23 &7570329920859395332
-MeshRenderer:
-  m_ObjectHideFlags: 0
-  m_CorrespondingSourceObject: {fileID: 0}
-  m_PrefabInstance: {fileID: 0}
-  m_PrefabAsset: {fileID: 0}
-  m_GameObject: {fileID: 2104731836811474313}
-  m_Enabled: 0
-  m_CastShadows: 0
-  m_ReceiveShadows: 0
-  m_DynamicOccludee: 1
-  m_StaticShadowCaster: 0
-  m_MotionVectors: 1
-  m_LightProbeUsage: 0
-  m_ReflectionProbeUsage: 1
-  m_RayTracingMode: 2
-  m_RayTraceProcedural: 0
-  m_RenderingLayerMask: 1
-  m_RendererPriority: 0
-  m_Materials:
-  - {fileID: 2100000, guid: 3c8ca511828182747a0b79564892ec57, type: 2}
-  m_StaticBatchInfo:
-    firstSubMesh: 0
-    subMeshCount: 0
-  m_StaticBatchRoot: {fileID: 0}
-  m_ProbeAnchor: {fileID: 0}
-  m_LightProbeVolumeOverride: {fileID: 0}
-  m_ScaleInLightmap: 1
-  m_ReceiveGI: 1
-  m_PreserveUVs: 0
-  m_IgnoreNormalsForChartDetection: 0
-  m_ImportantGI: 0
-  m_StitchLightmapSeams: 0
-  m_SelectedEditorRenderState: 3
-  m_MinimumChartSize: 4
-  m_AutoUVMaxDistance: 0.5
-  m_AutoUVMaxAngle: 89
-  m_LightmapParameters: {fileID: 0}
-  m_SortingLayerID: 0
-  m_SortingLayer: 0
-  m_SortingOrder: 0
-  m_AdditionalVertexStreams: {fileID: 0}
---- !u!114 &6981394391775996593
-MonoBehaviour:
-  m_ObjectHideFlags: 0
-  m_CorrespondingSourceObject: {fileID: 0}
-  m_PrefabInstance: {fileID: 0}
-  m_PrefabAsset: {fileID: 0}
-  m_GameObject: {fileID: 2104731836811474313}
-  m_Enabled: 1
-  m_EditorHideFlags: 0
-  m_Script: {fileID: 11500000, guid: 6c6859eec74651247968d56b594ac313, type: 3}
-  m_Name: 
-  m_EditorClassIdentifier: 
-  m_DescriptionType: -1
-  m_DescriptionYOffset: 0
-  m_DescriptionText: 
-  m_DescriptionTextExtra: 
-  m_DescriptionActivateSpeed: 12
-  m_DescriptionZScale: 1
-  m_ButtonTexture: {fileID: 0}
-  m_AtlasTexture: 0
-  m_ToggleButton: 0
-  m_LongPressReleaseButton: 0
-  m_ButtonHasPressedAudio: 1
-  m_ZAdjustHover: -0.02
-  m_ZAdjustClick: 0.05
-  m_HoverScale: 1.1
-  m_HoverBoxColliderGrow: 0.2
-  m_AddOverlay: 0
-  m_Command: 94
-  m_CommandParam: -1
-  m_CommandParam2: -1
-  m_RequiresPopup: 0
-  m_CenterPopupOnButton: 0
-  m_PopupOffset: {x: 0, y: 0, z: 0}
-  m_PopupText: 
-  m_ToggleOnDescription: 
-  m_ToggleOnTexture: {fileID: 0}
-  m_AllowUnavailable: 0
-  m_LinkedUIObject: {fileID: 0}
---- !u!65 &5088608007997644327
-BoxCollider:
-  m_ObjectHideFlags: 0
-  m_CorrespondingSourceObject: {fileID: 0}
-  m_PrefabInstance: {fileID: 0}
-  m_PrefabAsset: {fileID: 0}
-  m_GameObject: {fileID: 2104731836811474313}
-  m_Material: {fileID: 0}
-  m_IsTrigger: 0
-  m_Enabled: 1
-  serializedVersion: 2
-  m_Size: {x: 1, y: 1, z: 0.01}
-  m_Center: {x: 0, y: 0, z: -0.01}
---- !u!1 &2349573906843854679
-GameObject:
-  m_ObjectHideFlags: 0
-  m_CorrespondingSourceObject: {fileID: 0}
-  m_PrefabInstance: {fileID: 0}
-  m_PrefabAsset: {fileID: 0}
-  serializedVersion: 6
-  m_Component:
-  - component: {fileID: 199514518820484682}
-  - component: {fileID: 3412297505415495395}
-  - component: {fileID: 2474262596484434718}
-  - component: {fileID: 1192172401008860271}
-  m_Layer: 16
-  m_Name: DriveSyncProgress
-  m_TagString: Untagged
-  m_Icon: {fileID: 0}
-  m_NavMeshLayer: 0
-  m_StaticEditorFlags: 0
-  m_IsActive: 1
---- !u!4 &199514518820484682
-Transform:
-  m_ObjectHideFlags: 0
-  m_CorrespondingSourceObject: {fileID: 0}
-  m_PrefabInstance: {fileID: 0}
-  m_PrefabAsset: {fileID: 0}
-  m_GameObject: {fileID: 2349573906843854679}
-  m_LocalRotation: {x: 0, y: 0, z: -0.7071068, w: 0.7071068}
-  m_LocalPosition: {x: 0, y: 0.033, z: 0}
-  m_LocalScale: {x: 0.3, y: 0.3, z: 0.3}
-  m_ConstrainProportionsScale: 0
-  m_Children: []
-  m_Father: {fileID: 5340097423510050908}
-  m_RootOrder: 0
-  m_LocalEulerAnglesHint: {x: 0, y: 0, z: -90}
---- !u!33 &3412297505415495395
-MeshFilter:
-  m_ObjectHideFlags: 0
-  m_CorrespondingSourceObject: {fileID: 0}
-  m_PrefabInstance: {fileID: 0}
-  m_PrefabAsset: {fileID: 0}
-  m_GameObject: {fileID: 2349573906843854679}
-  m_Mesh: {fileID: 10210, guid: 0000000000000000e000000000000000, type: 0}
---- !u!23 &2474262596484434718
-MeshRenderer:
-  m_ObjectHideFlags: 0
-  m_CorrespondingSourceObject: {fileID: 0}
-  m_PrefabInstance: {fileID: 0}
-  m_PrefabAsset: {fileID: 0}
-  m_GameObject: {fileID: 2349573906843854679}
-  m_Enabled: 1
-  m_CastShadows: 0
-  m_ReceiveShadows: 0
-  m_DynamicOccludee: 1
-  m_StaticShadowCaster: 0
-  m_MotionVectors: 1
-  m_LightProbeUsage: 1
-  m_ReflectionProbeUsage: 1
-  m_RayTracingMode: 2
-  m_RayTraceProcedural: 0
-  m_RenderingLayerMask: 1
-  m_RendererPriority: 0
-  m_Materials:
-  - {fileID: 2100000, guid: a2a12f534cd6cef4d8302066eaa81c25, type: 2}
-  m_StaticBatchInfo:
-    firstSubMesh: 0
-    subMeshCount: 0
-  m_StaticBatchRoot: {fileID: 0}
-  m_ProbeAnchor: {fileID: 0}
-  m_LightProbeVolumeOverride: {fileID: 0}
-  m_ScaleInLightmap: 1
-  m_ReceiveGI: 1
-  m_PreserveUVs: 1
-  m_IgnoreNormalsForChartDetection: 0
-  m_ImportantGI: 0
-  m_StitchLightmapSeams: 0
-  m_SelectedEditorRenderState: 3
-  m_MinimumChartSize: 4
-  m_AutoUVMaxDistance: 0.5
-  m_AutoUVMaxAngle: 89
-  m_LightmapParameters: {fileID: 0}
-  m_SortingLayerID: 0
-  m_SortingLayer: 0
-  m_SortingOrder: 0
-  m_AdditionalVertexStreams: {fileID: 0}
---- !u!114 &1192172401008860271
-MonoBehaviour:
-  m_ObjectHideFlags: 0
-  m_CorrespondingSourceObject: {fileID: 0}
-  m_PrefabInstance: {fileID: 0}
-  m_PrefabAsset: {fileID: 0}
-  m_GameObject: {fileID: 2349573906843854679}
-  m_Enabled: 1
-  m_EditorHideFlags: 0
-  m_Script: {fileID: 11500000, guid: 8daae932e00bdb749b4f667b08f50ca8, type: 3}
-  m_Name: 
-  m_EditorClassIdentifier: 
---- !u!1 &2382382063590343461
-GameObject:
-  m_ObjectHideFlags: 0
-  m_CorrespondingSourceObject: {fileID: 0}
-  m_PrefabInstance: {fileID: 0}
-  m_PrefabAsset: {fileID: 0}
-  serializedVersion: 6
-  m_Component:
-  - component: {fileID: 6966567663570781784}
-  m_Layer: 16
-  m_Name: BackupComplete
-  m_TagString: Untagged
-  m_Icon: {fileID: 0}
-  m_NavMeshLayer: 0
-  m_StaticEditorFlags: 0
-  m_IsActive: 1
---- !u!4 &6966567663570781784
-Transform:
-  m_ObjectHideFlags: 0
-  m_CorrespondingSourceObject: {fileID: 0}
-  m_PrefabInstance: {fileID: 0}
-  m_PrefabAsset: {fileID: 0}
-  m_GameObject: {fileID: 2382382063590343461}
-  m_LocalRotation: {x: 0, y: 0, z: 0, w: 1}
-  m_LocalPosition: {x: 0, y: 0, z: 0}
-  m_LocalScale: {x: 1, y: 1, z: 1}
-  m_ConstrainProportionsScale: 0
-  m_Children:
-  - {fileID: 1391646434670739073}
-  - {fileID: 3092064098952481321}
-  m_Father: {fileID: 3829170726280604919}
-  m_RootOrder: 0
-  m_LocalEulerAnglesHint: {x: 0, y: 0, z: 0}
---- !u!1 &2447796607506152609
-GameObject:
-  m_ObjectHideFlags: 0
-  m_CorrespondingSourceObject: {fileID: 0}
-  m_PrefabInstance: {fileID: 0}
-  m_PrefabAsset: {fileID: 0}
-  serializedVersion: 6
-  m_Component:
-  - component: {fileID: 3875712727588656447}
-  - component: {fileID: 1759403675850368394}
-  - component: {fileID: 3766284742395784094}
-  - component: {fileID: 908711020711078007}
-  - component: {fileID: 5252287630913861852}
-  m_Layer: 14
-  m_Name: ScriptsButton
-  m_TagString: Untagged
-  m_Icon: {fileID: 0}
-  m_NavMeshLayer: 0
-  m_StaticEditorFlags: 0
-  m_IsActive: 1
---- !u!4 &3875712727588656447
-Transform:
-  m_ObjectHideFlags: 0
-  m_CorrespondingSourceObject: {fileID: 0}
-  m_PrefabInstance: {fileID: 0}
-  m_PrefabAsset: {fileID: 0}
-  m_GameObject: {fileID: 2447796607506152609}
-  m_LocalRotation: {x: -0, y: -0, z: -0, w: 1}
-  m_LocalPosition: {x: 0.59, y: -0.5, z: -0.02}
-  m_LocalScale: {x: 0.15, y: 0.15, z: 0.15}
-  m_ConstrainProportionsScale: 0
-  m_Children:
-  - {fileID: 1782821864462506585}
-  - {fileID: 1265193257068378413}
-  m_Father: {fileID: 4476242485218114552}
-  m_RootOrder: 11
-  m_LocalEulerAnglesHint: {x: 0, y: 0, z: 0}
---- !u!33 &1759403675850368394
-MeshFilter:
-  m_ObjectHideFlags: 0
-  m_CorrespondingSourceObject: {fileID: 0}
-  m_PrefabInstance: {fileID: 0}
-  m_PrefabAsset: {fileID: 0}
-  m_GameObject: {fileID: 2447796607506152609}
-  m_Mesh: {fileID: 10210, guid: 0000000000000000e000000000000000, type: 0}
---- !u!23 &3766284742395784094
-MeshRenderer:
-  m_ObjectHideFlags: 0
-  m_CorrespondingSourceObject: {fileID: 0}
-  m_PrefabInstance: {fileID: 0}
-  m_PrefabAsset: {fileID: 0}
-  m_GameObject: {fileID: 2447796607506152609}
-  m_Enabled: 1
-  m_CastShadows: 0
-  m_ReceiveShadows: 0
-  m_DynamicOccludee: 1
-  m_StaticShadowCaster: 0
-  m_MotionVectors: 1
-  m_LightProbeUsage: 0
-  m_ReflectionProbeUsage: 1
-  m_RayTracingMode: 2
-  m_RayTraceProcedural: 0
-  m_RenderingLayerMask: 1
-  m_RendererPriority: 0
-  m_Materials:
-  - {fileID: 2100000, guid: 3c8ca511828182747a0b79564892ec57, type: 2}
-  m_StaticBatchInfo:
-    firstSubMesh: 0
-    subMeshCount: 0
-  m_StaticBatchRoot: {fileID: 0}
-  m_ProbeAnchor: {fileID: 0}
-  m_LightProbeVolumeOverride: {fileID: 0}
-  m_ScaleInLightmap: 1
-  m_ReceiveGI: 1
-  m_PreserveUVs: 0
-  m_IgnoreNormalsForChartDetection: 0
-  m_ImportantGI: 0
-  m_StitchLightmapSeams: 0
-  m_SelectedEditorRenderState: 3
-  m_MinimumChartSize: 4
-  m_AutoUVMaxDistance: 0.5
-  m_AutoUVMaxAngle: 89
-  m_LightmapParameters: {fileID: 0}
-  m_SortingLayerID: 0
-  m_SortingLayer: 0
-  m_SortingOrder: 0
-  m_AdditionalVertexStreams: {fileID: 0}
---- !u!114 &908711020711078007
-MonoBehaviour:
-  m_ObjectHideFlags: 0
-  m_CorrespondingSourceObject: {fileID: 0}
-  m_PrefabInstance: {fileID: 0}
-  m_PrefabAsset: {fileID: 0}
-  m_GameObject: {fileID: 2447796607506152609}
-  m_Enabled: 1
-  m_EditorHideFlags: 0
-  m_Script: {fileID: 11500000, guid: 6c6859eec74651247968d56b594ac313, type: 3}
-  m_Name: 
-  m_EditorClassIdentifier: 
-  m_DescriptionType: -1
-  m_DescriptionYOffset: 0
-  m_DescriptionText: 
-  m_DescriptionTextExtra: 
-  m_DescriptionActivateSpeed: 12
-  m_DescriptionZScale: 1
-  m_ButtonTexture: {fileID: 2800000, guid: 4842a4db87f0b5749b04cff163c18622, type: 3}
-  m_AtlasTexture: 1
-  m_ToggleButton: 1
-  m_LongPressReleaseButton: 0
-  m_ButtonHasPressedAudio: 1
-  m_ZAdjustHover: -0.015
-  m_ZAdjustClick: 0.01
-  m_HoverScale: 1.3
-  m_HoverBoxColliderGrow: 0.2
-  m_AddOverlay: 0
-  m_Command: 93
-  m_CommandParam: 5
-  m_CommandParam2: -1
-  m_RequiresPopup: 0
-  m_CenterPopupOnButton: 0
-  m_PopupOffset: {x: 0, y: 0, z: 0}
-  m_PopupText: 
-  m_ToggleOnDescription: 
-  m_ToggleOnTexture: {fileID: 0}
-  m_AllowUnavailable: 0
-  m_LinkedUIObject: {fileID: 0}
---- !u!65 &5252287630913861852
-BoxCollider:
-  m_ObjectHideFlags: 0
-  m_CorrespondingSourceObject: {fileID: 0}
-  m_PrefabInstance: {fileID: 0}
-  m_PrefabAsset: {fileID: 0}
-  m_GameObject: {fileID: 2447796607506152609}
-  m_Material: {fileID: 0}
-  m_IsTrigger: 0
-  m_Enabled: 1
-  serializedVersion: 2
-  m_Size: {x: 4.8, y: 1.5, z: 0.01}
-  m_Center: {x: 1.6, y: 0, z: -0.01}
---- !u!1 &2534821876095705238
-GameObject:
-  m_ObjectHideFlags: 0
-  m_CorrespondingSourceObject: {fileID: 0}
-  m_PrefabInstance: {fileID: 0}
-  m_PrefabAsset: {fileID: 0}
-  serializedVersion: 6
-  m_Component:
-  - component: {fileID: 5483810976055114614}
-  - component: {fileID: 8302974141339717212}
-  - component: {fileID: 1009896151815399694}
-  m_Layer: 0
-  m_Name: Text
-  m_TagString: Untagged
-  m_Icon: {fileID: 0}
-  m_NavMeshLayer: 0
-  m_StaticEditorFlags: 0
-  m_IsActive: 1
---- !u!4 &5483810976055114614
-Transform:
-  m_ObjectHideFlags: 0
-  m_CorrespondingSourceObject: {fileID: 0}
-  m_PrefabInstance: {fileID: 0}
-  m_PrefabAsset: {fileID: 0}
-  m_GameObject: {fileID: 2534821876095705238}
-  m_LocalRotation: {x: -0, y: -0, z: -0, w: 1}
-  m_LocalPosition: {x: 0, y: 0, z: 0}
-  m_LocalScale: {x: 1, y: 1, z: 1}
-  m_ConstrainProportionsScale: 0
-  m_Children: []
-  m_Father: {fileID: 1532787951665482211}
-  m_RootOrder: 0
-  m_LocalEulerAnglesHint: {x: 0, y: 0, z: 0}
---- !u!23 &8302974141339717212
-MeshRenderer:
-  m_ObjectHideFlags: 0
-  m_CorrespondingSourceObject: {fileID: 0}
-  m_PrefabInstance: {fileID: 0}
-  m_PrefabAsset: {fileID: 0}
-  m_GameObject: {fileID: 2534821876095705238}
-  m_Enabled: 1
-  m_CastShadows: 0
-  m_ReceiveShadows: 0
-  m_DynamicOccludee: 1
-  m_StaticShadowCaster: 0
-  m_MotionVectors: 1
-  m_LightProbeUsage: 0
-  m_ReflectionProbeUsage: 1
-  m_RayTracingMode: 2
-  m_RayTraceProcedural: 0
-  m_RenderingLayerMask: 1
-  m_RendererPriority: 0
-  m_Materials:
-  - {fileID: 2100000, guid: de748af97b428fc47a11138dd4a33485, type: 2}
-  m_StaticBatchInfo:
-    firstSubMesh: 0
-    subMeshCount: 0
-  m_StaticBatchRoot: {fileID: 0}
-  m_ProbeAnchor: {fileID: 0}
-  m_LightProbeVolumeOverride: {fileID: 0}
-  m_ScaleInLightmap: 1
-  m_ReceiveGI: 1
-  m_PreserveUVs: 0
-  m_IgnoreNormalsForChartDetection: 0
-  m_ImportantGI: 0
-  m_StitchLightmapSeams: 0
-  m_SelectedEditorRenderState: 3
-  m_MinimumChartSize: 4
-  m_AutoUVMaxDistance: 0.5
-  m_AutoUVMaxAngle: 89
-  m_LightmapParameters: {fileID: 0}
-  m_SortingLayerID: 0
-  m_SortingLayer: 0
-  m_SortingOrder: 0
-  m_AdditionalVertexStreams: {fileID: 0}
---- !u!102 &1009896151815399694
-TextMesh:
-  serializedVersion: 3
-  m_ObjectHideFlags: 0
-  m_CorrespondingSourceObject: {fileID: 0}
-  m_PrefabInstance: {fileID: 0}
-  m_PrefabAsset: {fileID: 0}
-  m_GameObject: {fileID: 2534821876095705238}
-  m_Text: BETA
-  m_OffsetZ: 0
-  m_CharacterSize: 0.0125
-  m_LineSpacing: 1
-  m_Anchor: 4
-  m_Alignment: 1
-  m_TabSize: 4
-  m_FontSize: 64
-  m_FontStyle: 0
-  m_RichText: 1
-  m_Font: {fileID: 12800000, guid: aa94fec06c672f74d86409a6979db921, type: 3}
-  m_Color:
-    serializedVersion: 2
-    rgba: 4294967295
+  references:
+    version: 2
+    RefIds: []
 --- !u!1 &2617002625324559686
 GameObject:
   m_ObjectHideFlags: 0
@@ -1406,2139 +236,6 @@
   m_SortingLayer: 0
   m_SortingOrder: 0
   m_AdditionalVertexStreams: {fileID: 0}
---- !u!1 &2707569658082305704
-GameObject:
-  m_ObjectHideFlags: 0
-  m_CorrespondingSourceObject: {fileID: 0}
-  m_PrefabInstance: {fileID: 0}
-  m_PrefabAsset: {fileID: 0}
-  serializedVersion: 6
-  m_Component:
-  - component: {fileID: 384827409504110887}
-  - component: {fileID: 5710280823364074254}
-  - component: {fileID: 3481221211495232928}
-  m_Layer: 14
-  m_Name: Mask
-  m_TagString: Untagged
-  m_Icon: {fileID: 0}
-  m_NavMeshLayer: 0
-  m_StaticEditorFlags: 0
-  m_IsActive: 1
---- !u!4 &384827409504110887
-Transform:
-  m_ObjectHideFlags: 0
-  m_CorrespondingSourceObject: {fileID: 0}
-  m_PrefabInstance: {fileID: 0}
-  m_PrefabAsset: {fileID: 0}
-  m_GameObject: {fileID: 2707569658082305704}
-  m_LocalRotation: {x: 0, y: 0, z: 0, w: 1}
-  m_LocalPosition: {x: 0, y: 0, z: -0.01}
-  m_LocalScale: {x: 1.1, y: 1.1, z: 1.1}
-  m_ConstrainProportionsScale: 0
-  m_Children: []
-  m_Father: {fileID: 2682543151642588027}
-  m_RootOrder: 1
-  m_LocalEulerAnglesHint: {x: 0, y: 0, z: 0}
---- !u!33 &5710280823364074254
-MeshFilter:
-  m_ObjectHideFlags: 0
-  m_CorrespondingSourceObject: {fileID: 0}
-  m_PrefabInstance: {fileID: 0}
-  m_PrefabAsset: {fileID: 0}
-  m_GameObject: {fileID: 2707569658082305704}
-  m_Mesh: {fileID: 10210, guid: 0000000000000000e000000000000000, type: 0}
---- !u!23 &3481221211495232928
-MeshRenderer:
-  m_ObjectHideFlags: 0
-  m_CorrespondingSourceObject: {fileID: 0}
-  m_PrefabInstance: {fileID: 0}
-  m_PrefabAsset: {fileID: 0}
-  m_GameObject: {fileID: 2707569658082305704}
-  m_Enabled: 1
-  m_CastShadows: 0
-  m_ReceiveShadows: 0
-  m_DynamicOccludee: 1
-  m_StaticShadowCaster: 0
-  m_MotionVectors: 1
-  m_LightProbeUsage: 1
-  m_ReflectionProbeUsage: 1
-  m_RayTracingMode: 2
-  m_RayTraceProcedural: 0
-  m_RenderingLayerMask: 1
-  m_RendererPriority: 0
-  m_Materials:
-  - {fileID: 2100000, guid: c185eea67435e9e49beb0b0d3b9f4583, type: 2}
-  m_StaticBatchInfo:
-    firstSubMesh: 0
-    subMeshCount: 0
-  m_StaticBatchRoot: {fileID: 0}
-  m_ProbeAnchor: {fileID: 0}
-  m_LightProbeVolumeOverride: {fileID: 0}
-  m_ScaleInLightmap: 1
-  m_ReceiveGI: 1
-  m_PreserveUVs: 0
-  m_IgnoreNormalsForChartDetection: 0
-  m_ImportantGI: 0
-  m_StitchLightmapSeams: 0
-  m_SelectedEditorRenderState: 3
-  m_MinimumChartSize: 4
-  m_AutoUVMaxDistance: 0.5
-  m_AutoUVMaxAngle: 89
-  m_LightmapParameters: {fileID: 0}
-  m_SortingLayerID: 0
-  m_SortingLayer: 0
-  m_SortingOrder: 0
-  m_AdditionalVertexStreams: {fileID: 0}
---- !u!1 &2718221084967105265
-GameObject:
-  m_ObjectHideFlags: 0
-  m_CorrespondingSourceObject: {fileID: 0}
-  m_PrefabInstance: {fileID: 0}
-  m_PrefabAsset: {fileID: 0}
-  serializedVersion: 6
-  m_Component:
-  - component: {fileID: 4476242485218114552}
-  m_Layer: 16
-  m_Name: EnabledElements
-  m_TagString: Untagged
-  m_Icon: {fileID: 0}
-  m_NavMeshLayer: 0
-  m_StaticEditorFlags: 0
-  m_IsActive: 1
---- !u!4 &4476242485218114552
-Transform:
-  m_ObjectHideFlags: 0
-  m_CorrespondingSourceObject: {fileID: 0}
-  m_PrefabInstance: {fileID: 0}
-  m_PrefabAsset: {fileID: 0}
-  m_GameObject: {fileID: 2718221084967105265}
-  m_LocalRotation: {x: 0, y: 0, z: 0, w: 1}
-  m_LocalPosition: {x: 0, y: 0, z: 0}
-  m_LocalScale: {x: 1, y: 1, z: 1}
-  m_ConstrainProportionsScale: 0
-  m_Children:
-  - {fileID: 7623543096361949864}
-  - {fileID: 1532787951665482211}
-  - {fileID: 3448735777872773299}
-  - {fileID: 3829170726280604919}
-  - {fileID: 3553452452793920654}
-  - {fileID: 6258782905847689786}
-  - {fileID: 756108500512199606}
-  - {fileID: 3885817871789228808}
-  - {fileID: 2682543151642588027}
-  - {fileID: 70694388356490064}
-  - {fileID: 2597196536213070568}
-  - {fileID: 3875712727588656447}
-  m_Father: {fileID: 3576301794080265196}
-  m_RootOrder: 0
-  m_LocalEulerAnglesHint: {x: 0, y: 0, z: 0}
---- !u!1 &2767574410368040542
-GameObject:
-  m_ObjectHideFlags: 0
-  m_CorrespondingSourceObject: {fileID: 0}
-  m_PrefabInstance: {fileID: 0}
-  m_PrefabAsset: {fileID: 0}
-  serializedVersion: 6
-  m_Component:
-  - component: {fileID: 2682543151642588027}
-  - component: {fileID: 5003221336037381617}
-  - component: {fileID: 8363913837865908544}
-  - component: {fileID: 7507682894383113082}
-  - component: {fileID: 5022596126009809887}
-  m_Layer: 14
-  m_Name: MediaLibraryButton
-  m_TagString: Untagged
-  m_Icon: {fileID: 0}
-  m_NavMeshLayer: 0
-  m_StaticEditorFlags: 0
-  m_IsActive: 1
---- !u!4 &2682543151642588027
-Transform:
-  m_ObjectHideFlags: 0
-  m_CorrespondingSourceObject: {fileID: 0}
-  m_PrefabInstance: {fileID: 0}
-  m_PrefabAsset: {fileID: 0}
-  m_GameObject: {fileID: 2767574410368040542}
-  m_LocalRotation: {x: -0, y: -0, z: -0, w: 1}
-  m_LocalPosition: {x: -0.2, y: -0.5, z: -0.02}
-  m_LocalScale: {x: 0.15, y: 0.15, z: 0.15}
-  m_ConstrainProportionsScale: 0
-  m_Children:
-  - {fileID: 2112198508508374668}
-  - {fileID: 384827409504110887}
-  m_Father: {fileID: 4476242485218114552}
-  m_RootOrder: 8
-  m_LocalEulerAnglesHint: {x: 0, y: 0, z: 0}
---- !u!33 &5003221336037381617
-MeshFilter:
-  m_ObjectHideFlags: 0
-  m_CorrespondingSourceObject: {fileID: 0}
-  m_PrefabInstance: {fileID: 0}
-  m_PrefabAsset: {fileID: 0}
-  m_GameObject: {fileID: 2767574410368040542}
-  m_Mesh: {fileID: 10210, guid: 0000000000000000e000000000000000, type: 0}
---- !u!23 &8363913837865908544
-MeshRenderer:
-  m_ObjectHideFlags: 0
-  m_CorrespondingSourceObject: {fileID: 0}
-  m_PrefabInstance: {fileID: 0}
-  m_PrefabAsset: {fileID: 0}
-  m_GameObject: {fileID: 2767574410368040542}
-  m_Enabled: 1
-  m_CastShadows: 0
-  m_ReceiveShadows: 0
-  m_DynamicOccludee: 1
-  m_StaticShadowCaster: 0
-  m_MotionVectors: 1
-  m_LightProbeUsage: 0
-  m_ReflectionProbeUsage: 1
-  m_RayTracingMode: 2
-  m_RayTraceProcedural: 0
-  m_RenderingLayerMask: 1
-  m_RendererPriority: 0
-  m_Materials:
-  - {fileID: 2100000, guid: 3c8ca511828182747a0b79564892ec57, type: 2}
-  m_StaticBatchInfo:
-    firstSubMesh: 0
-    subMeshCount: 0
-  m_StaticBatchRoot: {fileID: 0}
-  m_ProbeAnchor: {fileID: 0}
-  m_LightProbeVolumeOverride: {fileID: 0}
-  m_ScaleInLightmap: 1
-  m_ReceiveGI: 1
-  m_PreserveUVs: 0
-  m_IgnoreNormalsForChartDetection: 0
-  m_ImportantGI: 0
-  m_StitchLightmapSeams: 0
-  m_SelectedEditorRenderState: 3
-  m_MinimumChartSize: 4
-  m_AutoUVMaxDistance: 0.5
-  m_AutoUVMaxAngle: 89
-  m_LightmapParameters: {fileID: 0}
-  m_SortingLayerID: 0
-  m_SortingLayer: 0
-  m_SortingOrder: 0
-  m_AdditionalVertexStreams: {fileID: 0}
---- !u!114 &7507682894383113082
-MonoBehaviour:
-  m_ObjectHideFlags: 0
-  m_CorrespondingSourceObject: {fileID: 0}
-  m_PrefabInstance: {fileID: 0}
-  m_PrefabAsset: {fileID: 0}
-  m_GameObject: {fileID: 2767574410368040542}
-  m_Enabled: 1
-  m_EditorHideFlags: 0
-  m_Script: {fileID: 11500000, guid: 6c6859eec74651247968d56b594ac313, type: 3}
-  m_Name: 
-  m_EditorClassIdentifier: 
-  m_DescriptionType: -1
-  m_DescriptionYOffset: 0
-  m_DescriptionText: 
-  m_DescriptionTextExtra: 
-  m_DescriptionActivateSpeed: 12
-  m_DescriptionZScale: 1
-  m_ButtonTexture: {fileID: 2800000, guid: 4842a4db87f0b5749b04cff163c18622, type: 3}
-  m_AtlasTexture: 1
-  m_ToggleButton: 1
-  m_LongPressReleaseButton: 0
-  m_ButtonHasPressedAudio: 1
-  m_ZAdjustHover: -0.015
-  m_ZAdjustClick: 0.01
-  m_HoverScale: 1.3
-  m_HoverBoxColliderGrow: 0.2
-  m_AddOverlay: 0
-  m_Command: 93
-  m_CommandParam: 3
-  m_CommandParam2: -1
-  m_RequiresPopup: 0
-  m_CenterPopupOnButton: 0
-  m_PopupOffset: {x: 0, y: 0, z: 0}
-  m_PopupText: 
-  m_ToggleOnDescription: 
-  m_ToggleOnTexture: {fileID: 0}
-  m_AllowUnavailable: 0
-  m_LinkedUIObject: {fileID: 0}
---- !u!65 &5022596126009809887
-BoxCollider:
-  m_ObjectHideFlags: 0
-  m_CorrespondingSourceObject: {fileID: 0}
-  m_PrefabInstance: {fileID: 0}
-  m_PrefabAsset: {fileID: 0}
-  m_GameObject: {fileID: 2767574410368040542}
-  m_Material: {fileID: 0}
-  m_IsTrigger: 0
-  m_Enabled: 1
-  serializedVersion: 2
-  m_Size: {x: 4.8, y: 1.5, z: 0.01}
-  m_Center: {x: 1.6, y: 0, z: -0.01}
---- !u!1 &3101266895680916602
-GameObject:
-  m_ObjectHideFlags: 0
-  m_CorrespondingSourceObject: {fileID: 0}
-  m_PrefabInstance: {fileID: 0}
-  m_PrefabAsset: {fileID: 0}
-  serializedVersion: 6
-  m_Component:
-  - component: {fileID: 2218856993396697195}
-  - component: {fileID: 1616476073051856967}
-  - component: {fileID: 4871294121971525209}
-  m_Layer: 0
-  m_Name: Description
-  m_TagString: Untagged
-  m_Icon: {fileID: 0}
-  m_NavMeshLayer: 0
-  m_StaticEditorFlags: 0
-  m_IsActive: 1
---- !u!4 &2218856993396697195
-Transform:
-  m_ObjectHideFlags: 0
-  m_CorrespondingSourceObject: {fileID: 0}
-  m_PrefabInstance: {fileID: 0}
-  m_PrefabAsset: {fileID: 0}
-  m_GameObject: {fileID: 3101266895680916602}
-  m_LocalRotation: {x: -0, y: -0, z: -0, w: 1}
-  m_LocalPosition: {x: 0, y: 0.058000088, z: -0.0025}
-  m_LocalScale: {x: 1, y: 1, z: 1}
-  m_ConstrainProportionsScale: 0
-  m_Children: []
-  m_Father: {fileID: 6357811956808103942}
-  m_RootOrder: 1
-  m_LocalEulerAnglesHint: {x: 0, y: 0, z: 0}
---- !u!23 &1616476073051856967
-MeshRenderer:
-  m_ObjectHideFlags: 0
-  m_CorrespondingSourceObject: {fileID: 0}
-  m_PrefabInstance: {fileID: 0}
-  m_PrefabAsset: {fileID: 0}
-  m_GameObject: {fileID: 3101266895680916602}
-  m_Enabled: 1
-  m_CastShadows: 0
-  m_ReceiveShadows: 0
-  m_DynamicOccludee: 1
-  m_StaticShadowCaster: 0
-  m_MotionVectors: 1
-  m_LightProbeUsage: 0
-  m_ReflectionProbeUsage: 1
-  m_RayTracingMode: 2
-  m_RayTraceProcedural: 0
-  m_RenderingLayerMask: 1
-  m_RendererPriority: 0
-  m_Materials:
-  - {fileID: 2100000, guid: 47e6c22fd7a3992498ccee8eb5b02502, type: 2}
-  m_StaticBatchInfo:
-    firstSubMesh: 0
-    subMeshCount: 0
-  m_StaticBatchRoot: {fileID: 0}
-  m_ProbeAnchor: {fileID: 0}
-  m_LightProbeVolumeOverride: {fileID: 0}
-  m_ScaleInLightmap: 1
-  m_ReceiveGI: 1
-  m_PreserveUVs: 0
-  m_IgnoreNormalsForChartDetection: 0
-  m_ImportantGI: 0
-  m_StitchLightmapSeams: 0
-  m_SelectedEditorRenderState: 3
-  m_MinimumChartSize: 4
-  m_AutoUVMaxDistance: 0.5
-  m_AutoUVMaxAngle: 89
-  m_LightmapParameters: {fileID: 0}
-  m_SortingLayerID: 0
-  m_SortingLayer: 0
-  m_SortingOrder: 0
-  m_AdditionalVertexStreams: {fileID: 0}
---- !u!102 &4871294121971525209
-TextMesh:
-  serializedVersion: 3
-  m_ObjectHideFlags: 0
-  m_CorrespondingSourceObject: {fileID: 0}
-  m_PrefabInstance: {fileID: 0}
-  m_PrefabAsset: {fileID: 0}
-  m_GameObject: {fileID: 3101266895680916602}
-  m_Text: 'Enabling Google Drive backup keeps
-
-    your work saved to the cloud.'
-  m_OffsetZ: 0
-  m_CharacterSize: 0.02
-  m_LineSpacing: 1
-  m_Anchor: 4
-  m_Alignment: 1
-  m_TabSize: 4
-  m_FontSize: 64
-  m_FontStyle: 0
-  m_RichText: 1
-  m_Font: {fileID: 12800000, guid: aa94fec06c672f74d86409a6979db921, type: 3}
-  m_Color:
-    serializedVersion: 2
-    rgba: 4294967295
---- !u!1 &3253862659322061004
-GameObject:
-  m_ObjectHideFlags: 0
-  m_CorrespondingSourceObject: {fileID: 0}
-  m_PrefabInstance: {fileID: 0}
-  m_PrefabAsset: {fileID: 0}
-  serializedVersion: 6
-  m_Component:
-  - component: {fileID: 7623543096361949864}
-  - component: {fileID: 6997088739048665357}
-  - component: {fileID: 6559056538502065849}
-  m_Layer: 0
-  m_Name: Title
-  m_TagString: Untagged
-  m_Icon: {fileID: 0}
-  m_NavMeshLayer: 0
-  m_StaticEditorFlags: 0
-  m_IsActive: 1
---- !u!4 &7623543096361949864
-Transform:
-  m_ObjectHideFlags: 0
-  m_CorrespondingSourceObject: {fileID: 0}
-  m_PrefabInstance: {fileID: 0}
-  m_PrefabAsset: {fileID: 0}
-  m_GameObject: {fileID: 3253862659322061004}
-  m_LocalRotation: {x: -0, y: -0, z: -0, w: 1}
-  m_LocalPosition: {x: -0.139, y: 0.5, z: -0.0025}
-  m_LocalScale: {x: 1, y: 1, z: 1}
-  m_ConstrainProportionsScale: 0
-  m_Children: []
-  m_Father: {fileID: 4476242485218114552}
-  m_RootOrder: 0
-  m_LocalEulerAnglesHint: {x: 0, y: 0, z: 0}
---- !u!23 &6997088739048665357
-MeshRenderer:
-  m_ObjectHideFlags: 0
-  m_CorrespondingSourceObject: {fileID: 0}
-  m_PrefabInstance: {fileID: 0}
-  m_PrefabAsset: {fileID: 0}
-  m_GameObject: {fileID: 3253862659322061004}
-  m_Enabled: 1
-  m_CastShadows: 0
-  m_ReceiveShadows: 0
-  m_DynamicOccludee: 1
-  m_StaticShadowCaster: 0
-  m_MotionVectors: 1
-  m_LightProbeUsage: 0
-  m_ReflectionProbeUsage: 1
-  m_RayTracingMode: 2
-  m_RayTraceProcedural: 0
-  m_RenderingLayerMask: 1
-  m_RendererPriority: 0
-  m_Materials:
-  - {fileID: 2100000, guid: 543b312efaeb6aa4aa25a9e07e815953, type: 2}
-  m_StaticBatchInfo:
-    firstSubMesh: 0
-    subMeshCount: 0
-  m_StaticBatchRoot: {fileID: 0}
-  m_ProbeAnchor: {fileID: 0}
-  m_LightProbeVolumeOverride: {fileID: 0}
-  m_ScaleInLightmap: 1
-  m_ReceiveGI: 1
-  m_PreserveUVs: 0
-  m_IgnoreNormalsForChartDetection: 0
-  m_ImportantGI: 0
-  m_StitchLightmapSeams: 0
-  m_SelectedEditorRenderState: 3
-  m_MinimumChartSize: 4
-  m_AutoUVMaxDistance: 0.5
-  m_AutoUVMaxAngle: 89
-  m_LightmapParameters: {fileID: 0}
-  m_SortingLayerID: 0
-  m_SortingLayer: 0
-  m_SortingOrder: 0
-  m_AdditionalVertexStreams: {fileID: 0}
---- !u!102 &6559056538502065849
-TextMesh:
-  serializedVersion: 3
-  m_ObjectHideFlags: 0
-  m_CorrespondingSourceObject: {fileID: 0}
-  m_PrefabInstance: {fileID: 0}
-  m_PrefabAsset: {fileID: 0}
-  m_GameObject: {fileID: 3253862659322061004}
-  m_Text: Google Drive Backup
-  m_OffsetZ: 0
-  m_CharacterSize: 0.03
-  m_LineSpacing: 1
-  m_Anchor: 4
-  m_Alignment: 1
-  m_TabSize: 4
-  m_FontSize: 64
-  m_FontStyle: 0
-  m_RichText: 1
-  m_Font: {fileID: 12800000, guid: aa94fec06c672f74d86409a6979db921, type: 3}
-  m_Color:
-    serializedVersion: 2
-    rgba: 4294967295
---- !u!1 &3288008044355926262
-GameObject:
-  m_ObjectHideFlags: 0
-  m_CorrespondingSourceObject: {fileID: 0}
-  m_PrefabInstance: {fileID: 0}
-  m_PrefabAsset: {fileID: 0}
-  serializedVersion: 6
-  m_Component:
-  - component: {fileID: 1782821864462506585}
-  - component: {fileID: 2188541541965985882}
-  - component: {fileID: 1658040415352114898}
-  m_Layer: 16
-  m_Name: Text
-  m_TagString: Untagged
-  m_Icon: {fileID: 0}
-  m_NavMeshLayer: 0
-  m_StaticEditorFlags: 0
-  m_IsActive: 1
---- !u!4 &1782821864462506585
-Transform:
-  m_ObjectHideFlags: 0
-  m_CorrespondingSourceObject: {fileID: 0}
-  m_PrefabInstance: {fileID: 0}
-  m_PrefabAsset: {fileID: 0}
-  m_GameObject: {fileID: 3288008044355926262}
-  m_LocalRotation: {x: -0, y: -0, z: -0, w: 1}
-  m_LocalPosition: {x: 0.6199999, y: 0, z: -0.01}
-  m_LocalScale: {x: 11.811465, y: 11.811465, z: 5.9057326}
-  m_ConstrainProportionsScale: 0
-  m_Children: []
-  m_Father: {fileID: 3875712727588656447}
-  m_RootOrder: 0
-  m_LocalEulerAnglesHint: {x: 0, y: 0, z: 0}
---- !u!23 &2188541541965985882
-MeshRenderer:
-  m_ObjectHideFlags: 0
-  m_CorrespondingSourceObject: {fileID: 0}
-  m_PrefabInstance: {fileID: 0}
-  m_PrefabAsset: {fileID: 0}
-  m_GameObject: {fileID: 3288008044355926262}
-  m_Enabled: 1
-  m_CastShadows: 0
-  m_ReceiveShadows: 0
-  m_DynamicOccludee: 1
-  m_StaticShadowCaster: 0
-  m_MotionVectors: 1
-  m_LightProbeUsage: 0
-  m_ReflectionProbeUsage: 1
-  m_RayTracingMode: 2
-  m_RayTraceProcedural: 0
-  m_RenderingLayerMask: 1
-  m_RendererPriority: 0
-  m_Materials:
-  - {fileID: 2100000, guid: 543b312efaeb6aa4aa25a9e07e815953, type: 2}
-  m_StaticBatchInfo:
-    firstSubMesh: 0
-    subMeshCount: 0
-  m_StaticBatchRoot: {fileID: 0}
-  m_ProbeAnchor: {fileID: 0}
-  m_LightProbeVolumeOverride: {fileID: 0}
-  m_ScaleInLightmap: 1
-  m_ReceiveGI: 1
-  m_PreserveUVs: 0
-  m_IgnoreNormalsForChartDetection: 0
-  m_ImportantGI: 0
-  m_StitchLightmapSeams: 0
-  m_SelectedEditorRenderState: 3
-  m_MinimumChartSize: 4
-  m_AutoUVMaxDistance: 0.5
-  m_AutoUVMaxAngle: 89
-  m_LightmapParameters: {fileID: 0}
-  m_SortingLayerID: 0
-  m_SortingLayer: 0
-  m_SortingOrder: 0
-  m_AdditionalVertexStreams: {fileID: 0}
---- !u!102 &1658040415352114898
-TextMesh:
-  serializedVersion: 3
-  m_ObjectHideFlags: 0
-  m_CorrespondingSourceObject: {fileID: 0}
-  m_PrefabInstance: {fileID: 0}
-  m_PrefabAsset: {fileID: 0}
-  m_GameObject: {fileID: 3288008044355926262}
-  m_Text: Scripts
-  m_OffsetZ: 0
-  m_CharacterSize: 0.009
-  m_LineSpacing: 0.75
-  m_Anchor: 3
-  m_Alignment: 1
-  m_TabSize: 4
-  m_FontSize: 64
-  m_FontStyle: 0
-  m_RichText: 1
-  m_Font: {fileID: 12800000, guid: aa94fec06c672f74d86409a6979db921, type: 3}
-  m_Color:
-    serializedVersion: 2
-    rgba: 4294967295
---- !u!1 &3410310766317292554
-GameObject:
-  m_ObjectHideFlags: 0
-  m_CorrespondingSourceObject: {fileID: 0}
-  m_PrefabInstance: {fileID: 0}
-  m_PrefabAsset: {fileID: 0}
-  serializedVersion: 6
-  m_Component:
-  - component: {fileID: 6404937253201026996}
-  - component: {fileID: 614842895088367964}
-  - component: {fileID: 5549710716661065045}
-  m_Layer: 16
-  m_Name: Background
-  m_TagString: Untagged
-  m_Icon: {fileID: 0}
-  m_NavMeshLayer: 0
-  m_StaticEditorFlags: 0
-  m_IsActive: 1
---- !u!4 &6404937253201026996
-Transform:
-  m_ObjectHideFlags: 0
-  m_CorrespondingSourceObject: {fileID: 0}
-  m_PrefabInstance: {fileID: 0}
-  m_PrefabAsset: {fileID: 0}
-  m_GameObject: {fileID: 3410310766317292554}
-  m_LocalRotation: {x: -0.7071068, y: -0, z: -0, w: 0.7071067}
-  m_LocalPosition: {x: 0, y: 0.0041000843, z: 0.002}
-  m_LocalScale: {x: 10, y: 6, z: 6}
-  m_ConstrainProportionsScale: 0
-  m_Children: []
-  m_Father: {fileID: 1532787951665482211}
-  m_RootOrder: 1
-  m_LocalEulerAnglesHint: {x: 0, y: 0, z: 0}
---- !u!33 &614842895088367964
-MeshFilter:
-  m_ObjectHideFlags: 0
-  m_CorrespondingSourceObject: {fileID: 0}
-  m_PrefabInstance: {fileID: 0}
-  m_PrefabAsset: {fileID: 0}
-  m_GameObject: {fileID: 3410310766317292554}
-  m_Mesh: {fileID: 4300002, guid: 3efe5b86b55995545a231ce66a53b402, type: 3}
---- !u!23 &5549710716661065045
-MeshRenderer:
-  m_ObjectHideFlags: 0
-  m_CorrespondingSourceObject: {fileID: 0}
-  m_PrefabInstance: {fileID: 0}
-  m_PrefabAsset: {fileID: 0}
-  m_GameObject: {fileID: 3410310766317292554}
-  m_Enabled: 1
-  m_CastShadows: 0
-  m_ReceiveShadows: 0
-  m_DynamicOccludee: 1
-  m_StaticShadowCaster: 0
-  m_MotionVectors: 1
-  m_LightProbeUsage: 1
-  m_ReflectionProbeUsage: 1
-  m_RayTracingMode: 2
-  m_RayTraceProcedural: 0
-  m_RenderingLayerMask: 1
-  m_RendererPriority: 0
-  m_Materials:
-  - {fileID: 2100000, guid: 28d0bd4d20e3f8143994275754956c5e, type: 2}
-  m_StaticBatchInfo:
-    firstSubMesh: 0
-    subMeshCount: 0
-  m_StaticBatchRoot: {fileID: 0}
-  m_ProbeAnchor: {fileID: 0}
-  m_LightProbeVolumeOverride: {fileID: 0}
-  m_ScaleInLightmap: 1
-  m_ReceiveGI: 1
-  m_PreserveUVs: 0
-  m_IgnoreNormalsForChartDetection: 0
-  m_ImportantGI: 0
-  m_StitchLightmapSeams: 0
-  m_SelectedEditorRenderState: 3
-  m_MinimumChartSize: 4
-  m_AutoUVMaxDistance: 0.5
-  m_AutoUVMaxAngle: 89
-  m_LightmapParameters: {fileID: 0}
-  m_SortingLayerID: 0
-  m_SortingLayer: 0
-  m_SortingOrder: 0
-  m_AdditionalVertexStreams: {fileID: 0}
---- !u!1 &3642184399134747955
-GameObject:
-  m_ObjectHideFlags: 0
-  m_CorrespondingSourceObject: {fileID: 0}
-  m_PrefabInstance: {fileID: 0}
-  m_PrefabAsset: {fileID: 0}
-  serializedVersion: 6
-  m_Component:
-  - component: {fileID: 6705425340683925029}
-  - component: {fileID: 7251161317253462430}
-  - component: {fileID: 1545969245226107203}
-  - component: {fileID: 128466179116011553}
-  - component: {fileID: 2127991911712085045}
-  m_Layer: 14
-  m_Name: EnableButton
-  m_TagString: Untagged
-  m_Icon: {fileID: 0}
-  m_NavMeshLayer: 0
-  m_StaticEditorFlags: 0
-  m_IsActive: 1
---- !u!4 &6705425340683925029
-Transform:
-  m_ObjectHideFlags: 0
-  m_CorrespondingSourceObject: {fileID: 0}
-  m_PrefabInstance: {fileID: 0}
-  m_PrefabAsset: {fileID: 0}
-  m_GameObject: {fileID: 3642184399134747955}
-  m_LocalRotation: {x: -0, y: -0, z: -0, w: 1}
-  m_LocalPosition: {x: 0, y: -0.43400002, z: -0.08}
-  m_LocalScale: {x: 1, y: 1, z: 1}
-  m_ConstrainProportionsScale: 0
-  m_Children:
-  - {fileID: 3412775747084211671}
-  - {fileID: 1704538966211219354}
-  - {fileID: 3763934429339752214}
-  - {fileID: 9137981702454474792}
-  m_Father: {fileID: 6357811956808103942}
-  m_RootOrder: 2
-  m_LocalEulerAnglesHint: {x: 0, y: 0, z: 0}
---- !u!33 &7251161317253462430
-MeshFilter:
-  m_ObjectHideFlags: 0
-  m_CorrespondingSourceObject: {fileID: 0}
-  m_PrefabInstance: {fileID: 0}
-  m_PrefabAsset: {fileID: 0}
-  m_GameObject: {fileID: 3642184399134747955}
-  m_Mesh: {fileID: 10210, guid: 0000000000000000e000000000000000, type: 0}
---- !u!23 &1545969245226107203
-MeshRenderer:
-  m_ObjectHideFlags: 0
-  m_CorrespondingSourceObject: {fileID: 0}
-  m_PrefabInstance: {fileID: 0}
-  m_PrefabAsset: {fileID: 0}
-  m_GameObject: {fileID: 3642184399134747955}
-  m_Enabled: 0
-  m_CastShadows: 0
-  m_ReceiveShadows: 0
-  m_DynamicOccludee: 1
-  m_StaticShadowCaster: 0
-  m_MotionVectors: 1
-  m_LightProbeUsage: 0
-  m_ReflectionProbeUsage: 1
-  m_RayTracingMode: 2
-  m_RayTraceProcedural: 0
-  m_RenderingLayerMask: 1
-  m_RendererPriority: 0
-  m_Materials:
-  - {fileID: 2100000, guid: 3c8ca511828182747a0b79564892ec57, type: 2}
-  m_StaticBatchInfo:
-    firstSubMesh: 0
-    subMeshCount: 0
-  m_StaticBatchRoot: {fileID: 0}
-  m_ProbeAnchor: {fileID: 0}
-  m_LightProbeVolumeOverride: {fileID: 0}
-  m_ScaleInLightmap: 1
-  m_ReceiveGI: 1
-  m_PreserveUVs: 0
-  m_IgnoreNormalsForChartDetection: 0
-  m_ImportantGI: 0
-  m_StitchLightmapSeams: 0
-  m_SelectedEditorRenderState: 3
-  m_MinimumChartSize: 4
-  m_AutoUVMaxDistance: 0.5
-  m_AutoUVMaxAngle: 89
-  m_LightmapParameters: {fileID: 0}
-  m_SortingLayerID: 0
-  m_SortingLayer: 0
-  m_SortingOrder: 0
-  m_AdditionalVertexStreams: {fileID: 0}
---- !u!114 &128466179116011553
-MonoBehaviour:
-  m_ObjectHideFlags: 0
-  m_CorrespondingSourceObject: {fileID: 0}
-  m_PrefabInstance: {fileID: 0}
-  m_PrefabAsset: {fileID: 0}
-  m_GameObject: {fileID: 3642184399134747955}
-  m_Enabled: 1
-  m_EditorHideFlags: 0
-  m_Script: {fileID: 11500000, guid: 6c6859eec74651247968d56b594ac313, type: 3}
-  m_Name: 
-  m_EditorClassIdentifier: 
-  m_DescriptionType: -1
-  m_DescriptionYOffset: 0
-  m_DescriptionText: 
-  m_DescriptionTextExtra: 
-  m_DescriptionActivateSpeed: 12
-  m_DescriptionZScale: 1
-  m_ButtonTexture: {fileID: 0}
-  m_AtlasTexture: 0
-  m_ToggleButton: 0
-  m_LongPressReleaseButton: 0
-  m_ButtonHasPressedAudio: 1
-  m_ZAdjustHover: -0.02
-  m_ZAdjustClick: 0.05
-  m_HoverScale: 1.1
-  m_HoverBoxColliderGrow: 0.2
-  m_AddOverlay: 0
-  m_Command: 94
-  m_CommandParam: -1
-  m_CommandParam2: -1
-  m_RequiresPopup: 0
-  m_CenterPopupOnButton: 0
-  m_PopupOffset: {x: 0, y: 0, z: 0}
-  m_PopupText: 
-  m_ToggleOnDescription: 
-  m_ToggleOnTexture: {fileID: 0}
-  m_AllowUnavailable: 0
-  m_LinkedUIObject: {fileID: 0}
---- !u!65 &2127991911712085045
-BoxCollider:
-  m_ObjectHideFlags: 0
-  m_CorrespondingSourceObject: {fileID: 0}
-  m_PrefabInstance: {fileID: 0}
-  m_PrefabAsset: {fileID: 0}
-  m_GameObject: {fileID: 3642184399134747955}
-  m_Material: {fileID: 0}
-  m_IsTrigger: 0
-  m_Enabled: 1
-  serializedVersion: 2
-  m_Size: {x: 1.3, y: 0.3, z: 0.01}
-  m_Center: {x: 0, y: 0, z: -0.01}
---- !u!1 &3876467293683059285
-GameObject:
-  m_ObjectHideFlags: 0
-  m_CorrespondingSourceObject: {fileID: 0}
-  m_PrefabInstance: {fileID: 0}
-  m_PrefabAsset: {fileID: 0}
-  serializedVersion: 6
-  m_Component:
-  - component: {fileID: 3689571786352550681}
-  - component: {fileID: 4083255746340922005}
-  - component: {fileID: 3695758243618620881}
-  m_Layer: 14
-  m_Name: Icon
-  m_TagString: Untagged
-  m_Icon: {fileID: 0}
-  m_NavMeshLayer: 0
-  m_StaticEditorFlags: 0
-  m_IsActive: 1
---- !u!4 &3689571786352550681
-Transform:
-  m_ObjectHideFlags: 0
-  m_CorrespondingSourceObject: {fileID: 0}
-  m_PrefabInstance: {fileID: 0}
-  m_PrefabAsset: {fileID: 0}
-  m_GameObject: {fileID: 3876467293683059285}
-  m_LocalRotation: {x: -0, y: -0, z: -0, w: 1}
-  m_LocalPosition: {x: -0.29166663, y: 0, z: -0.02933333}
-  m_LocalScale: {x: 0.24999999, y: 0.50000006, z: 0.50000006}
-  m_ConstrainProportionsScale: 0
-  m_Children: []
-  m_Father: {fileID: 5493383710502513997}
-  m_RootOrder: 0
-  m_LocalEulerAnglesHint: {x: 0, y: 0, z: 0}
---- !u!33 &4083255746340922005
-MeshFilter:
-  m_ObjectHideFlags: 0
-  m_CorrespondingSourceObject: {fileID: 0}
-  m_PrefabInstance: {fileID: 0}
-  m_PrefabAsset: {fileID: 0}
-  m_GameObject: {fileID: 3876467293683059285}
-  m_Mesh: {fileID: 10210, guid: 0000000000000000e000000000000000, type: 0}
---- !u!23 &3695758243618620881
-MeshRenderer:
-  m_ObjectHideFlags: 0
-  m_CorrespondingSourceObject: {fileID: 0}
-  m_PrefabInstance: {fileID: 0}
-  m_PrefabAsset: {fileID: 0}
-  m_GameObject: {fileID: 3876467293683059285}
-  m_Enabled: 1
-  m_CastShadows: 0
-  m_ReceiveShadows: 0
-  m_DynamicOccludee: 1
-  m_StaticShadowCaster: 0
-  m_MotionVectors: 1
-  m_LightProbeUsage: 1
-  m_ReflectionProbeUsage: 1
-  m_RayTracingMode: 2
-  m_RayTraceProcedural: 0
-  m_RenderingLayerMask: 1
-  m_RendererPriority: 0
-  m_Materials:
-  - {fileID: 2100000, guid: 3f00bfbfa437f004888833cf848a2416, type: 2}
-  m_StaticBatchInfo:
-    firstSubMesh: 0
-    subMeshCount: 0
-  m_StaticBatchRoot: {fileID: 0}
-  m_ProbeAnchor: {fileID: 0}
-  m_LightProbeVolumeOverride: {fileID: 0}
-  m_ScaleInLightmap: 1
-  m_ReceiveGI: 1
-  m_PreserveUVs: 0
-  m_IgnoreNormalsForChartDetection: 0
-  m_ImportantGI: 0
-  m_StitchLightmapSeams: 0
-  m_SelectedEditorRenderState: 3
-  m_MinimumChartSize: 4
-  m_AutoUVMaxDistance: 0.5
-  m_AutoUVMaxAngle: 89
-  m_LightmapParameters: {fileID: 0}
-  m_SortingLayerID: 0
-  m_SortingLayer: 0
-  m_SortingOrder: 0
-  m_AdditionalVertexStreams: {fileID: 0}
---- !u!1 &3914684232563315461
-GameObject:
-  m_ObjectHideFlags: 0
-  m_CorrespondingSourceObject: {fileID: 0}
-  m_PrefabInstance: {fileID: 0}
-  m_PrefabAsset: {fileID: 0}
-  serializedVersion: 6
-  m_Component:
-  - component: {fileID: 756108500512199606}
-  - component: {fileID: 8093486928433313806}
-  - component: {fileID: 641799847757049927}
-  - component: {fileID: 6368523033113346686}
-  - component: {fileID: 2679890524148222354}
-  m_Layer: 14
-  m_Name: SketchesButton
-  m_TagString: Untagged
-  m_Icon: {fileID: 0}
-  m_NavMeshLayer: 0
-  m_StaticEditorFlags: 0
-  m_IsActive: 1
---- !u!4 &756108500512199606
-Transform:
-  m_ObjectHideFlags: 0
-  m_CorrespondingSourceObject: {fileID: 0}
-  m_PrefabInstance: {fileID: 0}
-  m_PrefabAsset: {fileID: 0}
-  m_GameObject: {fileID: 3914684232563315461}
-  m_LocalRotation: {x: -0, y: -0, z: -0, w: 1}
-  m_LocalPosition: {x: -0.2, y: 0.1, z: -0.02}
-  m_LocalScale: {x: 0.15, y: 0.15, z: 0.15}
-  m_ConstrainProportionsScale: 0
-  m_Children:
-  - {fileID: 1713880741013419086}
-  - {fileID: 9162343071709785086}
-  m_Father: {fileID: 4476242485218114552}
-  m_RootOrder: 6
-  m_LocalEulerAnglesHint: {x: 0, y: 0, z: 0}
---- !u!33 &8093486928433313806
-MeshFilter:
-  m_ObjectHideFlags: 0
-  m_CorrespondingSourceObject: {fileID: 0}
-  m_PrefabInstance: {fileID: 0}
-  m_PrefabAsset: {fileID: 0}
-  m_GameObject: {fileID: 3914684232563315461}
-  m_Mesh: {fileID: 10210, guid: 0000000000000000e000000000000000, type: 0}
---- !u!23 &641799847757049927
-MeshRenderer:
-  m_ObjectHideFlags: 0
-  m_CorrespondingSourceObject: {fileID: 0}
-  m_PrefabInstance: {fileID: 0}
-  m_PrefabAsset: {fileID: 0}
-  m_GameObject: {fileID: 3914684232563315461}
-  m_Enabled: 1
-  m_CastShadows: 0
-  m_ReceiveShadows: 0
-  m_DynamicOccludee: 1
-  m_StaticShadowCaster: 0
-  m_MotionVectors: 1
-  m_LightProbeUsage: 0
-  m_ReflectionProbeUsage: 1
-  m_RayTracingMode: 2
-  m_RayTraceProcedural: 0
-  m_RenderingLayerMask: 1
-  m_RendererPriority: 0
-  m_Materials:
-  - {fileID: 2100000, guid: 3c8ca511828182747a0b79564892ec57, type: 2}
-  m_StaticBatchInfo:
-    firstSubMesh: 0
-    subMeshCount: 0
-  m_StaticBatchRoot: {fileID: 0}
-  m_ProbeAnchor: {fileID: 0}
-  m_LightProbeVolumeOverride: {fileID: 0}
-  m_ScaleInLightmap: 1
-  m_ReceiveGI: 1
-  m_PreserveUVs: 0
-  m_IgnoreNormalsForChartDetection: 0
-  m_ImportantGI: 0
-  m_StitchLightmapSeams: 0
-  m_SelectedEditorRenderState: 3
-  m_MinimumChartSize: 4
-  m_AutoUVMaxDistance: 0.5
-  m_AutoUVMaxAngle: 89
-  m_LightmapParameters: {fileID: 0}
-  m_SortingLayerID: 0
-  m_SortingLayer: 0
-  m_SortingOrder: 0
-  m_AdditionalVertexStreams: {fileID: 0}
---- !u!114 &6368523033113346686
-MonoBehaviour:
-  m_ObjectHideFlags: 0
-  m_CorrespondingSourceObject: {fileID: 0}
-  m_PrefabInstance: {fileID: 0}
-  m_PrefabAsset: {fileID: 0}
-  m_GameObject: {fileID: 3914684232563315461}
-  m_Enabled: 1
-  m_EditorHideFlags: 0
-  m_Script: {fileID: 11500000, guid: 6c6859eec74651247968d56b594ac313, type: 3}
-  m_Name: 
-  m_EditorClassIdentifier: 
-  m_DescriptionType: -1
-  m_DescriptionYOffset: 0
-  m_DescriptionText: 
-  m_DescriptionTextExtra: 
-  m_DescriptionActivateSpeed: 12
-  m_DescriptionZScale: 1
-  m_ButtonTexture: {fileID: 2800000, guid: 4842a4db87f0b5749b04cff163c18622, type: 3}
-  m_AtlasTexture: 1
-  m_ToggleButton: 1
-  m_LongPressReleaseButton: 0
-  m_ButtonHasPressedAudio: 1
-  m_ZAdjustHover: -0.015
-  m_ZAdjustClick: 0.01
-  m_HoverScale: 1.3
-  m_HoverBoxColliderGrow: 0.2
-  m_AddOverlay: 0
-  m_Command: 93
-  m_CommandParam: 0
-  m_CommandParam2: -1
-  m_RequiresPopup: 0
-  m_CenterPopupOnButton: 0
-  m_PopupOffset: {x: 0, y: 0, z: 0}
-  m_PopupText: 
-  m_ToggleOnDescription: 
-  m_ToggleOnTexture: {fileID: 0}
-  m_AllowUnavailable: 0
-  m_LinkedUIObject: {fileID: 0}
---- !u!65 &2679890524148222354
-BoxCollider:
-  m_ObjectHideFlags: 0
-  m_CorrespondingSourceObject: {fileID: 0}
-  m_PrefabInstance: {fileID: 0}
-  m_PrefabAsset: {fileID: 0}
-  m_GameObject: {fileID: 3914684232563315461}
-  m_Material: {fileID: 0}
-  m_IsTrigger: 0
-  m_Enabled: 1
-  serializedVersion: 2
-  m_Size: {x: 4.8, y: 1.5, z: 0.01}
-  m_Center: {x: 1.6, y: 0, z: -0.01}
---- !u!1 &3970338389457988225
-GameObject:
-  m_ObjectHideFlags: 0
-  m_CorrespondingSourceObject: {fileID: 0}
-  m_PrefabInstance: {fileID: 0}
-  m_PrefabAsset: {fileID: 0}
-  serializedVersion: 6
-  m_Component:
-  - component: {fileID: 1532787951665482211}
-  m_Layer: 0
-  m_Name: BetaTag
-  m_TagString: Untagged
-  m_Icon: {fileID: 0}
-  m_NavMeshLayer: 0
-  m_StaticEditorFlags: 0
-  m_IsActive: 1
---- !u!4 &1532787951665482211
-Transform:
-  m_ObjectHideFlags: 0
-  m_CorrespondingSourceObject: {fileID: 0}
-  m_PrefabInstance: {fileID: 0}
-  m_PrefabAsset: {fileID: 0}
-  m_GameObject: {fileID: 3970338389457988225}
-  m_LocalRotation: {x: 0, y: 0, z: 0, w: 1}
-  m_LocalPosition: {x: 0.721, y: 0.481, z: -0.02}
-  m_LocalScale: {x: 1, y: 1, z: 1}
-  m_ConstrainProportionsScale: 0
-  m_Children:
-  - {fileID: 5483810976055114614}
-  - {fileID: 6404937253201026996}
-  - {fileID: 3476584777249778800}
-  m_Father: {fileID: 4476242485218114552}
-  m_RootOrder: 1
-  m_LocalEulerAnglesHint: {x: 0, y: 0, z: 0}
---- !u!1 &4022087321712217479
-GameObject:
-  m_ObjectHideFlags: 0
-  m_CorrespondingSourceObject: {fileID: 0}
-  m_PrefabInstance: {fileID: 0}
-  m_PrefabAsset: {fileID: 0}
-  serializedVersion: 6
-  m_Component:
-  - component: {fileID: 6952475235352060309}
-  - component: {fileID: 3830560102996684617}
-  - component: {fileID: 6098126331048474142}
-  m_Layer: 16
-  m_Name: Text
-  m_TagString: Untagged
-  m_Icon: {fileID: 0}
-  m_NavMeshLayer: 0
-  m_StaticEditorFlags: 0
-  m_IsActive: 1
---- !u!4 &6952475235352060309
-Transform:
-  m_ObjectHideFlags: 0
-  m_CorrespondingSourceObject: {fileID: 0}
-  m_PrefabInstance: {fileID: 0}
-  m_PrefabAsset: {fileID: 0}
-  m_GameObject: {fileID: 4022087321712217479}
-  m_LocalRotation: {x: -0, y: -0, z: -0, w: 1}
-  m_LocalPosition: {x: 0.6199999, y: 0, z: -0.01}
-  m_LocalScale: {x: 11.811465, y: 11.811465, z: 5.9057326}
-  m_ConstrainProportionsScale: 0
-  m_Children: []
-  m_Father: {fileID: 2597196536213070568}
-  m_RootOrder: 0
-  m_LocalEulerAnglesHint: {x: 0, y: 0, z: 0}
---- !u!23 &3830560102996684617
-MeshRenderer:
-  m_ObjectHideFlags: 0
-  m_CorrespondingSourceObject: {fileID: 0}
-  m_PrefabInstance: {fileID: 0}
-  m_PrefabAsset: {fileID: 0}
-  m_GameObject: {fileID: 4022087321712217479}
-  m_Enabled: 1
-  m_CastShadows: 0
-  m_ReceiveShadows: 0
-  m_DynamicOccludee: 1
-  m_StaticShadowCaster: 0
-  m_MotionVectors: 1
-  m_LightProbeUsage: 0
-  m_ReflectionProbeUsage: 1
-  m_RayTracingMode: 2
-  m_RayTraceProcedural: 0
-  m_RenderingLayerMask: 1
-  m_RendererPriority: 0
-  m_Materials:
-  - {fileID: 2100000, guid: 543b312efaeb6aa4aa25a9e07e815953, type: 2}
-  m_StaticBatchInfo:
-    firstSubMesh: 0
-    subMeshCount: 0
-  m_StaticBatchRoot: {fileID: 0}
-  m_ProbeAnchor: {fileID: 0}
-  m_LightProbeVolumeOverride: {fileID: 0}
-  m_ScaleInLightmap: 1
-  m_ReceiveGI: 1
-  m_PreserveUVs: 0
-  m_IgnoreNormalsForChartDetection: 0
-  m_ImportantGI: 0
-  m_StitchLightmapSeams: 0
-  m_SelectedEditorRenderState: 3
-  m_MinimumChartSize: 4
-  m_AutoUVMaxDistance: 0.5
-  m_AutoUVMaxAngle: 89
-  m_LightmapParameters: {fileID: 0}
-  m_SortingLayerID: 0
-  m_SortingLayer: 0
-  m_SortingOrder: 0
-  m_AdditionalVertexStreams: {fileID: 0}
---- !u!102 &6098126331048474142
-TextMesh:
-  serializedVersion: 3
-  m_ObjectHideFlags: 0
-  m_CorrespondingSourceObject: {fileID: 0}
-  m_PrefabInstance: {fileID: 0}
-  m_PrefabAsset: {fileID: 0}
-  m_GameObject: {fileID: 4022087321712217479}
-  m_Text: Videos
-  m_OffsetZ: 0
-  m_CharacterSize: 0.009
-  m_LineSpacing: 0.75
-  m_Anchor: 3
-  m_Alignment: 1
-  m_TabSize: 4
-  m_FontSize: 64
-  m_FontStyle: 0
-  m_RichText: 1
-  m_Font: {fileID: 12800000, guid: aa94fec06c672f74d86409a6979db921, type: 3}
-  m_Color:
-    serializedVersion: 2
-    rgba: 4294967295
---- !u!1 &4062944541714169421
-GameObject:
-  m_ObjectHideFlags: 0
-  m_CorrespondingSourceObject: {fileID: 0}
-  m_PrefabInstance: {fileID: 0}
-  m_PrefabAsset: {fileID: 0}
-  serializedVersion: 6
-  m_Component:
-  - component: {fileID: 2112198508508374668}
-  - component: {fileID: 7628502275022169926}
-  - component: {fileID: 6013287482702333439}
-  m_Layer: 16
-  m_Name: Text
-  m_TagString: Untagged
-  m_Icon: {fileID: 0}
-  m_NavMeshLayer: 0
-  m_StaticEditorFlags: 0
-  m_IsActive: 1
---- !u!4 &2112198508508374668
-Transform:
-  m_ObjectHideFlags: 0
-  m_CorrespondingSourceObject: {fileID: 0}
-  m_PrefabInstance: {fileID: 0}
-  m_PrefabAsset: {fileID: 0}
-  m_GameObject: {fileID: 4062944541714169421}
-  m_LocalRotation: {x: -0, y: -0, z: -0, w: 1}
-  m_LocalPosition: {x: 0.6199999, y: 0, z: -0.01}
-  m_LocalScale: {x: 11.811465, y: 11.811465, z: 5.9057326}
-  m_ConstrainProportionsScale: 0
-  m_Children: []
-  m_Father: {fileID: 2682543151642588027}
-  m_RootOrder: 0
-  m_LocalEulerAnglesHint: {x: 0, y: 0, z: 0}
---- !u!23 &7628502275022169926
-MeshRenderer:
-  m_ObjectHideFlags: 0
-  m_CorrespondingSourceObject: {fileID: 0}
-  m_PrefabInstance: {fileID: 0}
-  m_PrefabAsset: {fileID: 0}
-  m_GameObject: {fileID: 4062944541714169421}
-  m_Enabled: 1
-  m_CastShadows: 0
-  m_ReceiveShadows: 0
-  m_DynamicOccludee: 1
-  m_StaticShadowCaster: 0
-  m_MotionVectors: 1
-  m_LightProbeUsage: 0
-  m_ReflectionProbeUsage: 1
-  m_RayTracingMode: 2
-  m_RayTraceProcedural: 0
-  m_RenderingLayerMask: 1
-  m_RendererPriority: 0
-  m_Materials:
-  - {fileID: 2100000, guid: 543b312efaeb6aa4aa25a9e07e815953, type: 2}
-  m_StaticBatchInfo:
-    firstSubMesh: 0
-    subMeshCount: 0
-  m_StaticBatchRoot: {fileID: 0}
-  m_ProbeAnchor: {fileID: 0}
-  m_LightProbeVolumeOverride: {fileID: 0}
-  m_ScaleInLightmap: 1
-  m_ReceiveGI: 1
-  m_PreserveUVs: 0
-  m_IgnoreNormalsForChartDetection: 0
-  m_ImportantGI: 0
-  m_StitchLightmapSeams: 0
-  m_SelectedEditorRenderState: 3
-  m_MinimumChartSize: 4
-  m_AutoUVMaxDistance: 0.5
-  m_AutoUVMaxAngle: 89
-  m_LightmapParameters: {fileID: 0}
-  m_SortingLayerID: 0
-  m_SortingLayer: 0
-  m_SortingOrder: 0
-  m_AdditionalVertexStreams: {fileID: 0}
---- !u!102 &6013287482702333439
-TextMesh:
-  serializedVersion: 3
-  m_ObjectHideFlags: 0
-  m_CorrespondingSourceObject: {fileID: 0}
-  m_PrefabInstance: {fileID: 0}
-  m_PrefabAsset: {fileID: 0}
-  m_GameObject: {fileID: 4062944541714169421}
-  m_Text: Media Library
-  m_OffsetZ: 0
-  m_CharacterSize: 0.009
-  m_LineSpacing: 0.75
-  m_Anchor: 3
-  m_Alignment: 1
-  m_TabSize: 4
-  m_FontSize: 64
-  m_FontStyle: 0
-  m_RichText: 1
-  m_Font: {fileID: 12800000, guid: aa94fec06c672f74d86409a6979db921, type: 3}
-  m_Color:
-    serializedVersion: 2
-    rgba: 4294967295
---- !u!1 &4064666162277472509
-GameObject:
-  m_ObjectHideFlags: 0
-  m_CorrespondingSourceObject: {fileID: 0}
-  m_PrefabInstance: {fileID: 0}
-  m_PrefabAsset: {fileID: 0}
-  serializedVersion: 6
-  m_Component:
-  - component: {fileID: 1704538966211219354}
-  - component: {fileID: 6810104260615420963}
-  - component: {fileID: 8304502324623260991}
-  m_Layer: 16
-  m_Name: Background
-  m_TagString: Untagged
-  m_Icon: {fileID: 0}
-  m_NavMeshLayer: 0
-  m_StaticEditorFlags: 0
-  m_IsActive: 1
---- !u!4 &1704538966211219354
-Transform:
-  m_ObjectHideFlags: 0
-  m_CorrespondingSourceObject: {fileID: 0}
-  m_PrefabInstance: {fileID: 0}
-  m_PrefabAsset: {fileID: 0}
-  m_GameObject: {fileID: 4064666162277472509}
-  m_LocalRotation: {x: -0, y: -0, z: -0, w: 1}
-  m_LocalPosition: {x: 0.001299977, y: 0, z: 0}
-  m_LocalScale: {x: 1.3199999, y: 0.29999998, z: 0.29999998}
-  m_ConstrainProportionsScale: 0
-  m_Children: []
-  m_Father: {fileID: 6705425340683925029}
-  m_RootOrder: 1
-  m_LocalEulerAnglesHint: {x: 0, y: 0, z: 0}
---- !u!33 &6810104260615420963
-MeshFilter:
-  m_ObjectHideFlags: 0
-  m_CorrespondingSourceObject: {fileID: 0}
-  m_PrefabInstance: {fileID: 0}
-  m_PrefabAsset: {fileID: 0}
-  m_GameObject: {fileID: 4064666162277472509}
-  m_Mesh: {fileID: 10210, guid: 0000000000000000e000000000000000, type: 0}
---- !u!23 &8304502324623260991
-MeshRenderer:
-  m_ObjectHideFlags: 0
-  m_CorrespondingSourceObject: {fileID: 0}
-  m_PrefabInstance: {fileID: 0}
-  m_PrefabAsset: {fileID: 0}
-  m_GameObject: {fileID: 4064666162277472509}
-  m_Enabled: 1
-  m_CastShadows: 0
-  m_ReceiveShadows: 0
-  m_DynamicOccludee: 1
-  m_StaticShadowCaster: 0
-  m_MotionVectors: 1
-  m_LightProbeUsage: 1
-  m_ReflectionProbeUsage: 1
-  m_RayTracingMode: 2
-  m_RayTraceProcedural: 0
-  m_RenderingLayerMask: 1
-  m_RendererPriority: 0
-  m_Materials:
-  - {fileID: 2100000, guid: c731e5e6519d8354094a034ff2457c95, type: 2}
-  m_StaticBatchInfo:
-    firstSubMesh: 0
-    subMeshCount: 0
-  m_StaticBatchRoot: {fileID: 0}
-  m_ProbeAnchor: {fileID: 0}
-  m_LightProbeVolumeOverride: {fileID: 0}
-  m_ScaleInLightmap: 1
-  m_ReceiveGI: 1
-  m_PreserveUVs: 1
-  m_IgnoreNormalsForChartDetection: 0
-  m_ImportantGI: 0
-  m_StitchLightmapSeams: 0
-  m_SelectedEditorRenderState: 3
-  m_MinimumChartSize: 4
-  m_AutoUVMaxDistance: 0.5
-  m_AutoUVMaxAngle: 89
-  m_LightmapParameters: {fileID: 0}
-  m_SortingLayerID: 0
-  m_SortingLayer: 0
-  m_SortingOrder: 0
-  m_AdditionalVertexStreams: {fileID: 0}
---- !u!1 &4084151978302107960
-GameObject:
-  m_ObjectHideFlags: 0
-  m_CorrespondingSourceObject: {fileID: 0}
-  m_PrefabInstance: {fileID: 0}
-  m_PrefabAsset: {fileID: 0}
-  serializedVersion: 6
-  m_Component:
-  - component: {fileID: 2809444368403418785}
-  - component: {fileID: 5514409335972026506}
-  - component: {fileID: 6859289402228918111}
-  m_Layer: 16
-  m_Name: Background
-  m_TagString: Untagged
-  m_Icon: {fileID: 0}
-  m_NavMeshLayer: 0
-  m_StaticEditorFlags: 0
-  m_IsActive: 1
---- !u!4 &2809444368403418785
-Transform:
-  m_ObjectHideFlags: 0
-  m_CorrespondingSourceObject: {fileID: 0}
-  m_PrefabInstance: {fileID: 0}
-  m_PrefabAsset: {fileID: 0}
-  m_GameObject: {fileID: 4084151978302107960}
-  m_LocalRotation: {x: -0, y: -0, z: -0, w: 1}
-  m_LocalPosition: {x: 0.0021666286, y: 0, z: 0}
-  m_LocalScale: {x: 1, y: 1, z: 1}
-  m_ConstrainProportionsScale: 0
-  m_Children: []
-  m_Father: {fileID: 2348157011202646201}
-  m_RootOrder: 1
-  m_LocalEulerAnglesHint: {x: 0, y: 0, z: 0}
---- !u!33 &5514409335972026506
-MeshFilter:
-  m_ObjectHideFlags: 0
-  m_CorrespondingSourceObject: {fileID: 0}
-  m_PrefabInstance: {fileID: 0}
-  m_PrefabAsset: {fileID: 0}
-  m_GameObject: {fileID: 4084151978302107960}
-  m_Mesh: {fileID: 10210, guid: 0000000000000000e000000000000000, type: 0}
---- !u!23 &6859289402228918111
-MeshRenderer:
-  m_ObjectHideFlags: 0
-  m_CorrespondingSourceObject: {fileID: 0}
-  m_PrefabInstance: {fileID: 0}
-  m_PrefabAsset: {fileID: 0}
-  m_GameObject: {fileID: 4084151978302107960}
-  m_Enabled: 1
-  m_CastShadows: 0
-  m_ReceiveShadows: 0
-  m_DynamicOccludee: 1
-  m_StaticShadowCaster: 0
-  m_MotionVectors: 1
-  m_LightProbeUsage: 1
-  m_ReflectionProbeUsage: 1
-  m_RayTracingMode: 2
-  m_RayTraceProcedural: 0
-  m_RenderingLayerMask: 1
-  m_RendererPriority: 0
-  m_Materials:
-  - {fileID: 2100000, guid: 0b955b2546bf96b4e92a6e801c95b2e5, type: 2}
-  m_StaticBatchInfo:
-    firstSubMesh: 0
-    subMeshCount: 0
-  m_StaticBatchRoot: {fileID: 0}
-  m_ProbeAnchor: {fileID: 0}
-  m_LightProbeVolumeOverride: {fileID: 0}
-  m_ScaleInLightmap: 1
-  m_ReceiveGI: 1
-  m_PreserveUVs: 1
-  m_IgnoreNormalsForChartDetection: 0
-  m_ImportantGI: 0
-  m_StitchLightmapSeams: 0
-  m_SelectedEditorRenderState: 3
-  m_MinimumChartSize: 4
-  m_AutoUVMaxDistance: 0.5
-  m_AutoUVMaxAngle: 89
-  m_LightmapParameters: {fileID: 0}
-  m_SortingLayerID: 0
-  m_SortingLayer: 0
-  m_SortingOrder: 0
-  m_AdditionalVertexStreams: {fileID: 0}
---- !u!1 &4239226327268509675
-GameObject:
-  m_ObjectHideFlags: 0
-  m_CorrespondingSourceObject: {fileID: 0}
-  m_PrefabInstance: {fileID: 0}
-  m_PrefabAsset: {fileID: 0}
-  serializedVersion: 6
-  m_Component:
-  - component: {fileID: 7748676746662032962}
-  - component: {fileID: 8672157111745863053}
-  - component: {fileID: 2052291796960423407}
-  m_Layer: 16
-  m_Name: Disable
-  m_TagString: Untagged
-  m_Icon: {fileID: 0}
-  m_NavMeshLayer: 0
-  m_StaticEditorFlags: 0
-  m_IsActive: 1
---- !u!4 &7748676746662032962
-Transform:
-  m_ObjectHideFlags: 0
-  m_CorrespondingSourceObject: {fileID: 0}
-  m_PrefabInstance: {fileID: 0}
-  m_PrefabAsset: {fileID: 0}
-  m_GameObject: {fileID: 4239226327268509675}
-  m_LocalRotation: {x: -0, y: -0, z: -0, w: 1}
-  m_LocalPosition: {x: 0.178, y: -0, z: -0.029333334}
-  m_LocalScale: {x: 2.9528668, y: 5.9057336, z: 2.9528668}
-  m_ConstrainProportionsScale: 0
-  m_Children: []
-  m_Father: {fileID: 2348157011202646201}
-  m_RootOrder: 0
-  m_LocalEulerAnglesHint: {x: 0, y: 0, z: 0}
---- !u!23 &8672157111745863053
-MeshRenderer:
-  m_ObjectHideFlags: 0
-  m_CorrespondingSourceObject: {fileID: 0}
-  m_PrefabInstance: {fileID: 0}
-  m_PrefabAsset: {fileID: 0}
-  m_GameObject: {fileID: 4239226327268509675}
-  m_Enabled: 1
-  m_CastShadows: 0
-  m_ReceiveShadows: 0
-  m_DynamicOccludee: 1
-  m_StaticShadowCaster: 0
-  m_MotionVectors: 1
-  m_LightProbeUsage: 0
-  m_ReflectionProbeUsage: 1
-  m_RayTracingMode: 2
-  m_RayTraceProcedural: 0
-  m_RenderingLayerMask: 1
-  m_RendererPriority: 0
-  m_Materials:
-  - {fileID: 2100000, guid: 543b312efaeb6aa4aa25a9e07e815953, type: 2}
-  m_StaticBatchInfo:
-    firstSubMesh: 0
-    subMeshCount: 0
-  m_StaticBatchRoot: {fileID: 0}
-  m_ProbeAnchor: {fileID: 0}
-  m_LightProbeVolumeOverride: {fileID: 0}
-  m_ScaleInLightmap: 1
-  m_ReceiveGI: 1
-  m_PreserveUVs: 0
-  m_IgnoreNormalsForChartDetection: 0
-  m_ImportantGI: 0
-  m_StitchLightmapSeams: 0
-  m_SelectedEditorRenderState: 3
-  m_MinimumChartSize: 4
-  m_AutoUVMaxDistance: 0.5
-  m_AutoUVMaxAngle: 89
-  m_LightmapParameters: {fileID: 0}
-  m_SortingLayerID: 0
-  m_SortingLayer: 0
-  m_SortingOrder: 0
-  m_AdditionalVertexStreams: {fileID: 0}
---- !u!102 &2052291796960423407
-TextMesh:
-  serializedVersion: 3
-  m_ObjectHideFlags: 0
-  m_CorrespondingSourceObject: {fileID: 0}
-  m_PrefabInstance: {fileID: 0}
-  m_PrefabAsset: {fileID: 0}
-  m_GameObject: {fileID: 4239226327268509675}
-  m_Text: DISABLE
-  m_OffsetZ: 0
-  m_CharacterSize: 0.009
-  m_LineSpacing: 0.75
-  m_Anchor: 4
-  m_Alignment: 1
-  m_TabSize: 4
-  m_FontSize: 64
-  m_FontStyle: 0
-  m_RichText: 1
-  m_Font: {fileID: 12800000, guid: aa94fec06c672f74d86409a6979db921, type: 3}
-  m_Color:
-    serializedVersion: 2
-    rgba: 4294967295
---- !u!1 &4292165580312169647
-GameObject:
-  m_ObjectHideFlags: 0
-  m_CorrespondingSourceObject: {fileID: 0}
-  m_PrefabInstance: {fileID: 0}
-  m_PrefabAsset: {fileID: 0}
-  serializedVersion: 6
-  m_Component:
-  - component: {fileID: 3763934429339752214}
-  - component: {fileID: 7434237492931150050}
-  - component: {fileID: 6599858397738783869}
-  m_Layer: 16
-  m_Name: Icon
-  m_TagString: Untagged
-  m_Icon: {fileID: 0}
-  m_NavMeshLayer: 0
-  m_StaticEditorFlags: 0
-  m_IsActive: 1
---- !u!4 &3763934429339752214
-Transform:
-  m_ObjectHideFlags: 0
-  m_CorrespondingSourceObject: {fileID: 0}
-  m_PrefabInstance: {fileID: 0}
-  m_PrefabAsset: {fileID: 0}
-  m_GameObject: {fileID: 4292165580312169647}
-  m_LocalRotation: {x: -0, y: -0, z: -0, w: 1}
-  m_LocalPosition: {x: -0.4991999, y: -0.001999855, z: -0.0029999986}
-  m_LocalScale: {x: 0.19999997, y: 0.19999999, z: 0.19999999}
-  m_ConstrainProportionsScale: 0
-  m_Children: []
-  m_Father: {fileID: 6705425340683925029}
-  m_RootOrder: 2
-  m_LocalEulerAnglesHint: {x: 0, y: 0, z: 0}
---- !u!33 &7434237492931150050
-MeshFilter:
-  m_ObjectHideFlags: 0
-  m_CorrespondingSourceObject: {fileID: 0}
-  m_PrefabInstance: {fileID: 0}
-  m_PrefabAsset: {fileID: 0}
-  m_GameObject: {fileID: 4292165580312169647}
-  m_Mesh: {fileID: 10210, guid: 0000000000000000e000000000000000, type: 0}
---- !u!23 &6599858397738783869
-MeshRenderer:
-  m_ObjectHideFlags: 0
-  m_CorrespondingSourceObject: {fileID: 0}
-  m_PrefabInstance: {fileID: 0}
-  m_PrefabAsset: {fileID: 0}
-  m_GameObject: {fileID: 4292165580312169647}
-  m_Enabled: 1
-  m_CastShadows: 0
-  m_ReceiveShadows: 0
-  m_DynamicOccludee: 1
-  m_StaticShadowCaster: 0
-  m_MotionVectors: 1
-  m_LightProbeUsage: 0
-  m_ReflectionProbeUsage: 1
-  m_RayTracingMode: 2
-  m_RayTraceProcedural: 0
-  m_RenderingLayerMask: 1
-  m_RendererPriority: 0
-  m_Materials:
-  - {fileID: 2100000, guid: 3f00bfbfa437f004888833cf848a2416, type: 2}
-  m_StaticBatchInfo:
-    firstSubMesh: 0
-    subMeshCount: 0
-  m_StaticBatchRoot: {fileID: 0}
-  m_ProbeAnchor: {fileID: 0}
-  m_LightProbeVolumeOverride: {fileID: 0}
-  m_ScaleInLightmap: 1
-  m_ReceiveGI: 1
-  m_PreserveUVs: 0
-  m_IgnoreNormalsForChartDetection: 0
-  m_ImportantGI: 0
-  m_StitchLightmapSeams: 0
-  m_SelectedEditorRenderState: 3
-  m_MinimumChartSize: 4
-  m_AutoUVMaxDistance: 0.5
-  m_AutoUVMaxAngle: 89
-  m_LightmapParameters: {fileID: 0}
-  m_SortingLayerID: 0
-  m_SortingLayer: 0
-  m_SortingOrder: 0
-  m_AdditionalVertexStreams: {fileID: 0}
---- !u!1 &4337026596262311050
-GameObject:
-  m_ObjectHideFlags: 0
-  m_CorrespondingSourceObject: {fileID: 0}
-  m_PrefabInstance: {fileID: 0}
-  m_PrefabAsset: {fileID: 0}
-  serializedVersion: 6
-  m_Component:
-  - component: {fileID: 3412775747084211671}
-  - component: {fileID: 7655508160720894837}
-  - component: {fileID: 4982081722715813616}
-  m_Layer: 16
-  m_Name: Text
-  m_TagString: Untagged
-  m_Icon: {fileID: 0}
-  m_NavMeshLayer: 0
-  m_StaticEditorFlags: 0
-  m_IsActive: 1
---- !u!4 &3412775747084211671
-Transform:
-  m_ObjectHideFlags: 0
-  m_CorrespondingSourceObject: {fileID: 0}
-  m_PrefabInstance: {fileID: 0}
-  m_PrefabAsset: {fileID: 0}
-  m_GameObject: {fileID: 4337026596262311050}
-  m_LocalRotation: {x: -0, y: -0, z: -0, w: 1}
-  m_LocalPosition: {x: 0.064799994, y: 0, z: -0.0088}
-  m_LocalScale: {x: 1.7717198, y: 1.7717199, z: 0.88585997}
-  m_ConstrainProportionsScale: 0
-  m_Children: []
-  m_Father: {fileID: 6705425340683925029}
-  m_RootOrder: 0
-  m_LocalEulerAnglesHint: {x: 0, y: 0, z: 0}
---- !u!23 &7655508160720894837
-MeshRenderer:
-  m_ObjectHideFlags: 0
-  m_CorrespondingSourceObject: {fileID: 0}
-  m_PrefabInstance: {fileID: 0}
-  m_PrefabAsset: {fileID: 0}
-  m_GameObject: {fileID: 4337026596262311050}
-  m_Enabled: 1
-  m_CastShadows: 0
-  m_ReceiveShadows: 0
-  m_DynamicOccludee: 1
-  m_StaticShadowCaster: 0
-  m_MotionVectors: 1
-  m_LightProbeUsage: 0
-  m_ReflectionProbeUsage: 1
-  m_RayTracingMode: 2
-  m_RayTraceProcedural: 0
-  m_RenderingLayerMask: 1
-  m_RendererPriority: 0
-  m_Materials:
-  - {fileID: 2100000, guid: 543b312efaeb6aa4aa25a9e07e815953, type: 2}
-  m_StaticBatchInfo:
-    firstSubMesh: 0
-    subMeshCount: 0
-  m_StaticBatchRoot: {fileID: 0}
-  m_ProbeAnchor: {fileID: 0}
-  m_LightProbeVolumeOverride: {fileID: 0}
-  m_ScaleInLightmap: 1
-  m_ReceiveGI: 1
-  m_PreserveUVs: 0
-  m_IgnoreNormalsForChartDetection: 0
-  m_ImportantGI: 0
-  m_StitchLightmapSeams: 0
-  m_SelectedEditorRenderState: 3
-  m_MinimumChartSize: 4
-  m_AutoUVMaxDistance: 0.5
-  m_AutoUVMaxAngle: 89
-  m_LightmapParameters: {fileID: 0}
-  m_SortingLayerID: 0
-  m_SortingLayer: 0
-  m_SortingOrder: 0
-  m_AdditionalVertexStreams: {fileID: 0}
---- !u!102 &4982081722715813616
-TextMesh:
-  serializedVersion: 3
-  m_ObjectHideFlags: 0
-  m_CorrespondingSourceObject: {fileID: 0}
-  m_PrefabInstance: {fileID: 0}
-  m_PrefabAsset: {fileID: 0}
-  m_GameObject: {fileID: 4337026596262311050}
-  m_Text: ENABLE DRIVE BACKUP
-  m_OffsetZ: 0
-  m_CharacterSize: 0.009
-  m_LineSpacing: 0.75
-  m_Anchor: 4
-  m_Alignment: 1
-  m_TabSize: 4
-  m_FontSize: 64
-  m_FontStyle: 0
-  m_RichText: 1
-  m_Font: {fileID: 12800000, guid: aa94fec06c672f74d86409a6979db921, type: 3}
-  m_Color:
-    serializedVersion: 2
-    rgba: 4294967295
---- !u!1 &4342275672858337711
-GameObject:
-  m_ObjectHideFlags: 0
-  m_CorrespondingSourceObject: {fileID: 0}
-  m_PrefabInstance: {fileID: 0}
-  m_PrefabAsset: {fileID: 0}
-  serializedVersion: 6
-  m_Component:
-  - component: {fileID: 9054450754772312276}
-  - component: {fileID: 69073830881146912}
-  - component: {fileID: 4855248690357483597}
-  m_Layer: 16
-  m_Name: Background
-  m_TagString: Untagged
-  m_Icon: {fileID: 0}
-  m_NavMeshLayer: 0
-  m_StaticEditorFlags: 0
-  m_IsActive: 1
---- !u!4 &9054450754772312276
-Transform:
-  m_ObjectHideFlags: 0
-  m_CorrespondingSourceObject: {fileID: 0}
-  m_PrefabInstance: {fileID: 0}
-  m_PrefabAsset: {fileID: 0}
-  m_GameObject: {fileID: 4342275672858337711}
-  m_LocalRotation: {x: -0.7071068, y: -0, z: -0, w: 0.7071067}
-  m_LocalPosition: {x: 0, y: 0.0041000843, z: 0.002}
-  m_LocalScale: {x: 10, y: 6, z: 6}
-  m_ConstrainProportionsScale: 0
-  m_Children: []
-  m_Father: {fileID: 9137981702454474792}
-  m_RootOrder: 1
-  m_LocalEulerAnglesHint: {x: 0, y: 0, z: 0}
---- !u!33 &69073830881146912
-MeshFilter:
-  m_ObjectHideFlags: 0
-  m_CorrespondingSourceObject: {fileID: 0}
-  m_PrefabInstance: {fileID: 0}
-  m_PrefabAsset: {fileID: 0}
-  m_GameObject: {fileID: 4342275672858337711}
-  m_Mesh: {fileID: 4300002, guid: 3efe5b86b55995545a231ce66a53b402, type: 3}
---- !u!23 &4855248690357483597
-MeshRenderer:
-  m_ObjectHideFlags: 0
-  m_CorrespondingSourceObject: {fileID: 0}
-  m_PrefabInstance: {fileID: 0}
-  m_PrefabAsset: {fileID: 0}
-  m_GameObject: {fileID: 4342275672858337711}
-  m_Enabled: 1
-  m_CastShadows: 0
-  m_ReceiveShadows: 0
-  m_DynamicOccludee: 1
-  m_StaticShadowCaster: 0
-  m_MotionVectors: 1
-  m_LightProbeUsage: 1
-  m_ReflectionProbeUsage: 1
-  m_RayTracingMode: 2
-  m_RayTraceProcedural: 0
-  m_RenderingLayerMask: 1
-  m_RendererPriority: 0
-  m_Materials:
-  - {fileID: 2100000, guid: 28d0bd4d20e3f8143994275754956c5e, type: 2}
-  m_StaticBatchInfo:
-    firstSubMesh: 0
-    subMeshCount: 0
-  m_StaticBatchRoot: {fileID: 0}
-  m_ProbeAnchor: {fileID: 0}
-  m_LightProbeVolumeOverride: {fileID: 0}
-  m_ScaleInLightmap: 1
-  m_ReceiveGI: 1
-  m_PreserveUVs: 0
-  m_IgnoreNormalsForChartDetection: 0
-  m_ImportantGI: 0
-  m_StitchLightmapSeams: 0
-  m_SelectedEditorRenderState: 3
-  m_MinimumChartSize: 4
-  m_AutoUVMaxDistance: 0.5
-  m_AutoUVMaxAngle: 89
-  m_LightmapParameters: {fileID: 0}
-  m_SortingLayerID: 0
-  m_SortingLayer: 0
-  m_SortingOrder: 0
-  m_AdditionalVertexStreams: {fileID: 0}
---- !u!1 &4367080567565699756
-GameObject:
-  m_ObjectHideFlags: 0
-  m_CorrespondingSourceObject: {fileID: 0}
-  m_PrefabInstance: {fileID: 0}
-  m_PrefabAsset: {fileID: 0}
-  serializedVersion: 6
-  m_Component:
-  - component: {fileID: 2597196536213070568}
-  - component: {fileID: 6002874667611314395}
-  - component: {fileID: 6781844979305123994}
-  - component: {fileID: 1235362714611027496}
-  - component: {fileID: 5488692720821940908}
-  m_Layer: 14
-  m_Name: VideosButton
-  m_TagString: Untagged
-  m_Icon: {fileID: 0}
-  m_NavMeshLayer: 0
-  m_StaticEditorFlags: 0
-  m_IsActive: 1
---- !u!4 &2597196536213070568
-Transform:
-  m_ObjectHideFlags: 0
-  m_CorrespondingSourceObject: {fileID: 0}
-  m_PrefabInstance: {fileID: 0}
-  m_PrefabAsset: {fileID: 0}
-  m_GameObject: {fileID: 4367080567565699756}
-  m_LocalRotation: {x: -0, y: -0, z: -0, w: 1}
-  m_LocalPosition: {x: 0.59, y: -0.2, z: -0.02}
-  m_LocalScale: {x: 0.15, y: 0.15, z: 0.15}
-  m_ConstrainProportionsScale: 0
-  m_Children:
-  - {fileID: 6952475235352060309}
-  - {fileID: 7526643274537463762}
-  m_Father: {fileID: 4476242485218114552}
-  m_RootOrder: 10
-  m_LocalEulerAnglesHint: {x: 0, y: 0, z: 0}
---- !u!33 &6002874667611314395
-MeshFilter:
-  m_ObjectHideFlags: 0
-  m_CorrespondingSourceObject: {fileID: 0}
-  m_PrefabInstance: {fileID: 0}
-  m_PrefabAsset: {fileID: 0}
-  m_GameObject: {fileID: 4367080567565699756}
-  m_Mesh: {fileID: 10210, guid: 0000000000000000e000000000000000, type: 0}
---- !u!23 &6781844979305123994
-MeshRenderer:
-  m_ObjectHideFlags: 0
-  m_CorrespondingSourceObject: {fileID: 0}
-  m_PrefabInstance: {fileID: 0}
-  m_PrefabAsset: {fileID: 0}
-  m_GameObject: {fileID: 4367080567565699756}
-  m_Enabled: 1
-  m_CastShadows: 0
-  m_ReceiveShadows: 0
-  m_DynamicOccludee: 1
-  m_StaticShadowCaster: 0
-  m_MotionVectors: 1
-  m_LightProbeUsage: 0
-  m_ReflectionProbeUsage: 1
-  m_RayTracingMode: 2
-  m_RayTraceProcedural: 0
-  m_RenderingLayerMask: 1
-  m_RendererPriority: 0
-  m_Materials:
-  - {fileID: 2100000, guid: 3c8ca511828182747a0b79564892ec57, type: 2}
-  m_StaticBatchInfo:
-    firstSubMesh: 0
-    subMeshCount: 0
-  m_StaticBatchRoot: {fileID: 0}
-  m_ProbeAnchor: {fileID: 0}
-  m_LightProbeVolumeOverride: {fileID: 0}
-  m_ScaleInLightmap: 1
-  m_ReceiveGI: 1
-  m_PreserveUVs: 0
-  m_IgnoreNormalsForChartDetection: 0
-  m_ImportantGI: 0
-  m_StitchLightmapSeams: 0
-  m_SelectedEditorRenderState: 3
-  m_MinimumChartSize: 4
-  m_AutoUVMaxDistance: 0.5
-  m_AutoUVMaxAngle: 89
-  m_LightmapParameters: {fileID: 0}
-  m_SortingLayerID: 0
-  m_SortingLayer: 0
-  m_SortingOrder: 0
-  m_AdditionalVertexStreams: {fileID: 0}
---- !u!114 &1235362714611027496
-MonoBehaviour:
-  m_ObjectHideFlags: 0
-  m_CorrespondingSourceObject: {fileID: 0}
-  m_PrefabInstance: {fileID: 0}
-  m_PrefabAsset: {fileID: 0}
-  m_GameObject: {fileID: 4367080567565699756}
-  m_Enabled: 1
-  m_EditorHideFlags: 0
-  m_Script: {fileID: 11500000, guid: 6c6859eec74651247968d56b594ac313, type: 3}
-  m_Name: 
-  m_EditorClassIdentifier: 
-  m_DescriptionType: -1
-  m_DescriptionYOffset: 0
-  m_DescriptionText: 
-  m_DescriptionTextExtra: 
-  m_DescriptionActivateSpeed: 12
-  m_DescriptionZScale: 1
-  m_ButtonTexture: {fileID: 2800000, guid: 4842a4db87f0b5749b04cff163c18622, type: 3}
-  m_AtlasTexture: 1
-  m_ToggleButton: 1
-  m_LongPressReleaseButton: 0
-  m_ButtonHasPressedAudio: 1
-  m_ZAdjustHover: -0.015
-  m_ZAdjustClick: 0.01
-  m_HoverScale: 1.3
-  m_HoverBoxColliderGrow: 0.2
-  m_AddOverlay: 0
-  m_Command: 93
-  m_CommandParam: 2
-  m_CommandParam2: -1
-  m_RequiresPopup: 0
-  m_CenterPopupOnButton: 0
-  m_PopupOffset: {x: 0, y: 0, z: 0}
-  m_PopupText: 
-  m_ToggleOnDescription: 
-  m_ToggleOnTexture: {fileID: 0}
-  m_AllowUnavailable: 0
-  m_LinkedUIObject: {fileID: 0}
---- !u!65 &5488692720821940908
-BoxCollider:
-  m_ObjectHideFlags: 0
-  m_CorrespondingSourceObject: {fileID: 0}
-  m_PrefabInstance: {fileID: 0}
-  m_PrefabAsset: {fileID: 0}
-  m_GameObject: {fileID: 4367080567565699756}
-  m_Material: {fileID: 0}
-  m_IsTrigger: 0
-  m_Enabled: 1
-  serializedVersion: 2
-  m_Size: {x: 4.8, y: 1.5, z: 0.01}
-  m_Center: {x: 1.6, y: 0, z: -0.01}
---- !u!1 &4746584346510494028
-GameObject:
-  m_ObjectHideFlags: 0
-  m_CorrespondingSourceObject: {fileID: 0}
-  m_PrefabInstance: {fileID: 0}
-  m_PrefabAsset: {fileID: 0}
-  serializedVersion: 6
-  m_Component:
-  - component: {fileID: 124467098288522258}
-  - component: {fileID: 2330617160888222939}
-  - component: {fileID: 9139871096595174666}
-  m_Layer: 16
-  m_Name: Text
-  m_TagString: Untagged
-  m_Icon: {fileID: 0}
-  m_NavMeshLayer: 0
-  m_StaticEditorFlags: 0
-  m_IsActive: 1
---- !u!4 &124467098288522258
-Transform:
-  m_ObjectHideFlags: 0
-  m_CorrespondingSourceObject: {fileID: 0}
-  m_PrefabInstance: {fileID: 0}
-  m_PrefabAsset: {fileID: 0}
-  m_GameObject: {fileID: 4746584346510494028}
-  m_LocalRotation: {x: -0, y: -0, z: -0, w: 1}
-  m_LocalPosition: {x: 0.6199999, y: 0, z: -0.01}
-  m_LocalScale: {x: 11.811465, y: 11.811465, z: 5.9057326}
-  m_ConstrainProportionsScale: 0
-  m_Children: []
-  m_Father: {fileID: 3885817871789228808}
-  m_RootOrder: 0
-  m_LocalEulerAnglesHint: {x: 0, y: 0, z: 0}
---- !u!23 &2330617160888222939
-MeshRenderer:
-  m_ObjectHideFlags: 0
-  m_CorrespondingSourceObject: {fileID: 0}
-  m_PrefabInstance: {fileID: 0}
-  m_PrefabAsset: {fileID: 0}
-  m_GameObject: {fileID: 4746584346510494028}
-  m_Enabled: 1
-  m_CastShadows: 0
-  m_ReceiveShadows: 0
-  m_DynamicOccludee: 1
-  m_StaticShadowCaster: 0
-  m_MotionVectors: 1
-  m_LightProbeUsage: 0
-  m_ReflectionProbeUsage: 1
-  m_RayTracingMode: 2
-  m_RayTraceProcedural: 0
-  m_RenderingLayerMask: 1
-  m_RendererPriority: 0
-  m_Materials:
-  - {fileID: 2100000, guid: 543b312efaeb6aa4aa25a9e07e815953, type: 2}
-  m_StaticBatchInfo:
-    firstSubMesh: 0
-    subMeshCount: 0
-  m_StaticBatchRoot: {fileID: 0}
-  m_ProbeAnchor: {fileID: 0}
-  m_LightProbeVolumeOverride: {fileID: 0}
-  m_ScaleInLightmap: 1
-  m_ReceiveGI: 1
-  m_PreserveUVs: 0
-  m_IgnoreNormalsForChartDetection: 0
-  m_ImportantGI: 0
-  m_StitchLightmapSeams: 0
-  m_SelectedEditorRenderState: 3
-  m_MinimumChartSize: 4
-  m_AutoUVMaxDistance: 0.5
-  m_AutoUVMaxAngle: 89
-  m_LightmapParameters: {fileID: 0}
-  m_SortingLayerID: 0
-  m_SortingLayer: 0
-  m_SortingOrder: 0
-  m_AdditionalVertexStreams: {fileID: 0}
---- !u!102 &9139871096595174666
-TextMesh:
-  serializedVersion: 3
-  m_ObjectHideFlags: 0
-  m_CorrespondingSourceObject: {fileID: 0}
-  m_PrefabInstance: {fileID: 0}
-  m_PrefabAsset: {fileID: 0}
-  m_GameObject: {fileID: 4746584346510494028}
-  m_Text: Snapshots
-  m_OffsetZ: 0
-  m_CharacterSize: 0.009
-  m_LineSpacing: 0.75
-  m_Anchor: 3
-  m_Alignment: 1
-  m_TabSize: 4
-  m_FontSize: 64
-  m_FontStyle: 0
-  m_RichText: 1
-  m_Font: {fileID: 12800000, guid: aa94fec06c672f74d86409a6979db921, type: 3}
-  m_Color:
-    serializedVersion: 2
-    rgba: 4294967295
---- !u!1 &4948519464846081107
-GameObject:
-  m_ObjectHideFlags: 0
-  m_CorrespondingSourceObject: {fileID: 0}
-  m_PrefabInstance: {fileID: 0}
-  m_PrefabAsset: {fileID: 0}
-  serializedVersion: 6
-  m_Component:
-  - component: {fileID: 3885817871789228808}
-  - component: {fileID: 1454667916208013618}
-  - component: {fileID: 7429795425823945915}
-  - component: {fileID: 2489638083694577879}
-  - component: {fileID: 5024143131073042607}
-  m_Layer: 14
-  m_Name: SnapshotsButton
-  m_TagString: Untagged
-  m_Icon: {fileID: 0}
-  m_NavMeshLayer: 0
-  m_StaticEditorFlags: 0
-  m_IsActive: 1
---- !u!4 &3885817871789228808
-Transform:
-  m_ObjectHideFlags: 0
-  m_CorrespondingSourceObject: {fileID: 0}
-  m_PrefabInstance: {fileID: 0}
-  m_PrefabAsset: {fileID: 0}
-  m_GameObject: {fileID: 4948519464846081107}
-  m_LocalRotation: {x: -0, y: -0, z: -0, w: 1}
-  m_LocalPosition: {x: -0.2, y: -0.2, z: -0.02}
-  m_LocalScale: {x: 0.15, y: 0.15, z: 0.15}
-  m_ConstrainProportionsScale: 0
-  m_Children:
-  - {fileID: 124467098288522258}
-  - {fileID: 8337479071159385609}
-  m_Father: {fileID: 4476242485218114552}
-  m_RootOrder: 7
-  m_LocalEulerAnglesHint: {x: 0, y: 0, z: 0}
---- !u!33 &1454667916208013618
-MeshFilter:
-  m_ObjectHideFlags: 0
-  m_CorrespondingSourceObject: {fileID: 0}
-  m_PrefabInstance: {fileID: 0}
-  m_PrefabAsset: {fileID: 0}
-  m_GameObject: {fileID: 4948519464846081107}
-  m_Mesh: {fileID: 10210, guid: 0000000000000000e000000000000000, type: 0}
---- !u!23 &7429795425823945915
-MeshRenderer:
-  m_ObjectHideFlags: 0
-  m_CorrespondingSourceObject: {fileID: 0}
-  m_PrefabInstance: {fileID: 0}
-  m_PrefabAsset: {fileID: 0}
-  m_GameObject: {fileID: 4948519464846081107}
-  m_Enabled: 1
-  m_CastShadows: 0
-  m_ReceiveShadows: 0
-  m_DynamicOccludee: 1
-  m_StaticShadowCaster: 0
-  m_MotionVectors: 1
-  m_LightProbeUsage: 0
-  m_ReflectionProbeUsage: 1
-  m_RayTracingMode: 2
-  m_RayTraceProcedural: 0
-  m_RenderingLayerMask: 1
-  m_RendererPriority: 0
-  m_Materials:
-  - {fileID: 2100000, guid: 3c8ca511828182747a0b79564892ec57, type: 2}
-  m_StaticBatchInfo:
-    firstSubMesh: 0
-    subMeshCount: 0
-  m_StaticBatchRoot: {fileID: 0}
-  m_ProbeAnchor: {fileID: 0}
-  m_LightProbeVolumeOverride: {fileID: 0}
-  m_ScaleInLightmap: 1
-  m_ReceiveGI: 1
-  m_PreserveUVs: 0
-  m_IgnoreNormalsForChartDetection: 0
-  m_ImportantGI: 0
-  m_StitchLightmapSeams: 0
-  m_SelectedEditorRenderState: 3
-  m_MinimumChartSize: 4
-  m_AutoUVMaxDistance: 0.5
-  m_AutoUVMaxAngle: 89
-  m_LightmapParameters: {fileID: 0}
-  m_SortingLayerID: 0
-  m_SortingLayer: 0
-  m_SortingOrder: 0
-  m_AdditionalVertexStreams: {fileID: 0}
---- !u!114 &2489638083694577879
-MonoBehaviour:
-  m_ObjectHideFlags: 0
-  m_CorrespondingSourceObject: {fileID: 0}
-  m_PrefabInstance: {fileID: 0}
-  m_PrefabAsset: {fileID: 0}
-  m_GameObject: {fileID: 4948519464846081107}
-  m_Enabled: 1
-  m_EditorHideFlags: 0
-  m_Script: {fileID: 11500000, guid: 6c6859eec74651247968d56b594ac313, type: 3}
-  m_Name: 
-  m_EditorClassIdentifier: 
-  m_DescriptionType: -1
-  m_DescriptionYOffset: 0
-  m_DescriptionText: 
-  m_DescriptionTextExtra: 
-  m_DescriptionActivateSpeed: 12
-  m_DescriptionZScale: 1
-  m_ButtonTexture: {fileID: 2800000, guid: 4842a4db87f0b5749b04cff163c18622, type: 3}
-  m_AtlasTexture: 1
-  m_ToggleButton: 1
-  m_LongPressReleaseButton: 0
-  m_ButtonHasPressedAudio: 1
-  m_ZAdjustHover: -0.015
-  m_ZAdjustClick: 0.01
-  m_HoverScale: 1.3
-  m_HoverBoxColliderGrow: 0.2
-  m_AddOverlay: 0
-  m_Command: 93
-  m_CommandParam: 1
-  m_CommandParam2: -1
-  m_RequiresPopup: 0
-  m_CenterPopupOnButton: 0
-  m_PopupOffset: {x: 0, y: 0, z: 0}
-  m_PopupText: 
-  m_ToggleOnDescription: 
-  m_ToggleOnTexture: {fileID: 0}
-  m_AllowUnavailable: 0
-  m_LinkedUIObject: {fileID: 0}
---- !u!65 &5024143131073042607
-BoxCollider:
-  m_ObjectHideFlags: 0
-  m_CorrespondingSourceObject: {fileID: 0}
-  m_PrefabInstance: {fileID: 0}
-  m_PrefabAsset: {fileID: 0}
-  m_GameObject: {fileID: 4948519464846081107}
-  m_Material: {fileID: 0}
-  m_IsTrigger: 0
-  m_Enabled: 1
-  serializedVersion: 2
-  m_Size: {x: 4.8, y: 1.5, z: 0.01}
-  m_Center: {x: 1.6, y: 0, z: -0.01}
 --- !u!1 &5048206632594256402
 GameObject:
   m_ObjectHideFlags: 0
@@ -3573,784 +270,6 @@
   m_Father: {fileID: 8645625734765961102}
   m_RootOrder: 0
   m_LocalEulerAnglesHint: {x: 0, y: 0, z: 0}
---- !u!1 &5097175730446922706
-GameObject:
-  m_ObjectHideFlags: 0
-  m_CorrespondingSourceObject: {fileID: 0}
-  m_PrefabInstance: {fileID: 0}
-  m_PrefabAsset: {fileID: 0}
-  serializedVersion: 6
-  m_Component:
-  - component: {fileID: 1315144318276113511}
-  - component: {fileID: 4563843573011966679}
-  - component: {fileID: 3721411882526256604}
-  m_Layer: 0
-  m_Name: Title
-  m_TagString: Untagged
-  m_Icon: {fileID: 0}
-  m_NavMeshLayer: 0
-  m_StaticEditorFlags: 0
-  m_IsActive: 1
---- !u!4 &1315144318276113511
-Transform:
-  m_ObjectHideFlags: 0
-  m_CorrespondingSourceObject: {fileID: 0}
-  m_PrefabInstance: {fileID: 0}
-  m_PrefabAsset: {fileID: 0}
-  m_GameObject: {fileID: 5097175730446922706}
-  m_LocalRotation: {x: -0, y: -0, z: -0, w: 1}
-  m_LocalPosition: {x: 0, y: 0.5, z: -0.0025}
-  m_LocalScale: {x: 1, y: 1, z: 1}
-  m_ConstrainProportionsScale: 0
-  m_Children: []
-  m_Father: {fileID: 6357811956808103942}
-  m_RootOrder: 0
-  m_LocalEulerAnglesHint: {x: 0, y: 0, z: 0}
---- !u!23 &4563843573011966679
-MeshRenderer:
-  m_ObjectHideFlags: 0
-  m_CorrespondingSourceObject: {fileID: 0}
-  m_PrefabInstance: {fileID: 0}
-  m_PrefabAsset: {fileID: 0}
-  m_GameObject: {fileID: 5097175730446922706}
-  m_Enabled: 1
-  m_CastShadows: 0
-  m_ReceiveShadows: 0
-  m_DynamicOccludee: 1
-  m_StaticShadowCaster: 0
-  m_MotionVectors: 1
-  m_LightProbeUsage: 0
-  m_ReflectionProbeUsage: 1
-  m_RayTracingMode: 2
-  m_RayTraceProcedural: 0
-  m_RenderingLayerMask: 1
-  m_RendererPriority: 0
-  m_Materials:
-  - {fileID: 2100000, guid: 543b312efaeb6aa4aa25a9e07e815953, type: 2}
-  m_StaticBatchInfo:
-    firstSubMesh: 0
-    subMeshCount: 0
-  m_StaticBatchRoot: {fileID: 0}
-  m_ProbeAnchor: {fileID: 0}
-  m_LightProbeVolumeOverride: {fileID: 0}
-  m_ScaleInLightmap: 1
-  m_ReceiveGI: 1
-  m_PreserveUVs: 0
-  m_IgnoreNormalsForChartDetection: 0
-  m_ImportantGI: 0
-  m_StitchLightmapSeams: 0
-  m_SelectedEditorRenderState: 3
-  m_MinimumChartSize: 4
-  m_AutoUVMaxDistance: 0.5
-  m_AutoUVMaxAngle: 89
-  m_LightmapParameters: {fileID: 0}
-  m_SortingLayerID: 0
-  m_SortingLayer: 0
-  m_SortingOrder: 0
-  m_AdditionalVertexStreams: {fileID: 0}
---- !u!102 &3721411882526256604
-TextMesh:
-  serializedVersion: 3
-  m_ObjectHideFlags: 0
-  m_CorrespondingSourceObject: {fileID: 0}
-  m_PrefabInstance: {fileID: 0}
-  m_PrefabAsset: {fileID: 0}
-  m_GameObject: {fileID: 5097175730446922706}
-  m_Text: Google Drive Backup Disabled
-  m_OffsetZ: 0
-  m_CharacterSize: 0.03
-  m_LineSpacing: 1
-  m_Anchor: 4
-  m_Alignment: 1
-  m_TabSize: 4
-  m_FontSize: 64
-  m_FontStyle: 0
-  m_RichText: 1
-  m_Font: {fileID: 12800000, guid: aa94fec06c672f74d86409a6979db921, type: 3}
-  m_Color:
-    serializedVersion: 2
-    rgba: 4294967295
---- !u!1 &5143266008012206907
-GameObject:
-  m_ObjectHideFlags: 0
-  m_CorrespondingSourceObject: {fileID: 0}
-  m_PrefabInstance: {fileID: 0}
-  m_PrefabAsset: {fileID: 0}
-  serializedVersion: 6
-  m_Component:
-  - component: {fileID: 299295187734494041}
-  - component: {fileID: 8083682053385291178}
-  - component: {fileID: 4562932375537426116}
-  - component: {fileID: 1284208041820317743}
-  m_Layer: 16
-  m_Name: Title
-  m_TagString: Untagged
-  m_Icon: {fileID: 0}
-  m_NavMeshLayer: 0
-  m_StaticEditorFlags: 0
-  m_IsActive: 1
---- !u!224 &299295187734494041
-RectTransform:
-  m_ObjectHideFlags: 0
-  m_CorrespondingSourceObject: {fileID: 0}
-  m_PrefabInstance: {fileID: 0}
-  m_PrefabAsset: {fileID: 0}
-  m_GameObject: {fileID: 5143266008012206907}
-  m_LocalRotation: {x: -0, y: -0, z: -0, w: 1}
-  m_LocalPosition: {x: 0, y: 0, z: -0.0025}
-  m_LocalScale: {x: 1, y: 1, z: 1}
-  m_ConstrainProportionsScale: 0
-  m_Children: []
-  m_Father: {fileID: 4640026334380093763}
-  m_RootOrder: 0
-  m_LocalEulerAnglesHint: {x: 0, y: 0, z: 0}
-  m_AnchorMin: {x: 0.5, y: 0.5}
-  m_AnchorMax: {x: 0.5, y: 0.5}
-  m_AnchoredPosition: {x: 0, y: 0.43}
-  m_SizeDelta: {x: 1.104868, y: 1.4460607}
-  m_Pivot: {x: 0.5, y: 0.5}
---- !u!23 &8083682053385291178
-MeshRenderer:
-  m_ObjectHideFlags: 0
-  m_CorrespondingSourceObject: {fileID: 0}
-  m_PrefabInstance: {fileID: 0}
-  m_PrefabAsset: {fileID: 0}
-  m_GameObject: {fileID: 5143266008012206907}
-  m_Enabled: 1
-  m_CastShadows: 0
-  m_ReceiveShadows: 0
-  m_DynamicOccludee: 1
-  m_StaticShadowCaster: 0
-  m_MotionVectors: 1
-  m_LightProbeUsage: 1
-  m_ReflectionProbeUsage: 1
-  m_RayTracingMode: 2
-  m_RayTraceProcedural: 0
-  m_RenderingLayerMask: 1
-  m_RendererPriority: 0
-  m_Materials:
-  - {fileID: 2133298, guid: fce54057bad3d2d4cb3c36ee394be518, type: 2}
-  m_StaticBatchInfo:
-    firstSubMesh: 0
-    subMeshCount: 0
-  m_StaticBatchRoot: {fileID: 0}
-  m_ProbeAnchor: {fileID: 0}
-  m_LightProbeVolumeOverride: {fileID: 0}
-  m_ScaleInLightmap: 1
-  m_ReceiveGI: 1
-  m_PreserveUVs: 0
-  m_IgnoreNormalsForChartDetection: 0
-  m_ImportantGI: 0
-  m_StitchLightmapSeams: 0
-  m_SelectedEditorRenderState: 3
-  m_MinimumChartSize: 4
-  m_AutoUVMaxDistance: 0.5
-  m_AutoUVMaxAngle: 89
-  m_LightmapParameters: {fileID: 0}
-  m_SortingLayerID: 0
-  m_SortingLayer: 0
-  m_SortingOrder: 0
-  m_AdditionalVertexStreams: {fileID: 0}
---- !u!114 &4562932375537426116
-MonoBehaviour:
-  m_ObjectHideFlags: 0
-  m_CorrespondingSourceObject: {fileID: 0}
-  m_PrefabInstance: {fileID: 0}
-  m_PrefabAsset: {fileID: 0}
-  m_GameObject: {fileID: 5143266008012206907}
-  m_Enabled: 1
-  m_EditorHideFlags: 0
-  m_Script: {fileID: 11500000, guid: 9541d86e2fd84c1d9990edf0852d74ab, type: 3}
-  m_Name: 
-  m_EditorClassIdentifier: 
-  m_Material: {fileID: 0}
-  m_Color: {r: 1, g: 1, b: 1, a: 1}
-  m_RaycastTarget: 1
-  m_RaycastPadding: {x: 0, y: 0, z: 0, w: 0}
-  m_Maskable: 1
-  m_OnCullStateChanged:
-    m_PersistentCalls:
-      m_Calls: []
-  m_text: <color=#ff5050>Google Drive Backup Full</color>
-  m_isRightToLeft: 0
-  m_fontAsset: {fileID: 11400000, guid: fce54057bad3d2d4cb3c36ee394be518, type: 2}
-  m_sharedMaterial: {fileID: 2133298, guid: fce54057bad3d2d4cb3c36ee394be518, type: 2}
-  m_fontSharedMaterials: []
-  m_fontMaterial: {fileID: 0}
-  m_fontMaterials: []
-  m_fontColor32:
-    serializedVersion: 2
-    rgba: 4288059030
-  m_fontColor: {r: 0.5882353, g: 0.5882353, b: 0.5882353, a: 1}
-  m_enableVertexGradient: 0
-  m_colorMode: 3
-  m_fontColorGradient:
-    topLeft: {r: 1, g: 1, b: 1, a: 1}
-    topRight: {r: 1, g: 1, b: 1, a: 1}
-    bottomLeft: {r: 1, g: 1, b: 1, a: 1}
-    bottomRight: {r: 1, g: 1, b: 1, a: 1}
-  m_fontColorGradientPreset: {fileID: 0}
-  m_spriteAsset: {fileID: 0}
-  m_tintAllSprites: 0
-  m_StyleSheet: {fileID: 0}
-  m_TextStyleHashCode: -1183493901
-  m_overrideHtmlColors: 0
-  m_faceColor:
-    serializedVersion: 2
-    rgba: 4294967295
-  m_fontSize: 1.9
-  m_fontSizeBase: 1.9
-  m_fontWeight: 400
-  m_enableAutoSizing: 0
-  m_fontSizeMin: 18
-  m_fontSizeMax: 72
-  m_fontStyle: 0
-  m_HorizontalAlignment: 2
-  m_VerticalAlignment: 512
-  m_textAlignment: 65535
-  m_characterSpacing: 0
-  m_wordSpacing: 0
-  m_lineSpacing: -30
-  m_lineSpacingMax: 0
-  m_paragraphSpacing: 0
-  m_charWidthMaxAdj: 0
-  m_enableWordWrapping: 1
-  m_wordWrappingRatios: 0.4
-  m_overflowMode: 0
-  m_linkedTextComponent: {fileID: 0}
-  parentLinkedComponent: {fileID: 0}
-  m_enableKerning: 1
-  m_enableExtraPadding: 0
-  checkPaddingRequired: 0
-  m_isRichText: 1
-  m_parseCtrlCharacters: 1
-  m_isOrthographic: 0
-  m_isCullingEnabled: 0
-  m_horizontalMapping: 0
-  m_verticalMapping: 0
-  m_uvLineOffset: 0
-  m_geometrySortingOrder: 0
-  m_IsTextObjectScaleStatic: 0
-  m_VertexBufferAutoSizeReduction: 1
-  m_useMaxVisibleDescender: 1
-  m_pageToDisplay: 1
-  m_margin: {x: -0.31141979, y: 0.45702958, z: -0.30795962, w: 0.5959687}
-  m_isUsingLegacyAnimationComponent: 0
-  m_isVolumetricText: 0
-  _SortingLayer: 0
-  _SortingLayerID: 0
-  _SortingOrder: 0
-  m_hasFontAssetChanged: 0
-  m_renderer: {fileID: 8083682053385291178}
-  m_maskType: 0
---- !u!222 &1284208041820317743
-CanvasRenderer:
-  m_ObjectHideFlags: 0
-  m_CorrespondingSourceObject: {fileID: 0}
-  m_PrefabInstance: {fileID: 0}
-  m_PrefabAsset: {fileID: 0}
-  m_GameObject: {fileID: 5143266008012206907}
-  m_CullTransparentMesh: 0
---- !u!1 &5354315088700740973
-GameObject:
-  m_ObjectHideFlags: 0
-  m_CorrespondingSourceObject: {fileID: 0}
-  m_PrefabInstance: {fileID: 0}
-  m_PrefabAsset: {fileID: 0}
-  serializedVersion: 6
-  m_Component:
-  - component: {fileID: 1391646434670739073}
-  - component: {fileID: 2865278525763245259}
-  - component: {fileID: 8437378962336245667}
-  m_Layer: 16
-  m_Name: StatusComplete
-  m_TagString: Untagged
-  m_Icon: {fileID: 0}
-  m_NavMeshLayer: 0
-  m_StaticEditorFlags: 0
-  m_IsActive: 1
---- !u!4 &1391646434670739073
-Transform:
-  m_ObjectHideFlags: 0
-  m_CorrespondingSourceObject: {fileID: 0}
-  m_PrefabInstance: {fileID: 0}
-  m_PrefabAsset: {fileID: 0}
-  m_GameObject: {fileID: 5354315088700740973}
-  m_LocalRotation: {x: -0, y: -0, z: -0, w: 1}
-  m_LocalPosition: {x: 0, y: 0.022, z: 0}
-  m_LocalScale: {x: 0.35, y: 0.35, z: 0}
-  m_ConstrainProportionsScale: 0
-  m_Children: []
-  m_Father: {fileID: 6966567663570781784}
-  m_RootOrder: 0
-  m_LocalEulerAnglesHint: {x: 0, y: 0, z: 0}
---- !u!33 &2865278525763245259
-MeshFilter:
-  m_ObjectHideFlags: 0
-  m_CorrespondingSourceObject: {fileID: 0}
-  m_PrefabInstance: {fileID: 0}
-  m_PrefabAsset: {fileID: 0}
-  m_GameObject: {fileID: 5354315088700740973}
-  m_Mesh: {fileID: 10210, guid: 0000000000000000e000000000000000, type: 0}
---- !u!23 &8437378962336245667
-MeshRenderer:
-  m_ObjectHideFlags: 0
-  m_CorrespondingSourceObject: {fileID: 0}
-  m_PrefabInstance: {fileID: 0}
-  m_PrefabAsset: {fileID: 0}
-  m_GameObject: {fileID: 5354315088700740973}
-  m_Enabled: 1
-  m_CastShadows: 0
-  m_ReceiveShadows: 0
-  m_DynamicOccludee: 1
-  m_StaticShadowCaster: 0
-  m_MotionVectors: 1
-  m_LightProbeUsage: 1
-  m_ReflectionProbeUsage: 1
-  m_RayTracingMode: 2
-  m_RayTraceProcedural: 0
-  m_RenderingLayerMask: 1
-  m_RendererPriority: 0
-  m_Materials:
-  - {fileID: 2100000, guid: 063fa53b91cbfdf4bbde146f351ed608, type: 2}
-  m_StaticBatchInfo:
-    firstSubMesh: 0
-    subMeshCount: 0
-  m_StaticBatchRoot: {fileID: 0}
-  m_ProbeAnchor: {fileID: 0}
-  m_LightProbeVolumeOverride: {fileID: 0}
-  m_ScaleInLightmap: 1
-  m_ReceiveGI: 1
-  m_PreserveUVs: 0
-  m_IgnoreNormalsForChartDetection: 0
-  m_ImportantGI: 0
-  m_StitchLightmapSeams: 0
-  m_SelectedEditorRenderState: 3
-  m_MinimumChartSize: 4
-  m_AutoUVMaxDistance: 0.5
-  m_AutoUVMaxAngle: 89
-  m_LightmapParameters: {fileID: 0}
-  m_SortingLayerID: 0
-  m_SortingLayer: 0
-  m_SortingOrder: 0
-  m_AdditionalVertexStreams: {fileID: 0}
---- !u!1 &5458568829984281865
-GameObject:
-  m_ObjectHideFlags: 0
-  m_CorrespondingSourceObject: {fileID: 0}
-  m_PrefabInstance: {fileID: 0}
-  m_PrefabAsset: {fileID: 0}
-  serializedVersion: 6
-  m_Component:
-  - component: {fileID: 7010613186646675705}
-  - component: {fileID: 7632287087608792898}
-  - component: {fileID: 2079263395977196848}
-  m_Layer: 16
-  m_Name: Text
-  m_TagString: Untagged
-  m_Icon: {fileID: 0}
-  m_NavMeshLayer: 0
-  m_StaticEditorFlags: 0
-  m_IsActive: 1
---- !u!4 &7010613186646675705
-Transform:
-  m_ObjectHideFlags: 0
-  m_CorrespondingSourceObject: {fileID: 0}
-  m_PrefabInstance: {fileID: 0}
-  m_PrefabAsset: {fileID: 0}
-  m_GameObject: {fileID: 5458568829984281865}
-  m_LocalRotation: {x: -0, y: -0, z: -0, w: 1}
-  m_LocalPosition: {x: 0.141, y: -0, z: -0.029333334}
-  m_LocalScale: {x: 2.9528668, y: 5.9057336, z: 2.9528668}
-  m_ConstrainProportionsScale: 0
-  m_Children: []
-  m_Father: {fileID: 5493383710502513997}
-  m_RootOrder: 1
-  m_LocalEulerAnglesHint: {x: 0, y: 0, z: 0}
---- !u!23 &7632287087608792898
-MeshRenderer:
-  m_ObjectHideFlags: 0
-  m_CorrespondingSourceObject: {fileID: 0}
-  m_PrefabInstance: {fileID: 0}
-  m_PrefabAsset: {fileID: 0}
-  m_GameObject: {fileID: 5458568829984281865}
-  m_Enabled: 1
-  m_CastShadows: 0
-  m_ReceiveShadows: 0
-  m_DynamicOccludee: 1
-  m_StaticShadowCaster: 0
-  m_MotionVectors: 1
-  m_LightProbeUsage: 0
-  m_ReflectionProbeUsage: 1
-  m_RayTracingMode: 2
-  m_RayTraceProcedural: 0
-  m_RenderingLayerMask: 1
-  m_RendererPriority: 0
-  m_Materials:
-  - {fileID: 2100000, guid: 543b312efaeb6aa4aa25a9e07e815953, type: 2}
-  m_StaticBatchInfo:
-    firstSubMesh: 0
-    subMeshCount: 0
-  m_StaticBatchRoot: {fileID: 0}
-  m_ProbeAnchor: {fileID: 0}
-  m_LightProbeVolumeOverride: {fileID: 0}
-  m_ScaleInLightmap: 1
-  m_ReceiveGI: 1
-  m_PreserveUVs: 0
-  m_IgnoreNormalsForChartDetection: 0
-  m_ImportantGI: 0
-  m_StitchLightmapSeams: 0
-  m_SelectedEditorRenderState: 3
-  m_MinimumChartSize: 4
-  m_AutoUVMaxDistance: 0.5
-  m_AutoUVMaxAngle: 89
-  m_LightmapParameters: {fileID: 0}
-  m_SortingLayerID: 0
-  m_SortingLayer: 0
-  m_SortingOrder: 0
-  m_AdditionalVertexStreams: {fileID: 0}
---- !u!102 &2079263395977196848
-TextMesh:
-  serializedVersion: 3
-  m_ObjectHideFlags: 0
-  m_CorrespondingSourceObject: {fileID: 0}
-  m_PrefabInstance: {fileID: 0}
-  m_PrefabAsset: {fileID: 0}
-  m_GameObject: {fileID: 5458568829984281865}
-  m_Text: MANAGE
-  m_OffsetZ: 0
-  m_CharacterSize: 0.009
-  m_LineSpacing: 0.75
-  m_Anchor: 4
-  m_Alignment: 1
-  m_TabSize: 4
-  m_FontSize: 64
-  m_FontStyle: 0
-  m_RichText: 1
-  m_Font: {fileID: 12800000, guid: aa94fec06c672f74d86409a6979db921, type: 3}
-  m_Color:
-    serializedVersion: 2
-    rgba: 4294967295
---- !u!1 &5472778622912958571
-GameObject:
-  m_ObjectHideFlags: 0
-  m_CorrespondingSourceObject: {fileID: 0}
-  m_PrefabInstance: {fileID: 0}
-  m_PrefabAsset: {fileID: 0}
-  serializedVersion: 6
-  m_Component:
-  - component: {fileID: 353949168609065806}
-  - component: {fileID: 7918693702196398952}
-  - component: {fileID: 6592000223542074349}
-  m_Layer: 16
-  m_Name: Text
-  m_TagString: Untagged
-  m_Icon: {fileID: 0}
-  m_NavMeshLayer: 0
-  m_StaticEditorFlags: 0
-  m_IsActive: 1
---- !u!4 &353949168609065806
-Transform:
-  m_ObjectHideFlags: 0
-  m_CorrespondingSourceObject: {fileID: 0}
-  m_PrefabInstance: {fileID: 0}
-  m_PrefabAsset: {fileID: 0}
-  m_GameObject: {fileID: 5472778622912958571}
-  m_LocalRotation: {x: -0, y: -0, z: -0, w: 1}
-  m_LocalPosition: {x: 0.114666626, y: 0, z: -0.010000002}
-  m_LocalScale: {x: 1.6000001, y: 6.666662, z: 0.8571429}
-  m_ConstrainProportionsScale: 0
-  m_Children: []
-  m_Father: {fileID: 6258782905847689786}
-  m_RootOrder: 1
-  m_LocalEulerAnglesHint: {x: 0, y: 0, z: 0}
---- !u!23 &7918693702196398952
-MeshRenderer:
-  m_ObjectHideFlags: 0
-  m_CorrespondingSourceObject: {fileID: 0}
-  m_PrefabInstance: {fileID: 0}
-  m_PrefabAsset: {fileID: 0}
-  m_GameObject: {fileID: 5472778622912958571}
-  m_Enabled: 1
-  m_CastShadows: 0
-  m_ReceiveShadows: 0
-  m_DynamicOccludee: 1
-  m_StaticShadowCaster: 0
-  m_MotionVectors: 1
-  m_LightProbeUsage: 0
-  m_ReflectionProbeUsage: 1
-  m_RayTracingMode: 2
-  m_RayTraceProcedural: 0
-  m_RenderingLayerMask: 1
-  m_RendererPriority: 0
-  m_Materials:
-  - {fileID: 2100000, guid: 543b312efaeb6aa4aa25a9e07e815953, type: 2}
-  m_StaticBatchInfo:
-    firstSubMesh: 0
-    subMeshCount: 0
-  m_StaticBatchRoot: {fileID: 0}
-  m_ProbeAnchor: {fileID: 0}
-  m_LightProbeVolumeOverride: {fileID: 0}
-  m_ScaleInLightmap: 1
-  m_ReceiveGI: 1
-  m_PreserveUVs: 0
-  m_IgnoreNormalsForChartDetection: 0
-  m_ImportantGI: 0
-  m_StitchLightmapSeams: 0
-  m_SelectedEditorRenderState: 3
-  m_MinimumChartSize: 4
-  m_AutoUVMaxDistance: 0.5
-  m_AutoUVMaxAngle: 89
-  m_LightmapParameters: {fileID: 0}
-  m_SortingLayerID: 0
-  m_SortingLayer: 0
-  m_SortingOrder: 0
-  m_AdditionalVertexStreams: {fileID: 0}
---- !u!102 &6592000223542074349
-TextMesh:
-  serializedVersion: 3
-  m_ObjectHideFlags: 0
-  m_CorrespondingSourceObject: {fileID: 0}
-  m_PrefabInstance: {fileID: 0}
-  m_PrefabAsset: {fileID: 0}
-  m_GameObject: {fileID: 5472778622912958571}
-  m_Text: Disable Backup
-  m_OffsetZ: 0
-  m_CharacterSize: 0.018
-  m_LineSpacing: 1
-  m_Anchor: 4
-  m_Alignment: 0
-  m_TabSize: 4
-  m_FontSize: 43
-  m_FontStyle: 0
-  m_RichText: 1
-  m_Font: {fileID: 12800000, guid: aa94fec06c672f74d86409a6979db921, type: 3}
-  m_Color:
-    serializedVersion: 2
-    rgba: 4294967295
---- !u!1 &5483626002098381248
-GameObject:
-  m_ObjectHideFlags: 0
-  m_CorrespondingSourceObject: {fileID: 0}
-  m_PrefabInstance: {fileID: 0}
-  m_PrefabAsset: {fileID: 0}
-  serializedVersion: 6
-  m_Component:
-  - component: {fileID: 9162343071709785086}
-  - component: {fileID: 4690627507576518751}
-  - component: {fileID: 8994961153736203260}
-  m_Layer: 14
-  m_Name: Mask
-  m_TagString: Untagged
-  m_Icon: {fileID: 0}
-  m_NavMeshLayer: 0
-  m_StaticEditorFlags: 0
-  m_IsActive: 1
---- !u!4 &9162343071709785086
-Transform:
-  m_ObjectHideFlags: 0
-  m_CorrespondingSourceObject: {fileID: 0}
-  m_PrefabInstance: {fileID: 0}
-  m_PrefabAsset: {fileID: 0}
-  m_GameObject: {fileID: 5483626002098381248}
-  m_LocalRotation: {x: 0, y: 0, z: 0, w: 1}
-  m_LocalPosition: {x: 0, y: 0, z: -0.01}
-  m_LocalScale: {x: 1.1, y: 1.1, z: 1.1}
-  m_ConstrainProportionsScale: 0
-  m_Children: []
-  m_Father: {fileID: 756108500512199606}
-  m_RootOrder: 1
-  m_LocalEulerAnglesHint: {x: 0, y: 0, z: 0}
---- !u!33 &4690627507576518751
-MeshFilter:
-  m_ObjectHideFlags: 0
-  m_CorrespondingSourceObject: {fileID: 0}
-  m_PrefabInstance: {fileID: 0}
-  m_PrefabAsset: {fileID: 0}
-  m_GameObject: {fileID: 5483626002098381248}
-  m_Mesh: {fileID: 10210, guid: 0000000000000000e000000000000000, type: 0}
---- !u!23 &8994961153736203260
-MeshRenderer:
-  m_ObjectHideFlags: 0
-  m_CorrespondingSourceObject: {fileID: 0}
-  m_PrefabInstance: {fileID: 0}
-  m_PrefabAsset: {fileID: 0}
-  m_GameObject: {fileID: 5483626002098381248}
-  m_Enabled: 1
-  m_CastShadows: 0
-  m_ReceiveShadows: 0
-  m_DynamicOccludee: 1
-  m_StaticShadowCaster: 0
-  m_MotionVectors: 1
-  m_LightProbeUsage: 1
-  m_ReflectionProbeUsage: 1
-  m_RayTracingMode: 2
-  m_RayTraceProcedural: 0
-  m_RenderingLayerMask: 1
-  m_RendererPriority: 0
-  m_Materials:
-  - {fileID: 2100000, guid: c185eea67435e9e49beb0b0d3b9f4583, type: 2}
-  m_StaticBatchInfo:
-    firstSubMesh: 0
-    subMeshCount: 0
-  m_StaticBatchRoot: {fileID: 0}
-  m_ProbeAnchor: {fileID: 0}
-  m_LightProbeVolumeOverride: {fileID: 0}
-  m_ScaleInLightmap: 1
-  m_ReceiveGI: 1
-  m_PreserveUVs: 0
-  m_IgnoreNormalsForChartDetection: 0
-  m_ImportantGI: 0
-  m_StitchLightmapSeams: 0
-  m_SelectedEditorRenderState: 3
-  m_MinimumChartSize: 4
-  m_AutoUVMaxDistance: 0.5
-  m_AutoUVMaxAngle: 89
-  m_LightmapParameters: {fileID: 0}
-  m_SortingLayerID: 0
-  m_SortingLayer: 0
-  m_SortingOrder: 0
-  m_AdditionalVertexStreams: {fileID: 0}
---- !u!1 &6344407177479087652
-GameObject:
-  m_ObjectHideFlags: 0
-  m_CorrespondingSourceObject: {fileID: 0}
-  m_PrefabInstance: {fileID: 0}
-  m_PrefabAsset: {fileID: 0}
-  serializedVersion: 6
-  m_Component:
-  - component: {fileID: 5493383710502513997}
-  - component: {fileID: 2415032735471602728}
-  - component: {fileID: 1256944091779602843}
-  - component: {fileID: 6046759228243208674}
-  - component: {fileID: 4382851538332844544}
-  m_Layer: 14
-  m_Name: ManageButton
-  m_TagString: Untagged
-  m_Icon: {fileID: 0}
-  m_NavMeshLayer: 0
-  m_StaticEditorFlags: 0
-  m_IsActive: 1
---- !u!4 &5493383710502513997
-Transform:
-  m_ObjectHideFlags: 0
-  m_CorrespondingSourceObject: {fileID: 0}
-  m_PrefabInstance: {fileID: 0}
-  m_PrefabAsset: {fileID: 0}
-  m_GameObject: {fileID: 6344407177479087652}
-  m_LocalRotation: {x: -0, y: -0, z: -0, w: 1}
-  m_LocalPosition: {x: -0.4, y: -0.43400002, z: -0.08}
-  m_LocalScale: {x: 0.6, y: 0.29999998, z: 0.29999998}
-  m_ConstrainProportionsScale: 0
-  m_Children:
-  - {fileID: 3689571786352550681}
-  - {fileID: 7010613186646675705}
-  - {fileID: 6379369099802502321}
-  m_Father: {fileID: 4640026334380093763}
-  m_RootOrder: 1
-  m_LocalEulerAnglesHint: {x: 0, y: 0, z: 0}
---- !u!33 &2415032735471602728
-MeshFilter:
-  m_ObjectHideFlags: 0
-  m_CorrespondingSourceObject: {fileID: 0}
-  m_PrefabInstance: {fileID: 0}
-  m_PrefabAsset: {fileID: 0}
-  m_GameObject: {fileID: 6344407177479087652}
-  m_Mesh: {fileID: 10210, guid: 0000000000000000e000000000000000, type: 0}
---- !u!23 &1256944091779602843
-MeshRenderer:
-  m_ObjectHideFlags: 0
-  m_CorrespondingSourceObject: {fileID: 0}
-  m_PrefabInstance: {fileID: 0}
-  m_PrefabAsset: {fileID: 0}
-  m_GameObject: {fileID: 6344407177479087652}
-  m_Enabled: 0
-  m_CastShadows: 0
-  m_ReceiveShadows: 0
-  m_DynamicOccludee: 1
-  m_StaticShadowCaster: 0
-  m_MotionVectors: 1
-  m_LightProbeUsage: 0
-  m_ReflectionProbeUsage: 1
-  m_RayTracingMode: 2
-  m_RayTraceProcedural: 0
-  m_RenderingLayerMask: 1
-  m_RendererPriority: 0
-  m_Materials:
-  - {fileID: 2100000, guid: 3c8ca511828182747a0b79564892ec57, type: 2}
-  m_StaticBatchInfo:
-    firstSubMesh: 0
-    subMeshCount: 0
-  m_StaticBatchRoot: {fileID: 0}
-  m_ProbeAnchor: {fileID: 0}
-  m_LightProbeVolumeOverride: {fileID: 0}
-  m_ScaleInLightmap: 1
-  m_ReceiveGI: 1
-  m_PreserveUVs: 0
-  m_IgnoreNormalsForChartDetection: 0
-  m_ImportantGI: 0
-  m_StitchLightmapSeams: 0
-  m_SelectedEditorRenderState: 3
-  m_MinimumChartSize: 4
-  m_AutoUVMaxDistance: 0.5
-  m_AutoUVMaxAngle: 89
-  m_LightmapParameters: {fileID: 0}
-  m_SortingLayerID: 0
-  m_SortingLayer: 0
-  m_SortingOrder: 0
-  m_AdditionalVertexStreams: {fileID: 0}
---- !u!114 &6046759228243208674
-MonoBehaviour:
-  m_ObjectHideFlags: 0
-  m_CorrespondingSourceObject: {fileID: 0}
-  m_PrefabInstance: {fileID: 0}
-  m_PrefabAsset: {fileID: 0}
-  m_GameObject: {fileID: 6344407177479087652}
-  m_Enabled: 1
-  m_EditorHideFlags: 0
-  m_Script: {fileID: 11500000, guid: 6c6859eec74651247968d56b594ac313, type: 3}
-  m_Name: 
-  m_EditorClassIdentifier: 
-  m_DescriptionType: -1
-  m_DescriptionYOffset: 0
-  m_DescriptionText: 
-  m_DescriptionTextExtra: 
-  m_DescriptionActivateSpeed: 12
-  m_DescriptionZScale: 1
-  m_ButtonTexture: {fileID: 0}
-  m_AtlasTexture: 0
-  m_ToggleButton: 0
-  m_LongPressReleaseButton: 0
-  m_ButtonHasPressedAudio: 1
-  m_ZAdjustHover: -0.02
-  m_ZAdjustClick: 0.05
-  m_HoverScale: 1.1
-  m_HoverBoxColliderGrow: 0.2
-  m_AddOverlay: 0
-  m_Command: 92
-  m_CommandParam: -1
-  m_CommandParam2: -1
-  m_RequiresPopup: 0
-  m_CenterPopupOnButton: 0
-  m_PopupOffset: {x: 0, y: 0, z: 0}
-  m_PopupText: 
-  m_ToggleOnDescription: 
-  m_ToggleOnTexture: {fileID: 0}
-  m_AllowUnavailable: 0
-  m_LinkedUIObject: {fileID: 0}
---- !u!65 &4382851538332844544
-BoxCollider:
-  m_ObjectHideFlags: 0
-  m_CorrespondingSourceObject: {fileID: 0}
-  m_PrefabInstance: {fileID: 0}
-  m_PrefabAsset: {fileID: 0}
-  m_GameObject: {fileID: 6344407177479087652}
-  m_Material: {fileID: 0}
-  m_IsTrigger: 0
-  m_Enabled: 1
-  serializedVersion: 2
-  m_Size: {x: 1, y: 1, z: 0.01}
-  m_Center: {x: 0, y: 0, z: -0.01}
 --- !u!1 &6530336952169636648
 GameObject:
   m_ObjectHideFlags: 0
@@ -4434,1164 +353,6 @@
   m_SortingLayer: 0
   m_SortingOrder: 0
   m_AdditionalVertexStreams: {fileID: 0}
---- !u!1 &6910778959228811355
-GameObject:
-  m_ObjectHideFlags: 0
-  m_CorrespondingSourceObject: {fileID: 0}
-  m_PrefabInstance: {fileID: 0}
-  m_PrefabAsset: {fileID: 0}
-  serializedVersion: 6
-  m_Component:
-  - component: {fileID: 8337479071159385609}
-  - component: {fileID: 676787658647850717}
-  - component: {fileID: 8653924969457157844}
-  m_Layer: 14
-  m_Name: Mask
-  m_TagString: Untagged
-  m_Icon: {fileID: 0}
-  m_NavMeshLayer: 0
-  m_StaticEditorFlags: 0
-  m_IsActive: 1
---- !u!4 &8337479071159385609
-Transform:
-  m_ObjectHideFlags: 0
-  m_CorrespondingSourceObject: {fileID: 0}
-  m_PrefabInstance: {fileID: 0}
-  m_PrefabAsset: {fileID: 0}
-  m_GameObject: {fileID: 6910778959228811355}
-  m_LocalRotation: {x: 0, y: 0, z: 0, w: 1}
-  m_LocalPosition: {x: 0, y: 0, z: -0.01}
-  m_LocalScale: {x: 1.1, y: 1.1, z: 1.1}
-  m_ConstrainProportionsScale: 0
-  m_Children: []
-  m_Father: {fileID: 3885817871789228808}
-  m_RootOrder: 1
-  m_LocalEulerAnglesHint: {x: 0, y: 0, z: 0}
---- !u!33 &676787658647850717
-MeshFilter:
-  m_ObjectHideFlags: 0
-  m_CorrespondingSourceObject: {fileID: 0}
-  m_PrefabInstance: {fileID: 0}
-  m_PrefabAsset: {fileID: 0}
-  m_GameObject: {fileID: 6910778959228811355}
-  m_Mesh: {fileID: 10210, guid: 0000000000000000e000000000000000, type: 0}
---- !u!23 &8653924969457157844
-MeshRenderer:
-  m_ObjectHideFlags: 0
-  m_CorrespondingSourceObject: {fileID: 0}
-  m_PrefabInstance: {fileID: 0}
-  m_PrefabAsset: {fileID: 0}
-  m_GameObject: {fileID: 6910778959228811355}
-  m_Enabled: 1
-  m_CastShadows: 0
-  m_ReceiveShadows: 0
-  m_DynamicOccludee: 1
-  m_StaticShadowCaster: 0
-  m_MotionVectors: 1
-  m_LightProbeUsage: 1
-  m_ReflectionProbeUsage: 1
-  m_RayTracingMode: 2
-  m_RayTraceProcedural: 0
-  m_RenderingLayerMask: 1
-  m_RendererPriority: 0
-  m_Materials:
-  - {fileID: 2100000, guid: c185eea67435e9e49beb0b0d3b9f4583, type: 2}
-  m_StaticBatchInfo:
-    firstSubMesh: 0
-    subMeshCount: 0
-  m_StaticBatchRoot: {fileID: 0}
-  m_ProbeAnchor: {fileID: 0}
-  m_LightProbeVolumeOverride: {fileID: 0}
-  m_ScaleInLightmap: 1
-  m_ReceiveGI: 1
-  m_PreserveUVs: 0
-  m_IgnoreNormalsForChartDetection: 0
-  m_ImportantGI: 0
-  m_StitchLightmapSeams: 0
-  m_SelectedEditorRenderState: 3
-  m_MinimumChartSize: 4
-  m_AutoUVMaxDistance: 0.5
-  m_AutoUVMaxAngle: 89
-  m_LightmapParameters: {fileID: 0}
-  m_SortingLayerID: 0
-  m_SortingLayer: 0
-  m_SortingOrder: 0
-  m_AdditionalVertexStreams: {fileID: 0}
---- !u!1 &7197288389847391356
-GameObject:
-  m_ObjectHideFlags: 0
-  m_CorrespondingSourceObject: {fileID: 0}
-  m_PrefabInstance: {fileID: 0}
-  m_PrefabAsset: {fileID: 0}
-  serializedVersion: 6
-  m_Component:
-  - component: {fileID: 5788865328053153662}
-  - component: {fileID: 4007815627827504103}
-  - component: {fileID: 2607340009054174984}
-  m_Layer: 16
-  m_Name: Icon
-  m_TagString: Untagged
-  m_Icon: {fileID: 0}
-  m_NavMeshLayer: 0
-  m_StaticEditorFlags: 0
-  m_IsActive: 1
---- !u!4 &5788865328053153662
-Transform:
-  m_ObjectHideFlags: 0
-  m_CorrespondingSourceObject: {fileID: 0}
-  m_PrefabInstance: {fileID: 0}
-  m_PrefabAsset: {fileID: 0}
-  m_GameObject: {fileID: 7197288389847391356}
-  m_LocalRotation: {x: -0, y: -0, z: -0, w: 1}
-  m_LocalPosition: {x: -0.34533343, y: -0.011110037, z: -0.010000002}
-  m_LocalScale: {x: 0.26666668, y: 1.111111, z: 0.2}
-  m_ConstrainProportionsScale: 0
-  m_Children: []
-  m_Father: {fileID: 6258782905847689786}
-  m_RootOrder: 0
-  m_LocalEulerAnglesHint: {x: 0, y: 0, z: 0}
---- !u!33 &4007815627827504103
-MeshFilter:
-  m_ObjectHideFlags: 0
-  m_CorrespondingSourceObject: {fileID: 0}
-  m_PrefabInstance: {fileID: 0}
-  m_PrefabAsset: {fileID: 0}
-  m_GameObject: {fileID: 7197288389847391356}
-  m_Mesh: {fileID: 10210, guid: 0000000000000000e000000000000000, type: 0}
---- !u!23 &2607340009054174984
-MeshRenderer:
-  m_ObjectHideFlags: 0
-  m_CorrespondingSourceObject: {fileID: 0}
-  m_PrefabInstance: {fileID: 0}
-  m_PrefabAsset: {fileID: 0}
-  m_GameObject: {fileID: 7197288389847391356}
-  m_Enabled: 1
-  m_CastShadows: 0
-  m_ReceiveShadows: 0
-  m_DynamicOccludee: 1
-  m_StaticShadowCaster: 0
-  m_MotionVectors: 1
-  m_LightProbeUsage: 0
-  m_ReflectionProbeUsage: 1
-  m_RayTracingMode: 2
-  m_RayTraceProcedural: 0
-  m_RenderingLayerMask: 1
-  m_RendererPriority: 0
-  m_Materials:
-  - {fileID: 2100000, guid: ea28124feeebf64489d818ff8c3e02ee, type: 2}
-  m_StaticBatchInfo:
-    firstSubMesh: 0
-    subMeshCount: 0
-  m_StaticBatchRoot: {fileID: 0}
-  m_ProbeAnchor: {fileID: 0}
-  m_LightProbeVolumeOverride: {fileID: 0}
-  m_ScaleInLightmap: 1
-  m_ReceiveGI: 1
-  m_PreserveUVs: 0
-  m_IgnoreNormalsForChartDetection: 0
-  m_ImportantGI: 0
-  m_StitchLightmapSeams: 0
-  m_SelectedEditorRenderState: 3
-  m_MinimumChartSize: 4
-  m_AutoUVMaxDistance: 0.5
-  m_AutoUVMaxAngle: 89
-  m_LightmapParameters: {fileID: 0}
-  m_SortingLayerID: 0
-  m_SortingLayer: 0
-  m_SortingOrder: 0
-  m_AdditionalVertexStreams: {fileID: 0}
---- !u!1 &7458028241496438366
-GameObject:
-  m_ObjectHideFlags: 0
-  m_CorrespondingSourceObject: {fileID: 0}
-  m_PrefabInstance: {fileID: 0}
-  m_PrefabAsset: {fileID: 0}
-  serializedVersion: 6
-  m_Component:
-  - component: {fileID: 4640026334380093763}
-  m_Layer: 16
-  m_Name: DriveFullElements
-  m_TagString: Untagged
-  m_Icon: {fileID: 0}
-  m_NavMeshLayer: 0
-  m_StaticEditorFlags: 0
-  m_IsActive: 1
---- !u!4 &4640026334380093763
-Transform:
-  m_ObjectHideFlags: 0
-  m_CorrespondingSourceObject: {fileID: 0}
-  m_PrefabInstance: {fileID: 0}
-  m_PrefabAsset: {fileID: 0}
-  m_GameObject: {fileID: 7458028241496438366}
-  m_LocalRotation: {x: 0, y: 0, z: 0, w: 1}
-  m_LocalPosition: {x: 0, y: 0, z: 0}
-  m_LocalScale: {x: 1, y: 1, z: 1}
-  m_ConstrainProportionsScale: 0
-  m_Children:
-  - {fileID: 299295187734494041}
-  - {fileID: 5493383710502513997}
-  - {fileID: 2348157011202646201}
-  - {fileID: 8360695880823408053}
-  m_Father: {fileID: 3576301794080265196}
-  m_RootOrder: 2
-  m_LocalEulerAnglesHint: {x: 0, y: 0, z: 0}
---- !u!1 &7479766183231074058
-GameObject:
-  m_ObjectHideFlags: 0
-  m_CorrespondingSourceObject: {fileID: 0}
-  m_PrefabInstance: {fileID: 0}
-  m_PrefabAsset: {fileID: 0}
-  serializedVersion: 6
-  m_Component:
-  - component: {fileID: 2069275710457702920}
-  - component: {fileID: 2076246824153299987}
-  - component: {fileID: 6052148493122158624}
-  m_Layer: 14
-  m_Name: Mask
-  m_TagString: Untagged
-  m_Icon: {fileID: 0}
-  m_NavMeshLayer: 0
-  m_StaticEditorFlags: 0
-  m_IsActive: 1
---- !u!4 &2069275710457702920
-Transform:
-  m_ObjectHideFlags: 0
-  m_CorrespondingSourceObject: {fileID: 0}
-  m_PrefabInstance: {fileID: 0}
-  m_PrefabAsset: {fileID: 0}
-  m_GameObject: {fileID: 7479766183231074058}
-  m_LocalRotation: {x: 0, y: 0, z: 0, w: 1}
-  m_LocalPosition: {x: 0, y: 0, z: -0.01}
-  m_LocalScale: {x: 1.1, y: 1.1, z: 1.1}
-  m_ConstrainProportionsScale: 0
-  m_Children: []
-  m_Father: {fileID: 70694388356490064}
-  m_RootOrder: 1
-  m_LocalEulerAnglesHint: {x: 0, y: 0, z: 0}
---- !u!33 &2076246824153299987
-MeshFilter:
-  m_ObjectHideFlags: 0
-  m_CorrespondingSourceObject: {fileID: 0}
-  m_PrefabInstance: {fileID: 0}
-  m_PrefabAsset: {fileID: 0}
-  m_GameObject: {fileID: 7479766183231074058}
-  m_Mesh: {fileID: 10210, guid: 0000000000000000e000000000000000, type: 0}
---- !u!23 &6052148493122158624
-MeshRenderer:
-  m_ObjectHideFlags: 0
-  m_CorrespondingSourceObject: {fileID: 0}
-  m_PrefabInstance: {fileID: 0}
-  m_PrefabAsset: {fileID: 0}
-  m_GameObject: {fileID: 7479766183231074058}
-  m_Enabled: 1
-  m_CastShadows: 0
-  m_ReceiveShadows: 0
-  m_DynamicOccludee: 1
-  m_StaticShadowCaster: 0
-  m_MotionVectors: 1
-  m_LightProbeUsage: 1
-  m_ReflectionProbeUsage: 1
-  m_RayTracingMode: 2
-  m_RayTraceProcedural: 0
-  m_RenderingLayerMask: 1
-  m_RendererPriority: 0
-  m_Materials:
-  - {fileID: 2100000, guid: c185eea67435e9e49beb0b0d3b9f4583, type: 2}
-  m_StaticBatchInfo:
-    firstSubMesh: 0
-    subMeshCount: 0
-  m_StaticBatchRoot: {fileID: 0}
-  m_ProbeAnchor: {fileID: 0}
-  m_LightProbeVolumeOverride: {fileID: 0}
-  m_ScaleInLightmap: 1
-  m_ReceiveGI: 1
-  m_PreserveUVs: 0
-  m_IgnoreNormalsForChartDetection: 0
-  m_ImportantGI: 0
-  m_StitchLightmapSeams: 0
-  m_SelectedEditorRenderState: 3
-  m_MinimumChartSize: 4
-  m_AutoUVMaxDistance: 0.5
-  m_AutoUVMaxAngle: 89
-  m_LightmapParameters: {fileID: 0}
-  m_SortingLayerID: 0
-  m_SortingLayer: 0
-  m_SortingOrder: 0
-  m_AdditionalVertexStreams: {fileID: 0}
---- !u!1 &7614276809127496506
-GameObject:
-  m_ObjectHideFlags: 0
-  m_CorrespondingSourceObject: {fileID: 0}
-  m_PrefabInstance: {fileID: 0}
-  m_PrefabAsset: {fileID: 0}
-  serializedVersion: 6
-  m_Component:
-  - component: {fileID: 2799466942516781002}
-  - component: {fileID: 3346803499950944546}
-  - component: {fileID: 8650337842470120363}
-  m_Layer: 16
-  m_Name: Text
-  m_TagString: Untagged
-  m_Icon: {fileID: 0}
-  m_NavMeshLayer: 0
-  m_StaticEditorFlags: 0
-  m_IsActive: 1
---- !u!4 &2799466942516781002
-Transform:
-  m_ObjectHideFlags: 0
-  m_CorrespondingSourceObject: {fileID: 0}
-  m_PrefabInstance: {fileID: 0}
-  m_PrefabAsset: {fileID: 0}
-  m_GameObject: {fileID: 7614276809127496506}
-  m_LocalRotation: {x: -0, y: -0, z: -0, w: 1}
-  m_LocalPosition: {x: 0.012000024, y: -0.186, z: 0}
-  m_LocalScale: {x: 1.2, y: 1.199999, z: 0}
-  m_ConstrainProportionsScale: 0
-  m_Children: []
-  m_Father: {fileID: 5340097423510050908}
-  m_RootOrder: 1
-  m_LocalEulerAnglesHint: {x: 0, y: 0, z: 0}
---- !u!23 &3346803499950944546
-MeshRenderer:
-  m_ObjectHideFlags: 0
-  m_CorrespondingSourceObject: {fileID: 0}
-  m_PrefabInstance: {fileID: 0}
-  m_PrefabAsset: {fileID: 0}
-  m_GameObject: {fileID: 7614276809127496506}
-  m_Enabled: 1
-  m_CastShadows: 0
-  m_ReceiveShadows: 0
-  m_DynamicOccludee: 1
-  m_StaticShadowCaster: 0
-  m_MotionVectors: 1
-  m_LightProbeUsage: 0
-  m_ReflectionProbeUsage: 1
-  m_RayTracingMode: 2
-  m_RayTraceProcedural: 0
-  m_RenderingLayerMask: 1
-  m_RendererPriority: 0
-  m_Materials:
-  - {fileID: 2100000, guid: 543b312efaeb6aa4aa25a9e07e815953, type: 2}
-  m_StaticBatchInfo:
-    firstSubMesh: 0
-    subMeshCount: 0
-  m_StaticBatchRoot: {fileID: 0}
-  m_ProbeAnchor: {fileID: 0}
-  m_LightProbeVolumeOverride: {fileID: 0}
-  m_ScaleInLightmap: 1
-  m_ReceiveGI: 1
-  m_PreserveUVs: 0
-  m_IgnoreNormalsForChartDetection: 0
-  m_ImportantGI: 0
-  m_StitchLightmapSeams: 0
-  m_SelectedEditorRenderState: 3
-  m_MinimumChartSize: 4
-  m_AutoUVMaxDistance: 0.5
-  m_AutoUVMaxAngle: 89
-  m_LightmapParameters: {fileID: 0}
-  m_SortingLayerID: 0
-  m_SortingLayer: 0
-  m_SortingOrder: 0
-  m_AdditionalVertexStreams: {fileID: 0}
---- !u!102 &8650337842470120363
-TextMesh:
-  serializedVersion: 3
-  m_ObjectHideFlags: 0
-  m_CorrespondingSourceObject: {fileID: 0}
-  m_PrefabInstance: {fileID: 0}
-  m_PrefabAsset: {fileID: 0}
-  m_GameObject: {fileID: 7614276809127496506}
-  m_Text: Backing Up... 888%
-  m_OffsetZ: 0
-  m_CharacterSize: 0.02
-  m_LineSpacing: 1
-  m_Anchor: 4
-  m_Alignment: 0
-  m_TabSize: 4
-  m_FontSize: 43
-  m_FontStyle: 0
-  m_RichText: 1
-  m_Font: {fileID: 12800000, guid: aa94fec06c672f74d86409a6979db921, type: 3}
-  m_Color:
-    serializedVersion: 2
-    rgba: 4294967295
---- !u!1 &7670261073698806010
-GameObject:
-  m_ObjectHideFlags: 0
-  m_CorrespondingSourceObject: {fileID: 0}
-  m_PrefabInstance: {fileID: 0}
-  m_PrefabAsset: {fileID: 0}
-  serializedVersion: 6
-  m_Component:
-  - component: {fileID: 3553452452793920654}
-  - component: {fileID: 4387181059388338051}
-  - component: {fileID: 5835148777701321640}
-  - component: {fileID: 1518834605156424912}
-  - component: {fileID: 4355792949522309841}
-  m_Layer: 16
-  m_Name: ViewOnDrive
-  m_TagString: Untagged
-  m_Icon: {fileID: 0}
-  m_NavMeshLayer: 0
-  m_StaticEditorFlags: 0
-  m_IsActive: 1
---- !u!4 &3553452452793920654
-Transform:
-  m_ObjectHideFlags: 0
-  m_CorrespondingSourceObject: {fileID: 0}
-  m_PrefabInstance: {fileID: 0}
-  m_PrefabAsset: {fileID: 0}
-  m_GameObject: {fileID: 7670261073698806010}
-  m_LocalRotation: {x: -0, y: -0, z: -0, w: 1}
-  m_LocalPosition: {x: -0.798, y: -0.333, z: -0.02500001}
-  m_LocalScale: {x: 0.75, y: 0.17999999, z: 1}
-  m_ConstrainProportionsScale: 0
-  m_Children:
-  - {fileID: 5491635317476654404}
-  - {fileID: 1598251807555041175}
-  m_Father: {fileID: 4476242485218114552}
-  m_RootOrder: 4
-  m_LocalEulerAnglesHint: {x: 0, y: 0, z: 0}
---- !u!33 &4387181059388338051
-MeshFilter:
-  m_ObjectHideFlags: 0
-  m_CorrespondingSourceObject: {fileID: 0}
-  m_PrefabInstance: {fileID: 0}
-  m_PrefabAsset: {fileID: 0}
-  m_GameObject: {fileID: 7670261073698806010}
-  m_Mesh: {fileID: 10210, guid: 0000000000000000e000000000000000, type: 0}
---- !u!23 &5835148777701321640
-MeshRenderer:
-  m_ObjectHideFlags: 0
-  m_CorrespondingSourceObject: {fileID: 0}
-  m_PrefabInstance: {fileID: 0}
-  m_PrefabAsset: {fileID: 0}
-  m_GameObject: {fileID: 7670261073698806010}
-  m_Enabled: 1
-  m_CastShadows: 0
-  m_ReceiveShadows: 0
-  m_DynamicOccludee: 1
-  m_StaticShadowCaster: 0
-  m_MotionVectors: 1
-  m_LightProbeUsage: 1
-  m_ReflectionProbeUsage: 1
-  m_RayTracingMode: 2
-  m_RayTraceProcedural: 0
-  m_RenderingLayerMask: 1
-  m_RendererPriority: 0
-  m_Materials:
-  - {fileID: 2100000, guid: c731e5e6519d8354094a034ff2457c95, type: 2}
-  m_StaticBatchInfo:
-    firstSubMesh: 0
-    subMeshCount: 0
-  m_StaticBatchRoot: {fileID: 0}
-  m_ProbeAnchor: {fileID: 0}
-  m_LightProbeVolumeOverride: {fileID: 0}
-  m_ScaleInLightmap: 1
-  m_ReceiveGI: 1
-  m_PreserveUVs: 1
-  m_IgnoreNormalsForChartDetection: 0
-  m_ImportantGI: 0
-  m_StitchLightmapSeams: 0
-  m_SelectedEditorRenderState: 3
-  m_MinimumChartSize: 4
-  m_AutoUVMaxDistance: 0.5
-  m_AutoUVMaxAngle: 89
-  m_LightmapParameters: {fileID: 0}
-  m_SortingLayerID: 0
-  m_SortingLayer: 0
-  m_SortingOrder: 0
-  m_AdditionalVertexStreams: {fileID: 0}
---- !u!114 &1518834605156424912
-MonoBehaviour:
-  m_ObjectHideFlags: 0
-  m_CorrespondingSourceObject: {fileID: 0}
-  m_PrefabInstance: {fileID: 0}
-  m_PrefabAsset: {fileID: 0}
-  m_GameObject: {fileID: 7670261073698806010}
-  m_Enabled: 1
-  m_EditorHideFlags: 0
-  m_Script: {fileID: 11500000, guid: 6c6859eec74651247968d56b594ac313, type: 3}
-  m_Name: 
-  m_EditorClassIdentifier: 
-  m_DescriptionType: -1
-  m_DescriptionYOffset: 0
-  m_DescriptionText: 
-  m_DescriptionTextExtra: 
-  m_DescriptionActivateSpeed: 12
-  m_DescriptionZScale: 1
-  m_ButtonTexture: {fileID: 0}
-  m_AtlasTexture: 0
-  m_ToggleButton: 0
-  m_LongPressReleaseButton: 0
-  m_ButtonHasPressedAudio: 1
-  m_ZAdjustHover: -0.02
-  m_ZAdjustClick: 0.02
-  m_HoverScale: 1.1
-  m_HoverBoxColliderGrow: 0.2
-  m_AddOverlay: 0
-  m_Command: 92
-  m_CommandParam: -1
-  m_CommandParam2: -1
-  m_RequiresPopup: 0
-  m_CenterPopupOnButton: 0
-  m_PopupOffset: {x: 0, y: 0, z: 0}
-  m_PopupText: 
-  m_ToggleOnDescription: 
-  m_ToggleOnTexture: {fileID: 0}
-  m_AllowUnavailable: 0
-  m_LinkedUIObject: {fileID: 0}
---- !u!65 &4355792949522309841
-BoxCollider:
-  m_ObjectHideFlags: 0
-  m_CorrespondingSourceObject: {fileID: 0}
-  m_PrefabInstance: {fileID: 0}
-  m_PrefabAsset: {fileID: 0}
-  m_GameObject: {fileID: 7670261073698806010}
-  m_Material: {fileID: 0}
-  m_IsTrigger: 0
-  m_Enabled: 1
-  serializedVersion: 2
-  m_Size: {x: 1, y: 1, z: 0.01}
-  m_Center: {x: 0, y: 0, z: -0.01}
---- !u!1 &8059387851152096652
-GameObject:
-  m_ObjectHideFlags: 0
-  m_CorrespondingSourceObject: {fileID: 0}
-  m_PrefabInstance: {fileID: 0}
-  m_PrefabAsset: {fileID: 0}
-  serializedVersion: 6
-  m_Component:
-  - component: {fileID: 7526643274537463762}
-  - component: {fileID: 217849195680076225}
-  - component: {fileID: 4265059471784406453}
-  m_Layer: 14
-  m_Name: Mask
-  m_TagString: Untagged
-  m_Icon: {fileID: 0}
-  m_NavMeshLayer: 0
-  m_StaticEditorFlags: 0
-  m_IsActive: 1
---- !u!4 &7526643274537463762
-Transform:
-  m_ObjectHideFlags: 0
-  m_CorrespondingSourceObject: {fileID: 0}
-  m_PrefabInstance: {fileID: 0}
-  m_PrefabAsset: {fileID: 0}
-  m_GameObject: {fileID: 8059387851152096652}
-  m_LocalRotation: {x: 0, y: 0, z: 0, w: 1}
-  m_LocalPosition: {x: 0, y: 0, z: -0.01}
-  m_LocalScale: {x: 1.1, y: 1.1, z: 1.1}
-  m_ConstrainProportionsScale: 0
-  m_Children: []
-  m_Father: {fileID: 2597196536213070568}
-  m_RootOrder: 1
-  m_LocalEulerAnglesHint: {x: 0, y: 0, z: 0}
---- !u!33 &217849195680076225
-MeshFilter:
-  m_ObjectHideFlags: 0
-  m_CorrespondingSourceObject: {fileID: 0}
-  m_PrefabInstance: {fileID: 0}
-  m_PrefabAsset: {fileID: 0}
-  m_GameObject: {fileID: 8059387851152096652}
-  m_Mesh: {fileID: 10210, guid: 0000000000000000e000000000000000, type: 0}
---- !u!23 &4265059471784406453
-MeshRenderer:
-  m_ObjectHideFlags: 0
-  m_CorrespondingSourceObject: {fileID: 0}
-  m_PrefabInstance: {fileID: 0}
-  m_PrefabAsset: {fileID: 0}
-  m_GameObject: {fileID: 8059387851152096652}
-  m_Enabled: 1
-  m_CastShadows: 0
-  m_ReceiveShadows: 0
-  m_DynamicOccludee: 1
-  m_StaticShadowCaster: 0
-  m_MotionVectors: 1
-  m_LightProbeUsage: 1
-  m_ReflectionProbeUsage: 1
-  m_RayTracingMode: 2
-  m_RayTraceProcedural: 0
-  m_RenderingLayerMask: 1
-  m_RendererPriority: 0
-  m_Materials:
-  - {fileID: 2100000, guid: c185eea67435e9e49beb0b0d3b9f4583, type: 2}
-  m_StaticBatchInfo:
-    firstSubMesh: 0
-    subMeshCount: 0
-  m_StaticBatchRoot: {fileID: 0}
-  m_ProbeAnchor: {fileID: 0}
-  m_LightProbeVolumeOverride: {fileID: 0}
-  m_ScaleInLightmap: 1
-  m_ReceiveGI: 1
-  m_PreserveUVs: 0
-  m_IgnoreNormalsForChartDetection: 0
-  m_ImportantGI: 0
-  m_StitchLightmapSeams: 0
-  m_SelectedEditorRenderState: 3
-  m_MinimumChartSize: 4
-  m_AutoUVMaxDistance: 0.5
-  m_AutoUVMaxAngle: 89
-  m_LightmapParameters: {fileID: 0}
-  m_SortingLayerID: 0
-  m_SortingLayer: 0
-  m_SortingOrder: 0
-  m_AdditionalVertexStreams: {fileID: 0}
---- !u!1 &8063715127394211914
-GameObject:
-  m_ObjectHideFlags: 0
-  m_CorrespondingSourceObject: {fileID: 0}
-  m_PrefabInstance: {fileID: 0}
-  m_PrefabAsset: {fileID: 0}
-  serializedVersion: 6
-  m_Component:
-  - component: {fileID: 2441625938455382518}
-  - component: {fileID: 9211339750688883659}
-  - component: {fileID: 2576472969782479348}
-  m_Layer: 0
-  m_Name: Text
-  m_TagString: Untagged
-  m_Icon: {fileID: 0}
-  m_NavMeshLayer: 0
-  m_StaticEditorFlags: 0
-  m_IsActive: 1
---- !u!4 &2441625938455382518
-Transform:
-  m_ObjectHideFlags: 0
-  m_CorrespondingSourceObject: {fileID: 0}
-  m_PrefabInstance: {fileID: 0}
-  m_PrefabAsset: {fileID: 0}
-  m_GameObject: {fileID: 8063715127394211914}
-  m_LocalRotation: {x: -0, y: -0, z: -0, w: 1}
-  m_LocalPosition: {x: 0, y: 0, z: 0}
-  m_LocalScale: {x: 1, y: 1, z: 1}
-  m_ConstrainProportionsScale: 0
-  m_Children: []
-  m_Father: {fileID: 9137981702454474792}
-  m_RootOrder: 0
-  m_LocalEulerAnglesHint: {x: 0, y: 0, z: 0}
---- !u!23 &9211339750688883659
-MeshRenderer:
-  m_ObjectHideFlags: 0
-  m_CorrespondingSourceObject: {fileID: 0}
-  m_PrefabInstance: {fileID: 0}
-  m_PrefabAsset: {fileID: 0}
-  m_GameObject: {fileID: 8063715127394211914}
-  m_Enabled: 1
-  m_CastShadows: 0
-  m_ReceiveShadows: 0
-  m_DynamicOccludee: 1
-  m_StaticShadowCaster: 0
-  m_MotionVectors: 1
-  m_LightProbeUsage: 0
-  m_ReflectionProbeUsage: 1
-  m_RayTracingMode: 2
-  m_RayTraceProcedural: 0
-  m_RenderingLayerMask: 1
-  m_RendererPriority: 0
-  m_Materials:
-  - {fileID: 2100000, guid: de748af97b428fc47a11138dd4a33485, type: 2}
-  m_StaticBatchInfo:
-    firstSubMesh: 0
-    subMeshCount: 0
-  m_StaticBatchRoot: {fileID: 0}
-  m_ProbeAnchor: {fileID: 0}
-  m_LightProbeVolumeOverride: {fileID: 0}
-  m_ScaleInLightmap: 1
-  m_ReceiveGI: 1
-  m_PreserveUVs: 0
-  m_IgnoreNormalsForChartDetection: 0
-  m_ImportantGI: 0
-  m_StitchLightmapSeams: 0
-  m_SelectedEditorRenderState: 3
-  m_MinimumChartSize: 4
-  m_AutoUVMaxDistance: 0.5
-  m_AutoUVMaxAngle: 89
-  m_LightmapParameters: {fileID: 0}
-  m_SortingLayerID: 0
-  m_SortingLayer: 0
-  m_SortingOrder: 0
-  m_AdditionalVertexStreams: {fileID: 0}
---- !u!102 &2576472969782479348
-TextMesh:
-  serializedVersion: 3
-  m_ObjectHideFlags: 0
-  m_CorrespondingSourceObject: {fileID: 0}
-  m_PrefabInstance: {fileID: 0}
-  m_PrefabAsset: {fileID: 0}
-  m_GameObject: {fileID: 8063715127394211914}
-  m_Text: BETA
-  m_OffsetZ: 0
-  m_CharacterSize: 0.0125
-  m_LineSpacing: 1
-  m_Anchor: 4
-  m_Alignment: 1
-  m_TabSize: 4
-  m_FontSize: 64
-  m_FontStyle: 0
-  m_RichText: 1
-  m_Font: {fileID: 12800000, guid: aa94fec06c672f74d86409a6979db921, type: 3}
-  m_Color:
-    serializedVersion: 2
-    rgba: 4294967295
---- !u!1 &8382133342087507417
-GameObject:
-  m_ObjectHideFlags: 0
-  m_CorrespondingSourceObject: {fileID: 0}
-  m_PrefabInstance: {fileID: 0}
-  m_PrefabAsset: {fileID: 0}
-  serializedVersion: 6
-  m_Component:
-  - component: {fileID: 3092064098952481321}
-  - component: {fileID: 1044380279173922279}
-  - component: {fileID: 9016382068593282679}
-  m_Layer: 16
-  m_Name: Text
-  m_TagString: Untagged
-  m_Icon: {fileID: 0}
-  m_NavMeshLayer: 0
-  m_StaticEditorFlags: 0
-  m_IsActive: 1
---- !u!4 &3092064098952481321
-Transform:
-  m_ObjectHideFlags: 0
-  m_CorrespondingSourceObject: {fileID: 0}
-  m_PrefabInstance: {fileID: 0}
-  m_PrefabAsset: {fileID: 0}
-  m_GameObject: {fileID: 8382133342087507417}
-  m_LocalRotation: {x: -0, y: -0, z: -0, w: 1}
-  m_LocalPosition: {x: 0.012, y: -0.186, z: 0}
-  m_LocalScale: {x: 1.2, y: 1.199999, z: 0}
-  m_ConstrainProportionsScale: 0
-  m_Children: []
-  m_Father: {fileID: 6966567663570781784}
-  m_RootOrder: 1
-  m_LocalEulerAnglesHint: {x: 0, y: 0, z: 0}
---- !u!23 &1044380279173922279
-MeshRenderer:
-  m_ObjectHideFlags: 0
-  m_CorrespondingSourceObject: {fileID: 0}
-  m_PrefabInstance: {fileID: 0}
-  m_PrefabAsset: {fileID: 0}
-  m_GameObject: {fileID: 8382133342087507417}
-  m_Enabled: 1
-  m_CastShadows: 0
-  m_ReceiveShadows: 0
-  m_DynamicOccludee: 1
-  m_StaticShadowCaster: 0
-  m_MotionVectors: 1
-  m_LightProbeUsage: 0
-  m_ReflectionProbeUsage: 1
-  m_RayTracingMode: 2
-  m_RayTraceProcedural: 0
-  m_RenderingLayerMask: 1
-  m_RendererPriority: 0
-  m_Materials:
-  - {fileID: 2100000, guid: 543b312efaeb6aa4aa25a9e07e815953, type: 2}
-  m_StaticBatchInfo:
-    firstSubMesh: 0
-    subMeshCount: 0
-  m_StaticBatchRoot: {fileID: 0}
-  m_ProbeAnchor: {fileID: 0}
-  m_LightProbeVolumeOverride: {fileID: 0}
-  m_ScaleInLightmap: 1
-  m_ReceiveGI: 1
-  m_PreserveUVs: 0
-  m_IgnoreNormalsForChartDetection: 0
-  m_ImportantGI: 0
-  m_StitchLightmapSeams: 0
-  m_SelectedEditorRenderState: 3
-  m_MinimumChartSize: 4
-  m_AutoUVMaxDistance: 0.5
-  m_AutoUVMaxAngle: 89
-  m_LightmapParameters: {fileID: 0}
-  m_SortingLayerID: 0
-  m_SortingLayer: 0
-  m_SortingOrder: 0
-  m_AdditionalVertexStreams: {fileID: 0}
---- !u!102 &9016382068593282679
-TextMesh:
-  serializedVersion: 3
-  m_ObjectHideFlags: 0
-  m_CorrespondingSourceObject: {fileID: 0}
-  m_PrefabInstance: {fileID: 0}
-  m_PrefabAsset: {fileID: 0}
-  m_GameObject: {fileID: 8382133342087507417}
-  m_Text: Backup Complete
-  m_OffsetZ: 0
-  m_CharacterSize: 0.02
-  m_LineSpacing: 1
-  m_Anchor: 4
-  m_Alignment: 0
-  m_TabSize: 4
-  m_FontSize: 43
-  m_FontStyle: 0
-  m_RichText: 1
-  m_Font: {fileID: 12800000, guid: aa94fec06c672f74d86409a6979db921, type: 3}
-  m_Color:
-    serializedVersion: 2
-    rgba: 4294967295
---- !u!1 &8462155643757701655
-GameObject:
-  m_ObjectHideFlags: 0
-  m_CorrespondingSourceObject: {fileID: 0}
-  m_PrefabInstance: {fileID: 0}
-  m_PrefabAsset: {fileID: 0}
-  serializedVersion: 6
-  m_Component:
-  - component: {fileID: 8360695880823408053}
-  - component: {fileID: 6523138776924012413}
-  - component: {fileID: 6786659047965984943}
-  m_Layer: 0
-  m_Name: Description
-  m_TagString: Untagged
-  m_Icon: {fileID: 0}
-  m_NavMeshLayer: 0
-  m_StaticEditorFlags: 0
-  m_IsActive: 1
---- !u!4 &8360695880823408053
-Transform:
-  m_ObjectHideFlags: 0
-  m_CorrespondingSourceObject: {fileID: 0}
-  m_PrefabInstance: {fileID: 0}
-  m_PrefabAsset: {fileID: 0}
-  m_GameObject: {fileID: 8462155643757701655}
-  m_LocalRotation: {x: -0, y: -0, z: -0, w: 1}
-  m_LocalPosition: {x: 0, y: 0.058000088, z: -0.0025}
-  m_LocalScale: {x: 1, y: 1, z: 1}
-  m_ConstrainProportionsScale: 0
-  m_Children: []
-  m_Father: {fileID: 4640026334380093763}
-  m_RootOrder: 3
-  m_LocalEulerAnglesHint: {x: 0, y: 0, z: 0}
---- !u!23 &6523138776924012413
-MeshRenderer:
-  m_ObjectHideFlags: 0
-  m_CorrespondingSourceObject: {fileID: 0}
-  m_PrefabInstance: {fileID: 0}
-  m_PrefabAsset: {fileID: 0}
-  m_GameObject: {fileID: 8462155643757701655}
-  m_Enabled: 1
-  m_CastShadows: 0
-  m_ReceiveShadows: 0
-  m_DynamicOccludee: 1
-  m_StaticShadowCaster: 0
-  m_MotionVectors: 1
-  m_LightProbeUsage: 0
-  m_ReflectionProbeUsage: 1
-  m_RayTracingMode: 2
-  m_RayTraceProcedural: 0
-  m_RenderingLayerMask: 1
-  m_RendererPriority: 0
-  m_Materials:
-  - {fileID: 2100000, guid: 47e6c22fd7a3992498ccee8eb5b02502, type: 2}
-  m_StaticBatchInfo:
-    firstSubMesh: 0
-    subMeshCount: 0
-  m_StaticBatchRoot: {fileID: 0}
-  m_ProbeAnchor: {fileID: 0}
-  m_LightProbeVolumeOverride: {fileID: 0}
-  m_ScaleInLightmap: 1
-  m_ReceiveGI: 1
-  m_PreserveUVs: 0
-  m_IgnoreNormalsForChartDetection: 0
-  m_ImportantGI: 0
-  m_StitchLightmapSeams: 0
-  m_SelectedEditorRenderState: 3
-  m_MinimumChartSize: 4
-  m_AutoUVMaxDistance: 0.5
-  m_AutoUVMaxAngle: 89
-  m_LightmapParameters: {fileID: 0}
-  m_SortingLayerID: 0
-  m_SortingLayer: 0
-  m_SortingOrder: 0
-  m_AdditionalVertexStreams: {fileID: 0}
---- !u!102 &6786659047965984943
-TextMesh:
-  serializedVersion: 3
-  m_ObjectHideFlags: 0
-  m_CorrespondingSourceObject: {fileID: 0}
-  m_PrefabInstance: {fileID: 0}
-  m_PrefabAsset: {fileID: 0}
-  m_GameObject: {fileID: 8462155643757701655}
-  m_Text: 'Remove items from Google Drive
-
-    to free up storage space.'
-  m_OffsetZ: 0
-  m_CharacterSize: 0.02
-  m_LineSpacing: 1
-  m_Anchor: 4
-  m_Alignment: 1
-  m_TabSize: 4
-  m_FontSize: 64
-  m_FontStyle: 0
-  m_RichText: 1
-  m_Font: {fileID: 12800000, guid: aa94fec06c672f74d86409a6979db921, type: 3}
-  m_Color:
-    serializedVersion: 2
-    rgba: 4294967295
---- !u!1 &8525592554120986360
-=======
-  references:
-    version: 2
-    RefIds: []
---- !u!1 &2617002625324559686
->>>>>>> a9d389df
-GameObject:
-  m_ObjectHideFlags: 0
-  m_CorrespondingSourceObject: {fileID: 0}
-  m_PrefabInstance: {fileID: 0}
-  m_PrefabAsset: {fileID: 0}
-  serializedVersion: 6
-  m_Component:
-  - component: {fileID: 1534559809702098178}
-  - component: {fileID: 1778020965354640619}
-  - component: {fileID: 70206500254470920}
-  m_Layer: 16
-  m_Name: Mesh
-  m_TagString: Untagged
-  m_Icon: {fileID: 0}
-  m_NavMeshLayer: 0
-  m_StaticEditorFlags: 0
-  m_IsActive: 1
---- !u!4 &1534559809702098178
-Transform:
-  m_ObjectHideFlags: 0
-  m_CorrespondingSourceObject: {fileID: 0}
-  m_PrefabInstance: {fileID: 0}
-  m_PrefabAsset: {fileID: 0}
-  m_GameObject: {fileID: 2617002625324559686}
-  m_LocalRotation: {x: -0, y: -0, z: -0, w: 1}
-<<<<<<< HEAD
-  m_LocalPosition: {x: 0.59, y: 0.1, z: -0.02}
-  m_LocalScale: {x: 0.15, y: 0.15, z: 0.15}
-  m_ConstrainProportionsScale: 0
-  m_Children:
-  - {fileID: 571364548774921714}
-  - {fileID: 2069275710457702920}
-  m_Father: {fileID: 4476242485218114552}
-  m_RootOrder: 9
-=======
-  m_LocalPosition: {x: 0, y: 0, z: 0}
-  m_LocalScale: {x: 0.65, y: 0.65, z: 1}
-  m_ConstrainProportionsScale: 0
-  m_Children: []
-  m_Father: {fileID: 334991469541287722}
-  m_RootOrder: 0
->>>>>>> a9d389df
-  m_LocalEulerAnglesHint: {x: 0, y: 0, z: 0}
---- !u!33 &1778020965354640619
-MeshFilter:
-  m_ObjectHideFlags: 0
-  m_CorrespondingSourceObject: {fileID: 0}
-  m_PrefabInstance: {fileID: 0}
-  m_PrefabAsset: {fileID: 0}
-  m_GameObject: {fileID: 2617002625324559686}
-  m_Mesh: {fileID: 10210, guid: 0000000000000000e000000000000000, type: 0}
---- !u!23 &70206500254470920
-MeshRenderer:
-  m_ObjectHideFlags: 0
-  m_CorrespondingSourceObject: {fileID: 0}
-  m_PrefabInstance: {fileID: 0}
-  m_PrefabAsset: {fileID: 0}
-  m_GameObject: {fileID: 2617002625324559686}
-  m_Enabled: 1
-  m_CastShadows: 0
-  m_ReceiveShadows: 0
-  m_DynamicOccludee: 1
-  m_StaticShadowCaster: 0
-  m_MotionVectors: 1
-  m_LightProbeUsage: 1
-  m_ReflectionProbeUsage: 1
-  m_RayTracingMode: 2
-  m_RayTraceProcedural: 0
-  m_RenderingLayerMask: 1
-  m_RendererPriority: 0
-  m_Materials:
-  - {fileID: 2100000, guid: 0d7eb02b18ffb4c419fb75924cb900dc, type: 2}
-  m_StaticBatchInfo:
-    firstSubMesh: 0
-    subMeshCount: 0
-  m_StaticBatchRoot: {fileID: 0}
-  m_ProbeAnchor: {fileID: 0}
-  m_LightProbeVolumeOverride: {fileID: 0}
-  m_ScaleInLightmap: 1
-  m_ReceiveGI: 1
-<<<<<<< HEAD
-  m_PreserveUVs: 0
-=======
-  m_PreserveUVs: 1
->>>>>>> a9d389df
-  m_IgnoreNormalsForChartDetection: 0
-  m_ImportantGI: 0
-  m_StitchLightmapSeams: 0
-  m_SelectedEditorRenderState: 3
-  m_MinimumChartSize: 4
-  m_AutoUVMaxDistance: 0.5
-  m_AutoUVMaxAngle: 89
-  m_LightmapParameters: {fileID: 0}
-  m_SortingLayerID: 0
-  m_SortingLayer: 0
-  m_SortingOrder: 0
-  m_AdditionalVertexStreams: {fileID: 0}
-<<<<<<< HEAD
---- !u!114 &6853500380733980507
-MonoBehaviour:
-=======
---- !u!1 &5048206632594256402
-GameObject:
->>>>>>> a9d389df
-  m_ObjectHideFlags: 0
-  m_CorrespondingSourceObject: {fileID: 0}
-  m_PrefabInstance: {fileID: 0}
-  m_PrefabAsset: {fileID: 0}
-  serializedVersion: 6
-  m_Component:
-  - component: {fileID: 3576301794080265196}
-  m_Layer: 16
-  m_Name: DriveInfoElements
-  m_TagString: Untagged
-  m_Icon: {fileID: 0}
-  m_NavMeshLayer: 0
-  m_StaticEditorFlags: 0
-  m_IsActive: 1
---- !u!4 &3576301794080265196
-Transform:
-  m_ObjectHideFlags: 0
-  m_CorrespondingSourceObject: {fileID: 0}
-  m_PrefabInstance: {fileID: 0}
-  m_PrefabAsset: {fileID: 0}
-  m_GameObject: {fileID: 5048206632594256402}
-  m_LocalRotation: {x: -0, y: -0, z: -0, w: 1}
-  m_LocalPosition: {x: 0, y: 0, z: 0}
-  m_LocalScale: {x: 1, y: 1, z: 1}
-  m_ConstrainProportionsScale: 0
-  m_Children:
-  - {fileID: 4476242485218114552}
-  - {fileID: 6357811956808103942}
-  - {fileID: 4640026334380093763}
-  m_Father: {fileID: 8645625734765961102}
-  m_RootOrder: 0
-  m_LocalEulerAnglesHint: {x: 0, y: 0, z: 0}
---- !u!1 &6530336952169636648
-GameObject:
-  m_ObjectHideFlags: 0
-  m_CorrespondingSourceObject: {fileID: 0}
-  m_PrefabInstance: {fileID: 0}
-  m_PrefabAsset: {fileID: 0}
-  serializedVersion: 6
-  m_Component:
-  - component: {fileID: 1332166645596930261}
-  - component: {fileID: 6179665678031837250}
-  - component: {fileID: 1566718573814422327}
-  m_Layer: 16
-  m_Name: MeshBackground
-  m_TagString: Untagged
-  m_Icon: {fileID: 0}
-  m_NavMeshLayer: 0
-  m_StaticEditorFlags: 0
-  m_IsActive: 1
---- !u!4 &1332166645596930261
-Transform:
-  m_ObjectHideFlags: 0
-  m_CorrespondingSourceObject: {fileID: 0}
-  m_PrefabInstance: {fileID: 0}
-  m_PrefabAsset: {fileID: 0}
-<<<<<<< HEAD
-  m_GameObject: {fileID: 8599727154543061535}
-  m_LocalRotation: {x: -0, y: -0, z: -0, w: 1}
-  m_LocalPosition: {x: 0.6199999, y: 0, z: -0.01}
-  m_LocalScale: {x: 11.811465, y: 11.811465, z: 5.9057326}
-=======
-  m_GameObject: {fileID: 6530336952169636648}
-  m_LocalRotation: {x: 0.7071068, y: -0, z: -0, w: 0.7071068}
-  m_LocalPosition: {x: 0, y: 0, z: 0.025}
-  m_LocalScale: {x: 0.79999995, y: 0.02, z: 0.8}
->>>>>>> a9d389df
-  m_ConstrainProportionsScale: 0
-  m_Children: []
-  m_Father: {fileID: 334991469541287722}
-  m_RootOrder: 1
-  m_LocalEulerAnglesHint: {x: 90, y: 0, z: 0}
---- !u!33 &6179665678031837250
-MeshFilter:
-  m_ObjectHideFlags: 0
-  m_CorrespondingSourceObject: {fileID: 0}
-  m_PrefabInstance: {fileID: 0}
-  m_PrefabAsset: {fileID: 0}
-  m_GameObject: {fileID: 6530336952169636648}
-  m_Mesh: {fileID: 10206, guid: 0000000000000000e000000000000000, type: 0}
---- !u!23 &1566718573814422327
-MeshRenderer:
-  m_ObjectHideFlags: 0
-  m_CorrespondingSourceObject: {fileID: 0}
-  m_PrefabInstance: {fileID: 0}
-  m_PrefabAsset: {fileID: 0}
-  m_GameObject: {fileID: 6530336952169636648}
-  m_Enabled: 1
-  m_CastShadows: 0
-  m_ReceiveShadows: 0
-  m_DynamicOccludee: 1
-  m_StaticShadowCaster: 0
-  m_MotionVectors: 1
-  m_LightProbeUsage: 1
-  m_ReflectionProbeUsage: 1
-  m_RayTracingMode: 2
-  m_RayTraceProcedural: 0
-  m_RenderingLayerMask: 1
-  m_RendererPriority: 0
-  m_Materials:
-  - {fileID: 2100000, guid: 77dd4ff8b1158a84397aba783cd0af05, type: 2}
-  m_StaticBatchInfo:
-    firstSubMesh: 0
-    subMeshCount: 0
-  m_StaticBatchRoot: {fileID: 0}
-  m_ProbeAnchor: {fileID: 0}
-  m_LightProbeVolumeOverride: {fileID: 0}
-  m_ScaleInLightmap: 1
-  m_ReceiveGI: 1
-<<<<<<< HEAD
-  m_PreserveUVs: 0
-=======
-  m_PreserveUVs: 1
->>>>>>> a9d389df
-  m_IgnoreNormalsForChartDetection: 0
-  m_ImportantGI: 0
-  m_StitchLightmapSeams: 0
-  m_SelectedEditorRenderState: 3
-  m_MinimumChartSize: 4
-  m_AutoUVMaxDistance: 0.5
-  m_AutoUVMaxAngle: 89
-  m_LightmapParameters: {fileID: 0}
-  m_SortingLayerID: 0
-  m_SortingLayer: 0
-  m_SortingOrder: 0
-  m_AdditionalVertexStreams: {fileID: 0}
-<<<<<<< HEAD
---- !u!102 &6333234500495892642
-TextMesh:
-  serializedVersion: 3
-  m_ObjectHideFlags: 0
-  m_CorrespondingSourceObject: {fileID: 0}
-  m_PrefabInstance: {fileID: 0}
-  m_PrefabAsset: {fileID: 0}
-  m_GameObject: {fileID: 8599727154543061535}
-  m_Text: Exports
-  m_OffsetZ: 0
-  m_CharacterSize: 0.009
-  m_LineSpacing: 0.75
-  m_Anchor: 3
-  m_Alignment: 1
-  m_TabSize: 4
-  m_FontSize: 64
-  m_FontStyle: 0
-  m_RichText: 1
-  m_Font: {fileID: 12800000, guid: aa94fec06c672f74d86409a6979db921, type: 3}
-  m_Color:
-    serializedVersion: 2
-    rgba: 4294967295
-=======
->>>>>>> a9d389df
 --- !u!1 &8644332587409793350
 GameObject:
   m_ObjectHideFlags: 0
@@ -5905,13 +666,8 @@
   m_SortingLayer: 0
   m_SortingOrder: 0
   m_AdditionalVertexStreams: {fileID: 0}
-<<<<<<< HEAD
---- !u!1 &8684880033526831923
-GameObject:
-=======
 --- !u!1001 &4203777066224556053
 PrefabInstance:
->>>>>>> a9d389df
   m_ObjectHideFlags: 0
   serializedVersion: 2
   m_Modification:
@@ -5994,22 +750,6 @@
 --- !u!1001 &4849177422097336046
 PrefabInstance:
   m_ObjectHideFlags: 0
-<<<<<<< HEAD
-  m_CorrespondingSourceObject: {fileID: 0}
-  m_PrefabInstance: {fileID: 0}
-  m_PrefabAsset: {fileID: 0}
-  m_GameObject: {fileID: 8684880033526831923}
-  m_LocalRotation: {x: -0, y: -0, z: -0, w: 1}
-  m_LocalPosition: {x: 0.114666626, y: 0, z: -0.010000002}
-  m_LocalScale: {x: 1.6000001, y: 6.666662, z: 0.8571429}
-  m_ConstrainProportionsScale: 0
-  m_Children: []
-  m_Father: {fileID: 3553452452793920654}
-  m_RootOrder: 1
-  m_LocalEulerAnglesHint: {x: 0, y: 0, z: 0}
---- !u!23 &6745253480090323598
-MeshRenderer:
-=======
   serializedVersion: 2
   m_Modification:
     m_TransformParent: {fileID: 3576301794080265196}
@@ -6090,7 +830,6 @@
   m_PrefabAsset: {fileID: 0}
 --- !u!1001 &5893782623934960217
 PrefabInstance:
->>>>>>> a9d389df
   m_ObjectHideFlags: 0
   serializedVersion: 2
   m_Modification:
@@ -6172,181 +911,21 @@
   m_PrefabAsset: {fileID: 0}
   m_GameObject: {fileID: 0}
   m_Enabled: 1
-<<<<<<< HEAD
-  m_CastShadows: 0
-  m_ReceiveShadows: 0
-  m_DynamicOccludee: 1
-  m_StaticShadowCaster: 0
-  m_MotionVectors: 1
-  m_LightProbeUsage: 0
-  m_ReflectionProbeUsage: 1
-  m_RayTracingMode: 2
-  m_RayTraceProcedural: 0
-  m_RenderingLayerMask: 1
-  m_RendererPriority: 0
-  m_Materials:
-  - {fileID: 2100000, guid: 543b312efaeb6aa4aa25a9e07e815953, type: 2}
-  m_StaticBatchInfo:
-    firstSubMesh: 0
-    subMeshCount: 0
-  m_StaticBatchRoot: {fileID: 0}
-  m_ProbeAnchor: {fileID: 0}
-  m_LightProbeVolumeOverride: {fileID: 0}
-  m_ScaleInLightmap: 1
-  m_ReceiveGI: 1
-  m_PreserveUVs: 0
-  m_IgnoreNormalsForChartDetection: 0
-  m_ImportantGI: 0
-  m_StitchLightmapSeams: 0
-  m_SelectedEditorRenderState: 3
-  m_MinimumChartSize: 4
-  m_AutoUVMaxDistance: 0.5
-  m_AutoUVMaxAngle: 89
-  m_LightmapParameters: {fileID: 0}
-  m_SortingLayerID: 0
-  m_SortingLayer: 0
-  m_SortingOrder: 0
-  m_AdditionalVertexStreams: {fileID: 0}
---- !u!102 &505860363776393002
-TextMesh:
-  serializedVersion: 3
-  m_ObjectHideFlags: 0
-  m_CorrespondingSourceObject: {fileID: 0}
-  m_PrefabInstance: {fileID: 0}
-  m_PrefabAsset: {fileID: 0}
-  m_GameObject: {fileID: 8684880033526831923}
-  m_Text: View on Drive
-  m_OffsetZ: 0
-  m_CharacterSize: 0.018
-  m_LineSpacing: 1
-  m_Anchor: 4
-  m_Alignment: 0
-  m_TabSize: 4
-  m_FontSize: 43
-  m_FontStyle: 0
-  m_RichText: 1
-  m_Font: {fileID: 12800000, guid: aa94fec06c672f74d86409a6979db921, type: 3}
-  m_Color:
-    serializedVersion: 2
-    rgba: 4294967295
---- !u!1 &8710453773372808032
-GameObject:
-  m_ObjectHideFlags: 0
-  m_CorrespondingSourceObject: {fileID: 0}
-  m_PrefabInstance: {fileID: 0}
-  m_PrefabAsset: {fileID: 0}
-  serializedVersion: 6
-  m_Component:
-  - component: {fileID: 1265193257068378413}
-  - component: {fileID: 1598609731607866730}
-  - component: {fileID: 2730608523027536571}
-  m_Layer: 14
-  m_Name: Mask
-  m_TagString: Untagged
-  m_Icon: {fileID: 0}
-  m_NavMeshLayer: 0
-  m_StaticEditorFlags: 0
-  m_IsActive: 1
---- !u!4 &1265193257068378413
-Transform:
-  m_ObjectHideFlags: 0
-  m_CorrespondingSourceObject: {fileID: 0}
-  m_PrefabInstance: {fileID: 0}
-  m_PrefabAsset: {fileID: 0}
-  m_GameObject: {fileID: 8710453773372808032}
-  m_LocalRotation: {x: 0, y: 0, z: 0, w: 1}
-  m_LocalPosition: {x: 0, y: 0, z: -0.01}
-  m_LocalScale: {x: 1.1, y: 1.1, z: 1.1}
-  m_ConstrainProportionsScale: 0
-  m_Children: []
-  m_Father: {fileID: 3875712727588656447}
-  m_RootOrder: 1
-  m_LocalEulerAnglesHint: {x: 0, y: 0, z: 0}
---- !u!33 &1598609731607866730
-MeshFilter:
-  m_ObjectHideFlags: 0
-  m_CorrespondingSourceObject: {fileID: 0}
-  m_PrefabInstance: {fileID: 0}
-  m_PrefabAsset: {fileID: 0}
-  m_GameObject: {fileID: 8710453773372808032}
-  m_Mesh: {fileID: 10210, guid: 0000000000000000e000000000000000, type: 0}
---- !u!23 &2730608523027536571
-MeshRenderer:
-  m_ObjectHideFlags: 0
-  m_CorrespondingSourceObject: {fileID: 0}
-  m_PrefabInstance: {fileID: 0}
-  m_PrefabAsset: {fileID: 0}
-  m_GameObject: {fileID: 8710453773372808032}
-  m_Enabled: 1
-  m_CastShadows: 0
-  m_ReceiveShadows: 0
-  m_DynamicOccludee: 1
-  m_StaticShadowCaster: 0
-  m_MotionVectors: 1
-  m_LightProbeUsage: 1
-  m_ReflectionProbeUsage: 1
-  m_RayTracingMode: 2
-  m_RayTraceProcedural: 0
-  m_RenderingLayerMask: 1
-  m_RendererPriority: 0
-  m_Materials:
-  - {fileID: 2100000, guid: c185eea67435e9e49beb0b0d3b9f4583, type: 2}
-  m_StaticBatchInfo:
-    firstSubMesh: 0
-    subMeshCount: 0
-  m_StaticBatchRoot: {fileID: 0}
-  m_ProbeAnchor: {fileID: 0}
-  m_LightProbeVolumeOverride: {fileID: 0}
-  m_ScaleInLightmap: 1
-  m_ReceiveGI: 1
-  m_PreserveUVs: 0
-  m_IgnoreNormalsForChartDetection: 0
-  m_ImportantGI: 0
-  m_StitchLightmapSeams: 0
-  m_SelectedEditorRenderState: 3
-  m_MinimumChartSize: 4
-  m_AutoUVMaxDistance: 0.5
-  m_AutoUVMaxAngle: 89
-  m_LightmapParameters: {fileID: 0}
-  m_SortingLayerID: 0
-  m_SortingLayer: 0
-  m_SortingOrder: 0
-  m_AdditionalVertexStreams: {fileID: 0}
---- !u!1 &8956584755700151741
-=======
   m_EditorHideFlags: 0
   m_Script: {fileID: 11500000, guid: 9541d86e2fd84c1d9990edf0852d74ab, type: 3}
   m_Name: 
   m_EditorClassIdentifier: 
 --- !u!1 &2382382063590343461 stripped
->>>>>>> a9d389df
 GameObject:
   m_CorrespondingSourceObject: {fileID: 8125909678242910588, guid: bc0454c142b400c469bd0d54ce226a24,
     type: 3}
   m_PrefabInstance: {fileID: 5893782623934960217}
   m_PrefabAsset: {fileID: 0}
-<<<<<<< HEAD
-  m_GameObject: {fileID: 8956584755700151741}
-  m_LocalRotation: {x: -0, y: -0, z: -0, w: 1}
-  m_LocalPosition: {x: 0.0021666286, y: 0, z: 0}
-  m_LocalScale: {x: 1, y: 1, z: 1}
-  m_ConstrainProportionsScale: 0
-  m_Children: []
-  m_Father: {fileID: 5493383710502513997}
-  m_RootOrder: 2
-  m_LocalEulerAnglesHint: {x: 0, y: 0, z: 0}
---- !u!33 &141562587553014194
-MeshFilter:
-  m_ObjectHideFlags: 0
-  m_CorrespondingSourceObject: {fileID: 0}
-  m_PrefabInstance: {fileID: 0}
-=======
 --- !u!1 &2718221084967105265 stripped
 GameObject:
   m_CorrespondingSourceObject: {fileID: 8391300932372242600, guid: bc0454c142b400c469bd0d54ce226a24,
     type: 3}
   m_PrefabInstance: {fileID: 5893782623934960217}
->>>>>>> a9d389df
   m_PrefabAsset: {fileID: 0}
 --- !u!114 &3099482783168704117 stripped
 MonoBehaviour:
@@ -6356,76 +935,6 @@
   m_PrefabAsset: {fileID: 0}
   m_GameObject: {fileID: 0}
   m_Enabled: 1
-<<<<<<< HEAD
-  m_CastShadows: 0
-  m_ReceiveShadows: 0
-  m_DynamicOccludee: 1
-  m_StaticShadowCaster: 0
-  m_MotionVectors: 1
-  m_LightProbeUsage: 1
-  m_ReflectionProbeUsage: 1
-  m_RayTracingMode: 2
-  m_RayTraceProcedural: 0
-  m_RenderingLayerMask: 1
-  m_RendererPriority: 0
-  m_Materials:
-  - {fileID: 2100000, guid: 005edae3a0d4d1243ba88ed7543cd61d, type: 2}
-  m_StaticBatchInfo:
-    firstSubMesh: 0
-    subMeshCount: 0
-  m_StaticBatchRoot: {fileID: 0}
-  m_ProbeAnchor: {fileID: 0}
-  m_LightProbeVolumeOverride: {fileID: 0}
-  m_ScaleInLightmap: 1
-  m_ReceiveGI: 1
-  m_PreserveUVs: 1
-  m_IgnoreNormalsForChartDetection: 0
-  m_ImportantGI: 0
-  m_StitchLightmapSeams: 0
-  m_SelectedEditorRenderState: 3
-  m_MinimumChartSize: 4
-  m_AutoUVMaxDistance: 0.5
-  m_AutoUVMaxAngle: 89
-  m_LightmapParameters: {fileID: 0}
-  m_SortingLayerID: 0
-  m_SortingLayer: 0
-  m_SortingOrder: 0
-  m_AdditionalVertexStreams: {fileID: 0}
---- !u!1 &8984781685727459340
-GameObject:
-  m_ObjectHideFlags: 0
-  m_CorrespondingSourceObject: {fileID: 0}
-  m_PrefabInstance: {fileID: 0}
-  m_PrefabAsset: {fileID: 0}
-  serializedVersion: 6
-  m_Component:
-  - component: {fileID: 6357811956808103942}
-  m_Layer: 16
-  m_Name: DisabledElements
-  m_TagString: Untagged
-  m_Icon: {fileID: 0}
-  m_NavMeshLayer: 0
-  m_StaticEditorFlags: 0
-  m_IsActive: 1
---- !u!4 &6357811956808103942
-Transform:
-  m_ObjectHideFlags: 0
-  m_CorrespondingSourceObject: {fileID: 0}
-  m_PrefabInstance: {fileID: 0}
-  m_PrefabAsset: {fileID: 0}
-  m_GameObject: {fileID: 8984781685727459340}
-  m_LocalRotation: {x: 0, y: 0, z: 0, w: 1}
-  m_LocalPosition: {x: 0, y: 0, z: 0}
-  m_LocalScale: {x: 1, y: 1, z: 1}
-  m_ConstrainProportionsScale: 0
-  m_Children:
-  - {fileID: 1315144318276113511}
-  - {fileID: 2218856993396697195}
-  - {fileID: 6705425340683925029}
-  m_Father: {fileID: 3576301794080265196}
-  m_RootOrder: 1
-  m_LocalEulerAnglesHint: {x: 0, y: 0, z: 0}
-=======
   m_EditorHideFlags: 0
   m_Script: {fileID: 11500000, guid: 9541d86e2fd84c1d9990edf0852d74ab, type: 3}
   m_Name: 
@@ -6435,5 +944,4 @@
   m_CorrespondingSourceObject: {fileID: 8058103854604790177, guid: bc0454c142b400c469bd0d54ce226a24,
     type: 3}
   m_PrefabInstance: {fileID: 5893782623934960217}
-  m_PrefabAsset: {fileID: 0}
->>>>>>> a9d389df
+  m_PrefabAsset: {fileID: 0}