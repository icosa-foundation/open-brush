%YAML 1.1
%TAG !u! tag:unity3d.com,2011:
--- !u!1 &1897112629728535693
GameObject:
  m_ObjectHideFlags: 0
  m_CorrespondingSourceObject: {fileID: 0}
  m_PrefabInstance: {fileID: 0}
  m_PrefabAsset: {fileID: 0}
  serializedVersion: 6
  m_Component:
  - component: {fileID: 7077079636722235405}
  m_Layer: 16
  m_Name: PivotOffset
  m_TagString: Untagged
  m_Icon: {fileID: 0}
  m_NavMeshLayer: 0
  m_StaticEditorFlags: 0
  m_IsActive: 1
--- !u!4 &7077079636722235405
Transform:
  m_ObjectHideFlags: 0
  m_CorrespondingSourceObject: {fileID: 0}
  m_PrefabInstance: {fileID: 0}
  m_PrefabAsset: {fileID: 0}
  m_GameObject: {fileID: 1897112629728535693}
  m_LocalRotation: {x: -0, y: -0, z: -0, w: 1}
  m_LocalPosition: {x: 0.2, y: 0, z: 0}
  m_LocalScale: {x: 1, y: 1, z: 1}
  m_ConstrainProportionsScale: 0
  m_Children:
  - {fileID: 6610263889746479131}
  - {fileID: 6610390670193456265}
  m_Father: {fileID: 6610468352840375919}
  m_RootOrder: 0
  m_LocalEulerAnglesHint: {x: 0, y: 0, z: 0}
--- !u!1 &5168642769901167555
GameObject:
  m_ObjectHideFlags: 0
  m_CorrespondingSourceObject: {fileID: 0}
  m_PrefabInstance: {fileID: 0}
  m_PrefabAsset: {fileID: 0}
  serializedVersion: 6
  m_Component:
  - component: {fileID: 5163688838564214829}
  - component: {fileID: 5174506777025792855}
  - component: {fileID: 5182496519135359125}
  - component: {fileID: 5139472675668554693}
  - component: {fileID: 5057016941597226837}
  m_Layer: 16
  m_Name: Resize
  m_TagString: Untagged
  m_Icon: {fileID: 0}
  m_NavMeshLayer: 0
  m_StaticEditorFlags: 0
  m_IsActive: 1
--- !u!4 &5163688838564214829
Transform:
  m_ObjectHideFlags: 0
  m_CorrespondingSourceObject: {fileID: 0}
  m_PrefabInstance: {fileID: 0}
  m_PrefabAsset: {fileID: 0}
  m_GameObject: {fileID: 5168642769901167555}
  m_LocalRotation: {x: -0, y: -0, z: -0, w: 1}
  m_LocalPosition: {x: 0, y: 0.21, z: -0.02}
  m_LocalScale: {x: 0.35, y: 0.35, z: 0.35}
  m_ConstrainProportionsScale: 0
  m_Children: []
  m_Father: {fileID: 6610390670193456265}
  m_RootOrder: 1
  m_LocalEulerAnglesHint: {x: 0, y: 0, z: 0}
--- !u!33 &5174506777025792855
MeshFilter:
  m_ObjectHideFlags: 0
  m_CorrespondingSourceObject: {fileID: 0}
  m_PrefabInstance: {fileID: 0}
  m_PrefabAsset: {fileID: 0}
  m_GameObject: {fileID: 5168642769901167555}
  m_Mesh: {fileID: 4300000, guid: 5501f437160666942ae970f3648fbeb8, type: 3}
--- !u!23 &5182496519135359125
MeshRenderer:
  m_ObjectHideFlags: 0
  m_CorrespondingSourceObject: {fileID: 0}
  m_PrefabInstance: {fileID: 0}
  m_PrefabAsset: {fileID: 0}
  m_GameObject: {fileID: 5168642769901167555}
  m_Enabled: 1
  m_CastShadows: 0
  m_ReceiveShadows: 0
  m_DynamicOccludee: 1
  m_StaticShadowCaster: 0
  m_MotionVectors: 1
  m_LightProbeUsage: 0
  m_ReflectionProbeUsage: 1
  m_RayTracingMode: 2
  m_RayTraceProcedural: 0
  m_RenderingLayerMask: 1
  m_RendererPriority: 0
  m_Materials:
  - {fileID: 2100000, guid: 40d29de2bdc11f04dbfa25059165916e, type: 2}
  m_StaticBatchInfo:
    firstSubMesh: 0
    subMeshCount: 0
  m_StaticBatchRoot: {fileID: 0}
  m_ProbeAnchor: {fileID: 0}
  m_LightProbeVolumeOverride: {fileID: 0}
  m_ScaleInLightmap: 1
  m_ReceiveGI: 1
  m_PreserveUVs: 0
  m_IgnoreNormalsForChartDetection: 0
  m_ImportantGI: 0
  m_StitchLightmapSeams: 0
  m_SelectedEditorRenderState: 3
  m_MinimumChartSize: 4
  m_AutoUVMaxDistance: 0.5
  m_AutoUVMaxAngle: 89
  m_LightmapParameters: {fileID: 0}
  m_SortingLayerID: 0
  m_SortingLayer: 0
  m_SortingOrder: 0
  m_AdditionalVertexStreams: {fileID: 0}
--- !u!65 &5139472675668554693
BoxCollider:
  m_ObjectHideFlags: 0
  m_CorrespondingSourceObject: {fileID: 0}
  m_PrefabInstance: {fileID: 0}
  m_PrefabAsset: {fileID: 0}
  m_GameObject: {fileID: 5168642769901167555}
  m_Material: {fileID: 0}
  m_IsTrigger: 0
  m_Enabled: 1
  serializedVersion: 2
  m_Size: {x: 1, y: 1, z: 0.01}
  m_Center: {x: 0, y: 0, z: -0.01}
--- !u!114 &5057016941597226837
MonoBehaviour:
  m_ObjectHideFlags: 0
  m_CorrespondingSourceObject: {fileID: 0}
  m_PrefabInstance: {fileID: 0}
  m_PrefabAsset: {fileID: 0}
  m_GameObject: {fileID: 5168642769901167555}
  m_Enabled: 1
  m_EditorHideFlags: 0
  m_Script: {fileID: 11500000, guid: 1d24b89fbd7e49a59e0c07ded4dd0713, type: 3}
  m_Name: 
  m_EditorClassIdentifier: 
  m_DescriptionType: 0
  m_DescriptionYOffset: 0
  m_DescriptionText: ADVANCEDTOOLS_PANEL_REPAINT_TRAY_RESIZE
  m_LocalizedDescription:
    m_TableReference:
      m_TableCollectionName: GUID:c84355079ab3f3e4f8f3812258805f86
    m_TableEntryReference:
      m_KeyId: 5146583311818752
      m_Key: 
    m_FallbackState: 0
    m_WaitForCompletion: 0
    m_LocalVariables: []
  m_DescriptionTextExtra: 
  m_LocalizedDescriptionExtra:
    m_TableReference:
      m_TableCollectionName: 
    m_TableEntryReference:
      m_KeyId: 0
      m_Key: 
    m_FallbackState: 0
    m_WaitForCompletion: 0
    m_LocalVariables: []
  m_DescriptionActivateSpeed: 12
  m_DescriptionZScale: 1
  m_ButtonTexture: {fileID: 2800000, guid: 4d9c0596ed5dc954581f41dfef8b244d, type: 3}
  m_AtlasTexture: 1
  m_ToggleButton: 1
  m_LongPressReleaseButton: 0
  m_ButtonHasPressedAudio: 1
  m_ZAdjustHover: -0.04
  m_ZAdjustClick: -0.04
  m_HoverScale: 1.1
  m_HoverBoxColliderGrow: 0.2
  m_AddOverlay: 0
  m_Command: 0
  m_CommandParam: -1
  m_CommandParam2: -1
  m_RequiresPopup: 0
  m_CenterPopupOnButton: 0
  m_PopupOffset: {x: 0, y: 0, z: 0}
  m_PopupText: 
  m_LocalizedPopup:
    m_TableReference:
      m_TableCollectionName: 
    m_TableEntryReference:
      m_KeyId: 0
      m_Key: 
    m_FallbackState: 0
    m_WaitForCompletion: 0
    m_LocalVariables: []
  m_ToggleOnDescription: ADVANCEDTOOLS_PANEL_REPAINT_TRAY_RESIZE_TOGGLE
  m_LocalizedToggleOnDescription:
    m_TableReference:
      m_TableCollectionName: GUID:c84355079ab3f3e4f8f3812258805f86
    m_TableEntryReference:
      m_KeyId: 5146654665318400
      m_Key: 
    m_FallbackState: 0
    m_WaitForCompletion: 0
    m_LocalVariables: []
  m_ToggleOnTexture: {fileID: 2800000, guid: 4d9c0596ed5dc954581f41dfef8b244d, type: 3}
  m_AllowUnavailable: 1
  m_LinkedUIObject: {fileID: 0}
  m_IsToggledOn: 0
  m_OnToggle:
    m_PersistentCalls:
      m_Calls:
      - m_Target: {fileID: 6495778419652451853}
        m_TargetAssemblyTypeName: 
        m_MethodName: ResizeToggled
        m_Mode: 2
        m_Arguments:
          m_ObjectArgument: {fileID: 5057016941597226837}
          m_ObjectArgumentAssemblyTypeName: TiltBrush.ToggleButton, Assembly-CSharp
          m_IntArgument: 0
          m_FloatArgument: 0
          m_StringArgument: 
          m_BoolArgument: 0
        m_CallState: 2
  references:
    version: 2
    RefIds: []
--- !u!1 &5169190909573522545
GameObject:
  m_ObjectHideFlags: 0
  m_CorrespondingSourceObject: {fileID: 0}
  m_PrefabInstance: {fileID: 0}
  m_PrefabAsset: {fileID: 0}
  serializedVersion: 6
  m_Component:
  - component: {fileID: 5163688564752529153}
  - component: {fileID: 5174407062813776481}
  - component: {fileID: 5182312808829872483}
  - component: {fileID: 5142567287572714483}
  - component: {fileID: 5057020332640527455}
  m_Layer: 16
  m_Name: Rebrush
  m_TagString: Untagged
  m_Icon: {fileID: 0}
  m_NavMeshLayer: 0
  m_StaticEditorFlags: 0
  m_IsActive: 1
--- !u!4 &5163688564752529153
Transform:
  m_ObjectHideFlags: 0
  m_CorrespondingSourceObject: {fileID: 0}
  m_PrefabInstance: {fileID: 0}
  m_PrefabAsset: {fileID: 0}
  m_GameObject: {fileID: 5169190909573522545}
  m_LocalRotation: {x: -0, y: -0, z: -0, w: 1}
  m_LocalPosition: {x: 0, y: -0.21, z: -0.02}
  m_LocalScale: {x: 0.35, y: 0.35, z: 0.35}
  m_ConstrainProportionsScale: 0
  m_Children: []
  m_Father: {fileID: 6610390670193456265}
  m_RootOrder: 2
  m_LocalEulerAnglesHint: {x: 0, y: 0, z: 0}
--- !u!33 &5174407062813776481
MeshFilter:
  m_ObjectHideFlags: 0
  m_CorrespondingSourceObject: {fileID: 0}
  m_PrefabInstance: {fileID: 0}
  m_PrefabAsset: {fileID: 0}
  m_GameObject: {fileID: 5169190909573522545}
  m_Mesh: {fileID: 4300000, guid: 5501f437160666942ae970f3648fbeb8, type: 3}
--- !u!23 &5182312808829872483
MeshRenderer:
  m_ObjectHideFlags: 0
  m_CorrespondingSourceObject: {fileID: 0}
  m_PrefabInstance: {fileID: 0}
  m_PrefabAsset: {fileID: 0}
  m_GameObject: {fileID: 5169190909573522545}
  m_Enabled: 1
  m_CastShadows: 0
  m_ReceiveShadows: 0
  m_DynamicOccludee: 1
  m_StaticShadowCaster: 0
  m_MotionVectors: 1
  m_LightProbeUsage: 0
  m_ReflectionProbeUsage: 1
  m_RayTracingMode: 2
  m_RayTraceProcedural: 0
  m_RenderingLayerMask: 1
  m_RendererPriority: 0
  m_Materials:
  - {fileID: 2100000, guid: 40d29de2bdc11f04dbfa25059165916e, type: 2}
  m_StaticBatchInfo:
    firstSubMesh: 0
    subMeshCount: 0
  m_StaticBatchRoot: {fileID: 0}
  m_ProbeAnchor: {fileID: 0}
  m_LightProbeVolumeOverride: {fileID: 0}
  m_ScaleInLightmap: 1
  m_ReceiveGI: 1
  m_PreserveUVs: 0
  m_IgnoreNormalsForChartDetection: 0
  m_ImportantGI: 0
  m_StitchLightmapSeams: 0
  m_SelectedEditorRenderState: 3
  m_MinimumChartSize: 4
  m_AutoUVMaxDistance: 0.5
  m_AutoUVMaxAngle: 89
  m_LightmapParameters: {fileID: 0}
  m_SortingLayerID: 0
  m_SortingLayer: 0
  m_SortingOrder: 0
  m_AdditionalVertexStreams: {fileID: 0}
--- !u!65 &5142567287572714483
BoxCollider:
  m_ObjectHideFlags: 0
  m_CorrespondingSourceObject: {fileID: 0}
  m_PrefabInstance: {fileID: 0}
  m_PrefabAsset: {fileID: 0}
  m_GameObject: {fileID: 5169190909573522545}
  m_Material: {fileID: 0}
  m_IsTrigger: 0
  m_Enabled: 1
  serializedVersion: 2
  m_Size: {x: 1, y: 1, z: 0.01}
  m_Center: {x: 0, y: 0, z: -0.01}
--- !u!114 &5057020332640527455
MonoBehaviour:
  m_ObjectHideFlags: 0
  m_CorrespondingSourceObject: {fileID: 0}
  m_PrefabInstance: {fileID: 0}
  m_PrefabAsset: {fileID: 0}
  m_GameObject: {fileID: 5169190909573522545}
  m_Enabled: 1
  m_EditorHideFlags: 0
  m_Script: {fileID: 11500000, guid: 1d24b89fbd7e49a59e0c07ded4dd0713, type: 3}
  m_Name: 
  m_EditorClassIdentifier: 
  m_DescriptionType: 0
  m_DescriptionYOffset: 0
  m_DescriptionText: ADVANCEDTOOLS_PANEL_REPAINT_TRAY_REBRUSH
  m_LocalizedDescription:
    m_TableReference:
      m_TableCollectionName: GUID:c84355079ab3f3e4f8f3812258805f86
    m_TableEntryReference:
      m_KeyId: 5146868541267968
      m_Key: 
    m_FallbackState: 0
    m_WaitForCompletion: 0
    m_LocalVariables: []
  m_DescriptionTextExtra: 
  m_LocalizedDescriptionExtra:
    m_TableReference:
      m_TableCollectionName: 
    m_TableEntryReference:
      m_KeyId: 0
      m_Key: 
    m_FallbackState: 0
    m_WaitForCompletion: 0
    m_LocalVariables: []
  m_DescriptionActivateSpeed: 12
  m_DescriptionZScale: 1
  m_ButtonTexture: {fileID: 2800000, guid: 5e29d73b48580ad4e98b76833dbcc4e4, type: 3}
  m_AtlasTexture: 1
  m_ToggleButton: 1
  m_LongPressReleaseButton: 0
  m_ButtonHasPressedAudio: 1
  m_ZAdjustHover: -0.04
  m_ZAdjustClick: -0.04
  m_HoverScale: 1.1
  m_HoverBoxColliderGrow: 0.2
  m_AddOverlay: 0
  m_Command: 0
  m_CommandParam: -1
  m_CommandParam2: -1
  m_RequiresPopup: 0
  m_CenterPopupOnButton: 0
  m_PopupOffset: {x: 0, y: 0, z: 0}
  m_PopupText: 
<<<<<<< HEAD
  m_ToggleOnDescription: Rebrush On
=======
  m_LocalizedPopup:
    m_TableReference:
      m_TableCollectionName: 
    m_TableEntryReference:
      m_KeyId: 0
      m_Key: 
    m_FallbackState: 0
    m_WaitForCompletion: 0
    m_LocalVariables: []
  m_ToggleOnDescription: ADVANCEDTOOLS_PANEL_REPAINT_TRAY_REBRUSH_TOGGLE
  m_LocalizedToggleOnDescription:
    m_TableReference:
      m_TableCollectionName: GUID:c84355079ab3f3e4f8f3812258805f86
    m_TableEntryReference:
      m_KeyId: 5146944894377984
      m_Key: 
    m_FallbackState: 0
    m_WaitForCompletion: 0
    m_LocalVariables: []
>>>>>>> f678ff8b
  m_ToggleOnTexture: {fileID: 2800000, guid: 5e29d73b48580ad4e98b76833dbcc4e4, type: 3}
  m_AllowUnavailable: 1
  m_LinkedUIObject: {fileID: 0}
  m_IsToggledOn: 0
  m_OnToggle:
    m_PersistentCalls:
      m_Calls:
      - m_Target: {fileID: 6495778419652451853}
        m_TargetAssemblyTypeName: 
        m_MethodName: RebrushToggled
        m_Mode: 2
        m_Arguments:
          m_ObjectArgument: {fileID: 5057020332640527455}
          m_ObjectArgumentAssemblyTypeName: TiltBrush.ToggleButton, Assembly-CSharp
          m_IntArgument: 0
          m_FloatArgument: 0
          m_StringArgument: 
          m_BoolArgument: 0
        m_CallState: 2
  references:
    version: 2
    RefIds: []
--- !u!1 &5169395972169939107
GameObject:
  m_ObjectHideFlags: 0
  m_CorrespondingSourceObject: {fileID: 0}
  m_PrefabInstance: {fileID: 0}
  m_PrefabAsset: {fileID: 0}
  serializedVersion: 6
  m_Component:
  - component: {fileID: 5167502519087956945}
  - component: {fileID: 5174073134713101121}
  - component: {fileID: 5182037668258274227}
  - component: {fileID: 5138995933033178893}
  - component: {fileID: 5053456529424186463}
  m_Layer: 16
  m_Name: Recolor
  m_TagString: Untagged
  m_Icon: {fileID: 0}
  m_NavMeshLayer: 0
  m_StaticEditorFlags: 0
  m_IsActive: 1
--- !u!4 &5167502519087956945
Transform:
  m_ObjectHideFlags: 0
  m_CorrespondingSourceObject: {fileID: 0}
  m_PrefabInstance: {fileID: 0}
  m_PrefabAsset: {fileID: 0}
  m_GameObject: {fileID: 5169395972169939107}
  m_LocalRotation: {x: -0, y: -0, z: -0, w: 1}
  m_LocalPosition: {x: 0, y: 0.63, z: -0.02}
  m_LocalScale: {x: 0.35, y: 0.35, z: 0.35}
  m_ConstrainProportionsScale: 0
  m_Children: []
  m_Father: {fileID: 6610390670193456265}
  m_RootOrder: 0
  m_LocalEulerAnglesHint: {x: 0, y: 0, z: 0}
--- !u!33 &5174073134713101121
MeshFilter:
  m_ObjectHideFlags: 0
  m_CorrespondingSourceObject: {fileID: 0}
  m_PrefabInstance: {fileID: 0}
  m_PrefabAsset: {fileID: 0}
  m_GameObject: {fileID: 5169395972169939107}
  m_Mesh: {fileID: 4300000, guid: 5501f437160666942ae970f3648fbeb8, type: 3}
--- !u!23 &5182037668258274227
MeshRenderer:
  m_ObjectHideFlags: 0
  m_CorrespondingSourceObject: {fileID: 0}
  m_PrefabInstance: {fileID: 0}
  m_PrefabAsset: {fileID: 0}
  m_GameObject: {fileID: 5169395972169939107}
  m_Enabled: 1
  m_CastShadows: 0
  m_ReceiveShadows: 0
  m_DynamicOccludee: 1
  m_StaticShadowCaster: 0
  m_MotionVectors: 1
  m_LightProbeUsage: 0
  m_ReflectionProbeUsage: 0
  m_RayTracingMode: 2
  m_RayTraceProcedural: 0
  m_RenderingLayerMask: 1
  m_RendererPriority: 0
  m_Materials:
  - {fileID: 2100000, guid: 40d29de2bdc11f04dbfa25059165916e, type: 2}
  m_StaticBatchInfo:
    firstSubMesh: 0
    subMeshCount: 0
  m_StaticBatchRoot: {fileID: 0}
  m_ProbeAnchor: {fileID: 0}
  m_LightProbeVolumeOverride: {fileID: 0}
  m_ScaleInLightmap: 1
  m_ReceiveGI: 1
  m_PreserveUVs: 0
  m_IgnoreNormalsForChartDetection: 0
  m_ImportantGI: 0
  m_StitchLightmapSeams: 0
  m_SelectedEditorRenderState: 3
  m_MinimumChartSize: 4
  m_AutoUVMaxDistance: 0.5
  m_AutoUVMaxAngle: 89
  m_LightmapParameters: {fileID: 0}
  m_SortingLayerID: 0
  m_SortingLayer: 0
  m_SortingOrder: 0
  m_AdditionalVertexStreams: {fileID: 0}
--- !u!65 &5138995933033178893
BoxCollider:
  m_ObjectHideFlags: 0
  m_CorrespondingSourceObject: {fileID: 0}
  m_PrefabInstance: {fileID: 0}
  m_PrefabAsset: {fileID: 0}
  m_GameObject: {fileID: 5169395972169939107}
  m_Material: {fileID: 0}
  m_IsTrigger: 0
  m_Enabled: 1
  serializedVersion: 2
  m_Size: {x: 1, y: 1, z: 0.01}
  m_Center: {x: 0, y: 0, z: -0.01}
--- !u!114 &5053456529424186463
MonoBehaviour:
  m_ObjectHideFlags: 0
  m_CorrespondingSourceObject: {fileID: 0}
  m_PrefabInstance: {fileID: 0}
  m_PrefabAsset: {fileID: 0}
  m_GameObject: {fileID: 5169395972169939107}
  m_Enabled: 1
  m_EditorHideFlags: 0
  m_Script: {fileID: 11500000, guid: 1d24b89fbd7e49a59e0c07ded4dd0713, type: 3}
  m_Name: 
  m_EditorClassIdentifier: 
  m_DescriptionType: 0
  m_DescriptionYOffset: 0
  m_DescriptionText: ADVANCEDTOOLS_PANEL_REPAINT_TRAY_RECOLOR
  m_LocalizedDescription:
    m_TableReference:
      m_TableCollectionName: GUID:c84355079ab3f3e4f8f3812258805f86
    m_TableEntryReference:
      m_KeyId: 5145561143156736
      m_Key: 
    m_FallbackState: 0
    m_WaitForCompletion: 0
    m_LocalVariables: []
  m_DescriptionTextExtra: 
  m_LocalizedDescriptionExtra:
    m_TableReference:
      m_TableCollectionName: 
    m_TableEntryReference:
      m_KeyId: 0
      m_Key: 
    m_FallbackState: 0
    m_WaitForCompletion: 0
    m_LocalVariables: []
  m_DescriptionActivateSpeed: 12
  m_DescriptionZScale: 1
  m_ButtonTexture: {fileID: 2800000, guid: a4bdb2bf04c6548b58e1a7ee3cc4d556, type: 3}
  m_AtlasTexture: 1
  m_ToggleButton: 1
  m_LongPressReleaseButton: 0
  m_ButtonHasPressedAudio: 1
  m_ZAdjustHover: -0.04
  m_ZAdjustClick: -0.04
  m_HoverScale: 1.1
  m_HoverBoxColliderGrow: 0.2
  m_AddOverlay: 0
  m_Command: 0
  m_CommandParam: -1
  m_CommandParam2: -1
  m_RequiresPopup: 0
  m_CenterPopupOnButton: 0
  m_PopupOffset: {x: 0, y: 0, z: 0}
  m_PopupText: 
  m_LocalizedPopup:
    m_TableReference:
      m_TableCollectionName: 
    m_TableEntryReference:
      m_KeyId: 0
      m_Key: 
    m_FallbackState: 0
    m_WaitForCompletion: 0
    m_LocalVariables: []
  m_ToggleOnDescription: ADVANCEDTOOLS_PANEL_REPAINT_TRAY_RECOLOR_TOGGLE
  m_LocalizedToggleOnDescription:
    m_TableReference:
      m_TableCollectionName: GUID:c84355079ab3f3e4f8f3812258805f86
    m_TableEntryReference:
      m_KeyId: 5146220882010112
      m_Key: 
    m_FallbackState: 0
    m_WaitForCompletion: 0
    m_LocalVariables: []
  m_ToggleOnTexture: {fileID: 2800000, guid: a4bdb2bf04c6548b58e1a7ee3cc4d556, type: 3}
  m_AllowUnavailable: 1
  m_LinkedUIObject: {fileID: 0}
  m_IsToggledOn: 1
  m_OnToggle:
    m_PersistentCalls:
      m_Calls:
      - m_Target: {fileID: 6495778419652451853}
        m_TargetAssemblyTypeName: 
        m_MethodName: RecolorToggled
        m_Mode: 2
        m_Arguments:
          m_ObjectArgument: {fileID: 5053456529424186463}
          m_ObjectArgumentAssemblyTypeName: TiltBrush.ToggleButton, Assembly-CSharp
          m_IntArgument: 0
          m_FloatArgument: 0
          m_StringArgument: 
          m_BoolArgument: 0
        m_CallState: 2
  references:
    version: 2
    RefIds: []
--- !u!1 &5169457704906195657
GameObject:
  m_ObjectHideFlags: 0
  m_CorrespondingSourceObject: {fileID: 0}
  m_PrefabInstance: {fileID: 0}
  m_PrefabAsset: {fileID: 0}
  serializedVersion: 6
  m_Component:
  - component: {fileID: 5163914912807759487}
  - component: {fileID: 5174162784302279163}
  - component: {fileID: 5181970617403765423}
  - component: {fileID: 5139025694870410951}
  - component: {fileID: 5056579525202202881}
  m_Layer: 16
  m_Name: Jitter
  m_TagString: Untagged
  m_Icon: {fileID: 0}
  m_NavMeshLayer: 0
  m_StaticEditorFlags: 0
  m_IsActive: 1
--- !u!4 &5163914912807759487
Transform:
  m_ObjectHideFlags: 0
  m_CorrespondingSourceObject: {fileID: 0}
  m_PrefabInstance: {fileID: 0}
  m_PrefabAsset: {fileID: 0}
  m_GameObject: {fileID: 5169457704906195657}
  m_LocalRotation: {x: -0, y: -0, z: -0, w: 1}
  m_LocalPosition: {x: 0, y: -0.63, z: -0.02}
  m_LocalScale: {x: 0.35, y: 0.35, z: 0.35}
  m_ConstrainProportionsScale: 0
  m_Children: []
  m_Father: {fileID: 6610390670193456265}
  m_RootOrder: 3
  m_LocalEulerAnglesHint: {x: 0, y: 0, z: 0}
--- !u!33 &5174162784302279163
MeshFilter:
  m_ObjectHideFlags: 0
  m_CorrespondingSourceObject: {fileID: 0}
  m_PrefabInstance: {fileID: 0}
  m_PrefabAsset: {fileID: 0}
  m_GameObject: {fileID: 5169457704906195657}
  m_Mesh: {fileID: 4300000, guid: 5501f437160666942ae970f3648fbeb8, type: 3}
--- !u!23 &5181970617403765423
MeshRenderer:
  m_ObjectHideFlags: 0
  m_CorrespondingSourceObject: {fileID: 0}
  m_PrefabInstance: {fileID: 0}
  m_PrefabAsset: {fileID: 0}
  m_GameObject: {fileID: 5169457704906195657}
  m_Enabled: 1
  m_CastShadows: 0
  m_ReceiveShadows: 0
  m_DynamicOccludee: 1
  m_StaticShadowCaster: 0
  m_MotionVectors: 1
  m_LightProbeUsage: 0
  m_ReflectionProbeUsage: 1
  m_RayTracingMode: 2
  m_RayTraceProcedural: 0
  m_RenderingLayerMask: 1
  m_RendererPriority: 0
  m_Materials:
  - {fileID: 2100000, guid: 40d29de2bdc11f04dbfa25059165916e, type: 2}
  m_StaticBatchInfo:
    firstSubMesh: 0
    subMeshCount: 0
  m_StaticBatchRoot: {fileID: 0}
  m_ProbeAnchor: {fileID: 0}
  m_LightProbeVolumeOverride: {fileID: 0}
  m_ScaleInLightmap: 1
  m_ReceiveGI: 1
  m_PreserveUVs: 0
  m_IgnoreNormalsForChartDetection: 0
  m_ImportantGI: 0
  m_StitchLightmapSeams: 0
  m_SelectedEditorRenderState: 3
  m_MinimumChartSize: 4
  m_AutoUVMaxDistance: 0.5
  m_AutoUVMaxAngle: 89
  m_LightmapParameters: {fileID: 0}
  m_SortingLayerID: 0
  m_SortingLayer: 0
  m_SortingOrder: 0
  m_AdditionalVertexStreams: {fileID: 0}
--- !u!65 &5139025694870410951
BoxCollider:
  m_ObjectHideFlags: 0
  m_CorrespondingSourceObject: {fileID: 0}
  m_PrefabInstance: {fileID: 0}
  m_PrefabAsset: {fileID: 0}
  m_GameObject: {fileID: 5169457704906195657}
  m_Material: {fileID: 0}
  m_IsTrigger: 0
  m_Enabled: 1
  serializedVersion: 2
  m_Size: {x: 1, y: 1, z: 0.01}
  m_Center: {x: 0, y: 0, z: -0.01}
--- !u!114 &5056579525202202881
MonoBehaviour:
  m_ObjectHideFlags: 0
  m_CorrespondingSourceObject: {fileID: 0}
  m_PrefabInstance: {fileID: 0}
  m_PrefabAsset: {fileID: 0}
  m_GameObject: {fileID: 5169457704906195657}
  m_Enabled: 1
  m_EditorHideFlags: 0
  m_Script: {fileID: 11500000, guid: 1d24b89fbd7e49a59e0c07ded4dd0713, type: 3}
  m_Name: 
  m_EditorClassIdentifier: 
  m_DescriptionType: 0
  m_DescriptionYOffset: 0
  m_DescriptionText: ADVANCEDTOOLS_PANEL_REPAINT_TRAY_JITTER
  m_LocalizedDescription:
    m_TableReference:
      m_TableCollectionName: GUID:c84355079ab3f3e4f8f3812258805f86
    m_TableEntryReference:
      m_KeyId: 5147011692863488
      m_Key: 
    m_FallbackState: 0
    m_WaitForCompletion: 0
    m_LocalVariables: []
  m_DescriptionTextExtra: 
  m_LocalizedDescriptionExtra:
    m_TableReference:
      m_TableCollectionName: 
    m_TableEntryReference:
      m_KeyId: 0
      m_Key: 
    m_FallbackState: 0
    m_WaitForCompletion: 0
    m_LocalVariables: []
  m_DescriptionActivateSpeed: 12
  m_DescriptionZScale: 1
  m_ButtonTexture: {fileID: 2800000, guid: 9b82f38d1c06a854faadd9c2ea76b48b, type: 3}
  m_AtlasTexture: 1
  m_ToggleButton: 1
  m_LongPressReleaseButton: 0
  m_ButtonHasPressedAudio: 1
  m_ZAdjustHover: -0.04
  m_ZAdjustClick: -0.04
  m_HoverScale: 1.1
  m_HoverBoxColliderGrow: 0.2
  m_AddOverlay: 0
  m_Command: 0
  m_CommandParam: -1
  m_CommandParam2: -1
  m_RequiresPopup: 0
  m_CenterPopupOnButton: 0
  m_PopupOffset: {x: 0, y: 0, z: 0}
  m_PopupText: 
  m_LocalizedPopup:
    m_TableReference:
      m_TableCollectionName: 
    m_TableEntryReference:
      m_KeyId: 0
      m_Key: 
    m_FallbackState: 0
    m_WaitForCompletion: 0
    m_LocalVariables: []
  m_ToggleOnDescription: ADVANCEDTOOLS_PANEL_REPAINT_TRAY_JITTER_TOGGLE
  m_LocalizedToggleOnDescription:
    m_TableReference:
      m_TableCollectionName: GUID:c84355079ab3f3e4f8f3812258805f86
    m_TableEntryReference:
      m_KeyId: 5147092923949056
      m_Key: 
    m_FallbackState: 0
    m_WaitForCompletion: 0
    m_LocalVariables: []
  m_ToggleOnTexture: {fileID: 2800000, guid: 9b82f38d1c06a854faadd9c2ea76b48b, type: 3}
  m_AllowUnavailable: 1
  m_LinkedUIObject: {fileID: 0}
  m_IsToggledOn: 0
  m_OnToggle:
    m_PersistentCalls:
      m_Calls:
      - m_Target: {fileID: 6495778419652451853}
        m_TargetAssemblyTypeName: 
        m_MethodName: JitterToggled
        m_Mode: 2
        m_Arguments:
          m_ObjectArgument: {fileID: 5056579525202202881}
          m_ObjectArgumentAssemblyTypeName: TiltBrush.ToggleButton, Assembly-CSharp
          m_IntArgument: 0
          m_FloatArgument: 0
          m_StringArgument: 
          m_BoolArgument: 0
        m_CallState: 2
  references:
    version: 2
    RefIds: []
--- !u!1 &6608428535596828215
GameObject:
  m_ObjectHideFlags: 0
  m_CorrespondingSourceObject: {fileID: 0}
  m_PrefabInstance: {fileID: 0}
  m_PrefabAsset: {fileID: 0}
  serializedVersion: 6
  m_Component:
  - component: {fileID: 6610263889746479131}
  - component: {fileID: 6582931118279416141}
  m_Layer: 16
  m_Name: Collider
  m_TagString: Untagged
  m_Icon: {fileID: 0}
  m_NavMeshLayer: 0
  m_StaticEditorFlags: 0
  m_IsActive: 1
--- !u!4 &6610263889746479131
Transform:
  m_ObjectHideFlags: 0
  m_CorrespondingSourceObject: {fileID: 0}
  m_PrefabInstance: {fileID: 0}
  m_PrefabAsset: {fileID: 0}
  m_GameObject: {fileID: 6608428535596828215}
  m_LocalRotation: {x: -0, y: -0, z: -0, w: 1}
  m_LocalPosition: {x: 0, y: 0, z: 0}
  m_LocalScale: {x: 0.4, y: 1.4, z: 1}
  m_ConstrainProportionsScale: 0
  m_Children: []
  m_Father: {fileID: 7077079636722235405}
  m_RootOrder: 0
  m_LocalEulerAnglesHint: {x: 0, y: 0, z: 0}
--- !u!65 &6582931118279416141
BoxCollider:
  m_ObjectHideFlags: 0
  m_CorrespondingSourceObject: {fileID: 0}
  m_PrefabInstance: {fileID: 0}
  m_PrefabAsset: {fileID: 0}
  m_GameObject: {fileID: 6608428535596828215}
  m_Material: {fileID: 0}
  m_IsTrigger: 0
  m_Enabled: 1
  serializedVersion: 2
  m_Size: {x: 1, y: 1, z: 0.2}
  m_Center: {x: 0, y: 0, z: 0}
--- !u!1 &6608529110619887157
GameObject:
  m_ObjectHideFlags: 0
  m_CorrespondingSourceObject: {fileID: 0}
  m_PrefabInstance: {fileID: 0}
  m_PrefabAsset: {fileID: 0}
  serializedVersion: 6
  m_Component:
  - component: {fileID: 6610468352840375919}
  - component: {fileID: 6495778419652451853}
  - component: {fileID: 6495703834967890653}
  m_Layer: 16
  m_Name: RepaintTray
  m_TagString: Untagged
  m_Icon: {fileID: 0}
  m_NavMeshLayer: 0
  m_StaticEditorFlags: 0
  m_IsActive: 1
--- !u!4 &6610468352840375919
Transform:
  m_ObjectHideFlags: 0
  m_CorrespondingSourceObject: {fileID: 0}
  m_PrefabInstance: {fileID: 0}
  m_PrefabAsset: {fileID: 0}
  m_GameObject: {fileID: 6608529110619887157}
  m_LocalRotation: {x: 0, y: 0, z: 0, w: 1}
  m_LocalPosition: {x: 0.75, y: -0.518, z: 0.05}
  m_LocalScale: {x: 1, y: 1, z: 1}
  m_ConstrainProportionsScale: 0
  m_Children:
  - {fileID: 7077079636722235405}
  m_Father: {fileID: 0}
  m_RootOrder: 0
  m_LocalEulerAnglesHint: {x: 0, y: 0, z: 0}
--- !u!114 &6495778419652451853
MonoBehaviour:
  m_ObjectHideFlags: 0
  m_CorrespondingSourceObject: {fileID: 0}
  m_PrefabInstance: {fileID: 0}
  m_PrefabAsset: {fileID: 0}
  m_GameObject: {fileID: 6608529110619887157}
  m_Enabled: 1
  m_EditorHideFlags: 0
  m_Script: {fileID: 11500000, guid: 1ec7b382e898447c80e5c8e724c88c41, type: 3}
  m_Name: 
  m_EditorClassIdentifier: 
  m_DescriptionType: -1
  m_DescriptionYOffset: 0
  m_DescriptionText: 
  m_LocalizedDescription:
    m_TableReference:
      m_TableCollectionName: 
    m_TableEntryReference:
      m_KeyId: 0
      m_Key: 
    m_FallbackState: 0
    m_WaitForCompletion: 0
    m_LocalVariables: []
  m_DescriptionTextExtra: 
  m_LocalizedDescriptionExtra:
    m_TableReference:
      m_TableCollectionName: 
    m_TableEntryReference:
      m_KeyId: 0
      m_Key: 
    m_FallbackState: 0
    m_WaitForCompletion: 0
    m_LocalVariables: []
  m_DescriptionActivateSpeed: 12
  m_DescriptionZScale: 1
  m_Mesh: {fileID: 6608692450808056245}
  m_Border: {fileID: 6681089317093558847}
  m_AnimateSpeed: 8
  m_AnimateRange: {x: 0, y: 1}
  m_ShowOnToolType: 19
<<<<<<< HEAD
  m_RecolorButton: {fileID: 5053456529424186463}
  m_ResizeButton: {fileID: 5057016941597226837}
  m_RebrushButton: {fileID: 5057020332640527455}
  m_JitterButton: {fileID: 5056579525202202881}
=======
  references:
    version: 2
    RefIds: []
>>>>>>> f678ff8b
--- !u!114 &6495703834967890653
MonoBehaviour:
  m_ObjectHideFlags: 0
  m_CorrespondingSourceObject: {fileID: 0}
  m_PrefabInstance: {fileID: 0}
  m_PrefabAsset: {fileID: 0}
  m_GameObject: {fileID: 6608529110619887157}
  m_Enabled: 1
  m_EditorHideFlags: 0
  m_Script: {fileID: 11500000, guid: 739d5b1996234d64992a2ae60c3723e9, type: 3}
  m_Name: 
  m_EditorClassIdentifier: 
--- !u!1 &6608692450808056245
GameObject:
  m_ObjectHideFlags: 0
  m_CorrespondingSourceObject: {fileID: 0}
  m_PrefabInstance: {fileID: 0}
  m_PrefabAsset: {fileID: 0}
  serializedVersion: 6
  m_Component:
  - component: {fileID: 6610390670193456265}
  m_Layer: 16
  m_Name: Mesh
  m_TagString: Untagged
  m_Icon: {fileID: 0}
  m_NavMeshLayer: 0
  m_StaticEditorFlags: 0
  m_IsActive: 1
--- !u!4 &6610390670193456265
Transform:
  m_ObjectHideFlags: 0
  m_CorrespondingSourceObject: {fileID: 0}
  m_PrefabInstance: {fileID: 0}
  m_PrefabAsset: {fileID: 0}
  m_GameObject: {fileID: 6608692450808056245}
  m_LocalRotation: {x: -0, y: -0, z: -0, w: 1}
  m_LocalPosition: {x: 0, y: 0, z: 0}
  m_LocalScale: {x: 0.75, y: 0.75, z: 1}
  m_ConstrainProportionsScale: 0
  m_Children:
  - {fileID: 5167502519087956945}
  - {fileID: 5163688838564214829}
  - {fileID: 5163688564752529153}
  - {fileID: 5163914912807759487}
  - {fileID: 6695551408849829927}
  - {fileID: 6695383359081968379}
  m_Father: {fileID: 7077079636722235405}
  m_RootOrder: 1
  m_LocalEulerAnglesHint: {x: 0, y: 0, z: 0}
--- !u!1 &6692382974290811043
GameObject:
  m_ObjectHideFlags: 0
  m_CorrespondingSourceObject: {fileID: 0}
  m_PrefabInstance: {fileID: 0}
  m_PrefabAsset: {fileID: 0}
  serializedVersion: 6
  m_Component:
  - component: {fileID: 6695383359081968379}
  - component: {fileID: 6670450047911942911}
  - component: {fileID: 6681089317093558847}
  m_Layer: 16
  m_Name: PopupBorder
  m_TagString: Untagged
  m_Icon: {fileID: 0}
  m_NavMeshLayer: 0
  m_StaticEditorFlags: 0
  m_IsActive: 1
--- !u!4 &6695383359081968379
Transform:
  m_ObjectHideFlags: 0
  m_CorrespondingSourceObject: {fileID: 0}
  m_PrefabInstance: {fileID: 0}
  m_PrefabAsset: {fileID: 0}
  m_GameObject: {fileID: 6692382974290811043}
  m_LocalRotation: {x: -0.7071068, y: 0, z: 0, w: 0.7071068}
  m_LocalPosition: {x: 0, y: 0, z: 0}
  m_LocalScale: {x: 100, y: 100, z: 100}
  m_ConstrainProportionsScale: 0
  m_Children: []
  m_Father: {fileID: 6610390670193456265}
  m_RootOrder: 5
  m_LocalEulerAnglesHint: {x: -90, y: 0, z: 0}
--- !u!33 &6670450047911942911
MeshFilter:
  m_ObjectHideFlags: 0
  m_CorrespondingSourceObject: {fileID: 0}
  m_PrefabInstance: {fileID: 0}
  m_PrefabAsset: {fileID: 0}
  m_GameObject: {fileID: 6692382974290811043}
  m_Mesh: {fileID: 4300000, guid: 99db149dea29eaa41875fed62366c37e, type: 3}
--- !u!23 &6681089317093558847
MeshRenderer:
  m_ObjectHideFlags: 0
  m_CorrespondingSourceObject: {fileID: 0}
  m_PrefabInstance: {fileID: 0}
  m_PrefabAsset: {fileID: 0}
  m_GameObject: {fileID: 6692382974290811043}
  m_Enabled: 1
  m_CastShadows: 0
  m_ReceiveShadows: 0
  m_DynamicOccludee: 1
  m_StaticShadowCaster: 0
  m_MotionVectors: 1
  m_LightProbeUsage: 1
  m_ReflectionProbeUsage: 1
  m_RayTracingMode: 2
  m_RayTraceProcedural: 0
  m_RenderingLayerMask: 1
  m_RendererPriority: 0
  m_Materials:
  - {fileID: 2100000, guid: 77dd4ff8b1158a84397aba783cd0af05, type: 2}
  m_StaticBatchInfo:
    firstSubMesh: 0
    subMeshCount: 0
  m_StaticBatchRoot: {fileID: 0}
  m_ProbeAnchor: {fileID: 0}
  m_LightProbeVolumeOverride: {fileID: 0}
  m_ScaleInLightmap: 1
  m_ReceiveGI: 1
  m_PreserveUVs: 0
  m_IgnoreNormalsForChartDetection: 0
  m_ImportantGI: 0
  m_StitchLightmapSeams: 0
  m_SelectedEditorRenderState: 3
  m_MinimumChartSize: 4
  m_AutoUVMaxDistance: 0.5
  m_AutoUVMaxAngle: 89
  m_LightmapParameters: {fileID: 0}
  m_SortingLayerID: 0
  m_SortingLayer: 0
  m_SortingOrder: 0
  m_AdditionalVertexStreams: {fileID: 0}
--- !u!1 &6692802458530548513
GameObject:
  m_ObjectHideFlags: 0
  m_CorrespondingSourceObject: {fileID: 0}
  m_PrefabInstance: {fileID: 0}
  m_PrefabAsset: {fileID: 0}
  serializedVersion: 6
  m_Component:
  - component: {fileID: 6695551408849829927}
  - component: {fileID: 6669901019071236981}
  - component: {fileID: 6680555930781382269}
  m_Layer: 16
  m_Name: PopupBg
  m_TagString: Untagged
  m_Icon: {fileID: 0}
  m_NavMeshLayer: 0
  m_StaticEditorFlags: 0
  m_IsActive: 1
--- !u!4 &6695551408849829927
Transform:
  m_ObjectHideFlags: 0
  m_CorrespondingSourceObject: {fileID: 0}
  m_PrefabInstance: {fileID: 0}
  m_PrefabAsset: {fileID: 0}
  m_GameObject: {fileID: 6692802458530548513}
  m_LocalRotation: {x: -0.7071068, y: 0, z: 0, w: 0.7071068}
  m_LocalPosition: {x: 0, y: 0, z: 0}
  m_LocalScale: {x: 100, y: 100, z: 100}
  m_ConstrainProportionsScale: 0
  m_Children: []
  m_Father: {fileID: 6610390670193456265}
  m_RootOrder: 4
  m_LocalEulerAnglesHint: {x: -90, y: 0, z: 0}
--- !u!33 &6669901019071236981
MeshFilter:
  m_ObjectHideFlags: 0
  m_CorrespondingSourceObject: {fileID: 0}
  m_PrefabInstance: {fileID: 0}
  m_PrefabAsset: {fileID: 0}
  m_GameObject: {fileID: 6692802458530548513}
  m_Mesh: {fileID: 4300002, guid: 99db149dea29eaa41875fed62366c37e, type: 3}
--- !u!23 &6680555930781382269
MeshRenderer:
  m_ObjectHideFlags: 0
  m_CorrespondingSourceObject: {fileID: 0}
  m_PrefabInstance: {fileID: 0}
  m_PrefabAsset: {fileID: 0}
  m_GameObject: {fileID: 6692802458530548513}
  m_Enabled: 1
  m_CastShadows: 0
  m_ReceiveShadows: 0
  m_DynamicOccludee: 1
  m_StaticShadowCaster: 0
  m_MotionVectors: 1
  m_LightProbeUsage: 1
  m_ReflectionProbeUsage: 1
  m_RayTracingMode: 2
  m_RayTraceProcedural: 0
  m_RenderingLayerMask: 1
  m_RendererPriority: 0
  m_Materials:
  - {fileID: 2100000, guid: db0305ff9081c3b448ac79e85d26e5d4, type: 2}
  m_StaticBatchInfo:
    firstSubMesh: 0
    subMeshCount: 0
  m_StaticBatchRoot: {fileID: 0}
  m_ProbeAnchor: {fileID: 0}
  m_LightProbeVolumeOverride: {fileID: 0}
  m_ScaleInLightmap: 1
  m_ReceiveGI: 1
  m_PreserveUVs: 0
  m_IgnoreNormalsForChartDetection: 0
  m_ImportantGI: 0
  m_StitchLightmapSeams: 0
  m_SelectedEditorRenderState: 3
  m_MinimumChartSize: 4
  m_AutoUVMaxDistance: 0.5
  m_AutoUVMaxAngle: 89
  m_LightmapParameters: {fileID: 0}
  m_SortingLayerID: 0
  m_SortingLayer: 0
  m_SortingOrder: 0
  m_AdditionalVertexStreams: {fileID: 0}<|MERGE_RESOLUTION|>--- conflicted
+++ resolved
@@ -151,17 +151,17 @@
       m_TableCollectionName: GUID:c84355079ab3f3e4f8f3812258805f86
     m_TableEntryReference:
       m_KeyId: 5146583311818752
-      m_Key: 
+      m_Key:
     m_FallbackState: 0
     m_WaitForCompletion: 0
     m_LocalVariables: []
   m_DescriptionTextExtra: 
   m_LocalizedDescriptionExtra:
     m_TableReference:
-      m_TableCollectionName: 
+      m_TableCollectionName:
     m_TableEntryReference:
       m_KeyId: 0
-      m_Key: 
+      m_Key:
     m_FallbackState: 0
     m_WaitForCompletion: 0
     m_LocalVariables: []
@@ -186,10 +186,10 @@
   m_PopupText: 
   m_LocalizedPopup:
     m_TableReference:
-      m_TableCollectionName: 
+      m_TableCollectionName:
     m_TableEntryReference:
       m_KeyId: 0
-      m_Key: 
+      m_Key:
     m_FallbackState: 0
     m_WaitForCompletion: 0
     m_LocalVariables: []
@@ -199,7 +199,7 @@
       m_TableCollectionName: GUID:c84355079ab3f3e4f8f3812258805f86
     m_TableEntryReference:
       m_KeyId: 5146654665318400
-      m_Key: 
+      m_Key:
     m_FallbackState: 0
     m_WaitForCompletion: 0
     m_LocalVariables: []
@@ -211,7 +211,7 @@
     m_PersistentCalls:
       m_Calls:
       - m_Target: {fileID: 6495778419652451853}
-        m_TargetAssemblyTypeName: 
+        m_TargetAssemblyTypeName:
         m_MethodName: ResizeToggled
         m_Mode: 2
         m_Arguments:
@@ -343,17 +343,17 @@
       m_TableCollectionName: GUID:c84355079ab3f3e4f8f3812258805f86
     m_TableEntryReference:
       m_KeyId: 5146868541267968
-      m_Key: 
+      m_Key:
     m_FallbackState: 0
     m_WaitForCompletion: 0
     m_LocalVariables: []
   m_DescriptionTextExtra: 
   m_LocalizedDescriptionExtra:
     m_TableReference:
-      m_TableCollectionName: 
+      m_TableCollectionName:
     m_TableEntryReference:
       m_KeyId: 0
-      m_Key: 
+      m_Key:
     m_FallbackState: 0
     m_WaitForCompletion: 0
     m_LocalVariables: []
@@ -376,15 +376,12 @@
   m_CenterPopupOnButton: 0
   m_PopupOffset: {x: 0, y: 0, z: 0}
   m_PopupText: 
-<<<<<<< HEAD
-  m_ToggleOnDescription: Rebrush On
-=======
   m_LocalizedPopup:
     m_TableReference:
-      m_TableCollectionName: 
+      m_TableCollectionName:
     m_TableEntryReference:
       m_KeyId: 0
-      m_Key: 
+      m_Key:
     m_FallbackState: 0
     m_WaitForCompletion: 0
     m_LocalVariables: []
@@ -394,11 +391,10 @@
       m_TableCollectionName: GUID:c84355079ab3f3e4f8f3812258805f86
     m_TableEntryReference:
       m_KeyId: 5146944894377984
-      m_Key: 
-    m_FallbackState: 0
-    m_WaitForCompletion: 0
-    m_LocalVariables: []
->>>>>>> f678ff8b
+      m_Key:
+    m_FallbackState: 0
+    m_WaitForCompletion: 0
+    m_LocalVariables: []
   m_ToggleOnTexture: {fileID: 2800000, guid: 5e29d73b48580ad4e98b76833dbcc4e4, type: 3}
   m_AllowUnavailable: 1
   m_LinkedUIObject: {fileID: 0}
@@ -407,7 +403,7 @@
     m_PersistentCalls:
       m_Calls:
       - m_Target: {fileID: 6495778419652451853}
-        m_TargetAssemblyTypeName: 
+        m_TargetAssemblyTypeName:
         m_MethodName: RebrushToggled
         m_Mode: 2
         m_Arguments:
@@ -539,17 +535,17 @@
       m_TableCollectionName: GUID:c84355079ab3f3e4f8f3812258805f86
     m_TableEntryReference:
       m_KeyId: 5145561143156736
-      m_Key: 
+      m_Key:
     m_FallbackState: 0
     m_WaitForCompletion: 0
     m_LocalVariables: []
   m_DescriptionTextExtra: 
   m_LocalizedDescriptionExtra:
     m_TableReference:
-      m_TableCollectionName: 
+      m_TableCollectionName:
     m_TableEntryReference:
       m_KeyId: 0
-      m_Key: 
+      m_Key:
     m_FallbackState: 0
     m_WaitForCompletion: 0
     m_LocalVariables: []
@@ -574,10 +570,10 @@
   m_PopupText: 
   m_LocalizedPopup:
     m_TableReference:
-      m_TableCollectionName: 
+      m_TableCollectionName:
     m_TableEntryReference:
       m_KeyId: 0
-      m_Key: 
+      m_Key:
     m_FallbackState: 0
     m_WaitForCompletion: 0
     m_LocalVariables: []
@@ -587,7 +583,7 @@
       m_TableCollectionName: GUID:c84355079ab3f3e4f8f3812258805f86
     m_TableEntryReference:
       m_KeyId: 5146220882010112
-      m_Key: 
+      m_Key:
     m_FallbackState: 0
     m_WaitForCompletion: 0
     m_LocalVariables: []
@@ -599,7 +595,7 @@
     m_PersistentCalls:
       m_Calls:
       - m_Target: {fileID: 6495778419652451853}
-        m_TargetAssemblyTypeName: 
+        m_TargetAssemblyTypeName:
         m_MethodName: RecolorToggled
         m_Mode: 2
         m_Arguments:
@@ -731,17 +727,17 @@
       m_TableCollectionName: GUID:c84355079ab3f3e4f8f3812258805f86
     m_TableEntryReference:
       m_KeyId: 5147011692863488
-      m_Key: 
+      m_Key:
     m_FallbackState: 0
     m_WaitForCompletion: 0
     m_LocalVariables: []
   m_DescriptionTextExtra: 
   m_LocalizedDescriptionExtra:
     m_TableReference:
-      m_TableCollectionName: 
+      m_TableCollectionName:
     m_TableEntryReference:
       m_KeyId: 0
-      m_Key: 
+      m_Key:
     m_FallbackState: 0
     m_WaitForCompletion: 0
     m_LocalVariables: []
@@ -766,10 +762,10 @@
   m_PopupText: 
   m_LocalizedPopup:
     m_TableReference:
-      m_TableCollectionName: 
+      m_TableCollectionName:
     m_TableEntryReference:
       m_KeyId: 0
-      m_Key: 
+      m_Key:
     m_FallbackState: 0
     m_WaitForCompletion: 0
     m_LocalVariables: []
@@ -779,7 +775,7 @@
       m_TableCollectionName: GUID:c84355079ab3f3e4f8f3812258805f86
     m_TableEntryReference:
       m_KeyId: 5147092923949056
-      m_Key: 
+      m_Key:
     m_FallbackState: 0
     m_WaitForCompletion: 0
     m_LocalVariables: []
@@ -791,7 +787,7 @@
     m_PersistentCalls:
       m_Calls:
       - m_Target: {fileID: 6495778419652451853}
-        m_TargetAssemblyTypeName: 
+        m_TargetAssemblyTypeName:
         m_MethodName: JitterToggled
         m_Mode: 2
         m_Arguments:
@@ -901,20 +897,20 @@
   m_DescriptionText: 
   m_LocalizedDescription:
     m_TableReference:
-      m_TableCollectionName: 
+      m_TableCollectionName:
     m_TableEntryReference:
       m_KeyId: 0
-      m_Key: 
-    m_FallbackState: 0
-    m_WaitForCompletion: 0
-    m_LocalVariables: []
-  m_DescriptionTextExtra: 
+      m_Key:
+    m_FallbackState: 0
+    m_WaitForCompletion: 0
+    m_LocalVariables: []
+  m_DescriptionTextExtra:
   m_LocalizedDescriptionExtra:
     m_TableReference:
-      m_TableCollectionName: 
+      m_TableCollectionName:
     m_TableEntryReference:
       m_KeyId: 0
-      m_Key: 
+      m_Key:
     m_FallbackState: 0
     m_WaitForCompletion: 0
     m_LocalVariables: []
@@ -925,16 +921,13 @@
   m_AnimateSpeed: 8
   m_AnimateRange: {x: 0, y: 1}
   m_ShowOnToolType: 19
-<<<<<<< HEAD
   m_RecolorButton: {fileID: 5053456529424186463}
   m_ResizeButton: {fileID: 5057016941597226837}
   m_RebrushButton: {fileID: 5057020332640527455}
   m_JitterButton: {fileID: 5056579525202202881}
-=======
   references:
     version: 2
     RefIds: []
->>>>>>> f678ff8b
 --- !u!114 &6495703834967890653
 MonoBehaviour:
   m_ObjectHideFlags: 0
