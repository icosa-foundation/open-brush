--- conflicted
+++ resolved
@@ -542,13 +542,8 @@
   - {fileID: 630978965793830188}
   - {fileID: 5689798638485741962}
   - {fileID: 4894785073544231431}
-<<<<<<< HEAD
+  - {fileID: 4875555268988913917}
   - {fileID: 6494349957679964378}
-  - {fileID: 1131303945205074137}
-  - {fileID: 4178932762530763408}
-=======
-  - {fileID: 4875555268988913917}
->>>>>>> bbe73374
   m_Father: {fileID: 443338}
   m_RootOrder: 4
   m_LocalEulerAnglesHint: {x: 0, y: 0, z: 0}
@@ -1022,140 +1017,6 @@
           m_StringArgument: 
           m_BoolArgument: 0
         m_CallState: 2
---- !u!1 &2312823609503090641
-GameObject:
-  m_ObjectHideFlags: 0
-  m_CorrespondingSourceObject: {fileID: 0}
-  m_PrefabInstance: {fileID: 0}
-  m_PrefabAsset: {fileID: 0}
-  serializedVersion: 6
-  m_Component:
-  - component: {fileID: 6494349957679964378}
-  - component: {fileID: 2598086727369614914}
-  - component: {fileID: 6808546681435323015}
-  - component: {fileID: 8779006350967244109}
-  m_Layer: 5
-  m_Name: Blank Sketch Button
-  m_TagString: Untagged
-  m_Icon: {fileID: 0}
-  m_NavMeshLayer: 0
-  m_StaticEditorFlags: 0
-  m_IsActive: 1
---- !u!224 &6494349957679964378
-RectTransform:
-  m_ObjectHideFlags: 0
-  m_CorrespondingSourceObject: {fileID: 0}
-  m_PrefabInstance: {fileID: 0}
-  m_PrefabAsset: {fileID: 0}
-  m_GameObject: {fileID: 2312823609503090641}
-  m_LocalRotation: {x: 0, y: 0, z: 0, w: 1}
-  m_LocalPosition: {x: 0, y: 0, z: 0}
-  m_LocalScale: {x: 1, y: 1, z: 1}
-  m_ConstrainProportionsScale: 0
-  m_Children:
-  - {fileID: 9066151373535995193}
-  m_Father: {fileID: 8410171649586590716}
-  m_RootOrder: 2
-  m_LocalEulerAnglesHint: {x: 0, y: 0, z: 0}
-  m_AnchorMin: {x: 0.5, y: 0.5}
-  m_AnchorMax: {x: 0.5, y: 0.5}
-  m_AnchoredPosition: {x: 0, y: -150.7}
-  m_SizeDelta: {x: 150, y: 30}
-  m_Pivot: {x: 0.5, y: 0.5}
---- !u!222 &2598086727369614914
-CanvasRenderer:
-  m_ObjectHideFlags: 0
-  m_CorrespondingSourceObject: {fileID: 0}
-  m_PrefabInstance: {fileID: 0}
-  m_PrefabAsset: {fileID: 0}
-  m_GameObject: {fileID: 2312823609503090641}
-  m_CullTransparentMesh: 1
---- !u!114 &6808546681435323015
-MonoBehaviour:
-  m_ObjectHideFlags: 0
-  m_CorrespondingSourceObject: {fileID: 0}
-  m_PrefabInstance: {fileID: 0}
-  m_PrefabAsset: {fileID: 0}
-  m_GameObject: {fileID: 2312823609503090641}
-  m_Enabled: 1
-  m_EditorHideFlags: 0
-  m_Script: {fileID: 11500000, guid: fe87c0e1cc204ed48ad3b37840f39efc, type: 3}
-  m_Name: 
-  m_EditorClassIdentifier: 
-  m_Material: {fileID: 0}
-  m_Color: {r: 1, g: 1, b: 1, a: 1}
-  m_RaycastTarget: 1
-  m_RaycastPadding: {x: 0, y: 0, z: 0, w: 0}
-  m_Maskable: 1
-  m_OnCullStateChanged:
-    m_PersistentCalls:
-      m_Calls: []
-  m_Sprite: {fileID: 10905, guid: 0000000000000000f000000000000000, type: 0}
-  m_Type: 1
-  m_PreserveAspect: 0
-  m_FillCenter: 1
-  m_FillMethod: 4
-  m_FillAmount: 1
-  m_FillClockwise: 1
-  m_FillOrigin: 0
-  m_UseSpriteMesh: 0
-  m_PixelsPerUnitMultiplier: 1
---- !u!114 &8779006350967244109
-MonoBehaviour:
-  m_ObjectHideFlags: 0
-  m_CorrespondingSourceObject: {fileID: 0}
-  m_PrefabInstance: {fileID: 0}
-  m_PrefabAsset: {fileID: 0}
-  m_GameObject: {fileID: 2312823609503090641}
-  m_Enabled: 1
-  m_EditorHideFlags: 0
-  m_Script: {fileID: 11500000, guid: 4e29b1a8efbd4b44bb3f3716e73f07ff, type: 3}
-  m_Name: 
-  m_EditorClassIdentifier: 
-  m_Navigation:
-    m_Mode: 3
-    m_WrapAround: 0
-    m_SelectOnUp: {fileID: 0}
-    m_SelectOnDown: {fileID: 0}
-    m_SelectOnLeft: {fileID: 0}
-    m_SelectOnRight: {fileID: 0}
-  m_Transition: 1
-  m_Colors:
-    m_NormalColor: {r: 1, g: 1, b: 1, a: 1}
-    m_HighlightedColor: {r: 0.9607843, g: 0.9607843, b: 0.9607843, a: 1}
-    m_PressedColor: {r: 0.78431374, g: 0.78431374, b: 0.78431374, a: 1}
-    m_SelectedColor: {r: 0.9607843, g: 0.9607843, b: 0.9607843, a: 1}
-    m_DisabledColor: {r: 0.78431374, g: 0.78431374, b: 0.78431374, a: 0.5019608}
-    m_ColorMultiplier: 1
-    m_FadeDuration: 0.1
-  m_SpriteState:
-    m_HighlightedSprite: {fileID: 0}
-    m_PressedSprite: {fileID: 0}
-    m_SelectedSprite: {fileID: 0}
-    m_DisabledSprite: {fileID: 0}
-  m_AnimationTriggers:
-    m_NormalTrigger: Normal
-    m_HighlightedTrigger: Highlighted
-    m_PressedTrigger: Pressed
-    m_SelectedTrigger: Selected
-    m_DisabledTrigger: Disabled
-  m_Interactable: 1
-  m_TargetGraphic: {fileID: 6808546681435323015}
-  m_OnClick:
-    m_PersistentCalls:
-      m_Calls:
-      - m_Target: {fileID: 6241333446037012601}
-        m_TargetAssemblyTypeName: TiltBrush.InitNoHeadsetMode, Assembly-CSharp
-        m_MethodName: InitEditMode
-        m_Mode: 1
-        m_Arguments:
-          m_ObjectArgument: {fileID: 0}
-          m_ObjectArgumentAssemblyTypeName: UnityEngine.Object, UnityEngine
-          m_IntArgument: 0
-          m_FloatArgument: 0
-          m_StringArgument: 
-          m_BoolArgument: 0
-        m_CallState: 2
 --- !u!1 &2418423914818305576
 GameObject:
   m_ObjectHideFlags: 0
@@ -1333,6 +1194,140 @@
           m_WaitForCompletion: 0
           m_LocalVariables: []
         m_PropertyPath: m_text
+--- !u!1 &2312823609503090641
+GameObject:
+  m_ObjectHideFlags: 0
+  m_CorrespondingSourceObject: {fileID: 0}
+  m_PrefabInstance: {fileID: 0}
+  m_PrefabAsset: {fileID: 0}
+  serializedVersion: 6
+  m_Component:
+  - component: {fileID: 6494349957679964378}
+  - component: {fileID: 2598086727369614914}
+  - component: {fileID: 6808546681435323015}
+  - component: {fileID: 8779006350967244109}
+  m_Layer: 5
+  m_Name: Blank Sketch Button
+  m_TagString: Untagged
+  m_Icon: {fileID: 0}
+  m_NavMeshLayer: 0
+  m_StaticEditorFlags: 0
+  m_IsActive: 1
+--- !u!224 &6494349957679964378
+RectTransform:
+  m_ObjectHideFlags: 0
+  m_CorrespondingSourceObject: {fileID: 0}
+  m_PrefabInstance: {fileID: 0}
+  m_PrefabAsset: {fileID: 0}
+  m_GameObject: {fileID: 2312823609503090641}
+  m_LocalRotation: {x: 0, y: 0, z: 0, w: 1}
+  m_LocalPosition: {x: 0, y: 0, z: 0}
+  m_LocalScale: {x: 1, y: 1, z: 1}
+  m_ConstrainProportionsScale: 0
+  m_Children:
+  - {fileID: 9066151373535995193}
+  m_Father: {fileID: 8410171649586590716}
+  m_RootOrder: 2
+  m_LocalEulerAnglesHint: {x: 0, y: 0, z: 0}
+  m_AnchorMin: {x: 0.5, y: 0.5}
+  m_AnchorMax: {x: 0.5, y: 0.5}
+  m_AnchoredPosition: {x: 0, y: -150.7}
+  m_SizeDelta: {x: 150, y: 30}
+  m_Pivot: {x: 0.5, y: 0.5}
+--- !u!222 &2598086727369614914
+CanvasRenderer:
+  m_ObjectHideFlags: 0
+  m_CorrespondingSourceObject: {fileID: 0}
+  m_PrefabInstance: {fileID: 0}
+  m_PrefabAsset: {fileID: 0}
+  m_GameObject: {fileID: 2312823609503090641}
+  m_CullTransparentMesh: 1
+--- !u!114 &6808546681435323015
+MonoBehaviour:
+  m_ObjectHideFlags: 0
+  m_CorrespondingSourceObject: {fileID: 0}
+  m_PrefabInstance: {fileID: 0}
+  m_PrefabAsset: {fileID: 0}
+  m_GameObject: {fileID: 2312823609503090641}
+  m_Enabled: 1
+  m_EditorHideFlags: 0
+  m_Script: {fileID: 11500000, guid: fe87c0e1cc204ed48ad3b37840f39efc, type: 3}
+  m_Name: 
+  m_EditorClassIdentifier: 
+  m_Material: {fileID: 0}
+  m_Color: {r: 1, g: 1, b: 1, a: 1}
+  m_RaycastTarget: 1
+  m_RaycastPadding: {x: 0, y: 0, z: 0, w: 0}
+  m_Maskable: 1
+  m_OnCullStateChanged:
+    m_PersistentCalls:
+      m_Calls: []
+  m_Sprite: {fileID: 10905, guid: 0000000000000000f000000000000000, type: 0}
+  m_Type: 1
+  m_PreserveAspect: 0
+  m_FillCenter: 1
+  m_FillMethod: 4
+  m_FillAmount: 1
+  m_FillClockwise: 1
+  m_FillOrigin: 0
+  m_UseSpriteMesh: 0
+  m_PixelsPerUnitMultiplier: 1
+--- !u!114 &8779006350967244109
+MonoBehaviour:
+  m_ObjectHideFlags: 0
+  m_CorrespondingSourceObject: {fileID: 0}
+  m_PrefabInstance: {fileID: 0}
+  m_PrefabAsset: {fileID: 0}
+  m_GameObject: {fileID: 2312823609503090641}
+  m_Enabled: 1
+  m_EditorHideFlags: 0
+  m_Script: {fileID: 11500000, guid: 4e29b1a8efbd4b44bb3f3716e73f07ff, type: 3}
+  m_Name: 
+  m_EditorClassIdentifier: 
+  m_Navigation:
+    m_Mode: 3
+    m_WrapAround: 0
+    m_SelectOnUp: {fileID: 0}
+    m_SelectOnDown: {fileID: 0}
+    m_SelectOnLeft: {fileID: 0}
+    m_SelectOnRight: {fileID: 0}
+  m_Transition: 1
+  m_Colors:
+    m_NormalColor: {r: 1, g: 1, b: 1, a: 1}
+    m_HighlightedColor: {r: 0.9607843, g: 0.9607843, b: 0.9607843, a: 1}
+    m_PressedColor: {r: 0.78431374, g: 0.78431374, b: 0.78431374, a: 1}
+    m_SelectedColor: {r: 0.9607843, g: 0.9607843, b: 0.9607843, a: 1}
+    m_DisabledColor: {r: 0.78431374, g: 0.78431374, b: 0.78431374, a: 0.5019608}
+    m_ColorMultiplier: 1
+    m_FadeDuration: 0.1
+  m_SpriteState:
+    m_HighlightedSprite: {fileID: 0}
+    m_PressedSprite: {fileID: 0}
+    m_SelectedSprite: {fileID: 0}
+    m_DisabledSprite: {fileID: 0}
+  m_AnimationTriggers:
+    m_NormalTrigger: Normal
+    m_HighlightedTrigger: Highlighted
+    m_PressedTrigger: Pressed
+    m_SelectedTrigger: Selected
+    m_DisabledTrigger: Disabled
+  m_Interactable: 1
+  m_TargetGraphic: {fileID: 6808546681435323015}
+  m_OnClick:
+    m_PersistentCalls:
+      m_Calls:
+      - m_Target: {fileID: 6241333446037012601}
+        m_TargetAssemblyTypeName: TiltBrush.InitNoHeadsetMode, Assembly-CSharp
+        m_MethodName: InitEditMode
+        m_Mode: 1
+        m_Arguments:
+          m_ObjectArgument: {fileID: 0}
+          m_ObjectArgumentAssemblyTypeName: UnityEngine.Object, UnityEngine
+          m_IntArgument: 0
+          m_FloatArgument: 0
+          m_StringArgument: 
+          m_BoolArgument: 0
+        m_CallState: 2
 --- !u!1 &3331604220319500385
 GameObject:
   m_ObjectHideFlags: 0
@@ -1585,17 +1580,11 @@
   m_LocalPosition: {x: 0, y: 0, z: 0}
   m_LocalScale: {x: 1, y: 1, z: 1}
   m_ConstrainProportionsScale: 0
-<<<<<<< HEAD
-  m_Children: []
-  m_Father: {fileID: 8410171649586590716}
-  m_RootOrder: 4
-=======
   m_Children:
   - {fileID: 2657996401036598236}
   - {fileID: 588423579390810819}
   m_Father: {fileID: 5689798638485741962}
   m_RootOrder: 2
->>>>>>> bbe73374
   m_LocalEulerAnglesHint: {x: 0, y: 0, z: 0}
   m_AnchorMin: {x: 0, y: 0}
   m_AnchorMax: {x: 1, y: 0}
@@ -2053,10 +2042,6 @@
   m_LocalScale: {x: 1, y: 1, z: 1}
   m_ConstrainProportionsScale: 0
   m_Children: []
-<<<<<<< HEAD
-  m_Father: {fileID: 8410171649586590716}
-  m_RootOrder: 3
-=======
   m_Father: {fileID: 5689798638485741962}
   m_RootOrder: 0
   m_LocalEulerAnglesHint: {x: 0, y: 0, z: 0}
@@ -2272,7 +2257,6 @@
   - {fileID: 7721906838142688869}
   m_Father: {fileID: 4875555268988913917}
   m_RootOrder: 0
->>>>>>> bbe73374
   m_LocalEulerAnglesHint: {x: 0, y: 0, z: 0}
   m_AnchorMin: {x: 0.5, y: 0.5}
   m_AnchorMax: {x: 0.5, y: 0.5}
@@ -2721,222 +2705,6 @@
   m_hasFontAssetChanged: 0
   m_baseMaterial: {fileID: 0}
   m_maskOffset: {x: 0, y: 0, z: 0, w: 0}
---- !u!1 &8081055030279375977
-GameObject:
-  m_ObjectHideFlags: 0
-  m_CorrespondingSourceObject: {fileID: 0}
-  m_PrefabInstance: {fileID: 0}
-  m_PrefabAsset: {fileID: 0}
-  serializedVersion: 6
-  m_Component:
-  - component: {fileID: 7063341143212780120}
-  - component: {fileID: 7279067945763796406}
-  - component: {fileID: 5854695235748652438}
-  m_Layer: 5
-  m_Name: Handle
-  m_TagString: Untagged
-  m_Icon: {fileID: 0}
-  m_NavMeshLayer: 0
-  m_StaticEditorFlags: 0
-  m_IsActive: 1
---- !u!224 &7063341143212780120
-RectTransform:
-  m_ObjectHideFlags: 0
-  m_CorrespondingSourceObject: {fileID: 0}
-  m_PrefabInstance: {fileID: 0}
-  m_PrefabAsset: {fileID: 0}
-  m_GameObject: {fileID: 8081055030279375977}
-  m_LocalRotation: {x: 0, y: 0, z: 0, w: 1}
-  m_LocalPosition: {x: 0, y: 0, z: 0}
-  m_LocalScale: {x: 1, y: 1, z: 1}
-  m_ConstrainProportionsScale: 0
-  m_Children: []
-  m_Father: {fileID: 2151790082496267364}
-  m_RootOrder: 0
-  m_LocalEulerAnglesHint: {x: 0, y: 0, z: 0}
-  m_AnchorMin: {x: 0, y: 0}
-  m_AnchorMax: {x: 1, y: 0.2}
-  m_AnchoredPosition: {x: 0, y: 0}
-  m_SizeDelta: {x: 20, y: 20}
-  m_Pivot: {x: 0.5, y: 0.5}
---- !u!222 &7279067945763796406
-CanvasRenderer:
-  m_ObjectHideFlags: 0
-  m_CorrespondingSourceObject: {fileID: 0}
-  m_PrefabInstance: {fileID: 0}
-  m_PrefabAsset: {fileID: 0}
-  m_GameObject: {fileID: 8081055030279375977}
-  m_CullTransparentMesh: 1
---- !u!114 &5854695235748652438
-MonoBehaviour:
-  m_ObjectHideFlags: 0
-  m_CorrespondingSourceObject: {fileID: 0}
-  m_PrefabInstance: {fileID: 0}
-  m_PrefabAsset: {fileID: 0}
-  m_GameObject: {fileID: 8081055030279375977}
-  m_Enabled: 1
-  m_EditorHideFlags: 0
-  m_Script: {fileID: 11500000, guid: fe87c0e1cc204ed48ad3b37840f39efc, type: 3}
-  m_Name: 
-  m_EditorClassIdentifier: 
-  m_Material: {fileID: 0}
-  m_Color: {r: 1, g: 1, b: 1, a: 1}
-  m_RaycastTarget: 1
-  m_RaycastPadding: {x: 0, y: 0, z: 0, w: 0}
-  m_Maskable: 1
-  m_OnCullStateChanged:
-    m_PersistentCalls:
-      m_Calls: []
-  m_Sprite: {fileID: 10905, guid: 0000000000000000f000000000000000, type: 0}
-  m_Type: 1
-  m_PreserveAspect: 0
-  m_FillCenter: 1
-  m_FillMethod: 4
-  m_FillAmount: 1
-  m_FillClockwise: 1
-  m_FillOrigin: 0
-  m_UseSpriteMesh: 0
-  m_PixelsPerUnitMultiplier: 1
---- !u!1 &8545941337398205663
-GameObject:
-  m_ObjectHideFlags: 0
-  m_CorrespondingSourceObject: {fileID: 0}
-  m_PrefabInstance: {fileID: 0}
-  m_PrefabAsset: {fileID: 0}
-  serializedVersion: 6
-  m_Component:
-  - component: {fileID: 630978965793830188}
-  - component: {fileID: 1408844378251565}
-  - component: {fileID: 2445846288178429498}
-  - component: {fileID: 2788450684570689581}
-  m_Layer: 5
-  m_Name: Body Text
-  m_TagString: Untagged
-  m_Icon: {fileID: 0}
-  m_NavMeshLayer: 0
-  m_StaticEditorFlags: 0
-  m_IsActive: 1
---- !u!224 &630978965793830188
-RectTransform:
-  m_ObjectHideFlags: 0
-  m_CorrespondingSourceObject: {fileID: 0}
-  m_PrefabInstance: {fileID: 0}
-  m_PrefabAsset: {fileID: 0}
-  m_GameObject: {fileID: 8545941337398205663}
-  m_LocalRotation: {x: 0, y: 0, z: 0, w: 1}
-  m_LocalPosition: {x: 0, y: 0, z: 0}
-  m_LocalScale: {x: 1, y: 1, z: 1}
-  m_ConstrainProportionsScale: 0
-  m_Children: []
-  m_Father: {fileID: 8410171649586590716}
-  m_RootOrder: 0
-  m_LocalEulerAnglesHint: {x: 0, y: 0, z: 0}
-  m_AnchorMin: {x: 0.5, y: 0.5}
-  m_AnchorMax: {x: 0.5, y: 0.5}
-  m_AnchoredPosition: {x: 0, y: 20}
-  m_SizeDelta: {x: 197.88, y: 50}
-  m_Pivot: {x: 0.5, y: 0.5}
---- !u!222 &1408844378251565
-CanvasRenderer:
-  m_ObjectHideFlags: 0
-  m_CorrespondingSourceObject: {fileID: 0}
-  m_PrefabInstance: {fileID: 0}
-  m_PrefabAsset: {fileID: 0}
-  m_GameObject: {fileID: 8545941337398205663}
-  m_CullTransparentMesh: 1
---- !u!114 &2445846288178429498
-MonoBehaviour:
-  m_ObjectHideFlags: 0
-  m_CorrespondingSourceObject: {fileID: 0}
-  m_PrefabInstance: {fileID: 0}
-  m_PrefabAsset: {fileID: 0}
-  m_GameObject: {fileID: 8545941337398205663}
-  m_Enabled: 1
-  m_EditorHideFlags: 0
-  m_Script: {fileID: 11500000, guid: f4688fdb7df04437aeb418b961361dc5, type: 3}
-  m_Name: 
-  m_EditorClassIdentifier: 
-  m_Material: {fileID: 0}
-  m_Color: {r: 1, g: 1, b: 1, a: 1}
-  m_RaycastTarget: 1
-  m_RaycastPadding: {x: 0, y: 0, z: 0, w: 0}
-  m_Maskable: 1
-  m_OnCullStateChanged:
-    m_PersistentCalls:
-      m_Calls: []
-  m_text: "You can continue without a VR headset. Choose a sketch below to enter
-    Viewing Mode with the following controls:\n\nMouse: look around (press I to invert
-    up/down) \nW,A,S,D: move forward/back/left/right\nQ,E: move up/down\nHold shift
-    to move faster"
-  m_isRightToLeft: 0
-  m_fontAsset: {fileID: 11400000, guid: fce54057bad3d2d4cb3c36ee394be518, type: 2}
-  m_sharedMaterial: {fileID: 2133298, guid: fce54057bad3d2d4cb3c36ee394be518, type: 2}
-  m_fontSharedMaterials: []
-  m_fontMaterial: {fileID: 0}
-  m_fontMaterials: []
-  m_fontColor32:
-    serializedVersion: 2
-    rgba: 4294967295
-  m_fontColor: {r: 1, g: 1, b: 1, a: 1}
-  m_enableVertexGradient: 0
-  m_colorMode: 3
-  m_fontColorGradient:
-    topLeft: {r: 1, g: 1, b: 1, a: 1}
-    topRight: {r: 1, g: 1, b: 1, a: 1}
-    bottomLeft: {r: 1, g: 1, b: 1, a: 1}
-    bottomRight: {r: 1, g: 1, b: 1, a: 1}
-  m_fontColorGradientPreset: {fileID: 0}
-  m_spriteAsset: {fileID: 0}
-  m_tintAllSprites: 0
-  m_StyleSheet: {fileID: 0}
-  m_TextStyleHashCode: -1183493901
-  m_overrideHtmlColors: 0
-  m_faceColor:
-    serializedVersion: 2
-    rgba: 4294967295
-  m_fontSize: 16
-  m_fontSizeBase: 16
-  m_fontWeight: 400
-  m_enableAutoSizing: 0
-  m_fontSizeMin: 18
-  m_fontSizeMax: 72
-  m_fontStyle: 0
-  m_HorizontalAlignment: 2
-  m_VerticalAlignment: 256
-  m_textAlignment: 65535
-  m_characterSpacing: 0
-  m_wordSpacing: 0
-  m_lineSpacing: 0
-  m_lineSpacingMax: 0
-  m_paragraphSpacing: 0
-  m_charWidthMaxAdj: 0
-  m_enableWordWrapping: 1
-  m_wordWrappingRatios: 0.4
-  m_overflowMode: 0
-  m_linkedTextComponent: {fileID: 0}
-  parentLinkedComponent: {fileID: 0}
-  m_enableKerning: 1
-  m_enableExtraPadding: 0
-  checkPaddingRequired: 0
-  m_isRichText: 1
-  m_parseCtrlCharacters: 1
-  m_isOrthographic: 1
-  m_isCullingEnabled: 0
-  m_horizontalMapping: 0
-  m_verticalMapping: 0
-  m_uvLineOffset: 0
-  m_geometrySortingOrder: 0
-  m_IsTextObjectScaleStatic: 0
-  m_VertexBufferAutoSizeReduction: 0
-  m_useMaxVisibleDescender: 1
-  m_pageToDisplay: 1
-  m_margin: {x: -61.764145, y: -118.35762, z: -53.75923, w: -38.724518}
-  m_isUsingLegacyAnimationComponent: 0
-  m_isVolumetricText: 0
-  m_hasFontAssetChanged: 0
-  m_baseMaterial: {fileID: 0}
-  m_maskOffset: {x: 0, y: 0, z: 0, w: 0}
-<<<<<<< HEAD
 --- !u!1 &7926400658520518114
 GameObject:
   m_ObjectHideFlags: 0
@@ -3119,9 +2887,175 @@
   m_GameObject: {fileID: 8081055030279375977}
   m_CullTransparentMesh: 1
 --- !u!114 &5854695235748652438
-=======
+MonoBehaviour:
+  m_ObjectHideFlags: 0
+  m_CorrespondingSourceObject: {fileID: 0}
+  m_PrefabInstance: {fileID: 0}
+  m_PrefabAsset: {fileID: 0}
+  m_GameObject: {fileID: 8081055030279375977}
+  m_Enabled: 1
+  m_EditorHideFlags: 0
+  m_Script: {fileID: 11500000, guid: fe87c0e1cc204ed48ad3b37840f39efc, type: 3}
+  m_Name: 
+  m_EditorClassIdentifier: 
+  m_Material: {fileID: 0}
+  m_Color: {r: 1, g: 1, b: 1, a: 1}
+  m_RaycastTarget: 1
+  m_RaycastPadding: {x: 0, y: 0, z: 0, w: 0}
+  m_Maskable: 1
+  m_OnCullStateChanged:
+    m_PersistentCalls:
+      m_Calls: []
+  m_Sprite: {fileID: 10905, guid: 0000000000000000f000000000000000, type: 0}
+  m_Type: 1
+  m_PreserveAspect: 0
+  m_FillCenter: 1
+  m_FillMethod: 4
+  m_FillAmount: 1
+  m_FillClockwise: 1
+  m_FillOrigin: 0
+  m_UseSpriteMesh: 0
+  m_PixelsPerUnitMultiplier: 1
+--- !u!1 &8545941337398205663
+GameObject:
+  m_ObjectHideFlags: 0
+  m_CorrespondingSourceObject: {fileID: 0}
+  m_PrefabInstance: {fileID: 0}
+  m_PrefabAsset: {fileID: 0}
+  serializedVersion: 6
+  m_Component:
+  - component: {fileID: 630978965793830188}
+  - component: {fileID: 1408844378251565}
+  - component: {fileID: 2445846288178429498}
+  - component: {fileID: 2788450684570689581}
+  m_Layer: 5
+  m_Name: Body Text
+  m_TagString: Untagged
+  m_Icon: {fileID: 0}
+  m_NavMeshLayer: 0
+  m_StaticEditorFlags: 0
+  m_IsActive: 1
+--- !u!224 &630978965793830188
+RectTransform:
+  m_ObjectHideFlags: 0
+  m_CorrespondingSourceObject: {fileID: 0}
+  m_PrefabInstance: {fileID: 0}
+  m_PrefabAsset: {fileID: 0}
+  m_GameObject: {fileID: 8545941337398205663}
+  m_LocalRotation: {x: 0, y: 0, z: 0, w: 1}
+  m_LocalPosition: {x: 0, y: 0, z: 0}
+  m_LocalScale: {x: 1, y: 1, z: 1}
+  m_ConstrainProportionsScale: 0
+  m_Children: []
+  m_Father: {fileID: 8410171649586590716}
+  m_RootOrder: 0
+  m_LocalEulerAnglesHint: {x: 0, y: 0, z: 0}
+  m_AnchorMin: {x: 0.5, y: 0.5}
+  m_AnchorMax: {x: 0.5, y: 0.5}
+  m_AnchoredPosition: {x: 0, y: 20}
+  m_SizeDelta: {x: 197.88, y: 50}
+  m_Pivot: {x: 0.5, y: 0.5}
+--- !u!222 &1408844378251565
+CanvasRenderer:
+  m_ObjectHideFlags: 0
+  m_CorrespondingSourceObject: {fileID: 0}
+  m_PrefabInstance: {fileID: 0}
+  m_PrefabAsset: {fileID: 0}
+  m_GameObject: {fileID: 8545941337398205663}
+  m_CullTransparentMesh: 1
+--- !u!114 &2445846288178429498
+MonoBehaviour:
+  m_ObjectHideFlags: 0
+  m_CorrespondingSourceObject: {fileID: 0}
+  m_PrefabInstance: {fileID: 0}
+  m_PrefabAsset: {fileID: 0}
+  m_GameObject: {fileID: 8545941337398205663}
+  m_Enabled: 1
+  m_EditorHideFlags: 0
+  m_Script: {fileID: 11500000, guid: f4688fdb7df04437aeb418b961361dc5, type: 3}
+  m_Name: 
+  m_EditorClassIdentifier: 
+  m_Material: {fileID: 0}
+  m_Color: {r: 1, g: 1, b: 1, a: 1}
+  m_RaycastTarget: 1
+  m_RaycastPadding: {x: 0, y: 0, z: 0, w: 0}
+  m_Maskable: 1
+  m_OnCullStateChanged:
+    m_PersistentCalls:
+      m_Calls: []
+  m_text: "You can continue without a VR headset. Choose a sketch below to enter Viewing
+    Mode with the following controls:\n\nMouse: look around (press I to invert up/down)
+    \nW,A,S,D: move forward/back/left/right\nQ,E: move up/down\nHold shift to move
+    faster"
+  m_isRightToLeft: 0
+  m_fontAsset: {fileID: 11400000, guid: fce54057bad3d2d4cb3c36ee394be518, type: 2}
+  m_sharedMaterial: {fileID: 2133298, guid: fce54057bad3d2d4cb3c36ee394be518, type: 2}
+  m_fontSharedMaterials: []
+  m_fontMaterial: {fileID: 0}
+  m_fontMaterials: []
+  m_fontColor32:
+    serializedVersion: 2
+    rgba: 4294967295
+  m_fontColor: {r: 1, g: 1, b: 1, a: 1}
+  m_enableVertexGradient: 0
+  m_colorMode: 3
+  m_fontColorGradient:
+    topLeft: {r: 1, g: 1, b: 1, a: 1}
+    topRight: {r: 1, g: 1, b: 1, a: 1}
+    bottomLeft: {r: 1, g: 1, b: 1, a: 1}
+    bottomRight: {r: 1, g: 1, b: 1, a: 1}
+  m_fontColorGradientPreset: {fileID: 0}
+  m_spriteAsset: {fileID: 0}
+  m_tintAllSprites: 0
+  m_StyleSheet: {fileID: 0}
+  m_TextStyleHashCode: -1183493901
+  m_overrideHtmlColors: 0
+  m_faceColor:
+    serializedVersion: 2
+    rgba: 4294967295
+  m_fontSize: 16
+  m_fontSizeBase: 16
+  m_fontWeight: 400
+  m_enableAutoSizing: 0
+  m_fontSizeMin: 18
+  m_fontSizeMax: 72
+  m_fontStyle: 0
+  m_HorizontalAlignment: 2
+  m_VerticalAlignment: 256
+  m_textAlignment: 65535
+  m_characterSpacing: 0
+  m_wordSpacing: 0
+  m_lineSpacing: 0
+  m_lineSpacingMax: 0
+  m_paragraphSpacing: 0
+  m_charWidthMaxAdj: 0
+  m_enableWordWrapping: 1
+  m_wordWrappingRatios: 0.4
+  m_overflowMode: 0
+  m_linkedTextComponent: {fileID: 0}
+  parentLinkedComponent: {fileID: 0}
+  m_enableKerning: 1
+  m_enableExtraPadding: 0
+  checkPaddingRequired: 0
+  m_isRichText: 1
+  m_parseCtrlCharacters: 1
+  m_isOrthographic: 1
+  m_isCullingEnabled: 0
+  m_horizontalMapping: 0
+  m_verticalMapping: 0
+  m_uvLineOffset: 0
+  m_geometrySortingOrder: 0
+  m_IsTextObjectScaleStatic: 0
+  m_VertexBufferAutoSizeReduction: 0
+  m_useMaxVisibleDescender: 1
+  m_pageToDisplay: 1
+  m_margin: {x: -61.764145, y: -118.35762, z: -53.75923, w: -38.724518}
+  m_isUsingLegacyAnimationComponent: 0
+  m_isVolumetricText: 0
+  m_hasFontAssetChanged: 0
+  m_baseMaterial: {fileID: 0}
+  m_maskOffset: {x: 0, y: 0, z: 0, w: 0}
 --- !u!114 &2788450684570689581
->>>>>>> bbe73374
 MonoBehaviour:
   m_ObjectHideFlags: 0
   m_CorrespondingSourceObject: {fileID: 0}
