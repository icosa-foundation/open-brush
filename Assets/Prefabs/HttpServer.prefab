--- conflicted
+++ resolved
@@ -230,12 +230,8 @@
   m_Children:
   - {fileID: 4492044765854677289}
   - {fileID: 4492044765921076689}
-<<<<<<< HEAD
+  - {fileID: 5246980054839990154}
   - {fileID: 395111200599235550}
-=======
-  - {fileID: 5246980054839990154}
-  - {fileID: 3281745900092082848}
->>>>>>> ddcf9889
   m_Father: {fileID: 0}
   m_LocalEulerAnglesHint: {x: 0, y: 0, z: 0}
 --- !u!114 &4492044767078796462
@@ -374,23 +370,12 @@
       propertyPath: m_LocalEulerAnglesHint.z
       value: 0
       objectReference: {fileID: 0}
-<<<<<<< HEAD
     m_RemovedComponents: []
     m_RemovedGameObjects: []
     m_AddedGameObjects: []
     m_AddedComponents: []
   m_SourcePrefab: {fileID: 100100000, guid: cfccf0f36ec02e640b74d6e345c1a59e, type: 3}
 --- !u!4 &395111200599235550 stripped
-=======
-    m_RemovedComponents:
-    - {fileID: 4518648732169865287, guid: 55425021012e7e4469ffd2fd93f3b071, type: 3}
-    - {fileID: 4518648732169865285, guid: 55425021012e7e4469ffd2fd93f3b071, type: 3}
-    m_RemovedGameObjects: []
-    m_AddedGameObjects: []
-    m_AddedComponents: []
-  m_SourcePrefab: {fileID: 100100000, guid: 55425021012e7e4469ffd2fd93f3b071, type: 3}
---- !u!4 &3281745900092082848 stripped
->>>>>>> ddcf9889
 Transform:
   m_CorrespondingSourceObject: {fileID: 4518648732169865284, guid: cfccf0f36ec02e640b74d6e345c1a59e,
     type: 3}
