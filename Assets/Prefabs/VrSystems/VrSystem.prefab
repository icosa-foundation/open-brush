%YAML 1.1
%TAG !u! tag:unity3d.com,2011:
--- !u!1 &1000010219327108
GameObject:
  m_ObjectHideFlags: 0
  m_CorrespondingSourceObject: {fileID: 0}
  m_PrefabInstance: {fileID: 0}
  m_PrefabAsset: {fileID: 0}
  serializedVersion: 6
  m_Component:
  - component: {fileID: 4000013520283516}
  - component: {fileID: 33000010840905478}
  - component: {fileID: 23000010260962484}
  m_Layer: 14
  m_Name: AnimalRuler
  m_TagString: Untagged
  m_Icon: {fileID: 0}
  m_NavMeshLayer: 0
  m_StaticEditorFlags: 0
  m_IsActive: 1
--- !u!4 &4000013520283516
Transform:
  m_ObjectHideFlags: 0
  m_CorrespondingSourceObject: {fileID: 0}
  m_PrefabInstance: {fileID: 0}
  m_PrefabAsset: {fileID: 0}
  m_GameObject: {fileID: 1000010219327108}
  m_LocalRotation: {x: 0, y: 0.7071068, z: 0, w: 0.7071067}
  m_LocalPosition: {x: 0, y: 0.462, z: 0}
  m_LocalScale: {x: 1, y: 1, z: 1}
  m_ConstrainProportionsScale: 0
  m_Children:
  - {fileID: 4000011228812650}
  m_Father: {fileID: 4000010144042572}
  m_RootOrder: 0
  m_LocalEulerAnglesHint: {x: 0, y: 90, z: 0}
--- !u!33 &33000010840905478
MeshFilter:
  m_ObjectHideFlags: 0
  m_CorrespondingSourceObject: {fileID: 0}
  m_PrefabInstance: {fileID: 0}
  m_PrefabAsset: {fileID: 0}
  m_GameObject: {fileID: 1000010219327108}
  m_Mesh: {fileID: 10210, guid: 0000000000000000e000000000000000, type: 0}
--- !u!23 &23000010260962484
MeshRenderer:
  m_ObjectHideFlags: 0
  m_CorrespondingSourceObject: {fileID: 0}
  m_PrefabInstance: {fileID: 0}
  m_PrefabAsset: {fileID: 0}
  m_GameObject: {fileID: 1000010219327108}
  m_Enabled: 1
  m_CastShadows: 0
  m_ReceiveShadows: 0
  m_DynamicOccludee: 1
  m_StaticShadowCaster: 0
  m_MotionVectors: 1
  m_LightProbeUsage: 1
  m_ReflectionProbeUsage: 1
  m_RayTracingMode: 2
  m_RayTraceProcedural: 0
  m_RenderingLayerMask: 1
  m_RendererPriority: 0
  m_Materials:
  - {fileID: 2100000, guid: 2ca634f9146f76e4a944f808d7ddff5b, type: 2}
  m_StaticBatchInfo:
    firstSubMesh: 0
    subMeshCount: 0
  m_StaticBatchRoot: {fileID: 0}
  m_ProbeAnchor: {fileID: 0}
  m_LightProbeVolumeOverride: {fileID: 0}
  m_ScaleInLightmap: 1
  m_ReceiveGI: 1
  m_PreserveUVs: 1
  m_IgnoreNormalsForChartDetection: 0
  m_ImportantGI: 0
  m_StitchLightmapSeams: 0
  m_SelectedEditorRenderState: 3
  m_MinimumChartSize: 4
  m_AutoUVMaxDistance: 0.5
  m_AutoUVMaxAngle: 89
  m_LightmapParameters: {fileID: 0}
  m_SortingLayerID: 0
  m_SortingLayer: 0
  m_SortingOrder: 0
  m_AdditionalVertexStreams: {fileID: 0}
--- !u!1 &1000010254519032
GameObject:
  m_ObjectHideFlags: 0
  m_CorrespondingSourceObject: {fileID: 0}
  m_PrefabInstance: {fileID: 0}
  m_PrefabAsset: {fileID: 0}
  serializedVersion: 6
  m_Component:
  - component: {fileID: 4000013792758412}
  - component: {fileID: 33000012258378548}
  - component: {fileID: 23000011915302186}
  m_Layer: 14
  m_Name: LineOutline
  m_TagString: Untagged
  m_Icon: {fileID: 0}
  m_NavMeshLayer: 0
  m_StaticEditorFlags: 0
  m_IsActive: 1
--- !u!4 &4000013792758412
Transform:
  m_ObjectHideFlags: 0
  m_CorrespondingSourceObject: {fileID: 0}
  m_PrefabInstance: {fileID: 0}
  m_PrefabAsset: {fileID: 0}
  m_GameObject: {fileID: 1000010254519032}
  m_LocalRotation: {x: 0, y: 0, z: 0, w: 1}
  m_LocalPosition: {x: 0, y: 0, z: 0}
  m_LocalScale: {x: 0.1, y: 1, z: 0.1}
  m_ConstrainProportionsScale: 0
  m_Children: []
  m_Father: {fileID: 4000011324248280}
  m_RootOrder: 1
  m_LocalEulerAnglesHint: {x: 0, y: 0, z: 0}
--- !u!33 &33000012258378548
MeshFilter:
  m_ObjectHideFlags: 0
  m_CorrespondingSourceObject: {fileID: 0}
  m_PrefabInstance: {fileID: 0}
  m_PrefabAsset: {fileID: 0}
  m_GameObject: {fileID: 1000010254519032}
  m_Mesh: {fileID: 10206, guid: 0000000000000000e000000000000000, type: 0}
--- !u!23 &23000011915302186
MeshRenderer:
  m_ObjectHideFlags: 0
  m_CorrespondingSourceObject: {fileID: 0}
  m_PrefabInstance: {fileID: 0}
  m_PrefabAsset: {fileID: 0}
  m_GameObject: {fileID: 1000010254519032}
  m_Enabled: 1
  m_CastShadows: 0
  m_ReceiveShadows: 0
  m_DynamicOccludee: 1
  m_StaticShadowCaster: 0
  m_MotionVectors: 1
  m_LightProbeUsage: 1
  m_ReflectionProbeUsage: 1
  m_RayTracingMode: 2
  m_RayTraceProcedural: 0
  m_RenderingLayerMask: 1
  m_RendererPriority: 0
  m_Materials:
  - {fileID: 2100000, guid: 93e04d2c05ce14b4598a90bf71f32a0a, type: 2}
  m_StaticBatchInfo:
    firstSubMesh: 0
    subMeshCount: 0
  m_StaticBatchRoot: {fileID: 0}
  m_ProbeAnchor: {fileID: 0}
  m_LightProbeVolumeOverride: {fileID: 0}
  m_ScaleInLightmap: 1
  m_ReceiveGI: 1
  m_PreserveUVs: 0
  m_IgnoreNormalsForChartDetection: 0
  m_ImportantGI: 0
  m_StitchLightmapSeams: 0
  m_SelectedEditorRenderState: 3
  m_MinimumChartSize: 4
  m_AutoUVMaxDistance: 0.5
  m_AutoUVMaxAngle: 89
  m_LightmapParameters: {fileID: 0}
  m_SortingLayerID: 0
  m_SortingLayer: 0
  m_SortingOrder: 0
  m_AdditionalVertexStreams: {fileID: 0}
--- !u!1 &1000010385036888
GameObject:
  m_ObjectHideFlags: 0
  m_CorrespondingSourceObject: {fileID: 0}
  m_PrefabInstance: {fileID: 0}
  m_PrefabAsset: {fileID: 0}
  serializedVersion: 6
  m_Component:
  - component: {fileID: 4000013305184532}
  - component: {fileID: 33000012547590530}
  - component: {fileID: 23000010445463592}
  m_Layer: 14
  m_Name: Arrow
  m_TagString: Untagged
  m_Icon: {fileID: 0}
  m_NavMeshLayer: 0
  m_StaticEditorFlags: 0
  m_IsActive: 1
--- !u!4 &4000013305184532
Transform:
  m_ObjectHideFlags: 0
  m_CorrespondingSourceObject: {fileID: 0}
  m_PrefabInstance: {fileID: 0}
  m_PrefabAsset: {fileID: 0}
  m_GameObject: {fileID: 1000010385036888}
  m_LocalRotation: {x: 0.5000001, y: 0.5, z: 0.5, w: 0.49999994}
  m_LocalPosition: {x: -0.03059292, y: 0.448, z: 0}
  m_LocalScale: {x: 1, y: 1, z: 1}
  m_ConstrainProportionsScale: 0
  m_Children: []
  m_Father: {fileID: 4000010144042572}
  m_RootOrder: 1
  m_LocalEulerAnglesHint: {x: 0, y: 90, z: 90}
--- !u!33 &33000012547590530
MeshFilter:
  m_ObjectHideFlags: 0
  m_CorrespondingSourceObject: {fileID: 0}
  m_PrefabInstance: {fileID: 0}
  m_PrefabAsset: {fileID: 0}
  m_GameObject: {fileID: 1000010385036888}
  m_Mesh: {fileID: 10210, guid: 0000000000000000e000000000000000, type: 0}
--- !u!23 &23000010445463592
MeshRenderer:
  m_ObjectHideFlags: 0
  m_CorrespondingSourceObject: {fileID: 0}
  m_PrefabInstance: {fileID: 0}
  m_PrefabAsset: {fileID: 0}
  m_GameObject: {fileID: 1000010385036888}
  m_Enabled: 1
  m_CastShadows: 0
  m_ReceiveShadows: 0
  m_DynamicOccludee: 1
  m_StaticShadowCaster: 0
  m_MotionVectors: 1
  m_LightProbeUsage: 1
  m_ReflectionProbeUsage: 1
  m_RayTracingMode: 2
  m_RayTraceProcedural: 0
  m_RenderingLayerMask: 1
  m_RendererPriority: 0
  m_Materials:
  - {fileID: 2100000, guid: 67508a27767b0e74f94ab80177004693, type: 2}
  m_StaticBatchInfo:
    firstSubMesh: 0
    subMeshCount: 0
  m_StaticBatchRoot: {fileID: 0}
  m_ProbeAnchor: {fileID: 0}
  m_LightProbeVolumeOverride: {fileID: 0}
  m_ScaleInLightmap: 1
  m_ReceiveGI: 1
  m_PreserveUVs: 1
  m_IgnoreNormalsForChartDetection: 0
  m_ImportantGI: 0
  m_StitchLightmapSeams: 0
  m_SelectedEditorRenderState: 3
  m_MinimumChartSize: 4
  m_AutoUVMaxDistance: 0.5
  m_AutoUVMaxAngle: 89
  m_LightmapParameters: {fileID: 0}
  m_SortingLayerID: 0
  m_SortingLayer: 0
  m_SortingOrder: 0
  m_AdditionalVertexStreams: {fileID: 0}
--- !u!1 &1000011506486898
GameObject:
  m_ObjectHideFlags: 0
  m_CorrespondingSourceObject: {fileID: 0}
  m_PrefabInstance: {fileID: 0}
  m_PrefabAsset: {fileID: 0}
  serializedVersion: 6
  m_Component:
  - component: {fileID: 4000014014947668}
  - component: {fileID: 33000012561961602}
  - component: {fileID: 23000010415722874}
  m_Layer: 14
  m_Name: Line
  m_TagString: Untagged
  m_Icon: {fileID: 0}
  m_NavMeshLayer: 0
  m_StaticEditorFlags: 0
  m_IsActive: 1
--- !u!4 &4000014014947668
Transform:
  m_ObjectHideFlags: 0
  m_CorrespondingSourceObject: {fileID: 0}
  m_PrefabInstance: {fileID: 0}
  m_PrefabAsset: {fileID: 0}
  m_GameObject: {fileID: 1000011506486898}
  m_LocalRotation: {x: -0, y: -0, z: -0, w: 1}
  m_LocalPosition: {x: 0, y: 0, z: 0}
  m_LocalScale: {x: 0.025000002, y: 1, z: 0.025000002}
  m_ConstrainProportionsScale: 0
  m_Children: []
  m_Father: {fileID: 4000011324248280}
  m_RootOrder: 2
  m_LocalEulerAnglesHint: {x: 0, y: 0, z: 0}
--- !u!33 &33000012561961602
MeshFilter:
  m_ObjectHideFlags: 0
  m_CorrespondingSourceObject: {fileID: 0}
  m_PrefabInstance: {fileID: 0}
  m_PrefabAsset: {fileID: 0}
  m_GameObject: {fileID: 1000011506486898}
  m_Mesh: {fileID: 10206, guid: 0000000000000000e000000000000000, type: 0}
--- !u!23 &23000010415722874
MeshRenderer:
  m_ObjectHideFlags: 0
  m_CorrespondingSourceObject: {fileID: 0}
  m_PrefabInstance: {fileID: 0}
  m_PrefabAsset: {fileID: 0}
  m_GameObject: {fileID: 1000011506486898}
  m_Enabled: 1
  m_CastShadows: 0
  m_ReceiveShadows: 0
  m_DynamicOccludee: 1
  m_StaticShadowCaster: 0
  m_MotionVectors: 1
  m_LightProbeUsage: 1
  m_ReflectionProbeUsage: 1
  m_RayTracingMode: 2
  m_RayTraceProcedural: 0
  m_RenderingLayerMask: 1
  m_RendererPriority: 0
  m_Materials:
  - {fileID: 2100000, guid: 004f2330c857c0049a62478a652e401a, type: 2}
  m_StaticBatchInfo:
    firstSubMesh: 0
    subMeshCount: 0
  m_StaticBatchRoot: {fileID: 0}
  m_ProbeAnchor: {fileID: 0}
  m_LightProbeVolumeOverride: {fileID: 0}
  m_ScaleInLightmap: 1
  m_ReceiveGI: 1
  m_PreserveUVs: 0
  m_IgnoreNormalsForChartDetection: 0
  m_ImportantGI: 0
  m_StitchLightmapSeams: 0
  m_SelectedEditorRenderState: 3
  m_MinimumChartSize: 4
  m_AutoUVMaxDistance: 0.5
  m_AutoUVMaxAngle: 89
  m_LightmapParameters: {fileID: 0}
  m_SortingLayerID: 0
  m_SortingLayer: 0
  m_SortingOrder: 0
  m_AdditionalVertexStreams: {fileID: 0}
--- !u!1 &1000012204676996
GameObject:
  m_ObjectHideFlags: 0
  m_CorrespondingSourceObject: {fileID: 0}
  m_PrefabInstance: {fileID: 0}
  m_PrefabAsset: {fileID: 0}
  serializedVersion: 6
  m_Component:
  - component: {fileID: 4000011324248280}
  - component: {fileID: 114000010779486394}
  m_Layer: 14
  m_Name: ControllerGrabVisuals
  m_TagString: Untagged
  m_Icon: {fileID: 0}
  m_NavMeshLayer: 0
  m_StaticEditorFlags: 0
  m_IsActive: 1
--- !u!4 &4000011324248280
Transform:
  m_ObjectHideFlags: 0
  m_CorrespondingSourceObject: {fileID: 0}
  m_PrefabInstance: {fileID: 0}
  m_PrefabAsset: {fileID: 0}
  m_GameObject: {fileID: 1000012204676996}
  m_LocalRotation: {x: -0, y: -0, z: -0, w: 1}
  m_LocalPosition: {x: 0, y: 0.0375, z: 0}
  m_LocalScale: {x: 0.1, y: 0.1, z: 0.1}
  m_ConstrainProportionsScale: 0
  m_Children:
  - {fileID: 4000010144042572}
  - {fileID: 4000013792758412}
  - {fileID: 4000014014947668}
  m_Father: {fileID: 4000013585580318}
  m_RootOrder: 1
  m_LocalEulerAnglesHint: {x: 0, y: 0, z: 0}
--- !u!114 &114000010779486394
MonoBehaviour:
  m_ObjectHideFlags: 0
  m_CorrespondingSourceObject: {fileID: 0}
  m_PrefabInstance: {fileID: 0}
  m_PrefabAsset: {fileID: 0}
  m_GameObject: {fileID: 1000012204676996}
  m_Enabled: 1
  m_EditorHideFlags: 0
  m_Script: {fileID: 11500000, guid: d01da51044c98dc4cb264b9ddf243725, type: 3}
  m_Name: 
  m_EditorClassIdentifier: 
  m_Line: {fileID: 4000014014947668}
  m_LineOutline: {fileID: 4000013792758412}
  m_LineHorizontalOffset: 0.7
  m_LineOutlineWidth: 0.05
  m_LineBaseWidth: 0.025
  m_HintIntensity: 0.5
  m_DrawInDuration: 0.3
  m_AnimalRulerAnchor: {fileID: 4000010144042572}
  m_AnimalRuler: {fileID: 23000010260962484}
  m_AnimalRulerUZeroPoint: 0.495605
  m_AnimalRulerUExtent: 0.427734
  m_AnimalRulerSquishRange: {x: 0.9, y: 1}
  m_AnimalRulerShrinkRange: {x: 0.25, y: 0.9}
  m_AnimalRulerScaleSpeed: 8
--- !u!1 &1000013132276250
GameObject:
  m_ObjectHideFlags: 0
  m_CorrespondingSourceObject: {fileID: 0}
  m_PrefabInstance: {fileID: 0}
  m_PrefabAsset: {fileID: 0}
  serializedVersion: 6
  m_Component:
  - component: {fileID: 4000011853176074}
  - component: {fileID: 20000011692615516}
  - component: {fileID: 2296036118514048326}
  - component: {fileID: 114000011221534130}
  - component: {fileID: 114000014001565202}
  - component: {fileID: 124000014121364414}
  - component: {fileID: 114000013533438718}
  - component: {fileID: 81000010563896060}
  - component: {fileID: 114000010140527564}
  - component: {fileID: 8383487415960193186}
  m_Layer: 0
  m_Name: Camera (eye)
  m_TagString: MainCamera
  m_Icon: {fileID: 0}
  m_NavMeshLayer: 0
  m_StaticEditorFlags: 0
  m_IsActive: 1
--- !u!4 &4000011853176074
Transform:
  m_ObjectHideFlags: 0
  m_CorrespondingSourceObject: {fileID: 0}
  m_PrefabInstance: {fileID: 0}
  m_PrefabAsset: {fileID: 0}
  m_GameObject: {fileID: 1000013132276250}
  m_LocalRotation: {x: -0, y: -0, z: -0, w: 1}
  m_LocalPosition: {x: 0, y: 0, z: 0}
  m_LocalScale: {x: 1, y: 1, z: 1}
  m_ConstrainProportionsScale: 0
  m_Children: []
  m_Father: {fileID: 4173200421728563766}
  m_RootOrder: 0
  m_LocalEulerAnglesHint: {x: 0, y: 0, z: 0}
--- !u!20 &20000011692615516
Camera:
  m_ObjectHideFlags: 0
  m_CorrespondingSourceObject: {fileID: 0}
  m_PrefabInstance: {fileID: 0}
  m_PrefabAsset: {fileID: 0}
  m_GameObject: {fileID: 1000013132276250}
  m_Enabled: 1
  serializedVersion: 2
  m_ClearFlags: 1
  m_BackGroundColor: {r: 0.19215687, g: 0.3019608, b: 0.4745098, a: 0.019607844}
  m_projectionMatrixMode: 1
  m_GateFitMode: 2
  m_FOVAxisMode: 0
  m_SensorSize: {x: 36, y: 24}
  m_LensShift: {x: 0, y: 0}
  m_FocalLength: 50
  m_NormalizedViewPortRect:
    serializedVersion: 2
    x: 0
    y: 0
    width: 1
    height: 1
  near clip plane: 0.5
  far clip plane: 10000
  field of view: 60
  orthographic: 0
  orthographic size: 5
  m_Depth: -1
  m_CullingMask:
    serializedVersion: 2
    m_Bits: 4294836223
  m_RenderingPath: -1
  m_TargetTexture: {fileID: 0}
  m_TargetDisplay: 0
  m_TargetEye: 3
  m_HDR: 0
  m_AllowMSAA: 1
  m_AllowDynamicResolution: 0
  m_ForceIntoRT: 0
  m_OcclusionCulling: 1
  m_StereoConvergence: 10
  m_StereoSeparation: 0.022
--- !u!114 &2296036118514048326
MonoBehaviour:
  m_ObjectHideFlags: 0
  m_CorrespondingSourceObject: {fileID: 0}
  m_PrefabInstance: {fileID: 0}
  m_PrefabAsset: {fileID: 0}
  m_GameObject: {fileID: 1000013132276250}
  m_Enabled: 1
  m_EditorHideFlags: 0
  m_Script: {fileID: 11500000, guid: 5a2a9c34df4095f47b9ca8f975175f5b, type: 3}
  m_Name: 
  m_EditorClassIdentifier: 
  m_Device: 0
  m_PoseSource: 2
  m_PoseProviderComponent: {fileID: 0}
  m_TrackingType: 0
  m_UpdateType: 0
  m_UseRelativeTransform: 0
--- !u!114 &114000011221534130
MonoBehaviour:
  m_ObjectHideFlags: 0
  m_CorrespondingSourceObject: {fileID: 0}
  m_PrefabInstance: {fileID: 0}
  m_PrefabAsset: {fileID: 0}
  m_GameObject: {fileID: 1000013132276250}
  m_Enabled: 1
  m_EditorHideFlags: 0
  m_Script: {fileID: 11500000, guid: bbf343cbbccd49d459e9d60f27f26984, type: 3}
  m_Name: 
  m_EditorClassIdentifier: 
  m_StencilToMaskMaterial: {fileID: 2100000, guid: fc6175dc3f232544f9e8744f14131f59,
    type: 2}
--- !u!114 &114000014001565202
MonoBehaviour:
  m_ObjectHideFlags: 0
  m_CorrespondingSourceObject: {fileID: 0}
  m_PrefabInstance: {fileID: 0}
  m_PrefabAsset: {fileID: 0}
  m_GameObject: {fileID: 1000013132276250}
  m_Enabled: 1
  m_EditorHideFlags: 0
  m_Script: {fileID: 11500000, guid: 20faaaed7d9c21040bd6371092acb8b3, type: 3}
  m_Name: 
  m_EditorClassIdentifier: 
  m_GrabHighlightMaskMaterial: {fileID: 2100000, guid: 02f5897148636384ea5f881820baa576,
    type: 2}
  m_WidgetSelectionPostEffect: {fileID: 2100000, guid: 6d5dcf68f440aea459178e8e71e1e1c5,
    type: 2}
  m_StrokeSelectionPostEffect: {fileID: 2100000, guid: 989d64a8e82eeba4cb66d66a87f71242,
    type: 2}
  m_BlurWidth: 1
  m_SelectionSaturation: 0.5
  m_SelectionValue: 1
  m_SelectionHueSpeed: 0.5
  m_SelectionHueStereoOffset: 0.2
  m_NoiseSparkleSpeed: 0.5
--- !u!124 &124000014121364414
Behaviour:
  m_ObjectHideFlags: 0
  m_CorrespondingSourceObject: {fileID: 0}
  m_PrefabInstance: {fileID: 0}
  m_PrefabAsset: {fileID: 0}
  m_GameObject: {fileID: 1000013132276250}
  m_Enabled: 1
--- !u!114 &114000013533438718
MonoBehaviour:
  m_ObjectHideFlags: 0
  m_CorrespondingSourceObject: {fileID: 0}
  m_PrefabInstance: {fileID: 0}
  m_PrefabAsset: {fileID: 0}
  m_GameObject: {fileID: 1000013132276250}
  m_Enabled: 1
  m_EditorHideFlags: 0
  m_Script: {fileID: 11500000, guid: 8c12500f3afdeb24d9444042960a4cb9, type: 3}
  m_Name: 
  m_EditorClassIdentifier: 
  shader: {fileID: 4800000, guid: 6581f8d2f208b8340b8d59c7bf38cc9a, type: 3}
  bloomIntensity: 0.05
  bloomScatterFactor: 0.5
  lensDirtScatterFactor: 0.5
  lensDirtIntensity: 0.05
  lensDirtTexture: {fileID: 0}
  inputIsHDR: 1
  lowQuality: 1
  depthBlending: 0
  depthBlendFunction: 0
  depthBlendFactor: 0.1
  maxDepthBlendFactor: 1
  depthScatterFactor: 0.5
--- !u!81 &81000010563896060
AudioListener:
  m_ObjectHideFlags: 0
  m_CorrespondingSourceObject: {fileID: 0}
  m_PrefabInstance: {fileID: 0}
  m_PrefabAsset: {fileID: 0}
  m_GameObject: {fileID: 1000013132276250}
  m_Enabled: 1
--- !u!114 &114000010140527564
MonoBehaviour:
  m_ObjectHideFlags: 0
  m_CorrespondingSourceObject: {fileID: 0}
  m_PrefabInstance: {fileID: 0}
  m_PrefabAsset: {fileID: 0}
  m_GameObject: {fileID: 1000013132276250}
  m_Enabled: 1
  m_EditorHideFlags: 0
  m_Script: {fileID: 11500000, guid: b1156c073149742478887bb24456f32d, type: 3}
  m_Name: 
  m_EditorClassIdentifier: 
  globalGainDb: 0
  occlusionMask:
    serializedVersion: 2
    m_Bits: 4294967295
  quality: 2
--- !u!114 &8383487415960193186
MonoBehaviour:
  m_ObjectHideFlags: 0
  m_CorrespondingSourceObject: {fileID: 0}
  m_PrefabInstance: {fileID: 0}
  m_PrefabAsset: {fileID: 0}
  m_GameObject: {fileID: 1000013132276250}
  m_Enabled: 1
  m_EditorHideFlags: 0
  m_Script: {fileID: 11500000, guid: 5fe91f659fccfb74daf6ad7b03d85d07, type: 3}
  m_Name: 
  m_EditorClassIdentifier: 
<<<<<<< HEAD
  mat: {fileID: 0}
=======
  mat: {fileID: 2100000, guid: a05aca4b32b5fd14aa95311556d3df67, type: 2}
>>>>>>> 3edaff32
--- !u!1 &1000013151840476
GameObject:
  m_ObjectHideFlags: 0
  m_CorrespondingSourceObject: {fileID: 0}
  m_PrefabInstance: {fileID: 0}
  m_PrefabAsset: {fileID: 0}
  serializedVersion: 6
  m_Component:
  - component: {fileID: 4000010144042572}
  m_Layer: 14
  m_Name: AnimalRulerAnchor
  m_TagString: Untagged
  m_Icon: {fileID: 0}
  m_NavMeshLayer: 0
  m_StaticEditorFlags: 0
  m_IsActive: 1
--- !u!4 &4000010144042572
Transform:
  m_ObjectHideFlags: 0
  m_CorrespondingSourceObject: {fileID: 0}
  m_PrefabInstance: {fileID: 0}
  m_PrefabAsset: {fileID: 0}
  m_GameObject: {fileID: 1000013151840476}
  m_LocalRotation: {x: 0, y: 0, z: 0, w: 1}
  m_LocalPosition: {x: 0, y: 0, z: 0}
  m_LocalScale: {x: 1, y: 1, z: 1}
  m_ConstrainProportionsScale: 0
  m_Children:
  - {fileID: 4000013520283516}
  - {fileID: 4000013305184532}
  m_Father: {fileID: 4000011324248280}
  m_RootOrder: 0
  m_LocalEulerAnglesHint: {x: 0, y: 0, z: 0}
--- !u!1 &1000014097608168
GameObject:
  m_ObjectHideFlags: 0
  m_CorrespondingSourceObject: {fileID: 0}
  m_PrefabInstance: {fileID: 0}
  m_PrefabAsset: {fileID: 0}
  serializedVersion: 6
  m_Component:
  - component: {fileID: 4000011228812650}
  - component: {fileID: 33000010530549276}
  - component: {fileID: 23000010518738596}
  m_Layer: 14
  m_Name: Border
  m_TagString: Untagged
  m_Icon: {fileID: 0}
  m_NavMeshLayer: 0
  m_StaticEditorFlags: 0
  m_IsActive: 1
--- !u!4 &4000011228812650
Transform:
  m_ObjectHideFlags: 0
  m_CorrespondingSourceObject: {fileID: 0}
  m_PrefabInstance: {fileID: 0}
  m_PrefabAsset: {fileID: 0}
  m_GameObject: {fileID: 1000014097608168}
  m_LocalRotation: {x: 0, y: 0, z: 0.7071068, w: 0.7071068}
  m_LocalPosition: {x: 0, y: 0.07, z: -0.03}
  m_LocalScale: {x: 0.88, y: 1, z: 1}
  m_ConstrainProportionsScale: 0
  m_Children: []
  m_Father: {fileID: 4000013520283516}
  m_RootOrder: 0
  m_LocalEulerAnglesHint: {x: 0, y: 0, z: 90}
--- !u!33 &33000010530549276
MeshFilter:
  m_ObjectHideFlags: 0
  m_CorrespondingSourceObject: {fileID: 0}
  m_PrefabInstance: {fileID: 0}
  m_PrefabAsset: {fileID: 0}
  m_GameObject: {fileID: 1000014097608168}
  m_Mesh: {fileID: 10210, guid: 0000000000000000e000000000000000, type: 0}
--- !u!23 &23000010518738596
MeshRenderer:
  m_ObjectHideFlags: 0
  m_CorrespondingSourceObject: {fileID: 0}
  m_PrefabInstance: {fileID: 0}
  m_PrefabAsset: {fileID: 0}
  m_GameObject: {fileID: 1000014097608168}
  m_Enabled: 1
  m_CastShadows: 0
  m_ReceiveShadows: 0
  m_DynamicOccludee: 1
  m_StaticShadowCaster: 0
  m_MotionVectors: 1
  m_LightProbeUsage: 1
  m_ReflectionProbeUsage: 1
  m_RayTracingMode: 2
  m_RayTraceProcedural: 0
  m_RenderingLayerMask: 1
  m_RendererPriority: 0
  m_Materials:
  - {fileID: 2100000, guid: ceb26db9391f9f445a9dff7437551122, type: 2}
  m_StaticBatchInfo:
    firstSubMesh: 0
    subMeshCount: 0
  m_StaticBatchRoot: {fileID: 0}
  m_ProbeAnchor: {fileID: 0}
  m_LightProbeVolumeOverride: {fileID: 0}
  m_ScaleInLightmap: 1
  m_ReceiveGI: 1
  m_PreserveUVs: 1
  m_IgnoreNormalsForChartDetection: 0
  m_ImportantGI: 0
  m_StitchLightmapSeams: 0
  m_SelectedEditorRenderState: 3
  m_MinimumChartSize: 4
  m_AutoUVMaxDistance: 0.5
  m_AutoUVMaxAngle: 89
  m_LightmapParameters: {fileID: 0}
  m_SortingLayerID: 0
  m_SortingLayer: 0
  m_SortingOrder: 0
  m_AdditionalVertexStreams: {fileID: 0}
--- !u!1 &1000014130305538
GameObject:
  m_ObjectHideFlags: 0
  m_CorrespondingSourceObject: {fileID: 0}
  m_PrefabInstance: {fileID: 0}
  m_PrefabAsset: {fileID: 0}
  serializedVersion: 6
  m_Component:
  - component: {fileID: 4000013585580318}
  - component: {fileID: 2050387273726649813}
  - component: {fileID: 5431124212578847327}
  m_Layer: 0
  m_Name: VrSystem
  m_TagString: Untagged
  m_Icon: {fileID: 0}
  m_NavMeshLayer: 0
  m_StaticEditorFlags: 0
  m_IsActive: 1
--- !u!4 &4000013585580318
Transform:
  m_ObjectHideFlags: 0
  m_CorrespondingSourceObject: {fileID: 0}
  m_PrefabInstance: {fileID: 0}
  m_PrefabAsset: {fileID: 0}
  m_GameObject: {fileID: 1000014130305538}
  m_LocalRotation: {x: -0, y: -0, z: -0, w: 1}
  m_LocalPosition: {x: 0, y: 0, z: 0}
  m_LocalScale: {x: 10, y: 10, z: 10}
  m_ConstrainProportionsScale: 0
  m_Children:
  - {fileID: 4173200421728563766}
  - {fileID: 4000011324248280}
  m_Father: {fileID: 0}
  m_RootOrder: 0
  m_LocalEulerAnglesHint: {x: 0, y: 0, z: 0}
--- !u!114 &2050387273726649813
MonoBehaviour:
  m_ObjectHideFlags: 0
  m_CorrespondingSourceObject: {fileID: 0}
  m_PrefabInstance: {fileID: 0}
  m_PrefabAsset: {fileID: 0}
  m_GameObject: {fileID: 1000014130305538}
  m_Enabled: 1
  m_EditorHideFlags: 0
  m_Script: {fileID: 11500000, guid: 419ad76f2ffc722478bc67f61f9c32e7, type: 3}
  m_Name: 
  m_EditorClassIdentifier: 
  _stage: {fileID: 4000013585580318}
  _stageTransform: {fileID: 0}
  _HMDCamera: {fileID: 20000011692615516}
  _MRCameraPrefab: {fileID: 55574840757722984, guid: ec4aae6658ccfed4a9d715849c84003e,
    type: 3}
  _disableStandardAssets: 0
  _spectatorLayerMask:
    serializedVersion: 2
    m_Bits: 33422903
  _excludeBehaviours:
  - AudioListener
  - Collider
  - SteamVR_Camera
  - SteamVR_Fade
  - SteamVR_ExternalCamera
  _fixPostEffectsAlpha: 0
--- !u!114 &5431124212578847327
MonoBehaviour:
  m_ObjectHideFlags: 0
  m_CorrespondingSourceObject: {fileID: 0}
  m_PrefabInstance: {fileID: 0}
  m_PrefabAsset: {fileID: 0}
  m_GameObject: {fileID: 1000014130305538}
  m_Enabled: 1
  m_EditorHideFlags: 0
  m_Script: {fileID: 11500000, guid: a2483b9bd782f9449a5972b61b7d51a9, type: 3}
  m_Name: 
  m_EditorClassIdentifier: 
  m_CameraFloorOffsetObject: {fileID: 528820638706216730}
  m_RequestedTrackingMode: 2
  m_TrackingOriginMode: 1
  m_TrackingSpace: 1
  m_CameraYOffset: 1.36144
--- !u!1 &528820638706216730
GameObject:
  m_ObjectHideFlags: 0
  m_CorrespondingSourceObject: {fileID: 0}
  m_PrefabInstance: {fileID: 0}
  m_PrefabAsset: {fileID: 0}
  serializedVersion: 6
  m_Component:
  - component: {fileID: 4173200421728563766}
  m_Layer: 0
  m_Name: Camera Offset
  m_TagString: Untagged
  m_Icon: {fileID: 0}
  m_NavMeshLayer: 0
  m_StaticEditorFlags: 0
  m_IsActive: 1
--- !u!4 &4173200421728563766
Transform:
  m_ObjectHideFlags: 0
  m_CorrespondingSourceObject: {fileID: 0}
  m_PrefabInstance: {fileID: 0}
  m_PrefabAsset: {fileID: 0}
  m_GameObject: {fileID: 528820638706216730}
  m_LocalRotation: {x: 0, y: 0, z: 0, w: 1}
  m_LocalPosition: {x: 0, y: 0, z: 0}
  m_LocalScale: {x: 1, y: 1, z: 1}
  m_ConstrainProportionsScale: 0
  m_Children:
  - {fileID: 4000011853176074}
  m_Father: {fileID: 4000013585580318}
  m_RootOrder: 0
  m_LocalEulerAnglesHint: {x: 0, y: 0, z: 0}<|MERGE_RESOLUTION|>--- conflicted
+++ resolved
@@ -603,11 +603,7 @@
   m_Script: {fileID: 11500000, guid: 5fe91f659fccfb74daf6ad7b03d85d07, type: 3}
   m_Name: 
   m_EditorClassIdentifier: 
-<<<<<<< HEAD
-  mat: {fileID: 0}
-=======
   mat: {fileID: 2100000, guid: a05aca4b32b5fd14aa95311556d3df67, type: 2}
->>>>>>> 3edaff32
 --- !u!1 &1000013151840476
 GameObject:
   m_ObjectHideFlags: 0
