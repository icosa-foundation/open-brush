%YAML 1.1
%TAG !u! tag:unity3d.com,2011:
--- !u!1 &104792
GameObject:
  m_ObjectHideFlags: 0
  m_CorrespondingSourceObject: {fileID: 0}
  m_PrefabInstance: {fileID: 0}
  m_PrefabAsset: {fileID: 0}
  serializedVersion: 6
  m_Component:
  - component: {fileID: 413480}
  - component: {fileID: 11466202}
  m_Layer: 0
  m_Name: ImageWidget
  m_TagString: Untagged
  m_Icon: {fileID: 0}
  m_NavMeshLayer: 0
  m_StaticEditorFlags: 0
  m_IsActive: 1
--- !u!4 &413480
Transform:
  m_ObjectHideFlags: 0
  m_CorrespondingSourceObject: {fileID: 0}
  m_PrefabInstance: {fileID: 0}
  m_PrefabAsset: {fileID: 0}
  m_GameObject: {fileID: 104792}
  m_LocalRotation: {x: 0, y: 0, z: 0, w: 1}
  m_LocalPosition: {x: 0, y: 2.146, z: 0}
  m_LocalScale: {x: 1, y: 1, z: 1}
  m_ConstrainProportionsScale: 0
  m_Children:
  - {fileID: 453640}
  - {fileID: 412772}
  - {fileID: 435884}
  m_Father: {fileID: 0}
  m_RootOrder: 0
  m_LocalEulerAnglesHint: {x: 0, y: 0, z: 0}
--- !u!114 &11466202
MonoBehaviour:
  m_ObjectHideFlags: 0
  m_CorrespondingSourceObject: {fileID: 0}
  m_PrefabInstance: {fileID: 0}
  m_PrefabAsset: {fileID: 0}
  m_GameObject: {fileID: 104792}
  m_Enabled: 1
  m_EditorHideFlags: 0
  m_Script: {fileID: 11500000, guid: fd9c5620814182e4b98ce6858d5c83ae, type: 3}
  m_Name: 
  m_EditorClassIdentifier: 
  m_ShowDuration: 0.2
  m_GrabDistance: 1
  m_CollisionRadius: 1.2
  m_AllowTwoHandGrab: 1
  m_DestroyOnHide: 0
  m_AllowHideWithToss: 1
  m_DisableDrift: 0
  m_RecordMovements: 1
  m_AllowSnapping: 1
  m_SnapDisabledDelay: 0.2
  m_AllowPinning: 1
  m_AllowDormancy: 1
  m_TossDuration: 0.25
  m_TintableMeshes: []
  m_SpawnPlacementOffset: {x: 0, y: 0, z: 0}
  m_IntroAnimSpinAmount: 360
  m_BoxCollider: {fileID: 6507318}
  m_Mesh: {fileID: 453640}
  m_HighlightMeshXfs:
  - {fileID: 466610}
  m_ValidSnapRotationStickyAngle: 65
  m_SnapGhostMaterial: {fileID: 2100000, guid: 43172d360a2f0f44798d94e9c440e24b, type: 2}
  m_SelectionIndicatorRenderer: {fileID: 0}
  m_ContainerBloat: {x: 0, y: 0, z: 0.4}
  m_UngrabbableFromInside: 0
  m_MinSize_CS: 0.05
  m_MaxSize_CS: 2000
  m_NoImageTexture: {fileID: 2800000, guid: 57ec9586d21ff9142abf94cca6f69ef3, type: 3}
  m_StartScale: 2
  m_ColliderBloat: 0.1
  m_MeshScalar: 1
  m_Background: {fileID: 466610}
  m_Missing: {fileID: 435884}
  m_MissingText: {fileID: 10267632}
  m_MissingQuestionMark: {fileID: 149674}
  m_QuestionMarkScalar: 1.5
  m_MinTextSize: 0.6
  m_TiltMeterCost: 1
  m_ImageQuad: {fileID: 2357204}
  m_VertCountScalar: 0.0075
--- !u!1 &105650
GameObject:
  m_ObjectHideFlags: 0
  m_CorrespondingSourceObject: {fileID: 0}
  m_PrefabInstance: {fileID: 0}
  m_PrefabAsset: {fileID: 0}
  serializedVersion: 6
  m_Component:
  - component: {fileID: 453640}
  - component: {fileID: 3304526}
  - component: {fileID: 2357204}
  m_Layer: 0
  m_Name: Image
  m_TagString: Untagged
  m_Icon: {fileID: 0}
  m_NavMeshLayer: 0
  m_StaticEditorFlags: 0
  m_IsActive: 1
--- !u!4 &453640
Transform:
  m_ObjectHideFlags: 0
  m_CorrespondingSourceObject: {fileID: 0}
  m_PrefabInstance: {fileID: 0}
  m_PrefabAsset: {fileID: 0}
  m_GameObject: {fileID: 105650}
  m_LocalRotation: {x: 0, y: 0, z: 0, w: 1}
  m_LocalPosition: {x: 0, y: 0, z: 0}
  m_LocalScale: {x: 1, y: 1, z: 1}
  m_ConstrainProportionsScale: 0
  m_Children:
  - {fileID: 466610}
  - {fileID: 6917877061164483721}
  m_Father: {fileID: 413480}
  m_RootOrder: 0
  m_LocalEulerAnglesHint: {x: 0, y: 0, z: 0}
--- !u!33 &3304526
MeshFilter:
  m_ObjectHideFlags: 0
  m_CorrespondingSourceObject: {fileID: 0}
  m_PrefabInstance: {fileID: 0}
  m_PrefabAsset: {fileID: 0}
  m_GameObject: {fileID: 105650}
  m_Mesh: {fileID: 10210, guid: 0000000000000000e000000000000000, type: 0}
--- !u!23 &2357204
MeshRenderer:
  m_ObjectHideFlags: 0
  m_CorrespondingSourceObject: {fileID: 0}
  m_PrefabInstance: {fileID: 0}
  m_PrefabAsset: {fileID: 0}
  m_GameObject: {fileID: 105650}
  m_Enabled: 1
  m_CastShadows: 0
  m_ReceiveShadows: 0
  m_DynamicOccludee: 1
  m_StaticShadowCaster: 0
  m_MotionVectors: 1
  m_LightProbeUsage: 0
  m_ReflectionProbeUsage: 1
  m_RayTracingMode: 2
  m_RayTraceProcedural: 0
  m_RenderingLayerMask: 1
  m_RendererPriority: 0
  m_Materials:
  - {fileID: 2100000, guid: 8abca4e4c3fe53347928928c0b64d985, type: 2}
  m_StaticBatchInfo:
    firstSubMesh: 0
    subMeshCount: 0
  m_StaticBatchRoot: {fileID: 0}
  m_ProbeAnchor: {fileID: 0}
  m_LightProbeVolumeOverride: {fileID: 0}
  m_ScaleInLightmap: 1
  m_ReceiveGI: 1
  m_PreserveUVs: 1
  m_IgnoreNormalsForChartDetection: 0
  m_ImportantGI: 0
  m_StitchLightmapSeams: 0
  m_SelectedEditorRenderState: 3
  m_MinimumChartSize: 4
  m_AutoUVMaxDistance: 0.5
  m_AutoUVMaxAngle: 89
  m_LightmapParameters: {fileID: 0}
  m_SortingLayerID: 0
  m_SortingLayer: 0
  m_SortingOrder: 0
  m_AdditionalVertexStreams: {fileID: 0}
--- !u!1 &108072
GameObject:
  m_ObjectHideFlags: 0
  m_CorrespondingSourceObject: {fileID: 0}
  m_PrefabInstance: {fileID: 0}
  m_PrefabAsset: {fileID: 0}
  serializedVersion: 6
  m_Component:
  - component: {fileID: 473572}
  - component: {fileID: 3309956}
  - component: {fileID: 2359870}
  m_Layer: 0
  m_Name: SelectionIndicator
  m_TagString: Untagged
  m_Icon: {fileID: 0}
  m_NavMeshLayer: 0
  m_StaticEditorFlags: 0
  m_IsActive: 0
--- !u!4 &473572
Transform:
  m_ObjectHideFlags: 0
  m_CorrespondingSourceObject: {fileID: 0}
  m_PrefabInstance: {fileID: 0}
  m_PrefabAsset: {fileID: 0}
  m_GameObject: {fileID: 108072}
  m_LocalRotation: {x: 0, y: 0, z: 0, w: 1}
  m_LocalPosition: {x: 0, y: 0, z: 0}
  m_LocalScale: {x: 1, y: 1, z: 0.3}
  m_ConstrainProportionsScale: 0
  m_Children: []
  m_Father: {fileID: 412772}
  m_RootOrder: 0
  m_LocalEulerAnglesHint: {x: 0, y: 0, z: 0}
--- !u!33 &3309956
MeshFilter:
  m_ObjectHideFlags: 0
  m_CorrespondingSourceObject: {fileID: 0}
  m_PrefabInstance: {fileID: 0}
  m_PrefabAsset: {fileID: 0}
  m_GameObject: {fileID: 108072}
  m_Mesh: {fileID: 4300000, guid: 1fffb18ea3c95344a8ea624958a8319b, type: 3}
--- !u!23 &2359870
MeshRenderer:
  m_ObjectHideFlags: 0
  m_CorrespondingSourceObject: {fileID: 0}
  m_PrefabInstance: {fileID: 0}
  m_PrefabAsset: {fileID: 0}
  m_GameObject: {fileID: 108072}
  m_Enabled: 0
  m_CastShadows: 0
  m_ReceiveShadows: 0
  m_DynamicOccludee: 1
  m_StaticShadowCaster: 0
  m_MotionVectors: 1
  m_LightProbeUsage: 1
  m_ReflectionProbeUsage: 1
  m_RayTracingMode: 2
  m_RayTraceProcedural: 0
  m_RenderingLayerMask: 1
  m_RendererPriority: 0
  m_Materials:
  - {fileID: 2100000, guid: 32562375f01c8c845a494d700c4ef48d, type: 2}
  m_StaticBatchInfo:
    firstSubMesh: 0
    subMeshCount: 0
  m_StaticBatchRoot: {fileID: 0}
  m_ProbeAnchor: {fileID: 0}
  m_LightProbeVolumeOverride: {fileID: 0}
  m_ScaleInLightmap: 1
  m_ReceiveGI: 1
  m_PreserveUVs: 1
  m_IgnoreNormalsForChartDetection: 0
  m_ImportantGI: 0
  m_StitchLightmapSeams: 0
  m_SelectedEditorRenderState: 3
  m_MinimumChartSize: 4
  m_AutoUVMaxDistance: 0.5
  m_AutoUVMaxAngle: 89
  m_LightmapParameters: {fileID: 0}
  m_SortingLayerID: 0
  m_SortingLayer: 0
  m_SortingOrder: 0
  m_AdditionalVertexStreams: {fileID: 0}
--- !u!1 &108750
GameObject:
  m_ObjectHideFlags: 0
  m_CorrespondingSourceObject: {fileID: 0}
  m_PrefabInstance: {fileID: 0}
  m_PrefabAsset: {fileID: 0}
  serializedVersion: 6
  m_Component:
  - component: {fileID: 412772}
  - component: {fileID: 6507318}
  m_Layer: 0
  m_Name: Container
  m_TagString: Untagged
  m_Icon: {fileID: 0}
  m_NavMeshLayer: 0
  m_StaticEditorFlags: 0
  m_IsActive: 1
--- !u!4 &412772
Transform:
  m_ObjectHideFlags: 0
  m_CorrespondingSourceObject: {fileID: 0}
  m_PrefabInstance: {fileID: 0}
  m_PrefabAsset: {fileID: 0}
  m_GameObject: {fileID: 108750}
  m_LocalRotation: {x: 0, y: 0, z: 0, w: 1}
  m_LocalPosition: {x: 0, y: 0, z: 0}
  m_LocalScale: {x: 1, y: 1, z: 1}
  m_ConstrainProportionsScale: 0
  m_Children:
  - {fileID: 473572}
  m_Father: {fileID: 413480}
  m_RootOrder: 1
  m_LocalEulerAnglesHint: {x: 0, y: 0, z: 0}
--- !u!65 &6507318
BoxCollider:
  m_ObjectHideFlags: 0
  m_CorrespondingSourceObject: {fileID: 0}
  m_PrefabInstance: {fileID: 0}
  m_PrefabAsset: {fileID: 0}
  m_GameObject: {fileID: 108750}
  m_Material: {fileID: 0}
  m_IsTrigger: 0
  m_Enabled: 1
  serializedVersion: 2
  m_Size: {x: 1, y: 1, z: 1}
  m_Center: {x: 0, y: 0, z: 0}
--- !u!1 &114356
GameObject:
  m_ObjectHideFlags: 0
  m_CorrespondingSourceObject: {fileID: 0}
  m_PrefabInstance: {fileID: 0}
  m_PrefabAsset: {fileID: 0}
  serializedVersion: 6
  m_Component:
  - component: {fileID: 435884}
  m_Layer: 18
  m_Name: Missing
  m_TagString: Untagged
  m_Icon: {fileID: 0}
  m_NavMeshLayer: 0
  m_StaticEditorFlags: 0
  m_IsActive: 1
--- !u!4 &435884
Transform:
  m_ObjectHideFlags: 0
  m_CorrespondingSourceObject: {fileID: 0}
  m_PrefabInstance: {fileID: 0}
  m_PrefabAsset: {fileID: 0}
  m_GameObject: {fileID: 114356}
  m_LocalRotation: {x: 0, y: 0, z: 0, w: 1}
  m_LocalPosition: {x: 0, y: 0, z: 0}
  m_LocalScale: {x: 1, y: 1, z: 1}
  m_ConstrainProportionsScale: 0
  m_Children:
  - {fileID: 433034}
  - {fileID: 478790}
  m_Father: {fileID: 413480}
  m_RootOrder: 2
  m_LocalEulerAnglesHint: {x: 0, y: 0, z: 0}
--- !u!1 &135062
GameObject:
  m_ObjectHideFlags: 0
  m_CorrespondingSourceObject: {fileID: 0}
  m_PrefabInstance: {fileID: 0}
  m_PrefabAsset: {fileID: 0}
  serializedVersion: 6
  m_Component:
  - component: {fileID: 466610}
  - component: {fileID: 3313898}
  m_Layer: 0
  m_Name: BG
  m_TagString: Untagged
  m_Icon: {fileID: 0}
  m_NavMeshLayer: 0
  m_StaticEditorFlags: 0
  m_IsActive: 1
--- !u!4 &466610
Transform:
  m_ObjectHideFlags: 0
  m_CorrespondingSourceObject: {fileID: 0}
  m_PrefabInstance: {fileID: 0}
  m_PrefabAsset: {fileID: 0}
  m_GameObject: {fileID: 135062}
  m_LocalRotation: {x: 0, y: 0, z: 0, w: 1}
  m_LocalPosition: {x: 0, y: 0, z: 0.005}
  m_LocalScale: {x: 1, y: 1, z: 0.00125}
  m_ConstrainProportionsScale: 0
  m_Children: []
  m_Father: {fileID: 453640}
  m_RootOrder: 0
  m_LocalEulerAnglesHint: {x: 0, y: 0, z: 0}
--- !u!33 &3313898
MeshFilter:
  m_ObjectHideFlags: 0
  m_CorrespondingSourceObject: {fileID: 0}
  m_PrefabInstance: {fileID: 0}
  m_PrefabAsset: {fileID: 0}
  m_GameObject: {fileID: 135062}
  m_Mesh: {fileID: 10202, guid: 0000000000000000e000000000000000, type: 0}
--- !u!1 &149674
GameObject:
  m_ObjectHideFlags: 0
  m_CorrespondingSourceObject: {fileID: 0}
  m_PrefabInstance: {fileID: 0}
  m_PrefabAsset: {fileID: 0}
  serializedVersion: 6
  m_Component:
  - component: {fileID: 478790}
  - component: {fileID: 3322804}
  - component: {fileID: 2375594}
  m_Layer: 18
  m_Name: QuestionMark
  m_TagString: Untagged
  m_Icon: {fileID: 0}
  m_NavMeshLayer: 0
  m_StaticEditorFlags: 0
  m_IsActive: 0
--- !u!4 &478790
Transform:
  m_ObjectHideFlags: 0
  m_CorrespondingSourceObject: {fileID: 0}
  m_PrefabInstance: {fileID: 0}
  m_PrefabAsset: {fileID: 0}
  m_GameObject: {fileID: 149674}
  m_LocalRotation: {x: 0, y: 0, z: 0, w: 1}
  m_LocalPosition: {x: 0, y: 0, z: -0.011}
  m_LocalScale: {x: 1, y: 1, z: 1}
  m_ConstrainProportionsScale: 0
  m_Children: []
  m_Father: {fileID: 435884}
  m_RootOrder: 1
  m_LocalEulerAnglesHint: {x: 0, y: 0, z: 0}
--- !u!33 &3322804
MeshFilter:
  m_ObjectHideFlags: 0
  m_CorrespondingSourceObject: {fileID: 0}
  m_PrefabInstance: {fileID: 0}
  m_PrefabAsset: {fileID: 0}
  m_GameObject: {fileID: 149674}
  m_Mesh: {fileID: 10210, guid: 0000000000000000e000000000000000, type: 0}
--- !u!23 &2375594
MeshRenderer:
  m_ObjectHideFlags: 0
  m_CorrespondingSourceObject: {fileID: 0}
  m_PrefabInstance: {fileID: 0}
  m_PrefabAsset: {fileID: 0}
  m_GameObject: {fileID: 149674}
  m_Enabled: 1
  m_CastShadows: 1
  m_ReceiveShadows: 1
  m_DynamicOccludee: 1
  m_StaticShadowCaster: 0
  m_MotionVectors: 1
  m_LightProbeUsage: 1
  m_ReflectionProbeUsage: 1
  m_RayTracingMode: 2
  m_RayTraceProcedural: 0
  m_RenderingLayerMask: 1
  m_RendererPriority: 0
  m_Materials:
  - {fileID: 2100000, guid: fcfcb94554ebd814aa6f067fe1cba536, type: 2}
  m_StaticBatchInfo:
    firstSubMesh: 0
    subMeshCount: 0
  m_StaticBatchRoot: {fileID: 0}
  m_ProbeAnchor: {fileID: 0}
  m_LightProbeVolumeOverride: {fileID: 0}
  m_ScaleInLightmap: 1
  m_ReceiveGI: 1
  m_PreserveUVs: 0
  m_IgnoreNormalsForChartDetection: 0
  m_ImportantGI: 0
  m_StitchLightmapSeams: 0
  m_SelectedEditorRenderState: 3
  m_MinimumChartSize: 4
  m_AutoUVMaxDistance: 0.5
  m_AutoUVMaxAngle: 89
  m_LightmapParameters: {fileID: 0}
  m_SortingLayerID: 0
  m_SortingLayer: 0
  m_SortingOrder: 0
  m_AdditionalVertexStreams: {fileID: 0}
--- !u!1 &173606
GameObject:
  m_ObjectHideFlags: 0
  m_CorrespondingSourceObject: {fileID: 0}
  m_PrefabInstance: {fileID: 0}
  m_PrefabAsset: {fileID: 0}
  serializedVersion: 6
  m_Component:
  - component: {fileID: 433034}
  - component: {fileID: 2352122}
  - component: {fileID: 10267632}
  m_Layer: 18
  m_Name: Text
  m_TagString: Untagged
  m_Icon: {fileID: 0}
  m_NavMeshLayer: 0
  m_StaticEditorFlags: 0
  m_IsActive: 0
--- !u!4 &433034
Transform:
  m_ObjectHideFlags: 0
  m_CorrespondingSourceObject: {fileID: 0}
  m_PrefabInstance: {fileID: 0}
  m_PrefabAsset: {fileID: 0}
  m_GameObject: {fileID: 173606}
  m_LocalRotation: {x: 0, y: 0, z: 0, w: 1}
  m_LocalPosition: {x: 0, y: 0, z: -0.011}
  m_LocalScale: {x: 1, y: 1, z: 1}
  m_ConstrainProportionsScale: 0
  m_Children: []
  m_Father: {fileID: 435884}
  m_RootOrder: 0
  m_LocalEulerAnglesHint: {x: 0, y: 0, z: 0}
--- !u!23 &2352122
MeshRenderer:
  m_ObjectHideFlags: 0
  m_CorrespondingSourceObject: {fileID: 0}
  m_PrefabInstance: {fileID: 0}
  m_PrefabAsset: {fileID: 0}
  m_GameObject: {fileID: 173606}
  m_Enabled: 0
  m_CastShadows: 1
  m_ReceiveShadows: 1
  m_DynamicOccludee: 1
  m_StaticShadowCaster: 0
  m_MotionVectors: 1
  m_LightProbeUsage: 1
  m_ReflectionProbeUsage: 1
  m_RayTracingMode: 2
  m_RayTraceProcedural: 0
  m_RenderingLayerMask: 1
  m_RendererPriority: 0
  m_Materials:
  - {fileID: 10100, guid: 0000000000000000e000000000000000, type: 0}
  m_StaticBatchInfo:
    firstSubMesh: 0
    subMeshCount: 0
  m_StaticBatchRoot: {fileID: 0}
  m_ProbeAnchor: {fileID: 0}
  m_LightProbeVolumeOverride: {fileID: 0}
  m_ScaleInLightmap: 1
  m_ReceiveGI: 1
  m_PreserveUVs: 0
  m_IgnoreNormalsForChartDetection: 0
  m_ImportantGI: 0
  m_StitchLightmapSeams: 0
  m_SelectedEditorRenderState: 3
  m_MinimumChartSize: 4
  m_AutoUVMaxDistance: 0.5
  m_AutoUVMaxAngle: 89
  m_LightmapParameters: {fileID: 0}
  m_SortingLayerID: 0
  m_SortingLayer: 0
  m_SortingOrder: 0
  m_AdditionalVertexStreams: {fileID: 0}
--- !u!102 &10267632
TextMesh:
  serializedVersion: 3
  m_ObjectHideFlags: 0
  m_CorrespondingSourceObject: {fileID: 0}
  m_PrefabInstance: {fileID: 0}
  m_PrefabAsset: {fileID: 0}
  m_GameObject: {fileID: 173606}
  m_Text: 'Missing Image:

    file.png'
  m_OffsetZ: 0
  m_CharacterSize: 0.05
  m_LineSpacing: 1
  m_Anchor: 4
  m_Alignment: 1
  m_TabSize: 4
  m_FontSize: 20
  m_FontStyle: 0
  m_RichText: 1
  m_Font: {fileID: 0}
  m_Color:
    serializedVersion: 2
    rgba: 4294967295
--- !u!1 &2696393894148955050
GameObject:
  m_ObjectHideFlags: 0
  m_CorrespondingSourceObject: {fileID: 0}
  m_PrefabInstance: {fileID: 0}
  m_PrefabAsset: {fileID: 0}
  serializedVersion: 6
  m_Component:
  - component: {fileID: 6917877061164483721}
  - component: {fileID: 5733048356222316721}
  - component: {fileID: 449541373612078650}
  - component: {fileID: 6099588465430866052}
  m_Layer: 0
  m_Name: Extruder
  m_TagString: Untagged
  m_Icon: {fileID: 0}
  m_NavMeshLayer: 0
  m_StaticEditorFlags: 0
  m_IsActive: 1
--- !u!4 &6917877061164483721
Transform:
  m_ObjectHideFlags: 0
  m_CorrespondingSourceObject: {fileID: 0}
  m_PrefabInstance: {fileID: 0}
  m_PrefabAsset: {fileID: 0}
  m_GameObject: {fileID: 2696393894148955050}
  m_LocalRotation: {x: -0, y: -0, z: -0, w: 1}
  m_LocalPosition: {x: 0, y: 0, z: 0.01}
  m_LocalScale: {x: 1, y: 1, z: 1}
  m_ConstrainProportionsScale: 1
  m_Children:
  - {fileID: 7326611792716084524}
  m_Father: {fileID: 453640}
  m_RootOrder: 1
  m_LocalEulerAnglesHint: {x: 0, y: 0, z: 0}
--- !u!114 &5733048356222316721
MonoBehaviour:
  m_ObjectHideFlags: 0
  m_CorrespondingSourceObject: {fileID: 0}
  m_PrefabInstance: {fileID: 0}
  m_PrefabAsset: {fileID: 0}
  m_GameObject: {fileID: 2696393894148955050}
  m_Enabled: 1
  m_EditorHideFlags: 0
  m_Script: {fileID: 11500000, guid: 7d071587d04354c409e4cb200199e781, type: 3}
  m_Name: 
  m_EditorClassIdentifier: 
  extrudeColor: {r: 1, g: 1, b: 1, a: 1}
  frontDistance: 0
  backDistance: 0.15
  widget: {fileID: 11466202}
--- !u!33 &449541373612078650
MeshFilter:
  m_ObjectHideFlags: 0
  m_CorrespondingSourceObject: {fileID: 0}
  m_PrefabInstance: {fileID: 0}
  m_PrefabAsset: {fileID: 0}
  m_GameObject: {fileID: 2696393894148955050}
  m_Mesh: {fileID: 0}
--- !u!23 &6099588465430866052
MeshRenderer:
  m_ObjectHideFlags: 0
  m_CorrespondingSourceObject: {fileID: 0}
  m_PrefabInstance: {fileID: 0}
  m_PrefabAsset: {fileID: 0}
  m_GameObject: {fileID: 2696393894148955050}
  m_Enabled: 1
  m_CastShadows: 1
  m_ReceiveShadows: 1
  m_DynamicOccludee: 1
  m_StaticShadowCaster: 0
  m_MotionVectors: 1
  m_LightProbeUsage: 1
  m_ReflectionProbeUsage: 1
  m_RayTracingMode: 2
  m_RayTraceProcedural: 0
  m_RenderingLayerMask: 1
  m_RendererPriority: 0
  m_Materials:
<<<<<<< HEAD
  - {fileID: 2100000, guid: 8fbdd8c77c3f8b84faba601e88846f48, type: 2}
=======
  - {fileID: 2100000, guid: a24c5cab5717b124889fe758761686b4, type: 2}
>>>>>>> 7460f22e
  m_StaticBatchInfo:
    firstSubMesh: 0
    subMeshCount: 0
  m_StaticBatchRoot: {fileID: 0}
  m_ProbeAnchor: {fileID: 0}
  m_LightProbeVolumeOverride: {fileID: 0}
  m_ScaleInLightmap: 1
  m_ReceiveGI: 1
  m_PreserveUVs: 0
  m_IgnoreNormalsForChartDetection: 0
  m_ImportantGI: 0
  m_StitchLightmapSeams: 1
  m_SelectedEditorRenderState: 3
  m_MinimumChartSize: 4
  m_AutoUVMaxDistance: 0.5
  m_AutoUVMaxAngle: 89
  m_LightmapParameters: {fileID: 0}
  m_SortingLayerID: 0
  m_SortingLayer: 0
  m_SortingOrder: 0
  m_AdditionalVertexStreams: {fileID: 0}
--- !u!1 &7907944403850507502
GameObject:
  m_ObjectHideFlags: 0
  m_CorrespondingSourceObject: {fileID: 0}
  m_PrefabInstance: {fileID: 0}
  m_PrefabAsset: {fileID: 0}
  serializedVersion: 6
  m_Component:
  - component: {fileID: 7326611792716084524}
  - component: {fileID: 1796292231689161459}
  m_Layer: 0
  m_Name: Sprite
  m_TagString: Untagged
  m_Icon: {fileID: 0}
  m_NavMeshLayer: 0
  m_StaticEditorFlags: 0
  m_IsActive: 1
--- !u!4 &7326611792716084524
Transform:
  m_ObjectHideFlags: 0
  m_CorrespondingSourceObject: {fileID: 0}
  m_PrefabInstance: {fileID: 0}
  m_PrefabAsset: {fileID: 0}
  m_GameObject: {fileID: 7907944403850507502}
  m_LocalRotation: {x: 0, y: 0, z: 0, w: 1}
  m_LocalPosition: {x: 0, y: 0, z: 0}
  m_LocalScale: {x: 1, y: 1, z: 1}
  m_ConstrainProportionsScale: 0
  m_Children: []
  m_Father: {fileID: 6917877061164483721}
  m_RootOrder: 0
  m_LocalEulerAnglesHint: {x: 0, y: 0, z: 0}
--- !u!212 &1796292231689161459
SpriteRenderer:
  m_ObjectHideFlags: 0
  m_CorrespondingSourceObject: {fileID: 0}
  m_PrefabInstance: {fileID: 0}
  m_PrefabAsset: {fileID: 0}
  m_GameObject: {fileID: 7907944403850507502}
  m_Enabled: 1
  m_CastShadows: 0
  m_ReceiveShadows: 0
  m_DynamicOccludee: 1
  m_StaticShadowCaster: 0
  m_MotionVectors: 1
  m_LightProbeUsage: 1
  m_ReflectionProbeUsage: 1
  m_RayTracingMode: 0
  m_RayTraceProcedural: 0
  m_RenderingLayerMask: 1
  m_RendererPriority: 0
  m_Materials:
  - {fileID: 10754, guid: 0000000000000000f000000000000000, type: 0}
  m_StaticBatchInfo:
    firstSubMesh: 0
    subMeshCount: 0
  m_StaticBatchRoot: {fileID: 0}
  m_ProbeAnchor: {fileID: 0}
  m_LightProbeVolumeOverride: {fileID: 0}
  m_ScaleInLightmap: 1
  m_ReceiveGI: 1
  m_PreserveUVs: 0
  m_IgnoreNormalsForChartDetection: 0
  m_ImportantGI: 0
  m_StitchLightmapSeams: 1
  m_SelectedEditorRenderState: 0
  m_MinimumChartSize: 4
  m_AutoUVMaxDistance: 0.5
  m_AutoUVMaxAngle: 89
  m_LightmapParameters: {fileID: 0}
  m_SortingLayerID: 0
  m_SortingLayer: 0
  m_SortingOrder: 0
  m_Sprite: {fileID: 0}
  m_Color: {r: 1, g: 1, b: 1, a: 1}
  m_FlipX: 0
  m_FlipY: 0
  m_DrawMode: 0
  m_Size: {x: 1, y: 1}
  m_AdaptiveModeThreshold: 0.5
  m_SpriteTileMode: 0
  m_WasSpriteAssigned: 0
  m_MaskInteraction: 0
  m_SpriteSortPoint: 0<|MERGE_RESOLUTION|>--- conflicted
+++ resolved
@@ -635,11 +635,7 @@
   m_RenderingLayerMask: 1
   m_RendererPriority: 0
   m_Materials:
-<<<<<<< HEAD
-  - {fileID: 2100000, guid: 8fbdd8c77c3f8b84faba601e88846f48, type: 2}
-=======
   - {fileID: 2100000, guid: a24c5cab5717b124889fe758761686b4, type: 2}
->>>>>>> 7460f22e
   m_StaticBatchInfo:
     firstSubMesh: 0
     subMeshCount: 0
