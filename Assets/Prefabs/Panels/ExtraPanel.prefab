--- conflicted
+++ resolved
@@ -30,11 +30,7 @@
   m_ConstrainProportionsScale: 0
   m_Children: []
   m_Father: {fileID: 4232412870837608}
-<<<<<<< HEAD
-  m_RootOrder: 9
-=======
   m_RootOrder: 10
->>>>>>> 3b866a4e
   m_LocalEulerAnglesHint: {x: 0, y: 0, z: 0}
 --- !u!65 &65772034241514116
 BoxCollider:
@@ -385,11 +381,7 @@
   m_ConstrainProportionsScale: 0
   m_Children: []
   m_Father: {fileID: 4232412870837608}
-<<<<<<< HEAD
-  m_RootOrder: 10
-=======
   m_RootOrder: 11
->>>>>>> 3b866a4e
   m_LocalEulerAnglesHint: {x: 0, y: 0, z: 0}
 --- !u!33 &33786679359167878
 MeshFilter:
@@ -1148,11 +1140,7 @@
   m_ConstrainProportionsScale: 0
   m_Children: []
   m_Father: {fileID: 4232412870837608}
-<<<<<<< HEAD
-  m_RootOrder: 11
-=======
   m_RootOrder: 12
->>>>>>> 3b866a4e
   m_LocalEulerAnglesHint: {x: 0, y: 0, z: 0}
 --- !u!33 &33572971787848210
 MeshFilter:
@@ -1758,7 +1746,186 @@
   serializedVersion: 2
   m_Size: {x: 1, y: 1, z: 0.01}
   m_Center: {x: 0, y: 0, z: -0.05}
-<<<<<<< HEAD
+--- !u!1001 &4136892008545286871
+PrefabInstance:
+  m_ObjectHideFlags: 0
+  serializedVersion: 2
+  m_Modification:
+    m_TransformParent: {fileID: 4232412870837608}
+    m_Modifications:
+    - target: {fileID: 2454767444388280470, guid: 3a98611722d498f4c93e269bfc1ba325,
+        type: 3}
+      propertyPath: m_DescriptionText
+      value: Grid and Snap Settings
+      objectReference: {fileID: 0}
+    - target: {fileID: 4969199155606796208, guid: 3a98611722d498f4c93e269bfc1ba325,
+        type: 3}
+      propertyPath: m_Name
+      value: OptionButton_SnapSettings
+      objectReference: {fileID: 0}
+    - target: {fileID: 5992996673163279405, guid: 3a98611722d498f4c93e269bfc1ba325,
+        type: 3}
+      propertyPath: m_RootOrder
+      value: 7
+      objectReference: {fileID: 0}
+    - target: {fileID: 5992996673163279405, guid: 3a98611722d498f4c93e269bfc1ba325,
+        type: 3}
+      propertyPath: m_LocalPosition.x
+      value: 0
+      objectReference: {fileID: 0}
+    - target: {fileID: 5992996673163279405, guid: 3a98611722d498f4c93e269bfc1ba325,
+        type: 3}
+      propertyPath: m_LocalPosition.y
+      value: -0.425
+      objectReference: {fileID: 0}
+    - target: {fileID: 5992996673163279405, guid: 3a98611722d498f4c93e269bfc1ba325,
+        type: 3}
+      propertyPath: m_LocalPosition.z
+      value: 0.049999237
+      objectReference: {fileID: 0}
+    - target: {fileID: 5992996673163279405, guid: 3a98611722d498f4c93e269bfc1ba325,
+        type: 3}
+      propertyPath: m_LocalRotation.w
+      value: 1
+      objectReference: {fileID: 0}
+    - target: {fileID: 5992996673163279405, guid: 3a98611722d498f4c93e269bfc1ba325,
+        type: 3}
+      propertyPath: m_LocalRotation.x
+      value: -0
+      objectReference: {fileID: 0}
+    - target: {fileID: 5992996673163279405, guid: 3a98611722d498f4c93e269bfc1ba325,
+        type: 3}
+      propertyPath: m_LocalRotation.y
+      value: -0
+      objectReference: {fileID: 0}
+    - target: {fileID: 5992996673163279405, guid: 3a98611722d498f4c93e269bfc1ba325,
+        type: 3}
+      propertyPath: m_LocalRotation.z
+      value: -0
+      objectReference: {fileID: 0}
+    - target: {fileID: 5992996673163279405, guid: 3a98611722d498f4c93e269bfc1ba325,
+        type: 3}
+      propertyPath: m_LocalEulerAnglesHint.x
+      value: 0
+      objectReference: {fileID: 0}
+    - target: {fileID: 5992996673163279405, guid: 3a98611722d498f4c93e269bfc1ba325,
+        type: 3}
+      propertyPath: m_LocalEulerAnglesHint.y
+      value: 0
+      objectReference: {fileID: 0}
+    - target: {fileID: 5992996673163279405, guid: 3a98611722d498f4c93e269bfc1ba325,
+        type: 3}
+      propertyPath: m_LocalEulerAnglesHint.z
+      value: 0
+      objectReference: {fileID: 0}
+    m_RemovedComponents: []
+  m_SourcePrefab: {fileID: 100100000, guid: 3a98611722d498f4c93e269bfc1ba325, type: 3}
+--- !u!4 &7656778960772056826 stripped
+Transform:
+  m_CorrespondingSourceObject: {fileID: 5992996673163279405, guid: 3a98611722d498f4c93e269bfc1ba325,
+    type: 3}
+  m_PrefabInstance: {fileID: 4136892008545286871}
+  m_PrefabAsset: {fileID: 0}
+--- !u!1001 &5575672093838166449
+PrefabInstance:
+  m_ObjectHideFlags: 0
+  serializedVersion: 2
+  m_Modification:
+    m_TransformParent: {fileID: 4232412870837608}
+    m_Modifications:
+    - target: {fileID: 2454767444388280470, guid: 3a98611722d498f4c93e269bfc1ba325,
+        type: 3}
+      propertyPath: m_Type
+      value: 12000
+      objectReference: {fileID: 0}
+    - target: {fileID: 2454767444388280470, guid: 3a98611722d498f4c93e269bfc1ba325,
+        type: 3}
+      propertyPath: m_AtlasTexture
+      value: 0
+      objectReference: {fileID: 0}
+    - target: {fileID: 2454767444388280470, guid: 3a98611722d498f4c93e269bfc1ba325,
+        type: 3}
+      propertyPath: m_ButtonTexture
+      value: 
+      objectReference: {fileID: 2800000, guid: 4fb00a3c13d9a1b4e916be1c5a5357b8, type: 3}
+    - target: {fileID: 2454767444388280470, guid: 3a98611722d498f4c93e269bfc1ba325,
+        type: 3}
+      propertyPath: m_DescriptionText
+      value: Transform Tools
+      objectReference: {fileID: 0}
+    - target: {fileID: 2454767444388280470, guid: 3a98611722d498f4c93e269bfc1ba325,
+        type: 3}
+      propertyPath: m_LocalizedDescription.m_TableEntryReference.m_KeyId
+      value: 103943359016206336
+      objectReference: {fileID: 0}
+    - target: {fileID: 4969199155606796208, guid: 3a98611722d498f4c93e269bfc1ba325,
+        type: 3}
+      propertyPath: m_Name
+      value: OptionButton_TransformPanel
+      objectReference: {fileID: 0}
+    - target: {fileID: 5992996673163279405, guid: 3a98611722d498f4c93e269bfc1ba325,
+        type: 3}
+      propertyPath: m_RootOrder
+      value: 8
+      objectReference: {fileID: 0}
+    - target: {fileID: 5992996673163279405, guid: 3a98611722d498f4c93e269bfc1ba325,
+        type: 3}
+      propertyPath: m_LocalPosition.x
+      value: 0.422
+      objectReference: {fileID: 0}
+    - target: {fileID: 5992996673163279405, guid: 3a98611722d498f4c93e269bfc1ba325,
+        type: 3}
+      propertyPath: m_LocalPosition.y
+      value: -0.425
+      objectReference: {fileID: 0}
+    - target: {fileID: 5992996673163279405, guid: 3a98611722d498f4c93e269bfc1ba325,
+        type: 3}
+      propertyPath: m_LocalPosition.z
+      value: 0.049999237
+      objectReference: {fileID: 0}
+    - target: {fileID: 5992996673163279405, guid: 3a98611722d498f4c93e269bfc1ba325,
+        type: 3}
+      propertyPath: m_LocalRotation.w
+      value: 1
+      objectReference: {fileID: 0}
+    - target: {fileID: 5992996673163279405, guid: 3a98611722d498f4c93e269bfc1ba325,
+        type: 3}
+      propertyPath: m_LocalRotation.x
+      value: -0
+      objectReference: {fileID: 0}
+    - target: {fileID: 5992996673163279405, guid: 3a98611722d498f4c93e269bfc1ba325,
+        type: 3}
+      propertyPath: m_LocalRotation.y
+      value: -0
+      objectReference: {fileID: 0}
+    - target: {fileID: 5992996673163279405, guid: 3a98611722d498f4c93e269bfc1ba325,
+        type: 3}
+      propertyPath: m_LocalRotation.z
+      value: -0
+      objectReference: {fileID: 0}
+    - target: {fileID: 5992996673163279405, guid: 3a98611722d498f4c93e269bfc1ba325,
+        type: 3}
+      propertyPath: m_LocalEulerAnglesHint.x
+      value: 0
+      objectReference: {fileID: 0}
+    - target: {fileID: 5992996673163279405, guid: 3a98611722d498f4c93e269bfc1ba325,
+        type: 3}
+      propertyPath: m_LocalEulerAnglesHint.y
+      value: 0
+      objectReference: {fileID: 0}
+    - target: {fileID: 5992996673163279405, guid: 3a98611722d498f4c93e269bfc1ba325,
+        type: 3}
+      propertyPath: m_LocalEulerAnglesHint.z
+      value: 0
+      objectReference: {fileID: 0}
+    m_RemovedComponents: []
+  m_SourcePrefab: {fileID: 100100000, guid: 3a98611722d498f4c93e269bfc1ba325, type: 3}
+--- !u!4 &2183017126753138076 stripped
+Transform:
+  m_CorrespondingSourceObject: {fileID: 5992996673163279405, guid: 3a98611722d498f4c93e269bfc1ba325,
+    type: 3}
+  m_PrefabInstance: {fileID: 5575672093838166449}
+  m_PrefabAsset: {fileID: 0}
 --- !u!1 &8678426721233265953
 GameObject:
   m_ObjectHideFlags: 0
@@ -1886,186 +2053,4 @@
   m_Enabled: 1
   serializedVersion: 2
   m_Size: {x: 1, y: 1, z: 0.01}
-  m_Center: {x: 0, y: 0, z: -0.05}
-=======
---- !u!1001 &4136892008545286871
-PrefabInstance:
-  m_ObjectHideFlags: 0
-  serializedVersion: 2
-  m_Modification:
-    m_TransformParent: {fileID: 4232412870837608}
-    m_Modifications:
-    - target: {fileID: 2454767444388280470, guid: 3a98611722d498f4c93e269bfc1ba325,
-        type: 3}
-      propertyPath: m_DescriptionText
-      value: Grid and Snap Settings
-      objectReference: {fileID: 0}
-    - target: {fileID: 4969199155606796208, guid: 3a98611722d498f4c93e269bfc1ba325,
-        type: 3}
-      propertyPath: m_Name
-      value: OptionButton_SnapSettings
-      objectReference: {fileID: 0}
-    - target: {fileID: 5992996673163279405, guid: 3a98611722d498f4c93e269bfc1ba325,
-        type: 3}
-      propertyPath: m_RootOrder
-      value: 7
-      objectReference: {fileID: 0}
-    - target: {fileID: 5992996673163279405, guid: 3a98611722d498f4c93e269bfc1ba325,
-        type: 3}
-      propertyPath: m_LocalPosition.x
-      value: 0
-      objectReference: {fileID: 0}
-    - target: {fileID: 5992996673163279405, guid: 3a98611722d498f4c93e269bfc1ba325,
-        type: 3}
-      propertyPath: m_LocalPosition.y
-      value: -0.425
-      objectReference: {fileID: 0}
-    - target: {fileID: 5992996673163279405, guid: 3a98611722d498f4c93e269bfc1ba325,
-        type: 3}
-      propertyPath: m_LocalPosition.z
-      value: 0.049999237
-      objectReference: {fileID: 0}
-    - target: {fileID: 5992996673163279405, guid: 3a98611722d498f4c93e269bfc1ba325,
-        type: 3}
-      propertyPath: m_LocalRotation.w
-      value: 1
-      objectReference: {fileID: 0}
-    - target: {fileID: 5992996673163279405, guid: 3a98611722d498f4c93e269bfc1ba325,
-        type: 3}
-      propertyPath: m_LocalRotation.x
-      value: -0
-      objectReference: {fileID: 0}
-    - target: {fileID: 5992996673163279405, guid: 3a98611722d498f4c93e269bfc1ba325,
-        type: 3}
-      propertyPath: m_LocalRotation.y
-      value: -0
-      objectReference: {fileID: 0}
-    - target: {fileID: 5992996673163279405, guid: 3a98611722d498f4c93e269bfc1ba325,
-        type: 3}
-      propertyPath: m_LocalRotation.z
-      value: -0
-      objectReference: {fileID: 0}
-    - target: {fileID: 5992996673163279405, guid: 3a98611722d498f4c93e269bfc1ba325,
-        type: 3}
-      propertyPath: m_LocalEulerAnglesHint.x
-      value: 0
-      objectReference: {fileID: 0}
-    - target: {fileID: 5992996673163279405, guid: 3a98611722d498f4c93e269bfc1ba325,
-        type: 3}
-      propertyPath: m_LocalEulerAnglesHint.y
-      value: 0
-      objectReference: {fileID: 0}
-    - target: {fileID: 5992996673163279405, guid: 3a98611722d498f4c93e269bfc1ba325,
-        type: 3}
-      propertyPath: m_LocalEulerAnglesHint.z
-      value: 0
-      objectReference: {fileID: 0}
-    m_RemovedComponents: []
-  m_SourcePrefab: {fileID: 100100000, guid: 3a98611722d498f4c93e269bfc1ba325, type: 3}
---- !u!4 &7656778960772056826 stripped
-Transform:
-  m_CorrespondingSourceObject: {fileID: 5992996673163279405, guid: 3a98611722d498f4c93e269bfc1ba325,
-    type: 3}
-  m_PrefabInstance: {fileID: 4136892008545286871}
-  m_PrefabAsset: {fileID: 0}
---- !u!1001 &5575672093838166449
-PrefabInstance:
-  m_ObjectHideFlags: 0
-  serializedVersion: 2
-  m_Modification:
-    m_TransformParent: {fileID: 4232412870837608}
-    m_Modifications:
-    - target: {fileID: 2454767444388280470, guid: 3a98611722d498f4c93e269bfc1ba325,
-        type: 3}
-      propertyPath: m_Type
-      value: 12000
-      objectReference: {fileID: 0}
-    - target: {fileID: 2454767444388280470, guid: 3a98611722d498f4c93e269bfc1ba325,
-        type: 3}
-      propertyPath: m_AtlasTexture
-      value: 0
-      objectReference: {fileID: 0}
-    - target: {fileID: 2454767444388280470, guid: 3a98611722d498f4c93e269bfc1ba325,
-        type: 3}
-      propertyPath: m_ButtonTexture
-      value: 
-      objectReference: {fileID: 2800000, guid: 4fb00a3c13d9a1b4e916be1c5a5357b8, type: 3}
-    - target: {fileID: 2454767444388280470, guid: 3a98611722d498f4c93e269bfc1ba325,
-        type: 3}
-      propertyPath: m_DescriptionText
-      value: Transform Tools
-      objectReference: {fileID: 0}
-    - target: {fileID: 2454767444388280470, guid: 3a98611722d498f4c93e269bfc1ba325,
-        type: 3}
-      propertyPath: m_LocalizedDescription.m_TableEntryReference.m_KeyId
-      value: 103943359016206336
-      objectReference: {fileID: 0}
-    - target: {fileID: 4969199155606796208, guid: 3a98611722d498f4c93e269bfc1ba325,
-        type: 3}
-      propertyPath: m_Name
-      value: OptionButton_TransformPanel
-      objectReference: {fileID: 0}
-    - target: {fileID: 5992996673163279405, guid: 3a98611722d498f4c93e269bfc1ba325,
-        type: 3}
-      propertyPath: m_RootOrder
-      value: 8
-      objectReference: {fileID: 0}
-    - target: {fileID: 5992996673163279405, guid: 3a98611722d498f4c93e269bfc1ba325,
-        type: 3}
-      propertyPath: m_LocalPosition.x
-      value: 0.422
-      objectReference: {fileID: 0}
-    - target: {fileID: 5992996673163279405, guid: 3a98611722d498f4c93e269bfc1ba325,
-        type: 3}
-      propertyPath: m_LocalPosition.y
-      value: -0.425
-      objectReference: {fileID: 0}
-    - target: {fileID: 5992996673163279405, guid: 3a98611722d498f4c93e269bfc1ba325,
-        type: 3}
-      propertyPath: m_LocalPosition.z
-      value: 0.049999237
-      objectReference: {fileID: 0}
-    - target: {fileID: 5992996673163279405, guid: 3a98611722d498f4c93e269bfc1ba325,
-        type: 3}
-      propertyPath: m_LocalRotation.w
-      value: 1
-      objectReference: {fileID: 0}
-    - target: {fileID: 5992996673163279405, guid: 3a98611722d498f4c93e269bfc1ba325,
-        type: 3}
-      propertyPath: m_LocalRotation.x
-      value: -0
-      objectReference: {fileID: 0}
-    - target: {fileID: 5992996673163279405, guid: 3a98611722d498f4c93e269bfc1ba325,
-        type: 3}
-      propertyPath: m_LocalRotation.y
-      value: -0
-      objectReference: {fileID: 0}
-    - target: {fileID: 5992996673163279405, guid: 3a98611722d498f4c93e269bfc1ba325,
-        type: 3}
-      propertyPath: m_LocalRotation.z
-      value: -0
-      objectReference: {fileID: 0}
-    - target: {fileID: 5992996673163279405, guid: 3a98611722d498f4c93e269bfc1ba325,
-        type: 3}
-      propertyPath: m_LocalEulerAnglesHint.x
-      value: 0
-      objectReference: {fileID: 0}
-    - target: {fileID: 5992996673163279405, guid: 3a98611722d498f4c93e269bfc1ba325,
-        type: 3}
-      propertyPath: m_LocalEulerAnglesHint.y
-      value: 0
-      objectReference: {fileID: 0}
-    - target: {fileID: 5992996673163279405, guid: 3a98611722d498f4c93e269bfc1ba325,
-        type: 3}
-      propertyPath: m_LocalEulerAnglesHint.z
-      value: 0
-      objectReference: {fileID: 0}
-    m_RemovedComponents: []
-  m_SourcePrefab: {fileID: 100100000, guid: 3a98611722d498f4c93e269bfc1ba325, type: 3}
---- !u!4 &2183017126753138076 stripped
-Transform:
-  m_CorrespondingSourceObject: {fileID: 5992996673163279405, guid: 3a98611722d498f4c93e269bfc1ba325,
-    type: 3}
-  m_PrefabInstance: {fileID: 5575672093838166449}
-  m_PrefabAsset: {fileID: 0}
->>>>>>> 3b866a4e
+  m_Center: {x: 0, y: 0, z: -0.05}