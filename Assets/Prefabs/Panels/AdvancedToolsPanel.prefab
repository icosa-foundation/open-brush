%YAML 1.1
%TAG !u! tag:unity3d.com,2011:
--- !u!1 &1097749852816098
GameObject:
  m_ObjectHideFlags: 0
  m_CorrespondingSourceObject: {fileID: 0}
  m_PrefabInstance: {fileID: 0}
  m_PrefabAsset: {fileID: 0}
  serializedVersion: 6
  m_Component:
  - component: {fileID: 4099180057378294}
  - component: {fileID: 33455026306115330}
  - component: {fileID: 23523664587807106}
  - component: {fileID: 114364246842822652}
  m_Layer: 16
  m_Name: MoreStandard
  m_TagString: Untagged
  m_Icon: {fileID: 0}
  m_NavMeshLayer: 0
  m_StaticEditorFlags: 0
  m_IsActive: 1
--- !u!4 &4099180057378294
Transform:
  m_ObjectHideFlags: 0
  m_CorrespondingSourceObject: {fileID: 0}
  m_PrefabInstance: {fileID: 0}
  m_PrefabAsset: {fileID: 0}
  m_GameObject: {fileID: 1097749852816098}
  m_LocalRotation: {x: -0, y: -0, z: -0, w: 1}
  m_LocalPosition: {x: 0, y: -0.000000059604645, z: 0}
  m_LocalScale: {x: 2.85, y: 2.85, z: 2.85}
  m_ConstrainProportionsScale: 0
  m_Children:
  - {fileID: 4022648990136106}
  m_Father: {fileID: 4961560007330260}
  m_RootOrder: 0
  m_LocalEulerAnglesHint: {x: 0, y: 0, z: 0}
--- !u!33 &33455026306115330
MeshFilter:
  m_ObjectHideFlags: 0
  m_CorrespondingSourceObject: {fileID: 0}
  m_PrefabInstance: {fileID: 0}
  m_PrefabAsset: {fileID: 0}
  m_GameObject: {fileID: 1097749852816098}
  m_Mesh: {fileID: 4300004, guid: fa204ac711c748346a10a515ac80e56f, type: 3}
--- !u!23 &23523664587807106
MeshRenderer:
  m_ObjectHideFlags: 0
  m_CorrespondingSourceObject: {fileID: 0}
  m_PrefabInstance: {fileID: 0}
  m_PrefabAsset: {fileID: 0}
  m_GameObject: {fileID: 1097749852816098}
  m_Enabled: 1
  m_CastShadows: 0
  m_ReceiveShadows: 0
  m_DynamicOccludee: 1
  m_StaticShadowCaster: 0
  m_MotionVectors: 1
  m_LightProbeUsage: 1
  m_ReflectionProbeUsage: 1
  m_RayTracingMode: 2
  m_RayTraceProcedural: 0
  m_RenderingLayerMask: 1
  m_RendererPriority: 0
  m_Materials:
  - {fileID: 2100000, guid: 3e92ccbfed650604686991e69902e663, type: 2}
  m_StaticBatchInfo:
    firstSubMesh: 0
    subMeshCount: 0
  m_StaticBatchRoot: {fileID: 0}
  m_ProbeAnchor: {fileID: 0}
  m_LightProbeVolumeOverride: {fileID: 0}
  m_ScaleInLightmap: 1
  m_ReceiveGI: 1
  m_PreserveUVs: 0
  m_IgnoreNormalsForChartDetection: 0
  m_ImportantGI: 0
  m_StitchLightmapSeams: 0
  m_SelectedEditorRenderState: 3
  m_MinimumChartSize: 4
  m_AutoUVMaxDistance: 0.5
  m_AutoUVMaxAngle: 89
  m_LightmapParameters: {fileID: 0}
  m_SortingLayerID: 0
  m_SortingLayer: 0
  m_SortingOrder: 0
  m_AdditionalVertexStreams: {fileID: 0}
--- !u!114 &114364246842822652
MonoBehaviour:
  m_ObjectHideFlags: 0
  m_CorrespondingSourceObject: {fileID: 0}
  m_PrefabInstance: {fileID: 0}
  m_PrefabAsset: {fileID: 0}
  m_GameObject: {fileID: 1097749852816098}
  m_Enabled: 1
  m_EditorHideFlags: 0
  m_Script: {fileID: 11500000, guid: 1aaefde5afe80784e908d27fcb05a101, type: 3}
  m_Name: 
  m_EditorClassIdentifier: 
  m_OffsetOverride: -1
--- !u!1 &1191084873665120
GameObject:
  m_ObjectHideFlags: 0
  m_CorrespondingSourceObject: {fileID: 0}
  m_PrefabInstance: {fileID: 0}
  m_PrefabAsset: {fileID: 0}
  serializedVersion: 6
  m_Component:
  - component: {fileID: 4603240213511680}
  - component: {fileID: 33914278115954818}
  - component: {fileID: 23008033063514408}
  - component: {fileID: 65156450117035654}
  - component: {fileID: 114236876208769008}
  m_Layer: 16
  m_Name: Button_Repaint
  m_TagString: Untagged
  m_Icon: {fileID: 0}
  m_NavMeshLayer: 0
  m_StaticEditorFlags: 0
  m_IsActive: 1
--- !u!4 &4603240213511680
Transform:
  m_ObjectHideFlags: 0
  m_CorrespondingSourceObject: {fileID: 0}
  m_PrefabInstance: {fileID: 0}
  m_PrefabAsset: {fileID: 0}
  m_GameObject: {fileID: 1191084873665120}
  m_LocalRotation: {x: -0, y: -0, z: -0, w: 1}
  m_LocalPosition: {x: 0.422, y: 0.638, z: 0.05}
  m_LocalScale: {x: 0.35, y: 0.35, z: 0.35}
  m_ConstrainProportionsScale: 0
  m_Children: []
  m_Father: {fileID: 4067220476156272}
  m_RootOrder: 2
  m_LocalEulerAnglesHint: {x: 0, y: 0, z: 0}
--- !u!33 &33914278115954818
MeshFilter:
  m_ObjectHideFlags: 0
  m_CorrespondingSourceObject: {fileID: 0}
  m_PrefabInstance: {fileID: 0}
  m_PrefabAsset: {fileID: 0}
  m_GameObject: {fileID: 1191084873665120}
  m_Mesh: {fileID: 4300000, guid: 5501f437160666942ae970f3648fbeb8, type: 3}
--- !u!23 &23008033063514408
MeshRenderer:
  m_ObjectHideFlags: 0
  m_CorrespondingSourceObject: {fileID: 0}
  m_PrefabInstance: {fileID: 0}
  m_PrefabAsset: {fileID: 0}
  m_GameObject: {fileID: 1191084873665120}
  m_Enabled: 1
  m_CastShadows: 0
  m_ReceiveShadows: 0
  m_DynamicOccludee: 1
  m_StaticShadowCaster: 0
  m_MotionVectors: 1
  m_LightProbeUsage: 1
  m_ReflectionProbeUsage: 1
  m_RayTracingMode: 2
  m_RayTraceProcedural: 0
  m_RenderingLayerMask: 1
  m_RendererPriority: 0
  m_Materials:
  - {fileID: 2100000, guid: 40d29de2bdc11f04dbfa25059165916e, type: 2}
  m_StaticBatchInfo:
    firstSubMesh: 0
    subMeshCount: 0
  m_StaticBatchRoot: {fileID: 0}
  m_ProbeAnchor: {fileID: 0}
  m_LightProbeVolumeOverride: {fileID: 0}
  m_ScaleInLightmap: 1
  m_ReceiveGI: 1
  m_PreserveUVs: 0
  m_IgnoreNormalsForChartDetection: 0
  m_ImportantGI: 0
  m_StitchLightmapSeams: 0
  m_SelectedEditorRenderState: 3
  m_MinimumChartSize: 4
  m_AutoUVMaxDistance: 0.5
  m_AutoUVMaxAngle: 89
  m_LightmapParameters: {fileID: 0}
  m_SortingLayerID: 0
  m_SortingLayer: 0
  m_SortingOrder: 0
  m_AdditionalVertexStreams: {fileID: 0}
--- !u!65 &65156450117035654
BoxCollider:
  m_ObjectHideFlags: 0
  m_CorrespondingSourceObject: {fileID: 0}
  m_PrefabInstance: {fileID: 0}
  m_PrefabAsset: {fileID: 0}
  m_GameObject: {fileID: 1191084873665120}
  m_Material: {fileID: 0}
  m_IsTrigger: 0
  m_Enabled: 1
  serializedVersion: 2
  m_Size: {x: 1, y: 1, z: 0.01}
  m_Center: {x: -0.000000074505806, y: 0.000000022351742, z: -0.05}
--- !u!114 &114236876208769008
MonoBehaviour:
  m_ObjectHideFlags: 0
  m_CorrespondingSourceObject: {fileID: 0}
  m_PrefabInstance: {fileID: 0}
  m_PrefabAsset: {fileID: 0}
  m_GameObject: {fileID: 1191084873665120}
  m_Enabled: 1
  m_EditorHideFlags: 0
  m_Script: {fileID: 11500000, guid: 962894c5495cabc458506a8548e8a1e2, type: 3}
  m_Name: 
  m_EditorClassIdentifier: 
  m_DescriptionType: 0
  m_DescriptionYOffset: 0
  m_DescriptionText: Repaint
  m_DescriptionTextExtra: 
  m_DescriptionActivateSpeed: 12
  m_DescriptionZScale: 1
  m_ButtonTexture: {fileID: 2800000, guid: 48c4e2e5ea2c3794fa991bd025329d44, type: 3}
  m_AtlasTexture: 1
  m_ToggleButton: 1
  m_LongPressReleaseButton: 0
  m_ButtonHasPressedAudio: 1
  m_ZAdjustHover: -0.02
  m_ZAdjustClick: 0.05
  m_HoverScale: 1.1
  m_HoverBoxColliderGrow: 0.2
  m_AddOverlay: 0
  m_Tool: 18
  m_EatGazeInputOnPress: 1
--- !u!1 &1200250368217180
GameObject:
  m_ObjectHideFlags: 0
  m_CorrespondingSourceObject: {fileID: 0}
  m_PrefabInstance: {fileID: 0}
  m_PrefabAsset: {fileID: 0}
  serializedVersion: 6
  m_Component:
  - component: {fileID: 4887687143526368}
  - component: {fileID: 33252914123167002}
  - component: {fileID: 23854961604147388}
  - component: {fileID: 65958407650276146}
  - component: {fileID: 114257472342071544}
  m_Layer: 16
  m_Name: Button_Teleport
  m_TagString: Untagged
  m_Icon: {fileID: 0}
  m_NavMeshLayer: 0
  m_StaticEditorFlags: 0
  m_IsActive: 1
--- !u!4 &4887687143526368
Transform:
  m_ObjectHideFlags: 0
  m_CorrespondingSourceObject: {fileID: 0}
  m_PrefabInstance: {fileID: 0}
  m_PrefabAsset: {fileID: 0}
  m_GameObject: {fileID: 1200250368217180}
  m_LocalRotation: {x: -0, y: -0, z: -0, w: 1}
  m_LocalPosition: {x: 0, y: 0.21600002, z: 0.049999237}
  m_LocalScale: {x: 0.35, y: 0.35, z: 0.35}
  m_ConstrainProportionsScale: 0
  m_Children: []
  m_Father: {fileID: 4067220476156272}
  m_RootOrder: 4
  m_LocalEulerAnglesHint: {x: 0, y: 0, z: 0}
--- !u!33 &33252914123167002
MeshFilter:
  m_ObjectHideFlags: 0
  m_CorrespondingSourceObject: {fileID: 0}
  m_PrefabInstance: {fileID: 0}
  m_PrefabAsset: {fileID: 0}
  m_GameObject: {fileID: 1200250368217180}
  m_Mesh: {fileID: 4300000, guid: 5501f437160666942ae970f3648fbeb8, type: 3}
--- !u!23 &23854961604147388
MeshRenderer:
  m_ObjectHideFlags: 0
  m_CorrespondingSourceObject: {fileID: 0}
  m_PrefabInstance: {fileID: 0}
  m_PrefabAsset: {fileID: 0}
  m_GameObject: {fileID: 1200250368217180}
  m_Enabled: 1
  m_CastShadows: 0
  m_ReceiveShadows: 0
  m_DynamicOccludee: 1
  m_StaticShadowCaster: 0
  m_MotionVectors: 1
  m_LightProbeUsage: 0
  m_ReflectionProbeUsage: 1
  m_RayTracingMode: 2
  m_RayTraceProcedural: 0
  m_RenderingLayerMask: 1
  m_RendererPriority: 0
  m_Materials:
  - {fileID: 2100000, guid: 40d29de2bdc11f04dbfa25059165916e, type: 2}
  m_StaticBatchInfo:
    firstSubMesh: 0
    subMeshCount: 0
  m_StaticBatchRoot: {fileID: 0}
  m_ProbeAnchor: {fileID: 0}
  m_LightProbeVolumeOverride: {fileID: 0}
  m_ScaleInLightmap: 1
  m_ReceiveGI: 1
  m_PreserveUVs: 0
  m_IgnoreNormalsForChartDetection: 0
  m_ImportantGI: 0
  m_StitchLightmapSeams: 0
  m_SelectedEditorRenderState: 3
  m_MinimumChartSize: 4
  m_AutoUVMaxDistance: 0.5
  m_AutoUVMaxAngle: 89
  m_LightmapParameters: {fileID: 0}
  m_SortingLayerID: 0
  m_SortingLayer: 0
  m_SortingOrder: 0
  m_AdditionalVertexStreams: {fileID: 0}
--- !u!65 &65958407650276146
BoxCollider:
  m_ObjectHideFlags: 0
  m_CorrespondingSourceObject: {fileID: 0}
  m_PrefabInstance: {fileID: 0}
  m_PrefabAsset: {fileID: 0}
  m_GameObject: {fileID: 1200250368217180}
  m_Material: {fileID: 0}
  m_IsTrigger: 0
  m_Enabled: 1
  serializedVersion: 2
  m_Size: {x: 1, y: 1, z: 0.1}
  m_Center: {x: 0, y: 0, z: 0}
--- !u!114 &114257472342071544
MonoBehaviour:
  m_ObjectHideFlags: 0
  m_CorrespondingSourceObject: {fileID: 0}
  m_PrefabInstance: {fileID: 0}
  m_PrefabAsset: {fileID: 0}
  m_GameObject: {fileID: 1200250368217180}
  m_Enabled: 1
  m_EditorHideFlags: 0
  m_Script: {fileID: 11500000, guid: 962894c5495cabc458506a8548e8a1e2, type: 3}
  m_Name: 
  m_EditorClassIdentifier: 
  m_DescriptionType: 0
  m_DescriptionYOffset: 0
  m_DescriptionText: Teleport
  m_DescriptionTextExtra: 
  m_DescriptionActivateSpeed: 12
  m_DescriptionZScale: 1
  m_ButtonTexture: {fileID: 2800000, guid: 82be5dbd822a76e42b0484d1bd56c21e, type: 3}
  m_AtlasTexture: 1
  m_ToggleButton: 1
  m_LongPressReleaseButton: 0
  m_ButtonHasPressedAudio: 1
  m_ZAdjustHover: -0.02
  m_ZAdjustClick: 0.05
  m_HoverScale: 1.1
  m_HoverBoxColliderGrow: 0.2
  m_AddOverlay: 0
  m_Tool: 17
  m_EatGazeInputOnPress: 1
--- !u!1 &1232310111846144
GameObject:
  m_ObjectHideFlags: 0
  m_CorrespondingSourceObject: {fileID: 0}
  m_PrefabInstance: {fileID: 0}
  m_PrefabAsset: {fileID: 0}
  serializedVersion: 6
  m_Component:
  - component: {fileID: 4913046734195790}
  - component: {fileID: 33463444720997118}
  - component: {fileID: 23068761468747428}
  - component: {fileID: 114223363755850222}
  m_Layer: 16
  m_Name: Border
  m_TagString: Untagged
  m_Icon: {fileID: 0}
  m_NavMeshLayer: 0
  m_StaticEditorFlags: 0
  m_IsActive: 1
--- !u!4 &4913046734195790
Transform:
  m_ObjectHideFlags: 0
  m_CorrespondingSourceObject: {fileID: 0}
  m_PrefabInstance: {fileID: 0}
  m_PrefabAsset: {fileID: 0}
  m_GameObject: {fileID: 1232310111846144}
  m_LocalRotation: {x: -0, y: -0, z: -0, w: 1}
  m_LocalPosition: {x: 0, y: 0, z: 0}
  m_LocalScale: {x: 1, y: 1.3, z: 1}
  m_ConstrainProportionsScale: 0
  m_Children: []
  m_Father: {fileID: 4067220476156272}
  m_RootOrder: 11
  m_LocalEulerAnglesHint: {x: 0, y: 0, z: 0}
--- !u!33 &33463444720997118
MeshFilter:
  m_ObjectHideFlags: 0
  m_CorrespondingSourceObject: {fileID: 0}
  m_PrefabInstance: {fileID: 0}
  m_PrefabAsset: {fileID: 0}
  m_GameObject: {fileID: 1232310111846144}
  m_Mesh: {fileID: 4300000, guid: abfb1ed71d7809e4ca432a0cb90d676b, type: 3}
--- !u!23 &23068761468747428
MeshRenderer:
  m_ObjectHideFlags: 0
  m_CorrespondingSourceObject: {fileID: 0}
  m_PrefabInstance: {fileID: 0}
  m_PrefabAsset: {fileID: 0}
  m_GameObject: {fileID: 1232310111846144}
  m_Enabled: 1
  m_CastShadows: 0
  m_ReceiveShadows: 0
  m_DynamicOccludee: 1
  m_StaticShadowCaster: 0
  m_MotionVectors: 1
  m_LightProbeUsage: 1
  m_ReflectionProbeUsage: 1
  m_RayTracingMode: 2
  m_RayTraceProcedural: 0
  m_RenderingLayerMask: 1
  m_RendererPriority: 0
  m_Materials:
  - {fileID: 2100000, guid: 3e92ccbfed650604686991e69902e663, type: 2}
  m_StaticBatchInfo:
    firstSubMesh: 0
    subMeshCount: 0
  m_StaticBatchRoot: {fileID: 0}
  m_ProbeAnchor: {fileID: 0}
  m_LightProbeVolumeOverride: {fileID: 0}
  m_ScaleInLightmap: 1
  m_ReceiveGI: 1
  m_PreserveUVs: 0
  m_IgnoreNormalsForChartDetection: 0
  m_ImportantGI: 0
  m_StitchLightmapSeams: 0
  m_SelectedEditorRenderState: 3
  m_MinimumChartSize: 4
  m_AutoUVMaxDistance: 0.5
  m_AutoUVMaxAngle: 89
  m_LightmapParameters: {fileID: 0}
  m_SortingLayerID: 0
  m_SortingLayer: 0
  m_SortingOrder: 0
  m_AdditionalVertexStreams: {fileID: 0}
--- !u!114 &114223363755850222
MonoBehaviour:
  m_ObjectHideFlags: 0
  m_CorrespondingSourceObject: {fileID: 0}
  m_PrefabInstance: {fileID: 0}
  m_PrefabAsset: {fileID: 0}
  m_GameObject: {fileID: 1232310111846144}
  m_Enabled: 1
  m_EditorHideFlags: 0
  m_Script: {fileID: 11500000, guid: 1aaefde5afe80784e908d27fcb05a101, type: 3}
  m_Name: 
  m_EditorClassIdentifier: 
  m_OffsetOverride: -1
--- !u!1 &1239097257950828
GameObject:
  m_ObjectHideFlags: 0
  m_CorrespondingSourceObject: {fileID: 0}
  m_PrefabInstance: {fileID: 0}
  m_PrefabAsset: {fileID: 0}
  serializedVersion: 6
  m_Component:
  - component: {fileID: 4978516870933526}
  - component: {fileID: 65826497703903122}
  m_Layer: 16
  m_Name: Collider
  m_TagString: Untagged
  m_Icon: {fileID: 0}
  m_NavMeshLayer: 0
  m_StaticEditorFlags: 0
  m_IsActive: 1
--- !u!4 &4978516870933526
Transform:
  m_ObjectHideFlags: 0
  m_CorrespondingSourceObject: {fileID: 0}
  m_PrefabInstance: {fileID: 0}
  m_PrefabAsset: {fileID: 0}
  m_GameObject: {fileID: 1239097257950828}
  m_LocalRotation: {x: -0, y: -0, z: -0, w: 1}
  m_LocalPosition: {x: 0.21, y: 0, z: 0}
  m_LocalScale: {x: 1, y: 1, z: 1}
  m_ConstrainProportionsScale: 0
  m_Children: []
  m_Father: {fileID: 4661729169517730}
  m_RootOrder: 1
  m_LocalEulerAnglesHint: {x: 0, y: 0, z: 0}
--- !u!65 &65826497703903122
BoxCollider:
  m_ObjectHideFlags: 0
  m_CorrespondingSourceObject: {fileID: 0}
  m_PrefabInstance: {fileID: 0}
  m_PrefabAsset: {fileID: 0}
  m_GameObject: {fileID: 1239097257950828}
  m_Material: {fileID: 0}
  m_IsTrigger: 0
  m_Enabled: 1
  serializedVersion: 2
  m_Size: {x: 1.9, y: 1.8658553, z: 0.5}
  m_Center: {x: 0, y: -0.0029161572, z: 0}
--- !u!1 &1240186350611758
GameObject:
  m_ObjectHideFlags: 0
  m_CorrespondingSourceObject: {fileID: 0}
  m_PrefabInstance: {fileID: 0}
  m_PrefabAsset: {fileID: 0}
  serializedVersion: 6
  m_Component:
  - component: {fileID: 4896252300719394}
  - component: {fileID: 33865248771380790}
  - component: {fileID: 23873537184607808}
  - component: {fileID: 65646158175341914}
  - component: {fileID: 114562752754880158}
  m_Layer: 16
  m_Name: Button_Straightedge
  m_TagString: Untagged
  m_Icon: {fileID: 0}
  m_NavMeshLayer: 0
  m_StaticEditorFlags: 0
  m_IsActive: 1
--- !u!4 &4896252300719394
Transform:
  m_ObjectHideFlags: 0
  m_CorrespondingSourceObject: {fileID: 0}
  m_PrefabInstance: {fileID: 0}
  m_PrefabAsset: {fileID: 0}
  m_GameObject: {fileID: 1240186350611758}
  m_LocalRotation: {x: 0, y: 0, z: 0, w: 1}
  m_LocalPosition: {x: 0, y: -0.206, z: 0.05}
  m_LocalScale: {x: 0.35, y: 0.35, z: 0.35}
  m_ConstrainProportionsScale: 0
  m_Children: []
  m_Father: {fileID: 4067220476156272}
  m_RootOrder: 7
  m_LocalEulerAnglesHint: {x: 0, y: 0, z: 0}
--- !u!33 &33865248771380790
MeshFilter:
  m_ObjectHideFlags: 0
  m_CorrespondingSourceObject: {fileID: 0}
  m_PrefabInstance: {fileID: 0}
  m_PrefabAsset: {fileID: 0}
  m_GameObject: {fileID: 1240186350611758}
  m_Mesh: {fileID: 4300000, guid: 5501f437160666942ae970f3648fbeb8, type: 3}
--- !u!23 &23873537184607808
MeshRenderer:
  m_ObjectHideFlags: 0
  m_CorrespondingSourceObject: {fileID: 0}
  m_PrefabInstance: {fileID: 0}
  m_PrefabAsset: {fileID: 0}
  m_GameObject: {fileID: 1240186350611758}
  m_Enabled: 1
  m_CastShadows: 0
  m_ReceiveShadows: 0
  m_DynamicOccludee: 1
  m_StaticShadowCaster: 0
  m_MotionVectors: 1
  m_LightProbeUsage: 1
  m_ReflectionProbeUsage: 1
  m_RayTracingMode: 2
  m_RayTraceProcedural: 0
  m_RenderingLayerMask: 1
  m_RendererPriority: 0
  m_Materials:
  - {fileID: 2100000, guid: 40d29de2bdc11f04dbfa25059165916e, type: 2}
  m_StaticBatchInfo:
    firstSubMesh: 0
    subMeshCount: 0
  m_StaticBatchRoot: {fileID: 0}
  m_ProbeAnchor: {fileID: 0}
  m_LightProbeVolumeOverride: {fileID: 0}
  m_ScaleInLightmap: 1
  m_ReceiveGI: 1
  m_PreserveUVs: 0
  m_IgnoreNormalsForChartDetection: 0
  m_ImportantGI: 0
  m_StitchLightmapSeams: 0
  m_SelectedEditorRenderState: 3
  m_MinimumChartSize: 4
  m_AutoUVMaxDistance: 0.5
  m_AutoUVMaxAngle: 89
  m_LightmapParameters: {fileID: 0}
  m_SortingLayerID: 0
  m_SortingLayer: 0
  m_SortingOrder: 0
  m_AdditionalVertexStreams: {fileID: 0}
--- !u!65 &65646158175341914
BoxCollider:
  m_ObjectHideFlags: 0
  m_CorrespondingSourceObject: {fileID: 0}
  m_PrefabInstance: {fileID: 0}
  m_PrefabAsset: {fileID: 0}
  m_GameObject: {fileID: 1240186350611758}
  m_Material: {fileID: 0}
  m_IsTrigger: 0
  m_Enabled: 1
  serializedVersion: 2
  m_Size: {x: 1, y: 1, z: 0.1}
  m_Center: {x: -0.000000074505806, y: 0.000000022351742, z: 0}
--- !u!114 &114562752754880158
MonoBehaviour:
  m_ObjectHideFlags: 0
  m_CorrespondingSourceObject: {fileID: 0}
  m_PrefabInstance: {fileID: 0}
  m_PrefabAsset: {fileID: 0}
  m_GameObject: {fileID: 1240186350611758}
  m_Enabled: 1
  m_EditorHideFlags: 0
  m_Script: {fileID: 11500000, guid: 6c6859eec74651247968d56b594ac313, type: 3}
  m_Name: 
  m_EditorClassIdentifier: 
  m_DescriptionType: 0
  m_DescriptionYOffset: 0
  m_DescriptionText: Straightedge
  m_DescriptionTextExtra: 
  m_DescriptionActivateSpeed: 12
  m_DescriptionZScale: 1
  m_ButtonTexture: {fileID: 2800000, guid: a6f643f129325414a94d43c84f1181fd, type: 3}
  m_AtlasTexture: 1
  m_ToggleButton: 1
  m_LongPressReleaseButton: 0
  m_ButtonHasPressedAudio: 1
  m_ZAdjustHover: -0.02
  m_ZAdjustClick: 0.02
  m_HoverScale: 1.1
  m_HoverBoxColliderGrow: 0.2
  m_AddOverlay: 0
  m_Command: 5
  m_CommandParam: -1
  m_CommandParam2: -1
  m_RequiresPopup: 0
  m_CenterPopupOnButton: 0
  m_PopupOffset: {x: 0, y: 0, z: 0}
  m_PopupText: 
  m_ToggleOnDescription: 
  m_ToggleOnTexture: {fileID: 0}
  m_AllowUnavailable: 0
  m_LinkedUIObject: {fileID: 0}
--- !u!1 &1284305836696064
GameObject:
  m_ObjectHideFlags: 0
  m_CorrespondingSourceObject: {fileID: 0}
  m_PrefabInstance: {fileID: 0}
  m_PrefabAsset: {fileID: 0}
  serializedVersion: 6
  m_Component:
  - component: {fileID: 4661729169517730}
  - component: {fileID: 114668043329927368}
  - component: {fileID: 114100749961665868}
  - component: {fileID: 114891186045088828}
  m_Layer: 16
  m_Name: AdvancedToolsPanel
  m_TagString: Untagged
  m_Icon: {fileID: 0}
  m_NavMeshLayer: 0
  m_StaticEditorFlags: 0
  m_IsActive: 1
--- !u!4 &4661729169517730
Transform:
  m_ObjectHideFlags: 0
  m_CorrespondingSourceObject: {fileID: 0}
  m_PrefabInstance: {fileID: 0}
  m_PrefabAsset: {fileID: 0}
  m_GameObject: {fileID: 1284305836696064}
  m_LocalRotation: {x: 0, y: 0, z: 0, w: 1}
  m_LocalPosition: {x: 11.681803, y: -0.47926903, z: 26.083145}
  m_LocalScale: {x: 1, y: 1, z: 1}
  m_ConstrainProportionsScale: 0
  m_Children:
  - {fileID: 4584711068306830}
  - {fileID: 4978516870933526}
  - {fileID: 4067220476156272}
  - {fileID: 5274126955665001040}
  - {fileID: 2209524245202693102}
  m_Father: {fileID: 0}
  m_RootOrder: 0
  m_LocalEulerAnglesHint: {x: 37.184097, y: 63.1294, z: 0}
--- !u!114 &114668043329927368
MonoBehaviour:
  m_ObjectHideFlags: 0
  m_CorrespondingSourceObject: {fileID: 0}
  m_PrefabInstance: {fileID: 0}
  m_PrefabAsset: {fileID: 0}
  m_GameObject: {fileID: 1284305836696064}
  m_Enabled: 1
  m_EditorHideFlags: 0
  m_Script: {fileID: 11500000, guid: a7d0b1933e6839443a2050b4306ef453, type: 3}
  m_Name: 
  m_EditorClassIdentifier: 
  m_PanelType: 24
  m_Collider: {fileID: 65826497703903122}
  m_Mesh: {fileID: 1622068699690834}
  m_Border: {fileID: 23068761468747428}
  m_MeshCollider: {fileID: 65439514599846630}
  m_ParticleBounds: {x: 1.2, y: 1.2, z: 0}
  m_PanelPopUpMap:
  - m_PopUpPrefab: {fileID: 1758786797962018, guid: e2dd9f64d28858a468b61151cbf090d6,
      type: 3}
    m_Command: 14
  - m_PopUpPrefab: {fileID: 1887799951535888, guid: cea55265052f18b4ca24670a074de41d,
      type: 3}
    m_Command: 67
  - m_PopUpPrefab: {fileID: 1887799951535888, guid: a600c48c5f105874e8e750977bb95d4b,
      type: 3}
    m_Command: 11500
  m_PanelDescription: Tools
  m_PanelDescriptionPrefab: {fileID: 160918, guid: 3491f4f01ba6cac47b1633f36d7c6c84,
    type: 3}
  m_PanelDescriptionOffset: {x: 1.25, y: 1, z: 0}
  m_PanelDescriptionColor: {r: 1, g: 1, b: 1, a: 1}
  m_PanelFlairPrefab: {fileID: 0}
  m_PanelFlairOffset: {x: 0, y: 0, z: 0}
  m_DescriptionSpringK: 4
  m_DescriptionSpringDampen: 0.2
  m_DescriptionClosedAngle: -90
  m_DescriptionOpenAngle: 0
  m_DescriptionAlphaDistance: 90
  m_Decor:
  - {fileID: 1097749852816098}
  m_GazeHighlightScaleMultiplier: 1.1
  m_BorderMeshWidth: 0.02
  m_BorderMeshAdvWidth: 0.01
  m_PanelSensitivity: 0.1
  m_ClampToBounds: 1
  m_ReticleBounds: {x: 1.35, y: 1.9, z: 0}
  m_BorderSphereHighlightRadius: 2.5
  m_PositioningSpheresBounds: {x: 1, y: 1}
  m_PositioningSphereRadius: 0.4
  m_UseGazeRotation: 1
  m_MaxGazeRotation: 20
  m_GazeActivateSpeed: 8
  m_InitialSpawnPos: {x: 4.61, y: 12, z: 5.34}
  m_InitialSpawnRotEulers: {x: 37.18, y: 63.12, z: 0}
  m_WandAttachAngle: 240
  m_WandAttachYOffset: 1.2
  m_WandAttachHalfHeight: 0.8
  m_BeginFixed: 1
  m_CanBeFixedToWand: 1
  m_CanBeDetachedFromWand: 1
  m_PopUpGazeDuration: 0.2
  m_PromoBorders: []
--- !u!114 &114100749961665868
MonoBehaviour:
  m_ObjectHideFlags: 0
  m_CorrespondingSourceObject: {fileID: 0}
  m_PrefabInstance: {fileID: 0}
  m_PrefabAsset: {fileID: 0}
  m_GameObject: {fileID: 1284305836696064}
  m_Enabled: 0
  m_EditorHideFlags: 0
  m_Script: {fileID: 11500000, guid: 6311d8a25dba6a443be8afe87803c545, type: 3}
  m_Name: 
  m_EditorClassIdentifier: 
  m_ShowDuration: 0.25
  m_GrabDistance: 1.4
  m_CollisionRadius: 1
  m_previousCanvas: {fileID: 0}
  m_AllowTwoHandGrab: 0
  m_DestroyOnHide: 0
  m_AllowHideWithToss: 0
  m_DisableDrift: 0
  m_RecordMovements: 0
  m_AllowSnapping: 0
  m_SnapDisabledDelay: 0.2
  m_AllowPinning: 0
  m_AllowDormancy: 1
  m_TossDuration: 0
  m_TintableMeshes:
  - {fileID: 23068761468747428}
  m_SpawnPlacementOffset: {x: 3.5, y: 0, z: 1.5}
  m_IntroAnimSpinAmount: 360
  m_BoxCollider: {fileID: 65826497703903122}
  m_Mesh: {fileID: 4661729169517730}
  m_HighlightMeshXfs:
  - {fileID: 4084186664612276}
  m_ValidSnapRotationStickyAngle: 0
  m_SnapGhostMaterial: {fileID: 0}
  m_Border: {fileID: 4913046734195790}
  m_GrabFixedMaxFacingAngle: 70
--- !u!114 &114891186045088828
MonoBehaviour:
  m_ObjectHideFlags: 0
  m_CorrespondingSourceObject: {fileID: 0}
  m_PrefabInstance: {fileID: 0}
  m_PrefabAsset: {fileID: 0}
  m_GameObject: {fileID: 1284305836696064}
  m_Enabled: 1
  m_EditorHideFlags: 0
  m_Script: {fileID: 11500000, guid: 739d5b1996234d64992a2ae60c3723e9, type: 3}
  m_Name: 
  m_EditorClassIdentifier: 
--- !u!1 &1399345703738450
GameObject:
  m_ObjectHideFlags: 0
  m_CorrespondingSourceObject: {fileID: 0}
  m_PrefabInstance: {fileID: 0}
  m_PrefabAsset: {fileID: 0}
  serializedVersion: 6
  m_Component:
  - component: {fileID: 4489109818265846}
  - component: {fileID: 33988012527450934}
  - component: {fileID: 23520372541054300}
  - component: {fileID: 65560546528221718}
  - component: {fileID: 2253984620227537647}
  m_Layer: 16
  m_Name: Button_Selection
  m_TagString: Untagged
  m_Icon: {fileID: 0}
  m_NavMeshLayer: 0
  m_StaticEditorFlags: 0
  m_IsActive: 1
--- !u!4 &4489109818265846
Transform:
  m_ObjectHideFlags: 0
  m_CorrespondingSourceObject: {fileID: 0}
  m_PrefabInstance: {fileID: 0}
  m_PrefabAsset: {fileID: 0}
  m_GameObject: {fileID: 1399345703738450}
  m_LocalRotation: {x: -0, y: -0, z: -0, w: 1}
  m_LocalPosition: {x: 0.422, y: 0.21600002, z: 0.05}
  m_LocalScale: {x: 0.35, y: 0.35, z: 0.35}
  m_ConstrainProportionsScale: 0
  m_Children: []
  m_Father: {fileID: 4067220476156272}
  m_RootOrder: 5
  m_LocalEulerAnglesHint: {x: 0, y: 0, z: 0}
--- !u!33 &33988012527450934
MeshFilter:
  m_ObjectHideFlags: 0
  m_CorrespondingSourceObject: {fileID: 0}
  m_PrefabInstance: {fileID: 0}
  m_PrefabAsset: {fileID: 0}
  m_GameObject: {fileID: 1399345703738450}
  m_Mesh: {fileID: 4300000, guid: 5501f437160666942ae970f3648fbeb8, type: 3}
--- !u!23 &23520372541054300
MeshRenderer:
  m_ObjectHideFlags: 0
  m_CorrespondingSourceObject: {fileID: 0}
  m_PrefabInstance: {fileID: 0}
  m_PrefabAsset: {fileID: 0}
  m_GameObject: {fileID: 1399345703738450}
  m_Enabled: 1
  m_CastShadows: 0
  m_ReceiveShadows: 0
  m_DynamicOccludee: 1
  m_StaticShadowCaster: 0
  m_MotionVectors: 1
  m_LightProbeUsage: 1
  m_ReflectionProbeUsage: 1
  m_RayTracingMode: 2
  m_RayTraceProcedural: 0
  m_RenderingLayerMask: 1
  m_RendererPriority: 0
  m_Materials:
  - {fileID: 2100000, guid: 40d29de2bdc11f04dbfa25059165916e, type: 2}
  m_StaticBatchInfo:
    firstSubMesh: 0
    subMeshCount: 0
  m_StaticBatchRoot: {fileID: 0}
  m_ProbeAnchor: {fileID: 0}
  m_LightProbeVolumeOverride: {fileID: 0}
  m_ScaleInLightmap: 1
  m_ReceiveGI: 1
  m_PreserveUVs: 0
  m_IgnoreNormalsForChartDetection: 0
  m_ImportantGI: 0
  m_StitchLightmapSeams: 0
  m_SelectedEditorRenderState: 3
  m_MinimumChartSize: 4
  m_AutoUVMaxDistance: 0.5
  m_AutoUVMaxAngle: 89
  m_LightmapParameters: {fileID: 0}
  m_SortingLayerID: 0
  m_SortingLayer: 0
  m_SortingOrder: 0
  m_AdditionalVertexStreams: {fileID: 0}
--- !u!65 &65560546528221718
BoxCollider:
  m_ObjectHideFlags: 0
  m_CorrespondingSourceObject: {fileID: 0}
  m_PrefabInstance: {fileID: 0}
  m_PrefabAsset: {fileID: 0}
  m_GameObject: {fileID: 1399345703738450}
  m_Material: {fileID: 0}
  m_IsTrigger: 0
  m_Enabled: 1
  serializedVersion: 2
  m_Size: {x: 1, y: 1, z: 0.01}
  m_Center: {x: 0, y: 0, z: -0.05}
--- !u!114 &2253984620227537647
MonoBehaviour:
  m_ObjectHideFlags: 0
  m_CorrespondingSourceObject: {fileID: 0}
  m_PrefabInstance: {fileID: 0}
  m_PrefabAsset: {fileID: 0}
  m_GameObject: {fileID: 1399345703738450}
  m_Enabled: 1
  m_EditorHideFlags: 0
  m_Script: {fileID: 11500000, guid: 962894c5495cabc458506a8548e8a1e2, type: 3}
  m_Name: 
  m_EditorClassIdentifier: 
  m_DescriptionType: 0
  m_DescriptionYOffset: 0
  m_DescriptionText: Selection
  m_DescriptionTextExtra: 
  m_DescriptionActivateSpeed: 12
  m_DescriptionZScale: 1
  m_ButtonTexture: {fileID: 2800000, guid: ae19c367768bbaf4baf2b0ee6f7b7316, type: 3}
  m_AtlasTexture: 1
  m_ToggleButton: 1
  m_LongPressReleaseButton: 0
  m_ButtonHasPressedAudio: 1
  m_ZAdjustHover: -0.02
  m_ZAdjustClick: 0.05
  m_HoverScale: 1.1
  m_HoverBoxColliderGrow: 0.2
  m_AddOverlay: 0
  m_Tool: 21
  m_EatGazeInputOnPress: 0
--- !u!1 &1504670964693764
GameObject:
  m_ObjectHideFlags: 0
  m_CorrespondingSourceObject: {fileID: 0}
  m_PrefabInstance: {fileID: 0}
  m_PrefabAsset: {fileID: 0}
  serializedVersion: 6
  m_Component:
  - component: {fileID: 4084186664612276}
  - component: {fileID: 33527498822042428}
  m_Layer: 16
  m_Name: HighlightMesh
  m_TagString: Untagged
  m_Icon: {fileID: 0}
  m_NavMeshLayer: 0
  m_StaticEditorFlags: 0
  m_IsActive: 1
--- !u!4 &4084186664612276
Transform:
  m_ObjectHideFlags: 0
  m_CorrespondingSourceObject: {fileID: 0}
  m_PrefabInstance: {fileID: 0}
  m_PrefabAsset: {fileID: 0}
  m_GameObject: {fileID: 1504670964693764}
  m_LocalRotation: {x: -0, y: -0, z: -0, w: 1}
  m_LocalPosition: {x: 0, y: 0, z: 0.05}
  m_LocalScale: {x: 1, y: 1, z: 1}
  m_ConstrainProportionsScale: 0
  m_Children: []
  m_Father: {fileID: 4067220476156272}
  m_RootOrder: 12
  m_LocalEulerAnglesHint: {x: 0, y: 0, z: 0}
--- !u!33 &33527498822042428
MeshFilter:
  m_ObjectHideFlags: 0
  m_CorrespondingSourceObject: {fileID: 0}
  m_PrefabInstance: {fileID: 0}
  m_PrefabAsset: {fileID: 0}
  m_GameObject: {fileID: 1504670964693764}
  m_Mesh: {fileID: 4300000, guid: 2e84a1bef3eae8d44ae00479eeace4d1, type: 3}
--- !u!1 &1520650123276768
GameObject:
  m_ObjectHideFlags: 0
  m_CorrespondingSourceObject: {fileID: 0}
  m_PrefabInstance: {fileID: 0}
  m_PrefabAsset: {fileID: 0}
  serializedVersion: 6
  m_Component:
  - component: {fileID: 4487744745540934}
  - component: {fileID: 65439514599846630}
  m_Layer: 16
  m_Name: MeshCollider
  m_TagString: Untagged
  m_Icon: {fileID: 0}
  m_NavMeshLayer: 0
  m_StaticEditorFlags: 0
  m_IsActive: 1
--- !u!4 &4487744745540934
Transform:
  m_ObjectHideFlags: 0
  m_CorrespondingSourceObject: {fileID: 0}
  m_PrefabInstance: {fileID: 0}
  m_PrefabAsset: {fileID: 0}
  m_GameObject: {fileID: 1520650123276768}
  m_LocalRotation: {x: -0, y: -0, z: -0, w: 1}
  m_LocalPosition: {x: 0, y: 0, z: 0}
  m_LocalScale: {x: 1, y: 1, z: 1}
  m_ConstrainProportionsScale: 0
  m_Children: []
  m_Father: {fileID: 4067220476156272}
  m_RootOrder: 10
  m_LocalEulerAnglesHint: {x: 0, y: 0, z: 0}
--- !u!65 &65439514599846630
BoxCollider:
  m_ObjectHideFlags: 0
  m_CorrespondingSourceObject: {fileID: 0}
  m_PrefabInstance: {fileID: 0}
  m_PrefabAsset: {fileID: 0}
  m_GameObject: {fileID: 1520650123276768}
  m_Material: {fileID: 0}
  m_IsTrigger: 0
  m_Enabled: 1
  serializedVersion: 2
  m_Size: {x: 1.4, y: 1.83, z: 0.02}
  m_Center: {x: 0, y: 0, z: 0}
--- !u!1 &1590484100299390
GameObject:
  m_ObjectHideFlags: 0
  m_CorrespondingSourceObject: {fileID: 0}
  m_PrefabInstance: {fileID: 0}
  m_PrefabAsset: {fileID: 0}
  serializedVersion: 6
  m_Component:
  - component: {fileID: 4961560007330260}
  - component: {fileID: 33827995805926138}
  - component: {fileID: 23139465229293396}
  - component: {fileID: 65390023005700442}
  - component: {fileID: 114894153574416194}
  m_Layer: 16
  m_Name: Button_MorePopup
  m_TagString: Untagged
  m_Icon: {fileID: 0}
  m_NavMeshLayer: 0
  m_StaticEditorFlags: 0
  m_IsActive: 0
--- !u!4 &4961560007330260
Transform:
  m_ObjectHideFlags: 0
  m_CorrespondingSourceObject: {fileID: 0}
  m_PrefabInstance: {fileID: 0}
  m_PrefabAsset: {fileID: 0}
  m_GameObject: {fileID: 1590484100299390}
  m_LocalRotation: {x: -0, y: -0, z: -0, w: 1}
  m_LocalPosition: {x: 0.42370033, y: -0.92, z: 0}
  m_LocalScale: {x: 0.35, y: 0.35, z: 0.35}
  m_ConstrainProportionsScale: 0
  m_Children:
  - {fileID: 4099180057378294}
  m_Father: {fileID: 4067220476156272}
  m_RootOrder: 13
  m_LocalEulerAnglesHint: {x: 0, y: 0, z: 0}
--- !u!33 &33827995805926138
MeshFilter:
  m_ObjectHideFlags: 0
  m_CorrespondingSourceObject: {fileID: 0}
  m_PrefabInstance: {fileID: 0}
  m_PrefabAsset: {fileID: 0}
  m_GameObject: {fileID: 1590484100299390}
  m_Mesh: {fileID: 10210, guid: 0000000000000000e000000000000000, type: 0}
--- !u!23 &23139465229293396
MeshRenderer:
  m_ObjectHideFlags: 0
  m_CorrespondingSourceObject: {fileID: 0}
  m_PrefabInstance: {fileID: 0}
  m_PrefabAsset: {fileID: 0}
  m_GameObject: {fileID: 1590484100299390}
  m_Enabled: 0
  m_CastShadows: 0
  m_ReceiveShadows: 0
  m_DynamicOccludee: 1
  m_StaticShadowCaster: 0
  m_MotionVectors: 1
  m_LightProbeUsage: 0
  m_ReflectionProbeUsage: 1
  m_RayTracingMode: 2
  m_RayTraceProcedural: 0
  m_RenderingLayerMask: 1
  m_RendererPriority: 0
  m_Materials:
  - {fileID: 2100000, guid: 3c8ca511828182747a0b79564892ec57, type: 2}
  m_StaticBatchInfo:
    firstSubMesh: 0
    subMeshCount: 0
  m_StaticBatchRoot: {fileID: 0}
  m_ProbeAnchor: {fileID: 0}
  m_LightProbeVolumeOverride: {fileID: 0}
  m_ScaleInLightmap: 1
  m_ReceiveGI: 1
  m_PreserveUVs: 0
  m_IgnoreNormalsForChartDetection: 0
  m_ImportantGI: 0
  m_StitchLightmapSeams: 0
  m_SelectedEditorRenderState: 3
  m_MinimumChartSize: 4
  m_AutoUVMaxDistance: 0.5
  m_AutoUVMaxAngle: 89
  m_LightmapParameters: {fileID: 0}
  m_SortingLayerID: 0
  m_SortingLayer: 0
  m_SortingOrder: 0
  m_AdditionalVertexStreams: {fileID: 0}
--- !u!65 &65390023005700442
BoxCollider:
  m_ObjectHideFlags: 0
  m_CorrespondingSourceObject: {fileID: 0}
  m_PrefabInstance: {fileID: 0}
  m_PrefabAsset: {fileID: 0}
  m_GameObject: {fileID: 1590484100299390}
  m_Material: {fileID: 0}
  m_IsTrigger: 0
  m_Enabled: 1
  serializedVersion: 2
  m_Size: {x: 1, y: 1, z: 0.01}
  m_Center: {x: 0, y: 0, z: 0}
--- !u!114 &114894153574416194
MonoBehaviour:
  m_ObjectHideFlags: 0
  m_CorrespondingSourceObject: {fileID: 0}
  m_PrefabInstance: {fileID: 0}
  m_PrefabAsset: {fileID: 0}
  m_GameObject: {fileID: 1590484100299390}
  m_Enabled: 1
  m_EditorHideFlags: 0
  m_Script: {fileID: 11500000, guid: 6c6859eec74651247968d56b594ac313, type: 3}
  m_Name: 
  m_EditorClassIdentifier: 
  m_DescriptionType: 0
  m_DescriptionYOffset: 0
  m_DescriptionText: More Tools...
  m_DescriptionTextExtra: 
  m_DescriptionActivateSpeed: 12
  m_DescriptionZScale: 1
  m_ButtonTexture: {fileID: 0}
  m_AtlasTexture: 1
  m_ToggleButton: 0
  m_LongPressReleaseButton: 0
  m_ButtonHasPressedAudio: 1
  m_ZAdjustHover: 0
  m_ZAdjustClick: 0.05
  m_HoverScale: 1.2
  m_HoverBoxColliderGrow: 0.2
  m_AddOverlay: 0
  m_Command: 39
  m_CommandParam: -1
  m_CommandParam2: -1
  m_RequiresPopup: 1
  m_CenterPopupOnButton: 1
  m_PopupOffset: {x: 0, y: 0, z: 0}
  m_PopupText: More Tools
  m_ToggleOnDescription: 
  m_ToggleOnTexture: {fileID: 0}
  m_AllowUnavailable: 0
  m_LinkedUIObject: {fileID: 0}
--- !u!1 &1622068699690834
GameObject:
  m_ObjectHideFlags: 0
  m_CorrespondingSourceObject: {fileID: 0}
  m_PrefabInstance: {fileID: 0}
  m_PrefabAsset: {fileID: 0}
  serializedVersion: 6
  m_Component:
  - component: {fileID: 4067220476156272}
  m_Layer: 16
  m_Name: Mesh
  m_TagString: Untagged
  m_Icon: {fileID: 0}
  m_NavMeshLayer: 0
  m_StaticEditorFlags: 0
  m_IsActive: 1
--- !u!4 &4067220476156272
Transform:
  m_ObjectHideFlags: 0
  m_CorrespondingSourceObject: {fileID: 0}
  m_PrefabInstance: {fileID: 0}
  m_PrefabAsset: {fileID: 0}
  m_GameObject: {fileID: 1622068699690834}
  m_LocalRotation: {x: -0, y: -0, z: -0, w: 1}
  m_LocalPosition: {x: 0, y: 0, z: 0}
  m_LocalScale: {x: 1, y: 1, z: 1}
  m_ConstrainProportionsScale: 0
  m_Children:
  - {fileID: 4337184497292248}
  - {fileID: 4585706398833650}
  - {fileID: 4603240213511680}
  - {fileID: 4082445634174982}
  - {fileID: 4887687143526368}
  - {fileID: 4489109818265846}
  - {fileID: 4132450083487116}
  - {fileID: 4896252300719394}
  - {fileID: 5132072297439473359}
  - {fileID: 5566995999782226336}
  - {fileID: 4487744745540934}
  - {fileID: 4913046734195790}
  - {fileID: 4084186664612276}
  - {fileID: 4961560007330260}
  m_Father: {fileID: 4661729169517730}
  m_RootOrder: 2
  m_LocalEulerAnglesHint: {x: 0, y: 0, z: 0}
--- !u!1 &1652457776899484
GameObject:
  m_ObjectHideFlags: 0
  m_CorrespondingSourceObject: {fileID: 0}
  m_PrefabInstance: {fileID: 0}
  m_PrefabAsset: {fileID: 0}
  serializedVersion: 6
  m_Component:
  - component: {fileID: 4082445634174982}
  - component: {fileID: 33759398813900666}
  - component: {fileID: 23773859719338524}
  - component: {fileID: 65901329732289008}
  - component: {fileID: 1174263549636321217}
  m_Layer: 16
  m_Name: Button_Camera
  m_TagString: Untagged
  m_Icon: {fileID: 0}
  m_NavMeshLayer: 0
  m_StaticEditorFlags: 0
  m_IsActive: 1
--- !u!4 &4082445634174982
Transform:
  m_ObjectHideFlags: 0
  m_CorrespondingSourceObject: {fileID: 0}
  m_PrefabInstance: {fileID: 0}
  m_PrefabAsset: {fileID: 0}
  m_GameObject: {fileID: 1652457776899484}
  m_LocalRotation: {x: 0, y: 0, z: 0, w: 1}
  m_LocalPosition: {x: -0.422, y: 0.21600002, z: 0.05}
  m_LocalScale: {x: 0.35, y: 0.35, z: 0.35}
  m_ConstrainProportionsScale: 0
  m_Children: []
  m_Father: {fileID: 4067220476156272}
  m_RootOrder: 3
  m_LocalEulerAnglesHint: {x: 0, y: 0, z: 0}
--- !u!33 &33759398813900666
MeshFilter:
  m_ObjectHideFlags: 0
  m_CorrespondingSourceObject: {fileID: 0}
  m_PrefabInstance: {fileID: 0}
  m_PrefabAsset: {fileID: 0}
  m_GameObject: {fileID: 1652457776899484}
  m_Mesh: {fileID: 4300000, guid: 5501f437160666942ae970f3648fbeb8, type: 3}
--- !u!23 &23773859719338524
MeshRenderer:
  m_ObjectHideFlags: 0
  m_CorrespondingSourceObject: {fileID: 0}
  m_PrefabInstance: {fileID: 0}
  m_PrefabAsset: {fileID: 0}
  m_GameObject: {fileID: 1652457776899484}
  m_Enabled: 1
  m_CastShadows: 0
  m_ReceiveShadows: 0
  m_DynamicOccludee: 1
  m_StaticShadowCaster: 0
  m_MotionVectors: 1
  m_LightProbeUsage: 1
  m_ReflectionProbeUsage: 1
  m_RayTracingMode: 2
  m_RayTraceProcedural: 0
  m_RenderingLayerMask: 1
  m_RendererPriority: 0
  m_Materials:
  - {fileID: 2100000, guid: 40d29de2bdc11f04dbfa25059165916e, type: 2}
  m_StaticBatchInfo:
    firstSubMesh: 0
    subMeshCount: 0
  m_StaticBatchRoot: {fileID: 0}
  m_ProbeAnchor: {fileID: 0}
  m_LightProbeVolumeOverride: {fileID: 0}
  m_ScaleInLightmap: 1
  m_ReceiveGI: 1
  m_PreserveUVs: 0
  m_IgnoreNormalsForChartDetection: 0
  m_ImportantGI: 0
  m_StitchLightmapSeams: 0
  m_SelectedEditorRenderState: 3
  m_MinimumChartSize: 4
  m_AutoUVMaxDistance: 0.5
  m_AutoUVMaxAngle: 89
  m_LightmapParameters: {fileID: 0}
  m_SortingLayerID: 0
  m_SortingLayer: 0
  m_SortingOrder: 0
  m_AdditionalVertexStreams: {fileID: 0}
--- !u!65 &65901329732289008
BoxCollider:
  m_ObjectHideFlags: 0
  m_CorrespondingSourceObject: {fileID: 0}
  m_PrefabInstance: {fileID: 0}
  m_PrefabAsset: {fileID: 0}
  m_GameObject: {fileID: 1652457776899484}
  m_Material: {fileID: 0}
  m_IsTrigger: 0
  m_Enabled: 1
  serializedVersion: 2
  m_Size: {x: 1, y: 1, z: 0.01}
  m_Center: {x: 0, y: 0, z: 0}
--- !u!114 &1174263549636321217
MonoBehaviour:
  m_ObjectHideFlags: 0
  m_CorrespondingSourceObject: {fileID: 0}
  m_PrefabInstance: {fileID: 0}
  m_PrefabAsset: {fileID: 0}
  m_GameObject: {fileID: 1652457776899484}
  m_Enabled: 1
  m_EditorHideFlags: 0
  m_Script: {fileID: 11500000, guid: 6c6859eec74651247968d56b594ac313, type: 3}
  m_Name: 
  m_EditorClassIdentifier: 
  m_DescriptionType: 0
  m_DescriptionYOffset: 0
  m_DescriptionText: Cameras
  m_DescriptionTextExtra: 
  m_DescriptionActivateSpeed: 12
  m_DescriptionZScale: 1
  m_ButtonTexture: {fileID: 2800000, guid: 2ca8ffdc765f6a242b6d8fdeb74a566b, type: 3}
  m_AtlasTexture: 1
  m_ToggleButton: 1
  m_LongPressReleaseButton: 0
  m_ButtonHasPressedAudio: 1
  m_ZAdjustHover: -0.02
  m_ZAdjustClick: 0.02
  m_HoverScale: 1.1
  m_HoverBoxColliderGrow: 0.2
  m_AddOverlay: 0
  m_Command: 37
  m_CommandParam: -1
  m_CommandParam2: -1
  m_RequiresPopup: 0
  m_CenterPopupOnButton: 0
  m_PopupOffset: {x: 0, y: 0, z: 0}
  m_PopupText: 
  m_ToggleOnDescription: 
  m_ToggleOnTexture: {fileID: 0}
  m_AllowUnavailable: 0
  m_LinkedUIObject: {fileID: 0}
--- !u!1 &1684631367195094
GameObject:
  m_ObjectHideFlags: 0
  m_CorrespondingSourceObject: {fileID: 0}
  m_PrefabInstance: {fileID: 0}
  m_PrefabAsset: {fileID: 0}
  serializedVersion: 6
  m_Component:
  - component: {fileID: 4132450083487116}
  - component: {fileID: 33199737309214324}
  - component: {fileID: 23667625233983936}
  - component: {fileID: 65322996310010096}
  - component: {fileID: 114214913019749214}
  m_Layer: 16
  m_Name: Button_Mirror
  m_TagString: Untagged
  m_Icon: {fileID: 0}
  m_NavMeshLayer: 0
  m_StaticEditorFlags: 0
  m_IsActive: 1
--- !u!4 &4132450083487116
Transform:
  m_ObjectHideFlags: 0
  m_CorrespondingSourceObject: {fileID: 0}
  m_PrefabInstance: {fileID: 0}
  m_PrefabAsset: {fileID: 0}
  m_GameObject: {fileID: 1684631367195094}
  m_LocalRotation: {x: 0, y: 0, z: 0, w: 1}
  m_LocalPosition: {x: -0.422, y: -0.20599997, z: 0.05}
  m_LocalScale: {x: 0.35, y: 0.35, z: 0.35}
  m_ConstrainProportionsScale: 0
  m_Children: []
  m_Father: {fileID: 4067220476156272}
  m_RootOrder: 6
  m_LocalEulerAnglesHint: {x: 0, y: 0, z: 0}
--- !u!33 &33199737309214324
MeshFilter:
  m_ObjectHideFlags: 0
  m_CorrespondingSourceObject: {fileID: 0}
  m_PrefabInstance: {fileID: 0}
  m_PrefabAsset: {fileID: 0}
  m_GameObject: {fileID: 1684631367195094}
  m_Mesh: {fileID: 4300000, guid: 5501f437160666942ae970f3648fbeb8, type: 3}
--- !u!23 &23667625233983936
MeshRenderer:
  m_ObjectHideFlags: 0
  m_CorrespondingSourceObject: {fileID: 0}
  m_PrefabInstance: {fileID: 0}
  m_PrefabAsset: {fileID: 0}
  m_GameObject: {fileID: 1684631367195094}
  m_Enabled: 1
  m_CastShadows: 0
  m_ReceiveShadows: 0
  m_DynamicOccludee: 1
  m_StaticShadowCaster: 0
  m_MotionVectors: 1
  m_LightProbeUsage: 1
  m_ReflectionProbeUsage: 1
  m_RayTracingMode: 2
  m_RayTraceProcedural: 0
  m_RenderingLayerMask: 1
  m_RendererPriority: 0
  m_Materials:
  - {fileID: 2100000, guid: 40d29de2bdc11f04dbfa25059165916e, type: 2}
  m_StaticBatchInfo:
    firstSubMesh: 0
    subMeshCount: 0
  m_StaticBatchRoot: {fileID: 0}
  m_ProbeAnchor: {fileID: 0}
  m_LightProbeVolumeOverride: {fileID: 0}
  m_ScaleInLightmap: 1
  m_ReceiveGI: 1
  m_PreserveUVs: 0
  m_IgnoreNormalsForChartDetection: 0
  m_ImportantGI: 0
  m_StitchLightmapSeams: 0
  m_SelectedEditorRenderState: 3
  m_MinimumChartSize: 4
  m_AutoUVMaxDistance: 0.5
  m_AutoUVMaxAngle: 89
  m_LightmapParameters: {fileID: 0}
  m_SortingLayerID: 0
  m_SortingLayer: 0
  m_SortingOrder: 0
  m_AdditionalVertexStreams: {fileID: 0}
--- !u!65 &65322996310010096
BoxCollider:
  m_ObjectHideFlags: 0
  m_CorrespondingSourceObject: {fileID: 0}
  m_PrefabInstance: {fileID: 0}
  m_PrefabAsset: {fileID: 0}
  m_GameObject: {fileID: 1684631367195094}
  m_Material: {fileID: 0}
  m_IsTrigger: 0
  m_Enabled: 1
  serializedVersion: 2
  m_Size: {x: 1, y: 1, z: 0.01}
  m_Center: {x: 0, y: 0, z: 0}
--- !u!114 &114214913019749214
MonoBehaviour:
  m_ObjectHideFlags: 0
  m_CorrespondingSourceObject: {fileID: 0}
  m_PrefabInstance: {fileID: 0}
  m_PrefabAsset: {fileID: 0}
  m_GameObject: {fileID: 1684631367195094}
  m_Enabled: 1
  m_EditorHideFlags: 0
  m_Script: {fileID: 11500000, guid: 67f633b3c98a3cd4da3a381ebd07cca9, type: 3}
  m_Name: 
  m_EditorClassIdentifier: 
  m_DescriptionType: 0
  m_DescriptionYOffset: 0
  m_DescriptionText: Mirror
  m_DescriptionTextExtra: 
  m_DescriptionActivateSpeed: 12
  m_DescriptionZScale: 1
  m_ButtonTexture: {fileID: 2800000, guid: 500cd172c9f6e9d4492856a074b01c6a, type: 3}
  m_AtlasTexture: 1
  m_ToggleButton: 1
  m_LongPressReleaseButton: 0
  m_ButtonHasPressedAudio: 0
  m_ZAdjustHover: -0.02
  m_ZAdjustClick: 0.05
  m_HoverScale: 1.1
  m_HoverBoxColliderGrow: 0.2
  m_AddOverlay: 0
  m_Command: 14
  m_CommandParam: -1
  m_CommandParam2: -1
  m_RequiresPopup: 0
  m_CenterPopupOnButton: 0
  m_PopupOffset: {x: 0, y: 0, z: 0}
  m_PopupText: 
  m_ToggleOnDescription: 
  m_ToggleOnTexture: {fileID: 0}
  m_AllowUnavailable: 0
  m_LinkedUIObject: {fileID: 0}
  m_LongPressDuration: 0.3
--- !u!1 &1811144486349044
GameObject:
  m_ObjectHideFlags: 0
  m_CorrespondingSourceObject: {fileID: 0}
  m_PrefabInstance: {fileID: 0}
  m_PrefabAsset: {fileID: 0}
  serializedVersion: 6
  m_Component:
  - component: {fileID: 4585706398833650}
  - component: {fileID: 33561969234033692}
  - component: {fileID: 23524298884989556}
  - component: {fileID: 65044526725271742}
  - component: {fileID: 114271420729907658}
  m_Layer: 16
  m_Name: Button_Dropper
  m_TagString: Untagged
  m_Icon: {fileID: 0}
  m_NavMeshLayer: 0
  m_StaticEditorFlags: 0
  m_IsActive: 1
--- !u!4 &4585706398833650
Transform:
  m_ObjectHideFlags: 0
  m_CorrespondingSourceObject: {fileID: 0}
  m_PrefabInstance: {fileID: 0}
  m_PrefabAsset: {fileID: 0}
  m_GameObject: {fileID: 1811144486349044}
  m_LocalRotation: {x: -0, y: -0, z: -0, w: 1}
  m_LocalPosition: {x: 0, y: 0.638, z: 0.049999237}
  m_LocalScale: {x: 0.35, y: 0.35, z: 0.35}
  m_ConstrainProportionsScale: 0
  m_Children: []
  m_Father: {fileID: 4067220476156272}
  m_RootOrder: 1
  m_LocalEulerAnglesHint: {x: 0, y: 0, z: 0}
--- !u!33 &33561969234033692
MeshFilter:
  m_ObjectHideFlags: 0
  m_CorrespondingSourceObject: {fileID: 0}
  m_PrefabInstance: {fileID: 0}
  m_PrefabAsset: {fileID: 0}
  m_GameObject: {fileID: 1811144486349044}
  m_Mesh: {fileID: 4300000, guid: 5501f437160666942ae970f3648fbeb8, type: 3}
--- !u!23 &23524298884989556
MeshRenderer:
  m_ObjectHideFlags: 0
  m_CorrespondingSourceObject: {fileID: 0}
  m_PrefabInstance: {fileID: 0}
  m_PrefabAsset: {fileID: 0}
  m_GameObject: {fileID: 1811144486349044}
  m_Enabled: 1
  m_CastShadows: 0
  m_ReceiveShadows: 0
  m_DynamicOccludee: 1
  m_StaticShadowCaster: 0
  m_MotionVectors: 1
  m_LightProbeUsage: 1
  m_ReflectionProbeUsage: 1
  m_RayTracingMode: 2
  m_RayTraceProcedural: 0
  m_RenderingLayerMask: 1
  m_RendererPriority: 0
  m_Materials:
  - {fileID: 2100000, guid: 40d29de2bdc11f04dbfa25059165916e, type: 2}
  m_StaticBatchInfo:
    firstSubMesh: 0
    subMeshCount: 0
  m_StaticBatchRoot: {fileID: 0}
  m_ProbeAnchor: {fileID: 0}
  m_LightProbeVolumeOverride: {fileID: 0}
  m_ScaleInLightmap: 1
  m_ReceiveGI: 1
  m_PreserveUVs: 0
  m_IgnoreNormalsForChartDetection: 0
  m_ImportantGI: 0
  m_StitchLightmapSeams: 0
  m_SelectedEditorRenderState: 3
  m_MinimumChartSize: 4
  m_AutoUVMaxDistance: 0.5
  m_AutoUVMaxAngle: 89
  m_LightmapParameters: {fileID: 0}
  m_SortingLayerID: 0
  m_SortingLayer: 0
  m_SortingOrder: 0
  m_AdditionalVertexStreams: {fileID: 0}
--- !u!65 &65044526725271742
BoxCollider:
  m_ObjectHideFlags: 0
  m_CorrespondingSourceObject: {fileID: 0}
  m_PrefabInstance: {fileID: 0}
  m_PrefabAsset: {fileID: 0}
  m_GameObject: {fileID: 1811144486349044}
  m_Material: {fileID: 0}
  m_IsTrigger: 0
  m_Enabled: 1
  serializedVersion: 2
  m_Size: {x: 1, y: 1, z: 0.01}
  m_Center: {x: 0, y: 0, z: 0}
--- !u!114 &114271420729907658
MonoBehaviour:
  m_ObjectHideFlags: 0
  m_CorrespondingSourceObject: {fileID: 0}
  m_PrefabInstance: {fileID: 0}
  m_PrefabAsset: {fileID: 0}
  m_GameObject: {fileID: 1811144486349044}
  m_Enabled: 1
  m_EditorHideFlags: 0
  m_Script: {fileID: 11500000, guid: 962894c5495cabc458506a8548e8a1e2, type: 3}
  m_Name: 
  m_EditorClassIdentifier: 
  m_DescriptionType: 0
  m_DescriptionYOffset: 0
  m_DescriptionText: Dropper
  m_DescriptionTextExtra: 
  m_DescriptionActivateSpeed: 12
  m_DescriptionZScale: 1
  m_ButtonTexture: {fileID: 2800000, guid: c13f39fa0f58aaf49b2840c3d4f99d21, type: 3}
  m_AtlasTexture: 1
  m_ToggleButton: 1
  m_LongPressReleaseButton: 0
  m_ButtonHasPressedAudio: 1
  m_ZAdjustHover: -0.02
  m_ZAdjustClick: 0.02
  m_HoverScale: 1.1
  m_HoverBoxColliderGrow: 0.2
  m_AddOverlay: 0
  m_Tool: 13
  m_EatGazeInputOnPress: 1
--- !u!1 &1872190426090282
GameObject:
  m_ObjectHideFlags: 0
  m_CorrespondingSourceObject: {fileID: 0}
  m_PrefabInstance: {fileID: 0}
  m_PrefabAsset: {fileID: 0}
  serializedVersion: 6
  m_Component:
  - component: {fileID: 4337184497292248}
  - component: {fileID: 33450908225931584}
  - component: {fileID: 23195360011856806}
  - component: {fileID: 65624877763344418}
  - component: {fileID: 114526844498415544}
  m_Layer: 16
  m_Name: Button_Eraser
  m_TagString: Untagged
  m_Icon: {fileID: 0}
  m_NavMeshLayer: 0
  m_StaticEditorFlags: 0
  m_IsActive: 1
--- !u!4 &4337184497292248
Transform:
  m_ObjectHideFlags: 0
  m_CorrespondingSourceObject: {fileID: 0}
  m_PrefabInstance: {fileID: 0}
  m_PrefabAsset: {fileID: 0}
  m_GameObject: {fileID: 1872190426090282}
  m_LocalRotation: {x: 0, y: 0, z: 0, w: 1}
  m_LocalPosition: {x: -0.422, y: 0.638, z: 0.05}
  m_LocalScale: {x: 0.35, y: 0.35, z: 0.35}
  m_ConstrainProportionsScale: 0
  m_Children: []
  m_Father: {fileID: 4067220476156272}
  m_RootOrder: 0
  m_LocalEulerAnglesHint: {x: 0, y: 0, z: 0}
--- !u!33 &33450908225931584
MeshFilter:
  m_ObjectHideFlags: 0
  m_CorrespondingSourceObject: {fileID: 0}
  m_PrefabInstance: {fileID: 0}
  m_PrefabAsset: {fileID: 0}
  m_GameObject: {fileID: 1872190426090282}
  m_Mesh: {fileID: 4300000, guid: 5501f437160666942ae970f3648fbeb8, type: 3}
--- !u!23 &23195360011856806
MeshRenderer:
  m_ObjectHideFlags: 0
  m_CorrespondingSourceObject: {fileID: 0}
  m_PrefabInstance: {fileID: 0}
  m_PrefabAsset: {fileID: 0}
  m_GameObject: {fileID: 1872190426090282}
  m_Enabled: 1
  m_CastShadows: 0
  m_ReceiveShadows: 0
  m_DynamicOccludee: 1
  m_StaticShadowCaster: 0
  m_MotionVectors: 1
  m_LightProbeUsage: 1
  m_ReflectionProbeUsage: 1
  m_RayTracingMode: 2
  m_RayTraceProcedural: 0
  m_RenderingLayerMask: 1
  m_RendererPriority: 0
  m_Materials:
  - {fileID: 2100000, guid: 40d29de2bdc11f04dbfa25059165916e, type: 2}
  m_StaticBatchInfo:
    firstSubMesh: 0
    subMeshCount: 0
  m_StaticBatchRoot: {fileID: 0}
  m_ProbeAnchor: {fileID: 0}
  m_LightProbeVolumeOverride: {fileID: 0}
  m_ScaleInLightmap: 1
  m_ReceiveGI: 1
  m_PreserveUVs: 0
  m_IgnoreNormalsForChartDetection: 0
  m_ImportantGI: 0
  m_StitchLightmapSeams: 0
  m_SelectedEditorRenderState: 3
  m_MinimumChartSize: 4
  m_AutoUVMaxDistance: 0.5
  m_AutoUVMaxAngle: 89
  m_LightmapParameters: {fileID: 0}
  m_SortingLayerID: 0
  m_SortingLayer: 0
  m_SortingOrder: 0
  m_AdditionalVertexStreams: {fileID: 0}
--- !u!65 &65624877763344418
BoxCollider:
  m_ObjectHideFlags: 0
  m_CorrespondingSourceObject: {fileID: 0}
  m_PrefabInstance: {fileID: 0}
  m_PrefabAsset: {fileID: 0}
  m_GameObject: {fileID: 1872190426090282}
  m_Material: {fileID: 0}
  m_IsTrigger: 0
  m_Enabled: 1
  serializedVersion: 2
  m_Size: {x: 1, y: 1, z: 0.01}
  m_Center: {x: 0, y: 0, z: 0}
--- !u!114 &114526844498415544
MonoBehaviour:
  m_ObjectHideFlags: 0
  m_CorrespondingSourceObject: {fileID: 0}
  m_PrefabInstance: {fileID: 0}
  m_PrefabAsset: {fileID: 0}
  m_GameObject: {fileID: 1872190426090282}
  m_Enabled: 1
  m_EditorHideFlags: 0
  m_Script: {fileID: 11500000, guid: 962894c5495cabc458506a8548e8a1e2, type: 3}
  m_Name: 
  m_EditorClassIdentifier: 
  m_DescriptionType: 0
  m_DescriptionYOffset: 0
  m_DescriptionText: Eraser
  m_DescriptionTextExtra: 
  m_DescriptionActivateSpeed: 12
  m_DescriptionZScale: 1
  m_ButtonTexture: {fileID: 2800000, guid: ffdaccdb5d8967442866f82ca5e9e5e6, type: 3}
  m_AtlasTexture: 1
  m_ToggleButton: 1
  m_LongPressReleaseButton: 0
  m_ButtonHasPressedAudio: 1
  m_ZAdjustHover: -0.02
  m_ZAdjustClick: 0.02
  m_HoverScale: 1.1
  m_HoverBoxColliderGrow: 0.2
  m_AddOverlay: 0
  m_Tool: 11
  m_EatGazeInputOnPress: 1
--- !u!1 &1894539054339102
GameObject:
  m_ObjectHideFlags: 0
  m_CorrespondingSourceObject: {fileID: 0}
  m_PrefabInstance: {fileID: 0}
  m_PrefabAsset: {fileID: 0}
  serializedVersion: 6
  m_Component:
  - component: {fileID: 4584711068306830}
  - component: {fileID: 33511775881637652}
  - component: {fileID: 23683932329008698}
  m_Layer: 16
  m_Name: _Bounds(inactive)
  m_TagString: Untagged
  m_Icon: {fileID: 0}
  m_NavMeshLayer: 0
  m_StaticEditorFlags: 0
  m_IsActive: 0
--- !u!4 &4584711068306830
Transform:
  m_ObjectHideFlags: 0
  m_CorrespondingSourceObject: {fileID: 0}
  m_PrefabInstance: {fileID: 0}
  m_PrefabAsset: {fileID: 0}
  m_GameObject: {fileID: 1894539054339102}
  m_LocalRotation: {x: -0, y: -0, z: -0, w: 1}
<<<<<<< HEAD
  m_LocalPosition: {x: 0, y: -0.19, z: 0}
  m_LocalScale: {x: 1.4784614, y: 1.9448586, z: 2.4}
=======
  m_LocalPosition: {x: 0, y: 0, z: 0}
  m_LocalScale: {x: 1.4784614, y: 1.85, z: 2.4}
>>>>>>> c710ede7
  m_ConstrainProportionsScale: 0
  m_Children: []
  m_Father: {fileID: 4661729169517730}
  m_RootOrder: 0
  m_LocalEulerAnglesHint: {x: 0, y: 0, z: 0}
--- !u!33 &33511775881637652
MeshFilter:
  m_ObjectHideFlags: 0
  m_CorrespondingSourceObject: {fileID: 0}
  m_PrefabInstance: {fileID: 0}
  m_PrefabAsset: {fileID: 0}
  m_GameObject: {fileID: 1894539054339102}
  m_Mesh: {fileID: 10210, guid: 0000000000000000e000000000000000, type: 0}
--- !u!23 &23683932329008698
MeshRenderer:
  m_ObjectHideFlags: 0
  m_CorrespondingSourceObject: {fileID: 0}
  m_PrefabInstance: {fileID: 0}
  m_PrefabAsset: {fileID: 0}
  m_GameObject: {fileID: 1894539054339102}
  m_Enabled: 1
  m_CastShadows: 0
  m_ReceiveShadows: 0
  m_DynamicOccludee: 1
  m_StaticShadowCaster: 0
  m_MotionVectors: 0
  m_LightProbeUsage: 1
  m_ReflectionProbeUsage: 1
  m_RayTracingMode: 2
  m_RayTraceProcedural: 0
  m_RenderingLayerMask: 1
  m_RendererPriority: 0
  m_Materials:
  - {fileID: 10303, guid: 0000000000000000f000000000000000, type: 0}
  m_StaticBatchInfo:
    firstSubMesh: 0
    subMeshCount: 0
  m_StaticBatchRoot: {fileID: 0}
  m_ProbeAnchor: {fileID: 0}
  m_LightProbeVolumeOverride: {fileID: 0}
  m_ScaleInLightmap: 1
  m_ReceiveGI: 1
  m_PreserveUVs: 1
  m_IgnoreNormalsForChartDetection: 0
  m_ImportantGI: 0
  m_StitchLightmapSeams: 0
  m_SelectedEditorRenderState: 3
  m_MinimumChartSize: 4
  m_AutoUVMaxDistance: 0.5
  m_AutoUVMaxAngle: 89
  m_LightmapParameters: {fileID: 0}
  m_SortingLayerID: 0
  m_SortingLayer: 0
  m_SortingOrder: 0
  m_AdditionalVertexStreams: {fileID: 0}
--- !u!1 &1924454832128260
GameObject:
  m_ObjectHideFlags: 0
  m_CorrespondingSourceObject: {fileID: 0}
  m_PrefabInstance: {fileID: 0}
  m_PrefabAsset: {fileID: 0}
  serializedVersion: 6
  m_Component:
  - component: {fileID: 4022648990136106}
  - component: {fileID: 33862409780453088}
  - component: {fileID: 23246050607621028}
  m_Layer: 16
  m_Name: DotDotDot
  m_TagString: Untagged
  m_Icon: {fileID: 0}
  m_NavMeshLayer: 0
  m_StaticEditorFlags: 0
  m_IsActive: 1
--- !u!4 &4022648990136106
Transform:
  m_ObjectHideFlags: 0
  m_CorrespondingSourceObject: {fileID: 0}
  m_PrefabInstance: {fileID: 0}
  m_PrefabAsset: {fileID: 0}
  m_GameObject: {fileID: 1924454832128260}
  m_LocalRotation: {x: -0, y: -0, z: -0, w: 1}
  m_LocalPosition: {x: 0, y: 0, z: -0.01}
  m_LocalScale: {x: 0.2, y: 0.2, z: 0.2}
  m_ConstrainProportionsScale: 0
  m_Children: []
  m_Father: {fileID: 4099180057378294}
  m_RootOrder: 0
  m_LocalEulerAnglesHint: {x: 0, y: 0, z: 0}
--- !u!33 &33862409780453088
MeshFilter:
  m_ObjectHideFlags: 0
  m_CorrespondingSourceObject: {fileID: 0}
  m_PrefabInstance: {fileID: 0}
  m_PrefabAsset: {fileID: 0}
  m_GameObject: {fileID: 1924454832128260}
  m_Mesh: {fileID: 10210, guid: 0000000000000000e000000000000000, type: 0}
--- !u!23 &23246050607621028
MeshRenderer:
  m_ObjectHideFlags: 0
  m_CorrespondingSourceObject: {fileID: 0}
  m_PrefabInstance: {fileID: 0}
  m_PrefabAsset: {fileID: 0}
  m_GameObject: {fileID: 1924454832128260}
  m_Enabled: 1
  m_CastShadows: 0
  m_ReceiveShadows: 0
  m_DynamicOccludee: 1
  m_StaticShadowCaster: 0
  m_MotionVectors: 1
  m_LightProbeUsage: 1
  m_ReflectionProbeUsage: 1
  m_RayTracingMode: 2
  m_RayTraceProcedural: 0
  m_RenderingLayerMask: 1
  m_RendererPriority: 0
  m_Materials:
  - {fileID: 2100000, guid: bd17d1e6574e1de468d71431916fcf57, type: 2}
  m_StaticBatchInfo:
    firstSubMesh: 0
    subMeshCount: 0
  m_StaticBatchRoot: {fileID: 0}
  m_ProbeAnchor: {fileID: 0}
  m_LightProbeVolumeOverride: {fileID: 0}
  m_ScaleInLightmap: 1
  m_ReceiveGI: 1
  m_PreserveUVs: 1
  m_IgnoreNormalsForChartDetection: 0
  m_ImportantGI: 0
  m_StitchLightmapSeams: 0
  m_SelectedEditorRenderState: 3
  m_MinimumChartSize: 4
  m_AutoUVMaxDistance: 0.5
  m_AutoUVMaxAngle: 89
  m_LightmapParameters: {fileID: 0}
  m_SortingLayerID: 0
  m_SortingLayer: 0
  m_SortingOrder: 0
  m_AdditionalVertexStreams: {fileID: 0}
--- !u!1 &303893391540678015
GameObject:
  m_ObjectHideFlags: 0
  m_CorrespondingSourceObject: {fileID: 0}
  m_PrefabInstance: {fileID: 0}
  m_PrefabAsset: {fileID: 0}
  serializedVersion: 6
  m_Component:
  - component: {fileID: 5132072297439473359}
  - component: {fileID: 8333196700362692641}
  - component: {fileID: 8209607933245738191}
  - component: {fileID: 7357704989623705350}
  - component: {fileID: 1033590696078809459}
  m_Layer: 16
  m_Name: Button_Fly
  m_TagString: Untagged
  m_Icon: {fileID: 0}
  m_NavMeshLayer: 0
  m_StaticEditorFlags: 0
  m_IsActive: 1
--- !u!4 &5132072297439473359
Transform:
  m_ObjectHideFlags: 0
  m_CorrespondingSourceObject: {fileID: 0}
  m_PrefabInstance: {fileID: 0}
  m_PrefabAsset: {fileID: 0}
  m_GameObject: {fileID: 303893391540678015}
  m_LocalRotation: {x: -0, y: -0, z: -0, w: 1}
  m_LocalPosition: {x: 0.422, y: -0.20599997, z: 0.05}
  m_LocalScale: {x: 0.35, y: 0.35, z: 0.35}
  m_ConstrainProportionsScale: 0
  m_Children: []
  m_Father: {fileID: 4067220476156272}
  m_RootOrder: 8
  m_LocalEulerAnglesHint: {x: 0, y: 0, z: 0}
--- !u!33 &8333196700362692641
MeshFilter:
  m_ObjectHideFlags: 0
  m_CorrespondingSourceObject: {fileID: 0}
  m_PrefabInstance: {fileID: 0}
  m_PrefabAsset: {fileID: 0}
  m_GameObject: {fileID: 303893391540678015}
  m_Mesh: {fileID: 4300000, guid: 5501f437160666942ae970f3648fbeb8, type: 3}
--- !u!23 &8209607933245738191
MeshRenderer:
  m_ObjectHideFlags: 0
  m_CorrespondingSourceObject: {fileID: 0}
  m_PrefabInstance: {fileID: 0}
  m_PrefabAsset: {fileID: 0}
  m_GameObject: {fileID: 303893391540678015}
  m_Enabled: 1
  m_CastShadows: 0
  m_ReceiveShadows: 0
  m_DynamicOccludee: 1
  m_StaticShadowCaster: 0
  m_MotionVectors: 1
  m_LightProbeUsage: 1
  m_ReflectionProbeUsage: 1
  m_RayTracingMode: 2
  m_RayTraceProcedural: 0
  m_RenderingLayerMask: 1
  m_RendererPriority: 0
  m_Materials:
  - {fileID: 2100000, guid: 40d29de2bdc11f04dbfa25059165916e, type: 2}
  m_StaticBatchInfo:
    firstSubMesh: 0
    subMeshCount: 0
  m_StaticBatchRoot: {fileID: 0}
  m_ProbeAnchor: {fileID: 0}
  m_LightProbeVolumeOverride: {fileID: 0}
  m_ScaleInLightmap: 1
  m_ReceiveGI: 1
  m_PreserveUVs: 0
  m_IgnoreNormalsForChartDetection: 0
  m_ImportantGI: 0
  m_StitchLightmapSeams: 0
  m_SelectedEditorRenderState: 3
  m_MinimumChartSize: 4
  m_AutoUVMaxDistance: 0.5
  m_AutoUVMaxAngle: 89
  m_LightmapParameters: {fileID: 0}
  m_SortingLayerID: 0
  m_SortingLayer: 0
  m_SortingOrder: 0
  m_AdditionalVertexStreams: {fileID: 0}
--- !u!65 &7357704989623705350
BoxCollider:
  m_ObjectHideFlags: 0
  m_CorrespondingSourceObject: {fileID: 0}
  m_PrefabInstance: {fileID: 0}
  m_PrefabAsset: {fileID: 0}
  m_GameObject: {fileID: 303893391540678015}
  m_Material: {fileID: 0}
  m_IsTrigger: 0
  m_Enabled: 1
  serializedVersion: 2
  m_Size: {x: 1, y: 1, z: 0.01}
  m_Center: {x: 0, y: 0, z: -0.05}
--- !u!114 &1033590696078809459
MonoBehaviour:
  m_ObjectHideFlags: 0
  m_CorrespondingSourceObject: {fileID: 0}
  m_PrefabInstance: {fileID: 0}
  m_PrefabAsset: {fileID: 0}
  m_GameObject: {fileID: 303893391540678015}
  m_Enabled: 1
  m_EditorHideFlags: 0
  m_Script: {fileID: 11500000, guid: 962894c5495cabc458506a8548e8a1e2, type: 3}
  m_Name: 
  m_EditorClassIdentifier: 
  m_DescriptionType: 0
  m_DescriptionYOffset: 0
  m_DescriptionText: Fly
  m_DescriptionTextExtra: 
  m_DescriptionActivateSpeed: 12
  m_DescriptionZScale: 1
  m_ButtonTexture: {fileID: 2800000, guid: 3c2f6d4b151d82d4d8f53c00ffb8589a, type: 3}
  m_AtlasTexture: 1
  m_ToggleButton: 1
  m_LongPressReleaseButton: 0
  m_ButtonHasPressedAudio: 1
  m_ZAdjustHover: -0.02
  m_ZAdjustClick: 0.05
  m_HoverScale: 1.1
  m_HoverBoxColliderGrow: 0.2
  m_AddOverlay: 0
  m_Tool: 25
  m_EatGazeInputOnPress: 0
--- !u!1 &5664627563248376400
GameObject:
  m_ObjectHideFlags: 0
  m_CorrespondingSourceObject: {fileID: 0}
  m_PrefabInstance: {fileID: 0}
  m_PrefabAsset: {fileID: 0}
  serializedVersion: 6
  m_Component:
  - component: {fileID: 5566995999782226336}
  - component: {fileID: 8203426035978089525}
  - component: {fileID: 6747489023279755481}
  - component: {fileID: 7269103214277202409}
  - component: {fileID: 7559818626671907328}
  m_Layer: 16
  m_Name: Button_Snip
  m_TagString: Untagged
  m_Icon: {fileID: 0}
  m_NavMeshLayer: 0
  m_StaticEditorFlags: 0
  m_IsActive: 1
--- !u!4 &5566995999782226336
Transform:
  m_ObjectHideFlags: 0
  m_CorrespondingSourceObject: {fileID: 0}
  m_PrefabInstance: {fileID: 0}
  m_PrefabAsset: {fileID: 0}
  m_GameObject: {fileID: 5664627563248376400}
  m_LocalRotation: {x: -0, y: -0, z: -0, w: 1}
  m_LocalPosition: {x: 0, y: -0.634, z: 0.05}
  m_LocalScale: {x: 0.35, y: 0.35, z: 0.35}
  m_ConstrainProportionsScale: 0
  m_Children: []
  m_Father: {fileID: 4067220476156272}
  m_RootOrder: 9
  m_LocalEulerAnglesHint: {x: 0, y: 0, z: 0}
--- !u!33 &8203426035978089525
MeshFilter:
  m_ObjectHideFlags: 0
  m_CorrespondingSourceObject: {fileID: 0}
  m_PrefabInstance: {fileID: 0}
  m_PrefabAsset: {fileID: 0}
  m_GameObject: {fileID: 5664627563248376400}
  m_Mesh: {fileID: 4300000, guid: 5501f437160666942ae970f3648fbeb8, type: 3}
--- !u!23 &6747489023279755481
MeshRenderer:
  m_ObjectHideFlags: 0
  m_CorrespondingSourceObject: {fileID: 0}
  m_PrefabInstance: {fileID: 0}
  m_PrefabAsset: {fileID: 0}
  m_GameObject: {fileID: 5664627563248376400}
  m_Enabled: 1
  m_CastShadows: 0
  m_ReceiveShadows: 0
  m_DynamicOccludee: 1
  m_StaticShadowCaster: 0
  m_MotionVectors: 1
  m_LightProbeUsage: 1
  m_ReflectionProbeUsage: 1
  m_RayTracingMode: 2
  m_RayTraceProcedural: 0
  m_RenderingLayerMask: 1
  m_RendererPriority: 0
  m_Materials:
  - {fileID: 2100000, guid: 40d29de2bdc11f04dbfa25059165916e, type: 2}
  m_StaticBatchInfo:
    firstSubMesh: 0
    subMeshCount: 0
  m_StaticBatchRoot: {fileID: 0}
  m_ProbeAnchor: {fileID: 0}
  m_LightProbeVolumeOverride: {fileID: 0}
  m_ScaleInLightmap: 1
  m_ReceiveGI: 1
  m_PreserveUVs: 0
  m_IgnoreNormalsForChartDetection: 0
  m_ImportantGI: 0
  m_StitchLightmapSeams: 0
  m_SelectedEditorRenderState: 3
  m_MinimumChartSize: 4
  m_AutoUVMaxDistance: 0.5
  m_AutoUVMaxAngle: 89
  m_LightmapParameters: {fileID: 0}
  m_SortingLayerID: 0
  m_SortingLayer: 0
  m_SortingOrder: 0
  m_AdditionalVertexStreams: {fileID: 0}
--- !u!65 &7269103214277202409
BoxCollider:
  m_ObjectHideFlags: 0
  m_CorrespondingSourceObject: {fileID: 0}
  m_PrefabInstance: {fileID: 0}
  m_PrefabAsset: {fileID: 0}
  m_GameObject: {fileID: 5664627563248376400}
  m_Material: {fileID: 0}
  m_IsTrigger: 0
  m_Enabled: 1
  serializedVersion: 2
  m_Size: {x: 1, y: 1, z: 0.01}
  m_Center: {x: 0, y: 0, z: -0.05}
--- !u!114 &7559818626671907328
MonoBehaviour:
  m_ObjectHideFlags: 0
  m_CorrespondingSourceObject: {fileID: 0}
  m_PrefabInstance: {fileID: 0}
  m_PrefabAsset: {fileID: 0}
  m_GameObject: {fileID: 5664627563248376400}
  m_Enabled: 1
  m_EditorHideFlags: 0
  m_Script: {fileID: 11500000, guid: 962894c5495cabc458506a8548e8a1e2, type: 3}
  m_Name: 
  m_EditorClassIdentifier: 
  m_DescriptionType: 0
  m_DescriptionYOffset: 0
  m_DescriptionText: Snip
  m_DescriptionTextExtra: 
  m_DescriptionActivateSpeed: 12
  m_DescriptionZScale: 1
  m_ButtonTexture: {fileID: 2800000, guid: cb6b7ca16015bea4296953a3a21293e0, type: 3}
  m_AtlasTexture: 1
  m_ToggleButton: 1
  m_LongPressReleaseButton: 0
  m_ButtonHasPressedAudio: 1
  m_ZAdjustHover: -0.02
  m_ZAdjustClick: 0.05
  m_HoverScale: 1.1
  m_HoverBoxColliderGrow: 0.2
  m_AddOverlay: 0
  m_Tool: 11000
  m_EatGazeInputOnPress: 0
--- !u!1001 &4977840335731848577
PrefabInstance:
  m_ObjectHideFlags: 0
  serializedVersion: 2
  m_Modification:
    m_TransformParent: {fileID: 4661729169517730}
    m_Modifications:
    - target: {fileID: 5053456529424186463, guid: 3a7c3a09a58b6db43aab80957cc81fc9,
        type: 3}
      propertyPath: m_ButtonTexture
      value: 
      objectReference: {fileID: 2800000, guid: a4bdb2bf04c6548b58e1a7ee3cc4d556, type: 3}
    - target: {fileID: 5053456529424186463, guid: 3a7c3a09a58b6db43aab80957cc81fc9,
        type: 3}
      propertyPath: m_ToggleOnTexture
      value: 
      objectReference: {fileID: 2800000, guid: a4bdb2bf04c6548b58e1a7ee3cc4d556, type: 3}
    - target: {fileID: 5057020332640527455, guid: 3a7c3a09a58b6db43aab80957cc81fc9,
        type: 3}
      propertyPath: m_ButtonTexture
      value: 
      objectReference: {fileID: 2800000, guid: 5e29d73b48580ad4e98b76833dbcc4e4, type: 3}
    - target: {fileID: 5057020332640527455, guid: 3a7c3a09a58b6db43aab80957cc81fc9,
        type: 3}
      propertyPath: m_ToggleOnTexture
      value: 
      objectReference: {fileID: 2800000, guid: 5e29d73b48580ad4e98b76833dbcc4e4, type: 3}
    - target: {fileID: 6495778419652451853, guid: 3a7c3a09a58b6db43aab80957cc81fc9,
        type: 3}
      propertyPath: m_ShowOnToolType
      value: 18
      objectReference: {fileID: 0}
    - target: {fileID: 6608529110619887157, guid: 3a7c3a09a58b6db43aab80957cc81fc9,
        type: 3}
      propertyPath: m_Name
      value: Repaint Tray
      objectReference: {fileID: 0}
    - target: {fileID: 6610468352840375919, guid: 3a7c3a09a58b6db43aab80957cc81fc9,
        type: 3}
      propertyPath: m_RootOrder
      value: 4
      objectReference: {fileID: 0}
    - target: {fileID: 6610468352840375919, guid: 3a7c3a09a58b6db43aab80957cc81fc9,
        type: 3}
      propertyPath: m_LocalPosition.x
      value: 0.75
      objectReference: {fileID: 0}
    - target: {fileID: 6610468352840375919, guid: 3a7c3a09a58b6db43aab80957cc81fc9,
        type: 3}
      propertyPath: m_LocalPosition.y
      value: -0.24400002
      objectReference: {fileID: 0}
    - target: {fileID: 6610468352840375919, guid: 3a7c3a09a58b6db43aab80957cc81fc9,
        type: 3}
      propertyPath: m_LocalPosition.z
      value: 0.05
      objectReference: {fileID: 0}
    - target: {fileID: 6610468352840375919, guid: 3a7c3a09a58b6db43aab80957cc81fc9,
        type: 3}
      propertyPath: m_LocalRotation.w
      value: 1
      objectReference: {fileID: 0}
    - target: {fileID: 6610468352840375919, guid: 3a7c3a09a58b6db43aab80957cc81fc9,
        type: 3}
      propertyPath: m_LocalRotation.x
      value: 0
      objectReference: {fileID: 0}
    - target: {fileID: 6610468352840375919, guid: 3a7c3a09a58b6db43aab80957cc81fc9,
        type: 3}
      propertyPath: m_LocalRotation.y
      value: 0
      objectReference: {fileID: 0}
    - target: {fileID: 6610468352840375919, guid: 3a7c3a09a58b6db43aab80957cc81fc9,
        type: 3}
      propertyPath: m_LocalRotation.z
      value: 0
      objectReference: {fileID: 0}
    - target: {fileID: 6610468352840375919, guid: 3a7c3a09a58b6db43aab80957cc81fc9,
        type: 3}
      propertyPath: m_LocalEulerAnglesHint.x
      value: 0
      objectReference: {fileID: 0}
    - target: {fileID: 6610468352840375919, guid: 3a7c3a09a58b6db43aab80957cc81fc9,
        type: 3}
      propertyPath: m_LocalEulerAnglesHint.y
      value: 1
      objectReference: {fileID: 0}
    - target: {fileID: 6610468352840375919, guid: 3a7c3a09a58b6db43aab80957cc81fc9,
        type: 3}
      propertyPath: m_LocalEulerAnglesHint.z
      value: 0
      objectReference: {fileID: 0}
    m_RemovedComponents: []
  m_SourcePrefab: {fileID: 100100000, guid: 3a7c3a09a58b6db43aab80957cc81fc9, type: 3}
--- !u!4 &2209524245202693102 stripped
Transform:
  m_CorrespondingSourceObject: {fileID: 6610468352840375919, guid: 3a7c3a09a58b6db43aab80957cc81fc9,
    type: 3}
  m_PrefabInstance: {fileID: 4977840335731848577}
  m_PrefabAsset: {fileID: 0}
--- !u!1001 &5277953009267508124
PrefabInstance:
  m_ObjectHideFlags: 0
  serializedVersion: 2
  m_Modification:
    m_TransformParent: {fileID: 4661729169517730}
    m_Modifications:
    - target: {fileID: 1503094713155990, guid: 9b674e23f212f5a40b5d981d3ba5f4e2, type: 3}
      propertyPath: m_Name
      value: SelectionTray
      objectReference: {fileID: 0}
    - target: {fileID: 1503094713155990, guid: 9b674e23f212f5a40b5d981d3ba5f4e2, type: 3}
      propertyPath: m_IsActive
      value: 1
      objectReference: {fileID: 0}
    - target: {fileID: 4073457010706892, guid: 9b674e23f212f5a40b5d981d3ba5f4e2, type: 3}
      propertyPath: m_RootOrder
      value: 3
      objectReference: {fileID: 0}
    - target: {fileID: 4073457010706892, guid: 9b674e23f212f5a40b5d981d3ba5f4e2, type: 3}
      propertyPath: m_LocalPosition.y
<<<<<<< HEAD
      value: -0.187
=======
      value: -0.244
>>>>>>> c710ede7
      objectReference: {fileID: 0}
    - target: {fileID: 4073457010706892, guid: 9b674e23f212f5a40b5d981d3ba5f4e2, type: 3}
      propertyPath: m_LocalPosition.z
      value: 0.05
      objectReference: {fileID: 0}
    - target: {fileID: 4073457010706892, guid: 9b674e23f212f5a40b5d981d3ba5f4e2, type: 3}
      propertyPath: m_LocalEulerAnglesHint.y
      value: 1
      objectReference: {fileID: 0}
    - target: {fileID: 8146683654292829881, guid: 9b674e23f212f5a40b5d981d3ba5f4e2,
        type: 3}
      propertyPath: m_Action.m_PersistentCalls.m_Calls.Array.size
      value: 1
      objectReference: {fileID: 0}
    m_RemovedComponents: []
  m_SourcePrefab: {fileID: 100100000, guid: 9b674e23f212f5a40b5d981d3ba5f4e2, type: 3}
--- !u!4 &5274126955665001040 stripped
Transform:
  m_CorrespondingSourceObject: {fileID: 4073457010706892, guid: 9b674e23f212f5a40b5d981d3ba5f4e2,
    type: 3}
  m_PrefabInstance: {fileID: 5277953009267508124}
  m_PrefabAsset: {fileID: 0}<|MERGE_RESOLUTION|>--- conflicted
+++ resolved
@@ -1739,13 +1739,8 @@
   m_PrefabAsset: {fileID: 0}
   m_GameObject: {fileID: 1894539054339102}
   m_LocalRotation: {x: -0, y: -0, z: -0, w: 1}
-<<<<<<< HEAD
-  m_LocalPosition: {x: 0, y: -0.19, z: 0}
-  m_LocalScale: {x: 1.4784614, y: 1.9448586, z: 2.4}
-=======
   m_LocalPosition: {x: 0, y: 0, z: 0}
   m_LocalScale: {x: 1.4784614, y: 1.85, z: 2.4}
->>>>>>> c710ede7
   m_ConstrainProportionsScale: 0
   m_Children: []
   m_Father: {fileID: 4661729169517730}
@@ -2261,11 +2256,11 @@
       objectReference: {fileID: 0}
     - target: {fileID: 4073457010706892, guid: 9b674e23f212f5a40b5d981d3ba5f4e2, type: 3}
       propertyPath: m_LocalPosition.y
-<<<<<<< HEAD
+      value: -0.244
+      objectReference: {fileID: 0}
+    - target: {fileID: 4073457010706892, guid: 9b674e23f212f5a40b5d981d3ba5f4e2, type: 3}
+      propertyPath: m_LocalPosition.y
       value: -0.187
-=======
-      value: -0.244
->>>>>>> c710ede7
       objectReference: {fileID: 0}
     - target: {fileID: 4073457010706892, guid: 9b674e23f212f5a40b5d981d3ba5f4e2, type: 3}
       propertyPath: m_LocalPosition.z
