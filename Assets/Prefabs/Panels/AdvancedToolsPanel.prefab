%YAML 1.1
%TAG !u! tag:unity3d.com,2011:
--- !u!1 &1097749852816098
GameObject:
  m_ObjectHideFlags: 0
  m_CorrespondingSourceObject: {fileID: 0}
  m_PrefabInstance: {fileID: 0}
  m_PrefabAsset: {fileID: 0}
  serializedVersion: 6
  m_Component:
  - component: {fileID: 4099180057378294}
  - component: {fileID: 33455026306115330}
  - component: {fileID: 23523664587807106}
  - component: {fileID: 114364246842822652}
  m_Layer: 16
  m_Name: MoreStandard
  m_TagString: Untagged
  m_Icon: {fileID: 0}
  m_NavMeshLayer: 0
  m_StaticEditorFlags: 0
  m_IsActive: 1
--- !u!4 &4099180057378294
Transform:
  m_ObjectHideFlags: 0
  m_CorrespondingSourceObject: {fileID: 0}
  m_PrefabInstance: {fileID: 0}
  m_PrefabAsset: {fileID: 0}
  m_GameObject: {fileID: 1097749852816098}
  m_LocalRotation: {x: -0, y: -0, z: -0, w: 1}
  m_LocalPosition: {x: 0, y: -0.000000059604645, z: 0}
  m_LocalScale: {x: 2.85, y: 2.85, z: 2.85}
  m_ConstrainProportionsScale: 0
  m_Children:
  - {fileID: 4022648990136106}
  m_Father: {fileID: 4961560007330260}
  m_RootOrder: 0
  m_LocalEulerAnglesHint: {x: 0, y: 0, z: 0}
--- !u!33 &33455026306115330
MeshFilter:
  m_ObjectHideFlags: 0
  m_CorrespondingSourceObject: {fileID: 0}
  m_PrefabInstance: {fileID: 0}
  m_PrefabAsset: {fileID: 0}
  m_GameObject: {fileID: 1097749852816098}
  m_Mesh: {fileID: 4300004, guid: fa204ac711c748346a10a515ac80e56f, type: 3}
--- !u!23 &23523664587807106
MeshRenderer:
  m_ObjectHideFlags: 0
  m_CorrespondingSourceObject: {fileID: 0}
  m_PrefabInstance: {fileID: 0}
  m_PrefabAsset: {fileID: 0}
  m_GameObject: {fileID: 1097749852816098}
  m_Enabled: 1
  m_CastShadows: 0
  m_ReceiveShadows: 0
  m_DynamicOccludee: 1
  m_StaticShadowCaster: 0
  m_MotionVectors: 1
  m_LightProbeUsage: 1
  m_ReflectionProbeUsage: 1
  m_RayTracingMode: 2
  m_RayTraceProcedural: 0
  m_RenderingLayerMask: 1
  m_RendererPriority: 0
  m_Materials:
  - {fileID: 2100000, guid: 3e92ccbfed650604686991e69902e663, type: 2}
  m_StaticBatchInfo:
    firstSubMesh: 0
    subMeshCount: 0
  m_StaticBatchRoot: {fileID: 0}
  m_ProbeAnchor: {fileID: 0}
  m_LightProbeVolumeOverride: {fileID: 0}
  m_ScaleInLightmap: 1
  m_ReceiveGI: 1
  m_PreserveUVs: 0
  m_IgnoreNormalsForChartDetection: 0
  m_ImportantGI: 0
  m_StitchLightmapSeams: 0
  m_SelectedEditorRenderState: 3
  m_MinimumChartSize: 4
  m_AutoUVMaxDistance: 0.5
  m_AutoUVMaxAngle: 89
  m_LightmapParameters: {fileID: 0}
  m_SortingLayerID: 0
  m_SortingLayer: 0
  m_SortingOrder: 0
  m_AdditionalVertexStreams: {fileID: 0}
--- !u!114 &114364246842822652
MonoBehaviour:
  m_ObjectHideFlags: 0
  m_CorrespondingSourceObject: {fileID: 0}
  m_PrefabInstance: {fileID: 0}
  m_PrefabAsset: {fileID: 0}
  m_GameObject: {fileID: 1097749852816098}
  m_Enabled: 1
  m_EditorHideFlags: 0
  m_Script: {fileID: 11500000, guid: 1aaefde5afe80784e908d27fcb05a101, type: 3}
  m_Name: 
  m_EditorClassIdentifier: 
  m_OffsetOverride: -1
--- !u!1 &1191084873665120
GameObject:
  m_ObjectHideFlags: 0
  m_CorrespondingSourceObject: {fileID: 0}
  m_PrefabInstance: {fileID: 0}
  m_PrefabAsset: {fileID: 0}
  serializedVersion: 6
  m_Component:
  - component: {fileID: 4603240213511680}
  - component: {fileID: 33914278115954818}
  - component: {fileID: 23008033063514408}
  - component: {fileID: 65156450117035654}
  - component: {fileID: 114236876208769008}
  m_Layer: 16
  m_Name: Button_Repaint
  m_TagString: Untagged
  m_Icon: {fileID: 0}
  m_NavMeshLayer: 0
  m_StaticEditorFlags: 0
  m_IsActive: 1
--- !u!4 &4603240213511680
Transform:
  m_ObjectHideFlags: 0
  m_CorrespondingSourceObject: {fileID: 0}
  m_PrefabInstance: {fileID: 0}
  m_PrefabAsset: {fileID: 0}
  m_GameObject: {fileID: 1191084873665120}
  m_LocalRotation: {x: -0, y: -0, z: -0, w: 1}
  m_LocalPosition: {x: 0.422, y: 0.638, z: 0.05}
  m_LocalScale: {x: 0.35, y: 0.35, z: 0.35}
  m_ConstrainProportionsScale: 0
  m_Children: []
  m_Father: {fileID: 4067220476156272}
  m_RootOrder: 2
  m_LocalEulerAnglesHint: {x: 0, y: 0, z: 0}
--- !u!33 &33914278115954818
MeshFilter:
  m_ObjectHideFlags: 0
  m_CorrespondingSourceObject: {fileID: 0}
  m_PrefabInstance: {fileID: 0}
  m_PrefabAsset: {fileID: 0}
  m_GameObject: {fileID: 1191084873665120}
  m_Mesh: {fileID: 4300000, guid: 5501f437160666942ae970f3648fbeb8, type: 3}
--- !u!23 &23008033063514408
MeshRenderer:
  m_ObjectHideFlags: 0
  m_CorrespondingSourceObject: {fileID: 0}
  m_PrefabInstance: {fileID: 0}
  m_PrefabAsset: {fileID: 0}
  m_GameObject: {fileID: 1191084873665120}
  m_Enabled: 1
  m_CastShadows: 0
  m_ReceiveShadows: 0
  m_DynamicOccludee: 1
  m_StaticShadowCaster: 0
  m_MotionVectors: 1
  m_LightProbeUsage: 1
  m_ReflectionProbeUsage: 1
  m_RayTracingMode: 2
  m_RayTraceProcedural: 0
  m_RenderingLayerMask: 1
  m_RendererPriority: 0
  m_Materials:
  - {fileID: 2100000, guid: 40d29de2bdc11f04dbfa25059165916e, type: 2}
  m_StaticBatchInfo:
    firstSubMesh: 0
    subMeshCount: 0
  m_StaticBatchRoot: {fileID: 0}
  m_ProbeAnchor: {fileID: 0}
  m_LightProbeVolumeOverride: {fileID: 0}
  m_ScaleInLightmap: 1
  m_ReceiveGI: 1
  m_PreserveUVs: 0
  m_IgnoreNormalsForChartDetection: 0
  m_ImportantGI: 0
  m_StitchLightmapSeams: 0
  m_SelectedEditorRenderState: 3
  m_MinimumChartSize: 4
  m_AutoUVMaxDistance: 0.5
  m_AutoUVMaxAngle: 89
  m_LightmapParameters: {fileID: 0}
  m_SortingLayerID: 0
  m_SortingLayer: 0
  m_SortingOrder: 0
  m_AdditionalVertexStreams: {fileID: 0}
--- !u!65 &65156450117035654
BoxCollider:
  m_ObjectHideFlags: 0
  m_CorrespondingSourceObject: {fileID: 0}
  m_PrefabInstance: {fileID: 0}
  m_PrefabAsset: {fileID: 0}
  m_GameObject: {fileID: 1191084873665120}
  m_Material: {fileID: 0}
  m_IsTrigger: 0
  m_Enabled: 1
  serializedVersion: 2
  m_Size: {x: 1, y: 1, z: 0.01}
  m_Center: {x: -0.000000074505806, y: 0.000000022351742, z: -0.05}
--- !u!114 &114236876208769008
MonoBehaviour:
  m_ObjectHideFlags: 0
  m_CorrespondingSourceObject: {fileID: 0}
  m_PrefabInstance: {fileID: 0}
  m_PrefabAsset: {fileID: 0}
  m_GameObject: {fileID: 1191084873665120}
  m_Enabled: 1
  m_EditorHideFlags: 0
  m_Script: {fileID: 11500000, guid: 0eca91ea617987a4a8b8d03e685fc648, type: 3}
  m_Name: 
  m_EditorClassIdentifier: 
  m_DescriptionType: 0
  m_DescriptionYOffset: 0
  m_DescriptionText: ADVANCEDTOOLS_PANEL_BUTTON_REPAINT
  m_LocalizedDescription:
    m_TableReference:
      m_TableCollectionName: GUID:c84355079ab3f3e4f8f3812258805f86
    m_TableEntryReference:
      m_KeyId: 5143592097783808
      m_Key: 
    m_FallbackState: 0
    m_WaitForCompletion: 0
    m_LocalVariables: []
  m_DescriptionTextExtra: 
  m_LocalizedDescriptionExtra:
    m_TableReference:
      m_TableCollectionName: 
    m_TableEntryReference:
      m_KeyId: 0
      m_Key: 
    m_FallbackState: 0
    m_WaitForCompletion: 0
    m_LocalVariables: []
  m_DescriptionActivateSpeed: 12
  m_DescriptionZScale: 1
  m_ButtonTexture: {fileID: 2800000, guid: e19c558a83b463843bb1f2f37c9c5d52, type: 3}
  m_AtlasTexture: 1
  m_ToggleButton: 1
  m_LongPressReleaseButton: 0
  m_ButtonHasPressedAudio: 1
  m_ZAdjustHover: -0.02
  m_ZAdjustClick: 0.05
  m_HoverScale: 1.1
  m_HoverBoxColliderGrow: 0.2
  m_AddOverlay: 0
  m_Command: 11500
  m_CommandParam: -1
  m_CommandParam2: -1
  m_RequiresPopup: 1
  m_CenterPopupOnButton: 0
  m_PopupOffset: {x: 0, y: 0, z: 0}
  m_PopupText: 
  m_LocalizedPopup:
    m_TableReference:
      m_TableCollectionName: 
    m_TableEntryReference:
      m_KeyId: 0
      m_Key: 
    m_FallbackState: 0
    m_WaitForCompletion: 0
    m_LocalVariables: []
  m_ToggleOnDescription: 
  m_LocalizedToggleOnDescription:
    m_TableReference:
      m_TableCollectionName: 
    m_TableEntryReference:
      m_KeyId: 0
      m_Key: 
    m_FallbackState: 0
    m_WaitForCompletion: 0
    m_LocalVariables: []
  m_ToggleOnTexture: {fileID: 0}
  m_AllowUnavailable: 0
  m_LinkedUIObject: {fileID: 0}
  m_LongPressDuration: 0.3
  m_Tool: 18
  m_EatGazeInputOnPress: 1
  references:
    version: 2
    RefIds: []
--- !u!1 &1200250368217180
GameObject:
  m_ObjectHideFlags: 0
  m_CorrespondingSourceObject: {fileID: 0}
  m_PrefabInstance: {fileID: 0}
  m_PrefabAsset: {fileID: 0}
  serializedVersion: 6
  m_Component:
  - component: {fileID: 4887687143526368}
  - component: {fileID: 33252914123167002}
  - component: {fileID: 23854961604147388}
  - component: {fileID: 65958407650276146}
  - component: {fileID: 114257472342071544}
  m_Layer: 16
  m_Name: Button_Teleport
  m_TagString: Untagged
  m_Icon: {fileID: 0}
  m_NavMeshLayer: 0
  m_StaticEditorFlags: 0
  m_IsActive: 1
--- !u!4 &4887687143526368
Transform:
  m_ObjectHideFlags: 0
  m_CorrespondingSourceObject: {fileID: 0}
  m_PrefabInstance: {fileID: 0}
  m_PrefabAsset: {fileID: 0}
  m_GameObject: {fileID: 1200250368217180}
  m_LocalRotation: {x: -0, y: -0, z: -0, w: 1}
  m_LocalPosition: {x: 0, y: 0.21600002, z: 0.049999237}
  m_LocalScale: {x: 0.35, y: 0.35, z: 0.35}
  m_ConstrainProportionsScale: 0
  m_Children: []
  m_Father: {fileID: 4067220476156272}
  m_RootOrder: 5
  m_LocalEulerAnglesHint: {x: 0, y: 0, z: 0}
--- !u!33 &33252914123167002
MeshFilter:
  m_ObjectHideFlags: 0
  m_CorrespondingSourceObject: {fileID: 0}
  m_PrefabInstance: {fileID: 0}
  m_PrefabAsset: {fileID: 0}
  m_GameObject: {fileID: 1200250368217180}
  m_Mesh: {fileID: 4300000, guid: 5501f437160666942ae970f3648fbeb8, type: 3}
--- !u!23 &23854961604147388
MeshRenderer:
  m_ObjectHideFlags: 0
  m_CorrespondingSourceObject: {fileID: 0}
  m_PrefabInstance: {fileID: 0}
  m_PrefabAsset: {fileID: 0}
  m_GameObject: {fileID: 1200250368217180}
  m_Enabled: 1
  m_CastShadows: 0
  m_ReceiveShadows: 0
  m_DynamicOccludee: 1
  m_StaticShadowCaster: 0
  m_MotionVectors: 1
  m_LightProbeUsage: 0
  m_ReflectionProbeUsage: 1
  m_RayTracingMode: 2
  m_RayTraceProcedural: 0
  m_RenderingLayerMask: 1
  m_RendererPriority: 0
  m_Materials:
  - {fileID: 2100000, guid: 40d29de2bdc11f04dbfa25059165916e, type: 2}
  m_StaticBatchInfo:
    firstSubMesh: 0
    subMeshCount: 0
  m_StaticBatchRoot: {fileID: 0}
  m_ProbeAnchor: {fileID: 0}
  m_LightProbeVolumeOverride: {fileID: 0}
  m_ScaleInLightmap: 1
  m_ReceiveGI: 1
  m_PreserveUVs: 0
  m_IgnoreNormalsForChartDetection: 0
  m_ImportantGI: 0
  m_StitchLightmapSeams: 0
  m_SelectedEditorRenderState: 3
  m_MinimumChartSize: 4
  m_AutoUVMaxDistance: 0.5
  m_AutoUVMaxAngle: 89
  m_LightmapParameters: {fileID: 0}
  m_SortingLayerID: 0
  m_SortingLayer: 0
  m_SortingOrder: 0
  m_AdditionalVertexStreams: {fileID: 0}
--- !u!65 &65958407650276146
BoxCollider:
  m_ObjectHideFlags: 0
  m_CorrespondingSourceObject: {fileID: 0}
  m_PrefabInstance: {fileID: 0}
  m_PrefabAsset: {fileID: 0}
  m_GameObject: {fileID: 1200250368217180}
  m_Material: {fileID: 0}
  m_IsTrigger: 0
  m_Enabled: 1
  serializedVersion: 2
  m_Size: {x: 1, y: 1, z: 0.1}
  m_Center: {x: 0, y: 0, z: 0}
--- !u!114 &114257472342071544
MonoBehaviour:
  m_ObjectHideFlags: 0
  m_CorrespondingSourceObject: {fileID: 0}
  m_PrefabInstance: {fileID: 0}
  m_PrefabAsset: {fileID: 0}
  m_GameObject: {fileID: 1200250368217180}
  m_Enabled: 1
  m_EditorHideFlags: 0
  m_Script: {fileID: 11500000, guid: 962894c5495cabc458506a8548e8a1e2, type: 3}
  m_Name: 
  m_EditorClassIdentifier: 
  m_DescriptionType: 0
  m_DescriptionYOffset: 0
  m_DescriptionText: ADVANCEDTOOLS_PANEL_BUTTON_TELEPORT
  m_LocalizedDescription:
    m_TableReference:
      m_TableCollectionName: GUID:c84355079ab3f3e4f8f3812258805f86
    m_TableEntryReference:
      m_KeyId: 5143754866139136
      m_Key: 
    m_FallbackState: 0
    m_WaitForCompletion: 0
    m_LocalVariables: []
  m_DescriptionTextExtra: 
  m_LocalizedDescriptionExtra:
    m_TableReference:
      m_TableCollectionName: 
    m_TableEntryReference:
      m_KeyId: 0
      m_Key: 
    m_FallbackState: 0
    m_WaitForCompletion: 0
    m_LocalVariables: []
  m_DescriptionActivateSpeed: 12
  m_DescriptionZScale: 1
  m_ButtonTexture: {fileID: 2800000, guid: 82be5dbd822a76e42b0484d1bd56c21e, type: 3}
  m_AtlasTexture: 1
  m_ToggleButton: 1
  m_LongPressReleaseButton: 0
  m_ButtonHasPressedAudio: 1
  m_ZAdjustHover: -0.02
  m_ZAdjustClick: 0.05
  m_HoverScale: 1.1
  m_HoverBoxColliderGrow: 0.2
  m_AddOverlay: 0
  m_Tool: 17
  m_EatGazeInputOnPress: 1
  references:
    version: 2
    RefIds: []
--- !u!1 &1232310111846144
GameObject:
  m_ObjectHideFlags: 0
  m_CorrespondingSourceObject: {fileID: 0}
  m_PrefabInstance: {fileID: 0}
  m_PrefabAsset: {fileID: 0}
  serializedVersion: 6
  m_Component:
  - component: {fileID: 4913046734195790}
  - component: {fileID: 33463444720997118}
  - component: {fileID: 23068761468747428}
  - component: {fileID: 114223363755850222}
  m_Layer: 16
  m_Name: Border
  m_TagString: Untagged
  m_Icon: {fileID: 0}
  m_NavMeshLayer: 0
  m_StaticEditorFlags: 0
  m_IsActive: 1
--- !u!4 &4913046734195790
Transform:
  m_ObjectHideFlags: 0
  m_CorrespondingSourceObject: {fileID: 0}
  m_PrefabInstance: {fileID: 0}
  m_PrefabAsset: {fileID: 0}
  m_GameObject: {fileID: 1232310111846144}
  m_LocalRotation: {x: -0, y: -0, z: -0, w: 1}
  m_LocalPosition: {x: 0, y: 0, z: 0}
  m_LocalScale: {x: 1, y: 1.3, z: 1}
  m_ConstrainProportionsScale: 0
  m_Children: []
  m_Father: {fileID: 4067220476156272}
  m_RootOrder: 12
  m_LocalEulerAnglesHint: {x: 0, y: 0, z: 0}
--- !u!33 &33463444720997118
MeshFilter:
  m_ObjectHideFlags: 0
  m_CorrespondingSourceObject: {fileID: 0}
  m_PrefabInstance: {fileID: 0}
  m_PrefabAsset: {fileID: 0}
  m_GameObject: {fileID: 1232310111846144}
  m_Mesh: {fileID: 4300000, guid: abfb1ed71d7809e4ca432a0cb90d676b, type: 3}
--- !u!23 &23068761468747428
MeshRenderer:
  m_ObjectHideFlags: 0
  m_CorrespondingSourceObject: {fileID: 0}
  m_PrefabInstance: {fileID: 0}
  m_PrefabAsset: {fileID: 0}
  m_GameObject: {fileID: 1232310111846144}
  m_Enabled: 1
  m_CastShadows: 0
  m_ReceiveShadows: 0
  m_DynamicOccludee: 1
  m_StaticShadowCaster: 0
  m_MotionVectors: 1
  m_LightProbeUsage: 1
  m_ReflectionProbeUsage: 1
  m_RayTracingMode: 2
  m_RayTraceProcedural: 0
  m_RenderingLayerMask: 1
  m_RendererPriority: 0
  m_Materials:
  - {fileID: 2100000, guid: 3e92ccbfed650604686991e69902e663, type: 2}
  m_StaticBatchInfo:
    firstSubMesh: 0
    subMeshCount: 0
  m_StaticBatchRoot: {fileID: 0}
  m_ProbeAnchor: {fileID: 0}
  m_LightProbeVolumeOverride: {fileID: 0}
  m_ScaleInLightmap: 1
  m_ReceiveGI: 1
  m_PreserveUVs: 0
  m_IgnoreNormalsForChartDetection: 0
  m_ImportantGI: 0
  m_StitchLightmapSeams: 0
  m_SelectedEditorRenderState: 3
  m_MinimumChartSize: 4
  m_AutoUVMaxDistance: 0.5
  m_AutoUVMaxAngle: 89
  m_LightmapParameters: {fileID: 0}
  m_SortingLayerID: 0
  m_SortingLayer: 0
  m_SortingOrder: 0
  m_AdditionalVertexStreams: {fileID: 0}
--- !u!114 &114223363755850222
MonoBehaviour:
  m_ObjectHideFlags: 0
  m_CorrespondingSourceObject: {fileID: 0}
  m_PrefabInstance: {fileID: 0}
  m_PrefabAsset: {fileID: 0}
  m_GameObject: {fileID: 1232310111846144}
  m_Enabled: 1
  m_EditorHideFlags: 0
  m_Script: {fileID: 11500000, guid: 1aaefde5afe80784e908d27fcb05a101, type: 3}
  m_Name: 
  m_EditorClassIdentifier: 
  m_OffsetOverride: -1
--- !u!1 &1239097257950828
GameObject:
  m_ObjectHideFlags: 0
  m_CorrespondingSourceObject: {fileID: 0}
  m_PrefabInstance: {fileID: 0}
  m_PrefabAsset: {fileID: 0}
  serializedVersion: 6
  m_Component:
  - component: {fileID: 4978516870933526}
  - component: {fileID: 65826497703903122}
  m_Layer: 16
  m_Name: Collider
  m_TagString: Untagged
  m_Icon: {fileID: 0}
  m_NavMeshLayer: 0
  m_StaticEditorFlags: 0
  m_IsActive: 1
--- !u!4 &4978516870933526
Transform:
  m_ObjectHideFlags: 0
  m_CorrespondingSourceObject: {fileID: 0}
  m_PrefabInstance: {fileID: 0}
  m_PrefabAsset: {fileID: 0}
  m_GameObject: {fileID: 1239097257950828}
  m_LocalRotation: {x: -0, y: -0, z: -0, w: 1}
  m_LocalPosition: {x: 0.21, y: 0, z: 0}
  m_LocalScale: {x: 1, y: 1, z: 1}
  m_ConstrainProportionsScale: 0
  m_Children: []
  m_Father: {fileID: 4661729169517730}
  m_RootOrder: 1
  m_LocalEulerAnglesHint: {x: 0, y: 0, z: 0}
--- !u!65 &65826497703903122
BoxCollider:
  m_ObjectHideFlags: 0
  m_CorrespondingSourceObject: {fileID: 0}
  m_PrefabInstance: {fileID: 0}
  m_PrefabAsset: {fileID: 0}
  m_GameObject: {fileID: 1239097257950828}
  m_Material: {fileID: 0}
  m_IsTrigger: 0
  m_Enabled: 1
  serializedVersion: 2
  m_Size: {x: 1.9, y: 1.8658553, z: 0.5}
  m_Center: {x: 0, y: -0.0029161572, z: 0}
--- !u!1 &1240186350611758
GameObject:
  m_ObjectHideFlags: 0
  m_CorrespondingSourceObject: {fileID: 0}
  m_PrefabInstance: {fileID: 0}
  m_PrefabAsset: {fileID: 0}
  serializedVersion: 6
  m_Component:
  - component: {fileID: 4896252300719394}
  - component: {fileID: 33865248771380790}
  - component: {fileID: 23873537184607808}
  - component: {fileID: 65646158175341914}
  - component: {fileID: 114562752754880158}
  m_Layer: 16
  m_Name: Button_Straightedge
  m_TagString: Untagged
  m_Icon: {fileID: 0}
  m_NavMeshLayer: 0
  m_StaticEditorFlags: 0
  m_IsActive: 1
--- !u!4 &4896252300719394
Transform:
  m_ObjectHideFlags: 0
  m_CorrespondingSourceObject: {fileID: 0}
  m_PrefabInstance: {fileID: 0}
  m_PrefabAsset: {fileID: 0}
  m_GameObject: {fileID: 1240186350611758}
  m_LocalRotation: {x: 0, y: 0, z: 0, w: 1}
  m_LocalPosition: {x: 0, y: -0.206, z: 0.05}
  m_LocalScale: {x: 0.35, y: 0.35, z: 0.35}
  m_ConstrainProportionsScale: 0
  m_Children: []
  m_Father: {fileID: 4067220476156272}
  m_RootOrder: 7
  m_LocalEulerAnglesHint: {x: 0, y: 0, z: 0}
--- !u!33 &33865248771380790
MeshFilter:
  m_ObjectHideFlags: 0
  m_CorrespondingSourceObject: {fileID: 0}
  m_PrefabInstance: {fileID: 0}
  m_PrefabAsset: {fileID: 0}
  m_GameObject: {fileID: 1240186350611758}
  m_Mesh: {fileID: 4300000, guid: 5501f437160666942ae970f3648fbeb8, type: 3}
--- !u!23 &23873537184607808
MeshRenderer:
  m_ObjectHideFlags: 0
  m_CorrespondingSourceObject: {fileID: 0}
  m_PrefabInstance: {fileID: 0}
  m_PrefabAsset: {fileID: 0}
  m_GameObject: {fileID: 1240186350611758}
  m_Enabled: 1
  m_CastShadows: 0
  m_ReceiveShadows: 0
  m_DynamicOccludee: 1
  m_StaticShadowCaster: 0
  m_MotionVectors: 1
  m_LightProbeUsage: 1
  m_ReflectionProbeUsage: 1
  m_RayTracingMode: 2
  m_RayTraceProcedural: 0
  m_RenderingLayerMask: 1
  m_RendererPriority: 0
  m_Materials:
  - {fileID: 2100000, guid: 40d29de2bdc11f04dbfa25059165916e, type: 2}
  m_StaticBatchInfo:
    firstSubMesh: 0
    subMeshCount: 0
  m_StaticBatchRoot: {fileID: 0}
  m_ProbeAnchor: {fileID: 0}
  m_LightProbeVolumeOverride: {fileID: 0}
  m_ScaleInLightmap: 1
  m_ReceiveGI: 1
  m_PreserveUVs: 0
  m_IgnoreNormalsForChartDetection: 0
  m_ImportantGI: 0
  m_StitchLightmapSeams: 0
  m_SelectedEditorRenderState: 3
  m_MinimumChartSize: 4
  m_AutoUVMaxDistance: 0.5
  m_AutoUVMaxAngle: 89
  m_LightmapParameters: {fileID: 0}
  m_SortingLayerID: 0
  m_SortingLayer: 0
  m_SortingOrder: 0
  m_AdditionalVertexStreams: {fileID: 0}
--- !u!65 &65646158175341914
BoxCollider:
  m_ObjectHideFlags: 0
  m_CorrespondingSourceObject: {fileID: 0}
  m_PrefabInstance: {fileID: 0}
  m_PrefabAsset: {fileID: 0}
  m_GameObject: {fileID: 1240186350611758}
  m_Material: {fileID: 0}
  m_IsTrigger: 0
  m_Enabled: 1
  serializedVersion: 2
  m_Size: {x: 1, y: 1, z: 0.1}
  m_Center: {x: -0.000000074505806, y: 0.000000022351742, z: 0}
--- !u!114 &114562752754880158
MonoBehaviour:
  m_ObjectHideFlags: 0
  m_CorrespondingSourceObject: {fileID: 0}
  m_PrefabInstance: {fileID: 0}
  m_PrefabAsset: {fileID: 0}
  m_GameObject: {fileID: 1240186350611758}
  m_Enabled: 1
  m_EditorHideFlags: 0
  m_Script: {fileID: 11500000, guid: 6c6859eec74651247968d56b594ac313, type: 3}
  m_Name: 
  m_EditorClassIdentifier: 
  m_DescriptionType: 0
  m_DescriptionYOffset: 0
  m_DescriptionText: ADVANCEDTOOLS_PANEL_BUTTON_STRAIGHTEDGE
  m_LocalizedDescription:
    m_TableReference:
      m_TableCollectionName: GUID:c84355079ab3f3e4f8f3812258805f86
    m_TableEntryReference:
      m_KeyId: 5144088976007168
      m_Key: 
    m_FallbackState: 0
    m_WaitForCompletion: 0
    m_LocalVariables: []
  m_DescriptionTextExtra: 
  m_LocalizedDescriptionExtra:
    m_TableReference:
      m_TableCollectionName: 
    m_TableEntryReference:
      m_KeyId: 0
      m_Key: 
    m_FallbackState: 0
    m_WaitForCompletion: 0
    m_LocalVariables: []
  m_DescriptionActivateSpeed: 12
  m_DescriptionZScale: 1
  m_ButtonTexture: {fileID: 2800000, guid: a6f643f129325414a94d43c84f1181fd, type: 3}
  m_AtlasTexture: 1
  m_ToggleButton: 1
  m_LongPressReleaseButton: 0
  m_ButtonHasPressedAudio: 1
  m_ZAdjustHover: -0.02
  m_ZAdjustClick: 0.02
  m_HoverScale: 1.1
  m_HoverBoxColliderGrow: 0.2
  m_AddOverlay: 0
  m_Command: 5
  m_CommandParam: -1
  m_CommandParam2: -1
  m_RequiresPopup: 0
  m_CenterPopupOnButton: 0
  m_PopupOffset: {x: 0, y: 0, z: 0}
  m_PopupText: 
  m_LocalizedPopup:
    m_TableReference:
      m_TableCollectionName: 
    m_TableEntryReference:
      m_KeyId: 0
      m_Key: 
    m_FallbackState: 0
    m_WaitForCompletion: 0
    m_LocalVariables: []
  m_ToggleOnDescription: 
  m_LocalizedToggleOnDescription:
    m_TableReference:
      m_TableCollectionName: 
    m_TableEntryReference:
      m_KeyId: 0
      m_Key: 
    m_FallbackState: 0
    m_WaitForCompletion: 0
    m_LocalVariables: []
  m_ToggleOnTexture: {fileID: 0}
  m_AllowUnavailable: 0
  m_LinkedUIObject: {fileID: 0}
  references:
    version: 2
    RefIds: []
--- !u!1 &1284305836696064
GameObject:
  m_ObjectHideFlags: 0
  m_CorrespondingSourceObject: {fileID: 0}
  m_PrefabInstance: {fileID: 0}
  m_PrefabAsset: {fileID: 0}
  serializedVersion: 6
  m_Component:
  - component: {fileID: 4661729169517730}
  - component: {fileID: 114668043329927368}
  - component: {fileID: 114100749961665868}
  - component: {fileID: 114891186045088828}
  m_Layer: 16
  m_Name: AdvancedToolsPanel
  m_TagString: Untagged
  m_Icon: {fileID: 0}
  m_NavMeshLayer: 0
  m_StaticEditorFlags: 0
  m_IsActive: 1
--- !u!4 &4661729169517730
Transform:
  m_ObjectHideFlags: 0
  m_CorrespondingSourceObject: {fileID: 0}
  m_PrefabInstance: {fileID: 0}
  m_PrefabAsset: {fileID: 0}
  m_GameObject: {fileID: 1284305836696064}
  m_LocalRotation: {x: 0, y: 0, z: 0, w: 1}
  m_LocalPosition: {x: 11.681803, y: -0.47926903, z: 26.083145}
  m_LocalScale: {x: 1, y: 1, z: 1}
  m_ConstrainProportionsScale: 0
  m_Children:
  - {fileID: 4584711068306830}
  - {fileID: 4978516870933526}
  - {fileID: 4067220476156272}
  - {fileID: 5274126955665001040}
  - {fileID: 2209524245202693102}
<<<<<<< HEAD
  - {fileID: 5412702682311390356}
=======
  - {fileID: 7472377582128969609}
>>>>>>> 29419912
  m_Father: {fileID: 0}
  m_RootOrder: 0
  m_LocalEulerAnglesHint: {x: 37.184097, y: 63.1294, z: 0}
--- !u!114 &114668043329927368
MonoBehaviour:
  m_ObjectHideFlags: 0
  m_CorrespondingSourceObject: {fileID: 0}
  m_PrefabInstance: {fileID: 0}
  m_PrefabAsset: {fileID: 0}
  m_GameObject: {fileID: 1284305836696064}
  m_Enabled: 1
  m_EditorHideFlags: 0
  m_Script: {fileID: 11500000, guid: a7d0b1933e6839443a2050b4306ef453, type: 3}
  m_Name: 
  m_EditorClassIdentifier: 
  m_PanelType: 24
  m_Collider: {fileID: 65826497703903122}
  m_Mesh: {fileID: 1622068699690834}
  m_Border: {fileID: 23068761468747428}
  m_MeshCollider: {fileID: 65439514599846630}
  m_ParticleBounds: {x: 1.2, y: 1.2, z: 0}
  m_PanelPopUpMap:
  - m_PopUpPrefab: {fileID: 1758786797962018, guid: e2dd9f64d28858a468b61151cbf090d6,
      type: 3}
    m_Command: 14
  - m_PopUpPrefab: {fileID: 1758786797962018, guid: 04751ea8307825e4bb7657eb20f9bfc5,
      type: 3}
    m_Command: 67
  - m_PopUpPrefab: {fileID: 1386358278955912, guid: be80cc928a63c8c4aa97d1e0d06e965d,
      type: 3}
    m_Command: 32
  - m_PopUpPrefab: {fileID: 1887799951535888, guid: a600c48c5f105874e8e750977bb95d4b,
      type: 3}
    m_Command: 11500
  m_PanelDescription: ADVANCEDTOOLS_PANEL_DESCRIPTION
  m_LocalizedPanelDescription:
    m_TableReference:
      m_TableCollectionName: GUID:c84355079ab3f3e4f8f3812258805f86
    m_TableEntryReference:
      m_KeyId: 5142890986315776
      m_Key: 
    m_FallbackState: 0
    m_WaitForCompletion: 0
    m_LocalVariables: []
  m_PanelDescriptionPrefab: {fileID: 160918, guid: 3491f4f01ba6cac47b1633f36d7c6c84,
    type: 3}
  m_PanelDescriptionOffset: {x: 1.25, y: 0.8, z: 0}
  m_PanelDescriptionColor: {r: 1, g: 1, b: 1, a: 1}
  m_PanelFlairPrefab: {fileID: 0}
  m_PanelFlairOffset: {x: 0, y: 0, z: 0}
  m_DescriptionSpringK: 4
  m_DescriptionSpringDampen: 0.2
  m_DescriptionClosedAngle: -90
  m_DescriptionOpenAngle: 0
  m_DescriptionAlphaDistance: 90
  m_Decor:
  - {fileID: 1097749852816098}
  m_GazeHighlightScaleMultiplier: 1.1
  m_BorderMeshWidth: 0.02
  m_BorderMeshAdvWidth: 0.01
  m_PanelSensitivity: 0.1
  m_ClampToBounds: 1
  m_ReticleBounds: {x: 2, y: 1.9, z: 0}
  m_BorderSphereHighlightRadius: 2.5
  m_PositioningSpheresBounds: {x: 1, y: 1}
  m_PositioningSphereRadius: 0.4
  m_UseGazeRotation: 1
  m_MaxGazeRotation: 20
  m_GazeActivateSpeed: 8
  m_InitialSpawnPos: {x: 4.61, y: 12, z: 5.34}
  m_InitialSpawnRotEulers: {x: 37.18, y: 63.12, z: 0}
  m_WandAttachAngle: 240
  m_WandAttachYOffset: 1.2
  m_WandAttachHalfHeight: 1.2
  m_BeginFixed: 1
  m_CanBeFixedToWand: 1
  m_CanBeDetachedFromWand: 1
  m_PopUpGazeDuration: 0.2
  m_PromoBorders: []
  references:
    version: 2
    RefIds: []
--- !u!114 &114100749961665868
MonoBehaviour:
  m_ObjectHideFlags: 0
  m_CorrespondingSourceObject: {fileID: 0}
  m_PrefabInstance: {fileID: 0}
  m_PrefabAsset: {fileID: 0}
  m_GameObject: {fileID: 1284305836696064}
  m_Enabled: 0
  m_EditorHideFlags: 0
  m_Script: {fileID: 11500000, guid: 6311d8a25dba6a443be8afe87803c545, type: 3}
  m_Name: 
  m_EditorClassIdentifier: 
  m_ShowDuration: 0.25
  m_GrabDistance: 1.4
  m_CollisionRadius: 1
  m_AllowTwoHandGrab: 0
  m_DestroyOnHide: 0
  m_AllowHideWithToss: 0
  m_DisableDrift: 0
  m_RecordMovements: 0
  m_AllowSnapping: 0
  m_SnapDisabledDelay: 0.2
  m_AllowPinning: 0
  m_AllowDormancy: 1
  m_TossDuration: 0
  m_TintableMeshes:
  - {fileID: 23068761468747428}
  m_SpawnPlacementOffset: {x: 3.5, y: 0, z: 1.5}
  m_IntroAnimSpinAmount: 360
  m_BoxCollider: {fileID: 65826497703903122}
  m_Mesh: {fileID: 4661729169517730}
  m_HighlightMeshXfs:
  - {fileID: 4084186664612276}
  m_ValidSnapRotationStickyAngle: 0
  m_SnapGhostMaterial: {fileID: 0}
  m_Border: {fileID: 4913046734195790}
  m_GrabFixedMaxFacingAngle: 70
--- !u!114 &114891186045088828
MonoBehaviour:
  m_ObjectHideFlags: 0
  m_CorrespondingSourceObject: {fileID: 0}
  m_PrefabInstance: {fileID: 0}
  m_PrefabAsset: {fileID: 0}
  m_GameObject: {fileID: 1284305836696064}
  m_Enabled: 1
  m_EditorHideFlags: 0
  m_Script: {fileID: 11500000, guid: 739d5b1996234d64992a2ae60c3723e9, type: 3}
  m_Name: 
  m_EditorClassIdentifier: 
--- !u!1 &1399345703738450
GameObject:
  m_ObjectHideFlags: 0
  m_CorrespondingSourceObject: {fileID: 0}
  m_PrefabInstance: {fileID: 0}
  m_PrefabAsset: {fileID: 0}
  serializedVersion: 6
  m_Component:
  - component: {fileID: 4489109818265846}
  - component: {fileID: 33988012527450934}
  - component: {fileID: 23520372541054300}
  - component: {fileID: 65560546528221718}
  - component: {fileID: 2253984620227537647}
  m_Layer: 16
  m_Name: Button_Selection
  m_TagString: Untagged
  m_Icon: {fileID: 0}
  m_NavMeshLayer: 0
  m_StaticEditorFlags: 0
  m_IsActive: 1
--- !u!4 &4489109818265846
Transform:
  m_ObjectHideFlags: 0
  m_CorrespondingSourceObject: {fileID: 0}
  m_PrefabInstance: {fileID: 0}
  m_PrefabAsset: {fileID: 0}
  m_GameObject: {fileID: 1399345703738450}
  m_LocalRotation: {x: -0, y: -0, z: -0, w: 1}
  m_LocalPosition: {x: 0.422, y: 0.21600002, z: 0.05}
  m_LocalScale: {x: 0.35, y: 0.35, z: 0.35}
  m_ConstrainProportionsScale: 0
  m_Children: []
  m_Father: {fileID: 4067220476156272}
  m_RootOrder: 6
  m_LocalEulerAnglesHint: {x: 0, y: 0, z: 0}
--- !u!33 &33988012527450934
MeshFilter:
  m_ObjectHideFlags: 0
  m_CorrespondingSourceObject: {fileID: 0}
  m_PrefabInstance: {fileID: 0}
  m_PrefabAsset: {fileID: 0}
  m_GameObject: {fileID: 1399345703738450}
  m_Mesh: {fileID: 4300000, guid: 5501f437160666942ae970f3648fbeb8, type: 3}
--- !u!23 &23520372541054300
MeshRenderer:
  m_ObjectHideFlags: 0
  m_CorrespondingSourceObject: {fileID: 0}
  m_PrefabInstance: {fileID: 0}
  m_PrefabAsset: {fileID: 0}
  m_GameObject: {fileID: 1399345703738450}
  m_Enabled: 1
  m_CastShadows: 0
  m_ReceiveShadows: 0
  m_DynamicOccludee: 1
  m_StaticShadowCaster: 0
  m_MotionVectors: 1
  m_LightProbeUsage: 1
  m_ReflectionProbeUsage: 1
  m_RayTracingMode: 2
  m_RayTraceProcedural: 0
  m_RenderingLayerMask: 1
  m_RendererPriority: 0
  m_Materials:
  - {fileID: 2100000, guid: 40d29de2bdc11f04dbfa25059165916e, type: 2}
  m_StaticBatchInfo:
    firstSubMesh: 0
    subMeshCount: 0
  m_StaticBatchRoot: {fileID: 0}
  m_ProbeAnchor: {fileID: 0}
  m_LightProbeVolumeOverride: {fileID: 0}
  m_ScaleInLightmap: 1
  m_ReceiveGI: 1
  m_PreserveUVs: 0
  m_IgnoreNormalsForChartDetection: 0
  m_ImportantGI: 0
  m_StitchLightmapSeams: 0
  m_SelectedEditorRenderState: 3
  m_MinimumChartSize: 4
  m_AutoUVMaxDistance: 0.5
  m_AutoUVMaxAngle: 89
  m_LightmapParameters: {fileID: 0}
  m_SortingLayerID: 0
  m_SortingLayer: 0
  m_SortingOrder: 0
  m_AdditionalVertexStreams: {fileID: 0}
--- !u!65 &65560546528221718
BoxCollider:
  m_ObjectHideFlags: 0
  m_CorrespondingSourceObject: {fileID: 0}
  m_PrefabInstance: {fileID: 0}
  m_PrefabAsset: {fileID: 0}
  m_GameObject: {fileID: 1399345703738450}
  m_Material: {fileID: 0}
  m_IsTrigger: 0
  m_Enabled: 1
  serializedVersion: 2
  m_Size: {x: 1, y: 1, z: 0.01}
  m_Center: {x: 0, y: 0, z: -0.05}
--- !u!114 &2253984620227537647
MonoBehaviour:
  m_ObjectHideFlags: 0
  m_CorrespondingSourceObject: {fileID: 0}
  m_PrefabInstance: {fileID: 0}
  m_PrefabAsset: {fileID: 0}
  m_GameObject: {fileID: 1399345703738450}
  m_Enabled: 1
  m_EditorHideFlags: 0
  m_Script: {fileID: 11500000, guid: 962894c5495cabc458506a8548e8a1e2, type: 3}
  m_Name: 
  m_EditorClassIdentifier: 
  m_DescriptionType: 0
  m_DescriptionYOffset: 0
  m_DescriptionText: ADVANCEDTOOLS_PANEL_BUTTON_SELECTION
  m_LocalizedDescription:
    m_TableReference:
      m_TableCollectionName: GUID:c84355079ab3f3e4f8f3812258805f86
    m_TableEntryReference:
      m_KeyId: 5143817222856704
      m_Key: 
    m_FallbackState: 0
    m_WaitForCompletion: 0
    m_LocalVariables: []
  m_DescriptionTextExtra: 
  m_LocalizedDescriptionExtra:
    m_TableReference:
      m_TableCollectionName: 
    m_TableEntryReference:
      m_KeyId: 0
      m_Key: 
    m_FallbackState: 0
    m_WaitForCompletion: 0
    m_LocalVariables: []
  m_DescriptionActivateSpeed: 12
  m_DescriptionZScale: 1
  m_ButtonTexture: {fileID: 2800000, guid: ae19c367768bbaf4baf2b0ee6f7b7316, type: 3}
  m_AtlasTexture: 1
  m_ToggleButton: 1
  m_LongPressReleaseButton: 0
  m_ButtonHasPressedAudio: 1
  m_ZAdjustHover: -0.02
  m_ZAdjustClick: 0.05
  m_HoverScale: 1.1
  m_HoverBoxColliderGrow: 0.2
  m_AddOverlay: 0
  m_Tool: 21
  m_EatGazeInputOnPress: 0
  references:
    version: 2
    RefIds: []
--- !u!1 &1504670964693764
GameObject:
  m_ObjectHideFlags: 0
  m_CorrespondingSourceObject: {fileID: 0}
  m_PrefabInstance: {fileID: 0}
  m_PrefabAsset: {fileID: 0}
  serializedVersion: 6
  m_Component:
  - component: {fileID: 4084186664612276}
  - component: {fileID: 33527498822042428}
  m_Layer: 16
  m_Name: HighlightMesh
  m_TagString: Untagged
  m_Icon: {fileID: 0}
  m_NavMeshLayer: 0
  m_StaticEditorFlags: 0
  m_IsActive: 1
--- !u!4 &4084186664612276
Transform:
  m_ObjectHideFlags: 0
  m_CorrespondingSourceObject: {fileID: 0}
  m_PrefabInstance: {fileID: 0}
  m_PrefabAsset: {fileID: 0}
  m_GameObject: {fileID: 1504670964693764}
  m_LocalRotation: {x: -0, y: -0, z: -0, w: 1}
  m_LocalPosition: {x: 0, y: 0, z: 0.05}
  m_LocalScale: {x: 1, y: 1, z: 1}
  m_ConstrainProportionsScale: 0
  m_Children: []
  m_Father: {fileID: 4067220476156272}
  m_RootOrder: 13
  m_LocalEulerAnglesHint: {x: 0, y: 0, z: 0}
--- !u!33 &33527498822042428
MeshFilter:
  m_ObjectHideFlags: 0
  m_CorrespondingSourceObject: {fileID: 0}
  m_PrefabInstance: {fileID: 0}
  m_PrefabAsset: {fileID: 0}
  m_GameObject: {fileID: 1504670964693764}
  m_Mesh: {fileID: 4300000, guid: 2e84a1bef3eae8d44ae00479eeace4d1, type: 3}
--- !u!1 &1520650123276768
GameObject:
  m_ObjectHideFlags: 0
  m_CorrespondingSourceObject: {fileID: 0}
  m_PrefabInstance: {fileID: 0}
  m_PrefabAsset: {fileID: 0}
  serializedVersion: 6
  m_Component:
  - component: {fileID: 4487744745540934}
  - component: {fileID: 65439514599846630}
  m_Layer: 16
  m_Name: MeshCollider
  m_TagString: Untagged
  m_Icon: {fileID: 0}
  m_NavMeshLayer: 0
  m_StaticEditorFlags: 0
  m_IsActive: 1
--- !u!4 &4487744745540934
Transform:
  m_ObjectHideFlags: 0
  m_CorrespondingSourceObject: {fileID: 0}
  m_PrefabInstance: {fileID: 0}
  m_PrefabAsset: {fileID: 0}
  m_GameObject: {fileID: 1520650123276768}
  m_LocalRotation: {x: -0, y: -0, z: -0, w: 1}
  m_LocalPosition: {x: 0, y: 0, z: 0}
  m_LocalScale: {x: 1, y: 1, z: 1}
  m_ConstrainProportionsScale: 0
  m_Children: []
  m_Father: {fileID: 4067220476156272}
  m_RootOrder: 11
  m_LocalEulerAnglesHint: {x: 0, y: 0, z: 0}
--- !u!65 &65439514599846630
BoxCollider:
  m_ObjectHideFlags: 0
  m_CorrespondingSourceObject: {fileID: 0}
  m_PrefabInstance: {fileID: 0}
  m_PrefabAsset: {fileID: 0}
  m_GameObject: {fileID: 1520650123276768}
  m_Material: {fileID: 0}
  m_IsTrigger: 0
  m_Enabled: 1
  serializedVersion: 2
  m_Size: {x: 1.4, y: 1.83, z: 0.02}
  m_Center: {x: 0, y: 0, z: 0}
--- !u!1 &1590484100299390
GameObject:
  m_ObjectHideFlags: 0
  m_CorrespondingSourceObject: {fileID: 0}
  m_PrefabInstance: {fileID: 0}
  m_PrefabAsset: {fileID: 0}
  serializedVersion: 6
  m_Component:
  - component: {fileID: 4961560007330260}
  - component: {fileID: 33827995805926138}
  - component: {fileID: 23139465229293396}
  - component: {fileID: 65390023005700442}
  - component: {fileID: 114894153574416194}
  m_Layer: 16
  m_Name: Button_MorePopup
  m_TagString: Untagged
  m_Icon: {fileID: 0}
  m_NavMeshLayer: 0
  m_StaticEditorFlags: 0
  m_IsActive: 0
--- !u!4 &4961560007330260
Transform:
  m_ObjectHideFlags: 0
  m_CorrespondingSourceObject: {fileID: 0}
  m_PrefabInstance: {fileID: 0}
  m_PrefabAsset: {fileID: 0}
  m_GameObject: {fileID: 1590484100299390}
  m_LocalRotation: {x: -0, y: -0, z: -0, w: 1}
  m_LocalPosition: {x: 0.42370033, y: -0.92, z: 0}
  m_LocalScale: {x: 0.35, y: 0.35, z: 0.35}
  m_ConstrainProportionsScale: 0
  m_Children:
  - {fileID: 4099180057378294}
  m_Father: {fileID: 4067220476156272}
  m_RootOrder: 14
  m_LocalEulerAnglesHint: {x: 0, y: 0, z: 0}
--- !u!33 &33827995805926138
MeshFilter:
  m_ObjectHideFlags: 0
  m_CorrespondingSourceObject: {fileID: 0}
  m_PrefabInstance: {fileID: 0}
  m_PrefabAsset: {fileID: 0}
  m_GameObject: {fileID: 1590484100299390}
  m_Mesh: {fileID: 10210, guid: 0000000000000000e000000000000000, type: 0}
--- !u!23 &23139465229293396
MeshRenderer:
  m_ObjectHideFlags: 0
  m_CorrespondingSourceObject: {fileID: 0}
  m_PrefabInstance: {fileID: 0}
  m_PrefabAsset: {fileID: 0}
  m_GameObject: {fileID: 1590484100299390}
  m_Enabled: 0
  m_CastShadows: 0
  m_ReceiveShadows: 0
  m_DynamicOccludee: 1
  m_StaticShadowCaster: 0
  m_MotionVectors: 1
  m_LightProbeUsage: 0
  m_ReflectionProbeUsage: 1
  m_RayTracingMode: 2
  m_RayTraceProcedural: 0
  m_RenderingLayerMask: 1
  m_RendererPriority: 0
  m_Materials:
  - {fileID: 2100000, guid: 3c8ca511828182747a0b79564892ec57, type: 2}
  m_StaticBatchInfo:
    firstSubMesh: 0
    subMeshCount: 0
  m_StaticBatchRoot: {fileID: 0}
  m_ProbeAnchor: {fileID: 0}
  m_LightProbeVolumeOverride: {fileID: 0}
  m_ScaleInLightmap: 1
  m_ReceiveGI: 1
  m_PreserveUVs: 0
  m_IgnoreNormalsForChartDetection: 0
  m_ImportantGI: 0
  m_StitchLightmapSeams: 0
  m_SelectedEditorRenderState: 3
  m_MinimumChartSize: 4
  m_AutoUVMaxDistance: 0.5
  m_AutoUVMaxAngle: 89
  m_LightmapParameters: {fileID: 0}
  m_SortingLayerID: 0
  m_SortingLayer: 0
  m_SortingOrder: 0
  m_AdditionalVertexStreams: {fileID: 0}
--- !u!65 &65390023005700442
BoxCollider:
  m_ObjectHideFlags: 0
  m_CorrespondingSourceObject: {fileID: 0}
  m_PrefabInstance: {fileID: 0}
  m_PrefabAsset: {fileID: 0}
  m_GameObject: {fileID: 1590484100299390}
  m_Material: {fileID: 0}
  m_IsTrigger: 0
  m_Enabled: 1
  serializedVersion: 2
  m_Size: {x: 1, y: 1, z: 0.01}
  m_Center: {x: 0, y: 0, z: 0}
--- !u!114 &114894153574416194
MonoBehaviour:
  m_ObjectHideFlags: 0
  m_CorrespondingSourceObject: {fileID: 0}
  m_PrefabInstance: {fileID: 0}
  m_PrefabAsset: {fileID: 0}
  m_GameObject: {fileID: 1590484100299390}
  m_Enabled: 1
  m_EditorHideFlags: 0
  m_Script: {fileID: 11500000, guid: 6c6859eec74651247968d56b594ac313, type: 3}
  m_Name: 
  m_EditorClassIdentifier: 
  m_DescriptionType: 0
  m_DescriptionYOffset: 0
  m_DescriptionText: More Tools...
  m_LocalizedDescription:
    m_TableReference:
      m_TableCollectionName: 
    m_TableEntryReference:
      m_KeyId: 0
      m_Key: 
    m_FallbackState: 0
    m_WaitForCompletion: 0
    m_LocalVariables: []
  m_DescriptionTextExtra: 
  m_LocalizedDescriptionExtra:
    m_TableReference:
      m_TableCollectionName: 
    m_TableEntryReference:
      m_KeyId: 0
      m_Key: 
    m_FallbackState: 0
    m_WaitForCompletion: 0
    m_LocalVariables: []
  m_DescriptionActivateSpeed: 12
  m_DescriptionZScale: 1
  m_ButtonTexture: {fileID: 0}
  m_AtlasTexture: 1
  m_ToggleButton: 0
  m_LongPressReleaseButton: 0
  m_ButtonHasPressedAudio: 1
  m_ZAdjustHover: 0
  m_ZAdjustClick: 0.05
  m_HoverScale: 1.2
  m_HoverBoxColliderGrow: 0.2
  m_AddOverlay: 0
  m_Command: 39
  m_CommandParam: -1
  m_CommandParam2: -1
  m_RequiresPopup: 1
  m_CenterPopupOnButton: 1
  m_PopupOffset: {x: 0, y: 0, z: 0}
  m_PopupText: More Tools
  m_LocalizedPopup:
    m_TableReference:
      m_TableCollectionName: 
    m_TableEntryReference:
      m_KeyId: 0
      m_Key: 
    m_FallbackState: 0
    m_WaitForCompletion: 0
    m_LocalVariables: []
  m_ToggleOnDescription: 
  m_LocalizedToggleOnDescription:
    m_TableReference:
      m_TableCollectionName: 
    m_TableEntryReference:
      m_KeyId: 0
      m_Key: 
    m_FallbackState: 0
    m_WaitForCompletion: 0
    m_LocalVariables: []
  m_ToggleOnTexture: {fileID: 0}
  m_AllowUnavailable: 0
  m_LinkedUIObject: {fileID: 0}
  references:
    version: 2
    RefIds: []
--- !u!1 &1622068699690834
GameObject:
  m_ObjectHideFlags: 0
  m_CorrespondingSourceObject: {fileID: 0}
  m_PrefabInstance: {fileID: 0}
  m_PrefabAsset: {fileID: 0}
  serializedVersion: 6
  m_Component:
  - component: {fileID: 4067220476156272}
  m_Layer: 16
  m_Name: Mesh
  m_TagString: Untagged
  m_Icon: {fileID: 0}
  m_NavMeshLayer: 0
  m_StaticEditorFlags: 0
  m_IsActive: 1
--- !u!4 &4067220476156272
Transform:
  m_ObjectHideFlags: 0
  m_CorrespondingSourceObject: {fileID: 0}
  m_PrefabInstance: {fileID: 0}
  m_PrefabAsset: {fileID: 0}
  m_GameObject: {fileID: 1622068699690834}
  m_LocalRotation: {x: -0, y: -0, z: -0, w: 1}
  m_LocalPosition: {x: 0, y: 0, z: 0}
  m_LocalScale: {x: 1, y: 1, z: 1}
  m_ConstrainProportionsScale: 0
  m_Children:
  - {fileID: 4337184497292248}
  - {fileID: 4585706398833650}
  - {fileID: 4603240213511680}
  - {fileID: 4082445634174982}
  - {fileID: 4887687143526368}
  - {fileID: 4489109818265846}
  - {fileID: 4132450083487116}
  - {fileID: 4896252300719394}
  - {fileID: 5132072297439473359}
  - {fileID: 5566995999782226336}
  - {fileID: 2329771398596852252}
  - {fileID: 7054451884115657219}
  - {fileID: 4487744745540934}
  - {fileID: 4913046734195790}
  - {fileID: 4084186664612276}
  - {fileID: 4961560007330260}
  m_Father: {fileID: 4661729169517730}
  m_RootOrder: 2
  m_LocalEulerAnglesHint: {x: 0, y: 0, z: 0}
--- !u!1 &1652457776899484
GameObject:
  m_ObjectHideFlags: 0
  m_CorrespondingSourceObject: {fileID: 0}
  m_PrefabInstance: {fileID: 0}
  m_PrefabAsset: {fileID: 0}
  serializedVersion: 6
  m_Component:
  - component: {fileID: 4082445634174982}
  - component: {fileID: 33759398813900666}
  - component: {fileID: 23773859719338524}
  - component: {fileID: 65901329732289008}
  - component: {fileID: 7508262917340115871}
  m_Layer: 16
  m_Name: Button_Camera
  m_TagString: Untagged
  m_Icon: {fileID: 0}
  m_NavMeshLayer: 0
  m_StaticEditorFlags: 0
  m_IsActive: 1
--- !u!4 &4082445634174982
Transform:
  m_ObjectHideFlags: 0
  m_CorrespondingSourceObject: {fileID: 0}
  m_PrefabInstance: {fileID: 0}
  m_PrefabAsset: {fileID: 0}
  m_GameObject: {fileID: 1652457776899484}
  m_LocalRotation: {x: 0, y: 0, z: 0, w: 1}
  m_LocalPosition: {x: -0.422, y: 0.21600002, z: 0.05}
  m_LocalScale: {x: 0.35, y: 0.35, z: 0.35}
  m_ConstrainProportionsScale: 0
  m_Children: []
  m_Father: {fileID: 4067220476156272}
  m_RootOrder: 3
  m_LocalEulerAnglesHint: {x: 0, y: 0, z: 0}
--- !u!33 &33759398813900666
MeshFilter:
  m_ObjectHideFlags: 0
  m_CorrespondingSourceObject: {fileID: 0}
  m_PrefabInstance: {fileID: 0}
  m_PrefabAsset: {fileID: 0}
  m_GameObject: {fileID: 1652457776899484}
  m_Mesh: {fileID: 4300000, guid: 5501f437160666942ae970f3648fbeb8, type: 3}
--- !u!23 &23773859719338524
MeshRenderer:
  m_ObjectHideFlags: 0
  m_CorrespondingSourceObject: {fileID: 0}
  m_PrefabInstance: {fileID: 0}
  m_PrefabAsset: {fileID: 0}
  m_GameObject: {fileID: 1652457776899484}
  m_Enabled: 1
  m_CastShadows: 0
  m_ReceiveShadows: 0
  m_DynamicOccludee: 1
  m_StaticShadowCaster: 0
  m_MotionVectors: 1
  m_LightProbeUsage: 1
  m_ReflectionProbeUsage: 1
  m_RayTracingMode: 2
  m_RayTraceProcedural: 0
  m_RenderingLayerMask: 1
  m_RendererPriority: 0
  m_Materials:
  - {fileID: 2100000, guid: 40d29de2bdc11f04dbfa25059165916e, type: 2}
  m_StaticBatchInfo:
    firstSubMesh: 0
    subMeshCount: 0
  m_StaticBatchRoot: {fileID: 0}
  m_ProbeAnchor: {fileID: 0}
  m_LightProbeVolumeOverride: {fileID: 0}
  m_ScaleInLightmap: 1
  m_ReceiveGI: 1
  m_PreserveUVs: 0
  m_IgnoreNormalsForChartDetection: 0
  m_ImportantGI: 0
  m_StitchLightmapSeams: 0
  m_SelectedEditorRenderState: 3
  m_MinimumChartSize: 4
  m_AutoUVMaxDistance: 0.5
  m_AutoUVMaxAngle: 89
  m_LightmapParameters: {fileID: 0}
  m_SortingLayerID: 0
  m_SortingLayer: 0
  m_SortingOrder: 0
  m_AdditionalVertexStreams: {fileID: 0}
--- !u!65 &65901329732289008
BoxCollider:
  m_ObjectHideFlags: 0
  m_CorrespondingSourceObject: {fileID: 0}
  m_PrefabInstance: {fileID: 0}
  m_PrefabAsset: {fileID: 0}
  m_GameObject: {fileID: 1652457776899484}
  m_Material: {fileID: 0}
  m_IsTrigger: 0
  m_Enabled: 1
  serializedVersion: 2
  m_Size: {x: 1, y: 1, z: 0.01}
  m_Center: {x: 0, y: 0, z: 0}
--- !u!114 &7508262917340115871
MonoBehaviour:
  m_ObjectHideFlags: 0
  m_CorrespondingSourceObject: {fileID: 0}
  m_PrefabInstance: {fileID: 0}
  m_PrefabAsset: {fileID: 0}
  m_GameObject: {fileID: 1652457776899484}
  m_Enabled: 1
  m_EditorHideFlags: 0
  m_Script: {fileID: 11500000, guid: 0eca91ea617987a4a8b8d03e685fc648, type: 3}
  m_Name: 
  m_EditorClassIdentifier: 
  m_DescriptionType: 0
  m_DescriptionYOffset: 0
  m_DescriptionText: ADVANCEDTOOLS_PANEL_BUTTON_CAMERAS
  m_LocalizedDescription:
    m_TableReference:
      m_TableCollectionName: GUID:c84355079ab3f3e4f8f3812258805f86
    m_TableEntryReference:
      m_KeyId: 5143682283708416
      m_Key: 
    m_FallbackState: 0
    m_WaitForCompletion: 0
    m_LocalVariables: []
  m_DescriptionTextExtra: 
  m_LocalizedDescriptionExtra:
    m_TableReference:
      m_TableCollectionName: 
    m_TableEntryReference:
      m_KeyId: 0
      m_Key: 
    m_FallbackState: 0
    m_WaitForCompletion: 0
    m_LocalVariables: []
  m_DescriptionActivateSpeed: 12
  m_DescriptionZScale: 1
  m_ButtonTexture: {fileID: 2800000, guid: c13105d1ce387374c865c8a7bf9dd4bd, type: 3}
  m_AtlasTexture: 1
  m_ToggleButton: 1
  m_LongPressReleaseButton: 0
  m_ButtonHasPressedAudio: 1
  m_ZAdjustHover: -0.02
  m_ZAdjustClick: 0.02
  m_HoverScale: 1.1
  m_HoverBoxColliderGrow: 0.2
  m_AddOverlay: 0
  m_Command: 32
  m_CommandParam: -1
  m_CommandParam2: -1
  m_RequiresPopup: 0
  m_CenterPopupOnButton: 0
  m_PopupOffset: {x: 0, y: 0, z: 0}
  m_PopupText: 
  m_LocalizedPopup:
    m_TableReference:
      m_TableCollectionName: 
    m_TableEntryReference:
      m_KeyId: 0
      m_Key: 
    m_FallbackState: 0
    m_WaitForCompletion: 0
    m_LocalVariables: []
  m_ToggleOnDescription: 
  m_LocalizedToggleOnDescription:
    m_TableReference:
      m_TableCollectionName: 
    m_TableEntryReference:
      m_KeyId: 0
      m_Key: 
    m_FallbackState: 0
    m_WaitForCompletion: 0
    m_LocalVariables: []
  m_ToggleOnTexture: {fileID: 0}
  m_AllowUnavailable: 0
  m_LinkedUIObject: {fileID: 0}
  m_LongPressDuration: 0.3
  m_Tool: 16
  m_EatGazeInputOnPress: 1
  references:
    version: 2
    RefIds: []
--- !u!1 &1684631367195094
GameObject:
  m_ObjectHideFlags: 0
  m_CorrespondingSourceObject: {fileID: 0}
  m_PrefabInstance: {fileID: 0}
  m_PrefabAsset: {fileID: 0}
  serializedVersion: 6
  m_Component:
  - component: {fileID: 4132450083487116}
  - component: {fileID: 33199737309214324}
  - component: {fileID: 23667625233983936}
  - component: {fileID: 65322996310010096}
  - component: {fileID: 114214913019749214}
  m_Layer: 16
  m_Name: Button_Mirror
  m_TagString: Untagged
  m_Icon: {fileID: 0}
  m_NavMeshLayer: 0
  m_StaticEditorFlags: 0
  m_IsActive: 1
--- !u!4 &4132450083487116
Transform:
  m_ObjectHideFlags: 0
  m_CorrespondingSourceObject: {fileID: 0}
  m_PrefabInstance: {fileID: 0}
  m_PrefabAsset: {fileID: 0}
  m_GameObject: {fileID: 1684631367195094}
  m_LocalRotation: {x: 0, y: 0, z: 0, w: 1}
  m_LocalPosition: {x: -0.422, y: -0.20599997, z: 0.05}
  m_LocalScale: {x: 0.35, y: 0.35, z: 0.35}
  m_ConstrainProportionsScale: 0
  m_Children: []
  m_Father: {fileID: 4067220476156272}
  m_RootOrder: 4
  m_LocalEulerAnglesHint: {x: 0, y: 0, z: 0}
--- !u!33 &33199737309214324
MeshFilter:
  m_ObjectHideFlags: 0
  m_CorrespondingSourceObject: {fileID: 0}
  m_PrefabInstance: {fileID: 0}
  m_PrefabAsset: {fileID: 0}
  m_GameObject: {fileID: 1684631367195094}
  m_Mesh: {fileID: 4300000, guid: 5501f437160666942ae970f3648fbeb8, type: 3}
--- !u!23 &23667625233983936
MeshRenderer:
  m_ObjectHideFlags: 0
  m_CorrespondingSourceObject: {fileID: 0}
  m_PrefabInstance: {fileID: 0}
  m_PrefabAsset: {fileID: 0}
  m_GameObject: {fileID: 1684631367195094}
  m_Enabled: 1
  m_CastShadows: 0
  m_ReceiveShadows: 0
  m_DynamicOccludee: 1
  m_StaticShadowCaster: 0
  m_MotionVectors: 1
  m_LightProbeUsage: 1
  m_ReflectionProbeUsage: 1
  m_RayTracingMode: 2
  m_RayTraceProcedural: 0
  m_RenderingLayerMask: 1
  m_RendererPriority: 0
  m_Materials:
  - {fileID: 2100000, guid: 40d29de2bdc11f04dbfa25059165916e, type: 2}
  m_StaticBatchInfo:
    firstSubMesh: 0
    subMeshCount: 0
  m_StaticBatchRoot: {fileID: 0}
  m_ProbeAnchor: {fileID: 0}
  m_LightProbeVolumeOverride: {fileID: 0}
  m_ScaleInLightmap: 1
  m_ReceiveGI: 1
  m_PreserveUVs: 0
  m_IgnoreNormalsForChartDetection: 0
  m_ImportantGI: 0
  m_StitchLightmapSeams: 0
  m_SelectedEditorRenderState: 3
  m_MinimumChartSize: 4
  m_AutoUVMaxDistance: 0.5
  m_AutoUVMaxAngle: 89
  m_LightmapParameters: {fileID: 0}
  m_SortingLayerID: 0
  m_SortingLayer: 0
  m_SortingOrder: 0
  m_AdditionalVertexStreams: {fileID: 0}
--- !u!65 &65322996310010096
BoxCollider:
  m_ObjectHideFlags: 0
  m_CorrespondingSourceObject: {fileID: 0}
  m_PrefabInstance: {fileID: 0}
  m_PrefabAsset: {fileID: 0}
  m_GameObject: {fileID: 1684631367195094}
  m_Material: {fileID: 0}
  m_IsTrigger: 0
  m_Enabled: 1
  serializedVersion: 2
  m_Size: {x: 1, y: 1, z: 0.01}
  m_Center: {x: 0, y: 0, z: 0}
--- !u!114 &114214913019749214
MonoBehaviour:
  m_ObjectHideFlags: 0
  m_CorrespondingSourceObject: {fileID: 0}
  m_PrefabInstance: {fileID: 0}
  m_PrefabAsset: {fileID: 0}
  m_GameObject: {fileID: 1684631367195094}
  m_Enabled: 1
  m_EditorHideFlags: 0
  m_Script: {fileID: 11500000, guid: 67f633b3c98a3cd4da3a381ebd07cca9, type: 3}
  m_Name: 
  m_EditorClassIdentifier: 
  m_DescriptionType: 0
  m_DescriptionYOffset: 0
  m_DescriptionText: ADVANCEDTOOLS_PANEL_BUTTON_MIRROR
  m_LocalizedDescription:
    m_TableReference:
      m_TableCollectionName: GUID:c84355079ab3f3e4f8f3812258805f86
    m_TableEntryReference:
      m_KeyId: 5143986307833856
      m_Key: 
    m_FallbackState: 0
    m_WaitForCompletion: 0
    m_LocalVariables: []
  m_DescriptionTextExtra: 
  m_LocalizedDescriptionExtra:
    m_TableReference:
      m_TableCollectionName: 
    m_TableEntryReference:
      m_KeyId: 0
      m_Key: 
    m_FallbackState: 0
    m_WaitForCompletion: 0
    m_LocalVariables: []
  m_DescriptionActivateSpeed: 12
  m_DescriptionZScale: 1
  m_ButtonTexture: {fileID: 2800000, guid: 500cd172c9f6e9d4492856a074b01c6a, type: 3}
  m_AtlasTexture: 1
  m_ToggleButton: 1
  m_LongPressReleaseButton: 0
  m_ButtonHasPressedAudio: 0
  m_ZAdjustHover: -0.02
  m_ZAdjustClick: 0.05
  m_HoverScale: 1.1
  m_HoverBoxColliderGrow: 0.2
  m_AddOverlay: 0
  m_Command: 14
  m_CommandParam: -1
  m_CommandParam2: -1
  m_RequiresPopup: 0
  m_CenterPopupOnButton: 0
  m_PopupOffset: {x: 0, y: 0, z: 0}
  m_PopupText: 
  m_LocalizedPopup:
    m_TableReference:
      m_TableCollectionName: 
    m_TableEntryReference:
      m_KeyId: 0
      m_Key: 
    m_FallbackState: 0
    m_WaitForCompletion: 0
    m_LocalVariables: []
  m_ToggleOnDescription: 
  m_LocalizedToggleOnDescription:
    m_TableReference:
      m_TableCollectionName: 
    m_TableEntryReference:
      m_KeyId: 0
      m_Key: 
    m_FallbackState: 0
    m_WaitForCompletion: 0
    m_LocalVariables: []
  m_ToggleOnTexture: {fileID: 0}
  m_AllowUnavailable: 0
  m_LinkedUIObject: {fileID: 0}
  m_LongPressDuration: 0.3
  references:
    version: 2
    RefIds: []
--- !u!1 &1811144486349044
GameObject:
  m_ObjectHideFlags: 0
  m_CorrespondingSourceObject: {fileID: 0}
  m_PrefabInstance: {fileID: 0}
  m_PrefabAsset: {fileID: 0}
  serializedVersion: 6
  m_Component:
  - component: {fileID: 4585706398833650}
  - component: {fileID: 33561969234033692}
  - component: {fileID: 23524298884989556}
  - component: {fileID: 65044526725271742}
  - component: {fileID: 114271420729907658}
  m_Layer: 16
  m_Name: Button_Dropper
  m_TagString: Untagged
  m_Icon: {fileID: 0}
  m_NavMeshLayer: 0
  m_StaticEditorFlags: 0
  m_IsActive: 1
--- !u!4 &4585706398833650
Transform:
  m_ObjectHideFlags: 0
  m_CorrespondingSourceObject: {fileID: 0}
  m_PrefabInstance: {fileID: 0}
  m_PrefabAsset: {fileID: 0}
  m_GameObject: {fileID: 1811144486349044}
  m_LocalRotation: {x: -0, y: -0, z: -0, w: 1}
  m_LocalPosition: {x: 0, y: 0.638, z: 0.049999237}
  m_LocalScale: {x: 0.35, y: 0.35, z: 0.35}
  m_ConstrainProportionsScale: 0
  m_Children: []
  m_Father: {fileID: 4067220476156272}
  m_RootOrder: 1
  m_LocalEulerAnglesHint: {x: 0, y: 0, z: 0}
--- !u!33 &33561969234033692
MeshFilter:
  m_ObjectHideFlags: 0
  m_CorrespondingSourceObject: {fileID: 0}
  m_PrefabInstance: {fileID: 0}
  m_PrefabAsset: {fileID: 0}
  m_GameObject: {fileID: 1811144486349044}
  m_Mesh: {fileID: 4300000, guid: 5501f437160666942ae970f3648fbeb8, type: 3}
--- !u!23 &23524298884989556
MeshRenderer:
  m_ObjectHideFlags: 0
  m_CorrespondingSourceObject: {fileID: 0}
  m_PrefabInstance: {fileID: 0}
  m_PrefabAsset: {fileID: 0}
  m_GameObject: {fileID: 1811144486349044}
  m_Enabled: 1
  m_CastShadows: 0
  m_ReceiveShadows: 0
  m_DynamicOccludee: 1
  m_StaticShadowCaster: 0
  m_MotionVectors: 1
  m_LightProbeUsage: 1
  m_ReflectionProbeUsage: 1
  m_RayTracingMode: 2
  m_RayTraceProcedural: 0
  m_RenderingLayerMask: 1
  m_RendererPriority: 0
  m_Materials:
  - {fileID: 2100000, guid: 40d29de2bdc11f04dbfa25059165916e, type: 2}
  m_StaticBatchInfo:
    firstSubMesh: 0
    subMeshCount: 0
  m_StaticBatchRoot: {fileID: 0}
  m_ProbeAnchor: {fileID: 0}
  m_LightProbeVolumeOverride: {fileID: 0}
  m_ScaleInLightmap: 1
  m_ReceiveGI: 1
  m_PreserveUVs: 0
  m_IgnoreNormalsForChartDetection: 0
  m_ImportantGI: 0
  m_StitchLightmapSeams: 0
  m_SelectedEditorRenderState: 3
  m_MinimumChartSize: 4
  m_AutoUVMaxDistance: 0.5
  m_AutoUVMaxAngle: 89
  m_LightmapParameters: {fileID: 0}
  m_SortingLayerID: 0
  m_SortingLayer: 0
  m_SortingOrder: 0
  m_AdditionalVertexStreams: {fileID: 0}
--- !u!65 &65044526725271742
BoxCollider:
  m_ObjectHideFlags: 0
  m_CorrespondingSourceObject: {fileID: 0}
  m_PrefabInstance: {fileID: 0}
  m_PrefabAsset: {fileID: 0}
  m_GameObject: {fileID: 1811144486349044}
  m_Material: {fileID: 0}
  m_IsTrigger: 0
  m_Enabled: 1
  serializedVersion: 2
  m_Size: {x: 1, y: 1, z: 0.01}
  m_Center: {x: 0, y: 0, z: 0}
--- !u!114 &114271420729907658
MonoBehaviour:
  m_ObjectHideFlags: 0
  m_CorrespondingSourceObject: {fileID: 0}
  m_PrefabInstance: {fileID: 0}
  m_PrefabAsset: {fileID: 0}
  m_GameObject: {fileID: 1811144486349044}
  m_Enabled: 1
  m_EditorHideFlags: 0
  m_Script: {fileID: 11500000, guid: 962894c5495cabc458506a8548e8a1e2, type: 3}
  m_Name: 
  m_EditorClassIdentifier: 
  m_DescriptionType: 0
  m_DescriptionYOffset: 0
  m_DescriptionText: Dropper
  m_LocalizedDescription:
    m_TableReference:
      m_TableCollectionName: GUID:c84355079ab3f3e4f8f3812258805f86
    m_TableEntryReference:
      m_KeyId: 5143517279789056
      m_Key: 
    m_FallbackState: 0
    m_WaitForCompletion: 0
    m_LocalVariables: []
  m_DescriptionTextExtra: 
  m_LocalizedDescriptionExtra:
    m_TableReference:
      m_TableCollectionName: 
    m_TableEntryReference:
      m_KeyId: 0
      m_Key: 
    m_FallbackState: 0
    m_WaitForCompletion: 0
    m_LocalVariables: []
  m_DescriptionActivateSpeed: 12
  m_DescriptionZScale: 1
  m_ButtonTexture: {fileID: 2800000, guid: c13f39fa0f58aaf49b2840c3d4f99d21, type: 3}
  m_AtlasTexture: 1
  m_ToggleButton: 1
  m_LongPressReleaseButton: 0
  m_ButtonHasPressedAudio: 1
  m_ZAdjustHover: -0.02
  m_ZAdjustClick: 0.02
  m_HoverScale: 1.1
  m_HoverBoxColliderGrow: 0.2
  m_AddOverlay: 0
  m_Tool: 13
  m_EatGazeInputOnPress: 1
  references:
    version: 2
    RefIds: []
--- !u!1 &1872190426090282
GameObject:
  m_ObjectHideFlags: 0
  m_CorrespondingSourceObject: {fileID: 0}
  m_PrefabInstance: {fileID: 0}
  m_PrefabAsset: {fileID: 0}
  serializedVersion: 6
  m_Component:
  - component: {fileID: 4337184497292248}
  - component: {fileID: 33450908225931584}
  - component: {fileID: 23195360011856806}
  - component: {fileID: 65624877763344418}
  - component: {fileID: 114526844498415544}
  m_Layer: 16
  m_Name: Button_Eraser
  m_TagString: Untagged
  m_Icon: {fileID: 0}
  m_NavMeshLayer: 0
  m_StaticEditorFlags: 0
  m_IsActive: 1
--- !u!4 &4337184497292248
Transform:
  m_ObjectHideFlags: 0
  m_CorrespondingSourceObject: {fileID: 0}
  m_PrefabInstance: {fileID: 0}
  m_PrefabAsset: {fileID: 0}
  m_GameObject: {fileID: 1872190426090282}
  m_LocalRotation: {x: 0, y: 0, z: 0, w: 1}
  m_LocalPosition: {x: -0.422, y: 0.638, z: 0.05}
  m_LocalScale: {x: 0.35, y: 0.35, z: 0.35}
  m_ConstrainProportionsScale: 0
  m_Children: []
  m_Father: {fileID: 4067220476156272}
  m_RootOrder: 0
  m_LocalEulerAnglesHint: {x: 0, y: 0, z: 0}
--- !u!33 &33450908225931584
MeshFilter:
  m_ObjectHideFlags: 0
  m_CorrespondingSourceObject: {fileID: 0}
  m_PrefabInstance: {fileID: 0}
  m_PrefabAsset: {fileID: 0}
  m_GameObject: {fileID: 1872190426090282}
  m_Mesh: {fileID: 4300000, guid: 5501f437160666942ae970f3648fbeb8, type: 3}
--- !u!23 &23195360011856806
MeshRenderer:
  m_ObjectHideFlags: 0
  m_CorrespondingSourceObject: {fileID: 0}
  m_PrefabInstance: {fileID: 0}
  m_PrefabAsset: {fileID: 0}
  m_GameObject: {fileID: 1872190426090282}
  m_Enabled: 1
  m_CastShadows: 0
  m_ReceiveShadows: 0
  m_DynamicOccludee: 1
  m_StaticShadowCaster: 0
  m_MotionVectors: 1
  m_LightProbeUsage: 1
  m_ReflectionProbeUsage: 1
  m_RayTracingMode: 2
  m_RayTraceProcedural: 0
  m_RenderingLayerMask: 1
  m_RendererPriority: 0
  m_Materials:
  - {fileID: 2100000, guid: 40d29de2bdc11f04dbfa25059165916e, type: 2}
  m_StaticBatchInfo:
    firstSubMesh: 0
    subMeshCount: 0
  m_StaticBatchRoot: {fileID: 0}
  m_ProbeAnchor: {fileID: 0}
  m_LightProbeVolumeOverride: {fileID: 0}
  m_ScaleInLightmap: 1
  m_ReceiveGI: 1
  m_PreserveUVs: 0
  m_IgnoreNormalsForChartDetection: 0
  m_ImportantGI: 0
  m_StitchLightmapSeams: 0
  m_SelectedEditorRenderState: 3
  m_MinimumChartSize: 4
  m_AutoUVMaxDistance: 0.5
  m_AutoUVMaxAngle: 89
  m_LightmapParameters: {fileID: 0}
  m_SortingLayerID: 0
  m_SortingLayer: 0
  m_SortingOrder: 0
  m_AdditionalVertexStreams: {fileID: 0}
--- !u!65 &65624877763344418
BoxCollider:
  m_ObjectHideFlags: 0
  m_CorrespondingSourceObject: {fileID: 0}
  m_PrefabInstance: {fileID: 0}
  m_PrefabAsset: {fileID: 0}
  m_GameObject: {fileID: 1872190426090282}
  m_Material: {fileID: 0}
  m_IsTrigger: 0
  m_Enabled: 1
  serializedVersion: 2
  m_Size: {x: 1, y: 1, z: 0.01}
  m_Center: {x: 0, y: 0, z: 0}
--- !u!114 &114526844498415544
MonoBehaviour:
  m_ObjectHideFlags: 0
  m_CorrespondingSourceObject: {fileID: 0}
  m_PrefabInstance: {fileID: 0}
  m_PrefabAsset: {fileID: 0}
  m_GameObject: {fileID: 1872190426090282}
  m_Enabled: 1
  m_EditorHideFlags: 0
  m_Script: {fileID: 11500000, guid: 962894c5495cabc458506a8548e8a1e2, type: 3}
  m_Name: 
  m_EditorClassIdentifier: 
  m_DescriptionType: 0
  m_DescriptionYOffset: 0
  m_DescriptionText: ADVANCEDTOOLS_PANEL_BUTTON_ERASER
  m_LocalizedDescription:
    m_TableReference:
      m_TableCollectionName: GUID:c84355079ab3f3e4f8f3812258805f86
    m_TableEntryReference:
      m_KeyId: 5143299389890560
      m_Key: 
    m_FallbackState: 0
    m_WaitForCompletion: 0
    m_LocalVariables: []
  m_DescriptionTextExtra: 
  m_LocalizedDescriptionExtra:
    m_TableReference:
      m_TableCollectionName: 
    m_TableEntryReference:
      m_KeyId: 0
      m_Key: 
    m_FallbackState: 0
    m_WaitForCompletion: 0
    m_LocalVariables: []
  m_DescriptionActivateSpeed: 12
  m_DescriptionZScale: 1
  m_ButtonTexture: {fileID: 2800000, guid: ffdaccdb5d8967442866f82ca5e9e5e6, type: 3}
  m_AtlasTexture: 1
  m_ToggleButton: 1
  m_LongPressReleaseButton: 0
  m_ButtonHasPressedAudio: 1
  m_ZAdjustHover: -0.02
  m_ZAdjustClick: 0.02
  m_HoverScale: 1.1
  m_HoverBoxColliderGrow: 0.2
  m_AddOverlay: 0
  m_Tool: 11
  m_EatGazeInputOnPress: 1
  references:
    version: 2
    RefIds: []
--- !u!1 &1894539054339102
GameObject:
  m_ObjectHideFlags: 0
  m_CorrespondingSourceObject: {fileID: 0}
  m_PrefabInstance: {fileID: 0}
  m_PrefabAsset: {fileID: 0}
  serializedVersion: 6
  m_Component:
  - component: {fileID: 4584711068306830}
  - component: {fileID: 33511775881637652}
  - component: {fileID: 23683932329008698}
  m_Layer: 16
  m_Name: _Bounds(inactive)
  m_TagString: Untagged
  m_Icon: {fileID: 0}
  m_NavMeshLayer: 0
  m_StaticEditorFlags: 0
  m_IsActive: 0
--- !u!4 &4584711068306830
Transform:
  m_ObjectHideFlags: 0
  m_CorrespondingSourceObject: {fileID: 0}
  m_PrefabInstance: {fileID: 0}
  m_PrefabAsset: {fileID: 0}
  m_GameObject: {fileID: 1894539054339102}
  m_LocalRotation: {x: -0, y: -0, z: -0, w: 1}
  m_LocalPosition: {x: 0, y: 0, z: 0}
  m_LocalScale: {x: 1.4784614, y: 1.85, z: 2.4}
  m_ConstrainProportionsScale: 0
  m_Children: []
  m_Father: {fileID: 4661729169517730}
  m_RootOrder: 0
  m_LocalEulerAnglesHint: {x: 0, y: 0, z: 0}
--- !u!33 &33511775881637652
MeshFilter:
  m_ObjectHideFlags: 0
  m_CorrespondingSourceObject: {fileID: 0}
  m_PrefabInstance: {fileID: 0}
  m_PrefabAsset: {fileID: 0}
  m_GameObject: {fileID: 1894539054339102}
  m_Mesh: {fileID: 10210, guid: 0000000000000000e000000000000000, type: 0}
--- !u!23 &23683932329008698
MeshRenderer:
  m_ObjectHideFlags: 0
  m_CorrespondingSourceObject: {fileID: 0}
  m_PrefabInstance: {fileID: 0}
  m_PrefabAsset: {fileID: 0}
  m_GameObject: {fileID: 1894539054339102}
  m_Enabled: 1
  m_CastShadows: 0
  m_ReceiveShadows: 0
  m_DynamicOccludee: 1
  m_StaticShadowCaster: 0
  m_MotionVectors: 0
  m_LightProbeUsage: 1
  m_ReflectionProbeUsage: 1
  m_RayTracingMode: 2
  m_RayTraceProcedural: 0
  m_RenderingLayerMask: 1
  m_RendererPriority: 0
  m_Materials:
  - {fileID: 10303, guid: 0000000000000000f000000000000000, type: 0}
  m_StaticBatchInfo:
    firstSubMesh: 0
    subMeshCount: 0
  m_StaticBatchRoot: {fileID: 0}
  m_ProbeAnchor: {fileID: 0}
  m_LightProbeVolumeOverride: {fileID: 0}
  m_ScaleInLightmap: 1
  m_ReceiveGI: 1
  m_PreserveUVs: 1
  m_IgnoreNormalsForChartDetection: 0
  m_ImportantGI: 0
  m_StitchLightmapSeams: 0
  m_SelectedEditorRenderState: 3
  m_MinimumChartSize: 4
  m_AutoUVMaxDistance: 0.5
  m_AutoUVMaxAngle: 89
  m_LightmapParameters: {fileID: 0}
  m_SortingLayerID: 0
  m_SortingLayer: 0
  m_SortingOrder: 0
  m_AdditionalVertexStreams: {fileID: 0}
--- !u!1 &1924454832128260
GameObject:
  m_ObjectHideFlags: 0
  m_CorrespondingSourceObject: {fileID: 0}
  m_PrefabInstance: {fileID: 0}
  m_PrefabAsset: {fileID: 0}
  serializedVersion: 6
  m_Component:
  - component: {fileID: 4022648990136106}
  - component: {fileID: 33862409780453088}
  - component: {fileID: 23246050607621028}
  m_Layer: 16
  m_Name: DotDotDot
  m_TagString: Untagged
  m_Icon: {fileID: 0}
  m_NavMeshLayer: 0
  m_StaticEditorFlags: 0
  m_IsActive: 1
--- !u!4 &4022648990136106
Transform:
  m_ObjectHideFlags: 0
  m_CorrespondingSourceObject: {fileID: 0}
  m_PrefabInstance: {fileID: 0}
  m_PrefabAsset: {fileID: 0}
  m_GameObject: {fileID: 1924454832128260}
  m_LocalRotation: {x: -0, y: -0, z: -0, w: 1}
  m_LocalPosition: {x: 0, y: 0, z: -0.01}
  m_LocalScale: {x: 0.2, y: 0.2, z: 0.2}
  m_ConstrainProportionsScale: 0
  m_Children: []
  m_Father: {fileID: 4099180057378294}
  m_RootOrder: 0
  m_LocalEulerAnglesHint: {x: 0, y: 0, z: 0}
--- !u!33 &33862409780453088
MeshFilter:
  m_ObjectHideFlags: 0
  m_CorrespondingSourceObject: {fileID: 0}
  m_PrefabInstance: {fileID: 0}
  m_PrefabAsset: {fileID: 0}
  m_GameObject: {fileID: 1924454832128260}
  m_Mesh: {fileID: 10210, guid: 0000000000000000e000000000000000, type: 0}
--- !u!23 &23246050607621028
MeshRenderer:
  m_ObjectHideFlags: 0
  m_CorrespondingSourceObject: {fileID: 0}
  m_PrefabInstance: {fileID: 0}
  m_PrefabAsset: {fileID: 0}
  m_GameObject: {fileID: 1924454832128260}
  m_Enabled: 1
  m_CastShadows: 0
  m_ReceiveShadows: 0
  m_DynamicOccludee: 1
  m_StaticShadowCaster: 0
  m_MotionVectors: 1
  m_LightProbeUsage: 1
  m_ReflectionProbeUsage: 1
  m_RayTracingMode: 2
  m_RayTraceProcedural: 0
  m_RenderingLayerMask: 1
  m_RendererPriority: 0
  m_Materials:
  - {fileID: 2100000, guid: bd17d1e6574e1de468d71431916fcf57, type: 2}
  m_StaticBatchInfo:
    firstSubMesh: 0
    subMeshCount: 0
  m_StaticBatchRoot: {fileID: 0}
  m_ProbeAnchor: {fileID: 0}
  m_LightProbeVolumeOverride: {fileID: 0}
  m_ScaleInLightmap: 1
  m_ReceiveGI: 1
  m_PreserveUVs: 1
  m_IgnoreNormalsForChartDetection: 0
  m_ImportantGI: 0
  m_StitchLightmapSeams: 0
  m_SelectedEditorRenderState: 3
  m_MinimumChartSize: 4
  m_AutoUVMaxDistance: 0.5
  m_AutoUVMaxAngle: 89
  m_LightmapParameters: {fileID: 0}
  m_SortingLayerID: 0
  m_SortingLayer: 0
  m_SortingOrder: 0
  m_AdditionalVertexStreams: {fileID: 0}
--- !u!1 &303893391540678015
GameObject:
  m_ObjectHideFlags: 0
  m_CorrespondingSourceObject: {fileID: 0}
  m_PrefabInstance: {fileID: 0}
  m_PrefabAsset: {fileID: 0}
  serializedVersion: 6
  m_Component:
  - component: {fileID: 5132072297439473359}
  - component: {fileID: 8333196700362692641}
  - component: {fileID: 8209607933245738191}
  - component: {fileID: 7357704989623705350}
  - component: {fileID: 1033590696078809459}
  m_Layer: 16
  m_Name: Button_Fly
  m_TagString: Untagged
  m_Icon: {fileID: 0}
  m_NavMeshLayer: 0
  m_StaticEditorFlags: 0
  m_IsActive: 1
--- !u!4 &5132072297439473359
Transform:
  m_ObjectHideFlags: 0
  m_CorrespondingSourceObject: {fileID: 0}
  m_PrefabInstance: {fileID: 0}
  m_PrefabAsset: {fileID: 0}
  m_GameObject: {fileID: 303893391540678015}
  m_LocalRotation: {x: -0, y: -0, z: -0, w: 1}
  m_LocalPosition: {x: 0.422, y: -0.20599997, z: 0.05}
  m_LocalScale: {x: 0.35, y: 0.35, z: 0.35}
  m_ConstrainProportionsScale: 0
  m_Children: []
  m_Father: {fileID: 4067220476156272}
  m_RootOrder: 8
  m_LocalEulerAnglesHint: {x: 0, y: 0, z: 0}
--- !u!33 &8333196700362692641
MeshFilter:
  m_ObjectHideFlags: 0
  m_CorrespondingSourceObject: {fileID: 0}
  m_PrefabInstance: {fileID: 0}
  m_PrefabAsset: {fileID: 0}
  m_GameObject: {fileID: 303893391540678015}
  m_Mesh: {fileID: 4300000, guid: 5501f437160666942ae970f3648fbeb8, type: 3}
--- !u!23 &8209607933245738191
MeshRenderer:
  m_ObjectHideFlags: 0
  m_CorrespondingSourceObject: {fileID: 0}
  m_PrefabInstance: {fileID: 0}
  m_PrefabAsset: {fileID: 0}
  m_GameObject: {fileID: 303893391540678015}
  m_Enabled: 1
  m_CastShadows: 0
  m_ReceiveShadows: 0
  m_DynamicOccludee: 1
  m_StaticShadowCaster: 0
  m_MotionVectors: 1
  m_LightProbeUsage: 1
  m_ReflectionProbeUsage: 1
  m_RayTracingMode: 2
  m_RayTraceProcedural: 0
  m_RenderingLayerMask: 1
  m_RendererPriority: 0
  m_Materials:
  - {fileID: 2100000, guid: 40d29de2bdc11f04dbfa25059165916e, type: 2}
  m_StaticBatchInfo:
    firstSubMesh: 0
    subMeshCount: 0
  m_StaticBatchRoot: {fileID: 0}
  m_ProbeAnchor: {fileID: 0}
  m_LightProbeVolumeOverride: {fileID: 0}
  m_ScaleInLightmap: 1
  m_ReceiveGI: 1
  m_PreserveUVs: 0
  m_IgnoreNormalsForChartDetection: 0
  m_ImportantGI: 0
  m_StitchLightmapSeams: 0
  m_SelectedEditorRenderState: 3
  m_MinimumChartSize: 4
  m_AutoUVMaxDistance: 0.5
  m_AutoUVMaxAngle: 89
  m_LightmapParameters: {fileID: 0}
  m_SortingLayerID: 0
  m_SortingLayer: 0
  m_SortingOrder: 0
  m_AdditionalVertexStreams: {fileID: 0}
--- !u!65 &7357704989623705350
BoxCollider:
  m_ObjectHideFlags: 0
  m_CorrespondingSourceObject: {fileID: 0}
  m_PrefabInstance: {fileID: 0}
  m_PrefabAsset: {fileID: 0}
  m_GameObject: {fileID: 303893391540678015}
  m_Material: {fileID: 0}
  m_IsTrigger: 0
  m_Enabled: 1
  serializedVersion: 2
  m_Size: {x: 1, y: 1, z: 0.01}
  m_Center: {x: 0, y: 0, z: -0.05}
--- !u!114 &1033590696078809459
MonoBehaviour:
  m_ObjectHideFlags: 0
  m_CorrespondingSourceObject: {fileID: 0}
  m_PrefabInstance: {fileID: 0}
  m_PrefabAsset: {fileID: 0}
  m_GameObject: {fileID: 303893391540678015}
  m_Enabled: 1
  m_EditorHideFlags: 0
  m_Script: {fileID: 11500000, guid: 962894c5495cabc458506a8548e8a1e2, type: 3}
  m_Name: 
  m_EditorClassIdentifier: 
  m_DescriptionType: 0
  m_DescriptionYOffset: 0
  m_DescriptionText: ADVANCEDTOOLS_PANEL_BUTTON_FLY
  m_LocalizedDescription:
    m_TableReference:
      m_TableCollectionName: GUID:c84355079ab3f3e4f8f3812258805f86
    m_TableEntryReference:
      m_KeyId: 5144159373205504
      m_Key: 
    m_FallbackState: 0
    m_WaitForCompletion: 0
    m_LocalVariables: []
  m_DescriptionTextExtra: 
  m_LocalizedDescriptionExtra:
    m_TableReference:
      m_TableCollectionName: 
    m_TableEntryReference:
      m_KeyId: 0
      m_Key: 
    m_FallbackState: 0
    m_WaitForCompletion: 0
    m_LocalVariables: []
  m_DescriptionActivateSpeed: 12
  m_DescriptionZScale: 1
  m_ButtonTexture: {fileID: 2800000, guid: 3c2f6d4b151d82d4d8f53c00ffb8589a, type: 3}
  m_AtlasTexture: 1
  m_ToggleButton: 1
  m_LongPressReleaseButton: 0
  m_ButtonHasPressedAudio: 1
  m_ZAdjustHover: -0.02
  m_ZAdjustClick: 0.05
  m_HoverScale: 1.1
  m_HoverBoxColliderGrow: 0.2
  m_AddOverlay: 0
  m_Tool: 25
  m_EatGazeInputOnPress: 0
  references:
    version: 2
    RefIds: []
--- !u!1 &5664627563248376400
GameObject:
  m_ObjectHideFlags: 0
  m_CorrespondingSourceObject: {fileID: 0}
  m_PrefabInstance: {fileID: 0}
  m_PrefabAsset: {fileID: 0}
  serializedVersion: 6
  m_Component:
  - component: {fileID: 5566995999782226336}
  - component: {fileID: 8203426035978089525}
  - component: {fileID: 6747489023279755481}
  - component: {fileID: 7269103214277202409}
  - component: {fileID: 7559818626671907328}
  m_Layer: 16
  m_Name: Button_Snip
  m_TagString: Untagged
  m_Icon: {fileID: 0}
  m_NavMeshLayer: 0
  m_StaticEditorFlags: 0
  m_IsActive: 1
--- !u!4 &5566995999782226336
Transform:
  m_ObjectHideFlags: 0
  m_CorrespondingSourceObject: {fileID: 0}
  m_PrefabInstance: {fileID: 0}
  m_PrefabAsset: {fileID: 0}
  m_GameObject: {fileID: 5664627563248376400}
  m_LocalRotation: {x: -0, y: -0, z: -0, w: 1}
  m_LocalPosition: {x: -0.211, y: -0.634, z: 0.05}
  m_LocalScale: {x: 0.35, y: 0.35, z: 0.35}
  m_ConstrainProportionsScale: 0
  m_Children: []
  m_Father: {fileID: 4067220476156272}
  m_RootOrder: 9
  m_LocalEulerAnglesHint: {x: 0, y: 0, z: 0}
--- !u!33 &8203426035978089525
MeshFilter:
  m_ObjectHideFlags: 0
  m_CorrespondingSourceObject: {fileID: 0}
  m_PrefabInstance: {fileID: 0}
  m_PrefabAsset: {fileID: 0}
  m_GameObject: {fileID: 5664627563248376400}
  m_Mesh: {fileID: 4300000, guid: 5501f437160666942ae970f3648fbeb8, type: 3}
--- !u!23 &6747489023279755481
MeshRenderer:
  m_ObjectHideFlags: 0
  m_CorrespondingSourceObject: {fileID: 0}
  m_PrefabInstance: {fileID: 0}
  m_PrefabAsset: {fileID: 0}
  m_GameObject: {fileID: 5664627563248376400}
  m_Enabled: 1
  m_CastShadows: 0
  m_ReceiveShadows: 0
  m_DynamicOccludee: 1
  m_StaticShadowCaster: 0
  m_MotionVectors: 1
  m_LightProbeUsage: 1
  m_ReflectionProbeUsage: 1
  m_RayTracingMode: 2
  m_RayTraceProcedural: 0
  m_RenderingLayerMask: 1
  m_RendererPriority: 0
  m_Materials:
  - {fileID: 2100000, guid: 40d29de2bdc11f04dbfa25059165916e, type: 2}
  m_StaticBatchInfo:
    firstSubMesh: 0
    subMeshCount: 0
  m_StaticBatchRoot: {fileID: 0}
  m_ProbeAnchor: {fileID: 0}
  m_LightProbeVolumeOverride: {fileID: 0}
  m_ScaleInLightmap: 1
  m_ReceiveGI: 1
  m_PreserveUVs: 0
  m_IgnoreNormalsForChartDetection: 0
  m_ImportantGI: 0
  m_StitchLightmapSeams: 0
  m_SelectedEditorRenderState: 3
  m_MinimumChartSize: 4
  m_AutoUVMaxDistance: 0.5
  m_AutoUVMaxAngle: 89
  m_LightmapParameters: {fileID: 0}
  m_SortingLayerID: 0
  m_SortingLayer: 0
  m_SortingOrder: 0
  m_AdditionalVertexStreams: {fileID: 0}
--- !u!65 &7269103214277202409
BoxCollider:
  m_ObjectHideFlags: 0
  m_CorrespondingSourceObject: {fileID: 0}
  m_PrefabInstance: {fileID: 0}
  m_PrefabAsset: {fileID: 0}
  m_GameObject: {fileID: 5664627563248376400}
  m_Material: {fileID: 0}
  m_IsTrigger: 0
  m_Enabled: 1
  serializedVersion: 2
  m_Size: {x: 1, y: 1, z: 0.01}
  m_Center: {x: 0, y: 0, z: -0.05}
--- !u!114 &7559818626671907328
MonoBehaviour:
  m_ObjectHideFlags: 0
  m_CorrespondingSourceObject: {fileID: 0}
  m_PrefabInstance: {fileID: 0}
  m_PrefabAsset: {fileID: 0}
  m_GameObject: {fileID: 5664627563248376400}
  m_Enabled: 1
  m_EditorHideFlags: 0
  m_Script: {fileID: 11500000, guid: 962894c5495cabc458506a8548e8a1e2, type: 3}
  m_Name: 
  m_EditorClassIdentifier: 
  m_DescriptionType: 0
  m_DescriptionYOffset: 0
  m_DescriptionText: ADVANCEDTOOLS_PANEL_BUTTON_SNIP
  m_LocalizedDescription:
    m_TableReference:
      m_TableCollectionName: GUID:c84355079ab3f3e4f8f3812258805f86
    m_TableEntryReference:
      m_KeyId: 5144456485117952
      m_Key: 
    m_FallbackState: 0
    m_WaitForCompletion: 0
    m_LocalVariables: []
  m_DescriptionTextExtra: 
  m_LocalizedDescriptionExtra:
    m_TableReference:
      m_TableCollectionName: 
    m_TableEntryReference:
      m_KeyId: 0
      m_Key: 
    m_FallbackState: 0
    m_WaitForCompletion: 0
    m_LocalVariables: []
  m_DescriptionActivateSpeed: 12
  m_DescriptionZScale: 1
  m_ButtonTexture: {fileID: 2800000, guid: cb6b7ca16015bea4296953a3a21293e0, type: 3}
  m_AtlasTexture: 1
  m_ToggleButton: 1
  m_LongPressReleaseButton: 0
  m_ButtonHasPressedAudio: 1
  m_ZAdjustHover: -0.02
  m_ZAdjustClick: 0.05
  m_HoverScale: 1.1
  m_HoverBoxColliderGrow: 0.2
  m_AddOverlay: 0
  m_Tool: 11000
  m_EatGazeInputOnPress: 0
  references:
    version: 2
    RefIds: []
--- !u!1 &7793811069088501246
GameObject:
  m_ObjectHideFlags: 0
  m_CorrespondingSourceObject: {fileID: 0}
  m_PrefabInstance: {fileID: 0}
  m_PrefabAsset: {fileID: 0}
  serializedVersion: 6
  m_Component:
  - component: {fileID: 2329771398596852252}
  - component: {fileID: 7554895789558032809}
  - component: {fileID: 7204587959944424170}
  - component: {fileID: 5941665742209141829}
  - component: {fileID: 2272569413313330358}
  m_Layer: 16
  m_Name: Button_Join
  m_TagString: Untagged
  m_Icon: {fileID: 0}
  m_NavMeshLayer: 0
  m_StaticEditorFlags: 0
  m_IsActive: 1
--- !u!4 &2329771398596852252
Transform:
  m_ObjectHideFlags: 0
  m_CorrespondingSourceObject: {fileID: 0}
  m_PrefabInstance: {fileID: 0}
  m_PrefabAsset: {fileID: 0}
  m_GameObject: {fileID: 7793811069088501246}
  m_LocalRotation: {x: -0, y: -0, z: -0, w: 1}
  m_LocalPosition: {x: 0.211, y: -0.634, z: 0.05}
  m_LocalScale: {x: 0.35, y: 0.35, z: 0.35}
  m_ConstrainProportionsScale: 0
  m_Children: []
  m_Father: {fileID: 4067220476156272}
  m_RootOrder: 10
  m_LocalEulerAnglesHint: {x: 0, y: 0, z: 0}
--- !u!33 &7554895789558032809
MeshFilter:
  m_ObjectHideFlags: 0
  m_CorrespondingSourceObject: {fileID: 0}
  m_PrefabInstance: {fileID: 0}
  m_PrefabAsset: {fileID: 0}
  m_GameObject: {fileID: 7793811069088501246}
  m_Mesh: {fileID: 4300000, guid: 5501f437160666942ae970f3648fbeb8, type: 3}
--- !u!23 &7204587959944424170
MeshRenderer:
  m_ObjectHideFlags: 0
  m_CorrespondingSourceObject: {fileID: 0}
  m_PrefabInstance: {fileID: 0}
  m_PrefabAsset: {fileID: 0}
  m_GameObject: {fileID: 7793811069088501246}
  m_Enabled: 1
  m_CastShadows: 0
  m_ReceiveShadows: 0
  m_DynamicOccludee: 1
  m_StaticShadowCaster: 0
  m_MotionVectors: 1
  m_LightProbeUsage: 1
  m_ReflectionProbeUsage: 1
  m_RayTracingMode: 2
  m_RayTraceProcedural: 0
  m_RenderingLayerMask: 1
  m_RendererPriority: 0
  m_Materials:
  - {fileID: 2100000, guid: 40d29de2bdc11f04dbfa25059165916e, type: 2}
  m_StaticBatchInfo:
    firstSubMesh: 0
    subMeshCount: 0
  m_StaticBatchRoot: {fileID: 0}
  m_ProbeAnchor: {fileID: 0}
  m_LightProbeVolumeOverride: {fileID: 0}
  m_ScaleInLightmap: 1
  m_ReceiveGI: 1
  m_PreserveUVs: 0
  m_IgnoreNormalsForChartDetection: 0
  m_ImportantGI: 0
  m_StitchLightmapSeams: 0
  m_SelectedEditorRenderState: 3
  m_MinimumChartSize: 4
  m_AutoUVMaxDistance: 0.5
  m_AutoUVMaxAngle: 89
  m_LightmapParameters: {fileID: 0}
  m_SortingLayerID: 0
  m_SortingLayer: 0
  m_SortingOrder: 0
  m_AdditionalVertexStreams: {fileID: 0}
--- !u!65 &5941665742209141829
BoxCollider:
  m_ObjectHideFlags: 0
  m_CorrespondingSourceObject: {fileID: 0}
  m_PrefabInstance: {fileID: 0}
  m_PrefabAsset: {fileID: 0}
  m_GameObject: {fileID: 7793811069088501246}
  m_Material: {fileID: 0}
  m_IsTrigger: 0
  m_Enabled: 1
  serializedVersion: 2
  m_Size: {x: 1, y: 1, z: 0.01}
  m_Center: {x: 0, y: 0, z: -0.05}
--- !u!114 &2272569413313330358
MonoBehaviour:
  m_ObjectHideFlags: 0
  m_CorrespondingSourceObject: {fileID: 0}
  m_PrefabInstance: {fileID: 0}
  m_PrefabAsset: {fileID: 0}
  m_GameObject: {fileID: 7793811069088501246}
  m_Enabled: 1
  m_EditorHideFlags: 0
  m_Script: {fileID: 11500000, guid: 962894c5495cabc458506a8548e8a1e2, type: 3}
  m_Name: 
  m_EditorClassIdentifier: 
  m_DescriptionType: 0
  m_DescriptionYOffset: 0
  m_DescriptionText: ADVANCEDTOOLS_PANEL_BUTTON_JOIN
  m_LocalizedDescription:
    m_TableReference:
      m_TableCollectionName: GUID:c84355079ab3f3e4f8f3812258805f86
    m_TableEntryReference:
      m_KeyId: 68763796961820672
      m_Key: 
    m_FallbackState: 0
    m_WaitForCompletion: 0
    m_LocalVariables: []
  m_DescriptionTextExtra: 
  m_LocalizedDescriptionExtra:
    m_TableReference:
      m_TableCollectionName: 
    m_TableEntryReference:
      m_KeyId: 0
      m_Key: 
    m_FallbackState: 0
    m_WaitForCompletion: 0
    m_LocalVariables: []
  m_DescriptionActivateSpeed: 12
  m_DescriptionZScale: 1
  m_ButtonTexture: {fileID: 2800000, guid: cdc7d38d9e0b30443961d1cc27195586, type: 3}
  m_AtlasTexture: 1
  m_ToggleButton: 1
  m_LongPressReleaseButton: 0
  m_ButtonHasPressedAudio: 1
  m_ZAdjustHover: -0.02
  m_ZAdjustClick: 0.05
  m_HoverScale: 1.1
  m_HoverBoxColliderGrow: 0.2
  m_AddOverlay: 0
  m_Tool: 11001
  m_EatGazeInputOnPress: 0
  references:
    version: 2
    RefIds: []
--- !u!1 &6762127879456449561
GameObject:
  m_ObjectHideFlags: 0
  m_CorrespondingSourceObject: {fileID: 0}
  m_PrefabInstance: {fileID: 0}
  m_PrefabAsset: {fileID: 0}
  serializedVersion: 6
  m_Component:
  - component: {fileID: 7054451884115657219}
  - component: {fileID: 3405355698519874986}
  - component: {fileID: 8791581317230014841}
  - component: {fileID: 7965766134561544750}
  - component: {fileID: 4310419533066677952}
  m_Layer: 16
  m_Name: Button_PushPull
  m_TagString: Untagged
  m_Icon: {fileID: 0}
  m_NavMeshLayer: 0
  m_StaticEditorFlags: 0
  m_IsActive: 1
--- !u!4 &7054451884115657219
Transform:
  m_ObjectHideFlags: 0
  m_CorrespondingSourceObject: {fileID: 0}
  m_PrefabInstance: {fileID: 0}
  m_PrefabAsset: {fileID: 0}
  m_GameObject: {fileID: 6762127879456449561}
  m_LocalRotation: {x: -0, y: -0, z: -0, w: 1}
  m_LocalPosition: {x: 0.192, y: -0.634, z: 0.05}
  m_LocalScale: {x: 0.35, y: 0.35, z: 0.35}
  m_ConstrainProportionsScale: 0
  m_Children: []
  m_Father: {fileID: 4067220476156272}
  m_RootOrder: 10
  m_LocalEulerAnglesHint: {x: 0, y: 0, z: 0}
--- !u!33 &3405355698519874986
MeshFilter:
  m_ObjectHideFlags: 0
  m_CorrespondingSourceObject: {fileID: 0}
  m_PrefabInstance: {fileID: 0}
  m_PrefabAsset: {fileID: 0}
  m_GameObject: {fileID: 6762127879456449561}
  m_Mesh: {fileID: 4300000, guid: 5501f437160666942ae970f3648fbeb8, type: 3}
--- !u!23 &8791581317230014841
MeshRenderer:
  m_ObjectHideFlags: 0
  m_CorrespondingSourceObject: {fileID: 0}
  m_PrefabInstance: {fileID: 0}
  m_PrefabAsset: {fileID: 0}
  m_GameObject: {fileID: 6762127879456449561}
  m_Enabled: 1
  m_CastShadows: 0
  m_ReceiveShadows: 0
  m_DynamicOccludee: 1
  m_StaticShadowCaster: 0
  m_MotionVectors: 1
  m_LightProbeUsage: 1
  m_ReflectionProbeUsage: 1
  m_RayTracingMode: 2
  m_RayTraceProcedural: 0
  m_RenderingLayerMask: 1
  m_RendererPriority: 0
  m_Materials:
  - {fileID: 2100000, guid: 40d29de2bdc11f04dbfa25059165916e, type: 2}
  m_StaticBatchInfo:
    firstSubMesh: 0
    subMeshCount: 0
  m_StaticBatchRoot: {fileID: 0}
  m_ProbeAnchor: {fileID: 0}
  m_LightProbeVolumeOverride: {fileID: 0}
  m_ScaleInLightmap: 1
  m_ReceiveGI: 1
  m_PreserveUVs: 0
  m_IgnoreNormalsForChartDetection: 0
  m_ImportantGI: 0
  m_StitchLightmapSeams: 0
  m_SelectedEditorRenderState: 3
  m_MinimumChartSize: 4
  m_AutoUVMaxDistance: 0.5
  m_AutoUVMaxAngle: 89
  m_LightmapParameters: {fileID: 0}
  m_SortingLayerID: 0
  m_SortingLayer: 0
  m_SortingOrder: 0
  m_AdditionalVertexStreams: {fileID: 0}
--- !u!65 &7965766134561544750
BoxCollider:
  m_ObjectHideFlags: 0
  m_CorrespondingSourceObject: {fileID: 0}
  m_PrefabInstance: {fileID: 0}
  m_PrefabAsset: {fileID: 0}
  m_GameObject: {fileID: 6762127879456449561}
  m_Material: {fileID: 0}
  m_IsTrigger: 0
  m_Enabled: 1
  serializedVersion: 2
  m_Size: {x: 1, y: 1, z: 0.01}
  m_Center: {x: 0, y: 0, z: -0.05}
--- !u!114 &4310419533066677952
MonoBehaviour:
  m_ObjectHideFlags: 0
  m_CorrespondingSourceObject: {fileID: 0}
  m_PrefabInstance: {fileID: 0}
  m_PrefabAsset: {fileID: 0}
  m_GameObject: {fileID: 6762127879456449561}
  m_Enabled: 1
  m_EditorHideFlags: 0
  m_Script: {fileID: 11500000, guid: 962894c5495cabc458506a8548e8a1e2, type: 3}
  m_Name: 
  m_EditorClassIdentifier: 
  m_DescriptionType: 0
  m_DescriptionYOffset: 0
  m_DescriptionText: Push/Pull
  m_DescriptionTextExtra: 
  m_DescriptionActivateSpeed: 12
  m_DescriptionZScale: 1
  m_ButtonTexture: {fileID: 2800000, guid: 9cd4500cf7cabfb48b7dff769cc4a0b4, type: 3}
  m_AtlasTexture: 1
  m_ToggleButton: 1
  m_LongPressReleaseButton: 0
  m_ButtonHasPressedAudio: 1
  m_ZAdjustHover: -0.02
  m_ZAdjustClick: 0.05
  m_HoverScale: 1.1
  m_HoverBoxColliderGrow: 0.2
  m_AddOverlay: 0
  m_Tool: 5100
  m_EatGazeInputOnPress: 0
--- !u!1001 &4977840335731848577
PrefabInstance:
  m_ObjectHideFlags: 0
  serializedVersion: 2
  m_Modification:
    m_TransformParent: {fileID: 4661729169517730}
    m_Modifications:
    - target: {fileID: 5057020332640527455, guid: 3a7c3a09a58b6db43aab80957cc81fc9,
        type: 3}
      propertyPath: m_ButtonTexture
      value: 
      objectReference: {fileID: 2800000, guid: 5e29d73b48580ad4e98b76833dbcc4e4, type: 3}
    - target: {fileID: 5057020332640527455, guid: 3a7c3a09a58b6db43aab80957cc81fc9,
        type: 3}
      propertyPath: m_ToggleOnTexture
      value: 
      objectReference: {fileID: 2800000, guid: 5e29d73b48580ad4e98b76833dbcc4e4, type: 3}
    - target: {fileID: 5169190909573522545, guid: 3a7c3a09a58b6db43aab80957cc81fc9,
        type: 3}
      propertyPath: m_IsActive
      value: 1
      objectReference: {fileID: 0}
    - target: {fileID: 6495778419652451853, guid: 3a7c3a09a58b6db43aab80957cc81fc9,
        type: 3}
      propertyPath: m_ShowOnToolType
      value: 18
      objectReference: {fileID: 0}
    - target: {fileID: 6608529110619887157, guid: 3a7c3a09a58b6db43aab80957cc81fc9,
        type: 3}
      propertyPath: m_Name
      value: Repaint Tray
      objectReference: {fileID: 0}
    - target: {fileID: 6608529110619887157, guid: 3a7c3a09a58b6db43aab80957cc81fc9,
        type: 3}
      propertyPath: m_IsActive
      value: 0
      objectReference: {fileID: 0}
    - target: {fileID: 6610468352840375919, guid: 3a7c3a09a58b6db43aab80957cc81fc9,
        type: 3}
      propertyPath: m_RootOrder
      value: 4
      objectReference: {fileID: 0}
    - target: {fileID: 6610468352840375919, guid: 3a7c3a09a58b6db43aab80957cc81fc9,
        type: 3}
      propertyPath: m_LocalPosition.x
      value: 0.75
      objectReference: {fileID: 0}
    - target: {fileID: 6610468352840375919, guid: 3a7c3a09a58b6db43aab80957cc81fc9,
        type: 3}
      propertyPath: m_LocalPosition.y
      value: -0.24400002
      objectReference: {fileID: 0}
    - target: {fileID: 6610468352840375919, guid: 3a7c3a09a58b6db43aab80957cc81fc9,
        type: 3}
      propertyPath: m_LocalPosition.z
      value: 0.05
      objectReference: {fileID: 0}
    - target: {fileID: 6610468352840375919, guid: 3a7c3a09a58b6db43aab80957cc81fc9,
        type: 3}
      propertyPath: m_LocalRotation.w
      value: 1
      objectReference: {fileID: 0}
    - target: {fileID: 6610468352840375919, guid: 3a7c3a09a58b6db43aab80957cc81fc9,
        type: 3}
      propertyPath: m_LocalRotation.x
      value: 0
      objectReference: {fileID: 0}
    - target: {fileID: 6610468352840375919, guid: 3a7c3a09a58b6db43aab80957cc81fc9,
        type: 3}
      propertyPath: m_LocalRotation.y
      value: 0
      objectReference: {fileID: 0}
    - target: {fileID: 6610468352840375919, guid: 3a7c3a09a58b6db43aab80957cc81fc9,
        type: 3}
      propertyPath: m_LocalRotation.z
      value: 0
      objectReference: {fileID: 0}
    - target: {fileID: 6610468352840375919, guid: 3a7c3a09a58b6db43aab80957cc81fc9,
        type: 3}
      propertyPath: m_LocalEulerAnglesHint.x
      value: 0
      objectReference: {fileID: 0}
    - target: {fileID: 6610468352840375919, guid: 3a7c3a09a58b6db43aab80957cc81fc9,
        type: 3}
      propertyPath: m_LocalEulerAnglesHint.y
      value: 1
      objectReference: {fileID: 0}
    - target: {fileID: 6610468352840375919, guid: 3a7c3a09a58b6db43aab80957cc81fc9,
        type: 3}
      propertyPath: m_LocalEulerAnglesHint.z
      value: 0
      objectReference: {fileID: 0}
    m_RemovedComponents: []
  m_SourcePrefab: {fileID: 100100000, guid: 3a7c3a09a58b6db43aab80957cc81fc9, type: 3}
--- !u!4 &2209524245202693102 stripped
Transform:
  m_CorrespondingSourceObject: {fileID: 6610468352840375919, guid: 3a7c3a09a58b6db43aab80957cc81fc9,
    type: 3}
  m_PrefabInstance: {fileID: 4977840335731848577}
  m_PrefabAsset: {fileID: 0}
--- !u!1001 &5277953009267508124
PrefabInstance:
  m_ObjectHideFlags: 0
  serializedVersion: 2
  m_Modification:
    m_TransformParent: {fileID: 4661729169517730}
    m_Modifications:
    - target: {fileID: 1503094713155990, guid: 9b674e23f212f5a40b5d981d3ba5f4e2, type: 3}
      propertyPath: m_Name
      value: SelectionTray
      objectReference: {fileID: 0}
    - target: {fileID: 1503094713155990, guid: 9b674e23f212f5a40b5d981d3ba5f4e2, type: 3}
      propertyPath: m_IsActive
      value: 1
      objectReference: {fileID: 0}
    - target: {fileID: 4073457010706892, guid: 9b674e23f212f5a40b5d981d3ba5f4e2, type: 3}
      propertyPath: m_RootOrder
      value: 3
      objectReference: {fileID: 0}
    - target: {fileID: 4073457010706892, guid: 9b674e23f212f5a40b5d981d3ba5f4e2, type: 3}
      propertyPath: m_LocalPosition.y
      value: -0.187
      objectReference: {fileID: 0}
    - target: {fileID: 4073457010706892, guid: 9b674e23f212f5a40b5d981d3ba5f4e2, type: 3}
      propertyPath: m_LocalPosition.z
      value: 0.05
      objectReference: {fileID: 0}
    - target: {fileID: 4073457010706892, guid: 9b674e23f212f5a40b5d981d3ba5f4e2, type: 3}
      propertyPath: m_LocalEulerAnglesHint.y
      value: 1
      objectReference: {fileID: 0}
    - target: {fileID: 65343707767525102, guid: 9b674e23f212f5a40b5d981d3ba5f4e2,
        type: 3}
      propertyPath: m_Size.x
      value: 0.42873764
      objectReference: {fileID: 0}
    - target: {fileID: 65343707767525102, guid: 9b674e23f212f5a40b5d981d3ba5f4e2,
        type: 3}
      propertyPath: m_Size.y
      value: 1.6982087
      objectReference: {fileID: 0}
    - target: {fileID: 65343707767525102, guid: 9b674e23f212f5a40b5d981d3ba5f4e2,
        type: 3}
      propertyPath: m_Center.x
      value: 0.0045337677
      objectReference: {fileID: 0}
    - target: {fileID: 65343707767525102, guid: 9b674e23f212f5a40b5d981d3ba5f4e2,
        type: 3}
      propertyPath: m_Center.y
      value: -0.18588668
      objectReference: {fileID: 0}
    - target: {fileID: 8146683654292829881, guid: 9b674e23f212f5a40b5d981d3ba5f4e2,
        type: 3}
      propertyPath: m_DescriptionText
      value: ADVANCEDTOOLS_PANEL_SELECTION_TRAY_REPAINT_SELECTED
      objectReference: {fileID: 0}
    - target: {fileID: 8146683654292829881, guid: 9b674e23f212f5a40b5d981d3ba5f4e2,
        type: 3}
      propertyPath: m_Action.m_PersistentCalls.m_Calls.Array.size
      value: 1
      objectReference: {fileID: 0}
    - target: {fileID: 8146683654292829881, guid: 9b674e23f212f5a40b5d981d3ba5f4e2,
        type: 3}
      propertyPath: m_LocalizedDescription.m_TableEntryReference.m_KeyId
      value: 109424659466551296
      objectReference: {fileID: 0}
    - target: {fileID: 8146683654292829881, guid: 9b674e23f212f5a40b5d981d3ba5f4e2,
        type: 3}
      propertyPath: m_LocalizedDescription.m_TableReference.m_TableCollectionName
      value: GUID:c84355079ab3f3e4f8f3812258805f86
      objectReference: {fileID: 0}
    - target: {fileID: 114495678799595950, guid: 9b674e23f212f5a40b5d981d3ba5f4e2,
        type: 3}
      propertyPath: m_ShowOnToolType
      value: 21
      objectReference: {fileID: 0}
    m_RemovedComponents: []
  m_SourcePrefab: {fileID: 100100000, guid: 9b674e23f212f5a40b5d981d3ba5f4e2, type: 3}
--- !u!4 &5274126955665001040 stripped
Transform:
  m_CorrespondingSourceObject: {fileID: 4073457010706892, guid: 9b674e23f212f5a40b5d981d3ba5f4e2,
    type: 3}
  m_PrefabInstance: {fileID: 5277953009267508124}
  m_PrefabAsset: {fileID: 0}
<<<<<<< HEAD
--- !u!1001 &5409861782734437720
=======
--- !u!1001 &6580905167022928334
>>>>>>> 29419912
PrefabInstance:
  m_ObjectHideFlags: 0
  serializedVersion: 2
  m_Modification:
    m_TransformParent: {fileID: 4661729169517730}
    m_Modifications:
<<<<<<< HEAD
    - target: {fileID: 1503094713155990, guid: dda4e1331f7240fb94037b9b86b406e5, type: 3}
      propertyPath: m_Name
      value: PushPullToolMenu
      objectReference: {fileID: 0}
    - target: {fileID: 4073457010706892, guid: dda4e1331f7240fb94037b9b86b406e5, type: 3}
      propertyPath: m_RootOrder
      value: 5
      objectReference: {fileID: 0}
    - target: {fileID: 4073457010706892, guid: dda4e1331f7240fb94037b9b86b406e5, type: 3}
      propertyPath: m_LocalPosition.x
      value: 0.75
      objectReference: {fileID: 0}
    - target: {fileID: 4073457010706892, guid: dda4e1331f7240fb94037b9b86b406e5, type: 3}
      propertyPath: m_LocalPosition.y
      value: -0.518
      objectReference: {fileID: 0}
    - target: {fileID: 4073457010706892, guid: dda4e1331f7240fb94037b9b86b406e5, type: 3}
      propertyPath: m_LocalPosition.z
      value: 0.1
      objectReference: {fileID: 0}
    - target: {fileID: 4073457010706892, guid: dda4e1331f7240fb94037b9b86b406e5, type: 3}
      propertyPath: m_LocalRotation.w
      value: 1
      objectReference: {fileID: 0}
    - target: {fileID: 4073457010706892, guid: dda4e1331f7240fb94037b9b86b406e5, type: 3}
      propertyPath: m_LocalRotation.x
      value: 0
      objectReference: {fileID: 0}
    - target: {fileID: 4073457010706892, guid: dda4e1331f7240fb94037b9b86b406e5, type: 3}
      propertyPath: m_LocalRotation.y
      value: 0
      objectReference: {fileID: 0}
    - target: {fileID: 4073457010706892, guid: dda4e1331f7240fb94037b9b86b406e5, type: 3}
      propertyPath: m_LocalRotation.z
      value: 0
      objectReference: {fileID: 0}
    - target: {fileID: 4073457010706892, guid: dda4e1331f7240fb94037b9b86b406e5, type: 3}
      propertyPath: m_LocalEulerAnglesHint.x
      value: 0
      objectReference: {fileID: 0}
    - target: {fileID: 4073457010706892, guid: dda4e1331f7240fb94037b9b86b406e5, type: 3}
      propertyPath: m_LocalEulerAnglesHint.y
      value: 0
      objectReference: {fileID: 0}
    - target: {fileID: 4073457010706892, guid: dda4e1331f7240fb94037b9b86b406e5, type: 3}
      propertyPath: m_LocalEulerAnglesHint.z
      value: 0
      objectReference: {fileID: 0}
    m_RemovedComponents:
    - {fileID: 8481579047172891806, guid: dda4e1331f7240fb94037b9b86b406e5, type: 3}
    - {fileID: 5060150693796955164, guid: dda4e1331f7240fb94037b9b86b406e5, type: 3}
    - {fileID: 4483883207944187530, guid: dda4e1331f7240fb94037b9b86b406e5, type: 3}
    - {fileID: 8726022331435090420, guid: dda4e1331f7240fb94037b9b86b406e5, type: 3}
    - {fileID: 188977540999095686, guid: dda4e1331f7240fb94037b9b86b406e5, type: 3}
  m_SourcePrefab: {fileID: 100100000, guid: dda4e1331f7240fb94037b9b86b406e5, type: 3}
--- !u!1 &1384373427311307055 stripped
GameObject:
  m_CorrespondingSourceObject: {fileID: 6351756545473746039, guid: dda4e1331f7240fb94037b9b86b406e5,
    type: 3}
  m_PrefabInstance: {fileID: 5409861782734437720}
  m_PrefabAsset: {fileID: 0}
--- !u!114 &3825471608345345499
MonoBehaviour:
  m_ObjectHideFlags: 0
  m_CorrespondingSourceObject: {fileID: 0}
  m_PrefabInstance: {fileID: 0}
  m_PrefabAsset: {fileID: 0}
  m_GameObject: {fileID: 1384373427311307055}
  m_Enabled: 1
  m_EditorHideFlags: 0
  m_Script: {fileID: 11500000, guid: 7ca17e77a3344482a680548a69297103, type: 3}
  m_Name: 
  m_EditorClassIdentifier: 
  m_DescriptionType: 0
  m_DescriptionYOffset: 0
  m_DescriptionText: Rotate
  m_DescriptionTextExtra: 
  m_DescriptionActivateSpeed: 12
  m_DescriptionZScale: 1
  m_ButtonTexture: {fileID: 2800000, guid: 08eb6ec4e0dd15d4e96281aba0e32f1b, type: 3}
  m_AtlasTexture: 1
  m_ToggleButton: 1
  m_LongPressReleaseButton: 0
  m_ButtonHasPressedAudio: 1
  m_ZAdjustHover: -0.02
  m_ZAdjustClick: 0.05
  m_HoverScale: 1.1
  m_HoverBoxColliderGrow: 0.2
  m_AddOverlay: 0
  m_SubTool: 3
--- !u!1 &5176137528415707992 stripped
GameObject:
  m_CorrespondingSourceObject: {fileID: 920674998816972288, guid: dda4e1331f7240fb94037b9b86b406e5,
    type: 3}
  m_PrefabInstance: {fileID: 5409861782734437720}
  m_PrefabAsset: {fileID: 0}
--- !u!114 &5720780918095219466
MonoBehaviour:
  m_ObjectHideFlags: 0
  m_CorrespondingSourceObject: {fileID: 0}
  m_PrefabInstance: {fileID: 0}
  m_PrefabAsset: {fileID: 0}
  m_GameObject: {fileID: 5176137528415707992}
  m_Enabled: 1
  m_EditorHideFlags: 0
  m_Script: {fileID: 11500000, guid: 7ca17e77a3344482a680548a69297103, type: 3}
  m_Name: 
  m_EditorClassIdentifier: 
  m_DescriptionType: 0
  m_DescriptionYOffset: 0
  m_DescriptionText: Crease
  m_DescriptionTextExtra: 
  m_DescriptionActivateSpeed: 12
  m_DescriptionZScale: 1
  m_ButtonTexture: {fileID: 2800000, guid: 9fc22eeaa38b9dd42b4ffa44cac359a5, type: 3}
  m_AtlasTexture: 1
  m_ToggleButton: 1
  m_LongPressReleaseButton: 0
  m_ButtonHasPressedAudio: 1
  m_ZAdjustHover: -0.02
  m_ZAdjustClick: 0.05
  m_HoverScale: 1.1
  m_HoverBoxColliderGrow: 0.2
  m_AddOverlay: 0
  m_SubTool: 1
--- !u!1 &5410542088976737102 stripped
GameObject:
  m_CorrespondingSourceObject: {fileID: 1596481825594902, guid: dda4e1331f7240fb94037b9b86b406e5,
    type: 3}
  m_PrefabInstance: {fileID: 5409861782734437720}
  m_PrefabAsset: {fileID: 0}
--- !u!1 &5410766738749521102 stripped
GameObject:
  m_CorrespondingSourceObject: {fileID: 1503094713155990, guid: dda4e1331f7240fb94037b9b86b406e5,
    type: 3}
  m_PrefabInstance: {fileID: 5409861782734437720}
  m_PrefabAsset: {fileID: 0}
--- !u!114 &2294434790248759361
MonoBehaviour:
  m_ObjectHideFlags: 0
  m_CorrespondingSourceObject: {fileID: 0}
  m_PrefabInstance: {fileID: 0}
  m_PrefabAsset: {fileID: 0}
  m_GameObject: {fileID: 5410766738749521102}
  m_Enabled: 1
  m_EditorHideFlags: 0
  m_Script: {fileID: 11500000, guid: 6c931003f8e94de1bc6d07a5face43d0, type: 3}
  m_Name: 
  m_EditorClassIdentifier: 
  m_DescriptionType: -1
  m_DescriptionYOffset: 0
  m_DescriptionText: 
  m_DescriptionTextExtra: 
  m_DescriptionActivateSpeed: 12
  m_DescriptionZScale: 1
  m_Mesh: {fileID: 5410542088976737102}
  m_Border: {fileID: 5482902534148235460}
  m_AnimateSpeed: 8
  m_AnimateRange: {x: 0, y: 1}
--- !u!4 &5412702682311390356 stripped
Transform:
  m_CorrespondingSourceObject: {fileID: 4073457010706892, guid: dda4e1331f7240fb94037b9b86b406e5,
    type: 3}
  m_PrefabInstance: {fileID: 5409861782734437720}
  m_PrefabAsset: {fileID: 0}
--- !u!23 &5482902534148235460 stripped
MeshRenderer:
  m_CorrespondingSourceObject: {fileID: 505703257451421084, guid: dda4e1331f7240fb94037b9b86b406e5,
    type: 3}
  m_PrefabInstance: {fileID: 5409861782734437720}
  m_PrefabAsset: {fileID: 0}
--- !u!1 &6575993303302797259 stripped
GameObject:
  m_CorrespondingSourceObject: {fileID: 1175773417315306131, guid: dda4e1331f7240fb94037b9b86b406e5,
    type: 3}
  m_PrefabInstance: {fileID: 5409861782734437720}
  m_PrefabAsset: {fileID: 0}
--- !u!114 &6904976399117149164
MonoBehaviour:
  m_ObjectHideFlags: 0
  m_CorrespondingSourceObject: {fileID: 0}
  m_PrefabInstance: {fileID: 0}
  m_PrefabAsset: {fileID: 0}
  m_GameObject: {fileID: 6575993303302797259}
  m_Enabled: 1
  m_EditorHideFlags: 0
  m_Script: {fileID: 11500000, guid: 7ca17e77a3344482a680548a69297103, type: 3}
  m_Name: 
  m_EditorClassIdentifier: 
  m_DescriptionType: 0
  m_DescriptionYOffset: 0
  m_DescriptionText: Push
  m_DescriptionTextExtra: 
  m_DescriptionActivateSpeed: 12
  m_DescriptionZScale: 1
  m_ButtonTexture: {fileID: 2800000, guid: 842678e3e8f0299499a9366773e7e9b6, type: 3}
  m_AtlasTexture: 1
  m_ToggleButton: 1
  m_LongPressReleaseButton: 0
  m_ButtonHasPressedAudio: 1
  m_ZAdjustHover: -0.02
  m_ZAdjustClick: 0.05
  m_HoverScale: 1.1
  m_HoverBoxColliderGrow: 0.2
  m_AddOverlay: 0
  m_SubTool: 0
--- !u!1 &7893517328645129735 stripped
GameObject:
  m_CorrespondingSourceObject: {fileID: 2781210885598772063, guid: dda4e1331f7240fb94037b9b86b406e5,
    type: 3}
  m_PrefabInstance: {fileID: 5409861782734437720}
  m_PrefabAsset: {fileID: 0}
--- !u!114 &1786265604131442156
MonoBehaviour:
  m_ObjectHideFlags: 0
  m_CorrespondingSourceObject: {fileID: 0}
  m_PrefabInstance: {fileID: 0}
  m_PrefabAsset: {fileID: 0}
  m_GameObject: {fileID: 7893517328645129735}
  m_Enabled: 1
  m_EditorHideFlags: 0
  m_Script: {fileID: 11500000, guid: 7ca17e77a3344482a680548a69297103, type: 3}
  m_Name: 
  m_EditorClassIdentifier: 
  m_DescriptionType: 0
  m_DescriptionYOffset: 0
  m_DescriptionText: Flatten
  m_DescriptionTextExtra: 
  m_DescriptionActivateSpeed: 12
  m_DescriptionZScale: 1
  m_ButtonTexture: {fileID: 2800000, guid: 1368da58c0ba54a1da8cdf7d009f6007, type: 3}
  m_AtlasTexture: 1
  m_ToggleButton: 1
  m_LongPressReleaseButton: 0
  m_ButtonHasPressedAudio: 1
  m_ZAdjustHover: -0.02
  m_ZAdjustClick: 0.05
  m_HoverScale: 1.1
  m_HoverBoxColliderGrow: 0.2
  m_AddOverlay: 0
  m_SubTool: 2
=======
    - target: {fileID: 4388517816090527302, guid: 470c032f83dbe45f189e02aa1faa3166,
        type: 3}
      propertyPath: m_Name
      value: DropCamPreviewScreen
      objectReference: {fileID: 0}
    - target: {fileID: 4388517816090527302, guid: 470c032f83dbe45f189e02aa1faa3166,
        type: 3}
      propertyPath: m_IsActive
      value: 0
      objectReference: {fileID: 0}
    - target: {fileID: 4388517816090527303, guid: 470c032f83dbe45f189e02aa1faa3166,
        type: 3}
      propertyPath: m_RootOrder
      value: 5
      objectReference: {fileID: 0}
    - target: {fileID: 4388517816090527303, guid: 470c032f83dbe45f189e02aa1faa3166,
        type: 3}
      propertyPath: m_LocalPosition.x
      value: 0.023
      objectReference: {fileID: 0}
    - target: {fileID: 4388517816090527303, guid: 470c032f83dbe45f189e02aa1faa3166,
        type: 3}
      propertyPath: m_LocalPosition.y
      value: 1.444
      objectReference: {fileID: 0}
    - target: {fileID: 4388517816090527303, guid: 470c032f83dbe45f189e02aa1faa3166,
        type: 3}
      propertyPath: m_LocalPosition.z
      value: 0.041
      objectReference: {fileID: 0}
    - target: {fileID: 4388517816090527303, guid: 470c032f83dbe45f189e02aa1faa3166,
        type: 3}
      propertyPath: m_LocalRotation.w
      value: 1
      objectReference: {fileID: 0}
    - target: {fileID: 4388517816090527303, guid: 470c032f83dbe45f189e02aa1faa3166,
        type: 3}
      propertyPath: m_LocalRotation.x
      value: -0
      objectReference: {fileID: 0}
    - target: {fileID: 4388517816090527303, guid: 470c032f83dbe45f189e02aa1faa3166,
        type: 3}
      propertyPath: m_LocalRotation.y
      value: -0
      objectReference: {fileID: 0}
    - target: {fileID: 4388517816090527303, guid: 470c032f83dbe45f189e02aa1faa3166,
        type: 3}
      propertyPath: m_LocalRotation.z
      value: -0
      objectReference: {fileID: 0}
    - target: {fileID: 4388517816090527303, guid: 470c032f83dbe45f189e02aa1faa3166,
        type: 3}
      propertyPath: m_LocalEulerAnglesHint.x
      value: 0
      objectReference: {fileID: 0}
    - target: {fileID: 4388517816090527303, guid: 470c032f83dbe45f189e02aa1faa3166,
        type: 3}
      propertyPath: m_LocalEulerAnglesHint.y
      value: 0
      objectReference: {fileID: 0}
    - target: {fileID: 4388517816090527303, guid: 470c032f83dbe45f189e02aa1faa3166,
        type: 3}
      propertyPath: m_LocalEulerAnglesHint.z
      value: 0
      objectReference: {fileID: 0}
    m_RemovedComponents: []
  m_SourcePrefab: {fileID: 100100000, guid: 470c032f83dbe45f189e02aa1faa3166, type: 3}
--- !u!4 &7472377582128969609 stripped
Transform:
  m_CorrespondingSourceObject: {fileID: 4388517816090527303, guid: 470c032f83dbe45f189e02aa1faa3166,
    type: 3}
  m_PrefabInstance: {fileID: 6580905167022928334}
  m_PrefabAsset: {fileID: 0}
>>>>>>> 29419912
<|MERGE_RESOLUTION|>--- conflicted
+++ resolved
@@ -780,11 +780,8 @@
   - {fileID: 4067220476156272}
   - {fileID: 5274126955665001040}
   - {fileID: 2209524245202693102}
-<<<<<<< HEAD
+  - {fileID: 7472377582128969609}
   - {fileID: 5412702682311390356}
-=======
-  - {fileID: 7472377582128969609}
->>>>>>> 29419912
   m_Father: {fileID: 0}
   m_RootOrder: 0
   m_LocalEulerAnglesHint: {x: 37.184097, y: 63.1294, z: 0}
@@ -2953,18 +2950,93 @@
     type: 3}
   m_PrefabInstance: {fileID: 5277953009267508124}
   m_PrefabAsset: {fileID: 0}
-<<<<<<< HEAD
---- !u!1001 &5409861782734437720
-=======
 --- !u!1001 &6580905167022928334
->>>>>>> 29419912
 PrefabInstance:
   m_ObjectHideFlags: 0
   serializedVersion: 2
   m_Modification:
     m_TransformParent: {fileID: 4661729169517730}
     m_Modifications:
-<<<<<<< HEAD
+    - target: {fileID: 4388517816090527302, guid: 470c032f83dbe45f189e02aa1faa3166,
+        type: 3}
+      propertyPath: m_Name
+      value: DropCamPreviewScreen
+      objectReference: {fileID: 0}
+    - target: {fileID: 4388517816090527302, guid: 470c032f83dbe45f189e02aa1faa3166,
+        type: 3}
+      propertyPath: m_IsActive
+      value: 0
+      objectReference: {fileID: 0}
+    - target: {fileID: 4388517816090527303, guid: 470c032f83dbe45f189e02aa1faa3166,
+        type: 3}
+      propertyPath: m_RootOrder
+      value: 5
+      objectReference: {fileID: 0}
+    - target: {fileID: 4388517816090527303, guid: 470c032f83dbe45f189e02aa1faa3166,
+        type: 3}
+      propertyPath: m_LocalPosition.x
+      value: 0.023
+      objectReference: {fileID: 0}
+    - target: {fileID: 4388517816090527303, guid: 470c032f83dbe45f189e02aa1faa3166,
+        type: 3}
+      propertyPath: m_LocalPosition.y
+      value: 1.444
+      objectReference: {fileID: 0}
+    - target: {fileID: 4388517816090527303, guid: 470c032f83dbe45f189e02aa1faa3166,
+        type: 3}
+      propertyPath: m_LocalPosition.z
+      value: 0.041
+      objectReference: {fileID: 0}
+    - target: {fileID: 4388517816090527303, guid: 470c032f83dbe45f189e02aa1faa3166,
+        type: 3}
+      propertyPath: m_LocalRotation.w
+      value: 1
+      objectReference: {fileID: 0}
+    - target: {fileID: 4388517816090527303, guid: 470c032f83dbe45f189e02aa1faa3166,
+        type: 3}
+      propertyPath: m_LocalRotation.x
+      value: -0
+      objectReference: {fileID: 0}
+    - target: {fileID: 4388517816090527303, guid: 470c032f83dbe45f189e02aa1faa3166,
+        type: 3}
+      propertyPath: m_LocalRotation.y
+      value: -0
+      objectReference: {fileID: 0}
+    - target: {fileID: 4388517816090527303, guid: 470c032f83dbe45f189e02aa1faa3166,
+        type: 3}
+      propertyPath: m_LocalRotation.z
+      value: -0
+      objectReference: {fileID: 0}
+    - target: {fileID: 4388517816090527303, guid: 470c032f83dbe45f189e02aa1faa3166,
+        type: 3}
+      propertyPath: m_LocalEulerAnglesHint.x
+      value: 0
+      objectReference: {fileID: 0}
+    - target: {fileID: 4388517816090527303, guid: 470c032f83dbe45f189e02aa1faa3166,
+        type: 3}
+      propertyPath: m_LocalEulerAnglesHint.y
+      value: 0
+      objectReference: {fileID: 0}
+    - target: {fileID: 4388517816090527303, guid: 470c032f83dbe45f189e02aa1faa3166,
+        type: 3}
+      propertyPath: m_LocalEulerAnglesHint.z
+      value: 0
+      objectReference: {fileID: 0}
+    m_RemovedComponents: []
+  m_SourcePrefab: {fileID: 100100000, guid: 470c032f83dbe45f189e02aa1faa3166, type: 3}
+--- !u!4 &7472377582128969609 stripped
+Transform:
+  m_CorrespondingSourceObject: {fileID: 4388517816090527303, guid: 470c032f83dbe45f189e02aa1faa3166,
+    type: 3}
+  m_PrefabInstance: {fileID: 6580905167022928334}
+  m_PrefabAsset: {fileID: 0}
+--- !u!1001 &5409861782734437720
+PrefabInstance:
+  m_ObjectHideFlags: 0
+  serializedVersion: 2
+  m_Modification:
+    m_TransformParent: {fileID: 4661729169517730}
+    m_Modifications:
     - target: {fileID: 1503094713155990, guid: dda4e1331f7240fb94037b9b86b406e5, type: 3}
       propertyPath: m_Name
       value: PushPullToolMenu
@@ -3205,79 +3277,4 @@
   m_HoverScale: 1.1
   m_HoverBoxColliderGrow: 0.2
   m_AddOverlay: 0
-  m_SubTool: 2
-=======
-    - target: {fileID: 4388517816090527302, guid: 470c032f83dbe45f189e02aa1faa3166,
-        type: 3}
-      propertyPath: m_Name
-      value: DropCamPreviewScreen
-      objectReference: {fileID: 0}
-    - target: {fileID: 4388517816090527302, guid: 470c032f83dbe45f189e02aa1faa3166,
-        type: 3}
-      propertyPath: m_IsActive
-      value: 0
-      objectReference: {fileID: 0}
-    - target: {fileID: 4388517816090527303, guid: 470c032f83dbe45f189e02aa1faa3166,
-        type: 3}
-      propertyPath: m_RootOrder
-      value: 5
-      objectReference: {fileID: 0}
-    - target: {fileID: 4388517816090527303, guid: 470c032f83dbe45f189e02aa1faa3166,
-        type: 3}
-      propertyPath: m_LocalPosition.x
-      value: 0.023
-      objectReference: {fileID: 0}
-    - target: {fileID: 4388517816090527303, guid: 470c032f83dbe45f189e02aa1faa3166,
-        type: 3}
-      propertyPath: m_LocalPosition.y
-      value: 1.444
-      objectReference: {fileID: 0}
-    - target: {fileID: 4388517816090527303, guid: 470c032f83dbe45f189e02aa1faa3166,
-        type: 3}
-      propertyPath: m_LocalPosition.z
-      value: 0.041
-      objectReference: {fileID: 0}
-    - target: {fileID: 4388517816090527303, guid: 470c032f83dbe45f189e02aa1faa3166,
-        type: 3}
-      propertyPath: m_LocalRotation.w
-      value: 1
-      objectReference: {fileID: 0}
-    - target: {fileID: 4388517816090527303, guid: 470c032f83dbe45f189e02aa1faa3166,
-        type: 3}
-      propertyPath: m_LocalRotation.x
-      value: -0
-      objectReference: {fileID: 0}
-    - target: {fileID: 4388517816090527303, guid: 470c032f83dbe45f189e02aa1faa3166,
-        type: 3}
-      propertyPath: m_LocalRotation.y
-      value: -0
-      objectReference: {fileID: 0}
-    - target: {fileID: 4388517816090527303, guid: 470c032f83dbe45f189e02aa1faa3166,
-        type: 3}
-      propertyPath: m_LocalRotation.z
-      value: -0
-      objectReference: {fileID: 0}
-    - target: {fileID: 4388517816090527303, guid: 470c032f83dbe45f189e02aa1faa3166,
-        type: 3}
-      propertyPath: m_LocalEulerAnglesHint.x
-      value: 0
-      objectReference: {fileID: 0}
-    - target: {fileID: 4388517816090527303, guid: 470c032f83dbe45f189e02aa1faa3166,
-        type: 3}
-      propertyPath: m_LocalEulerAnglesHint.y
-      value: 0
-      objectReference: {fileID: 0}
-    - target: {fileID: 4388517816090527303, guid: 470c032f83dbe45f189e02aa1faa3166,
-        type: 3}
-      propertyPath: m_LocalEulerAnglesHint.z
-      value: 0
-      objectReference: {fileID: 0}
-    m_RemovedComponents: []
-  m_SourcePrefab: {fileID: 100100000, guid: 470c032f83dbe45f189e02aa1faa3166, type: 3}
---- !u!4 &7472377582128969609 stripped
-Transform:
-  m_CorrespondingSourceObject: {fileID: 4388517816090527303, guid: 470c032f83dbe45f189e02aa1faa3166,
-    type: 3}
-  m_PrefabInstance: {fileID: 6580905167022928334}
-  m_PrefabAsset: {fileID: 0}
->>>>>>> 29419912
+  m_SubTool: 2