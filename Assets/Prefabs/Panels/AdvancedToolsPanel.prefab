%YAML 1.1
%TAG !u! tag:unity3d.com,2011:
--- !u!1 &1097749852816098
GameObject:
  m_ObjectHideFlags: 0
  m_CorrespondingSourceObject: {fileID: 0}
  m_PrefabInstance: {fileID: 0}
  m_PrefabAsset: {fileID: 0}
  serializedVersion: 6
  m_Component:
  - component: {fileID: 4099180057378294}
  - component: {fileID: 33455026306115330}
  - component: {fileID: 23523664587807106}
  - component: {fileID: 114364246842822652}
  m_Layer: 16
  m_Name: MoreStandard
  m_TagString: Untagged
  m_Icon: {fileID: 0}
  m_NavMeshLayer: 0
  m_StaticEditorFlags: 0
  m_IsActive: 1
--- !u!4 &4099180057378294
Transform:
  m_ObjectHideFlags: 0
  m_CorrespondingSourceObject: {fileID: 0}
  m_PrefabInstance: {fileID: 0}
  m_PrefabAsset: {fileID: 0}
  m_GameObject: {fileID: 1097749852816098}
  m_LocalRotation: {x: -0, y: -0, z: -0, w: 1}
  m_LocalPosition: {x: 0, y: -0.000000059604645, z: 0}
  m_LocalScale: {x: 2.85, y: 2.85, z: 2.85}
  m_ConstrainProportionsScale: 0
  m_Children:
  - {fileID: 4022648990136106}
  m_Father: {fileID: 4961560007330260}
  m_RootOrder: 0
  m_LocalEulerAnglesHint: {x: 0, y: 0, z: 0}
--- !u!33 &33455026306115330
MeshFilter:
  m_ObjectHideFlags: 0
  m_CorrespondingSourceObject: {fileID: 0}
  m_PrefabInstance: {fileID: 0}
  m_PrefabAsset: {fileID: 0}
  m_GameObject: {fileID: 1097749852816098}
  m_Mesh: {fileID: 4300004, guid: fa204ac711c748346a10a515ac80e56f, type: 3}
--- !u!23 &23523664587807106
MeshRenderer:
  m_ObjectHideFlags: 0
  m_CorrespondingSourceObject: {fileID: 0}
  m_PrefabInstance: {fileID: 0}
  m_PrefabAsset: {fileID: 0}
  m_GameObject: {fileID: 1097749852816098}
  m_Enabled: 1
  m_CastShadows: 0
  m_ReceiveShadows: 0
  m_DynamicOccludee: 1
  m_StaticShadowCaster: 0
  m_MotionVectors: 1
  m_LightProbeUsage: 1
  m_ReflectionProbeUsage: 1
  m_RayTracingMode: 2
  m_RayTraceProcedural: 0
  m_RenderingLayerMask: 1
  m_RendererPriority: 0
  m_Materials:
  - {fileID: 2100000, guid: 3e92ccbfed650604686991e69902e663, type: 2}
  m_StaticBatchInfo:
    firstSubMesh: 0
    subMeshCount: 0
  m_StaticBatchRoot: {fileID: 0}
  m_ProbeAnchor: {fileID: 0}
  m_LightProbeVolumeOverride: {fileID: 0}
  m_ScaleInLightmap: 1
  m_ReceiveGI: 1
  m_PreserveUVs: 0
  m_IgnoreNormalsForChartDetection: 0
  m_ImportantGI: 0
  m_StitchLightmapSeams: 0
  m_SelectedEditorRenderState: 3
  m_MinimumChartSize: 4
  m_AutoUVMaxDistance: 0.5
  m_AutoUVMaxAngle: 89
  m_LightmapParameters: {fileID: 0}
  m_SortingLayerID: 0
  m_SortingLayer: 0
  m_SortingOrder: 0
  m_AdditionalVertexStreams: {fileID: 0}
--- !u!114 &114364246842822652
MonoBehaviour:
  m_ObjectHideFlags: 0
  m_CorrespondingSourceObject: {fileID: 0}
  m_PrefabInstance: {fileID: 0}
  m_PrefabAsset: {fileID: 0}
  m_GameObject: {fileID: 1097749852816098}
  m_Enabled: 1
  m_EditorHideFlags: 0
  m_Script: {fileID: 11500000, guid: 1aaefde5afe80784e908d27fcb05a101, type: 3}
  m_Name: 
  m_EditorClassIdentifier: 
  m_OffsetOverride: -1
--- !u!1 &1191084873665120
GameObject:
  m_ObjectHideFlags: 0
  m_CorrespondingSourceObject: {fileID: 0}
  m_PrefabInstance: {fileID: 0}
  m_PrefabAsset: {fileID: 0}
  serializedVersion: 6
  m_Component:
  - component: {fileID: 4603240213511680}
  - component: {fileID: 33914278115954818}
  - component: {fileID: 23008033063514408}
  - component: {fileID: 65156450117035654}
  - component: {fileID: 114236876208769008}
  m_Layer: 16
  m_Name: Button_Repaint
  m_TagString: Untagged
  m_Icon: {fileID: 0}
  m_NavMeshLayer: 0
  m_StaticEditorFlags: 0
  m_IsActive: 1
--- !u!4 &4603240213511680
Transform:
  m_ObjectHideFlags: 0
  m_CorrespondingSourceObject: {fileID: 0}
  m_PrefabInstance: {fileID: 0}
  m_PrefabAsset: {fileID: 0}
  m_GameObject: {fileID: 1191084873665120}
  m_LocalRotation: {x: -0, y: -0, z: -0, w: 1}
  m_LocalPosition: {x: 0.422, y: 0.638, z: 0.05}
  m_LocalScale: {x: 0.35, y: 0.35, z: 0.35}
  m_ConstrainProportionsScale: 0
  m_Children: []
  m_Father: {fileID: 4067220476156272}
  m_RootOrder: 2
  m_LocalEulerAnglesHint: {x: 0, y: 0, z: 0}
--- !u!33 &33914278115954818
MeshFilter:
  m_ObjectHideFlags: 0
  m_CorrespondingSourceObject: {fileID: 0}
  m_PrefabInstance: {fileID: 0}
  m_PrefabAsset: {fileID: 0}
  m_GameObject: {fileID: 1191084873665120}
  m_Mesh: {fileID: 4300000, guid: 5501f437160666942ae970f3648fbeb8, type: 3}
--- !u!23 &23008033063514408
MeshRenderer:
  m_ObjectHideFlags: 0
  m_CorrespondingSourceObject: {fileID: 0}
  m_PrefabInstance: {fileID: 0}
  m_PrefabAsset: {fileID: 0}
  m_GameObject: {fileID: 1191084873665120}
  m_Enabled: 1
  m_CastShadows: 0
  m_ReceiveShadows: 0
  m_DynamicOccludee: 1
  m_StaticShadowCaster: 0
  m_MotionVectors: 1
  m_LightProbeUsage: 1
  m_ReflectionProbeUsage: 1
  m_RayTracingMode: 2
  m_RayTraceProcedural: 0
  m_RenderingLayerMask: 1
  m_RendererPriority: 0
  m_Materials:
  - {fileID: 2100000, guid: 40d29de2bdc11f04dbfa25059165916e, type: 2}
  m_StaticBatchInfo:
    firstSubMesh: 0
    subMeshCount: 0
  m_StaticBatchRoot: {fileID: 0}
  m_ProbeAnchor: {fileID: 0}
  m_LightProbeVolumeOverride: {fileID: 0}
  m_ScaleInLightmap: 1
  m_ReceiveGI: 1
  m_PreserveUVs: 0
  m_IgnoreNormalsForChartDetection: 0
  m_ImportantGI: 0
  m_StitchLightmapSeams: 0
  m_SelectedEditorRenderState: 3
  m_MinimumChartSize: 4
  m_AutoUVMaxDistance: 0.5
  m_AutoUVMaxAngle: 89
  m_LightmapParameters: {fileID: 0}
  m_SortingLayerID: 0
  m_SortingLayer: 0
  m_SortingOrder: 0
  m_AdditionalVertexStreams: {fileID: 0}
--- !u!65 &65156450117035654
BoxCollider:
  m_ObjectHideFlags: 0
  m_CorrespondingSourceObject: {fileID: 0}
  m_PrefabInstance: {fileID: 0}
  m_PrefabAsset: {fileID: 0}
  m_GameObject: {fileID: 1191084873665120}
  m_Material: {fileID: 0}
  m_IsTrigger: 0
  m_Enabled: 1
  serializedVersion: 2
  m_Size: {x: 1, y: 1, z: 0.01}
  m_Center: {x: -0.000000074505806, y: 0.000000022351742, z: -0.05}
--- !u!114 &114236876208769008
MonoBehaviour:
  m_ObjectHideFlags: 0
  m_CorrespondingSourceObject: {fileID: 0}
  m_PrefabInstance: {fileID: 0}
  m_PrefabAsset: {fileID: 0}
  m_GameObject: {fileID: 1191084873665120}
  m_Enabled: 1
  m_EditorHideFlags: 0
  m_Script: {fileID: 11500000, guid: 962894c5495cabc458506a8548e8a1e2, type: 3}
  m_Name: 
  m_EditorClassIdentifier: 
  m_DescriptionType: 0
  m_DescriptionYOffset: 0
  m_DescriptionText: Repaint
  m_DescriptionTextExtra: 
  m_DescriptionActivateSpeed: 12
  m_DescriptionZScale: 1
  m_ButtonTexture: {fileID: 2800000, guid: 48c4e2e5ea2c3794fa991bd025329d44, type: 3}
  m_AtlasTexture: 1
  m_ToggleButton: 1
  m_LongPressReleaseButton: 0
  m_ButtonHasPressedAudio: 1
  m_ZAdjustHover: -0.02
  m_ZAdjustClick: 0.05
  m_HoverScale: 1.1
  m_HoverBoxColliderGrow: 0.2
  m_AddOverlay: 0
  m_Tool: 18
  m_EatGazeInputOnPress: 1
--- !u!1 &1200250368217180
GameObject:
  m_ObjectHideFlags: 0
  m_CorrespondingSourceObject: {fileID: 0}
  m_PrefabInstance: {fileID: 0}
  m_PrefabAsset: {fileID: 0}
  serializedVersion: 6
  m_Component:
  - component: {fileID: 4887687143526368}
  - component: {fileID: 33252914123167002}
  - component: {fileID: 23854961604147388}
  - component: {fileID: 65958407650276146}
  - component: {fileID: 114257472342071544}
  m_Layer: 16
  m_Name: Button_Teleport
  m_TagString: Untagged
  m_Icon: {fileID: 0}
  m_NavMeshLayer: 0
  m_StaticEditorFlags: 0
  m_IsActive: 1
--- !u!4 &4887687143526368
Transform:
  m_ObjectHideFlags: 0
  m_CorrespondingSourceObject: {fileID: 0}
  m_PrefabInstance: {fileID: 0}
  m_PrefabAsset: {fileID: 0}
  m_GameObject: {fileID: 1200250368217180}
  m_LocalRotation: {x: -0, y: -0, z: -0, w: 1}
  m_LocalPosition: {x: 0, y: 0.21600002, z: 0.049999237}
  m_LocalScale: {x: 0.35, y: 0.35, z: 0.35}
  m_ConstrainProportionsScale: 0
  m_Children: []
  m_Father: {fileID: 4067220476156272}
  m_RootOrder: 4
  m_LocalEulerAnglesHint: {x: 0, y: 0, z: 0}
--- !u!33 &33252914123167002
MeshFilter:
  m_ObjectHideFlags: 0
  m_CorrespondingSourceObject: {fileID: 0}
  m_PrefabInstance: {fileID: 0}
  m_PrefabAsset: {fileID: 0}
  m_GameObject: {fileID: 1200250368217180}
  m_Mesh: {fileID: 4300000, guid: 5501f437160666942ae970f3648fbeb8, type: 3}
--- !u!23 &23854961604147388
MeshRenderer:
  m_ObjectHideFlags: 0
  m_CorrespondingSourceObject: {fileID: 0}
  m_PrefabInstance: {fileID: 0}
  m_PrefabAsset: {fileID: 0}
  m_GameObject: {fileID: 1200250368217180}
  m_Enabled: 1
  m_CastShadows: 0
  m_ReceiveShadows: 0
  m_DynamicOccludee: 1
  m_StaticShadowCaster: 0
  m_MotionVectors: 1
  m_LightProbeUsage: 0
  m_ReflectionProbeUsage: 1
  m_RayTracingMode: 2
  m_RayTraceProcedural: 0
  m_RenderingLayerMask: 1
  m_RendererPriority: 0
  m_Materials:
  - {fileID: 2100000, guid: 40d29de2bdc11f04dbfa25059165916e, type: 2}
  m_StaticBatchInfo:
    firstSubMesh: 0
    subMeshCount: 0
  m_StaticBatchRoot: {fileID: 0}
  m_ProbeAnchor: {fileID: 0}
  m_LightProbeVolumeOverride: {fileID: 0}
  m_ScaleInLightmap: 1
  m_ReceiveGI: 1
  m_PreserveUVs: 0
  m_IgnoreNormalsForChartDetection: 0
  m_ImportantGI: 0
  m_StitchLightmapSeams: 0
  m_SelectedEditorRenderState: 3
  m_MinimumChartSize: 4
  m_AutoUVMaxDistance: 0.5
  m_AutoUVMaxAngle: 89
  m_LightmapParameters: {fileID: 0}
  m_SortingLayerID: 0
  m_SortingLayer: 0
  m_SortingOrder: 0
  m_AdditionalVertexStreams: {fileID: 0}
--- !u!65 &65958407650276146
BoxCollider:
  m_ObjectHideFlags: 0
  m_CorrespondingSourceObject: {fileID: 0}
  m_PrefabInstance: {fileID: 0}
  m_PrefabAsset: {fileID: 0}
  m_GameObject: {fileID: 1200250368217180}
  m_Material: {fileID: 0}
  m_IsTrigger: 0
  m_Enabled: 1
  serializedVersion: 2
  m_Size: {x: 1, y: 1, z: 0.1}
  m_Center: {x: 0, y: 0, z: 0}
--- !u!114 &114257472342071544
MonoBehaviour:
  m_ObjectHideFlags: 0
  m_CorrespondingSourceObject: {fileID: 0}
  m_PrefabInstance: {fileID: 0}
  m_PrefabAsset: {fileID: 0}
  m_GameObject: {fileID: 1200250368217180}
  m_Enabled: 1
  m_EditorHideFlags: 0
  m_Script: {fileID: 11500000, guid: 962894c5495cabc458506a8548e8a1e2, type: 3}
  m_Name: 
  m_EditorClassIdentifier: 
  m_DescriptionType: 0
  m_DescriptionYOffset: 0
  m_DescriptionText: Teleport
  m_DescriptionTextExtra: 
  m_DescriptionActivateSpeed: 12
  m_DescriptionZScale: 1
  m_ButtonTexture: {fileID: 2800000, guid: 82be5dbd822a76e42b0484d1bd56c21e, type: 3}
  m_AtlasTexture: 1
  m_ToggleButton: 1
  m_LongPressReleaseButton: 0
  m_ButtonHasPressedAudio: 1
  m_ZAdjustHover: -0.02
  m_ZAdjustClick: 0.05
  m_HoverScale: 1.1
  m_HoverBoxColliderGrow: 0.2
  m_AddOverlay: 0
  m_Tool: 17
  m_EatGazeInputOnPress: 1
--- !u!1 &1232310111846144
GameObject:
  m_ObjectHideFlags: 0
  m_CorrespondingSourceObject: {fileID: 0}
  m_PrefabInstance: {fileID: 0}
  m_PrefabAsset: {fileID: 0}
  serializedVersion: 6
  m_Component:
  - component: {fileID: 4913046734195790}
  - component: {fileID: 33463444720997118}
  - component: {fileID: 23068761468747428}
  - component: {fileID: 114223363755850222}
  m_Layer: 16
  m_Name: Border
  m_TagString: Untagged
  m_Icon: {fileID: 0}
  m_NavMeshLayer: 0
  m_StaticEditorFlags: 0
  m_IsActive: 1
--- !u!4 &4913046734195790
Transform:
  m_ObjectHideFlags: 0
  m_CorrespondingSourceObject: {fileID: 0}
  m_PrefabInstance: {fileID: 0}
  m_PrefabAsset: {fileID: 0}
  m_GameObject: {fileID: 1232310111846144}
  m_LocalRotation: {x: -0, y: -0, z: -0, w: 1}
  m_LocalPosition: {x: 0, y: 0, z: 0}
  m_LocalScale: {x: 1, y: 1.3, z: 1}
  m_ConstrainProportionsScale: 0
  m_Children: []
  m_Father: {fileID: 4067220476156272}
  m_RootOrder: 11
  m_LocalEulerAnglesHint: {x: 0, y: 0, z: 0}
--- !u!33 &33463444720997118
MeshFilter:
  m_ObjectHideFlags: 0
  m_CorrespondingSourceObject: {fileID: 0}
  m_PrefabInstance: {fileID: 0}
  m_PrefabAsset: {fileID: 0}
  m_GameObject: {fileID: 1232310111846144}
  m_Mesh: {fileID: 4300000, guid: abfb1ed71d7809e4ca432a0cb90d676b, type: 3}
--- !u!23 &23068761468747428
MeshRenderer:
  m_ObjectHideFlags: 0
  m_CorrespondingSourceObject: {fileID: 0}
  m_PrefabInstance: {fileID: 0}
  m_PrefabAsset: {fileID: 0}
  m_GameObject: {fileID: 1232310111846144}
  m_Enabled: 1
  m_CastShadows: 0
  m_ReceiveShadows: 0
  m_DynamicOccludee: 1
  m_StaticShadowCaster: 0
  m_MotionVectors: 1
  m_LightProbeUsage: 1
  m_ReflectionProbeUsage: 1
  m_RayTracingMode: 2
  m_RayTraceProcedural: 0
  m_RenderingLayerMask: 1
  m_RendererPriority: 0
  m_Materials:
  - {fileID: 2100000, guid: 3e92ccbfed650604686991e69902e663, type: 2}
  m_StaticBatchInfo:
    firstSubMesh: 0
    subMeshCount: 0
  m_StaticBatchRoot: {fileID: 0}
  m_ProbeAnchor: {fileID: 0}
  m_LightProbeVolumeOverride: {fileID: 0}
  m_ScaleInLightmap: 1
  m_ReceiveGI: 1
  m_PreserveUVs: 0
  m_IgnoreNormalsForChartDetection: 0
  m_ImportantGI: 0
  m_StitchLightmapSeams: 0
  m_SelectedEditorRenderState: 3
  m_MinimumChartSize: 4
  m_AutoUVMaxDistance: 0.5
  m_AutoUVMaxAngle: 89
  m_LightmapParameters: {fileID: 0}
  m_SortingLayerID: 0
  m_SortingLayer: 0
  m_SortingOrder: 0
  m_AdditionalVertexStreams: {fileID: 0}
--- !u!114 &114223363755850222
MonoBehaviour:
  m_ObjectHideFlags: 0
  m_CorrespondingSourceObject: {fileID: 0}
  m_PrefabInstance: {fileID: 0}
  m_PrefabAsset: {fileID: 0}
  m_GameObject: {fileID: 1232310111846144}
  m_Enabled: 1
  m_EditorHideFlags: 0
  m_Script: {fileID: 11500000, guid: 1aaefde5afe80784e908d27fcb05a101, type: 3}
  m_Name: 
  m_EditorClassIdentifier: 
  m_OffsetOverride: -1
--- !u!1 &1239097257950828
GameObject:
  m_ObjectHideFlags: 0
  m_CorrespondingSourceObject: {fileID: 0}
  m_PrefabInstance: {fileID: 0}
  m_PrefabAsset: {fileID: 0}
  serializedVersion: 6
  m_Component:
  - component: {fileID: 4978516870933526}
  - component: {fileID: 65826497703903122}
  m_Layer: 16
  m_Name: Collider
  m_TagString: Untagged
  m_Icon: {fileID: 0}
  m_NavMeshLayer: 0
  m_StaticEditorFlags: 0
  m_IsActive: 1
--- !u!4 &4978516870933526
Transform:
  m_ObjectHideFlags: 0
  m_CorrespondingSourceObject: {fileID: 0}
  m_PrefabInstance: {fileID: 0}
  m_PrefabAsset: {fileID: 0}
  m_GameObject: {fileID: 1239097257950828}
  m_LocalRotation: {x: -0, y: -0, z: -0, w: 1}
  m_LocalPosition: {x: 0.21, y: 0, z: 0}
  m_LocalScale: {x: 1, y: 1, z: 1}
  m_ConstrainProportionsScale: 0
  m_Children: []
  m_Father: {fileID: 4661729169517730}
  m_RootOrder: 1
  m_LocalEulerAnglesHint: {x: 0, y: 0, z: 0}
--- !u!65 &65826497703903122
BoxCollider:
  m_ObjectHideFlags: 0
  m_CorrespondingSourceObject: {fileID: 0}
  m_PrefabInstance: {fileID: 0}
  m_PrefabAsset: {fileID: 0}
  m_GameObject: {fileID: 1239097257950828}
  m_Material: {fileID: 0}
  m_IsTrigger: 0
  m_Enabled: 1
  serializedVersion: 2
  m_Size: {x: 1.9, y: 1.8658553, z: 0.5}
  m_Center: {x: 0, y: -0.0029161572, z: 0}
--- !u!1 &1240186350611758
GameObject:
  m_ObjectHideFlags: 0
  m_CorrespondingSourceObject: {fileID: 0}
  m_PrefabInstance: {fileID: 0}
  m_PrefabAsset: {fileID: 0}
  serializedVersion: 6
  m_Component:
  - component: {fileID: 4896252300719394}
  - component: {fileID: 33865248771380790}
  - component: {fileID: 23873537184607808}
  - component: {fileID: 65646158175341914}
  - component: {fileID: 114562752754880158}
  m_Layer: 16
  m_Name: Button_Straightedge
  m_TagString: Untagged
  m_Icon: {fileID: 0}
  m_NavMeshLayer: 0
  m_StaticEditorFlags: 0
  m_IsActive: 1
--- !u!4 &4896252300719394
Transform:
  m_ObjectHideFlags: 0
  m_CorrespondingSourceObject: {fileID: 0}
  m_PrefabInstance: {fileID: 0}
  m_PrefabAsset: {fileID: 0}
  m_GameObject: {fileID: 1240186350611758}
  m_LocalRotation: {x: 0, y: 0, z: 0, w: 1}
  m_LocalPosition: {x: 0, y: -0.206, z: 0.05}
  m_LocalScale: {x: 0.35, y: 0.35, z: 0.35}
  m_ConstrainProportionsScale: 0
  m_Children: []
  m_Father: {fileID: 4067220476156272}
  m_RootOrder: 7
  m_LocalEulerAnglesHint: {x: 0, y: 0, z: 0}
--- !u!33 &33865248771380790
MeshFilter:
  m_ObjectHideFlags: 0
  m_CorrespondingSourceObject: {fileID: 0}
  m_PrefabInstance: {fileID: 0}
  m_PrefabAsset: {fileID: 0}
  m_GameObject: {fileID: 1240186350611758}
  m_Mesh: {fileID: 4300000, guid: 5501f437160666942ae970f3648fbeb8, type: 3}
--- !u!23 &23873537184607808
MeshRenderer:
  m_ObjectHideFlags: 0
  m_CorrespondingSourceObject: {fileID: 0}
  m_PrefabInstance: {fileID: 0}
  m_PrefabAsset: {fileID: 0}
  m_GameObject: {fileID: 1240186350611758}
  m_Enabled: 1
  m_CastShadows: 0
  m_ReceiveShadows: 0
  m_DynamicOccludee: 1
  m_StaticShadowCaster: 0
  m_MotionVectors: 1
  m_LightProbeUsage: 1
  m_ReflectionProbeUsage: 1
  m_RayTracingMode: 2
  m_RayTraceProcedural: 0
  m_RenderingLayerMask: 1
  m_RendererPriority: 0
  m_Materials:
  - {fileID: 2100000, guid: 40d29de2bdc11f04dbfa25059165916e, type: 2}
  m_StaticBatchInfo:
    firstSubMesh: 0
    subMeshCount: 0
  m_StaticBatchRoot: {fileID: 0}
  m_ProbeAnchor: {fileID: 0}
  m_LightProbeVolumeOverride: {fileID: 0}
  m_ScaleInLightmap: 1
  m_ReceiveGI: 1
  m_PreserveUVs: 0
  m_IgnoreNormalsForChartDetection: 0
  m_ImportantGI: 0
  m_StitchLightmapSeams: 0
  m_SelectedEditorRenderState: 3
  m_MinimumChartSize: 4
  m_AutoUVMaxDistance: 0.5
  m_AutoUVMaxAngle: 89
  m_LightmapParameters: {fileID: 0}
  m_SortingLayerID: 0
  m_SortingLayer: 0
  m_SortingOrder: 0
  m_AdditionalVertexStreams: {fileID: 0}
--- !u!65 &65646158175341914
BoxCollider:
  m_ObjectHideFlags: 0
  m_CorrespondingSourceObject: {fileID: 0}
  m_PrefabInstance: {fileID: 0}
  m_PrefabAsset: {fileID: 0}
  m_GameObject: {fileID: 1240186350611758}
  m_Material: {fileID: 0}
  m_IsTrigger: 0
  m_Enabled: 1
  serializedVersion: 2
  m_Size: {x: 1, y: 1, z: 0.1}
  m_Center: {x: -0.000000074505806, y: 0.000000022351742, z: 0}
--- !u!114 &114562752754880158
MonoBehaviour:
  m_ObjectHideFlags: 0
  m_CorrespondingSourceObject: {fileID: 0}
  m_PrefabInstance: {fileID: 0}
  m_PrefabAsset: {fileID: 0}
  m_GameObject: {fileID: 1240186350611758}
  m_Enabled: 1
  m_EditorHideFlags: 0
  m_Script: {fileID: 11500000, guid: 6c6859eec74651247968d56b594ac313, type: 3}
  m_Name: 
  m_EditorClassIdentifier: 
  m_DescriptionType: 0
  m_DescriptionYOffset: 0
  m_DescriptionText: Straightedge
  m_DescriptionTextExtra: 
  m_DescriptionActivateSpeed: 12
  m_DescriptionZScale: 1
  m_ButtonTexture: {fileID: 2800000, guid: a6f643f129325414a94d43c84f1181fd, type: 3}
  m_AtlasTexture: 1
  m_ToggleButton: 1
  m_LongPressReleaseButton: 0
  m_ButtonHasPressedAudio: 1
  m_ZAdjustHover: -0.02
  m_ZAdjustClick: 0.02
  m_HoverScale: 1.1
  m_HoverBoxColliderGrow: 0.2
  m_AddOverlay: 0
  m_Command: 5
  m_CommandParam: -1
  m_CommandParam2: -1
  m_RequiresPopup: 0
  m_CenterPopupOnButton: 0
  m_PopupOffset: {x: 0, y: 0, z: 0}
  m_PopupText: 
  m_ToggleOnDescription: 
  m_ToggleOnTexture: {fileID: 0}
  m_AllowUnavailable: 0
  m_LinkedUIObject: {fileID: 0}
--- !u!1 &1284305836696064
GameObject:
  m_ObjectHideFlags: 0
  m_CorrespondingSourceObject: {fileID: 0}
  m_PrefabInstance: {fileID: 0}
  m_PrefabAsset: {fileID: 0}
  serializedVersion: 6
  m_Component:
  - component: {fileID: 4661729169517730}
  - component: {fileID: 114668043329927368}
  - component: {fileID: 114100749961665868}
  - component: {fileID: 114891186045088828}
  m_Layer: 16
  m_Name: AdvancedToolsPanel
  m_TagString: Untagged
  m_Icon: {fileID: 0}
  m_NavMeshLayer: 0
  m_StaticEditorFlags: 0
  m_IsActive: 1
--- !u!4 &4661729169517730
Transform:
  m_ObjectHideFlags: 0
  m_CorrespondingSourceObject: {fileID: 0}
  m_PrefabInstance: {fileID: 0}
  m_PrefabAsset: {fileID: 0}
  m_GameObject: {fileID: 1284305836696064}
  m_LocalRotation: {x: 0, y: 0, z: 0, w: 1}
  m_LocalPosition: {x: 11.681803, y: -0.47926903, z: 26.083145}
  m_LocalScale: {x: 1, y: 1, z: 1}
  m_ConstrainProportionsScale: 0
  m_Children:
  - {fileID: 4584711068306830}
  - {fileID: 4978516870933526}
  - {fileID: 4067220476156272}
  - {fileID: 5274126955665001040}
  - {fileID: 2209524245202693102}
  m_Father: {fileID: 0}
  m_RootOrder: 0
  m_LocalEulerAnglesHint: {x: 37.184097, y: 63.1294, z: 0}
--- !u!114 &114668043329927368
MonoBehaviour:
  m_ObjectHideFlags: 0
  m_CorrespondingSourceObject: {fileID: 0}
  m_PrefabInstance: {fileID: 0}
  m_PrefabAsset: {fileID: 0}
  m_GameObject: {fileID: 1284305836696064}
  m_Enabled: 1
  m_EditorHideFlags: 0
  m_Script: {fileID: 11500000, guid: a7d0b1933e6839443a2050b4306ef453, type: 3}
  m_Name: 
  m_EditorClassIdentifier: 
  m_PanelType: 24
  m_Collider: {fileID: 65826497703903122}
  m_Mesh: {fileID: 1622068699690834}
  m_Border: {fileID: 23068761468747428}
  m_MeshCollider: {fileID: 65439514599846630}
  m_ParticleBounds: {x: 1.2, y: 1.2, z: 0}
  m_PanelPopUpMap:
  - m_PopUpPrefab: {fileID: 1758786797962018, guid: e2dd9f64d28858a468b61151cbf090d6,
      type: 3}
<<<<<<< HEAD
    m_Command: 15
  - m_PopUpPrefab: {fileID: 1887799951535888, guid: cea55265052f18b4ca24670a074de41d,
=======
    m_Command: 14
  - m_PopUpPrefab: {fileID: 1758786797962018, guid: 04751ea8307825e4bb7657eb20f9bfc5,
>>>>>>> 215f39c9
      type: 3}
    m_Command: 67
  m_PanelDescription: Tools
  m_PanelDescriptionPrefab: {fileID: 160918, guid: 3491f4f01ba6cac47b1633f36d7c6c84,
    type: 3}
  m_PanelDescriptionOffset: {x: 1.25, y: 0.8, z: 0}
  m_PanelDescriptionColor: {r: 1, g: 1, b: 1, a: 1}
  m_PanelFlairPrefab: {fileID: 0}
  m_PanelFlairOffset: {x: 0, y: 0, z: 0}
  m_DescriptionSpringK: 4
  m_DescriptionSpringDampen: 0.2
  m_DescriptionClosedAngle: -90
  m_DescriptionOpenAngle: 0
  m_DescriptionAlphaDistance: 90
  m_Decor:
  - {fileID: 1097749852816098}
  m_GazeHighlightScaleMultiplier: 1.1
  m_BorderMeshWidth: 0.02
  m_BorderMeshAdvWidth: 0.01
  m_PanelSensitivity: 0.1
  m_ClampToBounds: 1
  m_ReticleBounds: {x: 1.35, y: 1.9, z: 0}
  m_BorderSphereHighlightRadius: 2.5
  m_PositioningSpheresBounds: {x: 1, y: 1}
  m_PositioningSphereRadius: 0.4
  m_UseGazeRotation: 1
  m_MaxGazeRotation: 20
  m_GazeActivateSpeed: 8
  m_InitialSpawnPos: {x: 4.61, y: 12, z: 5.34}
  m_InitialSpawnRotEulers: {x: 37.18, y: 63.12, z: 0}
  m_WandAttachAngle: 240
  m_WandAttachYOffset: 0.75
  m_WandAttachHalfHeight: 0.8
  m_BeginFixed: 1
  m_CanBeFixedToWand: 1
  m_CanBeDetachedFromWand: 1
  m_PopUpGazeDuration: 0.2
  m_PromoBorders: []
--- !u!114 &114100749961665868
MonoBehaviour:
  m_ObjectHideFlags: 0
  m_CorrespondingSourceObject: {fileID: 0}
  m_PrefabInstance: {fileID: 0}
  m_PrefabAsset: {fileID: 0}
  m_GameObject: {fileID: 1284305836696064}
  m_Enabled: 0
  m_EditorHideFlags: 0
  m_Script: {fileID: 11500000, guid: 6311d8a25dba6a443be8afe87803c545, type: 3}
  m_Name: 
  m_EditorClassIdentifier: 
  m_ShowDuration: 0.25
  m_GrabDistance: 1.4
  m_CollisionRadius: 1
  m_AllowTwoHandGrab: 0
  m_DestroyOnHide: 0
  m_AllowHideWithToss: 0
  m_DisableDrift: 0
  m_RecordMovements: 0
  m_AllowSnapping: 0
  m_SnapDisabledDelay: 0.2
  m_AllowPinning: 0
  m_AllowDormancy: 1
  m_TossDuration: 0
  m_TintableMeshes:
  - {fileID: 23068761468747428}
  m_SpawnPlacementOffset: {x: 3.5, y: 0, z: 1.5}
  m_IntroAnimSpinAmount: 360
  m_BoxCollider: {fileID: 65826497703903122}
  m_Mesh: {fileID: 4661729169517730}
  m_HighlightMeshXfs:
  - {fileID: 4084186664612276}
  m_ValidSnapRotationStickyAngle: 0
  m_SnapGhostMaterial: {fileID: 0}
  m_Border: {fileID: 4913046734195790}
  m_GrabFixedMaxFacingAngle: 70
--- !u!114 &114891186045088828
MonoBehaviour:
  m_ObjectHideFlags: 0
  m_CorrespondingSourceObject: {fileID: 0}
  m_PrefabInstance: {fileID: 0}
  m_PrefabAsset: {fileID: 0}
  m_GameObject: {fileID: 1284305836696064}
  m_Enabled: 1
  m_EditorHideFlags: 0
  m_Script: {fileID: 11500000, guid: 739d5b1996234d64992a2ae60c3723e9, type: 3}
  m_Name: 
  m_EditorClassIdentifier: 
--- !u!1 &1399345703738450
GameObject:
  m_ObjectHideFlags: 0
  m_CorrespondingSourceObject: {fileID: 0}
  m_PrefabInstance: {fileID: 0}
  m_PrefabAsset: {fileID: 0}
  serializedVersion: 6
  m_Component:
  - component: {fileID: 4489109818265846}
  - component: {fileID: 33988012527450934}
  - component: {fileID: 23520372541054300}
  - component: {fileID: 65560546528221718}
  - component: {fileID: 2253984620227537647}
  m_Layer: 16
  m_Name: Button_Selection
  m_TagString: Untagged
  m_Icon: {fileID: 0}
  m_NavMeshLayer: 0
  m_StaticEditorFlags: 0
  m_IsActive: 1
--- !u!4 &4489109818265846
Transform:
  m_ObjectHideFlags: 0
  m_CorrespondingSourceObject: {fileID: 0}
  m_PrefabInstance: {fileID: 0}
  m_PrefabAsset: {fileID: 0}
  m_GameObject: {fileID: 1399345703738450}
  m_LocalRotation: {x: -0, y: -0, z: -0, w: 1}
  m_LocalPosition: {x: 0.422, y: 0.21600002, z: 0.05}
  m_LocalScale: {x: 0.35, y: 0.35, z: 0.35}
  m_ConstrainProportionsScale: 0
  m_Children: []
  m_Father: {fileID: 4067220476156272}
  m_RootOrder: 5
  m_LocalEulerAnglesHint: {x: 0, y: 0, z: 0}
--- !u!33 &33988012527450934
MeshFilter:
  m_ObjectHideFlags: 0
  m_CorrespondingSourceObject: {fileID: 0}
  m_PrefabInstance: {fileID: 0}
  m_PrefabAsset: {fileID: 0}
  m_GameObject: {fileID: 1399345703738450}
  m_Mesh: {fileID: 4300000, guid: 5501f437160666942ae970f3648fbeb8, type: 3}
--- !u!23 &23520372541054300
MeshRenderer:
  m_ObjectHideFlags: 0
  m_CorrespondingSourceObject: {fileID: 0}
  m_PrefabInstance: {fileID: 0}
  m_PrefabAsset: {fileID: 0}
  m_GameObject: {fileID: 1399345703738450}
  m_Enabled: 1
  m_CastShadows: 0
  m_ReceiveShadows: 0
  m_DynamicOccludee: 1
  m_StaticShadowCaster: 0
  m_MotionVectors: 1
  m_LightProbeUsage: 1
  m_ReflectionProbeUsage: 1
  m_RayTracingMode: 2
  m_RayTraceProcedural: 0
  m_RenderingLayerMask: 1
  m_RendererPriority: 0
  m_Materials:
  - {fileID: 2100000, guid: 40d29de2bdc11f04dbfa25059165916e, type: 2}
  m_StaticBatchInfo:
    firstSubMesh: 0
    subMeshCount: 0
  m_StaticBatchRoot: {fileID: 0}
  m_ProbeAnchor: {fileID: 0}
  m_LightProbeVolumeOverride: {fileID: 0}
  m_ScaleInLightmap: 1
  m_ReceiveGI: 1
  m_PreserveUVs: 0
  m_IgnoreNormalsForChartDetection: 0
  m_ImportantGI: 0
  m_StitchLightmapSeams: 0
  m_SelectedEditorRenderState: 3
  m_MinimumChartSize: 4
  m_AutoUVMaxDistance: 0.5
  m_AutoUVMaxAngle: 89
  m_LightmapParameters: {fileID: 0}
  m_SortingLayerID: 0
  m_SortingLayer: 0
  m_SortingOrder: 0
  m_AdditionalVertexStreams: {fileID: 0}
--- !u!65 &65560546528221718
BoxCollider:
  m_ObjectHideFlags: 0
  m_CorrespondingSourceObject: {fileID: 0}
  m_PrefabInstance: {fileID: 0}
  m_PrefabAsset: {fileID: 0}
  m_GameObject: {fileID: 1399345703738450}
  m_Material: {fileID: 0}
  m_IsTrigger: 0
  m_Enabled: 1
  serializedVersion: 2
  m_Size: {x: 1, y: 1, z: 0.01}
  m_Center: {x: 0, y: 0, z: -0.05}
--- !u!114 &2253984620227537647
MonoBehaviour:
  m_ObjectHideFlags: 0
  m_CorrespondingSourceObject: {fileID: 0}
  m_PrefabInstance: {fileID: 0}
  m_PrefabAsset: {fileID: 0}
  m_GameObject: {fileID: 1399345703738450}
  m_Enabled: 1
  m_EditorHideFlags: 0
  m_Script: {fileID: 11500000, guid: 962894c5495cabc458506a8548e8a1e2, type: 3}
  m_Name: 
  m_EditorClassIdentifier: 
  m_DescriptionType: 0
  m_DescriptionYOffset: 0
  m_DescriptionText: Selection
  m_DescriptionTextExtra: 
  m_DescriptionActivateSpeed: 12
  m_DescriptionZScale: 1
  m_ButtonTexture: {fileID: 2800000, guid: ae19c367768bbaf4baf2b0ee6f7b7316, type: 3}
  m_AtlasTexture: 1
  m_ToggleButton: 1
  m_LongPressReleaseButton: 0
  m_ButtonHasPressedAudio: 1
  m_ZAdjustHover: -0.02
  m_ZAdjustClick: 0.05
  m_HoverScale: 1.1
  m_HoverBoxColliderGrow: 0.2
  m_AddOverlay: 0
  m_Tool: 21
  m_EatGazeInputOnPress: 0
--- !u!1 &1504670964693764
GameObject:
  m_ObjectHideFlags: 0
  m_CorrespondingSourceObject: {fileID: 0}
  m_PrefabInstance: {fileID: 0}
  m_PrefabAsset: {fileID: 0}
  serializedVersion: 6
  m_Component:
  - component: {fileID: 4084186664612276}
  - component: {fileID: 33527498822042428}
  m_Layer: 16
  m_Name: HighlightMesh
  m_TagString: Untagged
  m_Icon: {fileID: 0}
  m_NavMeshLayer: 0
  m_StaticEditorFlags: 0
  m_IsActive: 1
--- !u!4 &4084186664612276
Transform:
  m_ObjectHideFlags: 0
  m_CorrespondingSourceObject: {fileID: 0}
  m_PrefabInstance: {fileID: 0}
  m_PrefabAsset: {fileID: 0}
  m_GameObject: {fileID: 1504670964693764}
  m_LocalRotation: {x: -0, y: -0, z: -0, w: 1}
  m_LocalPosition: {x: 0, y: 0, z: 0.05}
  m_LocalScale: {x: 1, y: 1, z: 1}
  m_ConstrainProportionsScale: 0
  m_Children: []
  m_Father: {fileID: 4067220476156272}
  m_RootOrder: 12
  m_LocalEulerAnglesHint: {x: 0, y: 0, z: 0}
--- !u!33 &33527498822042428
MeshFilter:
  m_ObjectHideFlags: 0
  m_CorrespondingSourceObject: {fileID: 0}
  m_PrefabInstance: {fileID: 0}
  m_PrefabAsset: {fileID: 0}
  m_GameObject: {fileID: 1504670964693764}
  m_Mesh: {fileID: 4300000, guid: 2e84a1bef3eae8d44ae00479eeace4d1, type: 3}
--- !u!1 &1520650123276768
GameObject:
  m_ObjectHideFlags: 0
  m_CorrespondingSourceObject: {fileID: 0}
  m_PrefabInstance: {fileID: 0}
  m_PrefabAsset: {fileID: 0}
  serializedVersion: 6
  m_Component:
  - component: {fileID: 4487744745540934}
  - component: {fileID: 65439514599846630}
  m_Layer: 16
  m_Name: MeshCollider
  m_TagString: Untagged
  m_Icon: {fileID: 0}
  m_NavMeshLayer: 0
  m_StaticEditorFlags: 0
  m_IsActive: 1
--- !u!4 &4487744745540934
Transform:
  m_ObjectHideFlags: 0
  m_CorrespondingSourceObject: {fileID: 0}
  m_PrefabInstance: {fileID: 0}
  m_PrefabAsset: {fileID: 0}
  m_GameObject: {fileID: 1520650123276768}
  m_LocalRotation: {x: -0, y: -0, z: -0, w: 1}
  m_LocalPosition: {x: 0, y: 0, z: 0}
  m_LocalScale: {x: 1, y: 1, z: 1}
  m_ConstrainProportionsScale: 0
  m_Children: []
  m_Father: {fileID: 4067220476156272}
  m_RootOrder: 10
  m_LocalEulerAnglesHint: {x: 0, y: 0, z: 0}
--- !u!65 &65439514599846630
BoxCollider:
  m_ObjectHideFlags: 0
  m_CorrespondingSourceObject: {fileID: 0}
  m_PrefabInstance: {fileID: 0}
  m_PrefabAsset: {fileID: 0}
  m_GameObject: {fileID: 1520650123276768}
  m_Material: {fileID: 0}
  m_IsTrigger: 0
  m_Enabled: 1
  serializedVersion: 2
  m_Size: {x: 1.4, y: 1.83, z: 0.02}
  m_Center: {x: 0, y: 0, z: 0}
--- !u!1 &1590484100299390
GameObject:
  m_ObjectHideFlags: 0
  m_CorrespondingSourceObject: {fileID: 0}
  m_PrefabInstance: {fileID: 0}
  m_PrefabAsset: {fileID: 0}
  serializedVersion: 6
  m_Component:
  - component: {fileID: 4961560007330260}
  - component: {fileID: 33827995805926138}
  - component: {fileID: 23139465229293396}
  - component: {fileID: 65390023005700442}
  - component: {fileID: 114894153574416194}
  m_Layer: 16
  m_Name: Button_MorePopup
  m_TagString: Untagged
  m_Icon: {fileID: 0}
  m_NavMeshLayer: 0
  m_StaticEditorFlags: 0
  m_IsActive: 0
--- !u!4 &4961560007330260
Transform:
  m_ObjectHideFlags: 0
  m_CorrespondingSourceObject: {fileID: 0}
  m_PrefabInstance: {fileID: 0}
  m_PrefabAsset: {fileID: 0}
  m_GameObject: {fileID: 1590484100299390}
  m_LocalRotation: {x: -0, y: -0, z: -0, w: 1}
  m_LocalPosition: {x: 0.42370033, y: -0.92, z: 0}
  m_LocalScale: {x: 0.35, y: 0.35, z: 0.35}
  m_ConstrainProportionsScale: 0
  m_Children:
  - {fileID: 4099180057378294}
  m_Father: {fileID: 4067220476156272}
  m_RootOrder: 13
  m_LocalEulerAnglesHint: {x: 0, y: 0, z: 0}
--- !u!33 &33827995805926138
MeshFilter:
  m_ObjectHideFlags: 0
  m_CorrespondingSourceObject: {fileID: 0}
  m_PrefabInstance: {fileID: 0}
  m_PrefabAsset: {fileID: 0}
  m_GameObject: {fileID: 1590484100299390}
  m_Mesh: {fileID: 10210, guid: 0000000000000000e000000000000000, type: 0}
--- !u!23 &23139465229293396
MeshRenderer:
  m_ObjectHideFlags: 0
  m_CorrespondingSourceObject: {fileID: 0}
  m_PrefabInstance: {fileID: 0}
  m_PrefabAsset: {fileID: 0}
  m_GameObject: {fileID: 1590484100299390}
  m_Enabled: 0
  m_CastShadows: 0
  m_ReceiveShadows: 0
  m_DynamicOccludee: 1
  m_StaticShadowCaster: 0
  m_MotionVectors: 1
  m_LightProbeUsage: 0
  m_ReflectionProbeUsage: 1
  m_RayTracingMode: 2
  m_RayTraceProcedural: 0
  m_RenderingLayerMask: 1
  m_RendererPriority: 0
  m_Materials:
  - {fileID: 2100000, guid: 3c8ca511828182747a0b79564892ec57, type: 2}
  m_StaticBatchInfo:
    firstSubMesh: 0
    subMeshCount: 0
  m_StaticBatchRoot: {fileID: 0}
  m_ProbeAnchor: {fileID: 0}
  m_LightProbeVolumeOverride: {fileID: 0}
  m_ScaleInLightmap: 1
  m_ReceiveGI: 1
  m_PreserveUVs: 0
  m_IgnoreNormalsForChartDetection: 0
  m_ImportantGI: 0
  m_StitchLightmapSeams: 0
  m_SelectedEditorRenderState: 3
  m_MinimumChartSize: 4
  m_AutoUVMaxDistance: 0.5
  m_AutoUVMaxAngle: 89
  m_LightmapParameters: {fileID: 0}
  m_SortingLayerID: 0
  m_SortingLayer: 0
  m_SortingOrder: 0
  m_AdditionalVertexStreams: {fileID: 0}
--- !u!65 &65390023005700442
BoxCollider:
  m_ObjectHideFlags: 0
  m_CorrespondingSourceObject: {fileID: 0}
  m_PrefabInstance: {fileID: 0}
  m_PrefabAsset: {fileID: 0}
  m_GameObject: {fileID: 1590484100299390}
  m_Material: {fileID: 0}
  m_IsTrigger: 0
  m_Enabled: 1
  serializedVersion: 2
  m_Size: {x: 1, y: 1, z: 0.01}
  m_Center: {x: 0, y: 0, z: 0}
--- !u!114 &114894153574416194
MonoBehaviour:
  m_ObjectHideFlags: 0
  m_CorrespondingSourceObject: {fileID: 0}
  m_PrefabInstance: {fileID: 0}
  m_PrefabAsset: {fileID: 0}
  m_GameObject: {fileID: 1590484100299390}
  m_Enabled: 1
  m_EditorHideFlags: 0
  m_Script: {fileID: 11500000, guid: 6c6859eec74651247968d56b594ac313, type: 3}
  m_Name: 
  m_EditorClassIdentifier: 
  m_DescriptionType: 0
  m_DescriptionYOffset: 0
  m_DescriptionText: More Tools...
  m_DescriptionTextExtra: 
  m_DescriptionActivateSpeed: 12
  m_DescriptionZScale: 1
  m_ButtonTexture: {fileID: 0}
  m_AtlasTexture: 1
  m_ToggleButton: 0
  m_LongPressReleaseButton: 0
  m_ButtonHasPressedAudio: 1
  m_ZAdjustHover: 0
  m_ZAdjustClick: 0.05
  m_HoverScale: 1.2
  m_HoverBoxColliderGrow: 0.2
  m_AddOverlay: 0
  m_Command: 39
  m_CommandParam: -1
  m_CommandParam2: -1
  m_RequiresPopup: 1
  m_CenterPopupOnButton: 1
  m_PopupOffset: {x: 0, y: 0, z: 0}
  m_PopupText: More Tools
  m_ToggleOnDescription: 
  m_ToggleOnTexture: {fileID: 0}
  m_AllowUnavailable: 0
  m_LinkedUIObject: {fileID: 0}
--- !u!1 &1622068699690834
GameObject:
  m_ObjectHideFlags: 0
  m_CorrespondingSourceObject: {fileID: 0}
  m_PrefabInstance: {fileID: 0}
  m_PrefabAsset: {fileID: 0}
  serializedVersion: 6
  m_Component:
  - component: {fileID: 4067220476156272}
  m_Layer: 16
  m_Name: Mesh
  m_TagString: Untagged
  m_Icon: {fileID: 0}
  m_NavMeshLayer: 0
  m_StaticEditorFlags: 0
  m_IsActive: 1
--- !u!4 &4067220476156272
Transform:
  m_ObjectHideFlags: 0
  m_CorrespondingSourceObject: {fileID: 0}
  m_PrefabInstance: {fileID: 0}
  m_PrefabAsset: {fileID: 0}
  m_GameObject: {fileID: 1622068699690834}
  m_LocalRotation: {x: -0, y: -0, z: -0, w: 1}
  m_LocalPosition: {x: 0, y: 0, z: 0}
  m_LocalScale: {x: 1, y: 1, z: 1}
  m_ConstrainProportionsScale: 0
  m_Children:
  - {fileID: 4337184497292248}
  - {fileID: 4585706398833650}
  - {fileID: 4603240213511680}
  - {fileID: 4082445634174982}
  - {fileID: 4887687143526368}
  - {fileID: 4489109818265846}
  - {fileID: 4132450083487116}
  - {fileID: 4896252300719394}
  - {fileID: 5132072297439473359}
  - {fileID: 5566995999782226336}
  - {fileID: 4487744745540934}
  - {fileID: 4913046734195790}
  - {fileID: 4084186664612276}
  - {fileID: 4961560007330260}
  m_Father: {fileID: 4661729169517730}
  m_RootOrder: 2
  m_LocalEulerAnglesHint: {x: 0, y: 0, z: 0}
--- !u!1 &1652457776899484
GameObject:
  m_ObjectHideFlags: 0
  m_CorrespondingSourceObject: {fileID: 0}
  m_PrefabInstance: {fileID: 0}
  m_PrefabAsset: {fileID: 0}
  serializedVersion: 6
  m_Component:
  - component: {fileID: 4082445634174982}
  - component: {fileID: 33759398813900666}
  - component: {fileID: 23773859719338524}
  - component: {fileID: 65901329732289008}
  - component: {fileID: 1174263549636321217}
  m_Layer: 16
  m_Name: Button_Camera
  m_TagString: Untagged
  m_Icon: {fileID: 0}
  m_NavMeshLayer: 0
  m_StaticEditorFlags: 0
  m_IsActive: 1
--- !u!4 &4082445634174982
Transform:
  m_ObjectHideFlags: 0
  m_CorrespondingSourceObject: {fileID: 0}
  m_PrefabInstance: {fileID: 0}
  m_PrefabAsset: {fileID: 0}
  m_GameObject: {fileID: 1652457776899484}
  m_LocalRotation: {x: 0, y: 0, z: 0, w: 1}
  m_LocalPosition: {x: -0.422, y: 0.21600002, z: 0.05}
  m_LocalScale: {x: 0.35, y: 0.35, z: 0.35}
  m_ConstrainProportionsScale: 0
  m_Children: []
  m_Father: {fileID: 4067220476156272}
  m_RootOrder: 3
  m_LocalEulerAnglesHint: {x: 0, y: 0, z: 0}
--- !u!33 &33759398813900666
MeshFilter:
  m_ObjectHideFlags: 0
  m_CorrespondingSourceObject: {fileID: 0}
  m_PrefabInstance: {fileID: 0}
  m_PrefabAsset: {fileID: 0}
  m_GameObject: {fileID: 1652457776899484}
  m_Mesh: {fileID: 4300000, guid: 5501f437160666942ae970f3648fbeb8, type: 3}
--- !u!23 &23773859719338524
MeshRenderer:
  m_ObjectHideFlags: 0
  m_CorrespondingSourceObject: {fileID: 0}
  m_PrefabInstance: {fileID: 0}
  m_PrefabAsset: {fileID: 0}
  m_GameObject: {fileID: 1652457776899484}
  m_Enabled: 1
  m_CastShadows: 0
  m_ReceiveShadows: 0
  m_DynamicOccludee: 1
  m_StaticShadowCaster: 0
  m_MotionVectors: 1
  m_LightProbeUsage: 1
  m_ReflectionProbeUsage: 1
  m_RayTracingMode: 2
  m_RayTraceProcedural: 0
  m_RenderingLayerMask: 1
  m_RendererPriority: 0
  m_Materials:
  - {fileID: 2100000, guid: 40d29de2bdc11f04dbfa25059165916e, type: 2}
  m_StaticBatchInfo:
    firstSubMesh: 0
    subMeshCount: 0
  m_StaticBatchRoot: {fileID: 0}
  m_ProbeAnchor: {fileID: 0}
  m_LightProbeVolumeOverride: {fileID: 0}
  m_ScaleInLightmap: 1
  m_ReceiveGI: 1
  m_PreserveUVs: 0
  m_IgnoreNormalsForChartDetection: 0
  m_ImportantGI: 0
  m_StitchLightmapSeams: 0
  m_SelectedEditorRenderState: 3
  m_MinimumChartSize: 4
  m_AutoUVMaxDistance: 0.5
  m_AutoUVMaxAngle: 89
  m_LightmapParameters: {fileID: 0}
  m_SortingLayerID: 0
  m_SortingLayer: 0
  m_SortingOrder: 0
  m_AdditionalVertexStreams: {fileID: 0}
--- !u!65 &65901329732289008
BoxCollider:
  m_ObjectHideFlags: 0
  m_CorrespondingSourceObject: {fileID: 0}
  m_PrefabInstance: {fileID: 0}
  m_PrefabAsset: {fileID: 0}
  m_GameObject: {fileID: 1652457776899484}
  m_Material: {fileID: 0}
  m_IsTrigger: 0
  m_Enabled: 1
  serializedVersion: 2
  m_Size: {x: 1, y: 1, z: 0.01}
  m_Center: {x: 0, y: 0, z: 0}
--- !u!114 &1174263549636321217
MonoBehaviour:
  m_ObjectHideFlags: 0
  m_CorrespondingSourceObject: {fileID: 0}
  m_PrefabInstance: {fileID: 0}
  m_PrefabAsset: {fileID: 0}
  m_GameObject: {fileID: 1652457776899484}
  m_Enabled: 1
  m_EditorHideFlags: 0
  m_Script: {fileID: 11500000, guid: 6c6859eec74651247968d56b594ac313, type: 3}
  m_Name: 
  m_EditorClassIdentifier: 
  m_DescriptionType: 0
  m_DescriptionYOffset: 0
  m_DescriptionText: Cameras
  m_DescriptionTextExtra: 
  m_DescriptionActivateSpeed: 12
  m_DescriptionZScale: 1
  m_ButtonTexture: {fileID: 2800000, guid: 2ca8ffdc765f6a242b6d8fdeb74a566b, type: 3}
  m_AtlasTexture: 1
  m_ToggleButton: 1
  m_LongPressReleaseButton: 0
  m_ButtonHasPressedAudio: 1
  m_ZAdjustHover: -0.02
  m_ZAdjustClick: 0.02
  m_HoverScale: 1.1
  m_HoverBoxColliderGrow: 0.2
  m_AddOverlay: 0
  m_Command: 37
  m_CommandParam: -1
  m_CommandParam2: -1
  m_RequiresPopup: 0
  m_CenterPopupOnButton: 0
  m_PopupOffset: {x: 0, y: 0, z: 0}
  m_PopupText: 
  m_ToggleOnDescription: 
  m_ToggleOnTexture: {fileID: 0}
  m_AllowUnavailable: 0
  m_LinkedUIObject: {fileID: 0}
--- !u!1 &1684631367195094
GameObject:
  m_ObjectHideFlags: 0
  m_CorrespondingSourceObject: {fileID: 0}
  m_PrefabInstance: {fileID: 0}
  m_PrefabAsset: {fileID: 0}
  serializedVersion: 6
  m_Component:
  - component: {fileID: 4132450083487116}
  - component: {fileID: 33199737309214324}
  - component: {fileID: 23667625233983936}
  - component: {fileID: 65322996310010096}
  - component: {fileID: 114214913019749214}
  m_Layer: 16
  m_Name: Button_Mirror
  m_TagString: Untagged
  m_Icon: {fileID: 0}
  m_NavMeshLayer: 0
  m_StaticEditorFlags: 0
  m_IsActive: 1
--- !u!4 &4132450083487116
Transform:
  m_ObjectHideFlags: 0
  m_CorrespondingSourceObject: {fileID: 0}
  m_PrefabInstance: {fileID: 0}
  m_PrefabAsset: {fileID: 0}
  m_GameObject: {fileID: 1684631367195094}
  m_LocalRotation: {x: 0, y: 0, z: 0, w: 1}
  m_LocalPosition: {x: -0.422, y: -0.20599997, z: 0.05}
  m_LocalScale: {x: 0.35, y: 0.35, z: 0.35}
  m_ConstrainProportionsScale: 0
  m_Children: []
  m_Father: {fileID: 4067220476156272}
  m_RootOrder: 6
  m_LocalEulerAnglesHint: {x: 0, y: 0, z: 0}
--- !u!33 &33199737309214324
MeshFilter:
  m_ObjectHideFlags: 0
  m_CorrespondingSourceObject: {fileID: 0}
  m_PrefabInstance: {fileID: 0}
  m_PrefabAsset: {fileID: 0}
  m_GameObject: {fileID: 1684631367195094}
  m_Mesh: {fileID: 4300000, guid: 5501f437160666942ae970f3648fbeb8, type: 3}
--- !u!23 &23667625233983936
MeshRenderer:
  m_ObjectHideFlags: 0
  m_CorrespondingSourceObject: {fileID: 0}
  m_PrefabInstance: {fileID: 0}
  m_PrefabAsset: {fileID: 0}
  m_GameObject: {fileID: 1684631367195094}
  m_Enabled: 1
  m_CastShadows: 0
  m_ReceiveShadows: 0
  m_DynamicOccludee: 1
  m_StaticShadowCaster: 0
  m_MotionVectors: 1
  m_LightProbeUsage: 1
  m_ReflectionProbeUsage: 1
  m_RayTracingMode: 2
  m_RayTraceProcedural: 0
  m_RenderingLayerMask: 1
  m_RendererPriority: 0
  m_Materials:
  - {fileID: 2100000, guid: 40d29de2bdc11f04dbfa25059165916e, type: 2}
  m_StaticBatchInfo:
    firstSubMesh: 0
    subMeshCount: 0
  m_StaticBatchRoot: {fileID: 0}
  m_ProbeAnchor: {fileID: 0}
  m_LightProbeVolumeOverride: {fileID: 0}
  m_ScaleInLightmap: 1
  m_ReceiveGI: 1
  m_PreserveUVs: 0
  m_IgnoreNormalsForChartDetection: 0
  m_ImportantGI: 0
  m_StitchLightmapSeams: 0
  m_SelectedEditorRenderState: 3
  m_MinimumChartSize: 4
  m_AutoUVMaxDistance: 0.5
  m_AutoUVMaxAngle: 89
  m_LightmapParameters: {fileID: 0}
  m_SortingLayerID: 0
  m_SortingLayer: 0
  m_SortingOrder: 0
  m_AdditionalVertexStreams: {fileID: 0}
--- !u!65 &65322996310010096
BoxCollider:
  m_ObjectHideFlags: 0
  m_CorrespondingSourceObject: {fileID: 0}
  m_PrefabInstance: {fileID: 0}
  m_PrefabAsset: {fileID: 0}
  m_GameObject: {fileID: 1684631367195094}
  m_Material: {fileID: 0}
  m_IsTrigger: 0
  m_Enabled: 1
  serializedVersion: 2
  m_Size: {x: 1, y: 1, z: 0.01}
  m_Center: {x: 0, y: 0, z: 0}
--- !u!114 &114214913019749214
MonoBehaviour:
  m_ObjectHideFlags: 0
  m_CorrespondingSourceObject: {fileID: 0}
  m_PrefabInstance: {fileID: 0}
  m_PrefabAsset: {fileID: 0}
  m_GameObject: {fileID: 1684631367195094}
  m_Enabled: 1
  m_EditorHideFlags: 0
  m_Script: {fileID: 11500000, guid: 67f633b3c98a3cd4da3a381ebd07cca9, type: 3}
  m_Name: 
  m_EditorClassIdentifier: 
  m_DescriptionType: 0
  m_DescriptionYOffset: 0
  m_DescriptionText: Mirror
  m_DescriptionTextExtra: 
  m_DescriptionActivateSpeed: 12
  m_DescriptionZScale: 1
  m_ButtonTexture: {fileID: 2800000, guid: 500cd172c9f6e9d4492856a074b01c6a, type: 3}
  m_AtlasTexture: 1
  m_ToggleButton: 1
  m_LongPressReleaseButton: 0
  m_ButtonHasPressedAudio: 0
  m_ZAdjustHover: -0.02
  m_ZAdjustClick: 0.05
  m_HoverScale: 1.1
  m_HoverBoxColliderGrow: 0.2
  m_AddOverlay: 0
  m_Command: 15
  m_CommandParam: -1
  m_CommandParam2: -1
  m_RequiresPopup: 0
  m_CenterPopupOnButton: 0
  m_PopupOffset: {x: 0, y: 0, z: 0}
  m_PopupText: 
  m_ToggleOnDescription: 
  m_ToggleOnTexture: {fileID: 0}
  m_AllowUnavailable: 0
  m_LinkedUIObject: {fileID: 0}
  m_LongPressDuration: 0.3
--- !u!1 &1811144486349044
GameObject:
  m_ObjectHideFlags: 0
  m_CorrespondingSourceObject: {fileID: 0}
  m_PrefabInstance: {fileID: 0}
  m_PrefabAsset: {fileID: 0}
  serializedVersion: 6
  m_Component:
  - component: {fileID: 4585706398833650}
  - component: {fileID: 33561969234033692}
  - component: {fileID: 23524298884989556}
  - component: {fileID: 65044526725271742}
  - component: {fileID: 114271420729907658}
  m_Layer: 16
  m_Name: Button_Dropper
  m_TagString: Untagged
  m_Icon: {fileID: 0}
  m_NavMeshLayer: 0
  m_StaticEditorFlags: 0
  m_IsActive: 1
--- !u!4 &4585706398833650
Transform:
  m_ObjectHideFlags: 0
  m_CorrespondingSourceObject: {fileID: 0}
  m_PrefabInstance: {fileID: 0}
  m_PrefabAsset: {fileID: 0}
  m_GameObject: {fileID: 1811144486349044}
  m_LocalRotation: {x: -0, y: -0, z: -0, w: 1}
  m_LocalPosition: {x: 0, y: 0.638, z: 0.049999237}
  m_LocalScale: {x: 0.35, y: 0.35, z: 0.35}
  m_ConstrainProportionsScale: 0
  m_Children: []
  m_Father: {fileID: 4067220476156272}
  m_RootOrder: 1
  m_LocalEulerAnglesHint: {x: 0, y: 0, z: 0}
--- !u!33 &33561969234033692
MeshFilter:
  m_ObjectHideFlags: 0
  m_CorrespondingSourceObject: {fileID: 0}
  m_PrefabInstance: {fileID: 0}
  m_PrefabAsset: {fileID: 0}
  m_GameObject: {fileID: 1811144486349044}
  m_Mesh: {fileID: 4300000, guid: 5501f437160666942ae970f3648fbeb8, type: 3}
--- !u!23 &23524298884989556
MeshRenderer:
  m_ObjectHideFlags: 0
  m_CorrespondingSourceObject: {fileID: 0}
  m_PrefabInstance: {fileID: 0}
  m_PrefabAsset: {fileID: 0}
  m_GameObject: {fileID: 1811144486349044}
  m_Enabled: 1
  m_CastShadows: 0
  m_ReceiveShadows: 0
  m_DynamicOccludee: 1
  m_StaticShadowCaster: 0
  m_MotionVectors: 1
  m_LightProbeUsage: 1
  m_ReflectionProbeUsage: 1
  m_RayTracingMode: 2
  m_RayTraceProcedural: 0
  m_RenderingLayerMask: 1
  m_RendererPriority: 0
  m_Materials:
  - {fileID: 2100000, guid: 40d29de2bdc11f04dbfa25059165916e, type: 2}
  m_StaticBatchInfo:
    firstSubMesh: 0
    subMeshCount: 0
  m_StaticBatchRoot: {fileID: 0}
  m_ProbeAnchor: {fileID: 0}
  m_LightProbeVolumeOverride: {fileID: 0}
  m_ScaleInLightmap: 1
  m_ReceiveGI: 1
  m_PreserveUVs: 0
  m_IgnoreNormalsForChartDetection: 0
  m_ImportantGI: 0
  m_StitchLightmapSeams: 0
  m_SelectedEditorRenderState: 3
  m_MinimumChartSize: 4
  m_AutoUVMaxDistance: 0.5
  m_AutoUVMaxAngle: 89
  m_LightmapParameters: {fileID: 0}
  m_SortingLayerID: 0
  m_SortingLayer: 0
  m_SortingOrder: 0
  m_AdditionalVertexStreams: {fileID: 0}
--- !u!65 &65044526725271742
BoxCollider:
  m_ObjectHideFlags: 0
  m_CorrespondingSourceObject: {fileID: 0}
  m_PrefabInstance: {fileID: 0}
  m_PrefabAsset: {fileID: 0}
  m_GameObject: {fileID: 1811144486349044}
  m_Material: {fileID: 0}
  m_IsTrigger: 0
  m_Enabled: 1
  serializedVersion: 2
  m_Size: {x: 1, y: 1, z: 0.01}
  m_Center: {x: 0, y: 0, z: 0}
--- !u!114 &114271420729907658
MonoBehaviour:
  m_ObjectHideFlags: 0
  m_CorrespondingSourceObject: {fileID: 0}
  m_PrefabInstance: {fileID: 0}
  m_PrefabAsset: {fileID: 0}
  m_GameObject: {fileID: 1811144486349044}
  m_Enabled: 1
  m_EditorHideFlags: 0
  m_Script: {fileID: 11500000, guid: 962894c5495cabc458506a8548e8a1e2, type: 3}
  m_Name: 
  m_EditorClassIdentifier: 
  m_DescriptionType: 0
  m_DescriptionYOffset: 0
  m_DescriptionText: Dropper
  m_DescriptionTextExtra: 
  m_DescriptionActivateSpeed: 12
  m_DescriptionZScale: 1
  m_ButtonTexture: {fileID: 2800000, guid: c13f39fa0f58aaf49b2840c3d4f99d21, type: 3}
  m_AtlasTexture: 1
  m_ToggleButton: 1
  m_LongPressReleaseButton: 0
  m_ButtonHasPressedAudio: 1
  m_ZAdjustHover: -0.02
  m_ZAdjustClick: 0.02
  m_HoverScale: 1.1
  m_HoverBoxColliderGrow: 0.2
  m_AddOverlay: 0
  m_Tool: 13
  m_EatGazeInputOnPress: 1
--- !u!1 &1872190426090282
GameObject:
  m_ObjectHideFlags: 0
  m_CorrespondingSourceObject: {fileID: 0}
  m_PrefabInstance: {fileID: 0}
  m_PrefabAsset: {fileID: 0}
  serializedVersion: 6
  m_Component:
  - component: {fileID: 4337184497292248}
  - component: {fileID: 33450908225931584}
  - component: {fileID: 23195360011856806}
  - component: {fileID: 65624877763344418}
  - component: {fileID: 114526844498415544}
  m_Layer: 16
  m_Name: Button_Eraser
  m_TagString: Untagged
  m_Icon: {fileID: 0}
  m_NavMeshLayer: 0
  m_StaticEditorFlags: 0
  m_IsActive: 1
--- !u!4 &4337184497292248
Transform:
  m_ObjectHideFlags: 0
  m_CorrespondingSourceObject: {fileID: 0}
  m_PrefabInstance: {fileID: 0}
  m_PrefabAsset: {fileID: 0}
  m_GameObject: {fileID: 1872190426090282}
  m_LocalRotation: {x: 0, y: 0, z: 0, w: 1}
  m_LocalPosition: {x: -0.422, y: 0.638, z: 0.05}
  m_LocalScale: {x: 0.35, y: 0.35, z: 0.35}
  m_ConstrainProportionsScale: 0
  m_Children: []
  m_Father: {fileID: 4067220476156272}
  m_RootOrder: 0
  m_LocalEulerAnglesHint: {x: 0, y: 0, z: 0}
--- !u!33 &33450908225931584
MeshFilter:
  m_ObjectHideFlags: 0
  m_CorrespondingSourceObject: {fileID: 0}
  m_PrefabInstance: {fileID: 0}
  m_PrefabAsset: {fileID: 0}
  m_GameObject: {fileID: 1872190426090282}
  m_Mesh: {fileID: 4300000, guid: 5501f437160666942ae970f3648fbeb8, type: 3}
--- !u!23 &23195360011856806
MeshRenderer:
  m_ObjectHideFlags: 0
  m_CorrespondingSourceObject: {fileID: 0}
  m_PrefabInstance: {fileID: 0}
  m_PrefabAsset: {fileID: 0}
  m_GameObject: {fileID: 1872190426090282}
  m_Enabled: 1
  m_CastShadows: 0
  m_ReceiveShadows: 0
  m_DynamicOccludee: 1
  m_StaticShadowCaster: 0
  m_MotionVectors: 1
  m_LightProbeUsage: 1
  m_ReflectionProbeUsage: 1
  m_RayTracingMode: 2
  m_RayTraceProcedural: 0
  m_RenderingLayerMask: 1
  m_RendererPriority: 0
  m_Materials:
  - {fileID: 2100000, guid: 40d29de2bdc11f04dbfa25059165916e, type: 2}
  m_StaticBatchInfo:
    firstSubMesh: 0
    subMeshCount: 0
  m_StaticBatchRoot: {fileID: 0}
  m_ProbeAnchor: {fileID: 0}
  m_LightProbeVolumeOverride: {fileID: 0}
  m_ScaleInLightmap: 1
  m_ReceiveGI: 1
  m_PreserveUVs: 0
  m_IgnoreNormalsForChartDetection: 0
  m_ImportantGI: 0
  m_StitchLightmapSeams: 0
  m_SelectedEditorRenderState: 3
  m_MinimumChartSize: 4
  m_AutoUVMaxDistance: 0.5
  m_AutoUVMaxAngle: 89
  m_LightmapParameters: {fileID: 0}
  m_SortingLayerID: 0
  m_SortingLayer: 0
  m_SortingOrder: 0
  m_AdditionalVertexStreams: {fileID: 0}
--- !u!65 &65624877763344418
BoxCollider:
  m_ObjectHideFlags: 0
  m_CorrespondingSourceObject: {fileID: 0}
  m_PrefabInstance: {fileID: 0}
  m_PrefabAsset: {fileID: 0}
  m_GameObject: {fileID: 1872190426090282}
  m_Material: {fileID: 0}
  m_IsTrigger: 0
  m_Enabled: 1
  serializedVersion: 2
  m_Size: {x: 1, y: 1, z: 0.01}
  m_Center: {x: 0, y: 0, z: 0}
--- !u!114 &114526844498415544
MonoBehaviour:
  m_ObjectHideFlags: 0
  m_CorrespondingSourceObject: {fileID: 0}
  m_PrefabInstance: {fileID: 0}
  m_PrefabAsset: {fileID: 0}
  m_GameObject: {fileID: 1872190426090282}
  m_Enabled: 1
  m_EditorHideFlags: 0
  m_Script: {fileID: 11500000, guid: 962894c5495cabc458506a8548e8a1e2, type: 3}
  m_Name: 
  m_EditorClassIdentifier: 
  m_DescriptionType: 0
  m_DescriptionYOffset: 0
  m_DescriptionText: Eraser
  m_DescriptionTextExtra: 
  m_DescriptionActivateSpeed: 12
  m_DescriptionZScale: 1
  m_ButtonTexture: {fileID: 2800000, guid: ffdaccdb5d8967442866f82ca5e9e5e6, type: 3}
  m_AtlasTexture: 1
  m_ToggleButton: 1
  m_LongPressReleaseButton: 0
  m_ButtonHasPressedAudio: 1
  m_ZAdjustHover: -0.02
  m_ZAdjustClick: 0.02
  m_HoverScale: 1.1
  m_HoverBoxColliderGrow: 0.2
  m_AddOverlay: 0
  m_Tool: 11
  m_EatGazeInputOnPress: 1
--- !u!1 &1894539054339102
GameObject:
  m_ObjectHideFlags: 0
  m_CorrespondingSourceObject: {fileID: 0}
  m_PrefabInstance: {fileID: 0}
  m_PrefabAsset: {fileID: 0}
  serializedVersion: 6
  m_Component:
  - component: {fileID: 4584711068306830}
  - component: {fileID: 33511775881637652}
  - component: {fileID: 23683932329008698}
  m_Layer: 16
  m_Name: _Bounds(inactive)
  m_TagString: Untagged
  m_Icon: {fileID: 0}
  m_NavMeshLayer: 0
  m_StaticEditorFlags: 0
  m_IsActive: 0
--- !u!4 &4584711068306830
Transform:
  m_ObjectHideFlags: 0
  m_CorrespondingSourceObject: {fileID: 0}
  m_PrefabInstance: {fileID: 0}
  m_PrefabAsset: {fileID: 0}
  m_GameObject: {fileID: 1894539054339102}
  m_LocalRotation: {x: -0, y: -0, z: -0, w: 1}
  m_LocalPosition: {x: 0, y: 0, z: 0}
  m_LocalScale: {x: 1.4784614, y: 1.85, z: 2.4}
  m_ConstrainProportionsScale: 0
  m_Children: []
  m_Father: {fileID: 4661729169517730}
  m_RootOrder: 0
  m_LocalEulerAnglesHint: {x: 0, y: 0, z: 0}
--- !u!33 &33511775881637652
MeshFilter:
  m_ObjectHideFlags: 0
  m_CorrespondingSourceObject: {fileID: 0}
  m_PrefabInstance: {fileID: 0}
  m_PrefabAsset: {fileID: 0}
  m_GameObject: {fileID: 1894539054339102}
  m_Mesh: {fileID: 10210, guid: 0000000000000000e000000000000000, type: 0}
--- !u!23 &23683932329008698
MeshRenderer:
  m_ObjectHideFlags: 0
  m_CorrespondingSourceObject: {fileID: 0}
  m_PrefabInstance: {fileID: 0}
  m_PrefabAsset: {fileID: 0}
  m_GameObject: {fileID: 1894539054339102}
  m_Enabled: 1
  m_CastShadows: 0
  m_ReceiveShadows: 0
  m_DynamicOccludee: 1
  m_StaticShadowCaster: 0
  m_MotionVectors: 0
  m_LightProbeUsage: 1
  m_ReflectionProbeUsage: 1
  m_RayTracingMode: 2
  m_RayTraceProcedural: 0
  m_RenderingLayerMask: 1
  m_RendererPriority: 0
  m_Materials:
  - {fileID: 10303, guid: 0000000000000000f000000000000000, type: 0}
  m_StaticBatchInfo:
    firstSubMesh: 0
    subMeshCount: 0
  m_StaticBatchRoot: {fileID: 0}
  m_ProbeAnchor: {fileID: 0}
  m_LightProbeVolumeOverride: {fileID: 0}
  m_ScaleInLightmap: 1
  m_ReceiveGI: 1
  m_PreserveUVs: 1
  m_IgnoreNormalsForChartDetection: 0
  m_ImportantGI: 0
  m_StitchLightmapSeams: 0
  m_SelectedEditorRenderState: 3
  m_MinimumChartSize: 4
  m_AutoUVMaxDistance: 0.5
  m_AutoUVMaxAngle: 89
  m_LightmapParameters: {fileID: 0}
  m_SortingLayerID: 0
  m_SortingLayer: 0
  m_SortingOrder: 0
  m_AdditionalVertexStreams: {fileID: 0}
--- !u!1 &1924454832128260
GameObject:
  m_ObjectHideFlags: 0
  m_CorrespondingSourceObject: {fileID: 0}
  m_PrefabInstance: {fileID: 0}
  m_PrefabAsset: {fileID: 0}
  serializedVersion: 6
  m_Component:
  - component: {fileID: 4022648990136106}
  - component: {fileID: 33862409780453088}
  - component: {fileID: 23246050607621028}
  m_Layer: 16
  m_Name: DotDotDot
  m_TagString: Untagged
  m_Icon: {fileID: 0}
  m_NavMeshLayer: 0
  m_StaticEditorFlags: 0
  m_IsActive: 1
--- !u!4 &4022648990136106
Transform:
  m_ObjectHideFlags: 0
  m_CorrespondingSourceObject: {fileID: 0}
  m_PrefabInstance: {fileID: 0}
  m_PrefabAsset: {fileID: 0}
  m_GameObject: {fileID: 1924454832128260}
  m_LocalRotation: {x: -0, y: -0, z: -0, w: 1}
  m_LocalPosition: {x: 0, y: 0, z: -0.01}
  m_LocalScale: {x: 0.2, y: 0.2, z: 0.2}
  m_ConstrainProportionsScale: 0
  m_Children: []
  m_Father: {fileID: 4099180057378294}
  m_RootOrder: 0
  m_LocalEulerAnglesHint: {x: 0, y: 0, z: 0}
--- !u!33 &33862409780453088
MeshFilter:
  m_ObjectHideFlags: 0
  m_CorrespondingSourceObject: {fileID: 0}
  m_PrefabInstance: {fileID: 0}
  m_PrefabAsset: {fileID: 0}
  m_GameObject: {fileID: 1924454832128260}
  m_Mesh: {fileID: 10210, guid: 0000000000000000e000000000000000, type: 0}
--- !u!23 &23246050607621028
MeshRenderer:
  m_ObjectHideFlags: 0
  m_CorrespondingSourceObject: {fileID: 0}
  m_PrefabInstance: {fileID: 0}
  m_PrefabAsset: {fileID: 0}
  m_GameObject: {fileID: 1924454832128260}
  m_Enabled: 1
  m_CastShadows: 0
  m_ReceiveShadows: 0
  m_DynamicOccludee: 1
  m_StaticShadowCaster: 0
  m_MotionVectors: 1
  m_LightProbeUsage: 1
  m_ReflectionProbeUsage: 1
  m_RayTracingMode: 2
  m_RayTraceProcedural: 0
  m_RenderingLayerMask: 1
  m_RendererPriority: 0
  m_Materials:
  - {fileID: 2100000, guid: bd17d1e6574e1de468d71431916fcf57, type: 2}
  m_StaticBatchInfo:
    firstSubMesh: 0
    subMeshCount: 0
  m_StaticBatchRoot: {fileID: 0}
  m_ProbeAnchor: {fileID: 0}
  m_LightProbeVolumeOverride: {fileID: 0}
  m_ScaleInLightmap: 1
  m_ReceiveGI: 1
  m_PreserveUVs: 1
  m_IgnoreNormalsForChartDetection: 0
  m_ImportantGI: 0
  m_StitchLightmapSeams: 0
  m_SelectedEditorRenderState: 3
  m_MinimumChartSize: 4
  m_AutoUVMaxDistance: 0.5
  m_AutoUVMaxAngle: 89
  m_LightmapParameters: {fileID: 0}
  m_SortingLayerID: 0
  m_SortingLayer: 0
  m_SortingOrder: 0
  m_AdditionalVertexStreams: {fileID: 0}
--- !u!1 &303893391540678015
GameObject:
  m_ObjectHideFlags: 0
  m_CorrespondingSourceObject: {fileID: 0}
  m_PrefabInstance: {fileID: 0}
  m_PrefabAsset: {fileID: 0}
  serializedVersion: 6
  m_Component:
  - component: {fileID: 5132072297439473359}
  - component: {fileID: 8333196700362692641}
  - component: {fileID: 8209607933245738191}
  - component: {fileID: 7357704989623705350}
  - component: {fileID: 1033590696078809459}
  m_Layer: 16
  m_Name: Button_Fly
  m_TagString: Untagged
  m_Icon: {fileID: 0}
  m_NavMeshLayer: 0
  m_StaticEditorFlags: 0
  m_IsActive: 1
--- !u!4 &5132072297439473359
Transform:
  m_ObjectHideFlags: 0
  m_CorrespondingSourceObject: {fileID: 0}
  m_PrefabInstance: {fileID: 0}
  m_PrefabAsset: {fileID: 0}
  m_GameObject: {fileID: 303893391540678015}
  m_LocalRotation: {x: -0, y: -0, z: -0, w: 1}
  m_LocalPosition: {x: 0.422, y: -0.20599997, z: 0.05}
  m_LocalScale: {x: 0.35, y: 0.35, z: 0.35}
  m_ConstrainProportionsScale: 0
  m_Children: []
  m_Father: {fileID: 4067220476156272}
  m_RootOrder: 8
  m_LocalEulerAnglesHint: {x: 0, y: 0, z: 0}
--- !u!33 &8333196700362692641
MeshFilter:
  m_ObjectHideFlags: 0
  m_CorrespondingSourceObject: {fileID: 0}
  m_PrefabInstance: {fileID: 0}
  m_PrefabAsset: {fileID: 0}
  m_GameObject: {fileID: 303893391540678015}
  m_Mesh: {fileID: 4300000, guid: 5501f437160666942ae970f3648fbeb8, type: 3}
--- !u!23 &8209607933245738191
MeshRenderer:
  m_ObjectHideFlags: 0
  m_CorrespondingSourceObject: {fileID: 0}
  m_PrefabInstance: {fileID: 0}
  m_PrefabAsset: {fileID: 0}
  m_GameObject: {fileID: 303893391540678015}
  m_Enabled: 1
  m_CastShadows: 0
  m_ReceiveShadows: 0
  m_DynamicOccludee: 1
  m_StaticShadowCaster: 0
  m_MotionVectors: 1
  m_LightProbeUsage: 1
  m_ReflectionProbeUsage: 1
  m_RayTracingMode: 2
  m_RayTraceProcedural: 0
  m_RenderingLayerMask: 1
  m_RendererPriority: 0
  m_Materials:
  - {fileID: 2100000, guid: 40d29de2bdc11f04dbfa25059165916e, type: 2}
  m_StaticBatchInfo:
    firstSubMesh: 0
    subMeshCount: 0
  m_StaticBatchRoot: {fileID: 0}
  m_ProbeAnchor: {fileID: 0}
  m_LightProbeVolumeOverride: {fileID: 0}
  m_ScaleInLightmap: 1
  m_ReceiveGI: 1
  m_PreserveUVs: 0
  m_IgnoreNormalsForChartDetection: 0
  m_ImportantGI: 0
  m_StitchLightmapSeams: 0
  m_SelectedEditorRenderState: 3
  m_MinimumChartSize: 4
  m_AutoUVMaxDistance: 0.5
  m_AutoUVMaxAngle: 89
  m_LightmapParameters: {fileID: 0}
  m_SortingLayerID: 0
  m_SortingLayer: 0
  m_SortingOrder: 0
  m_AdditionalVertexStreams: {fileID: 0}
--- !u!65 &7357704989623705350
BoxCollider:
  m_ObjectHideFlags: 0
  m_CorrespondingSourceObject: {fileID: 0}
  m_PrefabInstance: {fileID: 0}
  m_PrefabAsset: {fileID: 0}
  m_GameObject: {fileID: 303893391540678015}
  m_Material: {fileID: 0}
  m_IsTrigger: 0
  m_Enabled: 1
  serializedVersion: 2
  m_Size: {x: 1, y: 1, z: 0.01}
  m_Center: {x: 0, y: 0, z: -0.05}
--- !u!114 &1033590696078809459
MonoBehaviour:
  m_ObjectHideFlags: 0
  m_CorrespondingSourceObject: {fileID: 0}
  m_PrefabInstance: {fileID: 0}
  m_PrefabAsset: {fileID: 0}
  m_GameObject: {fileID: 303893391540678015}
  m_Enabled: 1
  m_EditorHideFlags: 0
  m_Script: {fileID: 11500000, guid: 962894c5495cabc458506a8548e8a1e2, type: 3}
  m_Name: 
  m_EditorClassIdentifier: 
  m_DescriptionType: 0
  m_DescriptionYOffset: 0
  m_DescriptionText: Fly
  m_DescriptionTextExtra: 
  m_DescriptionActivateSpeed: 12
  m_DescriptionZScale: 1
  m_ButtonTexture: {fileID: 2800000, guid: 3c2f6d4b151d82d4d8f53c00ffb8589a, type: 3}
  m_AtlasTexture: 1
  m_ToggleButton: 1
  m_LongPressReleaseButton: 0
  m_ButtonHasPressedAudio: 1
  m_ZAdjustHover: -0.02
  m_ZAdjustClick: 0.05
  m_HoverScale: 1.1
  m_HoverBoxColliderGrow: 0.2
  m_AddOverlay: 0
  m_Tool: 25
  m_EatGazeInputOnPress: 0
--- !u!1 &5664627563248376400
GameObject:
  m_ObjectHideFlags: 0
  m_CorrespondingSourceObject: {fileID: 0}
  m_PrefabInstance: {fileID: 0}
  m_PrefabAsset: {fileID: 0}
  serializedVersion: 6
  m_Component:
  - component: {fileID: 5566995999782226336}
  - component: {fileID: 8203426035978089525}
  - component: {fileID: 6747489023279755481}
  - component: {fileID: 7269103214277202409}
  - component: {fileID: 7559818626671907328}
  m_Layer: 16
  m_Name: Button_Snip
  m_TagString: Untagged
  m_Icon: {fileID: 0}
  m_NavMeshLayer: 0
  m_StaticEditorFlags: 0
  m_IsActive: 1
--- !u!4 &5566995999782226336
Transform:
  m_ObjectHideFlags: 0
  m_CorrespondingSourceObject: {fileID: 0}
  m_PrefabInstance: {fileID: 0}
  m_PrefabAsset: {fileID: 0}
  m_GameObject: {fileID: 5664627563248376400}
  m_LocalRotation: {x: -0, y: -0, z: -0, w: 1}
  m_LocalPosition: {x: 0, y: -0.634, z: 0.05}
  m_LocalScale: {x: 0.35, y: 0.35, z: 0.35}
  m_ConstrainProportionsScale: 0
  m_Children: []
  m_Father: {fileID: 4067220476156272}
  m_RootOrder: 9
  m_LocalEulerAnglesHint: {x: 0, y: 0, z: 0}
--- !u!33 &8203426035978089525
MeshFilter:
  m_ObjectHideFlags: 0
  m_CorrespondingSourceObject: {fileID: 0}
  m_PrefabInstance: {fileID: 0}
  m_PrefabAsset: {fileID: 0}
  m_GameObject: {fileID: 5664627563248376400}
  m_Mesh: {fileID: 4300000, guid: 5501f437160666942ae970f3648fbeb8, type: 3}
--- !u!23 &6747489023279755481
MeshRenderer:
  m_ObjectHideFlags: 0
  m_CorrespondingSourceObject: {fileID: 0}
  m_PrefabInstance: {fileID: 0}
  m_PrefabAsset: {fileID: 0}
  m_GameObject: {fileID: 5664627563248376400}
  m_Enabled: 1
  m_CastShadows: 0
  m_ReceiveShadows: 0
  m_DynamicOccludee: 1
  m_StaticShadowCaster: 0
  m_MotionVectors: 1
  m_LightProbeUsage: 1
  m_ReflectionProbeUsage: 1
  m_RayTracingMode: 2
  m_RayTraceProcedural: 0
  m_RenderingLayerMask: 1
  m_RendererPriority: 0
  m_Materials:
  - {fileID: 2100000, guid: 40d29de2bdc11f04dbfa25059165916e, type: 2}
  m_StaticBatchInfo:
    firstSubMesh: 0
    subMeshCount: 0
  m_StaticBatchRoot: {fileID: 0}
  m_ProbeAnchor: {fileID: 0}
  m_LightProbeVolumeOverride: {fileID: 0}
  m_ScaleInLightmap: 1
  m_ReceiveGI: 1
  m_PreserveUVs: 0
  m_IgnoreNormalsForChartDetection: 0
  m_ImportantGI: 0
  m_StitchLightmapSeams: 0
  m_SelectedEditorRenderState: 3
  m_MinimumChartSize: 4
  m_AutoUVMaxDistance: 0.5
  m_AutoUVMaxAngle: 89
  m_LightmapParameters: {fileID: 0}
  m_SortingLayerID: 0
  m_SortingLayer: 0
  m_SortingOrder: 0
  m_AdditionalVertexStreams: {fileID: 0}
--- !u!65 &7269103214277202409
BoxCollider:
  m_ObjectHideFlags: 0
  m_CorrespondingSourceObject: {fileID: 0}
  m_PrefabInstance: {fileID: 0}
  m_PrefabAsset: {fileID: 0}
  m_GameObject: {fileID: 5664627563248376400}
  m_Material: {fileID: 0}
  m_IsTrigger: 0
  m_Enabled: 1
  serializedVersion: 2
  m_Size: {x: 1, y: 1, z: 0.01}
  m_Center: {x: 0, y: 0, z: -0.05}
--- !u!114 &7559818626671907328
MonoBehaviour:
  m_ObjectHideFlags: 0
  m_CorrespondingSourceObject: {fileID: 0}
  m_PrefabInstance: {fileID: 0}
  m_PrefabAsset: {fileID: 0}
  m_GameObject: {fileID: 5664627563248376400}
  m_Enabled: 1
  m_EditorHideFlags: 0
  m_Script: {fileID: 11500000, guid: 962894c5495cabc458506a8548e8a1e2, type: 3}
  m_Name: 
  m_EditorClassIdentifier: 
  m_DescriptionType: 0
  m_DescriptionYOffset: 0
  m_DescriptionText: Snip
  m_DescriptionTextExtra: 
  m_DescriptionActivateSpeed: 12
  m_DescriptionZScale: 1
  m_ButtonTexture: {fileID: 2800000, guid: cb6b7ca16015bea4296953a3a21293e0, type: 3}
  m_AtlasTexture: 1
  m_ToggleButton: 1
  m_LongPressReleaseButton: 0
  m_ButtonHasPressedAudio: 1
  m_ZAdjustHover: -0.02
  m_ZAdjustClick: 0.05
  m_HoverScale: 1.1
  m_HoverBoxColliderGrow: 0.2
  m_AddOverlay: 0
  m_Tool: 11000
  m_EatGazeInputOnPress: 0
--- !u!1001 &4977840335731848577
PrefabInstance:
  m_ObjectHideFlags: 0
  serializedVersion: 2
  m_Modification:
    m_TransformParent: {fileID: 4661729169517730}
    m_Modifications:
    - target: {fileID: 5053456529424186463, guid: 3a7c3a09a58b6db43aab80957cc81fc9,
        type: 3}
      propertyPath: m_ButtonTexture
      value: 
      objectReference: {fileID: 2800000, guid: a4bdb2bf04c6548b58e1a7ee3cc4d556, type: 3}
    - target: {fileID: 5053456529424186463, guid: 3a7c3a09a58b6db43aab80957cc81fc9,
        type: 3}
      propertyPath: m_ToggleOnTexture
      value: 
      objectReference: {fileID: 2800000, guid: a4bdb2bf04c6548b58e1a7ee3cc4d556, type: 3}
    - target: {fileID: 5057020332640527455, guid: 3a7c3a09a58b6db43aab80957cc81fc9,
        type: 3}
      propertyPath: m_ButtonTexture
      value: 
      objectReference: {fileID: 2800000, guid: 5e29d73b48580ad4e98b76833dbcc4e4, type: 3}
    - target: {fileID: 5057020332640527455, guid: 3a7c3a09a58b6db43aab80957cc81fc9,
        type: 3}
      propertyPath: m_ToggleOnTexture
      value: 
      objectReference: {fileID: 2800000, guid: 5e29d73b48580ad4e98b76833dbcc4e4, type: 3}
    - target: {fileID: 6495778419652451853, guid: 3a7c3a09a58b6db43aab80957cc81fc9,
        type: 3}
      propertyPath: m_ShowOnToolType
      value: 18
      objectReference: {fileID: 0}
    - target: {fileID: 6608529110619887157, guid: 3a7c3a09a58b6db43aab80957cc81fc9,
        type: 3}
      propertyPath: m_Name
      value: Repaint Tray
      objectReference: {fileID: 0}
    - target: {fileID: 6610468352840375919, guid: 3a7c3a09a58b6db43aab80957cc81fc9,
        type: 3}
      propertyPath: m_RootOrder
      value: 4
      objectReference: {fileID: 0}
    - target: {fileID: 6610468352840375919, guid: 3a7c3a09a58b6db43aab80957cc81fc9,
        type: 3}
      propertyPath: m_LocalPosition.x
      value: 0.75
      objectReference: {fileID: 0}
    - target: {fileID: 6610468352840375919, guid: 3a7c3a09a58b6db43aab80957cc81fc9,
        type: 3}
      propertyPath: m_LocalPosition.y
      value: -0.24400002
      objectReference: {fileID: 0}
    - target: {fileID: 6610468352840375919, guid: 3a7c3a09a58b6db43aab80957cc81fc9,
        type: 3}
      propertyPath: m_LocalPosition.z
      value: 0.05
      objectReference: {fileID: 0}
    - target: {fileID: 6610468352840375919, guid: 3a7c3a09a58b6db43aab80957cc81fc9,
        type: 3}
      propertyPath: m_LocalRotation.w
      value: 1
      objectReference: {fileID: 0}
    - target: {fileID: 6610468352840375919, guid: 3a7c3a09a58b6db43aab80957cc81fc9,
        type: 3}
      propertyPath: m_LocalRotation.x
      value: 0
      objectReference: {fileID: 0}
    - target: {fileID: 6610468352840375919, guid: 3a7c3a09a58b6db43aab80957cc81fc9,
        type: 3}
      propertyPath: m_LocalRotation.y
      value: 0
      objectReference: {fileID: 0}
    - target: {fileID: 6610468352840375919, guid: 3a7c3a09a58b6db43aab80957cc81fc9,
        type: 3}
      propertyPath: m_LocalRotation.z
      value: 0
      objectReference: {fileID: 0}
    - target: {fileID: 6610468352840375919, guid: 3a7c3a09a58b6db43aab80957cc81fc9,
        type: 3}
      propertyPath: m_LocalEulerAnglesHint.x
      value: 0
      objectReference: {fileID: 0}
    - target: {fileID: 6610468352840375919, guid: 3a7c3a09a58b6db43aab80957cc81fc9,
        type: 3}
      propertyPath: m_LocalEulerAnglesHint.y
      value: 1
      objectReference: {fileID: 0}
    - target: {fileID: 6610468352840375919, guid: 3a7c3a09a58b6db43aab80957cc81fc9,
        type: 3}
      propertyPath: m_LocalEulerAnglesHint.z
      value: 0
      objectReference: {fileID: 0}
    m_RemovedComponents: []
  m_SourcePrefab: {fileID: 100100000, guid: 3a7c3a09a58b6db43aab80957cc81fc9, type: 3}
--- !u!4 &2209524245202693102 stripped
Transform:
  m_CorrespondingSourceObject: {fileID: 6610468352840375919, guid: 3a7c3a09a58b6db43aab80957cc81fc9,
    type: 3}
  m_PrefabInstance: {fileID: 4977840335731848577}
  m_PrefabAsset: {fileID: 0}
--- !u!1001 &5277953009267508124
PrefabInstance:
  m_ObjectHideFlags: 0
  serializedVersion: 2
  m_Modification:
    m_TransformParent: {fileID: 4661729169517730}
    m_Modifications:
    - target: {fileID: 1503094713155990, guid: 9b674e23f212f5a40b5d981d3ba5f4e2, type: 3}
      propertyPath: m_Name
      value: SelectionTray
      objectReference: {fileID: 0}
    - target: {fileID: 1503094713155990, guid: 9b674e23f212f5a40b5d981d3ba5f4e2, type: 3}
      propertyPath: m_IsActive
      value: 1
      objectReference: {fileID: 0}
    - target: {fileID: 4073457010706892, guid: 9b674e23f212f5a40b5d981d3ba5f4e2, type: 3}
      propertyPath: m_RootOrder
      value: 3
      objectReference: {fileID: 0}
    - target: {fileID: 4073457010706892, guid: 9b674e23f212f5a40b5d981d3ba5f4e2, type: 3}
      propertyPath: m_LocalPosition.y
      value: -0.244
      objectReference: {fileID: 0}
    - target: {fileID: 4073457010706892, guid: 9b674e23f212f5a40b5d981d3ba5f4e2, type: 3}
      propertyPath: m_LocalPosition.z
      value: 0.05
      objectReference: {fileID: 0}
    - target: {fileID: 4073457010706892, guid: 9b674e23f212f5a40b5d981d3ba5f4e2, type: 3}
      propertyPath: m_LocalEulerAnglesHint.y
      value: 1
      objectReference: {fileID: 0}
    m_RemovedComponents: []
  m_SourcePrefab: {fileID: 100100000, guid: 9b674e23f212f5a40b5d981d3ba5f4e2, type: 3}
--- !u!4 &5274126955665001040 stripped
Transform:
  m_CorrespondingSourceObject: {fileID: 4073457010706892, guid: 9b674e23f212f5a40b5d981d3ba5f4e2,
    type: 3}
  m_PrefabInstance: {fileID: 5277953009267508124}
  m_PrefabAsset: {fileID: 0}<|MERGE_RESOLUTION|>--- conflicted
+++ resolved
@@ -693,13 +693,8 @@
   m_PanelPopUpMap:
   - m_PopUpPrefab: {fileID: 1758786797962018, guid: e2dd9f64d28858a468b61151cbf090d6,
       type: 3}
-<<<<<<< HEAD
-    m_Command: 15
-  - m_PopUpPrefab: {fileID: 1887799951535888, guid: cea55265052f18b4ca24670a074de41d,
-=======
     m_Command: 14
   - m_PopUpPrefab: {fileID: 1758786797962018, guid: 04751ea8307825e4bb7657eb20f9bfc5,
->>>>>>> 215f39c9
       type: 3}
     m_Command: 67
   m_PanelDescription: Tools
@@ -1446,7 +1441,7 @@
   m_HoverScale: 1.1
   m_HoverBoxColliderGrow: 0.2
   m_AddOverlay: 0
-  m_Command: 15
+  m_Command: 14
   m_CommandParam: -1
   m_CommandParam2: -1
   m_RequiresPopup: 0
