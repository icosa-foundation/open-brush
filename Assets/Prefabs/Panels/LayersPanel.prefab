%YAML 1.1
%TAG !u! tag:unity3d.com,2011:
--- !u!1 &118646
GameObject:
  m_ObjectHideFlags: 0
  m_CorrespondingSourceObject: {fileID: 0}
  m_PrefabInstance: {fileID: 0}
  m_PrefabAsset: {fileID: 0}
  serializedVersion: 6
  m_Component:
  - component: {fileID: 461058}
  - component: {fileID: 3372234}
  - component: {fileID: 2326276}
  - component: {fileID: 114837826611652676}
  m_Layer: 16
  m_Name: BorderTop
  m_TagString: Untagged
  m_Icon: {fileID: 0}
  m_NavMeshLayer: 0
  m_StaticEditorFlags: 0
  m_IsActive: 1
--- !u!4 &461058
Transform:
  m_ObjectHideFlags: 0
  m_CorrespondingSourceObject: {fileID: 0}
  m_PrefabInstance: {fileID: 0}
  m_PrefabAsset: {fileID: 0}
  m_GameObject: {fileID: 118646}
  m_LocalRotation: {x: 0, y: 0, z: 0, w: 1}
  m_LocalPosition: {x: 0, y: -0.254, z: 0}
  m_LocalScale: {x: 1, y: 1, z: 1}
  m_ConstrainProportionsScale: 0
  m_Children: []
  m_Father: {fileID: 496394}
  m_RootOrder: 1
  m_LocalEulerAnglesHint: {x: 0, y: 0, z: 0}
--- !u!33 &3372234
MeshFilter:
  m_ObjectHideFlags: 0
  m_CorrespondingSourceObject: {fileID: 0}
  m_PrefabInstance: {fileID: 0}
  m_PrefabAsset: {fileID: 0}
  m_GameObject: {fileID: 118646}
  m_Mesh: {fileID: -4246932980435033413, guid: a343604c10f606040a21af265cde7858, type: 3}
--- !u!23 &2326276
MeshRenderer:
  m_ObjectHideFlags: 0
  m_CorrespondingSourceObject: {fileID: 0}
  m_PrefabInstance: {fileID: 0}
  m_PrefabAsset: {fileID: 0}
  m_GameObject: {fileID: 118646}
  m_Enabled: 1
  m_CastShadows: 0
  m_ReceiveShadows: 0
  m_DynamicOccludee: 1
  m_StaticShadowCaster: 0
  m_MotionVectors: 1
  m_LightProbeUsage: 1
  m_ReflectionProbeUsage: 1
  m_RayTracingMode: 2
  m_RayTraceProcedural: 0
  m_RenderingLayerMask: 1
  m_RendererPriority: 0
  m_Materials:
  - {fileID: 2100000, guid: 3e92ccbfed650604686991e69902e663, type: 2}
  m_StaticBatchInfo:
    firstSubMesh: 0
    subMeshCount: 0
  m_StaticBatchRoot: {fileID: 0}
  m_ProbeAnchor: {fileID: 0}
  m_LightProbeVolumeOverride: {fileID: 0}
  m_ScaleInLightmap: 1
  m_ReceiveGI: 1
  m_PreserveUVs: 0
  m_IgnoreNormalsForChartDetection: 0
  m_ImportantGI: 0
  m_StitchLightmapSeams: 0
  m_SelectedEditorRenderState: 3
  m_MinimumChartSize: 4
  m_AutoUVMaxDistance: 0.5
  m_AutoUVMaxAngle: 89
  m_LightmapParameters: {fileID: 0}
  m_SortingLayerID: 0
  m_SortingLayer: 0
  m_SortingOrder: 0
  m_AdditionalVertexStreams: {fileID: 0}
--- !u!114 &114837826611652676
MonoBehaviour:
  m_ObjectHideFlags: 0
  m_CorrespondingSourceObject: {fileID: 0}
  m_PrefabInstance: {fileID: 0}
  m_PrefabAsset: {fileID: 0}
  m_GameObject: {fileID: 118646}
  m_Enabled: 1
  m_EditorHideFlags: 0
  m_Script: {fileID: 11500000, guid: 1aaefde5afe80784e908d27fcb05a101, type: 3}
  m_Name: 
  m_EditorClassIdentifier: 
  m_OffsetOverride: -1
--- !u!1 &131562
GameObject:
  m_ObjectHideFlags: 0
  m_CorrespondingSourceObject: {fileID: 0}
  m_PrefabInstance: {fileID: 0}
  m_PrefabAsset: {fileID: 0}
  serializedVersion: 6
  m_Component:
  - component: {fileID: 440944}
  - component: {fileID: 6560446}
  m_Layer: 16
  m_Name: Collider
  m_TagString: Untagged
  m_Icon: {fileID: 0}
  m_NavMeshLayer: 0
  m_StaticEditorFlags: 0
  m_IsActive: 1
--- !u!4 &440944
Transform:
  m_ObjectHideFlags: 0
  m_CorrespondingSourceObject: {fileID: 0}
  m_PrefabInstance: {fileID: 0}
  m_PrefabAsset: {fileID: 0}
  m_GameObject: {fileID: 131562}
  m_LocalRotation: {x: -0, y: -0, z: -0, w: 1}
  m_LocalPosition: {x: 0, y: 0, z: 0}
  m_LocalScale: {x: 1, y: 1, z: 1}
  m_ConstrainProportionsScale: 0
  m_Children: []
  m_Father: {fileID: 449684}
  m_RootOrder: 1
  m_LocalEulerAnglesHint: {x: 0, y: 0, z: 0}
--- !u!65 &6560446
BoxCollider:
  m_ObjectHideFlags: 0
  m_CorrespondingSourceObject: {fileID: 0}
  m_PrefabInstance: {fileID: 0}
  m_PrefabAsset: {fileID: 0}
  m_GameObject: {fileID: 131562}
  m_Material: {fileID: 0}
  m_IsTrigger: 0
  m_Enabled: 1
  serializedVersion: 2
  m_Size: {x: 2.4, y: 2.4, z: 0.5}
  m_Center: {x: 0, y: 0, z: 0}
--- !u!1 &136472
GameObject:
  m_ObjectHideFlags: 0
  m_CorrespondingSourceObject: {fileID: 0}
  m_PrefabInstance: {fileID: 0}
  m_PrefabAsset: {fileID: 0}
  serializedVersion: 6
  m_Component:
  - component: {fileID: 496394}
  m_Layer: 16
  m_Name: Mesh
  m_TagString: Untagged
  m_Icon: {fileID: 0}
  m_NavMeshLayer: 0
  m_StaticEditorFlags: 0
  m_IsActive: 1
--- !u!4 &496394
Transform:
  m_ObjectHideFlags: 0
  m_CorrespondingSourceObject: {fileID: 0}
  m_PrefabInstance: {fileID: 0}
  m_PrefabAsset: {fileID: 0}
  m_GameObject: {fileID: 136472}
  m_LocalRotation: {x: -0, y: -0, z: -0, w: 1}
  m_LocalPosition: {x: 0, y: 0, z: 0}
  m_LocalScale: {x: 1, y: 1, z: 1}
  m_ConstrainProportionsScale: 0
  m_Children:
  - {fileID: 441618}
  - {fileID: 461058}
  - {fileID: 8792413665768559611}
  - {fileID: 2739257957728501744}
  - {fileID: 1460265339012335933}
  - {fileID: 8501872200189977526}
<<<<<<< HEAD
  - {fileID: 2952974866507228661}
=======
  - {fileID: 6273472629259780946}
>>>>>>> a4f6871f
  - {fileID: 1442615980906467047}
  - {fileID: 416416}
  - {fileID: 4757346987960444606}
  m_Father: {fileID: 449684}
  m_RootOrder: 2
  m_LocalEulerAnglesHint: {x: 0, y: 0, z: 0}
--- !u!1 &136490
GameObject:
  m_ObjectHideFlags: 0
  m_CorrespondingSourceObject: {fileID: 0}
  m_PrefabInstance: {fileID: 0}
  m_PrefabAsset: {fileID: 0}
  serializedVersion: 6
  m_Component:
  - component: {fileID: 441618}
  - component: {fileID: 6574194}
  m_Layer: 16
  m_Name: MeshCollider
  m_TagString: Untagged
  m_Icon: {fileID: 0}
  m_NavMeshLayer: 0
  m_StaticEditorFlags: 0
  m_IsActive: 1
--- !u!4 &441618
Transform:
  m_ObjectHideFlags: 0
  m_CorrespondingSourceObject: {fileID: 0}
  m_PrefabInstance: {fileID: 0}
  m_PrefabAsset: {fileID: 0}
  m_GameObject: {fileID: 136490}
  m_LocalRotation: {x: -0, y: -0, z: -0, w: 1}
  m_LocalPosition: {x: 0, y: 0, z: 0}
  m_LocalScale: {x: 1, y: 1, z: 1}
  m_ConstrainProportionsScale: 0
  m_Children: []
  m_Father: {fileID: 496394}
  m_RootOrder: 0
  m_LocalEulerAnglesHint: {x: 0, y: 0, z: 0}
--- !u!65 &6574194
BoxCollider:
  m_ObjectHideFlags: 0
  m_CorrespondingSourceObject: {fileID: 0}
  m_PrefabInstance: {fileID: 0}
  m_PrefabAsset: {fileID: 0}
  m_GameObject: {fileID: 136490}
  m_Material: {fileID: 0}
  m_IsTrigger: 0
  m_Enabled: 1
  serializedVersion: 2
  m_Size: {x: 1.83, y: 1.89, z: 0.02}
  m_Center: {x: 0, y: 0, z: 0}
--- !u!1 &160046
GameObject:
  m_ObjectHideFlags: 0
  m_CorrespondingSourceObject: {fileID: 0}
  m_PrefabInstance: {fileID: 0}
  m_PrefabAsset: {fileID: 0}
  serializedVersion: 6
  m_Component:
  - component: {fileID: 416416}
  - component: {fileID: 3365058}
  m_Layer: 16
  m_Name: HighlightMesh
  m_TagString: Untagged
  m_Icon: {fileID: 0}
  m_NavMeshLayer: 0
  m_StaticEditorFlags: 0
  m_IsActive: 1
--- !u!4 &416416
Transform:
  m_ObjectHideFlags: 0
  m_CorrespondingSourceObject: {fileID: 0}
  m_PrefabInstance: {fileID: 0}
  m_PrefabAsset: {fileID: 0}
  m_GameObject: {fileID: 160046}
  m_LocalRotation: {x: -0, y: -0, z: -0, w: 1}
  m_LocalPosition: {x: 0, y: 0, z: 0}
  m_LocalScale: {x: 1.2875, y: 1.32, z: 1}
  m_ConstrainProportionsScale: 0
  m_Children: []
  m_Father: {fileID: 496394}
<<<<<<< HEAD
  m_RootOrder: 8
=======
  m_RootOrder: 15
>>>>>>> a4f6871f
  m_LocalEulerAnglesHint: {x: 0, y: 0, z: 0}
--- !u!33 &3365058
MeshFilter:
  m_ObjectHideFlags: 0
  m_CorrespondingSourceObject: {fileID: 0}
  m_PrefabInstance: {fileID: 0}
  m_PrefabAsset: {fileID: 0}
  m_GameObject: {fileID: 160046}
  m_Mesh: {fileID: 4300000, guid: bfb0baf1a986fe5479556d1776afff52, type: 3}
--- !u!1 &176644
GameObject:
  m_ObjectHideFlags: 0
  m_CorrespondingSourceObject: {fileID: 0}
  m_PrefabInstance: {fileID: 0}
  m_PrefabAsset: {fileID: 0}
  serializedVersion: 6
  m_Component:
  - component: {fileID: 449684}
  - component: {fileID: 114615327401219762}
  - component: {fileID: 11455360}
  - component: {fileID: 114809023328253228}
  - component: {fileID: 331921337032800447}
  m_Layer: 16
  m_Name: LayersPanel
  m_TagString: Untagged
  m_Icon: {fileID: 0}
  m_NavMeshLayer: 0
  m_StaticEditorFlags: 0
  m_IsActive: 1
--- !u!4 &449684
Transform:
  m_ObjectHideFlags: 0
  m_CorrespondingSourceObject: {fileID: 0}
  m_PrefabInstance: {fileID: 0}
  m_PrefabAsset: {fileID: 0}
  m_GameObject: {fileID: 176644}
  m_LocalRotation: {x: 0, y: 0, z: 0, w: 1}
  m_LocalPosition: {x: 0, y: 0, z: 0}
  m_LocalScale: {x: 1, y: 1, z: 1}
  m_ConstrainProportionsScale: 0
  m_Children:
  - {fileID: 4000013861244948}
  - {fileID: 440944}
  - {fileID: 496394}
  - {fileID: 5145689874473423946}
  m_Father: {fileID: 0}
  m_RootOrder: 0
  m_LocalEulerAnglesHint: {x: 0, y: 0, z: 0}
--- !u!114 &114615327401219762
MonoBehaviour:
  m_ObjectHideFlags: 0
  m_CorrespondingSourceObject: {fileID: 0}
  m_PrefabInstance: {fileID: 0}
  m_PrefabAsset: {fileID: 0}
  m_GameObject: {fileID: 176644}
  m_Enabled: 1
  m_EditorHideFlags: 0
  m_Script: {fileID: 11500000, guid: a7d0b1933e6839443a2050b4306ef453, type: 3}
  m_Name: 
  m_EditorClassIdentifier: 
  m_PanelType: 15000
  m_Collider: {fileID: 6560446}
  m_Mesh: {fileID: 136472}
  m_Border: {fileID: 2326276}
  m_MeshCollider: {fileID: 6574194}
  m_ParticleBounds: {x: 1.2, y: 1.2, z: 0}
  m_PanelPopUpMap:
  - m_PopUpPrefab: {fileID: 1000012632495268, guid: 90e90ffa9fbcd2946aa1987c26b3524d,
      type: 3}
    m_Command: 5201
  - m_PopUpPrefab: {fileID: 8644332587479430734, guid: bdb7d2ac05cca8346b210c2b576878cb,
      type: 3}
    m_Command: 5202
  m_PanelDescription: LAYERS_PANEL_DESCRIPTION
  m_LocalizedPanelDescription:
    m_TableReference:
      m_TableCollectionName: GUID:c84355079ab3f3e4f8f3812258805f86
    m_TableEntryReference:
      m_KeyId: 7872343826997248
      m_Key: 
    m_FallbackState: 0
    m_WaitForCompletion: 0
    m_LocalVariables: []
  m_PanelDescriptionPrefab: {fileID: 160918, guid: 3491f4f01ba6cac47b1633f36d7c6c84,
    type: 3}
  m_PanelDescriptionOffset: {x: 0.75, y: 1, z: 0}
  m_PanelDescriptionColor: {r: 1, g: 1, b: 1, a: 1}
  m_PanelFlairPrefab: {fileID: 0}
  m_PanelFlairOffset: {x: 0, y: 0, z: 0}
  m_DescriptionSpringK: 4
  m_DescriptionSpringDampen: 0.2
  m_DescriptionClosedAngle: -90
  m_DescriptionOpenAngle: 0
  m_DescriptionAlphaDistance: 90
  m_Decor: []
  m_GazeHighlightScaleMultiplier: 1.1
  m_BorderMeshWidth: 0.02
  m_BorderMeshAdvWidth: 0.01
  m_PanelSensitivity: 0.1
  m_ClampToBounds: 1
  m_ReticleBounds: {x: 2.8, y: 2.2, z: 0}
  m_BorderSphereHighlightRadius: 2.5
  m_PositioningSpheresBounds: {x: 1, y: 1}
  m_PositioningSphereRadius: 0.4
  m_UseGazeRotation: 1
  m_MaxGazeRotation: 20
  m_GazeActivateSpeed: 8
  m_InitialSpawnPos: {x: 4.61, y: 14, z: 5.34}
  m_InitialSpawnRotEulers: {x: 0, y: 0, z: 0}
  m_WandAttachAngle: 0
  m_WandAttachYOffset: 0
  m_WandAttachHalfHeight: 1.1
  m_BeginFixed: 0
  m_CanBeFixedToWand: 1
  m_CanBeDetachedFromWand: 1
  m_PopUpGazeDuration: 0.2
  m_PromoBorders: []
  references:
    version: 2
    RefIds: []
--- !u!114 &11455360
MonoBehaviour:
  m_ObjectHideFlags: 0
  m_CorrespondingSourceObject: {fileID: 0}
  m_PrefabInstance: {fileID: 0}
  m_PrefabAsset: {fileID: 0}
  m_GameObject: {fileID: 176644}
  m_Enabled: 1
  m_EditorHideFlags: 0
  m_Script: {fileID: 11500000, guid: 6311d8a25dba6a443be8afe87803c545, type: 3}
  m_Name: 
  m_EditorClassIdentifier: 
  m_ShowDuration: 0.25
  m_GrabDistance: 1.4
  m_CollisionRadius: 1.2
  m_AllowTwoHandGrab: 0
  m_DestroyOnHide: 0
  m_AllowHideWithToss: 1
  m_DisableDrift: 0
  m_RecordMovements: 0
  m_AllowSnapping: 1
  m_SnapDisabledDelay: 0.2
  m_AllowPinning: 0
  m_AllowDormancy: 1
  m_TossDuration: 0
  m_TintableMeshes:
  - {fileID: 2326276}
  m_SpawnPlacementOffset: {x: 0, y: 0, z: 0}
  m_IntroAnimSpinAmount: 360
  m_BoxCollider: {fileID: 6560446}
  m_Mesh: {fileID: 0}
  m_HighlightMeshXfs:
  - {fileID: 416416}
  m_ValidSnapRotationStickyAngle: 0
  m_SnapGhostMaterial: {fileID: 0}
  m_Border: {fileID: 0}
  m_GrabFixedMaxFacingAngle: 70
--- !u!114 &114809023328253228
MonoBehaviour:
  m_ObjectHideFlags: 0
  m_CorrespondingSourceObject: {fileID: 0}
  m_PrefabInstance: {fileID: 0}
  m_PrefabAsset: {fileID: 0}
  m_GameObject: {fileID: 176644}
  m_Enabled: 1
  m_EditorHideFlags: 0
  m_Script: {fileID: 11500000, guid: 739d5b1996234d64992a2ae60c3723e9, type: 3}
  m_Name: 
  m_EditorClassIdentifier: 
--- !u!114 &331921337032800447
MonoBehaviour:
  m_ObjectHideFlags: 0
  m_CorrespondingSourceObject: {fileID: 0}
  m_PrefabInstance: {fileID: 0}
  m_PrefabAsset: {fileID: 0}
  m_GameObject: {fileID: 176644}
  m_Enabled: 1
  m_EditorHideFlags: 0
  m_Script: {fileID: 11500000, guid: 9aeb2c80443c4314bb3cbe128f0857a0, type: 3}
  m_Name: 
  m_EditorClassIdentifier: 
  m_MainLayerName:
    m_TableReference:
      m_TableCollectionName: GUID:c84355079ab3f3e4f8f3812258805f86
    m_TableEntryReference:
      m_KeyId: 81184247687733248
      m_Key: 
    m_FallbackState: 0
    m_WaitForCompletion: 0
    m_LocalVariables: []
  m_AdditionalLayerName:
    m_TableReference:
      m_TableCollectionName: GUID:c84355079ab3f3e4f8f3812258805f86
    m_TableEntryReference:
      m_KeyId: 81184440202092544
      m_Key: 
    m_FallbackState: 0
    m_WaitForCompletion: 0
    m_LocalVariables: []
  mainWidget: {fileID: 8931799926426736621}
  m_Widgets: []
  scrollOffset: 0
  animationUI_Manager: {fileID: 449684, guid: e4e1ee92a3873da4d8e7fcc9f2501591, type: 3}
  layersWidget: {fileID: 7290462010586009958, guid: 11ea7c56cbc37e944bb9fcd3cdb20b8a,
    type: 3}
  scrollUpButton: {fileID: 257841238939133005}
  scrollDownButton: {fileID: 7595996017880737542}
  references:
    version: 2
    RefIds: []
--- !u!1 &1000013585526572
GameObject:
  m_ObjectHideFlags: 0
  m_CorrespondingSourceObject: {fileID: 0}
  m_PrefabInstance: {fileID: 0}
  m_PrefabAsset: {fileID: 0}
  serializedVersion: 6
  m_Component:
  - component: {fileID: 4000013861244948}
  - component: {fileID: 33000012312010046}
  - component: {fileID: 23000011599970562}
  m_Layer: 16
  m_Name: _Bounds(inactive)
  m_TagString: Untagged
  m_Icon: {fileID: 0}
  m_NavMeshLayer: 0
  m_StaticEditorFlags: 0
  m_IsActive: 0
--- !u!4 &4000013861244948
Transform:
  m_ObjectHideFlags: 0
  m_CorrespondingSourceObject: {fileID: 0}
  m_PrefabInstance: {fileID: 0}
  m_PrefabAsset: {fileID: 0}
  m_GameObject: {fileID: 1000013585526572}
  m_LocalRotation: {x: 0, y: 0, z: 0, w: 1}
  m_LocalPosition: {x: 0, y: 0, z: 0}
  m_LocalScale: {x: 1.87, y: 1.9, z: 1.4}
  m_ConstrainProportionsScale: 0
  m_Children: []
  m_Father: {fileID: 449684}
  m_RootOrder: 0
  m_LocalEulerAnglesHint: {x: 0, y: 0, z: 0}
--- !u!33 &33000012312010046
MeshFilter:
  m_ObjectHideFlags: 0
  m_CorrespondingSourceObject: {fileID: 0}
  m_PrefabInstance: {fileID: 0}
  m_PrefabAsset: {fileID: 0}
  m_GameObject: {fileID: 1000013585526572}
  m_Mesh: {fileID: 10210, guid: 0000000000000000e000000000000000, type: 0}
--- !u!23 &23000011599970562
MeshRenderer:
  m_ObjectHideFlags: 0
  m_CorrespondingSourceObject: {fileID: 0}
  m_PrefabInstance: {fileID: 0}
  m_PrefabAsset: {fileID: 0}
  m_GameObject: {fileID: 1000013585526572}
  m_Enabled: 1
  m_CastShadows: 0
  m_ReceiveShadows: 0
  m_DynamicOccludee: 1
  m_StaticShadowCaster: 0
  m_MotionVectors: 0
  m_LightProbeUsage: 1
  m_ReflectionProbeUsage: 1
  m_RayTracingMode: 2
  m_RayTraceProcedural: 0
  m_RenderingLayerMask: 1
  m_RendererPriority: 0
  m_Materials:
  - {fileID: 10303, guid: 0000000000000000f000000000000000, type: 0}
  m_StaticBatchInfo:
    firstSubMesh: 0
    subMeshCount: 0
  m_StaticBatchRoot: {fileID: 0}
  m_ProbeAnchor: {fileID: 0}
  m_LightProbeVolumeOverride: {fileID: 0}
  m_ScaleInLightmap: 1
  m_ReceiveGI: 1
  m_PreserveUVs: 1
  m_IgnoreNormalsForChartDetection: 0
  m_ImportantGI: 0
  m_StitchLightmapSeams: 0
  m_SelectedEditorRenderState: 3
  m_MinimumChartSize: 4
  m_AutoUVMaxDistance: 0.5
  m_AutoUVMaxAngle: 89
  m_LightmapParameters: {fileID: 0}
  m_SortingLayerID: 0
  m_SortingLayer: 0
  m_SortingOrder: 0
  m_AdditionalVertexStreams: {fileID: 0}
--- !u!1 &257841238939133005
GameObject:
  m_ObjectHideFlags: 0
  m_CorrespondingSourceObject: {fileID: 0}
  m_PrefabInstance: {fileID: 0}
  m_PrefabAsset: {fileID: 0}
  serializedVersion: 6
  m_Component:
  - component: {fileID: 2952974866507228661}
  m_Layer: 0
  m_Name: Scroll Button Up
  m_TagString: Untagged
  m_Icon: {fileID: 0}
  m_NavMeshLayer: 0
  m_StaticEditorFlags: 0
  m_IsActive: 1
--- !u!4 &2952974866507228661
Transform:
  m_ObjectHideFlags: 0
  m_CorrespondingSourceObject: {fileID: 0}
  m_PrefabInstance: {fileID: 0}
  m_PrefabAsset: {fileID: 0}
  m_GameObject: {fileID: 257841238939133005}
  m_LocalRotation: {x: 0, y: 0, z: 0, w: 1}
  m_LocalPosition: {x: 0, y: 0.771, z: 0}
  m_LocalScale: {x: 0.2045, y: 0.2045, z: 0.2045}
  m_ConstrainProportionsScale: 0
  m_Children:
  - {fileID: 5204464600699538249}
  m_Father: {fileID: 496394}
  m_RootOrder: 6
  m_LocalEulerAnglesHint: {x: 0, y: 0, z: 0}
--- !u!1 &1443557526192716647
GameObject:
  m_ObjectHideFlags: 0
  m_CorrespondingSourceObject: {fileID: 0}
  m_PrefabInstance: {fileID: 0}
  m_PrefabAsset: {fileID: 0}
  serializedVersion: 6
  m_Component:
  - component: {fileID: 1442615980906467047}
  - component: {fileID: 1476682871784013101}
  - component: {fileID: 1466678182019116579}
  - component: {fileID: 1508120112866826683}
  - component: {fileID: 9123466249153142771}
  m_Layer: 16
  m_Name: PanelButton_CopySelectionToLayer
  m_TagString: Untagged
  m_Icon: {fileID: 0}
  m_NavMeshLayer: 0
  m_StaticEditorFlags: 0
  m_IsActive: 1
--- !u!4 &1442615980906467047
Transform:
  m_ObjectHideFlags: 0
  m_CorrespondingSourceObject: {fileID: 0}
  m_PrefabInstance: {fileID: 0}
  m_PrefabAsset: {fileID: 0}
  m_GameObject: {fileID: 1443557526192716647}
  m_LocalRotation: {x: -0, y: -0, z: -0, w: 1}
  m_LocalPosition: {x: 0.747, y: 0.781, z: -0.05}
  m_LocalScale: {x: 0.15, y: 0.15, z: 0.15}
  m_ConstrainProportionsScale: 0
  m_Children: []
  m_Father: {fileID: 496394}
<<<<<<< HEAD
  m_RootOrder: 7
=======
  m_RootOrder: 14
>>>>>>> a4f6871f
  m_LocalEulerAnglesHint: {x: 0, y: 0, z: 0}
--- !u!33 &1476682871784013101
MeshFilter:
  m_ObjectHideFlags: 0
  m_CorrespondingSourceObject: {fileID: 0}
  m_PrefabInstance: {fileID: 0}
  m_PrefabAsset: {fileID: 0}
  m_GameObject: {fileID: 1443557526192716647}
  m_Mesh: {fileID: 4300000, guid: 5501f437160666942ae970f3648fbeb8, type: 3}
--- !u!23 &1466678182019116579
MeshRenderer:
  m_ObjectHideFlags: 0
  m_CorrespondingSourceObject: {fileID: 0}
  m_PrefabInstance: {fileID: 0}
  m_PrefabAsset: {fileID: 0}
  m_GameObject: {fileID: 1443557526192716647}
  m_Enabled: 1
  m_CastShadows: 0
  m_ReceiveShadows: 0
  m_DynamicOccludee: 1
  m_StaticShadowCaster: 0
  m_MotionVectors: 1
  m_LightProbeUsage: 1
  m_ReflectionProbeUsage: 1
  m_RayTracingMode: 2
  m_RayTraceProcedural: 0
  m_RenderingLayerMask: 1
  m_RendererPriority: 0
  m_Materials:
  - {fileID: 2100000, guid: 0cd84b047ac46ef4aa2ec15174c25613, type: 2}
  m_StaticBatchInfo:
    firstSubMesh: 0
    subMeshCount: 0
  m_StaticBatchRoot: {fileID: 0}
  m_ProbeAnchor: {fileID: 0}
  m_LightProbeVolumeOverride: {fileID: 0}
  m_ScaleInLightmap: 1
  m_ReceiveGI: 1
  m_PreserveUVs: 0
  m_IgnoreNormalsForChartDetection: 0
  m_ImportantGI: 0
  m_StitchLightmapSeams: 0
  m_SelectedEditorRenderState: 3
  m_MinimumChartSize: 4
  m_AutoUVMaxDistance: 0.5
  m_AutoUVMaxAngle: 89
  m_LightmapParameters: {fileID: 0}
  m_SortingLayerID: 0
  m_SortingLayer: 0
  m_SortingOrder: 0
  m_AdditionalVertexStreams: {fileID: 0}
--- !u!65 &1508120112866826683
BoxCollider:
  m_ObjectHideFlags: 0
  m_CorrespondingSourceObject: {fileID: 0}
  m_PrefabInstance: {fileID: 0}
  m_PrefabAsset: {fileID: 0}
  m_GameObject: {fileID: 1443557526192716647}
  m_Material: {fileID: 0}
  m_IsTrigger: 0
  m_Enabled: 1
  serializedVersion: 2
  m_Size: {x: 1, y: 1, z: 0.1}
  m_Center: {x: -0.000000074505806, y: 0.000000022351742, z: 0}
--- !u!114 &9123466249153142771
MonoBehaviour:
  m_ObjectHideFlags: 0
  m_CorrespondingSourceObject: {fileID: 0}
  m_PrefabInstance: {fileID: 0}
  m_PrefabAsset: {fileID: 0}
  m_GameObject: {fileID: 1443557526192716647}
  m_Enabled: 1
  m_EditorHideFlags: 0
  m_Script: {fileID: 11500000, guid: 07f172f1096366841bb9362060bb0095, type: 3}
  m_Name: 
  m_EditorClassIdentifier: 
  m_DescriptionType: 0
  m_DescriptionYOffset: 0
  m_DescriptionText: LAYERS_PANEL_COPYLAYER_BUTTON_DESCRIPTION
  m_LocalizedDescription:
    m_TableReference:
      m_TableCollectionName: GUID:c84355079ab3f3e4f8f3812258805f86
    m_TableEntryReference:
      m_KeyId: 81183732522344448
      m_Key: 
    m_FallbackState: 0
    m_WaitForCompletion: 0
    m_LocalVariables: []
  m_DescriptionTextExtra: 
  m_LocalizedDescriptionExtra:
    m_TableReference:
      m_TableCollectionName: 
    m_TableEntryReference:
      m_KeyId: 0
      m_Key: 
    m_FallbackState: 0
    m_WaitForCompletion: 0
    m_LocalVariables: []
  m_DescriptionActivateSpeed: 12
  m_DescriptionZScale: 1
  m_ButtonTexture: {fileID: 2800000, guid: 9d2a27625210a446a915a5101bea4c34, type: 3}
  m_AtlasTexture: 1
  m_ToggleButton: 0
  m_LongPressReleaseButton: 0
  m_ButtonHasPressedAudio: 1
  m_ZAdjustHover: -0.02
  m_ZAdjustClick: 0.05
  m_HoverScale: 1.1
  m_HoverBoxColliderGrow: 0.2
  m_AddOverlay: 0
  m_Action:
    m_PersistentCalls:
      m_Calls:
      - m_Target: {fileID: 331921337032800447}
        m_TargetAssemblyTypeName: TiltBrush.Layers.LayerUI_Manager, Assembly-CSharp
        m_MethodName: HandleCopySelectionToCurrentLayer
        m_Mode: 1
        m_Arguments:
          m_ObjectArgument: {fileID: 0}
          m_ObjectArgumentAssemblyTypeName: UnityEngine.Object, UnityEngine
          m_IntArgument: 0
          m_FloatArgument: 0
          m_StringArgument: 
          m_BoolArgument: 0
        m_CallState: 2
  references:
    version: 2
    RefIds: []
--- !u!1 &3064214241829522109
GameObject:
  m_ObjectHideFlags: 0
  m_CorrespondingSourceObject: {fileID: 0}
  m_PrefabInstance: {fileID: 0}
  m_PrefabAsset: {fileID: 0}
  serializedVersion: 6
  m_Component:
  - component: {fileID: 2739257957728501744}
  - component: {fileID: 8555632072421600898}
  - component: {fileID: 8178400768864472011}
  - component: {fileID: 4166432709381982527}
  m_Layer: 16
  m_Name: BorderBottom
  m_TagString: Untagged
  m_Icon: {fileID: 0}
  m_NavMeshLayer: 0
  m_StaticEditorFlags: 0
  m_IsActive: 1
--- !u!4 &2739257957728501744
Transform:
  m_ObjectHideFlags: 0
  m_CorrespondingSourceObject: {fileID: 0}
  m_PrefabInstance: {fileID: 0}
  m_PrefabAsset: {fileID: 0}
  m_GameObject: {fileID: 3064214241829522109}
  m_LocalRotation: {x: 0, y: 0, z: 0, w: 1}
  m_LocalPosition: {x: 0, y: 0.248, z: 0}
  m_LocalScale: {x: 1, y: 1, z: 1}
  m_ConstrainProportionsScale: 0
  m_Children: []
  m_Father: {fileID: 496394}
  m_RootOrder: 3
  m_LocalEulerAnglesHint: {x: 0, y: 0, z: 0}
--- !u!33 &8555632072421600898
MeshFilter:
  m_ObjectHideFlags: 0
  m_CorrespondingSourceObject: {fileID: 0}
  m_PrefabInstance: {fileID: 0}
  m_PrefabAsset: {fileID: 0}
  m_GameObject: {fileID: 3064214241829522109}
  m_Mesh: {fileID: 1220556274848135419, guid: a343604c10f606040a21af265cde7858, type: 3}
--- !u!23 &8178400768864472011
MeshRenderer:
  m_ObjectHideFlags: 0
  m_CorrespondingSourceObject: {fileID: 0}
  m_PrefabInstance: {fileID: 0}
  m_PrefabAsset: {fileID: 0}
  m_GameObject: {fileID: 3064214241829522109}
  m_Enabled: 1
  m_CastShadows: 0
  m_ReceiveShadows: 0
  m_DynamicOccludee: 1
  m_StaticShadowCaster: 0
  m_MotionVectors: 1
  m_LightProbeUsage: 1
  m_ReflectionProbeUsage: 1
  m_RayTracingMode: 2
  m_RayTraceProcedural: 0
  m_RenderingLayerMask: 1
  m_RendererPriority: 0
  m_Materials:
  - {fileID: 2100000, guid: 3e92ccbfed650604686991e69902e663, type: 2}
  m_StaticBatchInfo:
    firstSubMesh: 0
    subMeshCount: 0
  m_StaticBatchRoot: {fileID: 0}
  m_ProbeAnchor: {fileID: 0}
  m_LightProbeVolumeOverride: {fileID: 0}
  m_ScaleInLightmap: 1
  m_ReceiveGI: 1
  m_PreserveUVs: 0
  m_IgnoreNormalsForChartDetection: 0
  m_ImportantGI: 0
  m_StitchLightmapSeams: 0
  m_SelectedEditorRenderState: 3
  m_MinimumChartSize: 4
  m_AutoUVMaxDistance: 0.5
  m_AutoUVMaxAngle: 89
  m_LightmapParameters: {fileID: 0}
  m_SortingLayerID: 0
  m_SortingLayer: 0
  m_SortingOrder: 0
  m_AdditionalVertexStreams: {fileID: 0}
--- !u!114 &4166432709381982527
MonoBehaviour:
  m_ObjectHideFlags: 0
  m_CorrespondingSourceObject: {fileID: 0}
  m_PrefabInstance: {fileID: 0}
  m_PrefabAsset: {fileID: 0}
  m_GameObject: {fileID: 3064214241829522109}
  m_Enabled: 1
  m_EditorHideFlags: 0
  m_Script: {fileID: 11500000, guid: 1aaefde5afe80784e908d27fcb05a101, type: 3}
  m_Name: 
  m_EditorClassIdentifier: 
  m_OffsetOverride: -1
--- !u!1 &4488842029824671291
GameObject:
  m_ObjectHideFlags: 0
  m_CorrespondingSourceObject: {fileID: 0}
  m_PrefabInstance: {fileID: 0}
  m_PrefabAsset: {fileID: 0}
  serializedVersion: 6
  m_Component:
  - component: {fileID: 5204464600699538249}
  - component: {fileID: 2163808653380313153}
  - component: {fileID: 2570222332293963381}
  - component: {fileID: 8492357391588942466}
  - component: {fileID: 8056510530506173245}
  m_Layer: 16
  m_Name: ' Button'
  m_TagString: Untagged
  m_Icon: {fileID: 0}
  m_NavMeshLayer: 0
  m_StaticEditorFlags: 0
  m_IsActive: 1
--- !u!4 &5204464600699538249
Transform:
  m_ObjectHideFlags: 0
  m_CorrespondingSourceObject: {fileID: 0}
  m_PrefabInstance: {fileID: 0}
  m_PrefabAsset: {fileID: 0}
  m_GameObject: {fileID: 4488842029824671291}
  m_LocalRotation: {x: -0, y: -0, z: -0, w: 1}
  m_LocalPosition: {x: 0, y: 0, z: 0}
  m_LocalScale: {x: 2, y: 0.5, z: 0.24546999}
  m_ConstrainProportionsScale: 0
  m_Children: []
  m_Father: {fileID: 2952974866507228661}
  m_RootOrder: 0
  m_LocalEulerAnglesHint: {x: 0, y: 0, z: 0}
--- !u!33 &2163808653380313153
MeshFilter:
  m_ObjectHideFlags: 0
  m_CorrespondingSourceObject: {fileID: 0}
  m_PrefabInstance: {fileID: 0}
  m_PrefabAsset: {fileID: 0}
  m_GameObject: {fileID: 4488842029824671291}
  m_Mesh: {fileID: 4300000, guid: 5501f437160666942ae970f3648fbeb8, type: 3}
--- !u!23 &2570222332293963381
MeshRenderer:
  m_ObjectHideFlags: 0
  m_CorrespondingSourceObject: {fileID: 0}
  m_PrefabInstance: {fileID: 0}
  m_PrefabAsset: {fileID: 0}
  m_GameObject: {fileID: 4488842029824671291}
  m_Enabled: 1
  m_CastShadows: 0
  m_ReceiveShadows: 0
  m_DynamicOccludee: 1
  m_StaticShadowCaster: 0
  m_MotionVectors: 1
  m_LightProbeUsage: 1
  m_ReflectionProbeUsage: 1
  m_RayTracingMode: 2
  m_RayTraceProcedural: 0
  m_RenderingLayerMask: 1
  m_RendererPriority: 0
  m_Materials:
  - {fileID: 2100000, guid: 0cd84b047ac46ef4aa2ec15174c25613, type: 2}
  m_StaticBatchInfo:
    firstSubMesh: 0
    subMeshCount: 0
  m_StaticBatchRoot: {fileID: 0}
  m_ProbeAnchor: {fileID: 0}
  m_LightProbeVolumeOverride: {fileID: 0}
  m_ScaleInLightmap: 1
  m_ReceiveGI: 1
  m_PreserveUVs: 0
  m_IgnoreNormalsForChartDetection: 0
  m_ImportantGI: 0
  m_StitchLightmapSeams: 0
  m_SelectedEditorRenderState: 3
  m_MinimumChartSize: 4
  m_AutoUVMaxDistance: 0.5
  m_AutoUVMaxAngle: 89
  m_LightmapParameters: {fileID: 0}
  m_SortingLayerID: 0
  m_SortingLayer: 0
  m_SortingOrder: 0
  m_AdditionalVertexStreams: {fileID: 0}
--- !u!65 &8492357391588942466
BoxCollider:
  m_ObjectHideFlags: 0
  m_CorrespondingSourceObject: {fileID: 0}
  m_PrefabInstance: {fileID: 0}
  m_PrefabAsset: {fileID: 0}
  m_GameObject: {fileID: 4488842029824671291}
  m_Material: {fileID: 0}
  m_IsTrigger: 0
  m_Enabled: 1
  serializedVersion: 2
  m_Size: {x: 1, y: 1, z: 0.1}
  m_Center: {x: -0.000000074505806, y: 0.000000022351742, z: 0}
--- !u!114 &8056510530506173245
MonoBehaviour:
  m_ObjectHideFlags: 0
  m_CorrespondingSourceObject: {fileID: 0}
  m_PrefabInstance: {fileID: 0}
  m_PrefabAsset: {fileID: 0}
  m_GameObject: {fileID: 4488842029824671291}
  m_Enabled: 1
  m_EditorHideFlags: 0
  m_Script: {fileID: 11500000, guid: 9bcecd8bbf031e94ca0ee78ccda0fcc7, type: 3}
  m_Name: 
  m_EditorClassIdentifier: 
  m_DescriptionType: 0
  m_DescriptionYOffset: 0
  m_DescriptionText: 
  m_LocalizedDescription:
    m_TableReference:
      m_TableCollectionName: 
    m_TableEntryReference:
      m_KeyId: 0
      m_Key: 
    m_FallbackState: 0
    m_WaitForCompletion: 0
    m_LocalVariables: []
  m_DescriptionTextExtra: 
  m_LocalizedDescriptionExtra:
    m_TableReference:
      m_TableCollectionName: 
    m_TableEntryReference:
      m_KeyId: 0
      m_Key: 
    m_FallbackState: 0
    m_WaitForCompletion: 0
    m_LocalVariables: []
  m_DescriptionActivateSpeed: 12
  m_DescriptionZScale: 1
  m_ButtonTexture: {fileID: 0}
  m_AtlasTexture: 1
  m_ToggleButton: 0
  m_LongPressReleaseButton: 0
  m_ButtonHasPressedAudio: 1
  m_ZAdjustHover: -0.02
  m_ZAdjustClick: 0.05
  m_HoverScale: 1.1
  m_HoverBoxColliderGrow: 0.2
  m_AddOverlay: 0
  upDirection: 1
  references:
    version: 2
    RefIds: []
--- !u!1 &5852890320528865445
GameObject:
  m_ObjectHideFlags: 0
  m_CorrespondingSourceObject: {fileID: 0}
  m_PrefabInstance: {fileID: 0}
  m_PrefabAsset: {fileID: 0}
  serializedVersion: 6
  m_Component:
  - component: {fileID: 8792413665768559611}
  - component: {fileID: 1039356582414511350}
  - component: {fileID: 5544848882262127552}
  - component: {fileID: 5924603479333445012}
  m_Layer: 16
  m_Name: BorderMiddle
  m_TagString: Untagged
  m_Icon: {fileID: 0}
  m_NavMeshLayer: 0
  m_StaticEditorFlags: 0
  m_IsActive: 1
--- !u!4 &8792413665768559611
Transform:
  m_ObjectHideFlags: 0
  m_CorrespondingSourceObject: {fileID: 0}
  m_PrefabInstance: {fileID: 0}
  m_PrefabAsset: {fileID: 0}
  m_GameObject: {fileID: 5852890320528865445}
  m_LocalRotation: {x: 0, y: 0, z: 0, w: 1}
  m_LocalPosition: {x: 0, y: 0, z: 0}
  m_LocalScale: {x: 1, y: 0.8, z: 1}
  m_ConstrainProportionsScale: 0
  m_Children: []
  m_Father: {fileID: 496394}
  m_RootOrder: 2
  m_LocalEulerAnglesHint: {x: 0, y: 0, z: 0}
--- !u!33 &1039356582414511350
MeshFilter:
  m_ObjectHideFlags: 0
  m_CorrespondingSourceObject: {fileID: 0}
  m_PrefabInstance: {fileID: 0}
  m_PrefabAsset: {fileID: 0}
  m_GameObject: {fileID: 5852890320528865445}
  m_Mesh: {fileID: 2992368497313890373, guid: a343604c10f606040a21af265cde7858, type: 3}
--- !u!23 &5544848882262127552
MeshRenderer:
  m_ObjectHideFlags: 0
  m_CorrespondingSourceObject: {fileID: 0}
  m_PrefabInstance: {fileID: 0}
  m_PrefabAsset: {fileID: 0}
  m_GameObject: {fileID: 5852890320528865445}
  m_Enabled: 1
  m_CastShadows: 0
  m_ReceiveShadows: 0
  m_DynamicOccludee: 1
  m_StaticShadowCaster: 0
  m_MotionVectors: 1
  m_LightProbeUsage: 1
  m_ReflectionProbeUsage: 1
  m_RayTracingMode: 2
  m_RayTraceProcedural: 0
  m_RenderingLayerMask: 1
  m_RendererPriority: 0
  m_Materials:
  - {fileID: 2100000, guid: 3e92ccbfed650604686991e69902e663, type: 2}
  m_StaticBatchInfo:
    firstSubMesh: 0
    subMeshCount: 0
  m_StaticBatchRoot: {fileID: 0}
  m_ProbeAnchor: {fileID: 0}
  m_LightProbeVolumeOverride: {fileID: 0}
  m_ScaleInLightmap: 1
  m_ReceiveGI: 1
  m_PreserveUVs: 0
  m_IgnoreNormalsForChartDetection: 0
  m_ImportantGI: 0
  m_StitchLightmapSeams: 0
  m_SelectedEditorRenderState: 3
  m_MinimumChartSize: 4
  m_AutoUVMaxDistance: 0.5
  m_AutoUVMaxAngle: 89
  m_LightmapParameters: {fileID: 0}
  m_SortingLayerID: 0
  m_SortingLayer: 0
  m_SortingOrder: 0
  m_AdditionalVertexStreams: {fileID: 0}
--- !u!114 &5924603479333445012
MonoBehaviour:
  m_ObjectHideFlags: 0
  m_CorrespondingSourceObject: {fileID: 0}
  m_PrefabInstance: {fileID: 0}
  m_PrefabAsset: {fileID: 0}
  m_GameObject: {fileID: 5852890320528865445}
  m_Enabled: 1
  m_EditorHideFlags: 0
  m_Script: {fileID: 11500000, guid: 1aaefde5afe80784e908d27fcb05a101, type: 3}
  m_Name: 
  m_EditorClassIdentifier: 
  m_OffsetOverride: -1
<<<<<<< HEAD
--- !u!1 &6104063134575836528
=======
--- !u!1 &5924474798048332824
GameObject:
  m_ObjectHideFlags: 0
  m_CorrespondingSourceObject: {fileID: 0}
  m_PrefabInstance: {fileID: 0}
  m_PrefabAsset: {fileID: 0}
  serializedVersion: 6
  m_Component:
  - component: {fileID: 6273472629259780946}
  - component: {fileID: 6504244258606918893}
  - component: {fileID: 2257815299682254694}
  - component: {fileID: 4411682278885189158}
  - component: {fileID: 2580262172249202262}
  m_Layer: 16
  m_Name: PanelButton_MoveSelectionToLayer
  m_TagString: Untagged
  m_Icon: {fileID: 0}
  m_NavMeshLayer: 0
  m_StaticEditorFlags: 0
  m_IsActive: 1
--- !u!4 &6273472629259780946
Transform:
  m_ObjectHideFlags: 0
  m_CorrespondingSourceObject: {fileID: 0}
  m_PrefabInstance: {fileID: 0}
  m_PrefabAsset: {fileID: 0}
  m_GameObject: {fileID: 5924474798048332824}
  m_LocalRotation: {x: -0, y: -0, z: -0, w: 1}
  m_LocalPosition: {x: 0.549, y: 0.781, z: -0.05}
  m_LocalScale: {x: 0.15, y: 0.15, z: 0.15}
  m_ConstrainProportionsScale: 0
  m_Children: []
  m_Father: {fileID: 496394}
  m_RootOrder: 13
  m_LocalEulerAnglesHint: {x: 0, y: 0, z: 0}
--- !u!33 &6504244258606918893
MeshFilter:
  m_ObjectHideFlags: 0
  m_CorrespondingSourceObject: {fileID: 0}
  m_PrefabInstance: {fileID: 0}
  m_PrefabAsset: {fileID: 0}
  m_GameObject: {fileID: 5924474798048332824}
  m_Mesh: {fileID: 4300000, guid: 5501f437160666942ae970f3648fbeb8, type: 3}
--- !u!23 &2257815299682254694
MeshRenderer:
  m_ObjectHideFlags: 0
  m_CorrespondingSourceObject: {fileID: 0}
  m_PrefabInstance: {fileID: 0}
  m_PrefabAsset: {fileID: 0}
  m_GameObject: {fileID: 5924474798048332824}
  m_Enabled: 1
  m_CastShadows: 0
  m_ReceiveShadows: 0
  m_DynamicOccludee: 1
  m_StaticShadowCaster: 0
  m_MotionVectors: 1
  m_LightProbeUsage: 1
  m_ReflectionProbeUsage: 1
  m_RayTracingMode: 2
  m_RayTraceProcedural: 0
  m_RenderingLayerMask: 1
  m_RendererPriority: 0
  m_Materials:
  - {fileID: 2100000, guid: 0cd84b047ac46ef4aa2ec15174c25613, type: 2}
  m_StaticBatchInfo:
    firstSubMesh: 0
    subMeshCount: 0
  m_StaticBatchRoot: {fileID: 0}
  m_ProbeAnchor: {fileID: 0}
  m_LightProbeVolumeOverride: {fileID: 0}
  m_ScaleInLightmap: 1
  m_ReceiveGI: 1
  m_PreserveUVs: 0
  m_IgnoreNormalsForChartDetection: 0
  m_ImportantGI: 0
  m_StitchLightmapSeams: 0
  m_SelectedEditorRenderState: 3
  m_MinimumChartSize: 4
  m_AutoUVMaxDistance: 0.5
  m_AutoUVMaxAngle: 89
  m_LightmapParameters: {fileID: 0}
  m_SortingLayerID: 0
  m_SortingLayer: 0
  m_SortingOrder: 0
  m_AdditionalVertexStreams: {fileID: 0}
--- !u!65 &4411682278885189158
BoxCollider:
  m_ObjectHideFlags: 0
  m_CorrespondingSourceObject: {fileID: 0}
  m_PrefabInstance: {fileID: 0}
  m_PrefabAsset: {fileID: 0}
  m_GameObject: {fileID: 5924474798048332824}
  m_Material: {fileID: 0}
  m_IsTrigger: 0
  m_Enabled: 1
  serializedVersion: 2
  m_Size: {x: 1, y: 1, z: 0.1}
  m_Center: {x: -0.000000074505806, y: 0.000000022351742, z: 0}
--- !u!114 &2580262172249202262
MonoBehaviour:
  m_ObjectHideFlags: 0
  m_CorrespondingSourceObject: {fileID: 0}
  m_PrefabInstance: {fileID: 0}
  m_PrefabAsset: {fileID: 0}
  m_GameObject: {fileID: 5924474798048332824}
  m_Enabled: 1
  m_EditorHideFlags: 0
  m_Script: {fileID: 11500000, guid: 07f172f1096366841bb9362060bb0095, type: 3}
  m_Name: 
  m_EditorClassIdentifier: 
  m_DescriptionType: 0
  m_DescriptionYOffset: 0
  m_DescriptionText: LAYERS_PANEL_MOVELAYER_BUTTON_DESCRIPTION
  m_LocalizedDescription:
    m_TableReference:
      m_TableCollectionName: GUID:c84355079ab3f3e4f8f3812258805f86
    m_TableEntryReference:
      m_KeyId: 137988464450723840
      m_Key: 
    m_FallbackState: 0
    m_WaitForCompletion: 0
    m_LocalVariables: []
  m_DescriptionTextExtra: 
  m_LocalizedDescriptionExtra:
    m_TableReference:
      m_TableCollectionName: 
    m_TableEntryReference:
      m_KeyId: 0
      m_Key: 
    m_FallbackState: 0
    m_WaitForCompletion: 0
    m_LocalVariables: []
  m_DescriptionActivateSpeed: 12
  m_DescriptionZScale: 1
  m_ButtonTexture: {fileID: 2800000, guid: 2baf5f6baa7af40228e55a86bde66f48, type: 3}
  m_AtlasTexture: 1
  m_ToggleButton: 0
  m_LongPressReleaseButton: 0
  m_ButtonHasPressedAudio: 1
  m_ZAdjustHover: -0.02
  m_ZAdjustClick: 0.05
  m_HoverScale: 1.1
  m_HoverBoxColliderGrow: 0.2
  m_AddOverlay: 0
  m_Action:
    m_PersistentCalls:
      m_Calls:
      - m_Target: {fileID: 331921337032800447}
        m_TargetAssemblyTypeName: TiltBrush.Layers.LayerUI_Manager, Assembly-CSharp
        m_MethodName: HandleMoveSelectionToCurrentLayer
        m_Mode: 1
        m_Arguments:
          m_ObjectArgument: {fileID: 0}
          m_ObjectArgumentAssemblyTypeName: UnityEngine.Object, UnityEngine
          m_IntArgument: 0
          m_FloatArgument: 0
          m_StringArgument: 
          m_BoolArgument: 0
        m_CallState: 2
  references:
    version: 2
    RefIds: []
--- !u!1 &7912276510237571414
>>>>>>> a4f6871f
GameObject:
  m_ObjectHideFlags: 0
  m_CorrespondingSourceObject: {fileID: 0}
  m_PrefabInstance: {fileID: 0}
  m_PrefabAsset: {fileID: 0}
  serializedVersion: 6
  m_Component:
  - component: {fileID: 2506138728745093122}
  - component: {fileID: 8428780951183532810}
  - component: {fileID: 5284178702032280894}
  - component: {fileID: 2244064826847109577}
  - component: {fileID: 373823765688772726}
  m_Layer: 16
  m_Name: ' Button'
  m_TagString: Untagged
  m_Icon: {fileID: 0}
  m_NavMeshLayer: 0
  m_StaticEditorFlags: 0
  m_IsActive: 1
--- !u!4 &2506138728745093122
Transform:
  m_ObjectHideFlags: 0
  m_CorrespondingSourceObject: {fileID: 0}
  m_PrefabInstance: {fileID: 0}
  m_PrefabAsset: {fileID: 0}
  m_GameObject: {fileID: 6104063134575836528}
  m_LocalRotation: {x: -0, y: -0, z: -0, w: 1}
  m_LocalPosition: {x: 0, y: 0, z: 0}
  m_LocalScale: {x: 2, y: 0.5, z: 0.24546999}
  m_ConstrainProportionsScale: 0
  m_Children: []
  m_Father: {fileID: 4757346987960444606}
  m_RootOrder: 0
  m_LocalEulerAnglesHint: {x: 0, y: 0, z: 0}
--- !u!33 &8428780951183532810
MeshFilter:
  m_ObjectHideFlags: 0
  m_CorrespondingSourceObject: {fileID: 0}
  m_PrefabInstance: {fileID: 0}
  m_PrefabAsset: {fileID: 0}
  m_GameObject: {fileID: 6104063134575836528}
  m_Mesh: {fileID: 4300000, guid: 5501f437160666942ae970f3648fbeb8, type: 3}
--- !u!23 &5284178702032280894
MeshRenderer:
  m_ObjectHideFlags: 0
  m_CorrespondingSourceObject: {fileID: 0}
  m_PrefabInstance: {fileID: 0}
  m_PrefabAsset: {fileID: 0}
  m_GameObject: {fileID: 6104063134575836528}
  m_Enabled: 1
  m_CastShadows: 0
  m_ReceiveShadows: 0
  m_DynamicOccludee: 1
  m_StaticShadowCaster: 0
  m_MotionVectors: 1
  m_LightProbeUsage: 1
  m_ReflectionProbeUsage: 1
  m_RayTracingMode: 2
  m_RayTraceProcedural: 0
  m_RenderingLayerMask: 1
  m_RendererPriority: 0
  m_Materials:
  - {fileID: 2100000, guid: 0cd84b047ac46ef4aa2ec15174c25613, type: 2}
  m_StaticBatchInfo:
    firstSubMesh: 0
    subMeshCount: 0
  m_StaticBatchRoot: {fileID: 0}
  m_ProbeAnchor: {fileID: 0}
  m_LightProbeVolumeOverride: {fileID: 0}
  m_ScaleInLightmap: 1
  m_ReceiveGI: 1
  m_PreserveUVs: 0
  m_IgnoreNormalsForChartDetection: 0
  m_ImportantGI: 0
  m_StitchLightmapSeams: 0
  m_SelectedEditorRenderState: 3
  m_MinimumChartSize: 4
  m_AutoUVMaxDistance: 0.5
  m_AutoUVMaxAngle: 89
  m_LightmapParameters: {fileID: 0}
  m_SortingLayerID: 0
  m_SortingLayer: 0
  m_SortingOrder: 0
  m_AdditionalVertexStreams: {fileID: 0}
--- !u!65 &2244064826847109577
BoxCollider:
  m_ObjectHideFlags: 0
  m_CorrespondingSourceObject: {fileID: 0}
  m_PrefabInstance: {fileID: 0}
  m_PrefabAsset: {fileID: 0}
  m_GameObject: {fileID: 6104063134575836528}
  m_Material: {fileID: 0}
  m_IsTrigger: 0
  m_Enabled: 1
  serializedVersion: 2
  m_Size: {x: 1, y: 1, z: 0.1}
  m_Center: {x: -0.000000074505806, y: 0.000000022351742, z: 0}
--- !u!114 &373823765688772726
MonoBehaviour:
  m_ObjectHideFlags: 0
  m_CorrespondingSourceObject: {fileID: 0}
  m_PrefabInstance: {fileID: 0}
  m_PrefabAsset: {fileID: 0}
  m_GameObject: {fileID: 6104063134575836528}
  m_Enabled: 1
  m_EditorHideFlags: 0
  m_Script: {fileID: 11500000, guid: 9bcecd8bbf031e94ca0ee78ccda0fcc7, type: 3}
  m_Name: 
  m_EditorClassIdentifier: 
  m_DescriptionType: 0
  m_DescriptionYOffset: 0
  m_DescriptionText: 
  m_LocalizedDescription:
    m_TableReference:
      m_TableCollectionName: 
    m_TableEntryReference:
      m_KeyId: 0
      m_Key: 
    m_FallbackState: 0
    m_WaitForCompletion: 0
    m_LocalVariables: []
  m_DescriptionTextExtra: 
  m_LocalizedDescriptionExtra:
    m_TableReference:
      m_TableCollectionName: 
    m_TableEntryReference:
      m_KeyId: 0
      m_Key: 
    m_FallbackState: 0
    m_WaitForCompletion: 0
    m_LocalVariables: []
  m_DescriptionActivateSpeed: 12
  m_DescriptionZScale: 1
  m_ButtonTexture: {fileID: 0}
  m_AtlasTexture: 1
  m_ToggleButton: 0
  m_LongPressReleaseButton: 0
  m_ButtonHasPressedAudio: 1
  m_ZAdjustHover: -0.02
  m_ZAdjustClick: 0.05
  m_HoverScale: 1.1
  m_HoverBoxColliderGrow: 0.2
  m_AddOverlay: 0
  upDirection: 0
  references:
    version: 2
    RefIds: []
--- !u!1 &7595996017880737542
GameObject:
  m_ObjectHideFlags: 0
  m_CorrespondingSourceObject: {fileID: 0}
  m_PrefabInstance: {fileID: 0}
  m_PrefabAsset: {fileID: 0}
  serializedVersion: 6
  m_Component:
  - component: {fileID: 4757346987960444606}
  m_Layer: 0
  m_Name: Scroll Button Down
  m_TagString: Untagged
  m_Icon: {fileID: 0}
  m_NavMeshLayer: 0
  m_StaticEditorFlags: 0
  m_IsActive: 1
--- !u!4 &4757346987960444606
Transform:
  m_ObjectHideFlags: 0
  m_CorrespondingSourceObject: {fileID: 0}
  m_PrefabInstance: {fileID: 0}
  m_PrefabAsset: {fileID: 0}
  m_GameObject: {fileID: 7595996017880737542}
  m_LocalRotation: {x: 0, y: 0, z: 0, w: 1}
  m_LocalPosition: {x: 0, y: -0.832, z: 0}
  m_LocalScale: {x: 0.2045, y: 0.2045, z: 0.2045}
  m_ConstrainProportionsScale: 0
  m_Children:
  - {fileID: 2506138728745093122}
  m_Father: {fileID: 496394}
  m_RootOrder: 9
  m_LocalEulerAnglesHint: {x: 0, y: 0, z: 0}
--- !u!1 &7912276510237571414
GameObject:
  m_ObjectHideFlags: 0
  m_CorrespondingSourceObject: {fileID: 0}
  m_PrefabInstance: {fileID: 0}
  m_PrefabAsset: {fileID: 0}
  serializedVersion: 6
  m_Component:
  - component: {fileID: 5145689874473423946}
  - component: {fileID: 1868760599541160895}
  - component: {fileID: 8614755795430006044}
  m_Layer: 16
  m_Name: EventSystem
  m_TagString: Untagged
  m_Icon: {fileID: 0}
  m_NavMeshLayer: 0
  m_StaticEditorFlags: 0
  m_IsActive: 1
--- !u!4 &5145689874473423946
Transform:
  m_ObjectHideFlags: 0
  m_CorrespondingSourceObject: {fileID: 0}
  m_PrefabInstance: {fileID: 0}
  m_PrefabAsset: {fileID: 0}
  m_GameObject: {fileID: 7912276510237571414}
  m_LocalRotation: {x: -0, y: -0, z: -0, w: 1}
  m_LocalPosition: {x: 0, y: 0, z: 0}
  m_LocalScale: {x: 1, y: 1, z: 1}
  m_ConstrainProportionsScale: 0
  m_Children: []
  m_Father: {fileID: 449684}
  m_RootOrder: 3
  m_LocalEulerAnglesHint: {x: 0, y: 0, z: 0}
--- !u!114 &1868760599541160895
MonoBehaviour:
  m_ObjectHideFlags: 0
  m_CorrespondingSourceObject: {fileID: 0}
  m_PrefabInstance: {fileID: 0}
  m_PrefabAsset: {fileID: 0}
  m_GameObject: {fileID: 7912276510237571414}
  m_Enabled: 1
  m_EditorHideFlags: 0
  m_Script: {fileID: 11500000, guid: 76c392e42b5098c458856cdf6ecaaaa1, type: 3}
  m_Name: 
  m_EditorClassIdentifier: 
  m_FirstSelected: {fileID: 0}
  m_sendNavigationEvents: 1
  m_DragThreshold: 10
--- !u!114 &8614755795430006044
MonoBehaviour:
  m_ObjectHideFlags: 0
  m_CorrespondingSourceObject: {fileID: 0}
  m_PrefabInstance: {fileID: 0}
  m_PrefabAsset: {fileID: 0}
  m_GameObject: {fileID: 7912276510237571414}
  m_Enabled: 1
  m_EditorHideFlags: 0
  m_Script: {fileID: 11500000, guid: 01614664b831546d2ae94a42149d80ac, type: 3}
  m_Name: 
  m_EditorClassIdentifier: 
  m_SendPointerHoverToParent: 1
  m_MoveRepeatDelay: 0.5
  m_MoveRepeatRate: 0.1
  m_XRTrackingOrigin: {fileID: 0}
  m_ActionsAsset: {fileID: -944628639613478452, guid: ca9f5fa95ffab41fb9a615ab714db018,
    type: 3}
  m_PointAction: {fileID: -1654692200621890270, guid: ca9f5fa95ffab41fb9a615ab714db018,
    type: 3}
  m_MoveAction: {fileID: -8784545083839296357, guid: ca9f5fa95ffab41fb9a615ab714db018,
    type: 3}
  m_SubmitAction: {fileID: 392368643174621059, guid: ca9f5fa95ffab41fb9a615ab714db018,
    type: 3}
  m_CancelAction: {fileID: 7727032971491509709, guid: ca9f5fa95ffab41fb9a615ab714db018,
    type: 3}
  m_LeftClickAction: {fileID: 3001919216989983466, guid: ca9f5fa95ffab41fb9a615ab714db018,
    type: 3}
  m_MiddleClickAction: {fileID: -2185481485913320682, guid: ca9f5fa95ffab41fb9a615ab714db018,
    type: 3}
  m_RightClickAction: {fileID: -4090225696740746782, guid: ca9f5fa95ffab41fb9a615ab714db018,
    type: 3}
  m_ScrollWheelAction: {fileID: 6240969308177333660, guid: ca9f5fa95ffab41fb9a615ab714db018,
    type: 3}
  m_TrackedDevicePositionAction: {fileID: 6564999863303420839, guid: ca9f5fa95ffab41fb9a615ab714db018,
    type: 3}
  m_TrackedDeviceOrientationAction: {fileID: 7970375526676320489, guid: ca9f5fa95ffab41fb9a615ab714db018,
    type: 3}
  m_DeselectOnBackgroundClick: 1
  m_PointerBehavior: 0
  m_CursorLockBehavior: 0
--- !u!1001 &2222750886918293131
PrefabInstance:
  m_ObjectHideFlags: 0
  serializedVersion: 2
  m_Modification:
    m_TransformParent: {fileID: 496394}
    m_Modifications:
    - target: {fileID: 764252602712346550, guid: 11ea7c56cbc37e944bb9fcd3cdb20b8a,
        type: 3}
      propertyPath: m_RootOrder
      value: 4
      objectReference: {fileID: 0}
    - target: {fileID: 764252602712346550, guid: 11ea7c56cbc37e944bb9fcd3cdb20b8a,
        type: 3}
      propertyPath: m_LocalPosition.x
      value: -0.011
      objectReference: {fileID: 0}
    - target: {fileID: 764252602712346550, guid: 11ea7c56cbc37e944bb9fcd3cdb20b8a,
        type: 3}
      propertyPath: m_LocalPosition.y
      value: 0.586
      objectReference: {fileID: 0}
    - target: {fileID: 764252602712346550, guid: 11ea7c56cbc37e944bb9fcd3cdb20b8a,
        type: 3}
      propertyPath: m_LocalPosition.z
      value: 0.041
      objectReference: {fileID: 0}
    - target: {fileID: 764252602712346550, guid: 11ea7c56cbc37e944bb9fcd3cdb20b8a,
        type: 3}
      propertyPath: m_LocalRotation.x
      value: -0
      objectReference: {fileID: 0}
    - target: {fileID: 764252602712346550, guid: 11ea7c56cbc37e944bb9fcd3cdb20b8a,
        type: 3}
      propertyPath: m_LocalRotation.y
      value: -0
      objectReference: {fileID: 0}
    - target: {fileID: 764252602712346550, guid: 11ea7c56cbc37e944bb9fcd3cdb20b8a,
        type: 3}
      propertyPath: m_LocalRotation.z
      value: -0
      objectReference: {fileID: 0}
    - target: {fileID: 3629242930406565158, guid: 11ea7c56cbc37e944bb9fcd3cdb20b8a,
        type: 3}
      propertyPath: m_Pivot.x
      value: 0.5
      objectReference: {fileID: 0}
    - target: {fileID: 3629242930406565158, guid: 11ea7c56cbc37e944bb9fcd3cdb20b8a,
        type: 3}
      propertyPath: m_Pivot.y
      value: 0.5
      objectReference: {fileID: 0}
    - target: {fileID: 3629242930406565158, guid: 11ea7c56cbc37e944bb9fcd3cdb20b8a,
        type: 3}
      propertyPath: m_RootOrder
      value: 3
      objectReference: {fileID: 0}
    - target: {fileID: 3629242930406565158, guid: 11ea7c56cbc37e944bb9fcd3cdb20b8a,
        type: 3}
      propertyPath: m_AnchorMax.x
      value: 0.5
      objectReference: {fileID: 0}
    - target: {fileID: 3629242930406565158, guid: 11ea7c56cbc37e944bb9fcd3cdb20b8a,
        type: 3}
      propertyPath: m_AnchorMax.y
      value: 0.5
      objectReference: {fileID: 0}
    - target: {fileID: 3629242930406565158, guid: 11ea7c56cbc37e944bb9fcd3cdb20b8a,
        type: 3}
      propertyPath: m_AnchorMin.x
      value: 0.5
      objectReference: {fileID: 0}
    - target: {fileID: 3629242930406565158, guid: 11ea7c56cbc37e944bb9fcd3cdb20b8a,
        type: 3}
      propertyPath: m_AnchorMin.y
      value: 0.5
      objectReference: {fileID: 0}
    - target: {fileID: 3629242930406565158, guid: 11ea7c56cbc37e944bb9fcd3cdb20b8a,
        type: 3}
      propertyPath: m_SizeDelta.x
      value: 2.8576
      objectReference: {fileID: 0}
    - target: {fileID: 3629242930406565158, guid: 11ea7c56cbc37e944bb9fcd3cdb20b8a,
        type: 3}
      propertyPath: m_SizeDelta.y
      value: -0.262
      objectReference: {fileID: 0}
    - target: {fileID: 3629242930406565158, guid: 11ea7c56cbc37e944bb9fcd3cdb20b8a,
        type: 3}
      propertyPath: m_LocalPosition.x
      value: 0
      objectReference: {fileID: 0}
    - target: {fileID: 3629242930406565158, guid: 11ea7c56cbc37e944bb9fcd3cdb20b8a,
        type: 3}
      propertyPath: m_LocalPosition.y
      value: 0
      objectReference: {fileID: 0}
    - target: {fileID: 3629242930406565158, guid: 11ea7c56cbc37e944bb9fcd3cdb20b8a,
        type: 3}
      propertyPath: m_LocalPosition.z
      value: 0
      objectReference: {fileID: 0}
    - target: {fileID: 3629242930406565158, guid: 11ea7c56cbc37e944bb9fcd3cdb20b8a,
        type: 3}
      propertyPath: m_LocalRotation.w
      value: 1
      objectReference: {fileID: 0}
    - target: {fileID: 3629242930406565158, guid: 11ea7c56cbc37e944bb9fcd3cdb20b8a,
        type: 3}
      propertyPath: m_LocalRotation.x
      value: 0
      objectReference: {fileID: 0}
    - target: {fileID: 3629242930406565158, guid: 11ea7c56cbc37e944bb9fcd3cdb20b8a,
        type: 3}
      propertyPath: m_LocalRotation.y
      value: 0
      objectReference: {fileID: 0}
    - target: {fileID: 3629242930406565158, guid: 11ea7c56cbc37e944bb9fcd3cdb20b8a,
        type: 3}
      propertyPath: m_LocalRotation.z
      value: 0
      objectReference: {fileID: 0}
    - target: {fileID: 3629242930406565158, guid: 11ea7c56cbc37e944bb9fcd3cdb20b8a,
        type: 3}
      propertyPath: m_AnchoredPosition.x
      value: 0
      objectReference: {fileID: 0}
    - target: {fileID: 3629242930406565158, guid: 11ea7c56cbc37e944bb9fcd3cdb20b8a,
        type: 3}
      propertyPath: m_AnchoredPosition.y
      value: 0.66
      objectReference: {fileID: 0}
    - target: {fileID: 3629242930406565158, guid: 11ea7c56cbc37e944bb9fcd3cdb20b8a,
        type: 3}
      propertyPath: m_LocalEulerAnglesHint.x
      value: 0
      objectReference: {fileID: 0}
    - target: {fileID: 3629242930406565158, guid: 11ea7c56cbc37e944bb9fcd3cdb20b8a,
        type: 3}
      propertyPath: m_LocalEulerAnglesHint.y
      value: 0
      objectReference: {fileID: 0}
    - target: {fileID: 3629242930406565158, guid: 11ea7c56cbc37e944bb9fcd3cdb20b8a,
        type: 3}
      propertyPath: m_LocalEulerAnglesHint.z
      value: 0
      objectReference: {fileID: 0}
    - target: {fileID: 7290462010586009958, guid: 11ea7c56cbc37e944bb9fcd3cdb20b8a,
        type: 3}
      propertyPath: m_Name
      value: LayerWidget 0
      objectReference: {fileID: 0}
    - target: {fileID: 7290462010586009958, guid: 11ea7c56cbc37e944bb9fcd3cdb20b8a,
        type: 3}
      propertyPath: m_IsActive
      value: 0
      objectReference: {fileID: 0}
    m_RemovedComponents: []
  m_SourcePrefab: {fileID: 100100000, guid: 11ea7c56cbc37e944bb9fcd3cdb20b8a, type: 3}
--- !u!4 &1460265339012335933 stripped
Transform:
  m_CorrespondingSourceObject: {fileID: 764252602712346550, guid: 11ea7c56cbc37e944bb9fcd3cdb20b8a,
    type: 3}
  m_PrefabInstance: {fileID: 2222750886918293131}
  m_PrefabAsset: {fileID: 0}
--- !u!1 &8931799926426736621 stripped
GameObject:
  m_CorrespondingSourceObject: {fileID: 7290462010586009958, guid: 11ea7c56cbc37e944bb9fcd3cdb20b8a,
    type: 3}
  m_PrefabInstance: {fileID: 2222750886918293131}
  m_PrefabAsset: {fileID: 0}
--- !u!1001 &5533227729205462680
PrefabInstance:
  m_ObjectHideFlags: 0
  serializedVersion: 2
  m_Modification:
    m_TransformParent: {fileID: 496394}
    m_Modifications:
    - target: {fileID: 4122287848348296494, guid: e6acd08b146ccc146820104c9d4e48fd,
        type: 3}
      propertyPath: m_RootOrder
      value: 5
      objectReference: {fileID: 0}
    - target: {fileID: 4122287848348296494, guid: e6acd08b146ccc146820104c9d4e48fd,
        type: 3}
      propertyPath: m_LocalPosition.x
      value: -0.732
      objectReference: {fileID: 0}
    - target: {fileID: 4122287848348296494, guid: e6acd08b146ccc146820104c9d4e48fd,
        type: 3}
      propertyPath: m_LocalPosition.y
      value: 0.781
      objectReference: {fileID: 0}
    - target: {fileID: 4122287848348296494, guid: e6acd08b146ccc146820104c9d4e48fd,
        type: 3}
      propertyPath: m_LocalPosition.z
      value: -0.05
      objectReference: {fileID: 0}
    - target: {fileID: 4122287848348296494, guid: e6acd08b146ccc146820104c9d4e48fd,
        type: 3}
      propertyPath: m_LocalRotation.w
      value: 1
      objectReference: {fileID: 0}
    - target: {fileID: 4122287848348296494, guid: e6acd08b146ccc146820104c9d4e48fd,
        type: 3}
      propertyPath: m_LocalRotation.x
      value: -0
      objectReference: {fileID: 0}
    - target: {fileID: 4122287848348296494, guid: e6acd08b146ccc146820104c9d4e48fd,
        type: 3}
      propertyPath: m_LocalRotation.y
      value: -0
      objectReference: {fileID: 0}
    - target: {fileID: 4122287848348296494, guid: e6acd08b146ccc146820104c9d4e48fd,
        type: 3}
      propertyPath: m_LocalRotation.z
      value: -0
      objectReference: {fileID: 0}
    - target: {fileID: 4122287848348296494, guid: e6acd08b146ccc146820104c9d4e48fd,
        type: 3}
      propertyPath: m_LocalEulerAnglesHint.x
      value: 0
      objectReference: {fileID: 0}
    - target: {fileID: 4122287848348296494, guid: e6acd08b146ccc146820104c9d4e48fd,
        type: 3}
      propertyPath: m_LocalEulerAnglesHint.y
      value: 0
      objectReference: {fileID: 0}
    - target: {fileID: 4122287848348296494, guid: e6acd08b146ccc146820104c9d4e48fd,
        type: 3}
      propertyPath: m_LocalEulerAnglesHint.z
      value: 0
      objectReference: {fileID: 0}
    - target: {fileID: 4123316529645228206, guid: e6acd08b146ccc146820104c9d4e48fd,
        type: 3}
      propertyPath: m_Name
      value: PanelButton_Add
      objectReference: {fileID: 0}
    m_RemovedComponents: []
  m_SourcePrefab: {fileID: 100100000, guid: e6acd08b146ccc146820104c9d4e48fd, type: 3}
--- !u!4 &8501872200189977526 stripped
Transform:
  m_CorrespondingSourceObject: {fileID: 4122287848348296494, guid: e6acd08b146ccc146820104c9d4e48fd,
    type: 3}
  m_PrefabInstance: {fileID: 5533227729205462680}
  m_PrefabAsset: {fileID: 0}
--- !u!114 &114000014220451482
MonoBehaviour:
  m_ObjectHideFlags: 0
  m_CorrespondingSourceObject: {fileID: 0}
  m_PrefabInstance: {fileID: 0}
  m_PrefabAsset: {fileID: 0}
  m_GameObject: {fileID: 0}
  m_Enabled: 1
  m_EditorHideFlags: 0
  m_Script: {fileID: 11500000, guid: 943fba418b3347340bc4b20dfc353b17, type: 3}
  m_Name: 
  m_EditorClassIdentifier: 
  m_DescriptionType: 0
  m_DescriptionYOffset: 0
  m_DescriptionText: 
  m_LocalizedDescription:
    m_TableReference:
      m_TableCollectionName: 
    m_TableEntryReference:
      m_KeyId: 0
      m_Key: 
    m_FallbackState: 0
    m_WaitForCompletion: 0
    m_LocalVariables: []
  m_DescriptionTextExtra: 
  m_LocalizedDescriptionExtra:
    m_TableReference:
      m_TableCollectionName: 
    m_TableEntryReference:
      m_KeyId: 0
      m_Key: 
    m_FallbackState: 0
    m_WaitForCompletion: 0
    m_LocalVariables: []
  m_DescriptionActivateSpeed: 12
  m_DescriptionZScale: 1
  m_ButtonTexture: {fileID: 0}
  m_AtlasTexture: 1
  m_ToggleButton: 0
  m_LongPressReleaseButton: 0
  m_ButtonHasPressedAudio: 1
  m_ZAdjustHover: -0.02
  m_ZAdjustClick: 0.05
  m_HoverScale: 1.1
  m_HoverBoxColliderGrow: 0.2
  m_AddOverlay: 0
  m_ShowRotation: 1
  m_RotationSpeedMultiplier: 14.3
  m_Command: 0
  m_Options:
  - m_Description: Shown
    m_Texture: {fileID: 2800000, guid: b3961aaf98d6a2d418267b50a97dc1f3, type: 3}
  - m_Description: Transparent
    m_Texture: {fileID: 2800000, guid: 30958851ea89a7c46bdb214571b82882, type: 3}
  - m_Description: Hidden
    m_Texture: {fileID: 2800000, guid: ff3938a5f23ea46409dd9389f1a1cd97, type: 3}
  DisplayTextLabel: 0
  DisplayIcon: 1
  references:
    version: 2
    RefIds: []<|MERGE_RESOLUTION|>--- conflicted
+++ resolved
@@ -176,11 +176,8 @@
   - {fileID: 2739257957728501744}
   - {fileID: 1460265339012335933}
   - {fileID: 8501872200189977526}
-<<<<<<< HEAD
+  - {fileID: 6273472629259780946}
   - {fileID: 2952974866507228661}
-=======
-  - {fileID: 6273472629259780946}
->>>>>>> a4f6871f
   - {fileID: 1442615980906467047}
   - {fileID: 416416}
   - {fileID: 4757346987960444606}
@@ -262,11 +259,7 @@
   m_ConstrainProportionsScale: 0
   m_Children: []
   m_Father: {fileID: 496394}
-<<<<<<< HEAD
   m_RootOrder: 8
-=======
-  m_RootOrder: 15
->>>>>>> a4f6871f
   m_LocalEulerAnglesHint: {x: 0, y: 0, z: 0}
 --- !u!33 &3365058
 MeshFilter:
@@ -625,11 +618,7 @@
   m_ConstrainProportionsScale: 0
   m_Children: []
   m_Father: {fileID: 496394}
-<<<<<<< HEAD
   m_RootOrder: 7
-=======
-  m_RootOrder: 14
->>>>>>> a4f6871f
   m_LocalEulerAnglesHint: {x: 0, y: 0, z: 0}
 --- !u!33 &1476682871784013101
 MeshFilter:
@@ -1100,9 +1089,6 @@
   m_Name: 
   m_EditorClassIdentifier: 
   m_OffsetOverride: -1
-<<<<<<< HEAD
---- !u!1 &6104063134575836528
-=======
 --- !u!1 &5924474798048332824
 GameObject:
   m_ObjectHideFlags: 0
@@ -1265,8 +1251,7 @@
   references:
     version: 2
     RefIds: []
---- !u!1 &7912276510237571414
->>>>>>> a4f6871f
+--- !u!1 &6104063134575836528
 GameObject:
   m_ObjectHideFlags: 0
   m_CorrespondingSourceObject: {fileID: 0}
