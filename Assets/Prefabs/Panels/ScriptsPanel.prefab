%YAML 1.1
%TAG !u! tag:unity3d.com,2011:
--- !u!1 &153348
GameObject:
  m_ObjectHideFlags: 0
  m_CorrespondingSourceObject: {fileID: 0}
  m_PrefabInstance: {fileID: 0}
  m_PrefabAsset: {fileID: 0}
  serializedVersion: 6
  m_Component:
  - component: {fileID: 415298}
  - component: {fileID: 3364774}
  m_Layer: 16
  m_Name: HighlightMesh
  m_TagString: Untagged
  m_Icon: {fileID: 0}
  m_NavMeshLayer: 0
  m_StaticEditorFlags: 0
  m_IsActive: 1
--- !u!4 &415298
Transform:
  m_ObjectHideFlags: 0
  m_CorrespondingSourceObject: {fileID: 0}
  m_PrefabInstance: {fileID: 0}
  m_PrefabAsset: {fileID: 0}
  m_GameObject: {fileID: 153348}
  m_LocalRotation: {x: -0, y: -0, z: -0, w: 1}
  m_LocalPosition: {x: 0, y: 0, z: 0.1}
  m_LocalScale: {x: 1, y: 1, z: 0.01}
  m_ConstrainProportionsScale: 0
  m_Children: []
  m_Father: {fileID: 402684}
  m_RootOrder: 11
  m_LocalEulerAnglesHint: {x: 0, y: 0, z: 0}
--- !u!33 &3364774
MeshFilter:
  m_ObjectHideFlags: 0
  m_CorrespondingSourceObject: {fileID: 0}
  m_PrefabInstance: {fileID: 0}
  m_PrefabAsset: {fileID: 0}
  m_GameObject: {fileID: 153348}
  m_Mesh: {fileID: 4300000, guid: 2e84a1bef3eae8d44ae00479eeace4d1, type: 3}
--- !u!1 &160772
GameObject:
  m_ObjectHideFlags: 0
  m_CorrespondingSourceObject: {fileID: 0}
  m_PrefabInstance: {fileID: 0}
  m_PrefabAsset: {fileID: 0}
  serializedVersion: 6
  m_Component:
  - component: {fileID: 402684}
  m_Layer: 16
  m_Name: Mesh
  m_TagString: Untagged
  m_Icon: {fileID: 0}
  m_NavMeshLayer: 0
  m_StaticEditorFlags: 0
  m_IsActive: 1
--- !u!4 &402684
Transform:
  m_ObjectHideFlags: 0
  m_CorrespondingSourceObject: {fileID: 0}
  m_PrefabInstance: {fileID: 0}
  m_PrefabAsset: {fileID: 0}
  m_GameObject: {fileID: 160772}
  m_LocalRotation: {x: -0, y: -0, z: -0, w: 1}
  m_LocalPosition: {x: 0, y: 0, z: 0}
  m_LocalScale: {x: 1, y: 1, z: 1}
  m_ConstrainProportionsScale: 0
  m_Children:
  - {fileID: 8427874484361629181}
  - {fileID: 6170031165464673958}
  - {fileID: 5120276679279523142}
  - {fileID: 8341941648025485639}
  - {fileID: 8242613992040005502}
  - {fileID: 3645177148920726262}
  - {fileID: 1640533003682342530}
  - {fileID: 3106021336559063198}
  - {fileID: 5369724805412474086}
  - {fileID: 4000011486688576}
  - {fileID: 499404}
  - {fileID: 415298}
  m_Father: {fileID: 485948}
  m_RootOrder: 2
  m_LocalEulerAnglesHint: {x: 0, y: 0, z: 0}
--- !u!1 &164352
GameObject:
  m_ObjectHideFlags: 0
  m_CorrespondingSourceObject: {fileID: 0}
  m_PrefabInstance: {fileID: 0}
  m_PrefabAsset: {fileID: 0}
  serializedVersion: 6
  m_Component:
  - component: {fileID: 442914}
  - component: {fileID: 6531256}
  m_Layer: 16
  m_Name: Collider
  m_TagString: Untagged
  m_Icon: {fileID: 0}
  m_NavMeshLayer: 0
  m_StaticEditorFlags: 0
  m_IsActive: 1
--- !u!4 &442914
Transform:
  m_ObjectHideFlags: 0
  m_CorrespondingSourceObject: {fileID: 0}
  m_PrefabInstance: {fileID: 0}
  m_PrefabAsset: {fileID: 0}
  m_GameObject: {fileID: 164352}
  m_LocalRotation: {x: -0, y: -0, z: -0, w: 1}
  m_LocalPosition: {x: 0, y: 0, z: 0}
  m_LocalScale: {x: 1, y: 1, z: 1}
  m_ConstrainProportionsScale: 0
  m_Children: []
  m_Father: {fileID: 485948}
  m_RootOrder: 1
  m_LocalEulerAnglesHint: {x: 0, y: 0, z: 0}
--- !u!65 &6531256
BoxCollider:
  m_ObjectHideFlags: 0
  m_CorrespondingSourceObject: {fileID: 0}
  m_PrefabInstance: {fileID: 0}
  m_PrefabAsset: {fileID: 0}
  m_GameObject: {fileID: 164352}
  m_Material: {fileID: 0}
  m_IsTrigger: 0
  m_Enabled: 1
  serializedVersion: 2
  m_Size: {x: 1.9, y: 2.4, z: 0.5}
  m_Center: {x: 0, y: 0, z: 0}
--- !u!1 &168032
GameObject:
  m_ObjectHideFlags: 0
  m_CorrespondingSourceObject: {fileID: 0}
  m_PrefabInstance: {fileID: 0}
  m_PrefabAsset: {fileID: 0}
  serializedVersion: 6
  m_Component:
  - component: {fileID: 499404}
  - component: {fileID: 6547610}
  m_Layer: 16
  m_Name: MeshCollider
  m_TagString: Untagged
  m_Icon: {fileID: 0}
  m_NavMeshLayer: 0
  m_StaticEditorFlags: 0
  m_IsActive: 1
--- !u!4 &499404
Transform:
  m_ObjectHideFlags: 0
  m_CorrespondingSourceObject: {fileID: 0}
  m_PrefabInstance: {fileID: 0}
  m_PrefabAsset: {fileID: 0}
  m_GameObject: {fileID: 168032}
  m_LocalRotation: {x: -0, y: -0, z: -0, w: 1}
  m_LocalPosition: {x: 0, y: 0, z: 0}
  m_LocalScale: {x: 1, y: 1, z: 1}
  m_ConstrainProportionsScale: 0
  m_Children: []
  m_Father: {fileID: 402684}
  m_RootOrder: 10
  m_LocalEulerAnglesHint: {x: 0, y: 0, z: 0}
--- !u!65 &6547610
BoxCollider:
  m_ObjectHideFlags: 0
  m_CorrespondingSourceObject: {fileID: 0}
  m_PrefabInstance: {fileID: 0}
  m_PrefabAsset: {fileID: 0}
  m_GameObject: {fileID: 168032}
  m_Material: {fileID: 0}
  m_IsTrigger: 0
  m_Enabled: 1
  serializedVersion: 2
  m_Size: {x: 1.4, y: 2, z: 0.02}
  m_Center: {x: 0, y: -0.1, z: 0}
--- !u!1 &199434
GameObject:
  m_ObjectHideFlags: 0
  m_CorrespondingSourceObject: {fileID: 0}
  m_PrefabInstance: {fileID: 0}
  m_PrefabAsset: {fileID: 0}
  serializedVersion: 6
  m_Component:
  - component: {fileID: 485948}
  - component: {fileID: 114019824221785570}
  - component: {fileID: 11478692}
  - component: {fileID: 114675876165215544}
  m_Layer: 16
  m_Name: ScriptsPanel
  m_TagString: Untagged
  m_Icon: {fileID: 0}
  m_NavMeshLayer: 0
  m_StaticEditorFlags: 0
  m_IsActive: 1
--- !u!4 &485948
Transform:
  m_ObjectHideFlags: 0
  m_CorrespondingSourceObject: {fileID: 0}
  m_PrefabInstance: {fileID: 0}
  m_PrefabAsset: {fileID: 0}
  m_GameObject: {fileID: 199434}
  m_LocalRotation: {x: 0, y: 0, z: 0, w: 1}
  m_LocalPosition: {x: 0, y: 10, z: 0}
  m_LocalScale: {x: 1, y: 1, z: 1}
  m_ConstrainProportionsScale: 0
  m_Children:
  - {fileID: 4000014070374570}
  - {fileID: 442914}
  - {fileID: 402684}
  m_Father: {fileID: 0}
  m_RootOrder: 0
  m_LocalEulerAnglesHint: {x: 0, y: 0, z: 0}
--- !u!114 &114019824221785570
MonoBehaviour:
  m_ObjectHideFlags: 0
  m_CorrespondingSourceObject: {fileID: 0}
  m_PrefabInstance: {fileID: 0}
  m_PrefabAsset: {fileID: 0}
  m_GameObject: {fileID: 199434}
  m_Enabled: 1
  m_EditorHideFlags: 0
  m_Script: {fileID: 11500000, guid: b27269fe6a844a75b6b2e6b8a77a8cd3, type: 3}
  m_Name: 
  m_EditorClassIdentifier: 
  m_PanelType: 6000
  m_Collider: {fileID: 6531256}
  m_Mesh: {fileID: 160772}
  m_Border: {fileID: 23000010265477920}
  m_MeshCollider: {fileID: 6547610}
  m_ParticleBounds: {x: 1.2, y: 1.2, z: 0}
  m_PanelPopUpMap:
  - m_PopUpPrefab: {fileID: 197348, guid: 637831851e146a44987a438cafccb5a3, type: 3}
    m_Command: 6005
  m_PanelDescription: Scripts
  m_LocalizedPanelDescription:
    m_TableReference:
      m_TableCollectionName: 
    m_TableEntryReference:
      m_KeyId: 0
      m_Key: 
    m_FallbackState: 0
    m_WaitForCompletion: 0
    m_LocalVariables: []
  m_PanelDescriptionPrefab: {fileID: 160918, guid: 3491f4f01ba6cac47b1633f36d7c6c84,
    type: 3}
  m_PanelDescriptionOffset: {x: 1.15, y: 1.3, z: 0}
  m_PanelDescriptionColor: {r: 1, g: 1, b: 1, a: 1}
  m_PanelFlairPrefab: {fileID: 0}
  m_PanelFlairOffset: {x: 0, y: 0, z: 0}
  m_DescriptionSpringK: 4
  m_DescriptionSpringDampen: 0.2
  m_DescriptionClosedAngle: -90
  m_DescriptionOpenAngle: 0
  m_DescriptionAlphaDistance: 90
  m_Decor: []
  m_GazeHighlightScaleMultiplier: 1.1
  m_BorderMeshWidth: 0.02
  m_BorderMeshAdvWidth: 0.01
  m_PanelSensitivity: 0.1
  m_ClampToBounds: 1
  m_ReticleBounds: {x: 1.35, y: 1.8, z: 0}
  m_BorderSphereHighlightRadius: 2.5
  m_PositioningSpheresBounds: {x: 1, y: 1}
  m_PositioningSphereRadius: 0.4
  m_UseGazeRotation: 1
  m_MaxGazeRotation: 20
  m_GazeActivateSpeed: 8
  m_InitialSpawnPos: {x: 2, y: 14, z: 2}
  m_InitialSpawnRotEulers: {x: 0, y: 0, z: 0}
  m_WandAttachAngle: 0
  m_WandAttachYOffset: 0
  m_WandAttachHalfHeight: 1
  m_BeginFixed: 1
  m_CanBeFixedToWand: 1
  m_CanBeDetachedFromWand: 1
  m_PopUpGazeDuration: 0.2
  m_PromoBorders:
  - {fileID: 23000010265477920}
  SymmetryScriptButton: {fileID: 1090007126676559718}
  PointerScriptButton: {fileID: 5067221232058941735}
  ToolScriptButton: {fileID: 7766592774551079244}
<<<<<<< HEAD
=======
  BackgroundScriptsButton: {fileID: 518047961655839408}
>>>>>>> 6f78b1c2
  references:
    version: 2
    RefIds: []
--- !u!114 &11478692
MonoBehaviour:
  m_ObjectHideFlags: 0
  m_CorrespondingSourceObject: {fileID: 0}
  m_PrefabInstance: {fileID: 0}
  m_PrefabAsset: {fileID: 0}
  m_GameObject: {fileID: 199434}
  m_Enabled: 1
  m_EditorHideFlags: 0
  m_Script: {fileID: 11500000, guid: 6311d8a25dba6a443be8afe87803c545, type: 3}
  m_Name: 
  m_EditorClassIdentifier: 
  m_ShowDuration: 0.25
  m_GrabDistance: 0.5
  m_CollisionRadius: 0.95
  m_AllowTwoHandGrab: 0
  m_DestroyOnHide: 0
  m_AllowHideWithToss: 1
  m_DisableDrift: 0
  m_RecordMovements: 0
  m_AllowSnapping: 0
  m_SnapDisabledDelay: 0.2
  m_AllowPinning: 0
  m_AllowDormancy: 1
  m_TossDuration: 0
  m_TintableMeshes:
  - {fileID: 23000010265477920}
  m_SpawnPlacementOffset: {x: 3.5, y: 0, z: 1.5}
  m_IntroAnimSpinAmount: 360
  m_BoxCollider: {fileID: 6531256}
  m_Mesh: {fileID: 485948}
  m_HighlightMeshXfs:
  - {fileID: 415298}
  m_ValidSnapRotationStickyAngle: 0
  m_SnapGhostMaterial: {fileID: 0}
  m_Border: {fileID: 4000011486688576}
  m_GrabFixedMaxFacingAngle: 70
--- !u!114 &114675876165215544
MonoBehaviour:
  m_ObjectHideFlags: 0
  m_CorrespondingSourceObject: {fileID: 0}
  m_PrefabInstance: {fileID: 0}
  m_PrefabAsset: {fileID: 0}
  m_GameObject: {fileID: 199434}
  m_Enabled: 1
  m_EditorHideFlags: 0
  m_Script: {fileID: 11500000, guid: 739d5b1996234d64992a2ae60c3723e9, type: 3}
  m_Name: 
  m_EditorClassIdentifier: 
--- !u!1 &1000011220362354
GameObject:
  m_ObjectHideFlags: 0
  m_CorrespondingSourceObject: {fileID: 0}
  m_PrefabInstance: {fileID: 0}
  m_PrefabAsset: {fileID: 0}
  serializedVersion: 6
  m_Component:
  - component: {fileID: 4000010460034712}
  - component: {fileID: 33000010384743742}
  - component: {fileID: 23000011739358534}
  - component: {fileID: 65000012576733834}
  - component: {fileID: 114000013288942322}
  m_Layer: 16
  m_Name: OptionButton_CommandsList
  m_TagString: Untagged
  m_Icon: {fileID: 0}
  m_NavMeshLayer: 0
  m_StaticEditorFlags: 0
  m_IsActive: 1
--- !u!4 &4000010460034712
Transform:
  m_ObjectHideFlags: 0
  m_CorrespondingSourceObject: {fileID: 0}
  m_PrefabInstance: {fileID: 0}
  m_PrefabAsset: {fileID: 0}
  m_GameObject: {fileID: 1000011220362354}
  m_LocalRotation: {x: -0, y: -0, z: -0, w: 1}
  m_LocalPosition: {x: -0.40626, y: -0.901, z: 0.05}
  m_LocalScale: {x: 0.22566244, y: 0.22566244, z: 0.22566244}
  m_ConstrainProportionsScale: 0
  m_Children: []
  m_Father: {fileID: 5369724805412474086}
  m_RootOrder: 0
  m_LocalEulerAnglesHint: {x: 0, y: 0, z: 0}
--- !u!33 &33000010384743742
MeshFilter:
  m_ObjectHideFlags: 0
  m_CorrespondingSourceObject: {fileID: 0}
  m_PrefabInstance: {fileID: 0}
  m_PrefabAsset: {fileID: 0}
  m_GameObject: {fileID: 1000011220362354}
  m_Mesh: {fileID: 4300000, guid: 5501f437160666942ae970f3648fbeb8, type: 3}
--- !u!23 &23000011739358534
MeshRenderer:
  m_ObjectHideFlags: 0
  m_CorrespondingSourceObject: {fileID: 0}
  m_PrefabInstance: {fileID: 0}
  m_PrefabAsset: {fileID: 0}
  m_GameObject: {fileID: 1000011220362354}
  m_Enabled: 1
  m_CastShadows: 0
  m_ReceiveShadows: 0
  m_DynamicOccludee: 1
  m_StaticShadowCaster: 0
  m_MotionVectors: 1
  m_LightProbeUsage: 1
  m_ReflectionProbeUsage: 1
  m_RayTracingMode: 2
  m_RayTraceProcedural: 0
  m_RenderingLayerMask: 1
  m_RendererPriority: 0
  m_Materials:
  - {fileID: 2100000, guid: 40d29de2bdc11f04dbfa25059165916e, type: 2}
  m_StaticBatchInfo:
    firstSubMesh: 0
    subMeshCount: 0
  m_StaticBatchRoot: {fileID: 0}
  m_ProbeAnchor: {fileID: 0}
  m_LightProbeVolumeOverride: {fileID: 0}
  m_ScaleInLightmap: 1
  m_ReceiveGI: 1
  m_PreserveUVs: 0
  m_IgnoreNormalsForChartDetection: 0
  m_ImportantGI: 0
  m_StitchLightmapSeams: 0
  m_SelectedEditorRenderState: 3
  m_MinimumChartSize: 4
  m_AutoUVMaxDistance: 0.5
  m_AutoUVMaxAngle: 89
  m_LightmapParameters: {fileID: 0}
  m_SortingLayerID: 0
  m_SortingLayer: 0
  m_SortingOrder: 0
  m_AdditionalVertexStreams: {fileID: 0}
--- !u!65 &65000012576733834
BoxCollider:
  m_ObjectHideFlags: 0
  m_CorrespondingSourceObject: {fileID: 0}
  m_PrefabInstance: {fileID: 0}
  m_PrefabAsset: {fileID: 0}
  m_GameObject: {fileID: 1000011220362354}
  m_Material: {fileID: 0}
  m_IsTrigger: 0
  m_Enabled: 1
  serializedVersion: 2
  m_Size: {x: 1, y: 1, z: 0.1}
  m_Center: {x: -0.000000074505806, y: 0.000000022351742, z: 0}
--- !u!114 &114000013288942322
MonoBehaviour:
  m_ObjectHideFlags: 0
  m_CorrespondingSourceObject: {fileID: 0}
  m_PrefabInstance: {fileID: 0}
  m_PrefabAsset: {fileID: 0}
  m_GameObject: {fileID: 1000011220362354}
  m_Enabled: 1
  m_EditorHideFlags: 0
  m_Script: {fileID: 11500000, guid: 6c6859eec74651247968d56b594ac313, type: 3}
  m_Name: 
  m_EditorClassIdentifier: 
  m_DescriptionType: 0
  m_DescriptionYOffset: 0
  m_DescriptionText: Browser Script Docs
  m_LocalizedDescription:
    m_TableReference:
      m_TableCollectionName: 
    m_TableEntryReference:
      m_KeyId: 0
      m_Key: 
    m_FallbackState: 0
    m_WaitForCompletion: 0
    m_LocalVariables: []
  m_DescriptionTextExtra: 
  m_LocalizedDescriptionExtra:
    m_TableReference:
      m_TableCollectionName: 
    m_TableEntryReference:
      m_KeyId: 0
      m_Key: 
    m_FallbackState: 0
    m_WaitForCompletion: 0
    m_LocalVariables: []
  m_DescriptionActivateSpeed: 12
  m_DescriptionZScale: 1
  m_ButtonTexture: {fileID: 2800000, guid: 524d978d6b53123478aa58e5dae54302, type: 3}
  m_AtlasTexture: 1
  m_ToggleButton: 1
  m_LongPressReleaseButton: 0
  m_ButtonHasPressedAudio: 0
  m_ZAdjustHover: -0.02
  m_ZAdjustClick: 0.05
  m_HoverScale: 1.1
  m_HoverBoxColliderGrow: 0.2
  m_AddOverlay: 0
  m_Command: 6000
  m_CommandParam: -1
  m_CommandParam2: -1
  m_RequiresPopup: 0
  m_CenterPopupOnButton: 0
  m_PopupOffset: {x: 0, y: 0, z: 0}
  m_PopupText: 
  m_LocalizedPopup:
    m_TableReference:
      m_TableCollectionName: 
    m_TableEntryReference:
      m_KeyId: 0
      m_Key: 
    m_FallbackState: 0
    m_WaitForCompletion: 0
    m_LocalVariables: []
  m_ToggleOnDescription: 
  m_LocalizedToggleOnDescription:
    m_TableReference:
      m_TableCollectionName: 
    m_TableEntryReference:
      m_KeyId: 0
      m_Key: 
    m_FallbackState: 0
    m_WaitForCompletion: 0
    m_LocalVariables: []
  m_ToggleOnTexture: {fileID: 0}
  m_AllowUnavailable: 0
  m_LinkedUIObject: {fileID: 0}
  references:
    version: 2
    RefIds: []
--- !u!1 &1000012292180826
GameObject:
  m_ObjectHideFlags: 0
  m_CorrespondingSourceObject: {fileID: 0}
  m_PrefabInstance: {fileID: 0}
  m_PrefabAsset: {fileID: 0}
  serializedVersion: 6
  m_Component:
  - component: {fileID: 4000011486688576}
  - component: {fileID: 33000013181835044}
  - component: {fileID: 23000010265477920}
  - component: {fileID: 114122489900507968}
  m_Layer: 16
  m_Name: Border
  m_TagString: Untagged
  m_Icon: {fileID: 0}
  m_NavMeshLayer: 0
  m_StaticEditorFlags: 0
  m_IsActive: 1
--- !u!4 &4000011486688576
Transform:
  m_ObjectHideFlags: 0
  m_CorrespondingSourceObject: {fileID: 0}
  m_PrefabInstance: {fileID: 0}
  m_PrefabAsset: {fileID: 0}
  m_GameObject: {fileID: 1000012292180826}
  m_LocalRotation: {x: -0, y: -0, z: -0, w: 1}
  m_LocalPosition: {x: 0, y: -0.1, z: 0}
  m_LocalScale: {x: 1, y: 1.1, z: 1}
  m_ConstrainProportionsScale: 0
  m_Children: []
  m_Father: {fileID: 402684}
  m_RootOrder: 9
  m_LocalEulerAnglesHint: {x: 0, y: 0, z: 0}
--- !u!33 &33000013181835044
MeshFilter:
  m_ObjectHideFlags: 0
  m_CorrespondingSourceObject: {fileID: 0}
  m_PrefabInstance: {fileID: 0}
  m_PrefabAsset: {fileID: 0}
  m_GameObject: {fileID: 1000012292180826}
  m_Mesh: {fileID: 4300000, guid: 16fad2a698203b44bb45a3844e1ad126, type: 3}
--- !u!23 &23000010265477920
MeshRenderer:
  m_ObjectHideFlags: 0
  m_CorrespondingSourceObject: {fileID: 0}
  m_PrefabInstance: {fileID: 0}
  m_PrefabAsset: {fileID: 0}
  m_GameObject: {fileID: 1000012292180826}
  m_Enabled: 1
  m_CastShadows: 0
  m_ReceiveShadows: 0
  m_DynamicOccludee: 1
  m_StaticShadowCaster: 0
  m_MotionVectors: 1
  m_LightProbeUsage: 1
  m_ReflectionProbeUsage: 1
  m_RayTracingMode: 2
  m_RayTraceProcedural: 0
  m_RenderingLayerMask: 1
  m_RendererPriority: 0
  m_Materials:
  - {fileID: 2100000, guid: 3e92ccbfed650604686991e69902e663, type: 2}
  m_StaticBatchInfo:
    firstSubMesh: 0
    subMeshCount: 0
  m_StaticBatchRoot: {fileID: 0}
  m_ProbeAnchor: {fileID: 0}
  m_LightProbeVolumeOverride: {fileID: 0}
  m_ScaleInLightmap: 1
  m_ReceiveGI: 1
  m_PreserveUVs: 0
  m_IgnoreNormalsForChartDetection: 0
  m_ImportantGI: 0
  m_StitchLightmapSeams: 0
  m_SelectedEditorRenderState: 3
  m_MinimumChartSize: 4
  m_AutoUVMaxDistance: 0.5
  m_AutoUVMaxAngle: 89
  m_LightmapParameters: {fileID: 0}
  m_SortingLayerID: 0
  m_SortingLayer: 0
  m_SortingOrder: 0
  m_AdditionalVertexStreams: {fileID: 0}
--- !u!114 &114122489900507968
MonoBehaviour:
  m_ObjectHideFlags: 0
  m_CorrespondingSourceObject: {fileID: 0}
  m_PrefabInstance: {fileID: 0}
  m_PrefabAsset: {fileID: 0}
  m_GameObject: {fileID: 1000012292180826}
  m_Enabled: 1
  m_EditorHideFlags: 0
  m_Script: {fileID: 11500000, guid: 1aaefde5afe80784e908d27fcb05a101, type: 3}
  m_Name: 
  m_EditorClassIdentifier: 
  m_OffsetOverride: -1
--- !u!1 &1000013998383226
GameObject:
  m_ObjectHideFlags: 0
  m_CorrespondingSourceObject: {fileID: 0}
  m_PrefabInstance: {fileID: 0}
  m_PrefabAsset: {fileID: 0}
  serializedVersion: 6
  m_Component:
  - component: {fileID: 4000014070374570}
  - component: {fileID: 33000011026480406}
  - component: {fileID: 23000011541467852}
  m_Layer: 16
  m_Name: _Bounds(inactive)
  m_TagString: Untagged
  m_Icon: {fileID: 0}
  m_NavMeshLayer: 0
  m_StaticEditorFlags: 0
  m_IsActive: 0
--- !u!4 &4000014070374570
Transform:
  m_ObjectHideFlags: 0
  m_CorrespondingSourceObject: {fileID: 0}
  m_PrefabInstance: {fileID: 0}
  m_PrefabAsset: {fileID: 0}
  m_GameObject: {fileID: 1000013998383226}
  m_LocalRotation: {x: 0, y: 0, z: 0, w: 1}
  m_LocalPosition: {x: 0, y: -0.106, z: 0}
  m_LocalScale: {x: 1.5, y: 2.08, z: 2.4}
  m_ConstrainProportionsScale: 0
  m_Children: []
  m_Father: {fileID: 485948}
  m_RootOrder: 0
  m_LocalEulerAnglesHint: {x: 0, y: 0, z: 0}
--- !u!33 &33000011026480406
MeshFilter:
  m_ObjectHideFlags: 0
  m_CorrespondingSourceObject: {fileID: 0}
  m_PrefabInstance: {fileID: 0}
  m_PrefabAsset: {fileID: 0}
  m_GameObject: {fileID: 1000013998383226}
  m_Mesh: {fileID: 10210, guid: 0000000000000000e000000000000000, type: 0}
--- !u!23 &23000011541467852
MeshRenderer:
  m_ObjectHideFlags: 0
  m_CorrespondingSourceObject: {fileID: 0}
  m_PrefabInstance: {fileID: 0}
  m_PrefabAsset: {fileID: 0}
  m_GameObject: {fileID: 1000013998383226}
  m_Enabled: 1
  m_CastShadows: 0
  m_ReceiveShadows: 0
  m_DynamicOccludee: 1
  m_StaticShadowCaster: 0
  m_MotionVectors: 0
  m_LightProbeUsage: 1
  m_ReflectionProbeUsage: 1
  m_RayTracingMode: 2
  m_RayTraceProcedural: 0
  m_RenderingLayerMask: 1
  m_RendererPriority: 0
  m_Materials:
  - {fileID: 10303, guid: 0000000000000000f000000000000000, type: 0}
  m_StaticBatchInfo:
    firstSubMesh: 0
    subMeshCount: 0
  m_StaticBatchRoot: {fileID: 0}
  m_ProbeAnchor: {fileID: 0}
  m_LightProbeVolumeOverride: {fileID: 0}
  m_ScaleInLightmap: 1
  m_ReceiveGI: 1
  m_PreserveUVs: 1
  m_IgnoreNormalsForChartDetection: 0
  m_ImportantGI: 0
  m_StitchLightmapSeams: 0
  m_SelectedEditorRenderState: 3
  m_MinimumChartSize: 4
  m_AutoUVMaxDistance: 0.5
  m_AutoUVMaxAngle: 89
  m_LightmapParameters: {fileID: 0}
  m_SortingLayerID: 0
  m_SortingLayer: 0
  m_SortingOrder: 0
  m_AdditionalVertexStreams: {fileID: 0}
--- !u!1 &421247631023316970
GameObject:
  m_ObjectHideFlags: 0
  m_CorrespondingSourceObject: {fileID: 0}
  m_PrefabInstance: {fileID: 0}
  m_PrefabAsset: {fileID: 0}
  serializedVersion: 6
  m_Component:
  - component: {fileID: 5120276679279523142}
  - component: {fileID: 3289344910802727509}
  - component: {fileID: 8689784695897185651}
  - component: {fileID: 7558889811881960815}
  - component: {fileID: 1090007126676559718}
  m_Layer: 16
  m_Name: SymmetryScriptButton
  m_TagString: Untagged
  m_Icon: {fileID: 0}
  m_NavMeshLayer: 0
  m_StaticEditorFlags: 0
  m_IsActive: 1
--- !u!4 &5120276679279523142
Transform:
  m_ObjectHideFlags: 0
  m_CorrespondingSourceObject: {fileID: 0}
  m_PrefabInstance: {fileID: 0}
  m_PrefabAsset: {fileID: 0}
  m_GameObject: {fileID: 421247631023316970}
  m_LocalRotation: {x: -0, y: -0, z: -0, w: 1}
  m_LocalPosition: {x: -0.493, y: 0.29299963, z: -0.009}
  m_LocalScale: {x: 0.3, y: 0.3, z: 0.3}
  m_ConstrainProportionsScale: 0
  m_Children: []
  m_Father: {fileID: 402684}
  m_RootOrder: 2
  m_LocalEulerAnglesHint: {x: 0, y: 0, z: 0}
--- !u!33 &3289344910802727509
MeshFilter:
  m_ObjectHideFlags: 0
  m_CorrespondingSourceObject: {fileID: 0}
  m_PrefabInstance: {fileID: 0}
  m_PrefabAsset: {fileID: 0}
  m_GameObject: {fileID: 421247631023316970}
  m_Mesh: {fileID: 4300000, guid: 5501f437160666942ae970f3648fbeb8, type: 3}
--- !u!23 &8689784695897185651
MeshRenderer:
  m_ObjectHideFlags: 0
  m_CorrespondingSourceObject: {fileID: 0}
  m_PrefabInstance: {fileID: 0}
  m_PrefabAsset: {fileID: 0}
  m_GameObject: {fileID: 421247631023316970}
  m_Enabled: 1
  m_CastShadows: 0
  m_ReceiveShadows: 0
  m_DynamicOccludee: 1
  m_StaticShadowCaster: 0
  m_MotionVectors: 1
  m_LightProbeUsage: 1
  m_ReflectionProbeUsage: 1
  m_RayTracingMode: 2
  m_RayTraceProcedural: 0
  m_RenderingLayerMask: 1
  m_RendererPriority: 0
  m_Materials:
  - {fileID: 2100000, guid: 40d29de2bdc11f04dbfa25059165916e, type: 2}
  m_StaticBatchInfo:
    firstSubMesh: 0
    subMeshCount: 0
  m_StaticBatchRoot: {fileID: 0}
  m_ProbeAnchor: {fileID: 0}
  m_LightProbeVolumeOverride: {fileID: 0}
  m_ScaleInLightmap: 1
  m_ReceiveGI: 1
  m_PreserveUVs: 0
  m_IgnoreNormalsForChartDetection: 0
  m_ImportantGI: 0
  m_StitchLightmapSeams: 0
  m_SelectedEditorRenderState: 3
  m_MinimumChartSize: 4
  m_AutoUVMaxDistance: 0.5
  m_AutoUVMaxAngle: 89
  m_LightmapParameters: {fileID: 0}
  m_SortingLayerID: 0
  m_SortingLayer: 0
  m_SortingOrder: 0
  m_AdditionalVertexStreams: {fileID: 0}
--- !u!65 &7558889811881960815
BoxCollider:
  m_ObjectHideFlags: 0
  m_CorrespondingSourceObject: {fileID: 0}
  m_PrefabInstance: {fileID: 0}
  m_PrefabAsset: {fileID: 0}
  m_GameObject: {fileID: 421247631023316970}
  m_Material: {fileID: 0}
  m_IsTrigger: 0
  m_Enabled: 1
  serializedVersion: 2
  m_Size: {x: 1, y: 1, z: 0.1}
  m_Center: {x: -0.000000074505806, y: 0.000000022351742, z: 0}
--- !u!114 &1090007126676559718
MonoBehaviour:
  m_ObjectHideFlags: 0
  m_CorrespondingSourceObject: {fileID: 0}
  m_PrefabInstance: {fileID: 0}
  m_PrefabAsset: {fileID: 0}
  m_GameObject: {fileID: 421247631023316970}
  m_Enabled: 1
  m_EditorHideFlags: 0
  m_Script: {fileID: 11500000, guid: 6c6859eec74651247968d56b594ac313, type: 3}
  m_Name: 
  m_EditorClassIdentifier: 
  m_DescriptionType: 0
  m_DescriptionYOffset: 0
  m_DescriptionText: Symmetry Plugin
  m_LocalizedDescription:
    m_TableReference:
      m_TableCollectionName: 
    m_TableEntryReference:
      m_KeyId: 0
      m_Key: 
    m_FallbackState: 0
    m_WaitForCompletion: 0
    m_LocalVariables: []
  m_DescriptionTextExtra: 
  m_LocalizedDescriptionExtra:
    m_TableReference:
      m_TableCollectionName: 
    m_TableEntryReference:
      m_KeyId: 0
      m_Key: 
    m_FallbackState: 0
    m_WaitForCompletion: 0
    m_LocalVariables: []
  m_DescriptionActivateSpeed: 12
  m_DescriptionZScale: 1
  m_ButtonTexture: {fileID: 2800000, guid: ae726261e9135b949960e30cad75ad98, type: 3}
  m_AtlasTexture: 1
  m_ToggleButton: 1
  m_LongPressReleaseButton: 0
  m_ButtonHasPressedAudio: 0
  m_ZAdjustHover: -0.02
  m_ZAdjustClick: 0.05
  m_HoverScale: 1.1
  m_HoverBoxColliderGrow: 0.2
  m_AddOverlay: 0
  m_Command: 6004
  m_CommandParam: -1
  m_CommandParam2: -1
  m_RequiresPopup: 0
  m_CenterPopupOnButton: 0
  m_PopupOffset: {x: 0, y: 0, z: 0}
  m_PopupText: 
  m_LocalizedPopup:
    m_TableReference:
      m_TableCollectionName: 
    m_TableEntryReference:
      m_KeyId: 0
      m_Key: 
    m_FallbackState: 0
    m_WaitForCompletion: 0
    m_LocalVariables: []
  m_ToggleOnDescription: 
  m_LocalizedToggleOnDescription:
    m_TableReference:
      m_TableCollectionName: 
    m_TableEntryReference:
      m_KeyId: 0
      m_Key: 
    m_FallbackState: 0
    m_WaitForCompletion: 0
    m_LocalVariables: []
  m_ToggleOnTexture: {fileID: 0}
  m_AllowUnavailable: 0
  m_LinkedUIObject: {fileID: 0}
  references:
    version: 2
    RefIds: []
--- !u!1 &2492171513165248992
GameObject:
  m_ObjectHideFlags: 0
  m_CorrespondingSourceObject: {fileID: 0}
  m_PrefabInstance: {fileID: 0}
  m_PrefabAsset: {fileID: 0}
  serializedVersion: 6
  m_Component:
  - component: {fileID: 8427874484361629181}
  - component: {fileID: 6821533940723242550}
  - component: {fileID: 8836745641587248155}
  - component: {fileID: 58042035615659813}
  - component: {fileID: 7766592774551079244}
  m_Layer: 16
  m_Name: ToolScriptButton
  m_TagString: Untagged
  m_Icon: {fileID: 0}
  m_NavMeshLayer: 0
  m_StaticEditorFlags: 0
  m_IsActive: 1
--- !u!4 &8427874484361629181
Transform:
  m_ObjectHideFlags: 0
  m_CorrespondingSourceObject: {fileID: 0}
  m_PrefabInstance: {fileID: 0}
  m_PrefabAsset: {fileID: 0}
  m_GameObject: {fileID: 2492171513165248992}
  m_LocalRotation: {x: -0, y: -0, z: -0, w: 1}
  m_LocalPosition: {x: -0.493, y: -0.089, z: -0.009}
  m_LocalScale: {x: 0.3, y: 0.3, z: 0.3}
  m_ConstrainProportionsScale: 0
  m_Children: []
  m_Father: {fileID: 402684}
  m_RootOrder: 0
  m_LocalEulerAnglesHint: {x: 0, y: 0, z: 0}
--- !u!33 &6821533940723242550
MeshFilter:
  m_ObjectHideFlags: 0
  m_CorrespondingSourceObject: {fileID: 0}
  m_PrefabInstance: {fileID: 0}
  m_PrefabAsset: {fileID: 0}
  m_GameObject: {fileID: 2492171513165248992}
  m_Mesh: {fileID: 4300000, guid: 5501f437160666942ae970f3648fbeb8, type: 3}
--- !u!23 &8836745641587248155
MeshRenderer:
  m_ObjectHideFlags: 0
  m_CorrespondingSourceObject: {fileID: 0}
  m_PrefabInstance: {fileID: 0}
  m_PrefabAsset: {fileID: 0}
  m_GameObject: {fileID: 2492171513165248992}
  m_Enabled: 1
  m_CastShadows: 0
  m_ReceiveShadows: 0
  m_DynamicOccludee: 1
  m_StaticShadowCaster: 0
  m_MotionVectors: 1
  m_LightProbeUsage: 1
  m_ReflectionProbeUsage: 1
  m_RayTracingMode: 2
  m_RayTraceProcedural: 0
  m_RenderingLayerMask: 1
  m_RendererPriority: 0
  m_Materials:
  - {fileID: 2100000, guid: 40d29de2bdc11f04dbfa25059165916e, type: 2}
  m_StaticBatchInfo:
    firstSubMesh: 0
    subMeshCount: 0
  m_StaticBatchRoot: {fileID: 0}
  m_ProbeAnchor: {fileID: 0}
  m_LightProbeVolumeOverride: {fileID: 0}
  m_ScaleInLightmap: 1
  m_ReceiveGI: 1
  m_PreserveUVs: 0
  m_IgnoreNormalsForChartDetection: 0
  m_ImportantGI: 0
  m_StitchLightmapSeams: 0
  m_SelectedEditorRenderState: 3
  m_MinimumChartSize: 4
  m_AutoUVMaxDistance: 0.5
  m_AutoUVMaxAngle: 89
  m_LightmapParameters: {fileID: 0}
  m_SortingLayerID: 0
  m_SortingLayer: 0
  m_SortingOrder: 0
  m_AdditionalVertexStreams: {fileID: 0}
--- !u!65 &58042035615659813
BoxCollider:
  m_ObjectHideFlags: 0
  m_CorrespondingSourceObject: {fileID: 0}
  m_PrefabInstance: {fileID: 0}
  m_PrefabAsset: {fileID: 0}
  m_GameObject: {fileID: 2492171513165248992}
  m_Material: {fileID: 0}
  m_IsTrigger: 0
  m_Enabled: 1
  serializedVersion: 2
  m_Size: {x: 1, y: 1, z: 0.01}
  m_Center: {x: 0, y: 0, z: -0.05}
--- !u!114 &7766592774551079244
MonoBehaviour:
  m_ObjectHideFlags: 0
  m_CorrespondingSourceObject: {fileID: 0}
  m_PrefabInstance: {fileID: 0}
  m_PrefabAsset: {fileID: 0}
  m_GameObject: {fileID: 2492171513165248992}
  m_Enabled: 1
  m_EditorHideFlags: 0
  m_Script: {fileID: 11500000, guid: 962894c5495cabc458506a8548e8a1e2, type: 3}
  m_Name: 
  m_EditorClassIdentifier: 
  m_DescriptionType: 0
  m_DescriptionYOffset: 0
  m_DescriptionText: Tool Plugin
  m_LocalizedDescription:
    m_TableReference:
      m_TableCollectionName: 
    m_TableEntryReference:
      m_KeyId: 0
      m_Key: 
    m_FallbackState: 0
    m_WaitForCompletion: 0
    m_LocalVariables: []
  m_DescriptionTextExtra: 
  m_LocalizedDescriptionExtra:
    m_TableReference:
      m_TableCollectionName: 
    m_TableEntryReference:
      m_KeyId: 0
      m_Key: 
    m_FallbackState: 0
    m_WaitForCompletion: 0
    m_LocalVariables: []
  m_DescriptionActivateSpeed: 12
  m_DescriptionZScale: 1
  m_ButtonTexture: {fileID: 2800000, guid: 77bf8765016e8ff4080d523e18a50722, type: 3}
  m_AtlasTexture: 1
  m_ToggleButton: 1
  m_LongPressReleaseButton: 0
  m_ButtonHasPressedAudio: 1
  m_ZAdjustHover: -0.02
  m_ZAdjustClick: 0.05
  m_HoverScale: 1.1
  m_HoverBoxColliderGrow: 0.2
  m_AddOverlay: 0
  m_Tool: 6001
  m_EatGazeInputOnPress: 0
  references:
    version: 2
    RefIds: []
--- !u!1 &2749541579361842396
GameObject:
  m_ObjectHideFlags: 0
  m_CorrespondingSourceObject: {fileID: 0}
  m_PrefabInstance: {fileID: 0}
  m_PrefabAsset: {fileID: 0}
  serializedVersion: 6
  m_Component:
  - component: {fileID: 1640533003682342530}
  - component: {fileID: 5345013587257225604}
  - component: {fileID: 7542032751896636213}
  - component: {fileID: 3839438650346679392}
  - component: {fileID: 518047961655839408}
  m_Layer: 16
  m_Name: BackgroundScriptButton
  m_TagString: Untagged
  m_Icon: {fileID: 0}
  m_NavMeshLayer: 0
  m_StaticEditorFlags: 0
  m_IsActive: 1
--- !u!4 &1640533003682342530
Transform:
  m_ObjectHideFlags: 0
  m_CorrespondingSourceObject: {fileID: 0}
  m_PrefabInstance: {fileID: 0}
  m_PrefabAsset: {fileID: 0}
  m_GameObject: {fileID: 2749541579361842396}
  m_LocalRotation: {x: -0, y: -0, z: -0, w: 1}
  m_LocalPosition: {x: -0.493, y: -0.471, z: -0.009}
  m_LocalScale: {x: 0.3, y: 0.3, z: 0.3}
  m_ConstrainProportionsScale: 0
  m_Children: []
  m_Father: {fileID: 402684}
  m_RootOrder: 6
  m_LocalEulerAnglesHint: {x: 0, y: 0, z: 0}
--- !u!33 &5345013587257225604
MeshFilter:
  m_ObjectHideFlags: 0
  m_CorrespondingSourceObject: {fileID: 0}
  m_PrefabInstance: {fileID: 0}
  m_PrefabAsset: {fileID: 0}
  m_GameObject: {fileID: 2749541579361842396}
  m_Mesh: {fileID: 4300000, guid: 5501f437160666942ae970f3648fbeb8, type: 3}
--- !u!23 &7542032751896636213
MeshRenderer:
  m_ObjectHideFlags: 0
  m_CorrespondingSourceObject: {fileID: 0}
  m_PrefabInstance: {fileID: 0}
  m_PrefabAsset: {fileID: 0}
  m_GameObject: {fileID: 2749541579361842396}
  m_Enabled: 1
  m_CastShadows: 0
  m_ReceiveShadows: 0
  m_DynamicOccludee: 1
  m_StaticShadowCaster: 0
  m_MotionVectors: 1
  m_LightProbeUsage: 1
  m_ReflectionProbeUsage: 1
  m_RayTracingMode: 2
  m_RayTraceProcedural: 0
  m_RenderingLayerMask: 1
  m_RendererPriority: 0
  m_Materials:
  - {fileID: 2100000, guid: 40d29de2bdc11f04dbfa25059165916e, type: 2}
  m_StaticBatchInfo:
    firstSubMesh: 0
    subMeshCount: 0
  m_StaticBatchRoot: {fileID: 0}
  m_ProbeAnchor: {fileID: 0}
  m_LightProbeVolumeOverride: {fileID: 0}
  m_ScaleInLightmap: 1
  m_ReceiveGI: 1
  m_PreserveUVs: 0
  m_IgnoreNormalsForChartDetection: 0
  m_ImportantGI: 0
  m_StitchLightmapSeams: 0
  m_SelectedEditorRenderState: 3
  m_MinimumChartSize: 4
  m_AutoUVMaxDistance: 0.5
  m_AutoUVMaxAngle: 89
  m_LightmapParameters: {fileID: 0}
  m_SortingLayerID: 0
  m_SortingLayer: 0
  m_SortingOrder: 0
  m_AdditionalVertexStreams: {fileID: 0}
--- !u!65 &3839438650346679392
BoxCollider:
  m_ObjectHideFlags: 0
  m_CorrespondingSourceObject: {fileID: 0}
  m_PrefabInstance: {fileID: 0}
  m_PrefabAsset: {fileID: 0}
  m_GameObject: {fileID: 2749541579361842396}
  m_Material: {fileID: 0}
  m_IsTrigger: 0
  m_Enabled: 1
  serializedVersion: 2
  m_Size: {x: 1, y: 1, z: 0.1}
  m_Center: {x: -0.000000074505806, y: 0.000000022351742, z: 0}
--- !u!114 &518047961655839408
MonoBehaviour:
  m_ObjectHideFlags: 0
  m_CorrespondingSourceObject: {fileID: 0}
  m_PrefabInstance: {fileID: 0}
  m_PrefabAsset: {fileID: 0}
  m_GameObject: {fileID: 2749541579361842396}
  m_Enabled: 1
  m_EditorHideFlags: 0
  m_Script: {fileID: 11500000, guid: 1d24b89fbd7e49a59e0c07ded4dd0713, type: 3}
  m_Name: 
  m_EditorClassIdentifier: 
  m_DescriptionType: 0
  m_DescriptionYOffset: 0
  m_DescriptionText: Background Plugin
  m_LocalizedDescription:
    m_TableReference:
      m_TableCollectionName: 
    m_TableEntryReference:
      m_KeyId: 0
      m_Key: 
    m_FallbackState: 0
    m_WaitForCompletion: 0
    m_LocalVariables: []
  m_DescriptionTextExtra: 
  m_LocalizedDescriptionExtra:
    m_TableReference:
      m_TableCollectionName: 
    m_TableEntryReference:
      m_KeyId: 0
      m_Key: 
    m_FallbackState: 0
    m_WaitForCompletion: 0
    m_LocalVariables: []
  m_DescriptionActivateSpeed: 12
  m_DescriptionZScale: 1
  m_ButtonTexture: {fileID: 2800000, guid: c883bdb8f477f3046a6d23cb6a7ecc6d, type: 3}
  m_AtlasTexture: 1
  m_ToggleButton: 1
  m_LongPressReleaseButton: 0
  m_ButtonHasPressedAudio: 0
  m_ZAdjustHover: -0.02
  m_ZAdjustClick: 0.05
  m_HoverScale: 1.1
  m_HoverBoxColliderGrow: 0.2
  m_AddOverlay: 0
  m_Command: 0
  m_CommandParam: -1
  m_CommandParam2: -1
  m_RequiresPopup: 0
  m_CenterPopupOnButton: 0
  m_PopupOffset: {x: 0, y: 0, z: 0}
  m_PopupText: 
  m_LocalizedPopup:
    m_TableReference:
      m_TableCollectionName: 
    m_TableEntryReference:
      m_KeyId: 0
      m_Key: 
    m_FallbackState: 0
    m_WaitForCompletion: 0
    m_LocalVariables: []
  m_ToggleOnDescription: Distable Background Scripts
  m_LocalizedToggleOnDescription:
    m_TableReference:
      m_TableCollectionName: 
    m_TableEntryReference:
      m_KeyId: 0
      m_Key: 
    m_FallbackState: 0
    m_WaitForCompletion: 0
    m_LocalVariables: []
  m_ToggleOnTexture: {fileID: 0}
  m_AllowUnavailable: 0
  m_LinkedUIObject: {fileID: 0}
  m_OnToggle:
    m_PersistentCalls:
      m_Calls:
      - m_Target: {fileID: 114019824221785570}
        m_TargetAssemblyTypeName: TiltBrush.ScriptsPanel, Assembly-CSharp
        m_MethodName: ToggleBackgroundScripts
        m_Mode: 2
        m_Arguments:
          m_ObjectArgument: {fileID: 518047961655839408}
          m_ObjectArgumentAssemblyTypeName: TiltBrush.ToggleButton, Assembly-CSharp
          m_IntArgument: 0
          m_FloatArgument: 0
          m_StringArgument: 
          m_BoolArgument: 0
        m_CallState: 2
  references:
    version: 2
    RefIds: []
--- !u!1 &2755315113598949995
GameObject:
  m_ObjectHideFlags: 0
  m_CorrespondingSourceObject: {fileID: 0}
  m_PrefabInstance: {fileID: 0}
  m_PrefabAsset: {fileID: 0}
  serializedVersion: 6
  m_Component:
  - component: {fileID: 4210081771241554136}
  - component: {fileID: 7101204373919879737}
  - component: {fileID: 5438012439347728310}
  - component: {fileID: 8443774979691525149}
  - component: {fileID: 1568765964309351140}
  m_Layer: 16
  m_Name: ActionButton_SyncScriptsToDrive
  m_TagString: Untagged
  m_Icon: {fileID: 0}
  m_NavMeshLayer: 0
  m_StaticEditorFlags: 0
  m_IsActive: 1
--- !u!4 &4210081771241554136
Transform:
  m_ObjectHideFlags: 0
  m_CorrespondingSourceObject: {fileID: 0}
  m_PrefabInstance: {fileID: 0}
  m_PrefabAsset: {fileID: 0}
  m_GameObject: {fileID: 2755315113598949995}
  m_LocalRotation: {x: -0, y: -0, z: -0, w: 1}
  m_LocalPosition: {x: 0.39644, y: -0.901, z: 0.05}
  m_LocalScale: {x: 0.22566244, y: 0.22566244, z: 0.22566244}
  m_ConstrainProportionsScale: 0
  m_Children: []
  m_Father: {fileID: 5369724805412474086}
  m_RootOrder: 3
  m_LocalEulerAnglesHint: {x: 0, y: 0, z: 0}
--- !u!33 &7101204373919879737
MeshFilter:
  m_ObjectHideFlags: 0
  m_CorrespondingSourceObject: {fileID: 0}
  m_PrefabInstance: {fileID: 0}
  m_PrefabAsset: {fileID: 0}
  m_GameObject: {fileID: 2755315113598949995}
  m_Mesh: {fileID: 4300000, guid: 5501f437160666942ae970f3648fbeb8, type: 3}
--- !u!23 &5438012439347728310
MeshRenderer:
  m_ObjectHideFlags: 0
  m_CorrespondingSourceObject: {fileID: 0}
  m_PrefabInstance: {fileID: 0}
  m_PrefabAsset: {fileID: 0}
  m_GameObject: {fileID: 2755315113598949995}
  m_Enabled: 1
  m_CastShadows: 0
  m_ReceiveShadows: 0
  m_DynamicOccludee: 1
  m_StaticShadowCaster: 0
  m_MotionVectors: 1
  m_LightProbeUsage: 1
  m_ReflectionProbeUsage: 1
  m_RayTracingMode: 2
  m_RayTraceProcedural: 0
  m_RenderingLayerMask: 1
  m_RendererPriority: 0
  m_Materials:
  - {fileID: 2100000, guid: 40d29de2bdc11f04dbfa25059165916e, type: 2}
  m_StaticBatchInfo:
    firstSubMesh: 0
    subMeshCount: 0
  m_StaticBatchRoot: {fileID: 0}
  m_ProbeAnchor: {fileID: 0}
  m_LightProbeVolumeOverride: {fileID: 0}
  m_ScaleInLightmap: 1
  m_ReceiveGI: 1
  m_PreserveUVs: 0
  m_IgnoreNormalsForChartDetection: 0
  m_ImportantGI: 0
  m_StitchLightmapSeams: 0
  m_SelectedEditorRenderState: 3
  m_MinimumChartSize: 4
  m_AutoUVMaxDistance: 0.5
  m_AutoUVMaxAngle: 89
  m_LightmapParameters: {fileID: 0}
  m_SortingLayerID: 0
  m_SortingLayer: 0
  m_SortingOrder: 0
  m_AdditionalVertexStreams: {fileID: 0}
--- !u!65 &8443774979691525149
BoxCollider:
  m_ObjectHideFlags: 0
  m_CorrespondingSourceObject: {fileID: 0}
  m_PrefabInstance: {fileID: 0}
  m_PrefabAsset: {fileID: 0}
  m_GameObject: {fileID: 2755315113598949995}
  m_Material: {fileID: 0}
  m_IsTrigger: 0
  m_Enabled: 1
  serializedVersion: 2
  m_Size: {x: 1, y: 1, z: 0.1}
  m_Center: {x: -0.000000074505806, y: 0.000000022351742, z: 0}
--- !u!114 &1568765964309351140
MonoBehaviour:
  m_ObjectHideFlags: 0
  m_CorrespondingSourceObject: {fileID: 0}
  m_PrefabInstance: {fileID: 0}
  m_PrefabAsset: {fileID: 0}
  m_GameObject: {fileID: 2755315113598949995}
  m_Enabled: 1
  m_EditorHideFlags: 0
  m_Script: {fileID: 11500000, guid: 2ed6d236b89d49779ebef77c34f573f3, type: 3}
  m_Name: 
  m_EditorClassIdentifier: 
  m_DescriptionType: 0
  m_DescriptionYOffset: 0
  m_DescriptionText: Sync Scripts To Google Drive
  m_LocalizedDescription:
    m_TableReference:
      m_TableCollectionName: 
    m_TableEntryReference:
      m_KeyId: 0
      m_Key: 
    m_FallbackState: 0
    m_WaitForCompletion: 0
    m_LocalVariables: []
  m_DescriptionTextExtra: 
  m_LocalizedDescriptionExtra:
    m_TableReference:
      m_TableCollectionName: 
    m_TableEntryReference:
      m_KeyId: 0
      m_Key: 
    m_FallbackState: 0
    m_WaitForCompletion: 0
    m_LocalVariables: []
  m_DescriptionActivateSpeed: 12
  m_DescriptionZScale: 1
  m_ButtonTexture: {fileID: 2800000, guid: 74b69b441ba6f02428eee063b312f920, type: 3}
  m_AtlasTexture: 1
  m_ToggleButton: 1
  m_LongPressReleaseButton: 0
  m_ButtonHasPressedAudio: 0
  m_ZAdjustHover: -0.02
  m_ZAdjustClick: 0.05
  m_HoverScale: 1.1
  m_HoverBoxColliderGrow: 0.2
  m_AddOverlay: 0
  m_Action:
    m_PersistentCalls:
      m_Calls:
      - m_Target: {fileID: 114019824221785570}
        m_TargetAssemblyTypeName: TiltBrush.ScriptsPanel, Assembly-CSharp
        m_MethodName: HandleGoogleDriveSync
        m_Mode: 1
        m_Arguments:
          m_ObjectArgument: {fileID: 0}
          m_ObjectArgumentAssemblyTypeName: UnityEngine.Object, UnityEngine
          m_IntArgument: 0
          m_FloatArgument: 0
          m_StringArgument: 
          m_BoolArgument: 0
        m_CallState: 2
  references:
    version: 2
    RefIds: []
--- !u!1 &3393086703176475465
GameObject:
  m_ObjectHideFlags: 0
  m_CorrespondingSourceObject: {fileID: 0}
  m_PrefabInstance: {fileID: 0}
  m_PrefabAsset: {fileID: 0}
  serializedVersion: 6
  m_Component:
  - component: {fileID: 6544242566941579317}
  - component: {fileID: 4051893034897844342}
  - component: {fileID: 3047350849631400696}
  m_Layer: 16
  m_Name: Text (TMP)
  m_TagString: Untagged
  m_Icon: {fileID: 0}
  m_NavMeshLayer: 0
  m_StaticEditorFlags: 0
  m_IsActive: 1
--- !u!224 &6544242566941579317
RectTransform:
  m_ObjectHideFlags: 0
  m_CorrespondingSourceObject: {fileID: 0}
  m_PrefabInstance: {fileID: 0}
  m_PrefabAsset: {fileID: 0}
  m_GameObject: {fileID: 3393086703176475465}
  m_LocalRotation: {x: -0, y: -0, z: -0, w: 1}
  m_LocalPosition: {x: 0, y: 0, z: 0}
  m_LocalScale: {x: 0.1, y: 0.1, z: 0.1}
  m_ConstrainProportionsScale: 0
  m_Children: []
  m_Father: {fileID: 3106021336559063198}
  m_RootOrder: 0
  m_LocalEulerAnglesHint: {x: 0, y: 0, z: 0}
  m_AnchorMin: {x: 0.5, y: 0.5}
  m_AnchorMax: {x: 0.5, y: 0.5}
  m_AnchoredPosition: {x: 1.6714284, y: 0.16571379}
  m_SizeDelta: {x: 20, y: 5}
  m_Pivot: {x: 0.5, y: 0.5}
--- !u!23 &4051893034897844342
MeshRenderer:
  m_ObjectHideFlags: 0
  m_CorrespondingSourceObject: {fileID: 0}
  m_PrefabInstance: {fileID: 0}
  m_PrefabAsset: {fileID: 0}
  m_GameObject: {fileID: 3393086703176475465}
  m_Enabled: 1
  m_CastShadows: 0
  m_ReceiveShadows: 0
  m_DynamicOccludee: 1
  m_StaticShadowCaster: 0
  m_MotionVectors: 1
  m_LightProbeUsage: 1
  m_ReflectionProbeUsage: 1
  m_RayTracingMode: 2
  m_RayTraceProcedural: 0
  m_RenderingLayerMask: 1
  m_RendererPriority: 0
  m_Materials:
  - {fileID: 2180264, guid: 8f586378b4e144a9851e7b34d9b748ee, type: 2}
  m_StaticBatchInfo:
    firstSubMesh: 0
    subMeshCount: 0
  m_StaticBatchRoot: {fileID: 0}
  m_ProbeAnchor: {fileID: 0}
  m_LightProbeVolumeOverride: {fileID: 0}
  m_ScaleInLightmap: 1
  m_ReceiveGI: 1
  m_PreserveUVs: 0
  m_IgnoreNormalsForChartDetection: 0
  m_ImportantGI: 0
  m_StitchLightmapSeams: 1
  m_SelectedEditorRenderState: 3
  m_MinimumChartSize: 4
  m_AutoUVMaxDistance: 0.5
  m_AutoUVMaxAngle: 89
  m_LightmapParameters: {fileID: 0}
  m_SortingLayerID: 0
  m_SortingLayer: 0
  m_SortingOrder: 0
  m_AdditionalVertexStreams: {fileID: 0}
--- !u!114 &3047350849631400696
MonoBehaviour:
  m_ObjectHideFlags: 0
  m_CorrespondingSourceObject: {fileID: 0}
  m_PrefabInstance: {fileID: 0}
  m_PrefabAsset: {fileID: 0}
  m_GameObject: {fileID: 3393086703176475465}
  m_Enabled: 1
  m_EditorHideFlags: 0
  m_Script: {fileID: 11500000, guid: 9541d86e2fd84c1d9990edf0852d74ab, type: 3}
  m_Name: 
  m_EditorClassIdentifier: 
  m_Material: {fileID: 0}
  m_Color: {r: 1, g: 1, b: 1, a: 1}
  m_RaycastTarget: 1
  m_RaycastPadding: {x: 0, y: 0, z: 0, w: 0}
  m_Maskable: 1
  m_OnCullStateChanged:
    m_PersistentCalls:
      m_Calls: []
  m_text: None
  m_isRightToLeft: 0
  m_fontAsset: {fileID: 11400000, guid: 8f586378b4e144a9851e7b34d9b748ee, type: 2}
  m_sharedMaterial: {fileID: 2180264, guid: 8f586378b4e144a9851e7b34d9b748ee, type: 2}
  m_fontSharedMaterials: []
  m_fontMaterial: {fileID: 0}
  m_fontMaterials: []
  m_fontColor32:
    serializedVersion: 2
    rgba: 4294967295
  m_fontColor: {r: 1, g: 1, b: 1, a: 1}
  m_enableVertexGradient: 0
  m_colorMode: 3
  m_fontColorGradient:
    topLeft: {r: 1, g: 1, b: 1, a: 1}
    topRight: {r: 1, g: 1, b: 1, a: 1}
    bottomLeft: {r: 1, g: 1, b: 1, a: 1}
    bottomRight: {r: 1, g: 1, b: 1, a: 1}
  m_fontColorGradientPreset: {fileID: 0}
  m_spriteAsset: {fileID: 0}
  m_tintAllSprites: 0
  m_StyleSheet: {fileID: 0}
  m_TextStyleHashCode: -1183493901
  m_overrideHtmlColors: 0
  m_faceColor:
    serializedVersion: 2
    rgba: 4294967295
  m_fontSize: 20.92
  m_fontSizeBase: 20.92
  m_fontWeight: 400
  m_enableAutoSizing: 0
  m_fontSizeMin: 18
  m_fontSizeMax: 72
  m_fontStyle: 0
  m_HorizontalAlignment: 1
  m_VerticalAlignment: 256
  m_textAlignment: 65535
  m_characterSpacing: 0
  m_wordSpacing: 0
  m_lineSpacing: 0
  m_lineSpacingMax: 0
  m_paragraphSpacing: 0
  m_charWidthMaxAdj: 0
  m_enableWordWrapping: 1
  m_wordWrappingRatios: 0.4
  m_overflowMode: 0
  m_linkedTextComponent: {fileID: 0}
  parentLinkedComponent: {fileID: 0}
  m_enableKerning: 1
  m_enableExtraPadding: 0
  checkPaddingRequired: 0
  m_isRichText: 1
  m_parseCtrlCharacters: 1
  m_isOrthographic: 0
  m_isCullingEnabled: 0
  m_horizontalMapping: 0
  m_verticalMapping: 0
  m_uvLineOffset: 0
  m_geometrySortingOrder: 0
  m_IsTextObjectScaleStatic: 0
  m_VertexBufferAutoSizeReduction: 0
  m_useMaxVisibleDescender: 1
  m_pageToDisplay: 1
  m_margin: {x: 0, y: 0, z: 0, w: 0}
  m_isUsingLegacyAnimationComponent: 0
  m_isVolumetricText: 0
  _SortingLayer: 0
  _SortingLayerID: 0
  _SortingOrder: 0
  m_hasFontAssetChanged: 0
  m_renderer: {fileID: 4051893034897844342}
  m_maskType: 0
--- !u!1 &3851353404917162995
GameObject:
  m_ObjectHideFlags: 0
  m_CorrespondingSourceObject: {fileID: 0}
  m_PrefabInstance: {fileID: 0}
  m_PrefabAsset: {fileID: 0}
  serializedVersion: 6
  m_Component:
  - component: {fileID: 8242613992040005502}
  - component: {fileID: 858187642250380328}
  - component: {fileID: 8166195568622270529}
  - component: {fileID: 4473687491222372220}
  - component: {fileID: 5067221232058941735}
  m_Layer: 16
  m_Name: PointerScriptButton
  m_TagString: Untagged
  m_Icon: {fileID: 0}
  m_NavMeshLayer: 0
  m_StaticEditorFlags: 0
  m_IsActive: 1
--- !u!4 &8242613992040005502
Transform:
  m_ObjectHideFlags: 0
  m_CorrespondingSourceObject: {fileID: 0}
  m_PrefabInstance: {fileID: 0}
  m_PrefabAsset: {fileID: 0}
  m_GameObject: {fileID: 3851353404917162995}
  m_LocalRotation: {x: -0, y: -0, z: -0, w: 1}
  m_LocalPosition: {x: -0.493, y: 0.667, z: -0.009}
  m_LocalScale: {x: 0.3, y: 0.3, z: 0.3}
  m_ConstrainProportionsScale: 0
  m_Children: []
  m_Father: {fileID: 402684}
  m_RootOrder: 4
  m_LocalEulerAnglesHint: {x: 0, y: 0, z: 0}
--- !u!33 &858187642250380328
MeshFilter:
  m_ObjectHideFlags: 0
  m_CorrespondingSourceObject: {fileID: 0}
  m_PrefabInstance: {fileID: 0}
  m_PrefabAsset: {fileID: 0}
  m_GameObject: {fileID: 3851353404917162995}
  m_Mesh: {fileID: 4300000, guid: 5501f437160666942ae970f3648fbeb8, type: 3}
--- !u!23 &8166195568622270529
MeshRenderer:
  m_ObjectHideFlags: 0
  m_CorrespondingSourceObject: {fileID: 0}
  m_PrefabInstance: {fileID: 0}
  m_PrefabAsset: {fileID: 0}
  m_GameObject: {fileID: 3851353404917162995}
  m_Enabled: 1
  m_CastShadows: 0
  m_ReceiveShadows: 0
  m_DynamicOccludee: 1
  m_StaticShadowCaster: 0
  m_MotionVectors: 1
  m_LightProbeUsage: 1
  m_ReflectionProbeUsage: 1
  m_RayTracingMode: 2
  m_RayTraceProcedural: 0
  m_RenderingLayerMask: 1
  m_RendererPriority: 0
  m_Materials:
  - {fileID: 2100000, guid: 40d29de2bdc11f04dbfa25059165916e, type: 2}
  m_StaticBatchInfo:
    firstSubMesh: 0
    subMeshCount: 0
  m_StaticBatchRoot: {fileID: 0}
  m_ProbeAnchor: {fileID: 0}
  m_LightProbeVolumeOverride: {fileID: 0}
  m_ScaleInLightmap: 1
  m_ReceiveGI: 1
  m_PreserveUVs: 0
  m_IgnoreNormalsForChartDetection: 0
  m_ImportantGI: 0
  m_StitchLightmapSeams: 0
  m_SelectedEditorRenderState: 3
  m_MinimumChartSize: 4
  m_AutoUVMaxDistance: 0.5
  m_AutoUVMaxAngle: 89
  m_LightmapParameters: {fileID: 0}
  m_SortingLayerID: 0
  m_SortingLayer: 0
  m_SortingOrder: 0
  m_AdditionalVertexStreams: {fileID: 0}
--- !u!65 &4473687491222372220
BoxCollider:
  m_ObjectHideFlags: 0
  m_CorrespondingSourceObject: {fileID: 0}
  m_PrefabInstance: {fileID: 0}
  m_PrefabAsset: {fileID: 0}
  m_GameObject: {fileID: 3851353404917162995}
  m_Material: {fileID: 0}
  m_IsTrigger: 0
  m_Enabled: 1
  serializedVersion: 2
  m_Size: {x: 1, y: 1, z: 0.1}
  m_Center: {x: -0.000000074505806, y: 0.000000022351742, z: 0}
--- !u!114 &5067221232058941735
MonoBehaviour:
  m_ObjectHideFlags: 0
  m_CorrespondingSourceObject: {fileID: 0}
  m_PrefabInstance: {fileID: 0}
  m_PrefabAsset: {fileID: 0}
  m_GameObject: {fileID: 3851353404917162995}
  m_Enabled: 1
  m_EditorHideFlags: 0
  m_Script: {fileID: 11500000, guid: 1d24b89fbd7e49a59e0c07ded4dd0713, type: 3}
  m_Name: 
  m_EditorClassIdentifier: 
  m_DescriptionType: 0
  m_DescriptionYOffset: 0
  m_DescriptionText: Pointer Plugin
  m_LocalizedDescription:
    m_TableReference:
      m_TableCollectionName: 
    m_TableEntryReference:
      m_KeyId: 0
      m_Key: 
    m_FallbackState: 0
    m_WaitForCompletion: 0
    m_LocalVariables: []
  m_DescriptionTextExtra: 
  m_LocalizedDescriptionExtra:
    m_TableReference:
      m_TableCollectionName: 
    m_TableEntryReference:
      m_KeyId: 0
      m_Key: 
    m_FallbackState: 0
    m_WaitForCompletion: 0
    m_LocalVariables: []
  m_DescriptionActivateSpeed: 12
  m_DescriptionZScale: 1
  m_ButtonTexture: {fileID: 2800000, guid: 8e733c6b71b90e94c8b99c3c58de9b65, type: 3}
  m_AtlasTexture: 1
  m_ToggleButton: 1
  m_LongPressReleaseButton: 0
  m_ButtonHasPressedAudio: 0
  m_ZAdjustHover: -0.02
  m_ZAdjustClick: 0.05
  m_HoverScale: 1.1
  m_HoverBoxColliderGrow: 0.2
  m_AddOverlay: 0
  m_Command: 0
  m_CommandParam: -1
  m_CommandParam2: -1
  m_RequiresPopup: 0
  m_CenterPopupOnButton: 0
  m_PopupOffset: {x: 0, y: 0, z: 0}
  m_PopupText: 
  m_LocalizedPopup:
    m_TableReference:
      m_TableCollectionName: 
    m_TableEntryReference:
      m_KeyId: 0
      m_Key: 
    m_FallbackState: 0
    m_WaitForCompletion: 0
    m_LocalVariables: []
  m_ToggleOnDescription: 
  m_LocalizedToggleOnDescription:
    m_TableReference:
      m_TableCollectionName: 
    m_TableEntryReference:
      m_KeyId: 0
      m_Key: 
    m_FallbackState: 0
    m_WaitForCompletion: 0
    m_LocalVariables: []
  m_ToggleOnTexture: {fileID: 0}
  m_AllowUnavailable: 0
  m_LinkedUIObject: {fileID: 0}
  m_OnToggle:
    m_PersistentCalls:
      m_Calls:
      - m_Target: {fileID: 114019824221785570}
        m_TargetAssemblyTypeName: 
        m_MethodName: TogglePointerScript
        m_Mode: 2
        m_Arguments:
          m_ObjectArgument: {fileID: 5067221232058941735}
          m_ObjectArgumentAssemblyTypeName: TiltBrush.ToggleButton, Assembly-CSharp
          m_IntArgument: 0
          m_FloatArgument: 0
          m_StringArgument: 
          m_BoolArgument: 0
        m_CallState: 2
  references:
    version: 2
    RefIds: []
--- !u!1 &5592403202113238480
GameObject:
  m_ObjectHideFlags: 0
  m_CorrespondingSourceObject: {fileID: 0}
  m_PrefabInstance: {fileID: 0}
  m_PrefabAsset: {fileID: 0}
  serializedVersion: 6
  m_Component:
  - component: {fileID: 5584775295134714474}
  - component: {fileID: 898881536290822740}
  - component: {fileID: 7808566300497788118}
  - component: {fileID: 378555151160625185}
  - component: {fileID: 54810000998666917}
  m_Layer: 16
  m_Name: OptionButton_ScriptsList
  m_TagString: Untagged
  m_Icon: {fileID: 0}
  m_NavMeshLayer: 0
  m_StaticEditorFlags: 0
  m_IsActive: 1
--- !u!4 &5584775295134714474
Transform:
  m_ObjectHideFlags: 0
  m_CorrespondingSourceObject: {fileID: 0}
  m_PrefabInstance: {fileID: 0}
  m_PrefabAsset: {fileID: 0}
  m_GameObject: {fileID: 5592403202113238480}
  m_LocalRotation: {x: -0, y: -0, z: -0, w: 1}
  m_LocalPosition: {x: -0.1387, y: -0.901, z: 0.05}
  m_LocalScale: {x: 0.22566244, y: 0.22566244, z: 0.22566244}
  m_ConstrainProportionsScale: 0
  m_Children: []
  m_Father: {fileID: 5369724805412474086}
  m_RootOrder: 1
  m_LocalEulerAnglesHint: {x: 0, y: 0, z: 0}
--- !u!33 &898881536290822740
MeshFilter:
  m_ObjectHideFlags: 0
  m_CorrespondingSourceObject: {fileID: 0}
  m_PrefabInstance: {fileID: 0}
  m_PrefabAsset: {fileID: 0}
  m_GameObject: {fileID: 5592403202113238480}
  m_Mesh: {fileID: 4300000, guid: 5501f437160666942ae970f3648fbeb8, type: 3}
--- !u!23 &7808566300497788118
MeshRenderer:
  m_ObjectHideFlags: 0
  m_CorrespondingSourceObject: {fileID: 0}
  m_PrefabInstance: {fileID: 0}
  m_PrefabAsset: {fileID: 0}
  m_GameObject: {fileID: 5592403202113238480}
  m_Enabled: 1
  m_CastShadows: 0
  m_ReceiveShadows: 0
  m_DynamicOccludee: 1
  m_StaticShadowCaster: 0
  m_MotionVectors: 1
  m_LightProbeUsage: 1
  m_ReflectionProbeUsage: 1
  m_RayTracingMode: 2
  m_RayTraceProcedural: 0
  m_RenderingLayerMask: 1
  m_RendererPriority: 0
  m_Materials:
  - {fileID: 2100000, guid: 40d29de2bdc11f04dbfa25059165916e, type: 2}
  m_StaticBatchInfo:
    firstSubMesh: 0
    subMeshCount: 0
  m_StaticBatchRoot: {fileID: 0}
  m_ProbeAnchor: {fileID: 0}
  m_LightProbeVolumeOverride: {fileID: 0}
  m_ScaleInLightmap: 1
  m_ReceiveGI: 1
  m_PreserveUVs: 0
  m_IgnoreNormalsForChartDetection: 0
  m_ImportantGI: 0
  m_StitchLightmapSeams: 0
  m_SelectedEditorRenderState: 3
  m_MinimumChartSize: 4
  m_AutoUVMaxDistance: 0.5
  m_AutoUVMaxAngle: 89
  m_LightmapParameters: {fileID: 0}
  m_SortingLayerID: 0
  m_SortingLayer: 0
  m_SortingOrder: 0
  m_AdditionalVertexStreams: {fileID: 0}
--- !u!65 &378555151160625185
BoxCollider:
  m_ObjectHideFlags: 0
  m_CorrespondingSourceObject: {fileID: 0}
  m_PrefabInstance: {fileID: 0}
  m_PrefabAsset: {fileID: 0}
  m_GameObject: {fileID: 5592403202113238480}
  m_Material: {fileID: 0}
  m_IsTrigger: 0
  m_Enabled: 1
  serializedVersion: 2
  m_Size: {x: 1, y: 1, z: 0.1}
  m_Center: {x: -0.000000074505806, y: 0.000000022351742, z: 0}
--- !u!114 &54810000998666917
MonoBehaviour:
  m_ObjectHideFlags: 0
  m_CorrespondingSourceObject: {fileID: 0}
  m_PrefabInstance: {fileID: 0}
  m_PrefabAsset: {fileID: 0}
  m_GameObject: {fileID: 5592403202113238480}
  m_Enabled: 1
  m_EditorHideFlags: 0
  m_Script: {fileID: 11500000, guid: 6c6859eec74651247968d56b594ac313, type: 3}
  m_Name: 
  m_EditorClassIdentifier: 
  m_DescriptionType: 0
  m_DescriptionYOffset: 0
  m_DescriptionText: Browser Scripts List
  m_LocalizedDescription:
    m_TableReference:
      m_TableCollectionName: 
    m_TableEntryReference:
      m_KeyId: 0
      m_Key: 
    m_FallbackState: 0
    m_WaitForCompletion: 0
    m_LocalVariables: []
  m_DescriptionTextExtra: 
  m_LocalizedDescriptionExtra:
    m_TableReference:
      m_TableCollectionName: 
    m_TableEntryReference:
      m_KeyId: 0
      m_Key: 
    m_FallbackState: 0
    m_WaitForCompletion: 0
    m_LocalVariables: []
  m_DescriptionActivateSpeed: 12
  m_DescriptionZScale: 1
  m_ButtonTexture: {fileID: 2800000, guid: 48d2cb1ede29e6641ae42708c0b50379, type: 3}
  m_AtlasTexture: 1
  m_ToggleButton: 1
  m_LongPressReleaseButton: 0
  m_ButtonHasPressedAudio: 0
  m_ZAdjustHover: -0.02
  m_ZAdjustClick: 0.05
  m_HoverScale: 1.1
  m_HoverBoxColliderGrow: 0.2
  m_AddOverlay: 0
  m_Command: 6001
  m_CommandParam: -1
  m_CommandParam2: -1
  m_RequiresPopup: 0
  m_CenterPopupOnButton: 0
  m_PopupOffset: {x: 0, y: 0, z: 0}
  m_PopupText: 
  m_LocalizedPopup:
    m_TableReference:
      m_TableCollectionName: 
    m_TableEntryReference:
      m_KeyId: 0
      m_Key: 
    m_FallbackState: 0
    m_WaitForCompletion: 0
    m_LocalVariables: []
  m_ToggleOnDescription: 
  m_LocalizedToggleOnDescription:
    m_TableReference:
      m_TableCollectionName: 
    m_TableEntryReference:
      m_KeyId: 0
      m_Key: 
    m_FallbackState: 0
    m_WaitForCompletion: 0
    m_LocalVariables: []
  m_ToggleOnTexture: {fileID: 0}
  m_AllowUnavailable: 0
  m_LinkedUIObject: {fileID: 0}
  references:
    version: 2
    RefIds: []
--- !u!1 &5604652129882141491
GameObject:
  m_ObjectHideFlags: 0
  m_CorrespondingSourceObject: {fileID: 0}
  m_PrefabInstance: {fileID: 0}
  m_PrefabAsset: {fileID: 0}
  serializedVersion: 6
  m_Component:
  - component: {fileID: 5647057349009898729}
  - component: {fileID: 2378625548316653357}
  - component: {fileID: 5797234134502395497}
  - component: {fileID: 5180673796130834640}
  - component: {fileID: 5511455016540678978}
  m_Layer: 16
  m_Name: OptionButton_ExampleScriptsList
  m_TagString: Untagged
  m_Icon: {fileID: 0}
  m_NavMeshLayer: 0
  m_StaticEditorFlags: 0
  m_IsActive: 1
--- !u!4 &5647057349009898729
Transform:
  m_ObjectHideFlags: 0
  m_CorrespondingSourceObject: {fileID: 0}
  m_PrefabInstance: {fileID: 0}
  m_PrefabAsset: {fileID: 0}
  m_GameObject: {fileID: 5604652129882141491}
  m_LocalRotation: {x: -0, y: -0, z: -0, w: 1}
  m_LocalPosition: {x: 0.12888, y: -0.901, z: 0.05}
  m_LocalScale: {x: 0.22566244, y: 0.22566244, z: 0.22566244}
  m_ConstrainProportionsScale: 0
  m_Children: []
  m_Father: {fileID: 5369724805412474086}
  m_RootOrder: 2
  m_LocalEulerAnglesHint: {x: 0, y: 0, z: 0}
--- !u!33 &2378625548316653357
MeshFilter:
  m_ObjectHideFlags: 0
  m_CorrespondingSourceObject: {fileID: 0}
  m_PrefabInstance: {fileID: 0}
  m_PrefabAsset: {fileID: 0}
  m_GameObject: {fileID: 5604652129882141491}
  m_Mesh: {fileID: 4300000, guid: 5501f437160666942ae970f3648fbeb8, type: 3}
--- !u!23 &5797234134502395497
MeshRenderer:
  m_ObjectHideFlags: 0
  m_CorrespondingSourceObject: {fileID: 0}
  m_PrefabInstance: {fileID: 0}
  m_PrefabAsset: {fileID: 0}
  m_GameObject: {fileID: 5604652129882141491}
  m_Enabled: 1
  m_CastShadows: 0
  m_ReceiveShadows: 0
  m_DynamicOccludee: 1
  m_StaticShadowCaster: 0
  m_MotionVectors: 1
  m_LightProbeUsage: 1
  m_ReflectionProbeUsage: 1
  m_RayTracingMode: 2
  m_RayTraceProcedural: 0
  m_RenderingLayerMask: 1
  m_RendererPriority: 0
  m_Materials:
  - {fileID: 2100000, guid: 40d29de2bdc11f04dbfa25059165916e, type: 2}
  m_StaticBatchInfo:
    firstSubMesh: 0
    subMeshCount: 0
  m_StaticBatchRoot: {fileID: 0}
  m_ProbeAnchor: {fileID: 0}
  m_LightProbeVolumeOverride: {fileID: 0}
  m_ScaleInLightmap: 1
  m_ReceiveGI: 1
  m_PreserveUVs: 0
  m_IgnoreNormalsForChartDetection: 0
  m_ImportantGI: 0
  m_StitchLightmapSeams: 0
  m_SelectedEditorRenderState: 3
  m_MinimumChartSize: 4
  m_AutoUVMaxDistance: 0.5
  m_AutoUVMaxAngle: 89
  m_LightmapParameters: {fileID: 0}
  m_SortingLayerID: 0
  m_SortingLayer: 0
  m_SortingOrder: 0
  m_AdditionalVertexStreams: {fileID: 0}
--- !u!65 &5180673796130834640
BoxCollider:
  m_ObjectHideFlags: 0
  m_CorrespondingSourceObject: {fileID: 0}
  m_PrefabInstance: {fileID: 0}
  m_PrefabAsset: {fileID: 0}
  m_GameObject: {fileID: 5604652129882141491}
  m_Material: {fileID: 0}
  m_IsTrigger: 0
  m_Enabled: 1
  serializedVersion: 2
  m_Size: {x: 1, y: 1, z: 0.1}
  m_Center: {x: -0.000000074505806, y: 0.000000022351742, z: 0}
--- !u!114 &5511455016540678978
MonoBehaviour:
  m_ObjectHideFlags: 0
  m_CorrespondingSourceObject: {fileID: 0}
  m_PrefabInstance: {fileID: 0}
  m_PrefabAsset: {fileID: 0}
  m_GameObject: {fileID: 5604652129882141491}
  m_Enabled: 1
  m_EditorHideFlags: 0
  m_Script: {fileID: 11500000, guid: 6c6859eec74651247968d56b594ac313, type: 3}
  m_Name: 
  m_EditorClassIdentifier: 
  m_DescriptionType: 0
  m_DescriptionYOffset: 0
  m_DescriptionText: 'Browser Script Examples '
  m_LocalizedDescription:
    m_TableReference:
      m_TableCollectionName: 
    m_TableEntryReference:
      m_KeyId: 0
      m_Key: 
    m_FallbackState: 0
    m_WaitForCompletion: 0
    m_LocalVariables: []
  m_DescriptionTextExtra: 
  m_LocalizedDescriptionExtra:
    m_TableReference:
      m_TableCollectionName: 
    m_TableEntryReference:
      m_KeyId: 0
      m_Key: 
    m_FallbackState: 0
    m_WaitForCompletion: 0
    m_LocalVariables: []
  m_DescriptionActivateSpeed: 12
  m_DescriptionZScale: 1
  m_ButtonTexture: {fileID: 2800000, guid: bb3e0ae640e0a3b4395424f6fc0b2b4b, type: 3}
  m_AtlasTexture: 1
  m_ToggleButton: 1
  m_LongPressReleaseButton: 0
  m_ButtonHasPressedAudio: 0
  m_ZAdjustHover: -0.02
  m_ZAdjustClick: 0.05
  m_HoverScale: 1.1
  m_HoverBoxColliderGrow: 0.2
  m_AddOverlay: 0
  m_Command: 6002
  m_CommandParam: -1
  m_CommandParam2: -1
  m_RequiresPopup: 0
  m_CenterPopupOnButton: 0
  m_PopupOffset: {x: 0, y: 0, z: 0}
  m_PopupText: 
  m_LocalizedPopup:
    m_TableReference:
      m_TableCollectionName: 
    m_TableEntryReference:
      m_KeyId: 0
      m_Key: 
    m_FallbackState: 0
    m_WaitForCompletion: 0
    m_LocalVariables: []
  m_ToggleOnDescription: 
  m_LocalizedToggleOnDescription:
    m_TableReference:
      m_TableCollectionName: 
    m_TableEntryReference:
      m_KeyId: 0
      m_Key: 
    m_FallbackState: 0
    m_WaitForCompletion: 0
    m_LocalVariables: []
  m_ToggleOnTexture: {fileID: 0}
  m_AllowUnavailable: 0
  m_LinkedUIObject: {fileID: 0}
  references:
    version: 2
    RefIds: []
--- !u!1 &5618818405423078661
GameObject:
  m_ObjectHideFlags: 0
  m_CorrespondingSourceObject: {fileID: 0}
  m_PrefabInstance: {fileID: 0}
  m_PrefabAsset: {fileID: 0}
  serializedVersion: 6
  m_Component:
  - component: {fileID: 3107520661077683526}
  - component: {fileID: 2820791186268084685}
  - component: {fileID: 4332394123169256546}
  - component: {fileID: 6589962414787385614}
  - component: {fileID: 7481746012544075901}
  m_Layer: 16
<<<<<<< HEAD
  m_Name: ToggleBackgroundScript
=======
  m_Name: ToggleSingleBackgroundScript
>>>>>>> 6f78b1c2
  m_TagString: Untagged
  m_Icon: {fileID: 0}
  m_NavMeshLayer: 0
  m_StaticEditorFlags: 0
  m_IsActive: 1
--- !u!4 &3107520661077683526
Transform:
  m_ObjectHideFlags: 0
  m_CorrespondingSourceObject: {fileID: 0}
  m_PrefabInstance: {fileID: 0}
  m_PrefabAsset: {fileID: 0}
  m_GameObject: {fileID: 5618818405423078661}
  m_LocalRotation: {x: -0, y: -0, z: -0, w: 1}
  m_LocalPosition: {x: 2.634286, y: -0.25999886, z: -0.14285715}
  m_LocalScale: {x: 0.45714286, y: 0.45714286, z: 0.45714286}
  m_ConstrainProportionsScale: 0
  m_Children: []
  m_Father: {fileID: 3106021336559063198}
  m_RootOrder: 4
  m_LocalEulerAnglesHint: {x: 0, y: 0, z: 0}
--- !u!33 &2820791186268084685
MeshFilter:
  m_ObjectHideFlags: 0
  m_CorrespondingSourceObject: {fileID: 0}
  m_PrefabInstance: {fileID: 0}
  m_PrefabAsset: {fileID: 0}
  m_GameObject: {fileID: 5618818405423078661}
  m_Mesh: {fileID: 4300000, guid: 5501f437160666942ae970f3648fbeb8, type: 3}
--- !u!23 &4332394123169256546
MeshRenderer:
  m_ObjectHideFlags: 0
  m_CorrespondingSourceObject: {fileID: 0}
  m_PrefabInstance: {fileID: 0}
  m_PrefabAsset: {fileID: 0}
  m_GameObject: {fileID: 5618818405423078661}
  m_Enabled: 1
  m_CastShadows: 0
  m_ReceiveShadows: 0
  m_DynamicOccludee: 1
  m_StaticShadowCaster: 0
  m_MotionVectors: 1
  m_LightProbeUsage: 1
  m_ReflectionProbeUsage: 1
  m_RayTracingMode: 2
  m_RayTraceProcedural: 0
  m_RenderingLayerMask: 1
  m_RendererPriority: 0
  m_Materials:
  - {fileID: 2100000, guid: 40d29de2bdc11f04dbfa25059165916e, type: 2}
  m_StaticBatchInfo:
    firstSubMesh: 0
    subMeshCount: 0
  m_StaticBatchRoot: {fileID: 0}
  m_ProbeAnchor: {fileID: 0}
  m_LightProbeVolumeOverride: {fileID: 0}
  m_ScaleInLightmap: 1
  m_ReceiveGI: 1
  m_PreserveUVs: 0
  m_IgnoreNormalsForChartDetection: 0
  m_ImportantGI: 0
  m_StitchLightmapSeams: 0
  m_SelectedEditorRenderState: 3
  m_MinimumChartSize: 4
  m_AutoUVMaxDistance: 0.5
  m_AutoUVMaxAngle: 89
  m_LightmapParameters: {fileID: 0}
  m_SortingLayerID: 0
  m_SortingLayer: 0
  m_SortingOrder: 0
  m_AdditionalVertexStreams: {fileID: 0}
--- !u!65 &6589962414787385614
BoxCollider:
  m_ObjectHideFlags: 0
  m_CorrespondingSourceObject: {fileID: 0}
  m_PrefabInstance: {fileID: 0}
  m_PrefabAsset: {fileID: 0}
  m_GameObject: {fileID: 5618818405423078661}
  m_Material: {fileID: 0}
  m_IsTrigger: 0
  m_Enabled: 1
  serializedVersion: 2
  m_Size: {x: 1, y: 1, z: 0.01}
  m_Center: {x: 0, y: 0, z: 0}
--- !u!114 &7481746012544075901
MonoBehaviour:
  m_ObjectHideFlags: 0
  m_CorrespondingSourceObject: {fileID: 0}
  m_PrefabInstance: {fileID: 0}
  m_PrefabAsset: {fileID: 0}
  m_GameObject: {fileID: 5618818405423078661}
  m_Enabled: 1
  m_EditorHideFlags: 0
  m_Script: {fileID: 11500000, guid: 1d24b89fbd7e49a59e0c07ded4dd0713, type: 3}
  m_Name: 
  m_EditorClassIdentifier: 
  m_DescriptionType: 0
  m_DescriptionYOffset: 0
  m_DescriptionText: Turn On
  m_LocalizedDescription:
    m_TableReference:
      m_TableCollectionName: 
    m_TableEntryReference:
      m_KeyId: 0
      m_Key: 
    m_FallbackState: 0
    m_WaitForCompletion: 0
    m_LocalVariables: []
  m_DescriptionTextExtra: 
  m_LocalizedDescriptionExtra:
    m_TableReference:
      m_TableCollectionName: 
    m_TableEntryReference:
      m_KeyId: 0
      m_Key: 
    m_FallbackState: 0
    m_WaitForCompletion: 0
    m_LocalVariables: []
  m_DescriptionActivateSpeed: 12
  m_DescriptionZScale: 1
  m_ButtonTexture: {fileID: 2800000, guid: 91ed8e5a179f78b4d906849f0df5b5a7, type: 3}
  m_AtlasTexture: 0
  m_ToggleButton: 0
  m_LongPressReleaseButton: 0
  m_ButtonHasPressedAudio: 1
  m_ZAdjustHover: -0.02
  m_ZAdjustClick: 0.02
  m_HoverScale: 1.1
  m_HoverBoxColliderGrow: 0.2
  m_AddOverlay: 0
  m_Command: 0
  m_CommandParam: -1
  m_CommandParam2: -1
  m_RequiresPopup: 0
  m_CenterPopupOnButton: 0
  m_PopupOffset: {x: 0, y: 0, z: 0}
  m_PopupText: 
  m_LocalizedPopup:
    m_TableReference:
      m_TableCollectionName: 
    m_TableEntryReference:
      m_KeyId: 0
      m_Key: 
    m_FallbackState: 0
    m_WaitForCompletion: 0
    m_LocalVariables: []
  m_ToggleOnDescription: Turn Off
  m_LocalizedToggleOnDescription:
    m_TableReference:
      m_TableCollectionName: 
    m_TableEntryReference:
      m_KeyId: 0
      m_Key: 
    m_FallbackState: 0
    m_WaitForCompletion: 0
    m_LocalVariables: []
  m_ToggleOnTexture: {fileID: 2800000, guid: e0f15e7cc24155c479af772d960d6758, type: 3}
  m_AllowUnavailable: 0
  m_LinkedUIObject: {fileID: 0}
  m_OnToggle:
    m_PersistentCalls:
      m_Calls:
      - m_Target: {fileID: 4993253603190713467}
        m_TargetAssemblyTypeName: ScriptUiNavMultiple, Assembly-CSharp
        m_MethodName: HandleToggleScript
        m_Mode: 1
        m_Arguments:
          m_ObjectArgument: {fileID: 0}
          m_ObjectArgumentAssemblyTypeName: UnityEngine.Object, UnityEngine
          m_IntArgument: 0
          m_FloatArgument: 0
          m_StringArgument: 
          m_BoolArgument: 0
        m_CallState: 2
  references:
    version: 2
    RefIds: []
--- !u!1 &5707646182526392998
GameObject:
  m_ObjectHideFlags: 0
  m_CorrespondingSourceObject: {fileID: 0}
  m_PrefabInstance: {fileID: 0}
  m_PrefabAsset: {fileID: 0}
  serializedVersion: 6
  m_Component:
  - component: {fileID: 5369724805412474086}
  m_Layer: 16
  m_Name: Other Buttons
  m_TagString: Untagged
  m_Icon: {fileID: 0}
  m_NavMeshLayer: 0
  m_StaticEditorFlags: 0
  m_IsActive: 1
--- !u!4 &5369724805412474086
Transform:
  m_ObjectHideFlags: 0
  m_CorrespondingSourceObject: {fileID: 0}
  m_PrefabInstance: {fileID: 0}
  m_PrefabAsset: {fileID: 0}
  m_GameObject: {fileID: 5707646182526392998}
  m_LocalRotation: {x: 0, y: 0, z: 0, w: 1}
  m_LocalPosition: {x: 0, y: 0, z: 0}
  m_LocalScale: {x: 1, y: 1, z: 1}
  m_ConstrainProportionsScale: 0
  m_Children:
  - {fileID: 4000010460034712}
  - {fileID: 5584775295134714474}
  - {fileID: 5647057349009898729}
  - {fileID: 4210081771241554136}
  m_Father: {fileID: 402684}
  m_RootOrder: 8
  m_LocalEulerAnglesHint: {x: 0, y: 0, z: 0}
--- !u!1 &7781949797311392739
GameObject:
  m_ObjectHideFlags: 0
  m_CorrespondingSourceObject: {fileID: 0}
  m_PrefabInstance: {fileID: 0}
  m_PrefabAsset: {fileID: 0}
  serializedVersion: 6
  m_Component:
  - component: {fileID: 7778819116027002419}
  - component: {fileID: 7748766530695209823}
  - component: {fileID: 7759658300078007671}
  - component: {fileID: 7715844166553601439}
  - component: {fileID: 7668091804574848421}
  m_Layer: 16
  m_Name: CopyToUserScripts
  m_TagString: Untagged
  m_Icon: {fileID: 0}
  m_NavMeshLayer: 0
  m_StaticEditorFlags: 0
  m_IsActive: 1
--- !u!4 &7778819116027002419
Transform:
  m_ObjectHideFlags: 0
  m_CorrespondingSourceObject: {fileID: 0}
  m_PrefabInstance: {fileID: 0}
  m_PrefabAsset: {fileID: 0}
  m_GameObject: {fileID: 7781949797311392739}
  m_LocalRotation: {x: -0, y: -0, z: -0, w: 1}
  m_LocalPosition: {x: 3.19, y: -0.25999886, z: -0.14285715}
  m_LocalScale: {x: 0.45714286, y: 0.45714286, z: 0.45714286}
  m_ConstrainProportionsScale: 0
  m_Children: []
  m_Father: {fileID: 3106021336559063198}
  m_RootOrder: 5
  m_LocalEulerAnglesHint: {x: 0, y: 0, z: 0}
--- !u!33 &7748766530695209823
MeshFilter:
  m_ObjectHideFlags: 0
  m_CorrespondingSourceObject: {fileID: 0}
  m_PrefabInstance: {fileID: 0}
  m_PrefabAsset: {fileID: 0}
  m_GameObject: {fileID: 7781949797311392739}
  m_Mesh: {fileID: 4300000, guid: 5501f437160666942ae970f3648fbeb8, type: 3}
--- !u!23 &7759658300078007671
MeshRenderer:
  m_ObjectHideFlags: 0
  m_CorrespondingSourceObject: {fileID: 0}
  m_PrefabInstance: {fileID: 0}
  m_PrefabAsset: {fileID: 0}
  m_GameObject: {fileID: 7781949797311392739}
  m_Enabled: 1
  m_CastShadows: 0
  m_ReceiveShadows: 0
  m_DynamicOccludee: 1
  m_StaticShadowCaster: 0
  m_MotionVectors: 1
  m_LightProbeUsage: 1
  m_ReflectionProbeUsage: 1
  m_RayTracingMode: 2
  m_RayTraceProcedural: 0
  m_RenderingLayerMask: 1
  m_RendererPriority: 0
  m_Materials:
  - {fileID: 2100000, guid: 40d29de2bdc11f04dbfa25059165916e, type: 2}
  m_StaticBatchInfo:
    firstSubMesh: 0
    subMeshCount: 0
  m_StaticBatchRoot: {fileID: 0}
  m_ProbeAnchor: {fileID: 0}
  m_LightProbeVolumeOverride: {fileID: 0}
  m_ScaleInLightmap: 1
  m_ReceiveGI: 1
  m_PreserveUVs: 0
  m_IgnoreNormalsForChartDetection: 0
  m_ImportantGI: 0
  m_StitchLightmapSeams: 0
  m_SelectedEditorRenderState: 3
  m_MinimumChartSize: 4
  m_AutoUVMaxDistance: 0.5
  m_AutoUVMaxAngle: 89
  m_LightmapParameters: {fileID: 0}
  m_SortingLayerID: 0
  m_SortingLayer: 0
  m_SortingOrder: 0
  m_AdditionalVertexStreams: {fileID: 0}
--- !u!65 &7715844166553601439
BoxCollider:
  m_ObjectHideFlags: 0
  m_CorrespondingSourceObject: {fileID: 0}
  m_PrefabInstance: {fileID: 0}
  m_PrefabAsset: {fileID: 0}
  m_GameObject: {fileID: 7781949797311392739}
  m_Material: {fileID: 0}
  m_IsTrigger: 0
  m_Enabled: 1
  serializedVersion: 2
  m_Size: {x: 1, y: 1, z: 0.01}
  m_Center: {x: 0, y: 0, z: 0}
--- !u!114 &7668091804574848421
MonoBehaviour:
  m_ObjectHideFlags: 0
  m_CorrespondingSourceObject: {fileID: 0}
  m_PrefabInstance: {fileID: 0}
  m_PrefabAsset: {fileID: 0}
  m_GameObject: {fileID: 7781949797311392739}
  m_Enabled: 1
  m_EditorHideFlags: 0
  m_Script: {fileID: 11500000, guid: 07f172f1096366841bb9362060bb0095, type: 3}
  m_Name: 
  m_EditorClassIdentifier: 
  m_DescriptionType: 0
  m_DescriptionYOffset: 0
  m_DescriptionText: Copy Example to User Scripts Folder
  m_LocalizedDescription:
    m_TableReference:
      m_TableCollectionName: 
    m_TableEntryReference:
      m_KeyId: 0
      m_Key: 
    m_FallbackState: 0
    m_WaitForCompletion: 0
    m_LocalVariables: []
  m_DescriptionTextExtra: 
  m_LocalizedDescriptionExtra:
    m_TableReference:
      m_TableCollectionName: 
    m_TableEntryReference:
      m_KeyId: 0
      m_Key: 
    m_FallbackState: 0
    m_WaitForCompletion: 0
    m_LocalVariables: []
  m_DescriptionActivateSpeed: 12
  m_DescriptionZScale: 1
  m_ButtonTexture: {fileID: 2800000, guid: 518d8419e77177d40893904be6ce3be5, type: 3}
  m_AtlasTexture: 1
  m_ToggleButton: 0
  m_LongPressReleaseButton: 0
  m_ButtonHasPressedAudio: 1
  m_ZAdjustHover: -0.02
  m_ZAdjustClick: 0.02
  m_HoverScale: 1.1
  m_HoverBoxColliderGrow: 0.2
  m_AddOverlay: 0
  m_Action:
    m_PersistentCalls:
      m_Calls:
      - m_Target: {fileID: 4993253603190713467}
        m_TargetAssemblyTypeName: ScriptUiNavMultiple, Assembly-CSharp
        m_MethodName: HandleCopyScriptToUserScriptFolder
        m_Mode: 1
        m_Arguments:
          m_ObjectArgument: {fileID: 0}
          m_ObjectArgumentAssemblyTypeName: UnityEngine.Object, UnityEngine
          m_IntArgument: 0
          m_FloatArgument: 0
          m_StringArgument: 
          m_BoolArgument: 0
        m_CallState: 2
  references:
    version: 2
    RefIds: []
--- !u!1 &8396393438827596146
GameObject:
  m_ObjectHideFlags: 0
  m_CorrespondingSourceObject: {fileID: 0}
  m_PrefabInstance: {fileID: 0}
  m_PrefabAsset: {fileID: 0}
  serializedVersion: 6
  m_Component:
  - component: {fileID: 3106021336559063198}
  - component: {fileID: 4993253603190713467}
  m_Layer: 16
  m_Name: BackgroundScriptsNav
  m_TagString: Untagged
  m_Icon: {fileID: 0}
  m_NavMeshLayer: 0
  m_StaticEditorFlags: 0
  m_IsActive: 1
--- !u!4 &3106021336559063198
Transform:
  m_ObjectHideFlags: 0
  m_CorrespondingSourceObject: {fileID: 0}
  m_PrefabInstance: {fileID: 0}
  m_PrefabAsset: {fileID: 0}
  m_GameObject: {fileID: 8396393438827596146}
  m_LocalRotation: {x: -0, y: -0, z: -0, w: 1}
  m_LocalPosition: {x: -0.53400004, y: -0.45499992, z: 0.034}
  m_LocalScale: {x: 0.35, y: 0.35, z: 0.35}
  m_ConstrainProportionsScale: 0
  m_Children:
  - {fileID: 6544242566941579317}
  - {fileID: 6297538869673598531}
  - {fileID: 8302169599367027455}
  - {fileID: 5282107114115197848}
  - {fileID: 3107520661077683526}
  - {fileID: 7778819116027002419}
  m_Father: {fileID: 402684}
  m_RootOrder: 7
  m_LocalEulerAnglesHint: {x: 0, y: 0, z: 0}
--- !u!114 &4993253603190713467
MonoBehaviour:
  m_ObjectHideFlags: 0
  m_CorrespondingSourceObject: {fileID: 0}
  m_PrefabInstance: {fileID: 0}
  m_PrefabAsset: {fileID: 0}
  m_GameObject: {fileID: 8396393438827596146}
  m_Enabled: 1
  m_EditorHideFlags: 0
  m_Script: {fileID: 11500000, guid: 3a5876b6577b4348b7f7e944c33633be, type: 3}
  m_Name: 
  m_EditorClassIdentifier: 
  m_TextMesh: {fileID: 3047350849631400696}
  m_CopyToUserScriptsFolder: {fileID: 7668091804574848421}
  m_ToggleBackgroundScript: {fileID: 7481746012544075901}
--- !u!1001 &799461546558026024
PrefabInstance:
  m_ObjectHideFlags: 0
  serializedVersion: 2
  m_Modification:
    m_TransformParent: {fileID: 3106021336559063198}
    m_Modifications:
    - target: {fileID: 6664509643788709739, guid: 7ea94042a47c5b44da7d07a8817650a1,
        type: 3}
      propertyPath: m_RootOrder
      value: 1
      objectReference: {fileID: 0}
    - target: {fileID: 6664509643788709739, guid: 7ea94042a47c5b44da7d07a8817650a1,
        type: 3}
      propertyPath: m_LocalPosition.x
      value: 0.9257143
      objectReference: {fileID: 0}
    - target: {fileID: 6664509643788709739, guid: 7ea94042a47c5b44da7d07a8817650a1,
        type: 3}
      propertyPath: m_LocalPosition.y
      value: -0.26
      objectReference: {fileID: 0}
    - target: {fileID: 6664509643788709739, guid: 7ea94042a47c5b44da7d07a8817650a1,
        type: 3}
      propertyPath: m_LocalPosition.z
      value: -0.14285715
      objectReference: {fileID: 0}
    - target: {fileID: 6664509643788709739, guid: 7ea94042a47c5b44da7d07a8817650a1,
        type: 3}
      propertyPath: m_LocalRotation.w
      value: 1
      objectReference: {fileID: 0}
    - target: {fileID: 6664509643788709739, guid: 7ea94042a47c5b44da7d07a8817650a1,
        type: 3}
      propertyPath: m_LocalRotation.x
      value: -0
      objectReference: {fileID: 0}
    - target: {fileID: 6664509643788709739, guid: 7ea94042a47c5b44da7d07a8817650a1,
        type: 3}
      propertyPath: m_LocalRotation.y
      value: -0
      objectReference: {fileID: 0}
    - target: {fileID: 6664509643788709739, guid: 7ea94042a47c5b44da7d07a8817650a1,
        type: 3}
      propertyPath: m_LocalRotation.z
      value: -0
      objectReference: {fileID: 0}
    - target: {fileID: 6664509643788709739, guid: 7ea94042a47c5b44da7d07a8817650a1,
        type: 3}
      propertyPath: m_LocalEulerAnglesHint.x
      value: 0
      objectReference: {fileID: 0}
    - target: {fileID: 6664509643788709739, guid: 7ea94042a47c5b44da7d07a8817650a1,
        type: 3}
      propertyPath: m_LocalEulerAnglesHint.y
      value: 0
      objectReference: {fileID: 0}
    - target: {fileID: 6664509643788709739, guid: 7ea94042a47c5b44da7d07a8817650a1,
        type: 3}
      propertyPath: m_LocalEulerAnglesHint.z
      value: 0
      objectReference: {fileID: 0}
    - target: {fileID: 6664509643789136715, guid: 7ea94042a47c5b44da7d07a8817650a1,
        type: 3}
      propertyPath: m_Name
      value: PrevScriptButton
      objectReference: {fileID: 0}
    - target: {fileID: 6664509643789136715, guid: 7ea94042a47c5b44da7d07a8817650a1,
        type: 3}
      propertyPath: m_IsActive
      value: 1
      objectReference: {fileID: 0}
    - target: {fileID: 6664509643795662505, guid: 7ea94042a47c5b44da7d07a8817650a1,
        type: 3}
      propertyPath: increment
      value: -1
      objectReference: {fileID: 0}
    - target: {fileID: 6664509643795662505, guid: 7ea94042a47c5b44da7d07a8817650a1,
        type: 3}
      propertyPath: ApiCategory
      value: 0
      objectReference: {fileID: 0}
    - target: {fileID: 6664509643795662505, guid: 7ea94042a47c5b44da7d07a8817650a1,
        type: 3}
      propertyPath: m_Action.m_PersistentCalls.m_Calls.Array.size
      value: 1
      objectReference: {fileID: 0}
    - target: {fileID: 6664509643795662505, guid: 7ea94042a47c5b44da7d07a8817650a1,
        type: 3}
      propertyPath: m_Action.m_PersistentCalls.m_Calls.Array.data[0].m_Mode
      value: 0
      objectReference: {fileID: 0}
    - target: {fileID: 6664509643795662505, guid: 7ea94042a47c5b44da7d07a8817650a1,
        type: 3}
      propertyPath: m_Action.m_PersistentCalls.m_Calls.Array.data[0].m_Target
      value: 
      objectReference: {fileID: 4993253603190713467}
    - target: {fileID: 6664509643795662505, guid: 7ea94042a47c5b44da7d07a8817650a1,
        type: 3}
      propertyPath: m_Action.m_PersistentCalls.m_Calls.Array.data[0].m_CallState
      value: 2
      objectReference: {fileID: 0}
    - target: {fileID: 6664509643795662505, guid: 7ea94042a47c5b44da7d07a8817650a1,
        type: 3}
      propertyPath: m_Action.m_PersistentCalls.m_Calls.Array.data[0].m_MethodName
      value: HandleChangeScript
      objectReference: {fileID: 0}
    - target: {fileID: 6664509643795662505, guid: 7ea94042a47c5b44da7d07a8817650a1,
        type: 3}
      propertyPath: m_Action.m_PersistentCalls.m_Calls.Array.data[0].m_TargetAssemblyTypeName
      value: ScriptUiNavMultiple, Assembly-CSharp
      objectReference: {fileID: 0}
    - target: {fileID: 6664509643795662505, guid: 7ea94042a47c5b44da7d07a8817650a1,
        type: 3}
      propertyPath: m_Action.m_PersistentCalls.m_Calls.Array.data[0].m_Arguments.m_ObjectArgumentAssemblyTypeName
      value: UnityEngine.Object, UnityEngine
      objectReference: {fileID: 0}
    m_RemovedComponents: []
  m_SourcePrefab: {fileID: 100100000, guid: 7ea94042a47c5b44da7d07a8817650a1, type: 3}
--- !u!4 &6297538869673598531 stripped
Transform:
  m_CorrespondingSourceObject: {fileID: 6664509643788709739, guid: 7ea94042a47c5b44da7d07a8817650a1,
    type: 3}
  m_PrefabInstance: {fileID: 799461546558026024}
  m_PrefabAsset: {fileID: 0}
--- !u!1001 &1151013927464308923
PrefabInstance:
  m_ObjectHideFlags: 0
  serializedVersion: 2
  m_Modification:
    m_TransformParent: {fileID: 402684}
    m_Modifications:
    - target: {fileID: 4426893694494511693, guid: 0c15a130d8773f245b4f8bb732800d2c,
        type: 3}
      propertyPath: m_RootOrder
      value: 5
      objectReference: {fileID: 0}
    - target: {fileID: 4426893694494511693, guid: 0c15a130d8773f245b4f8bb732800d2c,
        type: 3}
      propertyPath: m_LocalPosition.x
      value: -0.53400004
      objectReference: {fileID: 0}
    - target: {fileID: 4426893694494511693, guid: 0c15a130d8773f245b4f8bb732800d2c,
        type: 3}
      propertyPath: m_LocalPosition.y
      value: 0.6829996
      objectReference: {fileID: 0}
    - target: {fileID: 4426893694494511693, guid: 0c15a130d8773f245b4f8bb732800d2c,
        type: 3}
      propertyPath: m_LocalPosition.z
      value: 0.034
      objectReference: {fileID: 0}
    - target: {fileID: 4426893694494511693, guid: 0c15a130d8773f245b4f8bb732800d2c,
        type: 3}
      propertyPath: m_LocalRotation.w
      value: 1
      objectReference: {fileID: 0}
    - target: {fileID: 4426893694494511693, guid: 0c15a130d8773f245b4f8bb732800d2c,
        type: 3}
      propertyPath: m_LocalRotation.x
      value: -0
      objectReference: {fileID: 0}
    - target: {fileID: 4426893694494511693, guid: 0c15a130d8773f245b4f8bb732800d2c,
        type: 3}
      propertyPath: m_LocalRotation.y
      value: -0
      objectReference: {fileID: 0}
    - target: {fileID: 4426893694494511693, guid: 0c15a130d8773f245b4f8bb732800d2c,
        type: 3}
      propertyPath: m_LocalRotation.z
      value: -0
      objectReference: {fileID: 0}
    - target: {fileID: 4426893694494511693, guid: 0c15a130d8773f245b4f8bb732800d2c,
        type: 3}
      propertyPath: m_LocalEulerAnglesHint.x
      value: 0
      objectReference: {fileID: 0}
    - target: {fileID: 4426893694494511693, guid: 0c15a130d8773f245b4f8bb732800d2c,
        type: 3}
      propertyPath: m_LocalEulerAnglesHint.y
      value: 0
      objectReference: {fileID: 0}
    - target: {fileID: 4426893694494511693, guid: 0c15a130d8773f245b4f8bb732800d2c,
        type: 3}
      propertyPath: m_LocalEulerAnglesHint.z
      value: 0
      objectReference: {fileID: 0}
    - target: {fileID: 4688506227848115538, guid: 0c15a130d8773f245b4f8bb732800d2c,
        type: 3}
      propertyPath: ApiCategory
      value: 0
      objectReference: {fileID: 0}
    - target: {fileID: 4688506227858833584, guid: 0c15a130d8773f245b4f8bb732800d2c,
        type: 3}
      propertyPath: m_IsActive
      value: 1
      objectReference: {fileID: 0}
    - target: {fileID: 5998275858240843432, guid: 0c15a130d8773f245b4f8bb732800d2c,
        type: 3}
      propertyPath: ScriptButton
      value: 
      objectReference: {fileID: 5067221232058941735}
    - target: {fileID: 6818735547008959197, guid: 0c15a130d8773f245b4f8bb732800d2c,
        type: 3}
      propertyPath: m_CommandParam
      value: 0
      objectReference: {fileID: 0}
    - target: {fileID: 6818735547008959197, guid: 0c15a130d8773f245b4f8bb732800d2c,
        type: 3}
      propertyPath: m_LocalizedPopup.m_TableEntryReference.m_KeyId
      value: 0
      objectReference: {fileID: 0}
    - target: {fileID: 6818735547008959197, guid: 0c15a130d8773f245b4f8bb732800d2c,
        type: 3}
      propertyPath: m_LocalizedPopup.m_TableReference.m_TableCollectionName
      value: 
      objectReference: {fileID: 0}
    - target: {fileID: 7129280630602156961, guid: 0c15a130d8773f245b4f8bb732800d2c,
        type: 3}
      propertyPath: m_Name
      value: PointerScriptsNav
      objectReference: {fileID: 0}
    - target: {fileID: 7129280630602156961, guid: 0c15a130d8773f245b4f8bb732800d2c,
        type: 3}
      propertyPath: m_IsActive
      value: 1
      objectReference: {fileID: 0}
    - target: {fileID: 7296547097667072494, guid: 0c15a130d8773f245b4f8bb732800d2c,
        type: 3}
      propertyPath: ApiCategory
      value: 0
      objectReference: {fileID: 0}
    - target: {fileID: 7296547097667072494, guid: 0c15a130d8773f245b4f8bb732800d2c,
        type: 3}
      propertyPath: m_ButtonTexture
      value: 
      objectReference: {fileID: 2800000, guid: ab8b9a0b96b6cb74ca1e518f3c56b425, type: 3}
    - target: {fileID: 7296547097677267980, guid: 0c15a130d8773f245b4f8bb732800d2c,
        type: 3}
      propertyPath: m_IsActive
      value: 1
      objectReference: {fileID: 0}
    m_RemovedComponents: []
  m_SourcePrefab: {fileID: 100100000, guid: 0c15a130d8773f245b4f8bb732800d2c, type: 3}
--- !u!4 &3645177148920726262 stripped
Transform:
  m_CorrespondingSourceObject: {fileID: 4426893694494511693, guid: 0c15a130d8773f245b4f8bb732800d2c,
    type: 3}
  m_PrefabInstance: {fileID: 1151013927464308923}
  m_PrefabAsset: {fileID: 0}
--- !u!1001 &2352124592964185145
PrefabInstance:
  m_ObjectHideFlags: 0
  serializedVersion: 2
  m_Modification:
    m_TransformParent: {fileID: 3106021336559063198}
    m_Modifications:
    - target: {fileID: 7525759816367303735, guid: 71757eb1eb6bebe489a852e972821df3,
        type: 3}
      propertyPath: m_Command
      value: 6005
      objectReference: {fileID: 0}
    - target: {fileID: 7525759816367303735, guid: 71757eb1eb6bebe489a852e972821df3,
        type: 3}
      propertyPath: m_PopupText
      value: Parameters
      objectReference: {fileID: 0}
    - target: {fileID: 7525759816367303735, guid: 71757eb1eb6bebe489a852e972821df3,
        type: 3}
      propertyPath: m_CommandParam
      value: 3
      objectReference: {fileID: 0}
    - target: {fileID: 7525759816367303735, guid: 71757eb1eb6bebe489a852e972821df3,
        type: 3}
      propertyPath: m_ButtonTexture
      value: 
      objectReference: {fileID: 2800000, guid: e3e38bcdcd69dc7429af6e669ecc3848, type: 3}
    - target: {fileID: 7525759816367303735, guid: 71757eb1eb6bebe489a852e972821df3,
        type: 3}
      propertyPath: m_DescriptionText
      value: Parameters
      objectReference: {fileID: 0}
    - target: {fileID: 7525759816367303735, guid: 71757eb1eb6bebe489a852e972821df3,
        type: 3}
      propertyPath: m_LocalizedPopup.m_TableEntryReference.m_KeyId
      value: 0
      objectReference: {fileID: 0}
    - target: {fileID: 7525759816367303735, guid: 71757eb1eb6bebe489a852e972821df3,
        type: 3}
      propertyPath: m_LocalizedDescription.m_TableEntryReference.m_KeyId
      value: 0
      objectReference: {fileID: 0}
    - target: {fileID: 7525759816367303735, guid: 71757eb1eb6bebe489a852e972821df3,
        type: 3}
      propertyPath: m_LocalizedPopup.m_TableReference.m_TableCollectionName
      value: 
      objectReference: {fileID: 0}
    - target: {fileID: 7525759816367303735, guid: 71757eb1eb6bebe489a852e972821df3,
        type: 3}
      propertyPath: m_LocalizedDescription.m_TableReference.m_TableCollectionName
      value: 
      objectReference: {fileID: 0}
    - target: {fileID: 7630606763700834929, guid: 71757eb1eb6bebe489a852e972821df3,
        type: 3}
      propertyPath: m_Name
      value: Parameters
      objectReference: {fileID: 0}
    - target: {fileID: 7631838532712089505, guid: 71757eb1eb6bebe489a852e972821df3,
        type: 3}
      propertyPath: m_RootOrder
      value: 3
      objectReference: {fileID: 0}
    - target: {fileID: 7631838532712089505, guid: 71757eb1eb6bebe489a852e972821df3,
        type: 3}
      propertyPath: m_LocalScale.x
      value: 0.45714286
      objectReference: {fileID: 0}
    - target: {fileID: 7631838532712089505, guid: 71757eb1eb6bebe489a852e972821df3,
        type: 3}
      propertyPath: m_LocalScale.y
      value: 0.45714286
      objectReference: {fileID: 0}
    - target: {fileID: 7631838532712089505, guid: 71757eb1eb6bebe489a852e972821df3,
        type: 3}
      propertyPath: m_LocalScale.z
      value: 0.45714286
      objectReference: {fileID: 0}
    - target: {fileID: 7631838532712089505, guid: 71757eb1eb6bebe489a852e972821df3,
        type: 3}
      propertyPath: m_LocalPosition.x
      value: 2.06
      objectReference: {fileID: 0}
    - target: {fileID: 7631838532712089505, guid: 71757eb1eb6bebe489a852e972821df3,
        type: 3}
      propertyPath: m_LocalPosition.y
      value: -0.25999886
      objectReference: {fileID: 0}
    - target: {fileID: 7631838532712089505, guid: 71757eb1eb6bebe489a852e972821df3,
        type: 3}
      propertyPath: m_LocalPosition.z
      value: -0.14285715
      objectReference: {fileID: 0}
    - target: {fileID: 7631838532712089505, guid: 71757eb1eb6bebe489a852e972821df3,
        type: 3}
      propertyPath: m_LocalRotation.w
      value: 1
      objectReference: {fileID: 0}
    - target: {fileID: 7631838532712089505, guid: 71757eb1eb6bebe489a852e972821df3,
        type: 3}
      propertyPath: m_LocalRotation.x
      value: -0
      objectReference: {fileID: 0}
    - target: {fileID: 7631838532712089505, guid: 71757eb1eb6bebe489a852e972821df3,
        type: 3}
      propertyPath: m_LocalRotation.y
      value: -0
      objectReference: {fileID: 0}
    - target: {fileID: 7631838532712089505, guid: 71757eb1eb6bebe489a852e972821df3,
        type: 3}
      propertyPath: m_LocalRotation.z
      value: -0
      objectReference: {fileID: 0}
    - target: {fileID: 7631838532712089505, guid: 71757eb1eb6bebe489a852e972821df3,
        type: 3}
      propertyPath: m_LocalEulerAnglesHint.x
      value: 0
      objectReference: {fileID: 0}
    - target: {fileID: 7631838532712089505, guid: 71757eb1eb6bebe489a852e972821df3,
        type: 3}
      propertyPath: m_LocalEulerAnglesHint.y
      value: 0
      objectReference: {fileID: 0}
    - target: {fileID: 7631838532712089505, guid: 71757eb1eb6bebe489a852e972821df3,
        type: 3}
      propertyPath: m_LocalEulerAnglesHint.z
      value: 0
      objectReference: {fileID: 0}
    m_RemovedComponents: []
  m_SourcePrefab: {fileID: 100100000, guid: 71757eb1eb6bebe489a852e972821df3, type: 3}
--- !u!4 &5282107114115197848 stripped
Transform:
  m_CorrespondingSourceObject: {fileID: 7631838532712089505, guid: 71757eb1eb6bebe489a852e972821df3,
    type: 3}
  m_PrefabInstance: {fileID: 2352124592964185145}
  m_PrefabAsset: {fileID: 0}
--- !u!1001 &3407575055815767444
PrefabInstance:
  m_ObjectHideFlags: 0
  serializedVersion: 2
  m_Modification:
    m_TransformParent: {fileID: 3106021336559063198}
    m_Modifications:
    - target: {fileID: 6664509643788709739, guid: 7ea94042a47c5b44da7d07a8817650a1,
        type: 3}
      propertyPath: m_RootOrder
      value: 2
      objectReference: {fileID: 0}
    - target: {fileID: 6664509643788709739, guid: 7ea94042a47c5b44da7d07a8817650a1,
        type: 3}
      propertyPath: m_LocalScale.x
      value: 0.45714286
      objectReference: {fileID: 0}
    - target: {fileID: 6664509643788709739, guid: 7ea94042a47c5b44da7d07a8817650a1,
        type: 3}
      propertyPath: m_LocalScale.y
      value: 0.45714286
      objectReference: {fileID: 0}
    - target: {fileID: 6664509643788709739, guid: 7ea94042a47c5b44da7d07a8817650a1,
        type: 3}
      propertyPath: m_LocalScale.z
      value: 0.45714286
      objectReference: {fileID: 0}
    - target: {fileID: 6664509643788709739, guid: 7ea94042a47c5b44da7d07a8817650a1,
        type: 3}
      propertyPath: m_LocalPosition.x
      value: 1.4857143
      objectReference: {fileID: 0}
    - target: {fileID: 6664509643788709739, guid: 7ea94042a47c5b44da7d07a8817650a1,
        type: 3}
      propertyPath: m_LocalPosition.y
      value: -0.26
      objectReference: {fileID: 0}
    - target: {fileID: 6664509643788709739, guid: 7ea94042a47c5b44da7d07a8817650a1,
        type: 3}
      propertyPath: m_LocalPosition.z
      value: -0.14285715
      objectReference: {fileID: 0}
    - target: {fileID: 6664509643788709739, guid: 7ea94042a47c5b44da7d07a8817650a1,
        type: 3}
      propertyPath: m_LocalRotation.w
      value: 1
      objectReference: {fileID: 0}
    - target: {fileID: 6664509643788709739, guid: 7ea94042a47c5b44da7d07a8817650a1,
        type: 3}
      propertyPath: m_LocalRotation.x
      value: -0
      objectReference: {fileID: 0}
    - target: {fileID: 6664509643788709739, guid: 7ea94042a47c5b44da7d07a8817650a1,
        type: 3}
      propertyPath: m_LocalRotation.y
      value: -0
      objectReference: {fileID: 0}
    - target: {fileID: 6664509643788709739, guid: 7ea94042a47c5b44da7d07a8817650a1,
        type: 3}
      propertyPath: m_LocalRotation.z
      value: -0
      objectReference: {fileID: 0}
    - target: {fileID: 6664509643788709739, guid: 7ea94042a47c5b44da7d07a8817650a1,
        type: 3}
      propertyPath: m_LocalEulerAnglesHint.x
      value: 0
      objectReference: {fileID: 0}
    - target: {fileID: 6664509643788709739, guid: 7ea94042a47c5b44da7d07a8817650a1,
        type: 3}
      propertyPath: m_LocalEulerAnglesHint.y
      value: 0
      objectReference: {fileID: 0}
    - target: {fileID: 6664509643788709739, guid: 7ea94042a47c5b44da7d07a8817650a1,
        type: 3}
      propertyPath: m_LocalEulerAnglesHint.z
      value: 0
      objectReference: {fileID: 0}
    - target: {fileID: 6664509643789136715, guid: 7ea94042a47c5b44da7d07a8817650a1,
        type: 3}
      propertyPath: m_Name
      value: NextScriptButton
      objectReference: {fileID: 0}
    - target: {fileID: 6664509643789136715, guid: 7ea94042a47c5b44da7d07a8817650a1,
        type: 3}
      propertyPath: m_IsActive
      value: 1
      objectReference: {fileID: 0}
    - target: {fileID: 6664509643795662505, guid: 7ea94042a47c5b44da7d07a8817650a1,
        type: 3}
      propertyPath: ApiCategory
      value: 0
      objectReference: {fileID: 0}
    - target: {fileID: 6664509643795662505, guid: 7ea94042a47c5b44da7d07a8817650a1,
        type: 3}
      propertyPath: m_ButtonTexture
      value: 
      objectReference: {fileID: 2800000, guid: ab8b9a0b96b6cb74ca1e518f3c56b425, type: 3}
    - target: {fileID: 6664509643795662505, guid: 7ea94042a47c5b44da7d07a8817650a1,
        type: 3}
      propertyPath: m_Action.m_PersistentCalls.m_Calls.Array.size
      value: 1
      objectReference: {fileID: 0}
    - target: {fileID: 6664509643795662505, guid: 7ea94042a47c5b44da7d07a8817650a1,
        type: 3}
      propertyPath: m_Action.m_PersistentCalls.m_Calls.Array.data[0].m_Mode
      value: 0
      objectReference: {fileID: 0}
    - target: {fileID: 6664509643795662505, guid: 7ea94042a47c5b44da7d07a8817650a1,
        type: 3}
      propertyPath: m_Action.m_PersistentCalls.m_Calls.Array.data[0].m_Target
      value: 
      objectReference: {fileID: 4993253603190713467}
    - target: {fileID: 6664509643795662505, guid: 7ea94042a47c5b44da7d07a8817650a1,
        type: 3}
      propertyPath: m_Action.m_PersistentCalls.m_Calls.Array.data[0].m_CallState
      value: 2
      objectReference: {fileID: 0}
    - target: {fileID: 6664509643795662505, guid: 7ea94042a47c5b44da7d07a8817650a1,
        type: 3}
      propertyPath: m_Action.m_PersistentCalls.m_Calls.Array.data[0].m_MethodName
      value: HandleChangeScript
      objectReference: {fileID: 0}
    - target: {fileID: 6664509643795662505, guid: 7ea94042a47c5b44da7d07a8817650a1,
        type: 3}
      propertyPath: m_Action.m_PersistentCalls.m_Calls.Array.data[0].m_TargetAssemblyTypeName
      value: ScriptUiNavMultiple, Assembly-CSharp
      objectReference: {fileID: 0}
    - target: {fileID: 6664509643795662505, guid: 7ea94042a47c5b44da7d07a8817650a1,
        type: 3}
      propertyPath: m_Action.m_PersistentCalls.m_Calls.Array.data[0].m_Arguments.m_ObjectArgumentAssemblyTypeName
      value: UnityEngine.Object, UnityEngine
      objectReference: {fileID: 0}
    m_RemovedComponents: []
  m_SourcePrefab: {fileID: 100100000, guid: 7ea94042a47c5b44da7d07a8817650a1, type: 3}
--- !u!4 &8302169599367027455 stripped
Transform:
  m_CorrespondingSourceObject: {fileID: 6664509643788709739, guid: 7ea94042a47c5b44da7d07a8817650a1,
    type: 3}
  m_PrefabInstance: {fileID: 3407575055815767444}
  m_PrefabAsset: {fileID: 0}
--- !u!1001 &5668901527635071754
PrefabInstance:
  m_ObjectHideFlags: 0
  serializedVersion: 2
  m_Modification:
    m_TransformParent: {fileID: 402684}
    m_Modifications:
    - target: {fileID: 4426893694494511693, guid: 0c15a130d8773f245b4f8bb732800d2c,
        type: 3}
      propertyPath: m_RootOrder
      value: 3
      objectReference: {fileID: 0}
    - target: {fileID: 4426893694494511693, guid: 0c15a130d8773f245b4f8bb732800d2c,
        type: 3}
      propertyPath: m_LocalPosition.x
      value: -0.53400004
      objectReference: {fileID: 0}
    - target: {fileID: 4426893694494511693, guid: 0c15a130d8773f245b4f8bb732800d2c,
        type: 3}
      propertyPath: m_LocalPosition.y
      value: 0.31199962
      objectReference: {fileID: 0}
    - target: {fileID: 4426893694494511693, guid: 0c15a130d8773f245b4f8bb732800d2c,
        type: 3}
      propertyPath: m_LocalPosition.z
      value: 0.034
      objectReference: {fileID: 0}
    - target: {fileID: 4426893694494511693, guid: 0c15a130d8773f245b4f8bb732800d2c,
        type: 3}
      propertyPath: m_LocalRotation.w
      value: 1
      objectReference: {fileID: 0}
    - target: {fileID: 4426893694494511693, guid: 0c15a130d8773f245b4f8bb732800d2c,
        type: 3}
      propertyPath: m_LocalRotation.x
      value: -0
      objectReference: {fileID: 0}
    - target: {fileID: 4426893694494511693, guid: 0c15a130d8773f245b4f8bb732800d2c,
        type: 3}
      propertyPath: m_LocalRotation.y
      value: -0
      objectReference: {fileID: 0}
    - target: {fileID: 4426893694494511693, guid: 0c15a130d8773f245b4f8bb732800d2c,
        type: 3}
      propertyPath: m_LocalRotation.z
      value: -0
      objectReference: {fileID: 0}
    - target: {fileID: 4426893694494511693, guid: 0c15a130d8773f245b4f8bb732800d2c,
        type: 3}
      propertyPath: m_LocalEulerAnglesHint.x
      value: 0
      objectReference: {fileID: 0}
    - target: {fileID: 4426893694494511693, guid: 0c15a130d8773f245b4f8bb732800d2c,
        type: 3}
      propertyPath: m_LocalEulerAnglesHint.y
      value: 0
      objectReference: {fileID: 0}
    - target: {fileID: 4426893694494511693, guid: 0c15a130d8773f245b4f8bb732800d2c,
        type: 3}
      propertyPath: m_LocalEulerAnglesHint.z
      value: 0
      objectReference: {fileID: 0}
    - target: {fileID: 4688506227848115538, guid: 0c15a130d8773f245b4f8bb732800d2c,
        type: 3}
      propertyPath: ApiCategory
      value: 2
      objectReference: {fileID: 0}
    - target: {fileID: 4688506227858833584, guid: 0c15a130d8773f245b4f8bb732800d2c,
        type: 3}
      propertyPath: m_IsActive
      value: 1
      objectReference: {fileID: 0}
    - target: {fileID: 5998275858240843432, guid: 0c15a130d8773f245b4f8bb732800d2c,
        type: 3}
      propertyPath: ApiCategory
      value: 2
      objectReference: {fileID: 0}
    - target: {fileID: 5998275858240843432, guid: 0c15a130d8773f245b4f8bb732800d2c,
        type: 3}
      propertyPath: ScriptButton
      value: 
      objectReference: {fileID: 1090007126676559718}
    - target: {fileID: 5998275858240843432, guid: 0c15a130d8773f245b4f8bb732800d2c,
        type: 3}
      propertyPath: m_ApiCategory
      value: 2
      objectReference: {fileID: 0}
    - target: {fileID: 6818735547008959197, guid: 0c15a130d8773f245b4f8bb732800d2c,
        type: 3}
      propertyPath: m_CommandParam
      value: 2
      objectReference: {fileID: 0}
    - target: {fileID: 6818735547008959197, guid: 0c15a130d8773f245b4f8bb732800d2c,
        type: 3}
      propertyPath: m_LocalizedPopup.m_TableEntryReference.m_KeyId
      value: 0
      objectReference: {fileID: 0}
    - target: {fileID: 6818735547008959197, guid: 0c15a130d8773f245b4f8bb732800d2c,
        type: 3}
      propertyPath: m_LocalizedPopup.m_TableReference.m_TableCollectionName
      value: 
      objectReference: {fileID: 0}
    - target: {fileID: 7129280630602156961, guid: 0c15a130d8773f245b4f8bb732800d2c,
        type: 3}
      propertyPath: m_Name
      value: SymmetryScriptsNav
      objectReference: {fileID: 0}
    - target: {fileID: 7129280630602156961, guid: 0c15a130d8773f245b4f8bb732800d2c,
        type: 3}
      propertyPath: m_IsActive
      value: 1
      objectReference: {fileID: 0}
    - target: {fileID: 7296547097667072494, guid: 0c15a130d8773f245b4f8bb732800d2c,
        type: 3}
      propertyPath: ApiCategory
      value: 2
      objectReference: {fileID: 0}
    - target: {fileID: 7296547097667072494, guid: 0c15a130d8773f245b4f8bb732800d2c,
        type: 3}
      propertyPath: m_ButtonTexture
      value: 
      objectReference: {fileID: 2800000, guid: ab8b9a0b96b6cb74ca1e518f3c56b425, type: 3}
    - target: {fileID: 7296547097677267980, guid: 0c15a130d8773f245b4f8bb732800d2c,
        type: 3}
      propertyPath: m_IsActive
      value: 1
      objectReference: {fileID: 0}
    m_RemovedComponents: []
  m_SourcePrefab: {fileID: 100100000, guid: 0c15a130d8773f245b4f8bb732800d2c, type: 3}
--- !u!4 &8341941648025485639 stripped
Transform:
  m_CorrespondingSourceObject: {fileID: 4426893694494511693, guid: 0c15a130d8773f245b4f8bb732800d2c,
    type: 3}
  m_PrefabInstance: {fileID: 5668901527635071754}
  m_PrefabAsset: {fileID: 0}
--- !u!1001 &7552297963232390379
PrefabInstance:
  m_ObjectHideFlags: 0
  serializedVersion: 2
  m_Modification:
    m_TransformParent: {fileID: 402684}
    m_Modifications:
    - target: {fileID: 4426893694494511693, guid: 0c15a130d8773f245b4f8bb732800d2c,
        type: 3}
      propertyPath: m_RootOrder
      value: 1
      objectReference: {fileID: 0}
    - target: {fileID: 4426893694494511693, guid: 0c15a130d8773f245b4f8bb732800d2c,
        type: 3}
      propertyPath: m_LocalPosition.x
      value: -0.53400004
      objectReference: {fileID: 0}
    - target: {fileID: 4426893694494511693, guid: 0c15a130d8773f245b4f8bb732800d2c,
        type: 3}
      propertyPath: m_LocalPosition.y
      value: -0.072999835
      objectReference: {fileID: 0}
    - target: {fileID: 4426893694494511693, guid: 0c15a130d8773f245b4f8bb732800d2c,
        type: 3}
      propertyPath: m_LocalPosition.z
      value: 0.034
      objectReference: {fileID: 0}
    - target: {fileID: 4426893694494511693, guid: 0c15a130d8773f245b4f8bb732800d2c,
        type: 3}
      propertyPath: m_LocalRotation.w
      value: 1
      objectReference: {fileID: 0}
    - target: {fileID: 4426893694494511693, guid: 0c15a130d8773f245b4f8bb732800d2c,
        type: 3}
      propertyPath: m_LocalRotation.x
      value: -0
      objectReference: {fileID: 0}
    - target: {fileID: 4426893694494511693, guid: 0c15a130d8773f245b4f8bb732800d2c,
        type: 3}
      propertyPath: m_LocalRotation.y
      value: -0
      objectReference: {fileID: 0}
    - target: {fileID: 4426893694494511693, guid: 0c15a130d8773f245b4f8bb732800d2c,
        type: 3}
      propertyPath: m_LocalRotation.z
      value: -0
      objectReference: {fileID: 0}
    - target: {fileID: 4426893694494511693, guid: 0c15a130d8773f245b4f8bb732800d2c,
        type: 3}
      propertyPath: m_LocalEulerAnglesHint.x
      value: 0
      objectReference: {fileID: 0}
    - target: {fileID: 4426893694494511693, guid: 0c15a130d8773f245b4f8bb732800d2c,
        type: 3}
      propertyPath: m_LocalEulerAnglesHint.y
      value: 0
      objectReference: {fileID: 0}
    - target: {fileID: 4426893694494511693, guid: 0c15a130d8773f245b4f8bb732800d2c,
        type: 3}
      propertyPath: m_LocalEulerAnglesHint.z
      value: 0
      objectReference: {fileID: 0}
    - target: {fileID: 4688506227848115538, guid: 0c15a130d8773f245b4f8bb732800d2c,
        type: 3}
      propertyPath: ApiCategory
      value: 1
      objectReference: {fileID: 0}
    - target: {fileID: 4688506227858833584, guid: 0c15a130d8773f245b4f8bb732800d2c,
        type: 3}
      propertyPath: m_IsActive
      value: 1
      objectReference: {fileID: 0}
    - target: {fileID: 5998275858240843432, guid: 0c15a130d8773f245b4f8bb732800d2c,
        type: 3}
      propertyPath: ApiCategory
      value: 1
      objectReference: {fileID: 0}
    - target: {fileID: 5998275858240843432, guid: 0c15a130d8773f245b4f8bb732800d2c,
        type: 3}
      propertyPath: ScriptButton
      value: 
      objectReference: {fileID: 7766592774551079244}
    - target: {fileID: 5998275858240843432, guid: 0c15a130d8773f245b4f8bb732800d2c,
        type: 3}
      propertyPath: m_ApiCategory
      value: 1
      objectReference: {fileID: 0}
    - target: {fileID: 6818735547008959197, guid: 0c15a130d8773f245b4f8bb732800d2c,
        type: 3}
      propertyPath: m_CommandParam
      value: 1
      objectReference: {fileID: 0}
    - target: {fileID: 6818735547008959197, guid: 0c15a130d8773f245b4f8bb732800d2c,
        type: 3}
      propertyPath: m_LocalizedPopup.m_TableEntryReference.m_KeyId
      value: 0
      objectReference: {fileID: 0}
    - target: {fileID: 6818735547008959197, guid: 0c15a130d8773f245b4f8bb732800d2c,
        type: 3}
      propertyPath: m_LocalizedPopup.m_TableReference.m_TableCollectionName
      value: 
      objectReference: {fileID: 0}
    - target: {fileID: 7129280630602156961, guid: 0c15a130d8773f245b4f8bb732800d2c,
        type: 3}
      propertyPath: m_Name
      value: ToolScriptsNav
      objectReference: {fileID: 0}
    - target: {fileID: 7129280630602156961, guid: 0c15a130d8773f245b4f8bb732800d2c,
        type: 3}
      propertyPath: m_IsActive
      value: 1
      objectReference: {fileID: 0}
    - target: {fileID: 7296547097667072494, guid: 0c15a130d8773f245b4f8bb732800d2c,
        type: 3}
      propertyPath: ApiCategory
      value: 1
      objectReference: {fileID: 0}
    - target: {fileID: 7296547097667072494, guid: 0c15a130d8773f245b4f8bb732800d2c,
        type: 3}
      propertyPath: m_ButtonTexture
      value: 
      objectReference: {fileID: 2800000, guid: ab8b9a0b96b6cb74ca1e518f3c56b425, type: 3}
    - target: {fileID: 7296547097677267980, guid: 0c15a130d8773f245b4f8bb732800d2c,
        type: 3}
      propertyPath: m_IsActive
      value: 1
      objectReference: {fileID: 0}
    m_RemovedComponents: []
  m_SourcePrefab: {fileID: 100100000, guid: 0c15a130d8773f245b4f8bb732800d2c, type: 3}
--- !u!4 &6170031165464673958 stripped
Transform:
  m_CorrespondingSourceObject: {fileID: 4426893694494511693, guid: 0c15a130d8773f245b4f8bb732800d2c,
    type: 3}
  m_PrefabInstance: {fileID: 7552297963232390379}
  m_PrefabAsset: {fileID: 0}<|MERGE_RESOLUTION|>--- conflicted
+++ resolved
@@ -279,10 +279,7 @@
   SymmetryScriptButton: {fileID: 1090007126676559718}
   PointerScriptButton: {fileID: 5067221232058941735}
   ToolScriptButton: {fileID: 7766592774551079244}
-<<<<<<< HEAD
-=======
   BackgroundScriptsButton: {fileID: 518047961655839408}
->>>>>>> 6f78b1c2
   references:
     version: 2
     RefIds: []
@@ -2098,11 +2095,7 @@
   - component: {fileID: 6589962414787385614}
   - component: {fileID: 7481746012544075901}
   m_Layer: 16
-<<<<<<< HEAD
-  m_Name: ToggleBackgroundScript
-=======
   m_Name: ToggleSingleBackgroundScript
->>>>>>> 6f78b1c2
   m_TagString: Untagged
   m_Icon: {fileID: 0}
   m_NavMeshLayer: 0
