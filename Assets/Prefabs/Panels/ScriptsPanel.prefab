%YAML 1.1
%TAG !u! tag:unity3d.com,2011:
--- !u!1 &153348
GameObject:
  m_ObjectHideFlags: 0
  m_CorrespondingSourceObject: {fileID: 0}
  m_PrefabInstance: {fileID: 0}
  m_PrefabAsset: {fileID: 0}
  serializedVersion: 6
  m_Component:
  - component: {fileID: 415298}
  - component: {fileID: 3364774}
  m_Layer: 16
  m_Name: HighlightMesh
  m_TagString: Untagged
  m_Icon: {fileID: 0}
  m_NavMeshLayer: 0
  m_StaticEditorFlags: 0
  m_IsActive: 1
--- !u!4 &415298
Transform:
  m_ObjectHideFlags: 0
  m_CorrespondingSourceObject: {fileID: 0}
  m_PrefabInstance: {fileID: 0}
  m_PrefabAsset: {fileID: 0}
  m_GameObject: {fileID: 153348}
  m_LocalRotation: {x: -0, y: -0, z: -0, w: 1}
  m_LocalPosition: {x: 0, y: 0, z: 0.1}
  m_LocalScale: {x: 1, y: 1, z: 0.01}
  m_ConstrainProportionsScale: 0
  m_Children: []
  m_Father: {fileID: 402684}
  m_RootOrder: 11
  m_LocalEulerAnglesHint: {x: 0, y: 0, z: 0}
--- !u!33 &3364774
MeshFilter:
  m_ObjectHideFlags: 0
  m_CorrespondingSourceObject: {fileID: 0}
  m_PrefabInstance: {fileID: 0}
  m_PrefabAsset: {fileID: 0}
  m_GameObject: {fileID: 153348}
  m_Mesh: {fileID: 4300000, guid: 2e84a1bef3eae8d44ae00479eeace4d1, type: 3}
--- !u!1 &160772
GameObject:
  m_ObjectHideFlags: 0
  m_CorrespondingSourceObject: {fileID: 0}
  m_PrefabInstance: {fileID: 0}
  m_PrefabAsset: {fileID: 0}
  serializedVersion: 6
  m_Component:
  - component: {fileID: 402684}
  m_Layer: 16
  m_Name: Mesh
  m_TagString: Untagged
  m_Icon: {fileID: 0}
  m_NavMeshLayer: 0
  m_StaticEditorFlags: 0
  m_IsActive: 1
--- !u!4 &402684
Transform:
  m_ObjectHideFlags: 0
  m_CorrespondingSourceObject: {fileID: 0}
  m_PrefabInstance: {fileID: 0}
  m_PrefabAsset: {fileID: 0}
  m_GameObject: {fileID: 160772}
  m_LocalRotation: {x: -0, y: -0, z: -0, w: 1}
  m_LocalPosition: {x: 0, y: 0, z: 0}
  m_LocalScale: {x: 1, y: 1, z: 1}
  m_ConstrainProportionsScale: 0
  m_Children:
  - {fileID: 8427874484361629181}
  - {fileID: 6170031165464673958}
  - {fileID: 5120276679279523142}
  - {fileID: 8341941648025485639}
  - {fileID: 8242613992040005502}
  - {fileID: 3645177148920726262}
  - {fileID: 1640533003682342530}
  - {fileID: 3106021336559063198}
  - {fileID: 5369724805412474086}
  - {fileID: 4000011486688576}
  - {fileID: 499404}
  - {fileID: 415298}
  m_Father: {fileID: 485948}
  m_RootOrder: 2
  m_LocalEulerAnglesHint: {x: 0, y: 0, z: 0}
--- !u!1 &164352
GameObject:
  m_ObjectHideFlags: 0
  m_CorrespondingSourceObject: {fileID: 0}
  m_PrefabInstance: {fileID: 0}
  m_PrefabAsset: {fileID: 0}
  serializedVersion: 6
  m_Component:
  - component: {fileID: 442914}
  - component: {fileID: 6531256}
  m_Layer: 16
  m_Name: Collider
  m_TagString: Untagged
  m_Icon: {fileID: 0}
  m_NavMeshLayer: 0
  m_StaticEditorFlags: 0
  m_IsActive: 1
--- !u!4 &442914
Transform:
  m_ObjectHideFlags: 0
  m_CorrespondingSourceObject: {fileID: 0}
  m_PrefabInstance: {fileID: 0}
  m_PrefabAsset: {fileID: 0}
  m_GameObject: {fileID: 164352}
  m_LocalRotation: {x: -0, y: -0, z: -0, w: 1}
  m_LocalPosition: {x: 0, y: 0, z: 0}
  m_LocalScale: {x: 1, y: 1, z: 1}
  m_ConstrainProportionsScale: 0
  m_Children: []
  m_Father: {fileID: 485948}
  m_RootOrder: 1
  m_LocalEulerAnglesHint: {x: 0, y: 0, z: 0}
--- !u!65 &6531256
BoxCollider:
  m_ObjectHideFlags: 0
  m_CorrespondingSourceObject: {fileID: 0}
  m_PrefabInstance: {fileID: 0}
  m_PrefabAsset: {fileID: 0}
  m_GameObject: {fileID: 164352}
  m_Material: {fileID: 0}
  m_IsTrigger: 0
  m_Enabled: 1
  serializedVersion: 2
  m_Size: {x: 1.43, y: 2.03, z: 0.5}
  m_Center: {x: 0, y: -0.1, z: 0}
--- !u!1 &168032
GameObject:
  m_ObjectHideFlags: 0
  m_CorrespondingSourceObject: {fileID: 0}
  m_PrefabInstance: {fileID: 0}
  m_PrefabAsset: {fileID: 0}
  serializedVersion: 6
  m_Component:
  - component: {fileID: 499404}
  - component: {fileID: 6547610}
  m_Layer: 16
  m_Name: MeshCollider
  m_TagString: Untagged
  m_Icon: {fileID: 0}
  m_NavMeshLayer: 0
  m_StaticEditorFlags: 0
  m_IsActive: 1
--- !u!4 &499404
Transform:
  m_ObjectHideFlags: 0
  m_CorrespondingSourceObject: {fileID: 0}
  m_PrefabInstance: {fileID: 0}
  m_PrefabAsset: {fileID: 0}
  m_GameObject: {fileID: 168032}
  m_LocalRotation: {x: -0, y: -0, z: -0, w: 1}
  m_LocalPosition: {x: 0, y: 0, z: 0}
  m_LocalScale: {x: 1, y: 1, z: 1}
  m_ConstrainProportionsScale: 0
  m_Children: []
  m_Father: {fileID: 402684}
  m_RootOrder: 10
  m_LocalEulerAnglesHint: {x: 0, y: 0, z: 0}
--- !u!65 &6547610
BoxCollider:
  m_ObjectHideFlags: 0
  m_CorrespondingSourceObject: {fileID: 0}
  m_PrefabInstance: {fileID: 0}
  m_PrefabAsset: {fileID: 0}
  m_GameObject: {fileID: 168032}
  m_Material: {fileID: 0}
  m_IsTrigger: 0
  m_Enabled: 1
  serializedVersion: 2
  m_Size: {x: 1.4, y: 2, z: 0.02}
  m_Center: {x: 0, y: -0.1, z: 0}
--- !u!1 &199434
GameObject:
  m_ObjectHideFlags: 0
  m_CorrespondingSourceObject: {fileID: 0}
  m_PrefabInstance: {fileID: 0}
  m_PrefabAsset: {fileID: 0}
  serializedVersion: 6
  m_Component:
  - component: {fileID: 485948}
  - component: {fileID: 114019824221785570}
  - component: {fileID: 11478692}
  - component: {fileID: 114675876165215544}
  m_Layer: 16
  m_Name: ScriptsPanel
  m_TagString: Untagged
  m_Icon: {fileID: 0}
  m_NavMeshLayer: 0
  m_StaticEditorFlags: 0
  m_IsActive: 1
--- !u!4 &485948
Transform:
  m_ObjectHideFlags: 0
  m_CorrespondingSourceObject: {fileID: 0}
  m_PrefabInstance: {fileID: 0}
  m_PrefabAsset: {fileID: 0}
  m_GameObject: {fileID: 199434}
  m_LocalRotation: {x: 0, y: 0, z: 0, w: 1}
  m_LocalPosition: {x: 0, y: 10.094, z: 0}
  m_LocalScale: {x: 1, y: 1, z: 1}
  m_ConstrainProportionsScale: 0
  m_Children:
  - {fileID: 4000014070374570}
  - {fileID: 442914}
  - {fileID: 402684}
  m_Father: {fileID: 0}
  m_RootOrder: 0
  m_LocalEulerAnglesHint: {x: 0, y: 0, z: 0}
--- !u!114 &114019824221785570
MonoBehaviour:
  m_ObjectHideFlags: 0
  m_CorrespondingSourceObject: {fileID: 0}
  m_PrefabInstance: {fileID: 0}
  m_PrefabAsset: {fileID: 0}
  m_GameObject: {fileID: 199434}
  m_Enabled: 1
  m_EditorHideFlags: 0
  m_Script: {fileID: 11500000, guid: b27269fe6a844a75b6b2e6b8a77a8cd3, type: 3}
  m_Name: 
  m_EditorClassIdentifier: 
  m_PanelType: 6000
  m_Collider: {fileID: 6531256}
  m_Mesh: {fileID: 160772}
  m_Border: {fileID: 23000010265477920}
  m_MeshCollider: {fileID: 6547610}
  m_ParticleBounds: {x: 1.2, y: 1.2, z: 0}
  m_PanelPopUpMap:
  - m_PopUpPrefab: {fileID: 197348, guid: 637831851e146a44987a438cafccb5a3, type: 3}
    m_Command: 6005
<<<<<<< HEAD
=======
  - m_PopUpPrefab: {fileID: 1294213544206792, guid: 4b13edf59f1c1964ea7995bd52249cf7,
      type: 3}
    m_Command: 9000
>>>>>>> 278cada0
  m_PanelDescription: Scripts
  m_LocalizedPanelDescription:
    m_TableReference:
      m_TableCollectionName: 
    m_TableEntryReference:
      m_KeyId: 0
      m_Key: 
    m_FallbackState: 0
    m_WaitForCompletion: 0
    m_LocalVariables: []
  m_PanelDescriptionPrefab: {fileID: 160918, guid: 3491f4f01ba6cac47b1633f36d7c6c84,
    type: 3}
  m_PanelDescriptionOffset: {x: 1.15, y: 1.3, z: 0}
  m_PanelDescriptionColor: {r: 1, g: 1, b: 1, a: 1}
  m_PanelFlairPrefab: {fileID: 0}
  m_PanelFlairOffset: {x: 0, y: 0, z: 0}
  m_DescriptionSpringK: 4
  m_DescriptionSpringDampen: 0.2
  m_DescriptionClosedAngle: -90
  m_DescriptionOpenAngle: 0
  m_DescriptionAlphaDistance: 90
  m_Decor: []
  m_GazeHighlightScaleMultiplier: 1.1
  m_BorderMeshWidth: 0.02
  m_BorderMeshAdvWidth: 0.01
  m_PanelSensitivity: 0.1
  m_ClampToBounds: 1
<<<<<<< HEAD
  m_ReticleBounds: {x: 1.35, y: 1.8, z: 0}
=======
  m_ReticleBounds: {x: 1.35, y: 2.2, z: 0}
>>>>>>> 278cada0
  m_BorderSphereHighlightRadius: 2.5
  m_PositioningSpheresBounds: {x: 1, y: 1}
  m_PositioningSphereRadius: 0.4
  m_UseGazeRotation: 1
  m_MaxGazeRotation: 20
  m_GazeActivateSpeed: 8
  m_InitialSpawnPos: {x: 2, y: 14, z: 2}
  m_InitialSpawnRotEulers: {x: 0, y: 0, z: 0}
  m_WandAttachAngle: 0
  m_WandAttachYOffset: 0
  m_WandAttachHalfHeight: 1
  m_BeginFixed: 1
  m_CanBeFixedToWand: 1
  m_CanBeDetachedFromWand: 1
  m_PopUpGazeDuration: 0.2
  m_PromoBorders:
  - {fileID: 23000010265477920}
  SymmetryScriptButton: {fileID: 1090007126676559718}
  PointerScriptButton: {fileID: 5067221232058941735}
  ToolScriptButton: {fileID: 7766592774551079244}
  BackgroundScriptsButton: {fileID: 518047961655839408}
  references:
    version: 2
    RefIds: []
--- !u!114 &11478692
MonoBehaviour:
  m_ObjectHideFlags: 0
  m_CorrespondingSourceObject: {fileID: 0}
  m_PrefabInstance: {fileID: 0}
  m_PrefabAsset: {fileID: 0}
  m_GameObject: {fileID: 199434}
  m_Enabled: 1
  m_EditorHideFlags: 0
  m_Script: {fileID: 11500000, guid: 6311d8a25dba6a443be8afe87803c545, type: 3}
  m_Name: 
  m_EditorClassIdentifier: 
  m_ShowDuration: 0.25
  m_GrabDistance: 0.5
  m_CollisionRadius: 0.95
  m_AllowTwoHandGrab: 0
  m_DestroyOnHide: 0
  m_AllowHideWithToss: 1
  m_DisableDrift: 0
  m_RecordMovements: 0
  m_AllowSnapping: 0
  m_SnapDisabledDelay: 0.2
  m_AllowPinning: 0
  m_AllowDormancy: 1
  m_TossDuration: 0
  m_TintableMeshes:
  - {fileID: 23000010265477920}
  m_SpawnPlacementOffset: {x: 3.5, y: 0, z: 1.5}
  m_IntroAnimSpinAmount: 360
  m_BoxCollider: {fileID: 6531256}
  m_Mesh: {fileID: 485948}
  m_HighlightMeshXfs:
  - {fileID: 415298}
  m_ValidSnapRotationStickyAngle: 0
  m_SnapGhostMaterial: {fileID: 0}
  m_Border: {fileID: 4000011486688576}
  m_GrabFixedMaxFacingAngle: 70
--- !u!114 &114675876165215544
MonoBehaviour:
  m_ObjectHideFlags: 0
  m_CorrespondingSourceObject: {fileID: 0}
  m_PrefabInstance: {fileID: 0}
  m_PrefabAsset: {fileID: 0}
  m_GameObject: {fileID: 199434}
  m_Enabled: 1
  m_EditorHideFlags: 0
  m_Script: {fileID: 11500000, guid: 739d5b1996234d64992a2ae60c3723e9, type: 3}
  m_Name: 
  m_EditorClassIdentifier: 
--- !u!1 &1000011220362354
GameObject:
  m_ObjectHideFlags: 0
  m_CorrespondingSourceObject: {fileID: 0}
  m_PrefabInstance: {fileID: 0}
  m_PrefabAsset: {fileID: 0}
  serializedVersion: 6
  m_Component:
  - component: {fileID: 4000010460034712}
  - component: {fileID: 33000010384743742}
  - component: {fileID: 23000011739358534}
  - component: {fileID: 65000012576733834}
  - component: {fileID: 114000013288942322}
  m_Layer: 16
  m_Name: OptionButton_CommandsList
  m_TagString: Untagged
  m_Icon: {fileID: 0}
  m_NavMeshLayer: 0
  m_StaticEditorFlags: 0
  m_IsActive: 1
--- !u!4 &4000010460034712
Transform:
  m_ObjectHideFlags: 0
  m_CorrespondingSourceObject: {fileID: 0}
  m_PrefabInstance: {fileID: 0}
  m_PrefabAsset: {fileID: 0}
  m_GameObject: {fileID: 1000011220362354}
  m_LocalRotation: {x: -0, y: -0, z: -0, w: 1}
  m_LocalPosition: {x: -0.40626, y: -0.901, z: 0.05}
  m_LocalScale: {x: 0.22566244, y: 0.22566244, z: 0.22566244}
  m_ConstrainProportionsScale: 0
  m_Children: []
  m_Father: {fileID: 5369724805412474086}
  m_RootOrder: 0
  m_LocalEulerAnglesHint: {x: 0, y: 0, z: 0}
--- !u!33 &33000010384743742
MeshFilter:
  m_ObjectHideFlags: 0
  m_CorrespondingSourceObject: {fileID: 0}
  m_PrefabInstance: {fileID: 0}
  m_PrefabAsset: {fileID: 0}
  m_GameObject: {fileID: 1000011220362354}
  m_Mesh: {fileID: 4300000, guid: 5501f437160666942ae970f3648fbeb8, type: 3}
--- !u!23 &23000011739358534
MeshRenderer:
  m_ObjectHideFlags: 0
  m_CorrespondingSourceObject: {fileID: 0}
  m_PrefabInstance: {fileID: 0}
  m_PrefabAsset: {fileID: 0}
  m_GameObject: {fileID: 1000011220362354}
  m_Enabled: 1
  m_CastShadows: 0
  m_ReceiveShadows: 0
  m_DynamicOccludee: 1
  m_StaticShadowCaster: 0
  m_MotionVectors: 1
  m_LightProbeUsage: 1
  m_ReflectionProbeUsage: 1
  m_RayTracingMode: 2
  m_RayTraceProcedural: 0
  m_RenderingLayerMask: 1
  m_RendererPriority: 0
  m_Materials:
  - {fileID: 2100000, guid: 40d29de2bdc11f04dbfa25059165916e, type: 2}
  m_StaticBatchInfo:
    firstSubMesh: 0
    subMeshCount: 0
  m_StaticBatchRoot: {fileID: 0}
  m_ProbeAnchor: {fileID: 0}
  m_LightProbeVolumeOverride: {fileID: 0}
  m_ScaleInLightmap: 1
  m_ReceiveGI: 1
  m_PreserveUVs: 0
  m_IgnoreNormalsForChartDetection: 0
  m_ImportantGI: 0
  m_StitchLightmapSeams: 0
  m_SelectedEditorRenderState: 3
  m_MinimumChartSize: 4
  m_AutoUVMaxDistance: 0.5
  m_AutoUVMaxAngle: 89
  m_LightmapParameters: {fileID: 0}
  m_SortingLayerID: 0
  m_SortingLayer: 0
  m_SortingOrder: 0
  m_AdditionalVertexStreams: {fileID: 0}
--- !u!65 &65000012576733834
BoxCollider:
  m_ObjectHideFlags: 0
  m_CorrespondingSourceObject: {fileID: 0}
  m_PrefabInstance: {fileID: 0}
  m_PrefabAsset: {fileID: 0}
  m_GameObject: {fileID: 1000011220362354}
  m_Material: {fileID: 0}
  m_IsTrigger: 0
  m_Enabled: 1
  serializedVersion: 2
  m_Size: {x: 1, y: 1, z: 0.1}
  m_Center: {x: -0.000000074505806, y: 0.000000022351742, z: 0}
--- !u!114 &114000013288942322
MonoBehaviour:
  m_ObjectHideFlags: 0
  m_CorrespondingSourceObject: {fileID: 0}
  m_PrefabInstance: {fileID: 0}
  m_PrefabAsset: {fileID: 0}
  m_GameObject: {fileID: 1000011220362354}
  m_Enabled: 1
  m_EditorHideFlags: 0
  m_Script: {fileID: 11500000, guid: 6c6859eec74651247968d56b594ac313, type: 3}
  m_Name: 
  m_EditorClassIdentifier: 
  m_DescriptionType: 0
  m_DescriptionYOffset: 0
  m_DescriptionText: Browser Script Docs
  m_LocalizedDescription:
    m_TableReference:
      m_TableCollectionName: 
    m_TableEntryReference:
      m_KeyId: 0
      m_Key: 
    m_FallbackState: 0
    m_WaitForCompletion: 0
    m_LocalVariables: []
  m_DescriptionTextExtra: 
  m_LocalizedDescriptionExtra:
    m_TableReference:
      m_TableCollectionName: 
    m_TableEntryReference:
      m_KeyId: 0
      m_Key: 
    m_FallbackState: 0
    m_WaitForCompletion: 0
    m_LocalVariables: []
  m_DescriptionActivateSpeed: 12
  m_DescriptionZScale: 1
  m_ButtonTexture: {fileID: 2800000, guid: 524d978d6b53123478aa58e5dae54302, type: 3}
  m_AtlasTexture: 1
  m_ToggleButton: 1
  m_LongPressReleaseButton: 0
  m_ButtonHasPressedAudio: 0
  m_ZAdjustHover: -0.02
  m_ZAdjustClick: 0.05
  m_HoverScale: 1.1
  m_HoverBoxColliderGrow: 0.2
  m_AddOverlay: 0
  m_Command: 6000
  m_CommandParam: -1
  m_CommandParam2: -1
  m_RequiresPopup: 0
  m_CenterPopupOnButton: 0
  m_PopupOffset: {x: 0, y: 0, z: 0}
  m_PopupText: 
  m_LocalizedPopup:
    m_TableReference:
      m_TableCollectionName: 
    m_TableEntryReference:
      m_KeyId: 0
      m_Key: 
    m_FallbackState: 0
    m_WaitForCompletion: 0
    m_LocalVariables: []
  m_ToggleOnDescription: 
  m_LocalizedToggleOnDescription:
    m_TableReference:
      m_TableCollectionName: 
    m_TableEntryReference:
      m_KeyId: 0
      m_Key: 
    m_FallbackState: 0
    m_WaitForCompletion: 0
    m_LocalVariables: []
  m_ToggleOnTexture: {fileID: 0}
  m_AllowUnavailable: 0
  m_LinkedUIObject: {fileID: 0}
  references:
    version: 2
    RefIds: []
--- !u!1 &1000012292180826
GameObject:
  m_ObjectHideFlags: 0
  m_CorrespondingSourceObject: {fileID: 0}
  m_PrefabInstance: {fileID: 0}
  m_PrefabAsset: {fileID: 0}
  serializedVersion: 6
  m_Component:
  - component: {fileID: 4000011486688576}
  - component: {fileID: 33000013181835044}
  - component: {fileID: 23000010265477920}
  - component: {fileID: 114122489900507968}
  m_Layer: 16
  m_Name: Border
  m_TagString: Untagged
  m_Icon: {fileID: 0}
  m_NavMeshLayer: 0
  m_StaticEditorFlags: 0
  m_IsActive: 1
--- !u!4 &4000011486688576
Transform:
  m_ObjectHideFlags: 0
  m_CorrespondingSourceObject: {fileID: 0}
  m_PrefabInstance: {fileID: 0}
  m_PrefabAsset: {fileID: 0}
  m_GameObject: {fileID: 1000012292180826}
  m_LocalRotation: {x: -0, y: -0, z: -0, w: 1}
  m_LocalPosition: {x: 0, y: -0.1, z: 0}
  m_LocalScale: {x: 1, y: 1.1, z: 1}
  m_ConstrainProportionsScale: 0
  m_Children: []
  m_Father: {fileID: 402684}
  m_RootOrder: 9
  m_LocalEulerAnglesHint: {x: 0, y: 0, z: 0}
--- !u!33 &33000013181835044
MeshFilter:
  m_ObjectHideFlags: 0
  m_CorrespondingSourceObject: {fileID: 0}
  m_PrefabInstance: {fileID: 0}
  m_PrefabAsset: {fileID: 0}
  m_GameObject: {fileID: 1000012292180826}
  m_Mesh: {fileID: 4300000, guid: 16fad2a698203b44bb45a3844e1ad126, type: 3}
--- !u!23 &23000010265477920
MeshRenderer:
  m_ObjectHideFlags: 0
  m_CorrespondingSourceObject: {fileID: 0}
  m_PrefabInstance: {fileID: 0}
  m_PrefabAsset: {fileID: 0}
  m_GameObject: {fileID: 1000012292180826}
  m_Enabled: 1
  m_CastShadows: 0
  m_ReceiveShadows: 0
  m_DynamicOccludee: 1
  m_StaticShadowCaster: 0
  m_MotionVectors: 1
  m_LightProbeUsage: 1
  m_ReflectionProbeUsage: 1
  m_RayTracingMode: 2
  m_RayTraceProcedural: 0
  m_RenderingLayerMask: 1
  m_RendererPriority: 0
  m_Materials:
  - {fileID: 2100000, guid: 3e92ccbfed650604686991e69902e663, type: 2}
  m_StaticBatchInfo:
    firstSubMesh: 0
    subMeshCount: 0
  m_StaticBatchRoot: {fileID: 0}
  m_ProbeAnchor: {fileID: 0}
  m_LightProbeVolumeOverride: {fileID: 0}
  m_ScaleInLightmap: 1
  m_ReceiveGI: 1
  m_PreserveUVs: 0
  m_IgnoreNormalsForChartDetection: 0
  m_ImportantGI: 0
  m_StitchLightmapSeams: 0
  m_SelectedEditorRenderState: 3
  m_MinimumChartSize: 4
  m_AutoUVMaxDistance: 0.5
  m_AutoUVMaxAngle: 89
  m_LightmapParameters: {fileID: 0}
  m_SortingLayerID: 0
  m_SortingLayer: 0
  m_SortingOrder: 0
  m_AdditionalVertexStreams: {fileID: 0}
--- !u!114 &114122489900507968
MonoBehaviour:
  m_ObjectHideFlags: 0
  m_CorrespondingSourceObject: {fileID: 0}
  m_PrefabInstance: {fileID: 0}
  m_PrefabAsset: {fileID: 0}
  m_GameObject: {fileID: 1000012292180826}
  m_Enabled: 1
  m_EditorHideFlags: 0
  m_Script: {fileID: 11500000, guid: 1aaefde5afe80784e908d27fcb05a101, type: 3}
  m_Name: 
  m_EditorClassIdentifier: 
  m_OffsetOverride: -1
--- !u!1 &1000013998383226
GameObject:
  m_ObjectHideFlags: 0
  m_CorrespondingSourceObject: {fileID: 0}
  m_PrefabInstance: {fileID: 0}
  m_PrefabAsset: {fileID: 0}
  serializedVersion: 6
  m_Component:
  - component: {fileID: 4000014070374570}
  - component: {fileID: 33000011026480406}
  - component: {fileID: 23000011541467852}
  m_Layer: 16
  m_Name: _Bounds(inactive)
  m_TagString: Untagged
  m_Icon: {fileID: 0}
  m_NavMeshLayer: 0
  m_StaticEditorFlags: 0
  m_IsActive: 0
--- !u!4 &4000014070374570
Transform:
  m_ObjectHideFlags: 0
  m_CorrespondingSourceObject: {fileID: 0}
  m_PrefabInstance: {fileID: 0}
  m_PrefabAsset: {fileID: 0}
  m_GameObject: {fileID: 1000013998383226}
  m_LocalRotation: {x: 0, y: 0, z: 0, w: 1}
  m_LocalPosition: {x: 0, y: -0.106, z: 0}
  m_LocalScale: {x: 1.5, y: 2.08, z: 2.4}
  m_ConstrainProportionsScale: 0
  m_Children: []
  m_Father: {fileID: 485948}
  m_RootOrder: 0
  m_LocalEulerAnglesHint: {x: 0, y: 0, z: 0}
--- !u!33 &33000011026480406
MeshFilter:
  m_ObjectHideFlags: 0
  m_CorrespondingSourceObject: {fileID: 0}
  m_PrefabInstance: {fileID: 0}
  m_PrefabAsset: {fileID: 0}
  m_GameObject: {fileID: 1000013998383226}
  m_Mesh: {fileID: 10210, guid: 0000000000000000e000000000000000, type: 0}
--- !u!23 &23000011541467852
MeshRenderer:
  m_ObjectHideFlags: 0
  m_CorrespondingSourceObject: {fileID: 0}
  m_PrefabInstance: {fileID: 0}
  m_PrefabAsset: {fileID: 0}
  m_GameObject: {fileID: 1000013998383226}
  m_Enabled: 1
  m_CastShadows: 0
  m_ReceiveShadows: 0
  m_DynamicOccludee: 1
  m_StaticShadowCaster: 0
  m_MotionVectors: 0
  m_LightProbeUsage: 1
  m_ReflectionProbeUsage: 1
  m_RayTracingMode: 2
  m_RayTraceProcedural: 0
  m_RenderingLayerMask: 1
  m_RendererPriority: 0
  m_Materials:
  - {fileID: 10303, guid: 0000000000000000f000000000000000, type: 0}
  m_StaticBatchInfo:
    firstSubMesh: 0
    subMeshCount: 0
  m_StaticBatchRoot: {fileID: 0}
  m_ProbeAnchor: {fileID: 0}
  m_LightProbeVolumeOverride: {fileID: 0}
  m_ScaleInLightmap: 1
  m_ReceiveGI: 1
  m_PreserveUVs: 1
  m_IgnoreNormalsForChartDetection: 0
  m_ImportantGI: 0
  m_StitchLightmapSeams: 0
  m_SelectedEditorRenderState: 3
  m_MinimumChartSize: 4
  m_AutoUVMaxDistance: 0.5
  m_AutoUVMaxAngle: 89
  m_LightmapParameters: {fileID: 0}
  m_SortingLayerID: 0
  m_SortingLayer: 0
  m_SortingOrder: 0
  m_AdditionalVertexStreams: {fileID: 0}
--- !u!1 &421247631023316970
GameObject:
  m_ObjectHideFlags: 0
  m_CorrespondingSourceObject: {fileID: 0}
  m_PrefabInstance: {fileID: 0}
  m_PrefabAsset: {fileID: 0}
  serializedVersion: 6
  m_Component:
  - component: {fileID: 5120276679279523142}
  - component: {fileID: 3289344910802727509}
  - component: {fileID: 8689784695897185651}
  - component: {fileID: 7558889811881960815}
  - component: {fileID: 1090007126676559718}
  m_Layer: 16
  m_Name: SymmetryScriptButton
  m_TagString: Untagged
  m_Icon: {fileID: 0}
  m_NavMeshLayer: 0
  m_StaticEditorFlags: 0
  m_IsActive: 1
--- !u!4 &5120276679279523142
Transform:
  m_ObjectHideFlags: 0
  m_CorrespondingSourceObject: {fileID: 0}
  m_PrefabInstance: {fileID: 0}
  m_PrefabAsset: {fileID: 0}
  m_GameObject: {fileID: 421247631023316970}
  m_LocalRotation: {x: -0, y: -0, z: -0, w: 1}
  m_LocalPosition: {x: -0.493, y: 0.29299963, z: -0.009}
  m_LocalScale: {x: 0.3, y: 0.3, z: 0.3}
  m_ConstrainProportionsScale: 0
  m_Children: []
  m_Father: {fileID: 402684}
  m_RootOrder: 2
  m_LocalEulerAnglesHint: {x: 0, y: 0, z: 0}
--- !u!33 &3289344910802727509
MeshFilter:
  m_ObjectHideFlags: 0
  m_CorrespondingSourceObject: {fileID: 0}
  m_PrefabInstance: {fileID: 0}
  m_PrefabAsset: {fileID: 0}
  m_GameObject: {fileID: 421247631023316970}
  m_Mesh: {fileID: 4300000, guid: 5501f437160666942ae970f3648fbeb8, type: 3}
--- !u!23 &8689784695897185651
MeshRenderer:
  m_ObjectHideFlags: 0
  m_CorrespondingSourceObject: {fileID: 0}
  m_PrefabInstance: {fileID: 0}
  m_PrefabAsset: {fileID: 0}
  m_GameObject: {fileID: 421247631023316970}
  m_Enabled: 1
  m_CastShadows: 0
  m_ReceiveShadows: 0
  m_DynamicOccludee: 1
  m_StaticShadowCaster: 0
  m_MotionVectors: 1
  m_LightProbeUsage: 1
  m_ReflectionProbeUsage: 1
  m_RayTracingMode: 2
  m_RayTraceProcedural: 0
  m_RenderingLayerMask: 1
  m_RendererPriority: 0
  m_Materials:
  - {fileID: 2100000, guid: 40d29de2bdc11f04dbfa25059165916e, type: 2}
  m_StaticBatchInfo:
    firstSubMesh: 0
    subMeshCount: 0
  m_StaticBatchRoot: {fileID: 0}
  m_ProbeAnchor: {fileID: 0}
  m_LightProbeVolumeOverride: {fileID: 0}
  m_ScaleInLightmap: 1
  m_ReceiveGI: 1
  m_PreserveUVs: 0
  m_IgnoreNormalsForChartDetection: 0
  m_ImportantGI: 0
  m_StitchLightmapSeams: 0
  m_SelectedEditorRenderState: 3
  m_MinimumChartSize: 4
  m_AutoUVMaxDistance: 0.5
  m_AutoUVMaxAngle: 89
  m_LightmapParameters: {fileID: 0}
  m_SortingLayerID: 0
  m_SortingLayer: 0
  m_SortingOrder: 0
  m_AdditionalVertexStreams: {fileID: 0}
--- !u!65 &7558889811881960815
BoxCollider:
  m_ObjectHideFlags: 0
  m_CorrespondingSourceObject: {fileID: 0}
  m_PrefabInstance: {fileID: 0}
  m_PrefabAsset: {fileID: 0}
  m_GameObject: {fileID: 421247631023316970}
  m_Material: {fileID: 0}
  m_IsTrigger: 0
  m_Enabled: 1
  serializedVersion: 2
  m_Size: {x: 1, y: 1, z: 0.1}
  m_Center: {x: -0.000000074505806, y: 0.000000022351742, z: 0}
--- !u!114 &1090007126676559718
MonoBehaviour:
  m_ObjectHideFlags: 0
  m_CorrespondingSourceObject: {fileID: 0}
  m_PrefabInstance: {fileID: 0}
  m_PrefabAsset: {fileID: 0}
  m_GameObject: {fileID: 421247631023316970}
  m_Enabled: 1
  m_EditorHideFlags: 0
  m_Script: {fileID: 11500000, guid: 6c6859eec74651247968d56b594ac313, type: 3}
  m_Name: 
  m_EditorClassIdentifier: 
  m_DescriptionType: 0
  m_DescriptionYOffset: 0
  m_DescriptionText: Symmetry Plugin
  m_LocalizedDescription:
    m_TableReference:
      m_TableCollectionName: 
    m_TableEntryReference:
      m_KeyId: 0
      m_Key: 
    m_FallbackState: 0
    m_WaitForCompletion: 0
    m_LocalVariables: []
  m_DescriptionTextExtra: 
  m_LocalizedDescriptionExtra:
    m_TableReference:
      m_TableCollectionName: 
    m_TableEntryReference:
      m_KeyId: 0
      m_Key: 
    m_FallbackState: 0
    m_WaitForCompletion: 0
    m_LocalVariables: []
  m_DescriptionActivateSpeed: 12
  m_DescriptionZScale: 1
  m_ButtonTexture: {fileID: 2800000, guid: ae726261e9135b949960e30cad75ad98, type: 3}
  m_AtlasTexture: 1
  m_ToggleButton: 1
  m_LongPressReleaseButton: 0
  m_ButtonHasPressedAudio: 0
  m_ZAdjustHover: -0.02
  m_ZAdjustClick: 0.05
  m_HoverScale: 1.1
  m_HoverBoxColliderGrow: 0.2
  m_AddOverlay: 0
  m_Command: 6004
  m_CommandParam: -1
  m_CommandParam2: -1
  m_RequiresPopup: 0
  m_CenterPopupOnButton: 0
  m_PopupOffset: {x: 0, y: 0, z: 0}
  m_PopupText: 
  m_LocalizedPopup:
    m_TableReference:
      m_TableCollectionName: 
    m_TableEntryReference:
      m_KeyId: 0
      m_Key: 
    m_FallbackState: 0
    m_WaitForCompletion: 0
    m_LocalVariables: []
  m_ToggleOnDescription: 
  m_LocalizedToggleOnDescription:
    m_TableReference:
      m_TableCollectionName: 
    m_TableEntryReference:
      m_KeyId: 0
      m_Key: 
    m_FallbackState: 0
    m_WaitForCompletion: 0
    m_LocalVariables: []
  m_ToggleOnTexture: {fileID: 0}
  m_AllowUnavailable: 0
  m_LinkedUIObject: {fileID: 0}
  references:
    version: 2
    RefIds: []
--- !u!1 &2492171513165248992
GameObject:
  m_ObjectHideFlags: 0
  m_CorrespondingSourceObject: {fileID: 0}
  m_PrefabInstance: {fileID: 0}
  m_PrefabAsset: {fileID: 0}
  serializedVersion: 6
  m_Component:
  - component: {fileID: 8427874484361629181}
  - component: {fileID: 6821533940723242550}
  - component: {fileID: 8836745641587248155}
  - component: {fileID: 58042035615659813}
  - component: {fileID: 7766592774551079244}
  m_Layer: 16
  m_Name: ToolScriptButton
  m_TagString: Untagged
  m_Icon: {fileID: 0}
  m_NavMeshLayer: 0
  m_StaticEditorFlags: 0
  m_IsActive: 1
--- !u!4 &8427874484361629181
Transform:
  m_ObjectHideFlags: 0
  m_CorrespondingSourceObject: {fileID: 0}
  m_PrefabInstance: {fileID: 0}
  m_PrefabAsset: {fileID: 0}
  m_GameObject: {fileID: 2492171513165248992}
  m_LocalRotation: {x: -0, y: -0, z: -0, w: 1}
  m_LocalPosition: {x: -0.493, y: -0.089, z: -0.009}
  m_LocalScale: {x: 0.3, y: 0.3, z: 0.3}
  m_ConstrainProportionsScale: 0
  m_Children: []
  m_Father: {fileID: 402684}
  m_RootOrder: 0
  m_LocalEulerAnglesHint: {x: 0, y: 0, z: 0}
--- !u!33 &6821533940723242550
MeshFilter:
  m_ObjectHideFlags: 0
  m_CorrespondingSourceObject: {fileID: 0}
  m_PrefabInstance: {fileID: 0}
  m_PrefabAsset: {fileID: 0}
  m_GameObject: {fileID: 2492171513165248992}
  m_Mesh: {fileID: 4300000, guid: 5501f437160666942ae970f3648fbeb8, type: 3}
--- !u!23 &8836745641587248155
MeshRenderer:
  m_ObjectHideFlags: 0
  m_CorrespondingSourceObject: {fileID: 0}
  m_PrefabInstance: {fileID: 0}
  m_PrefabAsset: {fileID: 0}
  m_GameObject: {fileID: 2492171513165248992}
  m_Enabled: 1
  m_CastShadows: 0
  m_ReceiveShadows: 0
  m_DynamicOccludee: 1
  m_StaticShadowCaster: 0
  m_MotionVectors: 1
  m_LightProbeUsage: 1
  m_ReflectionProbeUsage: 1
  m_RayTracingMode: 2
  m_RayTraceProcedural: 0
  m_RenderingLayerMask: 1
  m_RendererPriority: 0
  m_Materials:
  - {fileID: 2100000, guid: 40d29de2bdc11f04dbfa25059165916e, type: 2}
  m_StaticBatchInfo:
    firstSubMesh: 0
    subMeshCount: 0
  m_StaticBatchRoot: {fileID: 0}
  m_ProbeAnchor: {fileID: 0}
  m_LightProbeVolumeOverride: {fileID: 0}
  m_ScaleInLightmap: 1
  m_ReceiveGI: 1
  m_PreserveUVs: 0
  m_IgnoreNormalsForChartDetection: 0
  m_ImportantGI: 0
  m_StitchLightmapSeams: 0
  m_SelectedEditorRenderState: 3
  m_MinimumChartSize: 4
  m_AutoUVMaxDistance: 0.5
  m_AutoUVMaxAngle: 89
  m_LightmapParameters: {fileID: 0}
  m_SortingLayerID: 0
  m_SortingLayer: 0
  m_SortingOrder: 0
  m_AdditionalVertexStreams: {fileID: 0}
--- !u!65 &58042035615659813
BoxCollider:
  m_ObjectHideFlags: 0
  m_CorrespondingSourceObject: {fileID: 0}
  m_PrefabInstance: {fileID: 0}
  m_PrefabAsset: {fileID: 0}
  m_GameObject: {fileID: 2492171513165248992}
  m_Material: {fileID: 0}
  m_IsTrigger: 0
  m_Enabled: 1
  serializedVersion: 2
  m_Size: {x: 1, y: 1, z: 0.01}
  m_Center: {x: 0, y: 0, z: -0.05}
--- !u!114 &7766592774551079244
MonoBehaviour:
  m_ObjectHideFlags: 0
  m_CorrespondingSourceObject: {fileID: 0}
  m_PrefabInstance: {fileID: 0}
  m_PrefabAsset: {fileID: 0}
  m_GameObject: {fileID: 2492171513165248992}
  m_Enabled: 1
  m_EditorHideFlags: 0
  m_Script: {fileID: 11500000, guid: 962894c5495cabc458506a8548e8a1e2, type: 3}
  m_Name: 
  m_EditorClassIdentifier: 
  m_DescriptionType: 0
  m_DescriptionYOffset: 0
  m_DescriptionText: Tool Plugin
  m_LocalizedDescription:
    m_TableReference:
      m_TableCollectionName: 
    m_TableEntryReference:
      m_KeyId: 0
      m_Key: 
    m_FallbackState: 0
    m_WaitForCompletion: 0
    m_LocalVariables: []
  m_DescriptionTextExtra: 
  m_LocalizedDescriptionExtra:
    m_TableReference:
      m_TableCollectionName: 
    m_TableEntryReference:
      m_KeyId: 0
      m_Key: 
    m_FallbackState: 0
    m_WaitForCompletion: 0
    m_LocalVariables: []
  m_DescriptionActivateSpeed: 12
  m_DescriptionZScale: 1
  m_ButtonTexture: {fileID: 2800000, guid: 77bf8765016e8ff4080d523e18a50722, type: 3}
  m_AtlasTexture: 1
  m_ToggleButton: 1
  m_LongPressReleaseButton: 0
  m_ButtonHasPressedAudio: 1
  m_ZAdjustHover: -0.02
  m_ZAdjustClick: 0.05
  m_HoverScale: 1.1
  m_HoverBoxColliderGrow: 0.2
  m_AddOverlay: 0
  m_Tool: 6001
  m_EatGazeInputOnPress: 0
  references:
    version: 2
    RefIds: []
--- !u!1 &2749541579361842396
GameObject:
  m_ObjectHideFlags: 0
  m_CorrespondingSourceObject: {fileID: 0}
  m_PrefabInstance: {fileID: 0}
  m_PrefabAsset: {fileID: 0}
  serializedVersion: 6
  m_Component:
  - component: {fileID: 1640533003682342530}
  - component: {fileID: 5345013587257225604}
  - component: {fileID: 7542032751896636213}
  - component: {fileID: 3839438650346679392}
  - component: {fileID: 518047961655839408}
  m_Layer: 16
  m_Name: BackgroundScriptButton
  m_TagString: Untagged
  m_Icon: {fileID: 0}
  m_NavMeshLayer: 0
  m_StaticEditorFlags: 0
  m_IsActive: 1
--- !u!4 &1640533003682342530
Transform:
  m_ObjectHideFlags: 0
  m_CorrespondingSourceObject: {fileID: 0}
  m_PrefabInstance: {fileID: 0}
  m_PrefabAsset: {fileID: 0}
  m_GameObject: {fileID: 2749541579361842396}
  m_LocalRotation: {x: -0, y: -0, z: -0, w: 1}
  m_LocalPosition: {x: -0.493, y: -0.471, z: -0.009}
  m_LocalScale: {x: 0.3, y: 0.3, z: 0.3}
  m_ConstrainProportionsScale: 0
  m_Children: []
  m_Father: {fileID: 402684}
  m_RootOrder: 6
  m_LocalEulerAnglesHint: {x: 0, y: 0, z: 0}
--- !u!33 &5345013587257225604
MeshFilter:
  m_ObjectHideFlags: 0
  m_CorrespondingSourceObject: {fileID: 0}
  m_PrefabInstance: {fileID: 0}
  m_PrefabAsset: {fileID: 0}
  m_GameObject: {fileID: 2749541579361842396}
  m_Mesh: {fileID: 4300000, guid: 5501f437160666942ae970f3648fbeb8, type: 3}
--- !u!23 &7542032751896636213
MeshRenderer:
  m_ObjectHideFlags: 0
  m_CorrespondingSourceObject: {fileID: 0}
  m_PrefabInstance: {fileID: 0}
  m_PrefabAsset: {fileID: 0}
  m_GameObject: {fileID: 2749541579361842396}
  m_Enabled: 1
  m_CastShadows: 0
  m_ReceiveShadows: 0
  m_DynamicOccludee: 1
  m_StaticShadowCaster: 0
  m_MotionVectors: 1
  m_LightProbeUsage: 1
  m_ReflectionProbeUsage: 1
  m_RayTracingMode: 2
  m_RayTraceProcedural: 0
  m_RenderingLayerMask: 1
  m_RendererPriority: 0
  m_Materials:
  - {fileID: 2100000, guid: 40d29de2bdc11f04dbfa25059165916e, type: 2}
  m_StaticBatchInfo:
    firstSubMesh: 0
    subMeshCount: 0
  m_StaticBatchRoot: {fileID: 0}
  m_ProbeAnchor: {fileID: 0}
  m_LightProbeVolumeOverride: {fileID: 0}
  m_ScaleInLightmap: 1
  m_ReceiveGI: 1
  m_PreserveUVs: 0
  m_IgnoreNormalsForChartDetection: 0
  m_ImportantGI: 0
  m_StitchLightmapSeams: 0
  m_SelectedEditorRenderState: 3
  m_MinimumChartSize: 4
  m_AutoUVMaxDistance: 0.5
  m_AutoUVMaxAngle: 89
  m_LightmapParameters: {fileID: 0}
  m_SortingLayerID: 0
  m_SortingLayer: 0
  m_SortingOrder: 0
  m_AdditionalVertexStreams: {fileID: 0}
--- !u!65 &3839438650346679392
BoxCollider:
  m_ObjectHideFlags: 0
  m_CorrespondingSourceObject: {fileID: 0}
  m_PrefabInstance: {fileID: 0}
  m_PrefabAsset: {fileID: 0}
  m_GameObject: {fileID: 2749541579361842396}
  m_Material: {fileID: 0}
  m_IsTrigger: 0
  m_Enabled: 1
  serializedVersion: 2
  m_Size: {x: 1, y: 1, z: 0.1}
  m_Center: {x: -0.000000074505806, y: 0.000000022351742, z: 0}
--- !u!114 &518047961655839408
MonoBehaviour:
  m_ObjectHideFlags: 0
  m_CorrespondingSourceObject: {fileID: 0}
  m_PrefabInstance: {fileID: 0}
  m_PrefabAsset: {fileID: 0}
  m_GameObject: {fileID: 2749541579361842396}
  m_Enabled: 1
  m_EditorHideFlags: 0
  m_Script: {fileID: 11500000, guid: 1d24b89fbd7e49a59e0c07ded4dd0713, type: 3}
  m_Name: 
  m_EditorClassIdentifier: 
  m_DescriptionType: 0
  m_DescriptionYOffset: 0
  m_DescriptionText: Background Plugin
  m_LocalizedDescription:
    m_TableReference:
      m_TableCollectionName: 
    m_TableEntryReference:
      m_KeyId: 0
      m_Key: 
    m_FallbackState: 0
    m_WaitForCompletion: 0
    m_LocalVariables: []
  m_DescriptionTextExtra: 
  m_LocalizedDescriptionExtra:
    m_TableReference:
      m_TableCollectionName: 
    m_TableEntryReference:
      m_KeyId: 0
      m_Key: 
    m_FallbackState: 0
    m_WaitForCompletion: 0
    m_LocalVariables: []
  m_DescriptionActivateSpeed: 12
  m_DescriptionZScale: 1
  m_ButtonTexture: {fileID: 2800000, guid: c883bdb8f477f3046a6d23cb6a7ecc6d, type: 3}
  m_AtlasTexture: 1
  m_ToggleButton: 1
  m_LongPressReleaseButton: 0
  m_ButtonHasPressedAudio: 0
  m_ZAdjustHover: -0.02
  m_ZAdjustClick: 0.05
  m_HoverScale: 1.1
  m_HoverBoxColliderGrow: 0.2
  m_AddOverlay: 0
  m_Command: 0
  m_CommandParam: -1
  m_CommandParam2: -1
  m_RequiresPopup: 0
  m_CenterPopupOnButton: 0
  m_PopupOffset: {x: 0, y: 0, z: 0}
  m_PopupText: 
  m_LocalizedPopup:
    m_TableReference:
      m_TableCollectionName: 
    m_TableEntryReference:
      m_KeyId: 0
      m_Key: 
    m_FallbackState: 0
    m_WaitForCompletion: 0
    m_LocalVariables: []
  m_ToggleOnDescription: Disable Background Scripts
  m_LocalizedToggleOnDescription:
    m_TableReference:
      m_TableCollectionName: 
    m_TableEntryReference:
      m_KeyId: 0
      m_Key: 
    m_FallbackState: 0
    m_WaitForCompletion: 0
    m_LocalVariables: []
  m_ToggleOnTexture: {fileID: 0}
  m_AllowUnavailable: 0
  m_LinkedUIObject: {fileID: 0}
  m_OnToggle:
    m_PersistentCalls:
      m_Calls:
      - m_Target: {fileID: 114019824221785570}
        m_TargetAssemblyTypeName: TiltBrush.ScriptsPanel, Assembly-CSharp
        m_MethodName: ToggleBackgroundScripts
        m_Mode: 2
        m_Arguments:
          m_ObjectArgument: {fileID: 518047961655839408}
          m_ObjectArgumentAssemblyTypeName: TiltBrush.ToggleButton, Assembly-CSharp
          m_IntArgument: 0
          m_FloatArgument: 0
          m_StringArgument: 
          m_BoolArgument: 0
        m_CallState: 2
  references:
    version: 2
    RefIds: []
--- !u!1 &2755315113598949995
GameObject:
  m_ObjectHideFlags: 0
  m_CorrespondingSourceObject: {fileID: 0}
  m_PrefabInstance: {fileID: 0}
  m_PrefabAsset: {fileID: 0}
  serializedVersion: 6
  m_Component:
  - component: {fileID: 4210081771241554136}
  - component: {fileID: 7101204373919879737}
  - component: {fileID: 5438012439347728310}
  - component: {fileID: 8443774979691525149}
  - component: {fileID: 1568765964309351140}
  m_Layer: 16
  m_Name: ActionButton_SyncScriptsToDrive
  m_TagString: Untagged
  m_Icon: {fileID: 0}
  m_NavMeshLayer: 0
  m_StaticEditorFlags: 0
  m_IsActive: 1
--- !u!4 &4210081771241554136
Transform:
  m_ObjectHideFlags: 0
  m_CorrespondingSourceObject: {fileID: 0}
  m_PrefabInstance: {fileID: 0}
  m_PrefabAsset: {fileID: 0}
  m_GameObject: {fileID: 2755315113598949995}
  m_LocalRotation: {x: -0, y: -0, z: -0, w: 1}
  m_LocalPosition: {x: 0.39644, y: -0.901, z: 0.05}
  m_LocalScale: {x: 0.22566244, y: 0.22566244, z: 0.22566244}
  m_ConstrainProportionsScale: 0
  m_Children: []
  m_Father: {fileID: 5369724805412474086}
  m_RootOrder: 3
  m_LocalEulerAnglesHint: {x: 0, y: 0, z: 0}
--- !u!33 &7101204373919879737
MeshFilter:
  m_ObjectHideFlags: 0
  m_CorrespondingSourceObject: {fileID: 0}
  m_PrefabInstance: {fileID: 0}
  m_PrefabAsset: {fileID: 0}
  m_GameObject: {fileID: 2755315113598949995}
  m_Mesh: {fileID: 4300000, guid: 5501f437160666942ae970f3648fbeb8, type: 3}
--- !u!23 &5438012439347728310
MeshRenderer:
  m_ObjectHideFlags: 0
  m_CorrespondingSourceObject: {fileID: 0}
  m_PrefabInstance: {fileID: 0}
  m_PrefabAsset: {fileID: 0}
  m_GameObject: {fileID: 2755315113598949995}
  m_Enabled: 1
  m_CastShadows: 0
  m_ReceiveShadows: 0
  m_DynamicOccludee: 1
  m_StaticShadowCaster: 0
  m_MotionVectors: 1
  m_LightProbeUsage: 1
  m_ReflectionProbeUsage: 1
  m_RayTracingMode: 2
  m_RayTraceProcedural: 0
  m_RenderingLayerMask: 1
  m_RendererPriority: 0
  m_Materials:
  - {fileID: 2100000, guid: 40d29de2bdc11f04dbfa25059165916e, type: 2}
  m_StaticBatchInfo:
    firstSubMesh: 0
    subMeshCount: 0
  m_StaticBatchRoot: {fileID: 0}
  m_ProbeAnchor: {fileID: 0}
  m_LightProbeVolumeOverride: {fileID: 0}
  m_ScaleInLightmap: 1
  m_ReceiveGI: 1
  m_PreserveUVs: 0
  m_IgnoreNormalsForChartDetection: 0
  m_ImportantGI: 0
  m_StitchLightmapSeams: 0
  m_SelectedEditorRenderState: 3
  m_MinimumChartSize: 4
  m_AutoUVMaxDistance: 0.5
  m_AutoUVMaxAngle: 89
  m_LightmapParameters: {fileID: 0}
  m_SortingLayerID: 0
  m_SortingLayer: 0
  m_SortingOrder: 0
  m_AdditionalVertexStreams: {fileID: 0}
--- !u!65 &8443774979691525149
BoxCollider:
  m_ObjectHideFlags: 0
  m_CorrespondingSourceObject: {fileID: 0}
  m_PrefabInstance: {fileID: 0}
  m_PrefabAsset: {fileID: 0}
  m_GameObject: {fileID: 2755315113598949995}
  m_Material: {fileID: 0}
  m_IsTrigger: 0
  m_Enabled: 1
  serializedVersion: 2
  m_Size: {x: 1, y: 1, z: 0.1}
  m_Center: {x: -0.000000074505806, y: 0.000000022351742, z: 0}
--- !u!114 &1568765964309351140
MonoBehaviour:
  m_ObjectHideFlags: 0
  m_CorrespondingSourceObject: {fileID: 0}
  m_PrefabInstance: {fileID: 0}
  m_PrefabAsset: {fileID: 0}
  m_GameObject: {fileID: 2755315113598949995}
  m_Enabled: 1
  m_EditorHideFlags: 0
  m_Script: {fileID: 11500000, guid: 2ed6d236b89d49779ebef77c34f573f3, type: 3}
  m_Name: 
  m_EditorClassIdentifier: 
  m_DescriptionType: 0
  m_DescriptionYOffset: 0
  m_DescriptionText: Sync Scripts To Google Drive
  m_LocalizedDescription:
    m_TableReference:
      m_TableCollectionName: 
    m_TableEntryReference:
      m_KeyId: 0
      m_Key: 
    m_FallbackState: 0
    m_WaitForCompletion: 0
    m_LocalVariables: []
  m_DescriptionTextExtra: 
  m_LocalizedDescriptionExtra:
    m_TableReference:
      m_TableCollectionName: 
    m_TableEntryReference:
      m_KeyId: 0
      m_Key: 
    m_FallbackState: 0
    m_WaitForCompletion: 0
    m_LocalVariables: []
  m_DescriptionActivateSpeed: 12
  m_DescriptionZScale: 1
  m_ButtonTexture: {fileID: 2800000, guid: 74b69b441ba6f02428eee063b312f920, type: 3}
  m_AtlasTexture: 1
  m_ToggleButton: 1
  m_LongPressReleaseButton: 0
  m_ButtonHasPressedAudio: 0
  m_ZAdjustHover: -0.02
  m_ZAdjustClick: 0.05
  m_HoverScale: 1.1
  m_HoverBoxColliderGrow: 0.2
  m_AddOverlay: 0
  m_Action:
    m_PersistentCalls:
      m_Calls:
      - m_Target: {fileID: 114019824221785570}
        m_TargetAssemblyTypeName: TiltBrush.ScriptsPanel, Assembly-CSharp
        m_MethodName: HandleGoogleDriveSync
        m_Mode: 1
        m_Arguments:
          m_ObjectArgument: {fileID: 0}
          m_ObjectArgumentAssemblyTypeName: UnityEngine.Object, UnityEngine
          m_IntArgument: 0
          m_FloatArgument: 0
          m_StringArgument: 
          m_BoolArgument: 0
        m_CallState: 2
  references:
    version: 2
    RefIds: []
--- !u!1 &3393086703176475465
GameObject:
  m_ObjectHideFlags: 0
  m_CorrespondingSourceObject: {fileID: 0}
  m_PrefabInstance: {fileID: 0}
  m_PrefabAsset: {fileID: 0}
  serializedVersion: 6
  m_Component:
  - component: {fileID: 6544242566941579317}
  - component: {fileID: 4051893034897844342}
  - component: {fileID: 3047350849631400696}
  m_Layer: 16
  m_Name: Text (TMP)
  m_TagString: Untagged
  m_Icon: {fileID: 0}
  m_NavMeshLayer: 0
  m_StaticEditorFlags: 0
  m_IsActive: 1
--- !u!224 &6544242566941579317
RectTransform:
  m_ObjectHideFlags: 0
  m_CorrespondingSourceObject: {fileID: 0}
  m_PrefabInstance: {fileID: 0}
  m_PrefabAsset: {fileID: 0}
  m_GameObject: {fileID: 3393086703176475465}
  m_LocalRotation: {x: -0, y: -0, z: -0, w: 1}
  m_LocalPosition: {x: 0, y: 0, z: 0}
  m_LocalScale: {x: 0.1, y: 0.1, z: 0.1}
  m_ConstrainProportionsScale: 0
  m_Children: []
  m_Father: {fileID: 3106021336559063198}
  m_RootOrder: 0
  m_LocalEulerAnglesHint: {x: 0, y: 0, z: 0}
  m_AnchorMin: {x: 0.5, y: 0.5}
  m_AnchorMax: {x: 0.5, y: 0.5}
  m_AnchoredPosition: {x: 1.6714284, y: 0.16571379}
  m_SizeDelta: {x: 20, y: 5}
  m_Pivot: {x: 0.5, y: 0.5}
--- !u!23 &4051893034897844342
MeshRenderer:
  m_ObjectHideFlags: 0
  m_CorrespondingSourceObject: {fileID: 0}
  m_PrefabInstance: {fileID: 0}
  m_PrefabAsset: {fileID: 0}
  m_GameObject: {fileID: 3393086703176475465}
  m_Enabled: 1
  m_CastShadows: 0
  m_ReceiveShadows: 0
  m_DynamicOccludee: 1
  m_StaticShadowCaster: 0
  m_MotionVectors: 1
  m_LightProbeUsage: 1
  m_ReflectionProbeUsage: 1
  m_RayTracingMode: 2
  m_RayTraceProcedural: 0
  m_RenderingLayerMask: 1
  m_RendererPriority: 0
  m_Materials:
  - {fileID: 2180264, guid: 8f586378b4e144a9851e7b34d9b748ee, type: 2}
  m_StaticBatchInfo:
    firstSubMesh: 0
    subMeshCount: 0
  m_StaticBatchRoot: {fileID: 0}
  m_ProbeAnchor: {fileID: 0}
  m_LightProbeVolumeOverride: {fileID: 0}
  m_ScaleInLightmap: 1
  m_ReceiveGI: 1
  m_PreserveUVs: 0
  m_IgnoreNormalsForChartDetection: 0
  m_ImportantGI: 0
  m_StitchLightmapSeams: 1
  m_SelectedEditorRenderState: 3
  m_MinimumChartSize: 4
  m_AutoUVMaxDistance: 0.5
  m_AutoUVMaxAngle: 89
  m_LightmapParameters: {fileID: 0}
  m_SortingLayerID: 0
  m_SortingLayer: 0
  m_SortingOrder: 0
  m_AdditionalVertexStreams: {fileID: 0}
--- !u!114 &3047350849631400696
MonoBehaviour:
  m_ObjectHideFlags: 0
  m_CorrespondingSourceObject: {fileID: 0}
  m_PrefabInstance: {fileID: 0}
  m_PrefabAsset: {fileID: 0}
  m_GameObject: {fileID: 3393086703176475465}
  m_Enabled: 1
  m_EditorHideFlags: 0
  m_Script: {fileID: 11500000, guid: 9541d86e2fd84c1d9990edf0852d74ab, type: 3}
  m_Name: 
  m_EditorClassIdentifier: 
  m_Material: {fileID: 0}
  m_Color: {r: 1, g: 1, b: 1, a: 1}
  m_RaycastTarget: 1
  m_RaycastPadding: {x: 0, y: 0, z: 0, w: 0}
  m_Maskable: 1
  m_OnCullStateChanged:
    m_PersistentCalls:
      m_Calls: []
  m_text: None
  m_isRightToLeft: 0
  m_fontAsset: {fileID: 11400000, guid: 8f586378b4e144a9851e7b34d9b748ee, type: 2}
  m_sharedMaterial: {fileID: 2180264, guid: 8f586378b4e144a9851e7b34d9b748ee, type: 2}
  m_fontSharedMaterials: []
  m_fontMaterial: {fileID: 0}
  m_fontMaterials: []
  m_fontColor32:
    serializedVersion: 2
    rgba: 4294967295
  m_fontColor: {r: 1, g: 1, b: 1, a: 1}
  m_enableVertexGradient: 0
  m_colorMode: 3
  m_fontColorGradient:
    topLeft: {r: 1, g: 1, b: 1, a: 1}
    topRight: {r: 1, g: 1, b: 1, a: 1}
    bottomLeft: {r: 1, g: 1, b: 1, a: 1}
    bottomRight: {r: 1, g: 1, b: 1, a: 1}
  m_fontColorGradientPreset: {fileID: 0}
  m_spriteAsset: {fileID: 0}
  m_tintAllSprites: 0
  m_StyleSheet: {fileID: 0}
  m_TextStyleHashCode: -1183493901
  m_overrideHtmlColors: 0
  m_faceColor:
    serializedVersion: 2
    rgba: 4294967295
  m_fontSize: 20.92
  m_fontSizeBase: 20.92
  m_fontWeight: 400
  m_enableAutoSizing: 0
  m_fontSizeMin: 18
  m_fontSizeMax: 72
  m_fontStyle: 0
  m_HorizontalAlignment: 1
  m_VerticalAlignment: 256
  m_textAlignment: 65535
  m_characterSpacing: 0
  m_wordSpacing: 0
  m_lineSpacing: 0
  m_lineSpacingMax: 0
  m_paragraphSpacing: 0
  m_charWidthMaxAdj: 0
  m_enableWordWrapping: 1
  m_wordWrappingRatios: 0.4
  m_overflowMode: 0
  m_linkedTextComponent: {fileID: 0}
  parentLinkedComponent: {fileID: 0}
  m_enableKerning: 1
  m_enableExtraPadding: 0
  checkPaddingRequired: 0
  m_isRichText: 1
  m_parseCtrlCharacters: 1
  m_isOrthographic: 0
  m_isCullingEnabled: 0
  m_horizontalMapping: 0
  m_verticalMapping: 0
  m_uvLineOffset: 0
  m_geometrySortingOrder: 0
  m_IsTextObjectScaleStatic: 0
  m_VertexBufferAutoSizeReduction: 0
  m_useMaxVisibleDescender: 1
  m_pageToDisplay: 1
  m_margin: {x: 0, y: 0, z: 0, w: 0}
  m_isUsingLegacyAnimationComponent: 0
  m_isVolumetricText: 0
  _SortingLayer: 0
  _SortingLayerID: 0
  _SortingOrder: 0
  m_hasFontAssetChanged: 0
  m_renderer: {fileID: 4051893034897844342}
  m_maskType: 0
--- !u!1 &3851353404917162995
GameObject:
  m_ObjectHideFlags: 0
  m_CorrespondingSourceObject: {fileID: 0}
  m_PrefabInstance: {fileID: 0}
  m_PrefabAsset: {fileID: 0}
  serializedVersion: 6
  m_Component:
  - component: {fileID: 8242613992040005502}
  - component: {fileID: 858187642250380328}
  - component: {fileID: 8166195568622270529}
  - component: {fileID: 4473687491222372220}
  - component: {fileID: 5067221232058941735}
  m_Layer: 16
  m_Name: PointerScriptButton
  m_TagString: Untagged
  m_Icon: {fileID: 0}
  m_NavMeshLayer: 0
  m_StaticEditorFlags: 0
  m_IsActive: 1
--- !u!4 &8242613992040005502
Transform:
  m_ObjectHideFlags: 0
  m_CorrespondingSourceObject: {fileID: 0}
  m_PrefabInstance: {fileID: 0}
  m_PrefabAsset: {fileID: 0}
  m_GameObject: {fileID: 3851353404917162995}
  m_LocalRotation: {x: -0, y: -0, z: -0, w: 1}
  m_LocalPosition: {x: -0.493, y: 0.667, z: -0.009}
  m_LocalScale: {x: 0.3, y: 0.3, z: 0.3}
  m_ConstrainProportionsScale: 0
  m_Children: []
  m_Father: {fileID: 402684}
  m_RootOrder: 4
  m_LocalEulerAnglesHint: {x: 0, y: 0, z: 0}
--- !u!33 &858187642250380328
MeshFilter:
  m_ObjectHideFlags: 0
  m_CorrespondingSourceObject: {fileID: 0}
  m_PrefabInstance: {fileID: 0}
  m_PrefabAsset: {fileID: 0}
  m_GameObject: {fileID: 3851353404917162995}
  m_Mesh: {fileID: 4300000, guid: 5501f437160666942ae970f3648fbeb8, type: 3}
--- !u!23 &8166195568622270529
MeshRenderer:
  m_ObjectHideFlags: 0
  m_CorrespondingSourceObject: {fileID: 0}
  m_PrefabInstance: {fileID: 0}
  m_PrefabAsset: {fileID: 0}
  m_GameObject: {fileID: 3851353404917162995}
  m_Enabled: 1
  m_CastShadows: 0
  m_ReceiveShadows: 0
  m_DynamicOccludee: 1
  m_StaticShadowCaster: 0
  m_MotionVectors: 1
  m_LightProbeUsage: 1
  m_ReflectionProbeUsage: 1
  m_RayTracingMode: 2
  m_RayTraceProcedural: 0
  m_RenderingLayerMask: 1
  m_RendererPriority: 0
  m_Materials:
  - {fileID: 2100000, guid: 40d29de2bdc11f04dbfa25059165916e, type: 2}
  m_StaticBatchInfo:
    firstSubMesh: 0
    subMeshCount: 0
  m_StaticBatchRoot: {fileID: 0}
  m_ProbeAnchor: {fileID: 0}
  m_LightProbeVolumeOverride: {fileID: 0}
  m_ScaleInLightmap: 1
  m_ReceiveGI: 1
  m_PreserveUVs: 0
  m_IgnoreNormalsForChartDetection: 0
  m_ImportantGI: 0
  m_StitchLightmapSeams: 0
  m_SelectedEditorRenderState: 3
  m_MinimumChartSize: 4
  m_AutoUVMaxDistance: 0.5
  m_AutoUVMaxAngle: 89
  m_LightmapParameters: {fileID: 0}
  m_SortingLayerID: 0
  m_SortingLayer: 0
  m_SortingOrder: 0
  m_AdditionalVertexStreams: {fileID: 0}
--- !u!65 &4473687491222372220
BoxCollider:
  m_ObjectHideFlags: 0
  m_CorrespondingSourceObject: {fileID: 0}
  m_PrefabInstance: {fileID: 0}
  m_PrefabAsset: {fileID: 0}
  m_GameObject: {fileID: 3851353404917162995}
  m_Material: {fileID: 0}
  m_IsTrigger: 0
  m_Enabled: 1
  serializedVersion: 2
  m_Size: {x: 1, y: 1, z: 0.1}
  m_Center: {x: -0.000000074505806, y: 0.000000022351742, z: 0}
--- !u!114 &5067221232058941735
MonoBehaviour:
  m_ObjectHideFlags: 0
  m_CorrespondingSourceObject: {fileID: 0}
  m_PrefabInstance: {fileID: 0}
  m_PrefabAsset: {fileID: 0}
  m_GameObject: {fileID: 3851353404917162995}
  m_Enabled: 1
  m_EditorHideFlags: 0
  m_Script: {fileID: 11500000, guid: 1d24b89fbd7e49a59e0c07ded4dd0713, type: 3}
  m_Name: 
  m_EditorClassIdentifier: 
  m_DescriptionType: 0
  m_DescriptionYOffset: 0
  m_DescriptionText: Pointer Plugin
  m_LocalizedDescription:
    m_TableReference:
      m_TableCollectionName: 
    m_TableEntryReference:
      m_KeyId: 0
      m_Key: 
    m_FallbackState: 0
    m_WaitForCompletion: 0
    m_LocalVariables: []
  m_DescriptionTextExtra: 
  m_LocalizedDescriptionExtra:
    m_TableReference:
      m_TableCollectionName: 
    m_TableEntryReference:
      m_KeyId: 0
      m_Key: 
    m_FallbackState: 0
    m_WaitForCompletion: 0
    m_LocalVariables: []
  m_DescriptionActivateSpeed: 12
  m_DescriptionZScale: 1
  m_ButtonTexture: {fileID: 2800000, guid: 8e733c6b71b90e94c8b99c3c58de9b65, type: 3}
  m_AtlasTexture: 1
  m_ToggleButton: 1
  m_LongPressReleaseButton: 0
  m_ButtonHasPressedAudio: 0
  m_ZAdjustHover: -0.02
  m_ZAdjustClick: 0.05
  m_HoverScale: 1.1
  m_HoverBoxColliderGrow: 0.2
  m_AddOverlay: 0
  m_Command: 0
  m_CommandParam: -1
  m_CommandParam2: -1
  m_RequiresPopup: 0
  m_CenterPopupOnButton: 0
  m_PopupOffset: {x: 0, y: 0, z: 0}
  m_PopupText: 
  m_LocalizedPopup:
    m_TableReference:
      m_TableCollectionName: 
    m_TableEntryReference:
      m_KeyId: 0
      m_Key: 
    m_FallbackState: 0
    m_WaitForCompletion: 0
    m_LocalVariables: []
  m_ToggleOnDescription: 
  m_LocalizedToggleOnDescription:
    m_TableReference:
      m_TableCollectionName: 
    m_TableEntryReference:
      m_KeyId: 0
      m_Key: 
    m_FallbackState: 0
    m_WaitForCompletion: 0
    m_LocalVariables: []
  m_ToggleOnTexture: {fileID: 0}
  m_AllowUnavailable: 0
  m_LinkedUIObject: {fileID: 0}
  m_OnToggle:
    m_PersistentCalls:
      m_Calls:
      - m_Target: {fileID: 114019824221785570}
        m_TargetAssemblyTypeName: 
        m_MethodName: TogglePointerScript
        m_Mode: 2
        m_Arguments:
          m_ObjectArgument: {fileID: 5067221232058941735}
          m_ObjectArgumentAssemblyTypeName: TiltBrush.ToggleButton, Assembly-CSharp
          m_IntArgument: 0
          m_FloatArgument: 0
          m_StringArgument: 
          m_BoolArgument: 0
        m_CallState: 2
  references:
    version: 2
    RefIds: []
--- !u!1 &5592403202113238480
GameObject:
  m_ObjectHideFlags: 0
  m_CorrespondingSourceObject: {fileID: 0}
  m_PrefabInstance: {fileID: 0}
  m_PrefabAsset: {fileID: 0}
  serializedVersion: 6
  m_Component:
  - component: {fileID: 5584775295134714474}
  - component: {fileID: 898881536290822740}
  - component: {fileID: 7808566300497788118}
  - component: {fileID: 378555151160625185}
  - component: {fileID: 54810000998666917}
  m_Layer: 16
  m_Name: OptionButton_ScriptsList
  m_TagString: Untagged
  m_Icon: {fileID: 0}
  m_NavMeshLayer: 0
  m_StaticEditorFlags: 0
  m_IsActive: 1
--- !u!4 &5584775295134714474
Transform:
  m_ObjectHideFlags: 0
  m_CorrespondingSourceObject: {fileID: 0}
  m_PrefabInstance: {fileID: 0}
  m_PrefabAsset: {fileID: 0}
  m_GameObject: {fileID: 5592403202113238480}
  m_LocalRotation: {x: -0, y: -0, z: -0, w: 1}
  m_LocalPosition: {x: -0.1387, y: -0.901, z: 0.05}
  m_LocalScale: {x: 0.22566244, y: 0.22566244, z: 0.22566244}
  m_ConstrainProportionsScale: 0
  m_Children: []
  m_Father: {fileID: 5369724805412474086}
  m_RootOrder: 1
  m_LocalEulerAnglesHint: {x: 0, y: 0, z: 0}
--- !u!33 &898881536290822740
MeshFilter:
  m_ObjectHideFlags: 0
  m_CorrespondingSourceObject: {fileID: 0}
  m_PrefabInstance: {fileID: 0}
  m_PrefabAsset: {fileID: 0}
  m_GameObject: {fileID: 5592403202113238480}
  m_Mesh: {fileID: 4300000, guid: 5501f437160666942ae970f3648fbeb8, type: 3}
--- !u!23 &7808566300497788118
MeshRenderer:
  m_ObjectHideFlags: 0
  m_CorrespondingSourceObject: {fileID: 0}
  m_PrefabInstance: {fileID: 0}
  m_PrefabAsset: {fileID: 0}
  m_GameObject: {fileID: 5592403202113238480}
  m_Enabled: 1
  m_CastShadows: 0
  m_ReceiveShadows: 0
  m_DynamicOccludee: 1
  m_StaticShadowCaster: 0
  m_MotionVectors: 1
  m_LightProbeUsage: 1
  m_ReflectionProbeUsage: 1
  m_RayTracingMode: 2
  m_RayTraceProcedural: 0
  m_RenderingLayerMask: 1
  m_RendererPriority: 0
  m_Materials:
  - {fileID: 2100000, guid: 40d29de2bdc11f04dbfa25059165916e, type: 2}
  m_StaticBatchInfo:
    firstSubMesh: 0
    subMeshCount: 0
  m_StaticBatchRoot: {fileID: 0}
  m_ProbeAnchor: {fileID: 0}
  m_LightProbeVolumeOverride: {fileID: 0}
  m_ScaleInLightmap: 1
  m_ReceiveGI: 1
  m_PreserveUVs: 0
  m_IgnoreNormalsForChartDetection: 0
  m_ImportantGI: 0
  m_StitchLightmapSeams: 0
  m_SelectedEditorRenderState: 3
  m_MinimumChartSize: 4
  m_AutoUVMaxDistance: 0.5
  m_AutoUVMaxAngle: 89
  m_LightmapParameters: {fileID: 0}
  m_SortingLayerID: 0
  m_SortingLayer: 0
  m_SortingOrder: 0
  m_AdditionalVertexStreams: {fileID: 0}
--- !u!65 &378555151160625185
BoxCollider:
  m_ObjectHideFlags: 0
  m_CorrespondingSourceObject: {fileID: 0}
  m_PrefabInstance: {fileID: 0}
  m_PrefabAsset: {fileID: 0}
  m_GameObject: {fileID: 5592403202113238480}
  m_Material: {fileID: 0}
  m_IsTrigger: 0
  m_Enabled: 1
  serializedVersion: 2
  m_Size: {x: 1, y: 1, z: 0.1}
  m_Center: {x: -0.000000074505806, y: 0.000000022351742, z: 0}
--- !u!114 &54810000998666917
MonoBehaviour:
  m_ObjectHideFlags: 0
  m_CorrespondingSourceObject: {fileID: 0}
  m_PrefabInstance: {fileID: 0}
  m_PrefabAsset: {fileID: 0}
  m_GameObject: {fileID: 5592403202113238480}
  m_Enabled: 1
  m_EditorHideFlags: 0
  m_Script: {fileID: 11500000, guid: 6c6859eec74651247968d56b594ac313, type: 3}
  m_Name: 
  m_EditorClassIdentifier: 
  m_DescriptionType: 0
  m_DescriptionYOffset: 0
  m_DescriptionText: Browser Scripts List
  m_LocalizedDescription:
    m_TableReference:
      m_TableCollectionName: 
    m_TableEntryReference:
      m_KeyId: 0
      m_Key: 
    m_FallbackState: 0
    m_WaitForCompletion: 0
    m_LocalVariables: []
  m_DescriptionTextExtra: 
  m_LocalizedDescriptionExtra:
    m_TableReference:
      m_TableCollectionName: 
    m_TableEntryReference:
      m_KeyId: 0
      m_Key: 
    m_FallbackState: 0
    m_WaitForCompletion: 0
    m_LocalVariables: []
  m_DescriptionActivateSpeed: 12
  m_DescriptionZScale: 1
  m_ButtonTexture: {fileID: 2800000, guid: 48d2cb1ede29e6641ae42708c0b50379, type: 3}
  m_AtlasTexture: 1
  m_ToggleButton: 1
  m_LongPressReleaseButton: 0
  m_ButtonHasPressedAudio: 0
  m_ZAdjustHover: -0.02
  m_ZAdjustClick: 0.05
  m_HoverScale: 1.1
  m_HoverBoxColliderGrow: 0.2
  m_AddOverlay: 0
  m_Command: 6001
  m_CommandParam: -1
  m_CommandParam2: -1
  m_RequiresPopup: 0
  m_CenterPopupOnButton: 0
  m_PopupOffset: {x: 0, y: 0, z: 0}
  m_PopupText: 
  m_LocalizedPopup:
    m_TableReference:
      m_TableCollectionName: 
    m_TableEntryReference:
      m_KeyId: 0
      m_Key: 
    m_FallbackState: 0
    m_WaitForCompletion: 0
    m_LocalVariables: []
  m_ToggleOnDescription: 
  m_LocalizedToggleOnDescription:
    m_TableReference:
      m_TableCollectionName: 
    m_TableEntryReference:
      m_KeyId: 0
      m_Key: 
    m_FallbackState: 0
    m_WaitForCompletion: 0
    m_LocalVariables: []
  m_ToggleOnTexture: {fileID: 0}
  m_AllowUnavailable: 0
  m_LinkedUIObject: {fileID: 0}
  references:
    version: 2
    RefIds: []
--- !u!1 &5604652129882141491
GameObject:
  m_ObjectHideFlags: 0
  m_CorrespondingSourceObject: {fileID: 0}
  m_PrefabInstance: {fileID: 0}
  m_PrefabAsset: {fileID: 0}
  serializedVersion: 6
  m_Component:
  - component: {fileID: 5647057349009898729}
  - component: {fileID: 2378625548316653357}
  - component: {fileID: 5797234134502395497}
  - component: {fileID: 5180673796130834640}
  - component: {fileID: 5511455016540678978}
  m_Layer: 16
  m_Name: OptionButton_ExampleScriptsList
  m_TagString: Untagged
  m_Icon: {fileID: 0}
  m_NavMeshLayer: 0
  m_StaticEditorFlags: 0
  m_IsActive: 1
--- !u!4 &5647057349009898729
Transform:
  m_ObjectHideFlags: 0
  m_CorrespondingSourceObject: {fileID: 0}
  m_PrefabInstance: {fileID: 0}
  m_PrefabAsset: {fileID: 0}
  m_GameObject: {fileID: 5604652129882141491}
  m_LocalRotation: {x: -0, y: -0, z: -0, w: 1}
  m_LocalPosition: {x: 0.12888, y: -0.901, z: 0.05}
  m_LocalScale: {x: 0.22566244, y: 0.22566244, z: 0.22566244}
  m_ConstrainProportionsScale: 0
  m_Children: []
  m_Father: {fileID: 5369724805412474086}
  m_RootOrder: 2
  m_LocalEulerAnglesHint: {x: 0, y: 0, z: 0}
--- !u!33 &2378625548316653357
MeshFilter:
  m_ObjectHideFlags: 0
  m_CorrespondingSourceObject: {fileID: 0}
  m_PrefabInstance: {fileID: 0}
  m_PrefabAsset: {fileID: 0}
  m_GameObject: {fileID: 5604652129882141491}
  m_Mesh: {fileID: 4300000, guid: 5501f437160666942ae970f3648fbeb8, type: 3}
--- !u!23 &5797234134502395497
MeshRenderer:
  m_ObjectHideFlags: 0
  m_CorrespondingSourceObject: {fileID: 0}
  m_PrefabInstance: {fileID: 0}
  m_PrefabAsset: {fileID: 0}
  m_GameObject: {fileID: 5604652129882141491}
  m_Enabled: 1
  m_CastShadows: 0
  m_ReceiveShadows: 0
  m_DynamicOccludee: 1
  m_StaticShadowCaster: 0
  m_MotionVectors: 1
  m_LightProbeUsage: 1
  m_ReflectionProbeUsage: 1
  m_RayTracingMode: 2
  m_RayTraceProcedural: 0
  m_RenderingLayerMask: 1
  m_RendererPriority: 0
  m_Materials:
  - {fileID: 2100000, guid: 40d29de2bdc11f04dbfa25059165916e, type: 2}
  m_StaticBatchInfo:
    firstSubMesh: 0
    subMeshCount: 0
  m_StaticBatchRoot: {fileID: 0}
  m_ProbeAnchor: {fileID: 0}
  m_LightProbeVolumeOverride: {fileID: 0}
  m_ScaleInLightmap: 1
  m_ReceiveGI: 1
  m_PreserveUVs: 0
  m_IgnoreNormalsForChartDetection: 0
  m_ImportantGI: 0
  m_StitchLightmapSeams: 0
  m_SelectedEditorRenderState: 3
  m_MinimumChartSize: 4
  m_AutoUVMaxDistance: 0.5
  m_AutoUVMaxAngle: 89
  m_LightmapParameters: {fileID: 0}
  m_SortingLayerID: 0
  m_SortingLayer: 0
  m_SortingOrder: 0
  m_AdditionalVertexStreams: {fileID: 0}
--- !u!65 &5180673796130834640
BoxCollider:
  m_ObjectHideFlags: 0
  m_CorrespondingSourceObject: {fileID: 0}
  m_PrefabInstance: {fileID: 0}
  m_PrefabAsset: {fileID: 0}
  m_GameObject: {fileID: 5604652129882141491}
  m_Material: {fileID: 0}
  m_IsTrigger: 0
  m_Enabled: 1
  serializedVersion: 2
  m_Size: {x: 1, y: 1, z: 0.1}
  m_Center: {x: -0.000000074505806, y: 0.000000022351742, z: 0}
--- !u!114 &5511455016540678978
MonoBehaviour:
  m_ObjectHideFlags: 0
  m_CorrespondingSourceObject: {fileID: 0}
  m_PrefabInstance: {fileID: 0}
  m_PrefabAsset: {fileID: 0}
  m_GameObject: {fileID: 5604652129882141491}
  m_Enabled: 1
  m_EditorHideFlags: 0
  m_Script: {fileID: 11500000, guid: 6c6859eec74651247968d56b594ac313, type: 3}
  m_Name: 
  m_EditorClassIdentifier: 
  m_DescriptionType: 0
  m_DescriptionYOffset: 0
  m_DescriptionText: 'Browser Script Examples '
  m_LocalizedDescription:
    m_TableReference:
      m_TableCollectionName: 
    m_TableEntryReference:
      m_KeyId: 0
      m_Key: 
    m_FallbackState: 0
    m_WaitForCompletion: 0
    m_LocalVariables: []
  m_DescriptionTextExtra: 
  m_LocalizedDescriptionExtra:
    m_TableReference:
      m_TableCollectionName: 
    m_TableEntryReference:
      m_KeyId: 0
      m_Key: 
    m_FallbackState: 0
    m_WaitForCompletion: 0
    m_LocalVariables: []
  m_DescriptionActivateSpeed: 12
  m_DescriptionZScale: 1
  m_ButtonTexture: {fileID: 2800000, guid: bb3e0ae640e0a3b4395424f6fc0b2b4b, type: 3}
  m_AtlasTexture: 1
  m_ToggleButton: 1
  m_LongPressReleaseButton: 0
  m_ButtonHasPressedAudio: 0
  m_ZAdjustHover: -0.02
  m_ZAdjustClick: 0.05
  m_HoverScale: 1.1
  m_HoverBoxColliderGrow: 0.2
  m_AddOverlay: 0
  m_Command: 6002
  m_CommandParam: -1
  m_CommandParam2: -1
  m_RequiresPopup: 0
  m_CenterPopupOnButton: 0
  m_PopupOffset: {x: 0, y: 0, z: 0}
  m_PopupText: 
  m_LocalizedPopup:
    m_TableReference:
      m_TableCollectionName: 
    m_TableEntryReference:
      m_KeyId: 0
      m_Key: 
    m_FallbackState: 0
    m_WaitForCompletion: 0
    m_LocalVariables: []
  m_ToggleOnDescription: 
  m_LocalizedToggleOnDescription:
    m_TableReference:
      m_TableCollectionName: 
    m_TableEntryReference:
      m_KeyId: 0
      m_Key: 
    m_FallbackState: 0
    m_WaitForCompletion: 0
    m_LocalVariables: []
  m_ToggleOnTexture: {fileID: 0}
  m_AllowUnavailable: 0
  m_LinkedUIObject: {fileID: 0}
  references:
    version: 2
    RefIds: []
--- !u!1 &5618818405423078661
GameObject:
  m_ObjectHideFlags: 0
  m_CorrespondingSourceObject: {fileID: 0}
  m_PrefabInstance: {fileID: 0}
  m_PrefabAsset: {fileID: 0}
  serializedVersion: 6
  m_Component:
  - component: {fileID: 3107520661077683526}
  - component: {fileID: 2820791186268084685}
  - component: {fileID: 4332394123169256546}
  - component: {fileID: 6589962414787385614}
  - component: {fileID: 7481746012544075901}
  m_Layer: 16
  m_Name: ToggleSingleBackgroundScript
  m_TagString: Untagged
  m_Icon: {fileID: 0}
  m_NavMeshLayer: 0
  m_StaticEditorFlags: 0
  m_IsActive: 1
--- !u!4 &3107520661077683526
Transform:
  m_ObjectHideFlags: 0
  m_CorrespondingSourceObject: {fileID: 0}
  m_PrefabInstance: {fileID: 0}
  m_PrefabAsset: {fileID: 0}
  m_GameObject: {fileID: 5618818405423078661}
  m_LocalRotation: {x: -0, y: -0, z: -0, w: 1}
  m_LocalPosition: {x: 2.634286, y: -0.25999886, z: -0.14285715}
  m_LocalScale: {x: 0.45714286, y: 0.45714286, z: 0.45714286}
  m_ConstrainProportionsScale: 0
  m_Children: []
  m_Father: {fileID: 3106021336559063198}
  m_RootOrder: 4
  m_LocalEulerAnglesHint: {x: 0, y: 0, z: 0}
--- !u!33 &2820791186268084685
MeshFilter:
  m_ObjectHideFlags: 0
  m_CorrespondingSourceObject: {fileID: 0}
  m_PrefabInstance: {fileID: 0}
  m_PrefabAsset: {fileID: 0}
  m_GameObject: {fileID: 5618818405423078661}
  m_Mesh: {fileID: 4300000, guid: 5501f437160666942ae970f3648fbeb8, type: 3}
--- !u!23 &4332394123169256546
MeshRenderer:
  m_ObjectHideFlags: 0
  m_CorrespondingSourceObject: {fileID: 0}
  m_PrefabInstance: {fileID: 0}
  m_PrefabAsset: {fileID: 0}
  m_GameObject: {fileID: 5618818405423078661}
  m_Enabled: 1
  m_CastShadows: 0
  m_ReceiveShadows: 0
  m_DynamicOccludee: 1
  m_StaticShadowCaster: 0
  m_MotionVectors: 1
  m_LightProbeUsage: 1
  m_ReflectionProbeUsage: 1
  m_RayTracingMode: 2
  m_RayTraceProcedural: 0
  m_RenderingLayerMask: 1
  m_RendererPriority: 0
  m_Materials:
  - {fileID: 2100000, guid: 40d29de2bdc11f04dbfa25059165916e, type: 2}
  m_StaticBatchInfo:
    firstSubMesh: 0
    subMeshCount: 0
  m_StaticBatchRoot: {fileID: 0}
  m_ProbeAnchor: {fileID: 0}
  m_LightProbeVolumeOverride: {fileID: 0}
  m_ScaleInLightmap: 1
  m_ReceiveGI: 1
  m_PreserveUVs: 0
  m_IgnoreNormalsForChartDetection: 0
  m_ImportantGI: 0
  m_StitchLightmapSeams: 0
  m_SelectedEditorRenderState: 3
  m_MinimumChartSize: 4
  m_AutoUVMaxDistance: 0.5
  m_AutoUVMaxAngle: 89
  m_LightmapParameters: {fileID: 0}
  m_SortingLayerID: 0
  m_SortingLayer: 0
  m_SortingOrder: 0
  m_AdditionalVertexStreams: {fileID: 0}
--- !u!65 &6589962414787385614
BoxCollider:
  m_ObjectHideFlags: 0
  m_CorrespondingSourceObject: {fileID: 0}
  m_PrefabInstance: {fileID: 0}
  m_PrefabAsset: {fileID: 0}
  m_GameObject: {fileID: 5618818405423078661}
  m_Material: {fileID: 0}
  m_IsTrigger: 0
  m_Enabled: 1
  serializedVersion: 2
  m_Size: {x: 1, y: 1, z: 0.01}
  m_Center: {x: 0, y: 0, z: 0}
--- !u!114 &7481746012544075901
MonoBehaviour:
  m_ObjectHideFlags: 0
  m_CorrespondingSourceObject: {fileID: 0}
  m_PrefabInstance: {fileID: 0}
  m_PrefabAsset: {fileID: 0}
  m_GameObject: {fileID: 5618818405423078661}
  m_Enabled: 1
  m_EditorHideFlags: 0
  m_Script: {fileID: 11500000, guid: 1d24b89fbd7e49a59e0c07ded4dd0713, type: 3}
  m_Name: 
  m_EditorClassIdentifier: 
  m_DescriptionType: 0
  m_DescriptionYOffset: 0
  m_DescriptionText: Turn On
  m_LocalizedDescription:
    m_TableReference:
      m_TableCollectionName: 
    m_TableEntryReference:
      m_KeyId: 0
      m_Key: 
    m_FallbackState: 0
    m_WaitForCompletion: 0
    m_LocalVariables: []
  m_DescriptionTextExtra: 
  m_LocalizedDescriptionExtra:
    m_TableReference:
      m_TableCollectionName: 
    m_TableEntryReference:
      m_KeyId: 0
      m_Key: 
    m_FallbackState: 0
    m_WaitForCompletion: 0
    m_LocalVariables: []
  m_DescriptionActivateSpeed: 12
  m_DescriptionZScale: 1
  m_ButtonTexture: {fileID: 2800000, guid: 91ed8e5a179f78b4d906849f0df5b5a7, type: 3}
  m_AtlasTexture: 0
  m_ToggleButton: 0
  m_LongPressReleaseButton: 0
  m_ButtonHasPressedAudio: 1
  m_ZAdjustHover: -0.02
  m_ZAdjustClick: 0.02
  m_HoverScale: 1.1
  m_HoverBoxColliderGrow: 0.2
  m_AddOverlay: 0
  m_Command: 0
  m_CommandParam: -1
  m_CommandParam2: -1
  m_RequiresPopup: 0
  m_CenterPopupOnButton: 0
  m_PopupOffset: {x: 0, y: 0, z: 0}
  m_PopupText: 
  m_LocalizedPopup:
    m_TableReference:
      m_TableCollectionName: 
    m_TableEntryReference:
      m_KeyId: 0
      m_Key: 
    m_FallbackState: 0
    m_WaitForCompletion: 0
    m_LocalVariables: []
  m_ToggleOnDescription: Turn Off
  m_LocalizedToggleOnDescription:
    m_TableReference:
      m_TableCollectionName: 
    m_TableEntryReference:
      m_KeyId: 0
      m_Key: 
    m_FallbackState: 0
    m_WaitForCompletion: 0
    m_LocalVariables: []
  m_ToggleOnTexture: {fileID: 2800000, guid: e0f15e7cc24155c479af772d960d6758, type: 3}
  m_AllowUnavailable: 0
  m_LinkedUIObject: {fileID: 0}
  m_OnToggle:
    m_PersistentCalls:
      m_Calls:
      - m_Target: {fileID: 4993253603190713467}
        m_TargetAssemblyTypeName: ScriptUiNavMultiple, Assembly-CSharp
        m_MethodName: HandleToggleScript
        m_Mode: 1
        m_Arguments:
          m_ObjectArgument: {fileID: 0}
          m_ObjectArgumentAssemblyTypeName: UnityEngine.Object, UnityEngine
          m_IntArgument: 0
          m_FloatArgument: 0
          m_StringArgument: 
          m_BoolArgument: 0
        m_CallState: 2
  references:
    version: 2
    RefIds: []
--- !u!1 &5707646182526392998
GameObject:
  m_ObjectHideFlags: 0
  m_CorrespondingSourceObject: {fileID: 0}
  m_PrefabInstance: {fileID: 0}
  m_PrefabAsset: {fileID: 0}
  serializedVersion: 6
  m_Component:
  - component: {fileID: 5369724805412474086}
  m_Layer: 16
  m_Name: Other Buttons
  m_TagString: Untagged
  m_Icon: {fileID: 0}
  m_NavMeshLayer: 0
  m_StaticEditorFlags: 0
  m_IsActive: 1
--- !u!4 &5369724805412474086
Transform:
  m_ObjectHideFlags: 0
  m_CorrespondingSourceObject: {fileID: 0}
  m_PrefabInstance: {fileID: 0}
  m_PrefabAsset: {fileID: 0}
  m_GameObject: {fileID: 5707646182526392998}
  m_LocalRotation: {x: 0, y: 0, z: 0, w: 1}
  m_LocalPosition: {x: 0, y: 0, z: 0}
  m_LocalScale: {x: 1, y: 1, z: 1}
  m_ConstrainProportionsScale: 0
  m_Children:
  - {fileID: 4000010460034712}
  - {fileID: 5584775295134714474}
  - {fileID: 5647057349009898729}
  - {fileID: 4210081771241554136}
  m_Father: {fileID: 402684}
  m_RootOrder: 8
  m_LocalEulerAnglesHint: {x: 0, y: 0, z: 0}
--- !u!1 &7781949797311392739
GameObject:
  m_ObjectHideFlags: 0
  m_CorrespondingSourceObject: {fileID: 0}
  m_PrefabInstance: {fileID: 0}
  m_PrefabAsset: {fileID: 0}
  serializedVersion: 6
  m_Component:
  - component: {fileID: 7778819116027002419}
  - component: {fileID: 7748766530695209823}
  - component: {fileID: 7759658300078007671}
  - component: {fileID: 7715844166553601439}
  - component: {fileID: 7668091804574848421}
  m_Layer: 16
  m_Name: CopyToUserScripts
  m_TagString: Untagged
  m_Icon: {fileID: 0}
  m_NavMeshLayer: 0
  m_StaticEditorFlags: 0
  m_IsActive: 1
--- !u!4 &7778819116027002419
Transform:
  m_ObjectHideFlags: 0
  m_CorrespondingSourceObject: {fileID: 0}
  m_PrefabInstance: {fileID: 0}
  m_PrefabAsset: {fileID: 0}
  m_GameObject: {fileID: 7781949797311392739}
  m_LocalRotation: {x: -0, y: -0, z: -0, w: 1}
  m_LocalPosition: {x: 3.19, y: -0.25999886, z: -0.14285715}
  m_LocalScale: {x: 0.45714286, y: 0.45714286, z: 0.45714286}
  m_ConstrainProportionsScale: 0
  m_Children: []
  m_Father: {fileID: 3106021336559063198}
  m_RootOrder: 5
  m_LocalEulerAnglesHint: {x: 0, y: 0, z: 0}
--- !u!33 &7748766530695209823
MeshFilter:
  m_ObjectHideFlags: 0
  m_CorrespondingSourceObject: {fileID: 0}
  m_PrefabInstance: {fileID: 0}
  m_PrefabAsset: {fileID: 0}
  m_GameObject: {fileID: 7781949797311392739}
  m_Mesh: {fileID: 4300000, guid: 5501f437160666942ae970f3648fbeb8, type: 3}
--- !u!23 &7759658300078007671
MeshRenderer:
  m_ObjectHideFlags: 0
  m_CorrespondingSourceObject: {fileID: 0}
  m_PrefabInstance: {fileID: 0}
  m_PrefabAsset: {fileID: 0}
  m_GameObject: {fileID: 7781949797311392739}
  m_Enabled: 1
  m_CastShadows: 0
  m_ReceiveShadows: 0
  m_DynamicOccludee: 1
  m_StaticShadowCaster: 0
  m_MotionVectors: 1
  m_LightProbeUsage: 1
  m_ReflectionProbeUsage: 1
  m_RayTracingMode: 2
  m_RayTraceProcedural: 0
  m_RenderingLayerMask: 1
  m_RendererPriority: 0
  m_Materials:
  - {fileID: 2100000, guid: 40d29de2bdc11f04dbfa25059165916e, type: 2}
  m_StaticBatchInfo:
    firstSubMesh: 0
    subMeshCount: 0
  m_StaticBatchRoot: {fileID: 0}
  m_ProbeAnchor: {fileID: 0}
  m_LightProbeVolumeOverride: {fileID: 0}
  m_ScaleInLightmap: 1
  m_ReceiveGI: 1
  m_PreserveUVs: 0
  m_IgnoreNormalsForChartDetection: 0
  m_ImportantGI: 0
  m_StitchLightmapSeams: 0
  m_SelectedEditorRenderState: 3
  m_MinimumChartSize: 4
  m_AutoUVMaxDistance: 0.5
  m_AutoUVMaxAngle: 89
  m_LightmapParameters: {fileID: 0}
  m_SortingLayerID: 0
  m_SortingLayer: 0
  m_SortingOrder: 0
  m_AdditionalVertexStreams: {fileID: 0}
--- !u!65 &7715844166553601439
BoxCollider:
  m_ObjectHideFlags: 0
  m_CorrespondingSourceObject: {fileID: 0}
  m_PrefabInstance: {fileID: 0}
  m_PrefabAsset: {fileID: 0}
  m_GameObject: {fileID: 7781949797311392739}
  m_Material: {fileID: 0}
  m_IsTrigger: 0
  m_Enabled: 1
  serializedVersion: 2
  m_Size: {x: 1, y: 1, z: 0.01}
  m_Center: {x: 0, y: 0, z: 0}
--- !u!114 &7668091804574848421
MonoBehaviour:
  m_ObjectHideFlags: 0
  m_CorrespondingSourceObject: {fileID: 0}
  m_PrefabInstance: {fileID: 0}
  m_PrefabAsset: {fileID: 0}
  m_GameObject: {fileID: 7781949797311392739}
  m_Enabled: 1
  m_EditorHideFlags: 0
  m_Script: {fileID: 11500000, guid: 07f172f1096366841bb9362060bb0095, type: 3}
  m_Name: 
  m_EditorClassIdentifier: 
  m_DescriptionType: 0
  m_DescriptionYOffset: 0
  m_DescriptionText: Copy Example to User Scripts Folder
  m_LocalizedDescription:
    m_TableReference:
      m_TableCollectionName: 
    m_TableEntryReference:
      m_KeyId: 0
      m_Key: 
    m_FallbackState: 0
    m_WaitForCompletion: 0
    m_LocalVariables: []
  m_DescriptionTextExtra: 
  m_LocalizedDescriptionExtra:
    m_TableReference:
      m_TableCollectionName: 
    m_TableEntryReference:
      m_KeyId: 0
      m_Key: 
    m_FallbackState: 0
    m_WaitForCompletion: 0
    m_LocalVariables: []
  m_DescriptionActivateSpeed: 12
  m_DescriptionZScale: 1
  m_ButtonTexture: {fileID: 2800000, guid: 518d8419e77177d40893904be6ce3be5, type: 3}
  m_AtlasTexture: 1
  m_ToggleButton: 0
  m_LongPressReleaseButton: 0
  m_ButtonHasPressedAudio: 1
  m_ZAdjustHover: -0.02
  m_ZAdjustClick: 0.02
  m_HoverScale: 1.1
  m_HoverBoxColliderGrow: 0.2
  m_AddOverlay: 0
  m_Action:
    m_PersistentCalls:
      m_Calls:
      - m_Target: {fileID: 4993253603190713467}
        m_TargetAssemblyTypeName: ScriptUiNavMultiple, Assembly-CSharp
        m_MethodName: HandleCopyScriptToUserScriptFolder
        m_Mode: 1
        m_Arguments:
          m_ObjectArgument: {fileID: 0}
          m_ObjectArgumentAssemblyTypeName: UnityEngine.Object, UnityEngine
          m_IntArgument: 0
          m_FloatArgument: 0
          m_StringArgument: 
          m_BoolArgument: 0
        m_CallState: 2
  references:
    version: 2
    RefIds: []
--- !u!1 &8396393438827596146
GameObject:
  m_ObjectHideFlags: 0
  m_CorrespondingSourceObject: {fileID: 0}
  m_PrefabInstance: {fileID: 0}
  m_PrefabAsset: {fileID: 0}
  serializedVersion: 6
  m_Component:
  - component: {fileID: 3106021336559063198}
  - component: {fileID: 4993253603190713467}
  m_Layer: 16
  m_Name: BackgroundScriptsNav
  m_TagString: Untagged
  m_Icon: {fileID: 0}
  m_NavMeshLayer: 0
  m_StaticEditorFlags: 0
  m_IsActive: 1
--- !u!4 &3106021336559063198
Transform:
  m_ObjectHideFlags: 0
  m_CorrespondingSourceObject: {fileID: 0}
  m_PrefabInstance: {fileID: 0}
  m_PrefabAsset: {fileID: 0}
  m_GameObject: {fileID: 8396393438827596146}
  m_LocalRotation: {x: -0, y: -0, z: -0, w: 1}
  m_LocalPosition: {x: -0.53400004, y: -0.45499992, z: 0.034}
  m_LocalScale: {x: 0.35, y: 0.35, z: 0.35}
  m_ConstrainProportionsScale: 0
  m_Children:
  - {fileID: 6544242566941579317}
  - {fileID: 6297538869673598531}
  - {fileID: 8302169599367027455}
  - {fileID: 5282107114115197848}
  - {fileID: 3107520661077683526}
  - {fileID: 7778819116027002419}
  m_Father: {fileID: 402684}
  m_RootOrder: 7
  m_LocalEulerAnglesHint: {x: 0, y: 0, z: 0}
--- !u!114 &4993253603190713467
MonoBehaviour:
  m_ObjectHideFlags: 0
  m_CorrespondingSourceObject: {fileID: 0}
  m_PrefabInstance: {fileID: 0}
  m_PrefabAsset: {fileID: 0}
  m_GameObject: {fileID: 8396393438827596146}
  m_Enabled: 1
  m_EditorHideFlags: 0
  m_Script: {fileID: 11500000, guid: 3a5876b6577b4348b7f7e944c33633be, type: 3}
  m_Name: 
  m_EditorClassIdentifier: 
  m_TextMesh: {fileID: 3047350849631400696}
  m_CopyToUserScriptsFolder: {fileID: 7668091804574848421}
  m_ToggleBackgroundScript: {fileID: 7481746012544075901}
--- !u!1001 &799461546558026024
PrefabInstance:
  m_ObjectHideFlags: 0
  serializedVersion: 2
  m_Modification:
    m_TransformParent: {fileID: 3106021336559063198}
    m_Modifications:
    - target: {fileID: 6664509643788709739, guid: 7ea94042a47c5b44da7d07a8817650a1,
        type: 3}
      propertyPath: m_RootOrder
      value: 1
      objectReference: {fileID: 0}
    - target: {fileID: 6664509643788709739, guid: 7ea94042a47c5b44da7d07a8817650a1,
        type: 3}
      propertyPath: m_LocalPosition.x
      value: 0.9257143
      objectReference: {fileID: 0}
    - target: {fileID: 6664509643788709739, guid: 7ea94042a47c5b44da7d07a8817650a1,
        type: 3}
      propertyPath: m_LocalPosition.y
      value: -0.26
      objectReference: {fileID: 0}
    - target: {fileID: 6664509643788709739, guid: 7ea94042a47c5b44da7d07a8817650a1,
        type: 3}
      propertyPath: m_LocalPosition.z
      value: -0.14285715
      objectReference: {fileID: 0}
    - target: {fileID: 6664509643788709739, guid: 7ea94042a47c5b44da7d07a8817650a1,
        type: 3}
      propertyPath: m_LocalRotation.w
      value: 1
      objectReference: {fileID: 0}
    - target: {fileID: 6664509643788709739, guid: 7ea94042a47c5b44da7d07a8817650a1,
        type: 3}
      propertyPath: m_LocalRotation.x
      value: -0
      objectReference: {fileID: 0}
    - target: {fileID: 6664509643788709739, guid: 7ea94042a47c5b44da7d07a8817650a1,
        type: 3}
      propertyPath: m_LocalRotation.y
      value: -0
      objectReference: {fileID: 0}
    - target: {fileID: 6664509643788709739, guid: 7ea94042a47c5b44da7d07a8817650a1,
        type: 3}
      propertyPath: m_LocalRotation.z
      value: -0
      objectReference: {fileID: 0}
    - target: {fileID: 6664509643788709739, guid: 7ea94042a47c5b44da7d07a8817650a1,
        type: 3}
      propertyPath: m_LocalEulerAnglesHint.x
      value: 0
      objectReference: {fileID: 0}
    - target: {fileID: 6664509643788709739, guid: 7ea94042a47c5b44da7d07a8817650a1,
        type: 3}
      propertyPath: m_LocalEulerAnglesHint.y
      value: 0
      objectReference: {fileID: 0}
    - target: {fileID: 6664509643788709739, guid: 7ea94042a47c5b44da7d07a8817650a1,
        type: 3}
      propertyPath: m_LocalEulerAnglesHint.z
      value: 0
      objectReference: {fileID: 0}
    - target: {fileID: 6664509643789136715, guid: 7ea94042a47c5b44da7d07a8817650a1,
        type: 3}
      propertyPath: m_Name
      value: PrevScriptButton
      objectReference: {fileID: 0}
    - target: {fileID: 6664509643789136715, guid: 7ea94042a47c5b44da7d07a8817650a1,
        type: 3}
      propertyPath: m_IsActive
      value: 1
      objectReference: {fileID: 0}
    - target: {fileID: 6664509643795662505, guid: 7ea94042a47c5b44da7d07a8817650a1,
        type: 3}
      propertyPath: increment
      value: -1
      objectReference: {fileID: 0}
    - target: {fileID: 6664509643795662505, guid: 7ea94042a47c5b44da7d07a8817650a1,
        type: 3}
      propertyPath: ApiCategory
      value: 0
      objectReference: {fileID: 0}
    - target: {fileID: 6664509643795662505, guid: 7ea94042a47c5b44da7d07a8817650a1,
        type: 3}
      propertyPath: m_Action.m_PersistentCalls.m_Calls.Array.size
      value: 1
      objectReference: {fileID: 0}
    - target: {fileID: 6664509643795662505, guid: 7ea94042a47c5b44da7d07a8817650a1,
        type: 3}
      propertyPath: m_Action.m_PersistentCalls.m_Calls.Array.data[0].m_Mode
      value: 0
      objectReference: {fileID: 0}
    - target: {fileID: 6664509643795662505, guid: 7ea94042a47c5b44da7d07a8817650a1,
        type: 3}
      propertyPath: m_Action.m_PersistentCalls.m_Calls.Array.data[0].m_Target
      value: 
      objectReference: {fileID: 4993253603190713467}
    - target: {fileID: 6664509643795662505, guid: 7ea94042a47c5b44da7d07a8817650a1,
        type: 3}
      propertyPath: m_Action.m_PersistentCalls.m_Calls.Array.data[0].m_CallState
      value: 2
      objectReference: {fileID: 0}
    - target: {fileID: 6664509643795662505, guid: 7ea94042a47c5b44da7d07a8817650a1,
        type: 3}
      propertyPath: m_Action.m_PersistentCalls.m_Calls.Array.data[0].m_MethodName
      value: HandleChangeScript
      objectReference: {fileID: 0}
    - target: {fileID: 6664509643795662505, guid: 7ea94042a47c5b44da7d07a8817650a1,
        type: 3}
      propertyPath: m_Action.m_PersistentCalls.m_Calls.Array.data[0].m_TargetAssemblyTypeName
      value: ScriptUiNavMultiple, Assembly-CSharp
      objectReference: {fileID: 0}
    - target: {fileID: 6664509643795662505, guid: 7ea94042a47c5b44da7d07a8817650a1,
        type: 3}
      propertyPath: m_Action.m_PersistentCalls.m_Calls.Array.data[0].m_Arguments.m_ObjectArgumentAssemblyTypeName
      value: UnityEngine.Object, UnityEngine
      objectReference: {fileID: 0}
    m_RemovedComponents: []
  m_SourcePrefab: {fileID: 100100000, guid: 7ea94042a47c5b44da7d07a8817650a1, type: 3}
--- !u!4 &6297538869673598531 stripped
Transform:
  m_CorrespondingSourceObject: {fileID: 6664509643788709739, guid: 7ea94042a47c5b44da7d07a8817650a1,
    type: 3}
  m_PrefabInstance: {fileID: 799461546558026024}
  m_PrefabAsset: {fileID: 0}
--- !u!1001 &1151013927464308923
PrefabInstance:
  m_ObjectHideFlags: 0
  serializedVersion: 2
  m_Modification:
    m_TransformParent: {fileID: 402684}
    m_Modifications:
    - target: {fileID: 4426893694494511693, guid: 0c15a130d8773f245b4f8bb732800d2c,
        type: 3}
      propertyPath: m_RootOrder
      value: 5
      objectReference: {fileID: 0}
    - target: {fileID: 4426893694494511693, guid: 0c15a130d8773f245b4f8bb732800d2c,
        type: 3}
      propertyPath: m_LocalPosition.x
      value: -0.53400004
      objectReference: {fileID: 0}
    - target: {fileID: 4426893694494511693, guid: 0c15a130d8773f245b4f8bb732800d2c,
        type: 3}
      propertyPath: m_LocalPosition.y
      value: 0.6829996
      objectReference: {fileID: 0}
    - target: {fileID: 4426893694494511693, guid: 0c15a130d8773f245b4f8bb732800d2c,
        type: 3}
      propertyPath: m_LocalPosition.z
      value: 0.034
      objectReference: {fileID: 0}
    - target: {fileID: 4426893694494511693, guid: 0c15a130d8773f245b4f8bb732800d2c,
        type: 3}
      propertyPath: m_LocalRotation.w
      value: 1
      objectReference: {fileID: 0}
    - target: {fileID: 4426893694494511693, guid: 0c15a130d8773f245b4f8bb732800d2c,
        type: 3}
      propertyPath: m_LocalRotation.x
      value: -0
      objectReference: {fileID: 0}
    - target: {fileID: 4426893694494511693, guid: 0c15a130d8773f245b4f8bb732800d2c,
        type: 3}
      propertyPath: m_LocalRotation.y
      value: -0
      objectReference: {fileID: 0}
    - target: {fileID: 4426893694494511693, guid: 0c15a130d8773f245b4f8bb732800d2c,
        type: 3}
      propertyPath: m_LocalRotation.z
      value: -0
      objectReference: {fileID: 0}
    - target: {fileID: 4426893694494511693, guid: 0c15a130d8773f245b4f8bb732800d2c,
        type: 3}
      propertyPath: m_LocalEulerAnglesHint.x
      value: 0
      objectReference: {fileID: 0}
    - target: {fileID: 4426893694494511693, guid: 0c15a130d8773f245b4f8bb732800d2c,
        type: 3}
      propertyPath: m_LocalEulerAnglesHint.y
      value: 0
      objectReference: {fileID: 0}
    - target: {fileID: 4426893694494511693, guid: 0c15a130d8773f245b4f8bb732800d2c,
        type: 3}
      propertyPath: m_LocalEulerAnglesHint.z
      value: 0
      objectReference: {fileID: 0}
    - target: {fileID: 4688506227848115538, guid: 0c15a130d8773f245b4f8bb732800d2c,
        type: 3}
      propertyPath: ApiCategory
      value: 0
      objectReference: {fileID: 0}
    - target: {fileID: 4688506227858833584, guid: 0c15a130d8773f245b4f8bb732800d2c,
        type: 3}
      propertyPath: m_IsActive
      value: 1
      objectReference: {fileID: 0}
    - target: {fileID: 5998275858240843432, guid: 0c15a130d8773f245b4f8bb732800d2c,
        type: 3}
      propertyPath: ScriptButton
      value: 
      objectReference: {fileID: 5067221232058941735}
    - target: {fileID: 6818735547008959197, guid: 0c15a130d8773f245b4f8bb732800d2c,
        type: 3}
      propertyPath: m_CommandParam
      value: 0
      objectReference: {fileID: 0}
    - target: {fileID: 6818735547008959197, guid: 0c15a130d8773f245b4f8bb732800d2c,
        type: 3}
      propertyPath: m_LocalizedPopup.m_TableEntryReference.m_KeyId
      value: 0
      objectReference: {fileID: 0}
    - target: {fileID: 6818735547008959197, guid: 0c15a130d8773f245b4f8bb732800d2c,
        type: 3}
      propertyPath: m_LocalizedPopup.m_TableReference.m_TableCollectionName
      value: 
      objectReference: {fileID: 0}
    - target: {fileID: 7129280630602156961, guid: 0c15a130d8773f245b4f8bb732800d2c,
        type: 3}
      propertyPath: m_Name
      value: PointerScriptsNav
      objectReference: {fileID: 0}
    - target: {fileID: 7129280630602156961, guid: 0c15a130d8773f245b4f8bb732800d2c,
        type: 3}
      propertyPath: m_IsActive
      value: 1
      objectReference: {fileID: 0}
    - target: {fileID: 7296547097667072494, guid: 0c15a130d8773f245b4f8bb732800d2c,
        type: 3}
      propertyPath: ApiCategory
      value: 0
      objectReference: {fileID: 0}
    - target: {fileID: 7296547097667072494, guid: 0c15a130d8773f245b4f8bb732800d2c,
        type: 3}
      propertyPath: m_ButtonTexture
      value: 
      objectReference: {fileID: 2800000, guid: ab8b9a0b96b6cb74ca1e518f3c56b425, type: 3}
    - target: {fileID: 7296547097677267980, guid: 0c15a130d8773f245b4f8bb732800d2c,
        type: 3}
      propertyPath: m_IsActive
      value: 1
      objectReference: {fileID: 0}
    m_RemovedComponents: []
  m_SourcePrefab: {fileID: 100100000, guid: 0c15a130d8773f245b4f8bb732800d2c, type: 3}
--- !u!4 &3645177148920726262 stripped
Transform:
  m_CorrespondingSourceObject: {fileID: 4426893694494511693, guid: 0c15a130d8773f245b4f8bb732800d2c,
    type: 3}
  m_PrefabInstance: {fileID: 1151013927464308923}
  m_PrefabAsset: {fileID: 0}
--- !u!1001 &2352124592964185145
PrefabInstance:
  m_ObjectHideFlags: 0
  serializedVersion: 2
  m_Modification:
    m_TransformParent: {fileID: 3106021336559063198}
    m_Modifications:
    - target: {fileID: 7525759816367303735, guid: 71757eb1eb6bebe489a852e972821df3,
        type: 3}
      propertyPath: m_Command
      value: 6005
      objectReference: {fileID: 0}
    - target: {fileID: 7525759816367303735, guid: 71757eb1eb6bebe489a852e972821df3,
        type: 3}
      propertyPath: m_PopupText
      value: Parameters
      objectReference: {fileID: 0}
    - target: {fileID: 7525759816367303735, guid: 71757eb1eb6bebe489a852e972821df3,
        type: 3}
      propertyPath: m_CommandParam
      value: 3
      objectReference: {fileID: 0}
    - target: {fileID: 7525759816367303735, guid: 71757eb1eb6bebe489a852e972821df3,
        type: 3}
      propertyPath: m_ButtonTexture
      value: 
      objectReference: {fileID: 2800000, guid: e3e38bcdcd69dc7429af6e669ecc3848, type: 3}
    - target: {fileID: 7525759816367303735, guid: 71757eb1eb6bebe489a852e972821df3,
        type: 3}
      propertyPath: m_DescriptionText
      value: Parameters
      objectReference: {fileID: 0}
    - target: {fileID: 7525759816367303735, guid: 71757eb1eb6bebe489a852e972821df3,
        type: 3}
      propertyPath: m_LocalizedPopup.m_TableEntryReference.m_KeyId
      value: 0
      objectReference: {fileID: 0}
    - target: {fileID: 7525759816367303735, guid: 71757eb1eb6bebe489a852e972821df3,
        type: 3}
      propertyPath: m_LocalizedDescription.m_TableEntryReference.m_KeyId
      value: 0
      objectReference: {fileID: 0}
    - target: {fileID: 7525759816367303735, guid: 71757eb1eb6bebe489a852e972821df3,
        type: 3}
      propertyPath: m_LocalizedPopup.m_TableReference.m_TableCollectionName
      value: 
      objectReference: {fileID: 0}
    - target: {fileID: 7525759816367303735, guid: 71757eb1eb6bebe489a852e972821df3,
        type: 3}
      propertyPath: m_LocalizedDescription.m_TableReference.m_TableCollectionName
      value: 
      objectReference: {fileID: 0}
    - target: {fileID: 7630606763700834929, guid: 71757eb1eb6bebe489a852e972821df3,
        type: 3}
      propertyPath: m_Name
      value: Parameters
      objectReference: {fileID: 0}
    - target: {fileID: 7631838532712089505, guid: 71757eb1eb6bebe489a852e972821df3,
        type: 3}
      propertyPath: m_RootOrder
      value: 3
      objectReference: {fileID: 0}
    - target: {fileID: 7631838532712089505, guid: 71757eb1eb6bebe489a852e972821df3,
        type: 3}
      propertyPath: m_LocalScale.x
      value: 0.45714286
      objectReference: {fileID: 0}
    - target: {fileID: 7631838532712089505, guid: 71757eb1eb6bebe489a852e972821df3,
        type: 3}
      propertyPath: m_LocalScale.y
      value: 0.45714286
      objectReference: {fileID: 0}
    - target: {fileID: 7631838532712089505, guid: 71757eb1eb6bebe489a852e972821df3,
        type: 3}
      propertyPath: m_LocalScale.z
      value: 0.45714286
      objectReference: {fileID: 0}
    - target: {fileID: 7631838532712089505, guid: 71757eb1eb6bebe489a852e972821df3,
        type: 3}
      propertyPath: m_LocalPosition.x
      value: 2.06
      objectReference: {fileID: 0}
    - target: {fileID: 7631838532712089505, guid: 71757eb1eb6bebe489a852e972821df3,
        type: 3}
      propertyPath: m_LocalPosition.y
      value: -0.25999886
      objectReference: {fileID: 0}
    - target: {fileID: 7631838532712089505, guid: 71757eb1eb6bebe489a852e972821df3,
        type: 3}
      propertyPath: m_LocalPosition.z
      value: -0.14285715
      objectReference: {fileID: 0}
    - target: {fileID: 7631838532712089505, guid: 71757eb1eb6bebe489a852e972821df3,
        type: 3}
      propertyPath: m_LocalRotation.w
      value: 1
      objectReference: {fileID: 0}
    - target: {fileID: 7631838532712089505, guid: 71757eb1eb6bebe489a852e972821df3,
        type: 3}
      propertyPath: m_LocalRotation.x
      value: -0
      objectReference: {fileID: 0}
    - target: {fileID: 7631838532712089505, guid: 71757eb1eb6bebe489a852e972821df3,
        type: 3}
      propertyPath: m_LocalRotation.y
      value: -0
      objectReference: {fileID: 0}
    - target: {fileID: 7631838532712089505, guid: 71757eb1eb6bebe489a852e972821df3,
        type: 3}
      propertyPath: m_LocalRotation.z
      value: -0
      objectReference: {fileID: 0}
    - target: {fileID: 7631838532712089505, guid: 71757eb1eb6bebe489a852e972821df3,
        type: 3}
      propertyPath: m_LocalEulerAnglesHint.x
      value: 0
      objectReference: {fileID: 0}
    - target: {fileID: 7631838532712089505, guid: 71757eb1eb6bebe489a852e972821df3,
        type: 3}
      propertyPath: m_LocalEulerAnglesHint.y
      value: 0
      objectReference: {fileID: 0}
    - target: {fileID: 7631838532712089505, guid: 71757eb1eb6bebe489a852e972821df3,
        type: 3}
      propertyPath: m_LocalEulerAnglesHint.z
      value: 0
      objectReference: {fileID: 0}
    m_RemovedComponents: []
  m_SourcePrefab: {fileID: 100100000, guid: 71757eb1eb6bebe489a852e972821df3, type: 3}
--- !u!4 &5282107114115197848 stripped
Transform:
  m_CorrespondingSourceObject: {fileID: 7631838532712089505, guid: 71757eb1eb6bebe489a852e972821df3,
    type: 3}
  m_PrefabInstance: {fileID: 2352124592964185145}
  m_PrefabAsset: {fileID: 0}
--- !u!1001 &3407575055815767444
PrefabInstance:
  m_ObjectHideFlags: 0
  serializedVersion: 2
  m_Modification:
    m_TransformParent: {fileID: 3106021336559063198}
    m_Modifications:
    - target: {fileID: 6664509643788709739, guid: 7ea94042a47c5b44da7d07a8817650a1,
        type: 3}
      propertyPath: m_RootOrder
      value: 2
      objectReference: {fileID: 0}
    - target: {fileID: 6664509643788709739, guid: 7ea94042a47c5b44da7d07a8817650a1,
        type: 3}
      propertyPath: m_LocalScale.x
      value: 0.45714286
      objectReference: {fileID: 0}
    - target: {fileID: 6664509643788709739, guid: 7ea94042a47c5b44da7d07a8817650a1,
        type: 3}
      propertyPath: m_LocalScale.y
      value: 0.45714286
      objectReference: {fileID: 0}
    - target: {fileID: 6664509643788709739, guid: 7ea94042a47c5b44da7d07a8817650a1,
        type: 3}
      propertyPath: m_LocalScale.z
      value: 0.45714286
      objectReference: {fileID: 0}
    - target: {fileID: 6664509643788709739, guid: 7ea94042a47c5b44da7d07a8817650a1,
        type: 3}
      propertyPath: m_LocalPosition.x
      value: 1.4857143
      objectReference: {fileID: 0}
    - target: {fileID: 6664509643788709739, guid: 7ea94042a47c5b44da7d07a8817650a1,
        type: 3}
      propertyPath: m_LocalPosition.y
      value: -0.26
      objectReference: {fileID: 0}
    - target: {fileID: 6664509643788709739, guid: 7ea94042a47c5b44da7d07a8817650a1,
        type: 3}
      propertyPath: m_LocalPosition.z
      value: -0.14285715
      objectReference: {fileID: 0}
    - target: {fileID: 6664509643788709739, guid: 7ea94042a47c5b44da7d07a8817650a1,
        type: 3}
      propertyPath: m_LocalRotation.w
      value: 1
      objectReference: {fileID: 0}
    - target: {fileID: 6664509643788709739, guid: 7ea94042a47c5b44da7d07a8817650a1,
        type: 3}
      propertyPath: m_LocalRotation.x
      value: -0
      objectReference: {fileID: 0}
    - target: {fileID: 6664509643788709739, guid: 7ea94042a47c5b44da7d07a8817650a1,
        type: 3}
      propertyPath: m_LocalRotation.y
      value: -0
      objectReference: {fileID: 0}
    - target: {fileID: 6664509643788709739, guid: 7ea94042a47c5b44da7d07a8817650a1,
        type: 3}
      propertyPath: m_LocalRotation.z
      value: -0
      objectReference: {fileID: 0}
    - target: {fileID: 6664509643788709739, guid: 7ea94042a47c5b44da7d07a8817650a1,
        type: 3}
      propertyPath: m_LocalEulerAnglesHint.x
      value: 0
      objectReference: {fileID: 0}
    - target: {fileID: 6664509643788709739, guid: 7ea94042a47c5b44da7d07a8817650a1,
        type: 3}
      propertyPath: m_LocalEulerAnglesHint.y
      value: 0
      objectReference: {fileID: 0}
    - target: {fileID: 6664509643788709739, guid: 7ea94042a47c5b44da7d07a8817650a1,
        type: 3}
      propertyPath: m_LocalEulerAnglesHint.z
      value: 0
      objectReference: {fileID: 0}
    - target: {fileID: 6664509643789136715, guid: 7ea94042a47c5b44da7d07a8817650a1,
        type: 3}
      propertyPath: m_Name
      value: NextScriptButton
      objectReference: {fileID: 0}
    - target: {fileID: 6664509643789136715, guid: 7ea94042a47c5b44da7d07a8817650a1,
        type: 3}
      propertyPath: m_IsActive
      value: 1
      objectReference: {fileID: 0}
    - target: {fileID: 6664509643795662505, guid: 7ea94042a47c5b44da7d07a8817650a1,
        type: 3}
      propertyPath: ApiCategory
      value: 0
      objectReference: {fileID: 0}
    - target: {fileID: 6664509643795662505, guid: 7ea94042a47c5b44da7d07a8817650a1,
        type: 3}
      propertyPath: m_ButtonTexture
      value: 
      objectReference: {fileID: 2800000, guid: ab8b9a0b96b6cb74ca1e518f3c56b425, type: 3}
    - target: {fileID: 6664509643795662505, guid: 7ea94042a47c5b44da7d07a8817650a1,
        type: 3}
      propertyPath: m_Action.m_PersistentCalls.m_Calls.Array.size
      value: 1
      objectReference: {fileID: 0}
    - target: {fileID: 6664509643795662505, guid: 7ea94042a47c5b44da7d07a8817650a1,
        type: 3}
      propertyPath: m_Action.m_PersistentCalls.m_Calls.Array.data[0].m_Mode
      value: 0
      objectReference: {fileID: 0}
    - target: {fileID: 6664509643795662505, guid: 7ea94042a47c5b44da7d07a8817650a1,
        type: 3}
      propertyPath: m_Action.m_PersistentCalls.m_Calls.Array.data[0].m_Target
      value: 
      objectReference: {fileID: 4993253603190713467}
    - target: {fileID: 6664509643795662505, guid: 7ea94042a47c5b44da7d07a8817650a1,
        type: 3}
      propertyPath: m_Action.m_PersistentCalls.m_Calls.Array.data[0].m_CallState
      value: 2
      objectReference: {fileID: 0}
    - target: {fileID: 6664509643795662505, guid: 7ea94042a47c5b44da7d07a8817650a1,
        type: 3}
      propertyPath: m_Action.m_PersistentCalls.m_Calls.Array.data[0].m_MethodName
      value: HandleChangeScript
      objectReference: {fileID: 0}
    - target: {fileID: 6664509643795662505, guid: 7ea94042a47c5b44da7d07a8817650a1,
        type: 3}
      propertyPath: m_Action.m_PersistentCalls.m_Calls.Array.data[0].m_TargetAssemblyTypeName
      value: ScriptUiNavMultiple, Assembly-CSharp
      objectReference: {fileID: 0}
    - target: {fileID: 6664509643795662505, guid: 7ea94042a47c5b44da7d07a8817650a1,
        type: 3}
      propertyPath: m_Action.m_PersistentCalls.m_Calls.Array.data[0].m_Arguments.m_ObjectArgumentAssemblyTypeName
      value: UnityEngine.Object, UnityEngine
      objectReference: {fileID: 0}
    m_RemovedComponents: []
  m_SourcePrefab: {fileID: 100100000, guid: 7ea94042a47c5b44da7d07a8817650a1, type: 3}
--- !u!4 &8302169599367027455 stripped
Transform:
  m_CorrespondingSourceObject: {fileID: 6664509643788709739, guid: 7ea94042a47c5b44da7d07a8817650a1,
    type: 3}
  m_PrefabInstance: {fileID: 3407575055815767444}
  m_PrefabAsset: {fileID: 0}
--- !u!1001 &5668901527635071754
PrefabInstance:
  m_ObjectHideFlags: 0
  serializedVersion: 2
  m_Modification:
    m_TransformParent: {fileID: 402684}
    m_Modifications:
    - target: {fileID: 4426893694494511693, guid: 0c15a130d8773f245b4f8bb732800d2c,
        type: 3}
      propertyPath: m_RootOrder
      value: 3
      objectReference: {fileID: 0}
    - target: {fileID: 4426893694494511693, guid: 0c15a130d8773f245b4f8bb732800d2c,
        type: 3}
      propertyPath: m_LocalPosition.x
      value: -0.53400004
      objectReference: {fileID: 0}
    - target: {fileID: 4426893694494511693, guid: 0c15a130d8773f245b4f8bb732800d2c,
        type: 3}
      propertyPath: m_LocalPosition.y
      value: 0.31199962
      objectReference: {fileID: 0}
    - target: {fileID: 4426893694494511693, guid: 0c15a130d8773f245b4f8bb732800d2c,
        type: 3}
      propertyPath: m_LocalPosition.z
      value: 0.034
      objectReference: {fileID: 0}
    - target: {fileID: 4426893694494511693, guid: 0c15a130d8773f245b4f8bb732800d2c,
        type: 3}
      propertyPath: m_LocalRotation.w
      value: 1
      objectReference: {fileID: 0}
    - target: {fileID: 4426893694494511693, guid: 0c15a130d8773f245b4f8bb732800d2c,
        type: 3}
      propertyPath: m_LocalRotation.x
      value: -0
      objectReference: {fileID: 0}
    - target: {fileID: 4426893694494511693, guid: 0c15a130d8773f245b4f8bb732800d2c,
        type: 3}
      propertyPath: m_LocalRotation.y
      value: -0
      objectReference: {fileID: 0}
    - target: {fileID: 4426893694494511693, guid: 0c15a130d8773f245b4f8bb732800d2c,
        type: 3}
      propertyPath: m_LocalRotation.z
      value: -0
      objectReference: {fileID: 0}
    - target: {fileID: 4426893694494511693, guid: 0c15a130d8773f245b4f8bb732800d2c,
        type: 3}
      propertyPath: m_LocalEulerAnglesHint.x
      value: 0
      objectReference: {fileID: 0}
    - target: {fileID: 4426893694494511693, guid: 0c15a130d8773f245b4f8bb732800d2c,
        type: 3}
      propertyPath: m_LocalEulerAnglesHint.y
      value: 0
      objectReference: {fileID: 0}
    - target: {fileID: 4426893694494511693, guid: 0c15a130d8773f245b4f8bb732800d2c,
        type: 3}
      propertyPath: m_LocalEulerAnglesHint.z
      value: 0
      objectReference: {fileID: 0}
    - target: {fileID: 4688506227848115538, guid: 0c15a130d8773f245b4f8bb732800d2c,
        type: 3}
      propertyPath: ApiCategory
      value: 2
      objectReference: {fileID: 0}
    - target: {fileID: 4688506227858833584, guid: 0c15a130d8773f245b4f8bb732800d2c,
        type: 3}
      propertyPath: m_IsActive
      value: 1
      objectReference: {fileID: 0}
    - target: {fileID: 5998275858240843432, guid: 0c15a130d8773f245b4f8bb732800d2c,
        type: 3}
      propertyPath: ApiCategory
      value: 2
      objectReference: {fileID: 0}
    - target: {fileID: 5998275858240843432, guid: 0c15a130d8773f245b4f8bb732800d2c,
        type: 3}
      propertyPath: ScriptButton
      value: 
      objectReference: {fileID: 1090007126676559718}
    - target: {fileID: 5998275858240843432, guid: 0c15a130d8773f245b4f8bb732800d2c,
        type: 3}
      propertyPath: m_ApiCategory
      value: 2
      objectReference: {fileID: 0}
    - target: {fileID: 6818735547008959197, guid: 0c15a130d8773f245b4f8bb732800d2c,
        type: 3}
      propertyPath: m_CommandParam
      value: 2
      objectReference: {fileID: 0}
    - target: {fileID: 6818735547008959197, guid: 0c15a130d8773f245b4f8bb732800d2c,
        type: 3}
      propertyPath: m_LocalizedPopup.m_TableEntryReference.m_KeyId
      value: 0
      objectReference: {fileID: 0}
    - target: {fileID: 6818735547008959197, guid: 0c15a130d8773f245b4f8bb732800d2c,
        type: 3}
      propertyPath: m_LocalizedPopup.m_TableReference.m_TableCollectionName
      value: 
      objectReference: {fileID: 0}
    - target: {fileID: 7129280630602156961, guid: 0c15a130d8773f245b4f8bb732800d2c,
        type: 3}
      propertyPath: m_Name
      value: SymmetryScriptsNav
      objectReference: {fileID: 0}
    - target: {fileID: 7129280630602156961, guid: 0c15a130d8773f245b4f8bb732800d2c,
        type: 3}
      propertyPath: m_IsActive
      value: 1
      objectReference: {fileID: 0}
    - target: {fileID: 7296547097667072494, guid: 0c15a130d8773f245b4f8bb732800d2c,
        type: 3}
      propertyPath: ApiCategory
      value: 2
      objectReference: {fileID: 0}
    - target: {fileID: 7296547097667072494, guid: 0c15a130d8773f245b4f8bb732800d2c,
        type: 3}
      propertyPath: m_ButtonTexture
      value: 
      objectReference: {fileID: 2800000, guid: ab8b9a0b96b6cb74ca1e518f3c56b425, type: 3}
    - target: {fileID: 7296547097677267980, guid: 0c15a130d8773f245b4f8bb732800d2c,
        type: 3}
      propertyPath: m_IsActive
      value: 1
      objectReference: {fileID: 0}
    m_RemovedComponents: []
  m_SourcePrefab: {fileID: 100100000, guid: 0c15a130d8773f245b4f8bb732800d2c, type: 3}
--- !u!4 &8341941648025485639 stripped
Transform:
  m_CorrespondingSourceObject: {fileID: 4426893694494511693, guid: 0c15a130d8773f245b4f8bb732800d2c,
    type: 3}
  m_PrefabInstance: {fileID: 5668901527635071754}
  m_PrefabAsset: {fileID: 0}
--- !u!1001 &7552297963232390379
PrefabInstance:
  m_ObjectHideFlags: 0
  serializedVersion: 2
  m_Modification:
    m_TransformParent: {fileID: 402684}
    m_Modifications:
    - target: {fileID: 4426893694494511693, guid: 0c15a130d8773f245b4f8bb732800d2c,
        type: 3}
      propertyPath: m_RootOrder
      value: 1
      objectReference: {fileID: 0}
    - target: {fileID: 4426893694494511693, guid: 0c15a130d8773f245b4f8bb732800d2c,
        type: 3}
      propertyPath: m_LocalPosition.x
      value: -0.53400004
      objectReference: {fileID: 0}
    - target: {fileID: 4426893694494511693, guid: 0c15a130d8773f245b4f8bb732800d2c,
        type: 3}
      propertyPath: m_LocalPosition.y
      value: -0.072999835
      objectReference: {fileID: 0}
    - target: {fileID: 4426893694494511693, guid: 0c15a130d8773f245b4f8bb732800d2c,
        type: 3}
      propertyPath: m_LocalPosition.z
      value: 0.034
      objectReference: {fileID: 0}
    - target: {fileID: 4426893694494511693, guid: 0c15a130d8773f245b4f8bb732800d2c,
        type: 3}
      propertyPath: m_LocalRotation.w
      value: 1
      objectReference: {fileID: 0}
    - target: {fileID: 4426893694494511693, guid: 0c15a130d8773f245b4f8bb732800d2c,
        type: 3}
      propertyPath: m_LocalRotation.x
      value: -0
      objectReference: {fileID: 0}
    - target: {fileID: 4426893694494511693, guid: 0c15a130d8773f245b4f8bb732800d2c,
        type: 3}
      propertyPath: m_LocalRotation.y
      value: -0
      objectReference: {fileID: 0}
    - target: {fileID: 4426893694494511693, guid: 0c15a130d8773f245b4f8bb732800d2c,
        type: 3}
      propertyPath: m_LocalRotation.z
      value: -0
      objectReference: {fileID: 0}
    - target: {fileID: 4426893694494511693, guid: 0c15a130d8773f245b4f8bb732800d2c,
        type: 3}
      propertyPath: m_LocalEulerAnglesHint.x
      value: 0
      objectReference: {fileID: 0}
    - target: {fileID: 4426893694494511693, guid: 0c15a130d8773f245b4f8bb732800d2c,
        type: 3}
      propertyPath: m_LocalEulerAnglesHint.y
      value: 0
      objectReference: {fileID: 0}
    - target: {fileID: 4426893694494511693, guid: 0c15a130d8773f245b4f8bb732800d2c,
        type: 3}
      propertyPath: m_LocalEulerAnglesHint.z
      value: 0
      objectReference: {fileID: 0}
    - target: {fileID: 4688506227848115538, guid: 0c15a130d8773f245b4f8bb732800d2c,
        type: 3}
      propertyPath: ApiCategory
      value: 1
      objectReference: {fileID: 0}
    - target: {fileID: 4688506227858833584, guid: 0c15a130d8773f245b4f8bb732800d2c,
        type: 3}
      propertyPath: m_IsActive
      value: 1
      objectReference: {fileID: 0}
    - target: {fileID: 5998275858240843432, guid: 0c15a130d8773f245b4f8bb732800d2c,
        type: 3}
      propertyPath: ApiCategory
      value: 1
      objectReference: {fileID: 0}
    - target: {fileID: 5998275858240843432, guid: 0c15a130d8773f245b4f8bb732800d2c,
        type: 3}
      propertyPath: ScriptButton
      value: 
      objectReference: {fileID: 7766592774551079244}
    - target: {fileID: 5998275858240843432, guid: 0c15a130d8773f245b4f8bb732800d2c,
        type: 3}
      propertyPath: m_ApiCategory
      value: 1
      objectReference: {fileID: 0}
    - target: {fileID: 6818735547008959197, guid: 0c15a130d8773f245b4f8bb732800d2c,
        type: 3}
      propertyPath: m_CommandParam
      value: 1
      objectReference: {fileID: 0}
    - target: {fileID: 6818735547008959197, guid: 0c15a130d8773f245b4f8bb732800d2c,
        type: 3}
      propertyPath: m_LocalizedPopup.m_TableEntryReference.m_KeyId
      value: 0
      objectReference: {fileID: 0}
    - target: {fileID: 6818735547008959197, guid: 0c15a130d8773f245b4f8bb732800d2c,
        type: 3}
      propertyPath: m_LocalizedPopup.m_TableReference.m_TableCollectionName
      value: 
      objectReference: {fileID: 0}
    - target: {fileID: 7129280630602156961, guid: 0c15a130d8773f245b4f8bb732800d2c,
        type: 3}
      propertyPath: m_Name
      value: ToolScriptsNav
      objectReference: {fileID: 0}
    - target: {fileID: 7129280630602156961, guid: 0c15a130d8773f245b4f8bb732800d2c,
        type: 3}
      propertyPath: m_IsActive
      value: 1
      objectReference: {fileID: 0}
    - target: {fileID: 7296547097667072494, guid: 0c15a130d8773f245b4f8bb732800d2c,
        type: 3}
      propertyPath: ApiCategory
      value: 1
      objectReference: {fileID: 0}
    - target: {fileID: 7296547097667072494, guid: 0c15a130d8773f245b4f8bb732800d2c,
        type: 3}
      propertyPath: m_ButtonTexture
      value: 
      objectReference: {fileID: 2800000, guid: ab8b9a0b96b6cb74ca1e518f3c56b425, type: 3}
    - target: {fileID: 7296547097677267980, guid: 0c15a130d8773f245b4f8bb732800d2c,
        type: 3}
      propertyPath: m_IsActive
      value: 1
      objectReference: {fileID: 0}
    m_RemovedComponents: []
  m_SourcePrefab: {fileID: 100100000, guid: 0c15a130d8773f245b4f8bb732800d2c, type: 3}
--- !u!4 &6170031165464673958 stripped
Transform:
  m_CorrespondingSourceObject: {fileID: 4426893694494511693, guid: 0c15a130d8773f245b4f8bb732800d2c,
    type: 3}
  m_PrefabInstance: {fileID: 7552297963232390379}
  m_PrefabAsset: {fileID: 0}<|MERGE_RESOLUTION|>--- conflicted
+++ resolved
@@ -231,12 +231,9 @@
   m_PanelPopUpMap:
   - m_PopUpPrefab: {fileID: 197348, guid: 637831851e146a44987a438cafccb5a3, type: 3}
     m_Command: 6005
-<<<<<<< HEAD
-=======
   - m_PopUpPrefab: {fileID: 1294213544206792, guid: 4b13edf59f1c1964ea7995bd52249cf7,
       type: 3}
     m_Command: 9000
->>>>>>> 278cada0
   m_PanelDescription: Scripts
   m_LocalizedPanelDescription:
     m_TableReference:
@@ -264,11 +261,7 @@
   m_BorderMeshAdvWidth: 0.01
   m_PanelSensitivity: 0.1
   m_ClampToBounds: 1
-<<<<<<< HEAD
-  m_ReticleBounds: {x: 1.35, y: 1.8, z: 0}
-=======
   m_ReticleBounds: {x: 1.35, y: 2.2, z: 0}
->>>>>>> 278cada0
   m_BorderSphereHighlightRadius: 2.5
   m_PositioningSpheresBounds: {x: 1, y: 1}
   m_PositioningSphereRadius: 0.4
