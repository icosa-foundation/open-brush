%YAML 1.1
%TAG !u! tag:unity3d.com,2011:
--- !u!1 &153348
GameObject:
  m_ObjectHideFlags: 0
  m_CorrespondingSourceObject: {fileID: 0}
  m_PrefabInstance: {fileID: 0}
  m_PrefabAsset: {fileID: 0}
  serializedVersion: 6
  m_Component:
  - component: {fileID: 415298}
  - component: {fileID: 3364774}
  m_Layer: 16
  m_Name: HighlightMesh
  m_TagString: Untagged
  m_Icon: {fileID: 0}
  m_NavMeshLayer: 0
  m_StaticEditorFlags: 0
  m_IsActive: 1
--- !u!4 &415298
Transform:
  m_ObjectHideFlags: 0
  m_CorrespondingSourceObject: {fileID: 0}
  m_PrefabInstance: {fileID: 0}
  m_PrefabAsset: {fileID: 0}
  m_GameObject: {fileID: 153348}
  serializedVersion: 2
  m_LocalRotation: {x: -0, y: -0, z: -0, w: 1}
  m_LocalPosition: {x: 0, y: 0, z: 0.1}
  m_LocalScale: {x: 0.68, y: 0.48000002, z: 0.01}
  m_ConstrainProportionsScale: 0
  m_Children: []
  m_Father: {fileID: 402684}
<<<<<<< HEAD
  m_RootOrder: 11
=======
>>>>>>> f56c86b2
  m_LocalEulerAnglesHint: {x: 0, y: 0, z: 0}
--- !u!33 &3364774
MeshFilter:
  m_ObjectHideFlags: 0
  m_CorrespondingSourceObject: {fileID: 0}
  m_PrefabInstance: {fileID: 0}
  m_PrefabAsset: {fileID: 0}
  m_GameObject: {fileID: 153348}
  m_Mesh: {fileID: 4300000, guid: f74ab64bbd1dd3a4e8fc536254e3ac66, type: 3}
--- !u!1 &160772
GameObject:
  m_ObjectHideFlags: 0
  m_CorrespondingSourceObject: {fileID: 0}
  m_PrefabInstance: {fileID: 0}
  m_PrefabAsset: {fileID: 0}
  serializedVersion: 6
  m_Component:
  - component: {fileID: 402684}
  m_Layer: 16
  m_Name: Mesh
  m_TagString: Untagged
  m_Icon: {fileID: 0}
  m_NavMeshLayer: 0
  m_StaticEditorFlags: 0
  m_IsActive: 1
--- !u!4 &402684
Transform:
  m_ObjectHideFlags: 0
  m_CorrespondingSourceObject: {fileID: 0}
  m_PrefabInstance: {fileID: 0}
  m_PrefabAsset: {fileID: 0}
  m_GameObject: {fileID: 160772}
  serializedVersion: 2
  m_LocalRotation: {x: -0, y: -0, z: -0, w: 1}
  m_LocalPosition: {x: 0, y: 0, z: 0}
  m_LocalScale: {x: 1, y: 1, z: 1}
  m_ConstrainProportionsScale: 0
  m_Children:
  - {fileID: 4000012490214276}
  - {fileID: 3219221680988349883}
  - {fileID: 1139538046860859100}
  - {fileID: 4626429713668410}
  - {fileID: 4000011596321798}
  - {fileID: 2468152952838901612}
  - {fileID: 8809421544085413876}
  - {fileID: 5783567747773656001}
  - {fileID: 2468055462235645184}
  - {fileID: 499404}
  - {fileID: 4000011486688576}
  - {fileID: 415298}
  - {fileID: 785857463595765405}
  m_Father: {fileID: 485948}
  m_LocalEulerAnglesHint: {x: 0, y: 0, z: 0}
--- !u!1 &164352
GameObject:
  m_ObjectHideFlags: 0
  m_CorrespondingSourceObject: {fileID: 0}
  m_PrefabInstance: {fileID: 0}
  m_PrefabAsset: {fileID: 0}
  serializedVersion: 6
  m_Component:
  - component: {fileID: 442914}
  - component: {fileID: 6531256}
  m_Layer: 16
  m_Name: Collider
  m_TagString: Untagged
  m_Icon: {fileID: 0}
  m_NavMeshLayer: 0
  m_StaticEditorFlags: 0
  m_IsActive: 1
--- !u!4 &442914
Transform:
  m_ObjectHideFlags: 0
  m_CorrespondingSourceObject: {fileID: 0}
  m_PrefabInstance: {fileID: 0}
  m_PrefabAsset: {fileID: 0}
  m_GameObject: {fileID: 164352}
  serializedVersion: 2
  m_LocalRotation: {x: -0, y: -0, z: -0, w: 1}
  m_LocalPosition: {x: 0, y: 0, z: 0}
  m_LocalScale: {x: 1, y: 1, z: 1}
  m_ConstrainProportionsScale: 0
  m_Children: []
  m_Father: {fileID: 485948}
  m_LocalEulerAnglesHint: {x: 0, y: 0, z: 0}
--- !u!65 &6531256
BoxCollider:
  m_ObjectHideFlags: 0
  m_CorrespondingSourceObject: {fileID: 0}
  m_PrefabInstance: {fileID: 0}
  m_PrefabAsset: {fileID: 0}
  m_GameObject: {fileID: 164352}
  m_Material: {fileID: 0}
  m_IncludeLayers:
    serializedVersion: 2
    m_Bits: 0
  m_ExcludeLayers:
    serializedVersion: 2
    m_Bits: 0
  m_LayerOverridePriority: 0
  m_IsTrigger: 0
  m_ProvidesContacts: 0
  m_Enabled: 1
  serializedVersion: 3
  m_Size: {x: 1.9, y: 1.6, z: 0.5}
  m_Center: {x: 0, y: 0, z: 0}
--- !u!1 &168032
GameObject:
  m_ObjectHideFlags: 0
  m_CorrespondingSourceObject: {fileID: 0}
  m_PrefabInstance: {fileID: 0}
  m_PrefabAsset: {fileID: 0}
  serializedVersion: 6
  m_Component:
  - component: {fileID: 499404}
  - component: {fileID: 6547610}
  m_Layer: 16
  m_Name: MeshCollider
  m_TagString: Untagged
  m_Icon: {fileID: 0}
  m_NavMeshLayer: 0
  m_StaticEditorFlags: 0
  m_IsActive: 1
--- !u!4 &499404
Transform:
  m_ObjectHideFlags: 0
  m_CorrespondingSourceObject: {fileID: 0}
  m_PrefabInstance: {fileID: 0}
  m_PrefabAsset: {fileID: 0}
  m_GameObject: {fileID: 168032}
  serializedVersion: 2
  m_LocalRotation: {x: -0, y: -0, z: -0, w: 1}
  m_LocalPosition: {x: 0, y: 0, z: 0}
  m_LocalScale: {x: 1, y: 1, z: 1}
  m_ConstrainProportionsScale: 0
  m_Children: []
  m_Father: {fileID: 402684}
<<<<<<< HEAD
  m_RootOrder: 9
=======
>>>>>>> f56c86b2
  m_LocalEulerAnglesHint: {x: 0, y: 0, z: 0}
--- !u!65 &6547610
BoxCollider:
  m_ObjectHideFlags: 0
  m_CorrespondingSourceObject: {fileID: 0}
  m_PrefabInstance: {fileID: 0}
  m_PrefabAsset: {fileID: 0}
  m_GameObject: {fileID: 168032}
  m_Material: {fileID: 0}
  m_IncludeLayers:
    serializedVersion: 2
    m_Bits: 0
  m_ExcludeLayers:
    serializedVersion: 2
    m_Bits: 0
  m_LayerOverridePriority: 0
  m_IsTrigger: 0
  m_ProvidesContacts: 0
  m_Enabled: 1
  serializedVersion: 3
  m_Size: {x: 1.4, y: 1.1, z: 0.02}
  m_Center: {x: 0, y: 0, z: 0}
--- !u!1 &199434
GameObject:
  m_ObjectHideFlags: 0
  m_CorrespondingSourceObject: {fileID: 0}
  m_PrefabInstance: {fileID: 0}
  m_PrefabAsset: {fileID: 0}
  serializedVersion: 6
  m_Component:
  - component: {fileID: 485948}
  - component: {fileID: 114019824221785570}
  - component: {fileID: 11478692}
  - component: {fileID: 114675876165215544}
  m_Layer: 16
  m_Name: LabsPanel_Mobile
  m_TagString: Untagged
  m_Icon: {fileID: 0}
  m_NavMeshLayer: 0
  m_StaticEditorFlags: 0
  m_IsActive: 1
--- !u!4 &485948
Transform:
  m_ObjectHideFlags: 0
  m_CorrespondingSourceObject: {fileID: 0}
  m_PrefabInstance: {fileID: 0}
  m_PrefabAsset: {fileID: 0}
  m_GameObject: {fileID: 199434}
  serializedVersion: 2
  m_LocalRotation: {x: 0, y: 0, z: 0, w: 1}
  m_LocalPosition: {x: 1.788, y: 10, z: 0}
  m_LocalScale: {x: 1, y: 1, z: 1}
  m_ConstrainProportionsScale: 0
  m_Children:
  - {fileID: 4000014070374570}
  - {fileID: 442914}
  - {fileID: 402684}
  m_Father: {fileID: 0}
  m_LocalEulerAnglesHint: {x: 0, y: 0, z: 0}
--- !u!114 &114019824221785570
MonoBehaviour:
  m_ObjectHideFlags: 0
  m_CorrespondingSourceObject: {fileID: 0}
  m_PrefabInstance: {fileID: 0}
  m_PrefabAsset: {fileID: 0}
  m_GameObject: {fileID: 199434}
  m_Enabled: 1
  m_EditorHideFlags: 0
  m_Script: {fileID: 11500000, guid: a7d0b1933e6839443a2050b4306ef453, type: 3}
  m_Name: 
  m_EditorClassIdentifier: 
  m_PanelType: 30
  m_Collider: {fileID: 6531256}
  m_Mesh: {fileID: 160772}
  m_Border: {fileID: 23000010265477920}
  m_MeshCollider: {fileID: 6547610}
  m_ParticleBounds: {x: 1.2, y: 1.2, z: 0}
  m_PanelPopUpMap:
  - m_PopUpPrefab: {fileID: 167516, guid: e875cff6ab3f37347921daaab5f43b25, type: 3}
    m_Command: 9
  - m_PopUpPrefab: {fileID: 1758786797962018, guid: 04751ea8307825e4bb7657eb20f9bfc5,
      type: 3}
    m_Command: 15
  - m_PopUpPrefab: {fileID: 1758786797962018, guid: 04751ea8307825e4bb7657eb20f9bfc5,
      type: 3}
    m_Command: 15
  - m_PopUpPrefab: {fileID: 197348, guid: 0b67b393c84aac94a9efae92ce22fa99, type: 3}
    m_Command: 5011
  m_PanelDescription: LABS_PANEL_DESCRIPTION
  m_LocalizedPanelDescription:
    m_TableReference:
      m_TableCollectionName: GUID:c84355079ab3f3e4f8f3812258805f86
    m_TableEntryReference:
      m_KeyId: 7866918104702976
      m_Key: 
    m_FallbackState: 0
    m_WaitForCompletion: 0
    m_LocalVariables: []
  m_PanelDescriptionPrefab: {fileID: 160918, guid: 3491f4f01ba6cac47b1633f36d7c6c84,
    type: 3}
  m_PanelDescriptionOffset: {x: 1.15, y: 0.75, z: 0}
  m_PanelDescriptionColor: {r: 1, g: 1, b: 1, a: 1}
  m_PanelFlairPrefab: {fileID: 0}
  m_PanelFlairOffset: {x: 0, y: 0, z: 0}
  m_DescriptionSpringK: 4
  m_DescriptionSpringDampen: 0.2
  m_DescriptionClosedAngle: -90
  m_DescriptionOpenAngle: 0
  m_DescriptionAlphaDistance: 90
  m_Decor: []
  m_GazeHighlightScaleMultiplier: 1.1
  m_BorderMeshWidth: 0.02
  m_BorderMeshAdvWidth: 0.01
  m_PanelSensitivity: 0.1
  m_ClampToBounds: 1
  m_ReticleBounds: {x: 1.35, y: 1.55, z: 0}
  m_BorderSphereHighlightRadius: 2.5
  m_PositioningSpheresBounds: {x: 1, y: 1}
  m_PositioningSphereRadius: 0.4
  m_UseGazeRotation: 1
  m_MaxGazeRotation: 20
  m_GazeActivateSpeed: 8
  m_InitialSpawnPos: {x: 0, y: 0, z: 0}
  m_InitialSpawnRotEulers: {x: 0, y: 0, z: 0}
  m_WandAttachAngle: 0
  m_WandAttachYOffset: 0
  m_WandAttachHalfHeight: 0.6
  m_BeginFixed: 0
  m_CanBeFixedToWand: 1
  m_CanBeDetachedFromWand: 1
  m_PopUpGazeDuration: 0.2
  m_PromoBorders:
  - {fileID: 23000010265477920}
  references:
    version: 2
    RefIds: []
--- !u!114 &11478692
MonoBehaviour:
  m_ObjectHideFlags: 0
  m_CorrespondingSourceObject: {fileID: 0}
  m_PrefabInstance: {fileID: 0}
  m_PrefabAsset: {fileID: 0}
  m_GameObject: {fileID: 199434}
  m_Enabled: 1
  m_EditorHideFlags: 0
  m_Script: {fileID: 11500000, guid: 6311d8a25dba6a443be8afe87803c545, type: 3}
  m_Name: 
  m_EditorClassIdentifier: 
  m_ShowDuration: 0.25
  m_GrabDistance: 0.5
  m_CollisionRadius: 0.95
  m_AllowTwoHandGrab: 0
  m_DestroyOnHide: 0
  m_AllowHideWithToss: 1
  m_DisableDrift: 0
  m_RecordMovements: 0
  m_AllowSnapping: 0
  m_SnapDisabledDelay: 0.2
  m_AllowPinning: 0
  m_AllowDormancy: 1
  m_TossDuration: 0
  m_TintableMeshes:
  - {fileID: 23000010265477920}
  m_SpawnPlacementOffset: {x: 3.5, y: 0, z: 1.5}
  m_IntroAnimSpinAmount: 360
  m_BoxCollider: {fileID: 6531256}
  m_Mesh: {fileID: 485948}
  m_HighlightMeshXfs:
  - {fileID: 415298}
  m_ValidSnapRotationStickyAngle: 0
  m_SnapGhostMaterial: {fileID: 0}
  m_Border: {fileID: 4000011486688576}
  m_GrabFixedMaxFacingAngle: 70
--- !u!114 &114675876165215544
MonoBehaviour:
  m_ObjectHideFlags: 0
  m_CorrespondingSourceObject: {fileID: 0}
  m_PrefabInstance: {fileID: 0}
  m_PrefabAsset: {fileID: 0}
  m_GameObject: {fileID: 199434}
  m_Enabled: 1
  m_EditorHideFlags: 0
  m_Script: {fileID: 11500000, guid: 739d5b1996234d64992a2ae60c3723e9, type: 3}
  m_Name: 
  m_EditorClassIdentifier: 
--- !u!1 &1000010708462674
GameObject:
  m_ObjectHideFlags: 0
  m_CorrespondingSourceObject: {fileID: 0}
  m_PrefabInstance: {fileID: 0}
  m_PrefabAsset: {fileID: 0}
  serializedVersion: 6
  m_Component:
  - component: {fileID: 4000011596321798}
  - component: {fileID: 33000010418119032}
  - component: {fileID: 23000012782461330}
  - component: {fileID: 65000010437267154}
  - component: {fileID: 114000012887931942}
  m_Layer: 16
  m_Name: OptionButton_Export
  m_TagString: Untagged
  m_Icon: {fileID: 0}
  m_NavMeshLayer: 0
  m_StaticEditorFlags: 0
  m_IsActive: 1
--- !u!4 &4000011596321798
Transform:
  m_ObjectHideFlags: 0
  m_CorrespondingSourceObject: {fileID: 0}
  m_PrefabInstance: {fileID: 0}
  m_PrefabAsset: {fileID: 0}
  m_GameObject: {fileID: 1000010708462674}
  serializedVersion: 2
  m_LocalRotation: {x: -0, y: -0, z: -0, w: 1}
  m_LocalPosition: {x: 0.415, y: 0.212, z: 0.05}
  m_LocalScale: {x: 0.35, y: 0.35, z: 0.35}
  m_ConstrainProportionsScale: 0
  m_Children: []
  m_Father: {fileID: 402684}
  m_LocalEulerAnglesHint: {x: 0, y: 0, z: 0}
--- !u!33 &33000010418119032
MeshFilter:
  m_ObjectHideFlags: 0
  m_CorrespondingSourceObject: {fileID: 0}
  m_PrefabInstance: {fileID: 0}
  m_PrefabAsset: {fileID: 0}
  m_GameObject: {fileID: 1000010708462674}
  m_Mesh: {fileID: 4300000, guid: 5501f437160666942ae970f3648fbeb8, type: 3}
--- !u!23 &23000012782461330
MeshRenderer:
  m_ObjectHideFlags: 0
  m_CorrespondingSourceObject: {fileID: 0}
  m_PrefabInstance: {fileID: 0}
  m_PrefabAsset: {fileID: 0}
  m_GameObject: {fileID: 1000010708462674}
  m_Enabled: 1
  m_CastShadows: 0
  m_ReceiveShadows: 0
  m_DynamicOccludee: 1
  m_StaticShadowCaster: 0
  m_MotionVectors: 1
  m_LightProbeUsage: 1
  m_ReflectionProbeUsage: 1
  m_RayTracingMode: 2
  m_RayTraceProcedural: 0
  m_RenderingLayerMask: 1
  m_RendererPriority: 0
  m_Materials:
  - {fileID: 2100000, guid: 40d29de2bdc11f04dbfa25059165916e, type: 2}
  m_StaticBatchInfo:
    firstSubMesh: 0
    subMeshCount: 0
  m_StaticBatchRoot: {fileID: 0}
  m_ProbeAnchor: {fileID: 0}
  m_LightProbeVolumeOverride: {fileID: 0}
  m_ScaleInLightmap: 1
  m_ReceiveGI: 1
  m_PreserveUVs: 0
  m_IgnoreNormalsForChartDetection: 0
  m_ImportantGI: 0
  m_StitchLightmapSeams: 0
  m_SelectedEditorRenderState: 3
  m_MinimumChartSize: 4
  m_AutoUVMaxDistance: 0.5
  m_AutoUVMaxAngle: 89
  m_LightmapParameters: {fileID: 0}
  m_SortingLayerID: 0
  m_SortingLayer: 0
  m_SortingOrder: 0
  m_AdditionalVertexStreams: {fileID: 0}
--- !u!65 &65000010437267154
BoxCollider:
  m_ObjectHideFlags: 0
  m_CorrespondingSourceObject: {fileID: 0}
  m_PrefabInstance: {fileID: 0}
  m_PrefabAsset: {fileID: 0}
  m_GameObject: {fileID: 1000010708462674}
  m_Material: {fileID: 0}
  m_IncludeLayers:
    serializedVersion: 2
    m_Bits: 0
  m_ExcludeLayers:
    serializedVersion: 2
    m_Bits: 0
  m_LayerOverridePriority: 0
  m_IsTrigger: 0
  m_ProvidesContacts: 0
  m_Enabled: 1
  serializedVersion: 3
  m_Size: {x: 1, y: 1, z: 0.1}
  m_Center: {x: -0.000000074505806, y: 0.000000022351742, z: 0}
--- !u!114 &114000012887931942
MonoBehaviour:
  m_ObjectHideFlags: 0
  m_CorrespondingSourceObject: {fileID: 0}
  m_PrefabInstance: {fileID: 0}
  m_PrefabAsset: {fileID: 0}
  m_GameObject: {fileID: 1000010708462674}
  m_Enabled: 1
  m_EditorHideFlags: 0
  m_Script: {fileID: 11500000, guid: 6c6859eec74651247968d56b594ac313, type: 3}
  m_Name: 
  m_EditorClassIdentifier: 
  m_DescriptionType: 0
  m_DescriptionYOffset: 0
  m_DescriptionText: LABS_PANEL_EXPORT_BUTTON_DESCRIPTION
  m_LocalizedDescription:
    m_TableReference:
      m_TableCollectionName: GUID:c84355079ab3f3e4f8f3812258805f86
    m_TableEntryReference:
      m_KeyId: 7868539698126848
      m_Key: 
    m_FallbackState: 0
    m_WaitForCompletion: 0
    m_LocalVariables: []
  m_DescriptionTextExtra: 
  m_LocalizedDescriptionExtra:
    m_TableReference:
      m_TableCollectionName: 
    m_TableEntryReference:
      m_KeyId: 0
      m_Key: 
    m_FallbackState: 0
    m_WaitForCompletion: 0
    m_LocalVariables: []
  m_DescriptionActivateSpeed: 12
  m_DescriptionZScale: 1
  m_ButtonTexture: {fileID: 2800000, guid: b7fb5e24817634c4eb185b6d24afa87c, type: 3}
  m_AtlasTexture: 1
  m_ToggleButton: 0
  m_LongPressReleaseButton: 0
  m_ButtonHasPressedAudio: 0
  m_ZAdjustHover: -0.02
  m_ZAdjustClick: 0.05
  m_HoverScale: 1.1
  m_HoverBoxColliderGrow: 0.2
  m_AddOverlay: 0
  m_Command: 34
  m_CommandParam: -1
  m_CommandParam2: -1
  m_RequiresPopup: 0
  m_CenterPopupOnButton: 0
  m_PopupOffset: {x: 0, y: 0, z: 0}
  m_PopupText: 
  m_LocalizedPopup:
    m_TableReference:
      m_TableCollectionName: 
    m_TableEntryReference:
      m_KeyId: 0
      m_Key: 
    m_FallbackState: 0
    m_WaitForCompletion: 0
    m_LocalVariables: []
  m_ToggleOnDescription: 
  m_LocalizedToggleOnDescription:
    m_TableReference:
      m_TableCollectionName: 
    m_TableEntryReference:
      m_KeyId: 0
      m_Key: 
    m_FallbackState: 0
    m_WaitForCompletion: 0
    m_LocalVariables: []
  m_ToggleOnTexture: {fileID: 0}
  m_AllowUnavailable: 1
  m_LinkedUIObject: {fileID: 0}
  references:
    version: 2
    RefIds: []
--- !u!1 &1000012292180826
GameObject:
  m_ObjectHideFlags: 0
  m_CorrespondingSourceObject: {fileID: 0}
  m_PrefabInstance: {fileID: 0}
  m_PrefabAsset: {fileID: 0}
  serializedVersion: 6
  m_Component:
  - component: {fileID: 4000011486688576}
  - component: {fileID: 33000013181835044}
  - component: {fileID: 23000010265477920}
  - component: {fileID: 114122489900507968}
  m_Layer: 16
  m_Name: Border
  m_TagString: Untagged
  m_Icon: {fileID: 0}
  m_NavMeshLayer: 0
  m_StaticEditorFlags: 0
  m_IsActive: 1
--- !u!4 &4000011486688576
Transform:
  m_ObjectHideFlags: 0
  m_CorrespondingSourceObject: {fileID: 0}
  m_PrefabInstance: {fileID: 0}
  m_PrefabAsset: {fileID: 0}
  m_GameObject: {fileID: 1000012292180826}
  serializedVersion: 2
  m_LocalRotation: {x: -0, y: -0, z: -0, w: 1}
  m_LocalPosition: {x: 0, y: 0, z: 0}
  m_LocalScale: {x: 1, y: 1, z: 1}
  m_ConstrainProportionsScale: 0
  m_Children: []
  m_Father: {fileID: 402684}
<<<<<<< HEAD
  m_RootOrder: 10
=======
>>>>>>> f56c86b2
  m_LocalEulerAnglesHint: {x: 0, y: 0, z: 0}
--- !u!33 &33000013181835044
MeshFilter:
  m_ObjectHideFlags: 0
  m_CorrespondingSourceObject: {fileID: 0}
  m_PrefabInstance: {fileID: 0}
  m_PrefabAsset: {fileID: 0}
  m_GameObject: {fileID: 1000012292180826}
  m_Mesh: {fileID: 4300000, guid: 70d5ab47bcc3aa0439e20bd40350c05a, type: 3}
--- !u!23 &23000010265477920
MeshRenderer:
  m_ObjectHideFlags: 0
  m_CorrespondingSourceObject: {fileID: 0}
  m_PrefabInstance: {fileID: 0}
  m_PrefabAsset: {fileID: 0}
  m_GameObject: {fileID: 1000012292180826}
  m_Enabled: 1
  m_CastShadows: 0
  m_ReceiveShadows: 0
  m_DynamicOccludee: 1
  m_StaticShadowCaster: 0
  m_MotionVectors: 1
  m_LightProbeUsage: 1
  m_ReflectionProbeUsage: 1
  m_RayTracingMode: 2
  m_RayTraceProcedural: 0
  m_RenderingLayerMask: 1
  m_RendererPriority: 0
  m_Materials:
  - {fileID: 2100000, guid: 3e92ccbfed650604686991e69902e663, type: 2}
  m_StaticBatchInfo:
    firstSubMesh: 0
    subMeshCount: 0
  m_StaticBatchRoot: {fileID: 0}
  m_ProbeAnchor: {fileID: 0}
  m_LightProbeVolumeOverride: {fileID: 0}
  m_ScaleInLightmap: 1
  m_ReceiveGI: 1
  m_PreserveUVs: 0
  m_IgnoreNormalsForChartDetection: 0
  m_ImportantGI: 0
  m_StitchLightmapSeams: 0
  m_SelectedEditorRenderState: 3
  m_MinimumChartSize: 4
  m_AutoUVMaxDistance: 0.5
  m_AutoUVMaxAngle: 89
  m_LightmapParameters: {fileID: 0}
  m_SortingLayerID: 0
  m_SortingLayer: 0
  m_SortingOrder: 0
  m_AdditionalVertexStreams: {fileID: 0}
--- !u!114 &114122489900507968
MonoBehaviour:
  m_ObjectHideFlags: 0
  m_CorrespondingSourceObject: {fileID: 0}
  m_PrefabInstance: {fileID: 0}
  m_PrefabAsset: {fileID: 0}
  m_GameObject: {fileID: 1000012292180826}
  m_Enabled: 1
  m_EditorHideFlags: 0
  m_Script: {fileID: 11500000, guid: 1aaefde5afe80784e908d27fcb05a101, type: 3}
  m_Name: 
  m_EditorClassIdentifier: 
  m_OffsetOverride: -1
--- !u!1 &1000013682514104
GameObject:
  m_ObjectHideFlags: 0
  m_CorrespondingSourceObject: {fileID: 0}
  m_PrefabInstance: {fileID: 0}
  m_PrefabAsset: {fileID: 0}
  serializedVersion: 6
  m_Component:
  - component: {fileID: 4000012490214276}
  - component: {fileID: 33000012285989520}
  - component: {fileID: 23000013635666208}
  - component: {fileID: 114000013970117258}
  - component: {fileID: 65000012363288332}
  m_Layer: 16
  m_Name: Local Media Library
  m_TagString: Untagged
  m_Icon: {fileID: 0}
  m_NavMeshLayer: 0
  m_StaticEditorFlags: 0
  m_IsActive: 0
--- !u!4 &4000012490214276
Transform:
  m_ObjectHideFlags: 0
  m_CorrespondingSourceObject: {fileID: 0}
  m_PrefabInstance: {fileID: 0}
  m_PrefabAsset: {fileID: 0}
  m_GameObject: {fileID: 1000013682514104}
  serializedVersion: 2
  m_LocalRotation: {x: -0, y: -0, z: -0, w: 1}
  m_LocalPosition: {x: -0.415, y: 0.212, z: 0.05}
  m_LocalScale: {x: 0.35, y: 0.35, z: 0.35}
  m_ConstrainProportionsScale: 0
  m_Children: []
  m_Father: {fileID: 402684}
  m_LocalEulerAnglesHint: {x: 0, y: 0, z: 0}
--- !u!33 &33000012285989520
MeshFilter:
  m_ObjectHideFlags: 0
  m_CorrespondingSourceObject: {fileID: 0}
  m_PrefabInstance: {fileID: 0}
  m_PrefabAsset: {fileID: 0}
  m_GameObject: {fileID: 1000013682514104}
  m_Mesh: {fileID: 4300000, guid: 5501f437160666942ae970f3648fbeb8, type: 3}
--- !u!23 &23000013635666208
MeshRenderer:
  m_ObjectHideFlags: 0
  m_CorrespondingSourceObject: {fileID: 0}
  m_PrefabInstance: {fileID: 0}
  m_PrefabAsset: {fileID: 0}
  m_GameObject: {fileID: 1000013682514104}
  m_Enabled: 1
  m_CastShadows: 0
  m_ReceiveShadows: 0
  m_DynamicOccludee: 1
  m_StaticShadowCaster: 0
  m_MotionVectors: 1
  m_LightProbeUsage: 0
  m_ReflectionProbeUsage: 1
  m_RayTracingMode: 2
  m_RayTraceProcedural: 0
  m_RenderingLayerMask: 1
  m_RendererPriority: 0
  m_Materials:
  - {fileID: 2100000, guid: 40d29de2bdc11f04dbfa25059165916e, type: 2}
  m_StaticBatchInfo:
    firstSubMesh: 0
    subMeshCount: 0
  m_StaticBatchRoot: {fileID: 0}
  m_ProbeAnchor: {fileID: 0}
  m_LightProbeVolumeOverride: {fileID: 0}
  m_ScaleInLightmap: 1
  m_ReceiveGI: 1
  m_PreserveUVs: 0
  m_IgnoreNormalsForChartDetection: 0
  m_ImportantGI: 0
  m_StitchLightmapSeams: 0
  m_SelectedEditorRenderState: 3
  m_MinimumChartSize: 4
  m_AutoUVMaxDistance: 0.5
  m_AutoUVMaxAngle: 89
  m_LightmapParameters: {fileID: 0}
  m_SortingLayerID: 0
  m_SortingLayer: 0
  m_SortingOrder: 0
  m_AdditionalVertexStreams: {fileID: 0}
--- !u!114 &114000013970117258
MonoBehaviour:
  m_ObjectHideFlags: 0
  m_CorrespondingSourceObject: {fileID: 0}
  m_PrefabInstance: {fileID: 0}
  m_PrefabAsset: {fileID: 0}
  m_GameObject: {fileID: 1000013682514104}
  m_Enabled: 1
  m_EditorHideFlags: 0
  m_Script: {fileID: 11500000, guid: 03222d9718beeb748bf9e9be379fea39, type: 3}
  m_Name: 
  m_EditorClassIdentifier: 
  m_DescriptionType: 0
  m_DescriptionYOffset: 0
  m_DescriptionText: EXTRA_PANEL_LOCALMEDIA_BUTTON_DESCRIPTION
  m_LocalizedDescription:
    m_TableReference:
      m_TableCollectionName: GUID:c84355079ab3f3e4f8f3812258805f86
    m_TableEntryReference:
      m_KeyId: 7867671724662784
      m_Key: 
    m_FallbackState: 0
    m_WaitForCompletion: 0
    m_LocalVariables: []
  m_DescriptionTextExtra: 
  m_LocalizedDescriptionExtra:
    m_TableReference:
      m_TableCollectionName: 
    m_TableEntryReference:
      m_KeyId: 0
      m_Key: 
    m_FallbackState: 0
    m_WaitForCompletion: 0
    m_LocalVariables: []
  m_DescriptionActivateSpeed: 12
  m_DescriptionZScale: 1
  m_ButtonTexture: {fileID: 2800000, guid: 5ee9246293effe049a954f45d5983441, type: 3}
  m_AtlasTexture: 1
  m_ToggleButton: 1
  m_LongPressReleaseButton: 0
  m_ButtonHasPressedAudio: 0
  m_ZAdjustHover: -0.02
  m_ZAdjustClick: 0.05
  m_HoverScale: 1.1
  m_HoverBoxColliderGrow: 0.2
  m_AddOverlay: 0
  m_Type: 31
  m_AlwaysSpawn: 0
  references:
    version: 2
    RefIds: []
--- !u!65 &65000012363288332
BoxCollider:
  m_ObjectHideFlags: 0
  m_CorrespondingSourceObject: {fileID: 0}
  m_PrefabInstance: {fileID: 0}
  m_PrefabAsset: {fileID: 0}
  m_GameObject: {fileID: 1000013682514104}
  m_Material: {fileID: 0}
  m_IncludeLayers:
    serializedVersion: 2
    m_Bits: 0
  m_ExcludeLayers:
    serializedVersion: 2
    m_Bits: 0
  m_LayerOverridePriority: 0
  m_IsTrigger: 0
  m_ProvidesContacts: 0
  m_Enabled: 1
  serializedVersion: 3
  m_Size: {x: 1, y: 1, z: 0.1}
  m_Center: {x: 0, y: 0, z: 0}
--- !u!1 &1000013998383226
GameObject:
  m_ObjectHideFlags: 0
  m_CorrespondingSourceObject: {fileID: 0}
  m_PrefabInstance: {fileID: 0}
  m_PrefabAsset: {fileID: 0}
  serializedVersion: 6
  m_Component:
  - component: {fileID: 4000014070374570}
  - component: {fileID: 33000011026480406}
  - component: {fileID: 23000011541467852}
  m_Layer: 16
  m_Name: _Bounds(inactive)
  m_TagString: Untagged
  m_Icon: {fileID: 0}
  m_NavMeshLayer: 0
  m_StaticEditorFlags: 0
  m_IsActive: 0
--- !u!4 &4000014070374570
Transform:
  m_ObjectHideFlags: 0
  m_CorrespondingSourceObject: {fileID: 0}
  m_PrefabInstance: {fileID: 0}
  m_PrefabAsset: {fileID: 0}
  m_GameObject: {fileID: 1000013998383226}
  serializedVersion: 2
  m_LocalRotation: {x: 0, y: 0, z: 0, w: 1}
  m_LocalPosition: {x: 0, y: 0, z: 0}
  m_LocalScale: {x: 1.5, y: 1.1, z: 2.4}
  m_ConstrainProportionsScale: 0
  m_Children: []
  m_Father: {fileID: 485948}
  m_LocalEulerAnglesHint: {x: 0, y: 0, z: 0}
--- !u!33 &33000011026480406
MeshFilter:
  m_ObjectHideFlags: 0
  m_CorrespondingSourceObject: {fileID: 0}
  m_PrefabInstance: {fileID: 0}
  m_PrefabAsset: {fileID: 0}
  m_GameObject: {fileID: 1000013998383226}
  m_Mesh: {fileID: 10210, guid: 0000000000000000e000000000000000, type: 0}
--- !u!23 &23000011541467852
MeshRenderer:
  m_ObjectHideFlags: 0
  m_CorrespondingSourceObject: {fileID: 0}
  m_PrefabInstance: {fileID: 0}
  m_PrefabAsset: {fileID: 0}
  m_GameObject: {fileID: 1000013998383226}
  m_Enabled: 1
  m_CastShadows: 0
  m_ReceiveShadows: 0
  m_DynamicOccludee: 1
  m_StaticShadowCaster: 0
  m_MotionVectors: 0
  m_LightProbeUsage: 1
  m_ReflectionProbeUsage: 1
  m_RayTracingMode: 2
  m_RayTraceProcedural: 0
  m_RenderingLayerMask: 1
  m_RendererPriority: 0
  m_Materials:
  - {fileID: 10303, guid: 0000000000000000f000000000000000, type: 0}
  m_StaticBatchInfo:
    firstSubMesh: 0
    subMeshCount: 0
  m_StaticBatchRoot: {fileID: 0}
  m_ProbeAnchor: {fileID: 0}
  m_LightProbeVolumeOverride: {fileID: 0}
  m_ScaleInLightmap: 1
  m_ReceiveGI: 1
  m_PreserveUVs: 1
  m_IgnoreNormalsForChartDetection: 0
  m_ImportantGI: 0
  m_StitchLightmapSeams: 0
  m_SelectedEditorRenderState: 3
  m_MinimumChartSize: 4
  m_AutoUVMaxDistance: 0.5
  m_AutoUVMaxAngle: 89
  m_LightmapParameters: {fileID: 0}
  m_SortingLayerID: 0
  m_SortingLayer: 0
  m_SortingOrder: 0
  m_AdditionalVertexStreams: {fileID: 0}
--- !u!1 &1634642417305556
GameObject:
  m_ObjectHideFlags: 0
  m_CorrespondingSourceObject: {fileID: 0}
  m_PrefabInstance: {fileID: 0}
  m_PrefabAsset: {fileID: 0}
  serializedVersion: 6
  m_Component:
  - component: {fileID: 4626429713668410}
  - component: {fileID: 33062622632853984}
  - component: {fileID: 23932869825516412}
  - component: {fileID: 65227595068337034}
  - component: {fileID: 114328378359043972}
  m_Layer: 16
  m_Name: ToolButton_Pin
  m_TagString: Untagged
  m_Icon: {fileID: 0}
  m_NavMeshLayer: 0
  m_StaticEditorFlags: 0
  m_IsActive: 1
--- !u!4 &4626429713668410
Transform:
  m_ObjectHideFlags: 0
  m_CorrespondingSourceObject: {fileID: 0}
  m_PrefabInstance: {fileID: 0}
  m_PrefabAsset: {fileID: 0}
  m_GameObject: {fileID: 1634642417305556}
  serializedVersion: 2
  m_LocalRotation: {x: -0, y: -0, z: -0, w: 1}
  m_LocalPosition: {x: 0, y: 0.212, z: 0.05}
  m_LocalScale: {x: 0.35, y: 0.35, z: 0.35}
  m_ConstrainProportionsScale: 0
  m_Children: []
  m_Father: {fileID: 402684}
  m_LocalEulerAnglesHint: {x: 0, y: 0, z: 0}
--- !u!33 &33062622632853984
MeshFilter:
  m_ObjectHideFlags: 0
  m_CorrespondingSourceObject: {fileID: 0}
  m_PrefabInstance: {fileID: 0}
  m_PrefabAsset: {fileID: 0}
  m_GameObject: {fileID: 1634642417305556}
  m_Mesh: {fileID: 4300000, guid: 5501f437160666942ae970f3648fbeb8, type: 3}
--- !u!23 &23932869825516412
MeshRenderer:
  m_ObjectHideFlags: 0
  m_CorrespondingSourceObject: {fileID: 0}
  m_PrefabInstance: {fileID: 0}
  m_PrefabAsset: {fileID: 0}
  m_GameObject: {fileID: 1634642417305556}
  m_Enabled: 1
  m_CastShadows: 0
  m_ReceiveShadows: 0
  m_DynamicOccludee: 1
  m_StaticShadowCaster: 0
  m_MotionVectors: 1
  m_LightProbeUsage: 1
  m_ReflectionProbeUsage: 1
  m_RayTracingMode: 2
  m_RayTraceProcedural: 0
  m_RenderingLayerMask: 1
  m_RendererPriority: 0
  m_Materials:
  - {fileID: 2100000, guid: 40d29de2bdc11f04dbfa25059165916e, type: 2}
  m_StaticBatchInfo:
    firstSubMesh: 0
    subMeshCount: 0
  m_StaticBatchRoot: {fileID: 0}
  m_ProbeAnchor: {fileID: 0}
  m_LightProbeVolumeOverride: {fileID: 0}
  m_ScaleInLightmap: 1
  m_ReceiveGI: 1
  m_PreserveUVs: 0
  m_IgnoreNormalsForChartDetection: 0
  m_ImportantGI: 0
  m_StitchLightmapSeams: 0
  m_SelectedEditorRenderState: 3
  m_MinimumChartSize: 4
  m_AutoUVMaxDistance: 0.5
  m_AutoUVMaxAngle: 89
  m_LightmapParameters: {fileID: 0}
  m_SortingLayerID: 0
  m_SortingLayer: 0
  m_SortingOrder: 0
  m_AdditionalVertexStreams: {fileID: 0}
--- !u!65 &65227595068337034
BoxCollider:
  m_ObjectHideFlags: 0
  m_CorrespondingSourceObject: {fileID: 0}
  m_PrefabInstance: {fileID: 0}
  m_PrefabAsset: {fileID: 0}
  m_GameObject: {fileID: 1634642417305556}
  m_Material: {fileID: 0}
  m_IncludeLayers:
    serializedVersion: 2
    m_Bits: 0
  m_ExcludeLayers:
    serializedVersion: 2
    m_Bits: 0
  m_LayerOverridePriority: 0
  m_IsTrigger: 0
  m_ProvidesContacts: 0
  m_Enabled: 1
  serializedVersion: 3
  m_Size: {x: 1, y: 1, z: 0.01}
  m_Center: {x: 0, y: 0, z: -0.05}
--- !u!114 &114328378359043972
MonoBehaviour:
  m_ObjectHideFlags: 0
  m_CorrespondingSourceObject: {fileID: 0}
  m_PrefabInstance: {fileID: 0}
  m_PrefabAsset: {fileID: 0}
  m_GameObject: {fileID: 1634642417305556}
  m_Enabled: 1
  m_EditorHideFlags: 0
  m_Script: {fileID: 11500000, guid: 962894c5495cabc458506a8548e8a1e2, type: 3}
  m_Name: 
  m_EditorClassIdentifier: 
  m_DescriptionType: 0
  m_DescriptionYOffset: 0
  m_DescriptionText: LABS_PANEL_MODELPIN_BUTTON_DESCRIPTION
  m_LocalizedDescription:
    m_TableReference:
      m_TableCollectionName: GUID:c84355079ab3f3e4f8f3812258805f86
    m_TableEntryReference:
      m_KeyId: 7868186579673088
      m_Key: 
    m_FallbackState: 0
    m_WaitForCompletion: 0
    m_LocalVariables: []
  m_DescriptionTextExtra: 
  m_LocalizedDescriptionExtra:
    m_TableReference:
      m_TableCollectionName: 
    m_TableEntryReference:
      m_KeyId: 0
      m_Key: 
    m_FallbackState: 0
    m_WaitForCompletion: 0
    m_LocalVariables: []
  m_DescriptionActivateSpeed: 12
  m_DescriptionZScale: 1
  m_ButtonTexture: {fileID: 2800000, guid: 334e26aacccdac644b46ff8b05ec93e3, type: 3}
  m_AtlasTexture: 1
  m_ToggleButton: 1
  m_LongPressReleaseButton: 0
  m_ButtonHasPressedAudio: 1
  m_ZAdjustHover: -0.02
  m_ZAdjustClick: 0.05
  m_HoverScale: 1.1
  m_HoverBoxColliderGrow: 0.2
  m_AddOverlay: 0
  m_Tool: 22
  m_EatGazeInputOnPress: 1
  references:
    version: 2
    RefIds: []
--- !u!1 &2471131391549106940
GameObject:
  m_ObjectHideFlags: 0
  m_CorrespondingSourceObject: {fileID: 0}
  m_PrefabInstance: {fileID: 0}
  m_PrefabAsset: {fileID: 0}
  serializedVersion: 6
  m_Component:
  - component: {fileID: 2468055462235645184}
  - component: {fileID: 2465741338722790106}
  - component: {fileID: 2458014089478837322}
  - component: {fileID: 2496962056029272354}
  - component: {fileID: 2583710071636260494}
  m_Layer: 16
  m_Name: PanelButton_SaveModel
  m_TagString: Untagged
  m_Icon: {fileID: 0}
  m_NavMeshLayer: 0
  m_StaticEditorFlags: 0
  m_IsActive: 0
--- !u!4 &2468055462235645184
Transform:
  m_ObjectHideFlags: 0
  m_CorrespondingSourceObject: {fileID: 0}
  m_PrefabInstance: {fileID: 0}
  m_PrefabAsset: {fileID: 0}
  m_GameObject: {fileID: 2471131391549106940}
  serializedVersion: 2
  m_LocalRotation: {x: -0, y: -0, z: -0, w: 1}
  m_LocalPosition: {x: 0.6149999, y: -0.2119999, z: 0.05}
  m_LocalScale: {x: 0.35, y: 0.35, z: 0.35}
  m_ConstrainProportionsScale: 0
  m_Children: []
  m_Father: {fileID: 402684}
<<<<<<< HEAD
  m_RootOrder: 8
=======
>>>>>>> f56c86b2
  m_LocalEulerAnglesHint: {x: 0, y: 0, z: 0}
--- !u!33 &2465741338722790106
MeshFilter:
  m_ObjectHideFlags: 0
  m_CorrespondingSourceObject: {fileID: 0}
  m_PrefabInstance: {fileID: 0}
  m_PrefabAsset: {fileID: 0}
  m_GameObject: {fileID: 2471131391549106940}
  m_Mesh: {fileID: 4300000, guid: 5501f437160666942ae970f3648fbeb8, type: 3}
--- !u!23 &2458014089478837322
MeshRenderer:
  m_ObjectHideFlags: 0
  m_CorrespondingSourceObject: {fileID: 0}
  m_PrefabInstance: {fileID: 0}
  m_PrefabAsset: {fileID: 0}
  m_GameObject: {fileID: 2471131391549106940}
  m_Enabled: 1
  m_CastShadows: 0
  m_ReceiveShadows: 0
  m_DynamicOccludee: 1
  m_StaticShadowCaster: 0
  m_MotionVectors: 1
  m_LightProbeUsage: 1
  m_ReflectionProbeUsage: 1
  m_RayTracingMode: 2
  m_RayTraceProcedural: 0
  m_RenderingLayerMask: 1
  m_RendererPriority: 0
  m_Materials:
  - {fileID: 2100000, guid: 40d29de2bdc11f04dbfa25059165916e, type: 2}
  m_StaticBatchInfo:
    firstSubMesh: 0
    subMeshCount: 0
  m_StaticBatchRoot: {fileID: 0}
  m_ProbeAnchor: {fileID: 0}
  m_LightProbeVolumeOverride: {fileID: 0}
  m_ScaleInLightmap: 1
  m_ReceiveGI: 1
  m_PreserveUVs: 0
  m_IgnoreNormalsForChartDetection: 0
  m_ImportantGI: 0
  m_StitchLightmapSeams: 0
  m_SelectedEditorRenderState: 3
  m_MinimumChartSize: 4
  m_AutoUVMaxDistance: 0.5
  m_AutoUVMaxAngle: 89
  m_LightmapParameters: {fileID: 0}
  m_SortingLayerID: 0
  m_SortingLayer: 0
  m_SortingOrder: 0
  m_AdditionalVertexStreams: {fileID: 0}
--- !u!65 &2496962056029272354
BoxCollider:
  m_ObjectHideFlags: 0
  m_CorrespondingSourceObject: {fileID: 0}
  m_PrefabInstance: {fileID: 0}
  m_PrefabAsset: {fileID: 0}
  m_GameObject: {fileID: 2471131391549106940}
  m_Material: {fileID: 0}
  m_IncludeLayers:
    serializedVersion: 2
    m_Bits: 0
  m_ExcludeLayers:
    serializedVersion: 2
    m_Bits: 0
  m_LayerOverridePriority: 0
  m_IsTrigger: 0
  m_ProvidesContacts: 0
  m_Enabled: 1
  serializedVersion: 3
  m_Size: {x: 1, y: 1, z: 0.1}
  m_Center: {x: -0.000000074505806, y: 0.000000022351742, z: 0}
--- !u!114 &2583710071636260494
MonoBehaviour:
  m_ObjectHideFlags: 0
  m_CorrespondingSourceObject: {fileID: 0}
  m_PrefabInstance: {fileID: 0}
  m_PrefabAsset: {fileID: 0}
  m_GameObject: {fileID: 2471131391549106940}
  m_Enabled: 1
  m_EditorHideFlags: 0
  m_Script: {fileID: 11500000, guid: 6c6859eec74651247968d56b594ac313, type: 3}
  m_Name: 
  m_EditorClassIdentifier: 
  m_DescriptionType: 0
  m_DescriptionYOffset: 0
  m_DescriptionText: Save selected strokes to model catalog
  m_LocalizedDescription:
    m_TableReference:
      m_TableCollectionName: 
    m_TableEntryReference:
      m_KeyId: 0
      m_Key: 
    m_FallbackState: 0
    m_WaitForCompletion: 0
    m_LocalVariables: []
  m_DescriptionTextExtra: Save Model
  m_LocalizedDescriptionExtra:
    m_TableReference:
      m_TableCollectionName: 
    m_TableEntryReference:
      m_KeyId: 0
      m_Key: 
    m_FallbackState: 0
    m_WaitForCompletion: 0
    m_LocalVariables: []
  m_DescriptionActivateSpeed: 12
  m_DescriptionZScale: 1
  m_ButtonTexture: {fileID: 2800000, guid: b7fb5e24817634c4eb185b6d24afa87c, type: 3}
  m_AtlasTexture: 1
  m_ToggleButton: 0
  m_LongPressReleaseButton: 0
  m_ButtonHasPressedAudio: 1
  m_ZAdjustHover: -0.02
  m_ZAdjustClick: 0.05
  m_HoverScale: 1.1
  m_HoverBoxColliderGrow: 0.2
  m_AddOverlay: 0
  m_Command: 56
  m_CommandParam: -1
  m_CommandParam2: -1
  m_RequiresPopup: 0
  m_CenterPopupOnButton: 0
  m_PopupOffset: {x: 0, y: 0, z: 0}
  m_PopupText: 
  m_LocalizedPopup:
    m_TableReference:
      m_TableCollectionName: 
    m_TableEntryReference:
      m_KeyId: 0
      m_Key: 
    m_FallbackState: 0
    m_WaitForCompletion: 0
    m_LocalVariables: []
  m_ToggleOnDescription: 
  m_LocalizedToggleOnDescription:
    m_TableReference:
      m_TableCollectionName: 
    m_TableEntryReference:
      m_KeyId: 0
      m_Key: 
    m_FallbackState: 0
    m_WaitForCompletion: 0
    m_LocalVariables: []
  m_ToggleOnTexture: {fileID: 0}
  m_AllowUnavailable: 1
  m_LinkedUIObject: {fileID: 0}
  references:
    version: 2
    RefIds: []
--- !u!1 &2471663056078174956
GameObject:
  m_ObjectHideFlags: 0
  m_CorrespondingSourceObject: {fileID: 0}
  m_PrefabInstance: {fileID: 0}
  m_PrefabAsset: {fileID: 0}
  serializedVersion: 6
  m_Component:
  - component: {fileID: 2468152952838901612}
  - component: {fileID: 2466755025299766438}
  - component: {fileID: 2458727450580922280}
  - component: {fileID: 2497383291980388400}
  - component: {fileID: 2583821116712190784}
  m_Layer: 16
  m_Name: PanelButton_Drafting
  m_TagString: Untagged
  m_Icon: {fileID: 0}
  m_NavMeshLayer: 0
  m_StaticEditorFlags: 0
  m_IsActive: 1
--- !u!4 &2468152952838901612
Transform:
  m_ObjectHideFlags: 0
  m_CorrespondingSourceObject: {fileID: 0}
  m_PrefabInstance: {fileID: 0}
  m_PrefabAsset: {fileID: 0}
  m_GameObject: {fileID: 2471663056078174956}
  serializedVersion: 2
  m_LocalRotation: {x: -0, y: -0, z: -0, w: 1}
  m_LocalPosition: {x: -0.415, y: -0.2119999, z: 0.05}
  m_LocalScale: {x: 0.35, y: 0.35, z: 0.35}
  m_ConstrainProportionsScale: 0
  m_Children: []
  m_Father: {fileID: 402684}
  m_LocalEulerAnglesHint: {x: 0, y: 0, z: 0}
--- !u!33 &2466755025299766438
MeshFilter:
  m_ObjectHideFlags: 0
  m_CorrespondingSourceObject: {fileID: 0}
  m_PrefabInstance: {fileID: 0}
  m_PrefabAsset: {fileID: 0}
  m_GameObject: {fileID: 2471663056078174956}
  m_Mesh: {fileID: 4300000, guid: 5501f437160666942ae970f3648fbeb8, type: 3}
--- !u!23 &2458727450580922280
MeshRenderer:
  m_ObjectHideFlags: 0
  m_CorrespondingSourceObject: {fileID: 0}
  m_PrefabInstance: {fileID: 0}
  m_PrefabAsset: {fileID: 0}
  m_GameObject: {fileID: 2471663056078174956}
  m_Enabled: 1
  m_CastShadows: 0
  m_ReceiveShadows: 0
  m_DynamicOccludee: 1
  m_StaticShadowCaster: 0
  m_MotionVectors: 1
  m_LightProbeUsage: 1
  m_ReflectionProbeUsage: 1
  m_RayTracingMode: 2
  m_RayTraceProcedural: 0
  m_RenderingLayerMask: 1
  m_RendererPriority: 0
  m_Materials:
  - {fileID: 2100000, guid: 40d29de2bdc11f04dbfa25059165916e, type: 2}
  m_StaticBatchInfo:
    firstSubMesh: 0
    subMeshCount: 0
  m_StaticBatchRoot: {fileID: 0}
  m_ProbeAnchor: {fileID: 0}
  m_LightProbeVolumeOverride: {fileID: 0}
  m_ScaleInLightmap: 1
  m_ReceiveGI: 1
  m_PreserveUVs: 0
  m_IgnoreNormalsForChartDetection: 0
  m_ImportantGI: 0
  m_StitchLightmapSeams: 0
  m_SelectedEditorRenderState: 3
  m_MinimumChartSize: 4
  m_AutoUVMaxDistance: 0.5
  m_AutoUVMaxAngle: 89
  m_LightmapParameters: {fileID: 0}
  m_SortingLayerID: 0
  m_SortingLayer: 0
  m_SortingOrder: 0
  m_AdditionalVertexStreams: {fileID: 0}
--- !u!65 &2497383291980388400
BoxCollider:
  m_ObjectHideFlags: 0
  m_CorrespondingSourceObject: {fileID: 0}
  m_PrefabInstance: {fileID: 0}
  m_PrefabAsset: {fileID: 0}
  m_GameObject: {fileID: 2471663056078174956}
  m_Material: {fileID: 0}
  m_IncludeLayers:
    serializedVersion: 2
    m_Bits: 0
  m_ExcludeLayers:
    serializedVersion: 2
    m_Bits: 0
  m_LayerOverridePriority: 0
  m_IsTrigger: 0
  m_ProvidesContacts: 0
  m_Enabled: 1
  serializedVersion: 3
  m_Size: {x: 1, y: 1, z: 0.1}
  m_Center: {x: -0.000000074505806, y: 0.000000022351742, z: 0}
--- !u!114 &2583821116712190784
MonoBehaviour:
  m_ObjectHideFlags: 0
  m_CorrespondingSourceObject: {fileID: 0}
  m_PrefabInstance: {fileID: 0}
  m_PrefabAsset: {fileID: 0}
  m_GameObject: {fileID: 2471663056078174956}
  m_Enabled: 1
  m_EditorHideFlags: 0
  m_Script: {fileID: 11500000, guid: 943fba418b3347340bc4b20dfc353b17, type: 3}
  m_Name: 
  m_EditorClassIdentifier: 
  m_DescriptionType: 0
  m_DescriptionYOffset: 0
  m_DescriptionText: Drafting Lines
  m_LocalizedDescription:
    m_TableReference:
      m_TableCollectionName: 
    m_TableEntryReference:
      m_KeyId: 0
      m_Key: 
    m_FallbackState: 0
    m_WaitForCompletion: 0
    m_LocalVariables: []
  m_DescriptionTextExtra: 
  m_LocalizedDescriptionExtra:
    m_TableReference:
      m_TableCollectionName: 
    m_TableEntryReference:
      m_KeyId: 0
      m_Key: 
    m_FallbackState: 0
    m_WaitForCompletion: 0
    m_LocalVariables: []
  m_DescriptionActivateSpeed: 12
  m_DescriptionZScale: 1
  m_ButtonTexture: {fileID: 0}
  m_AtlasTexture: 0
  m_ToggleButton: 0
  m_LongPressReleaseButton: 0
  m_ButtonHasPressedAudio: 1
  m_ZAdjustHover: -0.02
  m_ZAdjustClick: 0.05
  m_HoverScale: 1.1
  m_HoverBoxColliderGrow: 0.2
  m_AddOverlay: 0
  m_ShowRotation: 1
  m_RotationSpeedMultiplier: 14.3
  m_Command: 28
  m_Options:
  - m_Description: Visible
    m_Texture: {fileID: 2800000, guid: b3961aaf98d6a2d418267b50a97dc1f3, type: 3}
  - m_Description: Transparent
    m_Texture: {fileID: 2800000, guid: 30958851ea89a7c46bdb214571b82882, type: 3}
  - m_Description: Hidden
    m_Texture: {fileID: 2800000, guid: ff3938a5f23ea46409dd9389f1a1cd97, type: 3}
  DisplayTextLabel: 0
  DisplayIcon: 1
  references:
    version: 2
    RefIds: []
--- !u!1 &3217728787759546849
GameObject:
  m_ObjectHideFlags: 0
  m_CorrespondingSourceObject: {fileID: 0}
  m_PrefabInstance: {fileID: 0}
  m_PrefabAsset: {fileID: 0}
  serializedVersion: 6
  m_Component:
  - component: {fileID: 3219221680988349883}
  - component: {fileID: 3231233352384081475}
  - component: {fileID: 3239850603676135927}
  - component: {fileID: 3191439746185572551}
  - component: {fileID: 3258234186096769897}
  m_Layer: 16
  m_Name: PanelButton_MultiMirror
  m_TagString: Untagged
  m_Icon: {fileID: 0}
  m_NavMeshLayer: 0
  m_StaticEditorFlags: 0
  m_IsActive: 1
--- !u!4 &3219221680988349883
Transform:
  m_ObjectHideFlags: 0
  m_CorrespondingSourceObject: {fileID: 0}
  m_PrefabInstance: {fileID: 0}
  m_PrefabAsset: {fileID: 0}
  m_GameObject: {fileID: 3217728787759546849}
  serializedVersion: 2
  m_LocalRotation: {x: -0, y: -0, z: -0, w: 1}
  m_LocalPosition: {x: -0.41499996, y: 0.2119999, z: 0.05}
  m_LocalScale: {x: 0.35, y: 0.35, z: 0.35}
  m_ConstrainProportionsScale: 0
  m_Children: []
  m_Father: {fileID: 402684}
  m_LocalEulerAnglesHint: {x: 0, y: 0, z: 0}
--- !u!33 &3231233352384081475
MeshFilter:
  m_ObjectHideFlags: 0
  m_CorrespondingSourceObject: {fileID: 0}
  m_PrefabInstance: {fileID: 0}
  m_PrefabAsset: {fileID: 0}
  m_GameObject: {fileID: 3217728787759546849}
  m_Mesh: {fileID: 4300000, guid: 5501f437160666942ae970f3648fbeb8, type: 3}
--- !u!23 &3239850603676135927
MeshRenderer:
  m_ObjectHideFlags: 0
  m_CorrespondingSourceObject: {fileID: 0}
  m_PrefabInstance: {fileID: 0}
  m_PrefabAsset: {fileID: 0}
  m_GameObject: {fileID: 3217728787759546849}
  m_Enabled: 1
  m_CastShadows: 0
  m_ReceiveShadows: 0
  m_DynamicOccludee: 1
  m_StaticShadowCaster: 0
  m_MotionVectors: 1
  m_LightProbeUsage: 1
  m_ReflectionProbeUsage: 1
  m_RayTracingMode: 2
  m_RayTraceProcedural: 0
  m_RenderingLayerMask: 1
  m_RendererPriority: 0
  m_Materials:
  - {fileID: 2100000, guid: 40d29de2bdc11f04dbfa25059165916e, type: 2}
  m_StaticBatchInfo:
    firstSubMesh: 0
    subMeshCount: 0
  m_StaticBatchRoot: {fileID: 0}
  m_ProbeAnchor: {fileID: 0}
  m_LightProbeVolumeOverride: {fileID: 0}
  m_ScaleInLightmap: 1
  m_ReceiveGI: 1
  m_PreserveUVs: 0
  m_IgnoreNormalsForChartDetection: 0
  m_ImportantGI: 0
  m_StitchLightmapSeams: 0
  m_SelectedEditorRenderState: 3
  m_MinimumChartSize: 4
  m_AutoUVMaxDistance: 0.5
  m_AutoUVMaxAngle: 89
  m_LightmapParameters: {fileID: 0}
  m_SortingLayerID: 0
  m_SortingLayer: 0
  m_SortingOrder: 0
  m_AdditionalVertexStreams: {fileID: 0}
--- !u!65 &3191439746185572551
BoxCollider:
  m_ObjectHideFlags: 0
  m_CorrespondingSourceObject: {fileID: 0}
  m_PrefabInstance: {fileID: 0}
  m_PrefabAsset: {fileID: 0}
  m_GameObject: {fileID: 3217728787759546849}
  m_Material: {fileID: 0}
  m_IncludeLayers:
    serializedVersion: 2
    m_Bits: 0
  m_ExcludeLayers:
    serializedVersion: 2
    m_Bits: 0
  m_LayerOverridePriority: 0
  m_IsTrigger: 0
  m_ProvidesContacts: 0
  m_Enabled: 1
  serializedVersion: 3
  m_Size: {x: 1, y: 1, z: 0.01}
  m_Center: {x: 0, y: 0, z: 0}
--- !u!114 &3258234186096769897
MonoBehaviour:
  m_ObjectHideFlags: 0
  m_CorrespondingSourceObject: {fileID: 0}
  m_PrefabInstance: {fileID: 0}
  m_PrefabAsset: {fileID: 0}
  m_GameObject: {fileID: 3217728787759546849}
  m_Enabled: 1
  m_EditorHideFlags: 0
  m_Script: {fileID: 11500000, guid: 67f633b3c98a3cd4da3a381ebd07cca9, type: 3}
  m_Name: 
  m_EditorClassIdentifier: 
  m_DescriptionType: 0
  m_DescriptionYOffset: 0
  m_DescriptionText: Multi-Mirror
  m_LocalizedDescription:
    m_TableReference:
      m_TableCollectionName: GUID:c84355079ab3f3e4f8f3812258805f86
    m_TableEntryReference:
      m_KeyId: 128947584183828496
      m_Key: 
    m_FallbackState: 0
    m_WaitForCompletion: 0
    m_LocalVariables: []
  m_DescriptionTextExtra: 
  m_LocalizedDescriptionExtra:
    m_TableReference:
      m_TableCollectionName: 
    m_TableEntryReference:
      m_KeyId: 0
      m_Key: 
    m_FallbackState: 0
    m_WaitForCompletion: 0
    m_LocalVariables: []
  m_DescriptionActivateSpeed: 12
  m_DescriptionZScale: 1
  m_ButtonTexture: {fileID: 2800000, guid: 8643f7dbd4cd20b48bb3b2b4c7ac1fe0, type: 3}
  m_AtlasTexture: 0
  m_ToggleButton: 1
  m_LongPressReleaseButton: 0
  m_ButtonHasPressedAudio: 0
  m_ZAdjustHover: -0.02
  m_ZAdjustClick: 0.05
  m_HoverScale: 1.1
  m_HoverBoxColliderGrow: 0.2
  m_AddOverlay: 0
  m_Command: 15
  m_CommandParam: -1
  m_CommandParam2: -1
  m_RequiresPopup: 0
  m_CenterPopupOnButton: 0
  m_PopupOffset: {x: 0, y: 0.5, z: 0}
  m_PopupText: 
  m_LocalizedPopup:
    m_TableReference:
      m_TableCollectionName: 
    m_TableEntryReference:
      m_KeyId: 0
      m_Key: 
    m_FallbackState: 0
    m_WaitForCompletion: 0
    m_LocalVariables: []
  m_ToggleOnDescription: 
  m_LocalizedToggleOnDescription:
    m_TableReference:
      m_TableCollectionName: 
    m_TableEntryReference:
      m_KeyId: 0
      m_Key: 
    m_FallbackState: 0
    m_WaitForCompletion: 0
    m_LocalVariables: []
  m_ToggleOnTexture: {fileID: 0}
  m_AllowUnavailable: 0
  m_LinkedUIObject: {fileID: 0}
  m_LongPressDuration: 0.3
  references:
    version: 2
    RefIds: []
--- !u!1 &7776948797728914220
GameObject:
  m_ObjectHideFlags: 0
  m_CorrespondingSourceObject: {fileID: 0}
  m_PrefabInstance: {fileID: 0}
  m_PrefabAsset: {fileID: 0}
  serializedVersion: 6
  m_Component:
  - component: {fileID: 1139538046860859100}
  - component: {fileID: 7705200013302925820}
  - component: {fileID: 1730268837129575037}
  - component: {fileID: 1408412152701508224}
  - component: {fileID: 769398838496988592}
  m_Layer: 16
  m_Name: PolyLibrary
  m_TagString: Untagged
  m_Icon: {fileID: 0}
  m_NavMeshLayer: 0
  m_StaticEditorFlags: 0
  m_IsActive: 0
--- !u!4 &1139538046860859100
Transform:
  m_ObjectHideFlags: 0
  m_CorrespondingSourceObject: {fileID: 0}
  m_PrefabInstance: {fileID: 0}
  m_PrefabAsset: {fileID: 0}
  m_GameObject: {fileID: 7776948797728914220}
  serializedVersion: 2
  m_LocalRotation: {x: -0, y: -0, z: -0, w: 1}
  m_LocalPosition: {x: -0.415, y: 0.212, z: 0.05}
  m_LocalScale: {x: 0.35, y: 0.35, z: 0.35}
  m_ConstrainProportionsScale: 0
  m_Children: []
  m_Father: {fileID: 402684}
  m_LocalEulerAnglesHint: {x: 0, y: 0, z: 0}
--- !u!33 &7705200013302925820
MeshFilter:
  m_ObjectHideFlags: 0
  m_CorrespondingSourceObject: {fileID: 0}
  m_PrefabInstance: {fileID: 0}
  m_PrefabAsset: {fileID: 0}
  m_GameObject: {fileID: 7776948797728914220}
  m_Mesh: {fileID: 4300000, guid: 5501f437160666942ae970f3648fbeb8, type: 3}
--- !u!23 &1730268837129575037
MeshRenderer:
  m_ObjectHideFlags: 0
  m_CorrespondingSourceObject: {fileID: 0}
  m_PrefabInstance: {fileID: 0}
  m_PrefabAsset: {fileID: 0}
  m_GameObject: {fileID: 7776948797728914220}
  m_Enabled: 1
  m_CastShadows: 0
  m_ReceiveShadows: 0
  m_DynamicOccludee: 1
  m_StaticShadowCaster: 0
  m_MotionVectors: 1
  m_LightProbeUsage: 0
  m_ReflectionProbeUsage: 1
  m_RayTracingMode: 2
  m_RayTraceProcedural: 0
  m_RenderingLayerMask: 1
  m_RendererPriority: 0
  m_Materials:
  - {fileID: 2100000, guid: 40d29de2bdc11f04dbfa25059165916e, type: 2}
  m_StaticBatchInfo:
    firstSubMesh: 0
    subMeshCount: 0
  m_StaticBatchRoot: {fileID: 0}
  m_ProbeAnchor: {fileID: 0}
  m_LightProbeVolumeOverride: {fileID: 0}
  m_ScaleInLightmap: 1
  m_ReceiveGI: 1
  m_PreserveUVs: 0
  m_IgnoreNormalsForChartDetection: 0
  m_ImportantGI: 0
  m_StitchLightmapSeams: 0
  m_SelectedEditorRenderState: 3
  m_MinimumChartSize: 4
  m_AutoUVMaxDistance: 0.5
  m_AutoUVMaxAngle: 89
  m_LightmapParameters: {fileID: 0}
  m_SortingLayerID: 0
  m_SortingLayer: 0
  m_SortingOrder: 0
  m_AdditionalVertexStreams: {fileID: 0}
--- !u!114 &1408412152701508224
MonoBehaviour:
  m_ObjectHideFlags: 0
  m_CorrespondingSourceObject: {fileID: 0}
  m_PrefabInstance: {fileID: 0}
  m_PrefabAsset: {fileID: 0}
  m_GameObject: {fileID: 7776948797728914220}
  m_Enabled: 1
  m_EditorHideFlags: 0
  m_Script: {fileID: 11500000, guid: 03222d9718beeb748bf9e9be379fea39, type: 3}
  m_Name: 
  m_EditorClassIdentifier: 
  m_DescriptionType: 0
  m_DescriptionYOffset: 0
  m_DescriptionText: LABS_PANEL_POLY_BUTTON_DESCRIPTION
  m_LocalizedDescription:
    m_TableReference:
      m_TableCollectionName: GUID:c84355079ab3f3e4f8f3812258805f86
    m_TableEntryReference:
      m_KeyId: 7691576060649472
      m_Key: 
    m_FallbackState: 0
    m_WaitForCompletion: 0
    m_LocalVariables: []
  m_DescriptionTextExtra: 
  m_LocalizedDescriptionExtra:
    m_TableReference:
      m_TableCollectionName: 
    m_TableEntryReference:
      m_KeyId: 0
      m_Key: 
    m_FallbackState: 0
    m_WaitForCompletion: 0
    m_LocalVariables: []
  m_DescriptionActivateSpeed: 12
  m_DescriptionZScale: 1
  m_ButtonTexture: {fileID: 2800000, guid: 5a019d4d662bea54097664b24cd6cb24, type: 3}
  m_AtlasTexture: 1
  m_ToggleButton: 1
  m_LongPressReleaseButton: 0
  m_ButtonHasPressedAudio: 1
  m_ZAdjustHover: -0.02
  m_ZAdjustClick: 0.05
  m_HoverScale: 1.1
  m_HoverBoxColliderGrow: 0.2
  m_AddOverlay: 0
  m_Type: 29
  m_AlwaysSpawn: 0
  references:
    version: 2
    RefIds: []
--- !u!65 &769398838496988592
BoxCollider:
  m_ObjectHideFlags: 0
  m_CorrespondingSourceObject: {fileID: 0}
  m_PrefabInstance: {fileID: 0}
  m_PrefabAsset: {fileID: 0}
  m_GameObject: {fileID: 7776948797728914220}
  m_Material: {fileID: 0}
  m_IncludeLayers:
    serializedVersion: 2
    m_Bits: 0
  m_ExcludeLayers:
    serializedVersion: 2
    m_Bits: 0
  m_LayerOverridePriority: 0
  m_IsTrigger: 0
  m_ProvidesContacts: 0
  m_Enabled: 1
  serializedVersion: 3
  m_Size: {x: 1, y: 1, z: 0.01}
  m_Center: {x: 0, y: 0, z: -0.05}
--- !u!1001 &1958996772086488720
PrefabInstance:
  m_ObjectHideFlags: 0
  serializedVersion: 2
  m_Modification:
    serializedVersion: 3
    m_TransformParent: {fileID: 402684}
    m_Modifications:
    - target: {fileID: 3143605885771001294, guid: 6e69b3bc22681fb44ac931399886cd69,
        type: 3}
      propertyPath: m_Name
      value: PanelButton_Scripts
      objectReference: {fileID: 0}
    - target: {fileID: 6288973837766384822, guid: 6e69b3bc22681fb44ac931399886cd69,
        type: 3}
      propertyPath: m_ButtonTexture
      value: 
      objectReference: {fileID: 2800000, guid: 56e5ebeba70465c44bf75491d40b6f3d, type: 3}
    - target: {fileID: 7020719392467468644, guid: 6e69b3bc22681fb44ac931399886cd69,
        type: 3}
      propertyPath: m_RootOrder
      value: 6
      objectReference: {fileID: 0}
    - target: {fileID: 7020719392467468644, guid: 6e69b3bc22681fb44ac931399886cd69,
        type: 3}
      propertyPath: m_LocalPosition.x
      value: 0
      objectReference: {fileID: 0}
    - target: {fileID: 7020719392467468644, guid: 6e69b3bc22681fb44ac931399886cd69,
        type: 3}
      propertyPath: m_LocalPosition.y
      value: -0.212
      objectReference: {fileID: 0}
    - target: {fileID: 7020719392467468644, guid: 6e69b3bc22681fb44ac931399886cd69,
        type: 3}
      propertyPath: m_LocalPosition.z
      value: 0.05
      objectReference: {fileID: 0}
    - target: {fileID: 7020719392467468644, guid: 6e69b3bc22681fb44ac931399886cd69,
        type: 3}
      propertyPath: m_LocalRotation.w
      value: 1
      objectReference: {fileID: 0}
    - target: {fileID: 7020719392467468644, guid: 6e69b3bc22681fb44ac931399886cd69,
        type: 3}
      propertyPath: m_LocalRotation.x
      value: -0
      objectReference: {fileID: 0}
    - target: {fileID: 7020719392467468644, guid: 6e69b3bc22681fb44ac931399886cd69,
        type: 3}
      propertyPath: m_LocalRotation.y
      value: -0
      objectReference: {fileID: 0}
    - target: {fileID: 7020719392467468644, guid: 6e69b3bc22681fb44ac931399886cd69,
        type: 3}
      propertyPath: m_LocalRotation.z
      value: -0
      objectReference: {fileID: 0}
    - target: {fileID: 7020719392467468644, guid: 6e69b3bc22681fb44ac931399886cd69,
        type: 3}
      propertyPath: m_LocalEulerAnglesHint.x
      value: 0
      objectReference: {fileID: 0}
    - target: {fileID: 7020719392467468644, guid: 6e69b3bc22681fb44ac931399886cd69,
        type: 3}
      propertyPath: m_LocalEulerAnglesHint.y
      value: 0
      objectReference: {fileID: 0}
    - target: {fileID: 7020719392467468644, guid: 6e69b3bc22681fb44ac931399886cd69,
        type: 3}
      propertyPath: m_LocalEulerAnglesHint.z
      value: 0
      objectReference: {fileID: 0}
    m_RemovedComponents: []
    m_RemovedGameObjects: []
    m_AddedGameObjects: []
    m_AddedComponents: []
  m_SourcePrefab: {fileID: 100100000, guid: 6e69b3bc22681fb44ac931399886cd69, type: 3}
--- !u!4 &8809421544085413876 stripped
Transform:
  m_CorrespondingSourceObject: {fileID: 7020719392467468644, guid: 6e69b3bc22681fb44ac931399886cd69,
    type: 3}
  m_PrefabInstance: {fileID: 1958996772086488720}
  m_PrefabAsset: {fileID: 0}
--- !u!1001 &5862266980709699826
PrefabInstance:
  m_ObjectHideFlags: 0
  serializedVersion: 2
  m_Modification:
    m_TransformParent: {fileID: 402684}
    m_Modifications:
    - target: {fileID: 6336503347136246605, guid: 2ec371d1549b7cd4fade21d343583f9a,
        type: 3}
      propertyPath: m_LocalizedPopup.m_TableEntryReference.m_KeyId
      value: 0
      objectReference: {fileID: 0}
    - target: {fileID: 6336503347136246605, guid: 2ec371d1549b7cd4fade21d343583f9a,
        type: 3}
      propertyPath: m_LocalizedDescription.m_TableEntryReference.m_KeyId
      value: 0
      objectReference: {fileID: 0}
    - target: {fileID: 6336503347136246605, guid: 2ec371d1549b7cd4fade21d343583f9a,
        type: 3}
      propertyPath: m_LocalizedPopup.m_TableReference.m_TableCollectionName
      value: 
      objectReference: {fileID: 0}
    - target: {fileID: 6336503347136246605, guid: 2ec371d1549b7cd4fade21d343583f9a,
        type: 3}
      propertyPath: m_LocalizedDescription.m_TableReference.m_TableCollectionName
      value: 
      objectReference: {fileID: 0}
    - target: {fileID: 6608529110619887157, guid: 2ec371d1549b7cd4fade21d343583f9a,
        type: 3}
      propertyPath: m_Name
      value: PolyhydraTray
      objectReference: {fileID: 0}
    - target: {fileID: 6610468352840375919, guid: 2ec371d1549b7cd4fade21d343583f9a,
        type: 3}
      propertyPath: m_RootOrder
      value: 12
      objectReference: {fileID: 0}
    - target: {fileID: 6610468352840375919, guid: 2ec371d1549b7cd4fade21d343583f9a,
        type: 3}
      propertyPath: m_LocalPosition.x
      value: 0.778
      objectReference: {fileID: 0}
    - target: {fileID: 6610468352840375919, guid: 2ec371d1549b7cd4fade21d343583f9a,
        type: 3}
      propertyPath: m_LocalPosition.y
      value: -0.73
      objectReference: {fileID: 0}
    - target: {fileID: 6610468352840375919, guid: 2ec371d1549b7cd4fade21d343583f9a,
        type: 3}
      propertyPath: m_LocalPosition.z
      value: -0.02
      objectReference: {fileID: 0}
    - target: {fileID: 6610468352840375919, guid: 2ec371d1549b7cd4fade21d343583f9a,
        type: 3}
      propertyPath: m_LocalRotation.w
      value: 1
      objectReference: {fileID: 0}
    - target: {fileID: 6610468352840375919, guid: 2ec371d1549b7cd4fade21d343583f9a,
        type: 3}
      propertyPath: m_LocalRotation.x
      value: -0
      objectReference: {fileID: 0}
    - target: {fileID: 6610468352840375919, guid: 2ec371d1549b7cd4fade21d343583f9a,
        type: 3}
      propertyPath: m_LocalRotation.y
      value: -0
      objectReference: {fileID: 0}
    - target: {fileID: 6610468352840375919, guid: 2ec371d1549b7cd4fade21d343583f9a,
        type: 3}
      propertyPath: m_LocalRotation.z
      value: -0
      objectReference: {fileID: 0}
    - target: {fileID: 6610468352840375919, guid: 2ec371d1549b7cd4fade21d343583f9a,
        type: 3}
      propertyPath: m_LocalEulerAnglesHint.x
      value: 0
      objectReference: {fileID: 0}
    - target: {fileID: 6610468352840375919, guid: 2ec371d1549b7cd4fade21d343583f9a,
        type: 3}
      propertyPath: m_LocalEulerAnglesHint.y
      value: 0
      objectReference: {fileID: 0}
    - target: {fileID: 6610468352840375919, guid: 2ec371d1549b7cd4fade21d343583f9a,
        type: 3}
      propertyPath: m_LocalEulerAnglesHint.z
      value: 0
      objectReference: {fileID: 0}
    m_RemovedComponents: []
  m_SourcePrefab: {fileID: 100100000, guid: 2ec371d1549b7cd4fade21d343583f9a, type: 3}
--- !u!4 &785857463595765405 stripped
Transform:
  m_CorrespondingSourceObject: {fileID: 6610468352840375919, guid: 2ec371d1549b7cd4fade21d343583f9a,
    type: 3}
  m_PrefabInstance: {fileID: 5862266980709699826}
  m_PrefabAsset: {fileID: 0}
--- !u!1001 &8703353340002788797
PrefabInstance:
  m_ObjectHideFlags: 0
  serializedVersion: 2
  m_Modification:
    m_TransformParent: {fileID: 402684}
    m_Modifications:
    - target: {fileID: 2921668448056970876, guid: 9b78ac7655bfa2e4fa5b4d9aaa026f3f,
        type: 3}
      propertyPath: m_RootOrder
      value: 7
      objectReference: {fileID: 0}
    - target: {fileID: 2921668448056970876, guid: 9b78ac7655bfa2e4fa5b4d9aaa026f3f,
        type: 3}
      propertyPath: m_LocalScale.x
      value: 0.35
      objectReference: {fileID: 0}
    - target: {fileID: 2921668448056970876, guid: 9b78ac7655bfa2e4fa5b4d9aaa026f3f,
        type: 3}
      propertyPath: m_LocalScale.y
      value: 0.35
      objectReference: {fileID: 0}
    - target: {fileID: 2921668448056970876, guid: 9b78ac7655bfa2e4fa5b4d9aaa026f3f,
        type: 3}
      propertyPath: m_LocalScale.z
      value: 0.35
      objectReference: {fileID: 0}
    - target: {fileID: 2921668448056970876, guid: 9b78ac7655bfa2e4fa5b4d9aaa026f3f,
        type: 3}
      propertyPath: m_LocalPosition.x
      value: 0.415
      objectReference: {fileID: 0}
    - target: {fileID: 2921668448056970876, guid: 9b78ac7655bfa2e4fa5b4d9aaa026f3f,
        type: 3}
      propertyPath: m_LocalPosition.y
      value: -0.2119999
      objectReference: {fileID: 0}
    - target: {fileID: 2921668448056970876, guid: 9b78ac7655bfa2e4fa5b4d9aaa026f3f,
        type: 3}
      propertyPath: m_LocalPosition.z
      value: 0.05
      objectReference: {fileID: 0}
    - target: {fileID: 2921668448056970876, guid: 9b78ac7655bfa2e4fa5b4d9aaa026f3f,
        type: 3}
      propertyPath: m_LocalRotation.w
      value: 1
      objectReference: {fileID: 0}
    - target: {fileID: 2921668448056970876, guid: 9b78ac7655bfa2e4fa5b4d9aaa026f3f,
        type: 3}
      propertyPath: m_LocalRotation.x
      value: -0
      objectReference: {fileID: 0}
    - target: {fileID: 2921668448056970876, guid: 9b78ac7655bfa2e4fa5b4d9aaa026f3f,
        type: 3}
      propertyPath: m_LocalRotation.y
      value: -0
      objectReference: {fileID: 0}
    - target: {fileID: 2921668448056970876, guid: 9b78ac7655bfa2e4fa5b4d9aaa026f3f,
        type: 3}
      propertyPath: m_LocalRotation.z
      value: -0
      objectReference: {fileID: 0}
    - target: {fileID: 2921668448056970876, guid: 9b78ac7655bfa2e4fa5b4d9aaa026f3f,
        type: 3}
      propertyPath: m_LocalEulerAnglesHint.x
      value: 0
      objectReference: {fileID: 0}
    - target: {fileID: 2921668448056970876, guid: 9b78ac7655bfa2e4fa5b4d9aaa026f3f,
        type: 3}
      propertyPath: m_LocalEulerAnglesHint.y
      value: 0
      objectReference: {fileID: 0}
    - target: {fileID: 2921668448056970876, guid: 9b78ac7655bfa2e4fa5b4d9aaa026f3f,
        type: 3}
      propertyPath: m_LocalEulerAnglesHint.z
      value: 0
      objectReference: {fileID: 0}
    - target: {fileID: 5528323124350178624, guid: 9b78ac7655bfa2e4fa5b4d9aaa026f3f,
        type: 3}
      propertyPath: m_AtlasTexture
      value: 1
      objectReference: {fileID: 0}
    - target: {fileID: 5528323124350178624, guid: 9b78ac7655bfa2e4fa5b4d9aaa026f3f,
        type: 3}
      propertyPath: m_ButtonTexture
      value: 
      objectReference: {fileID: 2800000, guid: 999df53454881674aa1e5ebe583dd78f, type: 3}
    - target: {fileID: 5528323124350178624, guid: 9b78ac7655bfa2e4fa5b4d9aaa026f3f,
        type: 3}
      propertyPath: m_DescriptionText
      value: 3D Shapes
      objectReference: {fileID: 0}
    - target: {fileID: 5770946463766476050, guid: 9b78ac7655bfa2e4fa5b4d9aaa026f3f,
        type: 3}
      propertyPath: m_Name
      value: ToolButton_3DShapes
      objectReference: {fileID: 0}
    m_RemovedComponents: []
  m_SourcePrefab: {fileID: 100100000, guid: 9b78ac7655bfa2e4fa5b4d9aaa026f3f, type: 3}
--- !u!4 &5783567747773656001 stripped
Transform:
  m_CorrespondingSourceObject: {fileID: 2921668448056970876, guid: 9b78ac7655bfa2e4fa5b4d9aaa026f3f,
    type: 3}
  m_PrefabInstance: {fileID: 8703353340002788797}
  m_PrefabAsset: {fileID: 0}<|MERGE_RESOLUTION|>--- conflicted
+++ resolved
@@ -31,10 +31,7 @@
   m_ConstrainProportionsScale: 0
   m_Children: []
   m_Father: {fileID: 402684}
-<<<<<<< HEAD
   m_RootOrder: 11
-=======
->>>>>>> f56c86b2
   m_LocalEulerAnglesHint: {x: 0, y: 0, z: 0}
 --- !u!33 &3364774
 MeshFilter:
@@ -172,10 +169,7 @@
   m_ConstrainProportionsScale: 0
   m_Children: []
   m_Father: {fileID: 402684}
-<<<<<<< HEAD
   m_RootOrder: 9
-=======
->>>>>>> f56c86b2
   m_LocalEulerAnglesHint: {x: 0, y: 0, z: 0}
 --- !u!65 &6547610
 BoxCollider:
@@ -578,10 +572,7 @@
   m_ConstrainProportionsScale: 0
   m_Children: []
   m_Father: {fileID: 402684}
-<<<<<<< HEAD
   m_RootOrder: 10
-=======
->>>>>>> f56c86b2
   m_LocalEulerAnglesHint: {x: 0, y: 0, z: 0}
 --- !u!33 &33000013181835044
 MeshFilter:
@@ -1077,10 +1068,7 @@
   m_ConstrainProportionsScale: 0
   m_Children: []
   m_Father: {fileID: 402684}
-<<<<<<< HEAD
   m_RootOrder: 8
-=======
->>>>>>> f56c86b2
   m_LocalEulerAnglesHint: {x: 0, y: 0, z: 0}
 --- !u!33 &2465741338722790106
 MeshFilter:
@@ -1756,7 +1744,7 @@
     - target: {fileID: 6288973837766384822, guid: 6e69b3bc22681fb44ac931399886cd69,
         type: 3}
       propertyPath: m_ButtonTexture
-      value: 
+      value:
       objectReference: {fileID: 2800000, guid: 56e5ebeba70465c44bf75491d40b6f3d, type: 3}
     - target: {fileID: 7020719392467468644, guid: 6e69b3bc22681fb44ac931399886cd69,
         type: 3}
@@ -1844,12 +1832,12 @@
     - target: {fileID: 6336503347136246605, guid: 2ec371d1549b7cd4fade21d343583f9a,
         type: 3}
       propertyPath: m_LocalizedPopup.m_TableReference.m_TableCollectionName
-      value: 
+      value:
       objectReference: {fileID: 0}
     - target: {fileID: 6336503347136246605, guid: 2ec371d1549b7cd4fade21d343583f9a,
         type: 3}
       propertyPath: m_LocalizedDescription.m_TableReference.m_TableCollectionName
-      value: 
+      value:
       objectReference: {fileID: 0}
     - target: {fileID: 6608529110619887157, guid: 2ec371d1549b7cd4fade21d343583f9a,
         type: 3}
@@ -2004,7 +1992,7 @@
     - target: {fileID: 5528323124350178624, guid: 9b78ac7655bfa2e4fa5b4d9aaa026f3f,
         type: 3}
       propertyPath: m_ButtonTexture
-      value: 
+      value:
       objectReference: {fileID: 2800000, guid: 999df53454881674aa1e5ebe583dd78f, type: 3}
     - target: {fileID: 5528323124350178624, guid: 9b78ac7655bfa2e4fa5b4d9aaa026f3f,
         type: 3}
