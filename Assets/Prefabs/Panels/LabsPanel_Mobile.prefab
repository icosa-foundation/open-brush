--- conflicted
+++ resolved
@@ -72,11 +72,11 @@
   - {fileID: 4000012490214276}
   - {fileID: 3219221680988349883}
   - {fileID: 1139538046860859100}
+  - {fileID: 4626429713668410}
   - {fileID: 4000011596321798}
-  - {fileID: 7530489156264955825}
   - {fileID: 2468152952838901612}
-  - {fileID: 4626429713668410}
   - {fileID: 8809421544085413876}
+  - {fileID: 2468055462235645184}
   - {fileID: 499404}
   - {fileID: 4000011486688576}
   - {fileID: 415298}
@@ -375,15 +375,11 @@
   m_GameObject: {fileID: 1000010708462674}
   serializedVersion: 2
   m_LocalRotation: {x: -0, y: -0, z: -0, w: 1}
-  m_LocalPosition: {x: 0, y: 0.212, z: 0.05}
+  m_LocalPosition: {x: 0.415, y: 0.212, z: 0.05}
   m_LocalScale: {x: 0.35, y: 0.35, z: 0.35}
   m_ConstrainProportionsScale: 0
   m_Children: []
   m_Father: {fileID: 402684}
-<<<<<<< HEAD
-  m_RootOrder: 3
-=======
->>>>>>> f56c86b2
   m_LocalEulerAnglesHint: {x: 0, y: 0, z: 0}
 --- !u!33 &33000010418119032
 MeshFilter:
@@ -900,15 +896,11 @@
   m_GameObject: {fileID: 1634642417305556}
   serializedVersion: 2
   m_LocalRotation: {x: -0, y: -0, z: -0, w: 1}
-  m_LocalPosition: {x: 0, y: -0.22, z: 0.05}
+  m_LocalPosition: {x: 0, y: 0.212, z: 0.05}
   m_LocalScale: {x: 0.35, y: 0.35, z: 0.35}
   m_ConstrainProportionsScale: 0
   m_Children: []
   m_Father: {fileID: 402684}
-<<<<<<< HEAD
-  m_RootOrder: 6
-=======
->>>>>>> f56c86b2
   m_LocalEulerAnglesHint: {x: 0, y: 0, z: 0}
 --- !u!33 &33062622632853984
 MeshFilter:
@@ -1032,6 +1024,190 @@
   references:
     version: 2
     RefIds: []
+--- !u!1 &2471131391549106940
+GameObject:
+  m_ObjectHideFlags: 0
+  m_CorrespondingSourceObject: {fileID: 0}
+  m_PrefabInstance: {fileID: 0}
+  m_PrefabAsset: {fileID: 0}
+  serializedVersion: 6
+  m_Component:
+  - component: {fileID: 2468055462235645184}
+  - component: {fileID: 2465741338722790106}
+  - component: {fileID: 2458014089478837322}
+  - component: {fileID: 2496962056029272354}
+  - component: {fileID: 2583710071636260494}
+  m_Layer: 16
+  m_Name: PanelButton_SaveModel
+  m_TagString: Untagged
+  m_Icon: {fileID: 0}
+  m_NavMeshLayer: 0
+  m_StaticEditorFlags: 0
+  m_IsActive: 0
+--- !u!4 &2468055462235645184
+Transform:
+  m_ObjectHideFlags: 0
+  m_CorrespondingSourceObject: {fileID: 0}
+  m_PrefabInstance: {fileID: 0}
+  m_PrefabAsset: {fileID: 0}
+  m_GameObject: {fileID: 2471131391549106940}
+  serializedVersion: 2
+  m_LocalRotation: {x: -0, y: -0, z: -0, w: 1}
+  m_LocalPosition: {x: 0.6149999, y: -0.2119999, z: 0.05}
+  m_LocalScale: {x: 0.35, y: 0.35, z: 0.35}
+  m_ConstrainProportionsScale: 0
+  m_Children: []
+  m_Father: {fileID: 402684}
+  m_LocalEulerAnglesHint: {x: 0, y: 0, z: 0}
+--- !u!33 &2465741338722790106
+MeshFilter:
+  m_ObjectHideFlags: 0
+  m_CorrespondingSourceObject: {fileID: 0}
+  m_PrefabInstance: {fileID: 0}
+  m_PrefabAsset: {fileID: 0}
+  m_GameObject: {fileID: 2471131391549106940}
+  m_Mesh: {fileID: 4300000, guid: 5501f437160666942ae970f3648fbeb8, type: 3}
+--- !u!23 &2458014089478837322
+MeshRenderer:
+  m_ObjectHideFlags: 0
+  m_CorrespondingSourceObject: {fileID: 0}
+  m_PrefabInstance: {fileID: 0}
+  m_PrefabAsset: {fileID: 0}
+  m_GameObject: {fileID: 2471131391549106940}
+  m_Enabled: 1
+  m_CastShadows: 0
+  m_ReceiveShadows: 0
+  m_DynamicOccludee: 1
+  m_StaticShadowCaster: 0
+  m_MotionVectors: 1
+  m_LightProbeUsage: 1
+  m_ReflectionProbeUsage: 1
+  m_RayTracingMode: 2
+  m_RayTraceProcedural: 0
+  m_RenderingLayerMask: 1
+  m_RendererPriority: 0
+  m_Materials:
+  - {fileID: 2100000, guid: 40d29de2bdc11f04dbfa25059165916e, type: 2}
+  m_StaticBatchInfo:
+    firstSubMesh: 0
+    subMeshCount: 0
+  m_StaticBatchRoot: {fileID: 0}
+  m_ProbeAnchor: {fileID: 0}
+  m_LightProbeVolumeOverride: {fileID: 0}
+  m_ScaleInLightmap: 1
+  m_ReceiveGI: 1
+  m_PreserveUVs: 0
+  m_IgnoreNormalsForChartDetection: 0
+  m_ImportantGI: 0
+  m_StitchLightmapSeams: 0
+  m_SelectedEditorRenderState: 3
+  m_MinimumChartSize: 4
+  m_AutoUVMaxDistance: 0.5
+  m_AutoUVMaxAngle: 89
+  m_LightmapParameters: {fileID: 0}
+  m_SortingLayerID: 0
+  m_SortingLayer: 0
+  m_SortingOrder: 0
+  m_AdditionalVertexStreams: {fileID: 0}
+--- !u!65 &2496962056029272354
+BoxCollider:
+  m_ObjectHideFlags: 0
+  m_CorrespondingSourceObject: {fileID: 0}
+  m_PrefabInstance: {fileID: 0}
+  m_PrefabAsset: {fileID: 0}
+  m_GameObject: {fileID: 2471131391549106940}
+  m_Material: {fileID: 0}
+  m_IncludeLayers:
+    serializedVersion: 2
+    m_Bits: 0
+  m_ExcludeLayers:
+    serializedVersion: 2
+    m_Bits: 0
+  m_LayerOverridePriority: 0
+  m_IsTrigger: 0
+  m_ProvidesContacts: 0
+  m_Enabled: 1
+  serializedVersion: 3
+  m_Size: {x: 1, y: 1, z: 0.1}
+  m_Center: {x: -0.000000074505806, y: 0.000000022351742, z: 0}
+--- !u!114 &2583710071636260494
+MonoBehaviour:
+  m_ObjectHideFlags: 0
+  m_CorrespondingSourceObject: {fileID: 0}
+  m_PrefabInstance: {fileID: 0}
+  m_PrefabAsset: {fileID: 0}
+  m_GameObject: {fileID: 2471131391549106940}
+  m_Enabled: 1
+  m_EditorHideFlags: 0
+  m_Script: {fileID: 11500000, guid: 6c6859eec74651247968d56b594ac313, type: 3}
+  m_Name: 
+  m_EditorClassIdentifier: 
+  m_DescriptionType: 0
+  m_DescriptionYOffset: 0
+  m_DescriptionText: Save selected strokes to model catalog
+  m_LocalizedDescription:
+    m_TableReference:
+      m_TableCollectionName: 
+    m_TableEntryReference:
+      m_KeyId: 0
+      m_Key: 
+    m_FallbackState: 0
+    m_WaitForCompletion: 0
+    m_LocalVariables: []
+  m_DescriptionTextExtra: Save Model
+  m_LocalizedDescriptionExtra:
+    m_TableReference:
+      m_TableCollectionName: 
+    m_TableEntryReference:
+      m_KeyId: 0
+      m_Key: 
+    m_FallbackState: 0
+    m_WaitForCompletion: 0
+    m_LocalVariables: []
+  m_DescriptionActivateSpeed: 12
+  m_DescriptionZScale: 1
+  m_ButtonTexture: {fileID: 2800000, guid: b7fb5e24817634c4eb185b6d24afa87c, type: 3}
+  m_AtlasTexture: 1
+  m_ToggleButton: 0
+  m_LongPressReleaseButton: 0
+  m_ButtonHasPressedAudio: 1
+  m_ZAdjustHover: -0.02
+  m_ZAdjustClick: 0.05
+  m_HoverScale: 1.1
+  m_HoverBoxColliderGrow: 0.2
+  m_AddOverlay: 0
+  m_Command: 56
+  m_CommandParam: -1
+  m_CommandParam2: -1
+  m_RequiresPopup: 0
+  m_CenterPopupOnButton: 0
+  m_PopupOffset: {x: 0, y: 0, z: 0}
+  m_PopupText: 
+  m_LocalizedPopup:
+    m_TableReference:
+      m_TableCollectionName: 
+    m_TableEntryReference:
+      m_KeyId: 0
+      m_Key: 
+    m_FallbackState: 0
+    m_WaitForCompletion: 0
+    m_LocalVariables: []
+  m_ToggleOnDescription: 
+  m_LocalizedToggleOnDescription:
+    m_TableReference:
+      m_TableCollectionName: 
+    m_TableEntryReference:
+      m_KeyId: 0
+      m_Key: 
+    m_FallbackState: 0
+    m_WaitForCompletion: 0
+    m_LocalVariables: []
+  m_ToggleOnTexture: {fileID: 0}
+  m_AllowUnavailable: 1
+  m_LinkedUIObject: {fileID: 0}
+  references:
+    version: 2
+    RefIds: []
 --- !u!1 &2471663056078174956
 GameObject:
   m_ObjectHideFlags: 0
@@ -1058,22 +1234,14 @@
   m_CorrespondingSourceObject: {fileID: 0}
   m_PrefabInstance: {fileID: 0}
   m_PrefabAsset: {fileID: 0}
-<<<<<<< HEAD
   m_GameObject: {fileID: 2471663056078174956}
-=======
-  m_GameObject: {fileID: 2471131391549106940}
   serializedVersion: 2
->>>>>>> f56c86b2
   m_LocalRotation: {x: -0, y: -0, z: -0, w: 1}
-  m_LocalPosition: {x: -0.415, y: -0.22, z: 0.05}
+  m_LocalPosition: {x: -0.215, y: -0.2119999, z: 0.05}
   m_LocalScale: {x: 0.35, y: 0.35, z: 0.35}
   m_ConstrainProportionsScale: 0
   m_Children: []
   m_Father: {fileID: 402684}
-<<<<<<< HEAD
-  m_RootOrder: 5
-=======
->>>>>>> f56c86b2
   m_LocalEulerAnglesHint: {x: 0, y: 0, z: 0}
 --- !u!33 &2466755025299766438
 MeshFilter:
@@ -1233,22 +1401,14 @@
   m_CorrespondingSourceObject: {fileID: 0}
   m_PrefabInstance: {fileID: 0}
   m_PrefabAsset: {fileID: 0}
-<<<<<<< HEAD
   m_GameObject: {fileID: 3217728787759546849}
-=======
-  m_GameObject: {fileID: 2471663056078174956}
   serializedVersion: 2
->>>>>>> f56c86b2
   m_LocalRotation: {x: -0, y: -0, z: -0, w: 1}
   m_LocalPosition: {x: -0.41499996, y: 0.2119999, z: 0.05}
   m_LocalScale: {x: 0.35, y: 0.35, z: 0.35}
   m_ConstrainProportionsScale: 0
   m_Children: []
   m_Father: {fileID: 402684}
-<<<<<<< HEAD
-  m_RootOrder: 1
-=======
->>>>>>> f56c86b2
   m_LocalEulerAnglesHint: {x: 0, y: 0, z: 0}
 --- !u!33 &3231233352384081475
 MeshFilter:
@@ -1318,17 +1478,10 @@
   m_IsTrigger: 0
   m_ProvidesContacts: 0
   m_Enabled: 1
-<<<<<<< HEAD
-  serializedVersion: 2
+  serializedVersion: 3
   m_Size: {x: 1, y: 1, z: 0.01}
   m_Center: {x: 0, y: 0, z: 0}
 --- !u!114 &3258234186096769897
-=======
-  serializedVersion: 3
-  m_Size: {x: 1, y: 1, z: 0.1}
-  m_Center: {x: -0.000000074505806, y: 0.000000022351742, z: 0}
---- !u!114 &2583821116712190784
->>>>>>> f56c86b2
 MonoBehaviour:
   m_ObjectHideFlags: 0
   m_CorrespondingSourceObject: {fileID: 0}
@@ -1404,205 +1557,6 @@
   m_AllowUnavailable: 0
   m_LinkedUIObject: {fileID: 0}
   m_LongPressDuration: 0.3
-  references:
-    version: 2
-    RefIds: []
---- !u!1 &7533071134271979597
-GameObject:
-  m_ObjectHideFlags: 0
-  m_CorrespondingSourceObject: {fileID: 0}
-  m_PrefabInstance: {fileID: 0}
-  m_PrefabAsset: {fileID: 0}
-  serializedVersion: 6
-  m_Component:
-  - component: {fileID: 7530489156264955825}
-  - component: {fileID: 7564343192868307051}
-  - component: {fileID: 7556334743543135995}
-  - component: {fileID: 7523014010361271187}
-  - component: {fileID: 7573592490920664127}
-  m_Layer: 16
-  m_Name: PanelButton_SaveStrokes
-  m_TagString: Untagged
-  m_Icon: {fileID: 0}
-  m_NavMeshLayer: 0
-  m_StaticEditorFlags: 0
-  m_IsActive: 1
---- !u!4 &7530489156264955825
-Transform:
-  m_ObjectHideFlags: 0
-  m_CorrespondingSourceObject: {fileID: 0}
-  m_PrefabInstance: {fileID: 0}
-  m_PrefabAsset: {fileID: 0}
-<<<<<<< HEAD
-  m_GameObject: {fileID: 7533071134271979597}
-=======
-  m_GameObject: {fileID: 3217728787759546849}
-  serializedVersion: 2
->>>>>>> f56c86b2
-  m_LocalRotation: {x: -0, y: -0, z: -0, w: 1}
-  m_LocalPosition: {x: 0.415, y: 0.212, z: 0.05}
-  m_LocalScale: {x: 0.35, y: 0.35, z: 0.35}
-  m_ConstrainProportionsScale: 0
-  m_Children: []
-  m_Father: {fileID: 402684}
-<<<<<<< HEAD
-  m_RootOrder: 4
-=======
->>>>>>> f56c86b2
-  m_LocalEulerAnglesHint: {x: 0, y: 0, z: 0}
---- !u!33 &7564343192868307051
-MeshFilter:
-  m_ObjectHideFlags: 0
-  m_CorrespondingSourceObject: {fileID: 0}
-  m_PrefabInstance: {fileID: 0}
-  m_PrefabAsset: {fileID: 0}
-  m_GameObject: {fileID: 7533071134271979597}
-  m_Mesh: {fileID: 4300000, guid: 5501f437160666942ae970f3648fbeb8, type: 3}
---- !u!23 &7556334743543135995
-MeshRenderer:
-  m_ObjectHideFlags: 0
-  m_CorrespondingSourceObject: {fileID: 0}
-  m_PrefabInstance: {fileID: 0}
-  m_PrefabAsset: {fileID: 0}
-  m_GameObject: {fileID: 7533071134271979597}
-  m_Enabled: 1
-  m_CastShadows: 0
-  m_ReceiveShadows: 0
-  m_DynamicOccludee: 1
-  m_StaticShadowCaster: 0
-  m_MotionVectors: 1
-  m_LightProbeUsage: 1
-  m_ReflectionProbeUsage: 1
-  m_RayTracingMode: 2
-  m_RayTraceProcedural: 0
-  m_RenderingLayerMask: 1
-  m_RendererPriority: 0
-  m_Materials:
-  - {fileID: 2100000, guid: 40d29de2bdc11f04dbfa25059165916e, type: 2}
-  m_StaticBatchInfo:
-    firstSubMesh: 0
-    subMeshCount: 0
-  m_StaticBatchRoot: {fileID: 0}
-  m_ProbeAnchor: {fileID: 0}
-  m_LightProbeVolumeOverride: {fileID: 0}
-  m_ScaleInLightmap: 1
-  m_ReceiveGI: 1
-  m_PreserveUVs: 0
-  m_IgnoreNormalsForChartDetection: 0
-  m_ImportantGI: 0
-  m_StitchLightmapSeams: 0
-  m_SelectedEditorRenderState: 3
-  m_MinimumChartSize: 4
-  m_AutoUVMaxDistance: 0.5
-  m_AutoUVMaxAngle: 89
-  m_LightmapParameters: {fileID: 0}
-  m_SortingLayerID: 0
-  m_SortingLayer: 0
-  m_SortingOrder: 0
-  m_AdditionalVertexStreams: {fileID: 0}
---- !u!65 &7523014010361271187
-BoxCollider:
-  m_ObjectHideFlags: 0
-  m_CorrespondingSourceObject: {fileID: 0}
-  m_PrefabInstance: {fileID: 0}
-  m_PrefabAsset: {fileID: 0}
-  m_GameObject: {fileID: 7533071134271979597}
-  m_Material: {fileID: 0}
-  m_IncludeLayers:
-    serializedVersion: 2
-    m_Bits: 0
-  m_ExcludeLayers:
-    serializedVersion: 2
-    m_Bits: 0
-  m_LayerOverridePriority: 0
-  m_IsTrigger: 0
-  m_ProvidesContacts: 0
-  m_Enabled: 1
-<<<<<<< HEAD
-  serializedVersion: 2
-  m_Size: {x: 1, y: 1, z: 0.1}
-  m_Center: {x: -0.000000074505806, y: 0.000000022351742, z: 0}
---- !u!114 &7573592490920664127
-=======
-  serializedVersion: 3
-  m_Size: {x: 1, y: 1, z: 0.01}
-  m_Center: {x: 0, y: 0, z: 0}
---- !u!114 &3258234186096769897
->>>>>>> f56c86b2
-MonoBehaviour:
-  m_ObjectHideFlags: 0
-  m_CorrespondingSourceObject: {fileID: 0}
-  m_PrefabInstance: {fileID: 0}
-  m_PrefabAsset: {fileID: 0}
-  m_GameObject: {fileID: 7533071134271979597}
-  m_Enabled: 1
-  m_EditorHideFlags: 0
-  m_Script: {fileID: 11500000, guid: 6c6859eec74651247968d56b594ac313, type: 3}
-  m_Name: 
-  m_EditorClassIdentifier: 
-  m_DescriptionType: 0
-  m_DescriptionYOffset: 0
-  m_DescriptionText: Save selected strokes to media library
-  m_LocalizedDescription:
-    m_TableReference:
-      m_TableCollectionName: GUID:c84355079ab3f3e4f8f3812258805f86
-    m_TableEntryReference:
-      m_KeyId: 235160207315525632
-      m_Key: 
-    m_FallbackState: 0
-    m_WaitForCompletion: 0
-    m_LocalVariables: []
-  m_DescriptionTextExtra: Save Model
-  m_LocalizedDescriptionExtra:
-    m_TableReference:
-      m_TableCollectionName: 
-    m_TableEntryReference:
-      m_KeyId: 0
-      m_Key: 
-    m_FallbackState: 0
-    m_WaitForCompletion: 0
-    m_LocalVariables: []
-  m_DescriptionActivateSpeed: 12
-  m_DescriptionZScale: 1
-  m_ButtonTexture: {fileID: 2800000, guid: fec43d52a2edc4846ad3536f1b9182e9, type: 3}
-  m_AtlasTexture: 1
-  m_ToggleButton: 0
-  m_LongPressReleaseButton: 0
-  m_ButtonHasPressedAudio: 1
-  m_ZAdjustHover: -0.02
-  m_ZAdjustClick: 0.05
-  m_HoverScale: 1.1
-  m_HoverBoxColliderGrow: 0.2
-  m_AddOverlay: 0
-  m_Command: 6500
-  m_CommandParam: -1
-  m_CommandParam2: -1
-  m_RequiresPopup: 0
-  m_CenterPopupOnButton: 0
-  m_PopupOffset: {x: 0, y: 0, z: 0}
-  m_PopupText: 
-  m_LocalizedPopup:
-    m_TableReference:
-      m_TableCollectionName: 
-    m_TableEntryReference:
-      m_KeyId: 0
-      m_Key: 
-    m_FallbackState: 0
-    m_WaitForCompletion: 0
-    m_LocalVariables: []
-  m_ToggleOnDescription: 
-  m_LocalizedToggleOnDescription:
-    m_TableReference:
-      m_TableCollectionName: 
-    m_TableEntryReference:
-      m_KeyId: 0
-      m_Key: 
-    m_FallbackState: 0
-    m_WaitForCompletion: 0
-    m_LocalVariables: []
-  m_ToggleOnTexture: {fileID: 0}
-  m_AllowUnavailable: 1
-  m_LinkedUIObject: {fileID: 0}
   references:
     version: 2
     RefIds: []
@@ -1784,12 +1738,12 @@
     - target: {fileID: 7020719392467468644, guid: 6e69b3bc22681fb44ac931399886cd69,
         type: 3}
       propertyPath: m_RootOrder
-      value: 7
+      value: 6
       objectReference: {fileID: 0}
     - target: {fileID: 7020719392467468644, guid: 6e69b3bc22681fb44ac931399886cd69,
         type: 3}
       propertyPath: m_LocalPosition.x
-      value: 0.415
+      value: 0.19999993
       objectReference: {fileID: 0}
     - target: {fileID: 7020719392467468644, guid: 6e69b3bc22681fb44ac931399886cd69,
         type: 3}
