%YAML 1.1
%TAG !u! tag:unity3d.com,2011:
--- !u!1 &153348
GameObject:
  m_ObjectHideFlags: 0
  m_CorrespondingSourceObject: {fileID: 0}
  m_PrefabInstance: {fileID: 0}
  m_PrefabAsset: {fileID: 0}
  serializedVersion: 6
  m_Component:
  - component: {fileID: 415298}
  - component: {fileID: 3364774}
  m_Layer: 16
  m_Name: HighlightMesh
  m_TagString: Untagged
  m_Icon: {fileID: 0}
  m_NavMeshLayer: 0
  m_StaticEditorFlags: 0
  m_IsActive: 1
--- !u!4 &415298
Transform:
  m_ObjectHideFlags: 0
  m_CorrespondingSourceObject: {fileID: 0}
  m_PrefabInstance: {fileID: 0}
  m_PrefabAsset: {fileID: 0}
  m_GameObject: {fileID: 153348}
  serializedVersion: 2
  m_LocalRotation: {x: -0, y: -0, z: -0, w: 1}
  m_LocalPosition: {x: 0, y: 0, z: 0.1}
  m_LocalScale: {x: 0.68, y: 0.48000002, z: 0.01}
  m_ConstrainProportionsScale: 0
  m_Children: []
  m_Father: {fileID: 402684}
<<<<<<< HEAD
  m_RootOrder: 11
=======
>>>>>>> f56c86b2
  m_LocalEulerAnglesHint: {x: 0, y: 0, z: 0}
--- !u!33 &3364774
MeshFilter:
  m_ObjectHideFlags: 0
  m_CorrespondingSourceObject: {fileID: 0}
  m_PrefabInstance: {fileID: 0}
  m_PrefabAsset: {fileID: 0}
  m_GameObject: {fileID: 153348}
  m_Mesh: {fileID: 4300000, guid: f74ab64bbd1dd3a4e8fc536254e3ac66, type: 3}
--- !u!1 &160772
GameObject:
  m_ObjectHideFlags: 0
  m_CorrespondingSourceObject: {fileID: 0}
  m_PrefabInstance: {fileID: 0}
  m_PrefabAsset: {fileID: 0}
  serializedVersion: 6
  m_Component:
  - component: {fileID: 402684}
  m_Layer: 16
  m_Name: Mesh
  m_TagString: Untagged
  m_Icon: {fileID: 0}
  m_NavMeshLayer: 0
  m_StaticEditorFlags: 0
  m_IsActive: 1
--- !u!4 &402684
Transform:
  m_ObjectHideFlags: 0
  m_CorrespondingSourceObject: {fileID: 0}
  m_PrefabInstance: {fileID: 0}
  m_PrefabAsset: {fileID: 0}
  m_GameObject: {fileID: 160772}
  serializedVersion: 2
  m_LocalRotation: {x: -0, y: -0, z: -0, w: 1}
  m_LocalPosition: {x: 0, y: 0, z: 0}
  m_LocalScale: {x: 1, y: 1, z: 1}
  m_ConstrainProportionsScale: 0
  m_Children:
  - {fileID: 4000012490214276}
  - {fileID: 3219221680988349883}
  - {fileID: 1139538046860859100}
  - {fileID: 4626429713668410}
  - {fileID: 4000011596321798}
  - {fileID: 2468152952838901612}
  - {fileID: 8809421544085413876}
  - {fileID: 2945491971105774197}
  - {fileID: 2468055462235645184}
  - {fileID: 499404}
  - {fileID: 4000011486688576}
  - {fileID: 415298}
  m_Father: {fileID: 485948}
  m_LocalEulerAnglesHint: {x: 0, y: 0, z: 0}
--- !u!1 &164352
GameObject:
  m_ObjectHideFlags: 0
  m_CorrespondingSourceObject: {fileID: 0}
  m_PrefabInstance: {fileID: 0}
  m_PrefabAsset: {fileID: 0}
  serializedVersion: 6
  m_Component:
  - component: {fileID: 442914}
  - component: {fileID: 6531256}
  m_Layer: 16
  m_Name: Collider
  m_TagString: Untagged
  m_Icon: {fileID: 0}
  m_NavMeshLayer: 0
  m_StaticEditorFlags: 0
  m_IsActive: 1
--- !u!4 &442914
Transform:
  m_ObjectHideFlags: 0
  m_CorrespondingSourceObject: {fileID: 0}
  m_PrefabInstance: {fileID: 0}
  m_PrefabAsset: {fileID: 0}
  m_GameObject: {fileID: 164352}
  serializedVersion: 2
  m_LocalRotation: {x: -0, y: -0, z: -0, w: 1}
  m_LocalPosition: {x: 0, y: 0, z: 0}
  m_LocalScale: {x: 1, y: 1, z: 1}
  m_ConstrainProportionsScale: 0
  m_Children: []
  m_Father: {fileID: 485948}
  m_LocalEulerAnglesHint: {x: 0, y: 0, z: 0}
--- !u!65 &6531256
BoxCollider:
  m_ObjectHideFlags: 0
  m_CorrespondingSourceObject: {fileID: 0}
  m_PrefabInstance: {fileID: 0}
  m_PrefabAsset: {fileID: 0}
  m_GameObject: {fileID: 164352}
  m_Material: {fileID: 0}
  m_IncludeLayers:
    serializedVersion: 2
    m_Bits: 0
  m_ExcludeLayers:
    serializedVersion: 2
    m_Bits: 0
  m_LayerOverridePriority: 0
  m_IsTrigger: 0
  m_ProvidesContacts: 0
  m_Enabled: 1
  serializedVersion: 3
  m_Size: {x: 1.9, y: 1.6, z: 0.5}
  m_Center: {x: 0, y: 0, z: 0}
--- !u!1 &168032
GameObject:
  m_ObjectHideFlags: 0
  m_CorrespondingSourceObject: {fileID: 0}
  m_PrefabInstance: {fileID: 0}
  m_PrefabAsset: {fileID: 0}
  serializedVersion: 6
  m_Component:
  - component: {fileID: 499404}
  - component: {fileID: 6547610}
  m_Layer: 16
  m_Name: MeshCollider
  m_TagString: Untagged
  m_Icon: {fileID: 0}
  m_NavMeshLayer: 0
  m_StaticEditorFlags: 0
  m_IsActive: 1
--- !u!4 &499404
Transform:
  m_ObjectHideFlags: 0
  m_CorrespondingSourceObject: {fileID: 0}
  m_PrefabInstance: {fileID: 0}
  m_PrefabAsset: {fileID: 0}
  m_GameObject: {fileID: 168032}
  serializedVersion: 2
  m_LocalRotation: {x: -0, y: -0, z: -0, w: 1}
  m_LocalPosition: {x: 0, y: 0, z: 0}
  m_LocalScale: {x: 1, y: 1, z: 1}
  m_ConstrainProportionsScale: 0
  m_Children: []
  m_Father: {fileID: 402684}
<<<<<<< HEAD
  m_RootOrder: 9
=======
>>>>>>> f56c86b2
  m_LocalEulerAnglesHint: {x: 0, y: 0, z: 0}
--- !u!65 &6547610
BoxCollider:
  m_ObjectHideFlags: 0
  m_CorrespondingSourceObject: {fileID: 0}
  m_PrefabInstance: {fileID: 0}
  m_PrefabAsset: {fileID: 0}
  m_GameObject: {fileID: 168032}
  m_Material: {fileID: 0}
  m_IncludeLayers:
    serializedVersion: 2
    m_Bits: 0
  m_ExcludeLayers:
    serializedVersion: 2
    m_Bits: 0
  m_LayerOverridePriority: 0
  m_IsTrigger: 0
  m_ProvidesContacts: 0
  m_Enabled: 1
  serializedVersion: 3
  m_Size: {x: 1.4, y: 1.1, z: 0.02}
  m_Center: {x: 0, y: 0, z: 0}
--- !u!1 &199434
GameObject:
  m_ObjectHideFlags: 0
  m_CorrespondingSourceObject: {fileID: 0}
  m_PrefabInstance: {fileID: 0}
  m_PrefabAsset: {fileID: 0}
  serializedVersion: 6
  m_Component:
  - component: {fileID: 485948}
  - component: {fileID: 114019824221785570}
  - component: {fileID: 11478692}
  - component: {fileID: 114675876165215544}
  m_Layer: 16
  m_Name: LabsPanel_Mobile
  m_TagString: Untagged
  m_Icon: {fileID: 0}
  m_NavMeshLayer: 0
  m_StaticEditorFlags: 0
  m_IsActive: 1
--- !u!4 &485948
Transform:
  m_ObjectHideFlags: 0
  m_CorrespondingSourceObject: {fileID: 0}
  m_PrefabInstance: {fileID: 0}
  m_PrefabAsset: {fileID: 0}
  m_GameObject: {fileID: 199434}
  serializedVersion: 2
  m_LocalRotation: {x: 0, y: 0, z: 0, w: 1}
  m_LocalPosition: {x: 1.788, y: 10, z: 0}
  m_LocalScale: {x: 1, y: 1, z: 1}
  m_ConstrainProportionsScale: 0
  m_Children:
  - {fileID: 4000014070374570}
  - {fileID: 442914}
  - {fileID: 402684}
  m_Father: {fileID: 0}
  m_LocalEulerAnglesHint: {x: 0, y: 0, z: 0}
--- !u!114 &114019824221785570
MonoBehaviour:
  m_ObjectHideFlags: 0
  m_CorrespondingSourceObject: {fileID: 0}
  m_PrefabInstance: {fileID: 0}
  m_PrefabAsset: {fileID: 0}
  m_GameObject: {fileID: 199434}
  m_Enabled: 1
  m_EditorHideFlags: 0
  m_Script: {fileID: 11500000, guid: a7d0b1933e6839443a2050b4306ef453, type: 3}
  m_Name: 
  m_EditorClassIdentifier: 
  m_PanelType: 30
  m_Collider: {fileID: 6531256}
  m_Mesh: {fileID: 160772}
  m_Border: {fileID: 23000010265477920}
  m_MeshCollider: {fileID: 6547610}
  m_ParticleBounds: {x: 1.2, y: 1.2, z: 0}
  m_PanelPopUpMap:
  - m_PopUpPrefab: {fileID: 167516, guid: e875cff6ab3f37347921daaab5f43b25, type: 3}
    m_Command: 9
  - m_PopUpPrefab: {fileID: 1758786797962018, guid: 04751ea8307825e4bb7657eb20f9bfc5,
      type: 3}
    m_Command: 15
  m_PanelDescription: LABS_PANEL_DESCRIPTION
  m_LocalizedPanelDescription:
    m_TableReference:
      m_TableCollectionName: GUID:c84355079ab3f3e4f8f3812258805f86
    m_TableEntryReference:
      m_KeyId: 7866918104702976
      m_Key: 
    m_FallbackState: 0
    m_WaitForCompletion: 0
    m_LocalVariables: []
  m_PanelDescriptionPrefab: {fileID: 160918, guid: 3491f4f01ba6cac47b1633f36d7c6c84,
    type: 3}
  m_PanelDescriptionOffset: {x: 1.15, y: 0.75, z: 0}
  m_PanelDescriptionColor: {r: 1, g: 1, b: 1, a: 1}
  m_PanelFlairPrefab: {fileID: 0}
  m_PanelFlairOffset: {x: 0, y: 0, z: 0}
  m_DescriptionSpringK: 4
  m_DescriptionSpringDampen: 0.2
  m_DescriptionClosedAngle: -90
  m_DescriptionOpenAngle: 0
  m_DescriptionAlphaDistance: 90
  m_Decor: []
  m_GazeHighlightScaleMultiplier: 1.1
  m_BorderMeshWidth: 0.02
  m_BorderMeshAdvWidth: 0.01
  m_PanelSensitivity: 0.1
  m_ClampToBounds: 1
  m_ReticleBounds: {x: 1.35, y: 1.55, z: 0}
  m_BorderSphereHighlightRadius: 2.5
  m_PositioningSpheresBounds: {x: 1, y: 1}
  m_PositioningSphereRadius: 0.4
  m_UseGazeRotation: 1
  m_MaxGazeRotation: 20
  m_GazeActivateSpeed: 8
  m_InitialSpawnPos: {x: 0, y: 0, z: 0}
  m_InitialSpawnRotEulers: {x: 0, y: 0, z: 0}
  m_WandAttachAngle: 0
  m_WandAttachYOffset: 0
  m_WandAttachHalfHeight: 0.6
  m_BeginFixed: 0
  m_CanBeFixedToWand: 1
  m_CanBeDetachedFromWand: 1
  m_PopUpGazeDuration: 0.2
  m_PromoBorders:
  - {fileID: 23000010265477920}
  references:
    version: 2
    RefIds: []
--- !u!114 &11478692
MonoBehaviour:
  m_ObjectHideFlags: 0
  m_CorrespondingSourceObject: {fileID: 0}
  m_PrefabInstance: {fileID: 0}
  m_PrefabAsset: {fileID: 0}
  m_GameObject: {fileID: 199434}
  m_Enabled: 1
  m_EditorHideFlags: 0
  m_Script: {fileID: 11500000, guid: 6311d8a25dba6a443be8afe87803c545, type: 3}
  m_Name: 
  m_EditorClassIdentifier: 
  m_ShowDuration: 0.25
  m_GrabDistance: 0.5
  m_CollisionRadius: 0.95
  m_AllowTwoHandGrab: 0
  m_DestroyOnHide: 0
  m_AllowHideWithToss: 1
  m_DisableDrift: 0
  m_RecordMovements: 0
  m_AllowSnapping: 0
  m_SnapDisabledDelay: 0.2
  m_AllowPinning: 0
  m_AllowDormancy: 1
  m_TossDuration: 0
  m_TintableMeshes:
  - {fileID: 23000010265477920}
  m_SpawnPlacementOffset: {x: 3.5, y: 0, z: 1.5}
  m_IntroAnimSpinAmount: 360
  m_BoxCollider: {fileID: 6531256}
  m_Mesh: {fileID: 485948}
  m_HighlightMeshXfs:
  - {fileID: 415298}
  m_ValidSnapRotationStickyAngle: 0
  m_SnapGhostMaterial: {fileID: 0}
  m_Border: {fileID: 4000011486688576}
  m_GrabFixedMaxFacingAngle: 70
--- !u!114 &114675876165215544
MonoBehaviour:
  m_ObjectHideFlags: 0
  m_CorrespondingSourceObject: {fileID: 0}
  m_PrefabInstance: {fileID: 0}
  m_PrefabAsset: {fileID: 0}
  m_GameObject: {fileID: 199434}
  m_Enabled: 1
  m_EditorHideFlags: 0
  m_Script: {fileID: 11500000, guid: 739d5b1996234d64992a2ae60c3723e9, type: 3}
  m_Name: 
  m_EditorClassIdentifier: 
--- !u!1 &1000010708462674
GameObject:
  m_ObjectHideFlags: 0
  m_CorrespondingSourceObject: {fileID: 0}
  m_PrefabInstance: {fileID: 0}
  m_PrefabAsset: {fileID: 0}
  serializedVersion: 6
  m_Component:
  - component: {fileID: 4000011596321798}
  - component: {fileID: 33000010418119032}
  - component: {fileID: 23000012782461330}
  - component: {fileID: 65000010437267154}
  - component: {fileID: 114000012887931942}
  m_Layer: 16
  m_Name: OptionButton_Export
  m_TagString: Untagged
  m_Icon: {fileID: 0}
  m_NavMeshLayer: 0
  m_StaticEditorFlags: 0
  m_IsActive: 1
--- !u!4 &4000011596321798
Transform:
  m_ObjectHideFlags: 0
  m_CorrespondingSourceObject: {fileID: 0}
  m_PrefabInstance: {fileID: 0}
  m_PrefabAsset: {fileID: 0}
  m_GameObject: {fileID: 1000010708462674}
  serializedVersion: 2
  m_LocalRotation: {x: -0, y: -0, z: -0, w: 1}
  m_LocalPosition: {x: 0.415, y: 0.212, z: 0.05}
  m_LocalScale: {x: 0.35, y: 0.35, z: 0.35}
  m_ConstrainProportionsScale: 0
  m_Children: []
  m_Father: {fileID: 402684}
  m_LocalEulerAnglesHint: {x: 0, y: 0, z: 0}
--- !u!33 &33000010418119032
MeshFilter:
  m_ObjectHideFlags: 0
  m_CorrespondingSourceObject: {fileID: 0}
  m_PrefabInstance: {fileID: 0}
  m_PrefabAsset: {fileID: 0}
  m_GameObject: {fileID: 1000010708462674}
  m_Mesh: {fileID: 4300000, guid: 5501f437160666942ae970f3648fbeb8, type: 3}
--- !u!23 &23000012782461330
MeshRenderer:
  m_ObjectHideFlags: 0
  m_CorrespondingSourceObject: {fileID: 0}
  m_PrefabInstance: {fileID: 0}
  m_PrefabAsset: {fileID: 0}
  m_GameObject: {fileID: 1000010708462674}
  m_Enabled: 1
  m_CastShadows: 0
  m_ReceiveShadows: 0
  m_DynamicOccludee: 1
  m_StaticShadowCaster: 0
  m_MotionVectors: 1
  m_LightProbeUsage: 1
  m_ReflectionProbeUsage: 1
  m_RayTracingMode: 2
  m_RayTraceProcedural: 0
  m_RenderingLayerMask: 1
  m_RendererPriority: 0
  m_Materials:
  - {fileID: 2100000, guid: 40d29de2bdc11f04dbfa25059165916e, type: 2}
  m_StaticBatchInfo:
    firstSubMesh: 0
    subMeshCount: 0
  m_StaticBatchRoot: {fileID: 0}
  m_ProbeAnchor: {fileID: 0}
  m_LightProbeVolumeOverride: {fileID: 0}
  m_ScaleInLightmap: 1
  m_ReceiveGI: 1
  m_PreserveUVs: 0
  m_IgnoreNormalsForChartDetection: 0
  m_ImportantGI: 0
  m_StitchLightmapSeams: 0
  m_SelectedEditorRenderState: 3
  m_MinimumChartSize: 4
  m_AutoUVMaxDistance: 0.5
  m_AutoUVMaxAngle: 89
  m_LightmapParameters: {fileID: 0}
  m_SortingLayerID: 0
  m_SortingLayer: 0
  m_SortingOrder: 0
  m_AdditionalVertexStreams: {fileID: 0}
--- !u!65 &65000010437267154
BoxCollider:
  m_ObjectHideFlags: 0
  m_CorrespondingSourceObject: {fileID: 0}
  m_PrefabInstance: {fileID: 0}
  m_PrefabAsset: {fileID: 0}
  m_GameObject: {fileID: 1000010708462674}
  m_Material: {fileID: 0}
  m_IncludeLayers:
    serializedVersion: 2
    m_Bits: 0
  m_ExcludeLayers:
    serializedVersion: 2
    m_Bits: 0
  m_LayerOverridePriority: 0
  m_IsTrigger: 0
  m_ProvidesContacts: 0
  m_Enabled: 1
  serializedVersion: 3
  m_Size: {x: 1, y: 1, z: 0.1}
  m_Center: {x: -0.000000074505806, y: 0.000000022351742, z: 0}
--- !u!114 &114000012887931942
MonoBehaviour:
  m_ObjectHideFlags: 0
  m_CorrespondingSourceObject: {fileID: 0}
  m_PrefabInstance: {fileID: 0}
  m_PrefabAsset: {fileID: 0}
  m_GameObject: {fileID: 1000010708462674}
  m_Enabled: 1
  m_EditorHideFlags: 0
  m_Script: {fileID: 11500000, guid: 6c6859eec74651247968d56b594ac313, type: 3}
  m_Name: 
  m_EditorClassIdentifier: 
  m_DescriptionType: 0
  m_DescriptionYOffset: 0
  m_DescriptionText: LABS_PANEL_EXPORT_BUTTON_DESCRIPTION
  m_LocalizedDescription:
    m_TableReference:
      m_TableCollectionName: GUID:c84355079ab3f3e4f8f3812258805f86
    m_TableEntryReference:
      m_KeyId: 7868539698126848
      m_Key: 
    m_FallbackState: 0
    m_WaitForCompletion: 0
    m_LocalVariables: []
  m_DescriptionTextExtra: 
  m_LocalizedDescriptionExtra:
    m_TableReference:
      m_TableCollectionName: 
    m_TableEntryReference:
      m_KeyId: 0
      m_Key: 
    m_FallbackState: 0
    m_WaitForCompletion: 0
    m_LocalVariables: []
  m_DescriptionActivateSpeed: 12
  m_DescriptionZScale: 1
  m_ButtonTexture: {fileID: 2800000, guid: b7fb5e24817634c4eb185b6d24afa87c, type: 3}
  m_AtlasTexture: 1
  m_ToggleButton: 0
  m_LongPressReleaseButton: 0
  m_ButtonHasPressedAudio: 0
  m_ZAdjustHover: -0.02
  m_ZAdjustClick: 0.05
  m_HoverScale: 1.1
  m_HoverBoxColliderGrow: 0.2
  m_AddOverlay: 0
  m_Command: 34
  m_CommandParam: -1
  m_CommandParam2: -1
  m_RequiresPopup: 0
  m_CenterPopupOnButton: 0
  m_PopupOffset: {x: 0, y: 0, z: 0}
  m_PopupText: 
  m_LocalizedPopup:
    m_TableReference:
      m_TableCollectionName: 
    m_TableEntryReference:
      m_KeyId: 0
      m_Key: 
    m_FallbackState: 0
    m_WaitForCompletion: 0
    m_LocalVariables: []
  m_ToggleOnDescription: 
  m_LocalizedToggleOnDescription:
    m_TableReference:
      m_TableCollectionName: 
    m_TableEntryReference:
      m_KeyId: 0
      m_Key: 
    m_FallbackState: 0
    m_WaitForCompletion: 0
    m_LocalVariables: []
  m_ToggleOnTexture: {fileID: 0}
  m_AllowUnavailable: 1
  m_LinkedUIObject: {fileID: 0}
  references:
    version: 2
    RefIds: []
--- !u!1 &1000012292180826
GameObject:
  m_ObjectHideFlags: 0
  m_CorrespondingSourceObject: {fileID: 0}
  m_PrefabInstance: {fileID: 0}
  m_PrefabAsset: {fileID: 0}
  serializedVersion: 6
  m_Component:
  - component: {fileID: 4000011486688576}
  - component: {fileID: 33000013181835044}
  - component: {fileID: 23000010265477920}
  - component: {fileID: 114122489900507968}
  m_Layer: 16
  m_Name: Border
  m_TagString: Untagged
  m_Icon: {fileID: 0}
  m_NavMeshLayer: 0
  m_StaticEditorFlags: 0
  m_IsActive: 1
--- !u!4 &4000011486688576
Transform:
  m_ObjectHideFlags: 0
  m_CorrespondingSourceObject: {fileID: 0}
  m_PrefabInstance: {fileID: 0}
  m_PrefabAsset: {fileID: 0}
  m_GameObject: {fileID: 1000012292180826}
  serializedVersion: 2
  m_LocalRotation: {x: -0, y: -0, z: -0, w: 1}
  m_LocalPosition: {x: 0, y: 0, z: 0}
  m_LocalScale: {x: 1, y: 1, z: 1}
  m_ConstrainProportionsScale: 0
  m_Children: []
  m_Father: {fileID: 402684}
<<<<<<< HEAD
  m_RootOrder: 10
=======
>>>>>>> f56c86b2
  m_LocalEulerAnglesHint: {x: 0, y: 0, z: 0}
--- !u!33 &33000013181835044
MeshFilter:
  m_ObjectHideFlags: 0
  m_CorrespondingSourceObject: {fileID: 0}
  m_PrefabInstance: {fileID: 0}
  m_PrefabAsset: {fileID: 0}
  m_GameObject: {fileID: 1000012292180826}
  m_Mesh: {fileID: 4300000, guid: 70d5ab47bcc3aa0439e20bd40350c05a, type: 3}
--- !u!23 &23000010265477920
MeshRenderer:
  m_ObjectHideFlags: 0
  m_CorrespondingSourceObject: {fileID: 0}
  m_PrefabInstance: {fileID: 0}
  m_PrefabAsset: {fileID: 0}
  m_GameObject: {fileID: 1000012292180826}
  m_Enabled: 1
  m_CastShadows: 0
  m_ReceiveShadows: 0
  m_DynamicOccludee: 1
  m_StaticShadowCaster: 0
  m_MotionVectors: 1
  m_LightProbeUsage: 1
  m_ReflectionProbeUsage: 1
  m_RayTracingMode: 2
  m_RayTraceProcedural: 0
  m_RenderingLayerMask: 1
  m_RendererPriority: 0
  m_Materials:
  - {fileID: 2100000, guid: 3e92ccbfed650604686991e69902e663, type: 2}
  m_StaticBatchInfo:
    firstSubMesh: 0
    subMeshCount: 0
  m_StaticBatchRoot: {fileID: 0}
  m_ProbeAnchor: {fileID: 0}
  m_LightProbeVolumeOverride: {fileID: 0}
  m_ScaleInLightmap: 1
  m_ReceiveGI: 1
  m_PreserveUVs: 0
  m_IgnoreNormalsForChartDetection: 0
  m_ImportantGI: 0
  m_StitchLightmapSeams: 0
  m_SelectedEditorRenderState: 3
  m_MinimumChartSize: 4
  m_AutoUVMaxDistance: 0.5
  m_AutoUVMaxAngle: 89
  m_LightmapParameters: {fileID: 0}
  m_SortingLayerID: 0
  m_SortingLayer: 0
  m_SortingOrder: 0
  m_AdditionalVertexStreams: {fileID: 0}
--- !u!114 &114122489900507968
MonoBehaviour:
  m_ObjectHideFlags: 0
  m_CorrespondingSourceObject: {fileID: 0}
  m_PrefabInstance: {fileID: 0}
  m_PrefabAsset: {fileID: 0}
  m_GameObject: {fileID: 1000012292180826}
  m_Enabled: 1
  m_EditorHideFlags: 0
  m_Script: {fileID: 11500000, guid: 1aaefde5afe80784e908d27fcb05a101, type: 3}
  m_Name: 
  m_EditorClassIdentifier: 
  m_OffsetOverride: -1
--- !u!1 &1000013682514104
GameObject:
  m_ObjectHideFlags: 0
  m_CorrespondingSourceObject: {fileID: 0}
  m_PrefabInstance: {fileID: 0}
  m_PrefabAsset: {fileID: 0}
  serializedVersion: 6
  m_Component:
  - component: {fileID: 4000012490214276}
  - component: {fileID: 33000012285989520}
  - component: {fileID: 23000013635666208}
  - component: {fileID: 114000013970117258}
  - component: {fileID: 65000012363288332}
  m_Layer: 16
  m_Name: Local Media Library
  m_TagString: Untagged
  m_Icon: {fileID: 0}
  m_NavMeshLayer: 0
  m_StaticEditorFlags: 0
  m_IsActive: 0
--- !u!4 &4000012490214276
Transform:
  m_ObjectHideFlags: 0
  m_CorrespondingSourceObject: {fileID: 0}
  m_PrefabInstance: {fileID: 0}
  m_PrefabAsset: {fileID: 0}
  m_GameObject: {fileID: 1000013682514104}
  serializedVersion: 2
  m_LocalRotation: {x: -0, y: -0, z: -0, w: 1}
  m_LocalPosition: {x: -0.415, y: 0.212, z: 0.05}
  m_LocalScale: {x: 0.35, y: 0.35, z: 0.35}
  m_ConstrainProportionsScale: 0
  m_Children: []
  m_Father: {fileID: 402684}
  m_LocalEulerAnglesHint: {x: 0, y: 0, z: 0}
--- !u!33 &33000012285989520
MeshFilter:
  m_ObjectHideFlags: 0
  m_CorrespondingSourceObject: {fileID: 0}
  m_PrefabInstance: {fileID: 0}
  m_PrefabAsset: {fileID: 0}
  m_GameObject: {fileID: 1000013682514104}
  m_Mesh: {fileID: 4300000, guid: 5501f437160666942ae970f3648fbeb8, type: 3}
--- !u!23 &23000013635666208
MeshRenderer:
  m_ObjectHideFlags: 0
  m_CorrespondingSourceObject: {fileID: 0}
  m_PrefabInstance: {fileID: 0}
  m_PrefabAsset: {fileID: 0}
  m_GameObject: {fileID: 1000013682514104}
  m_Enabled: 1
  m_CastShadows: 0
  m_ReceiveShadows: 0
  m_DynamicOccludee: 1
  m_StaticShadowCaster: 0
  m_MotionVectors: 1
  m_LightProbeUsage: 0
  m_ReflectionProbeUsage: 1
  m_RayTracingMode: 2
  m_RayTraceProcedural: 0
  m_RenderingLayerMask: 1
  m_RendererPriority: 0
  m_Materials:
  - {fileID: 2100000, guid: 40d29de2bdc11f04dbfa25059165916e, type: 2}
  m_StaticBatchInfo:
    firstSubMesh: 0
    subMeshCount: 0
  m_StaticBatchRoot: {fileID: 0}
  m_ProbeAnchor: {fileID: 0}
  m_LightProbeVolumeOverride: {fileID: 0}
  m_ScaleInLightmap: 1
  m_ReceiveGI: 1
  m_PreserveUVs: 0
  m_IgnoreNormalsForChartDetection: 0
  m_ImportantGI: 0
  m_StitchLightmapSeams: 0
  m_SelectedEditorRenderState: 3
  m_MinimumChartSize: 4
  m_AutoUVMaxDistance: 0.5
  m_AutoUVMaxAngle: 89
  m_LightmapParameters: {fileID: 0}
  m_SortingLayerID: 0
  m_SortingLayer: 0
  m_SortingOrder: 0
  m_AdditionalVertexStreams: {fileID: 0}
--- !u!114 &114000013970117258
MonoBehaviour:
  m_ObjectHideFlags: 0
  m_CorrespondingSourceObject: {fileID: 0}
  m_PrefabInstance: {fileID: 0}
  m_PrefabAsset: {fileID: 0}
  m_GameObject: {fileID: 1000013682514104}
  m_Enabled: 1
  m_EditorHideFlags: 0
  m_Script: {fileID: 11500000, guid: 03222d9718beeb748bf9e9be379fea39, type: 3}
  m_Name: 
  m_EditorClassIdentifier: 
  m_DescriptionType: 0
  m_DescriptionYOffset: 0
  m_DescriptionText: EXTRA_PANEL_LOCALMEDIA_BUTTON_DESCRIPTION
  m_LocalizedDescription:
    m_TableReference:
      m_TableCollectionName: GUID:c84355079ab3f3e4f8f3812258805f86
    m_TableEntryReference:
      m_KeyId: 7867671724662784
      m_Key: 
    m_FallbackState: 0
    m_WaitForCompletion: 0
    m_LocalVariables: []
  m_DescriptionTextExtra: 
  m_LocalizedDescriptionExtra:
    m_TableReference:
      m_TableCollectionName: 
    m_TableEntryReference:
      m_KeyId: 0
      m_Key: 
    m_FallbackState: 0
    m_WaitForCompletion: 0
    m_LocalVariables: []
  m_DescriptionActivateSpeed: 12
  m_DescriptionZScale: 1
  m_ButtonTexture: {fileID: 2800000, guid: 5ee9246293effe049a954f45d5983441, type: 3}
  m_AtlasTexture: 1
  m_ToggleButton: 1
  m_LongPressReleaseButton: 0
  m_ButtonHasPressedAudio: 0
  m_ZAdjustHover: -0.02
  m_ZAdjustClick: 0.05
  m_HoverScale: 1.1
  m_HoverBoxColliderGrow: 0.2
  m_AddOverlay: 0
  m_Type: 31
  m_AlwaysSpawn: 0
  references:
    version: 2
    RefIds: []
--- !u!65 &65000012363288332
BoxCollider:
  m_ObjectHideFlags: 0
  m_CorrespondingSourceObject: {fileID: 0}
  m_PrefabInstance: {fileID: 0}
  m_PrefabAsset: {fileID: 0}
  m_GameObject: {fileID: 1000013682514104}
  m_Material: {fileID: 0}
  m_IncludeLayers:
    serializedVersion: 2
    m_Bits: 0
  m_ExcludeLayers:
    serializedVersion: 2
    m_Bits: 0
  m_LayerOverridePriority: 0
  m_IsTrigger: 0
  m_ProvidesContacts: 0
  m_Enabled: 1
  serializedVersion: 3
  m_Size: {x: 1, y: 1, z: 0.1}
  m_Center: {x: 0, y: 0, z: 0}
--- !u!1 &1000013998383226
GameObject:
  m_ObjectHideFlags: 0
  m_CorrespondingSourceObject: {fileID: 0}
  m_PrefabInstance: {fileID: 0}
  m_PrefabAsset: {fileID: 0}
  serializedVersion: 6
  m_Component:
  - component: {fileID: 4000014070374570}
  - component: {fileID: 33000011026480406}
  - component: {fileID: 23000011541467852}
  m_Layer: 16
  m_Name: _Bounds(inactive)
  m_TagString: Untagged
  m_Icon: {fileID: 0}
  m_NavMeshLayer: 0
  m_StaticEditorFlags: 0
  m_IsActive: 0
--- !u!4 &4000014070374570
Transform:
  m_ObjectHideFlags: 0
  m_CorrespondingSourceObject: {fileID: 0}
  m_PrefabInstance: {fileID: 0}
  m_PrefabAsset: {fileID: 0}
  m_GameObject: {fileID: 1000013998383226}
  serializedVersion: 2
  m_LocalRotation: {x: 0, y: 0, z: 0, w: 1}
  m_LocalPosition: {x: 0, y: 0, z: 0}
  m_LocalScale: {x: 1.5, y: 1.1, z: 2.4}
  m_ConstrainProportionsScale: 0
  m_Children: []
  m_Father: {fileID: 485948}
  m_LocalEulerAnglesHint: {x: 0, y: 0, z: 0}
--- !u!33 &33000011026480406
MeshFilter:
  m_ObjectHideFlags: 0
  m_CorrespondingSourceObject: {fileID: 0}
  m_PrefabInstance: {fileID: 0}
  m_PrefabAsset: {fileID: 0}
  m_GameObject: {fileID: 1000013998383226}
  m_Mesh: {fileID: 10210, guid: 0000000000000000e000000000000000, type: 0}
--- !u!23 &23000011541467852
MeshRenderer:
  m_ObjectHideFlags: 0
  m_CorrespondingSourceObject: {fileID: 0}
  m_PrefabInstance: {fileID: 0}
  m_PrefabAsset: {fileID: 0}
  m_GameObject: {fileID: 1000013998383226}
  m_Enabled: 1
  m_CastShadows: 0
  m_ReceiveShadows: 0
  m_DynamicOccludee: 1
  m_StaticShadowCaster: 0
  m_MotionVectors: 0
  m_LightProbeUsage: 1
  m_ReflectionProbeUsage: 1
  m_RayTracingMode: 2
  m_RayTraceProcedural: 0
  m_RenderingLayerMask: 1
  m_RendererPriority: 0
  m_Materials:
  - {fileID: 10303, guid: 0000000000000000f000000000000000, type: 0}
  m_StaticBatchInfo:
    firstSubMesh: 0
    subMeshCount: 0
  m_StaticBatchRoot: {fileID: 0}
  m_ProbeAnchor: {fileID: 0}
  m_LightProbeVolumeOverride: {fileID: 0}
  m_ScaleInLightmap: 1
  m_ReceiveGI: 1
  m_PreserveUVs: 1
  m_IgnoreNormalsForChartDetection: 0
  m_ImportantGI: 0
  m_StitchLightmapSeams: 0
  m_SelectedEditorRenderState: 3
  m_MinimumChartSize: 4
  m_AutoUVMaxDistance: 0.5
  m_AutoUVMaxAngle: 89
  m_LightmapParameters: {fileID: 0}
  m_SortingLayerID: 0
  m_SortingLayer: 0
  m_SortingOrder: 0
  m_AdditionalVertexStreams: {fileID: 0}
--- !u!1 &1634642417305556
GameObject:
  m_ObjectHideFlags: 0
  m_CorrespondingSourceObject: {fileID: 0}
  m_PrefabInstance: {fileID: 0}
  m_PrefabAsset: {fileID: 0}
  serializedVersion: 6
  m_Component:
  - component: {fileID: 4626429713668410}
  - component: {fileID: 33062622632853984}
  - component: {fileID: 23932869825516412}
  - component: {fileID: 65227595068337034}
  - component: {fileID: 114328378359043972}
  m_Layer: 16
  m_Name: ToolButton_Pin
  m_TagString: Untagged
  m_Icon: {fileID: 0}
  m_NavMeshLayer: 0
  m_StaticEditorFlags: 0
  m_IsActive: 1
--- !u!4 &4626429713668410
Transform:
  m_ObjectHideFlags: 0
  m_CorrespondingSourceObject: {fileID: 0}
  m_PrefabInstance: {fileID: 0}
  m_PrefabAsset: {fileID: 0}
  m_GameObject: {fileID: 1634642417305556}
  serializedVersion: 2
  m_LocalRotation: {x: -0, y: -0, z: -0, w: 1}
  m_LocalPosition: {x: 0, y: 0.212, z: 0.05}
  m_LocalScale: {x: 0.35, y: 0.35, z: 0.35}
  m_ConstrainProportionsScale: 0
  m_Children: []
  m_Father: {fileID: 402684}
  m_LocalEulerAnglesHint: {x: 0, y: 0, z: 0}
--- !u!33 &33062622632853984
MeshFilter:
  m_ObjectHideFlags: 0
  m_CorrespondingSourceObject: {fileID: 0}
  m_PrefabInstance: {fileID: 0}
  m_PrefabAsset: {fileID: 0}
  m_GameObject: {fileID: 1634642417305556}
  m_Mesh: {fileID: 4300000, guid: 5501f437160666942ae970f3648fbeb8, type: 3}
--- !u!23 &23932869825516412
MeshRenderer:
  m_ObjectHideFlags: 0
  m_CorrespondingSourceObject: {fileID: 0}
  m_PrefabInstance: {fileID: 0}
  m_PrefabAsset: {fileID: 0}
  m_GameObject: {fileID: 1634642417305556}
  m_Enabled: 1
  m_CastShadows: 0
  m_ReceiveShadows: 0
  m_DynamicOccludee: 1
  m_StaticShadowCaster: 0
  m_MotionVectors: 1
  m_LightProbeUsage: 1
  m_ReflectionProbeUsage: 1
  m_RayTracingMode: 2
  m_RayTraceProcedural: 0
  m_RenderingLayerMask: 1
  m_RendererPriority: 0
  m_Materials:
  - {fileID: 2100000, guid: 40d29de2bdc11f04dbfa25059165916e, type: 2}
  m_StaticBatchInfo:
    firstSubMesh: 0
    subMeshCount: 0
  m_StaticBatchRoot: {fileID: 0}
  m_ProbeAnchor: {fileID: 0}
  m_LightProbeVolumeOverride: {fileID: 0}
  m_ScaleInLightmap: 1
  m_ReceiveGI: 1
  m_PreserveUVs: 0
  m_IgnoreNormalsForChartDetection: 0
  m_ImportantGI: 0
  m_StitchLightmapSeams: 0
  m_SelectedEditorRenderState: 3
  m_MinimumChartSize: 4
  m_AutoUVMaxDistance: 0.5
  m_AutoUVMaxAngle: 89
  m_LightmapParameters: {fileID: 0}
  m_SortingLayerID: 0
  m_SortingLayer: 0
  m_SortingOrder: 0
  m_AdditionalVertexStreams: {fileID: 0}
--- !u!65 &65227595068337034
BoxCollider:
  m_ObjectHideFlags: 0
  m_CorrespondingSourceObject: {fileID: 0}
  m_PrefabInstance: {fileID: 0}
  m_PrefabAsset: {fileID: 0}
  m_GameObject: {fileID: 1634642417305556}
  m_Material: {fileID: 0}
  m_IncludeLayers:
    serializedVersion: 2
    m_Bits: 0
  m_ExcludeLayers:
    serializedVersion: 2
    m_Bits: 0
  m_LayerOverridePriority: 0
  m_IsTrigger: 0
  m_ProvidesContacts: 0
  m_Enabled: 1
  serializedVersion: 3
  m_Size: {x: 1, y: 1, z: 0.01}
  m_Center: {x: 0, y: 0, z: -0.05}
--- !u!114 &114328378359043972
MonoBehaviour:
  m_ObjectHideFlags: 0
  m_CorrespondingSourceObject: {fileID: 0}
  m_PrefabInstance: {fileID: 0}
  m_PrefabAsset: {fileID: 0}
  m_GameObject: {fileID: 1634642417305556}
  m_Enabled: 1
  m_EditorHideFlags: 0
  m_Script: {fileID: 11500000, guid: 962894c5495cabc458506a8548e8a1e2, type: 3}
  m_Name: 
  m_EditorClassIdentifier: 
  m_DescriptionType: 0
  m_DescriptionYOffset: 0
  m_DescriptionText: LABS_PANEL_MODELPIN_BUTTON_DESCRIPTION
  m_LocalizedDescription:
    m_TableReference:
      m_TableCollectionName: GUID:c84355079ab3f3e4f8f3812258805f86
    m_TableEntryReference:
      m_KeyId: 7868186579673088
      m_Key: 
    m_FallbackState: 0
    m_WaitForCompletion: 0
    m_LocalVariables: []
  m_DescriptionTextExtra: 
  m_LocalizedDescriptionExtra:
    m_TableReference:
      m_TableCollectionName: 
    m_TableEntryReference:
      m_KeyId: 0
      m_Key: 
    m_FallbackState: 0
    m_WaitForCompletion: 0
    m_LocalVariables: []
  m_DescriptionActivateSpeed: 12
  m_DescriptionZScale: 1
  m_ButtonTexture: {fileID: 2800000, guid: 334e26aacccdac644b46ff8b05ec93e3, type: 3}
  m_AtlasTexture: 1
  m_ToggleButton: 1
  m_LongPressReleaseButton: 0
  m_ButtonHasPressedAudio: 1
  m_ZAdjustHover: -0.02
  m_ZAdjustClick: 0.05
  m_HoverScale: 1.1
  m_HoverBoxColliderGrow: 0.2
  m_AddOverlay: 0
  m_Tool: 22
  m_EatGazeInputOnPress: 1
  references:
    version: 2
    RefIds: []
--- !u!1 &2471131391549106940
GameObject:
  m_ObjectHideFlags: 0
  m_CorrespondingSourceObject: {fileID: 0}
  m_PrefabInstance: {fileID: 0}
  m_PrefabAsset: {fileID: 0}
  serializedVersion: 6
  m_Component:
  - component: {fileID: 2468055462235645184}
  - component: {fileID: 2465741338722790106}
  - component: {fileID: 2458014089478837322}
  - component: {fileID: 2496962056029272354}
  - component: {fileID: 2583710071636260494}
  m_Layer: 16
  m_Name: PanelButton_SaveModel
  m_TagString: Untagged
  m_Icon: {fileID: 0}
  m_NavMeshLayer: 0
  m_StaticEditorFlags: 0
  m_IsActive: 0
--- !u!4 &2468055462235645184
Transform:
  m_ObjectHideFlags: 0
  m_CorrespondingSourceObject: {fileID: 0}
  m_PrefabInstance: {fileID: 0}
  m_PrefabAsset: {fileID: 0}
  m_GameObject: {fileID: 2471131391549106940}
  serializedVersion: 2
  m_LocalRotation: {x: -0, y: -0, z: -0, w: 1}
  m_LocalPosition: {x: 0.6149999, y: -0.2119999, z: 0.05}
  m_LocalScale: {x: 0.35, y: 0.35, z: 0.35}
  m_ConstrainProportionsScale: 0
  m_Children: []
  m_Father: {fileID: 402684}
<<<<<<< HEAD
  m_RootOrder: 8
=======
>>>>>>> f56c86b2
  m_LocalEulerAnglesHint: {x: 0, y: 0, z: 0}
--- !u!33 &2465741338722790106
MeshFilter:
  m_ObjectHideFlags: 0
  m_CorrespondingSourceObject: {fileID: 0}
  m_PrefabInstance: {fileID: 0}
  m_PrefabAsset: {fileID: 0}
  m_GameObject: {fileID: 2471131391549106940}
  m_Mesh: {fileID: 4300000, guid: 5501f437160666942ae970f3648fbeb8, type: 3}
--- !u!23 &2458014089478837322
MeshRenderer:
  m_ObjectHideFlags: 0
  m_CorrespondingSourceObject: {fileID: 0}
  m_PrefabInstance: {fileID: 0}
  m_PrefabAsset: {fileID: 0}
  m_GameObject: {fileID: 2471131391549106940}
  m_Enabled: 1
  m_CastShadows: 0
  m_ReceiveShadows: 0
  m_DynamicOccludee: 1
  m_StaticShadowCaster: 0
  m_MotionVectors: 1
  m_LightProbeUsage: 1
  m_ReflectionProbeUsage: 1
  m_RayTracingMode: 2
  m_RayTraceProcedural: 0
  m_RenderingLayerMask: 1
  m_RendererPriority: 0
  m_Materials:
  - {fileID: 2100000, guid: 40d29de2bdc11f04dbfa25059165916e, type: 2}
  m_StaticBatchInfo:
    firstSubMesh: 0
    subMeshCount: 0
  m_StaticBatchRoot: {fileID: 0}
  m_ProbeAnchor: {fileID: 0}
  m_LightProbeVolumeOverride: {fileID: 0}
  m_ScaleInLightmap: 1
  m_ReceiveGI: 1
  m_PreserveUVs: 0
  m_IgnoreNormalsForChartDetection: 0
  m_ImportantGI: 0
  m_StitchLightmapSeams: 0
  m_SelectedEditorRenderState: 3
  m_MinimumChartSize: 4
  m_AutoUVMaxDistance: 0.5
  m_AutoUVMaxAngle: 89
  m_LightmapParameters: {fileID: 0}
  m_SortingLayerID: 0
  m_SortingLayer: 0
  m_SortingOrder: 0
  m_AdditionalVertexStreams: {fileID: 0}
--- !u!65 &2496962056029272354
BoxCollider:
  m_ObjectHideFlags: 0
  m_CorrespondingSourceObject: {fileID: 0}
  m_PrefabInstance: {fileID: 0}
  m_PrefabAsset: {fileID: 0}
  m_GameObject: {fileID: 2471131391549106940}
  m_Material: {fileID: 0}
  m_IncludeLayers:
    serializedVersion: 2
    m_Bits: 0
  m_ExcludeLayers:
    serializedVersion: 2
    m_Bits: 0
  m_LayerOverridePriority: 0
  m_IsTrigger: 0
  m_ProvidesContacts: 0
  m_Enabled: 1
  serializedVersion: 3
  m_Size: {x: 1, y: 1, z: 0.1}
  m_Center: {x: -0.000000074505806, y: 0.000000022351742, z: 0}
--- !u!114 &2583710071636260494
MonoBehaviour:
  m_ObjectHideFlags: 0
  m_CorrespondingSourceObject: {fileID: 0}
  m_PrefabInstance: {fileID: 0}
  m_PrefabAsset: {fileID: 0}
  m_GameObject: {fileID: 2471131391549106940}
  m_Enabled: 1
  m_EditorHideFlags: 0
  m_Script: {fileID: 11500000, guid: 6c6859eec74651247968d56b594ac313, type: 3}
  m_Name: 
  m_EditorClassIdentifier: 
  m_DescriptionType: 0
  m_DescriptionYOffset: 0
  m_DescriptionText: Save selected strokes to model catalog
  m_LocalizedDescription:
    m_TableReference:
      m_TableCollectionName: 
    m_TableEntryReference:
      m_KeyId: 0
      m_Key: 
    m_FallbackState: 0
    m_WaitForCompletion: 0
    m_LocalVariables: []
  m_DescriptionTextExtra: Save Model
  m_LocalizedDescriptionExtra:
    m_TableReference:
      m_TableCollectionName: 
    m_TableEntryReference:
      m_KeyId: 0
      m_Key: 
    m_FallbackState: 0
    m_WaitForCompletion: 0
    m_LocalVariables: []
  m_DescriptionActivateSpeed: 12
  m_DescriptionZScale: 1
  m_ButtonTexture: {fileID: 2800000, guid: b7fb5e24817634c4eb185b6d24afa87c, type: 3}
  m_AtlasTexture: 1
  m_ToggleButton: 0
  m_LongPressReleaseButton: 0
  m_ButtonHasPressedAudio: 1
  m_ZAdjustHover: -0.02
  m_ZAdjustClick: 0.05
  m_HoverScale: 1.1
  m_HoverBoxColliderGrow: 0.2
  m_AddOverlay: 0
  m_Command: 56
  m_CommandParam: -1
  m_CommandParam2: -1
  m_RequiresPopup: 0
  m_CenterPopupOnButton: 0
  m_PopupOffset: {x: 0, y: 0, z: 0}
  m_PopupText: 
  m_LocalizedPopup:
    m_TableReference:
      m_TableCollectionName: 
    m_TableEntryReference:
      m_KeyId: 0
      m_Key: 
    m_FallbackState: 0
    m_WaitForCompletion: 0
    m_LocalVariables: []
  m_ToggleOnDescription: 
  m_LocalizedToggleOnDescription:
    m_TableReference:
      m_TableCollectionName: 
    m_TableEntryReference:
      m_KeyId: 0
      m_Key: 
    m_FallbackState: 0
    m_WaitForCompletion: 0
    m_LocalVariables: []
  m_ToggleOnTexture: {fileID: 0}
  m_AllowUnavailable: 1
  m_LinkedUIObject: {fileID: 0}
  references:
    version: 2
    RefIds: []
--- !u!1 &2471663056078174956
GameObject:
  m_ObjectHideFlags: 0
  m_CorrespondingSourceObject: {fileID: 0}
  m_PrefabInstance: {fileID: 0}
  m_PrefabAsset: {fileID: 0}
  serializedVersion: 6
  m_Component:
  - component: {fileID: 2468152952838901612}
  - component: {fileID: 2466755025299766438}
  - component: {fileID: 2458727450580922280}
  - component: {fileID: 2497383291980388400}
  - component: {fileID: 2583821116712190784}
  m_Layer: 16
  m_Name: PanelButton_Drafting
  m_TagString: Untagged
  m_Icon: {fileID: 0}
  m_NavMeshLayer: 0
  m_StaticEditorFlags: 0
  m_IsActive: 1
--- !u!4 &2468152952838901612
Transform:
  m_ObjectHideFlags: 0
  m_CorrespondingSourceObject: {fileID: 0}
  m_PrefabInstance: {fileID: 0}
  m_PrefabAsset: {fileID: 0}
  m_GameObject: {fileID: 2471663056078174956}
  serializedVersion: 2
  m_LocalRotation: {x: -0, y: -0, z: -0, w: 1}
  m_LocalPosition: {x: -0.415, y: -0.2119999, z: 0.05}
  m_LocalScale: {x: 0.35, y: 0.35, z: 0.35}
  m_ConstrainProportionsScale: 0
  m_Children: []
  m_Father: {fileID: 402684}
  m_LocalEulerAnglesHint: {x: 0, y: 0, z: 0}
--- !u!33 &2466755025299766438
MeshFilter:
  m_ObjectHideFlags: 0
  m_CorrespondingSourceObject: {fileID: 0}
  m_PrefabInstance: {fileID: 0}
  m_PrefabAsset: {fileID: 0}
  m_GameObject: {fileID: 2471663056078174956}
  m_Mesh: {fileID: 4300000, guid: 5501f437160666942ae970f3648fbeb8, type: 3}
--- !u!23 &2458727450580922280
MeshRenderer:
  m_ObjectHideFlags: 0
  m_CorrespondingSourceObject: {fileID: 0}
  m_PrefabInstance: {fileID: 0}
  m_PrefabAsset: {fileID: 0}
  m_GameObject: {fileID: 2471663056078174956}
  m_Enabled: 1
  m_CastShadows: 0
  m_ReceiveShadows: 0
  m_DynamicOccludee: 1
  m_StaticShadowCaster: 0
  m_MotionVectors: 1
  m_LightProbeUsage: 1
  m_ReflectionProbeUsage: 1
  m_RayTracingMode: 2
  m_RayTraceProcedural: 0
  m_RenderingLayerMask: 1
  m_RendererPriority: 0
  m_Materials:
  - {fileID: 2100000, guid: 40d29de2bdc11f04dbfa25059165916e, type: 2}
  m_StaticBatchInfo:
    firstSubMesh: 0
    subMeshCount: 0
  m_StaticBatchRoot: {fileID: 0}
  m_ProbeAnchor: {fileID: 0}
  m_LightProbeVolumeOverride: {fileID: 0}
  m_ScaleInLightmap: 1
  m_ReceiveGI: 1
  m_PreserveUVs: 0
  m_IgnoreNormalsForChartDetection: 0
  m_ImportantGI: 0
  m_StitchLightmapSeams: 0
  m_SelectedEditorRenderState: 3
  m_MinimumChartSize: 4
  m_AutoUVMaxDistance: 0.5
  m_AutoUVMaxAngle: 89
  m_LightmapParameters: {fileID: 0}
  m_SortingLayerID: 0
  m_SortingLayer: 0
  m_SortingOrder: 0
  m_AdditionalVertexStreams: {fileID: 0}
--- !u!65 &2497383291980388400
BoxCollider:
  m_ObjectHideFlags: 0
  m_CorrespondingSourceObject: {fileID: 0}
  m_PrefabInstance: {fileID: 0}
  m_PrefabAsset: {fileID: 0}
  m_GameObject: {fileID: 2471663056078174956}
  m_Material: {fileID: 0}
  m_IncludeLayers:
    serializedVersion: 2
    m_Bits: 0
  m_ExcludeLayers:
    serializedVersion: 2
    m_Bits: 0
  m_LayerOverridePriority: 0
  m_IsTrigger: 0
  m_ProvidesContacts: 0
  m_Enabled: 1
  serializedVersion: 3
  m_Size: {x: 1, y: 1, z: 0.1}
  m_Center: {x: -0.000000074505806, y: 0.000000022351742, z: 0}
--- !u!114 &2583821116712190784
MonoBehaviour:
  m_ObjectHideFlags: 0
  m_CorrespondingSourceObject: {fileID: 0}
  m_PrefabInstance: {fileID: 0}
  m_PrefabAsset: {fileID: 0}
  m_GameObject: {fileID: 2471663056078174956}
  m_Enabled: 1
  m_EditorHideFlags: 0
  m_Script: {fileID: 11500000, guid: 943fba418b3347340bc4b20dfc353b17, type: 3}
  m_Name: 
  m_EditorClassIdentifier: 
  m_DescriptionType: 0
  m_DescriptionYOffset: 0
  m_DescriptionText: Drafting Lines
  m_LocalizedDescription:
    m_TableReference:
      m_TableCollectionName: 
    m_TableEntryReference:
      m_KeyId: 0
      m_Key: 
    m_FallbackState: 0
    m_WaitForCompletion: 0
    m_LocalVariables: []
  m_DescriptionTextExtra: 
  m_LocalizedDescriptionExtra:
    m_TableReference:
      m_TableCollectionName: 
    m_TableEntryReference:
      m_KeyId: 0
      m_Key: 
    m_FallbackState: 0
    m_WaitForCompletion: 0
    m_LocalVariables: []
  m_DescriptionActivateSpeed: 12
  m_DescriptionZScale: 1
  m_ButtonTexture: {fileID: 0}
  m_AtlasTexture: 0
  m_ToggleButton: 0
  m_LongPressReleaseButton: 0
  m_ButtonHasPressedAudio: 1
  m_ZAdjustHover: -0.02
  m_ZAdjustClick: 0.05
  m_HoverScale: 1.1
  m_HoverBoxColliderGrow: 0.2
  m_AddOverlay: 0
  m_ShowRotation: 1
  m_RotationSpeedMultiplier: 14.3
  m_Command: 28
  m_Options:
  - m_Description: Visible
    m_Texture: {fileID: 2800000, guid: b3961aaf98d6a2d418267b50a97dc1f3, type: 3}
  - m_Description: Transparent
    m_Texture: {fileID: 2800000, guid: 30958851ea89a7c46bdb214571b82882, type: 3}
  - m_Description: Hidden
    m_Texture: {fileID: 2800000, guid: ff3938a5f23ea46409dd9389f1a1cd97, type: 3}
  DisplayTextLabel: 0
  DisplayIcon: 1
  references:
    version: 2
    RefIds: []
--- !u!1 &3217728787759546849
GameObject:
  m_ObjectHideFlags: 0
  m_CorrespondingSourceObject: {fileID: 0}
  m_PrefabInstance: {fileID: 0}
  m_PrefabAsset: {fileID: 0}
  serializedVersion: 6
  m_Component:
  - component: {fileID: 3219221680988349883}
  - component: {fileID: 3231233352384081475}
  - component: {fileID: 3239850603676135927}
  - component: {fileID: 3191439746185572551}
  - component: {fileID: 3258234186096769897}
  m_Layer: 16
  m_Name: PanelButton_MultiMirror
  m_TagString: Untagged
  m_Icon: {fileID: 0}
  m_NavMeshLayer: 0
  m_StaticEditorFlags: 0
  m_IsActive: 1
--- !u!4 &3219221680988349883
Transform:
  m_ObjectHideFlags: 0
  m_CorrespondingSourceObject: {fileID: 0}
  m_PrefabInstance: {fileID: 0}
  m_PrefabAsset: {fileID: 0}
  m_GameObject: {fileID: 3217728787759546849}
  serializedVersion: 2
  m_LocalRotation: {x: -0, y: -0, z: -0, w: 1}
  m_LocalPosition: {x: -0.41499996, y: 0.2119999, z: 0.05}
  m_LocalScale: {x: 0.35, y: 0.35, z: 0.35}
  m_ConstrainProportionsScale: 0
  m_Children: []
  m_Father: {fileID: 402684}
  m_LocalEulerAnglesHint: {x: 0, y: 0, z: 0}
--- !u!33 &3231233352384081475
MeshFilter:
  m_ObjectHideFlags: 0
  m_CorrespondingSourceObject: {fileID: 0}
  m_PrefabInstance: {fileID: 0}
  m_PrefabAsset: {fileID: 0}
  m_GameObject: {fileID: 3217728787759546849}
  m_Mesh: {fileID: 4300000, guid: 5501f437160666942ae970f3648fbeb8, type: 3}
--- !u!23 &3239850603676135927
MeshRenderer:
  m_ObjectHideFlags: 0
  m_CorrespondingSourceObject: {fileID: 0}
  m_PrefabInstance: {fileID: 0}
  m_PrefabAsset: {fileID: 0}
  m_GameObject: {fileID: 3217728787759546849}
  m_Enabled: 1
  m_CastShadows: 0
  m_ReceiveShadows: 0
  m_DynamicOccludee: 1
  m_StaticShadowCaster: 0
  m_MotionVectors: 1
  m_LightProbeUsage: 1
  m_ReflectionProbeUsage: 1
  m_RayTracingMode: 2
  m_RayTraceProcedural: 0
  m_RenderingLayerMask: 1
  m_RendererPriority: 0
  m_Materials:
  - {fileID: 2100000, guid: 40d29de2bdc11f04dbfa25059165916e, type: 2}
  m_StaticBatchInfo:
    firstSubMesh: 0
    subMeshCount: 0
  m_StaticBatchRoot: {fileID: 0}
  m_ProbeAnchor: {fileID: 0}
  m_LightProbeVolumeOverride: {fileID: 0}
  m_ScaleInLightmap: 1
  m_ReceiveGI: 1
  m_PreserveUVs: 0
  m_IgnoreNormalsForChartDetection: 0
  m_ImportantGI: 0
  m_StitchLightmapSeams: 0
  m_SelectedEditorRenderState: 3
  m_MinimumChartSize: 4
  m_AutoUVMaxDistance: 0.5
  m_AutoUVMaxAngle: 89
  m_LightmapParameters: {fileID: 0}
  m_SortingLayerID: 0
  m_SortingLayer: 0
  m_SortingOrder: 0
  m_AdditionalVertexStreams: {fileID: 0}
--- !u!65 &3191439746185572551
BoxCollider:
  m_ObjectHideFlags: 0
  m_CorrespondingSourceObject: {fileID: 0}
  m_PrefabInstance: {fileID: 0}
  m_PrefabAsset: {fileID: 0}
  m_GameObject: {fileID: 3217728787759546849}
  m_Material: {fileID: 0}
  m_IncludeLayers:
    serializedVersion: 2
    m_Bits: 0
  m_ExcludeLayers:
    serializedVersion: 2
    m_Bits: 0
  m_LayerOverridePriority: 0
  m_IsTrigger: 0
  m_ProvidesContacts: 0
  m_Enabled: 1
  serializedVersion: 3
  m_Size: {x: 1, y: 1, z: 0.01}
  m_Center: {x: 0, y: 0, z: 0}
--- !u!114 &3258234186096769897
MonoBehaviour:
  m_ObjectHideFlags: 0
  m_CorrespondingSourceObject: {fileID: 0}
  m_PrefabInstance: {fileID: 0}
  m_PrefabAsset: {fileID: 0}
  m_GameObject: {fileID: 3217728787759546849}
  m_Enabled: 1
  m_EditorHideFlags: 0
  m_Script: {fileID: 11500000, guid: 67f633b3c98a3cd4da3a381ebd07cca9, type: 3}
  m_Name: 
  m_EditorClassIdentifier: 
  m_DescriptionType: 0
  m_DescriptionYOffset: 0
  m_DescriptionText: Multi-Mirror
  m_LocalizedDescription:
    m_TableReference:
      m_TableCollectionName: GUID:c84355079ab3f3e4f8f3812258805f86
    m_TableEntryReference:
      m_KeyId: 128947584183828496
      m_Key: 
    m_FallbackState: 0
    m_WaitForCompletion: 0
    m_LocalVariables: []
  m_DescriptionTextExtra: 
  m_LocalizedDescriptionExtra:
    m_TableReference:
      m_TableCollectionName: 
    m_TableEntryReference:
      m_KeyId: 0
      m_Key: 
    m_FallbackState: 0
    m_WaitForCompletion: 0
    m_LocalVariables: []
  m_DescriptionActivateSpeed: 12
  m_DescriptionZScale: 1
  m_ButtonTexture: {fileID: 2800000, guid: 8643f7dbd4cd20b48bb3b2b4c7ac1fe0, type: 3}
  m_AtlasTexture: 0
  m_ToggleButton: 1
  m_LongPressReleaseButton: 0
  m_ButtonHasPressedAudio: 0
  m_ZAdjustHover: -0.02
  m_ZAdjustClick: 0.05
  m_HoverScale: 1.1
  m_HoverBoxColliderGrow: 0.2
  m_AddOverlay: 0
  m_Command: 15
  m_CommandParam: -1
  m_CommandParam2: -1
  m_RequiresPopup: 0
  m_CenterPopupOnButton: 0
  m_PopupOffset: {x: 0, y: 0.5, z: 0}
  m_PopupText: 
  m_LocalizedPopup:
    m_TableReference:
      m_TableCollectionName: 
    m_TableEntryReference:
      m_KeyId: 0
      m_Key: 
    m_FallbackState: 0
    m_WaitForCompletion: 0
    m_LocalVariables: []
  m_ToggleOnDescription: 
  m_LocalizedToggleOnDescription:
    m_TableReference:
      m_TableCollectionName: 
    m_TableEntryReference:
      m_KeyId: 0
      m_Key: 
    m_FallbackState: 0
    m_WaitForCompletion: 0
    m_LocalVariables: []
  m_ToggleOnTexture: {fileID: 0}
  m_AllowUnavailable: 0
  m_LinkedUIObject: {fileID: 0}
  m_LongPressDuration: 0.3
  references:
    version: 2
    RefIds: []
--- !u!1 &7776948797728914220
GameObject:
  m_ObjectHideFlags: 0
  m_CorrespondingSourceObject: {fileID: 0}
  m_PrefabInstance: {fileID: 0}
  m_PrefabAsset: {fileID: 0}
  serializedVersion: 6
  m_Component:
  - component: {fileID: 1139538046860859100}
  - component: {fileID: 7705200013302925820}
  - component: {fileID: 1730268837129575037}
  - component: {fileID: 1408412152701508224}
  - component: {fileID: 769398838496988592}
  m_Layer: 16
  m_Name: PolyLibrary
  m_TagString: Untagged
  m_Icon: {fileID: 0}
  m_NavMeshLayer: 0
  m_StaticEditorFlags: 0
  m_IsActive: 0
--- !u!4 &1139538046860859100
Transform:
  m_ObjectHideFlags: 0
  m_CorrespondingSourceObject: {fileID: 0}
  m_PrefabInstance: {fileID: 0}
  m_PrefabAsset: {fileID: 0}
  m_GameObject: {fileID: 7776948797728914220}
  serializedVersion: 2
  m_LocalRotation: {x: -0, y: -0, z: -0, w: 1}
  m_LocalPosition: {x: -0.415, y: 0.212, z: 0.05}
  m_LocalScale: {x: 0.35, y: 0.35, z: 0.35}
  m_ConstrainProportionsScale: 0
  m_Children: []
  m_Father: {fileID: 402684}
  m_LocalEulerAnglesHint: {x: 0, y: 0, z: 0}
--- !u!33 &7705200013302925820
MeshFilter:
  m_ObjectHideFlags: 0
  m_CorrespondingSourceObject: {fileID: 0}
  m_PrefabInstance: {fileID: 0}
  m_PrefabAsset: {fileID: 0}
  m_GameObject: {fileID: 7776948797728914220}
  m_Mesh: {fileID: 4300000, guid: 5501f437160666942ae970f3648fbeb8, type: 3}
--- !u!23 &1730268837129575037
MeshRenderer:
  m_ObjectHideFlags: 0
  m_CorrespondingSourceObject: {fileID: 0}
  m_PrefabInstance: {fileID: 0}
  m_PrefabAsset: {fileID: 0}
  m_GameObject: {fileID: 7776948797728914220}
  m_Enabled: 1
  m_CastShadows: 0
  m_ReceiveShadows: 0
  m_DynamicOccludee: 1
  m_StaticShadowCaster: 0
  m_MotionVectors: 1
  m_LightProbeUsage: 0
  m_ReflectionProbeUsage: 1
  m_RayTracingMode: 2
  m_RayTraceProcedural: 0
  m_RenderingLayerMask: 1
  m_RendererPriority: 0
  m_Materials:
  - {fileID: 2100000, guid: 40d29de2bdc11f04dbfa25059165916e, type: 2}
  m_StaticBatchInfo:
    firstSubMesh: 0
    subMeshCount: 0
  m_StaticBatchRoot: {fileID: 0}
  m_ProbeAnchor: {fileID: 0}
  m_LightProbeVolumeOverride: {fileID: 0}
  m_ScaleInLightmap: 1
  m_ReceiveGI: 1
  m_PreserveUVs: 0
  m_IgnoreNormalsForChartDetection: 0
  m_ImportantGI: 0
  m_StitchLightmapSeams: 0
  m_SelectedEditorRenderState: 3
  m_MinimumChartSize: 4
  m_AutoUVMaxDistance: 0.5
  m_AutoUVMaxAngle: 89
  m_LightmapParameters: {fileID: 0}
  m_SortingLayerID: 0
  m_SortingLayer: 0
  m_SortingOrder: 0
  m_AdditionalVertexStreams: {fileID: 0}
--- !u!114 &1408412152701508224
MonoBehaviour:
  m_ObjectHideFlags: 0
  m_CorrespondingSourceObject: {fileID: 0}
  m_PrefabInstance: {fileID: 0}
  m_PrefabAsset: {fileID: 0}
  m_GameObject: {fileID: 7776948797728914220}
  m_Enabled: 1
  m_EditorHideFlags: 0
  m_Script: {fileID: 11500000, guid: 03222d9718beeb748bf9e9be379fea39, type: 3}
  m_Name: 
  m_EditorClassIdentifier: 
  m_DescriptionType: 0
  m_DescriptionYOffset: 0
  m_DescriptionText: LABS_PANEL_POLY_BUTTON_DESCRIPTION
  m_LocalizedDescription:
    m_TableReference:
      m_TableCollectionName: GUID:c84355079ab3f3e4f8f3812258805f86
    m_TableEntryReference:
      m_KeyId: 7691576060649472
      m_Key: 
    m_FallbackState: 0
    m_WaitForCompletion: 0
    m_LocalVariables: []
  m_DescriptionTextExtra: 
  m_LocalizedDescriptionExtra:
    m_TableReference:
      m_TableCollectionName: 
    m_TableEntryReference:
      m_KeyId: 0
      m_Key: 
    m_FallbackState: 0
    m_WaitForCompletion: 0
    m_LocalVariables: []
  m_DescriptionActivateSpeed: 12
  m_DescriptionZScale: 1
  m_ButtonTexture: {fileID: 2800000, guid: 5a019d4d662bea54097664b24cd6cb24, type: 3}
  m_AtlasTexture: 1
  m_ToggleButton: 1
  m_LongPressReleaseButton: 0
  m_ButtonHasPressedAudio: 1
  m_ZAdjustHover: -0.02
  m_ZAdjustClick: 0.05
  m_HoverScale: 1.1
  m_HoverBoxColliderGrow: 0.2
  m_AddOverlay: 0
  m_Type: 29
  m_AlwaysSpawn: 0
  references:
    version: 2
    RefIds: []
--- !u!65 &769398838496988592
BoxCollider:
  m_ObjectHideFlags: 0
  m_CorrespondingSourceObject: {fileID: 0}
  m_PrefabInstance: {fileID: 0}
  m_PrefabAsset: {fileID: 0}
  m_GameObject: {fileID: 7776948797728914220}
  m_Material: {fileID: 0}
  m_IncludeLayers:
    serializedVersion: 2
    m_Bits: 0
  m_ExcludeLayers:
    serializedVersion: 2
    m_Bits: 0
  m_LayerOverridePriority: 0
  m_IsTrigger: 0
  m_ProvidesContacts: 0
  m_Enabled: 1
  serializedVersion: 3
  m_Size: {x: 1, y: 1, z: 0.01}
  m_Center: {x: 0, y: 0, z: -0.05}
--- !u!1 &8256306969850761616
GameObject:
  m_ObjectHideFlags: 0
  m_CorrespondingSourceObject: {fileID: 0}
  m_PrefabInstance: {fileID: 0}
  m_PrefabAsset: {fileID: 0}
  serializedVersion: 6
  m_Component:
  - component: {fileID: 2945491971105774197}
  - component: {fileID: 7960185198292098579}
  - component: {fileID: 4991429870458041844}
  - component: {fileID: 7875615442286327206}
  - component: {fileID: 3007585782451786957}
  m_Layer: 16
  m_Name: PanelButton_EditBrush
  m_TagString: Untagged
  m_Icon: {fileID: 0}
  m_NavMeshLayer: 0
  m_StaticEditorFlags: 0
  m_IsActive: 1
--- !u!4 &2945491971105774197
Transform:
  m_ObjectHideFlags: 0
  m_CorrespondingSourceObject: {fileID: 0}
  m_PrefabInstance: {fileID: 0}
  m_PrefabAsset: {fileID: 0}
  m_GameObject: {fileID: 8256306969850761616}
  m_LocalRotation: {x: -0, y: -0, z: -0, w: 1}
  m_LocalPosition: {x: 0.415, y: -0.212, z: 0.05}
  m_LocalScale: {x: 0.35, y: 0.35, z: 0.35}
  m_ConstrainProportionsScale: 0
  m_Children: []
  m_Father: {fileID: 402684}
  m_RootOrder: 7
  m_LocalEulerAnglesHint: {x: 0, y: 0, z: 0}
--- !u!33 &7960185198292098579
MeshFilter:
  m_ObjectHideFlags: 0
  m_CorrespondingSourceObject: {fileID: 0}
  m_PrefabInstance: {fileID: 0}
  m_PrefabAsset: {fileID: 0}
  m_GameObject: {fileID: 8256306969850761616}
  m_Mesh: {fileID: 4300000, guid: 5501f437160666942ae970f3648fbeb8, type: 3}
--- !u!23 &4991429870458041844
MeshRenderer:
  m_ObjectHideFlags: 0
  m_CorrespondingSourceObject: {fileID: 0}
  m_PrefabInstance: {fileID: 0}
  m_PrefabAsset: {fileID: 0}
  m_GameObject: {fileID: 8256306969850761616}
  m_Enabled: 1
  m_CastShadows: 0
  m_ReceiveShadows: 0
  m_DynamicOccludee: 1
  m_StaticShadowCaster: 0
  m_MotionVectors: 1
  m_LightProbeUsage: 1
  m_ReflectionProbeUsage: 1
  m_RayTracingMode: 2
  m_RayTraceProcedural: 0
  m_RenderingLayerMask: 1
  m_RendererPriority: 0
  m_Materials:
  - {fileID: 2100000, guid: 40d29de2bdc11f04dbfa25059165916e, type: 2}
  m_StaticBatchInfo:
    firstSubMesh: 0
    subMeshCount: 0
  m_StaticBatchRoot: {fileID: 0}
  m_ProbeAnchor: {fileID: 0}
  m_LightProbeVolumeOverride: {fileID: 0}
  m_ScaleInLightmap: 1
  m_ReceiveGI: 1
  m_PreserveUVs: 0
  m_IgnoreNormalsForChartDetection: 0
  m_ImportantGI: 0
  m_StitchLightmapSeams: 0
  m_SelectedEditorRenderState: 3
  m_MinimumChartSize: 4
  m_AutoUVMaxDistance: 0.5
  m_AutoUVMaxAngle: 89
  m_LightmapParameters: {fileID: 0}
  m_SortingLayerID: 0
  m_SortingLayer: 0
  m_SortingOrder: 0
  m_AdditionalVertexStreams: {fileID: 0}
--- !u!65 &7875615442286327206
BoxCollider:
  m_ObjectHideFlags: 0
  m_CorrespondingSourceObject: {fileID: 0}
  m_PrefabInstance: {fileID: 0}
  m_PrefabAsset: {fileID: 0}
  m_GameObject: {fileID: 8256306969850761616}
  m_Material: {fileID: 0}
  m_IsTrigger: 0
  m_Enabled: 1
  serializedVersion: 2
  m_Size: {x: 1, y: 1, z: 0.1}
  m_Center: {x: -0.000000074505806, y: 0.000000022351742, z: 0}
--- !u!114 &3007585782451786957
MonoBehaviour:
  m_ObjectHideFlags: 0
  m_CorrespondingSourceObject: {fileID: 0}
  m_PrefabInstance: {fileID: 0}
  m_PrefabAsset: {fileID: 0}
  m_GameObject: {fileID: 8256306969850761616}
  m_Enabled: 1
  m_EditorHideFlags: 0
  m_Script: {fileID: 11500000, guid: 03222d9718beeb748bf9e9be379fea39, type: 3}
  m_Name: 
  m_EditorClassIdentifier: 
  m_DescriptionType: 0
  m_DescriptionYOffset: 0
  m_DescriptionText: Edit Brush
  m_LocalizedDescription:
    m_TableReference:
      m_TableCollectionName: 
    m_TableEntryReference:
      m_KeyId: 0
      m_Key: 
    m_FallbackState: 0
    m_WaitForCompletion: 0
    m_LocalVariables: []
  m_DescriptionTextExtra: 
  m_LocalizedDescriptionExtra:
    m_TableReference:
      m_TableCollectionName: 
    m_TableEntryReference:
      m_KeyId: 0
      m_Key: 
    m_FallbackState: 0
    m_WaitForCompletion: 0
    m_LocalVariables: []
  m_DescriptionActivateSpeed: 12
  m_DescriptionZScale: 1
  m_ButtonTexture: {fileID: 2800000, guid: 5e29d73b48580ad4e98b76833dbcc4e4, type: 3}
  m_AtlasTexture: 1
  m_ToggleButton: 1
  m_LongPressReleaseButton: 0
  m_ButtonHasPressedAudio: 1
  m_ZAdjustHover: -0.02
  m_ZAdjustClick: 0.05
  m_HoverScale: 1.1
  m_HoverBoxColliderGrow: 0.2
  m_AddOverlay: 0
  m_Type: 9000
  m_AlwaysSpawn: 0
  references:
    version: 2
    RefIds: []
--- !u!1001 &1958996772086488720
PrefabInstance:
  m_ObjectHideFlags: 0
  serializedVersion: 2
  m_Modification:
    serializedVersion: 3
    m_TransformParent: {fileID: 402684}
    m_Modifications:
    - target: {fileID: 3143605885771001294, guid: 6e69b3bc22681fb44ac931399886cd69,
        type: 3}
      propertyPath: m_Name
      value: PanelButton_Scripts
      objectReference: {fileID: 0}
    - target: {fileID: 6288973837766384822, guid: 6e69b3bc22681fb44ac931399886cd69,
        type: 3}
      propertyPath: m_ButtonTexture
      value: 
      objectReference: {fileID: 2800000, guid: 56e5ebeba70465c44bf75491d40b6f3d, type: 3}
    - target: {fileID: 7020719392467468644, guid: 6e69b3bc22681fb44ac931399886cd69,
        type: 3}
      propertyPath: m_RootOrder
      value: 6
      objectReference: {fileID: 0}
    - target: {fileID: 7020719392467468644, guid: 6e69b3bc22681fb44ac931399886cd69,
        type: 3}
      propertyPath: m_LocalPosition.x
      value: 0
      objectReference: {fileID: 0}
    - target: {fileID: 7020719392467468644, guid: 6e69b3bc22681fb44ac931399886cd69,
        type: 3}
      propertyPath: m_LocalPosition.y
      value: -0.212
      objectReference: {fileID: 0}
    - target: {fileID: 7020719392467468644, guid: 6e69b3bc22681fb44ac931399886cd69,
        type: 3}
      propertyPath: m_LocalPosition.z
      value: 0.05
      objectReference: {fileID: 0}
    - target: {fileID: 7020719392467468644, guid: 6e69b3bc22681fb44ac931399886cd69,
        type: 3}
      propertyPath: m_LocalRotation.w
      value: 1
      objectReference: {fileID: 0}
    - target: {fileID: 7020719392467468644, guid: 6e69b3bc22681fb44ac931399886cd69,
        type: 3}
      propertyPath: m_LocalRotation.x
      value: -0
      objectReference: {fileID: 0}
    - target: {fileID: 7020719392467468644, guid: 6e69b3bc22681fb44ac931399886cd69,
        type: 3}
      propertyPath: m_LocalRotation.y
      value: -0
      objectReference: {fileID: 0}
    - target: {fileID: 7020719392467468644, guid: 6e69b3bc22681fb44ac931399886cd69,
        type: 3}
      propertyPath: m_LocalRotation.z
      value: -0
      objectReference: {fileID: 0}
    - target: {fileID: 7020719392467468644, guid: 6e69b3bc22681fb44ac931399886cd69,
        type: 3}
      propertyPath: m_LocalEulerAnglesHint.x
      value: 0
      objectReference: {fileID: 0}
    - target: {fileID: 7020719392467468644, guid: 6e69b3bc22681fb44ac931399886cd69,
        type: 3}
      propertyPath: m_LocalEulerAnglesHint.y
      value: 0
      objectReference: {fileID: 0}
    - target: {fileID: 7020719392467468644, guid: 6e69b3bc22681fb44ac931399886cd69,
        type: 3}
      propertyPath: m_LocalEulerAnglesHint.z
      value: 0
      objectReference: {fileID: 0}
    m_RemovedComponents: []
    m_RemovedGameObjects: []
    m_AddedGameObjects: []
    m_AddedComponents: []
  m_SourcePrefab: {fileID: 100100000, guid: 6e69b3bc22681fb44ac931399886cd69, type: 3}
--- !u!4 &8809421544085413876 stripped
Transform:
  m_CorrespondingSourceObject: {fileID: 7020719392467468644, guid: 6e69b3bc22681fb44ac931399886cd69,
    type: 3}
  m_PrefabInstance: {fileID: 1958996772086488720}
  m_PrefabAsset: {fileID: 0}<|MERGE_RESOLUTION|>--- conflicted
+++ resolved
@@ -31,10 +31,7 @@
   m_ConstrainProportionsScale: 0
   m_Children: []
   m_Father: {fileID: 402684}
-<<<<<<< HEAD
   m_RootOrder: 11
-=======
->>>>>>> f56c86b2
   m_LocalEulerAnglesHint: {x: 0, y: 0, z: 0}
 --- !u!33 &3364774
 MeshFilter:
@@ -171,10 +168,7 @@
   m_ConstrainProportionsScale: 0
   m_Children: []
   m_Father: {fileID: 402684}
-<<<<<<< HEAD
   m_RootOrder: 9
-=======
->>>>>>> f56c86b2
   m_LocalEulerAnglesHint: {x: 0, y: 0, z: 0}
 --- !u!65 &6547610
 BoxCollider:
@@ -572,10 +566,7 @@
   m_ConstrainProportionsScale: 0
   m_Children: []
   m_Father: {fileID: 402684}
-<<<<<<< HEAD
   m_RootOrder: 10
-=======
->>>>>>> f56c86b2
   m_LocalEulerAnglesHint: {x: 0, y: 0, z: 0}
 --- !u!33 &33000013181835044
 MeshFilter:
@@ -1071,10 +1062,7 @@
   m_ConstrainProportionsScale: 0
   m_Children: []
   m_Father: {fileID: 402684}
-<<<<<<< HEAD
   m_RootOrder: 8
-=======
->>>>>>> f56c86b2
   m_LocalEulerAnglesHint: {x: 0, y: 0, z: 0}
 --- !u!33 &2465741338722790106
 MeshFilter:
