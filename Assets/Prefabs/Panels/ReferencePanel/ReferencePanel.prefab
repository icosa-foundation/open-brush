--- conflicted
+++ resolved
@@ -47,25 +47,23 @@
   m_Enabled: 1
   m_EditorHideFlags: 0
   m_Script: {fileID: 11500000, guid: 28a7b254c7b3e234e916db4d5425c099, type: 3}
-  m_Name: 
-  m_EditorClassIdentifier: 
+  m_Name:
+  m_EditorClassIdentifier:
   m_PanelType: 16
   m_Collider: {fileID: 6578658}
   m_Mesh: {fileID: 167476}
   m_Border: {fileID: 23000014036988540}
   m_MeshCollider: {fileID: 6508354}
   m_ParticleBounds: {x: 1.8, y: 2.2, z: 0}
-  m_PanelPopUpMap:
-  - m_PopUpPrefab: {fileID: 1106918886213026712, guid: ffa805ad00d819549862fa54772bbab9,
-      type: 3}
-    m_Command: 5800
+  m_PanelPopUpMap: [{m_PopUpPrefab: {fileID: 1106918886213026712, guid: ffa805ad00d819549862fa54772bbab9,
+        type: 3}, m_Command: 5800}]
   m_PanelDescription: PANEL_REFERENCE_DESCRIPTION
   m_LocalizedPanelDescription:
     m_TableReference:
       m_TableCollectionName: GUID:c84355079ab3f3e4f8f3812258805f86
     m_TableEntryReference:
       m_KeyId: 89041955544915968
-      m_Key: 
+      m_Key:
     m_FallbackState: 0
     m_WaitForCompletion: 0
     m_LocalVariables: []
@@ -139,8 +137,8 @@
   m_Enabled: 1
   m_EditorHideFlags: 0
   m_Script: {fileID: 11500000, guid: 6311d8a25dba6a443be8afe87803c545, type: 3}
-  m_Name: 
-  m_EditorClassIdentifier: 
+  m_Name:
+  m_EditorClassIdentifier:
   m_ShowDuration: 0.25
   m_GrabDistance: 0.5
   m_CollisionRadius: 1.25
@@ -176,8 +174,8 @@
   m_Enabled: 1
   m_EditorHideFlags: 0
   m_Script: {fileID: 11500000, guid: 739d5b1996234d64992a2ae60c3723e9, type: 3}
-  m_Name: 
-  m_EditorClassIdentifier: 
+  m_Name:
+  m_EditorClassIdentifier:
 --- !u!1 &146636
 GameObject:
   m_ObjectHideFlags: 0
@@ -461,27 +459,27 @@
   m_Enabled: 1
   m_EditorHideFlags: 0
   m_Script: {fileID: 11500000, guid: dbae3ff4457df6f4ea3af0389871cb9c, type: 3}
-  m_Name: 
-  m_EditorClassIdentifier: 
+  m_Name:
+  m_EditorClassIdentifier:
   m_DescriptionType: -1
   m_DescriptionYOffset: 0
-  m_DescriptionText: 
+  m_DescriptionText:
   m_LocalizedDescription:
     m_TableReference:
-      m_TableCollectionName: 
+      m_TableCollectionName:
     m_TableEntryReference:
       m_KeyId: 0
-      m_Key: 
+      m_Key:
     m_FallbackState: 0
     m_WaitForCompletion: 0
     m_LocalVariables: []
-  m_DescriptionTextExtra: 
+  m_DescriptionTextExtra:
   m_LocalizedDescriptionExtra:
     m_TableReference:
-      m_TableCollectionName: 
+      m_TableCollectionName:
     m_TableEntryReference:
       m_KeyId: 0
-      m_Key: 
+      m_Key:
     m_FallbackState: 0
     m_WaitForCompletion: 0
     m_LocalVariables: []
@@ -598,8 +596,8 @@
   m_Enabled: 1
   m_EditorHideFlags: 0
   m_Script: {fileID: 11500000, guid: 1aaefde5afe80784e908d27fcb05a101, type: 3}
-  m_Name: 
-  m_EditorClassIdentifier: 
+  m_Name:
+  m_EditorClassIdentifier:
   m_OffsetOverride: -1
 --- !u!1 &1000011504539966
 GameObject:
@@ -709,8 +707,8 @@
   m_Enabled: 1
   m_EditorHideFlags: 0
   m_Script: {fileID: 11500000, guid: cd93e96b781b14453b31e8ecb9ac1204, type: 3}
-  m_Name: 
-  m_EditorClassIdentifier: 
+  m_Name:
+  m_EditorClassIdentifier:
   m_DescriptionType: 0
   m_DescriptionYOffset: 0
   m_DescriptionText: PANEL_REFERENCE_BUTTON_ADDMEDIA_DESCRIPTION
@@ -719,17 +717,17 @@
       m_TableCollectionName: GUID:c84355079ab3f3e4f8f3812258805f86
     m_TableEntryReference:
       m_KeyId: 89072407659962368
-      m_Key: 
+      m_Key:
     m_FallbackState: 0
     m_WaitForCompletion: 0
     m_LocalVariables: []
-  m_DescriptionTextExtra: 
+  m_DescriptionTextExtra:
   m_LocalizedDescriptionExtra:
     m_TableReference:
-      m_TableCollectionName: 
+      m_TableCollectionName:
     m_TableEntryReference:
       m_KeyId: 0
-      m_Key: 
+      m_Key:
     m_FallbackState: 0
     m_WaitForCompletion: 0
     m_LocalVariables: []
@@ -857,27 +855,27 @@
   m_Enabled: 1
   m_EditorHideFlags: 0
   m_Script: {fileID: 11500000, guid: dbae3ff4457df6f4ea3af0389871cb9c, type: 3}
-  m_Name: 
-  m_EditorClassIdentifier: 
+  m_Name:
+  m_EditorClassIdentifier:
   m_DescriptionType: -1
   m_DescriptionYOffset: 0
-  m_DescriptionText: 
+  m_DescriptionText:
   m_LocalizedDescription:
     m_TableReference:
-      m_TableCollectionName: 
+      m_TableCollectionName:
     m_TableEntryReference:
       m_KeyId: 0
-      m_Key: 
+      m_Key:
     m_FallbackState: 0
     m_WaitForCompletion: 0
     m_LocalVariables: []
-  m_DescriptionTextExtra: 
+  m_DescriptionTextExtra:
   m_LocalizedDescriptionExtra:
     m_TableReference:
-      m_TableCollectionName: 
+      m_TableCollectionName:
     m_TableEntryReference:
       m_KeyId: 0
-      m_Key: 
+      m_Key:
     m_FallbackState: 0
     m_WaitForCompletion: 0
     m_LocalVariables: []
@@ -1073,8 +1071,8 @@
   m_Enabled: 1
   m_EditorHideFlags: 0
   m_Script: {fileID: 11500000, guid: 9541d86e2fd84c1d9990edf0852d74ab, type: 3}
-  m_Name: 
-  m_EditorClassIdentifier: 
+  m_Name:
+  m_EditorClassIdentifier:
   m_Material: {fileID: 0}
   m_Color: {r: 1, g: 1, b: 1, a: 1}
   m_RaycastTarget: 1
@@ -1146,11 +1144,7 @@
   m_VertexBufferAutoSizeReduction: 0
   m_useMaxVisibleDescender: 1
   m_pageToDisplay: 1
-<<<<<<< HEAD
   m_margin: {x: 0, y: 0.12746334, z: -0.41549575, w: -0.05648184}
-=======
-  m_margin: {x: 0, y: 0.12746334, z: -0.37754095, w: -0.05648184}
->>>>>>> a4191902
   m_isUsingLegacyAnimationComponent: 0
   m_isVolumetricText: 0
   _SortingLayer: 0
@@ -1376,14 +1370,14 @@
   m_Enabled: 1
   m_EditorHideFlags: 0
   m_Script: {fileID: 11500000, guid: ed2e2a6b8f3448a0a92c3495433afa2b, type: 3}
-  m_Name: 
-  m_EditorClassIdentifier: 
+  m_Name:
+  m_EditorClassIdentifier:
   m_PanelName:
     m_TableReference:
       m_TableCollectionName: GUID:c84355079ab3f3e4f8f3812258805f86
     m_TableEntryReference:
       m_KeyId: 106429517453328384
-      m_Key: 
+      m_Key:
     m_FallbackState: 0
     m_WaitForCompletion: 0
     m_LocalVariables: []
@@ -1467,82 +1461,8 @@
 --- !u!33 &4925878087824448618
 MeshFilter:
   m_ObjectHideFlags: 0
-<<<<<<< HEAD
-  m_CorrespondingSourceObject: {fileID: 0}
-  m_PrefabInstance: {fileID: 0}
-=======
-  serializedVersion: 2
-  m_Modification:
-    m_TransformParent: {fileID: 8904216512971985411}
-    m_Modifications:
-    - target: {fileID: 2479500690962014025, guid: c74f031eb9cac3d4ea6ac436d619d6c9,
-        type: 3}
-      propertyPath: m_RootOrder
-      value: 1
-      objectReference: {fileID: 0}
-    - target: {fileID: 2479500690962014025, guid: c74f031eb9cac3d4ea6ac436d619d6c9,
-        type: 3}
-      propertyPath: m_LocalPosition.x
-      value: 0.208
-      objectReference: {fileID: 0}
-    - target: {fileID: 2479500690962014025, guid: c74f031eb9cac3d4ea6ac436d619d6c9,
-        type: 3}
-      propertyPath: m_LocalPosition.y
-      value: 0.4159999
-      objectReference: {fileID: 0}
-    - target: {fileID: 2479500690962014025, guid: c74f031eb9cac3d4ea6ac436d619d6c9,
-        type: 3}
-      propertyPath: m_LocalPosition.z
-      value: 0.05
-      objectReference: {fileID: 0}
-    - target: {fileID: 2479500690962014025, guid: c74f031eb9cac3d4ea6ac436d619d6c9,
-        type: 3}
-      propertyPath: m_LocalRotation.w
-      value: 0
-      objectReference: {fileID: 0}
-    - target: {fileID: 2479500690962014025, guid: c74f031eb9cac3d4ea6ac436d619d6c9,
-        type: 3}
-      propertyPath: m_LocalRotation.x
-      value: 0
-      objectReference: {fileID: 0}
-    - target: {fileID: 2479500690962014025, guid: c74f031eb9cac3d4ea6ac436d619d6c9,
-        type: 3}
-      propertyPath: m_LocalRotation.y
-      value: 1
-      objectReference: {fileID: 0}
-    - target: {fileID: 2479500690962014025, guid: c74f031eb9cac3d4ea6ac436d619d6c9,
-        type: 3}
-      propertyPath: m_LocalRotation.z
-      value: 0
-      objectReference: {fileID: 0}
-    - target: {fileID: 2479500690962014025, guid: c74f031eb9cac3d4ea6ac436d619d6c9,
-        type: 3}
-      propertyPath: m_LocalEulerAnglesHint.x
-      value: 0
-      objectReference: {fileID: 0}
-    - target: {fileID: 2479500690962014025, guid: c74f031eb9cac3d4ea6ac436d619d6c9,
-        type: 3}
-      propertyPath: m_LocalEulerAnglesHint.y
-      value: 180
-      objectReference: {fileID: 0}
-    - target: {fileID: 2479500690962014025, guid: c74f031eb9cac3d4ea6ac436d619d6c9,
-        type: 3}
-      propertyPath: m_LocalEulerAnglesHint.z
-      value: 0
-      objectReference: {fileID: 0}
-    - target: {fileID: 2479500690962267317, guid: c74f031eb9cac3d4ea6ac436d619d6c9,
-        type: 3}
-      propertyPath: m_Name
-      value: ReferencePanelIconBackgroundImage2
-      objectReference: {fileID: 0}
-    m_RemovedComponents: []
-  m_SourcePrefab: {fileID: 100100000, guid: c74f031eb9cac3d4ea6ac436d619d6c9, type: 3}
---- !u!4 &3018120254075885783 stripped
-Transform:
-  m_CorrespondingSourceObject: {fileID: 2479500690962014025, guid: c74f031eb9cac3d4ea6ac436d619d6c9,
-    type: 3}
-  m_PrefabInstance: {fileID: 831601174363408286}
->>>>>>> a4191902
+  m_CorrespondingSourceObject: {fileID: 0}
+  m_PrefabInstance: {fileID: 0}
   m_PrefabAsset: {fileID: 0}
   m_GameObject: {fileID: 4911755950056346838}
   m_Mesh: {fileID: 4300000, guid: 260cc07aabcea6d41a633a35c1103a6c, type: 3}
@@ -1611,8 +1531,8 @@
   m_Enabled: 1
   m_EditorHideFlags: 0
   m_Script: {fileID: 11500000, guid: 3d9f8be89ad34c6e82b5721be6c40c4a, type: 3}
-  m_Name: 
-  m_EditorClassIdentifier: 
+  m_Name:
+  m_EditorClassIdentifier:
   m_DescriptionType: 0
   m_DescriptionYOffset: 0
   m_DescriptionText: Pick a Subfolder
@@ -1621,17 +1541,17 @@
       m_TableCollectionName: GUID:c84355079ab3f3e4f8f3812258805f86
     m_TableEntryReference:
       m_KeyId: 224363142209691648
-      m_Key: 
+      m_Key:
     m_FallbackState: 0
     m_WaitForCompletion: 0
     m_LocalVariables: []
-  m_DescriptionTextExtra: 
+  m_DescriptionTextExtra:
   m_LocalizedDescriptionExtra:
     m_TableReference:
-      m_TableCollectionName: 
+      m_TableCollectionName:
     m_TableEntryReference:
       m_KeyId: 0
-      m_Key: 
+      m_Key:
     m_FallbackState: 0
     m_WaitForCompletion: 0
     m_LocalVariables: []
@@ -1653,23 +1573,23 @@
   m_RequiresPopup: 1
   m_CenterPopupOnButton: 0
   m_PopupOffset: {x: 0, y: 0, z: 0}
-  m_PopupText: 
+  m_PopupText:
   m_LocalizedPopup:
     m_TableReference:
-      m_TableCollectionName: 
+      m_TableCollectionName:
     m_TableEntryReference:
       m_KeyId: 0
-      m_Key: 
+      m_Key:
     m_FallbackState: 0
     m_WaitForCompletion: 0
     m_LocalVariables: []
-  m_ToggleOnDescription: 
+  m_ToggleOnDescription:
   m_LocalizedToggleOnDescription:
     m_TableReference:
-      m_TableCollectionName: 
+      m_TableCollectionName:
     m_TableEntryReference:
       m_KeyId: 0
-      m_Key: 
+      m_Key:
     m_FallbackState: 0
     m_WaitForCompletion: 0
     m_LocalVariables: []
@@ -1677,7 +1597,7 @@
   m_AllowUnavailable: 0
   m_LinkedUIObject: {fileID: 0}
   m_Highlight: {fileID: 212049515725875748}
-  m_ButtonLabel: 
+  m_ButtonLabel:
   m_ColorSelected: {r: 0, g: 0, b: 0, a: 0}
   m_ColorDeselected: {r: 0, g: 0, b: 0, a: 0}
   references:
@@ -1773,8 +1693,8 @@
   m_Enabled: 1
   m_EditorHideFlags: 0
   m_Script: {fileID: 11500000, guid: 9541d86e2fd84c1d9990edf0852d74ab, type: 3}
-  m_Name: 
-  m_EditorClassIdentifier: 
+  m_Name:
+  m_EditorClassIdentifier:
   m_Material: {fileID: 0}
   m_Color: {r: 1, g: 1, b: 1, a: 1}
   m_RaycastTarget: 1
@@ -2024,8 +1944,8 @@
   m_Enabled: 1
   m_EditorHideFlags: 0
   m_Script: {fileID: 11500000, guid: 9541d86e2fd84c1d9990edf0852d74ab, type: 3}
-  m_Name: 
-  m_EditorClassIdentifier: 
+  m_Name:
+  m_EditorClassIdentifier:
   m_Material: {fileID: 0}
   m_Color: {r: 1, g: 1, b: 1, a: 1}
   m_RaycastTarget: 1
@@ -2136,22 +2056,22 @@
     - target: {fileID: 2479500690962014025, guid: c74f031eb9cac3d4ea6ac436d619d6c9,
         type: 3}
       propertyPath: m_LocalRotation.w
+      value: 0
+      objectReference: {fileID: 0}
+    - target: {fileID: 2479500690962014025, guid: c74f031eb9cac3d4ea6ac436d619d6c9,
+        type: 3}
+      propertyPath: m_LocalRotation.x
+      value: 0
+      objectReference: {fileID: 0}
+    - target: {fileID: 2479500690962014025, guid: c74f031eb9cac3d4ea6ac436d619d6c9,
+        type: 3}
+      propertyPath: m_LocalRotation.y
       value: 1
       objectReference: {fileID: 0}
     - target: {fileID: 2479500690962014025, guid: c74f031eb9cac3d4ea6ac436d619d6c9,
         type: 3}
-      propertyPath: m_LocalRotation.x
-      value: -0
-      objectReference: {fileID: 0}
-    - target: {fileID: 2479500690962014025, guid: c74f031eb9cac3d4ea6ac436d619d6c9,
-        type: 3}
-      propertyPath: m_LocalRotation.y
-      value: -0
-      objectReference: {fileID: 0}
-    - target: {fileID: 2479500690962014025, guid: c74f031eb9cac3d4ea6ac436d619d6c9,
-        type: 3}
       propertyPath: m_LocalRotation.z
-      value: -0
+      value: 0
       objectReference: {fileID: 0}
     - target: {fileID: 2479500690962014025, guid: c74f031eb9cac3d4ea6ac436d619d6c9,
         type: 3}
@@ -2161,7 +2081,7 @@
     - target: {fileID: 2479500690962014025, guid: c74f031eb9cac3d4ea6ac436d619d6c9,
         type: 3}
       propertyPath: m_LocalEulerAnglesHint.y
-      value: 0
+      value: 180
       objectReference: {fileID: 0}
     - target: {fileID: 2479500690962014025, guid: c74f031eb9cac3d4ea6ac436d619d6c9,
         type: 3}
@@ -2335,8 +2255,8 @@
   m_Enabled: 1
   m_EditorHideFlags: 0
   m_Script: {fileID: 11500000, guid: d2dcf3cca7ba2e045b08b8811e46cb35, type: 3}
-  m_Name: 
-  m_EditorClassIdentifier: 
+  m_Name:
+  m_EditorClassIdentifier:
 --- !u!4 &6439553437626405691 stripped
 Transform:
   m_CorrespondingSourceObject: {fileID: 4722565608153955434, guid: a1a5e4c1205285c4ba82afddcd92fa1c,
@@ -2434,8 +2354,8 @@
   m_Enabled: 1
   m_EditorHideFlags: 0
   m_Script: {fileID: 11500000, guid: 713facf4120712d449bc2165ea9b3ba9, type: 3}
-  m_Name: 
-  m_EditorClassIdentifier: 
+  m_Name:
+  m_EditorClassIdentifier:
 --- !u!1001 &2214946156871756456
 PrefabInstance:
   m_ObjectHideFlags: 0
@@ -2601,7 +2521,7 @@
     - target: {fileID: 6491599919484524684, guid: c4cb16d9963f73d449cf484030ee1c0d,
         type: 3}
       propertyPath: m_ButtonTexture
-      value: 
+      value:
       objectReference: {fileID: 2800000, guid: 993870a664943a14ca942ac74d1d80fe, type: 3}
     - target: {fileID: 6491599919484524684, guid: c4cb16d9963f73d449cf484030ee1c0d,
         type: 3}
@@ -2766,7 +2686,7 @@
     - target: {fileID: 7879899076693153277, guid: 0963942396a615f4fb1b390436e881b8,
         type: 3}
       propertyPath: m_ButtonTexture
-      value: 
+      value:
       objectReference: {fileID: 2800000, guid: 251a8ebc071ebde49b2c8d5494ca57cb, type: 3}
     - target: {fileID: 7879899076693153277, guid: 0963942396a615f4fb1b390436e881b8,
         type: 3}
@@ -2786,7 +2706,7 @@
     - target: {fileID: 7879899076693153277, guid: 0963942396a615f4fb1b390436e881b8,
         type: 3}
       propertyPath: m_Action.m_PersistentCalls.m_Calls.Array.data[0].m_Target
-      value: 
+      value:
       objectReference: {fileID: 11448696}
     - target: {fileID: 7879899076693153277, guid: 0963942396a615f4fb1b390436e881b8,
         type: 3}
@@ -2820,8 +2740,8 @@
   m_Enabled: 1
   m_EditorHideFlags: 0
   m_Script: {fileID: 11500000, guid: 07f172f1096366841bb9362060bb0095, type: 3}
-  m_Name: 
-  m_EditorClassIdentifier: 
+  m_Name:
+  m_EditorClassIdentifier:
 --- !u!4 &6719421231139174678 stripped
 Transform:
   m_CorrespondingSourceObject: {fileID: 7631838532712089505, guid: 0963942396a615f4fb1b390436e881b8,
@@ -3161,8 +3081,8 @@
   m_Enabled: 1
   m_EditorHideFlags: 0
   m_Script: {fileID: 11500000, guid: 8c14dbf20becb4d4aa2169ca75ab8413, type: 3}
-  m_Name: 
-  m_EditorClassIdentifier: 
+  m_Name:
+  m_EditorClassIdentifier:
 --- !u!4 &8756851318281134877 stripped
 Transform:
   m_CorrespondingSourceObject: {fileID: 3233423317671272088, guid: 9114a4ea00369d34a80dabcbe3517d85,
@@ -3189,7 +3109,7 @@
     - target: {fileID: 2323353000080118199, guid: bb51b0dc7d0840f4ca79f5cbee2db4f9,
         type: 3}
       propertyPath: m_Action.m_PersistentCalls.m_Calls.Array.data[0].m_Target
-      value: 
+      value:
       objectReference: {fileID: 11448696}
     - target: {fileID: 2323353000080118199, guid: bb51b0dc7d0840f4ca79f5cbee2db4f9,
         type: 3}
@@ -3764,7 +3684,7 @@
     - target: {fileID: 7879899076693153277, guid: 0963942396a615f4fb1b390436e881b8,
         type: 3}
       propertyPath: m_ButtonTexture
-      value: 
+      value:
       objectReference: {fileID: 2800000, guid: e88e8e089c5b48548a0eaace64b2723b, type: 3}
     - target: {fileID: 7879899076693153277, guid: 0963942396a615f4fb1b390436e881b8,
         type: 3}
@@ -3784,7 +3704,7 @@
     - target: {fileID: 7879899076693153277, guid: 0963942396a615f4fb1b390436e881b8,
         type: 3}
       propertyPath: m_Action.m_PersistentCalls.m_Calls.Array.data[0].m_Target
-      value: 
+      value:
       objectReference: {fileID: 11448696}
     - target: {fileID: 7879899076693153277, guid: 0963942396a615f4fb1b390436e881b8,
         type: 3}
@@ -3824,8 +3744,8 @@
   m_Enabled: 1
   m_EditorHideFlags: 0
   m_Script: {fileID: 11500000, guid: 07f172f1096366841bb9362060bb0095, type: 3}
-  m_Name: 
-  m_EditorClassIdentifier: 
+  m_Name:
+  m_EditorClassIdentifier:
 --- !u!1001 &8543226798868867278
 PrefabInstance:
   m_ObjectHideFlags: 0
