--- conflicted
+++ resolved
@@ -55,10 +55,8 @@
   m_Border: {fileID: 23000014036988540}
   m_MeshCollider: {fileID: 6508354}
   m_ParticleBounds: {x: 1.8, y: 2.2, z: 0}
-  m_PanelPopUpMap:
-  - m_PopUpPrefab: {fileID: 1106918886213026712, guid: ffa805ad00d819549862fa54772bbab9,
-      type: 3}
-    m_Command: 5800
+  m_PanelPopUpMap: [{m_PopUpPrefab: {fileID: 1106918886213026712, guid: ffa805ad00d819549862fa54772bbab9,
+        type: 3}, m_Command: 5800}]
   m_PanelDescription: PANEL_REFERENCE_DESCRIPTION
   m_LocalizedPanelDescription:
     m_TableReference:
@@ -1362,75 +1360,25 @@
   m_SortingLayer: 0
   m_SortingOrder: 0
   m_AdditionalVertexStreams: {fileID: 0}
-<<<<<<< HEAD
-=======
---- !u!1 &3946962444343525714
-GameObject:
-  m_ObjectHideFlags: 0
-  m_CorrespondingSourceObject: {fileID: 0}
-  m_PrefabInstance: {fileID: 0}
-  m_PrefabAsset: {fileID: 0}
-  serializedVersion: 6
-  m_Component:
-  - component: {fileID: 8904216512971985411}
-  - component: {fileID: 4511428163058511989}
-  m_Layer: 16
-  m_Name: ReferencePanelTabBackgroundImage
-  m_TagString: Untagged
-  m_Icon: {fileID: 0}
-  m_NavMeshLayer: 0
-  m_StaticEditorFlags: 0
-  m_IsActive: 1
---- !u!4 &8904216512971985411
+--- !u!4 &8904216512971985411 stripped
 Transform:
-  m_ObjectHideFlags: 0
-  m_CorrespondingSourceObject: {fileID: 0}
-  m_PrefabInstance: {fileID: 0}
-  m_PrefabAsset: {fileID: 0}
-  m_GameObject: {fileID: 3946962444343525714}
+  m_CorrespondingSourceObject: {fileID: 4713313849461833027, guid: 2bd49350f64703f4f83552f3442367f6,
+    type: 3}
+  m_PrefabInstance: {fileID: 4250039346654424896}
+  m_PrefabAsset: {fileID: 0}
   serializedVersion: 2
-  m_LocalRotation: {x: -0, y: -0, z: -0, w: 1}
-  m_LocalPosition: {x: 0, y: 0, z: 0}
-  m_LocalScale: {x: 1, y: 1, z: 1}
-  m_ConstrainProportionsScale: 0
-  m_Children:
-  - {fileID: 5618814885939398138}
-  - {fileID: 3018120254075885783}
-  - {fileID: 7660594593595665392}
-  - {fileID: 6093398461208218975}
-  - {fileID: 4661547869998495676}
-  - {fileID: 4383662109663524321}
-  - {fileID: 5937161209545729897}
-  - {fileID: 6935104297522895329}
-  - {fileID: 727636717668438431}
-  m_Father: {fileID: 5575169286801542507}
-  m_LocalEulerAnglesHint: {x: 0, y: 0, z: 0}
---- !u!114 &4511428163058511989
+--- !u!114 &4511428163058511989 stripped
 MonoBehaviour:
-  m_ObjectHideFlags: 0
-  m_CorrespondingSourceObject: {fileID: 0}
-  m_PrefabInstance: {fileID: 0}
-  m_PrefabAsset: {fileID: 0}
-  m_GameObject: {fileID: 3946962444343525714}
+  m_CorrespondingSourceObject: {fileID: 315529358507679541, guid: 2bd49350f64703f4f83552f3442367f6,
+    type: 3}
+  m_PrefabInstance: {fileID: 4250039346654424896}
+  m_PrefabAsset: {fileID: 0}
+  m_GameObject: {fileID: 0}
   m_Enabled: 1
   m_EditorHideFlags: 0
   m_Script: {fileID: 11500000, guid: ed2e2a6b8f3448a0a92c3495433afa2b, type: 3}
   m_Name: 
   m_EditorClassIdentifier: 
-  m_PanelName:
-    m_TableReference:
-      m_TableCollectionName: GUID:c84355079ab3f3e4f8f3812258805f86
-    m_TableEntryReference:
-      m_KeyId: 106429517453328384
-      m_Key: 
-    m_FallbackState: 0
-    m_WaitForCompletion: 0
-    m_LocalVariables: []
-  m_AutoLoadImages: 1
-  references:
-    version: 2
-    RefIds: []
->>>>>>> 0b643a74
 --- !u!1 &4462710512961409417
 GameObject:
   m_ObjectHideFlags: 0
@@ -2071,88 +2019,6 @@
   m_hasFontAssetChanged: 0
   m_renderer: {fileID: 5100797947387487618}
   m_maskType: 0
-<<<<<<< HEAD
-=======
---- !u!1001 &831601174363408286
-PrefabInstance:
-  m_ObjectHideFlags: 0
-  serializedVersion: 2
-  m_Modification:
-    serializedVersion: 3
-    m_TransformParent: {fileID: 8904216512971985411}
-    m_Modifications:
-    - target: {fileID: 2479500690962014025, guid: c74f031eb9cac3d4ea6ac436d619d6c9,
-        type: 3}
-      propertyPath: m_RootOrder
-      value: 1
-      objectReference: {fileID: 0}
-    - target: {fileID: 2479500690962014025, guid: c74f031eb9cac3d4ea6ac436d619d6c9,
-        type: 3}
-      propertyPath: m_LocalPosition.x
-      value: 0.208
-      objectReference: {fileID: 0}
-    - target: {fileID: 2479500690962014025, guid: c74f031eb9cac3d4ea6ac436d619d6c9,
-        type: 3}
-      propertyPath: m_LocalPosition.y
-      value: 0.4159999
-      objectReference: {fileID: 0}
-    - target: {fileID: 2479500690962014025, guid: c74f031eb9cac3d4ea6ac436d619d6c9,
-        type: 3}
-      propertyPath: m_LocalPosition.z
-      value: 0.05
-      objectReference: {fileID: 0}
-    - target: {fileID: 2479500690962014025, guid: c74f031eb9cac3d4ea6ac436d619d6c9,
-        type: 3}
-      propertyPath: m_LocalRotation.w
-      value: 1
-      objectReference: {fileID: 0}
-    - target: {fileID: 2479500690962014025, guid: c74f031eb9cac3d4ea6ac436d619d6c9,
-        type: 3}
-      propertyPath: m_LocalRotation.x
-      value: 0
-      objectReference: {fileID: 0}
-    - target: {fileID: 2479500690962014025, guid: c74f031eb9cac3d4ea6ac436d619d6c9,
-        type: 3}
-      propertyPath: m_LocalRotation.y
-      value: 0
-      objectReference: {fileID: 0}
-    - target: {fileID: 2479500690962014025, guid: c74f031eb9cac3d4ea6ac436d619d6c9,
-        type: 3}
-      propertyPath: m_LocalRotation.z
-      value: 0
-      objectReference: {fileID: 0}
-    - target: {fileID: 2479500690962014025, guid: c74f031eb9cac3d4ea6ac436d619d6c9,
-        type: 3}
-      propertyPath: m_LocalEulerAnglesHint.x
-      value: 0
-      objectReference: {fileID: 0}
-    - target: {fileID: 2479500690962014025, guid: c74f031eb9cac3d4ea6ac436d619d6c9,
-        type: 3}
-      propertyPath: m_LocalEulerAnglesHint.y
-      value: 0
-      objectReference: {fileID: 0}
-    - target: {fileID: 2479500690962014025, guid: c74f031eb9cac3d4ea6ac436d619d6c9,
-        type: 3}
-      propertyPath: m_LocalEulerAnglesHint.z
-      value: 0
-      objectReference: {fileID: 0}
-    - target: {fileID: 2479500690962267317, guid: c74f031eb9cac3d4ea6ac436d619d6c9,
-        type: 3}
-      propertyPath: m_Name
-      value: ReferencePanelIconBackgroundImage2
-      objectReference: {fileID: 0}
-    m_RemovedComponents: []
-    m_RemovedGameObjects: []
-    m_AddedGameObjects: []
-    m_AddedComponents: []
-  m_SourcePrefab: {fileID: 100100000, guid: c74f031eb9cac3d4ea6ac436d619d6c9, type: 3}
---- !u!4 &3018120254075885783 stripped
-Transform:
-  m_CorrespondingSourceObject: {fileID: 2479500690962014025, guid: c74f031eb9cac3d4ea6ac436d619d6c9,
-    type: 3}
-  m_PrefabInstance: {fileID: 831601174363408286}
-  m_PrefabAsset: {fileID: 0}
->>>>>>> 0b643a74
 --- !u!1001 &1697688316793202177
 PrefabInstance:
   m_ObjectHideFlags: 0
@@ -2420,167 +2286,6 @@
   m_Script: {fileID: 11500000, guid: 713facf4120712d449bc2165ea9b3ba9, type: 3}
   m_Name: 
   m_EditorClassIdentifier: 
-<<<<<<< HEAD
-=======
---- !u!1001 &2214946156871756456
-PrefabInstance:
-  m_ObjectHideFlags: 0
-  serializedVersion: 2
-  m_Modification:
-    serializedVersion: 3
-    m_TransformParent: {fileID: 8904216512971985411}
-    m_Modifications:
-    - target: {fileID: 2479500690962014025, guid: c74f031eb9cac3d4ea6ac436d619d6c9,
-        type: 3}
-      propertyPath: m_RootOrder
-      value: 5
-      objectReference: {fileID: 0}
-    - target: {fileID: 2479500690962014025, guid: c74f031eb9cac3d4ea6ac436d619d6c9,
-        type: 3}
-      propertyPath: m_LocalPosition.x
-      value: 0.623
-      objectReference: {fileID: 0}
-    - target: {fileID: 2479500690962014025, guid: c74f031eb9cac3d4ea6ac436d619d6c9,
-        type: 3}
-      propertyPath: m_LocalPosition.y
-      value: -0.001999855
-      objectReference: {fileID: 0}
-    - target: {fileID: 2479500690962014025, guid: c74f031eb9cac3d4ea6ac436d619d6c9,
-        type: 3}
-      propertyPath: m_LocalPosition.z
-      value: 0.05
-      objectReference: {fileID: 0}
-    - target: {fileID: 2479500690962014025, guid: c74f031eb9cac3d4ea6ac436d619d6c9,
-        type: 3}
-      propertyPath: m_LocalRotation.w
-      value: 1
-      objectReference: {fileID: 0}
-    - target: {fileID: 2479500690962014025, guid: c74f031eb9cac3d4ea6ac436d619d6c9,
-        type: 3}
-      propertyPath: m_LocalRotation.x
-      value: 0
-      objectReference: {fileID: 0}
-    - target: {fileID: 2479500690962014025, guid: c74f031eb9cac3d4ea6ac436d619d6c9,
-        type: 3}
-      propertyPath: m_LocalRotation.y
-      value: 0
-      objectReference: {fileID: 0}
-    - target: {fileID: 2479500690962014025, guid: c74f031eb9cac3d4ea6ac436d619d6c9,
-        type: 3}
-      propertyPath: m_LocalRotation.z
-      value: 0
-      objectReference: {fileID: 0}
-    - target: {fileID: 2479500690962014025, guid: c74f031eb9cac3d4ea6ac436d619d6c9,
-        type: 3}
-      propertyPath: m_LocalEulerAnglesHint.x
-      value: 0
-      objectReference: {fileID: 0}
-    - target: {fileID: 2479500690962014025, guid: c74f031eb9cac3d4ea6ac436d619d6c9,
-        type: 3}
-      propertyPath: m_LocalEulerAnglesHint.y
-      value: 0
-      objectReference: {fileID: 0}
-    - target: {fileID: 2479500690962014025, guid: c74f031eb9cac3d4ea6ac436d619d6c9,
-        type: 3}
-      propertyPath: m_LocalEulerAnglesHint.z
-      value: 0
-      objectReference: {fileID: 0}
-    - target: {fileID: 2479500690962267317, guid: c74f031eb9cac3d4ea6ac436d619d6c9,
-        type: 3}
-      propertyPath: m_Name
-      value: ReferencePanelIconBackgroundImage6
-      objectReference: {fileID: 0}
-    m_RemovedComponents: []
-    m_RemovedGameObjects: []
-    m_AddedGameObjects: []
-    m_AddedComponents: []
-  m_SourcePrefab: {fileID: 100100000, guid: c74f031eb9cac3d4ea6ac436d619d6c9, type: 3}
---- !u!4 &4383662109663524321 stripped
-Transform:
-  m_CorrespondingSourceObject: {fileID: 2479500690962014025, guid: c74f031eb9cac3d4ea6ac436d619d6c9,
-    type: 3}
-  m_PrefabInstance: {fileID: 2214946156871756456}
-  m_PrefabAsset: {fileID: 0}
---- !u!1001 &2914357826200063702
-PrefabInstance:
-  m_ObjectHideFlags: 0
-  serializedVersion: 2
-  m_Modification:
-    serializedVersion: 3
-    m_TransformParent: {fileID: 8904216512971985411}
-    m_Modifications:
-    - target: {fileID: 2479500690962014025, guid: c74f031eb9cac3d4ea6ac436d619d6c9,
-        type: 3}
-      propertyPath: m_RootOrder
-      value: 8
-      objectReference: {fileID: 0}
-    - target: {fileID: 2479500690962014025, guid: c74f031eb9cac3d4ea6ac436d619d6c9,
-        type: 3}
-      propertyPath: m_LocalPosition.x
-      value: 0.623
-      objectReference: {fileID: 0}
-    - target: {fileID: 2479500690962014025, guid: c74f031eb9cac3d4ea6ac436d619d6c9,
-        type: 3}
-      propertyPath: m_LocalPosition.y
-      value: -0.4182
-      objectReference: {fileID: 0}
-    - target: {fileID: 2479500690962014025, guid: c74f031eb9cac3d4ea6ac436d619d6c9,
-        type: 3}
-      propertyPath: m_LocalPosition.z
-      value: 0.05
-      objectReference: {fileID: 0}
-    - target: {fileID: 2479500690962014025, guid: c74f031eb9cac3d4ea6ac436d619d6c9,
-        type: 3}
-      propertyPath: m_LocalRotation.w
-      value: 1
-      objectReference: {fileID: 0}
-    - target: {fileID: 2479500690962014025, guid: c74f031eb9cac3d4ea6ac436d619d6c9,
-        type: 3}
-      propertyPath: m_LocalRotation.x
-      value: 0
-      objectReference: {fileID: 0}
-    - target: {fileID: 2479500690962014025, guid: c74f031eb9cac3d4ea6ac436d619d6c9,
-        type: 3}
-      propertyPath: m_LocalRotation.y
-      value: 0
-      objectReference: {fileID: 0}
-    - target: {fileID: 2479500690962014025, guid: c74f031eb9cac3d4ea6ac436d619d6c9,
-        type: 3}
-      propertyPath: m_LocalRotation.z
-      value: 0
-      objectReference: {fileID: 0}
-    - target: {fileID: 2479500690962014025, guid: c74f031eb9cac3d4ea6ac436d619d6c9,
-        type: 3}
-      propertyPath: m_LocalEulerAnglesHint.x
-      value: 0
-      objectReference: {fileID: 0}
-    - target: {fileID: 2479500690962014025, guid: c74f031eb9cac3d4ea6ac436d619d6c9,
-        type: 3}
-      propertyPath: m_LocalEulerAnglesHint.y
-      value: 0
-      objectReference: {fileID: 0}
-    - target: {fileID: 2479500690962014025, guid: c74f031eb9cac3d4ea6ac436d619d6c9,
-        type: 3}
-      propertyPath: m_LocalEulerAnglesHint.z
-      value: 0
-      objectReference: {fileID: 0}
-    - target: {fileID: 2479500690962267317, guid: c74f031eb9cac3d4ea6ac436d619d6c9,
-        type: 3}
-      propertyPath: m_Name
-      value: ReferencePanelIconBackgroundImage9
-      objectReference: {fileID: 0}
-    m_RemovedComponents: []
-    m_RemovedGameObjects: []
-    m_AddedGameObjects: []
-    m_AddedComponents: []
-  m_SourcePrefab: {fileID: 100100000, guid: c74f031eb9cac3d4ea6ac436d619d6c9, type: 3}
---- !u!4 &727636717668438431 stripped
-Transform:
-  m_CorrespondingSourceObject: {fileID: 2479500690962014025, guid: c74f031eb9cac3d4ea6ac436d619d6c9,
-    type: 3}
-  m_PrefabInstance: {fileID: 2914357826200063702}
-  m_PrefabAsset: {fileID: 0}
->>>>>>> 0b643a74
 --- !u!1001 &3092942347013875353
 PrefabInstance:
   m_ObjectHideFlags: 0
@@ -2836,12 +2541,7 @@
   m_ObjectHideFlags: 0
   serializedVersion: 2
   m_Modification:
-<<<<<<< HEAD
     m_TransformParent: {fileID: 5575169286801542507}
-=======
-    serializedVersion: 3
-    m_TransformParent: {fileID: 8904216512971985411}
->>>>>>> 0b643a74
     m_Modifications:
     - target: {fileID: 881932754003062290, guid: 2bd49350f64703f4f83552f3442367f6,
         type: 3}
@@ -2904,33 +2604,7 @@
       value: 0
       objectReference: {fileID: 0}
     m_RemovedComponents: []
-<<<<<<< HEAD
   m_SourcePrefab: {fileID: 100100000, guid: 2bd49350f64703f4f83552f3442367f6, type: 3}
---- !u!114 &4511428163058511989 stripped
-MonoBehaviour:
-  m_CorrespondingSourceObject: {fileID: 315529358507679541, guid: 2bd49350f64703f4f83552f3442367f6,
-    type: 3}
-  m_PrefabInstance: {fileID: 4250039346654424896}
-  m_PrefabAsset: {fileID: 0}
-  m_GameObject: {fileID: 0}
-  m_Enabled: 1
-  m_EditorHideFlags: 0
-  m_Script: {fileID: 11500000, guid: ed2e2a6b8f3448a0a92c3495433afa2b, type: 3}
-  m_Name: 
-  m_EditorClassIdentifier: 
---- !u!4 &8904216512971985411 stripped
-=======
-    m_RemovedGameObjects: []
-    m_AddedGameObjects: []
-    m_AddedComponents: []
-  m_SourcePrefab: {fileID: 100100000, guid: c74f031eb9cac3d4ea6ac436d619d6c9, type: 3}
---- !u!4 &6935104297522895329 stripped
->>>>>>> 0b643a74
-Transform:
-  m_CorrespondingSourceObject: {fileID: 4713313849461833027, guid: 2bd49350f64703f4f83552f3442367f6,
-    type: 3}
-  m_PrefabInstance: {fileID: 4250039346654424896}
-  m_PrefabAsset: {fileID: 0}
 --- !u!1001 &4948472521278276297
 PrefabInstance:
   m_ObjectHideFlags: 0
@@ -3044,91 +2718,6 @@
   m_ObjectHideFlags: 0
   serializedVersion: 2
   m_Modification:
-<<<<<<< HEAD
-    m_TransformParent: {fileID: 5575169286801542507}
-=======
-    serializedVersion: 3
-    m_TransformParent: {fileID: 8904216512971985411}
->>>>>>> 0b643a74
-    m_Modifications:
-    - target: {fileID: 3233423317671272088, guid: 9114a4ea00369d34a80dabcbe3517d85,
-        type: 3}
-      propertyPath: m_RootOrder
-      value: 0
-      objectReference: {fileID: 0}
-    - target: {fileID: 3233423317671272088, guid: 9114a4ea00369d34a80dabcbe3517d85,
-        type: 3}
-      propertyPath: m_LocalPosition.x
-      value: 0
-      objectReference: {fileID: 0}
-    - target: {fileID: 3233423317671272088, guid: 9114a4ea00369d34a80dabcbe3517d85,
-        type: 3}
-      propertyPath: m_LocalPosition.y
-      value: 0
-      objectReference: {fileID: 0}
-    - target: {fileID: 3233423317671272088, guid: 9114a4ea00369d34a80dabcbe3517d85,
-        type: 3}
-      propertyPath: m_LocalPosition.z
-      value: 0
-      objectReference: {fileID: 0}
-    - target: {fileID: 3233423317671272088, guid: 9114a4ea00369d34a80dabcbe3517d85,
-        type: 3}
-      propertyPath: m_LocalRotation.w
-      value: 1
-      objectReference: {fileID: 0}
-    - target: {fileID: 3233423317671272088, guid: 9114a4ea00369d34a80dabcbe3517d85,
-        type: 3}
-      propertyPath: m_LocalRotation.x
-      value: -0
-      objectReference: {fileID: 0}
-    - target: {fileID: 3233423317671272088, guid: 9114a4ea00369d34a80dabcbe3517d85,
-        type: 3}
-      propertyPath: m_LocalRotation.y
-      value: -0
-      objectReference: {fileID: 0}
-    - target: {fileID: 3233423317671272088, guid: 9114a4ea00369d34a80dabcbe3517d85,
-        type: 3}
-      propertyPath: m_LocalRotation.z
-      value: -0
-      objectReference: {fileID: 0}
-    - target: {fileID: 3233423317671272088, guid: 9114a4ea00369d34a80dabcbe3517d85,
-        type: 3}
-      propertyPath: m_LocalEulerAnglesHint.x
-      value: 0
-      objectReference: {fileID: 0}
-    - target: {fileID: 3233423317671272088, guid: 9114a4ea00369d34a80dabcbe3517d85,
-        type: 3}
-      propertyPath: m_LocalEulerAnglesHint.y
-      value: 0
-      objectReference: {fileID: 0}
-    - target: {fileID: 3233423317671272088, guid: 9114a4ea00369d34a80dabcbe3517d85,
-        type: 3}
-      propertyPath: m_LocalEulerAnglesHint.z
-      value: 0
-      objectReference: {fileID: 0}
-    - target: {fileID: 7028748699689373129, guid: 9114a4ea00369d34a80dabcbe3517d85,
-        type: 3}
-      propertyPath: m_Name
-      value: ReferencePanelTabModel
-      objectReference: {fileID: 0}
-    m_RemovedComponents: []
-<<<<<<< HEAD
-=======
-    m_RemovedGameObjects: []
-    m_AddedGameObjects: []
-    m_AddedComponents: []
-  m_SourcePrefab: {fileID: 100100000, guid: c74f031eb9cac3d4ea6ac436d619d6c9, type: 3}
---- !u!4 &7660594593595665392 stripped
-Transform:
-  m_CorrespondingSourceObject: {fileID: 2479500690962014025, guid: c74f031eb9cac3d4ea6ac436d619d6c9,
-    type: 3}
-  m_PrefabInstance: {fileID: 5199144688110302393}
-  m_PrefabAsset: {fileID: 0}
---- !u!1001 &6150219997261872517
-PrefabInstance:
-  m_ObjectHideFlags: 0
-  serializedVersion: 2
-  m_Modification:
     serializedVersion: 3
     m_TransformParent: {fileID: 5575169286801542507}
     m_Modifications:
@@ -3196,7 +2785,6 @@
     m_RemovedGameObjects: []
     m_AddedGameObjects: []
     m_AddedComponents: []
->>>>>>> 0b643a74
   m_SourcePrefab: {fileID: 100100000, guid: 9114a4ea00369d34a80dabcbe3517d85, type: 3}
 --- !u!114 &801034763352457540 stripped
 MonoBehaviour:
@@ -3434,246 +3022,6 @@
     type: 3}
   m_PrefabInstance: {fileID: 6890394190693698738}
   m_PrefabAsset: {fileID: 0}
-<<<<<<< HEAD
-=======
---- !u!1001 &7122954818831608053
-PrefabInstance:
-  m_ObjectHideFlags: 0
-  serializedVersion: 2
-  m_Modification:
-    serializedVersion: 3
-    m_TransformParent: {fileID: 8904216512971985411}
-    m_Modifications:
-    - target: {fileID: 2479500690962014025, guid: c74f031eb9cac3d4ea6ac436d619d6c9,
-        type: 3}
-      propertyPath: m_RootOrder
-      value: 4
-      objectReference: {fileID: 0}
-    - target: {fileID: 2479500690962014025, guid: c74f031eb9cac3d4ea6ac436d619d6c9,
-        type: 3}
-      propertyPath: m_LocalPosition.x
-      value: 0.208
-      objectReference: {fileID: 0}
-    - target: {fileID: 2479500690962014025, guid: c74f031eb9cac3d4ea6ac436d619d6c9,
-        type: 3}
-      propertyPath: m_LocalPosition.y
-      value: -0.001999855
-      objectReference: {fileID: 0}
-    - target: {fileID: 2479500690962014025, guid: c74f031eb9cac3d4ea6ac436d619d6c9,
-        type: 3}
-      propertyPath: m_LocalPosition.z
-      value: 0.05
-      objectReference: {fileID: 0}
-    - target: {fileID: 2479500690962014025, guid: c74f031eb9cac3d4ea6ac436d619d6c9,
-        type: 3}
-      propertyPath: m_LocalRotation.w
-      value: 1
-      objectReference: {fileID: 0}
-    - target: {fileID: 2479500690962014025, guid: c74f031eb9cac3d4ea6ac436d619d6c9,
-        type: 3}
-      propertyPath: m_LocalRotation.x
-      value: 0
-      objectReference: {fileID: 0}
-    - target: {fileID: 2479500690962014025, guid: c74f031eb9cac3d4ea6ac436d619d6c9,
-        type: 3}
-      propertyPath: m_LocalRotation.y
-      value: 0
-      objectReference: {fileID: 0}
-    - target: {fileID: 2479500690962014025, guid: c74f031eb9cac3d4ea6ac436d619d6c9,
-        type: 3}
-      propertyPath: m_LocalRotation.z
-      value: 0
-      objectReference: {fileID: 0}
-    - target: {fileID: 2479500690962014025, guid: c74f031eb9cac3d4ea6ac436d619d6c9,
-        type: 3}
-      propertyPath: m_LocalEulerAnglesHint.x
-      value: 0
-      objectReference: {fileID: 0}
-    - target: {fileID: 2479500690962014025, guid: c74f031eb9cac3d4ea6ac436d619d6c9,
-        type: 3}
-      propertyPath: m_LocalEulerAnglesHint.y
-      value: 0
-      objectReference: {fileID: 0}
-    - target: {fileID: 2479500690962014025, guid: c74f031eb9cac3d4ea6ac436d619d6c9,
-        type: 3}
-      propertyPath: m_LocalEulerAnglesHint.z
-      value: 0
-      objectReference: {fileID: 0}
-    - target: {fileID: 2479500690962267317, guid: c74f031eb9cac3d4ea6ac436d619d6c9,
-        type: 3}
-      propertyPath: m_Name
-      value: ReferencePanelIconBackgroundImage5
-      objectReference: {fileID: 0}
-    m_RemovedComponents: []
-    m_RemovedGameObjects: []
-    m_AddedGameObjects: []
-    m_AddedComponents: []
-  m_SourcePrefab: {fileID: 100100000, guid: c74f031eb9cac3d4ea6ac436d619d6c9, type: 3}
---- !u!4 &4661547869998495676 stripped
-Transform:
-  m_CorrespondingSourceObject: {fileID: 2479500690962014025, guid: c74f031eb9cac3d4ea6ac436d619d6c9,
-    type: 3}
-  m_PrefabInstance: {fileID: 7122954818831608053}
-  m_PrefabAsset: {fileID: 0}
---- !u!1001 &8039768538509482675
-PrefabInstance:
-  m_ObjectHideFlags: 0
-  serializedVersion: 2
-  m_Modification:
-    serializedVersion: 3
-    m_TransformParent: {fileID: 8904216512971985411}
-    m_Modifications:
-    - target: {fileID: 2479500690962014025, guid: c74f031eb9cac3d4ea6ac436d619d6c9,
-        type: 3}
-      propertyPath: m_RootOrder
-      value: 0
-      objectReference: {fileID: 0}
-    - target: {fileID: 2479500690962014025, guid: c74f031eb9cac3d4ea6ac436d619d6c9,
-        type: 3}
-      propertyPath: m_LocalPosition.x
-      value: -0.216
-      objectReference: {fileID: 0}
-    - target: {fileID: 2479500690962014025, guid: c74f031eb9cac3d4ea6ac436d619d6c9,
-        type: 3}
-      propertyPath: m_LocalPosition.y
-      value: 0.4159999
-      objectReference: {fileID: 0}
-    - target: {fileID: 2479500690962014025, guid: c74f031eb9cac3d4ea6ac436d619d6c9,
-        type: 3}
-      propertyPath: m_LocalPosition.z
-      value: 0.05
-      objectReference: {fileID: 0}
-    - target: {fileID: 2479500690962014025, guid: c74f031eb9cac3d4ea6ac436d619d6c9,
-        type: 3}
-      propertyPath: m_LocalRotation.w
-      value: 1
-      objectReference: {fileID: 0}
-    - target: {fileID: 2479500690962014025, guid: c74f031eb9cac3d4ea6ac436d619d6c9,
-        type: 3}
-      propertyPath: m_LocalRotation.x
-      value: 0
-      objectReference: {fileID: 0}
-    - target: {fileID: 2479500690962014025, guid: c74f031eb9cac3d4ea6ac436d619d6c9,
-        type: 3}
-      propertyPath: m_LocalRotation.y
-      value: 0
-      objectReference: {fileID: 0}
-    - target: {fileID: 2479500690962014025, guid: c74f031eb9cac3d4ea6ac436d619d6c9,
-        type: 3}
-      propertyPath: m_LocalRotation.z
-      value: 0
-      objectReference: {fileID: 0}
-    - target: {fileID: 2479500690962014025, guid: c74f031eb9cac3d4ea6ac436d619d6c9,
-        type: 3}
-      propertyPath: m_LocalEulerAnglesHint.x
-      value: 0
-      objectReference: {fileID: 0}
-    - target: {fileID: 2479500690962014025, guid: c74f031eb9cac3d4ea6ac436d619d6c9,
-        type: 3}
-      propertyPath: m_LocalEulerAnglesHint.y
-      value: 0
-      objectReference: {fileID: 0}
-    - target: {fileID: 2479500690962014025, guid: c74f031eb9cac3d4ea6ac436d619d6c9,
-        type: 3}
-      propertyPath: m_LocalEulerAnglesHint.z
-      value: 0
-      objectReference: {fileID: 0}
-    - target: {fileID: 2479500690962267317, guid: c74f031eb9cac3d4ea6ac436d619d6c9,
-        type: 3}
-      propertyPath: m_Name
-      value: ReferencePanelIconBackgroundImage1
-      objectReference: {fileID: 0}
-    m_RemovedComponents: []
-    m_RemovedGameObjects: []
-    m_AddedGameObjects: []
-    m_AddedComponents: []
-  m_SourcePrefab: {fileID: 100100000, guid: c74f031eb9cac3d4ea6ac436d619d6c9, type: 3}
---- !u!4 &5618814885939398138 stripped
-Transform:
-  m_CorrespondingSourceObject: {fileID: 2479500690962014025, guid: c74f031eb9cac3d4ea6ac436d619d6c9,
-    type: 3}
-  m_PrefabInstance: {fileID: 8039768538509482675}
-  m_PrefabAsset: {fileID: 0}
---- !u!1001 &8074386870648436768
-PrefabInstance:
-  m_ObjectHideFlags: 0
-  serializedVersion: 2
-  m_Modification:
-    serializedVersion: 3
-    m_TransformParent: {fileID: 8904216512971985411}
-    m_Modifications:
-    - target: {fileID: 2479500690962014025, guid: c74f031eb9cac3d4ea6ac436d619d6c9,
-        type: 3}
-      propertyPath: m_RootOrder
-      value: 6
-      objectReference: {fileID: 0}
-    - target: {fileID: 2479500690962014025, guid: c74f031eb9cac3d4ea6ac436d619d6c9,
-        type: 3}
-      propertyPath: m_LocalPosition.x
-      value: -0.216
-      objectReference: {fileID: 0}
-    - target: {fileID: 2479500690962014025, guid: c74f031eb9cac3d4ea6ac436d619d6c9,
-        type: 3}
-      propertyPath: m_LocalPosition.y
-      value: -0.4182
-      objectReference: {fileID: 0}
-    - target: {fileID: 2479500690962014025, guid: c74f031eb9cac3d4ea6ac436d619d6c9,
-        type: 3}
-      propertyPath: m_LocalPosition.z
-      value: 0.05
-      objectReference: {fileID: 0}
-    - target: {fileID: 2479500690962014025, guid: c74f031eb9cac3d4ea6ac436d619d6c9,
-        type: 3}
-      propertyPath: m_LocalRotation.w
-      value: 1
-      objectReference: {fileID: 0}
-    - target: {fileID: 2479500690962014025, guid: c74f031eb9cac3d4ea6ac436d619d6c9,
-        type: 3}
-      propertyPath: m_LocalRotation.x
-      value: 0
-      objectReference: {fileID: 0}
-    - target: {fileID: 2479500690962014025, guid: c74f031eb9cac3d4ea6ac436d619d6c9,
-        type: 3}
-      propertyPath: m_LocalRotation.y
-      value: 0
-      objectReference: {fileID: 0}
-    - target: {fileID: 2479500690962014025, guid: c74f031eb9cac3d4ea6ac436d619d6c9,
-        type: 3}
-      propertyPath: m_LocalRotation.z
-      value: 0
-      objectReference: {fileID: 0}
-    - target: {fileID: 2479500690962014025, guid: c74f031eb9cac3d4ea6ac436d619d6c9,
-        type: 3}
-      propertyPath: m_LocalEulerAnglesHint.x
-      value: 0
-      objectReference: {fileID: 0}
-    - target: {fileID: 2479500690962014025, guid: c74f031eb9cac3d4ea6ac436d619d6c9,
-        type: 3}
-      propertyPath: m_LocalEulerAnglesHint.y
-      value: 0
-      objectReference: {fileID: 0}
-    - target: {fileID: 2479500690962014025, guid: c74f031eb9cac3d4ea6ac436d619d6c9,
-        type: 3}
-      propertyPath: m_LocalEulerAnglesHint.z
-      value: 0
-      objectReference: {fileID: 0}
-    - target: {fileID: 2479500690962267317, guid: c74f031eb9cac3d4ea6ac436d619d6c9,
-        type: 3}
-      propertyPath: m_Name
-      value: ReferencePanelIconBackgroundImage7
-      objectReference: {fileID: 0}
-    m_RemovedComponents: []
-    m_RemovedGameObjects: []
-    m_AddedGameObjects: []
-    m_AddedComponents: []
-  m_SourcePrefab: {fileID: 100100000, guid: c74f031eb9cac3d4ea6ac436d619d6c9, type: 3}
---- !u!4 &5937161209545729897 stripped
-Transform:
-  m_CorrespondingSourceObject: {fileID: 2479500690962014025, guid: c74f031eb9cac3d4ea6ac436d619d6c9,
-    type: 3}
-  m_PrefabInstance: {fileID: 8074386870648436768}
-  m_PrefabAsset: {fileID: 0}
->>>>>>> 0b643a74
 --- !u!1001 &8241249196772947898
 PrefabInstance:
   m_ObjectHideFlags: 0
@@ -3904,7 +3252,6 @@
   m_Script: {fileID: 11500000, guid: 07f172f1096366841bb9362060bb0095, type: 3}
   m_Name: 
   m_EditorClassIdentifier: 
-<<<<<<< HEAD
 --- !u!1001 &8272248824617119113
 PrefabInstance:
   m_ObjectHideFlags: 0
@@ -3997,8 +3344,6 @@
   m_Script: {fileID: 11500000, guid: a53c40d3a1fb4541a6a1f35da7b40a68, type: 3}
   m_Name: 
   m_EditorClassIdentifier: 
-=======
->>>>>>> 0b643a74
 --- !u!1001 &8543226798868867278
 PrefabInstance:
   m_ObjectHideFlags: 0
@@ -4083,12 +3428,7 @@
   m_ObjectHideFlags: 0
   serializedVersion: 2
   m_Modification:
-<<<<<<< HEAD
     m_TransformParent: {fileID: 8533497137806158463}
-=======
-    serializedVersion: 3
-    m_TransformParent: {fileID: 8904216512971985411}
->>>>>>> 0b643a74
     m_Modifications:
     - target: {fileID: 6491599919484524684, guid: 818cdd60f3752df4fbaa528f87416d0a,
         type: 3}
@@ -4171,16 +3511,8 @@
       value: 0
       objectReference: {fileID: 0}
     m_RemovedComponents: []
-<<<<<<< HEAD
   m_SourcePrefab: {fileID: 100100000, guid: 818cdd60f3752df4fbaa528f87416d0a, type: 3}
 --- !u!4 &2809354218209664300 stripped
-=======
-    m_RemovedGameObjects: []
-    m_AddedGameObjects: []
-    m_AddedComponents: []
-  m_SourcePrefab: {fileID: 100100000, guid: c74f031eb9cac3d4ea6ac436d619d6c9, type: 3}
---- !u!4 &6093398461208218975 stripped
->>>>>>> 0b643a74
 Transform:
   m_CorrespondingSourceObject: {fileID: 6597206303866398314, guid: 818cdd60f3752df4fbaa528f87416d0a,
     type: 3}
