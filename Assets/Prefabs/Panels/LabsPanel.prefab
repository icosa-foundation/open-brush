%YAML 1.1
%TAG !u! tag:unity3d.com,2011:
--- !u!1 &111906
GameObject:
  m_ObjectHideFlags: 0
  m_CorrespondingSourceObject: {fileID: 0}
  m_PrefabInstance: {fileID: 0}
  m_PrefabAsset: {fileID: 0}
  serializedVersion: 6
  m_Component:
  - component: {fileID: 468986}
  - component: {fileID: 3327986}
  - component: {fileID: 2379506}
  - component: {fileID: 11410506}
  m_Layer: 16
  m_Name: MinIcon
  m_TagString: Untagged
  m_Icon: {fileID: 0}
  m_NavMeshLayer: 0
  m_StaticEditorFlags: 0
  m_IsActive: 1
--- !u!4 &468986
Transform:
  m_ObjectHideFlags: 0
  m_CorrespondingSourceObject: {fileID: 0}
  m_PrefabInstance: {fileID: 0}
  m_PrefabAsset: {fileID: 0}
  m_GameObject: {fileID: 111906}
  serializedVersion: 2
  m_LocalRotation: {x: -0, y: -0, z: -0, w: 1}
  m_LocalPosition: {x: -0.1962, y: 0, z: 0}
  m_LocalScale: {x: 0.35, y: 0.35, z: 0.35}
  m_ConstrainProportionsScale: 0
  m_Children: []
  m_Father: {fileID: 434412}
  m_LocalEulerAnglesHint: {x: 0, y: 0, z: 0}
--- !u!33 &3327986
MeshFilter:
  m_ObjectHideFlags: 0
  m_CorrespondingSourceObject: {fileID: 0}
  m_PrefabInstance: {fileID: 0}
  m_PrefabAsset: {fileID: 0}
  m_GameObject: {fileID: 111906}
  m_Mesh: {fileID: 4300000, guid: 9304815ddf8612b4bb089131ba5d72c9, type: 3}
--- !u!23 &2379506
MeshRenderer:
  m_ObjectHideFlags: 0
  m_CorrespondingSourceObject: {fileID: 0}
  m_PrefabInstance: {fileID: 0}
  m_PrefabAsset: {fileID: 0}
  m_GameObject: {fileID: 111906}
  m_Enabled: 1
  m_CastShadows: 0
  m_ReceiveShadows: 0
  m_DynamicOccludee: 1
  m_StaticShadowCaster: 0
  m_MotionVectors: 1
  m_LightProbeUsage: 0
  m_ReflectionProbeUsage: 1
  m_RayTracingMode: 2
  m_RayTraceProcedural: 0
  m_RenderingLayerMask: 1
  m_RendererPriority: 0
  m_Materials:
  - {fileID: 2100000, guid: 40d29de2bdc11f04dbfa25059165916e, type: 2}
  m_StaticBatchInfo:
    firstSubMesh: 0
    subMeshCount: 0
  m_StaticBatchRoot: {fileID: 0}
  m_ProbeAnchor: {fileID: 0}
  m_LightProbeVolumeOverride: {fileID: 0}
  m_ScaleInLightmap: 1
  m_ReceiveGI: 1
  m_PreserveUVs: 0
  m_IgnoreNormalsForChartDetection: 0
  m_ImportantGI: 0
  m_StitchLightmapSeams: 0
  m_SelectedEditorRenderState: 3
  m_MinimumChartSize: 4
  m_AutoUVMaxDistance: 0.5
  m_AutoUVMaxAngle: 89
  m_LightmapParameters: {fileID: 0}
  m_SortingLayerID: 0
  m_SortingLayer: 0
  m_SortingOrder: 0
  m_AdditionalVertexStreams: {fileID: 0}
--- !u!114 &11410506
MonoBehaviour:
  m_ObjectHideFlags: 0
  m_CorrespondingSourceObject: {fileID: 0}
  m_PrefabInstance: {fileID: 0}
  m_PrefabAsset: {fileID: 0}
  m_GameObject: {fileID: 111906}
  m_Enabled: 1
  m_EditorHideFlags: 0
  m_Script: {fileID: 11500000, guid: 0fda994627665a24b888af25f8c55ce4, type: 3}
  m_Name:
  m_EditorClassIdentifier:
  m_Icon: {fileID: 2800000, guid: ca71bedc3592d49ee928452a70bf6ddc, type: 3}
--- !u!1 &132602
GameObject:
  m_ObjectHideFlags: 0
  m_CorrespondingSourceObject: {fileID: 0}
  m_PrefabInstance: {fileID: 0}
  m_PrefabAsset: {fileID: 0}
  serializedVersion: 6
  m_Component:
  - component: {fileID: 402940}
  - component: {fileID: 6572796}
  m_Layer: 16
  m_Name: Collider
  m_TagString: Untagged
  m_Icon: {fileID: 0}
  m_NavMeshLayer: 0
  m_StaticEditorFlags: 0
  m_IsActive: 1
--- !u!4 &402940
Transform:
  m_ObjectHideFlags: 0
  m_CorrespondingSourceObject: {fileID: 0}
  m_PrefabInstance: {fileID: 0}
  m_PrefabAsset: {fileID: 0}
  m_GameObject: {fileID: 132602}
  serializedVersion: 2
  m_LocalRotation: {x: 0, y: 0, z: 0, w: 1}
  m_LocalPosition: {x: 0, y: 0, z: 0}
  m_LocalScale: {x: 0.29, y: 0.1, z: 1}
  m_ConstrainProportionsScale: 0
  m_Children: []
  m_Father: {fileID: 434412}
  m_LocalEulerAnglesHint: {x: 0, y: 0, z: 0}
--- !u!65 &6572796
BoxCollider:
  m_ObjectHideFlags: 0
  m_CorrespondingSourceObject: {fileID: 0}
  m_PrefabInstance: {fileID: 0}
  m_PrefabAsset: {fileID: 0}
  m_GameObject: {fileID: 132602}
  m_Material: {fileID: 0}
  m_IncludeLayers:
    serializedVersion: 2
    m_Bits: 0
  m_ExcludeLayers:
    serializedVersion: 2
    m_Bits: 0
  m_LayerOverridePriority: 0
  m_IsTrigger: 0
  m_ProvidesContacts: 0
  m_Enabled: 1
  serializedVersion: 3
  m_Size: {x: 0.65, y: 1, z: 0.1}
  m_Center: {x: 0, y: 0, z: 0}
--- !u!1 &151652
GameObject:
  m_ObjectHideFlags: 0
  m_CorrespondingSourceObject: {fileID: 0}
  m_PrefabInstance: {fileID: 0}
  m_PrefabAsset: {fileID: 0}
  serializedVersion: 6
  m_Component:
  - component: {fileID: 431432}
  - component: {fileID: 3363688}
  - component: {fileID: 2383034}
  m_Layer: 16
  m_Name: Cap
  m_TagString: Untagged
  m_Icon: {fileID: 0}
  m_NavMeshLayer: 0
  m_StaticEditorFlags: 0
  m_IsActive: 1
--- !u!4 &431432
Transform:
  m_ObjectHideFlags: 0
  m_CorrespondingSourceObject: {fileID: 0}
  m_PrefabInstance: {fileID: 0}
  m_PrefabAsset: {fileID: 0}
  m_GameObject: {fileID: 151652}
  serializedVersion: 2
  m_LocalRotation: {x: 0, y: 0, z: 0, w: 1}
  m_LocalPosition: {x: -0.1083, y: 0, z: 0.0002105044}
  m_LocalScale: {x: 0.0375, y: 0.0375, z: 0.0375}
  m_ConstrainProportionsScale: 0
  m_Children: []
  m_Father: {fileID: 434412}
  m_LocalEulerAnglesHint: {x: 0, y: 0, z: 0}
--- !u!33 &3363688
MeshFilter:
  m_ObjectHideFlags: 0
  m_CorrespondingSourceObject: {fileID: 0}
  m_PrefabInstance: {fileID: 0}
  m_PrefabAsset: {fileID: 0}
  m_GameObject: {fileID: 151652}
  m_Mesh: {fileID: 10210, guid: 0000000000000000e000000000000000, type: 0}
--- !u!23 &2383034
MeshRenderer:
  m_ObjectHideFlags: 0
  m_CorrespondingSourceObject: {fileID: 0}
  m_PrefabInstance: {fileID: 0}
  m_PrefabAsset: {fileID: 0}
  m_GameObject: {fileID: 151652}
  m_Enabled: 1
  m_CastShadows: 0
  m_ReceiveShadows: 0
  m_DynamicOccludee: 1
  m_StaticShadowCaster: 0
  m_MotionVectors: 1
  m_LightProbeUsage: 0
  m_ReflectionProbeUsage: 1
  m_RayTracingMode: 2
  m_RayTraceProcedural: 0
  m_RenderingLayerMask: 1
  m_RendererPriority: 0
  m_Materials:
  - {fileID: 2100000, guid: ca448c25e886c544796b10b98d8aa9cc, type: 2}
  m_StaticBatchInfo:
    firstSubMesh: 0
    subMeshCount: 0
  m_StaticBatchRoot: {fileID: 0}
  m_ProbeAnchor: {fileID: 0}
  m_LightProbeVolumeOverride: {fileID: 0}
  m_ScaleInLightmap: 1
  m_ReceiveGI: 1
  m_PreserveUVs: 0
  m_IgnoreNormalsForChartDetection: 0
  m_ImportantGI: 0
  m_StitchLightmapSeams: 0
  m_SelectedEditorRenderState: 3
  m_MinimumChartSize: 4
  m_AutoUVMaxDistance: 0.5
  m_AutoUVMaxAngle: 89
  m_LightmapParameters: {fileID: 0}
  m_SortingLayerID: 0
  m_SortingLayer: 0
  m_SortingOrder: 0
  m_AdditionalVertexStreams: {fileID: 0}
--- !u!1 &153348
GameObject:
  m_ObjectHideFlags: 0
  m_CorrespondingSourceObject: {fileID: 0}
  m_PrefabInstance: {fileID: 0}
  m_PrefabAsset: {fileID: 0}
  serializedVersion: 6
  m_Component:
  - component: {fileID: 415298}
  - component: {fileID: 3364774}
  m_Layer: 16
  m_Name: HighlightMesh
  m_TagString: Untagged
  m_Icon: {fileID: 0}
  m_NavMeshLayer: 0
  m_StaticEditorFlags: 0
  m_IsActive: 1
--- !u!4 &415298
Transform:
  m_ObjectHideFlags: 0
  m_CorrespondingSourceObject: {fileID: 0}
  m_PrefabInstance: {fileID: 0}
  m_PrefabAsset: {fileID: 0}
  m_GameObject: {fileID: 153348}
  serializedVersion: 2
  m_LocalRotation: {x: -0, y: -0, z: -0, w: 1}
  m_LocalPosition: {x: 0, y: 0, z: 0.1}
  m_LocalScale: {x: 1, y: 1, z: 0.01}
  m_ConstrainProportionsScale: 0
  m_Children: []
  m_Father: {fileID: 402684}
<<<<<<< HEAD
  m_RootOrder: 17
=======
>>>>>>> f56c86b2
  m_LocalEulerAnglesHint: {x: 0, y: 0, z: 0}
--- !u!33 &3364774
MeshFilter:
  m_ObjectHideFlags: 0
  m_CorrespondingSourceObject: {fileID: 0}
  m_PrefabInstance: {fileID: 0}
  m_PrefabAsset: {fileID: 0}
  m_GameObject: {fileID: 153348}
  m_Mesh: {fileID: 4300000, guid: 2e84a1bef3eae8d44ae00479eeace4d1, type: 3}
--- !u!1 &160772
GameObject:
  m_ObjectHideFlags: 0
  m_CorrespondingSourceObject: {fileID: 0}
  m_PrefabInstance: {fileID: 0}
  m_PrefabAsset: {fileID: 0}
  serializedVersion: 6
  m_Component:
  - component: {fileID: 402684}
  m_Layer: 16
  m_Name: Mesh
  m_TagString: Untagged
  m_Icon: {fileID: 0}
  m_NavMeshLayer: 0
  m_StaticEditorFlags: 0
  m_IsActive: 1
--- !u!4 &402684
Transform:
  m_ObjectHideFlags: 0
  m_CorrespondingSourceObject: {fileID: 0}
  m_PrefabInstance: {fileID: 0}
  m_PrefabAsset: {fileID: 0}
  m_GameObject: {fileID: 160772}
  serializedVersion: 2
  m_LocalRotation: {x: -0, y: -0, z: -0, w: 1}
  m_LocalPosition: {x: 0, y: 0, z: 0}
  m_LocalScale: {x: 1, y: 1, z: 1}
  m_ConstrainProportionsScale: 0
  m_Children:
  - {fileID: 6466337336638288277}
  - {fileID: 4000010460034712}
  - {fileID: 4000011596321798}
  - {fileID: 6292014397156290862}
  - {fileID: 4000011251504288}
  - {fileID: 4000012282201364}
  - {fileID: 1234676884338629364}
  - {fileID: 4000012490214276}
  - {fileID: 6291905350315219778}
  - {fileID: 1643836230823162033}
  - {fileID: 4626429713668410}
  - {fileID: 4000012572946912}
  - {fileID: 4959811239207079844}
  - {fileID: 1210818133549774434}
  - {fileID: 434412}
  - {fileID: 4000011486688576}
  - {fileID: 499404}
  - {fileID: 415298}
  m_Father: {fileID: 485948}
  m_LocalEulerAnglesHint: {x: 0, y: 0, z: 0}
--- !u!1 &162404
GameObject:
  m_ObjectHideFlags: 0
  m_CorrespondingSourceObject: {fileID: 0}
  m_PrefabInstance: {fileID: 0}
  m_PrefabAsset: {fileID: 0}
  serializedVersion: 6
  m_Component:
  - component: {fileID: 434412}
  - component: {fileID: 11452096}
  m_Layer: 16
  m_Name: Slider_CameraMode
  m_TagString: Untagged
  m_Icon: {fileID: 0}
  m_NavMeshLayer: 0
  m_StaticEditorFlags: 0
  m_IsActive: 1
--- !u!4 &434412
Transform:
  m_ObjectHideFlags: 0
  m_CorrespondingSourceObject: {fileID: 0}
  m_PrefabInstance: {fileID: 0}
  m_PrefabAsset: {fileID: 0}
  m_GameObject: {fileID: 162404}
  serializedVersion: 2
  m_LocalRotation: {x: -0, y: -0, z: -0, w: 1}
  m_LocalPosition: {x: 0, y: -0.65, z: 0.05}
  m_LocalScale: {x: 2.5000002, y: 2.4999995, z: 2.5}
  m_ConstrainProportionsScale: 0
  m_Children:
  - {fileID: 402940}
  - {fileID: 444462}
  - {fileID: 439562}
  - {fileID: 428852}
  - {fileID: 431432}
  - {fileID: 468986}
  - {fileID: 430698}
  m_Father: {fileID: 402684}
<<<<<<< HEAD
  m_RootOrder: 14
=======
>>>>>>> f56c86b2
  m_LocalEulerAnglesHint: {x: 0, y: 0, z: 0}
--- !u!114 &11452096
MonoBehaviour:
  m_ObjectHideFlags: 0
  m_CorrespondingSourceObject: {fileID: 0}
  m_PrefabInstance: {fileID: 0}
  m_PrefabAsset: {fileID: 0}
  m_GameObject: {fileID: 162404}
  m_Enabled: 1
  m_EditorHideFlags: 0
  m_Script: {fileID: 11500000, guid: 89ab0d1b7ed6842e4b58e06a29702cf0, type: 3}
  m_Name:
  m_EditorClassIdentifier:
  m_DescriptionType: 1
  m_DescriptionYOffset: 0
  m_DescriptionText: LABS_PANEL_CAMERAMODE_SLIDER_DESCRIPTION
  m_LocalizedDescription:
    m_TableReference:
      m_TableCollectionName: GUID:c84355079ab3f3e4f8f3812258805f86
    m_TableEntryReference:
      m_KeyId: 7870978190974976
      m_Key:
    m_FallbackState: 0
    m_WaitForCompletion: 0
    m_LocalVariables: []
  m_DescriptionTextExtra:
  m_LocalizedDescriptionExtra:
    m_TableReference:
      m_TableCollectionName:
    m_TableEntryReference:
      m_KeyId: 0
      m_Key:
    m_FallbackState: 0
    m_WaitForCompletion: 0
    m_LocalVariables: []
  m_DescriptionActivateSpeed: 12
  m_DescriptionZScale: 10
  m_Nob: {fileID: 193010}
  m_Mesh: {fileID: 2394778}
  m_Orientation: 0
  references:
    version: 2
    RefIds: []
--- !u!1 &164352
GameObject:
  m_ObjectHideFlags: 0
  m_CorrespondingSourceObject: {fileID: 0}
  m_PrefabInstance: {fileID: 0}
  m_PrefabAsset: {fileID: 0}
  serializedVersion: 6
  m_Component:
  - component: {fileID: 442914}
  - component: {fileID: 6531256}
  m_Layer: 16
  m_Name: Collider
  m_TagString: Untagged
  m_Icon: {fileID: 0}
  m_NavMeshLayer: 0
  m_StaticEditorFlags: 0
  m_IsActive: 1
--- !u!4 &442914
Transform:
  m_ObjectHideFlags: 0
  m_CorrespondingSourceObject: {fileID: 0}
  m_PrefabInstance: {fileID: 0}
  m_PrefabAsset: {fileID: 0}
  m_GameObject: {fileID: 164352}
  serializedVersion: 2
  m_LocalRotation: {x: -0, y: -0, z: -0, w: 1}
  m_LocalPosition: {x: 0, y: 0, z: 0}
  m_LocalScale: {x: 1, y: 1, z: 1}
  m_ConstrainProportionsScale: 0
  m_Children: []
  m_Father: {fileID: 485948}
  m_LocalEulerAnglesHint: {x: 0, y: 0, z: 0}
--- !u!65 &6531256
BoxCollider:
  m_ObjectHideFlags: 0
  m_CorrespondingSourceObject: {fileID: 0}
  m_PrefabInstance: {fileID: 0}
  m_PrefabAsset: {fileID: 0}
  m_GameObject: {fileID: 164352}
  m_Material: {fileID: 0}
  m_IncludeLayers:
    serializedVersion: 2
    m_Bits: 0
  m_ExcludeLayers:
    serializedVersion: 2
    m_Bits: 0
  m_LayerOverridePriority: 0
  m_IsTrigger: 0
  m_ProvidesContacts: 0
  m_Enabled: 1
  serializedVersion: 3
  m_Size: {x: 1.9, y: 2.4, z: 0.5}
  m_Center: {x: 0, y: 0, z: 0}
--- !u!1 &168032
GameObject:
  m_ObjectHideFlags: 0
  m_CorrespondingSourceObject: {fileID: 0}
  m_PrefabInstance: {fileID: 0}
  m_PrefabAsset: {fileID: 0}
  serializedVersion: 6
  m_Component:
  - component: {fileID: 499404}
  - component: {fileID: 6547610}
  m_Layer: 16
  m_Name: MeshCollider
  m_TagString: Untagged
  m_Icon: {fileID: 0}
  m_NavMeshLayer: 0
  m_StaticEditorFlags: 0
  m_IsActive: 1
--- !u!4 &499404
Transform:
  m_ObjectHideFlags: 0
  m_CorrespondingSourceObject: {fileID: 0}
  m_PrefabInstance: {fileID: 0}
  m_PrefabAsset: {fileID: 0}
  m_GameObject: {fileID: 168032}
  serializedVersion: 2
  m_LocalRotation: {x: -0, y: -0, z: -0, w: 1}
  m_LocalPosition: {x: 0, y: 0, z: 0}
  m_LocalScale: {x: 1, y: 1, z: 1}
  m_ConstrainProportionsScale: 0
  m_Children: []
  m_Father: {fileID: 402684}
<<<<<<< HEAD
  m_RootOrder: 16
=======
>>>>>>> f56c86b2
  m_LocalEulerAnglesHint: {x: 0, y: 0, z: 0}
--- !u!65 &6547610
BoxCollider:
  m_ObjectHideFlags: 0
  m_CorrespondingSourceObject: {fileID: 0}
  m_PrefabInstance: {fileID: 0}
  m_PrefabAsset: {fileID: 0}
  m_GameObject: {fileID: 168032}
  m_Material: {fileID: 0}
  m_IncludeLayers:
    serializedVersion: 2
    m_Bits: 0
  m_ExcludeLayers:
    serializedVersion: 2
    m_Bits: 0
  m_LayerOverridePriority: 0
  m_IsTrigger: 0
  m_ProvidesContacts: 0
  m_Enabled: 1
  serializedVersion: 3
  m_Size: {x: 1.4, y: 1.9, z: 0.02}
  m_Center: {x: 0, y: 0, z: 0}
--- !u!1 &190538
GameObject:
  m_ObjectHideFlags: 0
  m_CorrespondingSourceObject: {fileID: 0}
  m_PrefabInstance: {fileID: 0}
  m_PrefabAsset: {fileID: 0}
  serializedVersion: 6
  m_Component:
  - component: {fileID: 444462}
  - component: {fileID: 2394778}
  - component: {fileID: 3345234}
  m_Layer: 16
  m_Name: Mesh
  m_TagString: Untagged
  m_Icon: {fileID: 0}
  m_NavMeshLayer: 0
  m_StaticEditorFlags: 0
  m_IsActive: 1
--- !u!4 &444462
Transform:
  m_ObjectHideFlags: 0
  m_CorrespondingSourceObject: {fileID: 0}
  m_PrefabInstance: {fileID: 0}
  m_PrefabAsset: {fileID: 0}
  m_GameObject: {fileID: 190538}
  serializedVersion: 2
  m_LocalRotation: {x: 0, y: 0, z: 0, w: 1}
  m_LocalPosition: {x: 0, y: 0, z: 0}
  m_LocalScale: {x: 0.181, y: 0.0375, z: 1}
  m_ConstrainProportionsScale: 0
  m_Children: []
  m_Father: {fileID: 434412}
  m_LocalEulerAnglesHint: {x: 0, y: 0, z: 0}
--- !u!23 &2394778
MeshRenderer:
  m_ObjectHideFlags: 0
  m_CorrespondingSourceObject: {fileID: 0}
  m_PrefabInstance: {fileID: 0}
  m_PrefabAsset: {fileID: 0}
  m_GameObject: {fileID: 190538}
  m_Enabled: 1
  m_CastShadows: 0
  m_ReceiveShadows: 0
  m_DynamicOccludee: 1
  m_StaticShadowCaster: 0
  m_MotionVectors: 1
  m_LightProbeUsage: 0
  m_ReflectionProbeUsage: 1
  m_RayTracingMode: 2
  m_RayTraceProcedural: 0
  m_RenderingLayerMask: 1
  m_RendererPriority: 0
  m_Materials:
  - {fileID: 2100000, guid: db2d9e5107064e64ea8ce921e6f24458, type: 2}
  m_StaticBatchInfo:
    firstSubMesh: 0
    subMeshCount: 0
  m_StaticBatchRoot: {fileID: 0}
  m_ProbeAnchor: {fileID: 0}
  m_LightProbeVolumeOverride: {fileID: 0}
  m_ScaleInLightmap: 1
  m_ReceiveGI: 1
  m_PreserveUVs: 0
  m_IgnoreNormalsForChartDetection: 0
  m_ImportantGI: 0
  m_StitchLightmapSeams: 0
  m_SelectedEditorRenderState: 3
  m_MinimumChartSize: 4
  m_AutoUVMaxDistance: 0.5
  m_AutoUVMaxAngle: 89
  m_LightmapParameters: {fileID: 0}
  m_SortingLayerID: 0
  m_SortingLayer: 0
  m_SortingOrder: 0
  m_AdditionalVertexStreams: {fileID: 0}
--- !u!33 &3345234
MeshFilter:
  m_ObjectHideFlags: 0
  m_CorrespondingSourceObject: {fileID: 0}
  m_PrefabInstance: {fileID: 0}
  m_PrefabAsset: {fileID: 0}
  m_GameObject: {fileID: 190538}
  m_Mesh: {fileID: 10210, guid: 0000000000000000e000000000000000, type: 0}
--- !u!1 &193010
GameObject:
  m_ObjectHideFlags: 0
  m_CorrespondingSourceObject: {fileID: 0}
  m_PrefabInstance: {fileID: 0}
  m_PrefabAsset: {fileID: 0}
  serializedVersion: 6
  m_Component:
  - component: {fileID: 439562}
  - component: {fileID: 3387922}
  - component: {fileID: 2389504}
  - component: {fileID: 114340066835669622}
  m_Layer: 16
  m_Name: SliderPosition
  m_TagString: Untagged
  m_Icon: {fileID: 0}
  m_NavMeshLayer: 0
  m_StaticEditorFlags: 0
  m_IsActive: 1
--- !u!4 &439562
Transform:
  m_ObjectHideFlags: 0
  m_CorrespondingSourceObject: {fileID: 0}
  m_PrefabInstance: {fileID: 0}
  m_PrefabAsset: {fileID: 0}
  m_GameObject: {fileID: 193010}
  serializedVersion: 2
  m_LocalRotation: {x: 0, y: 0, z: 0, w: 1}
  m_LocalPosition: {x: -0.08, y: 0, z: 0}
  m_LocalScale: {x: 0.01, y: 0.03, z: 0.01}
  m_ConstrainProportionsScale: 0
  m_Children: []
  m_Father: {fileID: 434412}
  m_LocalEulerAnglesHint: {x: 0, y: 0, z: 0}
--- !u!33 &3387922
MeshFilter:
  m_ObjectHideFlags: 0
  m_CorrespondingSourceObject: {fileID: 0}
  m_PrefabInstance: {fileID: 0}
  m_PrefabAsset: {fileID: 0}
  m_GameObject: {fileID: 193010}
  m_Mesh: {fileID: 4300000, guid: 5ef960ddf11c1fd4983638f56f6a8be0, type: 3}
--- !u!23 &2389504
MeshRenderer:
  m_ObjectHideFlags: 0
  m_CorrespondingSourceObject: {fileID: 0}
  m_PrefabInstance: {fileID: 0}
  m_PrefabAsset: {fileID: 0}
  m_GameObject: {fileID: 193010}
  m_Enabled: 1
  m_CastShadows: 0
  m_ReceiveShadows: 0
  m_DynamicOccludee: 1
  m_StaticShadowCaster: 0
  m_MotionVectors: 1
  m_LightProbeUsage: 1
  m_ReflectionProbeUsage: 1
  m_RayTracingMode: 2
  m_RayTraceProcedural: 0
  m_RenderingLayerMask: 1
  m_RendererPriority: 0
  m_Materials:
  - {fileID: 2100000, guid: 3e92ccbfed650604686991e69902e663, type: 2}
  m_StaticBatchInfo:
    firstSubMesh: 0
    subMeshCount: 0
  m_StaticBatchRoot: {fileID: 0}
  m_ProbeAnchor: {fileID: 0}
  m_LightProbeVolumeOverride: {fileID: 0}
  m_ScaleInLightmap: 1
  m_ReceiveGI: 1
  m_PreserveUVs: 0
  m_IgnoreNormalsForChartDetection: 0
  m_ImportantGI: 0
  m_StitchLightmapSeams: 0
  m_SelectedEditorRenderState: 3
  m_MinimumChartSize: 4
  m_AutoUVMaxDistance: 0.5
  m_AutoUVMaxAngle: 89
  m_LightmapParameters: {fileID: 0}
  m_SortingLayerID: 0
  m_SortingLayer: 0
  m_SortingOrder: 0
  m_AdditionalVertexStreams: {fileID: 0}
--- !u!114 &114340066835669622
MonoBehaviour:
  m_ObjectHideFlags: 0
  m_CorrespondingSourceObject: {fileID: 0}
  m_PrefabInstance: {fileID: 0}
  m_PrefabAsset: {fileID: 0}
  m_GameObject: {fileID: 193010}
  m_Enabled: 1
  m_EditorHideFlags: 0
  m_Script: {fileID: 11500000, guid: 1aaefde5afe80784e908d27fcb05a101, type: 3}
  m_Name:
  m_EditorClassIdentifier:
  m_OffsetOverride: -1
--- !u!1 &197878
GameObject:
  m_ObjectHideFlags: 0
  m_CorrespondingSourceObject: {fileID: 0}
  m_PrefabInstance: {fileID: 0}
  m_PrefabAsset: {fileID: 0}
  serializedVersion: 6
  m_Component:
  - component: {fileID: 430698}
  - component: {fileID: 3300622}
  - component: {fileID: 2336200}
  - component: {fileID: 11417810}
  m_Layer: 16
  m_Name: MaxIcon
  m_TagString: Untagged
  m_Icon: {fileID: 0}
  m_NavMeshLayer: 0
  m_StaticEditorFlags: 0
  m_IsActive: 1
--- !u!4 &430698
Transform:
  m_ObjectHideFlags: 0
  m_CorrespondingSourceObject: {fileID: 0}
  m_PrefabInstance: {fileID: 0}
  m_PrefabAsset: {fileID: 0}
  m_GameObject: {fileID: 197878}
  serializedVersion: 2
  m_LocalRotation: {x: 0, y: 0, z: 0, w: 1}
  m_LocalPosition: {x: 0.1965, y: 0, z: 0}
  m_LocalScale: {x: 0.35, y: 0.35, z: 0.35}
  m_ConstrainProportionsScale: 0
  m_Children: []
  m_Father: {fileID: 434412}
  m_LocalEulerAnglesHint: {x: 0, y: 0, z: 0}
--- !u!33 &3300622
MeshFilter:
  m_ObjectHideFlags: 0
  m_CorrespondingSourceObject: {fileID: 0}
  m_PrefabInstance: {fileID: 0}
  m_PrefabAsset: {fileID: 0}
  m_GameObject: {fileID: 197878}
  m_Mesh: {fileID: 4300000, guid: 9304815ddf8612b4bb089131ba5d72c9, type: 3}
--- !u!23 &2336200
MeshRenderer:
  m_ObjectHideFlags: 0
  m_CorrespondingSourceObject: {fileID: 0}
  m_PrefabInstance: {fileID: 0}
  m_PrefabAsset: {fileID: 0}
  m_GameObject: {fileID: 197878}
  m_Enabled: 1
  m_CastShadows: 0
  m_ReceiveShadows: 0
  m_DynamicOccludee: 1
  m_StaticShadowCaster: 0
  m_MotionVectors: 1
  m_LightProbeUsage: 0
  m_ReflectionProbeUsage: 1
  m_RayTracingMode: 2
  m_RayTraceProcedural: 0
  m_RenderingLayerMask: 1
  m_RendererPriority: 0
  m_Materials:
  - {fileID: 2100000, guid: 40d29de2bdc11f04dbfa25059165916e, type: 2}
  m_StaticBatchInfo:
    firstSubMesh: 0
    subMeshCount: 0
  m_StaticBatchRoot: {fileID: 0}
  m_ProbeAnchor: {fileID: 0}
  m_LightProbeVolumeOverride: {fileID: 0}
  m_ScaleInLightmap: 1
  m_ReceiveGI: 1
  m_PreserveUVs: 0
  m_IgnoreNormalsForChartDetection: 0
  m_ImportantGI: 0
  m_StitchLightmapSeams: 0
  m_SelectedEditorRenderState: 3
  m_MinimumChartSize: 4
  m_AutoUVMaxDistance: 0.5
  m_AutoUVMaxAngle: 89
  m_LightmapParameters: {fileID: 0}
  m_SortingLayerID: 0
  m_SortingLayer: 0
  m_SortingOrder: 0
  m_AdditionalVertexStreams: {fileID: 0}
--- !u!114 &11417810
MonoBehaviour:
  m_ObjectHideFlags: 0
  m_CorrespondingSourceObject: {fileID: 0}
  m_PrefabInstance: {fileID: 0}
  m_PrefabAsset: {fileID: 0}
  m_GameObject: {fileID: 197878}
  m_Enabled: 1
  m_EditorHideFlags: 0
  m_Script: {fileID: 11500000, guid: 0fda994627665a24b888af25f8c55ce4, type: 3}
  m_Name:
  m_EditorClassIdentifier:
  m_Icon: {fileID: 2800000, guid: 8975bd006b05c4cf3a1cac53296ab139, type: 3}
--- !u!1 &199026
GameObject:
  m_ObjectHideFlags: 0
  m_CorrespondingSourceObject: {fileID: 0}
  m_PrefabInstance: {fileID: 0}
  m_PrefabAsset: {fileID: 0}
  serializedVersion: 6
  m_Component:
  - component: {fileID: 428852}
  - component: {fileID: 3316150}
  - component: {fileID: 2364592}
  m_Layer: 16
  m_Name: Cap
  m_TagString: Untagged
  m_Icon: {fileID: 0}
  m_NavMeshLayer: 0
  m_StaticEditorFlags: 0
  m_IsActive: 1
--- !u!4 &428852
Transform:
  m_ObjectHideFlags: 0
  m_CorrespondingSourceObject: {fileID: 0}
  m_PrefabInstance: {fileID: 0}
  m_PrefabAsset: {fileID: 0}
  m_GameObject: {fileID: 199026}
  serializedVersion: 2
  m_LocalRotation: {x: 0, y: 0, z: 1, w: 0}
  m_LocalPosition: {x: 0.1088, y: 0, z: 0.00021062419}
  m_LocalScale: {x: 0.0375, y: 0.0375, z: 0.0375}
  m_ConstrainProportionsScale: 0
  m_Children: []
  m_Father: {fileID: 434412}
  m_LocalEulerAnglesHint: {x: 0, y: 0, z: 0}
--- !u!33 &3316150
MeshFilter:
  m_ObjectHideFlags: 0
  m_CorrespondingSourceObject: {fileID: 0}
  m_PrefabInstance: {fileID: 0}
  m_PrefabAsset: {fileID: 0}
  m_GameObject: {fileID: 199026}
  m_Mesh: {fileID: 10210, guid: 0000000000000000e000000000000000, type: 0}
--- !u!23 &2364592
MeshRenderer:
  m_ObjectHideFlags: 0
  m_CorrespondingSourceObject: {fileID: 0}
  m_PrefabInstance: {fileID: 0}
  m_PrefabAsset: {fileID: 0}
  m_GameObject: {fileID: 199026}
  m_Enabled: 1
  m_CastShadows: 0
  m_ReceiveShadows: 0
  m_DynamicOccludee: 1
  m_StaticShadowCaster: 0
  m_MotionVectors: 1
  m_LightProbeUsage: 0
  m_ReflectionProbeUsage: 1
  m_RayTracingMode: 2
  m_RayTraceProcedural: 0
  m_RenderingLayerMask: 1
  m_RendererPriority: 0
  m_Materials:
  - {fileID: 2100000, guid: ca448c25e886c544796b10b98d8aa9cc, type: 2}
  m_StaticBatchInfo:
    firstSubMesh: 0
    subMeshCount: 0
  m_StaticBatchRoot: {fileID: 0}
  m_ProbeAnchor: {fileID: 0}
  m_LightProbeVolumeOverride: {fileID: 0}
  m_ScaleInLightmap: 1
  m_ReceiveGI: 1
  m_PreserveUVs: 0
  m_IgnoreNormalsForChartDetection: 0
  m_ImportantGI: 0
  m_StitchLightmapSeams: 0
  m_SelectedEditorRenderState: 3
  m_MinimumChartSize: 4
  m_AutoUVMaxDistance: 0.5
  m_AutoUVMaxAngle: 89
  m_LightmapParameters: {fileID: 0}
  m_SortingLayerID: 0
  m_SortingLayer: 0
  m_SortingOrder: 0
  m_AdditionalVertexStreams: {fileID: 0}
--- !u!1 &199434
GameObject:
  m_ObjectHideFlags: 0
  m_CorrespondingSourceObject: {fileID: 0}
  m_PrefabInstance: {fileID: 0}
  m_PrefabAsset: {fileID: 0}
  serializedVersion: 6
  m_Component:
  - component: {fileID: 485948}
  - component: {fileID: 114019824221785570}
  - component: {fileID: 11478692}
  - component: {fileID: 114675876165215544}
  m_Layer: 16
  m_Name: LabsPanel
  m_TagString: Untagged
  m_Icon: {fileID: 0}
  m_NavMeshLayer: 0
  m_StaticEditorFlags: 0
  m_IsActive: 1
--- !u!4 &485948
Transform:
  m_ObjectHideFlags: 0
  m_CorrespondingSourceObject: {fileID: 0}
  m_PrefabInstance: {fileID: 0}
  m_PrefabAsset: {fileID: 0}
  m_GameObject: {fileID: 199434}
  serializedVersion: 2
  m_LocalRotation: {x: 0, y: 0, z: 0, w: 1}
  m_LocalPosition: {x: 0, y: 10, z: 0}
  m_LocalScale: {x: 1, y: 1, z: 1}
  m_ConstrainProportionsScale: 0
  m_Children:
  - {fileID: 4000014070374570}
  - {fileID: 442914}
  - {fileID: 402684}
  m_Father: {fileID: 0}
  m_LocalEulerAnglesHint: {x: 0, y: 0, z: 0}
--- !u!114 &114019824221785570
MonoBehaviour:
  m_ObjectHideFlags: 0
  m_CorrespondingSourceObject: {fileID: 0}
  m_PrefabInstance: {fileID: 0}
  m_PrefabAsset: {fileID: 0}
  m_GameObject: {fileID: 199434}
  m_Enabled: 1
  m_EditorHideFlags: 0
  m_Script: {fileID: 11500000, guid: a7d0b1933e6839443a2050b4306ef453, type: 3}
  m_Name:
  m_EditorClassIdentifier:
  m_PanelType: 10
  m_Collider: {fileID: 6531256}
  m_Mesh: {fileID: 160772}
  m_Border: {fileID: 23000010265477920}
  m_MeshCollider: {fileID: 6547610}
  m_ParticleBounds: {x: 1.2, y: 1.2, z: 0}
  m_PanelPopUpMap:
  - m_PopUpPrefab: {fileID: 167516, guid: e875cff6ab3f37347921daaab5f43b25, type: 3}
    m_Command: 9
  - m_PopUpPrefab: {fileID: 1758786797962018, guid: 04751ea8307825e4bb7657eb20f9bfc5,
      type: 3}
    m_Command: 15
  m_PanelDescription: LABS_PANEL_DESCRIPTION
  m_LocalizedPanelDescription:
    m_TableReference:
      m_TableCollectionName: GUID:c84355079ab3f3e4f8f3812258805f86
    m_TableEntryReference:
      m_KeyId: 7866918104702976
      m_Key:
    m_FallbackState: 0
    m_WaitForCompletion: 0
    m_LocalVariables: []
  m_PanelDescriptionPrefab: {fileID: 160918, guid: 3491f4f01ba6cac47b1633f36d7c6c84,
    type: 3}
  m_PanelDescriptionOffset: {x: 1.15, y: 1.3, z: 0}
  m_PanelDescriptionColor: {r: 1, g: 1, b: 1, a: 1}
  m_PanelFlairPrefab: {fileID: 0}
  m_PanelFlairOffset: {x: 0, y: 0, z: 0}
  m_DescriptionSpringK: 4
  m_DescriptionSpringDampen: 0.2
  m_DescriptionClosedAngle: -90
  m_DescriptionOpenAngle: 0
  m_DescriptionAlphaDistance: 90
  m_Decor: []
  m_GazeHighlightScaleMultiplier: 1.1
  m_BorderMeshWidth: 0.02
  m_BorderMeshAdvWidth: 0.01
  m_PanelSensitivity: 0.1
  m_ClampToBounds: 1
  m_ReticleBounds: {x: 1.35, y: 1.55, z: 0}
  m_BorderSphereHighlightRadius: 2.5
  m_PositioningSpheresBounds: {x: 1, y: 1}
  m_PositioningSphereRadius: 0.4
  m_UseGazeRotation: 1
  m_MaxGazeRotation: 20
  m_GazeActivateSpeed: 8
  m_InitialSpawnPos: {x: 4.61, y: 12, z: 5}
  m_InitialSpawnRotEulers: {x: 0, y: 0, z: 0}
  m_WandAttachAngle: 0
  m_WandAttachYOffset: 0
  m_WandAttachHalfHeight: 1
  m_BeginFixed: 0
  m_CanBeFixedToWand: 1
  m_CanBeDetachedFromWand: 1
  m_PopUpGazeDuration: 0.2
  m_PromoBorders:
  - {fileID: 23000010265477920}
  references:
    version: 2
    RefIds: []
--- !u!114 &11478692
MonoBehaviour:
  m_ObjectHideFlags: 0
  m_CorrespondingSourceObject: {fileID: 0}
  m_PrefabInstance: {fileID: 0}
  m_PrefabAsset: {fileID: 0}
  m_GameObject: {fileID: 199434}
  m_Enabled: 1
  m_EditorHideFlags: 0
  m_Script: {fileID: 11500000, guid: 6311d8a25dba6a443be8afe87803c545, type: 3}
  m_Name:
  m_EditorClassIdentifier:
  m_ShowDuration: 0.25
  m_GrabDistance: 0.5
  m_CollisionRadius: 0.95
  m_AllowTwoHandGrab: 0
  m_DestroyOnHide: 0
  m_AllowHideWithToss: 1
  m_DisableDrift: 0
  m_RecordMovements: 0
  m_AllowSnapping: 0
  m_SnapDisabledDelay: 0.2
  m_AllowPinning: 0
  m_AllowDormancy: 1
  m_TossDuration: 0
  m_TintableMeshes:
  - {fileID: 23000010265477920}
  m_SpawnPlacementOffset: {x: 3.5, y: 0, z: 1.5}
  m_IntroAnimSpinAmount: 360
  m_BoxCollider: {fileID: 6531256}
  m_Mesh: {fileID: 485948}
  m_HighlightMeshXfs:
  - {fileID: 415298}
  m_ValidSnapRotationStickyAngle: 0
  m_SnapGhostMaterial: {fileID: 0}
  m_Border: {fileID: 4000011486688576}
  m_GrabFixedMaxFacingAngle: 70
--- !u!114 &114675876165215544
MonoBehaviour:
  m_ObjectHideFlags: 0
  m_CorrespondingSourceObject: {fileID: 0}
  m_PrefabInstance: {fileID: 0}
  m_PrefabAsset: {fileID: 0}
  m_GameObject: {fileID: 199434}
  m_Enabled: 1
  m_EditorHideFlags: 0
  m_Script: {fileID: 11500000, guid: 739d5b1996234d64992a2ae60c3723e9, type: 3}
  m_Name:
  m_EditorClassIdentifier:
--- !u!1 &1000010690061500
GameObject:
  m_ObjectHideFlags: 0
  m_CorrespondingSourceObject: {fileID: 0}
  m_PrefabInstance: {fileID: 0}
  m_PrefabAsset: {fileID: 0}
  serializedVersion: 6
  m_Component:
  - component: {fileID: 4000012572946912}
  - component: {fileID: 33000013755556650}
  - component: {fileID: 23000010681067574}
  - component: {fileID: 65000011486030456}
  - component: {fileID: 114000011226708614}
  m_Layer: 16
  m_Name: OptionButton_Spectator
  m_TagString: Untagged
  m_Icon: {fileID: 0}
  m_NavMeshLayer: 0
  m_StaticEditorFlags: 0
  m_IsActive: 1
--- !u!4 &4000012572946912
Transform:
  m_ObjectHideFlags: 0
  m_CorrespondingSourceObject: {fileID: 0}
  m_PrefabInstance: {fileID: 0}
  m_PrefabAsset: {fileID: 0}
  m_GameObject: {fileID: 1000010690061500}
  serializedVersion: 2
  m_LocalRotation: {x: -0, y: -0, z: -0, w: 1}
  m_LocalPosition: {x: -0.207, y: -0.3, z: 0.05}
  m_LocalScale: {x: 0.35, y: 0.35, z: 0.35}
  m_ConstrainProportionsScale: 0
  m_Children: []
  m_Father: {fileID: 402684}
  m_LocalEulerAnglesHint: {x: 0, y: 0, z: 0}
--- !u!33 &33000013755556650
MeshFilter:
  m_ObjectHideFlags: 0
  m_CorrespondingSourceObject: {fileID: 0}
  m_PrefabInstance: {fileID: 0}
  m_PrefabAsset: {fileID: 0}
  m_GameObject: {fileID: 1000010690061500}
  m_Mesh: {fileID: 4300000, guid: 5501f437160666942ae970f3648fbeb8, type: 3}
--- !u!23 &23000010681067574
MeshRenderer:
  m_ObjectHideFlags: 0
  m_CorrespondingSourceObject: {fileID: 0}
  m_PrefabInstance: {fileID: 0}
  m_PrefabAsset: {fileID: 0}
  m_GameObject: {fileID: 1000010690061500}
  m_Enabled: 1
  m_CastShadows: 0
  m_ReceiveShadows: 0
  m_DynamicOccludee: 1
  m_StaticShadowCaster: 0
  m_MotionVectors: 1
  m_LightProbeUsage: 1
  m_ReflectionProbeUsage: 1
  m_RayTracingMode: 2
  m_RayTraceProcedural: 0
  m_RenderingLayerMask: 1
  m_RendererPriority: 0
  m_Materials:
  - {fileID: 2100000, guid: 40d29de2bdc11f04dbfa25059165916e, type: 2}
  m_StaticBatchInfo:
    firstSubMesh: 0
    subMeshCount: 0
  m_StaticBatchRoot: {fileID: 0}
  m_ProbeAnchor: {fileID: 0}
  m_LightProbeVolumeOverride: {fileID: 0}
  m_ScaleInLightmap: 1
  m_ReceiveGI: 1
  m_PreserveUVs: 0
  m_IgnoreNormalsForChartDetection: 0
  m_ImportantGI: 0
  m_StitchLightmapSeams: 0
  m_SelectedEditorRenderState: 3
  m_MinimumChartSize: 4
  m_AutoUVMaxDistance: 0.5
  m_AutoUVMaxAngle: 89
  m_LightmapParameters: {fileID: 0}
  m_SortingLayerID: 0
  m_SortingLayer: 0
  m_SortingOrder: 0
  m_AdditionalVertexStreams: {fileID: 0}
--- !u!65 &65000011486030456
BoxCollider:
  m_ObjectHideFlags: 0
  m_CorrespondingSourceObject: {fileID: 0}
  m_PrefabInstance: {fileID: 0}
  m_PrefabAsset: {fileID: 0}
  m_GameObject: {fileID: 1000010690061500}
  m_Material: {fileID: 0}
  m_IncludeLayers:
    serializedVersion: 2
    m_Bits: 0
  m_ExcludeLayers:
    serializedVersion: 2
    m_Bits: 0
  m_LayerOverridePriority: 0
  m_IsTrigger: 0
  m_ProvidesContacts: 0
  m_Enabled: 1
  serializedVersion: 3
  m_Size: {x: 1, y: 1, z: 0.1}
  m_Center: {x: -0.000000074505806, y: 0.000000022351742, z: 0}
--- !u!114 &114000011226708614
MonoBehaviour:
  m_ObjectHideFlags: 0
  m_CorrespondingSourceObject: {fileID: 0}
  m_PrefabInstance: {fileID: 0}
  m_PrefabAsset: {fileID: 0}
  m_GameObject: {fileID: 1000010690061500}
  m_Enabled: 1
  m_EditorHideFlags: 0
  m_Script: {fileID: 11500000, guid: 6c6859eec74651247968d56b594ac313, type: 3}
  m_Name:
  m_EditorClassIdentifier:
  m_DescriptionType: 0
  m_DescriptionYOffset: 0
  m_DescriptionText: LABS_PANEL_SPECTATOR_BUTTON_DESCRIPTION
  m_LocalizedDescription:
    m_TableReference:
      m_TableCollectionName: GUID:c84355079ab3f3e4f8f3812258805f86
    m_TableEntryReference:
      m_KeyId: 7869944320204800
      m_Key:
    m_FallbackState: 0
    m_WaitForCompletion: 0
    m_LocalVariables: []
  m_DescriptionTextExtra:
  m_LocalizedDescriptionExtra:
    m_TableReference:
      m_TableCollectionName:
    m_TableEntryReference:
      m_KeyId: 0
      m_Key:
    m_FallbackState: 0
    m_WaitForCompletion: 0
    m_LocalVariables: []
  m_DescriptionActivateSpeed: 12
  m_DescriptionZScale: 1
  m_ButtonTexture: {fileID: 2800000, guid: 8d5cbea46a7b83d4ab33ca5ba4093e64, type: 3}
  m_AtlasTexture: 1
  m_ToggleButton: 1
  m_LongPressReleaseButton: 0
  m_ButtonHasPressedAudio: 0
  m_ZAdjustHover: -0.02
  m_ZAdjustClick: 0.05
  m_HoverScale: 1.1
  m_HoverBoxColliderGrow: 0.2
  m_AddOverlay: 0
  m_Command: 22
  m_CommandParam: -1
  m_CommandParam2: -1
  m_RequiresPopup: 0
  m_CenterPopupOnButton: 0
  m_PopupOffset: {x: 0, y: 0, z: 0}
  m_PopupText:
  m_LocalizedPopup:
    m_TableReference:
      m_TableCollectionName:
    m_TableEntryReference:
      m_KeyId: 0
      m_Key:
    m_FallbackState: 0
    m_WaitForCompletion: 0
    m_LocalVariables: []
  m_ToggleOnDescription:
  m_LocalizedToggleOnDescription:
    m_TableReference:
      m_TableCollectionName:
    m_TableEntryReference:
      m_KeyId: 0
      m_Key:
    m_FallbackState: 0
    m_WaitForCompletion: 0
    m_LocalVariables: []
  m_ToggleOnTexture: {fileID: 0}
  m_AllowUnavailable: 0
  m_LinkedUIObject: {fileID: 162404}
  references:
    version: 2
    RefIds: []
--- !u!1 &1000010708462674
GameObject:
  m_ObjectHideFlags: 0
  m_CorrespondingSourceObject: {fileID: 0}
  m_PrefabInstance: {fileID: 0}
  m_PrefabAsset: {fileID: 0}
  serializedVersion: 6
  m_Component:
  - component: {fileID: 4000011596321798}
  - component: {fileID: 33000010418119032}
  - component: {fileID: 23000012782461330}
  - component: {fileID: 65000010437267154}
  - component: {fileID: 114000012887931942}
  m_Layer: 16
  m_Name: OptionButton_Export
  m_TagString: Untagged
  m_Icon: {fileID: 0}
  m_NavMeshLayer: 0
  m_StaticEditorFlags: 0
  m_IsActive: 1
--- !u!4 &4000011596321798
Transform:
  m_ObjectHideFlags: 0
  m_CorrespondingSourceObject: {fileID: 0}
  m_PrefabInstance: {fileID: 0}
  m_PrefabAsset: {fileID: 0}
  m_GameObject: {fileID: 1000010708462674}
  serializedVersion: 2
  m_LocalRotation: {x: -0, y: -0, z: -0, w: 1}
  m_LocalPosition: {x: 0, y: 0.6000004, z: 0.05}
  m_LocalScale: {x: 0.35, y: 0.35, z: 0.35}
  m_ConstrainProportionsScale: 0
  m_Children: []
  m_Father: {fileID: 402684}
  m_LocalEulerAnglesHint: {x: 0, y: 0, z: 0}
--- !u!33 &33000010418119032
MeshFilter:
  m_ObjectHideFlags: 0
  m_CorrespondingSourceObject: {fileID: 0}
  m_PrefabInstance: {fileID: 0}
  m_PrefabAsset: {fileID: 0}
  m_GameObject: {fileID: 1000010708462674}
  m_Mesh: {fileID: 4300000, guid: 5501f437160666942ae970f3648fbeb8, type: 3}
--- !u!23 &23000012782461330
MeshRenderer:
  m_ObjectHideFlags: 0
  m_CorrespondingSourceObject: {fileID: 0}
  m_PrefabInstance: {fileID: 0}
  m_PrefabAsset: {fileID: 0}
  m_GameObject: {fileID: 1000010708462674}
  m_Enabled: 1
  m_CastShadows: 0
  m_ReceiveShadows: 0
  m_DynamicOccludee: 1
  m_StaticShadowCaster: 0
  m_MotionVectors: 1
  m_LightProbeUsage: 1
  m_ReflectionProbeUsage: 1
  m_RayTracingMode: 2
  m_RayTraceProcedural: 0
  m_RenderingLayerMask: 1
  m_RendererPriority: 0
  m_Materials:
  - {fileID: 2100000, guid: 40d29de2bdc11f04dbfa25059165916e, type: 2}
  m_StaticBatchInfo:
    firstSubMesh: 0
    subMeshCount: 0
  m_StaticBatchRoot: {fileID: 0}
  m_ProbeAnchor: {fileID: 0}
  m_LightProbeVolumeOverride: {fileID: 0}
  m_ScaleInLightmap: 1
  m_ReceiveGI: 1
  m_PreserveUVs: 0
  m_IgnoreNormalsForChartDetection: 0
  m_ImportantGI: 0
  m_StitchLightmapSeams: 0
  m_SelectedEditorRenderState: 3
  m_MinimumChartSize: 4
  m_AutoUVMaxDistance: 0.5
  m_AutoUVMaxAngle: 89
  m_LightmapParameters: {fileID: 0}
  m_SortingLayerID: 0
  m_SortingLayer: 0
  m_SortingOrder: 0
  m_AdditionalVertexStreams: {fileID: 0}
--- !u!65 &65000010437267154
BoxCollider:
  m_ObjectHideFlags: 0
  m_CorrespondingSourceObject: {fileID: 0}
  m_PrefabInstance: {fileID: 0}
  m_PrefabAsset: {fileID: 0}
  m_GameObject: {fileID: 1000010708462674}
  m_Material: {fileID: 0}
  m_IncludeLayers:
    serializedVersion: 2
    m_Bits: 0
  m_ExcludeLayers:
    serializedVersion: 2
    m_Bits: 0
  m_LayerOverridePriority: 0
  m_IsTrigger: 0
  m_ProvidesContacts: 0
  m_Enabled: 1
  serializedVersion: 3
  m_Size: {x: 1, y: 1, z: 0.1}
  m_Center: {x: -0.000000074505806, y: 0.000000022351742, z: 0}
--- !u!114 &114000012887931942
MonoBehaviour:
  m_ObjectHideFlags: 0
  m_CorrespondingSourceObject: {fileID: 0}
  m_PrefabInstance: {fileID: 0}
  m_PrefabAsset: {fileID: 0}
  m_GameObject: {fileID: 1000010708462674}
  m_Enabled: 1
  m_EditorHideFlags: 0
  m_Script: {fileID: 11500000, guid: 6c6859eec74651247968d56b594ac313, type: 3}
  m_Name:
  m_EditorClassIdentifier:
  m_DescriptionType: 0
  m_DescriptionYOffset: 0
  m_DescriptionText: LABS_PANEL_EXPORT_BUTTON_DESCRIPTION
  m_LocalizedDescription:
    m_TableReference:
      m_TableCollectionName: GUID:c84355079ab3f3e4f8f3812258805f86
    m_TableEntryReference:
      m_KeyId: 7868539698126848
      m_Key:
    m_FallbackState: 0
    m_WaitForCompletion: 0
    m_LocalVariables: []
  m_DescriptionTextExtra:
  m_LocalizedDescriptionExtra:
    m_TableReference:
      m_TableCollectionName:
    m_TableEntryReference:
      m_KeyId: 0
      m_Key:
    m_FallbackState: 0
    m_WaitForCompletion: 0
    m_LocalVariables: []
  m_DescriptionActivateSpeed: 12
  m_DescriptionZScale: 1
  m_ButtonTexture: {fileID: 2800000, guid: b7fb5e24817634c4eb185b6d24afa87c, type: 3}
  m_AtlasTexture: 1
  m_ToggleButton: 0
  m_LongPressReleaseButton: 0
  m_ButtonHasPressedAudio: 0
  m_ZAdjustHover: -0.02
  m_ZAdjustClick: 0.05
  m_HoverScale: 1.1
  m_HoverBoxColliderGrow: 0.2
  m_AddOverlay: 0
  m_Command: 34
  m_CommandParam: -1
  m_CommandParam2: -1
  m_RequiresPopup: 0
  m_CenterPopupOnButton: 0
  m_PopupOffset: {x: 0, y: 0, z: 0}
  m_PopupText:
  m_LocalizedPopup:
    m_TableReference:
      m_TableCollectionName:
    m_TableEntryReference:
      m_KeyId: 0
      m_Key:
    m_FallbackState: 0
    m_WaitForCompletion: 0
    m_LocalVariables: []
  m_ToggleOnDescription:
  m_LocalizedToggleOnDescription:
    m_TableReference:
      m_TableCollectionName:
    m_TableEntryReference:
      m_KeyId: 0
      m_Key:
    m_FallbackState: 0
    m_WaitForCompletion: 0
    m_LocalVariables: []
  m_ToggleOnTexture: {fileID: 0}
  m_AllowUnavailable: 1
  m_LinkedUIObject: {fileID: 0}
  references:
    version: 2
    RefIds: []
--- !u!1 &1000011220362354
GameObject:
  m_ObjectHideFlags: 0
  m_CorrespondingSourceObject: {fileID: 0}
  m_PrefabInstance: {fileID: 0}
  m_PrefabAsset: {fileID: 0}
  serializedVersion: 6
  m_Component:
  - component: {fileID: 4000010460034712}
  - component: {fileID: 33000010384743742}
  - component: {fileID: 23000011739358534}
  - component: {fileID: 65000012576733834}
  - component: {fileID: 114000013288942322}
  m_Layer: 16
  m_Name: OptionButton_Twitch
  m_TagString: Untagged
  m_Icon: {fileID: 0}
  m_NavMeshLayer: 0
  m_StaticEditorFlags: 0
  m_IsActive: 0
--- !u!4 &4000010460034712
Transform:
  m_ObjectHideFlags: 0
  m_CorrespondingSourceObject: {fileID: 0}
  m_PrefabInstance: {fileID: 0}
  m_PrefabAsset: {fileID: 0}
  m_GameObject: {fileID: 1000011220362354}
  serializedVersion: 2
  m_LocalRotation: {x: -0, y: -0, z: -0, w: 1}
  m_LocalPosition: {x: -0.415, y: 0.6, z: 0.05}
  m_LocalScale: {x: 0.35, y: 0.35, z: 0.35}
  m_ConstrainProportionsScale: 0
  m_Children: []
  m_Father: {fileID: 402684}
  m_LocalEulerAnglesHint: {x: 0, y: 0, z: 0}
--- !u!33 &33000010384743742
MeshFilter:
  m_ObjectHideFlags: 0
  m_CorrespondingSourceObject: {fileID: 0}
  m_PrefabInstance: {fileID: 0}
  m_PrefabAsset: {fileID: 0}
  m_GameObject: {fileID: 1000011220362354}
  m_Mesh: {fileID: 4300000, guid: 5501f437160666942ae970f3648fbeb8, type: 3}
--- !u!23 &23000011739358534
MeshRenderer:
  m_ObjectHideFlags: 0
  m_CorrespondingSourceObject: {fileID: 0}
  m_PrefabInstance: {fileID: 0}
  m_PrefabAsset: {fileID: 0}
  m_GameObject: {fileID: 1000011220362354}
  m_Enabled: 1
  m_CastShadows: 0
  m_ReceiveShadows: 0
  m_DynamicOccludee: 1
  m_StaticShadowCaster: 0
  m_MotionVectors: 1
  m_LightProbeUsage: 1
  m_ReflectionProbeUsage: 1
  m_RayTracingMode: 2
  m_RayTraceProcedural: 0
  m_RenderingLayerMask: 1
  m_RendererPriority: 0
  m_Materials:
  - {fileID: 2100000, guid: 40d29de2bdc11f04dbfa25059165916e, type: 2}
  m_StaticBatchInfo:
    firstSubMesh: 0
    subMeshCount: 0
  m_StaticBatchRoot: {fileID: 0}
  m_ProbeAnchor: {fileID: 0}
  m_LightProbeVolumeOverride: {fileID: 0}
  m_ScaleInLightmap: 1
  m_ReceiveGI: 1
  m_PreserveUVs: 0
  m_IgnoreNormalsForChartDetection: 0
  m_ImportantGI: 0
  m_StitchLightmapSeams: 0
  m_SelectedEditorRenderState: 3
  m_MinimumChartSize: 4
  m_AutoUVMaxDistance: 0.5
  m_AutoUVMaxAngle: 89
  m_LightmapParameters: {fileID: 0}
  m_SortingLayerID: 0
  m_SortingLayer: 0
  m_SortingOrder: 0
  m_AdditionalVertexStreams: {fileID: 0}
--- !u!65 &65000012576733834
BoxCollider:
  m_ObjectHideFlags: 0
  m_CorrespondingSourceObject: {fileID: 0}
  m_PrefabInstance: {fileID: 0}
  m_PrefabAsset: {fileID: 0}
  m_GameObject: {fileID: 1000011220362354}
  m_Material: {fileID: 0}
  m_IncludeLayers:
    serializedVersion: 2
    m_Bits: 0
  m_ExcludeLayers:
    serializedVersion: 2
    m_Bits: 0
  m_LayerOverridePriority: 0
  m_IsTrigger: 0
  m_ProvidesContacts: 0
  m_Enabled: 1
  serializedVersion: 3
  m_Size: {x: 1, y: 1, z: 0.1}
  m_Center: {x: -0.000000074505806, y: 0.000000022351742, z: 0}
--- !u!114 &114000013288942322
MonoBehaviour:
  m_ObjectHideFlags: 0
  m_CorrespondingSourceObject: {fileID: 0}
  m_PrefabInstance: {fileID: 0}
  m_PrefabAsset: {fileID: 0}
  m_GameObject: {fileID: 1000011220362354}
  m_Enabled: 1
  m_EditorHideFlags: 0
  m_Script: {fileID: 11500000, guid: 6c6859eec74651247968d56b594ac313, type: 3}
  m_Name:
  m_EditorClassIdentifier:
  m_DescriptionType: 0
  m_DescriptionYOffset: 0
  m_DescriptionText: LABS_PANEL_TWITCH_BUTTON_DESCRIPTION
  m_LocalizedDescription:
    m_TableReference:
      m_TableCollectionName: GUID:c84355079ab3f3e4f8f3812258805f86
    m_TableEntryReference:
      m_KeyId: 7867354345873408
      m_Key:
    m_FallbackState: 0
    m_WaitForCompletion: 0
    m_LocalVariables: []
  m_DescriptionTextExtra:
  m_LocalizedDescriptionExtra:
    m_TableReference:
      m_TableCollectionName:
    m_TableEntryReference:
      m_KeyId: 0
      m_Key:
    m_FallbackState: 0
    m_WaitForCompletion: 0
    m_LocalVariables: []
  m_DescriptionActivateSpeed: 12
  m_DescriptionZScale: 1
  m_ButtonTexture: {fileID: 2800000, guid: 9523f19b371f20441b9089c40dc28524, type: 3}
  m_AtlasTexture: 1
  m_ToggleButton: 1
  m_LongPressReleaseButton: 0
  m_ButtonHasPressedAudio: 0
  m_ZAdjustHover: -0.02
  m_ZAdjustClick: 0.05
  m_HoverScale: 1.1
  m_HoverBoxColliderGrow: 0.2
  m_AddOverlay: 0
  m_Command: 35
  m_CommandParam: -1
  m_CommandParam2: -1
  m_RequiresPopup: 0
  m_CenterPopupOnButton: 0
  m_PopupOffset: {x: 0, y: 0, z: 0}
  m_PopupText:
  m_LocalizedPopup:
    m_TableReference:
      m_TableCollectionName:
    m_TableEntryReference:
      m_KeyId: 0
      m_Key:
    m_FallbackState: 0
    m_WaitForCompletion: 0
    m_LocalVariables: []
  m_ToggleOnDescription:
  m_LocalizedToggleOnDescription:
    m_TableReference:
      m_TableCollectionName:
    m_TableEntryReference:
      m_KeyId: 0
      m_Key:
    m_FallbackState: 0
    m_WaitForCompletion: 0
    m_LocalVariables: []
  m_ToggleOnTexture: {fileID: 0}
  m_AllowUnavailable: 0
  m_LinkedUIObject: {fileID: 0}
  references:
    version: 2
    RefIds: []
--- !u!1 &1000012054711126
GameObject:
  m_ObjectHideFlags: 0
  m_CorrespondingSourceObject: {fileID: 0}
  m_PrefabInstance: {fileID: 0}
  m_PrefabAsset: {fileID: 0}
  serializedVersion: 6
  m_Component:
  - component: {fileID: 4000012282201364}
  - component: {fileID: 33000013414599442}
  - component: {fileID: 23000012040101782}
  - component: {fileID: 65000012925182880}
  - component: {fileID: 114000011947978538}
  m_Layer: 16
  m_Name: OptionButton_Tiltasaurus
  m_TagString: Untagged
  m_Icon: {fileID: 0}
  m_NavMeshLayer: 0
  m_StaticEditorFlags: 0
  m_IsActive: 0
--- !u!4 &4000012282201364
Transform:
  m_ObjectHideFlags: 0
  m_CorrespondingSourceObject: {fileID: 0}
  m_PrefabInstance: {fileID: 0}
  m_PrefabAsset: {fileID: 0}
  m_GameObject: {fileID: 1000012054711126}
  serializedVersion: 2
  m_LocalRotation: {x: -0, y: -0, z: -0, w: 1}
  m_LocalPosition: {x: 0.415, y: 0.15, z: 0.05}
  m_LocalScale: {x: 0.35, y: 0.35, z: 0.35}
  m_ConstrainProportionsScale: 0
  m_Children: []
  m_Father: {fileID: 402684}
  m_LocalEulerAnglesHint: {x: 0, y: 0, z: 0}
--- !u!33 &33000013414599442
MeshFilter:
  m_ObjectHideFlags: 0
  m_CorrespondingSourceObject: {fileID: 0}
  m_PrefabInstance: {fileID: 0}
  m_PrefabAsset: {fileID: 0}
  m_GameObject: {fileID: 1000012054711126}
  m_Mesh: {fileID: 4300000, guid: 5501f437160666942ae970f3648fbeb8, type: 3}
--- !u!23 &23000012040101782
MeshRenderer:
  m_ObjectHideFlags: 0
  m_CorrespondingSourceObject: {fileID: 0}
  m_PrefabInstance: {fileID: 0}
  m_PrefabAsset: {fileID: 0}
  m_GameObject: {fileID: 1000012054711126}
  m_Enabled: 1
  m_CastShadows: 0
  m_ReceiveShadows: 0
  m_DynamicOccludee: 1
  m_StaticShadowCaster: 0
  m_MotionVectors: 1
  m_LightProbeUsage: 1
  m_ReflectionProbeUsage: 1
  m_RayTracingMode: 2
  m_RayTraceProcedural: 0
  m_RenderingLayerMask: 1
  m_RendererPriority: 0
  m_Materials:
  - {fileID: 2100000, guid: 40d29de2bdc11f04dbfa25059165916e, type: 2}
  m_StaticBatchInfo:
    firstSubMesh: 0
    subMeshCount: 0
  m_StaticBatchRoot: {fileID: 0}
  m_ProbeAnchor: {fileID: 0}
  m_LightProbeVolumeOverride: {fileID: 0}
  m_ScaleInLightmap: 1
  m_ReceiveGI: 1
  m_PreserveUVs: 0
  m_IgnoreNormalsForChartDetection: 0
  m_ImportantGI: 0
  m_StitchLightmapSeams: 0
  m_SelectedEditorRenderState: 3
  m_MinimumChartSize: 4
  m_AutoUVMaxDistance: 0.5
  m_AutoUVMaxAngle: 89
  m_LightmapParameters: {fileID: 0}
  m_SortingLayerID: 0
  m_SortingLayer: 0
  m_SortingOrder: 0
  m_AdditionalVertexStreams: {fileID: 0}
--- !u!65 &65000012925182880
BoxCollider:
  m_ObjectHideFlags: 0
  m_CorrespondingSourceObject: {fileID: 0}
  m_PrefabInstance: {fileID: 0}
  m_PrefabAsset: {fileID: 0}
  m_GameObject: {fileID: 1000012054711126}
  m_Material: {fileID: 0}
  m_IncludeLayers:
    serializedVersion: 2
    m_Bits: 0
  m_ExcludeLayers:
    serializedVersion: 2
    m_Bits: 0
  m_LayerOverridePriority: 0
  m_IsTrigger: 0
  m_ProvidesContacts: 0
  m_Enabled: 1
  serializedVersion: 3
  m_Size: {x: 1, y: 1, z: 0.1}
  m_Center: {x: -0.000000074505806, y: 0.000000022351742, z: 0}
--- !u!114 &114000011947978538
MonoBehaviour:
  m_ObjectHideFlags: 0
  m_CorrespondingSourceObject: {fileID: 0}
  m_PrefabInstance: {fileID: 0}
  m_PrefabAsset: {fileID: 0}
  m_GameObject: {fileID: 1000012054711126}
  m_Enabled: 1
  m_EditorHideFlags: 0
  m_Script: {fileID: 11500000, guid: 6c6859eec74651247968d56b594ac313, type: 3}
  m_Name:
  m_EditorClassIdentifier:
  m_DescriptionType: 0
  m_DescriptionYOffset: 0
  m_DescriptionText: LABS_PANEL_TILTASAURUS_BUTTON_DESCRIPTION
  m_LocalizedDescription:
    m_TableReference:
      m_TableCollectionName: GUID:c84355079ab3f3e4f8f3812258805f86
    m_TableEntryReference:
      m_KeyId: 7867554347065344
      m_Key:
    m_FallbackState: 0
    m_WaitForCompletion: 0
    m_LocalVariables: []
  m_DescriptionTextExtra: Game
  m_LocalizedDescriptionExtra:
    m_TableReference:
      m_TableCollectionName:
    m_TableEntryReference:
      m_KeyId: 0
      m_Key:
    m_FallbackState: 0
    m_WaitForCompletion: 0
    m_LocalVariables: []
  m_DescriptionActivateSpeed: 12
  m_DescriptionZScale: 1
  m_ButtonTexture: {fileID: 2800000, guid: fdf0850ea5e9e3a47bda7cd136e45b37, type: 3}
  m_AtlasTexture: 1
  m_ToggleButton: 0
  m_LongPressReleaseButton: 0
  m_ButtonHasPressedAudio: 0
  m_ZAdjustHover: -0.02
  m_ZAdjustClick: 0.05
  m_HoverScale: 1.1
  m_HoverBoxColliderGrow: 0.2
  m_AddOverlay: 0
  m_Command: 9
  m_CommandParam: -1
  m_CommandParam2: -1
  m_RequiresPopup: 1
  m_CenterPopupOnButton: 0
  m_PopupOffset: {x: 0, y: 0, z: 0}
  m_PopupText: Tiltasaurus says... (only you see this)
  m_LocalizedPopup:
    m_TableReference:
      m_TableCollectionName: GUID:c84355079ab3f3e4f8f3812258805f86
    m_TableEntryReference:
      m_KeyId: 7867814297444352
      m_Key:
    m_FallbackState: 0
    m_WaitForCompletion: 0
    m_LocalVariables: []
  m_ToggleOnDescription:
  m_LocalizedToggleOnDescription:
    m_TableReference:
      m_TableCollectionName:
    m_TableEntryReference:
      m_KeyId: 0
      m_Key:
    m_FallbackState: 0
    m_WaitForCompletion: 0
    m_LocalVariables: []
  m_ToggleOnTexture: {fileID: 0}
  m_AllowUnavailable: 1
  m_LinkedUIObject: {fileID: 0}
  references:
    version: 2
    RefIds: []
--- !u!1 &1000012292180826
GameObject:
  m_ObjectHideFlags: 0
  m_CorrespondingSourceObject: {fileID: 0}
  m_PrefabInstance: {fileID: 0}
  m_PrefabAsset: {fileID: 0}
  serializedVersion: 6
  m_Component:
  - component: {fileID: 4000011486688576}
  - component: {fileID: 33000013181835044}
  - component: {fileID: 23000010265477920}
  - component: {fileID: 114122489900507968}
  m_Layer: 16
  m_Name: Border
  m_TagString: Untagged
  m_Icon: {fileID: 0}
  m_NavMeshLayer: 0
  m_StaticEditorFlags: 0
  m_IsActive: 1
--- !u!4 &4000011486688576
Transform:
  m_ObjectHideFlags: 0
  m_CorrespondingSourceObject: {fileID: 0}
  m_PrefabInstance: {fileID: 0}
  m_PrefabAsset: {fileID: 0}
  m_GameObject: {fileID: 1000012292180826}
  serializedVersion: 2
  m_LocalRotation: {x: -0, y: -0, z: -0, w: 1}
  m_LocalPosition: {x: 0, y: 0, z: 0}
  m_LocalScale: {x: 1, y: 1, z: 1}
  m_ConstrainProportionsScale: 0
  m_Children: []
  m_Father: {fileID: 402684}
<<<<<<< HEAD
  m_RootOrder: 15
=======
>>>>>>> f56c86b2
  m_LocalEulerAnglesHint: {x: 0, y: 0, z: 0}
--- !u!33 &33000013181835044
MeshFilter:
  m_ObjectHideFlags: 0
  m_CorrespondingSourceObject: {fileID: 0}
  m_PrefabInstance: {fileID: 0}
  m_PrefabAsset: {fileID: 0}
  m_GameObject: {fileID: 1000012292180826}
  m_Mesh: {fileID: 4300000, guid: 16fad2a698203b44bb45a3844e1ad126, type: 3}
--- !u!23 &23000010265477920
MeshRenderer:
  m_ObjectHideFlags: 0
  m_CorrespondingSourceObject: {fileID: 0}
  m_PrefabInstance: {fileID: 0}
  m_PrefabAsset: {fileID: 0}
  m_GameObject: {fileID: 1000012292180826}
  m_Enabled: 1
  m_CastShadows: 0
  m_ReceiveShadows: 0
  m_DynamicOccludee: 1
  m_StaticShadowCaster: 0
  m_MotionVectors: 1
  m_LightProbeUsage: 1
  m_ReflectionProbeUsage: 1
  m_RayTracingMode: 2
  m_RayTraceProcedural: 0
  m_RenderingLayerMask: 1
  m_RendererPriority: 0
  m_Materials:
  - {fileID: 2100000, guid: 3e92ccbfed650604686991e69902e663, type: 2}
  m_StaticBatchInfo:
    firstSubMesh: 0
    subMeshCount: 0
  m_StaticBatchRoot: {fileID: 0}
  m_ProbeAnchor: {fileID: 0}
  m_LightProbeVolumeOverride: {fileID: 0}
  m_ScaleInLightmap: 1
  m_ReceiveGI: 1
  m_PreserveUVs: 0
  m_IgnoreNormalsForChartDetection: 0
  m_ImportantGI: 0
  m_StitchLightmapSeams: 0
  m_SelectedEditorRenderState: 3
  m_MinimumChartSize: 4
  m_AutoUVMaxDistance: 0.5
  m_AutoUVMaxAngle: 89
  m_LightmapParameters: {fileID: 0}
  m_SortingLayerID: 0
  m_SortingLayer: 0
  m_SortingOrder: 0
  m_AdditionalVertexStreams: {fileID: 0}
--- !u!114 &114122489900507968
MonoBehaviour:
  m_ObjectHideFlags: 0
  m_CorrespondingSourceObject: {fileID: 0}
  m_PrefabInstance: {fileID: 0}
  m_PrefabAsset: {fileID: 0}
  m_GameObject: {fileID: 1000012292180826}
  m_Enabled: 1
  m_EditorHideFlags: 0
  m_Script: {fileID: 11500000, guid: 1aaefde5afe80784e908d27fcb05a101, type: 3}
  m_Name:
  m_EditorClassIdentifier:
  m_OffsetOverride: -1
--- !u!1 &1000013682514104
GameObject:
  m_ObjectHideFlags: 0
  m_CorrespondingSourceObject: {fileID: 0}
  m_PrefabInstance: {fileID: 0}
  m_PrefabAsset: {fileID: 0}
  serializedVersion: 6
  m_Component:
  - component: {fileID: 4000012490214276}
  - component: {fileID: 33000012285989520}
  - component: {fileID: 23000013635666208}
  - component: {fileID: 114000013970117258}
  - component: {fileID: 65000012363288332}
  m_Layer: 16
  m_Name: Local Media Library
  m_TagString: Untagged
  m_Icon: {fileID: 0}
  m_NavMeshLayer: 0
  m_StaticEditorFlags: 0
  m_IsActive: 0
--- !u!4 &4000012490214276
Transform:
  m_ObjectHideFlags: 0
  m_CorrespondingSourceObject: {fileID: 0}
  m_PrefabInstance: {fileID: 0}
  m_PrefabAsset: {fileID: 0}
  m_GameObject: {fileID: 1000013682514104}
  serializedVersion: 2
  m_LocalRotation: {x: -0, y: -0, z: -0, w: 1}
  m_LocalPosition: {x: -0.415, y: 0.15, z: 0.05}
  m_LocalScale: {x: 0.35, y: 0.35, z: 0.35}
  m_ConstrainProportionsScale: 0
  m_Children: []
  m_Father: {fileID: 402684}
  m_LocalEulerAnglesHint: {x: 0, y: 0, z: 0}
--- !u!33 &33000012285989520
MeshFilter:
  m_ObjectHideFlags: 0
  m_CorrespondingSourceObject: {fileID: 0}
  m_PrefabInstance: {fileID: 0}
  m_PrefabAsset: {fileID: 0}
  m_GameObject: {fileID: 1000013682514104}
  m_Mesh: {fileID: 4300000, guid: 5501f437160666942ae970f3648fbeb8, type: 3}
--- !u!23 &23000013635666208
MeshRenderer:
  m_ObjectHideFlags: 0
  m_CorrespondingSourceObject: {fileID: 0}
  m_PrefabInstance: {fileID: 0}
  m_PrefabAsset: {fileID: 0}
  m_GameObject: {fileID: 1000013682514104}
  m_Enabled: 1
  m_CastShadows: 0
  m_ReceiveShadows: 0
  m_DynamicOccludee: 1
  m_StaticShadowCaster: 0
  m_MotionVectors: 1
  m_LightProbeUsage: 0
  m_ReflectionProbeUsage: 1
  m_RayTracingMode: 2
  m_RayTraceProcedural: 0
  m_RenderingLayerMask: 1
  m_RendererPriority: 0
  m_Materials:
  - {fileID: 2100000, guid: 40d29de2bdc11f04dbfa25059165916e, type: 2}
  m_StaticBatchInfo:
    firstSubMesh: 0
    subMeshCount: 0
  m_StaticBatchRoot: {fileID: 0}
  m_ProbeAnchor: {fileID: 0}
  m_LightProbeVolumeOverride: {fileID: 0}
  m_ScaleInLightmap: 1
  m_ReceiveGI: 1
  m_PreserveUVs: 0
  m_IgnoreNormalsForChartDetection: 0
  m_ImportantGI: 0
  m_StitchLightmapSeams: 0
  m_SelectedEditorRenderState: 3
  m_MinimumChartSize: 4
  m_AutoUVMaxDistance: 0.5
  m_AutoUVMaxAngle: 89
  m_LightmapParameters: {fileID: 0}
  m_SortingLayerID: 0
  m_SortingLayer: 0
  m_SortingOrder: 0
  m_AdditionalVertexStreams: {fileID: 0}
--- !u!114 &114000013970117258
MonoBehaviour:
  m_ObjectHideFlags: 0
  m_CorrespondingSourceObject: {fileID: 0}
  m_PrefabInstance: {fileID: 0}
  m_PrefabAsset: {fileID: 0}
  m_GameObject: {fileID: 1000013682514104}
  m_Enabled: 1
  m_EditorHideFlags: 0
  m_Script: {fileID: 11500000, guid: 03222d9718beeb748bf9e9be379fea39, type: 3}
  m_Name:
  m_EditorClassIdentifier:
  m_DescriptionType: 0
  m_DescriptionYOffset: 0
  m_DescriptionText: EXTRA_PANEL_LOCALMEDIA_BUTTON_DESCRIPTION
  m_LocalizedDescription:
    m_TableReference:
      m_TableCollectionName: GUID:c84355079ab3f3e4f8f3812258805f86
    m_TableEntryReference:
      m_KeyId: 7867671724662784
      m_Key:
    m_FallbackState: 0
    m_WaitForCompletion: 0
    m_LocalVariables: []
  m_DescriptionTextExtra:
  m_LocalizedDescriptionExtra:
    m_TableReference:
      m_TableCollectionName:
    m_TableEntryReference:
      m_KeyId: 0
      m_Key:
    m_FallbackState: 0
    m_WaitForCompletion: 0
    m_LocalVariables: []
  m_DescriptionActivateSpeed: 12
  m_DescriptionZScale: 1
  m_ButtonTexture: {fileID: 2800000, guid: 5ee9246293effe049a954f45d5983441, type: 3}
  m_AtlasTexture: 1
  m_ToggleButton: 1
  m_LongPressReleaseButton: 0
  m_ButtonHasPressedAudio: 0
  m_ZAdjustHover: -0.02
  m_ZAdjustClick: 0.05
  m_HoverScale: 1.1
  m_HoverBoxColliderGrow: 0.2
  m_AddOverlay: 0
  m_Type: 16
  m_AlwaysSpawn: 0
  references:
    version: 2
    RefIds: []
--- !u!65 &65000012363288332
BoxCollider:
  m_ObjectHideFlags: 0
  m_CorrespondingSourceObject: {fileID: 0}
  m_PrefabInstance: {fileID: 0}
  m_PrefabAsset: {fileID: 0}
  m_GameObject: {fileID: 1000013682514104}
  m_Material: {fileID: 0}
  m_IncludeLayers:
    serializedVersion: 2
    m_Bits: 0
  m_ExcludeLayers:
    serializedVersion: 2
    m_Bits: 0
  m_LayerOverridePriority: 0
  m_IsTrigger: 0
  m_ProvidesContacts: 0
  m_Enabled: 1
  serializedVersion: 3
  m_Size: {x: 1, y: 1, z: 0.1}
  m_Center: {x: 0, y: 0, z: 0}
--- !u!1 &1000013998383226
GameObject:
  m_ObjectHideFlags: 0
  m_CorrespondingSourceObject: {fileID: 0}
  m_PrefabInstance: {fileID: 0}
  m_PrefabAsset: {fileID: 0}
  serializedVersion: 6
  m_Component:
  - component: {fileID: 4000014070374570}
  - component: {fileID: 33000011026480406}
  - component: {fileID: 23000011541467852}
  m_Layer: 16
  m_Name: _Bounds(inactive)
  m_TagString: Untagged
  m_Icon: {fileID: 0}
  m_NavMeshLayer: 0
  m_StaticEditorFlags: 0
  m_IsActive: 0
--- !u!4 &4000014070374570
Transform:
  m_ObjectHideFlags: 0
  m_CorrespondingSourceObject: {fileID: 0}
  m_PrefabInstance: {fileID: 0}
  m_PrefabAsset: {fileID: 0}
  m_GameObject: {fileID: 1000013998383226}
  serializedVersion: 2
  m_LocalRotation: {x: 0, y: 0, z: 0, w: 1}
  m_LocalPosition: {x: 0, y: 0, z: 0}
  m_LocalScale: {x: 1.5, y: 1.9, z: 2.4}
  m_ConstrainProportionsScale: 0
  m_Children: []
  m_Father: {fileID: 485948}
  m_LocalEulerAnglesHint: {x: 0, y: 0, z: 0}
--- !u!33 &33000011026480406
MeshFilter:
  m_ObjectHideFlags: 0
  m_CorrespondingSourceObject: {fileID: 0}
  m_PrefabInstance: {fileID: 0}
  m_PrefabAsset: {fileID: 0}
  m_GameObject: {fileID: 1000013998383226}
  m_Mesh: {fileID: 10210, guid: 0000000000000000e000000000000000, type: 0}
--- !u!23 &23000011541467852
MeshRenderer:
  m_ObjectHideFlags: 0
  m_CorrespondingSourceObject: {fileID: 0}
  m_PrefabInstance: {fileID: 0}
  m_PrefabAsset: {fileID: 0}
  m_GameObject: {fileID: 1000013998383226}
  m_Enabled: 1
  m_CastShadows: 0
  m_ReceiveShadows: 0
  m_DynamicOccludee: 1
  m_StaticShadowCaster: 0
  m_MotionVectors: 0
  m_LightProbeUsage: 1
  m_ReflectionProbeUsage: 1
  m_RayTracingMode: 2
  m_RayTraceProcedural: 0
  m_RenderingLayerMask: 1
  m_RendererPriority: 0
  m_Materials:
  - {fileID: 10303, guid: 0000000000000000f000000000000000, type: 0}
  m_StaticBatchInfo:
    firstSubMesh: 0
    subMeshCount: 0
  m_StaticBatchRoot: {fileID: 0}
  m_ProbeAnchor: {fileID: 0}
  m_LightProbeVolumeOverride: {fileID: 0}
  m_ScaleInLightmap: 1
  m_ReceiveGI: 1
  m_PreserveUVs: 1
  m_IgnoreNormalsForChartDetection: 0
  m_ImportantGI: 0
  m_StitchLightmapSeams: 0
  m_SelectedEditorRenderState: 3
  m_MinimumChartSize: 4
  m_AutoUVMaxDistance: 0.5
  m_AutoUVMaxAngle: 89
  m_LightmapParameters: {fileID: 0}
  m_SortingLayerID: 0
  m_SortingLayer: 0
  m_SortingOrder: 0
  m_AdditionalVertexStreams: {fileID: 0}
--- !u!1 &1000014165885050
GameObject:
  m_ObjectHideFlags: 0
  m_CorrespondingSourceObject: {fileID: 0}
  m_PrefabInstance: {fileID: 0}
  m_PrefabAsset: {fileID: 0}
  serializedVersion: 6
  m_Component:
  - component: {fileID: 4000011251504288}
  - component: {fileID: 33000012292458500}
  - component: {fileID: 23000010945104272}
  - component: {fileID: 65000013072850240}
  - component: {fileID: 114000012043531378}
  m_Layer: 16
  m_Name: OptionButton_Youtube
  m_TagString: Untagged
  m_Icon: {fileID: 0}
  m_NavMeshLayer: 0
  m_StaticEditorFlags: 0
  m_IsActive: 0
--- !u!4 &4000011251504288
Transform:
  m_ObjectHideFlags: 0
  m_CorrespondingSourceObject: {fileID: 0}
  m_PrefabInstance: {fileID: 0}
  m_PrefabAsset: {fileID: 0}
  m_GameObject: {fileID: 1000014165885050}
  serializedVersion: 2
  m_LocalRotation: {x: -0, y: -0, z: -0, w: 1}
  m_LocalPosition: {x: 0, y: 0.6, z: 0.05}
  m_LocalScale: {x: 0.35, y: 0.35, z: 0.35}
  m_ConstrainProportionsScale: 0
  m_Children: []
  m_Father: {fileID: 402684}
  m_LocalEulerAnglesHint: {x: 0, y: 0, z: 0}
--- !u!33 &33000012292458500
MeshFilter:
  m_ObjectHideFlags: 0
  m_CorrespondingSourceObject: {fileID: 0}
  m_PrefabInstance: {fileID: 0}
  m_PrefabAsset: {fileID: 0}
  m_GameObject: {fileID: 1000014165885050}
  m_Mesh: {fileID: 4300000, guid: 5501f437160666942ae970f3648fbeb8, type: 3}
--- !u!23 &23000010945104272
MeshRenderer:
  m_ObjectHideFlags: 0
  m_CorrespondingSourceObject: {fileID: 0}
  m_PrefabInstance: {fileID: 0}
  m_PrefabAsset: {fileID: 0}
  m_GameObject: {fileID: 1000014165885050}
  m_Enabled: 1
  m_CastShadows: 0
  m_ReceiveShadows: 0
  m_DynamicOccludee: 1
  m_StaticShadowCaster: 0
  m_MotionVectors: 1
  m_LightProbeUsage: 1
  m_ReflectionProbeUsage: 1
  m_RayTracingMode: 2
  m_RayTraceProcedural: 0
  m_RenderingLayerMask: 1
  m_RendererPriority: 0
  m_Materials:
  - {fileID: 2100000, guid: 40d29de2bdc11f04dbfa25059165916e, type: 2}
  m_StaticBatchInfo:
    firstSubMesh: 0
    subMeshCount: 0
  m_StaticBatchRoot: {fileID: 0}
  m_ProbeAnchor: {fileID: 0}
  m_LightProbeVolumeOverride: {fileID: 0}
  m_ScaleInLightmap: 1
  m_ReceiveGI: 1
  m_PreserveUVs: 0
  m_IgnoreNormalsForChartDetection: 0
  m_ImportantGI: 0
  m_StitchLightmapSeams: 0
  m_SelectedEditorRenderState: 3
  m_MinimumChartSize: 4
  m_AutoUVMaxDistance: 0.5
  m_AutoUVMaxAngle: 89
  m_LightmapParameters: {fileID: 0}
  m_SortingLayerID: 0
  m_SortingLayer: 0
  m_SortingOrder: 0
  m_AdditionalVertexStreams: {fileID: 0}
--- !u!65 &65000013072850240
BoxCollider:
  m_ObjectHideFlags: 0
  m_CorrespondingSourceObject: {fileID: 0}
  m_PrefabInstance: {fileID: 0}
  m_PrefabAsset: {fileID: 0}
  m_GameObject: {fileID: 1000014165885050}
  m_Material: {fileID: 0}
  m_IncludeLayers:
    serializedVersion: 2
    m_Bits: 0
  m_ExcludeLayers:
    serializedVersion: 2
    m_Bits: 0
  m_LayerOverridePriority: 0
  m_IsTrigger: 0
  m_ProvidesContacts: 0
  m_Enabled: 1
  serializedVersion: 3
  m_Size: {x: 1, y: 1, z: 0.1}
  m_Center: {x: -0.000000074505806, y: 0.000000022351742, z: 0}
--- !u!114 &114000012043531378
MonoBehaviour:
  m_ObjectHideFlags: 0
  m_CorrespondingSourceObject: {fileID: 0}
  m_PrefabInstance: {fileID: 0}
  m_PrefabAsset: {fileID: 0}
  m_GameObject: {fileID: 1000014165885050}
  m_Enabled: 1
  m_EditorHideFlags: 0
  m_Script: {fileID: 11500000, guid: 6c6859eec74651247968d56b594ac313, type: 3}
  m_Name:
  m_EditorClassIdentifier:
  m_DescriptionType: 0
  m_DescriptionYOffset: 0
  m_DescriptionText: LABS_PANEL_YOUTUBE_BUTTON_DESCRIPTION
  m_LocalizedDescription:
    m_TableReference:
      m_TableCollectionName: GUID:c84355079ab3f3e4f8f3812258805f86
    m_TableEntryReference:
      m_KeyId: 7867485648560128
      m_Key:
    m_FallbackState: 0
    m_WaitForCompletion: 0
    m_LocalVariables: []
  m_DescriptionTextExtra:
  m_LocalizedDescriptionExtra:
    m_TableReference:
      m_TableCollectionName:
    m_TableEntryReference:
      m_KeyId: 0
      m_Key:
    m_FallbackState: 0
    m_WaitForCompletion: 0
    m_LocalVariables: []
  m_DescriptionActivateSpeed: 12
  m_DescriptionZScale: 1
  m_ButtonTexture: {fileID: 2800000, guid: 940356b69fb9de946b415f5d3944b440, type: 3}
  m_AtlasTexture: 1
  m_ToggleButton: 1
  m_LongPressReleaseButton: 0
  m_ButtonHasPressedAudio: 0
  m_ZAdjustHover: -0.02
  m_ZAdjustClick: 0.05
  m_HoverScale: 1.1
  m_HoverBoxColliderGrow: 0.2
  m_AddOverlay: 0
  m_Command: 36
  m_CommandParam: -1
  m_CommandParam2: -1
  m_RequiresPopup: 0
  m_CenterPopupOnButton: 0
  m_PopupOffset: {x: 0, y: 0, z: 0}
  m_PopupText:
  m_LocalizedPopup:
    m_TableReference:
      m_TableCollectionName:
    m_TableEntryReference:
      m_KeyId: 0
      m_Key:
    m_FallbackState: 0
    m_WaitForCompletion: 0
    m_LocalVariables: []
  m_ToggleOnDescription:
  m_LocalizedToggleOnDescription:
    m_TableReference:
      m_TableCollectionName:
    m_TableEntryReference:
      m_KeyId: 0
      m_Key:
    m_FallbackState: 0
    m_WaitForCompletion: 0
    m_LocalVariables: []
  m_ToggleOnTexture: {fileID: 0}
  m_AllowUnavailable: 0
  m_LinkedUIObject: {fileID: 0}
  references:
    version: 2
    RefIds: []
--- !u!1 &1634642417305556
GameObject:
  m_ObjectHideFlags: 0
  m_CorrespondingSourceObject: {fileID: 0}
  m_PrefabInstance: {fileID: 0}
  m_PrefabAsset: {fileID: 0}
  serializedVersion: 6
  m_Component:
  - component: {fileID: 4626429713668410}
  - component: {fileID: 33062622632853984}
  - component: {fileID: 23932869825516412}
  - component: {fileID: 65227595068337034}
  - component: {fileID: 114328378359043972}
  m_Layer: 16
  m_Name: ToolButton_Pin
  m_TagString: Untagged
  m_Icon: {fileID: 0}
  m_NavMeshLayer: 0
  m_StaticEditorFlags: 0
  m_IsActive: 1
--- !u!4 &4626429713668410
Transform:
  m_ObjectHideFlags: 0
  m_CorrespondingSourceObject: {fileID: 0}
  m_PrefabInstance: {fileID: 0}
  m_PrefabAsset: {fileID: 0}
  m_GameObject: {fileID: 1634642417305556}
  serializedVersion: 2
  m_LocalRotation: {x: -0, y: -0, z: -0, w: 1}
  m_LocalPosition: {x: 0, y: 0.15, z: 0.05}
  m_LocalScale: {x: 0.35, y: 0.35, z: 0.35}
  m_ConstrainProportionsScale: 0
  m_Children: []
  m_Father: {fileID: 402684}
  m_LocalEulerAnglesHint: {x: 0, y: 0, z: 0}
--- !u!33 &33062622632853984
MeshFilter:
  m_ObjectHideFlags: 0
  m_CorrespondingSourceObject: {fileID: 0}
  m_PrefabInstance: {fileID: 0}
  m_PrefabAsset: {fileID: 0}
  m_GameObject: {fileID: 1634642417305556}
  m_Mesh: {fileID: 4300000, guid: 5501f437160666942ae970f3648fbeb8, type: 3}
--- !u!23 &23932869825516412
MeshRenderer:
  m_ObjectHideFlags: 0
  m_CorrespondingSourceObject: {fileID: 0}
  m_PrefabInstance: {fileID: 0}
  m_PrefabAsset: {fileID: 0}
  m_GameObject: {fileID: 1634642417305556}
  m_Enabled: 1
  m_CastShadows: 0
  m_ReceiveShadows: 0
  m_DynamicOccludee: 1
  m_StaticShadowCaster: 0
  m_MotionVectors: 1
  m_LightProbeUsage: 1
  m_ReflectionProbeUsage: 1
  m_RayTracingMode: 2
  m_RayTraceProcedural: 0
  m_RenderingLayerMask: 1
  m_RendererPriority: 0
  m_Materials:
  - {fileID: 2100000, guid: 40d29de2bdc11f04dbfa25059165916e, type: 2}
  m_StaticBatchInfo:
    firstSubMesh: 0
    subMeshCount: 0
  m_StaticBatchRoot: {fileID: 0}
  m_ProbeAnchor: {fileID: 0}
  m_LightProbeVolumeOverride: {fileID: 0}
  m_ScaleInLightmap: 1
  m_ReceiveGI: 1
  m_PreserveUVs: 0
  m_IgnoreNormalsForChartDetection: 0
  m_ImportantGI: 0
  m_StitchLightmapSeams: 0
  m_SelectedEditorRenderState: 3
  m_MinimumChartSize: 4
  m_AutoUVMaxDistance: 0.5
  m_AutoUVMaxAngle: 89
  m_LightmapParameters: {fileID: 0}
  m_SortingLayerID: 0
  m_SortingLayer: 0
  m_SortingOrder: 0
  m_AdditionalVertexStreams: {fileID: 0}
--- !u!65 &65227595068337034
BoxCollider:
  m_ObjectHideFlags: 0
  m_CorrespondingSourceObject: {fileID: 0}
  m_PrefabInstance: {fileID: 0}
  m_PrefabAsset: {fileID: 0}
  m_GameObject: {fileID: 1634642417305556}
  m_Material: {fileID: 0}
  m_IncludeLayers:
    serializedVersion: 2
    m_Bits: 0
  m_ExcludeLayers:
    serializedVersion: 2
    m_Bits: 0
  m_LayerOverridePriority: 0
  m_IsTrigger: 0
  m_ProvidesContacts: 0
  m_Enabled: 1
  serializedVersion: 3
  m_Size: {x: 1, y: 1, z: 0.01}
  m_Center: {x: 0, y: 0, z: -0.05}
--- !u!114 &114328378359043972
MonoBehaviour:
  m_ObjectHideFlags: 0
  m_CorrespondingSourceObject: {fileID: 0}
  m_PrefabInstance: {fileID: 0}
  m_PrefabAsset: {fileID: 0}
  m_GameObject: {fileID: 1634642417305556}
  m_Enabled: 1
  m_EditorHideFlags: 0
  m_Script: {fileID: 11500000, guid: 962894c5495cabc458506a8548e8a1e2, type: 3}
  m_Name:
  m_EditorClassIdentifier:
  m_DescriptionType: 0
  m_DescriptionYOffset: 0
  m_DescriptionText: LABS_PANEL_MODELPIN_BUTTON_DESCRIPTION
  m_LocalizedDescription:
    m_TableReference:
      m_TableCollectionName: GUID:c84355079ab3f3e4f8f3812258805f86
    m_TableEntryReference:
      m_KeyId: 7868186579673088
      m_Key:
    m_FallbackState: 0
    m_WaitForCompletion: 0
    m_LocalVariables: []
  m_DescriptionTextExtra:
  m_LocalizedDescriptionExtra:
    m_TableReference:
      m_TableCollectionName:
    m_TableEntryReference:
      m_KeyId: 0
      m_Key:
    m_FallbackState: 0
    m_WaitForCompletion: 0
    m_LocalVariables: []
  m_DescriptionActivateSpeed: 12
  m_DescriptionZScale: 1
  m_ButtonTexture: {fileID: 2800000, guid: 334e26aacccdac644b46ff8b05ec93e3, type: 3}
  m_AtlasTexture: 1
  m_ToggleButton: 1
  m_LongPressReleaseButton: 0
  m_ButtonHasPressedAudio: 1
  m_ZAdjustHover: -0.02
  m_ZAdjustClick: 0.05
  m_HoverScale: 1.1
  m_HoverBoxColliderGrow: 0.2
  m_AddOverlay: 0
  m_Tool: 22
  m_EatGazeInputOnPress: 1
  references:
    version: 2
    RefIds: []
--- !u!1 &1016131236980122382
GameObject:
  m_ObjectHideFlags: 0
  m_CorrespondingSourceObject: {fileID: 0}
  m_PrefabInstance: {fileID: 0}
  m_PrefabAsset: {fileID: 0}
  serializedVersion: 6
  m_Component:
  - component: {fileID: 4959811239207079844}
  - component: {fileID: 7459773723550717888}
  - component: {fileID: 8317747706054025758}
  - component: {fileID: 8285705766130651766}
  - component: {fileID: 2336559717057158639}
  m_Layer: 16
  m_Name: PanelButton_Scripts
  m_TagString: Untagged
  m_Icon: {fileID: 0}
  m_NavMeshLayer: 0
  m_StaticEditorFlags: 0
  m_IsActive: 1
--- !u!4 &4959811239207079844
Transform:
  m_ObjectHideFlags: 0
  m_CorrespondingSourceObject: {fileID: 0}
  m_PrefabInstance: {fileID: 0}
  m_PrefabAsset: {fileID: 0}
  m_GameObject: {fileID: 1016131236980122382}
  serializedVersion: 2
  m_LocalRotation: {x: -0, y: -0, z: -0, w: 1}
  m_LocalPosition: {x: 0.20799999, y: -0.3, z: 0.05}
  m_LocalScale: {x: 0.35, y: 0.35, z: 0.35}
  m_ConstrainProportionsScale: 0
  m_Children: []
  m_Father: {fileID: 402684}
  m_LocalEulerAnglesHint: {x: 0, y: 0, z: 0}
--- !u!33 &7459773723550717888
MeshFilter:
  m_ObjectHideFlags: 0
  m_CorrespondingSourceObject: {fileID: 0}
  m_PrefabInstance: {fileID: 0}
  m_PrefabAsset: {fileID: 0}
  m_GameObject: {fileID: 1016131236980122382}
  m_Mesh: {fileID: 4300000, guid: 5501f437160666942ae970f3648fbeb8, type: 3}
--- !u!23 &8317747706054025758
MeshRenderer:
  m_ObjectHideFlags: 0
  m_CorrespondingSourceObject: {fileID: 0}
  m_PrefabInstance: {fileID: 0}
  m_PrefabAsset: {fileID: 0}
  m_GameObject: {fileID: 1016131236980122382}
  m_Enabled: 1
  m_CastShadows: 0
  m_ReceiveShadows: 0
  m_DynamicOccludee: 1
  m_StaticShadowCaster: 0
  m_MotionVectors: 1
  m_LightProbeUsage: 0
  m_ReflectionProbeUsage: 1
  m_RayTracingMode: 2
  m_RayTraceProcedural: 0
  m_RenderingLayerMask: 1
  m_RendererPriority: 0
  m_Materials:
  - {fileID: 2100000, guid: 40d29de2bdc11f04dbfa25059165916e, type: 2}
  m_StaticBatchInfo:
    firstSubMesh: 0
    subMeshCount: 0
  m_StaticBatchRoot: {fileID: 0}
  m_ProbeAnchor: {fileID: 0}
  m_LightProbeVolumeOverride: {fileID: 0}
  m_ScaleInLightmap: 1
  m_ReceiveGI: 1
  m_PreserveUVs: 0
  m_IgnoreNormalsForChartDetection: 0
  m_ImportantGI: 0
  m_StitchLightmapSeams: 0
  m_SelectedEditorRenderState: 3
  m_MinimumChartSize: 4
  m_AutoUVMaxDistance: 0.5
  m_AutoUVMaxAngle: 89
  m_LightmapParameters: {fileID: 0}
  m_SortingLayerID: 0
  m_SortingLayer: 0
  m_SortingOrder: 0
  m_AdditionalVertexStreams: {fileID: 0}
--- !u!114 &8285705766130651766
MonoBehaviour:
  m_ObjectHideFlags: 0
  m_CorrespondingSourceObject: {fileID: 0}
  m_PrefabInstance: {fileID: 0}
  m_PrefabAsset: {fileID: 0}
  m_GameObject: {fileID: 1016131236980122382}
  m_Enabled: 1
  m_EditorHideFlags: 0
  m_Script: {fileID: 11500000, guid: 03222d9718beeb748bf9e9be379fea39, type: 3}
  m_Name:
  m_EditorClassIdentifier:
  m_DescriptionType: 0
  m_DescriptionYOffset: 0
  m_DescriptionText: LABS_PANEL_SCRIPTS_BUTTON_DESCRIPTION
  m_LocalizedDescription:
    m_TableReference:
      m_TableCollectionName: GUID:c84355079ab3f3e4f8f3812258805f86
    m_TableEntryReference:
      m_KeyId: 7870646065012736
      m_Key:
    m_FallbackState: 0
    m_WaitForCompletion: 0
    m_LocalVariables: []
  m_DescriptionTextExtra:
  m_LocalizedDescriptionExtra:
    m_TableReference:
      m_TableCollectionName:
    m_TableEntryReference:
      m_KeyId: 0
      m_Key:
    m_FallbackState: 0
    m_WaitForCompletion: 0
    m_LocalVariables: []
  m_DescriptionActivateSpeed: 12
  m_DescriptionZScale: 1
  m_ButtonTexture: {fileID: 2800000, guid: 56e5ebeba70465c44bf75491d40b6f3d, type: 3}
  m_AtlasTexture: 1
  m_ToggleButton: 1
  m_LongPressReleaseButton: 0
  m_ButtonHasPressedAudio: 0
  m_ZAdjustHover: -0.02
  m_ZAdjustClick: 0.05
  m_HoverScale: 1.1
  m_HoverBoxColliderGrow: 0.2
  m_AddOverlay: 0
  m_Type: 6000
  m_AlwaysSpawn: 0
  references:
    version: 2
    RefIds: []
--- !u!65 &2336559717057158639
BoxCollider:
  m_ObjectHideFlags: 0
  m_CorrespondingSourceObject: {fileID: 0}
  m_PrefabInstance: {fileID: 0}
  m_PrefabAsset: {fileID: 0}
  m_GameObject: {fileID: 1016131236980122382}
  m_Material: {fileID: 0}
  m_IncludeLayers:
    serializedVersion: 2
    m_Bits: 0
  m_ExcludeLayers:
    serializedVersion: 2
    m_Bits: 0
  m_LayerOverridePriority: 0
  m_IsTrigger: 0
  m_ProvidesContacts: 0
  m_Enabled: 1
  serializedVersion: 3
  m_Size: {x: 1, y: 1, z: 0.1}
  m_Center: {x: 0, y: 0, z: 0}
--- !u!1 &2720949118896594763
GameObject:
  m_ObjectHideFlags: 0
  m_CorrespondingSourceObject: {fileID: 0}
  m_PrefabInstance: {fileID: 0}
  m_PrefabAsset: {fileID: 0}
  serializedVersion: 6
  m_Component:
  - component: {fileID: 1643836230823162033}
  - component: {fileID: 2078078264413487613}
  - component: {fileID: 5419876254720577875}
  - component: {fileID: 4847028611873093419}
  - component: {fileID: 8302968001735879957}
  m_Layer: 16
  m_Name: PolyLibrary
  m_TagString: Untagged
  m_Icon: {fileID: 0}
  m_NavMeshLayer: 0
  m_StaticEditorFlags: 0
  m_IsActive: 0
--- !u!4 &1643836230823162033
Transform:
  m_ObjectHideFlags: 0
  m_CorrespondingSourceObject: {fileID: 0}
  m_PrefabInstance: {fileID: 0}
  m_PrefabAsset: {fileID: 0}
  m_GameObject: {fileID: 2720949118896594763}
  serializedVersion: 2
  m_LocalRotation: {x: -0, y: -0, z: -0, w: 1}
  m_LocalPosition: {x: -0.415, y: 0.15, z: 0.05}
  m_LocalScale: {x: 0.35, y: 0.35, z: 0.35}
  m_ConstrainProportionsScale: 0
  m_Children: []
  m_Father: {fileID: 402684}
  m_LocalEulerAnglesHint: {x: 0, y: 0, z: 0}
--- !u!33 &2078078264413487613
MeshFilter:
  m_ObjectHideFlags: 0
  m_CorrespondingSourceObject: {fileID: 0}
  m_PrefabInstance: {fileID: 0}
  m_PrefabAsset: {fileID: 0}
  m_GameObject: {fileID: 2720949118896594763}
  m_Mesh: {fileID: 4300000, guid: 5501f437160666942ae970f3648fbeb8, type: 3}
--- !u!23 &5419876254720577875
MeshRenderer:
  m_ObjectHideFlags: 0
  m_CorrespondingSourceObject: {fileID: 0}
  m_PrefabInstance: {fileID: 0}
  m_PrefabAsset: {fileID: 0}
  m_GameObject: {fileID: 2720949118896594763}
  m_Enabled: 1
  m_CastShadows: 0
  m_ReceiveShadows: 0
  m_DynamicOccludee: 1
  m_StaticShadowCaster: 0
  m_MotionVectors: 1
  m_LightProbeUsage: 0
  m_ReflectionProbeUsage: 1
  m_RayTracingMode: 2
  m_RayTraceProcedural: 0
  m_RenderingLayerMask: 1
  m_RendererPriority: 0
  m_Materials:
  - {fileID: 2100000, guid: 40d29de2bdc11f04dbfa25059165916e, type: 2}
  m_StaticBatchInfo:
    firstSubMesh: 0
    subMeshCount: 0
  m_StaticBatchRoot: {fileID: 0}
  m_ProbeAnchor: {fileID: 0}
  m_LightProbeVolumeOverride: {fileID: 0}
  m_ScaleInLightmap: 1
  m_ReceiveGI: 1
  m_PreserveUVs: 0
  m_IgnoreNormalsForChartDetection: 0
  m_ImportantGI: 0
  m_StitchLightmapSeams: 0
  m_SelectedEditorRenderState: 3
  m_MinimumChartSize: 4
  m_AutoUVMaxDistance: 0.5
  m_AutoUVMaxAngle: 89
  m_LightmapParameters: {fileID: 0}
  m_SortingLayerID: 0
  m_SortingLayer: 0
  m_SortingOrder: 0
  m_AdditionalVertexStreams: {fileID: 0}
--- !u!114 &4847028611873093419
MonoBehaviour:
  m_ObjectHideFlags: 0
  m_CorrespondingSourceObject: {fileID: 0}
  m_PrefabInstance: {fileID: 0}
  m_PrefabAsset: {fileID: 0}
  m_GameObject: {fileID: 2720949118896594763}
  m_Enabled: 1
  m_EditorHideFlags: 0
  m_Script: {fileID: 11500000, guid: 03222d9718beeb748bf9e9be379fea39, type: 3}
  m_Name:
  m_EditorClassIdentifier:
  m_DescriptionType: 0
  m_DescriptionYOffset: 0
  m_DescriptionText: LABS_PANEL_POLY_BUTTON_DESCRIPTION
  m_LocalizedDescription:
    m_TableReference:
      m_TableCollectionName: GUID:c84355079ab3f3e4f8f3812258805f86
    m_TableEntryReference:
      m_KeyId: 7691576060649472
      m_Key:
    m_FallbackState: 0
    m_WaitForCompletion: 0
    m_LocalVariables: []
  m_DescriptionTextExtra:
  m_LocalizedDescriptionExtra:
    m_TableReference:
      m_TableCollectionName:
    m_TableEntryReference:
      m_KeyId: 0
      m_Key:
    m_FallbackState: 0
    m_WaitForCompletion: 0
    m_LocalVariables: []
  m_DescriptionActivateSpeed: 12
  m_DescriptionZScale: 1
  m_ButtonTexture: {fileID: 2800000, guid: 5a019d4d662bea54097664b24cd6cb24, type: 3}
  m_AtlasTexture: 1
  m_ToggleButton: 1
  m_LongPressReleaseButton: 0
  m_ButtonHasPressedAudio: 1
  m_ZAdjustHover: -0.02
  m_ZAdjustClick: 0.05
  m_HoverScale: 1.1
  m_HoverBoxColliderGrow: 0.2
  m_AddOverlay: 0
  m_Type: 22
  m_AlwaysSpawn: 0
  references:
    version: 2
    RefIds: []
--- !u!65 &8302968001735879957
BoxCollider:
  m_ObjectHideFlags: 0
  m_CorrespondingSourceObject: {fileID: 0}
  m_PrefabInstance: {fileID: 0}
  m_PrefabAsset: {fileID: 0}
  m_GameObject: {fileID: 2720949118896594763}
  m_Material: {fileID: 0}
  m_IncludeLayers:
    serializedVersion: 2
    m_Bits: 0
  m_ExcludeLayers:
    serializedVersion: 2
    m_Bits: 0
  m_LayerOverridePriority: 0
  m_IsTrigger: 0
  m_ProvidesContacts: 0
  m_Enabled: 1
  serializedVersion: 3
  m_Size: {x: 1, y: 1, z: 0.01}
  m_Center: {x: 0, y: 0, z: -0.05}
--- !u!1 &4011871447704911063
GameObject:
  m_ObjectHideFlags: 0
  m_CorrespondingSourceObject: {fileID: 0}
  m_PrefabInstance: {fileID: 0}
  m_PrefabAsset: {fileID: 0}
  serializedVersion: 6
  m_Component:
  - component: {fileID: 1210818133549774434}
  - component: {fileID: 4510907067803236372}
  - component: {fileID: 8214681752030472003}
  - component: {fileID: 5616146602988485478}
  - component: {fileID: 2060444129593214251}
  m_Layer: 16
  m_Name: PanelButton_Webcam
  m_TagString: Untagged
  m_Icon: {fileID: 0}
  m_NavMeshLayer: 0
  m_StaticEditorFlags: 0
  m_IsActive: 1
--- !u!4 &1210818133549774434
Transform:
  m_ObjectHideFlags: 0
  m_CorrespondingSourceObject: {fileID: 0}
  m_PrefabInstance: {fileID: 0}
  m_PrefabAsset: {fileID: 0}
  m_GameObject: {fileID: 4011871447704911063}
  serializedVersion: 2
  m_LocalRotation: {x: -0, y: -0, z: -0, w: 1}
  m_LocalPosition: {x: 0.415, y: 0.15, z: 0.049999237}
  m_LocalScale: {x: 0.35, y: 0.35, z: 0.35}
  m_ConstrainProportionsScale: 0
  m_Children: []
  m_Father: {fileID: 402684}
<<<<<<< HEAD
  m_RootOrder: 13
=======
>>>>>>> f56c86b2
  m_LocalEulerAnglesHint: {x: 0, y: 0, z: 0}
--- !u!33 &4510907067803236372
MeshFilter:
  m_ObjectHideFlags: 0
  m_CorrespondingSourceObject: {fileID: 0}
  m_PrefabInstance: {fileID: 0}
  m_PrefabAsset: {fileID: 0}
  m_GameObject: {fileID: 4011871447704911063}
  m_Mesh: {fileID: 4300000, guid: 5501f437160666942ae970f3648fbeb8, type: 3}
--- !u!23 &8214681752030472003
MeshRenderer:
  m_ObjectHideFlags: 0
  m_CorrespondingSourceObject: {fileID: 0}
  m_PrefabInstance: {fileID: 0}
  m_PrefabAsset: {fileID: 0}
  m_GameObject: {fileID: 4011871447704911063}
  m_Enabled: 1
  m_CastShadows: 0
  m_ReceiveShadows: 0
  m_DynamicOccludee: 1
  m_StaticShadowCaster: 0
  m_MotionVectors: 1
  m_LightProbeUsage: 0
  m_ReflectionProbeUsage: 1
  m_RayTracingMode: 2
  m_RayTraceProcedural: 0
  m_RenderingLayerMask: 1
  m_RendererPriority: 0
  m_Materials:
  - {fileID: 2100000, guid: 40d29de2bdc11f04dbfa25059165916e, type: 2}
  m_StaticBatchInfo:
    firstSubMesh: 0
    subMeshCount: 0
  m_StaticBatchRoot: {fileID: 0}
  m_ProbeAnchor: {fileID: 0}
  m_LightProbeVolumeOverride: {fileID: 0}
  m_ScaleInLightmap: 1
  m_ReceiveGI: 1
  m_PreserveUVs: 0
  m_IgnoreNormalsForChartDetection: 0
  m_ImportantGI: 0
  m_StitchLightmapSeams: 0
  m_SelectedEditorRenderState: 3
  m_MinimumChartSize: 4
  m_AutoUVMaxDistance: 0.5
  m_AutoUVMaxAngle: 89
  m_LightmapParameters: {fileID: 0}
  m_SortingLayerID: 0
  m_SortingLayer: 0
  m_SortingOrder: 0
  m_AdditionalVertexStreams: {fileID: 0}
--- !u!114 &5616146602988485478
MonoBehaviour:
  m_ObjectHideFlags: 0
  m_CorrespondingSourceObject: {fileID: 0}
  m_PrefabInstance: {fileID: 0}
  m_PrefabAsset: {fileID: 0}
  m_GameObject: {fileID: 4011871447704911063}
  m_Enabled: 1
  m_EditorHideFlags: 0
  m_Script: {fileID: 11500000, guid: 03222d9718beeb748bf9e9be379fea39, type: 3}
  m_Name:
  m_EditorClassIdentifier:
  m_DescriptionType: 0
  m_DescriptionYOffset: 0
  m_DescriptionText: Webcam
  m_LocalizedDescription:
    m_TableReference:
      m_TableCollectionName: GUID:c84355079ab3f3e4f8f3812258805f86
    m_TableEntryReference:
      m_KeyId: 129251051561549824
      m_Key:
    m_FallbackState: 0
    m_WaitForCompletion: 0
    m_LocalVariables: []
  m_DescriptionTextExtra:
  m_LocalizedDescriptionExtra:
    m_TableReference:
      m_TableCollectionName:
    m_TableEntryReference:
      m_KeyId: 0
      m_Key:
    m_FallbackState: 0
    m_WaitForCompletion: 0
    m_LocalVariables: []
  m_DescriptionActivateSpeed: 12
  m_DescriptionZScale: 1
  m_ButtonTexture: {fileID: 2800000, guid: bc16ebd42512d3d479639955f68090a4, type: 3}
  m_AtlasTexture: 1
  m_ToggleButton: 1
  m_LongPressReleaseButton: 0
  m_ButtonHasPressedAudio: 0
  m_ZAdjustHover: -0.02
  m_ZAdjustClick: 0.05
  m_HoverScale: 1.1
  m_HoverBoxColliderGrow: 0.2
  m_AddOverlay: 0
  m_Type: 5200
  m_AlwaysSpawn: 0
  references:
    version: 2
    RefIds: []
--- !u!65 &2060444129593214251
BoxCollider:
  m_ObjectHideFlags: 0
  m_CorrespondingSourceObject: {fileID: 0}
  m_PrefabInstance: {fileID: 0}
  m_PrefabAsset: {fileID: 0}
  m_GameObject: {fileID: 4011871447704911063}
  m_Material: {fileID: 0}
  m_IncludeLayers:
    serializedVersion: 2
    m_Bits: 0
  m_ExcludeLayers:
    serializedVersion: 2
    m_Bits: 0
  m_LayerOverridePriority: 0
  m_IsTrigger: 0
  m_ProvidesContacts: 0
  m_Enabled: 1
  serializedVersion: 3
  m_Size: {x: 1, y: 1, z: 0.01}
  m_Center: {x: 0, y: 0, z: -0.05}
--- !u!1 &5428599191199600913
GameObject:
  m_ObjectHideFlags: 0
  m_CorrespondingSourceObject: {fileID: 0}
  m_PrefabInstance: {fileID: 0}
  m_PrefabAsset: {fileID: 0}
  serializedVersion: 6
  m_Component:
  - component: {fileID: 1234676884338629364}
  - component: {fileID: 6321447496771985042}
  - component: {fileID: 8973165278100288885}
  - component: {fileID: 6091619627248071975}
  - component: {fileID: 1188701913993466956}
  m_Layer: 16
  m_Name: PanelButton_EditBrush
  m_TagString: Untagged
  m_Icon: {fileID: 0}
  m_NavMeshLayer: 0
  m_StaticEditorFlags: 0
  m_IsActive: 1
--- !u!4 &1234676884338629364
Transform:
  m_ObjectHideFlags: 0
  m_CorrespondingSourceObject: {fileID: 0}
  m_PrefabInstance: {fileID: 0}
  m_PrefabAsset: {fileID: 0}
  m_GameObject: {fileID: 5428599191199600913}
  m_LocalRotation: {x: -0, y: -0, z: -0, w: 1}
  m_LocalPosition: {x: 0.415, y: 0.14999962, z: 0.05}
  m_LocalScale: {x: 0.35, y: 0.35, z: 0.35}
  m_ConstrainProportionsScale: 0
  m_Children: []
  m_Father: {fileID: 402684}
  m_RootOrder: 6
  m_LocalEulerAnglesHint: {x: 0, y: 0, z: 0}
--- !u!33 &6321447496771985042
MeshFilter:
  m_ObjectHideFlags: 0
  m_CorrespondingSourceObject: {fileID: 0}
  m_PrefabInstance: {fileID: 0}
  m_PrefabAsset: {fileID: 0}
  m_GameObject: {fileID: 5428599191199600913}
  m_Mesh: {fileID: 4300000, guid: 5501f437160666942ae970f3648fbeb8, type: 3}
--- !u!23 &8973165278100288885
MeshRenderer:
  m_ObjectHideFlags: 0
  m_CorrespondingSourceObject: {fileID: 0}
  m_PrefabInstance: {fileID: 0}
  m_PrefabAsset: {fileID: 0}
  m_GameObject: {fileID: 5428599191199600913}
  m_Enabled: 1
  m_CastShadows: 0
  m_ReceiveShadows: 0
  m_DynamicOccludee: 1
  m_StaticShadowCaster: 0
  m_MotionVectors: 1
  m_LightProbeUsage: 1
  m_ReflectionProbeUsage: 1
  m_RayTracingMode: 2
  m_RayTraceProcedural: 0
  m_RenderingLayerMask: 1
  m_RendererPriority: 0
  m_Materials:
  - {fileID: 2100000, guid: 40d29de2bdc11f04dbfa25059165916e, type: 2}
  m_StaticBatchInfo:
    firstSubMesh: 0
    subMeshCount: 0
  m_StaticBatchRoot: {fileID: 0}
  m_ProbeAnchor: {fileID: 0}
  m_LightProbeVolumeOverride: {fileID: 0}
  m_ScaleInLightmap: 1
  m_ReceiveGI: 1
  m_PreserveUVs: 0
  m_IgnoreNormalsForChartDetection: 0
  m_ImportantGI: 0
  m_StitchLightmapSeams: 0
  m_SelectedEditorRenderState: 3
  m_MinimumChartSize: 4
  m_AutoUVMaxDistance: 0.5
  m_AutoUVMaxAngle: 89
  m_LightmapParameters: {fileID: 0}
  m_SortingLayerID: 0
  m_SortingLayer: 0
  m_SortingOrder: 0
  m_AdditionalVertexStreams: {fileID: 0}
--- !u!65 &6091619627248071975
BoxCollider:
  m_ObjectHideFlags: 0
  m_CorrespondingSourceObject: {fileID: 0}
  m_PrefabInstance: {fileID: 0}
  m_PrefabAsset: {fileID: 0}
  m_GameObject: {fileID: 5428599191199600913}
  m_Material: {fileID: 0}
  m_IsTrigger: 0
  m_Enabled: 1
  serializedVersion: 2
  m_Size: {x: 1, y: 1, z: 0.1}
  m_Center: {x: -0.000000074505806, y: 0.000000022351742, z: 0}
--- !u!114 &1188701913993466956
MonoBehaviour:
  m_ObjectHideFlags: 0
  m_CorrespondingSourceObject: {fileID: 0}
  m_PrefabInstance: {fileID: 0}
  m_PrefabAsset: {fileID: 0}
  m_GameObject: {fileID: 5428599191199600913}
  m_Enabled: 1
  m_EditorHideFlags: 0
  m_Script: {fileID: 11500000, guid: 03222d9718beeb748bf9e9be379fea39, type: 3}
  m_Name:
  m_EditorClassIdentifier:
  m_DescriptionType: 0
  m_DescriptionYOffset: 0
  m_DescriptionText: Edit Brush
  m_LocalizedDescription:
    m_TableReference:
      m_TableCollectionName:
    m_TableEntryReference:
      m_KeyId: 0
      m_Key:
    m_FallbackState: 0
    m_WaitForCompletion: 0
    m_LocalVariables: []
  m_DescriptionTextExtra:
  m_LocalizedDescriptionExtra:
    m_TableReference:
      m_TableCollectionName:
    m_TableEntryReference:
      m_KeyId: 0
      m_Key:
    m_FallbackState: 0
    m_WaitForCompletion: 0
    m_LocalVariables: []
  m_DescriptionActivateSpeed: 12
  m_DescriptionZScale: 1
  m_ButtonTexture: {fileID: 2800000, guid: 5e29d73b48580ad4e98b76833dbcc4e4, type: 3}
  m_AtlasTexture: 1
  m_ToggleButton: 1
  m_LongPressReleaseButton: 0
  m_ButtonHasPressedAudio: 1
  m_ZAdjustHover: -0.02
  m_ZAdjustClick: 0.05
  m_HoverScale: 1.1
  m_HoverBoxColliderGrow: 0.2
  m_AddOverlay: 0
  m_Type: 9000
  m_AlwaysSpawn: 0
  references:
    version: 2
    RefIds: []
--- !u!1 &6294566030148222674
GameObject:
  m_ObjectHideFlags: 0
  m_CorrespondingSourceObject: {fileID: 0}
  m_PrefabInstance: {fileID: 0}
  m_PrefabAsset: {fileID: 0}
  serializedVersion: 6
  m_Component:
  - component: {fileID: 6292014397156290862}
  - component: {fileID: 6280797664358514420}
  - component: {fileID: 6272788975588130916}
  - component: {fileID: 6320537500852989196}
  - component: {fileID: 6254052937444237984}
  m_Layer: 16
  m_Name: PanelButton_SaveModel
  m_TagString: Untagged
  m_Icon: {fileID: 0}
  m_NavMeshLayer: 0
  m_StaticEditorFlags: 0
  m_IsActive: 1
--- !u!4 &6292014397156290862
Transform:
  m_ObjectHideFlags: 0
  m_CorrespondingSourceObject: {fileID: 0}
  m_PrefabInstance: {fileID: 0}
  m_PrefabAsset: {fileID: 0}
  m_GameObject: {fileID: 6294566030148222674}
  serializedVersion: 2
  m_LocalRotation: {x: -0, y: -0, z: -0, w: 1}
  m_LocalPosition: {x: 0.415, y: 0.6000004, z: 0.05}
  m_LocalScale: {x: 0.35, y: 0.35, z: 0.35}
  m_ConstrainProportionsScale: 0
  m_Children: []
  m_Father: {fileID: 402684}
  m_LocalEulerAnglesHint: {x: 0, y: 0, z: 0}
--- !u!33 &6280797664358514420
MeshFilter:
  m_ObjectHideFlags: 0
  m_CorrespondingSourceObject: {fileID: 0}
  m_PrefabInstance: {fileID: 0}
  m_PrefabAsset: {fileID: 0}
  m_GameObject: {fileID: 6294566030148222674}
  m_Mesh: {fileID: 4300000, guid: 5501f437160666942ae970f3648fbeb8, type: 3}
--- !u!23 &6272788975588130916
MeshRenderer:
  m_ObjectHideFlags: 0
  m_CorrespondingSourceObject: {fileID: 0}
  m_PrefabInstance: {fileID: 0}
  m_PrefabAsset: {fileID: 0}
  m_GameObject: {fileID: 6294566030148222674}
  m_Enabled: 1
  m_CastShadows: 0
  m_ReceiveShadows: 0
  m_DynamicOccludee: 1
  m_StaticShadowCaster: 0
  m_MotionVectors: 1
  m_LightProbeUsage: 1
  m_ReflectionProbeUsage: 1
  m_RayTracingMode: 2
  m_RayTraceProcedural: 0
  m_RenderingLayerMask: 1
  m_RendererPriority: 0
  m_Materials:
  - {fileID: 2100000, guid: 40d29de2bdc11f04dbfa25059165916e, type: 2}
  m_StaticBatchInfo:
    firstSubMesh: 0
    subMeshCount: 0
  m_StaticBatchRoot: {fileID: 0}
  m_ProbeAnchor: {fileID: 0}
  m_LightProbeVolumeOverride: {fileID: 0}
  m_ScaleInLightmap: 1
  m_ReceiveGI: 1
  m_PreserveUVs: 0
  m_IgnoreNormalsForChartDetection: 0
  m_ImportantGI: 0
  m_StitchLightmapSeams: 0
  m_SelectedEditorRenderState: 3
  m_MinimumChartSize: 4
  m_AutoUVMaxDistance: 0.5
  m_AutoUVMaxAngle: 89
  m_LightmapParameters: {fileID: 0}
  m_SortingLayerID: 0
  m_SortingLayer: 0
  m_SortingOrder: 0
  m_AdditionalVertexStreams: {fileID: 0}
--- !u!65 &6320537500852989196
BoxCollider:
  m_ObjectHideFlags: 0
  m_CorrespondingSourceObject: {fileID: 0}
  m_PrefabInstance: {fileID: 0}
  m_PrefabAsset: {fileID: 0}
  m_GameObject: {fileID: 6294566030148222674}
  m_Material: {fileID: 0}
  m_IncludeLayers:
    serializedVersion: 2
    m_Bits: 0
  m_ExcludeLayers:
    serializedVersion: 2
    m_Bits: 0
  m_LayerOverridePriority: 0
  m_IsTrigger: 0
  m_ProvidesContacts: 0
  m_Enabled: 1
  serializedVersion: 3
  m_Size: {x: 1, y: 1, z: 0.1}
  m_Center: {x: -0.000000074505806, y: 0.000000022351742, z: 0}
--- !u!114 &6254052937444237984
MonoBehaviour:
  m_ObjectHideFlags: 0
  m_CorrespondingSourceObject: {fileID: 0}
  m_PrefabInstance: {fileID: 0}
  m_PrefabAsset: {fileID: 0}
  m_GameObject: {fileID: 6294566030148222674}
  m_Enabled: 1
  m_EditorHideFlags: 0
  m_Script: {fileID: 11500000, guid: 6c6859eec74651247968d56b594ac313, type: 3}
  m_Name:
  m_EditorClassIdentifier:
  m_DescriptionType: 0
  m_DescriptionYOffset: 0
  m_DescriptionText: Save selected strokes to model catalog
  m_LocalizedDescription:
    m_TableReference:
      m_TableCollectionName:
    m_TableEntryReference:
      m_KeyId: 0
      m_Key:
    m_FallbackState: 0
    m_WaitForCompletion: 0
    m_LocalVariables: []
  m_DescriptionTextExtra: Save Model
  m_LocalizedDescriptionExtra:
    m_TableReference:
      m_TableCollectionName:
    m_TableEntryReference:
      m_KeyId: 0
      m_Key:
    m_FallbackState: 0
    m_WaitForCompletion: 0
    m_LocalVariables: []
  m_DescriptionActivateSpeed: 12
  m_DescriptionZScale: 1
  m_ButtonTexture: {fileID: 2800000, guid: b7fb5e24817634c4eb185b6d24afa87c, type: 3}
  m_AtlasTexture: 1
  m_ToggleButton: 0
  m_LongPressReleaseButton: 0
  m_ButtonHasPressedAudio: 1
  m_ZAdjustHover: -0.02
  m_ZAdjustClick: 0.05
  m_HoverScale: 1.1
  m_HoverBoxColliderGrow: 0.2
  m_AddOverlay: 1
  m_Command: 56
  m_CommandParam: -1
  m_CommandParam2: -1
  m_RequiresPopup: 0
  m_CenterPopupOnButton: 0
  m_PopupOffset: {x: 0, y: 0, z: 0}
  m_PopupText:
  m_LocalizedPopup:
    m_TableReference:
      m_TableCollectionName:
    m_TableEntryReference:
      m_KeyId: 0
      m_Key:
    m_FallbackState: 0
    m_WaitForCompletion: 0
    m_LocalVariables: []
  m_ToggleOnDescription:
  m_LocalizedToggleOnDescription:
    m_TableReference:
      m_TableCollectionName:
    m_TableEntryReference:
      m_KeyId: 0
      m_Key:
    m_FallbackState: 0
    m_WaitForCompletion: 0
    m_LocalVariables: []
  m_ToggleOnTexture: {fileID: 0}
  m_AllowUnavailable: 1
  m_LinkedUIObject: {fileID: 0}
  references:
    version: 2
    RefIds: []
--- !u!1 &6295169059849678530
GameObject:
  m_ObjectHideFlags: 0
  m_CorrespondingSourceObject: {fileID: 0}
  m_PrefabInstance: {fileID: 0}
  m_PrefabAsset: {fileID: 0}
  serializedVersion: 6
  m_Component:
  - component: {fileID: 6291905350315219778}
  - component: {fileID: 6280936243828533384}
  - component: {fileID: 6273185573184273286}
  - component: {fileID: 6321239972332227614}
  - component: {fileID: 6253917691903006574}
  m_Layer: 16
  m_Name: PanelButton_Drafting
  m_TagString: Untagged
  m_Icon: {fileID: 0}
  m_NavMeshLayer: 0
  m_StaticEditorFlags: 0
  m_IsActive: 1
--- !u!4 &6291905350315219778
Transform:
  m_ObjectHideFlags: 0
  m_CorrespondingSourceObject: {fileID: 0}
  m_PrefabInstance: {fileID: 0}
  m_PrefabAsset: {fileID: 0}
  m_GameObject: {fileID: 6295169059849678530}
  serializedVersion: 2
  m_LocalRotation: {x: -0, y: -0, z: -0, w: 1}
  m_LocalPosition: {x: -0.415, y: 0.14999962, z: 0.05}
  m_LocalScale: {x: 0.35, y: 0.35, z: 0.35}
  m_ConstrainProportionsScale: 0
  m_Children: []
  m_Father: {fileID: 402684}
  m_LocalEulerAnglesHint: {x: 0, y: 0, z: 0}
--- !u!33 &6280936243828533384
MeshFilter:
  m_ObjectHideFlags: 0
  m_CorrespondingSourceObject: {fileID: 0}
  m_PrefabInstance: {fileID: 0}
  m_PrefabAsset: {fileID: 0}
  m_GameObject: {fileID: 6295169059849678530}
  m_Mesh: {fileID: 4300000, guid: 5501f437160666942ae970f3648fbeb8, type: 3}
--- !u!23 &6273185573184273286
MeshRenderer:
  m_ObjectHideFlags: 0
  m_CorrespondingSourceObject: {fileID: 0}
  m_PrefabInstance: {fileID: 0}
  m_PrefabAsset: {fileID: 0}
  m_GameObject: {fileID: 6295169059849678530}
  m_Enabled: 1
  m_CastShadows: 0
  m_ReceiveShadows: 0
  m_DynamicOccludee: 1
  m_StaticShadowCaster: 0
  m_MotionVectors: 1
  m_LightProbeUsage: 1
  m_ReflectionProbeUsage: 1
  m_RayTracingMode: 2
  m_RayTraceProcedural: 0
  m_RenderingLayerMask: 1
  m_RendererPriority: 0
  m_Materials:
  - {fileID: 2100000, guid: 40d29de2bdc11f04dbfa25059165916e, type: 2}
  m_StaticBatchInfo:
    firstSubMesh: 0
    subMeshCount: 0
  m_StaticBatchRoot: {fileID: 0}
  m_ProbeAnchor: {fileID: 0}
  m_LightProbeVolumeOverride: {fileID: 0}
  m_ScaleInLightmap: 1
  m_ReceiveGI: 1
  m_PreserveUVs: 0
  m_IgnoreNormalsForChartDetection: 0
  m_ImportantGI: 0
  m_StitchLightmapSeams: 0
  m_SelectedEditorRenderState: 3
  m_MinimumChartSize: 4
  m_AutoUVMaxDistance: 0.5
  m_AutoUVMaxAngle: 89
  m_LightmapParameters: {fileID: 0}
  m_SortingLayerID: 0
  m_SortingLayer: 0
  m_SortingOrder: 0
  m_AdditionalVertexStreams: {fileID: 0}
--- !u!65 &6321239972332227614
BoxCollider:
  m_ObjectHideFlags: 0
  m_CorrespondingSourceObject: {fileID: 0}
  m_PrefabInstance: {fileID: 0}
  m_PrefabAsset: {fileID: 0}
  m_GameObject: {fileID: 6295169059849678530}
  m_Material: {fileID: 0}
  m_IncludeLayers:
    serializedVersion: 2
    m_Bits: 0
  m_ExcludeLayers:
    serializedVersion: 2
    m_Bits: 0
  m_LayerOverridePriority: 0
  m_IsTrigger: 0
  m_ProvidesContacts: 0
  m_Enabled: 1
  serializedVersion: 3
  m_Size: {x: 1, y: 1, z: 0.1}
  m_Center: {x: -0.000000074505806, y: 0.000000022351742, z: 0}
--- !u!114 &6253917691903006574
MonoBehaviour:
  m_ObjectHideFlags: 0
  m_CorrespondingSourceObject: {fileID: 0}
  m_PrefabInstance: {fileID: 0}
  m_PrefabAsset: {fileID: 0}
  m_GameObject: {fileID: 6295169059849678530}
  m_Enabled: 1
  m_EditorHideFlags: 0
  m_Script: {fileID: 11500000, guid: 943fba418b3347340bc4b20dfc353b17, type: 3}
  m_Name:
  m_EditorClassIdentifier:
  m_DescriptionType: 0
  m_DescriptionYOffset: 0
  m_DescriptionText: Drafting Lines
  m_LocalizedDescription:
    m_TableReference:
      m_TableCollectionName:
    m_TableEntryReference:
      m_KeyId: 0
      m_Key:
    m_FallbackState: 0
    m_WaitForCompletion: 0
    m_LocalVariables: []
  m_DescriptionTextExtra:
  m_LocalizedDescriptionExtra:
    m_TableReference:
      m_TableCollectionName:
    m_TableEntryReference:
      m_KeyId: 0
      m_Key:
    m_FallbackState: 0
    m_WaitForCompletion: 0
    m_LocalVariables: []
  m_DescriptionActivateSpeed: 12
  m_DescriptionZScale: 1
  m_ButtonTexture: {fileID: 0}
  m_AtlasTexture: 0
  m_ToggleButton: 0
  m_LongPressReleaseButton: 0
  m_ButtonHasPressedAudio: 1
  m_ZAdjustHover: -0.02
  m_ZAdjustClick: 0.05
  m_HoverScale: 1.1
  m_HoverBoxColliderGrow: 0.2
  m_AddOverlay: 0
  m_ShowRotation: 1
  m_RotationSpeedMultiplier: 14.3
  m_Command: 28
  m_Options:
  - m_Description: Visible
    m_Texture: {fileID: 2800000, guid: b3961aaf98d6a2d418267b50a97dc1f3, type: 3}
  - m_Description: Transparent
    m_Texture: {fileID: 2800000, guid: 30958851ea89a7c46bdb214571b82882, type: 3}
  - m_Description: Hidden
    m_Texture: {fileID: 2800000, guid: ff3938a5f23ea46409dd9389f1a1cd97, type: 3}
  DisplayTextLabel: 0
  DisplayIcon: 1
  references:
    version: 2
    RefIds: []
--- !u!1 &6464453085985281487
GameObject:
  m_ObjectHideFlags: 0
  m_CorrespondingSourceObject: {fileID: 0}
  m_PrefabInstance: {fileID: 0}
  m_PrefabAsset: {fileID: 0}
  serializedVersion: 6
  m_Component:
  - component: {fileID: 6466337336638288277}
  - component: {fileID: 6468953577034300013}
  - component: {fileID: 6478340555185268185}
  - component: {fileID: 6438941399148946665}
  - component: {fileID: 6351870043360636743}
  m_Layer: 16
  m_Name: PanelButton_MultiMirror
  m_TagString: Untagged
  m_Icon: {fileID: 0}
  m_NavMeshLayer: 0
  m_StaticEditorFlags: 0
  m_IsActive: 1
--- !u!4 &6466337336638288277
Transform:
  m_ObjectHideFlags: 0
  m_CorrespondingSourceObject: {fileID: 0}
  m_PrefabInstance: {fileID: 0}
  m_PrefabAsset: {fileID: 0}
  m_GameObject: {fileID: 6464453085985281487}
  serializedVersion: 2
  m_LocalRotation: {x: -0, y: -0, z: -0, w: 1}
  m_LocalPosition: {x: -0.415, y: 0.6000004, z: 0.05}
  m_LocalScale: {x: 0.35, y: 0.35, z: 0.35}
  m_ConstrainProportionsScale: 0
  m_Children: []
  m_Father: {fileID: 402684}
  m_LocalEulerAnglesHint: {x: 0, y: 0, z: 0}
--- !u!33 &6468953577034300013
MeshFilter:
  m_ObjectHideFlags: 0
  m_CorrespondingSourceObject: {fileID: 0}
  m_PrefabInstance: {fileID: 0}
  m_PrefabAsset: {fileID: 0}
  m_GameObject: {fileID: 6464453085985281487}
  m_Mesh: {fileID: 4300000, guid: 5501f437160666942ae970f3648fbeb8, type: 3}
--- !u!23 &6478340555185268185
MeshRenderer:
  m_ObjectHideFlags: 0
  m_CorrespondingSourceObject: {fileID: 0}
  m_PrefabInstance: {fileID: 0}
  m_PrefabAsset: {fileID: 0}
  m_GameObject: {fileID: 6464453085985281487}
  m_Enabled: 1
  m_CastShadows: 0
  m_ReceiveShadows: 0
  m_DynamicOccludee: 1
  m_StaticShadowCaster: 0
  m_MotionVectors: 1
  m_LightProbeUsage: 1
  m_ReflectionProbeUsage: 1
  m_RayTracingMode: 2
  m_RayTraceProcedural: 0
  m_RenderingLayerMask: 1
  m_RendererPriority: 0
  m_Materials:
  - {fileID: 2100000, guid: 40d29de2bdc11f04dbfa25059165916e, type: 2}
  m_StaticBatchInfo:
    firstSubMesh: 0
    subMeshCount: 0
  m_StaticBatchRoot: {fileID: 0}
  m_ProbeAnchor: {fileID: 0}
  m_LightProbeVolumeOverride: {fileID: 0}
  m_ScaleInLightmap: 1
  m_ReceiveGI: 1
  m_PreserveUVs: 0
  m_IgnoreNormalsForChartDetection: 0
  m_ImportantGI: 0
  m_StitchLightmapSeams: 0
  m_SelectedEditorRenderState: 3
  m_MinimumChartSize: 4
  m_AutoUVMaxDistance: 0.5
  m_AutoUVMaxAngle: 89
  m_LightmapParameters: {fileID: 0}
  m_SortingLayerID: 0
  m_SortingLayer: 0
  m_SortingOrder: 0
  m_AdditionalVertexStreams: {fileID: 0}
--- !u!65 &6438941399148946665
BoxCollider:
  m_ObjectHideFlags: 0
  m_CorrespondingSourceObject: {fileID: 0}
  m_PrefabInstance: {fileID: 0}
  m_PrefabAsset: {fileID: 0}
  m_GameObject: {fileID: 6464453085985281487}
  m_Material: {fileID: 0}
  m_IncludeLayers:
    serializedVersion: 2
    m_Bits: 0
  m_ExcludeLayers:
    serializedVersion: 2
    m_Bits: 0
  m_LayerOverridePriority: 0
  m_IsTrigger: 0
  m_ProvidesContacts: 0
  m_Enabled: 1
  serializedVersion: 3
  m_Size: {x: 1, y: 1, z: 0.01}
  m_Center: {x: 0, y: 0, z: 0}
--- !u!114 &6351870043360636743
MonoBehaviour:
  m_ObjectHideFlags: 0
  m_CorrespondingSourceObject: {fileID: 0}
  m_PrefabInstance: {fileID: 0}
  m_PrefabAsset: {fileID: 0}
  m_GameObject: {fileID: 6464453085985281487}
  m_Enabled: 1
  m_EditorHideFlags: 0
  m_Script: {fileID: 11500000, guid: 67f633b3c98a3cd4da3a381ebd07cca9, type: 3}
  m_Name:
  m_EditorClassIdentifier:
  m_DescriptionType: 0
  m_DescriptionYOffset: 0
  m_DescriptionText: Multi-Mirror
  m_LocalizedDescription:
    m_TableReference:
      m_TableCollectionName: GUID:c84355079ab3f3e4f8f3812258805f86
    m_TableEntryReference:
      m_KeyId: 128947584183828496
      m_Key:
    m_FallbackState: 0
    m_WaitForCompletion: 0
    m_LocalVariables: []
  m_DescriptionTextExtra:
  m_LocalizedDescriptionExtra:
    m_TableReference:
      m_TableCollectionName:
    m_TableEntryReference:
      m_KeyId: 0
      m_Key:
    m_FallbackState: 0
    m_WaitForCompletion: 0
    m_LocalVariables: []
  m_DescriptionActivateSpeed: 12
  m_DescriptionZScale: 1
  m_ButtonTexture: {fileID: 2800000, guid: 8643f7dbd4cd20b48bb3b2b4c7ac1fe0, type: 3}
  m_AtlasTexture: 0
  m_ToggleButton: 1
  m_LongPressReleaseButton: 0
  m_ButtonHasPressedAudio: 0
  m_ZAdjustHover: -0.02
  m_ZAdjustClick: 0.05
  m_HoverScale: 1.1
  m_HoverBoxColliderGrow: 0.2
  m_AddOverlay: 0
  m_Command: 15
  m_CommandParam: -1
  m_CommandParam2: -1
  m_RequiresPopup: 0
  m_CenterPopupOnButton: 0
  m_PopupOffset: {x: 0, y: 0.5, z: 0}
  m_PopupText:
  m_LocalizedPopup:
    m_TableReference:
      m_TableCollectionName:
    m_TableEntryReference:
      m_KeyId: 0
      m_Key:
    m_FallbackState: 0
    m_WaitForCompletion: 0
    m_LocalVariables: []
  m_ToggleOnDescription:
  m_LocalizedToggleOnDescription:
    m_TableReference:
      m_TableCollectionName:
    m_TableEntryReference:
      m_KeyId: 0
      m_Key:
    m_FallbackState: 0
    m_WaitForCompletion: 0
    m_LocalVariables: []
  m_ToggleOnTexture: {fileID: 0}
  m_AllowUnavailable: 0
  m_LinkedUIObject: {fileID: 0}
  m_LongPressDuration: 0.3
  references:
    version: 2
    RefIds: []<|MERGE_RESOLUTION|>--- conflicted
+++ resolved
@@ -264,10 +264,7 @@
   m_ConstrainProportionsScale: 0
   m_Children: []
   m_Father: {fileID: 402684}
-<<<<<<< HEAD
   m_RootOrder: 17
-=======
->>>>>>> f56c86b2
   m_LocalEulerAnglesHint: {x: 0, y: 0, z: 0}
 --- !u!33 &3364774
 MeshFilter:
@@ -364,10 +361,7 @@
   - {fileID: 468986}
   - {fileID: 430698}
   m_Father: {fileID: 402684}
-<<<<<<< HEAD
   m_RootOrder: 14
-=======
->>>>>>> f56c86b2
   m_LocalEulerAnglesHint: {x: 0, y: 0, z: 0}
 --- !u!114 &11452096
 MonoBehaviour:
@@ -495,10 +489,7 @@
   m_ConstrainProportionsScale: 0
   m_Children: []
   m_Father: {fileID: 402684}
-<<<<<<< HEAD
   m_RootOrder: 16
-=======
->>>>>>> f56c86b2
   m_LocalEulerAnglesHint: {x: 0, y: 0, z: 0}
 --- !u!65 &6547610
 BoxCollider:
@@ -1808,10 +1799,7 @@
   m_ConstrainProportionsScale: 0
   m_Children: []
   m_Father: {fileID: 402684}
-<<<<<<< HEAD
   m_RootOrder: 15
-=======
->>>>>>> f56c86b2
   m_LocalEulerAnglesHint: {x: 0, y: 0, z: 0}
 --- !u!33 &33000013181835044
 MeshFilter:
@@ -2805,10 +2793,7 @@
   m_ConstrainProportionsScale: 0
   m_Children: []
   m_Father: {fileID: 402684}
-<<<<<<< HEAD
   m_RootOrder: 13
-=======
->>>>>>> f56c86b2
   m_LocalEulerAnglesHint: {x: 0, y: 0, z: 0}
 --- !u!33 &4510907067803236372
 MeshFilter:
