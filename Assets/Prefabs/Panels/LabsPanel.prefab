--- conflicted
+++ resolved
@@ -303,21 +303,17 @@
   m_ConstrainProportionsScale: 0
   m_Children:
   - {fileID: 6466337336638288277}
+  - {fileID: 4000010460034712}
   - {fileID: 4000011596321798}
   - {fileID: 6292014397156290862}
+  - {fileID: 4000011251504288}
+  - {fileID: 1210818133549774434}
+  - {fileID: 4000012282201364}
+  - {fileID: 4000012490214276}
   - {fileID: 6291905350315219778}
   - {fileID: 4626429713668410}
-  - {fileID: 1210818133549774434}
   - {fileID: 4000012572946912}
-<<<<<<< HEAD
-  - {fileID: 4959811239207079844}
   - {fileID: 4524901882098389238}
-=======
-  - {fileID: 4000010460034712}
-  - {fileID: 4000011251504288}
-  - {fileID: 4000012282201364}
-  - {fileID: 4000012490214276}
->>>>>>> ddcf9889
   - {fileID: 434412}
   - {fileID: 4000011486688576}
   - {fileID: 499404}
@@ -2449,7 +2445,6 @@
   references:
     version: 2
     RefIds: []
-<<<<<<< HEAD
 --- !u!1 &939333642848804723
 GameObject:
   m_ObjectHideFlags: 0
@@ -2623,323 +2618,6 @@
   references:
     version: 2
     RefIds: []
---- !u!1 &1016131236980122382
-GameObject:
-  m_ObjectHideFlags: 0
-  m_CorrespondingSourceObject: {fileID: 0}
-  m_PrefabInstance: {fileID: 0}
-  m_PrefabAsset: {fileID: 0}
-  serializedVersion: 6
-  m_Component:
-  - component: {fileID: 4959811239207079844}
-  - component: {fileID: 7459773723550717888}
-  - component: {fileID: 8317747706054025758}
-  - component: {fileID: 8285705766130651766}
-  - component: {fileID: 2336559717057158639}
-  m_Layer: 16
-  m_Name: PanelButton_Scripts
-  m_TagString: Untagged
-  m_Icon: {fileID: 0}
-  m_NavMeshLayer: 0
-  m_StaticEditorFlags: 0
-  m_IsActive: 1
---- !u!4 &4959811239207079844
-Transform:
-  m_ObjectHideFlags: 0
-  m_CorrespondingSourceObject: {fileID: 0}
-  m_PrefabInstance: {fileID: 0}
-  m_PrefabAsset: {fileID: 0}
-  m_GameObject: {fileID: 1016131236980122382}
-  serializedVersion: 2
-  m_LocalRotation: {x: -0, y: -0, z: -0, w: 1}
-  m_LocalPosition: {x: 0, y: -0.3, z: 0.05}
-  m_LocalScale: {x: 0.35, y: 0.35, z: 0.35}
-  m_ConstrainProportionsScale: 0
-  m_Children: []
-  m_Father: {fileID: 402684}
-  m_LocalEulerAnglesHint: {x: 0, y: 0, z: 0}
---- !u!33 &7459773723550717888
-MeshFilter:
-  m_ObjectHideFlags: 0
-  m_CorrespondingSourceObject: {fileID: 0}
-  m_PrefabInstance: {fileID: 0}
-  m_PrefabAsset: {fileID: 0}
-  m_GameObject: {fileID: 1016131236980122382}
-  m_Mesh: {fileID: 4300000, guid: 5501f437160666942ae970f3648fbeb8, type: 3}
---- !u!23 &8317747706054025758
-MeshRenderer:
-  m_ObjectHideFlags: 0
-  m_CorrespondingSourceObject: {fileID: 0}
-  m_PrefabInstance: {fileID: 0}
-  m_PrefabAsset: {fileID: 0}
-  m_GameObject: {fileID: 1016131236980122382}
-  m_Enabled: 1
-  m_CastShadows: 0
-  m_ReceiveShadows: 0
-  m_DynamicOccludee: 1
-  m_StaticShadowCaster: 0
-  m_MotionVectors: 1
-  m_LightProbeUsage: 0
-  m_ReflectionProbeUsage: 1
-  m_RayTracingMode: 2
-  m_RayTraceProcedural: 0
-  m_RenderingLayerMask: 1
-  m_RendererPriority: 0
-  m_Materials:
-  - {fileID: 2100000, guid: 40d29de2bdc11f04dbfa25059165916e, type: 2}
-  m_StaticBatchInfo:
-    firstSubMesh: 0
-    subMeshCount: 0
-  m_StaticBatchRoot: {fileID: 0}
-  m_ProbeAnchor: {fileID: 0}
-  m_LightProbeVolumeOverride: {fileID: 0}
-  m_ScaleInLightmap: 1
-  m_ReceiveGI: 1
-  m_PreserveUVs: 0
-  m_IgnoreNormalsForChartDetection: 0
-  m_ImportantGI: 0
-  m_StitchLightmapSeams: 0
-  m_SelectedEditorRenderState: 3
-  m_MinimumChartSize: 4
-  m_AutoUVMaxDistance: 0.5
-  m_AutoUVMaxAngle: 89
-  m_LightmapParameters: {fileID: 0}
-  m_SortingLayerID: 0
-  m_SortingLayer: 0
-  m_SortingOrder: 0
-  m_AdditionalVertexStreams: {fileID: 0}
---- !u!114 &8285705766130651766
-MonoBehaviour:
-  m_ObjectHideFlags: 0
-  m_CorrespondingSourceObject: {fileID: 0}
-  m_PrefabInstance: {fileID: 0}
-  m_PrefabAsset: {fileID: 0}
-  m_GameObject: {fileID: 1016131236980122382}
-  m_Enabled: 1
-  m_EditorHideFlags: 0
-  m_Script: {fileID: 11500000, guid: 03222d9718beeb748bf9e9be379fea39, type: 3}
-  m_Name: 
-  m_EditorClassIdentifier: 
-  m_DescriptionType: 0
-  m_DescriptionYOffset: 0
-  m_DescriptionText: LABS_PANEL_SCRIPTS_BUTTON_DESCRIPTION
-  m_LocalizedDescription:
-    m_TableReference:
-      m_TableCollectionName: GUID:c84355079ab3f3e4f8f3812258805f86
-    m_TableEntryReference:
-      m_KeyId: 7870646065012736
-      m_Key: 
-    m_FallbackState: 0
-    m_WaitForCompletion: 0
-    m_LocalVariables: []
-  m_DescriptionTextExtra: 
-  m_LocalizedDescriptionExtra:
-    m_TableReference:
-      m_TableCollectionName: 
-    m_TableEntryReference:
-      m_KeyId: 0
-      m_Key: 
-    m_FallbackState: 0
-    m_WaitForCompletion: 0
-    m_LocalVariables: []
-  m_DescriptionActivateSpeed: 12
-  m_DescriptionZScale: 1
-  m_ButtonTexture: {fileID: 2800000, guid: 56e5ebeba70465c44bf75491d40b6f3d, type: 3}
-  m_AtlasTexture: 1
-  m_ToggleButton: 1
-  m_LongPressReleaseButton: 0
-  m_ButtonHasPressedAudio: 0
-  m_ZAdjustHover: -0.02
-  m_ZAdjustClick: 0.05
-  m_HoverScale: 1.1
-  m_HoverBoxColliderGrow: 0.2
-  m_AddOverlay: 0
-  m_Type: 6000
-  m_AlwaysSpawn: 0
-  references:
-    version: 2
-    RefIds: []
---- !u!65 &2336559717057158639
-BoxCollider:
-  m_ObjectHideFlags: 0
-  m_CorrespondingSourceObject: {fileID: 0}
-  m_PrefabInstance: {fileID: 0}
-  m_PrefabAsset: {fileID: 0}
-  m_GameObject: {fileID: 1016131236980122382}
-  m_Material: {fileID: 0}
-  m_IncludeLayers:
-    serializedVersion: 2
-    m_Bits: 0
-  m_ExcludeLayers:
-    serializedVersion: 2
-    m_Bits: 0
-  m_LayerOverridePriority: 0
-  m_IsTrigger: 0
-  m_ProvidesContacts: 0
-  m_Enabled: 1
-  serializedVersion: 3
-  m_Size: {x: 1, y: 1, z: 0.1}
-  m_Center: {x: 0, y: 0, z: 0}
---- !u!1 &2720949118896594763
-=======
---- !u!1 &4011871447704911063
->>>>>>> ddcf9889
-GameObject:
-  m_ObjectHideFlags: 0
-  m_CorrespondingSourceObject: {fileID: 0}
-  m_PrefabInstance: {fileID: 0}
-  m_PrefabAsset: {fileID: 0}
-  serializedVersion: 6
-  m_Component:
-  - component: {fileID: 1643836230823162033}
-  - component: {fileID: 2078078264413487613}
-  - component: {fileID: 5419876254720577875}
-  - component: {fileID: 4847028611873093419}
-  - component: {fileID: 8302968001735879957}
-  m_Layer: 16
-  m_Name: IcosaLibrary
-  m_TagString: Untagged
-  m_Icon: {fileID: 0}
-  m_NavMeshLayer: 0
-  m_StaticEditorFlags: 0
-  m_IsActive: 1
---- !u!4 &1643836230823162033
-Transform:
-  m_ObjectHideFlags: 0
-  m_CorrespondingSourceObject: {fileID: 0}
-  m_PrefabInstance: {fileID: 0}
-  m_PrefabAsset: {fileID: 0}
-  m_GameObject: {fileID: 2720949118896594763}
-  serializedVersion: 2
-  m_LocalRotation: {x: -0, y: -0, z: -0, w: 1}
-  m_LocalPosition: {x: -0.415, y: -0.3, z: 0.05}
-  m_LocalScale: {x: 0.35, y: 0.35, z: 0.35}
-  m_ConstrainProportionsScale: 0
-  m_Children: []
-  m_Father: {fileID: 402684}
-  m_LocalEulerAnglesHint: {x: 0, y: 0, z: 0}
---- !u!33 &2078078264413487613
-MeshFilter:
-  m_ObjectHideFlags: 0
-  m_CorrespondingSourceObject: {fileID: 0}
-  m_PrefabInstance: {fileID: 0}
-  m_PrefabAsset: {fileID: 0}
-  m_GameObject: {fileID: 2720949118896594763}
-  m_Mesh: {fileID: 4300000, guid: 5501f437160666942ae970f3648fbeb8, type: 3}
---- !u!23 &5419876254720577875
-MeshRenderer:
-  m_ObjectHideFlags: 0
-  m_CorrespondingSourceObject: {fileID: 0}
-  m_PrefabInstance: {fileID: 0}
-  m_PrefabAsset: {fileID: 0}
-  m_GameObject: {fileID: 2720949118896594763}
-  m_Enabled: 1
-  m_CastShadows: 0
-  m_ReceiveShadows: 0
-  m_DynamicOccludee: 1
-  m_StaticShadowCaster: 0
-  m_MotionVectors: 1
-  m_LightProbeUsage: 0
-  m_ReflectionProbeUsage: 1
-  m_RayTracingMode: 2
-  m_RayTraceProcedural: 0
-  m_RenderingLayerMask: 1
-  m_RendererPriority: 0
-  m_Materials:
-  - {fileID: 2100000, guid: 40d29de2bdc11f04dbfa25059165916e, type: 2}
-  m_StaticBatchInfo:
-    firstSubMesh: 0
-    subMeshCount: 0
-  m_StaticBatchRoot: {fileID: 0}
-  m_ProbeAnchor: {fileID: 0}
-  m_LightProbeVolumeOverride: {fileID: 0}
-  m_ScaleInLightmap: 1
-  m_ReceiveGI: 1
-  m_PreserveUVs: 0
-  m_IgnoreNormalsForChartDetection: 0
-  m_ImportantGI: 0
-  m_StitchLightmapSeams: 0
-  m_SelectedEditorRenderState: 3
-  m_MinimumChartSize: 4
-  m_AutoUVMaxDistance: 0.5
-  m_AutoUVMaxAngle: 89
-  m_LightmapParameters: {fileID: 0}
-  m_SortingLayerID: 0
-  m_SortingLayer: 0
-  m_SortingOrder: 0
-  m_AdditionalVertexStreams: {fileID: 0}
---- !u!114 &4847028611873093419
-MonoBehaviour:
-  m_ObjectHideFlags: 0
-  m_CorrespondingSourceObject: {fileID: 0}
-  m_PrefabInstance: {fileID: 0}
-  m_PrefabAsset: {fileID: 0}
-  m_GameObject: {fileID: 2720949118896594763}
-  m_Enabled: 1
-  m_EditorHideFlags: 0
-  m_Script: {fileID: 11500000, guid: 03222d9718beeb748bf9e9be379fea39, type: 3}
-  m_Name: 
-  m_EditorClassIdentifier: 
-  m_DescriptionType: 0
-  m_DescriptionYOffset: 0
-  m_DescriptionText: LABS_PANEL_POLY_BUTTON_DESCRIPTION
-  m_LocalizedDescription:
-    m_TableReference:
-      m_TableCollectionName: GUID:c84355079ab3f3e4f8f3812258805f86
-    m_TableEntryReference:
-      m_KeyId: 7691576060649472
-      m_Key: 
-    m_FallbackState: 0
-    m_WaitForCompletion: 0
-    m_LocalVariables: []
-  m_DescriptionTextExtra: 
-  m_LocalizedDescriptionExtra:
-    m_TableReference:
-      m_TableCollectionName: 
-    m_TableEntryReference:
-      m_KeyId: 0
-      m_Key: 
-    m_FallbackState: 0
-    m_WaitForCompletion: 0
-    m_LocalVariables: []
-  m_DescriptionActivateSpeed: 12
-  m_DescriptionZScale: 1
-  m_ButtonTexture: {fileID: 2800000, guid: 5a019d4d662bea54097664b24cd6cb24, type: 3}
-  m_AtlasTexture: 1
-  m_ToggleButton: 1
-  m_LongPressReleaseButton: 0
-  m_ButtonHasPressedAudio: 1
-  m_ZAdjustHover: -0.02
-  m_ZAdjustClick: 0.05
-  m_HoverScale: 1.1
-  m_HoverBoxColliderGrow: 0.2
-  m_AddOverlay: 0
-  m_Type: 22
-  m_AlwaysSpawn: 0
-  references:
-    version: 2
-    RefIds: []
---- !u!65 &8302968001735879957
-BoxCollider:
-  m_ObjectHideFlags: 0
-  m_CorrespondingSourceObject: {fileID: 0}
-  m_PrefabInstance: {fileID: 0}
-  m_PrefabAsset: {fileID: 0}
-  m_GameObject: {fileID: 2720949118896594763}
-  m_Material: {fileID: 0}
-  m_IncludeLayers:
-    serializedVersion: 2
-    m_Bits: 0
-  m_ExcludeLayers:
-    serializedVersion: 2
-    m_Bits: 0
-  m_LayerOverridePriority: 0
-  m_IsTrigger: 0
-  m_ProvidesContacts: 0
-  m_Enabled: 1
-  serializedVersion: 3
-  m_Size: {x: 1, y: 1, z: 0.01}
-  m_Center: {x: 0, y: 0, z: -0.05}
 --- !u!1 &3568075969269956257
 GameObject:
   m_ObjectHideFlags: 0
@@ -2954,11 +2632,7 @@
   - component: {fileID: 4845261761626804157}
   - component: {fileID: 2748567987891529282}
   m_Layer: 16
-<<<<<<< HEAD
   m_Name: Button_CreatePolyMode
-=======
-  m_Name: PanelButton_SaveStrokes
->>>>>>> ddcf9889
   m_TagString: Untagged
   m_Icon: {fileID: 0}
   m_NavMeshLayer: 0
@@ -3064,16 +2738,12 @@
   m_EditorClassIdentifier: 
   m_DescriptionType: 0
   m_DescriptionYOffset: 0
-<<<<<<< HEAD
   m_DescriptionText: Drawing Mode
-=======
-  m_DescriptionText: Save selected strokes to media library
->>>>>>> ddcf9889
   m_LocalizedDescription:
     m_TableReference:
-      m_TableCollectionName: GUID:c84355079ab3f3e4f8f3812258805f86
-    m_TableEntryReference:
-      m_KeyId: 235160207315525632
+      m_TableCollectionName: 
+    m_TableEntryReference:
+      m_KeyId: 0
       m_Key: 
     m_FallbackState: 0
     m_WaitForCompletion: 0
@@ -3090,13 +2760,8 @@
     m_LocalVariables: []
   m_DescriptionActivateSpeed: 12
   m_DescriptionZScale: 1
-<<<<<<< HEAD
   m_ButtonTexture: {fileID: 2800000, guid: 8e8ff83a9fcd53a47aa617cca57a09f3, type: 3}
   m_AtlasTexture: 0
-=======
-  m_ButtonTexture: {fileID: 2800000, guid: fec43d52a2edc4846ad3536f1b9182e9, type: 3}
-  m_AtlasTexture: 1
->>>>>>> ddcf9889
   m_ToggleButton: 0
   m_LongPressReleaseButton: 0
   m_ButtonHasPressedAudio: 1
@@ -3105,7 +2770,6 @@
   m_HoverScale: 1.1
   m_HoverBoxColliderGrow: 0.2
   m_AddOverlay: 0
-<<<<<<< HEAD
   m_ShowRotation: 1
   m_RotationSpeedMultiplier: 14.3
   m_Command: 0
@@ -3124,37 +2788,6 @@
   DisplayIcon: 1
   m_InitialIndex: 0
   ModeType: 0
-=======
-  m_Command: 6500
-  m_CommandParam: -1
-  m_CommandParam2: -1
-  m_RequiresPopup: 0
-  m_CenterPopupOnButton: 0
-  m_PopupOffset: {x: 0, y: 0, z: 0}
-  m_PopupText: 
-  m_LocalizedPopup:
-    m_TableReference:
-      m_TableCollectionName: 
-    m_TableEntryReference:
-      m_KeyId: 0
-      m_Key: 
-    m_FallbackState: 0
-    m_WaitForCompletion: 0
-    m_LocalVariables: []
-  m_ToggleOnDescription: 
-  m_LocalizedToggleOnDescription:
-    m_TableReference:
-      m_TableCollectionName: 
-    m_TableEntryReference:
-      m_KeyId: 0
-      m_Key: 
-    m_FallbackState: 0
-    m_WaitForCompletion: 0
-    m_LocalVariables: []
-  m_ToggleOnTexture: {fileID: 0}
-  m_AllowUnavailable: 1
-  m_LinkedUIObject: {fileID: 0}
->>>>>>> ddcf9889
   references:
     version: 2
     RefIds: []
@@ -3519,7 +3152,7 @@
   - component: {fileID: 6320537500852989196}
   - component: {fileID: 6254052937444237984}
   m_Layer: 16
-  m_Name: PanelButton_SaveModel
+  m_Name: PanelButton_SaveStrokes
   m_TagString: Untagged
   m_Icon: {fileID: 0}
   m_NavMeshLayer: 0
@@ -3625,12 +3258,12 @@
   m_EditorClassIdentifier: 
   m_DescriptionType: 0
   m_DescriptionYOffset: 0
-  m_DescriptionText: Save selected strokes to model catalog
+  m_DescriptionText: Save selected strokes to media library
   m_LocalizedDescription:
     m_TableReference:
-      m_TableCollectionName: 
-    m_TableEntryReference:
-      m_KeyId: 0
+      m_TableCollectionName: GUID:c84355079ab3f3e4f8f3812258805f86
+    m_TableEntryReference:
+      m_KeyId: 235160207315525632
       m_Key: 
     m_FallbackState: 0
     m_WaitForCompletion: 0
@@ -3647,7 +3280,7 @@
     m_LocalVariables: []
   m_DescriptionActivateSpeed: 12
   m_DescriptionZScale: 1
-  m_ButtonTexture: {fileID: 2800000, guid: b7fb5e24817634c4eb185b6d24afa87c, type: 3}
+  m_ButtonTexture: {fileID: 2800000, guid: fec43d52a2edc4846ad3536f1b9182e9, type: 3}
   m_AtlasTexture: 1
   m_ToggleButton: 0
   m_LongPressReleaseButton: 0
@@ -3656,8 +3289,8 @@
   m_ZAdjustClick: 0.05
   m_HoverScale: 1.1
   m_HoverBoxColliderGrow: 0.2
-  m_AddOverlay: 1
-  m_Command: 56
+  m_AddOverlay: 0
+  m_Command: 6500
   m_CommandParam: -1
   m_CommandParam2: -1
   m_RequiresPopup: 0
