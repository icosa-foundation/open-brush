--- conflicted
+++ resolved
@@ -30,11 +30,7 @@
   m_ConstrainProportionsScale: 0
   m_Children: []
   m_Father: {fileID: 402684}
-<<<<<<< HEAD
-  m_RootOrder: 12
-=======
   m_RootOrder: 14
->>>>>>> 3b866a4e
   m_LocalEulerAnglesHint: {x: 0, y: 0, z: 0}
 --- !u!33 &3364774
 MeshFilter:
@@ -81,11 +77,8 @@
   - {fileID: 6532322519593860585}
   - {fileID: 8187560101121385808}
   - {fileID: 1775423682761464775}
-<<<<<<< HEAD
-=======
   - {fileID: 3072981064562806302}
   - {fileID: 3969427369414614840}
->>>>>>> 3b866a4e
   - {fileID: 5710329577977720087}
   - {fileID: 4000011486688576}
   - {fileID: 499404}
@@ -168,11 +161,7 @@
   m_ConstrainProportionsScale: 0
   m_Children: []
   m_Father: {fileID: 402684}
-<<<<<<< HEAD
-  m_RootOrder: 11
-=======
   m_RootOrder: 13
->>>>>>> 3b866a4e
   m_LocalEulerAnglesHint: {x: 0, y: 0, z: 0}
 --- !u!65 &6547610
 BoxCollider:
@@ -234,13 +223,8 @@
   m_Enabled: 1
   m_EditorHideFlags: 0
   m_Script: {fileID: 11500000, guid: e1917707763d45dd81f3f1b0d6270f31, type: 3}
-<<<<<<< HEAD
-  m_Name:
-  m_EditorClassIdentifier:
-=======
   m_Name: 
   m_EditorClassIdentifier: 
->>>>>>> 3b866a4e
   m_PanelType: 8000
   m_Collider: {fileID: 6531256}
   m_Mesh: {fileID: 160772}
@@ -256,7 +240,7 @@
       m_TableCollectionName: GUID:c84355079ab3f3e4f8f3812258805f86
     m_TableEntryReference:
       m_KeyId: 10142251554152448
-      m_Key:
+      m_Key: 
     m_FallbackState: 0
     m_WaitForCompletion: 0
     m_LocalVariables: []
@@ -308,8 +292,8 @@
   m_Enabled: 1
   m_EditorHideFlags: 0
   m_Script: {fileID: 11500000, guid: 6311d8a25dba6a443be8afe87803c545, type: 3}
-  m_Name:
-  m_EditorClassIdentifier:
+  m_Name: 
+  m_EditorClassIdentifier: 
   m_ShowDuration: 0.25
   m_GrabDistance: 0.5
   m_CollisionRadius: 0.95
@@ -345,8 +329,8 @@
   m_Enabled: 1
   m_EditorHideFlags: 0
   m_Script: {fileID: 11500000, guid: 739d5b1996234d64992a2ae60c3723e9, type: 3}
-  m_Name:
-  m_EditorClassIdentifier:
+  m_Name: 
+  m_EditorClassIdentifier: 
 --- !u!1 &1000012292180826
 GameObject:
   m_ObjectHideFlags: 0
@@ -379,11 +363,7 @@
   m_ConstrainProportionsScale: 0
   m_Children: []
   m_Father: {fileID: 402684}
-<<<<<<< HEAD
-  m_RootOrder: 10
-=======
   m_RootOrder: 12
->>>>>>> 3b866a4e
   m_LocalEulerAnglesHint: {x: 0, y: 0, z: 0}
 --- !u!33 &33000013181835044
 MeshFilter:
@@ -445,8 +425,8 @@
   m_Enabled: 1
   m_EditorHideFlags: 0
   m_Script: {fileID: 11500000, guid: 1aaefde5afe80784e908d27fcb05a101, type: 3}
-  m_Name:
-  m_EditorClassIdentifier:
+  m_Name: 
+  m_EditorClassIdentifier: 
   m_OffsetOverride: -1
 --- !u!1 &1000013998383226
 GameObject:
@@ -640,8 +620,8 @@
   m_Enabled: 1
   m_EditorHideFlags: 0
   m_Script: {fileID: 11500000, guid: 6b355573aff342a999e2625a502d2c4d, type: 3}
-  m_Name:
-  m_EditorClassIdentifier:
+  m_Name: 
+  m_EditorClassIdentifier: 
   m_DescriptionType: 0
   m_DescriptionYOffset: 0
   m_DescriptionText: SNAP_PANEL_SNAPANGLE_BUTTON_DESCRIPTION
@@ -650,17 +630,17 @@
       m_TableCollectionName: GUID:c84355079ab3f3e4f8f3812258805f86
     m_TableEntryReference:
       m_KeyId: 10142405791293440
-      m_Key:
+      m_Key: 
     m_FallbackState: 0
     m_WaitForCompletion: 0
     m_LocalVariables: []
-  m_DescriptionTextExtra:
+  m_DescriptionTextExtra: 
   m_LocalizedDescriptionExtra:
     m_TableReference:
-      m_TableCollectionName:
+      m_TableCollectionName: 
     m_TableEntryReference:
       m_KeyId: 0
-      m_Key:
+      m_Key: 
     m_FallbackState: 0
     m_WaitForCompletion: 0
     m_LocalVariables: []
@@ -808,34 +788,13 @@
   m_Enabled: 1
   m_EditorHideFlags: 0
   m_Script: {fileID: 11500000, guid: b524ddd4396c48dd8ad2a5a340a2252c, type: 3}
-<<<<<<< HEAD
-  m_Name:
-  m_EditorClassIdentifier:
-=======
   m_Name: 
   m_EditorClassIdentifier: 
->>>>>>> 3b866a4e
   m_DescriptionType: 0
   m_DescriptionYOffset: 0
   m_DescriptionText: Toggle Y Position Snap
   m_LocalizedDescription:
     m_TableReference:
-<<<<<<< HEAD
-      m_TableCollectionName:
-    m_TableEntryReference:
-      m_KeyId: 0
-      m_Key:
-    m_FallbackState: 0
-    m_WaitForCompletion: 0
-    m_LocalVariables: []
-  m_DescriptionTextExtra:
-  m_LocalizedDescriptionExtra:
-    m_TableReference:
-      m_TableCollectionName:
-    m_TableEntryReference:
-      m_KeyId: 0
-      m_Key:
-=======
       m_TableCollectionName: 
     m_TableEntryReference:
       m_KeyId: 0
@@ -850,7 +809,6 @@
     m_TableEntryReference:
       m_KeyId: 0
       m_Key: 
->>>>>>> 3b866a4e
     m_FallbackState: 0
     m_WaitForCompletion: 0
     m_LocalVariables: []
@@ -879,11 +837,7 @@
             Assembly-CSharp
           m_IntArgument: 0
           m_FloatArgument: 0
-<<<<<<< HEAD
-          m_StringArgument:
-=======
           m_StringArgument: 
->>>>>>> 3b866a4e
           m_BoolArgument: 0
         m_CallState: 2
   m_InitialToggleState: 1
@@ -1001,34 +955,13 @@
   m_Enabled: 1
   m_EditorHideFlags: 0
   m_Script: {fileID: 11500000, guid: b524ddd4396c48dd8ad2a5a340a2252c, type: 3}
-<<<<<<< HEAD
-  m_Name:
-  m_EditorClassIdentifier:
-=======
   m_Name: 
   m_EditorClassIdentifier: 
->>>>>>> 3b866a4e
   m_DescriptionType: 0
   m_DescriptionYOffset: 0
   m_DescriptionText: Toggle X Position Snap
   m_LocalizedDescription:
     m_TableReference:
-<<<<<<< HEAD
-      m_TableCollectionName:
-    m_TableEntryReference:
-      m_KeyId: 0
-      m_Key:
-    m_FallbackState: 0
-    m_WaitForCompletion: 0
-    m_LocalVariables: []
-  m_DescriptionTextExtra:
-  m_LocalizedDescriptionExtra:
-    m_TableReference:
-      m_TableCollectionName:
-    m_TableEntryReference:
-      m_KeyId: 0
-      m_Key:
-=======
       m_TableCollectionName: 
     m_TableEntryReference:
       m_KeyId: 0
@@ -1043,7 +976,6 @@
     m_TableEntryReference:
       m_KeyId: 0
       m_Key: 
->>>>>>> 3b866a4e
     m_FallbackState: 0
     m_WaitForCompletion: 0
     m_LocalVariables: []
@@ -1072,11 +1004,7 @@
             Assembly-CSharp
           m_IntArgument: 0
           m_FloatArgument: 0
-<<<<<<< HEAD
-          m_StringArgument:
-=======
           m_StringArgument: 
->>>>>>> 3b866a4e
           m_BoolArgument: 0
         m_CallState: 2
   m_InitialToggleState: 1
@@ -1177,8 +1105,8 @@
   m_Enabled: 1
   m_EditorHideFlags: 0
   m_Script: {fileID: 11500000, guid: 9541d86e2fd84c1d9990edf0852d74ab, type: 3}
-  m_Name:
-  m_EditorClassIdentifier:
+  m_Name: 
+  m_EditorClassIdentifier: 
   m_Material: {fileID: 0}
   m_Color: {r: 1, g: 1, b: 1, a: 1}
   m_RaycastTarget: 1
@@ -1269,8 +1197,8 @@
   m_Enabled: 1
   m_EditorHideFlags: 0
   m_Script: {fileID: 11500000, guid: 69beb381e244f92449b8c4cf954630e9, type: 3}
-  m_Name:
-  m_EditorClassIdentifier:
+  m_Name: 
+  m_EditorClassIdentifier: 
   m_TrackedObjects:
   - rid: 8021623547164098591
   references:
@@ -1294,7 +1222,7 @@
             m_TableCollectionName: GUID:c84355079ab3f3e4f8f3812258805f86
           m_TableEntryReference:
             m_KeyId: 10149812609196032
-            m_Key:
+            m_Key: 
           m_FallbackState: 0
           m_WaitForCompletion: 0
           m_LocalVariables: []
@@ -1310,8 +1238,6 @@
   - component: {fileID: 6532322519593860585}
   - component: {fileID: 5696135300144436554}
   - component: {fileID: 5708193282607495134}
-<<<<<<< HEAD
-=======
   m_Layer: 16
   m_Name: 'Label: Snap Selected'
   m_TagString: Untagged
@@ -1486,189 +1412,6 @@
   - component: {fileID: 7634416871141557246}
   - component: {fileID: 7160979865543332570}
   - component: {fileID: 4021416706056454020}
->>>>>>> 3b866a4e
-  m_Layer: 16
-  m_Name: 'Label: Snap Selected'
-  m_TagString: Untagged
-  m_Icon: {fileID: 0}
-  m_NavMeshLayer: 0
-  m_StaticEditorFlags: 0
-  m_IsActive: 1
---- !u!224 &6532322519593860585
-RectTransform:
-  m_ObjectHideFlags: 0
-  m_CorrespondingSourceObject: {fileID: 0}
-  m_PrefabInstance: {fileID: 0}
-  m_PrefabAsset: {fileID: 0}
-  m_GameObject: {fileID: 4578537617175540313}
-  m_LocalRotation: {x: -0, y: -0, z: -0, w: 1}
-<<<<<<< HEAD
-  m_LocalPosition: {x: 0, y: 0, z: -0.009461194}
-  m_LocalScale: {x: 0.22260235, y: 0.22260235, z: 0.22260235}
-  m_ConstrainProportionsScale: 1
-  m_Children: []
-=======
-  m_LocalPosition: {x: 0.25, y: 0.526, z: 0.05}
-  m_LocalScale: {x: 0.35, y: 0.35, z: 0.35}
-  m_ConstrainProportionsScale: 1
-  m_Children:
-  - {fileID: 3104115159247193699}
->>>>>>> 3b866a4e
-  m_Father: {fileID: 402684}
-  m_RootOrder: 6
-  m_LocalEulerAnglesHint: {x: 0, y: 0, z: 0}
-  m_AnchorMin: {x: 1, y: 0.5}
-  m_AnchorMax: {x: 0.5, y: 0.5}
-  m_AnchoredPosition: {x: 0.008095205, y: -0.3833599}
-  m_SizeDelta: {x: 1, y: 1}
-  m_Pivot: {x: 0.5, y: 0.5}
---- !u!23 &5696135300144436554
-MeshRenderer:
-  m_ObjectHideFlags: 0
-  m_CorrespondingSourceObject: {fileID: 0}
-  m_PrefabInstance: {fileID: 0}
-  m_PrefabAsset: {fileID: 0}
-  m_GameObject: {fileID: 4578537617175540313}
-  m_Enabled: 1
-  m_CastShadows: 0
-  m_ReceiveShadows: 0
-  m_DynamicOccludee: 1
-  m_StaticShadowCaster: 0
-  m_MotionVectors: 1
-  m_LightProbeUsage: 1
-  m_ReflectionProbeUsage: 1
-  m_RayTracingMode: 2
-  m_RayTraceProcedural: 0
-  m_RenderingLayerMask: 1
-  m_RendererPriority: 0
-  m_Materials:
-  - {fileID: 2133298, guid: fce54057bad3d2d4cb3c36ee394be518, type: 2}
-  m_StaticBatchInfo:
-    firstSubMesh: 0
-    subMeshCount: 0
-  m_StaticBatchRoot: {fileID: 0}
-  m_ProbeAnchor: {fileID: 0}
-  m_LightProbeVolumeOverride: {fileID: 0}
-  m_ScaleInLightmap: 1
-  m_ReceiveGI: 1
-  m_PreserveUVs: 0
-  m_IgnoreNormalsForChartDetection: 0
-  m_ImportantGI: 0
-  m_StitchLightmapSeams: 1
-  m_SelectedEditorRenderState: 3
-  m_MinimumChartSize: 4
-  m_AutoUVMaxDistance: 0.5
-  m_AutoUVMaxAngle: 89
-  m_LightmapParameters: {fileID: 0}
-  m_SortingLayerID: 0
-  m_SortingLayer: 0
-  m_SortingOrder: 0
-  m_AdditionalVertexStreams: {fileID: 0}
---- !u!114 &5708193282607495134
-MonoBehaviour:
-  m_ObjectHideFlags: 0
-  m_CorrespondingSourceObject: {fileID: 0}
-  m_PrefabInstance: {fileID: 0}
-  m_PrefabAsset: {fileID: 0}
-  m_GameObject: {fileID: 4578537617175540313}
-  m_Enabled: 1
-  m_EditorHideFlags: 0
-  m_Script: {fileID: 11500000, guid: 9541d86e2fd84c1d9990edf0852d74ab, type: 3}
-  m_Name:
-  m_EditorClassIdentifier:
-  m_Material: {fileID: 0}
-  m_Color: {r: 1, g: 1, b: 1, a: 1}
-  m_RaycastTarget: 1
-  m_RaycastPadding: {x: 0, y: 0, z: 0, w: 0}
-  m_Maskable: 1
-  m_OnCullStateChanged:
-    m_PersistentCalls:
-      m_Calls: []
-  m_text: Snap Selected
-  m_isRightToLeft: 0
-  m_fontAsset: {fileID: 11400000, guid: fce54057bad3d2d4cb3c36ee394be518, type: 2}
-  m_sharedMaterial: {fileID: 2133298, guid: fce54057bad3d2d4cb3c36ee394be518, type: 2}
-  m_fontSharedMaterials: []
-  m_fontMaterial: {fileID: 0}
-  m_fontMaterials: []
-  m_fontColor32:
-    serializedVersion: 2
-    rgba: 4294967295
-  m_fontColor: {r: 1, g: 1, b: 1, a: 1}
-  m_enableVertexGradient: 0
-  m_colorMode: 3
-  m_fontColorGradient:
-    topLeft: {r: 1, g: 1, b: 1, a: 1}
-    topRight: {r: 1, g: 1, b: 1, a: 1}
-    bottomLeft: {r: 1, g: 1, b: 1, a: 1}
-    bottomRight: {r: 1, g: 1, b: 1, a: 1}
-  m_fontColorGradientPreset: {fileID: 0}
-  m_spriteAsset: {fileID: 0}
-  m_tintAllSprites: 0
-  m_StyleSheet: {fileID: 0}
-  m_TextStyleHashCode: -1183493901
-  m_overrideHtmlColors: 0
-  m_faceColor:
-    serializedVersion: 2
-    rgba: 4294967295
-  m_fontSize: 5
-  m_fontSizeBase: 5
-  m_fontWeight: 400
-  m_enableAutoSizing: 0
-  m_fontSizeMin: 18
-  m_fontSizeMax: 72
-  m_fontStyle: 0
-  m_HorizontalAlignment: 2
-  m_VerticalAlignment: 512
-  m_textAlignment: 65535
-  m_characterSpacing: 0
-  m_wordSpacing: 0
-  m_lineSpacing: 0
-  m_lineSpacingMax: 0
-  m_paragraphSpacing: 0
-  m_charWidthMaxAdj: 0
-  m_enableWordWrapping: 1
-  m_wordWrappingRatios: 0.4
-  m_overflowMode: 0
-  m_linkedTextComponent: {fileID: 0}
-  parentLinkedComponent: {fileID: 0}
-  m_enableKerning: 1
-  m_enableExtraPadding: 0
-  checkPaddingRequired: 0
-  m_isRichText: 1
-  m_parseCtrlCharacters: 1
-  m_isOrthographic: 0
-  m_isCullingEnabled: 0
-  m_horizontalMapping: 0
-  m_verticalMapping: 0
-  m_uvLineOffset: 0
-  m_geometrySortingOrder: 0
-  m_IsTextObjectScaleStatic: 0
-  m_VertexBufferAutoSizeReduction: 0
-  m_useMaxVisibleDescender: 1
-  m_pageToDisplay: 1
-  m_margin: {x: -1.8919523, y: 0.2, z: -1.796252, w: 0.2}
-  m_isUsingLegacyAnimationComponent: 0
-  m_isVolumetricText: 0
-  _SortingLayer: 0
-  _SortingLayerID: 0
-  _SortingOrder: 0
-  m_hasFontAssetChanged: 0
-  m_renderer: {fileID: 5696135300144436554}
-  m_maskType: 0
---- !u!1 &4760301089406437960
-GameObject:
-  m_ObjectHideFlags: 0
-  m_CorrespondingSourceObject: {fileID: 0}
-  m_PrefabInstance: {fileID: 0}
-  m_PrefabAsset: {fileID: 0}
-  serializedVersion: 6
-  m_Component:
-  - component: {fileID: 8017746296849009521}
-  - component: {fileID: 5743623064989555339}
-  - component: {fileID: 7634416871141557246}
-  - component: {fileID: 7160979865543332570}
-  - component: {fileID: 4021416706056454020}
   m_Layer: 16
   m_Name: ChangeSnapGrid
   m_TagString: Untagged
@@ -1765,8 +1508,8 @@
   m_Enabled: 1
   m_EditorHideFlags: 0
   m_Script: {fileID: 11500000, guid: 6b355573aff342a999e2625a502d2c4d, type: 3}
-  m_Name:
-  m_EditorClassIdentifier:
+  m_Name: 
+  m_EditorClassIdentifier: 
   m_DescriptionType: 0
   m_DescriptionYOffset: 0
   m_DescriptionText: SNAP_PANEL_SNAPGRID_BUTTON_DESCRIPTION
@@ -1775,17 +1518,17 @@
       m_TableCollectionName: GUID:c84355079ab3f3e4f8f3812258805f86
     m_TableEntryReference:
       m_KeyId: 10149921501716480
-      m_Key:
+      m_Key: 
     m_FallbackState: 0
     m_WaitForCompletion: 0
     m_LocalVariables: []
-  m_DescriptionTextExtra:
+  m_DescriptionTextExtra: 
   m_LocalizedDescriptionExtra:
     m_TableReference:
-      m_TableCollectionName:
+      m_TableCollectionName: 
     m_TableEntryReference:
       m_KeyId: 0
-      m_Key:
+      m_Key: 
     m_FallbackState: 0
     m_WaitForCompletion: 0
     m_LocalVariables: []
@@ -1917,8 +1660,8 @@
   m_Enabled: 1
   m_EditorHideFlags: 0
   m_Script: {fileID: 11500000, guid: 9541d86e2fd84c1d9990edf0852d74ab, type: 3}
-  m_Name:
-  m_EditorClassIdentifier:
+  m_Name: 
+  m_EditorClassIdentifier: 
   m_Material: {fileID: 0}
   m_Color: {r: 1, g: 1, b: 1, a: 1}
   m_RaycastTarget: 1
@@ -2090,8 +1833,8 @@
   m_Enabled: 1
   m_EditorHideFlags: 0
   m_Script: {fileID: 11500000, guid: 9541d86e2fd84c1d9990edf0852d74ab, type: 3}
-  m_Name:
-  m_EditorClassIdentifier:
+  m_Name: 
+  m_EditorClassIdentifier: 
   m_Material: {fileID: 0}
   m_Color: {r: 1, g: 1, b: 1, a: 1}
   m_RaycastTarget: 1
@@ -2171,222 +1914,6 @@
   _SortingOrder: 0
   m_hasFontAssetChanged: 0
   m_renderer: {fileID: 7779188862113548310}
-<<<<<<< HEAD
-  m_maskType: 0
---- !u!114 &5932261616379917728
-MonoBehaviour:
-  m_ObjectHideFlags: 0
-  m_CorrespondingSourceObject: {fileID: 0}
-  m_PrefabInstance: {fileID: 0}
-  m_PrefabAsset: {fileID: 0}
-  m_GameObject: {fileID: 5637956185939505903}
-  m_Enabled: 1
-  m_EditorHideFlags: 0
-  m_Script: {fileID: 11500000, guid: 69beb381e244f92449b8c4cf954630e9, type: 3}
-  m_Name:
-  m_EditorClassIdentifier:
-  m_TrackedObjects:
-  - rid: 8021623547164098593
-  references:
-    version: 2
-    RefIds:
-    - rid: 8021623547164098593
-      type: {class: TrackedUGuiGraphic, ns: UnityEngine.Localization.PropertyVariants.TrackedObjects,
-        asm: Unity.Localization}
-      data:
-        m_Target: {fileID: 6669135572448740268}
-        m_TrackedProperties:
-          items:
-          - rid: 8021623547164098594
-        m_UpdateType: 0
-    - rid: 8021623547164098594
-      type: {class: LocalizedStringProperty, ns: UnityEngine.Localization.PropertyVariants.TrackedProperties,
-        asm: Unity.Localization}
-      data:
-        m_Localized:
-          m_TableReference:
-            m_TableCollectionName: GUID:c84355079ab3f3e4f8f3812258805f86
-          m_TableEntryReference:
-            m_KeyId: 10160187903811584
-            m_Key:
-          m_FallbackState: 0
-          m_WaitForCompletion: 0
-          m_LocalVariables: []
-        m_PropertyPath: m_text
---- !u!1 &5905450364201426406
-GameObject:
-  m_ObjectHideFlags: 0
-  m_CorrespondingSourceObject: {fileID: 0}
-  m_PrefabInstance: {fileID: 0}
-  m_PrefabAsset: {fileID: 0}
-  serializedVersion: 6
-  m_Component:
-  - component: {fileID: 3215616777194842837}
-  - component: {fileID: 7772511983595376369}
-  - component: {fileID: 6914663413730013716}
-  - component: {fileID: 7892963034052905783}
-  m_Layer: 16
-  m_Name: Text
-  m_TagString: Untagged
-  m_Icon: {fileID: 0}
-  m_NavMeshLayer: 0
-  m_StaticEditorFlags: 0
-  m_IsActive: 1
---- !u!224 &3215616777194842837
-RectTransform:
-  m_ObjectHideFlags: 0
-  m_CorrespondingSourceObject: {fileID: 0}
-  m_PrefabInstance: {fileID: 0}
-  m_PrefabAsset: {fileID: 0}
-  m_GameObject: {fileID: 5905450364201426406}
-  m_LocalRotation: {x: -0, y: -0, z: -0, w: 1}
-  m_LocalPosition: {x: 0, y: 0, z: 0}
-  m_LocalScale: {x: 1, y: 1, z: 1}
-  m_ConstrainProportionsScale: 0
-  m_Children: []
-  m_Father: {fileID: 1798291561020739511}
-  m_RootOrder: 0
-  m_LocalEulerAnglesHint: {x: 0, y: 0, z: 0}
-  m_AnchorMin: {x: 0.5, y: 0.5}
-  m_AnchorMax: {x: 0.5, y: 0.5}
-  m_AnchoredPosition: {x: -0.5, y: 1}
-  m_SizeDelta: {x: 1, y: 0.5}
-  m_Pivot: {x: 0, y: 1}
---- !u!23 &7772511983595376369
-MeshRenderer:
-  m_ObjectHideFlags: 0
-  m_CorrespondingSourceObject: {fileID: 0}
-  m_PrefabInstance: {fileID: 0}
-  m_PrefabAsset: {fileID: 0}
-  m_GameObject: {fileID: 5905450364201426406}
-  m_Enabled: 1
-  m_CastShadows: 0
-  m_ReceiveShadows: 0
-  m_DynamicOccludee: 1
-  m_StaticShadowCaster: 0
-  m_MotionVectors: 1
-  m_LightProbeUsage: 1
-  m_ReflectionProbeUsage: 1
-  m_RayTracingMode: 2
-  m_RayTraceProcedural: 0
-  m_RenderingLayerMask: 1
-  m_RendererPriority: 0
-  m_Materials:
-  - {fileID: 2133298, guid: fce54057bad3d2d4cb3c36ee394be518, type: 2}
-  m_StaticBatchInfo:
-    firstSubMesh: 0
-    subMeshCount: 0
-  m_StaticBatchRoot: {fileID: 0}
-  m_ProbeAnchor: {fileID: 0}
-  m_LightProbeVolumeOverride: {fileID: 0}
-  m_ScaleInLightmap: 1
-  m_ReceiveGI: 1
-  m_PreserveUVs: 0
-  m_IgnoreNormalsForChartDetection: 0
-  m_ImportantGI: 0
-  m_StitchLightmapSeams: 1
-  m_SelectedEditorRenderState: 3
-  m_MinimumChartSize: 4
-  m_AutoUVMaxDistance: 0.5
-  m_AutoUVMaxAngle: 89
-  m_LightmapParameters: {fileID: 0}
-  m_SortingLayerID: 0
-  m_SortingLayer: 0
-  m_SortingOrder: 0
-  m_AdditionalVertexStreams: {fileID: 0}
---- !u!114 &6914663413730013716
-MonoBehaviour:
-  m_ObjectHideFlags: 0
-  m_CorrespondingSourceObject: {fileID: 0}
-  m_PrefabInstance: {fileID: 0}
-  m_PrefabAsset: {fileID: 0}
-  m_GameObject: {fileID: 5905450364201426406}
-  m_Enabled: 1
-  m_EditorHideFlags: 0
-  m_Script: {fileID: 11500000, guid: 9541d86e2fd84c1d9990edf0852d74ab, type: 3}
-  m_Name:
-  m_EditorClassIdentifier:
-  m_Material: {fileID: 0}
-  m_Color: {r: 1, g: 1, b: 1, a: 1}
-  m_RaycastTarget: 1
-  m_RaycastPadding: {x: 0, y: 0, z: 0, w: 0}
-  m_Maskable: 1
-  m_OnCullStateChanged:
-    m_PersistentCalls:
-      m_Calls: []
-  m_text: Snap Angle
-  m_isRightToLeft: 0
-  m_fontAsset: {fileID: 11400000, guid: fce54057bad3d2d4cb3c36ee394be518, type: 2}
-  m_sharedMaterial: {fileID: 2133298, guid: fce54057bad3d2d4cb3c36ee394be518, type: 2}
-  m_fontSharedMaterials: []
-  m_fontMaterial: {fileID: 0}
-  m_fontMaterials: []
-  m_fontColor32:
-    serializedVersion: 2
-    rgba: 4294967295
-  m_fontColor: {r: 1, g: 1, b: 1, a: 1}
-  m_enableVertexGradient: 0
-  m_colorMode: 3
-  m_fontColorGradient:
-    topLeft: {r: 1, g: 1, b: 1, a: 1}
-    topRight: {r: 1, g: 1, b: 1, a: 1}
-    bottomLeft: {r: 1, g: 1, b: 1, a: 1}
-    bottomRight: {r: 1, g: 1, b: 1, a: 1}
-  m_fontColorGradientPreset: {fileID: 0}
-  m_spriteAsset: {fileID: 0}
-  m_tintAllSprites: 0
-  m_StyleSheet: {fileID: 0}
-  m_TextStyleHashCode: -1183493901
-  m_overrideHtmlColors: 0
-  m_faceColor:
-    serializedVersion: 2
-    rgba: 4294967295
-  m_fontSize: 2.54
-  m_fontSizeBase: 2.54
-  m_fontWeight: 400
-  m_enableAutoSizing: 0
-  m_fontSizeMin: 18
-  m_fontSizeMax: 72
-  m_fontStyle: 0
-  m_HorizontalAlignment: 1
-  m_VerticalAlignment: 256
-  m_textAlignment: 65535
-  m_characterSpacing: 0
-  m_wordSpacing: 0
-  m_lineSpacing: 0
-  m_lineSpacingMax: 0
-  m_paragraphSpacing: 0
-  m_charWidthMaxAdj: 0
-  m_enableWordWrapping: 1
-  m_wordWrappingRatios: 0.4
-  m_overflowMode: 0
-  m_linkedTextComponent: {fileID: 0}
-  parentLinkedComponent: {fileID: 0}
-  m_enableKerning: 1
-  m_enableExtraPadding: 0
-  checkPaddingRequired: 0
-  m_isRichText: 1
-  m_parseCtrlCharacters: 1
-  m_isOrthographic: 0
-  m_isCullingEnabled: 0
-  m_horizontalMapping: 0
-  m_verticalMapping: 0
-  m_uvLineOffset: 0
-  m_geometrySortingOrder: 0
-  m_IsTextObjectScaleStatic: 0
-  m_VertexBufferAutoSizeReduction: 0
-  m_useMaxVisibleDescender: 1
-  m_pageToDisplay: 1
-  m_margin: {x: 0, y: 0, z: 0, w: 0}
-  m_isUsingLegacyAnimationComponent: 0
-  m_isVolumetricText: 0
-  _SortingLayer: 0
-  _SortingLayerID: 0
-  _SortingOrder: 0
-  m_hasFontAssetChanged: 0
-  m_renderer: {fileID: 7772511983595376369}
-=======
->>>>>>> 3b866a4e
   m_maskType: 0
 --- !u!114 &5932261616379917728
 MonoBehaviour:
@@ -2611,8 +2138,8 @@
   m_Enabled: 1
   m_EditorHideFlags: 0
   m_Script: {fileID: 11500000, guid: 69beb381e244f92449b8c4cf954630e9, type: 3}
-  m_Name:
-  m_EditorClassIdentifier:
+  m_Name: 
+  m_EditorClassIdentifier: 
   m_TrackedObjects:
   - rid: 8021623547164098589
   references:
@@ -2636,7 +2163,7 @@
             m_TableCollectionName: GUID:c84355079ab3f3e4f8f3812258805f86
           m_TableEntryReference:
             m_KeyId: 10149748172103680
-            m_Key:
+            m_Key: 
           m_FallbackState: 0
           m_WaitForCompletion: 0
           m_LocalVariables: []
@@ -2669,11 +2196,7 @@
   m_PrefabAsset: {fileID: 0}
   m_GameObject: {fileID: 7229628715177924282}
   m_LocalRotation: {x: -0, y: -0, z: -0, w: 1}
-<<<<<<< HEAD
-  m_LocalPosition: {x: 0.20609, y: -0.66173744, z: -0.029416494}
-=======
   m_LocalPosition: {x: 0.0039947927, y: -0.66173744, z: -0.029416494}
->>>>>>> 3b866a4e
   m_LocalScale: {x: 0.3199832, y: 0.3199832, z: 0.3199832}
   m_ConstrainProportionsScale: 1
   m_Children: []
@@ -2753,34 +2276,13 @@
   m_Enabled: 1
   m_EditorHideFlags: 0
   m_Script: {fileID: 11500000, guid: 07f172f1096366841bb9362060bb0095, type: 3}
-<<<<<<< HEAD
-  m_Name:
-  m_EditorClassIdentifier:
-=======
   m_Name: 
   m_EditorClassIdentifier: 
->>>>>>> 3b866a4e
   m_DescriptionType: 0
   m_DescriptionYOffset: 0
   m_DescriptionText: Snap Selected Rotation Angles
   m_LocalizedDescription:
     m_TableReference:
-<<<<<<< HEAD
-      m_TableCollectionName:
-    m_TableEntryReference:
-      m_KeyId: 0
-      m_Key:
-    m_FallbackState: 0
-    m_WaitForCompletion: 0
-    m_LocalVariables: []
-  m_DescriptionTextExtra:
-  m_LocalizedDescriptionExtra:
-    m_TableReference:
-      m_TableCollectionName:
-    m_TableEntryReference:
-      m_KeyId: 0
-      m_Key:
-=======
       m_TableCollectionName: 
     m_TableEntryReference:
       m_KeyId: 0
@@ -2795,7 +2297,6 @@
     m_TableEntryReference:
       m_KeyId: 0
       m_Key: 
->>>>>>> 3b866a4e
     m_FallbackState: 0
     m_WaitForCompletion: 0
     m_LocalVariables: []
@@ -2823,11 +2324,7 @@
           m_ObjectArgumentAssemblyTypeName: UnityEngine.Object, UnityEngine
           m_IntArgument: 0
           m_FloatArgument: 0
-<<<<<<< HEAD
-          m_StringArgument:
-=======
           m_StringArgument: 
->>>>>>> 3b866a4e
           m_BoolArgument: 0
         m_CallState: 2
   references:
@@ -2861,11 +2358,7 @@
   m_PrefabAsset: {fileID: 0}
   m_GameObject: {fileID: 8073450650595883775}
   m_LocalRotation: {x: -0, y: -0, z: -0, w: 1}
-<<<<<<< HEAD
-  m_LocalPosition: {x: -0.20094, y: -0.66173744, z: -0.029416494}
-=======
   m_LocalPosition: {x: -0.40303522, y: -0.66173744, z: -0.029416494}
->>>>>>> 3b866a4e
   m_LocalScale: {x: 0.3199832, y: 0.3199832, z: 0.3199832}
   m_ConstrainProportionsScale: 1
   m_Children: []
@@ -2945,34 +2438,13 @@
   m_Enabled: 1
   m_EditorHideFlags: 0
   m_Script: {fileID: 11500000, guid: 07f172f1096366841bb9362060bb0095, type: 3}
-<<<<<<< HEAD
-  m_Name:
-  m_EditorClassIdentifier:
-=======
   m_Name: 
   m_EditorClassIdentifier: 
->>>>>>> 3b866a4e
   m_DescriptionType: 0
   m_DescriptionYOffset: 0
   m_DescriptionText: Snap Selected to Grid
   m_LocalizedDescription:
     m_TableReference:
-<<<<<<< HEAD
-      m_TableCollectionName:
-    m_TableEntryReference:
-      m_KeyId: 0
-      m_Key:
-    m_FallbackState: 0
-    m_WaitForCompletion: 0
-    m_LocalVariables: []
-  m_DescriptionTextExtra:
-  m_LocalizedDescriptionExtra:
-    m_TableReference:
-      m_TableCollectionName:
-    m_TableEntryReference:
-      m_KeyId: 0
-      m_Key:
-=======
       m_TableCollectionName: 
     m_TableEntryReference:
       m_KeyId: 0
@@ -2987,7 +2459,6 @@
     m_TableEntryReference:
       m_KeyId: 0
       m_Key: 
->>>>>>> 3b866a4e
     m_FallbackState: 0
     m_WaitForCompletion: 0
     m_LocalVariables: []
@@ -3015,18 +2486,12 @@
           m_ObjectArgumentAssemblyTypeName: UnityEngine.Object, UnityEngine
           m_IntArgument: 0
           m_FloatArgument: 0
-<<<<<<< HEAD
-          m_StringArgument:
-=======
           m_StringArgument: 
->>>>>>> 3b866a4e
           m_BoolArgument: 0
         m_CallState: 2
   references:
     version: 2
     RefIds: []
-<<<<<<< HEAD
-=======
 --- !u!1 &8414031158866849071
 GameObject:
   m_ObjectHideFlags: 0
@@ -3193,7 +2658,6 @@
   references:
     version: 2
     RefIds: []
->>>>>>> 3b866a4e
 --- !u!1 &8859356433716956865
 GameObject:
   m_ObjectHideFlags: 0
@@ -3302,34 +2766,13 @@
   m_Enabled: 1
   m_EditorHideFlags: 0
   m_Script: {fileID: 11500000, guid: b524ddd4396c48dd8ad2a5a340a2252c, type: 3}
-<<<<<<< HEAD
-  m_Name:
-  m_EditorClassIdentifier:
-=======
   m_Name: 
   m_EditorClassIdentifier: 
->>>>>>> 3b866a4e
   m_DescriptionType: 0
   m_DescriptionYOffset: 0
   m_DescriptionText: Toggle Z Position Snap
   m_LocalizedDescription:
     m_TableReference:
-<<<<<<< HEAD
-      m_TableCollectionName:
-    m_TableEntryReference:
-      m_KeyId: 0
-      m_Key:
-    m_FallbackState: 0
-    m_WaitForCompletion: 0
-    m_LocalVariables: []
-  m_DescriptionTextExtra:
-  m_LocalizedDescriptionExtra:
-    m_TableReference:
-      m_TableCollectionName:
-    m_TableEntryReference:
-      m_KeyId: 0
-      m_Key:
-=======
       m_TableCollectionName: 
     m_TableEntryReference:
       m_KeyId: 0
@@ -3344,7 +2787,6 @@
     m_TableEntryReference:
       m_KeyId: 0
       m_Key: 
->>>>>>> 3b866a4e
     m_FallbackState: 0
     m_WaitForCompletion: 0
     m_LocalVariables: []
@@ -3373,11 +2815,7 @@
             Assembly-CSharp
           m_IntArgument: 0
           m_FloatArgument: 0
-<<<<<<< HEAD
-          m_StringArgument:
-=======
           m_StringArgument: 
->>>>>>> 3b866a4e
           m_BoolArgument: 0
         m_CallState: 2
   m_InitialToggleState: 1
@@ -3387,8 +2825,6 @@
   references:
     version: 2
     RefIds: []
-<<<<<<< HEAD
-=======
 --- !u!1 &9223053529476398660
 GameObject:
   m_ObjectHideFlags: 0
@@ -3561,7 +2997,6 @@
   m_hasFontAssetChanged: 0
   m_renderer: {fileID: 4305953896708350755}
   m_maskType: 0
->>>>>>> 3b866a4e
 --- !u!1001 &2798590016152267446
 PrefabInstance:
   m_ObjectHideFlags: 0
@@ -3582,11 +3017,17 @@
     - target: {fileID: 7631838532712089505, guid: 71757eb1eb6bebe489a852e972821df3,
         type: 3}
       propertyPath: m_RootOrder
-<<<<<<< HEAD
+      value: 11
+      objectReference: {fileID: 0}
+    - target: {fileID: 7630606763700834929, guid: 71757eb1eb6bebe489a852e972821df3,
+        type: 3}
+      propertyPath: m_IsActive
+      value: 0
+      objectReference: {fileID: 0}
+    - target: {fileID: 7631838532712089505, guid: 71757eb1eb6bebe489a852e972821df3,
+        type: 3}
+      propertyPath: m_RootOrder
       value: 9
-=======
-      value: 11
->>>>>>> 3b866a4e
       objectReference: {fileID: 0}
     - target: {fileID: 7631838532712089505, guid: 71757eb1eb6bebe489a852e972821df3,
         type: 3}
