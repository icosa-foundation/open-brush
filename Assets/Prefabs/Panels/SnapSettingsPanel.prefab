%YAML 1.1
%TAG !u! tag:unity3d.com,2011:
--- !u!1 &153348
GameObject:
  m_ObjectHideFlags: 0
  m_CorrespondingSourceObject: {fileID: 0}
  m_PrefabInstance: {fileID: 0}
  m_PrefabAsset: {fileID: 0}
  serializedVersion: 6
  m_Component:
  - component: {fileID: 415298}
  - component: {fileID: 3364774}
  m_Layer: 16
  m_Name: HighlightMesh
  m_TagString: Untagged
  m_Icon: {fileID: 0}
  m_NavMeshLayer: 0
  m_StaticEditorFlags: 0
  m_IsActive: 1
--- !u!4 &415298
Transform:
  m_ObjectHideFlags: 0
  m_CorrespondingSourceObject: {fileID: 0}
  m_PrefabInstance: {fileID: 0}
  m_PrefabAsset: {fileID: 0}
  m_GameObject: {fileID: 153348}
  m_LocalRotation: {x: -0, y: -0, z: -0, w: 1}
  m_LocalPosition: {x: 0, y: 0, z: 0.1}
  m_LocalScale: {x: 1, y: 1, z: 0.01}
  m_ConstrainProportionsScale: 0
  m_Children: []
  m_Father: {fileID: 402684}
  m_RootOrder: 12
  m_LocalEulerAnglesHint: {x: 0, y: 0, z: 0}
--- !u!33 &3364774
MeshFilter:
  m_ObjectHideFlags: 0
  m_CorrespondingSourceObject: {fileID: 0}
  m_PrefabInstance: {fileID: 0}
  m_PrefabAsset: {fileID: 0}
  m_GameObject: {fileID: 153348}
  m_Mesh: {fileID: 4300000, guid: 2e84a1bef3eae8d44ae00479eeace4d1, type: 3}
--- !u!1 &160772
GameObject:
  m_ObjectHideFlags: 0
  m_CorrespondingSourceObject: {fileID: 0}
  m_PrefabInstance: {fileID: 0}
  m_PrefabAsset: {fileID: 0}
  serializedVersion: 6
  m_Component:
  - component: {fileID: 402684}
  m_Layer: 16
  m_Name: Mesh
  m_TagString: Untagged
  m_Icon: {fileID: 0}
  m_NavMeshLayer: 0
  m_StaticEditorFlags: 0
  m_IsActive: 1
--- !u!4 &402684
Transform:
  m_ObjectHideFlags: 0
  m_CorrespondingSourceObject: {fileID: 0}
  m_PrefabInstance: {fileID: 0}
  m_PrefabAsset: {fileID: 0}
  m_GameObject: {fileID: 160772}
  m_LocalRotation: {x: -0, y: -0, z: -0, w: 1}
  m_LocalPosition: {x: 0, y: 0, z: 0}
  m_LocalScale: {x: 1, y: 1, z: 1}
  m_ConstrainProportionsScale: 0
  m_Children:
  - {fileID: 1798291561020739511}
  - {fileID: 8017746296849009521}
  - {fileID: 9058690031562536873}
  - {fileID: 9200245711731341412}
  - {fileID: 2945329561591489046}
  - {fileID: 7259290170830663728}
  - {fileID: 6532322519593860585}
  - {fileID: 8187560101121385808}
  - {fileID: 1775423682761464775}
  - {fileID: 5710329577977720087}
  - {fileID: 4000011486688576}
  - {fileID: 499404}
  - {fileID: 415298}
  m_Father: {fileID: 485948}
  m_RootOrder: 2
  m_LocalEulerAnglesHint: {x: 0, y: 0, z: 0}
--- !u!1 &164352
GameObject:
  m_ObjectHideFlags: 0
  m_CorrespondingSourceObject: {fileID: 0}
  m_PrefabInstance: {fileID: 0}
  m_PrefabAsset: {fileID: 0}
  serializedVersion: 6
  m_Component:
  - component: {fileID: 442914}
  - component: {fileID: 6531256}
  m_Layer: 16
  m_Name: Collider
  m_TagString: Untagged
  m_Icon: {fileID: 0}
  m_NavMeshLayer: 0
  m_StaticEditorFlags: 0
  m_IsActive: 1
--- !u!4 &442914
Transform:
  m_ObjectHideFlags: 0
  m_CorrespondingSourceObject: {fileID: 0}
  m_PrefabInstance: {fileID: 0}
  m_PrefabAsset: {fileID: 0}
  m_GameObject: {fileID: 164352}
  m_LocalRotation: {x: -0, y: -0, z: -0, w: 1}
  m_LocalPosition: {x: 0, y: 0, z: 0}
  m_LocalScale: {x: 1, y: 1, z: 1}
  m_ConstrainProportionsScale: 0
  m_Children: []
  m_Father: {fileID: 485948}
  m_RootOrder: 1
  m_LocalEulerAnglesHint: {x: 0, y: 0, z: 0}
--- !u!65 &6531256
BoxCollider:
  m_ObjectHideFlags: 0
  m_CorrespondingSourceObject: {fileID: 0}
  m_PrefabInstance: {fileID: 0}
  m_PrefabAsset: {fileID: 0}
  m_GameObject: {fileID: 164352}
  m_Material: {fileID: 0}
  m_IsTrigger: 0
  m_Enabled: 1
  serializedVersion: 2
  m_Size: {x: 1.9, y: 2.4, z: 0.5}
  m_Center: {x: 0, y: 0, z: 0}
--- !u!1 &168032
GameObject:
  m_ObjectHideFlags: 0
  m_CorrespondingSourceObject: {fileID: 0}
  m_PrefabInstance: {fileID: 0}
  m_PrefabAsset: {fileID: 0}
  serializedVersion: 6
  m_Component:
  - component: {fileID: 499404}
  - component: {fileID: 6547610}
  m_Layer: 16
  m_Name: MeshCollider
  m_TagString: Untagged
  m_Icon: {fileID: 0}
  m_NavMeshLayer: 0
  m_StaticEditorFlags: 0
  m_IsActive: 1
--- !u!4 &499404
Transform:
  m_ObjectHideFlags: 0
  m_CorrespondingSourceObject: {fileID: 0}
  m_PrefabInstance: {fileID: 0}
  m_PrefabAsset: {fileID: 0}
  m_GameObject: {fileID: 168032}
  m_LocalRotation: {x: -0, y: -0, z: -0, w: 1}
  m_LocalPosition: {x: 0, y: 0, z: 0}
  m_LocalScale: {x: 1, y: 1, z: 1}
  m_ConstrainProportionsScale: 0
  m_Children: []
  m_Father: {fileID: 402684}
  m_RootOrder: 11
  m_LocalEulerAnglesHint: {x: 0, y: 0, z: 0}
--- !u!65 &6547610
BoxCollider:
  m_ObjectHideFlags: 0
  m_CorrespondingSourceObject: {fileID: 0}
  m_PrefabInstance: {fileID: 0}
  m_PrefabAsset: {fileID: 0}
  m_GameObject: {fileID: 168032}
  m_Material: {fileID: 0}
  m_IsTrigger: 0
  m_Enabled: 1
  serializedVersion: 2
  m_Size: {x: 1.4, y: 1.9, z: 0.02}
  m_Center: {x: 0, y: 0, z: 0}
--- !u!1 &199434
GameObject:
  m_ObjectHideFlags: 0
  m_CorrespondingSourceObject: {fileID: 0}
  m_PrefabInstance: {fileID: 0}
  m_PrefabAsset: {fileID: 0}
  serializedVersion: 6
  m_Component:
  - component: {fileID: 485948}
  - component: {fileID: 114019824221785570}
  - component: {fileID: 11478692}
  - component: {fileID: 114675876165215544}
  m_Layer: 16
  m_Name: SnapSettingsPanel
  m_TagString: Untagged
  m_Icon: {fileID: 0}
  m_NavMeshLayer: 0
  m_StaticEditorFlags: 0
  m_IsActive: 1
--- !u!4 &485948
Transform:
  m_ObjectHideFlags: 0
  m_CorrespondingSourceObject: {fileID: 0}
  m_PrefabInstance: {fileID: 0}
  m_PrefabAsset: {fileID: 0}
  m_GameObject: {fileID: 199434}
  m_LocalRotation: {x: 0, y: 0, z: 0, w: 1}
  m_LocalPosition: {x: 0, y: 10, z: 0}
  m_LocalScale: {x: 1, y: 1, z: 1}
  m_ConstrainProportionsScale: 0
  m_Children:
  - {fileID: 4000014070374570}
  - {fileID: 442914}
  - {fileID: 402684}
  m_Father: {fileID: 0}
  m_RootOrder: 0
  m_LocalEulerAnglesHint: {x: 0, y: 0, z: 0}
--- !u!114 &114019824221785570
MonoBehaviour:
  m_ObjectHideFlags: 0
  m_CorrespondingSourceObject: {fileID: 0}
  m_PrefabInstance: {fileID: 0}
  m_PrefabAsset: {fileID: 0}
  m_GameObject: {fileID: 199434}
  m_Enabled: 1
  m_EditorHideFlags: 0
  m_Script: {fileID: 11500000, guid: e1917707763d45dd81f3f1b0d6270f31, type: 3}
  m_Name: 
  m_EditorClassIdentifier: 
  m_PanelType: 8000
  m_Collider: {fileID: 6531256}
  m_Mesh: {fileID: 160772}
  m_Border: {fileID: 23000010265477920}
  m_MeshCollider: {fileID: 6547610}
  m_ParticleBounds: {x: 1.2, y: 1.2, z: 0}
  m_PanelPopUpMap:
  - m_PopUpPrefab: {fileID: 197348, guid: d239309283424304dbea4303c5b675ba, type: 3}
    m_Command: 7000
  m_PanelDescription: Snap and Stroke Settings
  m_LocalizedPanelDescription:
    m_TableReference:
      m_TableCollectionName: GUID:c84355079ab3f3e4f8f3812258805f86
    m_TableEntryReference:
      m_KeyId: 10142251554152448
      m_Key: 
    m_FallbackState: 0
    m_WaitForCompletion: 0
    m_LocalVariables: []
  m_PanelDescriptionPrefab: {fileID: 160918, guid: 3491f4f01ba6cac47b1633f36d7c6c84,
    type: 3}
  m_PanelDescriptionOffset: {x: 1.15, y: 1.3, z: 0}
  m_PanelDescriptionColor: {r: 1, g: 1, b: 1, a: 1}
  m_PanelFlairPrefab: {fileID: 0}
  m_PanelFlairOffset: {x: 0, y: 0, z: 0}
  m_DescriptionSpringK: 4
  m_DescriptionSpringDampen: 0.2
  m_DescriptionClosedAngle: -90
  m_DescriptionOpenAngle: 0
  m_DescriptionAlphaDistance: 90
  m_Decor: []
  m_GazeHighlightScaleMultiplier: 1.1
  m_BorderMeshWidth: 0.02
  m_BorderMeshAdvWidth: 0.01
  m_PanelSensitivity: 0.1
  m_ClampToBounds: 1
  m_ReticleBounds: {x: 1.35, y: 1.55, z: 0}
  m_BorderSphereHighlightRadius: 2.5
  m_PositioningSpheresBounds: {x: 1, y: 1}
  m_PositioningSphereRadius: 0.4
  m_UseGazeRotation: 1
  m_MaxGazeRotation: 20
  m_GazeActivateSpeed: 8
  m_InitialSpawnPos: {x: 0, y: 0, z: 0}
  m_InitialSpawnRotEulers: {x: 0, y: 0, z: 0}
  m_WandAttachAngle: 0
  m_WandAttachYOffset: 0
  m_WandAttachHalfHeight: 1
  m_BeginFixed: 0
  m_CanBeFixedToWand: 1
  m_CanBeDetachedFromWand: 1
  m_PopUpGazeDuration: 0.2
  m_PromoBorders:
  - {fileID: 23000010265477920}
  references:
    version: 2
    RefIds: []
--- !u!114 &11478692
MonoBehaviour:
  m_ObjectHideFlags: 0
  m_CorrespondingSourceObject: {fileID: 0}
  m_PrefabInstance: {fileID: 0}
  m_PrefabAsset: {fileID: 0}
  m_GameObject: {fileID: 199434}
  m_Enabled: 1
  m_EditorHideFlags: 0
  m_Script: {fileID: 11500000, guid: 6311d8a25dba6a443be8afe87803c545, type: 3}
  m_Name: 
  m_EditorClassIdentifier: 
  m_ShowDuration: 0.25
  m_GrabDistance: 0.5
  m_CollisionRadius: 0.95
  m_AllowTwoHandGrab: 0
  m_DestroyOnHide: 0
  m_AllowHideWithToss: 1
  m_DisableDrift: 0
  m_RecordMovements: 0
  m_AllowSnapping: 0
  m_SnapDisabledDelay: 0.2
  m_AllowPinning: 0
  m_AllowDormancy: 1
  m_TossDuration: 0
  m_TintableMeshes:
  - {fileID: 23000010265477920}
  m_SpawnPlacementOffset: {x: 3.5, y: 0, z: 1.5}
  m_IntroAnimSpinAmount: 360
  m_BoxCollider: {fileID: 6531256}
  m_Mesh: {fileID: 485948}
  m_HighlightMeshXfs:
  - {fileID: 415298}
  m_ValidSnapRotationStickyAngle: 0
  m_SnapGhostMaterial: {fileID: 0}
  m_Border: {fileID: 4000011486688576}
  m_GrabFixedMaxFacingAngle: 70
--- !u!114 &114675876165215544
MonoBehaviour:
  m_ObjectHideFlags: 0
  m_CorrespondingSourceObject: {fileID: 0}
  m_PrefabInstance: {fileID: 0}
  m_PrefabAsset: {fileID: 0}
  m_GameObject: {fileID: 199434}
  m_Enabled: 1
  m_EditorHideFlags: 0
  m_Script: {fileID: 11500000, guid: 739d5b1996234d64992a2ae60c3723e9, type: 3}
  m_Name: 
  m_EditorClassIdentifier: 
--- !u!1 &1000012292180826
GameObject:
  m_ObjectHideFlags: 0
  m_CorrespondingSourceObject: {fileID: 0}
  m_PrefabInstance: {fileID: 0}
  m_PrefabAsset: {fileID: 0}
  serializedVersion: 6
  m_Component:
  - component: {fileID: 4000011486688576}
  - component: {fileID: 33000013181835044}
  - component: {fileID: 23000010265477920}
  - component: {fileID: 114122489900507968}
  m_Layer: 16
  m_Name: Border
  m_TagString: Untagged
  m_Icon: {fileID: 0}
  m_NavMeshLayer: 0
  m_StaticEditorFlags: 0
  m_IsActive: 1
--- !u!4 &4000011486688576
Transform:
  m_ObjectHideFlags: 0
  m_CorrespondingSourceObject: {fileID: 0}
  m_PrefabInstance: {fileID: 0}
  m_PrefabAsset: {fileID: 0}
  m_GameObject: {fileID: 1000012292180826}
  m_LocalRotation: {x: -0, y: -0, z: -0, w: 1}
  m_LocalPosition: {x: 0, y: 0, z: 0}
  m_LocalScale: {x: 1, y: 1, z: 1}
  m_ConstrainProportionsScale: 0
  m_Children: []
  m_Father: {fileID: 402684}
  m_RootOrder: 10
  m_LocalEulerAnglesHint: {x: 0, y: 0, z: 0}
--- !u!33 &33000013181835044
MeshFilter:
  m_ObjectHideFlags: 0
  m_CorrespondingSourceObject: {fileID: 0}
  m_PrefabInstance: {fileID: 0}
  m_PrefabAsset: {fileID: 0}
  m_GameObject: {fileID: 1000012292180826}
  m_Mesh: {fileID: 4300000, guid: 16fad2a698203b44bb45a3844e1ad126, type: 3}
--- !u!23 &23000010265477920
MeshRenderer:
  m_ObjectHideFlags: 0
  m_CorrespondingSourceObject: {fileID: 0}
  m_PrefabInstance: {fileID: 0}
  m_PrefabAsset: {fileID: 0}
  m_GameObject: {fileID: 1000012292180826}
  m_Enabled: 1
  m_CastShadows: 0
  m_ReceiveShadows: 0
  m_DynamicOccludee: 1
  m_StaticShadowCaster: 0
  m_MotionVectors: 1
  m_LightProbeUsage: 1
  m_ReflectionProbeUsage: 1
  m_RayTracingMode: 2
  m_RayTraceProcedural: 0
  m_RenderingLayerMask: 1
  m_RendererPriority: 0
  m_Materials:
  - {fileID: 2100000, guid: 3e92ccbfed650604686991e69902e663, type: 2}
  m_StaticBatchInfo:
    firstSubMesh: 0
    subMeshCount: 0
  m_StaticBatchRoot: {fileID: 0}
  m_ProbeAnchor: {fileID: 0}
  m_LightProbeVolumeOverride: {fileID: 0}
  m_ScaleInLightmap: 1
  m_ReceiveGI: 1
  m_PreserveUVs: 0
  m_IgnoreNormalsForChartDetection: 0
  m_ImportantGI: 0
  m_StitchLightmapSeams: 0
  m_SelectedEditorRenderState: 3
  m_MinimumChartSize: 4
  m_AutoUVMaxDistance: 0.5
  m_AutoUVMaxAngle: 89
  m_LightmapParameters: {fileID: 0}
  m_SortingLayerID: 0
  m_SortingLayer: 0
  m_SortingOrder: 0
  m_AdditionalVertexStreams: {fileID: 0}
--- !u!114 &114122489900507968
MonoBehaviour:
  m_ObjectHideFlags: 0
  m_CorrespondingSourceObject: {fileID: 0}
  m_PrefabInstance: {fileID: 0}
  m_PrefabAsset: {fileID: 0}
  m_GameObject: {fileID: 1000012292180826}
  m_Enabled: 1
  m_EditorHideFlags: 0
  m_Script: {fileID: 11500000, guid: 1aaefde5afe80784e908d27fcb05a101, type: 3}
  m_Name: 
  m_EditorClassIdentifier: 
  m_OffsetOverride: -1
--- !u!1 &1000013998383226
GameObject:
  m_ObjectHideFlags: 0
  m_CorrespondingSourceObject: {fileID: 0}
  m_PrefabInstance: {fileID: 0}
  m_PrefabAsset: {fileID: 0}
  serializedVersion: 6
  m_Component:
  - component: {fileID: 4000014070374570}
  - component: {fileID: 33000011026480406}
  - component: {fileID: 23000011541467852}
  m_Layer: 16
  m_Name: _Bounds(inactive)
  m_TagString: Untagged
  m_Icon: {fileID: 0}
  m_NavMeshLayer: 0
  m_StaticEditorFlags: 0
  m_IsActive: 0
--- !u!4 &4000014070374570
Transform:
  m_ObjectHideFlags: 0
  m_CorrespondingSourceObject: {fileID: 0}
  m_PrefabInstance: {fileID: 0}
  m_PrefabAsset: {fileID: 0}
  m_GameObject: {fileID: 1000013998383226}
  m_LocalRotation: {x: 0, y: 0, z: 0, w: 1}
  m_LocalPosition: {x: 0, y: 0, z: 0}
  m_LocalScale: {x: 1.5, y: 1.9, z: 2.4}
  m_ConstrainProportionsScale: 0
  m_Children: []
  m_Father: {fileID: 485948}
  m_RootOrder: 0
  m_LocalEulerAnglesHint: {x: 0, y: 0, z: 0}
--- !u!33 &33000011026480406
MeshFilter:
  m_ObjectHideFlags: 0
  m_CorrespondingSourceObject: {fileID: 0}
  m_PrefabInstance: {fileID: 0}
  m_PrefabAsset: {fileID: 0}
  m_GameObject: {fileID: 1000013998383226}
  m_Mesh: {fileID: 10210, guid: 0000000000000000e000000000000000, type: 0}
--- !u!23 &23000011541467852
MeshRenderer:
  m_ObjectHideFlags: 0
  m_CorrespondingSourceObject: {fileID: 0}
  m_PrefabInstance: {fileID: 0}
  m_PrefabAsset: {fileID: 0}
  m_GameObject: {fileID: 1000013998383226}
  m_Enabled: 1
  m_CastShadows: 0
  m_ReceiveShadows: 0
  m_DynamicOccludee: 1
  m_StaticShadowCaster: 0
  m_MotionVectors: 0
  m_LightProbeUsage: 1
  m_ReflectionProbeUsage: 1
  m_RayTracingMode: 2
  m_RayTraceProcedural: 0
  m_RenderingLayerMask: 1
  m_RendererPriority: 0
  m_Materials:
  - {fileID: 10303, guid: 0000000000000000f000000000000000, type: 0}
  m_StaticBatchInfo:
    firstSubMesh: 0
    subMeshCount: 0
  m_StaticBatchRoot: {fileID: 0}
  m_ProbeAnchor: {fileID: 0}
  m_LightProbeVolumeOverride: {fileID: 0}
  m_ScaleInLightmap: 1
  m_ReceiveGI: 1
  m_PreserveUVs: 1
  m_IgnoreNormalsForChartDetection: 0
  m_ImportantGI: 0
  m_StitchLightmapSeams: 0
  m_SelectedEditorRenderState: 3
  m_MinimumChartSize: 4
  m_AutoUVMaxDistance: 0.5
  m_AutoUVMaxAngle: 89
  m_LightmapParameters: {fileID: 0}
  m_SortingLayerID: 0
  m_SortingLayer: 0
  m_SortingOrder: 0
  m_AdditionalVertexStreams: {fileID: 0}
--- !u!1 &80409638576894910
GameObject:
  m_ObjectHideFlags: 0
  m_CorrespondingSourceObject: {fileID: 0}
  m_PrefabInstance: {fileID: 0}
  m_PrefabAsset: {fileID: 0}
  serializedVersion: 6
  m_Component:
  - component: {fileID: 1798291561020739511}
  - component: {fileID: 5596165672658968655}
  - component: {fileID: 3557061887800810907}
  - component: {fileID: 6575849715173740422}
  - component: {fileID: 1840553773833534728}
  m_Layer: 16
  m_Name: ChangeSnapAngle
  m_TagString: Untagged
  m_Icon: {fileID: 0}
  m_NavMeshLayer: 0
  m_StaticEditorFlags: 0
  m_IsActive: 1
--- !u!4 &1798291561020739511
Transform:
  m_ObjectHideFlags: 0
  m_CorrespondingSourceObject: {fileID: 0}
  m_PrefabInstance: {fileID: 0}
  m_PrefabAsset: {fileID: 0}
  m_GameObject: {fileID: 80409638576894910}
  m_LocalRotation: {x: -0, y: -0, z: -0, w: 1}
  m_LocalPosition: {x: -0.2, y: 0.5260002, z: 0.05}
  m_LocalScale: {x: 0.35, y: 0.35, z: 0.35}
  m_ConstrainProportionsScale: 1
  m_Children:
  - {fileID: 3215616777194842837}
  m_Father: {fileID: 402684}
  m_RootOrder: 0
  m_LocalEulerAnglesHint: {x: 0, y: 0, z: 0}
--- !u!33 &5596165672658968655
MeshFilter:
  m_ObjectHideFlags: 0
  m_CorrespondingSourceObject: {fileID: 0}
  m_PrefabInstance: {fileID: 0}
  m_PrefabAsset: {fileID: 0}
  m_GameObject: {fileID: 80409638576894910}
  m_Mesh: {fileID: 4300000, guid: 5501f437160666942ae970f3648fbeb8, type: 3}
--- !u!23 &3557061887800810907
MeshRenderer:
  m_ObjectHideFlags: 0
  m_CorrespondingSourceObject: {fileID: 0}
  m_PrefabInstance: {fileID: 0}
  m_PrefabAsset: {fileID: 0}
  m_GameObject: {fileID: 80409638576894910}
  m_Enabled: 1
  m_CastShadows: 0
  m_ReceiveShadows: 0
  m_DynamicOccludee: 1
  m_StaticShadowCaster: 0
  m_MotionVectors: 1
  m_LightProbeUsage: 1
  m_ReflectionProbeUsage: 1
  m_RayTracingMode: 2
  m_RayTraceProcedural: 0
  m_RenderingLayerMask: 1
  m_RendererPriority: 0
  m_Materials:
  - {fileID: 2100000, guid: 40d29de2bdc11f04dbfa25059165916e, type: 2}
  m_StaticBatchInfo:
    firstSubMesh: 0
    subMeshCount: 0
  m_StaticBatchRoot: {fileID: 0}
  m_ProbeAnchor: {fileID: 0}
  m_LightProbeVolumeOverride: {fileID: 0}
  m_ScaleInLightmap: 1
  m_ReceiveGI: 1
  m_PreserveUVs: 0
  m_IgnoreNormalsForChartDetection: 0
  m_ImportantGI: 0
  m_StitchLightmapSeams: 0
  m_SelectedEditorRenderState: 3
  m_MinimumChartSize: 4
  m_AutoUVMaxDistance: 0.5
  m_AutoUVMaxAngle: 89
  m_LightmapParameters: {fileID: 0}
  m_SortingLayerID: 0
  m_SortingLayer: 0
  m_SortingOrder: 0
  m_AdditionalVertexStreams: {fileID: 0}
--- !u!65 &6575849715173740422
BoxCollider:
  m_ObjectHideFlags: 0
  m_CorrespondingSourceObject: {fileID: 0}
  m_PrefabInstance: {fileID: 0}
  m_PrefabAsset: {fileID: 0}
  m_GameObject: {fileID: 80409638576894910}
  m_Material: {fileID: 0}
  m_IsTrigger: 0
  m_Enabled: 1
  serializedVersion: 2
  m_Size: {x: 1, y: 1, z: 0.1}
  m_Center: {x: -0.000000074505806, y: 0.000000022351742, z: 0}
--- !u!114 &1840553773833534728
MonoBehaviour:
  m_ObjectHideFlags: 0
  m_CorrespondingSourceObject: {fileID: 0}
  m_PrefabInstance: {fileID: 0}
  m_PrefabAsset: {fileID: 0}
  m_GameObject: {fileID: 80409638576894910}
  m_Enabled: 1
  m_EditorHideFlags: 0
  m_Script: {fileID: 11500000, guid: 6b355573aff342a999e2625a502d2c4d, type: 3}
  m_Name: 
  m_EditorClassIdentifier: 
  m_DescriptionType: 0
  m_DescriptionYOffset: 0
  m_DescriptionText: SNAP_PANEL_SNAPANGLE_BUTTON_DESCRIPTION
  m_LocalizedDescription:
    m_TableReference:
      m_TableCollectionName: GUID:c84355079ab3f3e4f8f3812258805f86
    m_TableEntryReference:
      m_KeyId: 10142405791293440
      m_Key: 
    m_FallbackState: 0
    m_WaitForCompletion: 0
    m_LocalVariables: []
  m_DescriptionTextExtra: 
  m_LocalizedDescriptionExtra:
    m_TableReference:
      m_TableCollectionName: 
    m_TableEntryReference:
      m_KeyId: 0
      m_Key: 
    m_FallbackState: 0
    m_WaitForCompletion: 0
    m_LocalVariables: []
  m_DescriptionActivateSpeed: 12
  m_DescriptionZScale: 1
  m_ButtonTexture: {fileID: 2800000, guid: 741bac1483002444794be7d4239afe79, type: 3}
  m_AtlasTexture: 1
  m_ToggleButton: 0
  m_LongPressReleaseButton: 0
  m_ButtonHasPressedAudio: 1
  m_ZAdjustHover: -0.02
  m_ZAdjustClick: 0.05
  m_HoverScale: 1.1
  m_HoverBoxColliderGrow: 0.2
  m_AddOverlay: 0
  m_ShowRotation: 0
  m_RotationSpeedMultiplier: 14.3
  m_Command: 0
  m_Options:
  - m_Description: Off
    m_Texture: {fileID: 2800000, guid: bfd96a5d5cb0ef5458f58f81c6ed53fc, type: 3}
  - m_Description: 15
    m_Texture: {fileID: 2800000, guid: 741bac1483002444794be7d4239afe79, type: 3}
  - m_Description: 30
    m_Texture: {fileID: 2800000, guid: 741bac1483002444794be7d4239afe79, type: 3}
  - m_Description: 45
    m_Texture: {fileID: 2800000, guid: 741bac1483002444794be7d4239afe79, type: 3}
  - m_Description: 60
    m_Texture: {fileID: 2800000, guid: 741bac1483002444794be7d4239afe79, type: 3}
  - m_Description: 75
    m_Texture: {fileID: 2800000, guid: 741bac1483002444794be7d4239afe79, type: 3}
  - m_Description: 90
    m_Texture: {fileID: 2800000, guid: 741bac1483002444794be7d4239afe79, type: 3}
  DisplayTextLabel: 1
  DisplayIcon: 1
  SettingType: 0
  references:
    version: 2
    RefIds: []
--- !u!1 &1370242377573819755
GameObject:
  m_ObjectHideFlags: 0
  m_CorrespondingSourceObject: {fileID: 0}
  m_PrefabInstance: {fileID: 0}
  m_PrefabAsset: {fileID: 0}
  serializedVersion: 6
  m_Component:
  - component: {fileID: 2945329561591489046}
  - component: {fileID: 8087642867410445833}
  - component: {fileID: 8883420255322992452}
  - component: {fileID: 2827042577195703600}
  - component: {fileID: 188544175990847675}
  m_Layer: 16
  m_Name: Lock Snap Translate Y
  m_TagString: Untagged
  m_Icon: {fileID: 0}
  m_NavMeshLayer: 0
  m_StaticEditorFlags: 0
  m_IsActive: 1
--- !u!4 &2945329561591489046
Transform:
  m_ObjectHideFlags: 0
  m_CorrespondingSourceObject: {fileID: 0}
  m_PrefabInstance: {fileID: 0}
  m_PrefabAsset: {fileID: 0}
  m_GameObject: {fileID: 1370242377573819755}
  m_LocalRotation: {x: -0, y: -0, z: -0, w: 1}
  m_LocalPosition: {x: -0.0034934, y: -0.07536125, z: -0.029416494}
  m_LocalScale: {x: 0.32312617, y: 0.32312617, z: 0.32312617}
  m_ConstrainProportionsScale: 0
  m_Children: []
  m_Father: {fileID: 402684}
  m_RootOrder: 4
  m_LocalEulerAnglesHint: {x: 0, y: 0, z: 0}
--- !u!33 &8087642867410445833
MeshFilter:
  m_ObjectHideFlags: 0
  m_CorrespondingSourceObject: {fileID: 0}
  m_PrefabInstance: {fileID: 0}
  m_PrefabAsset: {fileID: 0}
  m_GameObject: {fileID: 1370242377573819755}
  m_Mesh: {fileID: 4300000, guid: 5501f437160666942ae970f3648fbeb8, type: 3}
--- !u!23 &8883420255322992452
MeshRenderer:
  m_ObjectHideFlags: 0
  m_CorrespondingSourceObject: {fileID: 0}
  m_PrefabInstance: {fileID: 0}
  m_PrefabAsset: {fileID: 0}
  m_GameObject: {fileID: 1370242377573819755}
  m_Enabled: 1
  m_CastShadows: 0
  m_ReceiveShadows: 0
  m_DynamicOccludee: 1
  m_StaticShadowCaster: 0
  m_MotionVectors: 1
  m_LightProbeUsage: 1
  m_ReflectionProbeUsage: 1
  m_RayTracingMode: 2
  m_RayTraceProcedural: 0
  m_RenderingLayerMask: 1
  m_RendererPriority: 0
  m_Materials:
  - {fileID: 2100000, guid: 40d29de2bdc11f04dbfa25059165916e, type: 2}
  m_StaticBatchInfo:
    firstSubMesh: 0
    subMeshCount: 0
  m_StaticBatchRoot: {fileID: 0}
  m_ProbeAnchor: {fileID: 0}
  m_LightProbeVolumeOverride: {fileID: 0}
  m_ScaleInLightmap: 1
  m_ReceiveGI: 1
  m_PreserveUVs: 0
  m_IgnoreNormalsForChartDetection: 0
  m_ImportantGI: 0
  m_StitchLightmapSeams: 0
  m_SelectedEditorRenderState: 3
  m_MinimumChartSize: 4
  m_AutoUVMaxDistance: 0.5
  m_AutoUVMaxAngle: 89
  m_LightmapParameters: {fileID: 0}
  m_SortingLayerID: 0
  m_SortingLayer: 0
  m_SortingOrder: 0
  m_AdditionalVertexStreams: {fileID: 0}
--- !u!65 &2827042577195703600
BoxCollider:
  m_ObjectHideFlags: 0
  m_CorrespondingSourceObject: {fileID: 0}
  m_PrefabInstance: {fileID: 0}
  m_PrefabAsset: {fileID: 0}
  m_GameObject: {fileID: 1370242377573819755}
  m_Material: {fileID: 0}
  m_IsTrigger: 0
  m_Enabled: 1
  serializedVersion: 2
  m_Size: {x: 1, y: 1, z: 0.01}
  m_Center: {x: 0, y: 0, z: 0}
--- !u!114 &188544175990847675
MonoBehaviour:
  m_ObjectHideFlags: 0
  m_CorrespondingSourceObject: {fileID: 0}
  m_PrefabInstance: {fileID: 0}
  m_PrefabAsset: {fileID: 0}
  m_GameObject: {fileID: 1370242377573819755}
  m_Enabled: 1
  m_EditorHideFlags: 0
  m_Script: {fileID: 11500000, guid: b524ddd4396c48dd8ad2a5a340a2252c, type: 3}
  m_Name: 
  m_EditorClassIdentifier: 
  m_DescriptionType: 0
  m_DescriptionYOffset: 0
  m_DescriptionText: Toggle Y Position Snap
  m_LocalizedDescription:
    m_TableReference:
      m_TableCollectionName: 
    m_TableEntryReference:
      m_KeyId: 0
      m_Key: 
    m_FallbackState: 0
    m_WaitForCompletion: 0
    m_LocalVariables: []
  m_DescriptionTextExtra: 
  m_LocalizedDescriptionExtra:
    m_TableReference:
      m_TableCollectionName: 
    m_TableEntryReference:
      m_KeyId: 0
      m_Key: 
    m_FallbackState: 0
    m_WaitForCompletion: 0
    m_LocalVariables: []
  m_DescriptionActivateSpeed: 12
  m_DescriptionZScale: 1
  m_ButtonTexture: {fileID: 0}
  m_AtlasTexture: 1
  m_ToggleButton: 0
  m_LongPressReleaseButton: 0
  m_ButtonHasPressedAudio: 1
  m_ZAdjustHover: -0.02
  m_ZAdjustClick: 0.02
  m_HoverScale: 1.1
  m_HoverBoxColliderGrow: 0.2
  m_AddOverlay: 0
  m_Action:
    m_PersistentCalls:
      m_Calls:
<<<<<<< HEAD
      - m_Target: {fileID: 0}
=======
      - m_Target: {fileID: 114019824221785570}
>>>>>>> af8337ce
        m_TargetAssemblyTypeName: TiltBrush.SnapSettingsPanel, Assembly-CSharp
        m_MethodName: HandleToggle
        m_Mode: 2
        m_Arguments:
          m_ObjectArgument: {fileID: 188544175990847675}
          m_ObjectArgumentAssemblyTypeName: TiltBrush.SnapSettingsPanelToggleButton,
            Assembly-CSharp
          m_IntArgument: 0
          m_FloatArgument: 0
          m_StringArgument: 
          m_BoolArgument: 0
        m_CallState: 2
  m_InitialToggleState: 1
  m_TextureOn: {fileID: 2800000, guid: 4ca620df5430af448aaf4f3ff20ad5c4, type: 3}
  m_TextureOff: {fileID: 2800000, guid: 957f69e59565cd1469fa095b415fa513, type: 3}
  m_ButtonType: 1
  references:
    version: 2
    RefIds: []
--- !u!1 &2052319122958114202
GameObject:
  m_ObjectHideFlags: 0
  m_CorrespondingSourceObject: {fileID: 0}
  m_PrefabInstance: {fileID: 0}
  m_PrefabAsset: {fileID: 0}
  serializedVersion: 6
  m_Component:
  - component: {fileID: 9200245711731341412}
  - component: {fileID: 5362919021356804539}
  - component: {fileID: 5770378082269338811}
  - component: {fileID: 8285028766353214623}
  - component: {fileID: 8230167420573437086}
  m_Layer: 16
  m_Name: Lock Snap Translate X
  m_TagString: Untagged
  m_Icon: {fileID: 0}
  m_NavMeshLayer: 0
  m_StaticEditorFlags: 0
  m_IsActive: 1
--- !u!4 &9200245711731341412
Transform:
  m_ObjectHideFlags: 0
  m_CorrespondingSourceObject: {fileID: 0}
  m_PrefabInstance: {fileID: 0}
  m_PrefabAsset: {fileID: 0}
  m_GameObject: {fileID: 2052319122958114202}
  m_LocalRotation: {x: -0, y: -0, z: -0, w: 1}
  m_LocalPosition: {x: -0.39557, y: -0.07536125, z: -0.029416494}
  m_LocalScale: {x: 0.32312617, y: 0.32312617, z: 0.32312617}
  m_ConstrainProportionsScale: 0
  m_Children: []
  m_Father: {fileID: 402684}
  m_RootOrder: 3
  m_LocalEulerAnglesHint: {x: 0, y: 0, z: 0}
--- !u!33 &5362919021356804539
MeshFilter:
  m_ObjectHideFlags: 0
  m_CorrespondingSourceObject: {fileID: 0}
  m_PrefabInstance: {fileID: 0}
  m_PrefabAsset: {fileID: 0}
  m_GameObject: {fileID: 2052319122958114202}
  m_Mesh: {fileID: 4300000, guid: 5501f437160666942ae970f3648fbeb8, type: 3}
--- !u!23 &5770378082269338811
MeshRenderer:
  m_ObjectHideFlags: 0
  m_CorrespondingSourceObject: {fileID: 0}
  m_PrefabInstance: {fileID: 0}
  m_PrefabAsset: {fileID: 0}
  m_GameObject: {fileID: 2052319122958114202}
  m_Enabled: 1
  m_CastShadows: 0
  m_ReceiveShadows: 0
  m_DynamicOccludee: 1
  m_StaticShadowCaster: 0
  m_MotionVectors: 1
  m_LightProbeUsage: 1
  m_ReflectionProbeUsage: 1
  m_RayTracingMode: 2
  m_RayTraceProcedural: 0
  m_RenderingLayerMask: 1
  m_RendererPriority: 0
  m_Materials:
  - {fileID: 2100000, guid: 40d29de2bdc11f04dbfa25059165916e, type: 2}
  m_StaticBatchInfo:
    firstSubMesh: 0
    subMeshCount: 0
  m_StaticBatchRoot: {fileID: 0}
  m_ProbeAnchor: {fileID: 0}
  m_LightProbeVolumeOverride: {fileID: 0}
  m_ScaleInLightmap: 1
  m_ReceiveGI: 1
  m_PreserveUVs: 0
  m_IgnoreNormalsForChartDetection: 0
  m_ImportantGI: 0
  m_StitchLightmapSeams: 0
  m_SelectedEditorRenderState: 3
  m_MinimumChartSize: 4
  m_AutoUVMaxDistance: 0.5
  m_AutoUVMaxAngle: 89
  m_LightmapParameters: {fileID: 0}
  m_SortingLayerID: 0
  m_SortingLayer: 0
  m_SortingOrder: 0
  m_AdditionalVertexStreams: {fileID: 0}
--- !u!65 &8285028766353214623
BoxCollider:
  m_ObjectHideFlags: 0
  m_CorrespondingSourceObject: {fileID: 0}
  m_PrefabInstance: {fileID: 0}
  m_PrefabAsset: {fileID: 0}
  m_GameObject: {fileID: 2052319122958114202}
  m_Material: {fileID: 0}
  m_IsTrigger: 0
  m_Enabled: 1
  serializedVersion: 2
  m_Size: {x: 1, y: 1, z: 0.01}
  m_Center: {x: 0, y: 0, z: 0}
--- !u!114 &8230167420573437086
MonoBehaviour:
  m_ObjectHideFlags: 0
  m_CorrespondingSourceObject: {fileID: 0}
  m_PrefabInstance: {fileID: 0}
  m_PrefabAsset: {fileID: 0}
  m_GameObject: {fileID: 2052319122958114202}
  m_Enabled: 1
  m_EditorHideFlags: 0
  m_Script: {fileID: 11500000, guid: b524ddd4396c48dd8ad2a5a340a2252c, type: 3}
  m_Name: 
  m_EditorClassIdentifier: 
  m_DescriptionType: 0
  m_DescriptionYOffset: 0
  m_DescriptionText: Toggle X Position Snap
  m_LocalizedDescription:
    m_TableReference:
      m_TableCollectionName: 
    m_TableEntryReference:
      m_KeyId: 0
      m_Key: 
    m_FallbackState: 0
    m_WaitForCompletion: 0
    m_LocalVariables: []
  m_DescriptionTextExtra: 
  m_LocalizedDescriptionExtra:
    m_TableReference:
      m_TableCollectionName: 
    m_TableEntryReference:
      m_KeyId: 0
      m_Key: 
    m_FallbackState: 0
    m_WaitForCompletion: 0
    m_LocalVariables: []
  m_DescriptionActivateSpeed: 12
  m_DescriptionZScale: 1
  m_ButtonTexture: {fileID: 0}
  m_AtlasTexture: 1
  m_ToggleButton: 0
  m_LongPressReleaseButton: 0
  m_ButtonHasPressedAudio: 1
  m_ZAdjustHover: -0.02
  m_ZAdjustClick: 0.02
  m_HoverScale: 1.1
  m_HoverBoxColliderGrow: 0.2
  m_AddOverlay: 0
  m_Action:
    m_PersistentCalls:
      m_Calls:
<<<<<<< HEAD
      - m_Target: {fileID: 0}
=======
      - m_Target: {fileID: 114019824221785570}
>>>>>>> af8337ce
        m_TargetAssemblyTypeName: TiltBrush.SnapSettingsPanel, Assembly-CSharp
        m_MethodName: HandleToggle
        m_Mode: 2
        m_Arguments:
          m_ObjectArgument: {fileID: 8230167420573437086}
          m_ObjectArgumentAssemblyTypeName: TiltBrush.SnapSettingsPanelToggleButton,
            Assembly-CSharp
          m_IntArgument: 0
          m_FloatArgument: 0
          m_StringArgument: 
          m_BoolArgument: 0
        m_CallState: 2
  m_InitialToggleState: 1
  m_TextureOn: {fileID: 2800000, guid: 4ca620df5430af448aaf4f3ff20ad5c4, type: 3}
  m_TextureOff: {fileID: 2800000, guid: 957f69e59565cd1469fa095b415fa513, type: 3}
  m_ButtonType: 0
  references:
    version: 2
    RefIds: []
--- !u!1 &2158949533242171678
GameObject:
  m_ObjectHideFlags: 0
  m_CorrespondingSourceObject: {fileID: 0}
  m_PrefabInstance: {fileID: 0}
  m_PrefabAsset: {fileID: 0}
  serializedVersion: 6
  m_Component:
  - component: {fileID: 3104115159247193699}
  - component: {fileID: 3208252031327418726}
  - component: {fileID: 9110564146686283490}
  - component: {fileID: 6656190253855059657}
  m_Layer: 16
  m_Name: Text
  m_TagString: Untagged
  m_Icon: {fileID: 0}
  m_NavMeshLayer: 0
  m_StaticEditorFlags: 0
  m_IsActive: 1
--- !u!224 &3104115159247193699
RectTransform:
  m_ObjectHideFlags: 0
  m_CorrespondingSourceObject: {fileID: 0}
  m_PrefabInstance: {fileID: 0}
  m_PrefabAsset: {fileID: 0}
  m_GameObject: {fileID: 2158949533242171678}
  m_LocalRotation: {x: -0, y: -0, z: -0, w: 1}
  m_LocalPosition: {x: 0, y: 0, z: 0}
  m_LocalScale: {x: 1, y: 1, z: 1}
  m_ConstrainProportionsScale: 0
  m_Children: []
  m_Father: {fileID: 8017746296849009521}
  m_RootOrder: 0
  m_LocalEulerAnglesHint: {x: 0, y: 0, z: 0}
  m_AnchorMin: {x: 0.5, y: 0.5}
  m_AnchorMax: {x: 0.5, y: 0.5}
  m_AnchoredPosition: {x: -0.5, y: 1}
  m_SizeDelta: {x: 1, y: 0.5}
  m_Pivot: {x: 0, y: 1}
--- !u!23 &3208252031327418726
MeshRenderer:
  m_ObjectHideFlags: 0
  m_CorrespondingSourceObject: {fileID: 0}
  m_PrefabInstance: {fileID: 0}
  m_PrefabAsset: {fileID: 0}
  m_GameObject: {fileID: 2158949533242171678}
  m_Enabled: 1
  m_CastShadows: 0
  m_ReceiveShadows: 0
  m_DynamicOccludee: 1
  m_StaticShadowCaster: 0
  m_MotionVectors: 1
  m_LightProbeUsage: 1
  m_ReflectionProbeUsage: 1
  m_RayTracingMode: 2
  m_RayTraceProcedural: 0
  m_RenderingLayerMask: 1
  m_RendererPriority: 0
  m_Materials:
  - {fileID: 2133298, guid: fce54057bad3d2d4cb3c36ee394be518, type: 2}
  m_StaticBatchInfo:
    firstSubMesh: 0
    subMeshCount: 0
  m_StaticBatchRoot: {fileID: 0}
  m_ProbeAnchor: {fileID: 0}
  m_LightProbeVolumeOverride: {fileID: 0}
  m_ScaleInLightmap: 1
  m_ReceiveGI: 1
  m_PreserveUVs: 0
  m_IgnoreNormalsForChartDetection: 0
  m_ImportantGI: 0
  m_StitchLightmapSeams: 1
  m_SelectedEditorRenderState: 3
  m_MinimumChartSize: 4
  m_AutoUVMaxDistance: 0.5
  m_AutoUVMaxAngle: 89
  m_LightmapParameters: {fileID: 0}
  m_SortingLayerID: 0
  m_SortingLayer: 0
  m_SortingOrder: 0
  m_AdditionalVertexStreams: {fileID: 0}
--- !u!114 &9110564146686283490
MonoBehaviour:
  m_ObjectHideFlags: 0
  m_CorrespondingSourceObject: {fileID: 0}
  m_PrefabInstance: {fileID: 0}
  m_PrefabAsset: {fileID: 0}
  m_GameObject: {fileID: 2158949533242171678}
  m_Enabled: 1
  m_EditorHideFlags: 0
  m_Script: {fileID: 11500000, guid: 9541d86e2fd84c1d9990edf0852d74ab, type: 3}
  m_Name: 
  m_EditorClassIdentifier: 
  m_Material: {fileID: 0}
  m_Color: {r: 1, g: 1, b: 1, a: 1}
  m_RaycastTarget: 1
  m_RaycastPadding: {x: 0, y: 0, z: 0, w: 0}
  m_Maskable: 1
  m_OnCullStateChanged:
    m_PersistentCalls:
      m_Calls: []
  m_text: Snap Grid
  m_isRightToLeft: 0
  m_fontAsset: {fileID: 11400000, guid: fce54057bad3d2d4cb3c36ee394be518, type: 2}
  m_sharedMaterial: {fileID: 2133298, guid: fce54057bad3d2d4cb3c36ee394be518, type: 2}
  m_fontSharedMaterials: []
  m_fontMaterial: {fileID: 0}
  m_fontMaterials: []
  m_fontColor32:
    serializedVersion: 2
    rgba: 4294967295
  m_fontColor: {r: 1, g: 1, b: 1, a: 1}
  m_enableVertexGradient: 0
  m_colorMode: 3
  m_fontColorGradient:
    topLeft: {r: 1, g: 1, b: 1, a: 1}
    topRight: {r: 1, g: 1, b: 1, a: 1}
    bottomLeft: {r: 1, g: 1, b: 1, a: 1}
    bottomRight: {r: 1, g: 1, b: 1, a: 1}
  m_fontColorGradientPreset: {fileID: 0}
  m_spriteAsset: {fileID: 0}
  m_tintAllSprites: 0
  m_StyleSheet: {fileID: 0}
  m_TextStyleHashCode: -1183493901
  m_overrideHtmlColors: 0
  m_faceColor:
    serializedVersion: 2
    rgba: 4294967295
  m_fontSize: 2.54
  m_fontSizeBase: 2.54
  m_fontWeight: 400
  m_enableAutoSizing: 0
  m_fontSizeMin: 18
  m_fontSizeMax: 72
  m_fontStyle: 0
  m_HorizontalAlignment: 1
  m_VerticalAlignment: 256
  m_textAlignment: 65535
  m_characterSpacing: 0
  m_wordSpacing: 0
  m_lineSpacing: 0
  m_lineSpacingMax: 0
  m_paragraphSpacing: 0
  m_charWidthMaxAdj: 0
  m_enableWordWrapping: 1
  m_wordWrappingRatios: 0.4
  m_overflowMode: 0
  m_linkedTextComponent: {fileID: 0}
  parentLinkedComponent: {fileID: 0}
  m_enableKerning: 1
  m_enableExtraPadding: 0
  checkPaddingRequired: 0
  m_isRichText: 1
  m_parseCtrlCharacters: 1
  m_isOrthographic: 0
  m_isCullingEnabled: 0
  m_horizontalMapping: 0
  m_verticalMapping: 0
  m_uvLineOffset: 0
  m_geometrySortingOrder: 0
  m_IsTextObjectScaleStatic: 0
  m_VertexBufferAutoSizeReduction: 0
  m_useMaxVisibleDescender: 1
  m_pageToDisplay: 1
  m_margin: {x: 0, y: 0, z: 0, w: 0}
  m_isUsingLegacyAnimationComponent: 0
  m_isVolumetricText: 0
  _SortingLayer: 0
  _SortingLayerID: 0
  _SortingOrder: 0
  m_hasFontAssetChanged: 0
  m_renderer: {fileID: 3208252031327418726}
  m_maskType: 0
--- !u!114 &6656190253855059657
MonoBehaviour:
  m_ObjectHideFlags: 0
  m_CorrespondingSourceObject: {fileID: 0}
  m_PrefabInstance: {fileID: 0}
  m_PrefabAsset: {fileID: 0}
  m_GameObject: {fileID: 2158949533242171678}
  m_Enabled: 1
  m_EditorHideFlags: 0
  m_Script: {fileID: 11500000, guid: 69beb381e244f92449b8c4cf954630e9, type: 3}
  m_Name: 
  m_EditorClassIdentifier: 
  m_TrackedObjects:
  - rid: 8021623547164098591
  references:
    version: 2
    RefIds:
    - rid: 8021623547164098591
      type: {class: TrackedUGuiGraphic, ns: UnityEngine.Localization.PropertyVariants.TrackedObjects,
        asm: Unity.Localization}
      data:
        m_Target: {fileID: 9110564146686283490}
        m_TrackedProperties:
          items:
          - rid: 8021623547164098592
        m_UpdateType: 0
    - rid: 8021623547164098592
      type: {class: LocalizedStringProperty, ns: UnityEngine.Localization.PropertyVariants.TrackedProperties,
        asm: Unity.Localization}
      data:
        m_Localized:
          m_TableReference:
            m_TableCollectionName: GUID:c84355079ab3f3e4f8f3812258805f86
          m_TableEntryReference:
            m_KeyId: 10149812609196032
            m_Key: 
          m_FallbackState: 0
          m_WaitForCompletion: 0
          m_LocalVariables: []
        m_PropertyPath: m_text
--- !u!1 &4578537617175540313
GameObject:
  m_ObjectHideFlags: 0
  m_CorrespondingSourceObject: {fileID: 0}
  m_PrefabInstance: {fileID: 0}
  m_PrefabAsset: {fileID: 0}
  serializedVersion: 6
  m_Component:
  - component: {fileID: 6532322519593860585}
  - component: {fileID: 5696135300144436554}
  - component: {fileID: 5708193282607495134}
  m_Layer: 16
  m_Name: 'Label: Snap Selected'
  m_TagString: Untagged
  m_Icon: {fileID: 0}
  m_NavMeshLayer: 0
  m_StaticEditorFlags: 0
  m_IsActive: 1
--- !u!224 &6532322519593860585
RectTransform:
  m_ObjectHideFlags: 0
  m_CorrespondingSourceObject: {fileID: 0}
  m_PrefabInstance: {fileID: 0}
  m_PrefabAsset: {fileID: 0}
  m_GameObject: {fileID: 4578537617175540313}
  m_LocalRotation: {x: -0, y: -0, z: -0, w: 1}
  m_LocalPosition: {x: 0, y: 0, z: -0.009461194}
  m_LocalScale: {x: 0.22260235, y: 0.22260235, z: 0.22260235}
  m_ConstrainProportionsScale: 1
  m_Children: []
  m_Father: {fileID: 402684}
  m_RootOrder: 6
  m_LocalEulerAnglesHint: {x: 0, y: 0, z: 0}
  m_AnchorMin: {x: 1, y: 0.5}
  m_AnchorMax: {x: 0.5, y: 0.5}
  m_AnchoredPosition: {x: 0.008095205, y: -0.3833599}
  m_SizeDelta: {x: 1, y: 1}
  m_Pivot: {x: 0.5, y: 0.5}
--- !u!23 &5696135300144436554
MeshRenderer:
  m_ObjectHideFlags: 0
  m_CorrespondingSourceObject: {fileID: 0}
  m_PrefabInstance: {fileID: 0}
  m_PrefabAsset: {fileID: 0}
  m_GameObject: {fileID: 4578537617175540313}
  m_Enabled: 1
  m_CastShadows: 0
  m_ReceiveShadows: 0
  m_DynamicOccludee: 1
  m_StaticShadowCaster: 0
  m_MotionVectors: 1
  m_LightProbeUsage: 1
  m_ReflectionProbeUsage: 1
  m_RayTracingMode: 2
  m_RayTraceProcedural: 0
  m_RenderingLayerMask: 1
  m_RendererPriority: 0
  m_Materials:
  - {fileID: 2133298, guid: fce54057bad3d2d4cb3c36ee394be518, type: 2}
  m_StaticBatchInfo:
    firstSubMesh: 0
    subMeshCount: 0
  m_StaticBatchRoot: {fileID: 0}
  m_ProbeAnchor: {fileID: 0}
  m_LightProbeVolumeOverride: {fileID: 0}
  m_ScaleInLightmap: 1
  m_ReceiveGI: 1
  m_PreserveUVs: 0
  m_IgnoreNormalsForChartDetection: 0
  m_ImportantGI: 0
  m_StitchLightmapSeams: 1
  m_SelectedEditorRenderState: 3
  m_MinimumChartSize: 4
  m_AutoUVMaxDistance: 0.5
  m_AutoUVMaxAngle: 89
  m_LightmapParameters: {fileID: 0}
  m_SortingLayerID: 0
  m_SortingLayer: 0
  m_SortingOrder: 0
  m_AdditionalVertexStreams: {fileID: 0}
--- !u!114 &5708193282607495134
MonoBehaviour:
  m_ObjectHideFlags: 0
  m_CorrespondingSourceObject: {fileID: 0}
  m_PrefabInstance: {fileID: 0}
  m_PrefabAsset: {fileID: 0}
  m_GameObject: {fileID: 4578537617175540313}
  m_Enabled: 1
  m_EditorHideFlags: 0
  m_Script: {fileID: 11500000, guid: 9541d86e2fd84c1d9990edf0852d74ab, type: 3}
  m_Name: 
  m_EditorClassIdentifier: 
  m_Material: {fileID: 0}
  m_Color: {r: 1, g: 1, b: 1, a: 1}
  m_RaycastTarget: 1
  m_RaycastPadding: {x: 0, y: 0, z: 0, w: 0}
  m_Maskable: 1
  m_OnCullStateChanged:
    m_PersistentCalls:
      m_Calls: []
  m_text: Snap Selected
  m_isRightToLeft: 0
  m_fontAsset: {fileID: 11400000, guid: fce54057bad3d2d4cb3c36ee394be518, type: 2}
  m_sharedMaterial: {fileID: 2133298, guid: fce54057bad3d2d4cb3c36ee394be518, type: 2}
  m_fontSharedMaterials: []
  m_fontMaterial: {fileID: 0}
  m_fontMaterials: []
  m_fontColor32:
    serializedVersion: 2
    rgba: 4294967295
  m_fontColor: {r: 1, g: 1, b: 1, a: 1}
  m_enableVertexGradient: 0
  m_colorMode: 3
  m_fontColorGradient:
    topLeft: {r: 1, g: 1, b: 1, a: 1}
    topRight: {r: 1, g: 1, b: 1, a: 1}
    bottomLeft: {r: 1, g: 1, b: 1, a: 1}
    bottomRight: {r: 1, g: 1, b: 1, a: 1}
  m_fontColorGradientPreset: {fileID: 0}
  m_spriteAsset: {fileID: 0}
  m_tintAllSprites: 0
  m_StyleSheet: {fileID: 0}
  m_TextStyleHashCode: -1183493901
  m_overrideHtmlColors: 0
  m_faceColor:
    serializedVersion: 2
    rgba: 4294967295
  m_fontSize: 5
  m_fontSizeBase: 5
  m_fontWeight: 400
  m_enableAutoSizing: 0
  m_fontSizeMin: 18
  m_fontSizeMax: 72
  m_fontStyle: 0
  m_HorizontalAlignment: 2
  m_VerticalAlignment: 512
  m_textAlignment: 65535
  m_characterSpacing: 0
  m_wordSpacing: 0
  m_lineSpacing: 0
  m_lineSpacingMax: 0
  m_paragraphSpacing: 0
  m_charWidthMaxAdj: 0
  m_enableWordWrapping: 1
  m_wordWrappingRatios: 0.4
  m_overflowMode: 0
  m_linkedTextComponent: {fileID: 0}
  parentLinkedComponent: {fileID: 0}
  m_enableKerning: 1
  m_enableExtraPadding: 0
  checkPaddingRequired: 0
  m_isRichText: 1
  m_parseCtrlCharacters: 1
  m_isOrthographic: 0
  m_isCullingEnabled: 0
  m_horizontalMapping: 0
  m_verticalMapping: 0
  m_uvLineOffset: 0
  m_geometrySortingOrder: 0
  m_IsTextObjectScaleStatic: 0
  m_VertexBufferAutoSizeReduction: 0
  m_useMaxVisibleDescender: 1
  m_pageToDisplay: 1
  m_margin: {x: -1.8919523, y: 0.2, z: -1.796252, w: 0.2}
  m_isUsingLegacyAnimationComponent: 0
  m_isVolumetricText: 0
  _SortingLayer: 0
  _SortingLayerID: 0
  _SortingOrder: 0
  m_hasFontAssetChanged: 0
  m_renderer: {fileID: 5696135300144436554}
  m_maskType: 0
--- !u!1 &4760301089406437960
GameObject:
  m_ObjectHideFlags: 0
  m_CorrespondingSourceObject: {fileID: 0}
  m_PrefabInstance: {fileID: 0}
  m_PrefabAsset: {fileID: 0}
  serializedVersion: 6
  m_Component:
  - component: {fileID: 8017746296849009521}
  - component: {fileID: 5743623064989555339}
  - component: {fileID: 7634416871141557246}
  - component: {fileID: 7160979865543332570}
  - component: {fileID: 4021416706056454020}
  m_Layer: 16
  m_Name: ChangeSnapGrid
  m_TagString: Untagged
  m_Icon: {fileID: 0}
  m_NavMeshLayer: 0
  m_StaticEditorFlags: 0
  m_IsActive: 1
--- !u!4 &8017746296849009521
Transform:
  m_ObjectHideFlags: 0
  m_CorrespondingSourceObject: {fileID: 0}
  m_PrefabInstance: {fileID: 0}
  m_PrefabAsset: {fileID: 0}
  m_GameObject: {fileID: 4760301089406437960}
  m_LocalRotation: {x: -0, y: -0, z: -0, w: 1}
  m_LocalPosition: {x: 0.25, y: 0.526, z: 0.05}
  m_LocalScale: {x: 0.35, y: 0.35, z: 0.35}
  m_ConstrainProportionsScale: 1
  m_Children:
  - {fileID: 3104115159247193699}
  m_Father: {fileID: 402684}
  m_RootOrder: 1
  m_LocalEulerAnglesHint: {x: 0, y: 0, z: 0}
--- !u!33 &5743623064989555339
MeshFilter:
  m_ObjectHideFlags: 0
  m_CorrespondingSourceObject: {fileID: 0}
  m_PrefabInstance: {fileID: 0}
  m_PrefabAsset: {fileID: 0}
  m_GameObject: {fileID: 4760301089406437960}
  m_Mesh: {fileID: 4300000, guid: 5501f437160666942ae970f3648fbeb8, type: 3}
--- !u!23 &7634416871141557246
MeshRenderer:
  m_ObjectHideFlags: 0
  m_CorrespondingSourceObject: {fileID: 0}
  m_PrefabInstance: {fileID: 0}
  m_PrefabAsset: {fileID: 0}
  m_GameObject: {fileID: 4760301089406437960}
  m_Enabled: 1
  m_CastShadows: 0
  m_ReceiveShadows: 0
  m_DynamicOccludee: 1
  m_StaticShadowCaster: 0
  m_MotionVectors: 1
  m_LightProbeUsage: 1
  m_ReflectionProbeUsage: 1
  m_RayTracingMode: 2
  m_RayTraceProcedural: 0
  m_RenderingLayerMask: 1
  m_RendererPriority: 0
  m_Materials:
  - {fileID: 2100000, guid: 40d29de2bdc11f04dbfa25059165916e, type: 2}
  m_StaticBatchInfo:
    firstSubMesh: 0
    subMeshCount: 0
  m_StaticBatchRoot: {fileID: 0}
  m_ProbeAnchor: {fileID: 0}
  m_LightProbeVolumeOverride: {fileID: 0}
  m_ScaleInLightmap: 1
  m_ReceiveGI: 1
  m_PreserveUVs: 0
  m_IgnoreNormalsForChartDetection: 0
  m_ImportantGI: 0
  m_StitchLightmapSeams: 0
  m_SelectedEditorRenderState: 3
  m_MinimumChartSize: 4
  m_AutoUVMaxDistance: 0.5
  m_AutoUVMaxAngle: 89
  m_LightmapParameters: {fileID: 0}
  m_SortingLayerID: 0
  m_SortingLayer: 0
  m_SortingOrder: 0
  m_AdditionalVertexStreams: {fileID: 0}
--- !u!65 &7160979865543332570
BoxCollider:
  m_ObjectHideFlags: 0
  m_CorrespondingSourceObject: {fileID: 0}
  m_PrefabInstance: {fileID: 0}
  m_PrefabAsset: {fileID: 0}
  m_GameObject: {fileID: 4760301089406437960}
  m_Material: {fileID: 0}
  m_IsTrigger: 0
  m_Enabled: 1
  serializedVersion: 2
  m_Size: {x: 1, y: 1, z: 0.1}
  m_Center: {x: -0.000000074505806, y: 0.000000022351742, z: 0}
--- !u!114 &4021416706056454020
MonoBehaviour:
  m_ObjectHideFlags: 0
  m_CorrespondingSourceObject: {fileID: 0}
  m_PrefabInstance: {fileID: 0}
  m_PrefabAsset: {fileID: 0}
  m_GameObject: {fileID: 4760301089406437960}
  m_Enabled: 1
  m_EditorHideFlags: 0
  m_Script: {fileID: 11500000, guid: 6b355573aff342a999e2625a502d2c4d, type: 3}
  m_Name: 
  m_EditorClassIdentifier: 
  m_DescriptionType: 0
  m_DescriptionYOffset: 0
  m_DescriptionText: SNAP_PANEL_SNAPGRID_BUTTON_DESCRIPTION
  m_LocalizedDescription:
    m_TableReference:
      m_TableCollectionName: GUID:c84355079ab3f3e4f8f3812258805f86
    m_TableEntryReference:
      m_KeyId: 10149921501716480
      m_Key: 
    m_FallbackState: 0
    m_WaitForCompletion: 0
    m_LocalVariables: []
  m_DescriptionTextExtra: 
  m_LocalizedDescriptionExtra:
    m_TableReference:
      m_TableCollectionName: 
    m_TableEntryReference:
      m_KeyId: 0
      m_Key: 
    m_FallbackState: 0
    m_WaitForCompletion: 0
    m_LocalVariables: []
  m_DescriptionActivateSpeed: 12
  m_DescriptionZScale: 1
  m_ButtonTexture: {fileID: 2800000, guid: 741bac1483002444794be7d4239afe79, type: 3}
  m_AtlasTexture: 1
  m_ToggleButton: 0
  m_LongPressReleaseButton: 0
  m_ButtonHasPressedAudio: 1
  m_ZAdjustHover: -0.02
  m_ZAdjustClick: 0.05
  m_HoverScale: 1.1
  m_HoverBoxColliderGrow: 0.2
  m_AddOverlay: 0
  m_ShowRotation: 0
  m_RotationSpeedMultiplier: 14.3
  m_Command: 0
  m_Options:
  - m_Description: Off
    m_Texture: {fileID: 2800000, guid: bfd96a5d5cb0ef5458f58f81c6ed53fc, type: 3}
  - m_Description: 0.1
    m_Texture: {fileID: 2800000, guid: 741bac1483002444794be7d4239afe79, type: 3}
  - m_Description: 0.25
    m_Texture: {fileID: 2800000, guid: 741bac1483002444794be7d4239afe79, type: 3}
  - m_Description: 0.5
    m_Texture: {fileID: 2800000, guid: 741bac1483002444794be7d4239afe79, type: 3}
  - m_Description: 1
    m_Texture: {fileID: 2800000, guid: 741bac1483002444794be7d4239afe79, type: 3}
  - m_Description: 2
    m_Texture: {fileID: 2800000, guid: 741bac1483002444794be7d4239afe79, type: 3}
  - m_Description: 3
    m_Texture: {fileID: 2800000, guid: 741bac1483002444794be7d4239afe79, type: 3}
  - m_Description: 5
    m_Texture: {fileID: 2800000, guid: 741bac1483002444794be7d4239afe79, type: 3}
  DisplayTextLabel: 1
  DisplayIcon: 1
  SettingType: 1
  references:
    version: 2
    RefIds: []
--- !u!1 &5488736236287980047
GameObject:
  m_ObjectHideFlags: 0
  m_CorrespondingSourceObject: {fileID: 0}
  m_PrefabInstance: {fileID: 0}
  m_PrefabAsset: {fileID: 0}
  serializedVersion: 6
  m_Component:
  - component: {fileID: 9058690031562536873}
  - component: {fileID: 8962570540094781164}
  - component: {fileID: 3749135201943500226}
  m_Layer: 16
  m_Name: 'Label: Snap Axes'
  m_TagString: Untagged
  m_Icon: {fileID: 0}
  m_NavMeshLayer: 0
  m_StaticEditorFlags: 0
  m_IsActive: 1
--- !u!224 &9058690031562536873
RectTransform:
  m_ObjectHideFlags: 0
  m_CorrespondingSourceObject: {fileID: 0}
  m_PrefabInstance: {fileID: 0}
  m_PrefabAsset: {fileID: 0}
  m_GameObject: {fileID: 5488736236287980047}
  m_LocalRotation: {x: -0, y: -0, z: -0, w: 1}
  m_LocalPosition: {x: 0, y: 0, z: -0.009461194}
  m_LocalScale: {x: 0.22260235, y: 0.22260235, z: 0.22260235}
  m_ConstrainProportionsScale: 1
  m_Children: []
  m_Father: {fileID: 402684}
  m_RootOrder: 2
  m_LocalEulerAnglesHint: {x: 0, y: 0, z: 0}
  m_AnchorMin: {x: 1, y: 0.5}
  m_AnchorMax: {x: 0.5, y: 0.5}
  m_AnchoredPosition: {x: 0.008095205, y: 0.211}
  m_SizeDelta: {x: 1, y: 1}
  m_Pivot: {x: 0.5, y: 0.5}
--- !u!23 &8962570540094781164
MeshRenderer:
  m_ObjectHideFlags: 0
  m_CorrespondingSourceObject: {fileID: 0}
  m_PrefabInstance: {fileID: 0}
  m_PrefabAsset: {fileID: 0}
  m_GameObject: {fileID: 5488736236287980047}
  m_Enabled: 1
  m_CastShadows: 0
  m_ReceiveShadows: 0
  m_DynamicOccludee: 1
  m_StaticShadowCaster: 0
  m_MotionVectors: 1
  m_LightProbeUsage: 1
  m_ReflectionProbeUsage: 1
  m_RayTracingMode: 2
  m_RayTraceProcedural: 0
  m_RenderingLayerMask: 1
  m_RendererPriority: 0
  m_Materials:
  - {fileID: 2133298, guid: fce54057bad3d2d4cb3c36ee394be518, type: 2}
  m_StaticBatchInfo:
    firstSubMesh: 0
    subMeshCount: 0
  m_StaticBatchRoot: {fileID: 0}
  m_ProbeAnchor: {fileID: 0}
  m_LightProbeVolumeOverride: {fileID: 0}
  m_ScaleInLightmap: 1
  m_ReceiveGI: 1
  m_PreserveUVs: 0
  m_IgnoreNormalsForChartDetection: 0
  m_ImportantGI: 0
  m_StitchLightmapSeams: 1
  m_SelectedEditorRenderState: 3
  m_MinimumChartSize: 4
  m_AutoUVMaxDistance: 0.5
  m_AutoUVMaxAngle: 89
  m_LightmapParameters: {fileID: 0}
  m_SortingLayerID: 0
  m_SortingLayer: 0
  m_SortingOrder: 0
  m_AdditionalVertexStreams: {fileID: 0}
--- !u!114 &3749135201943500226
MonoBehaviour:
  m_ObjectHideFlags: 0
  m_CorrespondingSourceObject: {fileID: 0}
  m_PrefabInstance: {fileID: 0}
  m_PrefabAsset: {fileID: 0}
  m_GameObject: {fileID: 5488736236287980047}
  m_Enabled: 1
  m_EditorHideFlags: 0
  m_Script: {fileID: 11500000, guid: 9541d86e2fd84c1d9990edf0852d74ab, type: 3}
  m_Name: 
  m_EditorClassIdentifier: 
  m_Material: {fileID: 0}
  m_Color: {r: 1, g: 1, b: 1, a: 1}
  m_RaycastTarget: 1
  m_RaycastPadding: {x: 0, y: 0, z: 0, w: 0}
  m_Maskable: 1
  m_OnCullStateChanged:
    m_PersistentCalls:
      m_Calls: []
  m_text: Snap Axes
  m_isRightToLeft: 0
  m_fontAsset: {fileID: 11400000, guid: fce54057bad3d2d4cb3c36ee394be518, type: 2}
  m_sharedMaterial: {fileID: 2133298, guid: fce54057bad3d2d4cb3c36ee394be518, type: 2}
  m_fontSharedMaterials: []
  m_fontMaterial: {fileID: 0}
  m_fontMaterials: []
  m_fontColor32:
    serializedVersion: 2
    rgba: 4294967295
  m_fontColor: {r: 1, g: 1, b: 1, a: 1}
  m_enableVertexGradient: 0
  m_colorMode: 3
  m_fontColorGradient:
    topLeft: {r: 1, g: 1, b: 1, a: 1}
    topRight: {r: 1, g: 1, b: 1, a: 1}
    bottomLeft: {r: 1, g: 1, b: 1, a: 1}
    bottomRight: {r: 1, g: 1, b: 1, a: 1}
  m_fontColorGradientPreset: {fileID: 0}
  m_spriteAsset: {fileID: 0}
  m_tintAllSprites: 0
  m_StyleSheet: {fileID: 0}
  m_TextStyleHashCode: -1183493901
  m_overrideHtmlColors: 0
  m_faceColor:
    serializedVersion: 2
    rgba: 4294967295
  m_fontSize: 5
  m_fontSizeBase: 5
  m_fontWeight: 400
  m_enableAutoSizing: 0
  m_fontSizeMin: 18
  m_fontSizeMax: 72
  m_fontStyle: 0
  m_HorizontalAlignment: 2
  m_VerticalAlignment: 512
  m_textAlignment: 65535
  m_characterSpacing: 0
  m_wordSpacing: 0
  m_lineSpacing: 0
  m_lineSpacingMax: 0
  m_paragraphSpacing: 0
  m_charWidthMaxAdj: 0
  m_enableWordWrapping: 1
  m_wordWrappingRatios: 0.4
  m_overflowMode: 0
  m_linkedTextComponent: {fileID: 0}
  parentLinkedComponent: {fileID: 0}
  m_enableKerning: 1
  m_enableExtraPadding: 0
  checkPaddingRequired: 0
  m_isRichText: 1
  m_parseCtrlCharacters: 1
  m_isOrthographic: 0
  m_isCullingEnabled: 0
  m_horizontalMapping: 0
  m_verticalMapping: 0
  m_uvLineOffset: 0
  m_geometrySortingOrder: 0
  m_IsTextObjectScaleStatic: 0
  m_VertexBufferAutoSizeReduction: 0
  m_useMaxVisibleDescender: 1
  m_pageToDisplay: 1
  m_margin: {x: -1.8919523, y: 0.2, z: -1.796252, w: 0.2}
  m_isUsingLegacyAnimationComponent: 0
  m_isVolumetricText: 0
  _SortingLayer: 0
  _SortingLayerID: 0
  _SortingOrder: 0
  m_hasFontAssetChanged: 0
  m_renderer: {fileID: 8962570540094781164}
  m_maskType: 0
--- !u!1 &5637956185939505903
GameObject:
  m_ObjectHideFlags: 0
  m_CorrespondingSourceObject: {fileID: 0}
  m_PrefabInstance: {fileID: 0}
  m_PrefabAsset: {fileID: 0}
  serializedVersion: 6
  m_Component:
  - component: {fileID: 3280291583818168028}
  - component: {fileID: 7779188862113548310}
  - component: {fileID: 6669135572448740268}
  - component: {fileID: 5932261616379917728}
  m_Layer: 16
  m_Name: Text
  m_TagString: Untagged
  m_Icon: {fileID: 0}
  m_NavMeshLayer: 0
  m_StaticEditorFlags: 0
  m_IsActive: 1
--- !u!224 &3280291583818168028
RectTransform:
  m_ObjectHideFlags: 0
  m_CorrespondingSourceObject: {fileID: 0}
  m_PrefabInstance: {fileID: 0}
  m_PrefabAsset: {fileID: 0}
  m_GameObject: {fileID: 5637956185939505903}
  m_LocalRotation: {x: -0, y: -0, z: -0, w: 1}
  m_LocalPosition: {x: 0, y: 0, z: -0}
  m_LocalScale: {x: 1, y: 1, z: 1}
  m_ConstrainProportionsScale: 0
  m_Children: []
  m_Father: {fileID: 5710329577977720087}
  m_RootOrder: 0
  m_LocalEulerAnglesHint: {x: 0, y: 0, z: 0}
  m_AnchorMin: {x: 0.5, y: 0.5}
  m_AnchorMax: {x: 0.5, y: 0.5}
  m_AnchoredPosition: {x: -0.23, y: 1}
  m_SizeDelta: {x: 1, y: 0.5}
  m_Pivot: {x: 0, y: 1}
--- !u!23 &7779188862113548310
MeshRenderer:
  m_ObjectHideFlags: 0
  m_CorrespondingSourceObject: {fileID: 0}
  m_PrefabInstance: {fileID: 0}
  m_PrefabAsset: {fileID: 0}
  m_GameObject: {fileID: 5637956185939505903}
  m_Enabled: 1
  m_CastShadows: 0
  m_ReceiveShadows: 0
  m_DynamicOccludee: 1
  m_StaticShadowCaster: 0
  m_MotionVectors: 1
  m_LightProbeUsage: 1
  m_ReflectionProbeUsage: 1
  m_RayTracingMode: 2
  m_RayTraceProcedural: 0
  m_RenderingLayerMask: 1
  m_RendererPriority: 0
  m_Materials:
  - {fileID: 2133298, guid: fce54057bad3d2d4cb3c36ee394be518, type: 2}
  m_StaticBatchInfo:
    firstSubMesh: 0
    subMeshCount: 0
  m_StaticBatchRoot: {fileID: 0}
  m_ProbeAnchor: {fileID: 0}
  m_LightProbeVolumeOverride: {fileID: 0}
  m_ScaleInLightmap: 1
  m_ReceiveGI: 1
  m_PreserveUVs: 0
  m_IgnoreNormalsForChartDetection: 0
  m_ImportantGI: 0
  m_StitchLightmapSeams: 1
  m_SelectedEditorRenderState: 3
  m_MinimumChartSize: 4
  m_AutoUVMaxDistance: 0.5
  m_AutoUVMaxAngle: 89
  m_LightmapParameters: {fileID: 0}
  m_SortingLayerID: 0
  m_SortingLayer: 0
  m_SortingOrder: 0
  m_AdditionalVertexStreams: {fileID: 0}
--- !u!114 &6669135572448740268
MonoBehaviour:
  m_ObjectHideFlags: 0
  m_CorrespondingSourceObject: {fileID: 0}
  m_PrefabInstance: {fileID: 0}
  m_PrefabAsset: {fileID: 0}
  m_GameObject: {fileID: 5637956185939505903}
  m_Enabled: 1
  m_EditorHideFlags: 0
  m_Script: {fileID: 11500000, guid: 9541d86e2fd84c1d9990edf0852d74ab, type: 3}
  m_Name: 
  m_EditorClassIdentifier: 
  m_Material: {fileID: 0}
  m_Color: {r: 1, g: 1, b: 1, a: 1}
  m_RaycastTarget: 1
  m_RaycastPadding: {x: 0, y: 0, z: 0, w: 0}
  m_Maskable: 1
  m_OnCullStateChanged:
    m_PersistentCalls:
      m_Calls: []
  m_text: Jitter
  m_isRightToLeft: 0
  m_fontAsset: {fileID: 11400000, guid: fce54057bad3d2d4cb3c36ee394be518, type: 2}
  m_sharedMaterial: {fileID: 2133298, guid: fce54057bad3d2d4cb3c36ee394be518, type: 2}
  m_fontSharedMaterials: []
  m_fontMaterial: {fileID: 0}
  m_fontMaterials: []
  m_fontColor32:
    serializedVersion: 2
    rgba: 4294967295
  m_fontColor: {r: 1, g: 1, b: 1, a: 1}
  m_enableVertexGradient: 0
  m_colorMode: 3
  m_fontColorGradient:
    topLeft: {r: 1, g: 1, b: 1, a: 1}
    topRight: {r: 1, g: 1, b: 1, a: 1}
    bottomLeft: {r: 1, g: 1, b: 1, a: 1}
    bottomRight: {r: 1, g: 1, b: 1, a: 1}
  m_fontColorGradientPreset: {fileID: 0}
  m_spriteAsset: {fileID: 0}
  m_tintAllSprites: 0
  m_StyleSheet: {fileID: 0}
  m_TextStyleHashCode: -1183493901
  m_overrideHtmlColors: 0
  m_faceColor:
    serializedVersion: 2
    rgba: 4294967295
  m_fontSize: 2.54
  m_fontSizeBase: 2.54
  m_fontWeight: 400
  m_enableAutoSizing: 0
  m_fontSizeMin: 18
  m_fontSizeMax: 72
  m_fontStyle: 0
  m_HorizontalAlignment: 1
  m_VerticalAlignment: 256
  m_textAlignment: 65535
  m_characterSpacing: 0
  m_wordSpacing: 0
  m_lineSpacing: 0
  m_lineSpacingMax: 0
  m_paragraphSpacing: 0
  m_charWidthMaxAdj: 0
  m_enableWordWrapping: 1
  m_wordWrappingRatios: 0.4
  m_overflowMode: 0
  m_linkedTextComponent: {fileID: 0}
  parentLinkedComponent: {fileID: 0}
  m_enableKerning: 1
  m_enableExtraPadding: 0
  checkPaddingRequired: 0
  m_isRichText: 1
  m_parseCtrlCharacters: 1
  m_isOrthographic: 0
  m_isCullingEnabled: 0
  m_horizontalMapping: 0
  m_verticalMapping: 0
  m_uvLineOffset: 0
  m_geometrySortingOrder: 0
  m_IsTextObjectScaleStatic: 0
  m_VertexBufferAutoSizeReduction: 0
  m_useMaxVisibleDescender: 1
  m_pageToDisplay: 1
  m_margin: {x: 0, y: 0, z: 0, w: 0}
  m_isUsingLegacyAnimationComponent: 0
  m_isVolumetricText: 0
  _SortingLayer: 0
  _SortingLayerID: 0
  _SortingOrder: 0
  m_hasFontAssetChanged: 0
  m_renderer: {fileID: 7779188862113548310}
  m_maskType: 0
--- !u!114 &5932261616379917728
MonoBehaviour:
  m_ObjectHideFlags: 0
  m_CorrespondingSourceObject: {fileID: 0}
  m_PrefabInstance: {fileID: 0}
  m_PrefabAsset: {fileID: 0}
  m_GameObject: {fileID: 5637956185939505903}
  m_Enabled: 1
  m_EditorHideFlags: 0
  m_Script: {fileID: 11500000, guid: 69beb381e244f92449b8c4cf954630e9, type: 3}
  m_Name: 
  m_EditorClassIdentifier: 
  m_TrackedObjects:
  - rid: 8021623547164098593
  references:
    version: 2
    RefIds:
    - rid: 8021623547164098593
      type: {class: TrackedUGuiGraphic, ns: UnityEngine.Localization.PropertyVariants.TrackedObjects,
        asm: Unity.Localization}
      data:
        m_Target: {fileID: 6669135572448740268}
        m_TrackedProperties:
          items:
          - rid: 8021623547164098594
        m_UpdateType: 0
    - rid: 8021623547164098594
      type: {class: LocalizedStringProperty, ns: UnityEngine.Localization.PropertyVariants.TrackedProperties,
        asm: Unity.Localization}
      data:
        m_Localized:
          m_TableReference:
            m_TableCollectionName: GUID:c84355079ab3f3e4f8f3812258805f86
          m_TableEntryReference:
            m_KeyId: 10160187903811584
            m_Key: 
          m_FallbackState: 0
          m_WaitForCompletion: 0
          m_LocalVariables: []
        m_PropertyPath: m_text
--- !u!1 &5905450364201426406
GameObject:
  m_ObjectHideFlags: 0
  m_CorrespondingSourceObject: {fileID: 0}
  m_PrefabInstance: {fileID: 0}
  m_PrefabAsset: {fileID: 0}
  serializedVersion: 6
  m_Component:
  - component: {fileID: 3215616777194842837}
  - component: {fileID: 7772511983595376369}
  - component: {fileID: 6914663413730013716}
  - component: {fileID: 7892963034052905783}
  m_Layer: 16
  m_Name: Text
  m_TagString: Untagged
  m_Icon: {fileID: 0}
  m_NavMeshLayer: 0
  m_StaticEditorFlags: 0
  m_IsActive: 1
--- !u!224 &3215616777194842837
RectTransform:
  m_ObjectHideFlags: 0
  m_CorrespondingSourceObject: {fileID: 0}
  m_PrefabInstance: {fileID: 0}
  m_PrefabAsset: {fileID: 0}
  m_GameObject: {fileID: 5905450364201426406}
  m_LocalRotation: {x: -0, y: -0, z: -0, w: 1}
  m_LocalPosition: {x: 0, y: 0, z: 0}
  m_LocalScale: {x: 1, y: 1, z: 1}
  m_ConstrainProportionsScale: 0
  m_Children: []
  m_Father: {fileID: 1798291561020739511}
  m_RootOrder: 0
  m_LocalEulerAnglesHint: {x: 0, y: 0, z: 0}
  m_AnchorMin: {x: 0.5, y: 0.5}
  m_AnchorMax: {x: 0.5, y: 0.5}
  m_AnchoredPosition: {x: -0.5, y: 1}
  m_SizeDelta: {x: 1, y: 0.5}
  m_Pivot: {x: 0, y: 1}
--- !u!23 &7772511983595376369
MeshRenderer:
  m_ObjectHideFlags: 0
  m_CorrespondingSourceObject: {fileID: 0}
  m_PrefabInstance: {fileID: 0}
  m_PrefabAsset: {fileID: 0}
  m_GameObject: {fileID: 5905450364201426406}
  m_Enabled: 1
  m_CastShadows: 0
  m_ReceiveShadows: 0
  m_DynamicOccludee: 1
  m_StaticShadowCaster: 0
  m_MotionVectors: 1
  m_LightProbeUsage: 1
  m_ReflectionProbeUsage: 1
  m_RayTracingMode: 2
  m_RayTraceProcedural: 0
  m_RenderingLayerMask: 1
  m_RendererPriority: 0
  m_Materials:
  - {fileID: 2133298, guid: fce54057bad3d2d4cb3c36ee394be518, type: 2}
  m_StaticBatchInfo:
    firstSubMesh: 0
    subMeshCount: 0
  m_StaticBatchRoot: {fileID: 0}
  m_ProbeAnchor: {fileID: 0}
  m_LightProbeVolumeOverride: {fileID: 0}
  m_ScaleInLightmap: 1
  m_ReceiveGI: 1
  m_PreserveUVs: 0
  m_IgnoreNormalsForChartDetection: 0
  m_ImportantGI: 0
  m_StitchLightmapSeams: 1
  m_SelectedEditorRenderState: 3
  m_MinimumChartSize: 4
  m_AutoUVMaxDistance: 0.5
  m_AutoUVMaxAngle: 89
  m_LightmapParameters: {fileID: 0}
  m_SortingLayerID: 0
  m_SortingLayer: 0
  m_SortingOrder: 0
  m_AdditionalVertexStreams: {fileID: 0}
--- !u!114 &6914663413730013716
MonoBehaviour:
  m_ObjectHideFlags: 0
  m_CorrespondingSourceObject: {fileID: 0}
  m_PrefabInstance: {fileID: 0}
  m_PrefabAsset: {fileID: 0}
  m_GameObject: {fileID: 5905450364201426406}
  m_Enabled: 1
  m_EditorHideFlags: 0
  m_Script: {fileID: 11500000, guid: 9541d86e2fd84c1d9990edf0852d74ab, type: 3}
  m_Name: 
  m_EditorClassIdentifier: 
  m_Material: {fileID: 0}
  m_Color: {r: 1, g: 1, b: 1, a: 1}
  m_RaycastTarget: 1
  m_RaycastPadding: {x: 0, y: 0, z: 0, w: 0}
  m_Maskable: 1
  m_OnCullStateChanged:
    m_PersistentCalls:
      m_Calls: []
  m_text: Snap Angle
  m_isRightToLeft: 0
  m_fontAsset: {fileID: 11400000, guid: fce54057bad3d2d4cb3c36ee394be518, type: 2}
  m_sharedMaterial: {fileID: 2133298, guid: fce54057bad3d2d4cb3c36ee394be518, type: 2}
  m_fontSharedMaterials: []
  m_fontMaterial: {fileID: 0}
  m_fontMaterials: []
  m_fontColor32:
    serializedVersion: 2
    rgba: 4294967295
  m_fontColor: {r: 1, g: 1, b: 1, a: 1}
  m_enableVertexGradient: 0
  m_colorMode: 3
  m_fontColorGradient:
    topLeft: {r: 1, g: 1, b: 1, a: 1}
    topRight: {r: 1, g: 1, b: 1, a: 1}
    bottomLeft: {r: 1, g: 1, b: 1, a: 1}
    bottomRight: {r: 1, g: 1, b: 1, a: 1}
  m_fontColorGradientPreset: {fileID: 0}
  m_spriteAsset: {fileID: 0}
  m_tintAllSprites: 0
  m_StyleSheet: {fileID: 0}
  m_TextStyleHashCode: -1183493901
  m_overrideHtmlColors: 0
  m_faceColor:
    serializedVersion: 2
    rgba: 4294967295
  m_fontSize: 2.54
  m_fontSizeBase: 2.54
  m_fontWeight: 400
  m_enableAutoSizing: 0
  m_fontSizeMin: 18
  m_fontSizeMax: 72
  m_fontStyle: 0
  m_HorizontalAlignment: 1
  m_VerticalAlignment: 256
  m_textAlignment: 65535
  m_characterSpacing: 0
  m_wordSpacing: 0
  m_lineSpacing: 0
  m_lineSpacingMax: 0
  m_paragraphSpacing: 0
  m_charWidthMaxAdj: 0
  m_enableWordWrapping: 1
  m_wordWrappingRatios: 0.4
  m_overflowMode: 0
  m_linkedTextComponent: {fileID: 0}
  parentLinkedComponent: {fileID: 0}
  m_enableKerning: 1
  m_enableExtraPadding: 0
  checkPaddingRequired: 0
  m_isRichText: 1
  m_parseCtrlCharacters: 1
  m_isOrthographic: 0
  m_isCullingEnabled: 0
  m_horizontalMapping: 0
  m_verticalMapping: 0
  m_uvLineOffset: 0
  m_geometrySortingOrder: 0
  m_IsTextObjectScaleStatic: 0
  m_VertexBufferAutoSizeReduction: 0
  m_useMaxVisibleDescender: 1
  m_pageToDisplay: 1
  m_margin: {x: 0, y: 0, z: 0, w: 0}
  m_isUsingLegacyAnimationComponent: 0
  m_isVolumetricText: 0
  _SortingLayer: 0
  _SortingLayerID: 0
  _SortingOrder: 0
  m_hasFontAssetChanged: 0
  m_renderer: {fileID: 7772511983595376369}
  m_maskType: 0
--- !u!114 &7892963034052905783
MonoBehaviour:
  m_ObjectHideFlags: 0
  m_CorrespondingSourceObject: {fileID: 0}
  m_PrefabInstance: {fileID: 0}
  m_PrefabAsset: {fileID: 0}
  m_GameObject: {fileID: 5905450364201426406}
  m_Enabled: 1
  m_EditorHideFlags: 0
  m_Script: {fileID: 11500000, guid: 69beb381e244f92449b8c4cf954630e9, type: 3}
  m_Name: 
  m_EditorClassIdentifier: 
  m_TrackedObjects:
  - rid: 8021623547164098589
  references:
    version: 2
    RefIds:
    - rid: 8021623547164098589
      type: {class: TrackedUGuiGraphic, ns: UnityEngine.Localization.PropertyVariants.TrackedObjects,
        asm: Unity.Localization}
      data:
        m_Target: {fileID: 6914663413730013716}
        m_TrackedProperties:
          items:
          - rid: 8021623547164098590
        m_UpdateType: 0
    - rid: 8021623547164098590
      type: {class: LocalizedStringProperty, ns: UnityEngine.Localization.PropertyVariants.TrackedProperties,
        asm: Unity.Localization}
      data:
        m_Localized:
          m_TableReference:
            m_TableCollectionName: GUID:c84355079ab3f3e4f8f3812258805f86
          m_TableEntryReference:
            m_KeyId: 10149748172103680
            m_Key: 
          m_FallbackState: 0
          m_WaitForCompletion: 0
          m_LocalVariables: []
        m_PropertyPath: m_text
--- !u!1 &7229628715177924282
GameObject:
  m_ObjectHideFlags: 0
  m_CorrespondingSourceObject: {fileID: 0}
  m_PrefabInstance: {fileID: 0}
  m_PrefabAsset: {fileID: 0}
  serializedVersion: 6
  m_Component:
  - component: {fileID: 1775423682761464775}
  - component: {fileID: 5195759936254591379}
  - component: {fileID: 7253170771505283612}
  - component: {fileID: 580410548361672212}
  - component: {fileID: 8342074886774943457}
  m_Layer: 16
  m_Name: Snap Selected Rotation Angles
  m_TagString: Untagged
  m_Icon: {fileID: 0}
  m_NavMeshLayer: 0
  m_StaticEditorFlags: 0
  m_IsActive: 1
--- !u!4 &1775423682761464775
Transform:
  m_ObjectHideFlags: 0
  m_CorrespondingSourceObject: {fileID: 0}
  m_PrefabInstance: {fileID: 0}
  m_PrefabAsset: {fileID: 0}
  m_GameObject: {fileID: 7229628715177924282}
  m_LocalRotation: {x: -0, y: -0, z: -0, w: 1}
  m_LocalPosition: {x: 0.20609, y: -0.66173744, z: -0.029416494}
  m_LocalScale: {x: 0.3199832, y: 0.3199832, z: 0.3199832}
  m_ConstrainProportionsScale: 1
  m_Children: []
  m_Father: {fileID: 402684}
  m_RootOrder: 8
  m_LocalEulerAnglesHint: {x: 0, y: 0, z: 0}
--- !u!33 &5195759936254591379
MeshFilter:
  m_ObjectHideFlags: 0
  m_CorrespondingSourceObject: {fileID: 0}
  m_PrefabInstance: {fileID: 0}
  m_PrefabAsset: {fileID: 0}
  m_GameObject: {fileID: 7229628715177924282}
  m_Mesh: {fileID: 4300000, guid: 5501f437160666942ae970f3648fbeb8, type: 3}
--- !u!23 &7253170771505283612
MeshRenderer:
  m_ObjectHideFlags: 0
  m_CorrespondingSourceObject: {fileID: 0}
  m_PrefabInstance: {fileID: 0}
  m_PrefabAsset: {fileID: 0}
  m_GameObject: {fileID: 7229628715177924282}
  m_Enabled: 1
  m_CastShadows: 0
  m_ReceiveShadows: 0
  m_DynamicOccludee: 1
  m_StaticShadowCaster: 0
  m_MotionVectors: 1
  m_LightProbeUsage: 1
  m_ReflectionProbeUsage: 1
  m_RayTracingMode: 2
  m_RayTraceProcedural: 0
  m_RenderingLayerMask: 1
  m_RendererPriority: 0
  m_Materials:
  - {fileID: 2100000, guid: 40d29de2bdc11f04dbfa25059165916e, type: 2}
  m_StaticBatchInfo:
    firstSubMesh: 0
    subMeshCount: 0
  m_StaticBatchRoot: {fileID: 0}
  m_ProbeAnchor: {fileID: 0}
  m_LightProbeVolumeOverride: {fileID: 0}
  m_ScaleInLightmap: 1
  m_ReceiveGI: 1
  m_PreserveUVs: 0
  m_IgnoreNormalsForChartDetection: 0
  m_ImportantGI: 0
  m_StitchLightmapSeams: 0
  m_SelectedEditorRenderState: 3
  m_MinimumChartSize: 4
  m_AutoUVMaxDistance: 0.5
  m_AutoUVMaxAngle: 89
  m_LightmapParameters: {fileID: 0}
  m_SortingLayerID: 0
  m_SortingLayer: 0
  m_SortingOrder: 0
  m_AdditionalVertexStreams: {fileID: 0}
--- !u!65 &580410548361672212
BoxCollider:
  m_ObjectHideFlags: 0
  m_CorrespondingSourceObject: {fileID: 0}
  m_PrefabInstance: {fileID: 0}
  m_PrefabAsset: {fileID: 0}
  m_GameObject: {fileID: 7229628715177924282}
  m_Material: {fileID: 0}
  m_IsTrigger: 0
  m_Enabled: 1
  serializedVersion: 2
  m_Size: {x: 1, y: 1, z: 0.01}
  m_Center: {x: 0, y: 0, z: 0}
--- !u!114 &8342074886774943457
MonoBehaviour:
  m_ObjectHideFlags: 0
  m_CorrespondingSourceObject: {fileID: 0}
  m_PrefabInstance: {fileID: 0}
  m_PrefabAsset: {fileID: 0}
  m_GameObject: {fileID: 7229628715177924282}
  m_Enabled: 1
  m_EditorHideFlags: 0
  m_Script: {fileID: 11500000, guid: 07f172f1096366841bb9362060bb0095, type: 3}
  m_Name: 
  m_EditorClassIdentifier: 
  m_DescriptionType: 0
  m_DescriptionYOffset: 0
  m_DescriptionText: Snap Selected Rotation Angles
  m_LocalizedDescription:
    m_TableReference:
      m_TableCollectionName: 
    m_TableEntryReference:
      m_KeyId: 0
      m_Key: 
    m_FallbackState: 0
    m_WaitForCompletion: 0
    m_LocalVariables: []
  m_DescriptionTextExtra: 
  m_LocalizedDescriptionExtra:
    m_TableReference:
      m_TableCollectionName: 
    m_TableEntryReference:
      m_KeyId: 0
      m_Key: 
    m_FallbackState: 0
    m_WaitForCompletion: 0
    m_LocalVariables: []
  m_DescriptionActivateSpeed: 12
  m_DescriptionZScale: 1
  m_ButtonTexture: {fileID: 2800000, guid: a68fb700064025245af41e5c5c784e6c, type: 3}
  m_AtlasTexture: 1
  m_ToggleButton: 0
  m_LongPressReleaseButton: 0
  m_ButtonHasPressedAudio: 1
  m_ZAdjustHover: -0.02
  m_ZAdjustClick: 0.02
  m_HoverScale: 1.1
  m_HoverBoxColliderGrow: 0.2
  m_AddOverlay: 0
  m_Action:
    m_PersistentCalls:
      m_Calls:
<<<<<<< HEAD
      - m_Target: {fileID: 0}
        m_TargetAssemblyTypeName: TiltBrush.TransformPanel, Assembly-CSharp
=======
      - m_Target: {fileID: 114019824221785570}
        m_TargetAssemblyTypeName: TiltBrush.SnapSettingsPanel, Assembly-CSharp
>>>>>>> af8337ce
        m_MethodName: HandleSnapSelectedRotationAngles
        m_Mode: 1
        m_Arguments:
          m_ObjectArgument: {fileID: 0}
          m_ObjectArgumentAssemblyTypeName: UnityEngine.Object, UnityEngine
          m_IntArgument: 0
          m_FloatArgument: 0
          m_StringArgument: 
          m_BoolArgument: 0
        m_CallState: 2
  references:
    version: 2
    RefIds: []
--- !u!1 &8073450650595883775
GameObject:
  m_ObjectHideFlags: 0
  m_CorrespondingSourceObject: {fileID: 0}
  m_PrefabInstance: {fileID: 0}
  m_PrefabAsset: {fileID: 0}
  serializedVersion: 6
  m_Component:
  - component: {fileID: 8187560101121385808}
  - component: {fileID: 3737660510686199782}
  - component: {fileID: 6765760995503003840}
  - component: {fileID: 8915855837499798453}
  - component: {fileID: 9155872418332497152}
  m_Layer: 16
  m_Name: Snap Selected to Grid
  m_TagString: Untagged
  m_Icon: {fileID: 0}
  m_NavMeshLayer: 0
  m_StaticEditorFlags: 0
  m_IsActive: 1
--- !u!4 &8187560101121385808
Transform:
  m_ObjectHideFlags: 0
  m_CorrespondingSourceObject: {fileID: 0}
  m_PrefabInstance: {fileID: 0}
  m_PrefabAsset: {fileID: 0}
  m_GameObject: {fileID: 8073450650595883775}
  m_LocalRotation: {x: -0, y: -0, z: -0, w: 1}
  m_LocalPosition: {x: -0.20094, y: -0.66173744, z: -0.029416494}
  m_LocalScale: {x: 0.3199832, y: 0.3199832, z: 0.3199832}
  m_ConstrainProportionsScale: 1
  m_Children: []
  m_Father: {fileID: 402684}
  m_RootOrder: 7
  m_LocalEulerAnglesHint: {x: 0, y: 0, z: 0}
--- !u!33 &3737660510686199782
MeshFilter:
  m_ObjectHideFlags: 0
  m_CorrespondingSourceObject: {fileID: 0}
  m_PrefabInstance: {fileID: 0}
  m_PrefabAsset: {fileID: 0}
  m_GameObject: {fileID: 8073450650595883775}
  m_Mesh: {fileID: 4300000, guid: 5501f437160666942ae970f3648fbeb8, type: 3}
--- !u!23 &6765760995503003840
MeshRenderer:
  m_ObjectHideFlags: 0
  m_CorrespondingSourceObject: {fileID: 0}
  m_PrefabInstance: {fileID: 0}
  m_PrefabAsset: {fileID: 0}
  m_GameObject: {fileID: 8073450650595883775}
  m_Enabled: 1
  m_CastShadows: 0
  m_ReceiveShadows: 0
  m_DynamicOccludee: 1
  m_StaticShadowCaster: 0
  m_MotionVectors: 1
  m_LightProbeUsage: 1
  m_ReflectionProbeUsage: 1
  m_RayTracingMode: 2
  m_RayTraceProcedural: 0
  m_RenderingLayerMask: 1
  m_RendererPriority: 0
  m_Materials:
  - {fileID: 2100000, guid: 40d29de2bdc11f04dbfa25059165916e, type: 2}
  m_StaticBatchInfo:
    firstSubMesh: 0
    subMeshCount: 0
  m_StaticBatchRoot: {fileID: 0}
  m_ProbeAnchor: {fileID: 0}
  m_LightProbeVolumeOverride: {fileID: 0}
  m_ScaleInLightmap: 1
  m_ReceiveGI: 1
  m_PreserveUVs: 0
  m_IgnoreNormalsForChartDetection: 0
  m_ImportantGI: 0
  m_StitchLightmapSeams: 0
  m_SelectedEditorRenderState: 3
  m_MinimumChartSize: 4
  m_AutoUVMaxDistance: 0.5
  m_AutoUVMaxAngle: 89
  m_LightmapParameters: {fileID: 0}
  m_SortingLayerID: 0
  m_SortingLayer: 0
  m_SortingOrder: 0
  m_AdditionalVertexStreams: {fileID: 0}
--- !u!65 &8915855837499798453
BoxCollider:
  m_ObjectHideFlags: 0
  m_CorrespondingSourceObject: {fileID: 0}
  m_PrefabInstance: {fileID: 0}
  m_PrefabAsset: {fileID: 0}
  m_GameObject: {fileID: 8073450650595883775}
  m_Material: {fileID: 0}
  m_IsTrigger: 0
  m_Enabled: 1
  serializedVersion: 2
  m_Size: {x: 1, y: 1, z: 0.01}
  m_Center: {x: 0, y: 0, z: 0}
--- !u!114 &9155872418332497152
MonoBehaviour:
  m_ObjectHideFlags: 0
  m_CorrespondingSourceObject: {fileID: 0}
  m_PrefabInstance: {fileID: 0}
  m_PrefabAsset: {fileID: 0}
  m_GameObject: {fileID: 8073450650595883775}
  m_Enabled: 1
  m_EditorHideFlags: 0
  m_Script: {fileID: 11500000, guid: 07f172f1096366841bb9362060bb0095, type: 3}
  m_Name: 
  m_EditorClassIdentifier: 
  m_DescriptionType: 0
  m_DescriptionYOffset: 0
  m_DescriptionText: Snap Selected to Grid
  m_LocalizedDescription:
    m_TableReference:
      m_TableCollectionName: 
    m_TableEntryReference:
      m_KeyId: 0
      m_Key: 
    m_FallbackState: 0
    m_WaitForCompletion: 0
    m_LocalVariables: []
  m_DescriptionTextExtra: 
  m_LocalizedDescriptionExtra:
    m_TableReference:
      m_TableCollectionName: 
    m_TableEntryReference:
      m_KeyId: 0
      m_Key: 
    m_FallbackState: 0
    m_WaitForCompletion: 0
    m_LocalVariables: []
  m_DescriptionActivateSpeed: 12
  m_DescriptionZScale: 1
  m_ButtonTexture: {fileID: 2800000, guid: 8e733c6b71b90e94c8b99c3c58de9b65, type: 3}
  m_AtlasTexture: 1
  m_ToggleButton: 0
  m_LongPressReleaseButton: 0
  m_ButtonHasPressedAudio: 1
  m_ZAdjustHover: -0.02
  m_ZAdjustClick: 0.02
  m_HoverScale: 1.1
  m_HoverBoxColliderGrow: 0.2
  m_AddOverlay: 0
  m_Action:
    m_PersistentCalls:
      m_Calls:
<<<<<<< HEAD
      - m_Target: {fileID: 0}
        m_TargetAssemblyTypeName: TiltBrush.TransformPanel, Assembly-CSharp
=======
      - m_Target: {fileID: 114019824221785570}
        m_TargetAssemblyTypeName: TiltBrush.SnapSettingsPanel, Assembly-CSharp
>>>>>>> af8337ce
        m_MethodName: HandleSnapSelectionToGrid
        m_Mode: 1
        m_Arguments:
          m_ObjectArgument: {fileID: 0}
          m_ObjectArgumentAssemblyTypeName: UnityEngine.Object, UnityEngine
          m_IntArgument: 0
          m_FloatArgument: 0
          m_StringArgument: 
          m_BoolArgument: 0
        m_CallState: 2
  references:
    version: 2
    RefIds: []
--- !u!1 &8859356433716956865
GameObject:
  m_ObjectHideFlags: 0
  m_CorrespondingSourceObject: {fileID: 0}
  m_PrefabInstance: {fileID: 0}
  m_PrefabAsset: {fileID: 0}
  serializedVersion: 6
  m_Component:
  - component: {fileID: 7259290170830663728}
  - component: {fileID: 5187747372210469577}
  - component: {fileID: 460400210144203087}
  - component: {fileID: 3311493935734438459}
  - component: {fileID: 4782455798118134614}
  m_Layer: 16
  m_Name: Lock Snap Translate Z
  m_TagString: Untagged
  m_Icon: {fileID: 0}
  m_NavMeshLayer: 0
  m_StaticEditorFlags: 0
  m_IsActive: 1
--- !u!4 &7259290170830663728
Transform:
  m_ObjectHideFlags: 0
  m_CorrespondingSourceObject: {fileID: 0}
  m_PrefabInstance: {fileID: 0}
  m_PrefabAsset: {fileID: 0}
  m_GameObject: {fileID: 8859356433716956865}
  m_LocalRotation: {x: -0, y: -0, z: -0, w: 1}
  m_LocalPosition: {x: 0.39074, y: -0.07536125, z: -0.029416494}
  m_LocalScale: {x: 0.32312617, y: 0.32312617, z: 0.32312617}
  m_ConstrainProportionsScale: 0
  m_Children: []
  m_Father: {fileID: 402684}
  m_RootOrder: 5
  m_LocalEulerAnglesHint: {x: 0, y: 0, z: 0}
--- !u!33 &5187747372210469577
MeshFilter:
  m_ObjectHideFlags: 0
  m_CorrespondingSourceObject: {fileID: 0}
  m_PrefabInstance: {fileID: 0}
  m_PrefabAsset: {fileID: 0}
  m_GameObject: {fileID: 8859356433716956865}
  m_Mesh: {fileID: 4300000, guid: 5501f437160666942ae970f3648fbeb8, type: 3}
--- !u!23 &460400210144203087
MeshRenderer:
  m_ObjectHideFlags: 0
  m_CorrespondingSourceObject: {fileID: 0}
  m_PrefabInstance: {fileID: 0}
  m_PrefabAsset: {fileID: 0}
  m_GameObject: {fileID: 8859356433716956865}
  m_Enabled: 1
  m_CastShadows: 0
  m_ReceiveShadows: 0
  m_DynamicOccludee: 1
  m_StaticShadowCaster: 0
  m_MotionVectors: 1
  m_LightProbeUsage: 1
  m_ReflectionProbeUsage: 1
  m_RayTracingMode: 2
  m_RayTraceProcedural: 0
  m_RenderingLayerMask: 1
  m_RendererPriority: 0
  m_Materials:
  - {fileID: 2100000, guid: 40d29de2bdc11f04dbfa25059165916e, type: 2}
  m_StaticBatchInfo:
    firstSubMesh: 0
    subMeshCount: 0
  m_StaticBatchRoot: {fileID: 0}
  m_ProbeAnchor: {fileID: 0}
  m_LightProbeVolumeOverride: {fileID: 0}
  m_ScaleInLightmap: 1
  m_ReceiveGI: 1
  m_PreserveUVs: 0
  m_IgnoreNormalsForChartDetection: 0
  m_ImportantGI: 0
  m_StitchLightmapSeams: 0
  m_SelectedEditorRenderState: 3
  m_MinimumChartSize: 4
  m_AutoUVMaxDistance: 0.5
  m_AutoUVMaxAngle: 89
  m_LightmapParameters: {fileID: 0}
  m_SortingLayerID: 0
  m_SortingLayer: 0
  m_SortingOrder: 0
  m_AdditionalVertexStreams: {fileID: 0}
--- !u!65 &3311493935734438459
BoxCollider:
  m_ObjectHideFlags: 0
  m_CorrespondingSourceObject: {fileID: 0}
  m_PrefabInstance: {fileID: 0}
  m_PrefabAsset: {fileID: 0}
  m_GameObject: {fileID: 8859356433716956865}
  m_Material: {fileID: 0}
  m_IsTrigger: 0
  m_Enabled: 1
  serializedVersion: 2
  m_Size: {x: 1, y: 1, z: 0.01}
  m_Center: {x: 0, y: 0, z: 0}
--- !u!114 &4782455798118134614
MonoBehaviour:
  m_ObjectHideFlags: 0
  m_CorrespondingSourceObject: {fileID: 0}
  m_PrefabInstance: {fileID: 0}
  m_PrefabAsset: {fileID: 0}
  m_GameObject: {fileID: 8859356433716956865}
  m_Enabled: 1
  m_EditorHideFlags: 0
  m_Script: {fileID: 11500000, guid: b524ddd4396c48dd8ad2a5a340a2252c, type: 3}
  m_Name: 
  m_EditorClassIdentifier: 
  m_DescriptionType: 0
  m_DescriptionYOffset: 0
  m_DescriptionText: Toggle Z Position Snap
  m_LocalizedDescription:
    m_TableReference:
      m_TableCollectionName: 
    m_TableEntryReference:
      m_KeyId: 0
      m_Key: 
    m_FallbackState: 0
    m_WaitForCompletion: 0
    m_LocalVariables: []
  m_DescriptionTextExtra: 
  m_LocalizedDescriptionExtra:
    m_TableReference:
      m_TableCollectionName: 
    m_TableEntryReference:
      m_KeyId: 0
      m_Key: 
    m_FallbackState: 0
    m_WaitForCompletion: 0
    m_LocalVariables: []
  m_DescriptionActivateSpeed: 12
  m_DescriptionZScale: 1
  m_ButtonTexture: {fileID: 0}
  m_AtlasTexture: 1
  m_ToggleButton: 0
  m_LongPressReleaseButton: 0
  m_ButtonHasPressedAudio: 1
  m_ZAdjustHover: -0.02
  m_ZAdjustClick: 0.02
  m_HoverScale: 1.1
  m_HoverBoxColliderGrow: 0.2
  m_AddOverlay: 0
  m_Action:
    m_PersistentCalls:
      m_Calls:
<<<<<<< HEAD
      - m_Target: {fileID: 0}
=======
      - m_Target: {fileID: 114019824221785570}
>>>>>>> af8337ce
        m_TargetAssemblyTypeName: TiltBrush.SnapSettingsPanel, Assembly-CSharp
        m_MethodName: HandleToggle
        m_Mode: 2
        m_Arguments:
          m_ObjectArgument: {fileID: 4782455798118134614}
          m_ObjectArgumentAssemblyTypeName: TiltBrush.SnapSettingsPanelToggleButton,
            Assembly-CSharp
          m_IntArgument: 0
          m_FloatArgument: 0
          m_StringArgument: 
          m_BoolArgument: 0
        m_CallState: 2
  m_InitialToggleState: 1
  m_TextureOn: {fileID: 2800000, guid: 4ca620df5430af448aaf4f3ff20ad5c4, type: 3}
  m_TextureOff: {fileID: 2800000, guid: 957f69e59565cd1469fa095b415fa513, type: 3}
  m_ButtonType: 2
  references:
    version: 2
    RefIds: []
--- !u!1001 &2798590016152267446
PrefabInstance:
  m_ObjectHideFlags: 0
  serializedVersion: 2
  m_Modification:
    m_TransformParent: {fileID: 402684}
    m_Modifications:
    - target: {fileID: 7630606763700834929, guid: 71757eb1eb6bebe489a852e972821df3,
        type: 3}
      propertyPath: m_Name
      value: OpenJitterOptionsPopup
      objectReference: {fileID: 0}
    - target: {fileID: 7630606763700834929, guid: 71757eb1eb6bebe489a852e972821df3,
        type: 3}
      propertyPath: m_IsActive
      value: 0
      objectReference: {fileID: 0}
    - target: {fileID: 7631838532712089505, guid: 71757eb1eb6bebe489a852e972821df3,
        type: 3}
      propertyPath: m_RootOrder
      value: 9
      objectReference: {fileID: 0}
    - target: {fileID: 7631838532712089505, guid: 71757eb1eb6bebe489a852e972821df3,
        type: 3}
      propertyPath: m_LocalScale.x
      value: 0.35
      objectReference: {fileID: 0}
    - target: {fileID: 7631838532712089505, guid: 71757eb1eb6bebe489a852e972821df3,
        type: 3}
      propertyPath: m_LocalScale.y
      value: 0.35
      objectReference: {fileID: 0}
    - target: {fileID: 7631838532712089505, guid: 71757eb1eb6bebe489a852e972821df3,
        type: 3}
      propertyPath: m_LocalScale.z
      value: 0.35
      objectReference: {fileID: 0}
    - target: {fileID: 7631838532712089505, guid: 71757eb1eb6bebe489a852e972821df3,
        type: 3}
      propertyPath: m_LocalPosition.x
      value: 0
      objectReference: {fileID: 0}
    - target: {fileID: 7631838532712089505, guid: 71757eb1eb6bebe489a852e972821df3,
        type: 3}
      propertyPath: m_LocalPosition.y
      value: -0.22
      objectReference: {fileID: 0}
    - target: {fileID: 7631838532712089505, guid: 71757eb1eb6bebe489a852e972821df3,
        type: 3}
      propertyPath: m_LocalPosition.z
      value: 0.050000206
      objectReference: {fileID: 0}
    - target: {fileID: 7631838532712089505, guid: 71757eb1eb6bebe489a852e972821df3,
        type: 3}
      propertyPath: m_LocalRotation.w
      value: 1
      objectReference: {fileID: 0}
    - target: {fileID: 7631838532712089505, guid: 71757eb1eb6bebe489a852e972821df3,
        type: 3}
      propertyPath: m_LocalRotation.x
      value: -0
      objectReference: {fileID: 0}
    - target: {fileID: 7631838532712089505, guid: 71757eb1eb6bebe489a852e972821df3,
        type: 3}
      propertyPath: m_LocalRotation.y
      value: -0
      objectReference: {fileID: 0}
    - target: {fileID: 7631838532712089505, guid: 71757eb1eb6bebe489a852e972821df3,
        type: 3}
      propertyPath: m_LocalRotation.z
      value: -0
      objectReference: {fileID: 0}
    - target: {fileID: 7631838532712089505, guid: 71757eb1eb6bebe489a852e972821df3,
        type: 3}
      propertyPath: m_LocalEulerAnglesHint.x
      value: 0
      objectReference: {fileID: 0}
    - target: {fileID: 7631838532712089505, guid: 71757eb1eb6bebe489a852e972821df3,
        type: 3}
      propertyPath: m_LocalEulerAnglesHint.y
      value: 0
      objectReference: {fileID: 0}
    - target: {fileID: 7631838532712089505, guid: 71757eb1eb6bebe489a852e972821df3,
        type: 3}
      propertyPath: m_LocalEulerAnglesHint.z
      value: 0
      objectReference: {fileID: 0}
    m_RemovedComponents: []
  m_SourcePrefab: {fileID: 100100000, guid: 71757eb1eb6bebe489a852e972821df3, type: 3}
--- !u!4 &5710329577977720087 stripped
Transform:
  m_CorrespondingSourceObject: {fileID: 7631838532712089505, guid: 71757eb1eb6bebe489a852e972821df3,
    type: 3}
  m_PrefabInstance: {fileID: 2798590016152267446}
  m_PrefabAsset: {fileID: 0}<|MERGE_RESOLUTION|>--- conflicted
+++ resolved
@@ -221,8 +221,8 @@
   m_Enabled: 1
   m_EditorHideFlags: 0
   m_Script: {fileID: 11500000, guid: e1917707763d45dd81f3f1b0d6270f31, type: 3}
-  m_Name: 
-  m_EditorClassIdentifier: 
+  m_Name:
+  m_EditorClassIdentifier:
   m_PanelType: 8000
   m_Collider: {fileID: 6531256}
   m_Mesh: {fileID: 160772}
@@ -238,7 +238,7 @@
       m_TableCollectionName: GUID:c84355079ab3f3e4f8f3812258805f86
     m_TableEntryReference:
       m_KeyId: 10142251554152448
-      m_Key: 
+      m_Key:
     m_FallbackState: 0
     m_WaitForCompletion: 0
     m_LocalVariables: []
@@ -290,8 +290,8 @@
   m_Enabled: 1
   m_EditorHideFlags: 0
   m_Script: {fileID: 11500000, guid: 6311d8a25dba6a443be8afe87803c545, type: 3}
-  m_Name: 
-  m_EditorClassIdentifier: 
+  m_Name:
+  m_EditorClassIdentifier:
   m_ShowDuration: 0.25
   m_GrabDistance: 0.5
   m_CollisionRadius: 0.95
@@ -327,8 +327,8 @@
   m_Enabled: 1
   m_EditorHideFlags: 0
   m_Script: {fileID: 11500000, guid: 739d5b1996234d64992a2ae60c3723e9, type: 3}
-  m_Name: 
-  m_EditorClassIdentifier: 
+  m_Name:
+  m_EditorClassIdentifier:
 --- !u!1 &1000012292180826
 GameObject:
   m_ObjectHideFlags: 0
@@ -423,8 +423,8 @@
   m_Enabled: 1
   m_EditorHideFlags: 0
   m_Script: {fileID: 11500000, guid: 1aaefde5afe80784e908d27fcb05a101, type: 3}
-  m_Name: 
-  m_EditorClassIdentifier: 
+  m_Name:
+  m_EditorClassIdentifier:
   m_OffsetOverride: -1
 --- !u!1 &1000013998383226
 GameObject:
@@ -618,8 +618,8 @@
   m_Enabled: 1
   m_EditorHideFlags: 0
   m_Script: {fileID: 11500000, guid: 6b355573aff342a999e2625a502d2c4d, type: 3}
-  m_Name: 
-  m_EditorClassIdentifier: 
+  m_Name:
+  m_EditorClassIdentifier:
   m_DescriptionType: 0
   m_DescriptionYOffset: 0
   m_DescriptionText: SNAP_PANEL_SNAPANGLE_BUTTON_DESCRIPTION
@@ -628,17 +628,17 @@
       m_TableCollectionName: GUID:c84355079ab3f3e4f8f3812258805f86
     m_TableEntryReference:
       m_KeyId: 10142405791293440
-      m_Key: 
+      m_Key:
     m_FallbackState: 0
     m_WaitForCompletion: 0
     m_LocalVariables: []
-  m_DescriptionTextExtra: 
+  m_DescriptionTextExtra:
   m_LocalizedDescriptionExtra:
     m_TableReference:
-      m_TableCollectionName: 
+      m_TableCollectionName:
     m_TableEntryReference:
       m_KeyId: 0
-      m_Key: 
+      m_Key:
     m_FallbackState: 0
     m_WaitForCompletion: 0
     m_LocalVariables: []
@@ -786,27 +786,27 @@
   m_Enabled: 1
   m_EditorHideFlags: 0
   m_Script: {fileID: 11500000, guid: b524ddd4396c48dd8ad2a5a340a2252c, type: 3}
-  m_Name: 
-  m_EditorClassIdentifier: 
+  m_Name:
+  m_EditorClassIdentifier:
   m_DescriptionType: 0
   m_DescriptionYOffset: 0
   m_DescriptionText: Toggle Y Position Snap
   m_LocalizedDescription:
     m_TableReference:
-      m_TableCollectionName: 
+      m_TableCollectionName:
     m_TableEntryReference:
       m_KeyId: 0
-      m_Key: 
+      m_Key:
     m_FallbackState: 0
     m_WaitForCompletion: 0
     m_LocalVariables: []
-  m_DescriptionTextExtra: 
+  m_DescriptionTextExtra:
   m_LocalizedDescriptionExtra:
     m_TableReference:
-      m_TableCollectionName: 
+      m_TableCollectionName:
     m_TableEntryReference:
       m_KeyId: 0
-      m_Key: 
+      m_Key:
     m_FallbackState: 0
     m_WaitForCompletion: 0
     m_LocalVariables: []
@@ -825,11 +825,7 @@
   m_Action:
     m_PersistentCalls:
       m_Calls:
-<<<<<<< HEAD
-      - m_Target: {fileID: 0}
-=======
       - m_Target: {fileID: 114019824221785570}
->>>>>>> af8337ce
         m_TargetAssemblyTypeName: TiltBrush.SnapSettingsPanel, Assembly-CSharp
         m_MethodName: HandleToggle
         m_Mode: 2
@@ -839,7 +835,7 @@
             Assembly-CSharp
           m_IntArgument: 0
           m_FloatArgument: 0
-          m_StringArgument: 
+          m_StringArgument:
           m_BoolArgument: 0
         m_CallState: 2
   m_InitialToggleState: 1
@@ -957,27 +953,27 @@
   m_Enabled: 1
   m_EditorHideFlags: 0
   m_Script: {fileID: 11500000, guid: b524ddd4396c48dd8ad2a5a340a2252c, type: 3}
-  m_Name: 
-  m_EditorClassIdentifier: 
+  m_Name:
+  m_EditorClassIdentifier:
   m_DescriptionType: 0
   m_DescriptionYOffset: 0
   m_DescriptionText: Toggle X Position Snap
   m_LocalizedDescription:
     m_TableReference:
-      m_TableCollectionName: 
+      m_TableCollectionName:
     m_TableEntryReference:
       m_KeyId: 0
-      m_Key: 
+      m_Key:
     m_FallbackState: 0
     m_WaitForCompletion: 0
     m_LocalVariables: []
-  m_DescriptionTextExtra: 
+  m_DescriptionTextExtra:
   m_LocalizedDescriptionExtra:
     m_TableReference:
-      m_TableCollectionName: 
+      m_TableCollectionName:
     m_TableEntryReference:
       m_KeyId: 0
-      m_Key: 
+      m_Key:
     m_FallbackState: 0
     m_WaitForCompletion: 0
     m_LocalVariables: []
@@ -996,11 +992,7 @@
   m_Action:
     m_PersistentCalls:
       m_Calls:
-<<<<<<< HEAD
-      - m_Target: {fileID: 0}
-=======
       - m_Target: {fileID: 114019824221785570}
->>>>>>> af8337ce
         m_TargetAssemblyTypeName: TiltBrush.SnapSettingsPanel, Assembly-CSharp
         m_MethodName: HandleToggle
         m_Mode: 2
@@ -1010,7 +1002,7 @@
             Assembly-CSharp
           m_IntArgument: 0
           m_FloatArgument: 0
-          m_StringArgument: 
+          m_StringArgument:
           m_BoolArgument: 0
         m_CallState: 2
   m_InitialToggleState: 1
@@ -1111,8 +1103,8 @@
   m_Enabled: 1
   m_EditorHideFlags: 0
   m_Script: {fileID: 11500000, guid: 9541d86e2fd84c1d9990edf0852d74ab, type: 3}
-  m_Name: 
-  m_EditorClassIdentifier: 
+  m_Name:
+  m_EditorClassIdentifier:
   m_Material: {fileID: 0}
   m_Color: {r: 1, g: 1, b: 1, a: 1}
   m_RaycastTarget: 1
@@ -1203,8 +1195,8 @@
   m_Enabled: 1
   m_EditorHideFlags: 0
   m_Script: {fileID: 11500000, guid: 69beb381e244f92449b8c4cf954630e9, type: 3}
-  m_Name: 
-  m_EditorClassIdentifier: 
+  m_Name:
+  m_EditorClassIdentifier:
   m_TrackedObjects:
   - rid: 8021623547164098591
   references:
@@ -1228,7 +1220,7 @@
             m_TableCollectionName: GUID:c84355079ab3f3e4f8f3812258805f86
           m_TableEntryReference:
             m_KeyId: 10149812609196032
-            m_Key: 
+            m_Key:
           m_FallbackState: 0
           m_WaitForCompletion: 0
           m_LocalVariables: []
@@ -1323,8 +1315,8 @@
   m_Enabled: 1
   m_EditorHideFlags: 0
   m_Script: {fileID: 11500000, guid: 9541d86e2fd84c1d9990edf0852d74ab, type: 3}
-  m_Name: 
-  m_EditorClassIdentifier: 
+  m_Name:
+  m_EditorClassIdentifier:
   m_Material: {fileID: 0}
   m_Color: {r: 1, g: 1, b: 1, a: 1}
   m_RaycastTarget: 1
@@ -1514,8 +1506,8 @@
   m_Enabled: 1
   m_EditorHideFlags: 0
   m_Script: {fileID: 11500000, guid: 6b355573aff342a999e2625a502d2c4d, type: 3}
-  m_Name: 
-  m_EditorClassIdentifier: 
+  m_Name:
+  m_EditorClassIdentifier:
   m_DescriptionType: 0
   m_DescriptionYOffset: 0
   m_DescriptionText: SNAP_PANEL_SNAPGRID_BUTTON_DESCRIPTION
@@ -1524,17 +1516,17 @@
       m_TableCollectionName: GUID:c84355079ab3f3e4f8f3812258805f86
     m_TableEntryReference:
       m_KeyId: 10149921501716480
-      m_Key: 
+      m_Key:
     m_FallbackState: 0
     m_WaitForCompletion: 0
     m_LocalVariables: []
-  m_DescriptionTextExtra: 
+  m_DescriptionTextExtra:
   m_LocalizedDescriptionExtra:
     m_TableReference:
-      m_TableCollectionName: 
+      m_TableCollectionName:
     m_TableEntryReference:
       m_KeyId: 0
-      m_Key: 
+      m_Key:
     m_FallbackState: 0
     m_WaitForCompletion: 0
     m_LocalVariables: []
@@ -1666,8 +1658,8 @@
   m_Enabled: 1
   m_EditorHideFlags: 0
   m_Script: {fileID: 11500000, guid: 9541d86e2fd84c1d9990edf0852d74ab, type: 3}
-  m_Name: 
-  m_EditorClassIdentifier: 
+  m_Name:
+  m_EditorClassIdentifier:
   m_Material: {fileID: 0}
   m_Color: {r: 1, g: 1, b: 1, a: 1}
   m_RaycastTarget: 1
@@ -1839,8 +1831,8 @@
   m_Enabled: 1
   m_EditorHideFlags: 0
   m_Script: {fileID: 11500000, guid: 9541d86e2fd84c1d9990edf0852d74ab, type: 3}
-  m_Name: 
-  m_EditorClassIdentifier: 
+  m_Name:
+  m_EditorClassIdentifier:
   m_Material: {fileID: 0}
   m_Color: {r: 1, g: 1, b: 1, a: 1}
   m_RaycastTarget: 1
@@ -1931,8 +1923,8 @@
   m_Enabled: 1
   m_EditorHideFlags: 0
   m_Script: {fileID: 11500000, guid: 69beb381e244f92449b8c4cf954630e9, type: 3}
-  m_Name: 
-  m_EditorClassIdentifier: 
+  m_Name:
+  m_EditorClassIdentifier:
   m_TrackedObjects:
   - rid: 8021623547164098593
   references:
@@ -1956,7 +1948,7 @@
             m_TableCollectionName: GUID:c84355079ab3f3e4f8f3812258805f86
           m_TableEntryReference:
             m_KeyId: 10160187903811584
-            m_Key: 
+            m_Key:
           m_FallbackState: 0
           m_WaitForCompletion: 0
           m_LocalVariables: []
@@ -2052,8 +2044,8 @@
   m_Enabled: 1
   m_EditorHideFlags: 0
   m_Script: {fileID: 11500000, guid: 9541d86e2fd84c1d9990edf0852d74ab, type: 3}
-  m_Name: 
-  m_EditorClassIdentifier: 
+  m_Name:
+  m_EditorClassIdentifier:
   m_Material: {fileID: 0}
   m_Color: {r: 1, g: 1, b: 1, a: 1}
   m_RaycastTarget: 1
@@ -2144,8 +2136,8 @@
   m_Enabled: 1
   m_EditorHideFlags: 0
   m_Script: {fileID: 11500000, guid: 69beb381e244f92449b8c4cf954630e9, type: 3}
-  m_Name: 
-  m_EditorClassIdentifier: 
+  m_Name:
+  m_EditorClassIdentifier:
   m_TrackedObjects:
   - rid: 8021623547164098589
   references:
@@ -2169,7 +2161,7 @@
             m_TableCollectionName: GUID:c84355079ab3f3e4f8f3812258805f86
           m_TableEntryReference:
             m_KeyId: 10149748172103680
-            m_Key: 
+            m_Key:
           m_FallbackState: 0
           m_WaitForCompletion: 0
           m_LocalVariables: []
@@ -2282,27 +2274,27 @@
   m_Enabled: 1
   m_EditorHideFlags: 0
   m_Script: {fileID: 11500000, guid: 07f172f1096366841bb9362060bb0095, type: 3}
-  m_Name: 
-  m_EditorClassIdentifier: 
+  m_Name:
+  m_EditorClassIdentifier:
   m_DescriptionType: 0
   m_DescriptionYOffset: 0
   m_DescriptionText: Snap Selected Rotation Angles
   m_LocalizedDescription:
     m_TableReference:
-      m_TableCollectionName: 
+      m_TableCollectionName:
     m_TableEntryReference:
       m_KeyId: 0
-      m_Key: 
+      m_Key:
     m_FallbackState: 0
     m_WaitForCompletion: 0
     m_LocalVariables: []
-  m_DescriptionTextExtra: 
+  m_DescriptionTextExtra:
   m_LocalizedDescriptionExtra:
     m_TableReference:
-      m_TableCollectionName: 
+      m_TableCollectionName:
     m_TableEntryReference:
       m_KeyId: 0
-      m_Key: 
+      m_Key:
     m_FallbackState: 0
     m_WaitForCompletion: 0
     m_LocalVariables: []
@@ -2321,13 +2313,8 @@
   m_Action:
     m_PersistentCalls:
       m_Calls:
-<<<<<<< HEAD
-      - m_Target: {fileID: 0}
-        m_TargetAssemblyTypeName: TiltBrush.TransformPanel, Assembly-CSharp
-=======
       - m_Target: {fileID: 114019824221785570}
         m_TargetAssemblyTypeName: TiltBrush.SnapSettingsPanel, Assembly-CSharp
->>>>>>> af8337ce
         m_MethodName: HandleSnapSelectedRotationAngles
         m_Mode: 1
         m_Arguments:
@@ -2335,7 +2322,7 @@
           m_ObjectArgumentAssemblyTypeName: UnityEngine.Object, UnityEngine
           m_IntArgument: 0
           m_FloatArgument: 0
-          m_StringArgument: 
+          m_StringArgument:
           m_BoolArgument: 0
         m_CallState: 2
   references:
@@ -2449,27 +2436,27 @@
   m_Enabled: 1
   m_EditorHideFlags: 0
   m_Script: {fileID: 11500000, guid: 07f172f1096366841bb9362060bb0095, type: 3}
-  m_Name: 
-  m_EditorClassIdentifier: 
+  m_Name:
+  m_EditorClassIdentifier:
   m_DescriptionType: 0
   m_DescriptionYOffset: 0
   m_DescriptionText: Snap Selected to Grid
   m_LocalizedDescription:
     m_TableReference:
-      m_TableCollectionName: 
+      m_TableCollectionName:
     m_TableEntryReference:
       m_KeyId: 0
-      m_Key: 
+      m_Key:
     m_FallbackState: 0
     m_WaitForCompletion: 0
     m_LocalVariables: []
-  m_DescriptionTextExtra: 
+  m_DescriptionTextExtra:
   m_LocalizedDescriptionExtra:
     m_TableReference:
-      m_TableCollectionName: 
+      m_TableCollectionName:
     m_TableEntryReference:
       m_KeyId: 0
-      m_Key: 
+      m_Key:
     m_FallbackState: 0
     m_WaitForCompletion: 0
     m_LocalVariables: []
@@ -2488,13 +2475,8 @@
   m_Action:
     m_PersistentCalls:
       m_Calls:
-<<<<<<< HEAD
-      - m_Target: {fileID: 0}
-        m_TargetAssemblyTypeName: TiltBrush.TransformPanel, Assembly-CSharp
-=======
       - m_Target: {fileID: 114019824221785570}
         m_TargetAssemblyTypeName: TiltBrush.SnapSettingsPanel, Assembly-CSharp
->>>>>>> af8337ce
         m_MethodName: HandleSnapSelectionToGrid
         m_Mode: 1
         m_Arguments:
@@ -2502,7 +2484,7 @@
           m_ObjectArgumentAssemblyTypeName: UnityEngine.Object, UnityEngine
           m_IntArgument: 0
           m_FloatArgument: 0
-          m_StringArgument: 
+          m_StringArgument:
           m_BoolArgument: 0
         m_CallState: 2
   references:
@@ -2616,27 +2598,27 @@
   m_Enabled: 1
   m_EditorHideFlags: 0
   m_Script: {fileID: 11500000, guid: b524ddd4396c48dd8ad2a5a340a2252c, type: 3}
-  m_Name: 
-  m_EditorClassIdentifier: 
+  m_Name:
+  m_EditorClassIdentifier:
   m_DescriptionType: 0
   m_DescriptionYOffset: 0
   m_DescriptionText: Toggle Z Position Snap
   m_LocalizedDescription:
     m_TableReference:
-      m_TableCollectionName: 
+      m_TableCollectionName:
     m_TableEntryReference:
       m_KeyId: 0
-      m_Key: 
+      m_Key:
     m_FallbackState: 0
     m_WaitForCompletion: 0
     m_LocalVariables: []
-  m_DescriptionTextExtra: 
+  m_DescriptionTextExtra:
   m_LocalizedDescriptionExtra:
     m_TableReference:
-      m_TableCollectionName: 
+      m_TableCollectionName:
     m_TableEntryReference:
       m_KeyId: 0
-      m_Key: 
+      m_Key:
     m_FallbackState: 0
     m_WaitForCompletion: 0
     m_LocalVariables: []
@@ -2655,11 +2637,7 @@
   m_Action:
     m_PersistentCalls:
       m_Calls:
-<<<<<<< HEAD
-      - m_Target: {fileID: 0}
-=======
       - m_Target: {fileID: 114019824221785570}
->>>>>>> af8337ce
         m_TargetAssemblyTypeName: TiltBrush.SnapSettingsPanel, Assembly-CSharp
         m_MethodName: HandleToggle
         m_Mode: 2
@@ -2669,7 +2647,7 @@
             Assembly-CSharp
           m_IntArgument: 0
           m_FloatArgument: 0
-          m_StringArgument: 
+          m_StringArgument:
           m_BoolArgument: 0
         m_CallState: 2
   m_InitialToggleState: 1
