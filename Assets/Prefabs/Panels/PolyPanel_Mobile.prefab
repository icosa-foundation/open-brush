--- conflicted
+++ resolved
@@ -4214,7 +4214,7 @@
   m_SortingLayerID: 0
   m_SortingLayer: 0
   m_SortingOrder: 0
-<<<<<<< HEAD
+  m_AdditionalVertexStreams: {fileID: 0}
 --- !u!33 &33909207031319488
 MeshFilter:
   m_ObjectHideFlags: 0
@@ -4223,9 +4223,6 @@
   m_PrefabAsset: {fileID: 0}
   m_GameObject: {fileID: 1562360288681946}
   m_Mesh: {fileID: 0}
-=======
-  m_AdditionalVertexStreams: {fileID: 0}
->>>>>>> 13a4f440
 --- !u!114 &114402005008384526
 MonoBehaviour:
   m_ObjectHideFlags: 0
@@ -4250,8 +4247,7 @@
 
     <color=#969696>
 
-    No
-    Internet connection.</color>'
+    No Internet connection.</color>'
   m_isRightToLeft: 0
   m_fontAsset: {fileID: 11400000, guid: fce54057bad3d2d4cb3c36ee394be518, type: 2}
   m_sharedMaterial: {fileID: 2133298, guid: fce54057bad3d2d4cb3c36ee394be518, type: 2}
@@ -4343,20 +4339,6 @@
   - {fileID: 0}
   - {fileID: 0}
   m_maskType: 0
-<<<<<<< HEAD
---- !u!222 &222674842432494760
-CanvasRenderer:
-  m_ObjectHideFlags: 0
-  m_CorrespondingSourceObject: {fileID: 0}
-  m_PrefabInstance: {fileID: 0}
-  m_PrefabAsset: {fileID: 0}
-  m_GameObject: {fileID: 1562360288681946}
-  m_CullTransparentMesh: 0
-=======
-  _SortingLayer: 0
-  _SortingLayerID: 0
-  _SortingOrder: 0
->>>>>>> 13a4f440
 --- !u!1 &1582202602797994
 GameObject:
   m_ObjectHideFlags: 0
@@ -7462,7 +7444,7 @@
   m_SortingLayerID: 0
   m_SortingLayer: 0
   m_SortingOrder: 0
-<<<<<<< HEAD
+  m_AdditionalVertexStreams: {fileID: 0}
 --- !u!1 &7087898478213236439
 GameObject:
   m_ObjectHideFlags: 0
@@ -7567,9 +7549,6 @@
   m_SortingLayerID: 0
   m_SortingLayer: 0
   m_SortingOrder: 0
-=======
-  m_AdditionalVertexStreams: {fileID: 0}
->>>>>>> 13a4f440
 --- !u!1 &8574273503815320331
 GameObject:
   m_ObjectHideFlags: 0
