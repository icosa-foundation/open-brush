%YAML 1.1
%TAG !u! tag:unity3d.com,2011:
<<<<<<< HEAD
=======
--- !u!1 &1058414191071464
GameObject:
  m_ObjectHideFlags: 0
  m_CorrespondingSourceObject: {fileID: 0}
  m_PrefabInstance: {fileID: 0}
  m_PrefabAsset: {fileID: 0}
  serializedVersion: 6
  m_Component:
  - component: {fileID: 4206574239112854}
  - component: {fileID: 33829579923079940}
  - component: {fileID: 23386909020171850}
  - component: {fileID: 114477508833337604}
  - component: {fileID: 65865995437084836}
  m_Layer: 16
  m_Name: Brush_Button11
  m_TagString: Untagged
  m_Icon: {fileID: 0}
  m_NavMeshLayer: 0
  m_StaticEditorFlags: 0
  m_IsActive: 1
--- !u!4 &4206574239112854
Transform:
  m_ObjectHideFlags: 0
  m_CorrespondingSourceObject: {fileID: 0}
  m_PrefabInstance: {fileID: 0}
  m_PrefabAsset: {fileID: 0}
  m_GameObject: {fileID: 1058414191071464}
  serializedVersion: 2
  m_LocalRotation: {x: -0, y: -0, z: -0, w: 1}
  m_LocalPosition: {x: 0.64699984, y: -0.21899986, z: 0.05000019}
  m_LocalScale: {x: 0.35, y: 0.35, z: 0.35}
  m_ConstrainProportionsScale: 0
  m_Children:
  - {fileID: 4980129379857646}
  - {fileID: 4336857922903122}
  m_Father: {fileID: 4218283724290616}
  m_LocalEulerAnglesHint: {x: 0, y: 0, z: 0}
--- !u!33 &33829579923079940
MeshFilter:
  m_ObjectHideFlags: 0
  m_CorrespondingSourceObject: {fileID: 0}
  m_PrefabInstance: {fileID: 0}
  m_PrefabAsset: {fileID: 0}
  m_GameObject: {fileID: 1058414191071464}
  m_Mesh: {fileID: 4300000, guid: 5501f437160666942ae970f3648fbeb8, type: 3}
--- !u!23 &23386909020171850
MeshRenderer:
  m_ObjectHideFlags: 0
  m_CorrespondingSourceObject: {fileID: 0}
  m_PrefabInstance: {fileID: 0}
  m_PrefabAsset: {fileID: 0}
  m_GameObject: {fileID: 1058414191071464}
  m_Enabled: 1
  m_CastShadows: 0
  m_ReceiveShadows: 0
  m_DynamicOccludee: 1
  m_StaticShadowCaster: 0
  m_MotionVectors: 1
  m_LightProbeUsage: 0
  m_ReflectionProbeUsage: 1
  m_RayTracingMode: 2
  m_RayTraceProcedural: 0
  m_RenderingLayerMask: 1
  m_RendererPriority: 0
  m_Materials:
  - {fileID: 2100000, guid: 40d29de2bdc11f04dbfa25059165916e, type: 2}
  m_StaticBatchInfo:
    firstSubMesh: 0
    subMeshCount: 0
  m_StaticBatchRoot: {fileID: 0}
  m_ProbeAnchor: {fileID: 0}
  m_LightProbeVolumeOverride: {fileID: 0}
  m_ScaleInLightmap: 1
  m_ReceiveGI: 1
  m_PreserveUVs: 0
  m_IgnoreNormalsForChartDetection: 0
  m_ImportantGI: 0
  m_StitchLightmapSeams: 0
  m_SelectedEditorRenderState: 3
  m_MinimumChartSize: 4
  m_AutoUVMaxDistance: 0.5
  m_AutoUVMaxAngle: 89
  m_LightmapParameters: {fileID: 0}
  m_SortingLayerID: 0
  m_SortingLayer: 0
  m_SortingOrder: 0
  m_AdditionalVertexStreams: {fileID: 0}
--- !u!114 &114477508833337604
MonoBehaviour:
  m_ObjectHideFlags: 0
  m_CorrespondingSourceObject: {fileID: 0}
  m_PrefabInstance: {fileID: 0}
  m_PrefabAsset: {fileID: 0}
  m_GameObject: {fileID: 1058414191071464}
  m_Enabled: 1
  m_EditorHideFlags: 0
  m_Script: {fileID: 11500000, guid: a52f3856cd88f86408f70b27caa48305, type: 3}
  m_Name: 
  m_EditorClassIdentifier: 
  m_DescriptionType: 2
  m_DescriptionYOffset: 0
  m_DescriptionText: 
  m_LocalizedDescription:
    m_TableReference:
      m_TableCollectionName: 
    m_TableEntryReference:
      m_KeyId: 0
      m_Key: 
    m_FallbackState: 0
    m_WaitForCompletion: 0
    m_LocalVariables: []
  m_DescriptionTextExtra: 
  m_LocalizedDescriptionExtra:
    m_TableReference:
      m_TableCollectionName: 
    m_TableEntryReference:
      m_KeyId: 0
      m_Key: 
    m_FallbackState: 0
    m_WaitForCompletion: 0
    m_LocalVariables: []
  m_DescriptionActivateSpeed: 8
  m_DescriptionZScale: 1
  m_ButtonTexture: {fileID: 0}
  m_AtlasTexture: 1
  m_ToggleButton: 0
  m_LongPressReleaseButton: 0
  m_ButtonHasPressedAudio: 1
  m_ZAdjustHover: -0.02
  m_ZAdjustClick: 0.05
  m_HoverScale: 1.1
  m_HoverBoxColliderGrow: 0.2
  m_AddOverlay: 0
  m_PreviewBGTexture: {fileID: 2800000, guid: 609917f61fdca0d469c1bc06bfeb713b, type: 3}
  m_AudioReactiveIcon: {fileID: 1633808620163262}
  m_ExperimentalIcon: {fileID: 1758917389014430}
  references:
    version: 2
    RefIds: []
--- !u!65 &65865995437084836
BoxCollider:
  m_ObjectHideFlags: 0
  m_CorrespondingSourceObject: {fileID: 0}
  m_PrefabInstance: {fileID: 0}
  m_PrefabAsset: {fileID: 0}
  m_GameObject: {fileID: 1058414191071464}
  m_Material: {fileID: 0}
  m_IncludeLayers:
    serializedVersion: 2
    m_Bits: 0
  m_ExcludeLayers:
    serializedVersion: 2
    m_Bits: 0
  m_LayerOverridePriority: 0
  m_IsTrigger: 0
  m_ProvidesContacts: 0
  m_Enabled: 1
  serializedVersion: 3
  m_Size: {x: 1.0000001, y: 1.0000001, z: 0.025}
  m_Center: {x: 0, y: 0, z: 0}
>>>>>>> cbb54d6a
--- !u!1 &1083883430886350
GameObject:
  m_ObjectHideFlags: 0
  m_CorrespondingSourceObject: {fileID: 0}
  m_PrefabInstance: {fileID: 0}
  m_PrefabAsset: {fileID: 0}
  serializedVersion: 6
  m_Component:
  - component: {fileID: 4404169667267474}
  - component: {fileID: 33232768086799094}
  - component: {fileID: 23820205932647516}
  - component: {fileID: 114470584481558144}
  m_Layer: 16
  m_Name: Border
  m_TagString: Untagged
  m_Icon: {fileID: 0}
  m_NavMeshLayer: 0
  m_StaticEditorFlags: 0
  m_IsActive: 1
--- !u!4 &4404169667267474
Transform:
  m_ObjectHideFlags: 0
  m_CorrespondingSourceObject: {fileID: 0}
  m_PrefabInstance: {fileID: 0}
  m_PrefabAsset: {fileID: 0}
  m_GameObject: {fileID: 1083883430886350}
  serializedVersion: 2
  m_LocalRotation: {x: -0, y: -0, z: -0, w: 1}
  m_LocalPosition: {x: 0, y: 0, z: -0}
  m_LocalScale: {x: 1, y: 1, z: 1}
  m_ConstrainProportionsScale: 0
  m_Children: []
  m_Father: {fileID: 4262501330086264}
  m_LocalEulerAnglesHint: {x: 4.574, y: -62.7954, z: 0}
--- !u!33 &33232768086799094
MeshFilter:
  m_ObjectHideFlags: 0
  m_CorrespondingSourceObject: {fileID: 0}
  m_PrefabInstance: {fileID: 0}
  m_PrefabAsset: {fileID: 0}
  m_GameObject: {fileID: 1083883430886350}
  m_Mesh: {fileID: 4300000, guid: 4c92adde9aa17d84cb52c19fafe88a50, type: 3}
--- !u!23 &23820205932647516
MeshRenderer:
  m_ObjectHideFlags: 0
  m_CorrespondingSourceObject: {fileID: 0}
  m_PrefabInstance: {fileID: 0}
  m_PrefabAsset: {fileID: 0}
  m_GameObject: {fileID: 1083883430886350}
  m_Enabled: 1
  m_CastShadows: 0
  m_ReceiveShadows: 1
  m_DynamicOccludee: 1
  m_StaticShadowCaster: 0
  m_MotionVectors: 1
  m_LightProbeUsage: 1
  m_ReflectionProbeUsage: 1
  m_RayTracingMode: 2
  m_RayTraceProcedural: 0
  m_RenderingLayerMask: 1
  m_RendererPriority: 0
  m_Materials:
  - {fileID: 2100000, guid: 3e92ccbfed650604686991e69902e663, type: 2}
  m_StaticBatchInfo:
    firstSubMesh: 0
    subMeshCount: 0
  m_StaticBatchRoot: {fileID: 0}
  m_ProbeAnchor: {fileID: 0}
  m_LightProbeVolumeOverride: {fileID: 0}
  m_ScaleInLightmap: 1
  m_ReceiveGI: 1
  m_PreserveUVs: 0
  m_IgnoreNormalsForChartDetection: 0
  m_ImportantGI: 0
  m_StitchLightmapSeams: 0
  m_SelectedEditorRenderState: 3
  m_MinimumChartSize: 4
  m_AutoUVMaxDistance: 0.5
  m_AutoUVMaxAngle: 89
  m_LightmapParameters: {fileID: 0}
  m_SortingLayerID: 0
  m_SortingLayer: 0
  m_SortingOrder: 0
  m_AdditionalVertexStreams: {fileID: 0}
--- !u!114 &114470584481558144
MonoBehaviour:
  m_ObjectHideFlags: 0
  m_CorrespondingSourceObject: {fileID: 0}
  m_PrefabInstance: {fileID: 0}
  m_PrefabAsset: {fileID: 0}
  m_GameObject: {fileID: 1083883430886350}
  m_Enabled: 1
  m_EditorHideFlags: 0
  m_Script: {fileID: 11500000, guid: 1aaefde5afe80784e908d27fcb05a101, type: 3}
  m_Name: 
  m_EditorClassIdentifier: 
  m_OffsetOverride: -1
<<<<<<< HEAD
=======
--- !u!1 &1085901682039170
GameObject:
  m_ObjectHideFlags: 0
  m_CorrespondingSourceObject: {fileID: 0}
  m_PrefabInstance: {fileID: 0}
  m_PrefabAsset: {fileID: 0}
  serializedVersion: 6
  m_Component:
  - component: {fileID: 4561141709141812}
  - component: {fileID: 33962602204690344}
  - component: {fileID: 23364947123181472}
  m_Layer: 16
  m_Name: AudioReactive
  m_TagString: Untagged
  m_Icon: {fileID: 0}
  m_NavMeshLayer: 0
  m_StaticEditorFlags: 0
  m_IsActive: 1
--- !u!4 &4561141709141812
Transform:
  m_ObjectHideFlags: 0
  m_CorrespondingSourceObject: {fileID: 0}
  m_PrefabInstance: {fileID: 0}
  m_PrefabAsset: {fileID: 0}
  m_GameObject: {fileID: 1085901682039170}
  serializedVersion: 2
  m_LocalRotation: {x: 0, y: 0, z: 0, w: 1}
  m_LocalPosition: {x: -0.25, y: -0.25, z: -0.05}
  m_LocalScale: {x: 0.4, y: 0.4, z: 0.4}
  m_ConstrainProportionsScale: 0
  m_Children: []
  m_Father: {fileID: 4919321322644624}
  m_LocalEulerAnglesHint: {x: 0, y: 0, z: 0}
--- !u!33 &33962602204690344
MeshFilter:
  m_ObjectHideFlags: 0
  m_CorrespondingSourceObject: {fileID: 0}
  m_PrefabInstance: {fileID: 0}
  m_PrefabAsset: {fileID: 0}
  m_GameObject: {fileID: 1085901682039170}
  m_Mesh: {fileID: 10210, guid: 0000000000000000e000000000000000, type: 0}
--- !u!23 &23364947123181472
MeshRenderer:
  m_ObjectHideFlags: 0
  m_CorrespondingSourceObject: {fileID: 0}
  m_PrefabInstance: {fileID: 0}
  m_PrefabAsset: {fileID: 0}
  m_GameObject: {fileID: 1085901682039170}
  m_Enabled: 1
  m_CastShadows: 0
  m_ReceiveShadows: 0
  m_DynamicOccludee: 1
  m_StaticShadowCaster: 0
  m_MotionVectors: 1
  m_LightProbeUsage: 0
  m_ReflectionProbeUsage: 1
  m_RayTracingMode: 2
  m_RayTraceProcedural: 0
  m_RenderingLayerMask: 1
  m_RendererPriority: 0
  m_Materials:
  - {fileID: 2100000, guid: 12f5061e807a24449859d6d7b3b66c4d, type: 2}
  m_StaticBatchInfo:
    firstSubMesh: 0
    subMeshCount: 0
  m_StaticBatchRoot: {fileID: 0}
  m_ProbeAnchor: {fileID: 0}
  m_LightProbeVolumeOverride: {fileID: 0}
  m_ScaleInLightmap: 1
  m_ReceiveGI: 1
  m_PreserveUVs: 1
  m_IgnoreNormalsForChartDetection: 0
  m_ImportantGI: 0
  m_StitchLightmapSeams: 0
  m_SelectedEditorRenderState: 3
  m_MinimumChartSize: 4
  m_AutoUVMaxDistance: 0.5
  m_AutoUVMaxAngle: 89
  m_LightmapParameters: {fileID: 0}
  m_SortingLayerID: 0
  m_SortingLayer: 0
  m_SortingOrder: 0
  m_AdditionalVertexStreams: {fileID: 0}
>>>>>>> cbb54d6a
--- !u!1 &1103716007502724
GameObject:
  m_ObjectHideFlags: 0
  m_CorrespondingSourceObject: {fileID: 0}
  m_PrefabInstance: {fileID: 0}
  m_PrefabAsset: {fileID: 0}
  serializedVersion: 6
  m_Component:
  - component: {fileID: 4799943180469330}
  - component: {fileID: 33906815294370636}
  m_Layer: 16
  m_Name: HighlightMesh
  m_TagString: Untagged
  m_Icon: {fileID: 0}
  m_NavMeshLayer: 0
  m_StaticEditorFlags: 0
  m_IsActive: 1
--- !u!4 &4799943180469330
Transform:
  m_ObjectHideFlags: 0
  m_CorrespondingSourceObject: {fileID: 0}
  m_PrefabInstance: {fileID: 0}
  m_PrefabAsset: {fileID: 0}
  m_GameObject: {fileID: 1103716007502724}
  serializedVersion: 2
  m_LocalRotation: {x: -0, y: -0, z: -0, w: 1}
  m_LocalPosition: {x: -0, y: -0, z: 0.05}
  m_LocalScale: {x: 1, y: 1, z: 1}
  m_ConstrainProportionsScale: 0
  m_Children: []
  m_Father: {fileID: 4262501330086264}
  m_LocalEulerAnglesHint: {x: 0, y: 0, z: 0}
--- !u!33 &33906815294370636
MeshFilter:
  m_ObjectHideFlags: 0
  m_CorrespondingSourceObject: {fileID: 0}
  m_PrefabInstance: {fileID: 0}
  m_PrefabAsset: {fileID: 0}
  m_GameObject: {fileID: 1103716007502724}
  m_Mesh: {fileID: 4300000, guid: a524f41603b1e5546948ccac51c14251, type: 3}
--- !u!1 &1119189097058054
GameObject:
  m_ObjectHideFlags: 0
  m_CorrespondingSourceObject: {fileID: 0}
  m_PrefabInstance: {fileID: 0}
  m_PrefabAsset: {fileID: 0}
  serializedVersion: 6
  m_Component:
  - component: {fileID: 4283814734408908}
  - component: {fileID: 114655130322712890}
  - component: {fileID: 114232847969627624}
  - component: {fileID: 114433818612637962}
  m_Layer: 16
  m_Name: BrushesPanel_Mobile
  m_TagString: Untagged
  m_Icon: {fileID: 0}
  m_NavMeshLayer: 0
  m_StaticEditorFlags: 0
  m_IsActive: 1
--- !u!4 &4283814734408908
Transform:
  m_ObjectHideFlags: 0
  m_CorrespondingSourceObject: {fileID: 0}
  m_PrefabInstance: {fileID: 0}
  m_PrefabAsset: {fileID: 0}
  m_GameObject: {fileID: 1119189097058054}
  serializedVersion: 2
  m_LocalRotation: {x: 0.034062065, y: -0.52056015, z: 0.020789683, w: 0.852892}
  m_LocalPosition: {x: -12.256248, y: 9.122084, z: 3.5018842}
  m_LocalScale: {x: 1, y: 1, z: 1}
  m_ConstrainProportionsScale: 0
  m_Children:
  - {fileID: 4204026960391338}
  - {fileID: 4578343200855608}
  - {fileID: 4262501330086264}
  - {fileID: 1343216314990874693}
  m_Father: {fileID: 0}
  m_LocalEulerAnglesHint: {x: 4.574, y: -62.7954, z: 0}
--- !u!114 &114655130322712890
MonoBehaviour:
  m_ObjectHideFlags: 0
  m_CorrespondingSourceObject: {fileID: 0}
  m_PrefabInstance: {fileID: 0}
  m_PrefabAsset: {fileID: 0}
  m_GameObject: {fileID: 1119189097058054}
  m_Enabled: 1
  m_EditorHideFlags: 0
  m_Script: {fileID: 11500000, guid: a7d0b1933e6839443a2050b4306ef453, type: 3}
  m_Name: 
  m_EditorClassIdentifier: 
  m_PanelType: 2
  m_Collider: {fileID: 65991805485152614}
  m_Mesh: {fileID: 1552050041013830}
  m_Border: {fileID: 23820205932647516}
  m_MeshCollider: {fileID: 65963000711119570}
  m_ParticleBounds: {x: 1.8, y: 1.8, z: 0}
  m_PanelPopUpMap:
  - m_PopUpPrefab: {fileID: 159118, guid: 02a990acdec085648b3836f8aa2a3ed7, type: 3}
    m_Command: 11
  m_PanelDescription: BRUSH_PANEL_DESCRIPTION
  m_LocalizedPanelDescription:
    m_TableReference:
      m_TableCollectionName: GUID:c84355079ab3f3e4f8f3812258805f86
    m_TableEntryReference:
      m_KeyId: 5335779313950720
      m_Key: 
    m_FallbackState: 0
    m_WaitForCompletion: 0
    m_LocalVariables: []
  m_PanelDescriptionPrefab: {fileID: 160918, guid: 3491f4f01ba6cac47b1633f36d7c6c84,
    type: 3}
  m_PanelDescriptionOffset: {x: 1.02, y: 1, z: 0}
  m_PanelDescriptionColor: {r: 1, g: 1, b: 1, a: 1}
  m_PanelFlairPrefab: {fileID: 0}
  m_PanelFlairOffset: {x: 0, y: 0, z: 0}
  m_DescriptionSpringK: 4
  m_DescriptionSpringDampen: 0.2
  m_DescriptionClosedAngle: -90
  m_DescriptionOpenAngle: 0
  m_DescriptionAlphaDistance: 90
  m_Decor: []
  m_GazeHighlightScaleMultiplier: 1.1
  m_BorderMeshWidth: 0.02
  m_BorderMeshAdvWidth: 0.01
  m_PanelSensitivity: 0.1
  m_ClampToBounds: 1
  m_ReticleBounds: {x: 2.05, y: 2, z: 0}
  m_BorderSphereHighlightRadius: 2
  m_PositioningSpheresBounds: {x: 0.75, y: 1}
  m_PositioningSphereRadius: 0.4
  m_UseGazeRotation: 1
  m_MaxGazeRotation: 20
  m_GazeActivateSpeed: 8
  m_InitialSpawnPos: {x: -5.76, y: 15, z: 5.96}
  m_InitialSpawnRotEulers: {x: 4.57, y: -62.94, z: 0}
  m_WandAttachAngle: 120
  m_WandAttachYOffset: 0
  m_WandAttachHalfHeight: 1
  m_BeginFixed: 1
  m_CanBeFixedToWand: 1
  m_CanBeDetachedFromWand: 1
  m_PopUpGazeDuration: 0.2
  m_PromoBorders: []
  references:
    version: 2
    RefIds: []
--- !u!114 &114232847969627624
MonoBehaviour:
  m_ObjectHideFlags: 0
  m_CorrespondingSourceObject: {fileID: 0}
  m_PrefabInstance: {fileID: 0}
  m_PrefabAsset: {fileID: 0}
  m_GameObject: {fileID: 1119189097058054}
  m_Enabled: 0
  m_EditorHideFlags: 0
  m_Script: {fileID: 11500000, guid: 6311d8a25dba6a443be8afe87803c545, type: 3}
  m_Name: 
  m_EditorClassIdentifier: 
  m_ShowDuration: 0.25
  m_GrabDistance: 1.4
  m_CollisionRadius: 1.2
  m_AllowTwoHandGrab: 0
  m_DestroyOnHide: 0
  m_AllowHideWithToss: 0
  m_DisableDrift: 0
  m_RecordMovements: 0
  m_AllowSnapping: 0
  m_SnapDisabledDelay: 0.2
  m_AllowPinning: 0
  m_AllowDormancy: 1
  m_TossDuration: 0
  m_TintableMeshes:
  - {fileID: 23820205932647516}
  m_SpawnPlacementOffset: {x: 3.5, y: 0, z: 1.5}
  m_IntroAnimSpinAmount: 360
  m_BoxCollider: {fileID: 65991805485152614}
  m_Mesh: {fileID: 4283814734408908}
  m_HighlightMeshXfs:
  - {fileID: 4799943180469330}
  m_ValidSnapRotationStickyAngle: 0
  m_SnapGhostMaterial: {fileID: 0}
  m_Border: {fileID: 4404169667267474}
  m_GrabFixedMaxFacingAngle: 70
--- !u!114 &114433818612637962
MonoBehaviour:
  m_ObjectHideFlags: 0
  m_CorrespondingSourceObject: {fileID: 0}
  m_PrefabInstance: {fileID: 0}
  m_PrefabAsset: {fileID: 0}
  m_GameObject: {fileID: 1119189097058054}
  m_Enabled: 1
  m_EditorHideFlags: 0
  m_Script: {fileID: 11500000, guid: 739d5b1996234d64992a2ae60c3723e9, type: 3}
  m_Name: 
  m_EditorClassIdentifier: 
--- !u!1 &1477318144670002
GameObject:
  m_ObjectHideFlags: 0
  m_CorrespondingSourceObject: {fileID: 0}
  m_PrefabInstance: {fileID: 0}
  m_PrefabAsset: {fileID: 0}
  serializedVersion: 6
  m_Component:
  - component: {fileID: 4185013486352696}
  - component: {fileID: 33121097593193784}
  - component: {fileID: 23524290644431486}
  - component: {fileID: 65026386452589396}
  - component: {fileID: 114887031890454866}
  m_Layer: 16
  m_Name: NextPage
  m_TagString: Untagged
  m_Icon: {fileID: 0}
  m_NavMeshLayer: 0
  m_StaticEditorFlags: 0
  m_IsActive: 1
--- !u!4 &4185013486352696
Transform:
  m_ObjectHideFlags: 0
  m_CorrespondingSourceObject: {fileID: 0}
  m_PrefabInstance: {fileID: 0}
  m_PrefabAsset: {fileID: 0}
<<<<<<< HEAD
  m_GameObject: {fileID: 1477318144670002}
  m_LocalRotation: {x: -0, y: -0, z: -0, w: 1}
  m_LocalPosition: {x: 0.6339998, y: -0.6370001, z: 0.05000019}
  m_LocalScale: {x: 0.29999995, y: 0.29999998, z: 0.3000001}
  m_ConstrainProportionsScale: 0
  m_Children: []
  m_Father: {fileID: 4218283724290616}
  m_RootOrder: 1
=======
  m_GameObject: {fileID: 1138426446375662}
  serializedVersion: 2
  m_LocalRotation: {x: 0, y: 0, z: 0, w: 1}
  m_LocalPosition: {x: -0.25, y: -0.25, z: -0.05}
  m_LocalScale: {x: 0.4, y: 0.4, z: 0.4}
  m_ConstrainProportionsScale: 0
  m_Children: []
  m_Father: {fileID: 4635115123912042}
>>>>>>> cbb54d6a
  m_LocalEulerAnglesHint: {x: 0, y: 0, z: 0}
--- !u!33 &33121097593193784
MeshFilter:
  m_ObjectHideFlags: 0
  m_CorrespondingSourceObject: {fileID: 0}
  m_PrefabInstance: {fileID: 0}
  m_PrefabAsset: {fileID: 0}
  m_GameObject: {fileID: 1477318144670002}
  m_Mesh: {fileID: 10210, guid: 0000000000000000e000000000000000, type: 0}
--- !u!23 &23524290644431486
MeshRenderer:
  m_ObjectHideFlags: 0
  m_CorrespondingSourceObject: {fileID: 0}
  m_PrefabInstance: {fileID: 0}
  m_PrefabAsset: {fileID: 0}
  m_GameObject: {fileID: 1477318144670002}
  m_Enabled: 1
  m_CastShadows: 0
  m_ReceiveShadows: 0
  m_DynamicOccludee: 1
  m_StaticShadowCaster: 0
  m_MotionVectors: 1
  m_LightProbeUsage: 0
  m_ReflectionProbeUsage: 1
  m_RayTracingMode: 2
  m_RayTraceProcedural: 0
  m_RenderingLayerMask: 1
  m_RendererPriority: 0
  m_Materials:
  - {fileID: 2100000, guid: 3c8ca511828182747a0b79564892ec57, type: 2}
  m_StaticBatchInfo:
    firstSubMesh: 0
    subMeshCount: 0
  m_StaticBatchRoot: {fileID: 0}
  m_ProbeAnchor: {fileID: 0}
  m_LightProbeVolumeOverride: {fileID: 0}
  m_ScaleInLightmap: 1
  m_ReceiveGI: 1
  m_PreserveUVs: 0
  m_IgnoreNormalsForChartDetection: 0
  m_ImportantGI: 0
  m_StitchLightmapSeams: 0
  m_SelectedEditorRenderState: 3
  m_MinimumChartSize: 4
  m_AutoUVMaxDistance: 0.5
  m_AutoUVMaxAngle: 89
  m_LightmapParameters: {fileID: 0}
  m_SortingLayerID: 0
  m_SortingLayer: 0
  m_SortingOrder: 0
  m_AdditionalVertexStreams: {fileID: 0}
<<<<<<< HEAD
--- !u!65 &65026386452589396
BoxCollider:
=======
--- !u!1 &1186826680350636
GameObject:
  m_ObjectHideFlags: 0
  m_CorrespondingSourceObject: {fileID: 0}
  m_PrefabInstance: {fileID: 0}
  m_PrefabAsset: {fileID: 0}
  serializedVersion: 6
  m_Component:
  - component: {fileID: 4112838380170586}
  - component: {fileID: 33670466575045350}
  - component: {fileID: 23923886043844694}
  - component: {fileID: 114423067394103792}
  - component: {fileID: 65637426305148502}
  m_Layer: 16
  m_Name: Brush_Button1
  m_TagString: Untagged
  m_Icon: {fileID: 0}
  m_NavMeshLayer: 0
  m_StaticEditorFlags: 0
  m_IsActive: 1
--- !u!4 &4112838380170586
Transform:
  m_ObjectHideFlags: 0
  m_CorrespondingSourceObject: {fileID: 0}
  m_PrefabInstance: {fileID: 0}
  m_PrefabAsset: {fileID: 0}
  m_GameObject: {fileID: 1186826680350636}
  serializedVersion: 2
  m_LocalRotation: {x: -0, y: -0, z: -0, w: 1}
  m_LocalPosition: {x: -0.21400023, y: 0.6289997, z: 0.05000019}
  m_LocalScale: {x: 0.35, y: 0.35, z: 0.35}
  m_ConstrainProportionsScale: 0
  m_Children:
  - {fileID: 4643240604885268}
  - {fileID: 4852671337294226}
  m_Father: {fileID: 4218283724290616}
  m_LocalEulerAnglesHint: {x: 0, y: 0, z: 0}
--- !u!33 &33670466575045350
MeshFilter:
>>>>>>> cbb54d6a
  m_ObjectHideFlags: 0
  m_CorrespondingSourceObject: {fileID: 0}
  m_PrefabInstance: {fileID: 0}
  m_PrefabAsset: {fileID: 0}
  m_GameObject: {fileID: 1477318144670002}
  m_Material: {fileID: 0}
  m_IsTrigger: 0
  m_Enabled: 1
  serializedVersion: 2
  m_Size: {x: 1, y: 1, z: 0.01}
  m_Center: {x: 0, y: 0, z: 0}
--- !u!114 &114887031890454866
MonoBehaviour:
  m_ObjectHideFlags: 0
  m_CorrespondingSourceObject: {fileID: 0}
  m_PrefabInstance: {fileID: 0}
  m_PrefabAsset: {fileID: 0}
<<<<<<< HEAD
  m_GameObject: {fileID: 1477318144670002}
=======
  m_GameObject: {fileID: 1186826680350636}
  m_Enabled: 1
  m_CastShadows: 0
  m_ReceiveShadows: 0
  m_DynamicOccludee: 1
  m_StaticShadowCaster: 0
  m_MotionVectors: 1
  m_LightProbeUsage: 0
  m_ReflectionProbeUsage: 1
  m_RayTracingMode: 2
  m_RayTraceProcedural: 0
  m_RenderingLayerMask: 1
  m_RendererPriority: 0
  m_Materials:
  - {fileID: 2100000, guid: 40d29de2bdc11f04dbfa25059165916e, type: 2}
  m_StaticBatchInfo:
    firstSubMesh: 0
    subMeshCount: 0
  m_StaticBatchRoot: {fileID: 0}
  m_ProbeAnchor: {fileID: 0}
  m_LightProbeVolumeOverride: {fileID: 0}
  m_ScaleInLightmap: 1
  m_ReceiveGI: 1
  m_PreserveUVs: 0
  m_IgnoreNormalsForChartDetection: 0
  m_ImportantGI: 0
  m_StitchLightmapSeams: 0
  m_SelectedEditorRenderState: 3
  m_MinimumChartSize: 4
  m_AutoUVMaxDistance: 0.5
  m_AutoUVMaxAngle: 89
  m_LightmapParameters: {fileID: 0}
  m_SortingLayerID: 0
  m_SortingLayer: 0
  m_SortingOrder: 0
  m_AdditionalVertexStreams: {fileID: 0}
--- !u!114 &114423067394103792
MonoBehaviour:
  m_ObjectHideFlags: 0
  m_CorrespondingSourceObject: {fileID: 0}
  m_PrefabInstance: {fileID: 0}
  m_PrefabAsset: {fileID: 0}
  m_GameObject: {fileID: 1186826680350636}
  m_Enabled: 1
  m_EditorHideFlags: 0
  m_Script: {fileID: 11500000, guid: a52f3856cd88f86408f70b27caa48305, type: 3}
  m_Name: 
  m_EditorClassIdentifier: 
  m_DescriptionType: 2
  m_DescriptionYOffset: 0
  m_DescriptionText: 
  m_LocalizedDescription:
    m_TableReference:
      m_TableCollectionName: 
    m_TableEntryReference:
      m_KeyId: 0
      m_Key: 
    m_FallbackState: 0
    m_WaitForCompletion: 0
    m_LocalVariables: []
  m_DescriptionTextExtra: 
  m_LocalizedDescriptionExtra:
    m_TableReference:
      m_TableCollectionName: 
    m_TableEntryReference:
      m_KeyId: 0
      m_Key: 
    m_FallbackState: 0
    m_WaitForCompletion: 0
    m_LocalVariables: []
  m_DescriptionActivateSpeed: 8
  m_DescriptionZScale: 1
  m_ButtonTexture: {fileID: 0}
  m_AtlasTexture: 1
  m_ToggleButton: 0
  m_LongPressReleaseButton: 0
  m_ButtonHasPressedAudio: 1
  m_ZAdjustHover: -0.02
  m_ZAdjustClick: 0.05
  m_HoverScale: 1.1
  m_HoverBoxColliderGrow: 0.2
  m_AddOverlay: 0
  m_PreviewBGTexture: {fileID: 2800000, guid: 609917f61fdca0d469c1bc06bfeb713b, type: 3}
  m_AudioReactiveIcon: {fileID: 1352109191960432}
  m_ExperimentalIcon: {fileID: 1211353507619724}
  references:
    version: 2
    RefIds: []
--- !u!65 &65637426305148502
BoxCollider:
  m_ObjectHideFlags: 0
  m_CorrespondingSourceObject: {fileID: 0}
  m_PrefabInstance: {fileID: 0}
  m_PrefabAsset: {fileID: 0}
  m_GameObject: {fileID: 1186826680350636}
  m_Material: {fileID: 0}
  m_IncludeLayers:
    serializedVersion: 2
    m_Bits: 0
  m_ExcludeLayers:
    serializedVersion: 2
    m_Bits: 0
  m_LayerOverridePriority: 0
  m_IsTrigger: 0
  m_ProvidesContacts: 0
  m_Enabled: 1
  serializedVersion: 3
  m_Size: {x: 1.0000001, y: 1.0000001, z: 0.025}
  m_Center: {x: 0, y: 0, z: 0}
--- !u!1 &1193249063360678
GameObject:
  m_ObjectHideFlags: 0
  m_CorrespondingSourceObject: {fileID: 0}
  m_PrefabInstance: {fileID: 0}
  m_PrefabAsset: {fileID: 0}
  serializedVersion: 6
  m_Component:
  - component: {fileID: 4071958273888044}
  - component: {fileID: 33596694001206824}
  - component: {fileID: 23667344288342784}
  m_Layer: 16
  m_Name: Experimental
  m_TagString: Untagged
  m_Icon: {fileID: 0}
  m_NavMeshLayer: 0
  m_StaticEditorFlags: 0
  m_IsActive: 0
--- !u!4 &4071958273888044
Transform:
  m_ObjectHideFlags: 0
  m_CorrespondingSourceObject: {fileID: 0}
  m_PrefabInstance: {fileID: 0}
  m_PrefabAsset: {fileID: 0}
  m_GameObject: {fileID: 1193249063360678}
  serializedVersion: 2
  m_LocalRotation: {x: 0, y: 0, z: 0, w: 1}
  m_LocalPosition: {x: 0.250001, y: -0.25000095, z: -0.049999934}
  m_LocalScale: {x: 0.4, y: 0.4, z: 0.4}
  m_ConstrainProportionsScale: 0
  m_Children: []
  m_Father: {fileID: 4499118054183530}
  m_LocalEulerAnglesHint: {x: 0, y: 0, z: 0}
--- !u!33 &33596694001206824
MeshFilter:
  m_ObjectHideFlags: 0
  m_CorrespondingSourceObject: {fileID: 0}
  m_PrefabInstance: {fileID: 0}
  m_PrefabAsset: {fileID: 0}
  m_GameObject: {fileID: 1193249063360678}
  m_Mesh: {fileID: 10210, guid: 0000000000000000e000000000000000, type: 0}
--- !u!23 &23667344288342784
MeshRenderer:
  m_ObjectHideFlags: 0
  m_CorrespondingSourceObject: {fileID: 0}
  m_PrefabInstance: {fileID: 0}
  m_PrefabAsset: {fileID: 0}
  m_GameObject: {fileID: 1193249063360678}
  m_Enabled: 1
  m_CastShadows: 0
  m_ReceiveShadows: 0
  m_DynamicOccludee: 1
  m_StaticShadowCaster: 0
  m_MotionVectors: 1
  m_LightProbeUsage: 0
  m_ReflectionProbeUsage: 1
  m_RayTracingMode: 2
  m_RayTraceProcedural: 0
  m_RenderingLayerMask: 1
  m_RendererPriority: 0
  m_Materials:
  - {fileID: 2100000, guid: a44ecbd1f2c3647a3b768c0170fb98b9, type: 2}
  m_StaticBatchInfo:
    firstSubMesh: 0
    subMeshCount: 0
  m_StaticBatchRoot: {fileID: 0}
  m_ProbeAnchor: {fileID: 0}
  m_LightProbeVolumeOverride: {fileID: 0}
  m_ScaleInLightmap: 1
  m_ReceiveGI: 1
  m_PreserveUVs: 1
  m_IgnoreNormalsForChartDetection: 0
  m_ImportantGI: 0
  m_StitchLightmapSeams: 0
  m_SelectedEditorRenderState: 3
  m_MinimumChartSize: 4
  m_AutoUVMaxDistance: 0.5
  m_AutoUVMaxAngle: 89
  m_LightmapParameters: {fileID: 0}
  m_SortingLayerID: 0
  m_SortingLayer: 0
  m_SortingOrder: 0
  m_AdditionalVertexStreams: {fileID: 0}
--- !u!1 &1211353507619724
GameObject:
  m_ObjectHideFlags: 0
  m_CorrespondingSourceObject: {fileID: 0}
  m_PrefabInstance: {fileID: 0}
  m_PrefabAsset: {fileID: 0}
  serializedVersion: 6
  m_Component:
  - component: {fileID: 4852671337294226}
  - component: {fileID: 33950639601530010}
  - component: {fileID: 23127448620245808}
  m_Layer: 16
  m_Name: Experimental
  m_TagString: Untagged
  m_Icon: {fileID: 0}
  m_NavMeshLayer: 0
  m_StaticEditorFlags: 0
  m_IsActive: 0
--- !u!4 &4852671337294226
Transform:
  m_ObjectHideFlags: 0
  m_CorrespondingSourceObject: {fileID: 0}
  m_PrefabInstance: {fileID: 0}
  m_PrefabAsset: {fileID: 0}
  m_GameObject: {fileID: 1211353507619724}
  serializedVersion: 2
  m_LocalRotation: {x: 0, y: 0, z: 0, w: 1}
  m_LocalPosition: {x: 0.250001, y: -0.25000095, z: -0.049999934}
  m_LocalScale: {x: 0.4, y: 0.4, z: 0.4}
  m_ConstrainProportionsScale: 0
  m_Children: []
  m_Father: {fileID: 4112838380170586}
  m_LocalEulerAnglesHint: {x: 0, y: 0, z: 0}
--- !u!33 &33950639601530010
MeshFilter:
  m_ObjectHideFlags: 0
  m_CorrespondingSourceObject: {fileID: 0}
  m_PrefabInstance: {fileID: 0}
  m_PrefabAsset: {fileID: 0}
  m_GameObject: {fileID: 1211353507619724}
  m_Mesh: {fileID: 10210, guid: 0000000000000000e000000000000000, type: 0}
--- !u!23 &23127448620245808
MeshRenderer:
  m_ObjectHideFlags: 0
  m_CorrespondingSourceObject: {fileID: 0}
  m_PrefabInstance: {fileID: 0}
  m_PrefabAsset: {fileID: 0}
  m_GameObject: {fileID: 1211353507619724}
  m_Enabled: 1
  m_CastShadows: 0
  m_ReceiveShadows: 0
  m_DynamicOccludee: 1
  m_StaticShadowCaster: 0
  m_MotionVectors: 1
  m_LightProbeUsage: 0
  m_ReflectionProbeUsage: 1
  m_RayTracingMode: 2
  m_RayTraceProcedural: 0
  m_RenderingLayerMask: 1
  m_RendererPriority: 0
  m_Materials:
  - {fileID: 2100000, guid: a44ecbd1f2c3647a3b768c0170fb98b9, type: 2}
  m_StaticBatchInfo:
    firstSubMesh: 0
    subMeshCount: 0
  m_StaticBatchRoot: {fileID: 0}
  m_ProbeAnchor: {fileID: 0}
  m_LightProbeVolumeOverride: {fileID: 0}
  m_ScaleInLightmap: 1
  m_ReceiveGI: 1
  m_PreserveUVs: 1
  m_IgnoreNormalsForChartDetection: 0
  m_ImportantGI: 0
  m_StitchLightmapSeams: 0
  m_SelectedEditorRenderState: 3
  m_MinimumChartSize: 4
  m_AutoUVMaxDistance: 0.5
  m_AutoUVMaxAngle: 89
  m_LightmapParameters: {fileID: 0}
  m_SortingLayerID: 0
  m_SortingLayer: 0
  m_SortingOrder: 0
  m_AdditionalVertexStreams: {fileID: 0}
--- !u!1 &1216868067511642
GameObject:
  m_ObjectHideFlags: 0
  m_CorrespondingSourceObject: {fileID: 0}
  m_PrefabInstance: {fileID: 0}
  m_PrefabAsset: {fileID: 0}
  serializedVersion: 6
  m_Component:
  - component: {fileID: 4853608897367684}
  - component: {fileID: 33286962047810642}
  - component: {fileID: 23319703802557934}
  m_Layer: 16
  m_Name: AudioReactive
  m_TagString: Untagged
  m_Icon: {fileID: 0}
  m_NavMeshLayer: 0
  m_StaticEditorFlags: 0
  m_IsActive: 1
--- !u!4 &4853608897367684
Transform:
  m_ObjectHideFlags: 0
  m_CorrespondingSourceObject: {fileID: 0}
  m_PrefabInstance: {fileID: 0}
  m_PrefabAsset: {fileID: 0}
  m_GameObject: {fileID: 1216868067511642}
  serializedVersion: 2
  m_LocalRotation: {x: 0, y: 0, z: 0, w: 1}
  m_LocalPosition: {x: -0.25, y: -0.25, z: -0.05}
  m_LocalScale: {x: 0.4, y: 0.4, z: 0.4}
  m_ConstrainProportionsScale: 0
  m_Children: []
  m_Father: {fileID: 4745565324966208}
  m_LocalEulerAnglesHint: {x: 0, y: 0, z: 0}
--- !u!33 &33286962047810642
MeshFilter:
  m_ObjectHideFlags: 0
  m_CorrespondingSourceObject: {fileID: 0}
  m_PrefabInstance: {fileID: 0}
  m_PrefabAsset: {fileID: 0}
  m_GameObject: {fileID: 1216868067511642}
  m_Mesh: {fileID: 10210, guid: 0000000000000000e000000000000000, type: 0}
--- !u!23 &23319703802557934
MeshRenderer:
  m_ObjectHideFlags: 0
  m_CorrespondingSourceObject: {fileID: 0}
  m_PrefabInstance: {fileID: 0}
  m_PrefabAsset: {fileID: 0}
  m_GameObject: {fileID: 1216868067511642}
  m_Enabled: 1
  m_CastShadows: 0
  m_ReceiveShadows: 0
  m_DynamicOccludee: 1
  m_StaticShadowCaster: 0
  m_MotionVectors: 1
  m_LightProbeUsage: 0
  m_ReflectionProbeUsage: 1
  m_RayTracingMode: 2
  m_RayTraceProcedural: 0
  m_RenderingLayerMask: 1
  m_RendererPriority: 0
  m_Materials:
  - {fileID: 2100000, guid: 12f5061e807a24449859d6d7b3b66c4d, type: 2}
  m_StaticBatchInfo:
    firstSubMesh: 0
    subMeshCount: 0
  m_StaticBatchRoot: {fileID: 0}
  m_ProbeAnchor: {fileID: 0}
  m_LightProbeVolumeOverride: {fileID: 0}
  m_ScaleInLightmap: 1
  m_ReceiveGI: 1
  m_PreserveUVs: 1
  m_IgnoreNormalsForChartDetection: 0
  m_ImportantGI: 0
  m_StitchLightmapSeams: 0
  m_SelectedEditorRenderState: 3
  m_MinimumChartSize: 4
  m_AutoUVMaxDistance: 0.5
  m_AutoUVMaxAngle: 89
  m_LightmapParameters: {fileID: 0}
  m_SortingLayerID: 0
  m_SortingLayer: 0
  m_SortingOrder: 0
  m_AdditionalVertexStreams: {fileID: 0}
--- !u!1 &1240710088958898
GameObject:
  m_ObjectHideFlags: 0
  m_CorrespondingSourceObject: {fileID: 0}
  m_PrefabInstance: {fileID: 0}
  m_PrefabAsset: {fileID: 0}
  serializedVersion: 6
  m_Component:
  - component: {fileID: 4914655778411374}
  - component: {fileID: 33434504902454900}
  - component: {fileID: 23121527240165192}
  - component: {fileID: 114223423756358986}
  - component: {fileID: 65151491719707480}
  m_Layer: 16
  m_Name: Brush_Button7
  m_TagString: Untagged
  m_Icon: {fileID: 0}
  m_NavMeshLayer: 0
  m_StaticEditorFlags: 0
  m_IsActive: 1
--- !u!4 &4914655778411374
Transform:
  m_ObjectHideFlags: 0
  m_CorrespondingSourceObject: {fileID: 0}
  m_PrefabInstance: {fileID: 0}
  m_PrefabAsset: {fileID: 0}
  m_GameObject: {fileID: 1240710088958898}
  serializedVersion: 2
  m_LocalRotation: {x: -0, y: -0, z: -0, w: 1}
  m_LocalPosition: {x: 0.64699984, y: 0.21100044, z: 0.05000019}
  m_LocalScale: {x: 0.35, y: 0.35, z: 0.35}
  m_ConstrainProportionsScale: 0
  m_Children:
  - {fileID: 4404283085811178}
  - {fileID: 4709401090306618}
  m_Father: {fileID: 4218283724290616}
  m_LocalEulerAnglesHint: {x: 0, y: 0, z: 0}
--- !u!33 &33434504902454900
MeshFilter:
  m_ObjectHideFlags: 0
  m_CorrespondingSourceObject: {fileID: 0}
  m_PrefabInstance: {fileID: 0}
  m_PrefabAsset: {fileID: 0}
  m_GameObject: {fileID: 1240710088958898}
  m_Mesh: {fileID: 4300000, guid: 5501f437160666942ae970f3648fbeb8, type: 3}
--- !u!23 &23121527240165192
MeshRenderer:
  m_ObjectHideFlags: 0
  m_CorrespondingSourceObject: {fileID: 0}
  m_PrefabInstance: {fileID: 0}
  m_PrefabAsset: {fileID: 0}
  m_GameObject: {fileID: 1240710088958898}
  m_Enabled: 1
  m_CastShadows: 0
  m_ReceiveShadows: 0
  m_DynamicOccludee: 1
  m_StaticShadowCaster: 0
  m_MotionVectors: 1
  m_LightProbeUsage: 0
  m_ReflectionProbeUsage: 1
  m_RayTracingMode: 2
  m_RayTraceProcedural: 0
  m_RenderingLayerMask: 1
  m_RendererPriority: 0
  m_Materials:
  - {fileID: 2100000, guid: 40d29de2bdc11f04dbfa25059165916e, type: 2}
  m_StaticBatchInfo:
    firstSubMesh: 0
    subMeshCount: 0
  m_StaticBatchRoot: {fileID: 0}
  m_ProbeAnchor: {fileID: 0}
  m_LightProbeVolumeOverride: {fileID: 0}
  m_ScaleInLightmap: 1
  m_ReceiveGI: 1
  m_PreserveUVs: 0
  m_IgnoreNormalsForChartDetection: 0
  m_ImportantGI: 0
  m_StitchLightmapSeams: 0
  m_SelectedEditorRenderState: 3
  m_MinimumChartSize: 4
  m_AutoUVMaxDistance: 0.5
  m_AutoUVMaxAngle: 89
  m_LightmapParameters: {fileID: 0}
  m_SortingLayerID: 0
  m_SortingLayer: 0
  m_SortingOrder: 0
  m_AdditionalVertexStreams: {fileID: 0}
--- !u!114 &114223423756358986
MonoBehaviour:
  m_ObjectHideFlags: 0
  m_CorrespondingSourceObject: {fileID: 0}
  m_PrefabInstance: {fileID: 0}
  m_PrefabAsset: {fileID: 0}
  m_GameObject: {fileID: 1240710088958898}
  m_Enabled: 1
  m_EditorHideFlags: 0
  m_Script: {fileID: 11500000, guid: a52f3856cd88f86408f70b27caa48305, type: 3}
  m_Name: 
  m_EditorClassIdentifier: 
  m_DescriptionType: 2
  m_DescriptionYOffset: 0
  m_DescriptionText: 
  m_LocalizedDescription:
    m_TableReference:
      m_TableCollectionName: 
    m_TableEntryReference:
      m_KeyId: 0
      m_Key: 
    m_FallbackState: 0
    m_WaitForCompletion: 0
    m_LocalVariables: []
  m_DescriptionTextExtra: 
  m_LocalizedDescriptionExtra:
    m_TableReference:
      m_TableCollectionName: 
    m_TableEntryReference:
      m_KeyId: 0
      m_Key: 
    m_FallbackState: 0
    m_WaitForCompletion: 0
    m_LocalVariables: []
  m_DescriptionActivateSpeed: 8
  m_DescriptionZScale: 1
  m_ButtonTexture: {fileID: 0}
  m_AtlasTexture: 1
  m_ToggleButton: 0
  m_LongPressReleaseButton: 0
  m_ButtonHasPressedAudio: 1
  m_ZAdjustHover: -0.02
  m_ZAdjustClick: 0.05
  m_HoverScale: 1.1
  m_HoverBoxColliderGrow: 0.2
  m_AddOverlay: 0
  m_PreviewBGTexture: {fileID: 2800000, guid: 609917f61fdca0d469c1bc06bfeb713b, type: 3}
  m_AudioReactiveIcon: {fileID: 1910235469589772}
  m_ExperimentalIcon: {fileID: 1898079655448966}
  references:
    version: 2
    RefIds: []
--- !u!65 &65151491719707480
BoxCollider:
  m_ObjectHideFlags: 0
  m_CorrespondingSourceObject: {fileID: 0}
  m_PrefabInstance: {fileID: 0}
  m_PrefabAsset: {fileID: 0}
  m_GameObject: {fileID: 1240710088958898}
  m_Material: {fileID: 0}
  m_IncludeLayers:
    serializedVersion: 2
    m_Bits: 0
  m_ExcludeLayers:
    serializedVersion: 2
    m_Bits: 0
  m_LayerOverridePriority: 0
  m_IsTrigger: 0
  m_ProvidesContacts: 0
  m_Enabled: 1
  serializedVersion: 3
  m_Size: {x: 1.0000001, y: 1.0000001, z: 0.025}
  m_Center: {x: 0, y: 0, z: 0}
--- !u!1 &1244779604786196
GameObject:
  m_ObjectHideFlags: 0
  m_CorrespondingSourceObject: {fileID: 0}
  m_PrefabInstance: {fileID: 0}
  m_PrefabAsset: {fileID: 0}
  serializedVersion: 6
  m_Component:
  - component: {fileID: 4334570224379938}
  - component: {fileID: 33864810670875618}
  - component: {fileID: 23402947651302436}
  m_Layer: 16
  m_Name: Experimental
  m_TagString: Untagged
  m_Icon: {fileID: 0}
  m_NavMeshLayer: 0
  m_StaticEditorFlags: 0
  m_IsActive: 0
--- !u!4 &4334570224379938
Transform:
  m_ObjectHideFlags: 0
  m_CorrespondingSourceObject: {fileID: 0}
  m_PrefabInstance: {fileID: 0}
  m_PrefabAsset: {fileID: 0}
  m_GameObject: {fileID: 1244779604786196}
  serializedVersion: 2
  m_LocalRotation: {x: 0, y: 0, z: 0, w: 1}
  m_LocalPosition: {x: 0.25000027, y: -0.25, z: -0.049999926}
  m_LocalScale: {x: 0.4, y: 0.4, z: 0.4}
  m_ConstrainProportionsScale: 0
  m_Children: []
  m_Father: {fileID: 4427406993299286}
  m_LocalEulerAnglesHint: {x: 0, y: 0, z: 0}
--- !u!33 &33864810670875618
MeshFilter:
  m_ObjectHideFlags: 0
  m_CorrespondingSourceObject: {fileID: 0}
  m_PrefabInstance: {fileID: 0}
  m_PrefabAsset: {fileID: 0}
  m_GameObject: {fileID: 1244779604786196}
  m_Mesh: {fileID: 10210, guid: 0000000000000000e000000000000000, type: 0}
--- !u!23 &23402947651302436
MeshRenderer:
  m_ObjectHideFlags: 0
  m_CorrespondingSourceObject: {fileID: 0}
  m_PrefabInstance: {fileID: 0}
  m_PrefabAsset: {fileID: 0}
  m_GameObject: {fileID: 1244779604786196}
  m_Enabled: 1
  m_CastShadows: 0
  m_ReceiveShadows: 0
  m_DynamicOccludee: 1
  m_StaticShadowCaster: 0
  m_MotionVectors: 1
  m_LightProbeUsage: 0
  m_ReflectionProbeUsage: 1
  m_RayTracingMode: 2
  m_RayTraceProcedural: 0
  m_RenderingLayerMask: 1
  m_RendererPriority: 0
  m_Materials:
  - {fileID: 2100000, guid: a44ecbd1f2c3647a3b768c0170fb98b9, type: 2}
  m_StaticBatchInfo:
    firstSubMesh: 0
    subMeshCount: 0
  m_StaticBatchRoot: {fileID: 0}
  m_ProbeAnchor: {fileID: 0}
  m_LightProbeVolumeOverride: {fileID: 0}
  m_ScaleInLightmap: 1
  m_ReceiveGI: 1
  m_PreserveUVs: 1
  m_IgnoreNormalsForChartDetection: 0
  m_ImportantGI: 0
  m_StitchLightmapSeams: 0
  m_SelectedEditorRenderState: 3
  m_MinimumChartSize: 4
  m_AutoUVMaxDistance: 0.5
  m_AutoUVMaxAngle: 89
  m_LightmapParameters: {fileID: 0}
  m_SortingLayerID: 0
  m_SortingLayer: 0
  m_SortingOrder: 0
  m_AdditionalVertexStreams: {fileID: 0}
--- !u!1 &1268333643522296
GameObject:
  m_ObjectHideFlags: 0
  m_CorrespondingSourceObject: {fileID: 0}
  m_PrefabInstance: {fileID: 0}
  m_PrefabAsset: {fileID: 0}
  serializedVersion: 6
  m_Component:
  - component: {fileID: 4407059440980384}
  - component: {fileID: 33182025628817704}
  - component: {fileID: 23398567144085984}
  m_Layer: 16
  m_Name: AudioReactive
  m_TagString: Untagged
  m_Icon: {fileID: 0}
  m_NavMeshLayer: 0
  m_StaticEditorFlags: 0
  m_IsActive: 1
--- !u!4 &4407059440980384
Transform:
  m_ObjectHideFlags: 0
  m_CorrespondingSourceObject: {fileID: 0}
  m_PrefabInstance: {fileID: 0}
  m_PrefabAsset: {fileID: 0}
  m_GameObject: {fileID: 1268333643522296}
  serializedVersion: 2
  m_LocalRotation: {x: 0, y: 0, z: 0, w: 1}
  m_LocalPosition: {x: -0.25, y: -0.25, z: -0.05}
  m_LocalScale: {x: 0.4, y: 0.4, z: 0.4}
  m_ConstrainProportionsScale: 0
  m_Children: []
  m_Father: {fileID: 4499118054183530}
  m_LocalEulerAnglesHint: {x: 0, y: 0, z: 0}
--- !u!33 &33182025628817704
MeshFilter:
  m_ObjectHideFlags: 0
  m_CorrespondingSourceObject: {fileID: 0}
  m_PrefabInstance: {fileID: 0}
  m_PrefabAsset: {fileID: 0}
  m_GameObject: {fileID: 1268333643522296}
  m_Mesh: {fileID: 10210, guid: 0000000000000000e000000000000000, type: 0}
--- !u!23 &23398567144085984
MeshRenderer:
  m_ObjectHideFlags: 0
  m_CorrespondingSourceObject: {fileID: 0}
  m_PrefabInstance: {fileID: 0}
  m_PrefabAsset: {fileID: 0}
  m_GameObject: {fileID: 1268333643522296}
  m_Enabled: 1
  m_CastShadows: 0
  m_ReceiveShadows: 0
  m_DynamicOccludee: 1
  m_StaticShadowCaster: 0
  m_MotionVectors: 1
  m_LightProbeUsage: 0
  m_ReflectionProbeUsage: 1
  m_RayTracingMode: 2
  m_RayTraceProcedural: 0
  m_RenderingLayerMask: 1
  m_RendererPriority: 0
  m_Materials:
  - {fileID: 2100000, guid: 12f5061e807a24449859d6d7b3b66c4d, type: 2}
  m_StaticBatchInfo:
    firstSubMesh: 0
    subMeshCount: 0
  m_StaticBatchRoot: {fileID: 0}
  m_ProbeAnchor: {fileID: 0}
  m_LightProbeVolumeOverride: {fileID: 0}
  m_ScaleInLightmap: 1
  m_ReceiveGI: 1
  m_PreserveUVs: 1
  m_IgnoreNormalsForChartDetection: 0
  m_ImportantGI: 0
  m_StitchLightmapSeams: 0
  m_SelectedEditorRenderState: 3
  m_MinimumChartSize: 4
  m_AutoUVMaxDistance: 0.5
  m_AutoUVMaxAngle: 89
  m_LightmapParameters: {fileID: 0}
  m_SortingLayerID: 0
  m_SortingLayer: 0
  m_SortingOrder: 0
  m_AdditionalVertexStreams: {fileID: 0}
--- !u!1 &1297590146505348
GameObject:
  m_ObjectHideFlags: 0
  m_CorrespondingSourceObject: {fileID: 0}
  m_PrefabInstance: {fileID: 0}
  m_PrefabAsset: {fileID: 0}
  serializedVersion: 6
  m_Component:
  - component: {fileID: 4195160479732622}
  - component: {fileID: 33945842074703724}
  - component: {fileID: 23895376243534048}
  - component: {fileID: 114812681403789316}
  - component: {fileID: 65009237881212986}
  m_Layer: 16
  m_Name: Brush_Button0
  m_TagString: Untagged
  m_Icon: {fileID: 0}
  m_NavMeshLayer: 0
  m_StaticEditorFlags: 0
  m_IsActive: 1
--- !u!4 &4195160479732622
Transform:
  m_ObjectHideFlags: 0
  m_CorrespondingSourceObject: {fileID: 0}
  m_PrefabInstance: {fileID: 0}
  m_PrefabAsset: {fileID: 0}
  m_GameObject: {fileID: 1297590146505348}
  serializedVersion: 2
  m_LocalRotation: {x: -0, y: -0, z: -0, w: 1}
  m_LocalPosition: {x: -0.64699984, y: 0.6289997, z: 0.05000019}
  m_LocalScale: {x: 0.35, y: 0.35, z: 0.35}
  m_ConstrainProportionsScale: 0
  m_Children:
  - {fileID: 4821554448650398}
  - {fileID: 4712261802085726}
  m_Father: {fileID: 4218283724290616}
  m_LocalEulerAnglesHint: {x: 0, y: 0, z: 0}
--- !u!33 &33945842074703724
MeshFilter:
  m_ObjectHideFlags: 0
  m_CorrespondingSourceObject: {fileID: 0}
  m_PrefabInstance: {fileID: 0}
  m_PrefabAsset: {fileID: 0}
  m_GameObject: {fileID: 1297590146505348}
  m_Mesh: {fileID: 4300000, guid: 5501f437160666942ae970f3648fbeb8, type: 3}
--- !u!23 &23895376243534048
MeshRenderer:
  m_ObjectHideFlags: 0
  m_CorrespondingSourceObject: {fileID: 0}
  m_PrefabInstance: {fileID: 0}
  m_PrefabAsset: {fileID: 0}
  m_GameObject: {fileID: 1297590146505348}
  m_Enabled: 1
  m_CastShadows: 0
  m_ReceiveShadows: 0
  m_DynamicOccludee: 1
  m_StaticShadowCaster: 0
  m_MotionVectors: 1
  m_LightProbeUsage: 0
  m_ReflectionProbeUsage: 1
  m_RayTracingMode: 2
  m_RayTraceProcedural: 0
  m_RenderingLayerMask: 1
  m_RendererPriority: 0
  m_Materials:
  - {fileID: 2100000, guid: 40d29de2bdc11f04dbfa25059165916e, type: 2}
  m_StaticBatchInfo:
    firstSubMesh: 0
    subMeshCount: 0
  m_StaticBatchRoot: {fileID: 0}
  m_ProbeAnchor: {fileID: 0}
  m_LightProbeVolumeOverride: {fileID: 0}
  m_ScaleInLightmap: 1
  m_ReceiveGI: 1
  m_PreserveUVs: 0
  m_IgnoreNormalsForChartDetection: 0
  m_ImportantGI: 0
  m_StitchLightmapSeams: 0
  m_SelectedEditorRenderState: 3
  m_MinimumChartSize: 4
  m_AutoUVMaxDistance: 0.5
  m_AutoUVMaxAngle: 89
  m_LightmapParameters: {fileID: 0}
  m_SortingLayerID: 0
  m_SortingLayer: 0
  m_SortingOrder: 0
  m_AdditionalVertexStreams: {fileID: 0}
--- !u!114 &114812681403789316
MonoBehaviour:
  m_ObjectHideFlags: 0
  m_CorrespondingSourceObject: {fileID: 0}
  m_PrefabInstance: {fileID: 0}
  m_PrefabAsset: {fileID: 0}
  m_GameObject: {fileID: 1297590146505348}
  m_Enabled: 1
  m_EditorHideFlags: 0
  m_Script: {fileID: 11500000, guid: a52f3856cd88f86408f70b27caa48305, type: 3}
  m_Name: 
  m_EditorClassIdentifier: 
  m_DescriptionType: 2
  m_DescriptionYOffset: 0
  m_DescriptionText: 
  m_LocalizedDescription:
    m_TableReference:
      m_TableCollectionName: 
    m_TableEntryReference:
      m_KeyId: 0
      m_Key: 
    m_FallbackState: 0
    m_WaitForCompletion: 0
    m_LocalVariables: []
  m_DescriptionTextExtra: 
  m_LocalizedDescriptionExtra:
    m_TableReference:
      m_TableCollectionName: 
    m_TableEntryReference:
      m_KeyId: 0
      m_Key: 
    m_FallbackState: 0
    m_WaitForCompletion: 0
    m_LocalVariables: []
  m_DescriptionActivateSpeed: 8
  m_DescriptionZScale: 1
  m_ButtonTexture: {fileID: 0}
  m_AtlasTexture: 1
  m_ToggleButton: 0
  m_LongPressReleaseButton: 0
  m_ButtonHasPressedAudio: 1
  m_ZAdjustHover: -0.02
  m_ZAdjustClick: 0.05
  m_HoverScale: 1.1
  m_HoverBoxColliderGrow: 0.2
  m_AddOverlay: 0
  m_PreviewBGTexture: {fileID: 2800000, guid: 609917f61fdca0d469c1bc06bfeb713b, type: 3}
  m_AudioReactiveIcon: {fileID: 1621156500989810}
  m_ExperimentalIcon: {fileID: 1826016046196850}
  references:
    version: 2
    RefIds: []
--- !u!65 &65009237881212986
BoxCollider:
  m_ObjectHideFlags: 0
  m_CorrespondingSourceObject: {fileID: 0}
  m_PrefabInstance: {fileID: 0}
  m_PrefabAsset: {fileID: 0}
  m_GameObject: {fileID: 1297590146505348}
  m_Material: {fileID: 0}
  m_IncludeLayers:
    serializedVersion: 2
    m_Bits: 0
  m_ExcludeLayers:
    serializedVersion: 2
    m_Bits: 0
  m_LayerOverridePriority: 0
  m_IsTrigger: 0
  m_ProvidesContacts: 0
  m_Enabled: 1
  serializedVersion: 3
  m_Size: {x: 1.0000001, y: 1.0000001, z: 0.025}
  m_Center: {x: 0, y: 0, z: 0}
--- !u!1 &1352109191960432
GameObject:
  m_ObjectHideFlags: 0
  m_CorrespondingSourceObject: {fileID: 0}
  m_PrefabInstance: {fileID: 0}
  m_PrefabAsset: {fileID: 0}
  serializedVersion: 6
  m_Component:
  - component: {fileID: 4643240604885268}
  - component: {fileID: 33588722846769574}
  - component: {fileID: 23062429998567920}
  m_Layer: 16
  m_Name: AudioReactive
  m_TagString: Untagged
  m_Icon: {fileID: 0}
  m_NavMeshLayer: 0
  m_StaticEditorFlags: 0
  m_IsActive: 1
--- !u!4 &4643240604885268
Transform:
  m_ObjectHideFlags: 0
  m_CorrespondingSourceObject: {fileID: 0}
  m_PrefabInstance: {fileID: 0}
  m_PrefabAsset: {fileID: 0}
  m_GameObject: {fileID: 1352109191960432}
  serializedVersion: 2
  m_LocalRotation: {x: 0, y: 0, z: 0, w: 1}
  m_LocalPosition: {x: -0.25, y: -0.25, z: -0.05}
  m_LocalScale: {x: 0.4, y: 0.4, z: 0.4}
  m_ConstrainProportionsScale: 0
  m_Children: []
  m_Father: {fileID: 4112838380170586}
  m_LocalEulerAnglesHint: {x: 0, y: 0, z: 0}
--- !u!33 &33588722846769574
MeshFilter:
  m_ObjectHideFlags: 0
  m_CorrespondingSourceObject: {fileID: 0}
  m_PrefabInstance: {fileID: 0}
  m_PrefabAsset: {fileID: 0}
  m_GameObject: {fileID: 1352109191960432}
  m_Mesh: {fileID: 10210, guid: 0000000000000000e000000000000000, type: 0}
--- !u!23 &23062429998567920
MeshRenderer:
  m_ObjectHideFlags: 0
  m_CorrespondingSourceObject: {fileID: 0}
  m_PrefabInstance: {fileID: 0}
  m_PrefabAsset: {fileID: 0}
  m_GameObject: {fileID: 1352109191960432}
  m_Enabled: 1
  m_CastShadows: 0
  m_ReceiveShadows: 0
  m_DynamicOccludee: 1
  m_StaticShadowCaster: 0
  m_MotionVectors: 1
  m_LightProbeUsage: 0
  m_ReflectionProbeUsage: 1
  m_RayTracingMode: 2
  m_RayTraceProcedural: 0
  m_RenderingLayerMask: 1
  m_RendererPriority: 0
  m_Materials:
  - {fileID: 2100000, guid: 12f5061e807a24449859d6d7b3b66c4d, type: 2}
  m_StaticBatchInfo:
    firstSubMesh: 0
    subMeshCount: 0
  m_StaticBatchRoot: {fileID: 0}
  m_ProbeAnchor: {fileID: 0}
  m_LightProbeVolumeOverride: {fileID: 0}
  m_ScaleInLightmap: 1
  m_ReceiveGI: 1
  m_PreserveUVs: 1
  m_IgnoreNormalsForChartDetection: 0
  m_ImportantGI: 0
  m_StitchLightmapSeams: 0
  m_SelectedEditorRenderState: 3
  m_MinimumChartSize: 4
  m_AutoUVMaxDistance: 0.5
  m_AutoUVMaxAngle: 89
  m_LightmapParameters: {fileID: 0}
  m_SortingLayerID: 0
  m_SortingLayer: 0
  m_SortingOrder: 0
  m_AdditionalVertexStreams: {fileID: 0}
--- !u!1 &1364078719353600
GameObject:
  m_ObjectHideFlags: 0
  m_CorrespondingSourceObject: {fileID: 0}
  m_PrefabInstance: {fileID: 0}
  m_PrefabAsset: {fileID: 0}
  serializedVersion: 6
  m_Component:
  - component: {fileID: 4919321322644624}
  - component: {fileID: 33063928819510806}
  - component: {fileID: 23543986876836050}
  - component: {fileID: 114966930184778050}
  - component: {fileID: 65991737531543158}
  m_Layer: 16
  m_Name: Brush_Button3
  m_TagString: Untagged
  m_Icon: {fileID: 0}
  m_NavMeshLayer: 0
  m_StaticEditorFlags: 0
  m_IsActive: 1
--- !u!4 &4919321322644624
Transform:
  m_ObjectHideFlags: 0
  m_CorrespondingSourceObject: {fileID: 0}
  m_PrefabInstance: {fileID: 0}
  m_PrefabAsset: {fileID: 0}
  m_GameObject: {fileID: 1364078719353600}
  serializedVersion: 2
  m_LocalRotation: {x: -0, y: -0, z: -0, w: 1}
  m_LocalPosition: {x: 0.64699984, y: 0.6289997, z: 0.05000019}
  m_LocalScale: {x: 0.35, y: 0.35, z: 0.35}
  m_ConstrainProportionsScale: 0
  m_Children:
  - {fileID: 4561141709141812}
  - {fileID: 4168229079718132}
  m_Father: {fileID: 4218283724290616}
  m_LocalEulerAnglesHint: {x: 0, y: 0, z: 0}
--- !u!33 &33063928819510806
MeshFilter:
  m_ObjectHideFlags: 0
  m_CorrespondingSourceObject: {fileID: 0}
  m_PrefabInstance: {fileID: 0}
  m_PrefabAsset: {fileID: 0}
  m_GameObject: {fileID: 1364078719353600}
  m_Mesh: {fileID: 4300000, guid: 5501f437160666942ae970f3648fbeb8, type: 3}
--- !u!23 &23543986876836050
MeshRenderer:
  m_ObjectHideFlags: 0
  m_CorrespondingSourceObject: {fileID: 0}
  m_PrefabInstance: {fileID: 0}
  m_PrefabAsset: {fileID: 0}
  m_GameObject: {fileID: 1364078719353600}
  m_Enabled: 1
  m_CastShadows: 0
  m_ReceiveShadows: 0
  m_DynamicOccludee: 1
  m_StaticShadowCaster: 0
  m_MotionVectors: 1
  m_LightProbeUsage: 0
  m_ReflectionProbeUsage: 1
  m_RayTracingMode: 2
  m_RayTraceProcedural: 0
  m_RenderingLayerMask: 1
  m_RendererPriority: 0
  m_Materials:
  - {fileID: 2100000, guid: 40d29de2bdc11f04dbfa25059165916e, type: 2}
  m_StaticBatchInfo:
    firstSubMesh: 0
    subMeshCount: 0
  m_StaticBatchRoot: {fileID: 0}
  m_ProbeAnchor: {fileID: 0}
  m_LightProbeVolumeOverride: {fileID: 0}
  m_ScaleInLightmap: 1
  m_ReceiveGI: 1
  m_PreserveUVs: 0
  m_IgnoreNormalsForChartDetection: 0
  m_ImportantGI: 0
  m_StitchLightmapSeams: 0
  m_SelectedEditorRenderState: 3
  m_MinimumChartSize: 4
  m_AutoUVMaxDistance: 0.5
  m_AutoUVMaxAngle: 89
  m_LightmapParameters: {fileID: 0}
  m_SortingLayerID: 0
  m_SortingLayer: 0
  m_SortingOrder: 0
  m_AdditionalVertexStreams: {fileID: 0}
--- !u!114 &114966930184778050
MonoBehaviour:
  m_ObjectHideFlags: 0
  m_CorrespondingSourceObject: {fileID: 0}
  m_PrefabInstance: {fileID: 0}
  m_PrefabAsset: {fileID: 0}
  m_GameObject: {fileID: 1364078719353600}
  m_Enabled: 1
  m_EditorHideFlags: 0
  m_Script: {fileID: 11500000, guid: a52f3856cd88f86408f70b27caa48305, type: 3}
  m_Name: 
  m_EditorClassIdentifier: 
  m_DescriptionType: 2
  m_DescriptionYOffset: 0
  m_DescriptionText: 
  m_LocalizedDescription:
    m_TableReference:
      m_TableCollectionName: 
    m_TableEntryReference:
      m_KeyId: 0
      m_Key: 
    m_FallbackState: 0
    m_WaitForCompletion: 0
    m_LocalVariables: []
  m_DescriptionTextExtra: 
  m_LocalizedDescriptionExtra:
    m_TableReference:
      m_TableCollectionName: 
    m_TableEntryReference:
      m_KeyId: 0
      m_Key: 
    m_FallbackState: 0
    m_WaitForCompletion: 0
    m_LocalVariables: []
  m_DescriptionActivateSpeed: 8
  m_DescriptionZScale: 1
  m_ButtonTexture: {fileID: 0}
  m_AtlasTexture: 1
  m_ToggleButton: 0
  m_LongPressReleaseButton: 0
  m_ButtonHasPressedAudio: 1
  m_ZAdjustHover: -0.02
  m_ZAdjustClick: 0.05
  m_HoverScale: 1.1
  m_HoverBoxColliderGrow: 0.2
  m_AddOverlay: 0
  m_PreviewBGTexture: {fileID: 2800000, guid: 609917f61fdca0d469c1bc06bfeb713b, type: 3}
  m_AudioReactiveIcon: {fileID: 1085901682039170}
  m_ExperimentalIcon: {fileID: 1822824095780682}
  references:
    version: 2
    RefIds: []
--- !u!65 &65991737531543158
BoxCollider:
  m_ObjectHideFlags: 0
  m_CorrespondingSourceObject: {fileID: 0}
  m_PrefabInstance: {fileID: 0}
  m_PrefabAsset: {fileID: 0}
  m_GameObject: {fileID: 1364078719353600}
  m_Material: {fileID: 0}
  m_IncludeLayers:
    serializedVersion: 2
    m_Bits: 0
  m_ExcludeLayers:
    serializedVersion: 2
    m_Bits: 0
  m_LayerOverridePriority: 0
  m_IsTrigger: 0
  m_ProvidesContacts: 0
  m_Enabled: 1
  serializedVersion: 3
  m_Size: {x: 1.0000001, y: 1.0000001, z: 0.025}
  m_Center: {x: 0, y: 0, z: 0}
--- !u!1 &1387716348806134
GameObject:
  m_ObjectHideFlags: 0
  m_CorrespondingSourceObject: {fileID: 0}
  m_PrefabInstance: {fileID: 0}
  m_PrefabAsset: {fileID: 0}
  serializedVersion: 6
  m_Component:
  - component: {fileID: 4343642231580014}
  - component: {fileID: 33574619786469024}
  - component: {fileID: 23812863806459736}
  m_Layer: 16
  m_Name: AudioReactive
  m_TagString: Untagged
  m_Icon: {fileID: 0}
  m_NavMeshLayer: 0
  m_StaticEditorFlags: 0
  m_IsActive: 1
--- !u!4 &4343642231580014
Transform:
  m_ObjectHideFlags: 0
  m_CorrespondingSourceObject: {fileID: 0}
  m_PrefabInstance: {fileID: 0}
  m_PrefabAsset: {fileID: 0}
  m_GameObject: {fileID: 1387716348806134}
  serializedVersion: 2
  m_LocalRotation: {x: 0, y: 0, z: 0, w: 1}
  m_LocalPosition: {x: -0.25, y: -0.25, z: -0.05}
  m_LocalScale: {x: 0.4, y: 0.4, z: 0.4}
  m_ConstrainProportionsScale: 0
  m_Children: []
  m_Father: {fileID: 4126013512449192}
  m_LocalEulerAnglesHint: {x: 0, y: 0, z: 0}
--- !u!33 &33574619786469024
MeshFilter:
  m_ObjectHideFlags: 0
  m_CorrespondingSourceObject: {fileID: 0}
  m_PrefabInstance: {fileID: 0}
  m_PrefabAsset: {fileID: 0}
  m_GameObject: {fileID: 1387716348806134}
  m_Mesh: {fileID: 10210, guid: 0000000000000000e000000000000000, type: 0}
--- !u!23 &23812863806459736
MeshRenderer:
  m_ObjectHideFlags: 0
  m_CorrespondingSourceObject: {fileID: 0}
  m_PrefabInstance: {fileID: 0}
  m_PrefabAsset: {fileID: 0}
  m_GameObject: {fileID: 1387716348806134}
  m_Enabled: 1
  m_CastShadows: 0
  m_ReceiveShadows: 0
  m_DynamicOccludee: 1
  m_StaticShadowCaster: 0
  m_MotionVectors: 1
  m_LightProbeUsage: 0
  m_ReflectionProbeUsage: 1
  m_RayTracingMode: 2
  m_RayTraceProcedural: 0
  m_RenderingLayerMask: 1
  m_RendererPriority: 0
  m_Materials:
  - {fileID: 2100000, guid: 12f5061e807a24449859d6d7b3b66c4d, type: 2}
  m_StaticBatchInfo:
    firstSubMesh: 0
    subMeshCount: 0
  m_StaticBatchRoot: {fileID: 0}
  m_ProbeAnchor: {fileID: 0}
  m_LightProbeVolumeOverride: {fileID: 0}
  m_ScaleInLightmap: 1
  m_ReceiveGI: 1
  m_PreserveUVs: 1
  m_IgnoreNormalsForChartDetection: 0
  m_ImportantGI: 0
  m_StitchLightmapSeams: 0
  m_SelectedEditorRenderState: 3
  m_MinimumChartSize: 4
  m_AutoUVMaxDistance: 0.5
  m_AutoUVMaxAngle: 89
  m_LightmapParameters: {fileID: 0}
  m_SortingLayerID: 0
  m_SortingLayer: 0
  m_SortingOrder: 0
  m_AdditionalVertexStreams: {fileID: 0}
--- !u!1 &1467429439201416
GameObject:
  m_ObjectHideFlags: 0
  m_CorrespondingSourceObject: {fileID: 0}
  m_PrefabInstance: {fileID: 0}
  m_PrefabAsset: {fileID: 0}
  serializedVersion: 6
  m_Component:
  - component: {fileID: 4745565324966208}
  - component: {fileID: 33069631729019714}
  - component: {fileID: 23429070875129518}
  - component: {fileID: 114058115063201836}
  - component: {fileID: 65615785719949508}
  m_Layer: 16
  m_Name: Brush_Button9
  m_TagString: Untagged
  m_Icon: {fileID: 0}
  m_NavMeshLayer: 0
  m_StaticEditorFlags: 0
  m_IsActive: 1
--- !u!4 &4745565324966208
Transform:
  m_ObjectHideFlags: 0
  m_CorrespondingSourceObject: {fileID: 0}
  m_PrefabInstance: {fileID: 0}
  m_PrefabAsset: {fileID: 0}
  m_GameObject: {fileID: 1467429439201416}
  serializedVersion: 2
  m_LocalRotation: {x: -0, y: -0, z: -0, w: 1}
  m_LocalPosition: {x: -0.21400023, y: -0.21899986, z: 0.05000019}
  m_LocalScale: {x: 0.35, y: 0.35, z: 0.35}
  m_ConstrainProportionsScale: 0
  m_Children:
  - {fileID: 4853608897367684}
  - {fileID: 4369157395221718}
  m_Father: {fileID: 4218283724290616}
  m_LocalEulerAnglesHint: {x: 0, y: 0, z: 0}
--- !u!33 &33069631729019714
MeshFilter:
  m_ObjectHideFlags: 0
  m_CorrespondingSourceObject: {fileID: 0}
  m_PrefabInstance: {fileID: 0}
  m_PrefabAsset: {fileID: 0}
  m_GameObject: {fileID: 1467429439201416}
  m_Mesh: {fileID: 4300000, guid: 5501f437160666942ae970f3648fbeb8, type: 3}
--- !u!23 &23429070875129518
MeshRenderer:
  m_ObjectHideFlags: 0
  m_CorrespondingSourceObject: {fileID: 0}
  m_PrefabInstance: {fileID: 0}
  m_PrefabAsset: {fileID: 0}
  m_GameObject: {fileID: 1467429439201416}
  m_Enabled: 1
  m_CastShadows: 0
  m_ReceiveShadows: 0
  m_DynamicOccludee: 1
  m_StaticShadowCaster: 0
  m_MotionVectors: 1
  m_LightProbeUsage: 0
  m_ReflectionProbeUsage: 1
  m_RayTracingMode: 2
  m_RayTraceProcedural: 0
  m_RenderingLayerMask: 1
  m_RendererPriority: 0
  m_Materials:
  - {fileID: 2100000, guid: 40d29de2bdc11f04dbfa25059165916e, type: 2}
  m_StaticBatchInfo:
    firstSubMesh: 0
    subMeshCount: 0
  m_StaticBatchRoot: {fileID: 0}
  m_ProbeAnchor: {fileID: 0}
  m_LightProbeVolumeOverride: {fileID: 0}
  m_ScaleInLightmap: 1
  m_ReceiveGI: 1
  m_PreserveUVs: 0
  m_IgnoreNormalsForChartDetection: 0
  m_ImportantGI: 0
  m_StitchLightmapSeams: 0
  m_SelectedEditorRenderState: 3
  m_MinimumChartSize: 4
  m_AutoUVMaxDistance: 0.5
  m_AutoUVMaxAngle: 89
  m_LightmapParameters: {fileID: 0}
  m_SortingLayerID: 0
  m_SortingLayer: 0
  m_SortingOrder: 0
  m_AdditionalVertexStreams: {fileID: 0}
--- !u!114 &114058115063201836
MonoBehaviour:
  m_ObjectHideFlags: 0
  m_CorrespondingSourceObject: {fileID: 0}
  m_PrefabInstance: {fileID: 0}
  m_PrefabAsset: {fileID: 0}
  m_GameObject: {fileID: 1467429439201416}
  m_Enabled: 1
  m_EditorHideFlags: 0
  m_Script: {fileID: 11500000, guid: a52f3856cd88f86408f70b27caa48305, type: 3}
  m_Name: 
  m_EditorClassIdentifier: 
  m_DescriptionType: 2
  m_DescriptionYOffset: 0
  m_DescriptionText: 
  m_LocalizedDescription:
    m_TableReference:
      m_TableCollectionName: 
    m_TableEntryReference:
      m_KeyId: 0
      m_Key: 
    m_FallbackState: 0
    m_WaitForCompletion: 0
    m_LocalVariables: []
  m_DescriptionTextExtra: 
  m_LocalizedDescriptionExtra:
    m_TableReference:
      m_TableCollectionName: 
    m_TableEntryReference:
      m_KeyId: 0
      m_Key: 
    m_FallbackState: 0
    m_WaitForCompletion: 0
    m_LocalVariables: []
  m_DescriptionActivateSpeed: 8
  m_DescriptionZScale: 1
  m_ButtonTexture: {fileID: 0}
  m_AtlasTexture: 1
  m_ToggleButton: 0
  m_LongPressReleaseButton: 0
  m_ButtonHasPressedAudio: 1
  m_ZAdjustHover: -0.02
  m_ZAdjustClick: 0.05
  m_HoverScale: 1.1
  m_HoverBoxColliderGrow: 0.2
  m_AddOverlay: 0
  m_PreviewBGTexture: {fileID: 2800000, guid: 609917f61fdca0d469c1bc06bfeb713b, type: 3}
  m_AudioReactiveIcon: {fileID: 1216868067511642}
  m_ExperimentalIcon: {fileID: 1562875133912318}
  references:
    version: 2
    RefIds: []
--- !u!65 &65615785719949508
BoxCollider:
  m_ObjectHideFlags: 0
  m_CorrespondingSourceObject: {fileID: 0}
  m_PrefabInstance: {fileID: 0}
  m_PrefabAsset: {fileID: 0}
  m_GameObject: {fileID: 1467429439201416}
  m_Material: {fileID: 0}
  m_IncludeLayers:
    serializedVersion: 2
    m_Bits: 0
  m_ExcludeLayers:
    serializedVersion: 2
    m_Bits: 0
  m_LayerOverridePriority: 0
  m_IsTrigger: 0
  m_ProvidesContacts: 0
  m_Enabled: 1
  serializedVersion: 3
  m_Size: {x: 1.0000001, y: 1.0000001, z: 0.025}
  m_Center: {x: 0, y: 0, z: 0}
--- !u!1 &1477318144670002
GameObject:
  m_ObjectHideFlags: 0
  m_CorrespondingSourceObject: {fileID: 0}
  m_PrefabInstance: {fileID: 0}
  m_PrefabAsset: {fileID: 0}
  serializedVersion: 6
  m_Component:
  - component: {fileID: 4185013486352696}
  - component: {fileID: 33121097593193784}
  - component: {fileID: 23524290644431486}
  - component: {fileID: 65026386452589396}
  - component: {fileID: 114887031890454866}
  m_Layer: 16
  m_Name: NextPage
  m_TagString: Untagged
  m_Icon: {fileID: 0}
  m_NavMeshLayer: 0
  m_StaticEditorFlags: 0
  m_IsActive: 1
--- !u!4 &4185013486352696
Transform:
  m_ObjectHideFlags: 0
  m_CorrespondingSourceObject: {fileID: 0}
  m_PrefabInstance: {fileID: 0}
  m_PrefabAsset: {fileID: 0}
  m_GameObject: {fileID: 1477318144670002}
  serializedVersion: 2
  m_LocalRotation: {x: -0, y: -0, z: -0, w: 1}
  m_LocalPosition: {x: 0.6339998, y: -0.6370001, z: 0.05000019}
  m_LocalScale: {x: 0.29999995, y: 0.29999998, z: 0.3000001}
  m_ConstrainProportionsScale: 0
  m_Children: []
  m_Father: {fileID: 4218283724290616}
  m_LocalEulerAnglesHint: {x: 0, y: 0, z: 0}
--- !u!33 &33121097593193784
MeshFilter:
  m_ObjectHideFlags: 0
  m_CorrespondingSourceObject: {fileID: 0}
  m_PrefabInstance: {fileID: 0}
  m_PrefabAsset: {fileID: 0}
  m_GameObject: {fileID: 1477318144670002}
  m_Mesh: {fileID: 10210, guid: 0000000000000000e000000000000000, type: 0}
--- !u!23 &23524290644431486
MeshRenderer:
  m_ObjectHideFlags: 0
  m_CorrespondingSourceObject: {fileID: 0}
  m_PrefabInstance: {fileID: 0}
  m_PrefabAsset: {fileID: 0}
  m_GameObject: {fileID: 1477318144670002}
  m_Enabled: 1
  m_CastShadows: 0
  m_ReceiveShadows: 0
  m_DynamicOccludee: 1
  m_StaticShadowCaster: 0
  m_MotionVectors: 1
  m_LightProbeUsage: 0
  m_ReflectionProbeUsage: 1
  m_RayTracingMode: 2
  m_RayTraceProcedural: 0
  m_RenderingLayerMask: 1
  m_RendererPriority: 0
  m_Materials:
  - {fileID: 2100000, guid: 3c8ca511828182747a0b79564892ec57, type: 2}
  m_StaticBatchInfo:
    firstSubMesh: 0
    subMeshCount: 0
  m_StaticBatchRoot: {fileID: 0}
  m_ProbeAnchor: {fileID: 0}
  m_LightProbeVolumeOverride: {fileID: 0}
  m_ScaleInLightmap: 1
  m_ReceiveGI: 1
  m_PreserveUVs: 0
  m_IgnoreNormalsForChartDetection: 0
  m_ImportantGI: 0
  m_StitchLightmapSeams: 0
  m_SelectedEditorRenderState: 3
  m_MinimumChartSize: 4
  m_AutoUVMaxDistance: 0.5
  m_AutoUVMaxAngle: 89
  m_LightmapParameters: {fileID: 0}
  m_SortingLayerID: 0
  m_SortingLayer: 0
  m_SortingOrder: 0
  m_AdditionalVertexStreams: {fileID: 0}
--- !u!65 &65026386452589396
BoxCollider:
  m_ObjectHideFlags: 0
  m_CorrespondingSourceObject: {fileID: 0}
  m_PrefabInstance: {fileID: 0}
  m_PrefabAsset: {fileID: 0}
  m_GameObject: {fileID: 1477318144670002}
  m_Material: {fileID: 0}
  m_IncludeLayers:
    serializedVersion: 2
    m_Bits: 0
  m_ExcludeLayers:
    serializedVersion: 2
    m_Bits: 0
  m_LayerOverridePriority: 0
  m_IsTrigger: 0
  m_ProvidesContacts: 0
  m_Enabled: 1
  serializedVersion: 3
  m_Size: {x: 1, y: 1, z: 0.01}
  m_Center: {x: 0, y: 0, z: 0}
--- !u!114 &114887031890454866
MonoBehaviour:
  m_ObjectHideFlags: 0
  m_CorrespondingSourceObject: {fileID: 0}
  m_PrefabInstance: {fileID: 0}
  m_PrefabAsset: {fileID: 0}
  m_GameObject: {fileID: 1477318144670002}
  m_Enabled: 1
  m_EditorHideFlags: 0
  m_Script: {fileID: 11500000, guid: dbae3ff4457df6f4ea3af0389871cb9c, type: 3}
  m_Name: 
  m_EditorClassIdentifier: 
  m_DescriptionType: -1
  m_DescriptionYOffset: 0
  m_DescriptionText: 
  m_LocalizedDescription:
    m_TableReference:
      m_TableCollectionName: 
    m_TableEntryReference:
      m_KeyId: 0
      m_Key: 
    m_FallbackState: 0
    m_WaitForCompletion: 0
    m_LocalVariables: []
  m_DescriptionTextExtra: 
  m_LocalizedDescriptionExtra:
    m_TableReference:
      m_TableCollectionName: 
    m_TableEntryReference:
      m_KeyId: 0
      m_Key: 
    m_FallbackState: 0
    m_WaitForCompletion: 0
    m_LocalVariables: []
  m_DescriptionActivateSpeed: 12
  m_DescriptionZScale: 1
  m_ButtonTexture: {fileID: 2800000, guid: ab8b9a0b96b6cb74ca1e518f3c56b425, type: 3}
  m_AtlasTexture: 1
  m_ToggleButton: 0
  m_LongPressReleaseButton: 0
  m_ButtonHasPressedAudio: 1
  m_ZAdjustHover: -0.02
  m_ZAdjustClick: 0.05
  m_HoverScale: 1.1
  m_HoverBoxColliderGrow: 0.2
  m_AddOverlay: 0
  m_SelectionTexture: {fileID: 0}
  m_ButtonType: 0
  m_GotoPage: 0
  m_InactiveColor: {r: 0, g: 0, b: 0, a: 0}
  references:
    version: 2
    RefIds: []
--- !u!1 &1496261736206120
GameObject:
  m_ObjectHideFlags: 0
  m_CorrespondingSourceObject: {fileID: 0}
  m_PrefabInstance: {fileID: 0}
  m_PrefabAsset: {fileID: 0}
  serializedVersion: 6
  m_Component:
  - component: {fileID: 4499118054183530}
  - component: {fileID: 33687396251989378}
  - component: {fileID: 23223028110009554}
  - component: {fileID: 114944647765476166}
  - component: {fileID: 65401053197370602}
  m_Layer: 16
  m_Name: Brush_Button2
  m_TagString: Untagged
  m_Icon: {fileID: 0}
  m_NavMeshLayer: 0
  m_StaticEditorFlags: 0
  m_IsActive: 1
--- !u!4 &4499118054183530
Transform:
  m_ObjectHideFlags: 0
  m_CorrespondingSourceObject: {fileID: 0}
  m_PrefabInstance: {fileID: 0}
  m_PrefabAsset: {fileID: 0}
  m_GameObject: {fileID: 1496261736206120}
  serializedVersion: 2
  m_LocalRotation: {x: -0, y: -0, z: -0, w: 1}
  m_LocalPosition: {x: 0.21400023, y: 0.6289997, z: 0.05000019}
  m_LocalScale: {x: 0.35, y: 0.35, z: 0.35}
  m_ConstrainProportionsScale: 0
  m_Children:
  - {fileID: 4407059440980384}
  - {fileID: 4071958273888044}
  m_Father: {fileID: 4218283724290616}
  m_LocalEulerAnglesHint: {x: 0, y: 0, z: 0}
--- !u!33 &33687396251989378
MeshFilter:
  m_ObjectHideFlags: 0
  m_CorrespondingSourceObject: {fileID: 0}
  m_PrefabInstance: {fileID: 0}
  m_PrefabAsset: {fileID: 0}
  m_GameObject: {fileID: 1496261736206120}
  m_Mesh: {fileID: 4300000, guid: 5501f437160666942ae970f3648fbeb8, type: 3}
--- !u!23 &23223028110009554
MeshRenderer:
  m_ObjectHideFlags: 0
  m_CorrespondingSourceObject: {fileID: 0}
  m_PrefabInstance: {fileID: 0}
  m_PrefabAsset: {fileID: 0}
  m_GameObject: {fileID: 1496261736206120}
  m_Enabled: 1
  m_CastShadows: 0
  m_ReceiveShadows: 0
  m_DynamicOccludee: 1
  m_StaticShadowCaster: 0
  m_MotionVectors: 1
  m_LightProbeUsage: 0
  m_ReflectionProbeUsage: 1
  m_RayTracingMode: 2
  m_RayTraceProcedural: 0
  m_RenderingLayerMask: 1
  m_RendererPriority: 0
  m_Materials:
  - {fileID: 2100000, guid: 40d29de2bdc11f04dbfa25059165916e, type: 2}
  m_StaticBatchInfo:
    firstSubMesh: 0
    subMeshCount: 0
  m_StaticBatchRoot: {fileID: 0}
  m_ProbeAnchor: {fileID: 0}
  m_LightProbeVolumeOverride: {fileID: 0}
  m_ScaleInLightmap: 1
  m_ReceiveGI: 1
  m_PreserveUVs: 0
  m_IgnoreNormalsForChartDetection: 0
  m_ImportantGI: 0
  m_StitchLightmapSeams: 0
  m_SelectedEditorRenderState: 3
  m_MinimumChartSize: 4
  m_AutoUVMaxDistance: 0.5
  m_AutoUVMaxAngle: 89
  m_LightmapParameters: {fileID: 0}
  m_SortingLayerID: 0
  m_SortingLayer: 0
  m_SortingOrder: 0
  m_AdditionalVertexStreams: {fileID: 0}
--- !u!114 &114944647765476166
MonoBehaviour:
  m_ObjectHideFlags: 0
  m_CorrespondingSourceObject: {fileID: 0}
  m_PrefabInstance: {fileID: 0}
  m_PrefabAsset: {fileID: 0}
  m_GameObject: {fileID: 1496261736206120}
  m_Enabled: 1
  m_EditorHideFlags: 0
  m_Script: {fileID: 11500000, guid: a52f3856cd88f86408f70b27caa48305, type: 3}
  m_Name: 
  m_EditorClassIdentifier: 
  m_DescriptionType: 2
  m_DescriptionYOffset: 0
  m_DescriptionText: 
  m_LocalizedDescription:
    m_TableReference:
      m_TableCollectionName: 
    m_TableEntryReference:
      m_KeyId: 0
      m_Key: 
    m_FallbackState: 0
    m_WaitForCompletion: 0
    m_LocalVariables: []
  m_DescriptionTextExtra: 
  m_LocalizedDescriptionExtra:
    m_TableReference:
      m_TableCollectionName: 
    m_TableEntryReference:
      m_KeyId: 0
      m_Key: 
    m_FallbackState: 0
    m_WaitForCompletion: 0
    m_LocalVariables: []
  m_DescriptionActivateSpeed: 8
  m_DescriptionZScale: 1
  m_ButtonTexture: {fileID: 0}
  m_AtlasTexture: 1
  m_ToggleButton: 0
  m_LongPressReleaseButton: 0
  m_ButtonHasPressedAudio: 1
  m_ZAdjustHover: -0.02
  m_ZAdjustClick: 0.05
  m_HoverScale: 1.1
  m_HoverBoxColliderGrow: 0.2
  m_AddOverlay: 0
  m_PreviewBGTexture: {fileID: 2800000, guid: 609917f61fdca0d469c1bc06bfeb713b, type: 3}
  m_AudioReactiveIcon: {fileID: 1268333643522296}
  m_ExperimentalIcon: {fileID: 1193249063360678}
  references:
    version: 2
    RefIds: []
--- !u!65 &65401053197370602
BoxCollider:
  m_ObjectHideFlags: 0
  m_CorrespondingSourceObject: {fileID: 0}
  m_PrefabInstance: {fileID: 0}
  m_PrefabAsset: {fileID: 0}
  m_GameObject: {fileID: 1496261736206120}
  m_Material: {fileID: 0}
  m_IncludeLayers:
    serializedVersion: 2
    m_Bits: 0
  m_ExcludeLayers:
    serializedVersion: 2
    m_Bits: 0
  m_LayerOverridePriority: 0
  m_IsTrigger: 0
  m_ProvidesContacts: 0
  m_Enabled: 1
  serializedVersion: 3
  m_Size: {x: 1.0000001, y: 1.0000001, z: 0.025}
  m_Center: {x: 0, y: 0, z: 0}
--- !u!1 &1541022397896848
GameObject:
  m_ObjectHideFlags: 0
  m_CorrespondingSourceObject: {fileID: 0}
  m_PrefabInstance: {fileID: 0}
  m_PrefabAsset: {fileID: 0}
  serializedVersion: 6
  m_Component:
  - component: {fileID: 4303631290832536}
  - component: {fileID: 33176133485144398}
  - component: {fileID: 23220400073398160}
  m_Layer: 16
  m_Name: Experimental
  m_TagString: Untagged
  m_Icon: {fileID: 0}
  m_NavMeshLayer: 0
  m_StaticEditorFlags: 0
  m_IsActive: 0
--- !u!4 &4303631290832536
Transform:
  m_ObjectHideFlags: 0
  m_CorrespondingSourceObject: {fileID: 0}
  m_PrefabInstance: {fileID: 0}
  m_PrefabAsset: {fileID: 0}
  m_GameObject: {fileID: 1541022397896848}
  serializedVersion: 2
  m_LocalRotation: {x: 0, y: 0, z: 0, w: 1}
  m_LocalPosition: {x: 0.25, y: -0.25, z: -0.049999926}
  m_LocalScale: {x: 0.4, y: 0.4, z: 0.4}
  m_ConstrainProportionsScale: 0
  m_Children: []
  m_Father: {fileID: 4126013512449192}
  m_LocalEulerAnglesHint: {x: 0, y: 0, z: 0}
--- !u!33 &33176133485144398
MeshFilter:
  m_ObjectHideFlags: 0
  m_CorrespondingSourceObject: {fileID: 0}
  m_PrefabInstance: {fileID: 0}
  m_PrefabAsset: {fileID: 0}
  m_GameObject: {fileID: 1541022397896848}
  m_Mesh: {fileID: 10210, guid: 0000000000000000e000000000000000, type: 0}
--- !u!23 &23220400073398160
MeshRenderer:
  m_ObjectHideFlags: 0
  m_CorrespondingSourceObject: {fileID: 0}
  m_PrefabInstance: {fileID: 0}
  m_PrefabAsset: {fileID: 0}
  m_GameObject: {fileID: 1541022397896848}
  m_Enabled: 1
  m_CastShadows: 0
  m_ReceiveShadows: 0
  m_DynamicOccludee: 1
  m_StaticShadowCaster: 0
  m_MotionVectors: 1
  m_LightProbeUsage: 0
  m_ReflectionProbeUsage: 1
  m_RayTracingMode: 2
  m_RayTraceProcedural: 0
  m_RenderingLayerMask: 1
  m_RendererPriority: 0
  m_Materials:
  - {fileID: 2100000, guid: a44ecbd1f2c3647a3b768c0170fb98b9, type: 2}
  m_StaticBatchInfo:
    firstSubMesh: 0
    subMeshCount: 0
  m_StaticBatchRoot: {fileID: 0}
  m_ProbeAnchor: {fileID: 0}
  m_LightProbeVolumeOverride: {fileID: 0}
  m_ScaleInLightmap: 1
  m_ReceiveGI: 1
  m_PreserveUVs: 1
  m_IgnoreNormalsForChartDetection: 0
  m_ImportantGI: 0
  m_StitchLightmapSeams: 0
  m_SelectedEditorRenderState: 3
  m_MinimumChartSize: 4
  m_AutoUVMaxDistance: 0.5
  m_AutoUVMaxAngle: 89
  m_LightmapParameters: {fileID: 0}
  m_SortingLayerID: 0
  m_SortingLayer: 0
  m_SortingOrder: 0
  m_AdditionalVertexStreams: {fileID: 0}
--- !u!1 &1552050041013830
GameObject:
  m_ObjectHideFlags: 0
  m_CorrespondingSourceObject: {fileID: 0}
  m_PrefabInstance: {fileID: 0}
  m_PrefabAsset: {fileID: 0}
  serializedVersion: 6
  m_Component:
  - component: {fileID: 4262501330086264}
  m_Layer: 16
  m_Name: Mesh
  m_TagString: Untagged
  m_Icon: {fileID: 0}
  m_NavMeshLayer: 0
  m_StaticEditorFlags: 0
  m_IsActive: 1
--- !u!4 &4262501330086264
Transform:
  m_ObjectHideFlags: 0
  m_CorrespondingSourceObject: {fileID: 0}
  m_PrefabInstance: {fileID: 0}
  m_PrefabAsset: {fileID: 0}
  m_GameObject: {fileID: 1552050041013830}
  serializedVersion: 2
  m_LocalRotation: {x: -0, y: -0, z: -0, w: 1}
  m_LocalPosition: {x: 0, y: 0, z: 0}
  m_LocalScale: {x: 1, y: 1, z: 1}
  m_ConstrainProportionsScale: 0
  m_Children:
  - {fileID: 4218283724290616}
  - {fileID: 4520382599823132}
  - {fileID: 4404169667267474}
  - {fileID: 4799943180469330}
  m_Father: {fileID: 4283814734408908}
  m_LocalEulerAnglesHint: {x: 0, y: 0, z: 0}
--- !u!1 &1562875133912318
GameObject:
  m_ObjectHideFlags: 0
  m_CorrespondingSourceObject: {fileID: 0}
  m_PrefabInstance: {fileID: 0}
  m_PrefabAsset: {fileID: 0}
  serializedVersion: 6
  m_Component:
  - component: {fileID: 4369157395221718}
  - component: {fileID: 33015736571262038}
  - component: {fileID: 23338354279766480}
  m_Layer: 16
  m_Name: Experimental
  m_TagString: Untagged
  m_Icon: {fileID: 0}
  m_NavMeshLayer: 0
  m_StaticEditorFlags: 0
  m_IsActive: 0
--- !u!4 &4369157395221718
Transform:
  m_ObjectHideFlags: 0
  m_CorrespondingSourceObject: {fileID: 0}
  m_PrefabInstance: {fileID: 0}
  m_PrefabAsset: {fileID: 0}
  m_GameObject: {fileID: 1562875133912318}
  serializedVersion: 2
  m_LocalRotation: {x: 0, y: 0, z: 0, w: 1}
  m_LocalPosition: {x: 0.25, y: -0.25, z: -0.049999926}
  m_LocalScale: {x: 0.4, y: 0.4, z: 0.4}
  m_ConstrainProportionsScale: 0
  m_Children: []
  m_Father: {fileID: 4745565324966208}
  m_LocalEulerAnglesHint: {x: 0, y: 0, z: 0}
--- !u!33 &33015736571262038
MeshFilter:
  m_ObjectHideFlags: 0
  m_CorrespondingSourceObject: {fileID: 0}
  m_PrefabInstance: {fileID: 0}
  m_PrefabAsset: {fileID: 0}
  m_GameObject: {fileID: 1562875133912318}
  m_Mesh: {fileID: 10210, guid: 0000000000000000e000000000000000, type: 0}
--- !u!23 &23338354279766480
MeshRenderer:
  m_ObjectHideFlags: 0
  m_CorrespondingSourceObject: {fileID: 0}
  m_PrefabInstance: {fileID: 0}
  m_PrefabAsset: {fileID: 0}
  m_GameObject: {fileID: 1562875133912318}
  m_Enabled: 1
  m_CastShadows: 0
  m_ReceiveShadows: 0
  m_DynamicOccludee: 1
  m_StaticShadowCaster: 0
  m_MotionVectors: 1
  m_LightProbeUsage: 0
  m_ReflectionProbeUsage: 1
  m_RayTracingMode: 2
  m_RayTraceProcedural: 0
  m_RenderingLayerMask: 1
  m_RendererPriority: 0
  m_Materials:
  - {fileID: 2100000, guid: a44ecbd1f2c3647a3b768c0170fb98b9, type: 2}
  m_StaticBatchInfo:
    firstSubMesh: 0
    subMeshCount: 0
  m_StaticBatchRoot: {fileID: 0}
  m_ProbeAnchor: {fileID: 0}
  m_LightProbeVolumeOverride: {fileID: 0}
  m_ScaleInLightmap: 1
  m_ReceiveGI: 1
  m_PreserveUVs: 1
  m_IgnoreNormalsForChartDetection: 0
  m_ImportantGI: 0
  m_StitchLightmapSeams: 0
  m_SelectedEditorRenderState: 3
  m_MinimumChartSize: 4
  m_AutoUVMaxDistance: 0.5
  m_AutoUVMaxAngle: 89
  m_LightmapParameters: {fileID: 0}
  m_SortingLayerID: 0
  m_SortingLayer: 0
  m_SortingOrder: 0
  m_AdditionalVertexStreams: {fileID: 0}
--- !u!1 &1572614490045680
GameObject:
  m_ObjectHideFlags: 0
  m_CorrespondingSourceObject: {fileID: 0}
  m_PrefabInstance: {fileID: 0}
  m_PrefabAsset: {fileID: 0}
  serializedVersion: 6
  m_Component:
  - component: {fileID: 4520382599823132}
  - component: {fileID: 65963000711119570}
  m_Layer: 16
  m_Name: MeshCollider
  m_TagString: Untagged
  m_Icon: {fileID: 0}
  m_NavMeshLayer: 0
  m_StaticEditorFlags: 0
  m_IsActive: 1
--- !u!4 &4520382599823132
Transform:
  m_ObjectHideFlags: 0
  m_CorrespondingSourceObject: {fileID: 0}
  m_PrefabInstance: {fileID: 0}
  m_PrefabAsset: {fileID: 0}
  m_GameObject: {fileID: 1572614490045680}
  serializedVersion: 2
  m_LocalRotation: {x: -0, y: -0, z: -0, w: 1}
  m_LocalPosition: {x: 0, y: 0, z: 0}
  m_LocalScale: {x: 1, y: 1, z: 1}
  m_ConstrainProportionsScale: 0
  m_Children: []
  m_Father: {fileID: 4262501330086264}
  m_LocalEulerAnglesHint: {x: 0, y: 0, z: 0}
--- !u!65 &65963000711119570
BoxCollider:
  m_ObjectHideFlags: 0
  m_CorrespondingSourceObject: {fileID: 0}
  m_PrefabInstance: {fileID: 0}
  m_PrefabAsset: {fileID: 0}
  m_GameObject: {fileID: 1572614490045680}
  m_Material: {fileID: 0}
  m_IncludeLayers:
    serializedVersion: 2
    m_Bits: 0
  m_ExcludeLayers:
    serializedVersion: 2
    m_Bits: 0
  m_LayerOverridePriority: 0
  m_IsTrigger: 0
  m_ProvidesContacts: 0
  m_Enabled: 1
  serializedVersion: 3
  m_Size: {x: 1.9, y: 1.9, z: 0.02}
  m_Center: {x: 0, y: 0, z: 0}
--- !u!1 &1609012604900488
GameObject:
  m_ObjectHideFlags: 0
  m_CorrespondingSourceObject: {fileID: 0}
  m_PrefabInstance: {fileID: 0}
  m_PrefabAsset: {fileID: 0}
  serializedVersion: 6
  m_Component:
  - component: {fileID: 4570503017862772}
  - component: {fileID: 33089349128830104}
  - component: {fileID: 23911400145033584}
  m_Layer: 16
  m_Name: Experimental
  m_TagString: Untagged
  m_Icon: {fileID: 0}
  m_NavMeshLayer: 0
  m_StaticEditorFlags: 0
  m_IsActive: 0
--- !u!4 &4570503017862772
Transform:
  m_ObjectHideFlags: 0
  m_CorrespondingSourceObject: {fileID: 0}
  m_PrefabInstance: {fileID: 0}
  m_PrefabAsset: {fileID: 0}
  m_GameObject: {fileID: 1609012604900488}
  serializedVersion: 2
  m_LocalRotation: {x: 0, y: 0, z: 0, w: 1}
  m_LocalPosition: {x: 0.25000027, y: -0.25, z: -0.049999926}
  m_LocalScale: {x: 0.4, y: 0.4, z: 0.4}
  m_ConstrainProportionsScale: 0
  m_Children: []
  m_Father: {fileID: 4635115123912042}
  m_LocalEulerAnglesHint: {x: 0, y: 0, z: 0}
--- !u!33 &33089349128830104
MeshFilter:
  m_ObjectHideFlags: 0
  m_CorrespondingSourceObject: {fileID: 0}
  m_PrefabInstance: {fileID: 0}
  m_PrefabAsset: {fileID: 0}
  m_GameObject: {fileID: 1609012604900488}
  m_Mesh: {fileID: 10210, guid: 0000000000000000e000000000000000, type: 0}
--- !u!23 &23911400145033584
MeshRenderer:
  m_ObjectHideFlags: 0
  m_CorrespondingSourceObject: {fileID: 0}
  m_PrefabInstance: {fileID: 0}
  m_PrefabAsset: {fileID: 0}
  m_GameObject: {fileID: 1609012604900488}
  m_Enabled: 1
  m_CastShadows: 0
  m_ReceiveShadows: 0
  m_DynamicOccludee: 1
  m_StaticShadowCaster: 0
  m_MotionVectors: 1
  m_LightProbeUsage: 0
  m_ReflectionProbeUsage: 1
  m_RayTracingMode: 2
  m_RayTraceProcedural: 0
  m_RenderingLayerMask: 1
  m_RendererPriority: 0
  m_Materials:
  - {fileID: 2100000, guid: a44ecbd1f2c3647a3b768c0170fb98b9, type: 2}
  m_StaticBatchInfo:
    firstSubMesh: 0
    subMeshCount: 0
  m_StaticBatchRoot: {fileID: 0}
  m_ProbeAnchor: {fileID: 0}
  m_LightProbeVolumeOverride: {fileID: 0}
  m_ScaleInLightmap: 1
  m_ReceiveGI: 1
  m_PreserveUVs: 1
  m_IgnoreNormalsForChartDetection: 0
  m_ImportantGI: 0
  m_StitchLightmapSeams: 0
  m_SelectedEditorRenderState: 3
  m_MinimumChartSize: 4
  m_AutoUVMaxDistance: 0.5
  m_AutoUVMaxAngle: 89
  m_LightmapParameters: {fileID: 0}
  m_SortingLayerID: 0
  m_SortingLayer: 0
  m_SortingOrder: 0
  m_AdditionalVertexStreams: {fileID: 0}
--- !u!1 &1621156500989810
GameObject:
  m_ObjectHideFlags: 0
  m_CorrespondingSourceObject: {fileID: 0}
  m_PrefabInstance: {fileID: 0}
  m_PrefabAsset: {fileID: 0}
  serializedVersion: 6
  m_Component:
  - component: {fileID: 4821554448650398}
  - component: {fileID: 33140344032387366}
  - component: {fileID: 23972821627540616}
  m_Layer: 16
  m_Name: AudioReactive
  m_TagString: Untagged
  m_Icon: {fileID: 0}
  m_NavMeshLayer: 0
  m_StaticEditorFlags: 0
  m_IsActive: 1
--- !u!4 &4821554448650398
Transform:
  m_ObjectHideFlags: 0
  m_CorrespondingSourceObject: {fileID: 0}
  m_PrefabInstance: {fileID: 0}
  m_PrefabAsset: {fileID: 0}
  m_GameObject: {fileID: 1621156500989810}
  serializedVersion: 2
  m_LocalRotation: {x: 0, y: 0, z: 0, w: 1}
  m_LocalPosition: {x: -0.25, y: -0.25, z: -0.05}
  m_LocalScale: {x: 0.4, y: 0.4, z: 0.4}
  m_ConstrainProportionsScale: 0
  m_Children: []
  m_Father: {fileID: 4195160479732622}
  m_LocalEulerAnglesHint: {x: 0, y: 0, z: 0}
--- !u!33 &33140344032387366
MeshFilter:
  m_ObjectHideFlags: 0
  m_CorrespondingSourceObject: {fileID: 0}
  m_PrefabInstance: {fileID: 0}
  m_PrefabAsset: {fileID: 0}
  m_GameObject: {fileID: 1621156500989810}
  m_Mesh: {fileID: 4300000, guid: 5501f437160666942ae970f3648fbeb8, type: 3}
--- !u!23 &23972821627540616
MeshRenderer:
  m_ObjectHideFlags: 0
  m_CorrespondingSourceObject: {fileID: 0}
  m_PrefabInstance: {fileID: 0}
  m_PrefabAsset: {fileID: 0}
  m_GameObject: {fileID: 1621156500989810}
  m_Enabled: 1
  m_CastShadows: 0
  m_ReceiveShadows: 0
  m_DynamicOccludee: 1
  m_StaticShadowCaster: 0
  m_MotionVectors: 1
  m_LightProbeUsage: 0
  m_ReflectionProbeUsage: 1
  m_RayTracingMode: 2
  m_RayTraceProcedural: 0
  m_RenderingLayerMask: 1
  m_RendererPriority: 0
  m_Materials:
  - {fileID: 2100000, guid: 12f5061e807a24449859d6d7b3b66c4d, type: 2}
  m_StaticBatchInfo:
    firstSubMesh: 0
    subMeshCount: 0
  m_StaticBatchRoot: {fileID: 0}
  m_ProbeAnchor: {fileID: 0}
  m_LightProbeVolumeOverride: {fileID: 0}
  m_ScaleInLightmap: 1
  m_ReceiveGI: 1
  m_PreserveUVs: 1
  m_IgnoreNormalsForChartDetection: 0
  m_ImportantGI: 0
  m_StitchLightmapSeams: 0
  m_SelectedEditorRenderState: 3
  m_MinimumChartSize: 4
  m_AutoUVMaxDistance: 0.5
  m_AutoUVMaxAngle: 89
  m_LightmapParameters: {fileID: 0}
  m_SortingLayerID: 0
  m_SortingLayer: 0
  m_SortingOrder: 0
  m_AdditionalVertexStreams: {fileID: 0}
--- !u!1 &1632985123738494
GameObject:
  m_ObjectHideFlags: 0
  m_CorrespondingSourceObject: {fileID: 0}
  m_PrefabInstance: {fileID: 0}
  m_PrefabAsset: {fileID: 0}
  serializedVersion: 6
  m_Component:
  - component: {fileID: 4126013512449192}
  - component: {fileID: 33286233296174550}
  - component: {fileID: 23535954427617040}
  - component: {fileID: 114148019618209224}
  - component: {fileID: 65526370973334042}
  m_Layer: 16
  m_Name: Brush_Button5
  m_TagString: Untagged
  m_Icon: {fileID: 0}
  m_NavMeshLayer: 0
  m_StaticEditorFlags: 0
  m_IsActive: 1
--- !u!4 &4126013512449192
Transform:
  m_ObjectHideFlags: 0
  m_CorrespondingSourceObject: {fileID: 0}
  m_PrefabInstance: {fileID: 0}
  m_PrefabAsset: {fileID: 0}
  m_GameObject: {fileID: 1632985123738494}
  serializedVersion: 2
  m_LocalRotation: {x: -0, y: -0, z: -0, w: 1}
  m_LocalPosition: {x: -0.21400023, y: 0.21100044, z: 0.05000019}
  m_LocalScale: {x: 0.35, y: 0.35, z: 0.35}
  m_ConstrainProportionsScale: 0
  m_Children:
  - {fileID: 4343642231580014}
  - {fileID: 4303631290832536}
  m_Father: {fileID: 4218283724290616}
  m_LocalEulerAnglesHint: {x: 0, y: 0, z: 0}
--- !u!33 &33286233296174550
MeshFilter:
  m_ObjectHideFlags: 0
  m_CorrespondingSourceObject: {fileID: 0}
  m_PrefabInstance: {fileID: 0}
  m_PrefabAsset: {fileID: 0}
  m_GameObject: {fileID: 1632985123738494}
  m_Mesh: {fileID: 4300000, guid: 5501f437160666942ae970f3648fbeb8, type: 3}
--- !u!23 &23535954427617040
MeshRenderer:
  m_ObjectHideFlags: 0
  m_CorrespondingSourceObject: {fileID: 0}
  m_PrefabInstance: {fileID: 0}
  m_PrefabAsset: {fileID: 0}
  m_GameObject: {fileID: 1632985123738494}
  m_Enabled: 1
  m_CastShadows: 0
  m_ReceiveShadows: 0
  m_DynamicOccludee: 1
  m_StaticShadowCaster: 0
  m_MotionVectors: 1
  m_LightProbeUsage: 0
  m_ReflectionProbeUsage: 1
  m_RayTracingMode: 2
  m_RayTraceProcedural: 0
  m_RenderingLayerMask: 1
  m_RendererPriority: 0
  m_Materials:
  - {fileID: 2100000, guid: 40d29de2bdc11f04dbfa25059165916e, type: 2}
  m_StaticBatchInfo:
    firstSubMesh: 0
    subMeshCount: 0
  m_StaticBatchRoot: {fileID: 0}
  m_ProbeAnchor: {fileID: 0}
  m_LightProbeVolumeOverride: {fileID: 0}
  m_ScaleInLightmap: 1
  m_ReceiveGI: 1
  m_PreserveUVs: 0
  m_IgnoreNormalsForChartDetection: 0
  m_ImportantGI: 0
  m_StitchLightmapSeams: 0
  m_SelectedEditorRenderState: 3
  m_MinimumChartSize: 4
  m_AutoUVMaxDistance: 0.5
  m_AutoUVMaxAngle: 89
  m_LightmapParameters: {fileID: 0}
  m_SortingLayerID: 0
  m_SortingLayer: 0
  m_SortingOrder: 0
  m_AdditionalVertexStreams: {fileID: 0}
--- !u!114 &114148019618209224
MonoBehaviour:
  m_ObjectHideFlags: 0
  m_CorrespondingSourceObject: {fileID: 0}
  m_PrefabInstance: {fileID: 0}
  m_PrefabAsset: {fileID: 0}
  m_GameObject: {fileID: 1632985123738494}
  m_Enabled: 1
  m_EditorHideFlags: 0
  m_Script: {fileID: 11500000, guid: a52f3856cd88f86408f70b27caa48305, type: 3}
  m_Name: 
  m_EditorClassIdentifier: 
  m_DescriptionType: 2
  m_DescriptionYOffset: 0
  m_DescriptionText: 
  m_LocalizedDescription:
    m_TableReference:
      m_TableCollectionName: 
    m_TableEntryReference:
      m_KeyId: 0
      m_Key: 
    m_FallbackState: 0
    m_WaitForCompletion: 0
    m_LocalVariables: []
  m_DescriptionTextExtra: 
  m_LocalizedDescriptionExtra:
    m_TableReference:
      m_TableCollectionName: 
    m_TableEntryReference:
      m_KeyId: 0
      m_Key: 
    m_FallbackState: 0
    m_WaitForCompletion: 0
    m_LocalVariables: []
  m_DescriptionActivateSpeed: 8
  m_DescriptionZScale: 1
  m_ButtonTexture: {fileID: 0}
  m_AtlasTexture: 1
  m_ToggleButton: 0
  m_LongPressReleaseButton: 0
  m_ButtonHasPressedAudio: 1
  m_ZAdjustHover: -0.02
  m_ZAdjustClick: 0.05
  m_HoverScale: 1.1
  m_HoverBoxColliderGrow: 0.2
  m_AddOverlay: 0
  m_PreviewBGTexture: {fileID: 2800000, guid: 609917f61fdca0d469c1bc06bfeb713b, type: 3}
  m_AudioReactiveIcon: {fileID: 1387716348806134}
  m_ExperimentalIcon: {fileID: 1541022397896848}
  references:
    version: 2
    RefIds: []
--- !u!65 &65526370973334042
BoxCollider:
  m_ObjectHideFlags: 0
  m_CorrespondingSourceObject: {fileID: 0}
  m_PrefabInstance: {fileID: 0}
  m_PrefabAsset: {fileID: 0}
  m_GameObject: {fileID: 1632985123738494}
  m_Material: {fileID: 0}
  m_IncludeLayers:
    serializedVersion: 2
    m_Bits: 0
  m_ExcludeLayers:
    serializedVersion: 2
    m_Bits: 0
  m_LayerOverridePriority: 0
  m_IsTrigger: 0
  m_ProvidesContacts: 0
  m_Enabled: 1
  serializedVersion: 3
  m_Size: {x: 1.0000001, y: 1.0000001, z: 0.025}
  m_Center: {x: 0, y: 0, z: 0}
--- !u!1 &1633808620163262
GameObject:
  m_ObjectHideFlags: 0
  m_CorrespondingSourceObject: {fileID: 0}
  m_PrefabInstance: {fileID: 0}
  m_PrefabAsset: {fileID: 0}
  serializedVersion: 6
  m_Component:
  - component: {fileID: 4980129379857646}
  - component: {fileID: 33029057915814752}
  - component: {fileID: 23940095189775006}
  m_Layer: 16
  m_Name: AudioReactive
  m_TagString: Untagged
  m_Icon: {fileID: 0}
  m_NavMeshLayer: 0
  m_StaticEditorFlags: 0
  m_IsActive: 1
--- !u!4 &4980129379857646
Transform:
  m_ObjectHideFlags: 0
  m_CorrespondingSourceObject: {fileID: 0}
  m_PrefabInstance: {fileID: 0}
  m_PrefabAsset: {fileID: 0}
  m_GameObject: {fileID: 1633808620163262}
  serializedVersion: 2
  m_LocalRotation: {x: 0, y: 0, z: 0, w: 1}
  m_LocalPosition: {x: -0.25, y: -0.25, z: -0.05}
  m_LocalScale: {x: 0.4, y: 0.4, z: 0.4}
  m_ConstrainProportionsScale: 0
  m_Children: []
  m_Father: {fileID: 4206574239112854}
  m_LocalEulerAnglesHint: {x: 0, y: 0, z: 0}
--- !u!33 &33029057915814752
MeshFilter:
  m_ObjectHideFlags: 0
  m_CorrespondingSourceObject: {fileID: 0}
  m_PrefabInstance: {fileID: 0}
  m_PrefabAsset: {fileID: 0}
  m_GameObject: {fileID: 1633808620163262}
  m_Mesh: {fileID: 10210, guid: 0000000000000000e000000000000000, type: 0}
--- !u!23 &23940095189775006
MeshRenderer:
  m_ObjectHideFlags: 0
  m_CorrespondingSourceObject: {fileID: 0}
  m_PrefabInstance: {fileID: 0}
  m_PrefabAsset: {fileID: 0}
  m_GameObject: {fileID: 1633808620163262}
  m_Enabled: 1
  m_CastShadows: 0
  m_ReceiveShadows: 0
  m_DynamicOccludee: 1
  m_StaticShadowCaster: 0
  m_MotionVectors: 1
  m_LightProbeUsage: 0
  m_ReflectionProbeUsage: 1
  m_RayTracingMode: 2
  m_RayTraceProcedural: 0
  m_RenderingLayerMask: 1
  m_RendererPriority: 0
  m_Materials:
  - {fileID: 2100000, guid: 12f5061e807a24449859d6d7b3b66c4d, type: 2}
  m_StaticBatchInfo:
    firstSubMesh: 0
    subMeshCount: 0
  m_StaticBatchRoot: {fileID: 0}
  m_ProbeAnchor: {fileID: 0}
  m_LightProbeVolumeOverride: {fileID: 0}
  m_ScaleInLightmap: 1
  m_ReceiveGI: 1
  m_PreserveUVs: 1
  m_IgnoreNormalsForChartDetection: 0
  m_ImportantGI: 0
  m_StitchLightmapSeams: 0
  m_SelectedEditorRenderState: 3
  m_MinimumChartSize: 4
  m_AutoUVMaxDistance: 0.5
  m_AutoUVMaxAngle: 89
  m_LightmapParameters: {fileID: 0}
  m_SortingLayerID: 0
  m_SortingLayer: 0
  m_SortingOrder: 0
  m_AdditionalVertexStreams: {fileID: 0}
--- !u!1 &1663662598384544
GameObject:
  m_ObjectHideFlags: 0
  m_CorrespondingSourceObject: {fileID: 0}
  m_PrefabInstance: {fileID: 0}
  m_PrefabAsset: {fileID: 0}
  serializedVersion: 6
  m_Component:
  - component: {fileID: 4873379009260372}
  - component: {fileID: 33061096735157338}
  - component: {fileID: 23723553593464466}
  m_Layer: 16
  m_Name: AudioReactive
  m_TagString: Untagged
  m_Icon: {fileID: 0}
  m_NavMeshLayer: 0
  m_StaticEditorFlags: 0
  m_IsActive: 1
--- !u!4 &4873379009260372
Transform:
  m_ObjectHideFlags: 0
  m_CorrespondingSourceObject: {fileID: 0}
  m_PrefabInstance: {fileID: 0}
  m_PrefabAsset: {fileID: 0}
  m_GameObject: {fileID: 1663662598384544}
  serializedVersion: 2
  m_LocalRotation: {x: 0, y: 0, z: 0, w: 1}
  m_LocalPosition: {x: -0.25, y: -0.25, z: -0.05}
  m_LocalScale: {x: 0.4, y: 0.4, z: 0.4}
  m_ConstrainProportionsScale: 0
  m_Children: []
  m_Father: {fileID: 4427406993299286}
  m_LocalEulerAnglesHint: {x: 0, y: 0, z: 0}
--- !u!33 &33061096735157338
MeshFilter:
  m_ObjectHideFlags: 0
  m_CorrespondingSourceObject: {fileID: 0}
  m_PrefabInstance: {fileID: 0}
  m_PrefabAsset: {fileID: 0}
  m_GameObject: {fileID: 1663662598384544}
  m_Mesh: {fileID: 10210, guid: 0000000000000000e000000000000000, type: 0}
--- !u!23 &23723553593464466
MeshRenderer:
  m_ObjectHideFlags: 0
  m_CorrespondingSourceObject: {fileID: 0}
  m_PrefabInstance: {fileID: 0}
  m_PrefabAsset: {fileID: 0}
  m_GameObject: {fileID: 1663662598384544}
  m_Enabled: 1
  m_CastShadows: 0
  m_ReceiveShadows: 0
  m_DynamicOccludee: 1
  m_StaticShadowCaster: 0
  m_MotionVectors: 1
  m_LightProbeUsage: 0
  m_ReflectionProbeUsage: 1
  m_RayTracingMode: 2
  m_RayTraceProcedural: 0
  m_RenderingLayerMask: 1
  m_RendererPriority: 0
  m_Materials:
  - {fileID: 2100000, guid: 12f5061e807a24449859d6d7b3b66c4d, type: 2}
  m_StaticBatchInfo:
    firstSubMesh: 0
    subMeshCount: 0
  m_StaticBatchRoot: {fileID: 0}
  m_ProbeAnchor: {fileID: 0}
  m_LightProbeVolumeOverride: {fileID: 0}
  m_ScaleInLightmap: 1
  m_ReceiveGI: 1
  m_PreserveUVs: 1
  m_IgnoreNormalsForChartDetection: 0
  m_ImportantGI: 0
  m_StitchLightmapSeams: 0
  m_SelectedEditorRenderState: 3
  m_MinimumChartSize: 4
  m_AutoUVMaxDistance: 0.5
  m_AutoUVMaxAngle: 89
  m_LightmapParameters: {fileID: 0}
  m_SortingLayerID: 0
  m_SortingLayer: 0
  m_SortingOrder: 0
  m_AdditionalVertexStreams: {fileID: 0}
--- !u!1 &1725842912189370
GameObject:
  m_ObjectHideFlags: 0
  m_CorrespondingSourceObject: {fileID: 0}
  m_PrefabInstance: {fileID: 0}
  m_PrefabAsset: {fileID: 0}
  serializedVersion: 6
  m_Component:
  - component: {fileID: 4635115123912042}
  - component: {fileID: 33784614468687708}
  - component: {fileID: 23990762428673648}
  - component: {fileID: 114811221353356406}
  - component: {fileID: 65470614426823574}
  m_Layer: 16
  m_Name: Brush_Button4
  m_TagString: Untagged
  m_Icon: {fileID: 0}
  m_NavMeshLayer: 0
  m_StaticEditorFlags: 0
  m_IsActive: 1
--- !u!4 &4635115123912042
Transform:
  m_ObjectHideFlags: 0
  m_CorrespondingSourceObject: {fileID: 0}
  m_PrefabInstance: {fileID: 0}
  m_PrefabAsset: {fileID: 0}
  m_GameObject: {fileID: 1725842912189370}
  serializedVersion: 2
  m_LocalRotation: {x: -0, y: -0, z: -0, w: 1}
  m_LocalPosition: {x: -0.64699984, y: 0.21100044, z: 0.05000019}
  m_LocalScale: {x: 0.35, y: 0.35, z: 0.35}
  m_ConstrainProportionsScale: 0
  m_Children:
  - {fileID: 4634057245373120}
  - {fileID: 4570503017862772}
  m_Father: {fileID: 4218283724290616}
  m_LocalEulerAnglesHint: {x: 0, y: 0, z: 0}
--- !u!33 &33784614468687708
MeshFilter:
  m_ObjectHideFlags: 0
  m_CorrespondingSourceObject: {fileID: 0}
  m_PrefabInstance: {fileID: 0}
  m_PrefabAsset: {fileID: 0}
  m_GameObject: {fileID: 1725842912189370}
  m_Mesh: {fileID: 4300000, guid: 5501f437160666942ae970f3648fbeb8, type: 3}
--- !u!23 &23990762428673648
MeshRenderer:
  m_ObjectHideFlags: 0
  m_CorrespondingSourceObject: {fileID: 0}
  m_PrefabInstance: {fileID: 0}
  m_PrefabAsset: {fileID: 0}
  m_GameObject: {fileID: 1725842912189370}
  m_Enabled: 1
  m_CastShadows: 0
  m_ReceiveShadows: 0
  m_DynamicOccludee: 1
  m_StaticShadowCaster: 0
  m_MotionVectors: 1
  m_LightProbeUsage: 0
  m_ReflectionProbeUsage: 1
  m_RayTracingMode: 2
  m_RayTraceProcedural: 0
  m_RenderingLayerMask: 1
  m_RendererPriority: 0
  m_Materials:
  - {fileID: 2100000, guid: 40d29de2bdc11f04dbfa25059165916e, type: 2}
  m_StaticBatchInfo:
    firstSubMesh: 0
    subMeshCount: 0
  m_StaticBatchRoot: {fileID: 0}
  m_ProbeAnchor: {fileID: 0}
  m_LightProbeVolumeOverride: {fileID: 0}
  m_ScaleInLightmap: 1
  m_ReceiveGI: 1
  m_PreserveUVs: 0
  m_IgnoreNormalsForChartDetection: 0
  m_ImportantGI: 0
  m_StitchLightmapSeams: 0
  m_SelectedEditorRenderState: 3
  m_MinimumChartSize: 4
  m_AutoUVMaxDistance: 0.5
  m_AutoUVMaxAngle: 89
  m_LightmapParameters: {fileID: 0}
  m_SortingLayerID: 0
  m_SortingLayer: 0
  m_SortingOrder: 0
  m_AdditionalVertexStreams: {fileID: 0}
--- !u!114 &114811221353356406
MonoBehaviour:
  m_ObjectHideFlags: 0
  m_CorrespondingSourceObject: {fileID: 0}
  m_PrefabInstance: {fileID: 0}
  m_PrefabAsset: {fileID: 0}
  m_GameObject: {fileID: 1725842912189370}
  m_Enabled: 1
  m_EditorHideFlags: 0
  m_Script: {fileID: 11500000, guid: a52f3856cd88f86408f70b27caa48305, type: 3}
  m_Name: 
  m_EditorClassIdentifier: 
  m_DescriptionType: 2
  m_DescriptionYOffset: 0
  m_DescriptionText: 
  m_LocalizedDescription:
    m_TableReference:
      m_TableCollectionName: 
    m_TableEntryReference:
      m_KeyId: 0
      m_Key: 
    m_FallbackState: 0
    m_WaitForCompletion: 0
    m_LocalVariables: []
  m_DescriptionTextExtra: 
  m_LocalizedDescriptionExtra:
    m_TableReference:
      m_TableCollectionName: 
    m_TableEntryReference:
      m_KeyId: 0
      m_Key: 
    m_FallbackState: 0
    m_WaitForCompletion: 0
    m_LocalVariables: []
  m_DescriptionActivateSpeed: 8
  m_DescriptionZScale: 1
  m_ButtonTexture: {fileID: 0}
  m_AtlasTexture: 1
  m_ToggleButton: 0
  m_LongPressReleaseButton: 0
  m_ButtonHasPressedAudio: 1
  m_ZAdjustHover: -0.02
  m_ZAdjustClick: 0.05
  m_HoverScale: 1.1
  m_HoverBoxColliderGrow: 0.2
  m_AddOverlay: 0
  m_PreviewBGTexture: {fileID: 2800000, guid: 609917f61fdca0d469c1bc06bfeb713b, type: 3}
  m_AudioReactiveIcon: {fileID: 1138426446375662}
  m_ExperimentalIcon: {fileID: 1609012604900488}
  references:
    version: 2
    RefIds: []
--- !u!65 &65470614426823574
BoxCollider:
  m_ObjectHideFlags: 0
  m_CorrespondingSourceObject: {fileID: 0}
  m_PrefabInstance: {fileID: 0}
  m_PrefabAsset: {fileID: 0}
  m_GameObject: {fileID: 1725842912189370}
  m_Material: {fileID: 0}
  m_IncludeLayers:
    serializedVersion: 2
    m_Bits: 0
  m_ExcludeLayers:
    serializedVersion: 2
    m_Bits: 0
  m_LayerOverridePriority: 0
  m_IsTrigger: 0
  m_ProvidesContacts: 0
  m_Enabled: 1
  serializedVersion: 3
  m_Size: {x: 1.0000001, y: 1.0000001, z: 0.025}
  m_Center: {x: 0, y: 0, z: 0}
--- !u!1 &1758917389014430
GameObject:
  m_ObjectHideFlags: 0
  m_CorrespondingSourceObject: {fileID: 0}
  m_PrefabInstance: {fileID: 0}
  m_PrefabAsset: {fileID: 0}
  serializedVersion: 6
  m_Component:
  - component: {fileID: 4336857922903122}
  - component: {fileID: 33836731073942734}
  - component: {fileID: 23094911595554342}
  m_Layer: 16
  m_Name: Experimental
  m_TagString: Untagged
  m_Icon: {fileID: 0}
  m_NavMeshLayer: 0
  m_StaticEditorFlags: 0
  m_IsActive: 0
--- !u!4 &4336857922903122
Transform:
  m_ObjectHideFlags: 0
  m_CorrespondingSourceObject: {fileID: 0}
  m_PrefabInstance: {fileID: 0}
  m_PrefabAsset: {fileID: 0}
  m_GameObject: {fileID: 1758917389014430}
  serializedVersion: 2
  m_LocalRotation: {x: 0, y: 0, z: 0, w: 1}
  m_LocalPosition: {x: 0.25, y: -0.25, z: -0.049999926}
  m_LocalScale: {x: 0.4, y: 0.4, z: 0.4}
  m_ConstrainProportionsScale: 0
  m_Children: []
  m_Father: {fileID: 4206574239112854}
  m_LocalEulerAnglesHint: {x: 0, y: 0, z: 0}
--- !u!33 &33836731073942734
MeshFilter:
  m_ObjectHideFlags: 0
  m_CorrespondingSourceObject: {fileID: 0}
  m_PrefabInstance: {fileID: 0}
  m_PrefabAsset: {fileID: 0}
  m_GameObject: {fileID: 1758917389014430}
  m_Mesh: {fileID: 10210, guid: 0000000000000000e000000000000000, type: 0}
--- !u!23 &23094911595554342
MeshRenderer:
  m_ObjectHideFlags: 0
  m_CorrespondingSourceObject: {fileID: 0}
  m_PrefabInstance: {fileID: 0}
  m_PrefabAsset: {fileID: 0}
  m_GameObject: {fileID: 1758917389014430}
  m_Enabled: 1
  m_CastShadows: 0
  m_ReceiveShadows: 0
  m_DynamicOccludee: 1
  m_StaticShadowCaster: 0
  m_MotionVectors: 1
  m_LightProbeUsage: 0
  m_ReflectionProbeUsage: 1
  m_RayTracingMode: 2
  m_RayTraceProcedural: 0
  m_RenderingLayerMask: 1
  m_RendererPriority: 0
  m_Materials:
  - {fileID: 2100000, guid: a44ecbd1f2c3647a3b768c0170fb98b9, type: 2}
  m_StaticBatchInfo:
    firstSubMesh: 0
    subMeshCount: 0
  m_StaticBatchRoot: {fileID: 0}
  m_ProbeAnchor: {fileID: 0}
  m_LightProbeVolumeOverride: {fileID: 0}
  m_ScaleInLightmap: 1
  m_ReceiveGI: 1
  m_PreserveUVs: 1
  m_IgnoreNormalsForChartDetection: 0
  m_ImportantGI: 0
  m_StitchLightmapSeams: 0
  m_SelectedEditorRenderState: 3
  m_MinimumChartSize: 4
  m_AutoUVMaxDistance: 0.5
  m_AutoUVMaxAngle: 89
  m_LightmapParameters: {fileID: 0}
  m_SortingLayerID: 0
  m_SortingLayer: 0
  m_SortingOrder: 0
  m_AdditionalVertexStreams: {fileID: 0}
--- !u!1 &1778865231537526
GameObject:
  m_ObjectHideFlags: 0
  m_CorrespondingSourceObject: {fileID: 0}
  m_PrefabInstance: {fileID: 0}
  m_PrefabAsset: {fileID: 0}
  serializedVersion: 6
  m_Component:
  - component: {fileID: 4658181519975404}
  - component: {fileID: 33361690734344536}
  - component: {fileID: 23304444990307588}
  m_Layer: 16
  m_Name: AudioReactive
  m_TagString: Untagged
  m_Icon: {fileID: 0}
  m_NavMeshLayer: 0
  m_StaticEditorFlags: 0
  m_IsActive: 1
--- !u!4 &4658181519975404
Transform:
  m_ObjectHideFlags: 0
  m_CorrespondingSourceObject: {fileID: 0}
  m_PrefabInstance: {fileID: 0}
  m_PrefabAsset: {fileID: 0}
  m_GameObject: {fileID: 1778865231537526}
  serializedVersion: 2
  m_LocalRotation: {x: 0, y: 0, z: 0, w: 1}
  m_LocalPosition: {x: -0.25, y: -0.25, z: -0.05}
  m_LocalScale: {x: 0.4, y: 0.4, z: 0.4}
  m_ConstrainProportionsScale: 0
  m_Children: []
  m_Father: {fileID: 4135665873458212}
  m_LocalEulerAnglesHint: {x: 0, y: 0, z: 0}
--- !u!33 &33361690734344536
MeshFilter:
  m_ObjectHideFlags: 0
  m_CorrespondingSourceObject: {fileID: 0}
  m_PrefabInstance: {fileID: 0}
  m_PrefabAsset: {fileID: 0}
  m_GameObject: {fileID: 1778865231537526}
  m_Mesh: {fileID: 10210, guid: 0000000000000000e000000000000000, type: 0}
--- !u!23 &23304444990307588
MeshRenderer:
  m_ObjectHideFlags: 0
  m_CorrespondingSourceObject: {fileID: 0}
  m_PrefabInstance: {fileID: 0}
  m_PrefabAsset: {fileID: 0}
  m_GameObject: {fileID: 1778865231537526}
  m_Enabled: 1
  m_CastShadows: 0
  m_ReceiveShadows: 0
  m_DynamicOccludee: 1
  m_StaticShadowCaster: 0
  m_MotionVectors: 1
  m_LightProbeUsage: 0
  m_ReflectionProbeUsage: 1
  m_RayTracingMode: 2
  m_RayTraceProcedural: 0
  m_RenderingLayerMask: 1
  m_RendererPriority: 0
  m_Materials:
  - {fileID: 2100000, guid: 12f5061e807a24449859d6d7b3b66c4d, type: 2}
  m_StaticBatchInfo:
    firstSubMesh: 0
    subMeshCount: 0
  m_StaticBatchRoot: {fileID: 0}
  m_ProbeAnchor: {fileID: 0}
  m_LightProbeVolumeOverride: {fileID: 0}
  m_ScaleInLightmap: 1
  m_ReceiveGI: 1
  m_PreserveUVs: 1
  m_IgnoreNormalsForChartDetection: 0
  m_ImportantGI: 0
  m_StitchLightmapSeams: 0
  m_SelectedEditorRenderState: 3
  m_MinimumChartSize: 4
  m_AutoUVMaxDistance: 0.5
  m_AutoUVMaxAngle: 89
  m_LightmapParameters: {fileID: 0}
  m_SortingLayerID: 0
  m_SortingLayer: 0
  m_SortingOrder: 0
  m_AdditionalVertexStreams: {fileID: 0}
--- !u!1 &1809602046009930
GameObject:
  m_ObjectHideFlags: 0
  m_CorrespondingSourceObject: {fileID: 0}
  m_PrefabInstance: {fileID: 0}
  m_PrefabAsset: {fileID: 0}
  serializedVersion: 6
  m_Component:
  - component: {fileID: 4995525888944572}
  - component: {fileID: 33475352732982568}
  - component: {fileID: 23692544730505868}
  - component: {fileID: 65757647292097116}
  - component: {fileID: 114619252139223240}
  m_Layer: 16
  m_Name: PrevPage
  m_TagString: Untagged
  m_Icon: {fileID: 0}
  m_NavMeshLayer: 0
  m_StaticEditorFlags: 0
  m_IsActive: 1
--- !u!4 &4995525888944572
Transform:
  m_ObjectHideFlags: 0
  m_CorrespondingSourceObject: {fileID: 0}
  m_PrefabInstance: {fileID: 0}
  m_PrefabAsset: {fileID: 0}
  m_GameObject: {fileID: 1809602046009930}
  serializedVersion: 2
  m_LocalRotation: {x: -0, y: -0, z: -0, w: 1}
  m_LocalPosition: {x: -0.6160002, y: -0.6370001, z: 0.05000019}
  m_LocalScale: {x: 0.29999995, y: 0.29999998, z: 0.3000001}
  m_ConstrainProportionsScale: 0
  m_Children: []
  m_Father: {fileID: 4218283724290616}
  m_LocalEulerAnglesHint: {x: 0, y: 0, z: 0}
--- !u!33 &33475352732982568
MeshFilter:
  m_ObjectHideFlags: 0
  m_CorrespondingSourceObject: {fileID: 0}
  m_PrefabInstance: {fileID: 0}
  m_PrefabAsset: {fileID: 0}
  m_GameObject: {fileID: 1809602046009930}
  m_Mesh: {fileID: 10210, guid: 0000000000000000e000000000000000, type: 0}
--- !u!23 &23692544730505868
MeshRenderer:
  m_ObjectHideFlags: 0
  m_CorrespondingSourceObject: {fileID: 0}
  m_PrefabInstance: {fileID: 0}
  m_PrefabAsset: {fileID: 0}
  m_GameObject: {fileID: 1809602046009930}
  m_Enabled: 1
  m_CastShadows: 0
  m_ReceiveShadows: 0
  m_DynamicOccludee: 1
  m_StaticShadowCaster: 0
  m_MotionVectors: 1
  m_LightProbeUsage: 0
  m_ReflectionProbeUsage: 1
  m_RayTracingMode: 2
  m_RayTraceProcedural: 0
  m_RenderingLayerMask: 1
  m_RendererPriority: 0
  m_Materials:
  - {fileID: 2100000, guid: 3c8ca511828182747a0b79564892ec57, type: 2}
  m_StaticBatchInfo:
    firstSubMesh: 0
    subMeshCount: 0
  m_StaticBatchRoot: {fileID: 0}
  m_ProbeAnchor: {fileID: 0}
  m_LightProbeVolumeOverride: {fileID: 0}
  m_ScaleInLightmap: 1
  m_ReceiveGI: 1
  m_PreserveUVs: 0
  m_IgnoreNormalsForChartDetection: 0
  m_ImportantGI: 0
  m_StitchLightmapSeams: 0
  m_SelectedEditorRenderState: 3
  m_MinimumChartSize: 4
  m_AutoUVMaxDistance: 0.5
  m_AutoUVMaxAngle: 89
  m_LightmapParameters: {fileID: 0}
  m_SortingLayerID: 0
  m_SortingLayer: 0
  m_SortingOrder: 0
  m_AdditionalVertexStreams: {fileID: 0}
--- !u!65 &65757647292097116
BoxCollider:
  m_ObjectHideFlags: 0
  m_CorrespondingSourceObject: {fileID: 0}
  m_PrefabInstance: {fileID: 0}
  m_PrefabAsset: {fileID: 0}
  m_GameObject: {fileID: 1809602046009930}
  m_Material: {fileID: 0}
  m_IncludeLayers:
    serializedVersion: 2
    m_Bits: 0
  m_ExcludeLayers:
    serializedVersion: 2
    m_Bits: 0
  m_LayerOverridePriority: 0
  m_IsTrigger: 0
  m_ProvidesContacts: 0
  m_Enabled: 1
  serializedVersion: 3
  m_Size: {x: 1, y: 1, z: 0.01}
  m_Center: {x: 0, y: 0, z: 0}
--- !u!114 &114619252139223240
MonoBehaviour:
  m_ObjectHideFlags: 0
  m_CorrespondingSourceObject: {fileID: 0}
  m_PrefabInstance: {fileID: 0}
  m_PrefabAsset: {fileID: 0}
  m_GameObject: {fileID: 1809602046009930}
  m_Enabled: 1
  m_EditorHideFlags: 0
  m_Script: {fileID: 11500000, guid: dbae3ff4457df6f4ea3af0389871cb9c, type: 3}
  m_Name: 
  m_EditorClassIdentifier: 
  m_DescriptionType: -1
  m_DescriptionYOffset: 0
  m_DescriptionText: 
  m_LocalizedDescription:
    m_TableReference:
      m_TableCollectionName: 
    m_TableEntryReference:
      m_KeyId: 0
      m_Key: 
    m_FallbackState: 0
    m_WaitForCompletion: 0
    m_LocalVariables: []
  m_DescriptionTextExtra: 
  m_LocalizedDescriptionExtra:
    m_TableReference:
      m_TableCollectionName: 
    m_TableEntryReference:
      m_KeyId: 0
      m_Key: 
    m_FallbackState: 0
    m_WaitForCompletion: 0
    m_LocalVariables: []
  m_DescriptionActivateSpeed: 12
  m_DescriptionZScale: 1
  m_ButtonTexture: {fileID: 2800000, guid: f74f6eac3e3e3c640b1a343ec46ba2dd, type: 3}
  m_AtlasTexture: 1
  m_ToggleButton: 0
  m_LongPressReleaseButton: 0
  m_ButtonHasPressedAudio: 1
  m_ZAdjustHover: -0.02
  m_ZAdjustClick: 0.05
  m_HoverScale: 1.1
  m_HoverBoxColliderGrow: 0.2
  m_AddOverlay: 0
  m_SelectionTexture: {fileID: 0}
  m_ButtonType: 1
  m_GotoPage: 0
  m_InactiveColor: {r: 0, g: 0, b: 0, a: 0}
  references:
    version: 2
    RefIds: []
--- !u!1 &1822824095780682
GameObject:
  m_ObjectHideFlags: 0
  m_CorrespondingSourceObject: {fileID: 0}
  m_PrefabInstance: {fileID: 0}
  m_PrefabAsset: {fileID: 0}
  serializedVersion: 6
  m_Component:
  - component: {fileID: 4168229079718132}
  - component: {fileID: 33121160248624278}
  - component: {fileID: 23856884182462350}
  m_Layer: 16
  m_Name: Experimental
  m_TagString: Untagged
  m_Icon: {fileID: 0}
  m_NavMeshLayer: 0
  m_StaticEditorFlags: 0
  m_IsActive: 0
--- !u!4 &4168229079718132
Transform:
  m_ObjectHideFlags: 0
  m_CorrespondingSourceObject: {fileID: 0}
  m_PrefabInstance: {fileID: 0}
  m_PrefabAsset: {fileID: 0}
  m_GameObject: {fileID: 1822824095780682}
  serializedVersion: 2
  m_LocalRotation: {x: 0, y: 0, z: 0, w: 1}
  m_LocalPosition: {x: 0.250001, y: -0.25000098, z: -0.049999926}
  m_LocalScale: {x: 0.4, y: 0.4, z: 0.4}
  m_ConstrainProportionsScale: 0
  m_Children: []
  m_Father: {fileID: 4919321322644624}
  m_LocalEulerAnglesHint: {x: 0, y: 0, z: 0}
--- !u!33 &33121160248624278
MeshFilter:
  m_ObjectHideFlags: 0
  m_CorrespondingSourceObject: {fileID: 0}
  m_PrefabInstance: {fileID: 0}
  m_PrefabAsset: {fileID: 0}
  m_GameObject: {fileID: 1822824095780682}
  m_Mesh: {fileID: 10210, guid: 0000000000000000e000000000000000, type: 0}
--- !u!23 &23856884182462350
MeshRenderer:
  m_ObjectHideFlags: 0
  m_CorrespondingSourceObject: {fileID: 0}
  m_PrefabInstance: {fileID: 0}
  m_PrefabAsset: {fileID: 0}
  m_GameObject: {fileID: 1822824095780682}
  m_Enabled: 1
  m_CastShadows: 0
  m_ReceiveShadows: 0
  m_DynamicOccludee: 1
  m_StaticShadowCaster: 0
  m_MotionVectors: 1
  m_LightProbeUsage: 0
  m_ReflectionProbeUsage: 1
  m_RayTracingMode: 2
  m_RayTraceProcedural: 0
  m_RenderingLayerMask: 1
  m_RendererPriority: 0
  m_Materials:
  - {fileID: 2100000, guid: a44ecbd1f2c3647a3b768c0170fb98b9, type: 2}
  m_StaticBatchInfo:
    firstSubMesh: 0
    subMeshCount: 0
  m_StaticBatchRoot: {fileID: 0}
  m_ProbeAnchor: {fileID: 0}
  m_LightProbeVolumeOverride: {fileID: 0}
  m_ScaleInLightmap: 1
  m_ReceiveGI: 1
  m_PreserveUVs: 1
  m_IgnoreNormalsForChartDetection: 0
  m_ImportantGI: 0
  m_StitchLightmapSeams: 0
  m_SelectedEditorRenderState: 3
  m_MinimumChartSize: 4
  m_AutoUVMaxDistance: 0.5
  m_AutoUVMaxAngle: 89
  m_LightmapParameters: {fileID: 0}
  m_SortingLayerID: 0
  m_SortingLayer: 0
  m_SortingOrder: 0
  m_AdditionalVertexStreams: {fileID: 0}
--- !u!1 &1823816310067468
GameObject:
  m_ObjectHideFlags: 0
  m_CorrespondingSourceObject: {fileID: 0}
  m_PrefabInstance: {fileID: 0}
  m_PrefabAsset: {fileID: 0}
  serializedVersion: 6
  m_Component:
  - component: {fileID: 4135665873458212}
  - component: {fileID: 33731117596138066}
  - component: {fileID: 23154003715072258}
  - component: {fileID: 114818004988542946}
  - component: {fileID: 65311441243828084}
  m_Layer: 16
  m_Name: Brush_Button6
  m_TagString: Untagged
  m_Icon: {fileID: 0}
  m_NavMeshLayer: 0
  m_StaticEditorFlags: 0
  m_IsActive: 1
--- !u!4 &4135665873458212
Transform:
  m_ObjectHideFlags: 0
  m_CorrespondingSourceObject: {fileID: 0}
  m_PrefabInstance: {fileID: 0}
  m_PrefabAsset: {fileID: 0}
  m_GameObject: {fileID: 1823816310067468}
  serializedVersion: 2
  m_LocalRotation: {x: -0, y: -0, z: -0, w: 1}
  m_LocalPosition: {x: 0.21400023, y: 0.21100044, z: 0.05000019}
  m_LocalScale: {x: 0.35, y: 0.35, z: 0.35}
  m_ConstrainProportionsScale: 0
  m_Children:
  - {fileID: 4658181519975404}
  - {fileID: 4659436650145310}
  m_Father: {fileID: 4218283724290616}
  m_LocalEulerAnglesHint: {x: 0, y: 0, z: 0}
--- !u!33 &33731117596138066
MeshFilter:
  m_ObjectHideFlags: 0
  m_CorrespondingSourceObject: {fileID: 0}
  m_PrefabInstance: {fileID: 0}
  m_PrefabAsset: {fileID: 0}
  m_GameObject: {fileID: 1823816310067468}
  m_Mesh: {fileID: 4300000, guid: 5501f437160666942ae970f3648fbeb8, type: 3}
--- !u!23 &23154003715072258
MeshRenderer:
  m_ObjectHideFlags: 0
  m_CorrespondingSourceObject: {fileID: 0}
  m_PrefabInstance: {fileID: 0}
  m_PrefabAsset: {fileID: 0}
  m_GameObject: {fileID: 1823816310067468}
  m_Enabled: 1
  m_CastShadows: 0
  m_ReceiveShadows: 0
  m_DynamicOccludee: 1
  m_StaticShadowCaster: 0
  m_MotionVectors: 1
  m_LightProbeUsage: 0
  m_ReflectionProbeUsage: 1
  m_RayTracingMode: 2
  m_RayTraceProcedural: 0
  m_RenderingLayerMask: 1
  m_RendererPriority: 0
  m_Materials:
  - {fileID: 2100000, guid: 40d29de2bdc11f04dbfa25059165916e, type: 2}
  m_StaticBatchInfo:
    firstSubMesh: 0
    subMeshCount: 0
  m_StaticBatchRoot: {fileID: 0}
  m_ProbeAnchor: {fileID: 0}
  m_LightProbeVolumeOverride: {fileID: 0}
  m_ScaleInLightmap: 1
  m_ReceiveGI: 1
  m_PreserveUVs: 0
  m_IgnoreNormalsForChartDetection: 0
  m_ImportantGI: 0
  m_StitchLightmapSeams: 0
  m_SelectedEditorRenderState: 3
  m_MinimumChartSize: 4
  m_AutoUVMaxDistance: 0.5
  m_AutoUVMaxAngle: 89
  m_LightmapParameters: {fileID: 0}
  m_SortingLayerID: 0
  m_SortingLayer: 0
  m_SortingOrder: 0
  m_AdditionalVertexStreams: {fileID: 0}
--- !u!114 &114818004988542946
MonoBehaviour:
  m_ObjectHideFlags: 0
  m_CorrespondingSourceObject: {fileID: 0}
  m_PrefabInstance: {fileID: 0}
  m_PrefabAsset: {fileID: 0}
  m_GameObject: {fileID: 1823816310067468}
  m_Enabled: 1
  m_EditorHideFlags: 0
  m_Script: {fileID: 11500000, guid: a52f3856cd88f86408f70b27caa48305, type: 3}
  m_Name: 
  m_EditorClassIdentifier: 
  m_DescriptionType: 2
  m_DescriptionYOffset: 0
  m_DescriptionText: 
  m_LocalizedDescription:
    m_TableReference:
      m_TableCollectionName: 
    m_TableEntryReference:
      m_KeyId: 0
      m_Key: 
    m_FallbackState: 0
    m_WaitForCompletion: 0
    m_LocalVariables: []
  m_DescriptionTextExtra: 
  m_LocalizedDescriptionExtra:
    m_TableReference:
      m_TableCollectionName: 
    m_TableEntryReference:
      m_KeyId: 0
      m_Key: 
    m_FallbackState: 0
    m_WaitForCompletion: 0
    m_LocalVariables: []
  m_DescriptionActivateSpeed: 8
  m_DescriptionZScale: 1
  m_ButtonTexture: {fileID: 0}
  m_AtlasTexture: 1
  m_ToggleButton: 0
  m_LongPressReleaseButton: 0
  m_ButtonHasPressedAudio: 1
  m_ZAdjustHover: -0.02
  m_ZAdjustClick: 0.05
  m_HoverScale: 1.1
  m_HoverBoxColliderGrow: 0.2
  m_AddOverlay: 0
  m_PreviewBGTexture: {fileID: 2800000, guid: 609917f61fdca0d469c1bc06bfeb713b, type: 3}
  m_AudioReactiveIcon: {fileID: 1778865231537526}
  m_ExperimentalIcon: {fileID: 1965207530917036}
  references:
    version: 2
    RefIds: []
--- !u!65 &65311441243828084
BoxCollider:
  m_ObjectHideFlags: 0
  m_CorrespondingSourceObject: {fileID: 0}
  m_PrefabInstance: {fileID: 0}
  m_PrefabAsset: {fileID: 0}
  m_GameObject: {fileID: 1823816310067468}
  m_Material: {fileID: 0}
  m_IncludeLayers:
    serializedVersion: 2
    m_Bits: 0
  m_ExcludeLayers:
    serializedVersion: 2
    m_Bits: 0
  m_LayerOverridePriority: 0
  m_IsTrigger: 0
  m_ProvidesContacts: 0
  m_Enabled: 1
  serializedVersion: 3
  m_Size: {x: 1.0000001, y: 1.0000001, z: 0.025}
  m_Center: {x: 0, y: 0, z: 0}
--- !u!1 &1826016046196850
GameObject:
  m_ObjectHideFlags: 0
  m_CorrespondingSourceObject: {fileID: 0}
  m_PrefabInstance: {fileID: 0}
  m_PrefabAsset: {fileID: 0}
  serializedVersion: 6
  m_Component:
  - component: {fileID: 4712261802085726}
  - component: {fileID: 33690381368566602}
  - component: {fileID: 23397828208871180}
  m_Layer: 16
  m_Name: Experimental
  m_TagString: Untagged
  m_Icon: {fileID: 0}
  m_NavMeshLayer: 0
  m_StaticEditorFlags: 0
  m_IsActive: 0
--- !u!4 &4712261802085726
Transform:
  m_ObjectHideFlags: 0
  m_CorrespondingSourceObject: {fileID: 0}
  m_PrefabInstance: {fileID: 0}
  m_PrefabAsset: {fileID: 0}
  m_GameObject: {fileID: 1826016046196850}
  serializedVersion: 2
  m_LocalRotation: {x: 0, y: 0, z: 0, w: 1}
  m_LocalPosition: {x: 0.2500004, y: -0.25000095, z: -0.049999654}
  m_LocalScale: {x: 0.4, y: 0.4, z: 0.4}
  m_ConstrainProportionsScale: 0
  m_Children: []
  m_Father: {fileID: 4195160479732622}
  m_LocalEulerAnglesHint: {x: 0, y: 0, z: 0}
--- !u!33 &33690381368566602
MeshFilter:
  m_ObjectHideFlags: 0
  m_CorrespondingSourceObject: {fileID: 0}
  m_PrefabInstance: {fileID: 0}
  m_PrefabAsset: {fileID: 0}
  m_GameObject: {fileID: 1826016046196850}
  m_Mesh: {fileID: 4300000, guid: 5501f437160666942ae970f3648fbeb8, type: 3}
--- !u!23 &23397828208871180
MeshRenderer:
  m_ObjectHideFlags: 0
  m_CorrespondingSourceObject: {fileID: 0}
  m_PrefabInstance: {fileID: 0}
  m_PrefabAsset: {fileID: 0}
  m_GameObject: {fileID: 1826016046196850}
  m_Enabled: 1
  m_CastShadows: 0
  m_ReceiveShadows: 0
  m_DynamicOccludee: 1
  m_StaticShadowCaster: 0
  m_MotionVectors: 1
  m_LightProbeUsage: 0
  m_ReflectionProbeUsage: 1
  m_RayTracingMode: 2
  m_RayTraceProcedural: 0
  m_RenderingLayerMask: 1
  m_RendererPriority: 0
  m_Materials:
  - {fileID: 2100000, guid: a44ecbd1f2c3647a3b768c0170fb98b9, type: 2}
  m_StaticBatchInfo:
    firstSubMesh: 0
    subMeshCount: 0
  m_StaticBatchRoot: {fileID: 0}
  m_ProbeAnchor: {fileID: 0}
  m_LightProbeVolumeOverride: {fileID: 0}
  m_ScaleInLightmap: 1
  m_ReceiveGI: 1
  m_PreserveUVs: 1
  m_IgnoreNormalsForChartDetection: 0
  m_ImportantGI: 0
  m_StitchLightmapSeams: 0
  m_SelectedEditorRenderState: 3
  m_MinimumChartSize: 4
  m_AutoUVMaxDistance: 0.5
  m_AutoUVMaxAngle: 89
  m_LightmapParameters: {fileID: 0}
  m_SortingLayerID: 0
  m_SortingLayer: 0
  m_SortingOrder: 0
  m_AdditionalVertexStreams: {fileID: 0}
--- !u!1 &1853609275384804
GameObject:
  m_ObjectHideFlags: 0
  m_CorrespondingSourceObject: {fileID: 0}
  m_PrefabInstance: {fileID: 0}
  m_PrefabAsset: {fileID: 0}
  serializedVersion: 6
  m_Component:
  - component: {fileID: 4772817652619804}
  - component: {fileID: 33949272424441370}
  - component: {fileID: 23031901099661738}
  m_Layer: 16
  m_Name: Experimental
  m_TagString: Untagged
  m_Icon: {fileID: 0}
  m_NavMeshLayer: 0
  m_StaticEditorFlags: 0
  m_IsActive: 0
--- !u!4 &4772817652619804
Transform:
  m_ObjectHideFlags: 0
  m_CorrespondingSourceObject: {fileID: 0}
  m_PrefabInstance: {fileID: 0}
  m_PrefabAsset: {fileID: 0}
  m_GameObject: {fileID: 1853609275384804}
  serializedVersion: 2
  m_LocalRotation: {x: 0, y: 0, z: 0, w: 1}
  m_LocalPosition: {x: 0.25, y: -0.25, z: -0.049999926}
  m_LocalScale: {x: 0.4, y: 0.4, z: 0.4}
  m_ConstrainProportionsScale: 0
  m_Children: []
  m_Father: {fileID: 4269592690076886}
  m_LocalEulerAnglesHint: {x: 0, y: 0, z: 0}
--- !u!33 &33949272424441370
MeshFilter:
  m_ObjectHideFlags: 0
  m_CorrespondingSourceObject: {fileID: 0}
  m_PrefabInstance: {fileID: 0}
  m_PrefabAsset: {fileID: 0}
  m_GameObject: {fileID: 1853609275384804}
  m_Mesh: {fileID: 10210, guid: 0000000000000000e000000000000000, type: 0}
--- !u!23 &23031901099661738
MeshRenderer:
  m_ObjectHideFlags: 0
  m_CorrespondingSourceObject: {fileID: 0}
  m_PrefabInstance: {fileID: 0}
  m_PrefabAsset: {fileID: 0}
  m_GameObject: {fileID: 1853609275384804}
  m_Enabled: 1
  m_CastShadows: 0
  m_ReceiveShadows: 0
  m_DynamicOccludee: 1
  m_StaticShadowCaster: 0
  m_MotionVectors: 1
  m_LightProbeUsage: 0
  m_ReflectionProbeUsage: 1
  m_RayTracingMode: 2
  m_RayTraceProcedural: 0
  m_RenderingLayerMask: 1
  m_RendererPriority: 0
  m_Materials:
  - {fileID: 2100000, guid: a44ecbd1f2c3647a3b768c0170fb98b9, type: 2}
  m_StaticBatchInfo:
    firstSubMesh: 0
    subMeshCount: 0
  m_StaticBatchRoot: {fileID: 0}
  m_ProbeAnchor: {fileID: 0}
  m_LightProbeVolumeOverride: {fileID: 0}
  m_ScaleInLightmap: 1
  m_ReceiveGI: 1
  m_PreserveUVs: 1
  m_IgnoreNormalsForChartDetection: 0
  m_ImportantGI: 0
  m_StitchLightmapSeams: 0
  m_SelectedEditorRenderState: 3
  m_MinimumChartSize: 4
  m_AutoUVMaxDistance: 0.5
  m_AutoUVMaxAngle: 89
  m_LightmapParameters: {fileID: 0}
  m_SortingLayerID: 0
  m_SortingLayer: 0
  m_SortingOrder: 0
  m_AdditionalVertexStreams: {fileID: 0}
--- !u!1 &1856811985082432
GameObject:
  m_ObjectHideFlags: 0
  m_CorrespondingSourceObject: {fileID: 0}
  m_PrefabInstance: {fileID: 0}
  m_PrefabAsset: {fileID: 0}
  serializedVersion: 6
  m_Component:
  - component: {fileID: 4269592690076886}
  - component: {fileID: 33034592604580924}
  - component: {fileID: 23881926673584072}
  - component: {fileID: 114501894670309998}
  - component: {fileID: 65038105594975892}
  m_Layer: 16
  m_Name: Brush_Button10
  m_TagString: Untagged
  m_Icon: {fileID: 0}
  m_NavMeshLayer: 0
  m_StaticEditorFlags: 0
  m_IsActive: 1
--- !u!4 &4269592690076886
Transform:
  m_ObjectHideFlags: 0
  m_CorrespondingSourceObject: {fileID: 0}
  m_PrefabInstance: {fileID: 0}
  m_PrefabAsset: {fileID: 0}
  m_GameObject: {fileID: 1856811985082432}
  serializedVersion: 2
  m_LocalRotation: {x: -0, y: -0, z: -0, w: 1}
  m_LocalPosition: {x: 0.21400023, y: -0.21899986, z: 0.05000019}
  m_LocalScale: {x: 0.35, y: 0.35, z: 0.35}
  m_ConstrainProportionsScale: 0
  m_Children:
  - {fileID: 4627296858957054}
  - {fileID: 4772817652619804}
  m_Father: {fileID: 4218283724290616}
  m_LocalEulerAnglesHint: {x: 0, y: 0, z: 0}
--- !u!33 &33034592604580924
MeshFilter:
  m_ObjectHideFlags: 0
  m_CorrespondingSourceObject: {fileID: 0}
  m_PrefabInstance: {fileID: 0}
  m_PrefabAsset: {fileID: 0}
  m_GameObject: {fileID: 1856811985082432}
  m_Mesh: {fileID: 4300000, guid: 5501f437160666942ae970f3648fbeb8, type: 3}
--- !u!23 &23881926673584072
MeshRenderer:
  m_ObjectHideFlags: 0
  m_CorrespondingSourceObject: {fileID: 0}
  m_PrefabInstance: {fileID: 0}
  m_PrefabAsset: {fileID: 0}
  m_GameObject: {fileID: 1856811985082432}
  m_Enabled: 1
  m_CastShadows: 0
  m_ReceiveShadows: 0
  m_DynamicOccludee: 1
  m_StaticShadowCaster: 0
  m_MotionVectors: 1
  m_LightProbeUsage: 0
  m_ReflectionProbeUsage: 1
  m_RayTracingMode: 2
  m_RayTraceProcedural: 0
  m_RenderingLayerMask: 1
  m_RendererPriority: 0
  m_Materials:
  - {fileID: 2100000, guid: 40d29de2bdc11f04dbfa25059165916e, type: 2}
  m_StaticBatchInfo:
    firstSubMesh: 0
    subMeshCount: 0
  m_StaticBatchRoot: {fileID: 0}
  m_ProbeAnchor: {fileID: 0}
  m_LightProbeVolumeOverride: {fileID: 0}
  m_ScaleInLightmap: 1
  m_ReceiveGI: 1
  m_PreserveUVs: 0
  m_IgnoreNormalsForChartDetection: 0
  m_ImportantGI: 0
  m_StitchLightmapSeams: 0
  m_SelectedEditorRenderState: 3
  m_MinimumChartSize: 4
  m_AutoUVMaxDistance: 0.5
  m_AutoUVMaxAngle: 89
  m_LightmapParameters: {fileID: 0}
  m_SortingLayerID: 0
  m_SortingLayer: 0
  m_SortingOrder: 0
  m_AdditionalVertexStreams: {fileID: 0}
--- !u!114 &114501894670309998
MonoBehaviour:
  m_ObjectHideFlags: 0
  m_CorrespondingSourceObject: {fileID: 0}
  m_PrefabInstance: {fileID: 0}
  m_PrefabAsset: {fileID: 0}
  m_GameObject: {fileID: 1856811985082432}
>>>>>>> cbb54d6a
  m_Enabled: 1
  m_EditorHideFlags: 0
  m_Script: {fileID: 11500000, guid: dbae3ff4457df6f4ea3af0389871cb9c, type: 3}
  m_Name: 
  m_EditorClassIdentifier: 
  m_DescriptionType: -1
  m_DescriptionYOffset: 0
  m_DescriptionText: 
  m_LocalizedDescription:
    m_TableReference:
      m_TableCollectionName: 
    m_TableEntryReference:
      m_KeyId: 0
      m_Key: 
    m_FallbackState: 0
    m_WaitForCompletion: 0
    m_LocalVariables: []
  m_DescriptionTextExtra: 
<<<<<<< HEAD
  m_DescriptionActivateSpeed: 12
=======
  m_LocalizedDescriptionExtra:
    m_TableReference:
      m_TableCollectionName: 
    m_TableEntryReference:
      m_KeyId: 0
      m_Key: 
    m_FallbackState: 0
    m_WaitForCompletion: 0
    m_LocalVariables: []
  m_DescriptionActivateSpeed: 8
>>>>>>> cbb54d6a
  m_DescriptionZScale: 1
  m_ButtonTexture: {fileID: 2800000, guid: ab8b9a0b96b6cb74ca1e518f3c56b425, type: 3}
  m_AtlasTexture: 1
  m_ToggleButton: 0
  m_LongPressReleaseButton: 0
  m_ButtonHasPressedAudio: 1
  m_ZAdjustHover: -0.02
  m_ZAdjustClick: 0.05
  m_HoverScale: 1.1
  m_HoverBoxColliderGrow: 0.2
  m_AddOverlay: 0
  m_SelectionTexture: {fileID: 0}
  m_ButtonType: 0
  m_GotoPage: 0
  m_InactiveColor: {r: 0, g: 0, b: 0, a: 0}
  references:
    version: 2
    RefIds: []
<<<<<<< HEAD
--- !u!1 &1552050041013830
=======
--- !u!65 &65038105594975892
BoxCollider:
  m_ObjectHideFlags: 0
  m_CorrespondingSourceObject: {fileID: 0}
  m_PrefabInstance: {fileID: 0}
  m_PrefabAsset: {fileID: 0}
  m_GameObject: {fileID: 1856811985082432}
  m_Material: {fileID: 0}
  m_IncludeLayers:
    serializedVersion: 2
    m_Bits: 0
  m_ExcludeLayers:
    serializedVersion: 2
    m_Bits: 0
  m_LayerOverridePriority: 0
  m_IsTrigger: 0
  m_ProvidesContacts: 0
  m_Enabled: 1
  serializedVersion: 3
  m_Size: {x: 1.0000001, y: 1.0000001, z: 0.025}
  m_Center: {x: 0, y: 0, z: 0}
--- !u!1 &1865684630343422
>>>>>>> cbb54d6a
GameObject:
  m_ObjectHideFlags: 0
  m_CorrespondingSourceObject: {fileID: 0}
  m_PrefabInstance: {fileID: 0}
  m_PrefabAsset: {fileID: 0}
  serializedVersion: 6
  m_Component:
  - component: {fileID: 4262501330086264}
  m_Layer: 16
  m_Name: Mesh
  m_TagString: Untagged
  m_Icon: {fileID: 0}
  m_NavMeshLayer: 0
  m_StaticEditorFlags: 0
  m_IsActive: 1
--- !u!4 &4262501330086264
Transform:
  m_ObjectHideFlags: 0
  m_CorrespondingSourceObject: {fileID: 0}
  m_PrefabInstance: {fileID: 0}
  m_PrefabAsset: {fileID: 0}
<<<<<<< HEAD
  m_GameObject: {fileID: 1552050041013830}
=======
  m_GameObject: {fileID: 1865684630343422}
  serializedVersion: 2
>>>>>>> cbb54d6a
  m_LocalRotation: {x: -0, y: -0, z: -0, w: 1}
  m_LocalPosition: {x: 0, y: 0, z: 0}
  m_LocalScale: {x: 1, y: 1, z: 1}
  m_ConstrainProportionsScale: 0
  m_Children:
<<<<<<< HEAD
  - {fileID: 4218283724290616}
  - {fileID: 4520382599823132}
  - {fileID: 4404169667267474}
  - {fileID: 4799943180469330}
  m_Father: {fileID: 4283814734408908}
  m_RootOrder: 2
  m_LocalEulerAnglesHint: {x: 0, y: 0, z: 0}
--- !u!1 &1572614490045680
=======
  - {fileID: 4873379009260372}
  - {fileID: 4334570224379938}
  m_Father: {fileID: 4218283724290616}
  m_LocalEulerAnglesHint: {x: 0, y: 0, z: 0}
--- !u!33 &33758751416636830
MeshFilter:
  m_ObjectHideFlags: 0
  m_CorrespondingSourceObject: {fileID: 0}
  m_PrefabInstance: {fileID: 0}
  m_PrefabAsset: {fileID: 0}
  m_GameObject: {fileID: 1865684630343422}
  m_Mesh: {fileID: 4300000, guid: 5501f437160666942ae970f3648fbeb8, type: 3}
--- !u!23 &23778933169283530
MeshRenderer:
  m_ObjectHideFlags: 0
  m_CorrespondingSourceObject: {fileID: 0}
  m_PrefabInstance: {fileID: 0}
  m_PrefabAsset: {fileID: 0}
  m_GameObject: {fileID: 1865684630343422}
  m_Enabled: 1
  m_CastShadows: 0
  m_ReceiveShadows: 0
  m_DynamicOccludee: 1
  m_StaticShadowCaster: 0
  m_MotionVectors: 1
  m_LightProbeUsage: 0
  m_ReflectionProbeUsage: 1
  m_RayTracingMode: 2
  m_RayTraceProcedural: 0
  m_RenderingLayerMask: 1
  m_RendererPriority: 0
  m_Materials:
  - {fileID: 2100000, guid: 40d29de2bdc11f04dbfa25059165916e, type: 2}
  m_StaticBatchInfo:
    firstSubMesh: 0
    subMeshCount: 0
  m_StaticBatchRoot: {fileID: 0}
  m_ProbeAnchor: {fileID: 0}
  m_LightProbeVolumeOverride: {fileID: 0}
  m_ScaleInLightmap: 1
  m_ReceiveGI: 1
  m_PreserveUVs: 0
  m_IgnoreNormalsForChartDetection: 0
  m_ImportantGI: 0
  m_StitchLightmapSeams: 0
  m_SelectedEditorRenderState: 3
  m_MinimumChartSize: 4
  m_AutoUVMaxDistance: 0.5
  m_AutoUVMaxAngle: 89
  m_LightmapParameters: {fileID: 0}
  m_SortingLayerID: 0
  m_SortingLayer: 0
  m_SortingOrder: 0
  m_AdditionalVertexStreams: {fileID: 0}
--- !u!114 &114674462476031116
MonoBehaviour:
  m_ObjectHideFlags: 0
  m_CorrespondingSourceObject: {fileID: 0}
  m_PrefabInstance: {fileID: 0}
  m_PrefabAsset: {fileID: 0}
  m_GameObject: {fileID: 1865684630343422}
  m_Enabled: 1
  m_EditorHideFlags: 0
  m_Script: {fileID: 11500000, guid: a52f3856cd88f86408f70b27caa48305, type: 3}
  m_Name: 
  m_EditorClassIdentifier: 
  m_DescriptionType: 2
  m_DescriptionYOffset: 0
  m_DescriptionText: 
  m_LocalizedDescription:
    m_TableReference:
      m_TableCollectionName: 
    m_TableEntryReference:
      m_KeyId: 0
      m_Key: 
    m_FallbackState: 0
    m_WaitForCompletion: 0
    m_LocalVariables: []
  m_DescriptionTextExtra: 
  m_LocalizedDescriptionExtra:
    m_TableReference:
      m_TableCollectionName: 
    m_TableEntryReference:
      m_KeyId: 0
      m_Key: 
    m_FallbackState: 0
    m_WaitForCompletion: 0
    m_LocalVariables: []
  m_DescriptionActivateSpeed: 8
  m_DescriptionZScale: 1
  m_ButtonTexture: {fileID: 0}
  m_AtlasTexture: 1
  m_ToggleButton: 0
  m_LongPressReleaseButton: 0
  m_ButtonHasPressedAudio: 1
  m_ZAdjustHover: -0.02
  m_ZAdjustClick: 0.05
  m_HoverScale: 1.1
  m_HoverBoxColliderGrow: 0.2
  m_AddOverlay: 0
  m_PreviewBGTexture: {fileID: 2800000, guid: 609917f61fdca0d469c1bc06bfeb713b, type: 3}
  m_AudioReactiveIcon: {fileID: 1663662598384544}
  m_ExperimentalIcon: {fileID: 1244779604786196}
  references:
    version: 2
    RefIds: []
--- !u!65 &65508191865623236
BoxCollider:
  m_ObjectHideFlags: 0
  m_CorrespondingSourceObject: {fileID: 0}
  m_PrefabInstance: {fileID: 0}
  m_PrefabAsset: {fileID: 0}
  m_GameObject: {fileID: 1865684630343422}
  m_Material: {fileID: 0}
  m_IncludeLayers:
    serializedVersion: 2
    m_Bits: 0
  m_ExcludeLayers:
    serializedVersion: 2
    m_Bits: 0
  m_LayerOverridePriority: 0
  m_IsTrigger: 0
  m_ProvidesContacts: 0
  m_Enabled: 1
  serializedVersion: 3
  m_Size: {x: 1.0000001, y: 1.0000001, z: 0.025}
  m_Center: {x: 0, y: 0, z: 0}
--- !u!1 &1898079655448966
>>>>>>> cbb54d6a
GameObject:
  m_ObjectHideFlags: 0
  m_CorrespondingSourceObject: {fileID: 0}
  m_PrefabInstance: {fileID: 0}
  m_PrefabAsset: {fileID: 0}
  serializedVersion: 6
  m_Component:
  - component: {fileID: 4520382599823132}
  - component: {fileID: 65963000711119570}
  m_Layer: 16
  m_Name: MeshCollider
  m_TagString: Untagged
  m_Icon: {fileID: 0}
  m_NavMeshLayer: 0
  m_StaticEditorFlags: 0
  m_IsActive: 1
--- !u!4 &4520382599823132
Transform:
  m_ObjectHideFlags: 0
  m_CorrespondingSourceObject: {fileID: 0}
  m_PrefabInstance: {fileID: 0}
  m_PrefabAsset: {fileID: 0}
<<<<<<< HEAD
  m_GameObject: {fileID: 1572614490045680}
  m_LocalRotation: {x: -0, y: -0, z: -0, w: 1}
  m_LocalPosition: {x: 0, y: 0, z: 0}
  m_LocalScale: {x: 1, y: 1, z: 1}
  m_ConstrainProportionsScale: 0
  m_Children: []
  m_Father: {fileID: 4262501330086264}
  m_RootOrder: 1
=======
  m_GameObject: {fileID: 1898079655448966}
  serializedVersion: 2
  m_LocalRotation: {x: 0, y: 0, z: 0, w: 1}
  m_LocalPosition: {x: 0.25, y: -0.25, z: -0.049999926}
  m_LocalScale: {x: 0.4, y: 0.4, z: 0.4}
  m_ConstrainProportionsScale: 0
  m_Children: []
  m_Father: {fileID: 4914655778411374}
>>>>>>> cbb54d6a
  m_LocalEulerAnglesHint: {x: 0, y: 0, z: 0}
--- !u!65 &65963000711119570
BoxCollider:
  m_ObjectHideFlags: 0
  m_CorrespondingSourceObject: {fileID: 0}
  m_PrefabInstance: {fileID: 0}
  m_PrefabAsset: {fileID: 0}
  m_GameObject: {fileID: 1572614490045680}
  m_Material: {fileID: 0}
  m_IsTrigger: 0
  m_Enabled: 1
  serializedVersion: 2
  m_Size: {x: 1.9, y: 1.9, z: 0.02}
  m_Center: {x: 0, y: 0, z: 0}
--- !u!1 &1809602046009930
GameObject:
  m_ObjectHideFlags: 0
  m_CorrespondingSourceObject: {fileID: 0}
  m_PrefabInstance: {fileID: 0}
  m_PrefabAsset: {fileID: 0}
  serializedVersion: 6
  m_Component:
  - component: {fileID: 4995525888944572}
  - component: {fileID: 33475352732982568}
  - component: {fileID: 23692544730505868}
  - component: {fileID: 65757647292097116}
  - component: {fileID: 114619252139223240}
  m_Layer: 16
  m_Name: PrevPage
  m_TagString: Untagged
  m_Icon: {fileID: 0}
  m_NavMeshLayer: 0
  m_StaticEditorFlags: 0
  m_IsActive: 1
--- !u!4 &4995525888944572
Transform:
  m_ObjectHideFlags: 0
  m_CorrespondingSourceObject: {fileID: 0}
  m_PrefabInstance: {fileID: 0}
  m_PrefabAsset: {fileID: 0}
<<<<<<< HEAD
  m_GameObject: {fileID: 1809602046009930}
  m_LocalRotation: {x: -0, y: -0, z: -0, w: 1}
  m_LocalPosition: {x: -0.6160002, y: -0.6370001, z: 0.05000019}
  m_LocalScale: {x: 0.29999995, y: 0.29999998, z: 0.3000001}
  m_ConstrainProportionsScale: 0
  m_Children: []
  m_Father: {fileID: 4218283724290616}
  m_RootOrder: 0
=======
  m_GameObject: {fileID: 1910235469589772}
  serializedVersion: 2
  m_LocalRotation: {x: 0, y: 0, z: 0, w: 1}
  m_LocalPosition: {x: -0.25, y: -0.25, z: -0.05}
  m_LocalScale: {x: 0.4, y: 0.4, z: 0.4}
  m_ConstrainProportionsScale: 0
  m_Children: []
  m_Father: {fileID: 4914655778411374}
>>>>>>> cbb54d6a
  m_LocalEulerAnglesHint: {x: 0, y: 0, z: 0}
--- !u!33 &33475352732982568
MeshFilter:
  m_ObjectHideFlags: 0
  m_CorrespondingSourceObject: {fileID: 0}
  m_PrefabInstance: {fileID: 0}
  m_PrefabAsset: {fileID: 0}
  m_GameObject: {fileID: 1809602046009930}
  m_Mesh: {fileID: 10210, guid: 0000000000000000e000000000000000, type: 0}
--- !u!23 &23692544730505868
MeshRenderer:
  m_ObjectHideFlags: 0
  m_CorrespondingSourceObject: {fileID: 0}
  m_PrefabInstance: {fileID: 0}
  m_PrefabAsset: {fileID: 0}
  m_GameObject: {fileID: 1809602046009930}
  m_Enabled: 1
  m_CastShadows: 0
  m_ReceiveShadows: 0
  m_DynamicOccludee: 1
  m_StaticShadowCaster: 0
  m_MotionVectors: 1
  m_LightProbeUsage: 0
  m_ReflectionProbeUsage: 1
  m_RayTracingMode: 2
  m_RayTraceProcedural: 0
  m_RenderingLayerMask: 1
  m_RendererPriority: 0
  m_Materials:
  - {fileID: 2100000, guid: 3c8ca511828182747a0b79564892ec57, type: 2}
  m_StaticBatchInfo:
    firstSubMesh: 0
    subMeshCount: 0
  m_StaticBatchRoot: {fileID: 0}
  m_ProbeAnchor: {fileID: 0}
  m_LightProbeVolumeOverride: {fileID: 0}
  m_ScaleInLightmap: 1
  m_ReceiveGI: 1
  m_PreserveUVs: 0
  m_IgnoreNormalsForChartDetection: 0
  m_ImportantGI: 0
  m_StitchLightmapSeams: 0
  m_SelectedEditorRenderState: 3
  m_MinimumChartSize: 4
  m_AutoUVMaxDistance: 0.5
  m_AutoUVMaxAngle: 89
  m_LightmapParameters: {fileID: 0}
  m_SortingLayerID: 0
  m_SortingLayer: 0
  m_SortingOrder: 0
  m_AdditionalVertexStreams: {fileID: 0}
--- !u!65 &65757647292097116
BoxCollider:
  m_ObjectHideFlags: 0
  m_CorrespondingSourceObject: {fileID: 0}
  m_PrefabInstance: {fileID: 0}
  m_PrefabAsset: {fileID: 0}
  m_GameObject: {fileID: 1809602046009930}
  m_Material: {fileID: 0}
  m_IsTrigger: 0
  m_Enabled: 1
  serializedVersion: 2
  m_Size: {x: 1, y: 1, z: 0.01}
  m_Center: {x: 0, y: 0, z: 0}
--- !u!114 &114619252139223240
MonoBehaviour:
  m_ObjectHideFlags: 0
  m_CorrespondingSourceObject: {fileID: 0}
  m_PrefabInstance: {fileID: 0}
  m_PrefabAsset: {fileID: 0}
  m_GameObject: {fileID: 1809602046009930}
  m_Enabled: 1
  m_EditorHideFlags: 0
  m_Script: {fileID: 11500000, guid: dbae3ff4457df6f4ea3af0389871cb9c, type: 3}
  m_Name: 
  m_EditorClassIdentifier: 
  m_DescriptionType: -1
  m_DescriptionYOffset: 0
  m_DescriptionText: 
  m_LocalizedDescription:
    m_TableReference:
      m_TableCollectionName: 
    m_TableEntryReference:
      m_KeyId: 0
      m_Key: 
    m_FallbackState: 0
    m_WaitForCompletion: 0
    m_LocalVariables: []
  m_DescriptionTextExtra: 
  m_DescriptionActivateSpeed: 12
  m_DescriptionZScale: 1
  m_ButtonTexture: {fileID: 2800000, guid: f74f6eac3e3e3c640b1a343ec46ba2dd, type: 3}
  m_AtlasTexture: 1
  m_ToggleButton: 0
  m_LongPressReleaseButton: 0
  m_ButtonHasPressedAudio: 1
  m_ZAdjustHover: -0.02
  m_ZAdjustClick: 0.05
  m_HoverScale: 1.1
  m_HoverBoxColliderGrow: 0.2
  m_AddOverlay: 0
  m_SelectionTexture: {fileID: 0}
  m_ButtonType: 1
  m_GotoPage: 0
  m_InactiveColor: {r: 0, g: 0, b: 0, a: 0}
  references:
    version: 2
    RefIds: []
--- !u!1 &1930707074163008
GameObject:
  m_ObjectHideFlags: 0
  m_CorrespondingSourceObject: {fileID: 0}
  m_PrefabInstance: {fileID: 0}
  m_PrefabAsset: {fileID: 0}
  serializedVersion: 6
  m_Component:
  - component: {fileID: 4218283724290616}
  - component: {fileID: 114291947272354016}
  - component: {fileID: 65885563896741990}
  - component: {fileID: 114719984306980722}
  m_Layer: 16
  m_Name: BrushGrid
  m_TagString: Untagged
  m_Icon: {fileID: 0}
  m_NavMeshLayer: 0
  m_StaticEditorFlags: 0
  m_IsActive: 1
--- !u!4 &4218283724290616
Transform:
  m_ObjectHideFlags: 0
  m_CorrespondingSourceObject: {fileID: 0}
  m_PrefabInstance: {fileID: 0}
  m_PrefabAsset: {fileID: 0}
  m_GameObject: {fileID: 1930707074163008}
  serializedVersion: 2
  m_LocalRotation: {x: -0, y: -0, z: -0, w: 1}
  m_LocalPosition: {x: 0, y: 0, z: 0}
  m_LocalScale: {x: 1, y: 1, z: 1}
  m_ConstrainProportionsScale: 0
  m_Children:
  - {fileID: 4995525888944572}
  - {fileID: 4185013486352696}
  - {fileID: 2209233708176467342}
  - {fileID: 7350102897016032217}
  - {fileID: 4344313491076704794}
  - {fileID: 3976858424677445252}
  - {fileID: 6566311619524995958}
  - {fileID: 8641348371386683626}
  - {fileID: 679444337690551124}
  - {fileID: 7282655812363927482}
  - {fileID: 2390739147445588086}
  - {fileID: 7303350462305843680}
  - {fileID: 3554768157184002400}
  - {fileID: 2896345802503982948}
  m_Father: {fileID: 4262501330086264}
  m_LocalEulerAnglesHint: {x: 4.574, y: -62.7954, z: 0}
--- !u!114 &114291947272354016
MonoBehaviour:
  m_ObjectHideFlags: 0
  m_CorrespondingSourceObject: {fileID: 0}
  m_PrefabInstance: {fileID: 0}
  m_PrefabAsset: {fileID: 0}
  m_GameObject: {fileID: 1930707074163008}
  m_Enabled: 1
  m_EditorHideFlags: 0
  m_Script: {fileID: 11500000, guid: 84dc191e9fde44f4098da17479433ea0, type: 3}
  m_Name: 
  m_EditorClassIdentifier: 
  m_DescriptionType: -1
  m_DescriptionYOffset: 0
  m_DescriptionText: 
  m_LocalizedDescription:
    m_TableReference:
      m_TableCollectionName: 
    m_TableEntryReference:
      m_KeyId: 0
      m_Key: 
    m_FallbackState: 0
    m_WaitForCompletion: 0
    m_LocalVariables: []
  m_DescriptionTextExtra: 
  m_LocalizedDescriptionExtra:
    m_TableReference:
      m_TableCollectionName: 
    m_TableEntryReference:
      m_KeyId: 0
      m_Key: 
    m_FallbackState: 0
    m_WaitForCompletion: 0
    m_LocalVariables: []
  m_DescriptionActivateSpeed: 12
  m_DescriptionZScale: 1
  m_PrevButton: {fileID: 1809602046009930}
  m_NextButton: {fileID: 1477318144670002}
  m_PadSwipeGiveExponent: 0.25
  m_PadSwipeGiveScale: 1.5
  m_PadSwipeGiveMaxPercent: 0.5
  m_PageFlipSpeed: 8
  m_PageScrollRatio: 0.9
  references:
    version: 2
    RefIds: []
--- !u!65 &65885563896741990
BoxCollider:
  m_ObjectHideFlags: 0
  m_CorrespondingSourceObject: {fileID: 0}
  m_PrefabInstance: {fileID: 0}
  m_PrefabAsset: {fileID: 0}
  m_GameObject: {fileID: 1930707074163008}
  m_Material: {fileID: 0}
  m_IncludeLayers:
    serializedVersion: 2
    m_Bits: 0
  m_ExcludeLayers:
    serializedVersion: 2
    m_Bits: 0
  m_LayerOverridePriority: 0
  m_IsTrigger: 0
  m_ProvidesContacts: 0
  m_Enabled: 1
  serializedVersion: 3
  m_Size: {x: 1.8, y: 1.8, z: 0.01}
  m_Center: {x: 0, y: 0, z: -0.05}
--- !u!114 &114719984306980722
MonoBehaviour:
  m_ObjectHideFlags: 0
  m_CorrespondingSourceObject: {fileID: 0}
  m_PrefabInstance: {fileID: 0}
  m_PrefabAsset: {fileID: 0}
  m_GameObject: {fileID: 1930707074163008}
  m_Enabled: 1
  m_EditorHideFlags: 0
  m_Script: {fileID: 11500000, guid: 739d5b1996234d64992a2ae60c3723e9, type: 3}
  m_Name: 
  m_EditorClassIdentifier: 
--- !u!1 &1938820135156418
GameObject:
  m_ObjectHideFlags: 0
  m_CorrespondingSourceObject: {fileID: 0}
  m_PrefabInstance: {fileID: 0}
  m_PrefabAsset: {fileID: 0}
  serializedVersion: 6
  m_Component:
  - component: {fileID: 4204026960391338}
  - component: {fileID: 33388559943476218}
  - component: {fileID: 23072875610419110}
  m_Layer: 16
  m_Name: _Bounds(inactive)
  m_TagString: Untagged
  m_Icon: {fileID: 0}
  m_NavMeshLayer: 0
  m_StaticEditorFlags: 0
  m_IsActive: 0
--- !u!4 &4204026960391338
Transform:
  m_ObjectHideFlags: 0
  m_CorrespondingSourceObject: {fileID: 0}
  m_PrefabInstance: {fileID: 0}
  m_PrefabAsset: {fileID: 0}
  m_GameObject: {fileID: 1938820135156418}
  serializedVersion: 2
  m_LocalRotation: {x: 0, y: 0, z: 0, w: 1}
  m_LocalPosition: {x: 0, y: 0, z: 0}
  m_LocalScale: {x: 2, y: 2, z: 2}
  m_ConstrainProportionsScale: 0
  m_Children: []
  m_Father: {fileID: 4283814734408908}
  m_LocalEulerAnglesHint: {x: 0, y: 0, z: 0}
--- !u!33 &33388559943476218
MeshFilter:
  m_ObjectHideFlags: 0
  m_CorrespondingSourceObject: {fileID: 0}
  m_PrefabInstance: {fileID: 0}
  m_PrefabAsset: {fileID: 0}
  m_GameObject: {fileID: 1938820135156418}
  m_Mesh: {fileID: 10210, guid: 0000000000000000e000000000000000, type: 0}
--- !u!23 &23072875610419110
MeshRenderer:
  m_ObjectHideFlags: 0
  m_CorrespondingSourceObject: {fileID: 0}
  m_PrefabInstance: {fileID: 0}
  m_PrefabAsset: {fileID: 0}
  m_GameObject: {fileID: 1938820135156418}
  m_Enabled: 1
  m_CastShadows: 0
  m_ReceiveShadows: 0
  m_DynamicOccludee: 1
  m_StaticShadowCaster: 0
  m_MotionVectors: 0
  m_LightProbeUsage: 1
  m_ReflectionProbeUsage: 1
  m_RayTracingMode: 2
  m_RayTraceProcedural: 0
  m_RenderingLayerMask: 1
  m_RendererPriority: 0
  m_Materials:
  - {fileID: 10303, guid: 0000000000000000f000000000000000, type: 0}
  m_StaticBatchInfo:
    firstSubMesh: 0
    subMeshCount: 0
  m_StaticBatchRoot: {fileID: 0}
  m_ProbeAnchor: {fileID: 0}
  m_LightProbeVolumeOverride: {fileID: 0}
  m_ScaleInLightmap: 1
  m_ReceiveGI: 1
  m_PreserveUVs: 1
  m_IgnoreNormalsForChartDetection: 0
  m_ImportantGI: 0
  m_StitchLightmapSeams: 0
  m_SelectedEditorRenderState: 3
  m_MinimumChartSize: 4
  m_AutoUVMaxDistance: 0.5
  m_AutoUVMaxAngle: 89
  m_LightmapParameters: {fileID: 0}
  m_SortingLayerID: 0
  m_SortingLayer: 0
  m_SortingOrder: 0
  m_AdditionalVertexStreams: {fileID: 0}
<<<<<<< HEAD
=======
--- !u!1 &1965207530917036
GameObject:
  m_ObjectHideFlags: 0
  m_CorrespondingSourceObject: {fileID: 0}
  m_PrefabInstance: {fileID: 0}
  m_PrefabAsset: {fileID: 0}
  serializedVersion: 6
  m_Component:
  - component: {fileID: 4659436650145310}
  - component: {fileID: 33858302406373116}
  - component: {fileID: 23525633618969052}
  m_Layer: 16
  m_Name: Experimental
  m_TagString: Untagged
  m_Icon: {fileID: 0}
  m_NavMeshLayer: 0
  m_StaticEditorFlags: 0
  m_IsActive: 0
--- !u!4 &4659436650145310
Transform:
  m_ObjectHideFlags: 0
  m_CorrespondingSourceObject: {fileID: 0}
  m_PrefabInstance: {fileID: 0}
  m_PrefabAsset: {fileID: 0}
  m_GameObject: {fileID: 1965207530917036}
  serializedVersion: 2
  m_LocalRotation: {x: 0, y: 0, z: 0, w: 1}
  m_LocalPosition: {x: 0.25, y: -0.25, z: -0.049999926}
  m_LocalScale: {x: 0.4, y: 0.4, z: 0.4}
  m_ConstrainProportionsScale: 0
  m_Children: []
  m_Father: {fileID: 4135665873458212}
  m_LocalEulerAnglesHint: {x: 0, y: 0, z: 0}
--- !u!33 &33858302406373116
MeshFilter:
  m_ObjectHideFlags: 0
  m_CorrespondingSourceObject: {fileID: 0}
  m_PrefabInstance: {fileID: 0}
  m_PrefabAsset: {fileID: 0}
  m_GameObject: {fileID: 1965207530917036}
  m_Mesh: {fileID: 10210, guid: 0000000000000000e000000000000000, type: 0}
--- !u!23 &23525633618969052
MeshRenderer:
  m_ObjectHideFlags: 0
  m_CorrespondingSourceObject: {fileID: 0}
  m_PrefabInstance: {fileID: 0}
  m_PrefabAsset: {fileID: 0}
  m_GameObject: {fileID: 1965207530917036}
  m_Enabled: 1
  m_CastShadows: 0
  m_ReceiveShadows: 0
  m_DynamicOccludee: 1
  m_StaticShadowCaster: 0
  m_MotionVectors: 1
  m_LightProbeUsage: 0
  m_ReflectionProbeUsage: 1
  m_RayTracingMode: 2
  m_RayTraceProcedural: 0
  m_RenderingLayerMask: 1
  m_RendererPriority: 0
  m_Materials:
  - {fileID: 2100000, guid: a44ecbd1f2c3647a3b768c0170fb98b9, type: 2}
  m_StaticBatchInfo:
    firstSubMesh: 0
    subMeshCount: 0
  m_StaticBatchRoot: {fileID: 0}
  m_ProbeAnchor: {fileID: 0}
  m_LightProbeVolumeOverride: {fileID: 0}
  m_ScaleInLightmap: 1
  m_ReceiveGI: 1
  m_PreserveUVs: 1
  m_IgnoreNormalsForChartDetection: 0
  m_ImportantGI: 0
  m_StitchLightmapSeams: 0
  m_SelectedEditorRenderState: 3
  m_MinimumChartSize: 4
  m_AutoUVMaxDistance: 0.5
  m_AutoUVMaxAngle: 89
  m_LightmapParameters: {fileID: 0}
  m_SortingLayerID: 0
  m_SortingLayer: 0
  m_SortingOrder: 0
  m_AdditionalVertexStreams: {fileID: 0}
>>>>>>> cbb54d6a
--- !u!1 &1968419465027758
GameObject:
  m_ObjectHideFlags: 0
  m_CorrespondingSourceObject: {fileID: 0}
  m_PrefabInstance: {fileID: 0}
  m_PrefabAsset: {fileID: 0}
  serializedVersion: 6
  m_Component:
  - component: {fileID: 4578343200855608}
  - component: {fileID: 65991805485152614}
  m_Layer: 16
  m_Name: Collider
  m_TagString: Untagged
  m_Icon: {fileID: 0}
  m_NavMeshLayer: 0
  m_StaticEditorFlags: 0
  m_IsActive: 1
--- !u!4 &4578343200855608
Transform:
  m_ObjectHideFlags: 0
  m_CorrespondingSourceObject: {fileID: 0}
  m_PrefabInstance: {fileID: 0}
  m_PrefabAsset: {fileID: 0}
  m_GameObject: {fileID: 1968419465027758}
  serializedVersion: 2
  m_LocalRotation: {x: -0, y: -0, z: -0, w: 1}
  m_LocalPosition: {x: 0, y: 0, z: 0}
  m_LocalScale: {x: 1, y: 1, z: 1}
  m_ConstrainProportionsScale: 0
  m_Children: []
  m_Father: {fileID: 4283814734408908}
  m_LocalEulerAnglesHint: {x: 0, y: 0, z: 0}
--- !u!65 &65991805485152614
BoxCollider:
  m_ObjectHideFlags: 0
  m_CorrespondingSourceObject: {fileID: 0}
  m_PrefabInstance: {fileID: 0}
  m_PrefabAsset: {fileID: 0}
  m_GameObject: {fileID: 1968419465027758}
  m_Material: {fileID: 0}
  m_IncludeLayers:
    serializedVersion: 2
    m_Bits: 0
  m_ExcludeLayers:
    serializedVersion: 2
    m_Bits: 0
  m_LayerOverridePriority: 0
  m_IsTrigger: 0
  m_ProvidesContacts: 0
  m_Enabled: 1
  serializedVersion: 3
  m_Size: {x: 2.4, y: 2.4, z: 0.5}
  m_Center: {x: 0, y: 0, z: 0}
--- !u!1001 &498410149465046684
PrefabInstance:
  m_ObjectHideFlags: 0
  serializedVersion: 2
  m_Modification:
    m_TransformParent: {fileID: 4218283724290616}
    m_Modifications:
    - target: {fileID: 8144348626067877494, guid: 2bafed820680a974097552d2186bc0fe,
        type: 3}
      propertyPath: m_RootOrder
      value: 7
      objectReference: {fileID: 0}
    - target: {fileID: 8144348626067877494, guid: 2bafed820680a974097552d2186bc0fe,
        type: 3}
      propertyPath: m_LocalScale.x
      value: 0.35000002
      objectReference: {fileID: 0}
    - target: {fileID: 8144348626067877494, guid: 2bafed820680a974097552d2186bc0fe,
        type: 3}
      propertyPath: m_LocalScale.y
      value: 0.35
      objectReference: {fileID: 0}
    - target: {fileID: 8144348626067877494, guid: 2bafed820680a974097552d2186bc0fe,
        type: 3}
      propertyPath: m_LocalScale.z
      value: 0.35
      objectReference: {fileID: 0}
    - target: {fileID: 8144348626067877494, guid: 2bafed820680a974097552d2186bc0fe,
        type: 3}
      propertyPath: m_LocalPosition.x
      value: -0.21400025
      objectReference: {fileID: 0}
    - target: {fileID: 8144348626067877494, guid: 2bafed820680a974097552d2186bc0fe,
        type: 3}
      propertyPath: m_LocalPosition.y
      value: 0.21100017
      objectReference: {fileID: 0}
    - target: {fileID: 8144348626067877494, guid: 2bafed820680a974097552d2186bc0fe,
        type: 3}
      propertyPath: m_LocalPosition.z
      value: 0.050000355
      objectReference: {fileID: 0}
    - target: {fileID: 8144348626067877494, guid: 2bafed820680a974097552d2186bc0fe,
        type: 3}
      propertyPath: m_LocalRotation.w
      value: 1
      objectReference: {fileID: 0}
    - target: {fileID: 8144348626067877494, guid: 2bafed820680a974097552d2186bc0fe,
        type: 3}
      propertyPath: m_LocalRotation.x
      value: -0
      objectReference: {fileID: 0}
    - target: {fileID: 8144348626067877494, guid: 2bafed820680a974097552d2186bc0fe,
        type: 3}
      propertyPath: m_LocalRotation.y
      value: -0
      objectReference: {fileID: 0}
    - target: {fileID: 8144348626067877494, guid: 2bafed820680a974097552d2186bc0fe,
        type: 3}
      propertyPath: m_LocalRotation.z
      value: -0
      objectReference: {fileID: 0}
    - target: {fileID: 8144348626067877494, guid: 2bafed820680a974097552d2186bc0fe,
        type: 3}
      propertyPath: m_LocalEulerAnglesHint.x
      value: 0
      objectReference: {fileID: 0}
    - target: {fileID: 8144348626067877494, guid: 2bafed820680a974097552d2186bc0fe,
        type: 3}
      propertyPath: m_LocalEulerAnglesHint.y
      value: 0
      objectReference: {fileID: 0}
    - target: {fileID: 8144348626067877494, guid: 2bafed820680a974097552d2186bc0fe,
        type: 3}
      propertyPath: m_LocalEulerAnglesHint.z
      value: 0
      objectReference: {fileID: 0}
    - target: {fileID: 8145453841153682938, guid: 2bafed820680a974097552d2186bc0fe,
        type: 3}
      propertyPath: m_Name
      value: Brush_Button5
      objectReference: {fileID: 0}
    m_RemovedComponents: []
  m_SourcePrefab: {fileID: 100100000, guid: 2bafed820680a974097552d2186bc0fe, type: 3}
--- !u!4 &8641348371386683626 stripped
Transform:
  m_CorrespondingSourceObject: {fileID: 8144348626067877494, guid: 2bafed820680a974097552d2186bc0fe,
    type: 3}
  m_PrefabInstance: {fileID: 498410149465046684}
  m_PrefabAsset: {fileID: 0}
--- !u!1001 &1447829270487749068
PrefabInstance:
  m_ObjectHideFlags: 0
  serializedVersion: 2
  m_Modification:
    m_TransformParent: {fileID: 4218283724290616}
    m_Modifications:
    - target: {fileID: 8144348626067877494, guid: 2bafed820680a974097552d2186bc0fe,
        type: 3}
      propertyPath: m_RootOrder
      value: 9
      objectReference: {fileID: 0}
    - target: {fileID: 8144348626067877494, guid: 2bafed820680a974097552d2186bc0fe,
        type: 3}
      propertyPath: m_LocalScale.x
      value: 0.35000002
      objectReference: {fileID: 0}
    - target: {fileID: 8144348626067877494, guid: 2bafed820680a974097552d2186bc0fe,
        type: 3}
      propertyPath: m_LocalScale.y
      value: 0.35
      objectReference: {fileID: 0}
    - target: {fileID: 8144348626067877494, guid: 2bafed820680a974097552d2186bc0fe,
        type: 3}
      propertyPath: m_LocalScale.z
      value: 0.35
      objectReference: {fileID: 0}
    - target: {fileID: 8144348626067877494, guid: 2bafed820680a974097552d2186bc0fe,
        type: 3}
      propertyPath: m_LocalPosition.x
      value: 0.64699984
      objectReference: {fileID: 0}
    - target: {fileID: 8144348626067877494, guid: 2bafed820680a974097552d2186bc0fe,
        type: 3}
      propertyPath: m_LocalPosition.y
      value: 0.21100016
      objectReference: {fileID: 0}
    - target: {fileID: 8144348626067877494, guid: 2bafed820680a974097552d2186bc0fe,
        type: 3}
      propertyPath: m_LocalPosition.z
      value: 0.05000022
      objectReference: {fileID: 0}
    - target: {fileID: 8144348626067877494, guid: 2bafed820680a974097552d2186bc0fe,
        type: 3}
      propertyPath: m_LocalRotation.w
      value: 1
      objectReference: {fileID: 0}
    - target: {fileID: 8144348626067877494, guid: 2bafed820680a974097552d2186bc0fe,
        type: 3}
      propertyPath: m_LocalRotation.x
      value: -0
      objectReference: {fileID: 0}
    - target: {fileID: 8144348626067877494, guid: 2bafed820680a974097552d2186bc0fe,
        type: 3}
      propertyPath: m_LocalRotation.y
      value: -0
      objectReference: {fileID: 0}
    - target: {fileID: 8144348626067877494, guid: 2bafed820680a974097552d2186bc0fe,
        type: 3}
      propertyPath: m_LocalRotation.z
      value: -0
      objectReference: {fileID: 0}
    - target: {fileID: 8144348626067877494, guid: 2bafed820680a974097552d2186bc0fe,
        type: 3}
      propertyPath: m_LocalEulerAnglesHint.x
      value: 0
      objectReference: {fileID: 0}
    - target: {fileID: 8144348626067877494, guid: 2bafed820680a974097552d2186bc0fe,
        type: 3}
      propertyPath: m_LocalEulerAnglesHint.y
      value: 0
      objectReference: {fileID: 0}
    - target: {fileID: 8144348626067877494, guid: 2bafed820680a974097552d2186bc0fe,
        type: 3}
      propertyPath: m_LocalEulerAnglesHint.z
      value: 0
      objectReference: {fileID: 0}
    - target: {fileID: 8145453841153682938, guid: 2bafed820680a974097552d2186bc0fe,
        type: 3}
      propertyPath: m_Name
      value: Brush_Button7
      objectReference: {fileID: 0}
    m_RemovedComponents: []
  m_SourcePrefab: {fileID: 100100000, guid: 2bafed820680a974097552d2186bc0fe, type: 3}
--- !u!4 &7282655812363927482 stripped
Transform:
  m_CorrespondingSourceObject: {fileID: 8144348626067877494, guid: 2bafed820680a974097552d2186bc0fe,
    type: 3}
  m_PrefabInstance: {fileID: 1447829270487749068}
  m_PrefabAsset: {fileID: 0}
--- !u!1001 &1467117261379327894
PrefabInstance:
  m_ObjectHideFlags: 0
  serializedVersion: 2
  m_Modification:
    m_TransformParent: {fileID: 4218283724290616}
    m_Modifications:
    - target: {fileID: 8144348626067877494, guid: 2bafed820680a974097552d2186bc0fe,
        type: 3}
      propertyPath: m_RootOrder
      value: 11
      objectReference: {fileID: 0}
    - target: {fileID: 8144348626067877494, guid: 2bafed820680a974097552d2186bc0fe,
        type: 3}
      propertyPath: m_LocalScale.x
      value: 0.35000002
      objectReference: {fileID: 0}
    - target: {fileID: 8144348626067877494, guid: 2bafed820680a974097552d2186bc0fe,
        type: 3}
      propertyPath: m_LocalScale.y
      value: 0.35
      objectReference: {fileID: 0}
    - target: {fileID: 8144348626067877494, guid: 2bafed820680a974097552d2186bc0fe,
        type: 3}
      propertyPath: m_LocalScale.z
      value: 0.35
      objectReference: {fileID: 0}
    - target: {fileID: 8144348626067877494, guid: 2bafed820680a974097552d2186bc0fe,
        type: 3}
      propertyPath: m_LocalPosition.x
      value: -0.6469999
      objectReference: {fileID: 0}
    - target: {fileID: 8144348626067877494, guid: 2bafed820680a974097552d2186bc0fe,
        type: 3}
      propertyPath: m_LocalPosition.y
      value: -0.21900013
      objectReference: {fileID: 0}
    - target: {fileID: 8144348626067877494, guid: 2bafed820680a974097552d2186bc0fe,
        type: 3}
      propertyPath: m_LocalPosition.z
      value: 0.05000058
      objectReference: {fileID: 0}
    - target: {fileID: 8144348626067877494, guid: 2bafed820680a974097552d2186bc0fe,
        type: 3}
      propertyPath: m_LocalRotation.w
      value: 1
      objectReference: {fileID: 0}
    - target: {fileID: 8144348626067877494, guid: 2bafed820680a974097552d2186bc0fe,
        type: 3}
      propertyPath: m_LocalRotation.x
      value: -0
      objectReference: {fileID: 0}
    - target: {fileID: 8144348626067877494, guid: 2bafed820680a974097552d2186bc0fe,
        type: 3}
      propertyPath: m_LocalRotation.y
      value: -0
      objectReference: {fileID: 0}
    - target: {fileID: 8144348626067877494, guid: 2bafed820680a974097552d2186bc0fe,
        type: 3}
      propertyPath: m_LocalRotation.z
      value: -0
      objectReference: {fileID: 0}
    - target: {fileID: 8144348626067877494, guid: 2bafed820680a974097552d2186bc0fe,
        type: 3}
      propertyPath: m_LocalEulerAnglesHint.x
      value: 0
      objectReference: {fileID: 0}
    - target: {fileID: 8144348626067877494, guid: 2bafed820680a974097552d2186bc0fe,
        type: 3}
      propertyPath: m_LocalEulerAnglesHint.y
      value: 0
      objectReference: {fileID: 0}
    - target: {fileID: 8144348626067877494, guid: 2bafed820680a974097552d2186bc0fe,
        type: 3}
      propertyPath: m_LocalEulerAnglesHint.z
      value: 0
      objectReference: {fileID: 0}
    - target: {fileID: 8145453841153682938, guid: 2bafed820680a974097552d2186bc0fe,
        type: 3}
      propertyPath: m_Name
      value: Brush_Button8
      objectReference: {fileID: 0}
    m_RemovedComponents: []
  m_SourcePrefab: {fileID: 100100000, guid: 2bafed820680a974097552d2186bc0fe, type: 3}
--- !u!4 &7303350462305843680 stripped
Transform:
  m_CorrespondingSourceObject: {fileID: 8144348626067877494, guid: 2bafed820680a974097552d2186bc0fe,
    type: 3}
  m_PrefabInstance: {fileID: 1467117261379327894}
  m_PrefabAsset: {fileID: 0}
<<<<<<< HEAD
--- !u!1001 &1659090791282419119
PrefabInstance:
=======
  m_GameObject: {fileID: 1968830271372814}
  serializedVersion: 2
  m_LocalRotation: {x: 0, y: 0, z: 0, w: 1}
  m_LocalPosition: {x: -0.25, y: -0.25, z: -0.05}
  m_LocalScale: {x: 0.4, y: 0.4, z: 0.4}
  m_ConstrainProportionsScale: 0
  m_Children: []
  m_Father: {fileID: 4269592690076886}
  m_LocalEulerAnglesHint: {x: 0, y: 0, z: 0}
--- !u!33 &33144485263834602
MeshFilter:
>>>>>>> cbb54d6a
  m_ObjectHideFlags: 0
  serializedVersion: 2
  m_Modification:
    m_TransformParent: {fileID: 4218283724290616}
    m_Modifications:
    - target: {fileID: 8144348626067877494, guid: 2bafed820680a974097552d2186bc0fe,
        type: 3}
      propertyPath: m_RootOrder
      value: 3
      objectReference: {fileID: 0}
    - target: {fileID: 8144348626067877494, guid: 2bafed820680a974097552d2186bc0fe,
        type: 3}
      propertyPath: m_LocalScale.x
      value: 0.35000002
      objectReference: {fileID: 0}
    - target: {fileID: 8144348626067877494, guid: 2bafed820680a974097552d2186bc0fe,
        type: 3}
      propertyPath: m_LocalScale.y
      value: 0.35
      objectReference: {fileID: 0}
    - target: {fileID: 8144348626067877494, guid: 2bafed820680a974097552d2186bc0fe,
        type: 3}
      propertyPath: m_LocalScale.z
      value: 0.35
      objectReference: {fileID: 0}
    - target: {fileID: 8144348626067877494, guid: 2bafed820680a974097552d2186bc0fe,
        type: 3}
      propertyPath: m_LocalPosition.x
      value: -0.21400045
      objectReference: {fileID: 0}
    - target: {fileID: 8144348626067877494, guid: 2bafed820680a974097552d2186bc0fe,
        type: 3}
      propertyPath: m_LocalPosition.y
      value: 0.62899935
      objectReference: {fileID: 0}
    - target: {fileID: 8144348626067877494, guid: 2bafed820680a974097552d2186bc0fe,
        type: 3}
      propertyPath: m_LocalPosition.z
      value: 0.05000037
      objectReference: {fileID: 0}
    - target: {fileID: 8144348626067877494, guid: 2bafed820680a974097552d2186bc0fe,
        type: 3}
      propertyPath: m_LocalRotation.w
      value: 1
      objectReference: {fileID: 0}
    - target: {fileID: 8144348626067877494, guid: 2bafed820680a974097552d2186bc0fe,
        type: 3}
      propertyPath: m_LocalRotation.x
      value: -0
      objectReference: {fileID: 0}
    - target: {fileID: 8144348626067877494, guid: 2bafed820680a974097552d2186bc0fe,
        type: 3}
      propertyPath: m_LocalRotation.y
      value: -0
      objectReference: {fileID: 0}
    - target: {fileID: 8144348626067877494, guid: 2bafed820680a974097552d2186bc0fe,
        type: 3}
      propertyPath: m_LocalRotation.z
      value: -0
      objectReference: {fileID: 0}
    - target: {fileID: 8144348626067877494, guid: 2bafed820680a974097552d2186bc0fe,
        type: 3}
      propertyPath: m_LocalEulerAnglesHint.x
      value: 0
      objectReference: {fileID: 0}
    - target: {fileID: 8144348626067877494, guid: 2bafed820680a974097552d2186bc0fe,
        type: 3}
      propertyPath: m_LocalEulerAnglesHint.y
      value: 0
      objectReference: {fileID: 0}
    - target: {fileID: 8144348626067877494, guid: 2bafed820680a974097552d2186bc0fe,
        type: 3}
      propertyPath: m_LocalEulerAnglesHint.z
      value: 0
      objectReference: {fileID: 0}
    - target: {fileID: 8145453841153682938, guid: 2bafed820680a974097552d2186bc0fe,
        type: 3}
      propertyPath: m_Name
      value: Brush_Button1
      objectReference: {fileID: 0}
    m_RemovedComponents: []
  m_SourcePrefab: {fileID: 100100000, guid: 2bafed820680a974097552d2186bc0fe, type: 3}
--- !u!4 &7350102897016032217 stripped
Transform:
  m_CorrespondingSourceObject: {fileID: 8144348626067877494, guid: 2bafed820680a974097552d2186bc0fe,
    type: 3}
  m_PrefabInstance: {fileID: 1659090791282419119}
  m_PrefabAsset: {fileID: 0}
--- !u!1001 &3037308841084175616
PrefabInstance:
  m_ObjectHideFlags: 0
  serializedVersion: 2
  m_Modification:
    m_TransformParent: {fileID: 4218283724290616}
    m_Modifications:
    - target: {fileID: 8144348626067877494, guid: 2bafed820680a974097552d2186bc0fe,
        type: 3}
      propertyPath: m_RootOrder
      value: 6
      objectReference: {fileID: 0}
    - target: {fileID: 8144348626067877494, guid: 2bafed820680a974097552d2186bc0fe,
        type: 3}
      propertyPath: m_LocalScale.x
      value: 0.35000002
      objectReference: {fileID: 0}
    - target: {fileID: 8144348626067877494, guid: 2bafed820680a974097552d2186bc0fe,
        type: 3}
      propertyPath: m_LocalScale.y
      value: 0.35
      objectReference: {fileID: 0}
    - target: {fileID: 8144348626067877494, guid: 2bafed820680a974097552d2186bc0fe,
        type: 3}
      propertyPath: m_LocalScale.z
      value: 0.35
      objectReference: {fileID: 0}
    - target: {fileID: 8144348626067877494, guid: 2bafed820680a974097552d2186bc0fe,
        type: 3}
      propertyPath: m_LocalPosition.x
      value: -0.6469999
      objectReference: {fileID: 0}
    - target: {fileID: 8144348626067877494, guid: 2bafed820680a974097552d2186bc0fe,
        type: 3}
      propertyPath: m_LocalPosition.y
      value: 0.21100016
      objectReference: {fileID: 0}
    - target: {fileID: 8144348626067877494, guid: 2bafed820680a974097552d2186bc0fe,
        type: 3}
      propertyPath: m_LocalPosition.z
      value: 0.05000013
      objectReference: {fileID: 0}
    - target: {fileID: 8144348626067877494, guid: 2bafed820680a974097552d2186bc0fe,
        type: 3}
      propertyPath: m_LocalRotation.w
      value: 1
      objectReference: {fileID: 0}
    - target: {fileID: 8144348626067877494, guid: 2bafed820680a974097552d2186bc0fe,
        type: 3}
      propertyPath: m_LocalRotation.x
      value: -0
      objectReference: {fileID: 0}
    - target: {fileID: 8144348626067877494, guid: 2bafed820680a974097552d2186bc0fe,
        type: 3}
      propertyPath: m_LocalRotation.y
      value: -0
      objectReference: {fileID: 0}
    - target: {fileID: 8144348626067877494, guid: 2bafed820680a974097552d2186bc0fe,
        type: 3}
      propertyPath: m_LocalRotation.z
      value: -0
      objectReference: {fileID: 0}
    - target: {fileID: 8144348626067877494, guid: 2bafed820680a974097552d2186bc0fe,
        type: 3}
      propertyPath: m_LocalEulerAnglesHint.x
      value: 0
      objectReference: {fileID: 0}
    - target: {fileID: 8144348626067877494, guid: 2bafed820680a974097552d2186bc0fe,
        type: 3}
      propertyPath: m_LocalEulerAnglesHint.y
      value: 0
      objectReference: {fileID: 0}
    - target: {fileID: 8144348626067877494, guid: 2bafed820680a974097552d2186bc0fe,
        type: 3}
      propertyPath: m_LocalEulerAnglesHint.z
      value: 0
      objectReference: {fileID: 0}
    - target: {fileID: 8145453841153682938, guid: 2bafed820680a974097552d2186bc0fe,
        type: 3}
      propertyPath: m_Name
      value: Brush_Button4
      objectReference: {fileID: 0}
    m_RemovedComponents: []
  m_SourcePrefab: {fileID: 100100000, guid: 2bafed820680a974097552d2186bc0fe, type: 3}
--- !u!4 &6566311619524995958 stripped
Transform:
  m_CorrespondingSourceObject: {fileID: 8144348626067877494, guid: 2bafed820680a974097552d2186bc0fe,
    type: 3}
  m_PrefabInstance: {fileID: 3037308841084175616}
  m_PrefabAsset: {fileID: 0}
<<<<<<< HEAD
--- !u!1001 &4635219014717925142
=======
  m_GameObject: {fileID: 1968830271372814}
  m_Enabled: 1
  m_CastShadows: 0
  m_ReceiveShadows: 0
  m_DynamicOccludee: 1
  m_StaticShadowCaster: 0
  m_MotionVectors: 1
  m_LightProbeUsage: 0
  m_ReflectionProbeUsage: 1
  m_RayTracingMode: 2
  m_RayTraceProcedural: 0
  m_RenderingLayerMask: 1
  m_RendererPriority: 0
  m_Materials:
  - {fileID: 2100000, guid: 12f5061e807a24449859d6d7b3b66c4d, type: 2}
  m_StaticBatchInfo:
    firstSubMesh: 0
    subMeshCount: 0
  m_StaticBatchRoot: {fileID: 0}
  m_ProbeAnchor: {fileID: 0}
  m_LightProbeVolumeOverride: {fileID: 0}
  m_ScaleInLightmap: 1
  m_ReceiveGI: 1
  m_PreserveUVs: 1
  m_IgnoreNormalsForChartDetection: 0
  m_ImportantGI: 0
  m_StitchLightmapSeams: 0
  m_SelectedEditorRenderState: 3
  m_MinimumChartSize: 4
  m_AutoUVMaxDistance: 0.5
  m_AutoUVMaxAngle: 89
  m_LightmapParameters: {fileID: 0}
  m_SortingLayerID: 0
  m_SortingLayer: 0
  m_SortingOrder: 0
  m_AdditionalVertexStreams: {fileID: 0}
--- !u!1001 &1345002710036633993
>>>>>>> cbb54d6a
PrefabInstance:
  m_ObjectHideFlags: 0
  serializedVersion: 2
  m_Modification:
<<<<<<< HEAD
    m_TransformParent: {fileID: 4218283724290616}
    m_Modifications:
    - target: {fileID: 8144348626067877494, guid: 2bafed820680a974097552d2186bc0fe,
        type: 3}
      propertyPath: m_RootOrder
      value: 12
      objectReference: {fileID: 0}
    - target: {fileID: 8144348626067877494, guid: 2bafed820680a974097552d2186bc0fe,
        type: 3}
      propertyPath: m_LocalScale.x
      value: 0.35000002
      objectReference: {fileID: 0}
    - target: {fileID: 8144348626067877494, guid: 2bafed820680a974097552d2186bc0fe,
        type: 3}
      propertyPath: m_LocalScale.y
      value: 0.35
      objectReference: {fileID: 0}
    - target: {fileID: 8144348626067877494, guid: 2bafed820680a974097552d2186bc0fe,
        type: 3}
      propertyPath: m_LocalScale.z
      value: 0.35
      objectReference: {fileID: 0}
    - target: {fileID: 8144348626067877494, guid: 2bafed820680a974097552d2186bc0fe,
        type: 3}
      propertyPath: m_LocalPosition.x
      value: 0.21400014
      objectReference: {fileID: 0}
    - target: {fileID: 8144348626067877494, guid: 2bafed820680a974097552d2186bc0fe,
        type: 3}
      propertyPath: m_LocalPosition.y
      value: -0.21900013
      objectReference: {fileID: 0}
    - target: {fileID: 8144348626067877494, guid: 2bafed820680a974097552d2186bc0fe,
        type: 3}
      propertyPath: m_LocalPosition.z
      value: 0.050000444
      objectReference: {fileID: 0}
    - target: {fileID: 8144348626067877494, guid: 2bafed820680a974097552d2186bc0fe,
        type: 3}
      propertyPath: m_LocalRotation.w
      value: 1
      objectReference: {fileID: 0}
    - target: {fileID: 8144348626067877494, guid: 2bafed820680a974097552d2186bc0fe,
        type: 3}
      propertyPath: m_LocalRotation.x
      value: -0
      objectReference: {fileID: 0}
    - target: {fileID: 8144348626067877494, guid: 2bafed820680a974097552d2186bc0fe,
        type: 3}
      propertyPath: m_LocalRotation.y
      value: -0
      objectReference: {fileID: 0}
    - target: {fileID: 8144348626067877494, guid: 2bafed820680a974097552d2186bc0fe,
        type: 3}
      propertyPath: m_LocalRotation.z
      value: -0
      objectReference: {fileID: 0}
    - target: {fileID: 8144348626067877494, guid: 2bafed820680a974097552d2186bc0fe,
        type: 3}
      propertyPath: m_LocalEulerAnglesHint.x
      value: 0
      objectReference: {fileID: 0}
    - target: {fileID: 8144348626067877494, guid: 2bafed820680a974097552d2186bc0fe,
        type: 3}
      propertyPath: m_LocalEulerAnglesHint.y
      value: 0
      objectReference: {fileID: 0}
    - target: {fileID: 8144348626067877494, guid: 2bafed820680a974097552d2186bc0fe,
        type: 3}
      propertyPath: m_LocalEulerAnglesHint.z
      value: 0
      objectReference: {fileID: 0}
    - target: {fileID: 8145453841153682938, guid: 2bafed820680a974097552d2186bc0fe,
        type: 3}
      propertyPath: m_Name
      value: Brush_Button10
      objectReference: {fileID: 0}
    m_RemovedComponents: []
  m_SourcePrefab: {fileID: 100100000, guid: 2bafed820680a974097552d2186bc0fe, type: 3}
--- !u!4 &3554768157184002400 stripped
Transform:
  m_CorrespondingSourceObject: {fileID: 8144348626067877494, guid: 2bafed820680a974097552d2186bc0fe,
    type: 3}
  m_PrefabInstance: {fileID: 4635219014717925142}
  m_PrefabAsset: {fileID: 0}
--- !u!1001 &5059277711589785842
PrefabInstance:
  m_ObjectHideFlags: 0
  serializedVersion: 2
  m_Modification:
    m_TransformParent: {fileID: 4218283724290616}
    m_Modifications:
    - target: {fileID: 8144348626067877494, guid: 2bafed820680a974097552d2186bc0fe,
        type: 3}
      propertyPath: m_RootOrder
      value: 5
      objectReference: {fileID: 0}
    - target: {fileID: 8144348626067877494, guid: 2bafed820680a974097552d2186bc0fe,
        type: 3}
      propertyPath: m_LocalScale.x
      value: 0.35000002
      objectReference: {fileID: 0}
    - target: {fileID: 8144348626067877494, guid: 2bafed820680a974097552d2186bc0fe,
        type: 3}
      propertyPath: m_LocalScale.y
      value: 0.35
      objectReference: {fileID: 0}
    - target: {fileID: 8144348626067877494, guid: 2bafed820680a974097552d2186bc0fe,
        type: 3}
      propertyPath: m_LocalScale.z
      value: 0.35
      objectReference: {fileID: 0}
    - target: {fileID: 8144348626067877494, guid: 2bafed820680a974097552d2186bc0fe,
        type: 3}
      propertyPath: m_LocalPosition.x
      value: 0.647
      objectReference: {fileID: 0}
    - target: {fileID: 8144348626067877494, guid: 2bafed820680a974097552d2186bc0fe,
        type: 3}
      propertyPath: m_LocalPosition.y
      value: 0.6289994
      objectReference: {fileID: 0}
    - target: {fileID: 8144348626067877494, guid: 2bafed820680a974097552d2186bc0fe,
        type: 3}
      propertyPath: m_LocalPosition.z
      value: 0.05000046
      objectReference: {fileID: 0}
    - target: {fileID: 8144348626067877494, guid: 2bafed820680a974097552d2186bc0fe,
        type: 3}
      propertyPath: m_LocalRotation.w
      value: 1
      objectReference: {fileID: 0}
    - target: {fileID: 8144348626067877494, guid: 2bafed820680a974097552d2186bc0fe,
        type: 3}
      propertyPath: m_LocalRotation.x
      value: -0
      objectReference: {fileID: 0}
    - target: {fileID: 8144348626067877494, guid: 2bafed820680a974097552d2186bc0fe,
        type: 3}
      propertyPath: m_LocalRotation.y
      value: -0
      objectReference: {fileID: 0}
    - target: {fileID: 8144348626067877494, guid: 2bafed820680a974097552d2186bc0fe,
        type: 3}
      propertyPath: m_LocalRotation.z
      value: -0
      objectReference: {fileID: 0}
    - target: {fileID: 8144348626067877494, guid: 2bafed820680a974097552d2186bc0fe,
        type: 3}
      propertyPath: m_LocalEulerAnglesHint.x
      value: 0
      objectReference: {fileID: 0}
    - target: {fileID: 8144348626067877494, guid: 2bafed820680a974097552d2186bc0fe,
        type: 3}
      propertyPath: m_LocalEulerAnglesHint.y
      value: 0
      objectReference: {fileID: 0}
    - target: {fileID: 8144348626067877494, guid: 2bafed820680a974097552d2186bc0fe,
        type: 3}
      propertyPath: m_LocalEulerAnglesHint.z
      value: 0
      objectReference: {fileID: 0}
    - target: {fileID: 8145453841153682938, guid: 2bafed820680a974097552d2186bc0fe,
        type: 3}
      propertyPath: m_Name
      value: Brush_Button3
      objectReference: {fileID: 0}
    m_RemovedComponents: []
  m_SourcePrefab: {fileID: 100100000, guid: 2bafed820680a974097552d2186bc0fe, type: 3}
--- !u!4 &3976858424677445252 stripped
Transform:
  m_CorrespondingSourceObject: {fileID: 8144348626067877494, guid: 2bafed820680a974097552d2186bc0fe,
    type: 3}
  m_PrefabInstance: {fileID: 5059277711589785842}
  m_PrefabAsset: {fileID: 0}
--- !u!1001 &5569989527732683884
PrefabInstance:
  m_ObjectHideFlags: 0
  serializedVersion: 2
  m_Modification:
    m_TransformParent: {fileID: 4218283724290616}
    m_Modifications:
    - target: {fileID: 8144348626067877494, guid: 2bafed820680a974097552d2186bc0fe,
        type: 3}
      propertyPath: m_RootOrder
      value: 4
      objectReference: {fileID: 0}
    - target: {fileID: 8144348626067877494, guid: 2bafed820680a974097552d2186bc0fe,
        type: 3}
      propertyPath: m_LocalScale.x
      value: 0.35000002
      objectReference: {fileID: 0}
    - target: {fileID: 8144348626067877494, guid: 2bafed820680a974097552d2186bc0fe,
        type: 3}
      propertyPath: m_LocalScale.y
      value: 0.35
      objectReference: {fileID: 0}
    - target: {fileID: 8144348626067877494, guid: 2bafed820680a974097552d2186bc0fe,
        type: 3}
      propertyPath: m_LocalScale.z
      value: 0.35
      objectReference: {fileID: 0}
    - target: {fileID: 8144348626067877494, guid: 2bafed820680a974097552d2186bc0fe,
        type: 3}
      propertyPath: m_LocalPosition.x
      value: 0.21400017
      objectReference: {fileID: 0}
    - target: {fileID: 8144348626067877494, guid: 2bafed820680a974097552d2186bc0fe,
        type: 3}
      propertyPath: m_LocalPosition.y
      value: 0.6289994
      objectReference: {fileID: 0}
    - target: {fileID: 8144348626067877494, guid: 2bafed820680a974097552d2186bc0fe,
        type: 3}
      propertyPath: m_LocalPosition.z
      value: 0.050000116
      objectReference: {fileID: 0}
    - target: {fileID: 8144348626067877494, guid: 2bafed820680a974097552d2186bc0fe,
        type: 3}
      propertyPath: m_LocalRotation.w
      value: 1
      objectReference: {fileID: 0}
    - target: {fileID: 8144348626067877494, guid: 2bafed820680a974097552d2186bc0fe,
        type: 3}
      propertyPath: m_LocalRotation.x
      value: -0
      objectReference: {fileID: 0}
    - target: {fileID: 8144348626067877494, guid: 2bafed820680a974097552d2186bc0fe,
        type: 3}
      propertyPath: m_LocalRotation.y
      value: -0
      objectReference: {fileID: 0}
    - target: {fileID: 8144348626067877494, guid: 2bafed820680a974097552d2186bc0fe,
        type: 3}
      propertyPath: m_LocalRotation.z
      value: -0
      objectReference: {fileID: 0}
    - target: {fileID: 8144348626067877494, guid: 2bafed820680a974097552d2186bc0fe,
        type: 3}
      propertyPath: m_LocalEulerAnglesHint.x
      value: 0
      objectReference: {fileID: 0}
    - target: {fileID: 8144348626067877494, guid: 2bafed820680a974097552d2186bc0fe,
        type: 3}
      propertyPath: m_LocalEulerAnglesHint.y
      value: 0
      objectReference: {fileID: 0}
    - target: {fileID: 8144348626067877494, guid: 2bafed820680a974097552d2186bc0fe,
        type: 3}
      propertyPath: m_LocalEulerAnglesHint.z
      value: 0
      objectReference: {fileID: 0}
    - target: {fileID: 8145453841153682938, guid: 2bafed820680a974097552d2186bc0fe,
        type: 3}
      propertyPath: m_Name
      value: Brush_Button2
      objectReference: {fileID: 0}
    m_RemovedComponents: []
  m_SourcePrefab: {fileID: 100100000, guid: 2bafed820680a974097552d2186bc0fe, type: 3}
--- !u!4 &4344313491076704794 stripped
Transform:
  m_CorrespondingSourceObject: {fileID: 8144348626067877494, guid: 2bafed820680a974097552d2186bc0fe,
    type: 3}
  m_PrefabInstance: {fileID: 5569989527732683884}
  m_PrefabAsset: {fileID: 0}
--- !u!1001 &5776734561797553664
PrefabInstance:
  m_ObjectHideFlags: 0
  serializedVersion: 2
  m_Modification:
    m_TransformParent: {fileID: 4218283724290616}
    m_Modifications:
    - target: {fileID: 8144348626067877494, guid: 2bafed820680a974097552d2186bc0fe,
        type: 3}
      propertyPath: m_RootOrder
      value: 10
      objectReference: {fileID: 0}
    - target: {fileID: 8144348626067877494, guid: 2bafed820680a974097552d2186bc0fe,
        type: 3}
      propertyPath: m_LocalScale.x
      value: 0.35000002
      objectReference: {fileID: 0}
    - target: {fileID: 8144348626067877494, guid: 2bafed820680a974097552d2186bc0fe,
        type: 3}
      propertyPath: m_LocalScale.y
      value: 0.35
      objectReference: {fileID: 0}
    - target: {fileID: 8144348626067877494, guid: 2bafed820680a974097552d2186bc0fe,
        type: 3}
      propertyPath: m_LocalScale.z
      value: 0.35
      objectReference: {fileID: 0}
    - target: {fileID: 8144348626067877494, guid: 2bafed820680a974097552d2186bc0fe,
        type: 3}
      propertyPath: m_LocalPosition.x
      value: -0.21400002
      objectReference: {fileID: 0}
    - target: {fileID: 8144348626067877494, guid: 2bafed820680a974097552d2186bc0fe,
        type: 3}
      propertyPath: m_LocalPosition.y
      value: -0.21900019
      objectReference: {fileID: 0}
    - target: {fileID: 8144348626067877494, guid: 2bafed820680a974097552d2186bc0fe,
        type: 3}
      propertyPath: m_LocalPosition.z
      value: 0.04999984
      objectReference: {fileID: 0}
    - target: {fileID: 8144348626067877494, guid: 2bafed820680a974097552d2186bc0fe,
        type: 3}
      propertyPath: m_LocalRotation.w
      value: 1
      objectReference: {fileID: 0}
    - target: {fileID: 8144348626067877494, guid: 2bafed820680a974097552d2186bc0fe,
        type: 3}
      propertyPath: m_LocalRotation.x
      value: -0
      objectReference: {fileID: 0}
    - target: {fileID: 8144348626067877494, guid: 2bafed820680a974097552d2186bc0fe,
        type: 3}
      propertyPath: m_LocalRotation.y
      value: -0
      objectReference: {fileID: 0}
    - target: {fileID: 8144348626067877494, guid: 2bafed820680a974097552d2186bc0fe,
        type: 3}
      propertyPath: m_LocalRotation.z
      value: -0
      objectReference: {fileID: 0}
    - target: {fileID: 8144348626067877494, guid: 2bafed820680a974097552d2186bc0fe,
        type: 3}
      propertyPath: m_LocalEulerAnglesHint.x
      value: 0
      objectReference: {fileID: 0}
    - target: {fileID: 8144348626067877494, guid: 2bafed820680a974097552d2186bc0fe,
        type: 3}
      propertyPath: m_LocalEulerAnglesHint.y
      value: 0
      objectReference: {fileID: 0}
    - target: {fileID: 8144348626067877494, guid: 2bafed820680a974097552d2186bc0fe,
        type: 3}
      propertyPath: m_LocalEulerAnglesHint.z
      value: 0
      objectReference: {fileID: 0}
    - target: {fileID: 8145453841153682938, guid: 2bafed820680a974097552d2186bc0fe,
        type: 3}
      propertyPath: m_Name
      value: Brush_Button9
      objectReference: {fileID: 0}
    m_RemovedComponents: []
  m_SourcePrefab: {fileID: 100100000, guid: 2bafed820680a974097552d2186bc0fe, type: 3}
--- !u!4 &2390739147445588086 stripped
Transform:
  m_CorrespondingSourceObject: {fileID: 8144348626067877494, guid: 2bafed820680a974097552d2186bc0fe,
    type: 3}
  m_PrefabInstance: {fileID: 5776734561797553664}
  m_PrefabAsset: {fileID: 0}
--- !u!1001 &6428724390913302802
PrefabInstance:
  m_ObjectHideFlags: 0
  serializedVersion: 2
  m_Modification:
    m_TransformParent: {fileID: 4218283724290616}
    m_Modifications:
    - target: {fileID: 8144348626067877494, guid: 2bafed820680a974097552d2186bc0fe,
        type: 3}
      propertyPath: m_RootOrder
      value: 13
      objectReference: {fileID: 0}
    - target: {fileID: 8144348626067877494, guid: 2bafed820680a974097552d2186bc0fe,
        type: 3}
      propertyPath: m_LocalScale.x
      value: 0.35000002
      objectReference: {fileID: 0}
    - target: {fileID: 8144348626067877494, guid: 2bafed820680a974097552d2186bc0fe,
        type: 3}
      propertyPath: m_LocalScale.y
      value: 0.35
      objectReference: {fileID: 0}
    - target: {fileID: 8144348626067877494, guid: 2bafed820680a974097552d2186bc0fe,
        type: 3}
      propertyPath: m_LocalScale.z
      value: 0.35
      objectReference: {fileID: 0}
    - target: {fileID: 8144348626067877494, guid: 2bafed820680a974097552d2186bc0fe,
        type: 3}
      propertyPath: m_LocalPosition.x
      value: 0.6469996
      objectReference: {fileID: 0}
    - target: {fileID: 8144348626067877494, guid: 2bafed820680a974097552d2186bc0fe,
        type: 3}
      propertyPath: m_LocalPosition.y
      value: -0.21900013
      objectReference: {fileID: 0}
    - target: {fileID: 8144348626067877494, guid: 2bafed820680a974097552d2186bc0fe,
        type: 3}
      propertyPath: m_LocalPosition.z
      value: 0.05000058
      objectReference: {fileID: 0}
    - target: {fileID: 8144348626067877494, guid: 2bafed820680a974097552d2186bc0fe,
        type: 3}
      propertyPath: m_LocalRotation.w
      value: 1
      objectReference: {fileID: 0}
    - target: {fileID: 8144348626067877494, guid: 2bafed820680a974097552d2186bc0fe,
        type: 3}
      propertyPath: m_LocalRotation.x
      value: -0
      objectReference: {fileID: 0}
    - target: {fileID: 8144348626067877494, guid: 2bafed820680a974097552d2186bc0fe,
        type: 3}
      propertyPath: m_LocalRotation.y
      value: -0
      objectReference: {fileID: 0}
    - target: {fileID: 8144348626067877494, guid: 2bafed820680a974097552d2186bc0fe,
        type: 3}
      propertyPath: m_LocalRotation.z
      value: -0
      objectReference: {fileID: 0}
    - target: {fileID: 8144348626067877494, guid: 2bafed820680a974097552d2186bc0fe,
        type: 3}
      propertyPath: m_LocalEulerAnglesHint.x
      value: 0
      objectReference: {fileID: 0}
    - target: {fileID: 8144348626067877494, guid: 2bafed820680a974097552d2186bc0fe,
        type: 3}
      propertyPath: m_LocalEulerAnglesHint.y
      value: 0
      objectReference: {fileID: 0}
    - target: {fileID: 8144348626067877494, guid: 2bafed820680a974097552d2186bc0fe,
        type: 3}
      propertyPath: m_LocalEulerAnglesHint.z
      value: 0
      objectReference: {fileID: 0}
    - target: {fileID: 8145453841153682938, guid: 2bafed820680a974097552d2186bc0fe,
        type: 3}
      propertyPath: m_Name
      value: Brush_Button11
      objectReference: {fileID: 0}
    m_RemovedComponents: []
  m_SourcePrefab: {fileID: 100100000, guid: 2bafed820680a974097552d2186bc0fe, type: 3}
--- !u!4 &2896345802503982948 stripped
Transform:
  m_CorrespondingSourceObject: {fileID: 8144348626067877494, guid: 2bafed820680a974097552d2186bc0fe,
    type: 3}
  m_PrefabInstance: {fileID: 6428724390913302802}
  m_PrefabAsset: {fileID: 0}
--- !u!1001 &8047457231523417080
PrefabInstance:
  m_ObjectHideFlags: 0
  serializedVersion: 2
  m_Modification:
    m_TransformParent: {fileID: 4218283724290616}
    m_Modifications:
    - target: {fileID: 8144348626067877494, guid: 2bafed820680a974097552d2186bc0fe,
        type: 3}
      propertyPath: m_RootOrder
      value: 2
      objectReference: {fileID: 0}
    - target: {fileID: 8144348626067877494, guid: 2bafed820680a974097552d2186bc0fe,
        type: 3}
      propertyPath: m_LocalScale.x
      value: 0.35000002
      objectReference: {fileID: 0}
    - target: {fileID: 8144348626067877494, guid: 2bafed820680a974097552d2186bc0fe,
        type: 3}
      propertyPath: m_LocalScale.y
      value: 0.35
      objectReference: {fileID: 0}
    - target: {fileID: 8144348626067877494, guid: 2bafed820680a974097552d2186bc0fe,
        type: 3}
      propertyPath: m_LocalScale.z
      value: 0.35
      objectReference: {fileID: 0}
    - target: {fileID: 8144348626067877494, guid: 2bafed820680a974097552d2186bc0fe,
        type: 3}
      propertyPath: m_LocalPosition.x
      value: -0.6469999
      objectReference: {fileID: 0}
    - target: {fileID: 8144348626067877494, guid: 2bafed820680a974097552d2186bc0fe,
        type: 3}
      propertyPath: m_LocalPosition.y
      value: 0.62899935
      objectReference: {fileID: 0}
    - target: {fileID: 8144348626067877494, guid: 2bafed820680a974097552d2186bc0fe,
        type: 3}
      propertyPath: m_LocalPosition.z
      value: 0.05000028
      objectReference: {fileID: 0}
    - target: {fileID: 8144348626067877494, guid: 2bafed820680a974097552d2186bc0fe,
        type: 3}
      propertyPath: m_LocalRotation.w
      value: 1
      objectReference: {fileID: 0}
    - target: {fileID: 8144348626067877494, guid: 2bafed820680a974097552d2186bc0fe,
        type: 3}
      propertyPath: m_LocalRotation.x
      value: -0
      objectReference: {fileID: 0}
    - target: {fileID: 8144348626067877494, guid: 2bafed820680a974097552d2186bc0fe,
        type: 3}
      propertyPath: m_LocalRotation.y
      value: -0
      objectReference: {fileID: 0}
    - target: {fileID: 8144348626067877494, guid: 2bafed820680a974097552d2186bc0fe,
        type: 3}
      propertyPath: m_LocalRotation.z
      value: -0
      objectReference: {fileID: 0}
    - target: {fileID: 8144348626067877494, guid: 2bafed820680a974097552d2186bc0fe,
        type: 3}
      propertyPath: m_LocalEulerAnglesHint.x
      value: 0
      objectReference: {fileID: 0}
    - target: {fileID: 8144348626067877494, guid: 2bafed820680a974097552d2186bc0fe,
        type: 3}
      propertyPath: m_LocalEulerAnglesHint.y
      value: 0
      objectReference: {fileID: 0}
    - target: {fileID: 8144348626067877494, guid: 2bafed820680a974097552d2186bc0fe,
        type: 3}
      propertyPath: m_LocalEulerAnglesHint.z
      value: 0
      objectReference: {fileID: 0}
    - target: {fileID: 8145453841153682938, guid: 2bafed820680a974097552d2186bc0fe,
        type: 3}
      propertyPath: m_Name
      value: Brush_Button0
      objectReference: {fileID: 0}
    m_RemovedComponents: []
  m_SourcePrefab: {fileID: 100100000, guid: 2bafed820680a974097552d2186bc0fe, type: 3}
--- !u!4 &2209233708176467342 stripped
Transform:
  m_CorrespondingSourceObject: {fileID: 8144348626067877494, guid: 2bafed820680a974097552d2186bc0fe,
    type: 3}
  m_PrefabInstance: {fileID: 8047457231523417080}
  m_PrefabAsset: {fileID: 0}
--- !u!1001 &8677124673420741922
PrefabInstance:
  m_ObjectHideFlags: 0
  serializedVersion: 2
  m_Modification:
    m_TransformParent: {fileID: 4218283724290616}
    m_Modifications:
    - target: {fileID: 8144348626067877494, guid: 2bafed820680a974097552d2186bc0fe,
        type: 3}
      propertyPath: m_RootOrder
      value: 8
      objectReference: {fileID: 0}
    - target: {fileID: 8144348626067877494, guid: 2bafed820680a974097552d2186bc0fe,
        type: 3}
      propertyPath: m_LocalScale.x
      value: 0.35000002
      objectReference: {fileID: 0}
    - target: {fileID: 8144348626067877494, guid: 2bafed820680a974097552d2186bc0fe,
        type: 3}
      propertyPath: m_LocalScale.y
      value: 0.35
      objectReference: {fileID: 0}
    - target: {fileID: 8144348626067877494, guid: 2bafed820680a974097552d2186bc0fe,
        type: 3}
      propertyPath: m_LocalScale.z
      value: 0.35
      objectReference: {fileID: 0}
    - target: {fileID: 8144348626067877494, guid: 2bafed820680a974097552d2186bc0fe,
        type: 3}
      propertyPath: m_LocalPosition.x
      value: 0.21400036
      objectReference: {fileID: 0}
    - target: {fileID: 8144348626067877494, guid: 2bafed820680a974097552d2186bc0fe,
        type: 3}
      propertyPath: m_LocalPosition.y
      value: 0.21100016
      objectReference: {fileID: 0}
    - target: {fileID: 8144348626067877494, guid: 2bafed820680a974097552d2186bc0fe,
        type: 3}
      propertyPath: m_LocalPosition.z
      value: 0.0500001
      objectReference: {fileID: 0}
    - target: {fileID: 8144348626067877494, guid: 2bafed820680a974097552d2186bc0fe,
        type: 3}
      propertyPath: m_LocalRotation.w
      value: 1
      objectReference: {fileID: 0}
    - target: {fileID: 8144348626067877494, guid: 2bafed820680a974097552d2186bc0fe,
        type: 3}
      propertyPath: m_LocalRotation.x
      value: -0
      objectReference: {fileID: 0}
    - target: {fileID: 8144348626067877494, guid: 2bafed820680a974097552d2186bc0fe,
        type: 3}
      propertyPath: m_LocalRotation.y
      value: -0
      objectReference: {fileID: 0}
    - target: {fileID: 8144348626067877494, guid: 2bafed820680a974097552d2186bc0fe,
        type: 3}
      propertyPath: m_LocalRotation.z
      value: -0
      objectReference: {fileID: 0}
    - target: {fileID: 8144348626067877494, guid: 2bafed820680a974097552d2186bc0fe,
        type: 3}
      propertyPath: m_LocalEulerAnglesHint.x
      value: 0
      objectReference: {fileID: 0}
    - target: {fileID: 8144348626067877494, guid: 2bafed820680a974097552d2186bc0fe,
        type: 3}
      propertyPath: m_LocalEulerAnglesHint.y
      value: 0
      objectReference: {fileID: 0}
    - target: {fileID: 8144348626067877494, guid: 2bafed820680a974097552d2186bc0fe,
        type: 3}
      propertyPath: m_LocalEulerAnglesHint.z
      value: 0
      objectReference: {fileID: 0}
    - target: {fileID: 8145453841153682938, guid: 2bafed820680a974097552d2186bc0fe,
        type: 3}
      propertyPath: m_Name
      value: Brush_Button6
      objectReference: {fileID: 0}
    m_RemovedComponents: []
  m_SourcePrefab: {fileID: 100100000, guid: 2bafed820680a974097552d2186bc0fe, type: 3}
--- !u!4 &679444337690551124 stripped
Transform:
  m_CorrespondingSourceObject: {fileID: 8144348626067877494, guid: 2bafed820680a974097552d2186bc0fe,
    type: 3}
  m_PrefabInstance: {fileID: 8677124673420741922}
=======
    serializedVersion: 3
    m_TransformParent: {fileID: 4283814734408908}
    m_Modifications:
    - target: {fileID: 1503094713155990, guid: ef594e7ddc7909f429747f1ebbe8af90, type: 3}
      propertyPath: m_Name
      value: BrushSettingsTray
      objectReference: {fileID: 0}
    - target: {fileID: 4073457010706892, guid: ef594e7ddc7909f429747f1ebbe8af90, type: 3}
      propertyPath: m_LocalPosition.x
      value: 0.959
      objectReference: {fileID: 0}
    - target: {fileID: 4073457010706892, guid: ef594e7ddc7909f429747f1ebbe8af90, type: 3}
      propertyPath: m_LocalPosition.y
      value: -0.233
      objectReference: {fileID: 0}
    - target: {fileID: 4073457010706892, guid: ef594e7ddc7909f429747f1ebbe8af90, type: 3}
      propertyPath: m_LocalPosition.z
      value: 0.006
      objectReference: {fileID: 0}
    - target: {fileID: 4073457010706892, guid: ef594e7ddc7909f429747f1ebbe8af90, type: 3}
      propertyPath: m_LocalRotation.w
      value: 1
      objectReference: {fileID: 0}
    - target: {fileID: 4073457010706892, guid: ef594e7ddc7909f429747f1ebbe8af90, type: 3}
      propertyPath: m_LocalRotation.x
      value: 0
      objectReference: {fileID: 0}
    - target: {fileID: 4073457010706892, guid: ef594e7ddc7909f429747f1ebbe8af90, type: 3}
      propertyPath: m_LocalRotation.y
      value: 0
      objectReference: {fileID: 0}
    - target: {fileID: 4073457010706892, guid: ef594e7ddc7909f429747f1ebbe8af90, type: 3}
      propertyPath: m_LocalRotation.z
      value: 0
      objectReference: {fileID: 0}
    - target: {fileID: 4073457010706892, guid: ef594e7ddc7909f429747f1ebbe8af90, type: 3}
      propertyPath: m_LocalEulerAnglesHint.x
      value: 0
      objectReference: {fileID: 0}
    - target: {fileID: 4073457010706892, guid: ef594e7ddc7909f429747f1ebbe8af90, type: 3}
      propertyPath: m_LocalEulerAnglesHint.y
      value: 0
      objectReference: {fileID: 0}
    - target: {fileID: 4073457010706892, guid: ef594e7ddc7909f429747f1ebbe8af90, type: 3}
      propertyPath: m_LocalEulerAnglesHint.z
      value: 0
      objectReference: {fileID: 0}
    m_RemovedComponents: []
    m_RemovedGameObjects: []
    m_AddedGameObjects: []
    m_AddedComponents: []
  m_SourcePrefab: {fileID: 100100000, guid: ef594e7ddc7909f429747f1ebbe8af90, type: 3}
--- !u!4 &1343216314990874693 stripped
Transform:
  m_CorrespondingSourceObject: {fileID: 4073457010706892, guid: ef594e7ddc7909f429747f1ebbe8af90,
    type: 3}
  m_PrefabInstance: {fileID: 1345002710036633993}
>>>>>>> cbb54d6a
  m_PrefabAsset: {fileID: 0}<|MERGE_RESOLUTION|>--- conflicted
+++ resolved
@@ -1,168 +1,5 @@
 %YAML 1.1
 %TAG !u! tag:unity3d.com,2011:
-<<<<<<< HEAD
-=======
---- !u!1 &1058414191071464
-GameObject:
-  m_ObjectHideFlags: 0
-  m_CorrespondingSourceObject: {fileID: 0}
-  m_PrefabInstance: {fileID: 0}
-  m_PrefabAsset: {fileID: 0}
-  serializedVersion: 6
-  m_Component:
-  - component: {fileID: 4206574239112854}
-  - component: {fileID: 33829579923079940}
-  - component: {fileID: 23386909020171850}
-  - component: {fileID: 114477508833337604}
-  - component: {fileID: 65865995437084836}
-  m_Layer: 16
-  m_Name: Brush_Button11
-  m_TagString: Untagged
-  m_Icon: {fileID: 0}
-  m_NavMeshLayer: 0
-  m_StaticEditorFlags: 0
-  m_IsActive: 1
---- !u!4 &4206574239112854
-Transform:
-  m_ObjectHideFlags: 0
-  m_CorrespondingSourceObject: {fileID: 0}
-  m_PrefabInstance: {fileID: 0}
-  m_PrefabAsset: {fileID: 0}
-  m_GameObject: {fileID: 1058414191071464}
-  serializedVersion: 2
-  m_LocalRotation: {x: -0, y: -0, z: -0, w: 1}
-  m_LocalPosition: {x: 0.64699984, y: -0.21899986, z: 0.05000019}
-  m_LocalScale: {x: 0.35, y: 0.35, z: 0.35}
-  m_ConstrainProportionsScale: 0
-  m_Children:
-  - {fileID: 4980129379857646}
-  - {fileID: 4336857922903122}
-  m_Father: {fileID: 4218283724290616}
-  m_LocalEulerAnglesHint: {x: 0, y: 0, z: 0}
---- !u!33 &33829579923079940
-MeshFilter:
-  m_ObjectHideFlags: 0
-  m_CorrespondingSourceObject: {fileID: 0}
-  m_PrefabInstance: {fileID: 0}
-  m_PrefabAsset: {fileID: 0}
-  m_GameObject: {fileID: 1058414191071464}
-  m_Mesh: {fileID: 4300000, guid: 5501f437160666942ae970f3648fbeb8, type: 3}
---- !u!23 &23386909020171850
-MeshRenderer:
-  m_ObjectHideFlags: 0
-  m_CorrespondingSourceObject: {fileID: 0}
-  m_PrefabInstance: {fileID: 0}
-  m_PrefabAsset: {fileID: 0}
-  m_GameObject: {fileID: 1058414191071464}
-  m_Enabled: 1
-  m_CastShadows: 0
-  m_ReceiveShadows: 0
-  m_DynamicOccludee: 1
-  m_StaticShadowCaster: 0
-  m_MotionVectors: 1
-  m_LightProbeUsage: 0
-  m_ReflectionProbeUsage: 1
-  m_RayTracingMode: 2
-  m_RayTraceProcedural: 0
-  m_RenderingLayerMask: 1
-  m_RendererPriority: 0
-  m_Materials:
-  - {fileID: 2100000, guid: 40d29de2bdc11f04dbfa25059165916e, type: 2}
-  m_StaticBatchInfo:
-    firstSubMesh: 0
-    subMeshCount: 0
-  m_StaticBatchRoot: {fileID: 0}
-  m_ProbeAnchor: {fileID: 0}
-  m_LightProbeVolumeOverride: {fileID: 0}
-  m_ScaleInLightmap: 1
-  m_ReceiveGI: 1
-  m_PreserveUVs: 0
-  m_IgnoreNormalsForChartDetection: 0
-  m_ImportantGI: 0
-  m_StitchLightmapSeams: 0
-  m_SelectedEditorRenderState: 3
-  m_MinimumChartSize: 4
-  m_AutoUVMaxDistance: 0.5
-  m_AutoUVMaxAngle: 89
-  m_LightmapParameters: {fileID: 0}
-  m_SortingLayerID: 0
-  m_SortingLayer: 0
-  m_SortingOrder: 0
-  m_AdditionalVertexStreams: {fileID: 0}
---- !u!114 &114477508833337604
-MonoBehaviour:
-  m_ObjectHideFlags: 0
-  m_CorrespondingSourceObject: {fileID: 0}
-  m_PrefabInstance: {fileID: 0}
-  m_PrefabAsset: {fileID: 0}
-  m_GameObject: {fileID: 1058414191071464}
-  m_Enabled: 1
-  m_EditorHideFlags: 0
-  m_Script: {fileID: 11500000, guid: a52f3856cd88f86408f70b27caa48305, type: 3}
-  m_Name: 
-  m_EditorClassIdentifier: 
-  m_DescriptionType: 2
-  m_DescriptionYOffset: 0
-  m_DescriptionText: 
-  m_LocalizedDescription:
-    m_TableReference:
-      m_TableCollectionName: 
-    m_TableEntryReference:
-      m_KeyId: 0
-      m_Key: 
-    m_FallbackState: 0
-    m_WaitForCompletion: 0
-    m_LocalVariables: []
-  m_DescriptionTextExtra: 
-  m_LocalizedDescriptionExtra:
-    m_TableReference:
-      m_TableCollectionName: 
-    m_TableEntryReference:
-      m_KeyId: 0
-      m_Key: 
-    m_FallbackState: 0
-    m_WaitForCompletion: 0
-    m_LocalVariables: []
-  m_DescriptionActivateSpeed: 8
-  m_DescriptionZScale: 1
-  m_ButtonTexture: {fileID: 0}
-  m_AtlasTexture: 1
-  m_ToggleButton: 0
-  m_LongPressReleaseButton: 0
-  m_ButtonHasPressedAudio: 1
-  m_ZAdjustHover: -0.02
-  m_ZAdjustClick: 0.05
-  m_HoverScale: 1.1
-  m_HoverBoxColliderGrow: 0.2
-  m_AddOverlay: 0
-  m_PreviewBGTexture: {fileID: 2800000, guid: 609917f61fdca0d469c1bc06bfeb713b, type: 3}
-  m_AudioReactiveIcon: {fileID: 1633808620163262}
-  m_ExperimentalIcon: {fileID: 1758917389014430}
-  references:
-    version: 2
-    RefIds: []
---- !u!65 &65865995437084836
-BoxCollider:
-  m_ObjectHideFlags: 0
-  m_CorrespondingSourceObject: {fileID: 0}
-  m_PrefabInstance: {fileID: 0}
-  m_PrefabAsset: {fileID: 0}
-  m_GameObject: {fileID: 1058414191071464}
-  m_Material: {fileID: 0}
-  m_IncludeLayers:
-    serializedVersion: 2
-    m_Bits: 0
-  m_ExcludeLayers:
-    serializedVersion: 2
-    m_Bits: 0
-  m_LayerOverridePriority: 0
-  m_IsTrigger: 0
-  m_ProvidesContacts: 0
-  m_Enabled: 1
-  serializedVersion: 3
-  m_Size: {x: 1.0000001, y: 1.0000001, z: 0.025}
-  m_Center: {x: 0, y: 0, z: 0}
->>>>>>> cbb54d6a
 --- !u!1 &1083883430886350
 GameObject:
   m_ObjectHideFlags: 0
@@ -257,95 +94,9 @@
   m_Enabled: 1
   m_EditorHideFlags: 0
   m_Script: {fileID: 11500000, guid: 1aaefde5afe80784e908d27fcb05a101, type: 3}
-  m_Name: 
-  m_EditorClassIdentifier: 
+  m_Name:
+  m_EditorClassIdentifier:
   m_OffsetOverride: -1
-<<<<<<< HEAD
-=======
---- !u!1 &1085901682039170
-GameObject:
-  m_ObjectHideFlags: 0
-  m_CorrespondingSourceObject: {fileID: 0}
-  m_PrefabInstance: {fileID: 0}
-  m_PrefabAsset: {fileID: 0}
-  serializedVersion: 6
-  m_Component:
-  - component: {fileID: 4561141709141812}
-  - component: {fileID: 33962602204690344}
-  - component: {fileID: 23364947123181472}
-  m_Layer: 16
-  m_Name: AudioReactive
-  m_TagString: Untagged
-  m_Icon: {fileID: 0}
-  m_NavMeshLayer: 0
-  m_StaticEditorFlags: 0
-  m_IsActive: 1
---- !u!4 &4561141709141812
-Transform:
-  m_ObjectHideFlags: 0
-  m_CorrespondingSourceObject: {fileID: 0}
-  m_PrefabInstance: {fileID: 0}
-  m_PrefabAsset: {fileID: 0}
-  m_GameObject: {fileID: 1085901682039170}
-  serializedVersion: 2
-  m_LocalRotation: {x: 0, y: 0, z: 0, w: 1}
-  m_LocalPosition: {x: -0.25, y: -0.25, z: -0.05}
-  m_LocalScale: {x: 0.4, y: 0.4, z: 0.4}
-  m_ConstrainProportionsScale: 0
-  m_Children: []
-  m_Father: {fileID: 4919321322644624}
-  m_LocalEulerAnglesHint: {x: 0, y: 0, z: 0}
---- !u!33 &33962602204690344
-MeshFilter:
-  m_ObjectHideFlags: 0
-  m_CorrespondingSourceObject: {fileID: 0}
-  m_PrefabInstance: {fileID: 0}
-  m_PrefabAsset: {fileID: 0}
-  m_GameObject: {fileID: 1085901682039170}
-  m_Mesh: {fileID: 10210, guid: 0000000000000000e000000000000000, type: 0}
---- !u!23 &23364947123181472
-MeshRenderer:
-  m_ObjectHideFlags: 0
-  m_CorrespondingSourceObject: {fileID: 0}
-  m_PrefabInstance: {fileID: 0}
-  m_PrefabAsset: {fileID: 0}
-  m_GameObject: {fileID: 1085901682039170}
-  m_Enabled: 1
-  m_CastShadows: 0
-  m_ReceiveShadows: 0
-  m_DynamicOccludee: 1
-  m_StaticShadowCaster: 0
-  m_MotionVectors: 1
-  m_LightProbeUsage: 0
-  m_ReflectionProbeUsage: 1
-  m_RayTracingMode: 2
-  m_RayTraceProcedural: 0
-  m_RenderingLayerMask: 1
-  m_RendererPriority: 0
-  m_Materials:
-  - {fileID: 2100000, guid: 12f5061e807a24449859d6d7b3b66c4d, type: 2}
-  m_StaticBatchInfo:
-    firstSubMesh: 0
-    subMeshCount: 0
-  m_StaticBatchRoot: {fileID: 0}
-  m_ProbeAnchor: {fileID: 0}
-  m_LightProbeVolumeOverride: {fileID: 0}
-  m_ScaleInLightmap: 1
-  m_ReceiveGI: 1
-  m_PreserveUVs: 1
-  m_IgnoreNormalsForChartDetection: 0
-  m_ImportantGI: 0
-  m_StitchLightmapSeams: 0
-  m_SelectedEditorRenderState: 3
-  m_MinimumChartSize: 4
-  m_AutoUVMaxDistance: 0.5
-  m_AutoUVMaxAngle: 89
-  m_LightmapParameters: {fileID: 0}
-  m_SortingLayerID: 0
-  m_SortingLayer: 0
-  m_SortingOrder: 0
-  m_AdditionalVertexStreams: {fileID: 0}
->>>>>>> cbb54d6a
 --- !u!1 &1103716007502724
 GameObject:
   m_ObjectHideFlags: 0
@@ -434,8 +185,8 @@
   m_Enabled: 1
   m_EditorHideFlags: 0
   m_Script: {fileID: 11500000, guid: a7d0b1933e6839443a2050b4306ef453, type: 3}
-  m_Name: 
-  m_EditorClassIdentifier: 
+  m_Name:
+  m_EditorClassIdentifier:
   m_PanelType: 2
   m_Collider: {fileID: 65991805485152614}
   m_Mesh: {fileID: 1552050041013830}
@@ -451,7 +202,7 @@
       m_TableCollectionName: GUID:c84355079ab3f3e4f8f3812258805f86
     m_TableEntryReference:
       m_KeyId: 5335779313950720
-      m_Key: 
+      m_Key:
     m_FallbackState: 0
     m_WaitForCompletion: 0
     m_LocalVariables: []
@@ -502,8 +253,8 @@
   m_Enabled: 0
   m_EditorHideFlags: 0
   m_Script: {fileID: 11500000, guid: 6311d8a25dba6a443be8afe87803c545, type: 3}
-  m_Name: 
-  m_EditorClassIdentifier: 
+  m_Name:
+  m_EditorClassIdentifier:
   m_ShowDuration: 0.25
   m_GrabDistance: 1.4
   m_CollisionRadius: 1.2
@@ -539,8 +290,8 @@
   m_Enabled: 1
   m_EditorHideFlags: 0
   m_Script: {fileID: 11500000, guid: 739d5b1996234d64992a2ae60c3723e9, type: 3}
-  m_Name: 
-  m_EditorClassIdentifier: 
+  m_Name:
+  m_EditorClassIdentifier:
 --- !u!1 &1477318144670002
 GameObject:
   m_ObjectHideFlags: 0
@@ -567,1504 +318,15 @@
   m_CorrespondingSourceObject: {fileID: 0}
   m_PrefabInstance: {fileID: 0}
   m_PrefabAsset: {fileID: 0}
-<<<<<<< HEAD
   m_GameObject: {fileID: 1477318144670002}
+  serializedVersion: 2
   m_LocalRotation: {x: -0, y: -0, z: -0, w: 1}
   m_LocalPosition: {x: 0.6339998, y: -0.6370001, z: 0.05000019}
   m_LocalScale: {x: 0.29999995, y: 0.29999998, z: 0.3000001}
   m_ConstrainProportionsScale: 0
   m_Children: []
   m_Father: {fileID: 4218283724290616}
-  m_RootOrder: 1
-=======
-  m_GameObject: {fileID: 1138426446375662}
-  serializedVersion: 2
-  m_LocalRotation: {x: 0, y: 0, z: 0, w: 1}
-  m_LocalPosition: {x: -0.25, y: -0.25, z: -0.05}
-  m_LocalScale: {x: 0.4, y: 0.4, z: 0.4}
-  m_ConstrainProportionsScale: 0
-  m_Children: []
-  m_Father: {fileID: 4635115123912042}
->>>>>>> cbb54d6a
-  m_LocalEulerAnglesHint: {x: 0, y: 0, z: 0}
---- !u!33 &33121097593193784
-MeshFilter:
-  m_ObjectHideFlags: 0
-  m_CorrespondingSourceObject: {fileID: 0}
-  m_PrefabInstance: {fileID: 0}
-  m_PrefabAsset: {fileID: 0}
-  m_GameObject: {fileID: 1477318144670002}
-  m_Mesh: {fileID: 10210, guid: 0000000000000000e000000000000000, type: 0}
---- !u!23 &23524290644431486
-MeshRenderer:
-  m_ObjectHideFlags: 0
-  m_CorrespondingSourceObject: {fileID: 0}
-  m_PrefabInstance: {fileID: 0}
-  m_PrefabAsset: {fileID: 0}
-  m_GameObject: {fileID: 1477318144670002}
-  m_Enabled: 1
-  m_CastShadows: 0
-  m_ReceiveShadows: 0
-  m_DynamicOccludee: 1
-  m_StaticShadowCaster: 0
-  m_MotionVectors: 1
-  m_LightProbeUsage: 0
-  m_ReflectionProbeUsage: 1
-  m_RayTracingMode: 2
-  m_RayTraceProcedural: 0
-  m_RenderingLayerMask: 1
-  m_RendererPriority: 0
-  m_Materials:
-  - {fileID: 2100000, guid: 3c8ca511828182747a0b79564892ec57, type: 2}
-  m_StaticBatchInfo:
-    firstSubMesh: 0
-    subMeshCount: 0
-  m_StaticBatchRoot: {fileID: 0}
-  m_ProbeAnchor: {fileID: 0}
-  m_LightProbeVolumeOverride: {fileID: 0}
-  m_ScaleInLightmap: 1
-  m_ReceiveGI: 1
-  m_PreserveUVs: 0
-  m_IgnoreNormalsForChartDetection: 0
-  m_ImportantGI: 0
-  m_StitchLightmapSeams: 0
-  m_SelectedEditorRenderState: 3
-  m_MinimumChartSize: 4
-  m_AutoUVMaxDistance: 0.5
-  m_AutoUVMaxAngle: 89
-  m_LightmapParameters: {fileID: 0}
-  m_SortingLayerID: 0
-  m_SortingLayer: 0
-  m_SortingOrder: 0
-  m_AdditionalVertexStreams: {fileID: 0}
-<<<<<<< HEAD
---- !u!65 &65026386452589396
-BoxCollider:
-=======
---- !u!1 &1186826680350636
-GameObject:
-  m_ObjectHideFlags: 0
-  m_CorrespondingSourceObject: {fileID: 0}
-  m_PrefabInstance: {fileID: 0}
-  m_PrefabAsset: {fileID: 0}
-  serializedVersion: 6
-  m_Component:
-  - component: {fileID: 4112838380170586}
-  - component: {fileID: 33670466575045350}
-  - component: {fileID: 23923886043844694}
-  - component: {fileID: 114423067394103792}
-  - component: {fileID: 65637426305148502}
-  m_Layer: 16
-  m_Name: Brush_Button1
-  m_TagString: Untagged
-  m_Icon: {fileID: 0}
-  m_NavMeshLayer: 0
-  m_StaticEditorFlags: 0
-  m_IsActive: 1
---- !u!4 &4112838380170586
-Transform:
-  m_ObjectHideFlags: 0
-  m_CorrespondingSourceObject: {fileID: 0}
-  m_PrefabInstance: {fileID: 0}
-  m_PrefabAsset: {fileID: 0}
-  m_GameObject: {fileID: 1186826680350636}
-  serializedVersion: 2
-  m_LocalRotation: {x: -0, y: -0, z: -0, w: 1}
-  m_LocalPosition: {x: -0.21400023, y: 0.6289997, z: 0.05000019}
-  m_LocalScale: {x: 0.35, y: 0.35, z: 0.35}
-  m_ConstrainProportionsScale: 0
-  m_Children:
-  - {fileID: 4643240604885268}
-  - {fileID: 4852671337294226}
-  m_Father: {fileID: 4218283724290616}
-  m_LocalEulerAnglesHint: {x: 0, y: 0, z: 0}
---- !u!33 &33670466575045350
-MeshFilter:
->>>>>>> cbb54d6a
-  m_ObjectHideFlags: 0
-  m_CorrespondingSourceObject: {fileID: 0}
-  m_PrefabInstance: {fileID: 0}
-  m_PrefabAsset: {fileID: 0}
-  m_GameObject: {fileID: 1477318144670002}
-  m_Material: {fileID: 0}
-  m_IsTrigger: 0
-  m_Enabled: 1
-  serializedVersion: 2
-  m_Size: {x: 1, y: 1, z: 0.01}
-  m_Center: {x: 0, y: 0, z: 0}
---- !u!114 &114887031890454866
-MonoBehaviour:
-  m_ObjectHideFlags: 0
-  m_CorrespondingSourceObject: {fileID: 0}
-  m_PrefabInstance: {fileID: 0}
-  m_PrefabAsset: {fileID: 0}
-<<<<<<< HEAD
-  m_GameObject: {fileID: 1477318144670002}
-=======
-  m_GameObject: {fileID: 1186826680350636}
-  m_Enabled: 1
-  m_CastShadows: 0
-  m_ReceiveShadows: 0
-  m_DynamicOccludee: 1
-  m_StaticShadowCaster: 0
-  m_MotionVectors: 1
-  m_LightProbeUsage: 0
-  m_ReflectionProbeUsage: 1
-  m_RayTracingMode: 2
-  m_RayTraceProcedural: 0
-  m_RenderingLayerMask: 1
-  m_RendererPriority: 0
-  m_Materials:
-  - {fileID: 2100000, guid: 40d29de2bdc11f04dbfa25059165916e, type: 2}
-  m_StaticBatchInfo:
-    firstSubMesh: 0
-    subMeshCount: 0
-  m_StaticBatchRoot: {fileID: 0}
-  m_ProbeAnchor: {fileID: 0}
-  m_LightProbeVolumeOverride: {fileID: 0}
-  m_ScaleInLightmap: 1
-  m_ReceiveGI: 1
-  m_PreserveUVs: 0
-  m_IgnoreNormalsForChartDetection: 0
-  m_ImportantGI: 0
-  m_StitchLightmapSeams: 0
-  m_SelectedEditorRenderState: 3
-  m_MinimumChartSize: 4
-  m_AutoUVMaxDistance: 0.5
-  m_AutoUVMaxAngle: 89
-  m_LightmapParameters: {fileID: 0}
-  m_SortingLayerID: 0
-  m_SortingLayer: 0
-  m_SortingOrder: 0
-  m_AdditionalVertexStreams: {fileID: 0}
---- !u!114 &114423067394103792
-MonoBehaviour:
-  m_ObjectHideFlags: 0
-  m_CorrespondingSourceObject: {fileID: 0}
-  m_PrefabInstance: {fileID: 0}
-  m_PrefabAsset: {fileID: 0}
-  m_GameObject: {fileID: 1186826680350636}
-  m_Enabled: 1
-  m_EditorHideFlags: 0
-  m_Script: {fileID: 11500000, guid: a52f3856cd88f86408f70b27caa48305, type: 3}
-  m_Name: 
-  m_EditorClassIdentifier: 
-  m_DescriptionType: 2
-  m_DescriptionYOffset: 0
-  m_DescriptionText: 
-  m_LocalizedDescription:
-    m_TableReference:
-      m_TableCollectionName: 
-    m_TableEntryReference:
-      m_KeyId: 0
-      m_Key: 
-    m_FallbackState: 0
-    m_WaitForCompletion: 0
-    m_LocalVariables: []
-  m_DescriptionTextExtra: 
-  m_LocalizedDescriptionExtra:
-    m_TableReference:
-      m_TableCollectionName: 
-    m_TableEntryReference:
-      m_KeyId: 0
-      m_Key: 
-    m_FallbackState: 0
-    m_WaitForCompletion: 0
-    m_LocalVariables: []
-  m_DescriptionActivateSpeed: 8
-  m_DescriptionZScale: 1
-  m_ButtonTexture: {fileID: 0}
-  m_AtlasTexture: 1
-  m_ToggleButton: 0
-  m_LongPressReleaseButton: 0
-  m_ButtonHasPressedAudio: 1
-  m_ZAdjustHover: -0.02
-  m_ZAdjustClick: 0.05
-  m_HoverScale: 1.1
-  m_HoverBoxColliderGrow: 0.2
-  m_AddOverlay: 0
-  m_PreviewBGTexture: {fileID: 2800000, guid: 609917f61fdca0d469c1bc06bfeb713b, type: 3}
-  m_AudioReactiveIcon: {fileID: 1352109191960432}
-  m_ExperimentalIcon: {fileID: 1211353507619724}
-  references:
-    version: 2
-    RefIds: []
---- !u!65 &65637426305148502
-BoxCollider:
-  m_ObjectHideFlags: 0
-  m_CorrespondingSourceObject: {fileID: 0}
-  m_PrefabInstance: {fileID: 0}
-  m_PrefabAsset: {fileID: 0}
-  m_GameObject: {fileID: 1186826680350636}
-  m_Material: {fileID: 0}
-  m_IncludeLayers:
-    serializedVersion: 2
-    m_Bits: 0
-  m_ExcludeLayers:
-    serializedVersion: 2
-    m_Bits: 0
-  m_LayerOverridePriority: 0
-  m_IsTrigger: 0
-  m_ProvidesContacts: 0
-  m_Enabled: 1
-  serializedVersion: 3
-  m_Size: {x: 1.0000001, y: 1.0000001, z: 0.025}
-  m_Center: {x: 0, y: 0, z: 0}
---- !u!1 &1193249063360678
-GameObject:
-  m_ObjectHideFlags: 0
-  m_CorrespondingSourceObject: {fileID: 0}
-  m_PrefabInstance: {fileID: 0}
-  m_PrefabAsset: {fileID: 0}
-  serializedVersion: 6
-  m_Component:
-  - component: {fileID: 4071958273888044}
-  - component: {fileID: 33596694001206824}
-  - component: {fileID: 23667344288342784}
-  m_Layer: 16
-  m_Name: Experimental
-  m_TagString: Untagged
-  m_Icon: {fileID: 0}
-  m_NavMeshLayer: 0
-  m_StaticEditorFlags: 0
-  m_IsActive: 0
---- !u!4 &4071958273888044
-Transform:
-  m_ObjectHideFlags: 0
-  m_CorrespondingSourceObject: {fileID: 0}
-  m_PrefabInstance: {fileID: 0}
-  m_PrefabAsset: {fileID: 0}
-  m_GameObject: {fileID: 1193249063360678}
-  serializedVersion: 2
-  m_LocalRotation: {x: 0, y: 0, z: 0, w: 1}
-  m_LocalPosition: {x: 0.250001, y: -0.25000095, z: -0.049999934}
-  m_LocalScale: {x: 0.4, y: 0.4, z: 0.4}
-  m_ConstrainProportionsScale: 0
-  m_Children: []
-  m_Father: {fileID: 4499118054183530}
-  m_LocalEulerAnglesHint: {x: 0, y: 0, z: 0}
---- !u!33 &33596694001206824
-MeshFilter:
-  m_ObjectHideFlags: 0
-  m_CorrespondingSourceObject: {fileID: 0}
-  m_PrefabInstance: {fileID: 0}
-  m_PrefabAsset: {fileID: 0}
-  m_GameObject: {fileID: 1193249063360678}
-  m_Mesh: {fileID: 10210, guid: 0000000000000000e000000000000000, type: 0}
---- !u!23 &23667344288342784
-MeshRenderer:
-  m_ObjectHideFlags: 0
-  m_CorrespondingSourceObject: {fileID: 0}
-  m_PrefabInstance: {fileID: 0}
-  m_PrefabAsset: {fileID: 0}
-  m_GameObject: {fileID: 1193249063360678}
-  m_Enabled: 1
-  m_CastShadows: 0
-  m_ReceiveShadows: 0
-  m_DynamicOccludee: 1
-  m_StaticShadowCaster: 0
-  m_MotionVectors: 1
-  m_LightProbeUsage: 0
-  m_ReflectionProbeUsage: 1
-  m_RayTracingMode: 2
-  m_RayTraceProcedural: 0
-  m_RenderingLayerMask: 1
-  m_RendererPriority: 0
-  m_Materials:
-  - {fileID: 2100000, guid: a44ecbd1f2c3647a3b768c0170fb98b9, type: 2}
-  m_StaticBatchInfo:
-    firstSubMesh: 0
-    subMeshCount: 0
-  m_StaticBatchRoot: {fileID: 0}
-  m_ProbeAnchor: {fileID: 0}
-  m_LightProbeVolumeOverride: {fileID: 0}
-  m_ScaleInLightmap: 1
-  m_ReceiveGI: 1
-  m_PreserveUVs: 1
-  m_IgnoreNormalsForChartDetection: 0
-  m_ImportantGI: 0
-  m_StitchLightmapSeams: 0
-  m_SelectedEditorRenderState: 3
-  m_MinimumChartSize: 4
-  m_AutoUVMaxDistance: 0.5
-  m_AutoUVMaxAngle: 89
-  m_LightmapParameters: {fileID: 0}
-  m_SortingLayerID: 0
-  m_SortingLayer: 0
-  m_SortingOrder: 0
-  m_AdditionalVertexStreams: {fileID: 0}
---- !u!1 &1211353507619724
-GameObject:
-  m_ObjectHideFlags: 0
-  m_CorrespondingSourceObject: {fileID: 0}
-  m_PrefabInstance: {fileID: 0}
-  m_PrefabAsset: {fileID: 0}
-  serializedVersion: 6
-  m_Component:
-  - component: {fileID: 4852671337294226}
-  - component: {fileID: 33950639601530010}
-  - component: {fileID: 23127448620245808}
-  m_Layer: 16
-  m_Name: Experimental
-  m_TagString: Untagged
-  m_Icon: {fileID: 0}
-  m_NavMeshLayer: 0
-  m_StaticEditorFlags: 0
-  m_IsActive: 0
---- !u!4 &4852671337294226
-Transform:
-  m_ObjectHideFlags: 0
-  m_CorrespondingSourceObject: {fileID: 0}
-  m_PrefabInstance: {fileID: 0}
-  m_PrefabAsset: {fileID: 0}
-  m_GameObject: {fileID: 1211353507619724}
-  serializedVersion: 2
-  m_LocalRotation: {x: 0, y: 0, z: 0, w: 1}
-  m_LocalPosition: {x: 0.250001, y: -0.25000095, z: -0.049999934}
-  m_LocalScale: {x: 0.4, y: 0.4, z: 0.4}
-  m_ConstrainProportionsScale: 0
-  m_Children: []
-  m_Father: {fileID: 4112838380170586}
-  m_LocalEulerAnglesHint: {x: 0, y: 0, z: 0}
---- !u!33 &33950639601530010
-MeshFilter:
-  m_ObjectHideFlags: 0
-  m_CorrespondingSourceObject: {fileID: 0}
-  m_PrefabInstance: {fileID: 0}
-  m_PrefabAsset: {fileID: 0}
-  m_GameObject: {fileID: 1211353507619724}
-  m_Mesh: {fileID: 10210, guid: 0000000000000000e000000000000000, type: 0}
---- !u!23 &23127448620245808
-MeshRenderer:
-  m_ObjectHideFlags: 0
-  m_CorrespondingSourceObject: {fileID: 0}
-  m_PrefabInstance: {fileID: 0}
-  m_PrefabAsset: {fileID: 0}
-  m_GameObject: {fileID: 1211353507619724}
-  m_Enabled: 1
-  m_CastShadows: 0
-  m_ReceiveShadows: 0
-  m_DynamicOccludee: 1
-  m_StaticShadowCaster: 0
-  m_MotionVectors: 1
-  m_LightProbeUsage: 0
-  m_ReflectionProbeUsage: 1
-  m_RayTracingMode: 2
-  m_RayTraceProcedural: 0
-  m_RenderingLayerMask: 1
-  m_RendererPriority: 0
-  m_Materials:
-  - {fileID: 2100000, guid: a44ecbd1f2c3647a3b768c0170fb98b9, type: 2}
-  m_StaticBatchInfo:
-    firstSubMesh: 0
-    subMeshCount: 0
-  m_StaticBatchRoot: {fileID: 0}
-  m_ProbeAnchor: {fileID: 0}
-  m_LightProbeVolumeOverride: {fileID: 0}
-  m_ScaleInLightmap: 1
-  m_ReceiveGI: 1
-  m_PreserveUVs: 1
-  m_IgnoreNormalsForChartDetection: 0
-  m_ImportantGI: 0
-  m_StitchLightmapSeams: 0
-  m_SelectedEditorRenderState: 3
-  m_MinimumChartSize: 4
-  m_AutoUVMaxDistance: 0.5
-  m_AutoUVMaxAngle: 89
-  m_LightmapParameters: {fileID: 0}
-  m_SortingLayerID: 0
-  m_SortingLayer: 0
-  m_SortingOrder: 0
-  m_AdditionalVertexStreams: {fileID: 0}
---- !u!1 &1216868067511642
-GameObject:
-  m_ObjectHideFlags: 0
-  m_CorrespondingSourceObject: {fileID: 0}
-  m_PrefabInstance: {fileID: 0}
-  m_PrefabAsset: {fileID: 0}
-  serializedVersion: 6
-  m_Component:
-  - component: {fileID: 4853608897367684}
-  - component: {fileID: 33286962047810642}
-  - component: {fileID: 23319703802557934}
-  m_Layer: 16
-  m_Name: AudioReactive
-  m_TagString: Untagged
-  m_Icon: {fileID: 0}
-  m_NavMeshLayer: 0
-  m_StaticEditorFlags: 0
-  m_IsActive: 1
---- !u!4 &4853608897367684
-Transform:
-  m_ObjectHideFlags: 0
-  m_CorrespondingSourceObject: {fileID: 0}
-  m_PrefabInstance: {fileID: 0}
-  m_PrefabAsset: {fileID: 0}
-  m_GameObject: {fileID: 1216868067511642}
-  serializedVersion: 2
-  m_LocalRotation: {x: 0, y: 0, z: 0, w: 1}
-  m_LocalPosition: {x: -0.25, y: -0.25, z: -0.05}
-  m_LocalScale: {x: 0.4, y: 0.4, z: 0.4}
-  m_ConstrainProportionsScale: 0
-  m_Children: []
-  m_Father: {fileID: 4745565324966208}
-  m_LocalEulerAnglesHint: {x: 0, y: 0, z: 0}
---- !u!33 &33286962047810642
-MeshFilter:
-  m_ObjectHideFlags: 0
-  m_CorrespondingSourceObject: {fileID: 0}
-  m_PrefabInstance: {fileID: 0}
-  m_PrefabAsset: {fileID: 0}
-  m_GameObject: {fileID: 1216868067511642}
-  m_Mesh: {fileID: 10210, guid: 0000000000000000e000000000000000, type: 0}
---- !u!23 &23319703802557934
-MeshRenderer:
-  m_ObjectHideFlags: 0
-  m_CorrespondingSourceObject: {fileID: 0}
-  m_PrefabInstance: {fileID: 0}
-  m_PrefabAsset: {fileID: 0}
-  m_GameObject: {fileID: 1216868067511642}
-  m_Enabled: 1
-  m_CastShadows: 0
-  m_ReceiveShadows: 0
-  m_DynamicOccludee: 1
-  m_StaticShadowCaster: 0
-  m_MotionVectors: 1
-  m_LightProbeUsage: 0
-  m_ReflectionProbeUsage: 1
-  m_RayTracingMode: 2
-  m_RayTraceProcedural: 0
-  m_RenderingLayerMask: 1
-  m_RendererPriority: 0
-  m_Materials:
-  - {fileID: 2100000, guid: 12f5061e807a24449859d6d7b3b66c4d, type: 2}
-  m_StaticBatchInfo:
-    firstSubMesh: 0
-    subMeshCount: 0
-  m_StaticBatchRoot: {fileID: 0}
-  m_ProbeAnchor: {fileID: 0}
-  m_LightProbeVolumeOverride: {fileID: 0}
-  m_ScaleInLightmap: 1
-  m_ReceiveGI: 1
-  m_PreserveUVs: 1
-  m_IgnoreNormalsForChartDetection: 0
-  m_ImportantGI: 0
-  m_StitchLightmapSeams: 0
-  m_SelectedEditorRenderState: 3
-  m_MinimumChartSize: 4
-  m_AutoUVMaxDistance: 0.5
-  m_AutoUVMaxAngle: 89
-  m_LightmapParameters: {fileID: 0}
-  m_SortingLayerID: 0
-  m_SortingLayer: 0
-  m_SortingOrder: 0
-  m_AdditionalVertexStreams: {fileID: 0}
---- !u!1 &1240710088958898
-GameObject:
-  m_ObjectHideFlags: 0
-  m_CorrespondingSourceObject: {fileID: 0}
-  m_PrefabInstance: {fileID: 0}
-  m_PrefabAsset: {fileID: 0}
-  serializedVersion: 6
-  m_Component:
-  - component: {fileID: 4914655778411374}
-  - component: {fileID: 33434504902454900}
-  - component: {fileID: 23121527240165192}
-  - component: {fileID: 114223423756358986}
-  - component: {fileID: 65151491719707480}
-  m_Layer: 16
-  m_Name: Brush_Button7
-  m_TagString: Untagged
-  m_Icon: {fileID: 0}
-  m_NavMeshLayer: 0
-  m_StaticEditorFlags: 0
-  m_IsActive: 1
---- !u!4 &4914655778411374
-Transform:
-  m_ObjectHideFlags: 0
-  m_CorrespondingSourceObject: {fileID: 0}
-  m_PrefabInstance: {fileID: 0}
-  m_PrefabAsset: {fileID: 0}
-  m_GameObject: {fileID: 1240710088958898}
-  serializedVersion: 2
-  m_LocalRotation: {x: -0, y: -0, z: -0, w: 1}
-  m_LocalPosition: {x: 0.64699984, y: 0.21100044, z: 0.05000019}
-  m_LocalScale: {x: 0.35, y: 0.35, z: 0.35}
-  m_ConstrainProportionsScale: 0
-  m_Children:
-  - {fileID: 4404283085811178}
-  - {fileID: 4709401090306618}
-  m_Father: {fileID: 4218283724290616}
-  m_LocalEulerAnglesHint: {x: 0, y: 0, z: 0}
---- !u!33 &33434504902454900
-MeshFilter:
-  m_ObjectHideFlags: 0
-  m_CorrespondingSourceObject: {fileID: 0}
-  m_PrefabInstance: {fileID: 0}
-  m_PrefabAsset: {fileID: 0}
-  m_GameObject: {fileID: 1240710088958898}
-  m_Mesh: {fileID: 4300000, guid: 5501f437160666942ae970f3648fbeb8, type: 3}
---- !u!23 &23121527240165192
-MeshRenderer:
-  m_ObjectHideFlags: 0
-  m_CorrespondingSourceObject: {fileID: 0}
-  m_PrefabInstance: {fileID: 0}
-  m_PrefabAsset: {fileID: 0}
-  m_GameObject: {fileID: 1240710088958898}
-  m_Enabled: 1
-  m_CastShadows: 0
-  m_ReceiveShadows: 0
-  m_DynamicOccludee: 1
-  m_StaticShadowCaster: 0
-  m_MotionVectors: 1
-  m_LightProbeUsage: 0
-  m_ReflectionProbeUsage: 1
-  m_RayTracingMode: 2
-  m_RayTraceProcedural: 0
-  m_RenderingLayerMask: 1
-  m_RendererPriority: 0
-  m_Materials:
-  - {fileID: 2100000, guid: 40d29de2bdc11f04dbfa25059165916e, type: 2}
-  m_StaticBatchInfo:
-    firstSubMesh: 0
-    subMeshCount: 0
-  m_StaticBatchRoot: {fileID: 0}
-  m_ProbeAnchor: {fileID: 0}
-  m_LightProbeVolumeOverride: {fileID: 0}
-  m_ScaleInLightmap: 1
-  m_ReceiveGI: 1
-  m_PreserveUVs: 0
-  m_IgnoreNormalsForChartDetection: 0
-  m_ImportantGI: 0
-  m_StitchLightmapSeams: 0
-  m_SelectedEditorRenderState: 3
-  m_MinimumChartSize: 4
-  m_AutoUVMaxDistance: 0.5
-  m_AutoUVMaxAngle: 89
-  m_LightmapParameters: {fileID: 0}
-  m_SortingLayerID: 0
-  m_SortingLayer: 0
-  m_SortingOrder: 0
-  m_AdditionalVertexStreams: {fileID: 0}
---- !u!114 &114223423756358986
-MonoBehaviour:
-  m_ObjectHideFlags: 0
-  m_CorrespondingSourceObject: {fileID: 0}
-  m_PrefabInstance: {fileID: 0}
-  m_PrefabAsset: {fileID: 0}
-  m_GameObject: {fileID: 1240710088958898}
-  m_Enabled: 1
-  m_EditorHideFlags: 0
-  m_Script: {fileID: 11500000, guid: a52f3856cd88f86408f70b27caa48305, type: 3}
-  m_Name: 
-  m_EditorClassIdentifier: 
-  m_DescriptionType: 2
-  m_DescriptionYOffset: 0
-  m_DescriptionText: 
-  m_LocalizedDescription:
-    m_TableReference:
-      m_TableCollectionName: 
-    m_TableEntryReference:
-      m_KeyId: 0
-      m_Key: 
-    m_FallbackState: 0
-    m_WaitForCompletion: 0
-    m_LocalVariables: []
-  m_DescriptionTextExtra: 
-  m_LocalizedDescriptionExtra:
-    m_TableReference:
-      m_TableCollectionName: 
-    m_TableEntryReference:
-      m_KeyId: 0
-      m_Key: 
-    m_FallbackState: 0
-    m_WaitForCompletion: 0
-    m_LocalVariables: []
-  m_DescriptionActivateSpeed: 8
-  m_DescriptionZScale: 1
-  m_ButtonTexture: {fileID: 0}
-  m_AtlasTexture: 1
-  m_ToggleButton: 0
-  m_LongPressReleaseButton: 0
-  m_ButtonHasPressedAudio: 1
-  m_ZAdjustHover: -0.02
-  m_ZAdjustClick: 0.05
-  m_HoverScale: 1.1
-  m_HoverBoxColliderGrow: 0.2
-  m_AddOverlay: 0
-  m_PreviewBGTexture: {fileID: 2800000, guid: 609917f61fdca0d469c1bc06bfeb713b, type: 3}
-  m_AudioReactiveIcon: {fileID: 1910235469589772}
-  m_ExperimentalIcon: {fileID: 1898079655448966}
-  references:
-    version: 2
-    RefIds: []
---- !u!65 &65151491719707480
-BoxCollider:
-  m_ObjectHideFlags: 0
-  m_CorrespondingSourceObject: {fileID: 0}
-  m_PrefabInstance: {fileID: 0}
-  m_PrefabAsset: {fileID: 0}
-  m_GameObject: {fileID: 1240710088958898}
-  m_Material: {fileID: 0}
-  m_IncludeLayers:
-    serializedVersion: 2
-    m_Bits: 0
-  m_ExcludeLayers:
-    serializedVersion: 2
-    m_Bits: 0
-  m_LayerOverridePriority: 0
-  m_IsTrigger: 0
-  m_ProvidesContacts: 0
-  m_Enabled: 1
-  serializedVersion: 3
-  m_Size: {x: 1.0000001, y: 1.0000001, z: 0.025}
-  m_Center: {x: 0, y: 0, z: 0}
---- !u!1 &1244779604786196
-GameObject:
-  m_ObjectHideFlags: 0
-  m_CorrespondingSourceObject: {fileID: 0}
-  m_PrefabInstance: {fileID: 0}
-  m_PrefabAsset: {fileID: 0}
-  serializedVersion: 6
-  m_Component:
-  - component: {fileID: 4334570224379938}
-  - component: {fileID: 33864810670875618}
-  - component: {fileID: 23402947651302436}
-  m_Layer: 16
-  m_Name: Experimental
-  m_TagString: Untagged
-  m_Icon: {fileID: 0}
-  m_NavMeshLayer: 0
-  m_StaticEditorFlags: 0
-  m_IsActive: 0
---- !u!4 &4334570224379938
-Transform:
-  m_ObjectHideFlags: 0
-  m_CorrespondingSourceObject: {fileID: 0}
-  m_PrefabInstance: {fileID: 0}
-  m_PrefabAsset: {fileID: 0}
-  m_GameObject: {fileID: 1244779604786196}
-  serializedVersion: 2
-  m_LocalRotation: {x: 0, y: 0, z: 0, w: 1}
-  m_LocalPosition: {x: 0.25000027, y: -0.25, z: -0.049999926}
-  m_LocalScale: {x: 0.4, y: 0.4, z: 0.4}
-  m_ConstrainProportionsScale: 0
-  m_Children: []
-  m_Father: {fileID: 4427406993299286}
-  m_LocalEulerAnglesHint: {x: 0, y: 0, z: 0}
---- !u!33 &33864810670875618
-MeshFilter:
-  m_ObjectHideFlags: 0
-  m_CorrespondingSourceObject: {fileID: 0}
-  m_PrefabInstance: {fileID: 0}
-  m_PrefabAsset: {fileID: 0}
-  m_GameObject: {fileID: 1244779604786196}
-  m_Mesh: {fileID: 10210, guid: 0000000000000000e000000000000000, type: 0}
---- !u!23 &23402947651302436
-MeshRenderer:
-  m_ObjectHideFlags: 0
-  m_CorrespondingSourceObject: {fileID: 0}
-  m_PrefabInstance: {fileID: 0}
-  m_PrefabAsset: {fileID: 0}
-  m_GameObject: {fileID: 1244779604786196}
-  m_Enabled: 1
-  m_CastShadows: 0
-  m_ReceiveShadows: 0
-  m_DynamicOccludee: 1
-  m_StaticShadowCaster: 0
-  m_MotionVectors: 1
-  m_LightProbeUsage: 0
-  m_ReflectionProbeUsage: 1
-  m_RayTracingMode: 2
-  m_RayTraceProcedural: 0
-  m_RenderingLayerMask: 1
-  m_RendererPriority: 0
-  m_Materials:
-  - {fileID: 2100000, guid: a44ecbd1f2c3647a3b768c0170fb98b9, type: 2}
-  m_StaticBatchInfo:
-    firstSubMesh: 0
-    subMeshCount: 0
-  m_StaticBatchRoot: {fileID: 0}
-  m_ProbeAnchor: {fileID: 0}
-  m_LightProbeVolumeOverride: {fileID: 0}
-  m_ScaleInLightmap: 1
-  m_ReceiveGI: 1
-  m_PreserveUVs: 1
-  m_IgnoreNormalsForChartDetection: 0
-  m_ImportantGI: 0
-  m_StitchLightmapSeams: 0
-  m_SelectedEditorRenderState: 3
-  m_MinimumChartSize: 4
-  m_AutoUVMaxDistance: 0.5
-  m_AutoUVMaxAngle: 89
-  m_LightmapParameters: {fileID: 0}
-  m_SortingLayerID: 0
-  m_SortingLayer: 0
-  m_SortingOrder: 0
-  m_AdditionalVertexStreams: {fileID: 0}
---- !u!1 &1268333643522296
-GameObject:
-  m_ObjectHideFlags: 0
-  m_CorrespondingSourceObject: {fileID: 0}
-  m_PrefabInstance: {fileID: 0}
-  m_PrefabAsset: {fileID: 0}
-  serializedVersion: 6
-  m_Component:
-  - component: {fileID: 4407059440980384}
-  - component: {fileID: 33182025628817704}
-  - component: {fileID: 23398567144085984}
-  m_Layer: 16
-  m_Name: AudioReactive
-  m_TagString: Untagged
-  m_Icon: {fileID: 0}
-  m_NavMeshLayer: 0
-  m_StaticEditorFlags: 0
-  m_IsActive: 1
---- !u!4 &4407059440980384
-Transform:
-  m_ObjectHideFlags: 0
-  m_CorrespondingSourceObject: {fileID: 0}
-  m_PrefabInstance: {fileID: 0}
-  m_PrefabAsset: {fileID: 0}
-  m_GameObject: {fileID: 1268333643522296}
-  serializedVersion: 2
-  m_LocalRotation: {x: 0, y: 0, z: 0, w: 1}
-  m_LocalPosition: {x: -0.25, y: -0.25, z: -0.05}
-  m_LocalScale: {x: 0.4, y: 0.4, z: 0.4}
-  m_ConstrainProportionsScale: 0
-  m_Children: []
-  m_Father: {fileID: 4499118054183530}
-  m_LocalEulerAnglesHint: {x: 0, y: 0, z: 0}
---- !u!33 &33182025628817704
-MeshFilter:
-  m_ObjectHideFlags: 0
-  m_CorrespondingSourceObject: {fileID: 0}
-  m_PrefabInstance: {fileID: 0}
-  m_PrefabAsset: {fileID: 0}
-  m_GameObject: {fileID: 1268333643522296}
-  m_Mesh: {fileID: 10210, guid: 0000000000000000e000000000000000, type: 0}
---- !u!23 &23398567144085984
-MeshRenderer:
-  m_ObjectHideFlags: 0
-  m_CorrespondingSourceObject: {fileID: 0}
-  m_PrefabInstance: {fileID: 0}
-  m_PrefabAsset: {fileID: 0}
-  m_GameObject: {fileID: 1268333643522296}
-  m_Enabled: 1
-  m_CastShadows: 0
-  m_ReceiveShadows: 0
-  m_DynamicOccludee: 1
-  m_StaticShadowCaster: 0
-  m_MotionVectors: 1
-  m_LightProbeUsage: 0
-  m_ReflectionProbeUsage: 1
-  m_RayTracingMode: 2
-  m_RayTraceProcedural: 0
-  m_RenderingLayerMask: 1
-  m_RendererPriority: 0
-  m_Materials:
-  - {fileID: 2100000, guid: 12f5061e807a24449859d6d7b3b66c4d, type: 2}
-  m_StaticBatchInfo:
-    firstSubMesh: 0
-    subMeshCount: 0
-  m_StaticBatchRoot: {fileID: 0}
-  m_ProbeAnchor: {fileID: 0}
-  m_LightProbeVolumeOverride: {fileID: 0}
-  m_ScaleInLightmap: 1
-  m_ReceiveGI: 1
-  m_PreserveUVs: 1
-  m_IgnoreNormalsForChartDetection: 0
-  m_ImportantGI: 0
-  m_StitchLightmapSeams: 0
-  m_SelectedEditorRenderState: 3
-  m_MinimumChartSize: 4
-  m_AutoUVMaxDistance: 0.5
-  m_AutoUVMaxAngle: 89
-  m_LightmapParameters: {fileID: 0}
-  m_SortingLayerID: 0
-  m_SortingLayer: 0
-  m_SortingOrder: 0
-  m_AdditionalVertexStreams: {fileID: 0}
---- !u!1 &1297590146505348
-GameObject:
-  m_ObjectHideFlags: 0
-  m_CorrespondingSourceObject: {fileID: 0}
-  m_PrefabInstance: {fileID: 0}
-  m_PrefabAsset: {fileID: 0}
-  serializedVersion: 6
-  m_Component:
-  - component: {fileID: 4195160479732622}
-  - component: {fileID: 33945842074703724}
-  - component: {fileID: 23895376243534048}
-  - component: {fileID: 114812681403789316}
-  - component: {fileID: 65009237881212986}
-  m_Layer: 16
-  m_Name: Brush_Button0
-  m_TagString: Untagged
-  m_Icon: {fileID: 0}
-  m_NavMeshLayer: 0
-  m_StaticEditorFlags: 0
-  m_IsActive: 1
---- !u!4 &4195160479732622
-Transform:
-  m_ObjectHideFlags: 0
-  m_CorrespondingSourceObject: {fileID: 0}
-  m_PrefabInstance: {fileID: 0}
-  m_PrefabAsset: {fileID: 0}
-  m_GameObject: {fileID: 1297590146505348}
-  serializedVersion: 2
-  m_LocalRotation: {x: -0, y: -0, z: -0, w: 1}
-  m_LocalPosition: {x: -0.64699984, y: 0.6289997, z: 0.05000019}
-  m_LocalScale: {x: 0.35, y: 0.35, z: 0.35}
-  m_ConstrainProportionsScale: 0
-  m_Children:
-  - {fileID: 4821554448650398}
-  - {fileID: 4712261802085726}
-  m_Father: {fileID: 4218283724290616}
-  m_LocalEulerAnglesHint: {x: 0, y: 0, z: 0}
---- !u!33 &33945842074703724
-MeshFilter:
-  m_ObjectHideFlags: 0
-  m_CorrespondingSourceObject: {fileID: 0}
-  m_PrefabInstance: {fileID: 0}
-  m_PrefabAsset: {fileID: 0}
-  m_GameObject: {fileID: 1297590146505348}
-  m_Mesh: {fileID: 4300000, guid: 5501f437160666942ae970f3648fbeb8, type: 3}
---- !u!23 &23895376243534048
-MeshRenderer:
-  m_ObjectHideFlags: 0
-  m_CorrespondingSourceObject: {fileID: 0}
-  m_PrefabInstance: {fileID: 0}
-  m_PrefabAsset: {fileID: 0}
-  m_GameObject: {fileID: 1297590146505348}
-  m_Enabled: 1
-  m_CastShadows: 0
-  m_ReceiveShadows: 0
-  m_DynamicOccludee: 1
-  m_StaticShadowCaster: 0
-  m_MotionVectors: 1
-  m_LightProbeUsage: 0
-  m_ReflectionProbeUsage: 1
-  m_RayTracingMode: 2
-  m_RayTraceProcedural: 0
-  m_RenderingLayerMask: 1
-  m_RendererPriority: 0
-  m_Materials:
-  - {fileID: 2100000, guid: 40d29de2bdc11f04dbfa25059165916e, type: 2}
-  m_StaticBatchInfo:
-    firstSubMesh: 0
-    subMeshCount: 0
-  m_StaticBatchRoot: {fileID: 0}
-  m_ProbeAnchor: {fileID: 0}
-  m_LightProbeVolumeOverride: {fileID: 0}
-  m_ScaleInLightmap: 1
-  m_ReceiveGI: 1
-  m_PreserveUVs: 0
-  m_IgnoreNormalsForChartDetection: 0
-  m_ImportantGI: 0
-  m_StitchLightmapSeams: 0
-  m_SelectedEditorRenderState: 3
-  m_MinimumChartSize: 4
-  m_AutoUVMaxDistance: 0.5
-  m_AutoUVMaxAngle: 89
-  m_LightmapParameters: {fileID: 0}
-  m_SortingLayerID: 0
-  m_SortingLayer: 0
-  m_SortingOrder: 0
-  m_AdditionalVertexStreams: {fileID: 0}
---- !u!114 &114812681403789316
-MonoBehaviour:
-  m_ObjectHideFlags: 0
-  m_CorrespondingSourceObject: {fileID: 0}
-  m_PrefabInstance: {fileID: 0}
-  m_PrefabAsset: {fileID: 0}
-  m_GameObject: {fileID: 1297590146505348}
-  m_Enabled: 1
-  m_EditorHideFlags: 0
-  m_Script: {fileID: 11500000, guid: a52f3856cd88f86408f70b27caa48305, type: 3}
-  m_Name: 
-  m_EditorClassIdentifier: 
-  m_DescriptionType: 2
-  m_DescriptionYOffset: 0
-  m_DescriptionText: 
-  m_LocalizedDescription:
-    m_TableReference:
-      m_TableCollectionName: 
-    m_TableEntryReference:
-      m_KeyId: 0
-      m_Key: 
-    m_FallbackState: 0
-    m_WaitForCompletion: 0
-    m_LocalVariables: []
-  m_DescriptionTextExtra: 
-  m_LocalizedDescriptionExtra:
-    m_TableReference:
-      m_TableCollectionName: 
-    m_TableEntryReference:
-      m_KeyId: 0
-      m_Key: 
-    m_FallbackState: 0
-    m_WaitForCompletion: 0
-    m_LocalVariables: []
-  m_DescriptionActivateSpeed: 8
-  m_DescriptionZScale: 1
-  m_ButtonTexture: {fileID: 0}
-  m_AtlasTexture: 1
-  m_ToggleButton: 0
-  m_LongPressReleaseButton: 0
-  m_ButtonHasPressedAudio: 1
-  m_ZAdjustHover: -0.02
-  m_ZAdjustClick: 0.05
-  m_HoverScale: 1.1
-  m_HoverBoxColliderGrow: 0.2
-  m_AddOverlay: 0
-  m_PreviewBGTexture: {fileID: 2800000, guid: 609917f61fdca0d469c1bc06bfeb713b, type: 3}
-  m_AudioReactiveIcon: {fileID: 1621156500989810}
-  m_ExperimentalIcon: {fileID: 1826016046196850}
-  references:
-    version: 2
-    RefIds: []
---- !u!65 &65009237881212986
-BoxCollider:
-  m_ObjectHideFlags: 0
-  m_CorrespondingSourceObject: {fileID: 0}
-  m_PrefabInstance: {fileID: 0}
-  m_PrefabAsset: {fileID: 0}
-  m_GameObject: {fileID: 1297590146505348}
-  m_Material: {fileID: 0}
-  m_IncludeLayers:
-    serializedVersion: 2
-    m_Bits: 0
-  m_ExcludeLayers:
-    serializedVersion: 2
-    m_Bits: 0
-  m_LayerOverridePriority: 0
-  m_IsTrigger: 0
-  m_ProvidesContacts: 0
-  m_Enabled: 1
-  serializedVersion: 3
-  m_Size: {x: 1.0000001, y: 1.0000001, z: 0.025}
-  m_Center: {x: 0, y: 0, z: 0}
---- !u!1 &1352109191960432
-GameObject:
-  m_ObjectHideFlags: 0
-  m_CorrespondingSourceObject: {fileID: 0}
-  m_PrefabInstance: {fileID: 0}
-  m_PrefabAsset: {fileID: 0}
-  serializedVersion: 6
-  m_Component:
-  - component: {fileID: 4643240604885268}
-  - component: {fileID: 33588722846769574}
-  - component: {fileID: 23062429998567920}
-  m_Layer: 16
-  m_Name: AudioReactive
-  m_TagString: Untagged
-  m_Icon: {fileID: 0}
-  m_NavMeshLayer: 0
-  m_StaticEditorFlags: 0
-  m_IsActive: 1
---- !u!4 &4643240604885268
-Transform:
-  m_ObjectHideFlags: 0
-  m_CorrespondingSourceObject: {fileID: 0}
-  m_PrefabInstance: {fileID: 0}
-  m_PrefabAsset: {fileID: 0}
-  m_GameObject: {fileID: 1352109191960432}
-  serializedVersion: 2
-  m_LocalRotation: {x: 0, y: 0, z: 0, w: 1}
-  m_LocalPosition: {x: -0.25, y: -0.25, z: -0.05}
-  m_LocalScale: {x: 0.4, y: 0.4, z: 0.4}
-  m_ConstrainProportionsScale: 0
-  m_Children: []
-  m_Father: {fileID: 4112838380170586}
-  m_LocalEulerAnglesHint: {x: 0, y: 0, z: 0}
---- !u!33 &33588722846769574
-MeshFilter:
-  m_ObjectHideFlags: 0
-  m_CorrespondingSourceObject: {fileID: 0}
-  m_PrefabInstance: {fileID: 0}
-  m_PrefabAsset: {fileID: 0}
-  m_GameObject: {fileID: 1352109191960432}
-  m_Mesh: {fileID: 10210, guid: 0000000000000000e000000000000000, type: 0}
---- !u!23 &23062429998567920
-MeshRenderer:
-  m_ObjectHideFlags: 0
-  m_CorrespondingSourceObject: {fileID: 0}
-  m_PrefabInstance: {fileID: 0}
-  m_PrefabAsset: {fileID: 0}
-  m_GameObject: {fileID: 1352109191960432}
-  m_Enabled: 1
-  m_CastShadows: 0
-  m_ReceiveShadows: 0
-  m_DynamicOccludee: 1
-  m_StaticShadowCaster: 0
-  m_MotionVectors: 1
-  m_LightProbeUsage: 0
-  m_ReflectionProbeUsage: 1
-  m_RayTracingMode: 2
-  m_RayTraceProcedural: 0
-  m_RenderingLayerMask: 1
-  m_RendererPriority: 0
-  m_Materials:
-  - {fileID: 2100000, guid: 12f5061e807a24449859d6d7b3b66c4d, type: 2}
-  m_StaticBatchInfo:
-    firstSubMesh: 0
-    subMeshCount: 0
-  m_StaticBatchRoot: {fileID: 0}
-  m_ProbeAnchor: {fileID: 0}
-  m_LightProbeVolumeOverride: {fileID: 0}
-  m_ScaleInLightmap: 1
-  m_ReceiveGI: 1
-  m_PreserveUVs: 1
-  m_IgnoreNormalsForChartDetection: 0
-  m_ImportantGI: 0
-  m_StitchLightmapSeams: 0
-  m_SelectedEditorRenderState: 3
-  m_MinimumChartSize: 4
-  m_AutoUVMaxDistance: 0.5
-  m_AutoUVMaxAngle: 89
-  m_LightmapParameters: {fileID: 0}
-  m_SortingLayerID: 0
-  m_SortingLayer: 0
-  m_SortingOrder: 0
-  m_AdditionalVertexStreams: {fileID: 0}
---- !u!1 &1364078719353600
-GameObject:
-  m_ObjectHideFlags: 0
-  m_CorrespondingSourceObject: {fileID: 0}
-  m_PrefabInstance: {fileID: 0}
-  m_PrefabAsset: {fileID: 0}
-  serializedVersion: 6
-  m_Component:
-  - component: {fileID: 4919321322644624}
-  - component: {fileID: 33063928819510806}
-  - component: {fileID: 23543986876836050}
-  - component: {fileID: 114966930184778050}
-  - component: {fileID: 65991737531543158}
-  m_Layer: 16
-  m_Name: Brush_Button3
-  m_TagString: Untagged
-  m_Icon: {fileID: 0}
-  m_NavMeshLayer: 0
-  m_StaticEditorFlags: 0
-  m_IsActive: 1
---- !u!4 &4919321322644624
-Transform:
-  m_ObjectHideFlags: 0
-  m_CorrespondingSourceObject: {fileID: 0}
-  m_PrefabInstance: {fileID: 0}
-  m_PrefabAsset: {fileID: 0}
-  m_GameObject: {fileID: 1364078719353600}
-  serializedVersion: 2
-  m_LocalRotation: {x: -0, y: -0, z: -0, w: 1}
-  m_LocalPosition: {x: 0.64699984, y: 0.6289997, z: 0.05000019}
-  m_LocalScale: {x: 0.35, y: 0.35, z: 0.35}
-  m_ConstrainProportionsScale: 0
-  m_Children:
-  - {fileID: 4561141709141812}
-  - {fileID: 4168229079718132}
-  m_Father: {fileID: 4218283724290616}
-  m_LocalEulerAnglesHint: {x: 0, y: 0, z: 0}
---- !u!33 &33063928819510806
-MeshFilter:
-  m_ObjectHideFlags: 0
-  m_CorrespondingSourceObject: {fileID: 0}
-  m_PrefabInstance: {fileID: 0}
-  m_PrefabAsset: {fileID: 0}
-  m_GameObject: {fileID: 1364078719353600}
-  m_Mesh: {fileID: 4300000, guid: 5501f437160666942ae970f3648fbeb8, type: 3}
---- !u!23 &23543986876836050
-MeshRenderer:
-  m_ObjectHideFlags: 0
-  m_CorrespondingSourceObject: {fileID: 0}
-  m_PrefabInstance: {fileID: 0}
-  m_PrefabAsset: {fileID: 0}
-  m_GameObject: {fileID: 1364078719353600}
-  m_Enabled: 1
-  m_CastShadows: 0
-  m_ReceiveShadows: 0
-  m_DynamicOccludee: 1
-  m_StaticShadowCaster: 0
-  m_MotionVectors: 1
-  m_LightProbeUsage: 0
-  m_ReflectionProbeUsage: 1
-  m_RayTracingMode: 2
-  m_RayTraceProcedural: 0
-  m_RenderingLayerMask: 1
-  m_RendererPriority: 0
-  m_Materials:
-  - {fileID: 2100000, guid: 40d29de2bdc11f04dbfa25059165916e, type: 2}
-  m_StaticBatchInfo:
-    firstSubMesh: 0
-    subMeshCount: 0
-  m_StaticBatchRoot: {fileID: 0}
-  m_ProbeAnchor: {fileID: 0}
-  m_LightProbeVolumeOverride: {fileID: 0}
-  m_ScaleInLightmap: 1
-  m_ReceiveGI: 1
-  m_PreserveUVs: 0
-  m_IgnoreNormalsForChartDetection: 0
-  m_ImportantGI: 0
-  m_StitchLightmapSeams: 0
-  m_SelectedEditorRenderState: 3
-  m_MinimumChartSize: 4
-  m_AutoUVMaxDistance: 0.5
-  m_AutoUVMaxAngle: 89
-  m_LightmapParameters: {fileID: 0}
-  m_SortingLayerID: 0
-  m_SortingLayer: 0
-  m_SortingOrder: 0
-  m_AdditionalVertexStreams: {fileID: 0}
---- !u!114 &114966930184778050
-MonoBehaviour:
-  m_ObjectHideFlags: 0
-  m_CorrespondingSourceObject: {fileID: 0}
-  m_PrefabInstance: {fileID: 0}
-  m_PrefabAsset: {fileID: 0}
-  m_GameObject: {fileID: 1364078719353600}
-  m_Enabled: 1
-  m_EditorHideFlags: 0
-  m_Script: {fileID: 11500000, guid: a52f3856cd88f86408f70b27caa48305, type: 3}
-  m_Name: 
-  m_EditorClassIdentifier: 
-  m_DescriptionType: 2
-  m_DescriptionYOffset: 0
-  m_DescriptionText: 
-  m_LocalizedDescription:
-    m_TableReference:
-      m_TableCollectionName: 
-    m_TableEntryReference:
-      m_KeyId: 0
-      m_Key: 
-    m_FallbackState: 0
-    m_WaitForCompletion: 0
-    m_LocalVariables: []
-  m_DescriptionTextExtra: 
-  m_LocalizedDescriptionExtra:
-    m_TableReference:
-      m_TableCollectionName: 
-    m_TableEntryReference:
-      m_KeyId: 0
-      m_Key: 
-    m_FallbackState: 0
-    m_WaitForCompletion: 0
-    m_LocalVariables: []
-  m_DescriptionActivateSpeed: 8
-  m_DescriptionZScale: 1
-  m_ButtonTexture: {fileID: 0}
-  m_AtlasTexture: 1
-  m_ToggleButton: 0
-  m_LongPressReleaseButton: 0
-  m_ButtonHasPressedAudio: 1
-  m_ZAdjustHover: -0.02
-  m_ZAdjustClick: 0.05
-  m_HoverScale: 1.1
-  m_HoverBoxColliderGrow: 0.2
-  m_AddOverlay: 0
-  m_PreviewBGTexture: {fileID: 2800000, guid: 609917f61fdca0d469c1bc06bfeb713b, type: 3}
-  m_AudioReactiveIcon: {fileID: 1085901682039170}
-  m_ExperimentalIcon: {fileID: 1822824095780682}
-  references:
-    version: 2
-    RefIds: []
---- !u!65 &65991737531543158
-BoxCollider:
-  m_ObjectHideFlags: 0
-  m_CorrespondingSourceObject: {fileID: 0}
-  m_PrefabInstance: {fileID: 0}
-  m_PrefabAsset: {fileID: 0}
-  m_GameObject: {fileID: 1364078719353600}
-  m_Material: {fileID: 0}
-  m_IncludeLayers:
-    serializedVersion: 2
-    m_Bits: 0
-  m_ExcludeLayers:
-    serializedVersion: 2
-    m_Bits: 0
-  m_LayerOverridePriority: 0
-  m_IsTrigger: 0
-  m_ProvidesContacts: 0
-  m_Enabled: 1
-  serializedVersion: 3
-  m_Size: {x: 1.0000001, y: 1.0000001, z: 0.025}
-  m_Center: {x: 0, y: 0, z: 0}
---- !u!1 &1387716348806134
-GameObject:
-  m_ObjectHideFlags: 0
-  m_CorrespondingSourceObject: {fileID: 0}
-  m_PrefabInstance: {fileID: 0}
-  m_PrefabAsset: {fileID: 0}
-  serializedVersion: 6
-  m_Component:
-  - component: {fileID: 4343642231580014}
-  - component: {fileID: 33574619786469024}
-  - component: {fileID: 23812863806459736}
-  m_Layer: 16
-  m_Name: AudioReactive
-  m_TagString: Untagged
-  m_Icon: {fileID: 0}
-  m_NavMeshLayer: 0
-  m_StaticEditorFlags: 0
-  m_IsActive: 1
---- !u!4 &4343642231580014
-Transform:
-  m_ObjectHideFlags: 0
-  m_CorrespondingSourceObject: {fileID: 0}
-  m_PrefabInstance: {fileID: 0}
-  m_PrefabAsset: {fileID: 0}
-  m_GameObject: {fileID: 1387716348806134}
-  serializedVersion: 2
-  m_LocalRotation: {x: 0, y: 0, z: 0, w: 1}
-  m_LocalPosition: {x: -0.25, y: -0.25, z: -0.05}
-  m_LocalScale: {x: 0.4, y: 0.4, z: 0.4}
-  m_ConstrainProportionsScale: 0
-  m_Children: []
-  m_Father: {fileID: 4126013512449192}
-  m_LocalEulerAnglesHint: {x: 0, y: 0, z: 0}
---- !u!33 &33574619786469024
-MeshFilter:
-  m_ObjectHideFlags: 0
-  m_CorrespondingSourceObject: {fileID: 0}
-  m_PrefabInstance: {fileID: 0}
-  m_PrefabAsset: {fileID: 0}
-  m_GameObject: {fileID: 1387716348806134}
-  m_Mesh: {fileID: 10210, guid: 0000000000000000e000000000000000, type: 0}
---- !u!23 &23812863806459736
-MeshRenderer:
-  m_ObjectHideFlags: 0
-  m_CorrespondingSourceObject: {fileID: 0}
-  m_PrefabInstance: {fileID: 0}
-  m_PrefabAsset: {fileID: 0}
-  m_GameObject: {fileID: 1387716348806134}
-  m_Enabled: 1
-  m_CastShadows: 0
-  m_ReceiveShadows: 0
-  m_DynamicOccludee: 1
-  m_StaticShadowCaster: 0
-  m_MotionVectors: 1
-  m_LightProbeUsage: 0
-  m_ReflectionProbeUsage: 1
-  m_RayTracingMode: 2
-  m_RayTraceProcedural: 0
-  m_RenderingLayerMask: 1
-  m_RendererPriority: 0
-  m_Materials:
-  - {fileID: 2100000, guid: 12f5061e807a24449859d6d7b3b66c4d, type: 2}
-  m_StaticBatchInfo:
-    firstSubMesh: 0
-    subMeshCount: 0
-  m_StaticBatchRoot: {fileID: 0}
-  m_ProbeAnchor: {fileID: 0}
-  m_LightProbeVolumeOverride: {fileID: 0}
-  m_ScaleInLightmap: 1
-  m_ReceiveGI: 1
-  m_PreserveUVs: 1
-  m_IgnoreNormalsForChartDetection: 0
-  m_ImportantGI: 0
-  m_StitchLightmapSeams: 0
-  m_SelectedEditorRenderState: 3
-  m_MinimumChartSize: 4
-  m_AutoUVMaxDistance: 0.5
-  m_AutoUVMaxAngle: 89
-  m_LightmapParameters: {fileID: 0}
-  m_SortingLayerID: 0
-  m_SortingLayer: 0
-  m_SortingOrder: 0
-  m_AdditionalVertexStreams: {fileID: 0}
---- !u!1 &1467429439201416
-GameObject:
-  m_ObjectHideFlags: 0
-  m_CorrespondingSourceObject: {fileID: 0}
-  m_PrefabInstance: {fileID: 0}
-  m_PrefabAsset: {fileID: 0}
-  serializedVersion: 6
-  m_Component:
-  - component: {fileID: 4745565324966208}
-  - component: {fileID: 33069631729019714}
-  - component: {fileID: 23429070875129518}
-  - component: {fileID: 114058115063201836}
-  - component: {fileID: 65615785719949508}
-  m_Layer: 16
-  m_Name: Brush_Button9
-  m_TagString: Untagged
-  m_Icon: {fileID: 0}
-  m_NavMeshLayer: 0
-  m_StaticEditorFlags: 0
-  m_IsActive: 1
---- !u!4 &4745565324966208
-Transform:
-  m_ObjectHideFlags: 0
-  m_CorrespondingSourceObject: {fileID: 0}
-  m_PrefabInstance: {fileID: 0}
-  m_PrefabAsset: {fileID: 0}
-  m_GameObject: {fileID: 1467429439201416}
-  serializedVersion: 2
-  m_LocalRotation: {x: -0, y: -0, z: -0, w: 1}
-  m_LocalPosition: {x: -0.21400023, y: -0.21899986, z: 0.05000019}
-  m_LocalScale: {x: 0.35, y: 0.35, z: 0.35}
-  m_ConstrainProportionsScale: 0
-  m_Children:
-  - {fileID: 4853608897367684}
-  - {fileID: 4369157395221718}
-  m_Father: {fileID: 4218283724290616}
-  m_LocalEulerAnglesHint: {x: 0, y: 0, z: 0}
---- !u!33 &33069631729019714
-MeshFilter:
-  m_ObjectHideFlags: 0
-  m_CorrespondingSourceObject: {fileID: 0}
-  m_PrefabInstance: {fileID: 0}
-  m_PrefabAsset: {fileID: 0}
-  m_GameObject: {fileID: 1467429439201416}
-  m_Mesh: {fileID: 4300000, guid: 5501f437160666942ae970f3648fbeb8, type: 3}
---- !u!23 &23429070875129518
-MeshRenderer:
-  m_ObjectHideFlags: 0
-  m_CorrespondingSourceObject: {fileID: 0}
-  m_PrefabInstance: {fileID: 0}
-  m_PrefabAsset: {fileID: 0}
-  m_GameObject: {fileID: 1467429439201416}
-  m_Enabled: 1
-  m_CastShadows: 0
-  m_ReceiveShadows: 0
-  m_DynamicOccludee: 1
-  m_StaticShadowCaster: 0
-  m_MotionVectors: 1
-  m_LightProbeUsage: 0
-  m_ReflectionProbeUsage: 1
-  m_RayTracingMode: 2
-  m_RayTraceProcedural: 0
-  m_RenderingLayerMask: 1
-  m_RendererPriority: 0
-  m_Materials:
-  - {fileID: 2100000, guid: 40d29de2bdc11f04dbfa25059165916e, type: 2}
-  m_StaticBatchInfo:
-    firstSubMesh: 0
-    subMeshCount: 0
-  m_StaticBatchRoot: {fileID: 0}
-  m_ProbeAnchor: {fileID: 0}
-  m_LightProbeVolumeOverride: {fileID: 0}
-  m_ScaleInLightmap: 1
-  m_ReceiveGI: 1
-  m_PreserveUVs: 0
-  m_IgnoreNormalsForChartDetection: 0
-  m_ImportantGI: 0
-  m_StitchLightmapSeams: 0
-  m_SelectedEditorRenderState: 3
-  m_MinimumChartSize: 4
-  m_AutoUVMaxDistance: 0.5
-  m_AutoUVMaxAngle: 89
-  m_LightmapParameters: {fileID: 0}
-  m_SortingLayerID: 0
-  m_SortingLayer: 0
-  m_SortingOrder: 0
-  m_AdditionalVertexStreams: {fileID: 0}
---- !u!114 &114058115063201836
-MonoBehaviour:
-  m_ObjectHideFlags: 0
-  m_CorrespondingSourceObject: {fileID: 0}
-  m_PrefabInstance: {fileID: 0}
-  m_PrefabAsset: {fileID: 0}
-  m_GameObject: {fileID: 1467429439201416}
-  m_Enabled: 1
-  m_EditorHideFlags: 0
-  m_Script: {fileID: 11500000, guid: a52f3856cd88f86408f70b27caa48305, type: 3}
-  m_Name: 
-  m_EditorClassIdentifier: 
-  m_DescriptionType: 2
-  m_DescriptionYOffset: 0
-  m_DescriptionText: 
-  m_LocalizedDescription:
-    m_TableReference:
-      m_TableCollectionName: 
-    m_TableEntryReference:
-      m_KeyId: 0
-      m_Key: 
-    m_FallbackState: 0
-    m_WaitForCompletion: 0
-    m_LocalVariables: []
-  m_DescriptionTextExtra: 
-  m_LocalizedDescriptionExtra:
-    m_TableReference:
-      m_TableCollectionName: 
-    m_TableEntryReference:
-      m_KeyId: 0
-      m_Key: 
-    m_FallbackState: 0
-    m_WaitForCompletion: 0
-    m_LocalVariables: []
-  m_DescriptionActivateSpeed: 8
-  m_DescriptionZScale: 1
-  m_ButtonTexture: {fileID: 0}
-  m_AtlasTexture: 1
-  m_ToggleButton: 0
-  m_LongPressReleaseButton: 0
-  m_ButtonHasPressedAudio: 1
-  m_ZAdjustHover: -0.02
-  m_ZAdjustClick: 0.05
-  m_HoverScale: 1.1
-  m_HoverBoxColliderGrow: 0.2
-  m_AddOverlay: 0
-  m_PreviewBGTexture: {fileID: 2800000, guid: 609917f61fdca0d469c1bc06bfeb713b, type: 3}
-  m_AudioReactiveIcon: {fileID: 1216868067511642}
-  m_ExperimentalIcon: {fileID: 1562875133912318}
-  references:
-    version: 2
-    RefIds: []
---- !u!65 &65615785719949508
-BoxCollider:
-  m_ObjectHideFlags: 0
-  m_CorrespondingSourceObject: {fileID: 0}
-  m_PrefabInstance: {fileID: 0}
-  m_PrefabAsset: {fileID: 0}
-  m_GameObject: {fileID: 1467429439201416}
-  m_Material: {fileID: 0}
-  m_IncludeLayers:
-    serializedVersion: 2
-    m_Bits: 0
-  m_ExcludeLayers:
-    serializedVersion: 2
-    m_Bits: 0
-  m_LayerOverridePriority: 0
-  m_IsTrigger: 0
-  m_ProvidesContacts: 0
-  m_Enabled: 1
-  serializedVersion: 3
-  m_Size: {x: 1.0000001, y: 1.0000001, z: 0.025}
-  m_Center: {x: 0, y: 0, z: 0}
---- !u!1 &1477318144670002
-GameObject:
-  m_ObjectHideFlags: 0
-  m_CorrespondingSourceObject: {fileID: 0}
-  m_PrefabInstance: {fileID: 0}
-  m_PrefabAsset: {fileID: 0}
-  serializedVersion: 6
-  m_Component:
-  - component: {fileID: 4185013486352696}
-  - component: {fileID: 33121097593193784}
-  - component: {fileID: 23524290644431486}
-  - component: {fileID: 65026386452589396}
-  - component: {fileID: 114887031890454866}
-  m_Layer: 16
-  m_Name: NextPage
-  m_TagString: Untagged
-  m_Icon: {fileID: 0}
-  m_NavMeshLayer: 0
-  m_StaticEditorFlags: 0
-  m_IsActive: 1
---- !u!4 &4185013486352696
-Transform:
-  m_ObjectHideFlags: 0
-  m_CorrespondingSourceObject: {fileID: 0}
-  m_PrefabInstance: {fileID: 0}
-  m_PrefabAsset: {fileID: 0}
-  m_GameObject: {fileID: 1477318144670002}
-  serializedVersion: 2
-  m_LocalRotation: {x: -0, y: -0, z: -0, w: 1}
-  m_LocalPosition: {x: 0.6339998, y: -0.6370001, z: 0.05000019}
-  m_LocalScale: {x: 0.29999995, y: 0.29999998, z: 0.3000001}
-  m_ConstrainProportionsScale: 0
-  m_Children: []
-  m_Father: {fileID: 4218283724290616}
+  m_RootOrder: 13
   m_LocalEulerAnglesHint: {x: 0, y: 0, z: 0}
 --- !u!33 &33121097593193784
 MeshFilter:
@@ -2147,27 +409,27 @@
   m_Enabled: 1
   m_EditorHideFlags: 0
   m_Script: {fileID: 11500000, guid: dbae3ff4457df6f4ea3af0389871cb9c, type: 3}
-  m_Name: 
-  m_EditorClassIdentifier: 
+  m_Name:
+  m_EditorClassIdentifier:
   m_DescriptionType: -1
   m_DescriptionYOffset: 0
-  m_DescriptionText: 
+  m_DescriptionText:
   m_LocalizedDescription:
     m_TableReference:
-      m_TableCollectionName: 
+      m_TableCollectionName:
     m_TableEntryReference:
       m_KeyId: 0
-      m_Key: 
+      m_Key:
     m_FallbackState: 0
     m_WaitForCompletion: 0
     m_LocalVariables: []
-  m_DescriptionTextExtra: 
+  m_DescriptionTextExtra:
   m_LocalizedDescriptionExtra:
     m_TableReference:
-      m_TableCollectionName: 
+      m_TableCollectionName:
     m_TableEntryReference:
       m_KeyId: 0
-      m_Key: 
+      m_Key:
     m_FallbackState: 0
     m_WaitForCompletion: 0
     m_LocalVariables: []
@@ -2190,249 +452,6 @@
   references:
     version: 2
     RefIds: []
---- !u!1 &1496261736206120
-GameObject:
-  m_ObjectHideFlags: 0
-  m_CorrespondingSourceObject: {fileID: 0}
-  m_PrefabInstance: {fileID: 0}
-  m_PrefabAsset: {fileID: 0}
-  serializedVersion: 6
-  m_Component:
-  - component: {fileID: 4499118054183530}
-  - component: {fileID: 33687396251989378}
-  - component: {fileID: 23223028110009554}
-  - component: {fileID: 114944647765476166}
-  - component: {fileID: 65401053197370602}
-  m_Layer: 16
-  m_Name: Brush_Button2
-  m_TagString: Untagged
-  m_Icon: {fileID: 0}
-  m_NavMeshLayer: 0
-  m_StaticEditorFlags: 0
-  m_IsActive: 1
---- !u!4 &4499118054183530
-Transform:
-  m_ObjectHideFlags: 0
-  m_CorrespondingSourceObject: {fileID: 0}
-  m_PrefabInstance: {fileID: 0}
-  m_PrefabAsset: {fileID: 0}
-  m_GameObject: {fileID: 1496261736206120}
-  serializedVersion: 2
-  m_LocalRotation: {x: -0, y: -0, z: -0, w: 1}
-  m_LocalPosition: {x: 0.21400023, y: 0.6289997, z: 0.05000019}
-  m_LocalScale: {x: 0.35, y: 0.35, z: 0.35}
-  m_ConstrainProportionsScale: 0
-  m_Children:
-  - {fileID: 4407059440980384}
-  - {fileID: 4071958273888044}
-  m_Father: {fileID: 4218283724290616}
-  m_LocalEulerAnglesHint: {x: 0, y: 0, z: 0}
---- !u!33 &33687396251989378
-MeshFilter:
-  m_ObjectHideFlags: 0
-  m_CorrespondingSourceObject: {fileID: 0}
-  m_PrefabInstance: {fileID: 0}
-  m_PrefabAsset: {fileID: 0}
-  m_GameObject: {fileID: 1496261736206120}
-  m_Mesh: {fileID: 4300000, guid: 5501f437160666942ae970f3648fbeb8, type: 3}
---- !u!23 &23223028110009554
-MeshRenderer:
-  m_ObjectHideFlags: 0
-  m_CorrespondingSourceObject: {fileID: 0}
-  m_PrefabInstance: {fileID: 0}
-  m_PrefabAsset: {fileID: 0}
-  m_GameObject: {fileID: 1496261736206120}
-  m_Enabled: 1
-  m_CastShadows: 0
-  m_ReceiveShadows: 0
-  m_DynamicOccludee: 1
-  m_StaticShadowCaster: 0
-  m_MotionVectors: 1
-  m_LightProbeUsage: 0
-  m_ReflectionProbeUsage: 1
-  m_RayTracingMode: 2
-  m_RayTraceProcedural: 0
-  m_RenderingLayerMask: 1
-  m_RendererPriority: 0
-  m_Materials:
-  - {fileID: 2100000, guid: 40d29de2bdc11f04dbfa25059165916e, type: 2}
-  m_StaticBatchInfo:
-    firstSubMesh: 0
-    subMeshCount: 0
-  m_StaticBatchRoot: {fileID: 0}
-  m_ProbeAnchor: {fileID: 0}
-  m_LightProbeVolumeOverride: {fileID: 0}
-  m_ScaleInLightmap: 1
-  m_ReceiveGI: 1
-  m_PreserveUVs: 0
-  m_IgnoreNormalsForChartDetection: 0
-  m_ImportantGI: 0
-  m_StitchLightmapSeams: 0
-  m_SelectedEditorRenderState: 3
-  m_MinimumChartSize: 4
-  m_AutoUVMaxDistance: 0.5
-  m_AutoUVMaxAngle: 89
-  m_LightmapParameters: {fileID: 0}
-  m_SortingLayerID: 0
-  m_SortingLayer: 0
-  m_SortingOrder: 0
-  m_AdditionalVertexStreams: {fileID: 0}
---- !u!114 &114944647765476166
-MonoBehaviour:
-  m_ObjectHideFlags: 0
-  m_CorrespondingSourceObject: {fileID: 0}
-  m_PrefabInstance: {fileID: 0}
-  m_PrefabAsset: {fileID: 0}
-  m_GameObject: {fileID: 1496261736206120}
-  m_Enabled: 1
-  m_EditorHideFlags: 0
-  m_Script: {fileID: 11500000, guid: a52f3856cd88f86408f70b27caa48305, type: 3}
-  m_Name: 
-  m_EditorClassIdentifier: 
-  m_DescriptionType: 2
-  m_DescriptionYOffset: 0
-  m_DescriptionText: 
-  m_LocalizedDescription:
-    m_TableReference:
-      m_TableCollectionName: 
-    m_TableEntryReference:
-      m_KeyId: 0
-      m_Key: 
-    m_FallbackState: 0
-    m_WaitForCompletion: 0
-    m_LocalVariables: []
-  m_DescriptionTextExtra: 
-  m_LocalizedDescriptionExtra:
-    m_TableReference:
-      m_TableCollectionName: 
-    m_TableEntryReference:
-      m_KeyId: 0
-      m_Key: 
-    m_FallbackState: 0
-    m_WaitForCompletion: 0
-    m_LocalVariables: []
-  m_DescriptionActivateSpeed: 8
-  m_DescriptionZScale: 1
-  m_ButtonTexture: {fileID: 0}
-  m_AtlasTexture: 1
-  m_ToggleButton: 0
-  m_LongPressReleaseButton: 0
-  m_ButtonHasPressedAudio: 1
-  m_ZAdjustHover: -0.02
-  m_ZAdjustClick: 0.05
-  m_HoverScale: 1.1
-  m_HoverBoxColliderGrow: 0.2
-  m_AddOverlay: 0
-  m_PreviewBGTexture: {fileID: 2800000, guid: 609917f61fdca0d469c1bc06bfeb713b, type: 3}
-  m_AudioReactiveIcon: {fileID: 1268333643522296}
-  m_ExperimentalIcon: {fileID: 1193249063360678}
-  references:
-    version: 2
-    RefIds: []
---- !u!65 &65401053197370602
-BoxCollider:
-  m_ObjectHideFlags: 0
-  m_CorrespondingSourceObject: {fileID: 0}
-  m_PrefabInstance: {fileID: 0}
-  m_PrefabAsset: {fileID: 0}
-  m_GameObject: {fileID: 1496261736206120}
-  m_Material: {fileID: 0}
-  m_IncludeLayers:
-    serializedVersion: 2
-    m_Bits: 0
-  m_ExcludeLayers:
-    serializedVersion: 2
-    m_Bits: 0
-  m_LayerOverridePriority: 0
-  m_IsTrigger: 0
-  m_ProvidesContacts: 0
-  m_Enabled: 1
-  serializedVersion: 3
-  m_Size: {x: 1.0000001, y: 1.0000001, z: 0.025}
-  m_Center: {x: 0, y: 0, z: 0}
---- !u!1 &1541022397896848
-GameObject:
-  m_ObjectHideFlags: 0
-  m_CorrespondingSourceObject: {fileID: 0}
-  m_PrefabInstance: {fileID: 0}
-  m_PrefabAsset: {fileID: 0}
-  serializedVersion: 6
-  m_Component:
-  - component: {fileID: 4303631290832536}
-  - component: {fileID: 33176133485144398}
-  - component: {fileID: 23220400073398160}
-  m_Layer: 16
-  m_Name: Experimental
-  m_TagString: Untagged
-  m_Icon: {fileID: 0}
-  m_NavMeshLayer: 0
-  m_StaticEditorFlags: 0
-  m_IsActive: 0
---- !u!4 &4303631290832536
-Transform:
-  m_ObjectHideFlags: 0
-  m_CorrespondingSourceObject: {fileID: 0}
-  m_PrefabInstance: {fileID: 0}
-  m_PrefabAsset: {fileID: 0}
-  m_GameObject: {fileID: 1541022397896848}
-  serializedVersion: 2
-  m_LocalRotation: {x: 0, y: 0, z: 0, w: 1}
-  m_LocalPosition: {x: 0.25, y: -0.25, z: -0.049999926}
-  m_LocalScale: {x: 0.4, y: 0.4, z: 0.4}
-  m_ConstrainProportionsScale: 0
-  m_Children: []
-  m_Father: {fileID: 4126013512449192}
-  m_LocalEulerAnglesHint: {x: 0, y: 0, z: 0}
---- !u!33 &33176133485144398
-MeshFilter:
-  m_ObjectHideFlags: 0
-  m_CorrespondingSourceObject: {fileID: 0}
-  m_PrefabInstance: {fileID: 0}
-  m_PrefabAsset: {fileID: 0}
-  m_GameObject: {fileID: 1541022397896848}
-  m_Mesh: {fileID: 10210, guid: 0000000000000000e000000000000000, type: 0}
---- !u!23 &23220400073398160
-MeshRenderer:
-  m_ObjectHideFlags: 0
-  m_CorrespondingSourceObject: {fileID: 0}
-  m_PrefabInstance: {fileID: 0}
-  m_PrefabAsset: {fileID: 0}
-  m_GameObject: {fileID: 1541022397896848}
-  m_Enabled: 1
-  m_CastShadows: 0
-  m_ReceiveShadows: 0
-  m_DynamicOccludee: 1
-  m_StaticShadowCaster: 0
-  m_MotionVectors: 1
-  m_LightProbeUsage: 0
-  m_ReflectionProbeUsage: 1
-  m_RayTracingMode: 2
-  m_RayTraceProcedural: 0
-  m_RenderingLayerMask: 1
-  m_RendererPriority: 0
-  m_Materials:
-  - {fileID: 2100000, guid: a44ecbd1f2c3647a3b768c0170fb98b9, type: 2}
-  m_StaticBatchInfo:
-    firstSubMesh: 0
-    subMeshCount: 0
-  m_StaticBatchRoot: {fileID: 0}
-  m_ProbeAnchor: {fileID: 0}
-  m_LightProbeVolumeOverride: {fileID: 0}
-  m_ScaleInLightmap: 1
-  m_ReceiveGI: 1
-  m_PreserveUVs: 1
-  m_IgnoreNormalsForChartDetection: 0
-  m_ImportantGI: 0
-  m_StitchLightmapSeams: 0
-  m_SelectedEditorRenderState: 3
-  m_MinimumChartSize: 4
-  m_AutoUVMaxDistance: 0.5
-  m_AutoUVMaxAngle: 89
-  m_LightmapParameters: {fileID: 0}
-  m_SortingLayerID: 0
-  m_SortingLayer: 0
-  m_SortingOrder: 0
-  m_AdditionalVertexStreams: {fileID: 0}
 --- !u!1 &1552050041013830
 GameObject:
   m_ObjectHideFlags: 0
@@ -2468,89 +487,6 @@
   - {fileID: 4799943180469330}
   m_Father: {fileID: 4283814734408908}
   m_LocalEulerAnglesHint: {x: 0, y: 0, z: 0}
---- !u!1 &1562875133912318
-GameObject:
-  m_ObjectHideFlags: 0
-  m_CorrespondingSourceObject: {fileID: 0}
-  m_PrefabInstance: {fileID: 0}
-  m_PrefabAsset: {fileID: 0}
-  serializedVersion: 6
-  m_Component:
-  - component: {fileID: 4369157395221718}
-  - component: {fileID: 33015736571262038}
-  - component: {fileID: 23338354279766480}
-  m_Layer: 16
-  m_Name: Experimental
-  m_TagString: Untagged
-  m_Icon: {fileID: 0}
-  m_NavMeshLayer: 0
-  m_StaticEditorFlags: 0
-  m_IsActive: 0
---- !u!4 &4369157395221718
-Transform:
-  m_ObjectHideFlags: 0
-  m_CorrespondingSourceObject: {fileID: 0}
-  m_PrefabInstance: {fileID: 0}
-  m_PrefabAsset: {fileID: 0}
-  m_GameObject: {fileID: 1562875133912318}
-  serializedVersion: 2
-  m_LocalRotation: {x: 0, y: 0, z: 0, w: 1}
-  m_LocalPosition: {x: 0.25, y: -0.25, z: -0.049999926}
-  m_LocalScale: {x: 0.4, y: 0.4, z: 0.4}
-  m_ConstrainProportionsScale: 0
-  m_Children: []
-  m_Father: {fileID: 4745565324966208}
-  m_LocalEulerAnglesHint: {x: 0, y: 0, z: 0}
---- !u!33 &33015736571262038
-MeshFilter:
-  m_ObjectHideFlags: 0
-  m_CorrespondingSourceObject: {fileID: 0}
-  m_PrefabInstance: {fileID: 0}
-  m_PrefabAsset: {fileID: 0}
-  m_GameObject: {fileID: 1562875133912318}
-  m_Mesh: {fileID: 10210, guid: 0000000000000000e000000000000000, type: 0}
---- !u!23 &23338354279766480
-MeshRenderer:
-  m_ObjectHideFlags: 0
-  m_CorrespondingSourceObject: {fileID: 0}
-  m_PrefabInstance: {fileID: 0}
-  m_PrefabAsset: {fileID: 0}
-  m_GameObject: {fileID: 1562875133912318}
-  m_Enabled: 1
-  m_CastShadows: 0
-  m_ReceiveShadows: 0
-  m_DynamicOccludee: 1
-  m_StaticShadowCaster: 0
-  m_MotionVectors: 1
-  m_LightProbeUsage: 0
-  m_ReflectionProbeUsage: 1
-  m_RayTracingMode: 2
-  m_RayTraceProcedural: 0
-  m_RenderingLayerMask: 1
-  m_RendererPriority: 0
-  m_Materials:
-  - {fileID: 2100000, guid: a44ecbd1f2c3647a3b768c0170fb98b9, type: 2}
-  m_StaticBatchInfo:
-    firstSubMesh: 0
-    subMeshCount: 0
-  m_StaticBatchRoot: {fileID: 0}
-  m_ProbeAnchor: {fileID: 0}
-  m_LightProbeVolumeOverride: {fileID: 0}
-  m_ScaleInLightmap: 1
-  m_ReceiveGI: 1
-  m_PreserveUVs: 1
-  m_IgnoreNormalsForChartDetection: 0
-  m_ImportantGI: 0
-  m_StitchLightmapSeams: 0
-  m_SelectedEditorRenderState: 3
-  m_MinimumChartSize: 4
-  m_AutoUVMaxDistance: 0.5
-  m_AutoUVMaxAngle: 89
-  m_LightmapParameters: {fileID: 0}
-  m_SortingLayerID: 0
-  m_SortingLayer: 0
-  m_SortingOrder: 0
-  m_AdditionalVertexStreams: {fileID: 0}
 --- !u!1 &1572614490045680
 GameObject:
   m_ObjectHideFlags: 0
@@ -2604,824 +540,6 @@
   serializedVersion: 3
   m_Size: {x: 1.9, y: 1.9, z: 0.02}
   m_Center: {x: 0, y: 0, z: 0}
---- !u!1 &1609012604900488
-GameObject:
-  m_ObjectHideFlags: 0
-  m_CorrespondingSourceObject: {fileID: 0}
-  m_PrefabInstance: {fileID: 0}
-  m_PrefabAsset: {fileID: 0}
-  serializedVersion: 6
-  m_Component:
-  - component: {fileID: 4570503017862772}
-  - component: {fileID: 33089349128830104}
-  - component: {fileID: 23911400145033584}
-  m_Layer: 16
-  m_Name: Experimental
-  m_TagString: Untagged
-  m_Icon: {fileID: 0}
-  m_NavMeshLayer: 0
-  m_StaticEditorFlags: 0
-  m_IsActive: 0
---- !u!4 &4570503017862772
-Transform:
-  m_ObjectHideFlags: 0
-  m_CorrespondingSourceObject: {fileID: 0}
-  m_PrefabInstance: {fileID: 0}
-  m_PrefabAsset: {fileID: 0}
-  m_GameObject: {fileID: 1609012604900488}
-  serializedVersion: 2
-  m_LocalRotation: {x: 0, y: 0, z: 0, w: 1}
-  m_LocalPosition: {x: 0.25000027, y: -0.25, z: -0.049999926}
-  m_LocalScale: {x: 0.4, y: 0.4, z: 0.4}
-  m_ConstrainProportionsScale: 0
-  m_Children: []
-  m_Father: {fileID: 4635115123912042}
-  m_LocalEulerAnglesHint: {x: 0, y: 0, z: 0}
---- !u!33 &33089349128830104
-MeshFilter:
-  m_ObjectHideFlags: 0
-  m_CorrespondingSourceObject: {fileID: 0}
-  m_PrefabInstance: {fileID: 0}
-  m_PrefabAsset: {fileID: 0}
-  m_GameObject: {fileID: 1609012604900488}
-  m_Mesh: {fileID: 10210, guid: 0000000000000000e000000000000000, type: 0}
---- !u!23 &23911400145033584
-MeshRenderer:
-  m_ObjectHideFlags: 0
-  m_CorrespondingSourceObject: {fileID: 0}
-  m_PrefabInstance: {fileID: 0}
-  m_PrefabAsset: {fileID: 0}
-  m_GameObject: {fileID: 1609012604900488}
-  m_Enabled: 1
-  m_CastShadows: 0
-  m_ReceiveShadows: 0
-  m_DynamicOccludee: 1
-  m_StaticShadowCaster: 0
-  m_MotionVectors: 1
-  m_LightProbeUsage: 0
-  m_ReflectionProbeUsage: 1
-  m_RayTracingMode: 2
-  m_RayTraceProcedural: 0
-  m_RenderingLayerMask: 1
-  m_RendererPriority: 0
-  m_Materials:
-  - {fileID: 2100000, guid: a44ecbd1f2c3647a3b768c0170fb98b9, type: 2}
-  m_StaticBatchInfo:
-    firstSubMesh: 0
-    subMeshCount: 0
-  m_StaticBatchRoot: {fileID: 0}
-  m_ProbeAnchor: {fileID: 0}
-  m_LightProbeVolumeOverride: {fileID: 0}
-  m_ScaleInLightmap: 1
-  m_ReceiveGI: 1
-  m_PreserveUVs: 1
-  m_IgnoreNormalsForChartDetection: 0
-  m_ImportantGI: 0
-  m_StitchLightmapSeams: 0
-  m_SelectedEditorRenderState: 3
-  m_MinimumChartSize: 4
-  m_AutoUVMaxDistance: 0.5
-  m_AutoUVMaxAngle: 89
-  m_LightmapParameters: {fileID: 0}
-  m_SortingLayerID: 0
-  m_SortingLayer: 0
-  m_SortingOrder: 0
-  m_AdditionalVertexStreams: {fileID: 0}
---- !u!1 &1621156500989810
-GameObject:
-  m_ObjectHideFlags: 0
-  m_CorrespondingSourceObject: {fileID: 0}
-  m_PrefabInstance: {fileID: 0}
-  m_PrefabAsset: {fileID: 0}
-  serializedVersion: 6
-  m_Component:
-  - component: {fileID: 4821554448650398}
-  - component: {fileID: 33140344032387366}
-  - component: {fileID: 23972821627540616}
-  m_Layer: 16
-  m_Name: AudioReactive
-  m_TagString: Untagged
-  m_Icon: {fileID: 0}
-  m_NavMeshLayer: 0
-  m_StaticEditorFlags: 0
-  m_IsActive: 1
---- !u!4 &4821554448650398
-Transform:
-  m_ObjectHideFlags: 0
-  m_CorrespondingSourceObject: {fileID: 0}
-  m_PrefabInstance: {fileID: 0}
-  m_PrefabAsset: {fileID: 0}
-  m_GameObject: {fileID: 1621156500989810}
-  serializedVersion: 2
-  m_LocalRotation: {x: 0, y: 0, z: 0, w: 1}
-  m_LocalPosition: {x: -0.25, y: -0.25, z: -0.05}
-  m_LocalScale: {x: 0.4, y: 0.4, z: 0.4}
-  m_ConstrainProportionsScale: 0
-  m_Children: []
-  m_Father: {fileID: 4195160479732622}
-  m_LocalEulerAnglesHint: {x: 0, y: 0, z: 0}
---- !u!33 &33140344032387366
-MeshFilter:
-  m_ObjectHideFlags: 0
-  m_CorrespondingSourceObject: {fileID: 0}
-  m_PrefabInstance: {fileID: 0}
-  m_PrefabAsset: {fileID: 0}
-  m_GameObject: {fileID: 1621156500989810}
-  m_Mesh: {fileID: 4300000, guid: 5501f437160666942ae970f3648fbeb8, type: 3}
---- !u!23 &23972821627540616
-MeshRenderer:
-  m_ObjectHideFlags: 0
-  m_CorrespondingSourceObject: {fileID: 0}
-  m_PrefabInstance: {fileID: 0}
-  m_PrefabAsset: {fileID: 0}
-  m_GameObject: {fileID: 1621156500989810}
-  m_Enabled: 1
-  m_CastShadows: 0
-  m_ReceiveShadows: 0
-  m_DynamicOccludee: 1
-  m_StaticShadowCaster: 0
-  m_MotionVectors: 1
-  m_LightProbeUsage: 0
-  m_ReflectionProbeUsage: 1
-  m_RayTracingMode: 2
-  m_RayTraceProcedural: 0
-  m_RenderingLayerMask: 1
-  m_RendererPriority: 0
-  m_Materials:
-  - {fileID: 2100000, guid: 12f5061e807a24449859d6d7b3b66c4d, type: 2}
-  m_StaticBatchInfo:
-    firstSubMesh: 0
-    subMeshCount: 0
-  m_StaticBatchRoot: {fileID: 0}
-  m_ProbeAnchor: {fileID: 0}
-  m_LightProbeVolumeOverride: {fileID: 0}
-  m_ScaleInLightmap: 1
-  m_ReceiveGI: 1
-  m_PreserveUVs: 1
-  m_IgnoreNormalsForChartDetection: 0
-  m_ImportantGI: 0
-  m_StitchLightmapSeams: 0
-  m_SelectedEditorRenderState: 3
-  m_MinimumChartSize: 4
-  m_AutoUVMaxDistance: 0.5
-  m_AutoUVMaxAngle: 89
-  m_LightmapParameters: {fileID: 0}
-  m_SortingLayerID: 0
-  m_SortingLayer: 0
-  m_SortingOrder: 0
-  m_AdditionalVertexStreams: {fileID: 0}
---- !u!1 &1632985123738494
-GameObject:
-  m_ObjectHideFlags: 0
-  m_CorrespondingSourceObject: {fileID: 0}
-  m_PrefabInstance: {fileID: 0}
-  m_PrefabAsset: {fileID: 0}
-  serializedVersion: 6
-  m_Component:
-  - component: {fileID: 4126013512449192}
-  - component: {fileID: 33286233296174550}
-  - component: {fileID: 23535954427617040}
-  - component: {fileID: 114148019618209224}
-  - component: {fileID: 65526370973334042}
-  m_Layer: 16
-  m_Name: Brush_Button5
-  m_TagString: Untagged
-  m_Icon: {fileID: 0}
-  m_NavMeshLayer: 0
-  m_StaticEditorFlags: 0
-  m_IsActive: 1
---- !u!4 &4126013512449192
-Transform:
-  m_ObjectHideFlags: 0
-  m_CorrespondingSourceObject: {fileID: 0}
-  m_PrefabInstance: {fileID: 0}
-  m_PrefabAsset: {fileID: 0}
-  m_GameObject: {fileID: 1632985123738494}
-  serializedVersion: 2
-  m_LocalRotation: {x: -0, y: -0, z: -0, w: 1}
-  m_LocalPosition: {x: -0.21400023, y: 0.21100044, z: 0.05000019}
-  m_LocalScale: {x: 0.35, y: 0.35, z: 0.35}
-  m_ConstrainProportionsScale: 0
-  m_Children:
-  - {fileID: 4343642231580014}
-  - {fileID: 4303631290832536}
-  m_Father: {fileID: 4218283724290616}
-  m_LocalEulerAnglesHint: {x: 0, y: 0, z: 0}
---- !u!33 &33286233296174550
-MeshFilter:
-  m_ObjectHideFlags: 0
-  m_CorrespondingSourceObject: {fileID: 0}
-  m_PrefabInstance: {fileID: 0}
-  m_PrefabAsset: {fileID: 0}
-  m_GameObject: {fileID: 1632985123738494}
-  m_Mesh: {fileID: 4300000, guid: 5501f437160666942ae970f3648fbeb8, type: 3}
---- !u!23 &23535954427617040
-MeshRenderer:
-  m_ObjectHideFlags: 0
-  m_CorrespondingSourceObject: {fileID: 0}
-  m_PrefabInstance: {fileID: 0}
-  m_PrefabAsset: {fileID: 0}
-  m_GameObject: {fileID: 1632985123738494}
-  m_Enabled: 1
-  m_CastShadows: 0
-  m_ReceiveShadows: 0
-  m_DynamicOccludee: 1
-  m_StaticShadowCaster: 0
-  m_MotionVectors: 1
-  m_LightProbeUsage: 0
-  m_ReflectionProbeUsage: 1
-  m_RayTracingMode: 2
-  m_RayTraceProcedural: 0
-  m_RenderingLayerMask: 1
-  m_RendererPriority: 0
-  m_Materials:
-  - {fileID: 2100000, guid: 40d29de2bdc11f04dbfa25059165916e, type: 2}
-  m_StaticBatchInfo:
-    firstSubMesh: 0
-    subMeshCount: 0
-  m_StaticBatchRoot: {fileID: 0}
-  m_ProbeAnchor: {fileID: 0}
-  m_LightProbeVolumeOverride: {fileID: 0}
-  m_ScaleInLightmap: 1
-  m_ReceiveGI: 1
-  m_PreserveUVs: 0
-  m_IgnoreNormalsForChartDetection: 0
-  m_ImportantGI: 0
-  m_StitchLightmapSeams: 0
-  m_SelectedEditorRenderState: 3
-  m_MinimumChartSize: 4
-  m_AutoUVMaxDistance: 0.5
-  m_AutoUVMaxAngle: 89
-  m_LightmapParameters: {fileID: 0}
-  m_SortingLayerID: 0
-  m_SortingLayer: 0
-  m_SortingOrder: 0
-  m_AdditionalVertexStreams: {fileID: 0}
---- !u!114 &114148019618209224
-MonoBehaviour:
-  m_ObjectHideFlags: 0
-  m_CorrespondingSourceObject: {fileID: 0}
-  m_PrefabInstance: {fileID: 0}
-  m_PrefabAsset: {fileID: 0}
-  m_GameObject: {fileID: 1632985123738494}
-  m_Enabled: 1
-  m_EditorHideFlags: 0
-  m_Script: {fileID: 11500000, guid: a52f3856cd88f86408f70b27caa48305, type: 3}
-  m_Name: 
-  m_EditorClassIdentifier: 
-  m_DescriptionType: 2
-  m_DescriptionYOffset: 0
-  m_DescriptionText: 
-  m_LocalizedDescription:
-    m_TableReference:
-      m_TableCollectionName: 
-    m_TableEntryReference:
-      m_KeyId: 0
-      m_Key: 
-    m_FallbackState: 0
-    m_WaitForCompletion: 0
-    m_LocalVariables: []
-  m_DescriptionTextExtra: 
-  m_LocalizedDescriptionExtra:
-    m_TableReference:
-      m_TableCollectionName: 
-    m_TableEntryReference:
-      m_KeyId: 0
-      m_Key: 
-    m_FallbackState: 0
-    m_WaitForCompletion: 0
-    m_LocalVariables: []
-  m_DescriptionActivateSpeed: 8
-  m_DescriptionZScale: 1
-  m_ButtonTexture: {fileID: 0}
-  m_AtlasTexture: 1
-  m_ToggleButton: 0
-  m_LongPressReleaseButton: 0
-  m_ButtonHasPressedAudio: 1
-  m_ZAdjustHover: -0.02
-  m_ZAdjustClick: 0.05
-  m_HoverScale: 1.1
-  m_HoverBoxColliderGrow: 0.2
-  m_AddOverlay: 0
-  m_PreviewBGTexture: {fileID: 2800000, guid: 609917f61fdca0d469c1bc06bfeb713b, type: 3}
-  m_AudioReactiveIcon: {fileID: 1387716348806134}
-  m_ExperimentalIcon: {fileID: 1541022397896848}
-  references:
-    version: 2
-    RefIds: []
---- !u!65 &65526370973334042
-BoxCollider:
-  m_ObjectHideFlags: 0
-  m_CorrespondingSourceObject: {fileID: 0}
-  m_PrefabInstance: {fileID: 0}
-  m_PrefabAsset: {fileID: 0}
-  m_GameObject: {fileID: 1632985123738494}
-  m_Material: {fileID: 0}
-  m_IncludeLayers:
-    serializedVersion: 2
-    m_Bits: 0
-  m_ExcludeLayers:
-    serializedVersion: 2
-    m_Bits: 0
-  m_LayerOverridePriority: 0
-  m_IsTrigger: 0
-  m_ProvidesContacts: 0
-  m_Enabled: 1
-  serializedVersion: 3
-  m_Size: {x: 1.0000001, y: 1.0000001, z: 0.025}
-  m_Center: {x: 0, y: 0, z: 0}
---- !u!1 &1633808620163262
-GameObject:
-  m_ObjectHideFlags: 0
-  m_CorrespondingSourceObject: {fileID: 0}
-  m_PrefabInstance: {fileID: 0}
-  m_PrefabAsset: {fileID: 0}
-  serializedVersion: 6
-  m_Component:
-  - component: {fileID: 4980129379857646}
-  - component: {fileID: 33029057915814752}
-  - component: {fileID: 23940095189775006}
-  m_Layer: 16
-  m_Name: AudioReactive
-  m_TagString: Untagged
-  m_Icon: {fileID: 0}
-  m_NavMeshLayer: 0
-  m_StaticEditorFlags: 0
-  m_IsActive: 1
---- !u!4 &4980129379857646
-Transform:
-  m_ObjectHideFlags: 0
-  m_CorrespondingSourceObject: {fileID: 0}
-  m_PrefabInstance: {fileID: 0}
-  m_PrefabAsset: {fileID: 0}
-  m_GameObject: {fileID: 1633808620163262}
-  serializedVersion: 2
-  m_LocalRotation: {x: 0, y: 0, z: 0, w: 1}
-  m_LocalPosition: {x: -0.25, y: -0.25, z: -0.05}
-  m_LocalScale: {x: 0.4, y: 0.4, z: 0.4}
-  m_ConstrainProportionsScale: 0
-  m_Children: []
-  m_Father: {fileID: 4206574239112854}
-  m_LocalEulerAnglesHint: {x: 0, y: 0, z: 0}
---- !u!33 &33029057915814752
-MeshFilter:
-  m_ObjectHideFlags: 0
-  m_CorrespondingSourceObject: {fileID: 0}
-  m_PrefabInstance: {fileID: 0}
-  m_PrefabAsset: {fileID: 0}
-  m_GameObject: {fileID: 1633808620163262}
-  m_Mesh: {fileID: 10210, guid: 0000000000000000e000000000000000, type: 0}
---- !u!23 &23940095189775006
-MeshRenderer:
-  m_ObjectHideFlags: 0
-  m_CorrespondingSourceObject: {fileID: 0}
-  m_PrefabInstance: {fileID: 0}
-  m_PrefabAsset: {fileID: 0}
-  m_GameObject: {fileID: 1633808620163262}
-  m_Enabled: 1
-  m_CastShadows: 0
-  m_ReceiveShadows: 0
-  m_DynamicOccludee: 1
-  m_StaticShadowCaster: 0
-  m_MotionVectors: 1
-  m_LightProbeUsage: 0
-  m_ReflectionProbeUsage: 1
-  m_RayTracingMode: 2
-  m_RayTraceProcedural: 0
-  m_RenderingLayerMask: 1
-  m_RendererPriority: 0
-  m_Materials:
-  - {fileID: 2100000, guid: 12f5061e807a24449859d6d7b3b66c4d, type: 2}
-  m_StaticBatchInfo:
-    firstSubMesh: 0
-    subMeshCount: 0
-  m_StaticBatchRoot: {fileID: 0}
-  m_ProbeAnchor: {fileID: 0}
-  m_LightProbeVolumeOverride: {fileID: 0}
-  m_ScaleInLightmap: 1
-  m_ReceiveGI: 1
-  m_PreserveUVs: 1
-  m_IgnoreNormalsForChartDetection: 0
-  m_ImportantGI: 0
-  m_StitchLightmapSeams: 0
-  m_SelectedEditorRenderState: 3
-  m_MinimumChartSize: 4
-  m_AutoUVMaxDistance: 0.5
-  m_AutoUVMaxAngle: 89
-  m_LightmapParameters: {fileID: 0}
-  m_SortingLayerID: 0
-  m_SortingLayer: 0
-  m_SortingOrder: 0
-  m_AdditionalVertexStreams: {fileID: 0}
---- !u!1 &1663662598384544
-GameObject:
-  m_ObjectHideFlags: 0
-  m_CorrespondingSourceObject: {fileID: 0}
-  m_PrefabInstance: {fileID: 0}
-  m_PrefabAsset: {fileID: 0}
-  serializedVersion: 6
-  m_Component:
-  - component: {fileID: 4873379009260372}
-  - component: {fileID: 33061096735157338}
-  - component: {fileID: 23723553593464466}
-  m_Layer: 16
-  m_Name: AudioReactive
-  m_TagString: Untagged
-  m_Icon: {fileID: 0}
-  m_NavMeshLayer: 0
-  m_StaticEditorFlags: 0
-  m_IsActive: 1
---- !u!4 &4873379009260372
-Transform:
-  m_ObjectHideFlags: 0
-  m_CorrespondingSourceObject: {fileID: 0}
-  m_PrefabInstance: {fileID: 0}
-  m_PrefabAsset: {fileID: 0}
-  m_GameObject: {fileID: 1663662598384544}
-  serializedVersion: 2
-  m_LocalRotation: {x: 0, y: 0, z: 0, w: 1}
-  m_LocalPosition: {x: -0.25, y: -0.25, z: -0.05}
-  m_LocalScale: {x: 0.4, y: 0.4, z: 0.4}
-  m_ConstrainProportionsScale: 0
-  m_Children: []
-  m_Father: {fileID: 4427406993299286}
-  m_LocalEulerAnglesHint: {x: 0, y: 0, z: 0}
---- !u!33 &33061096735157338
-MeshFilter:
-  m_ObjectHideFlags: 0
-  m_CorrespondingSourceObject: {fileID: 0}
-  m_PrefabInstance: {fileID: 0}
-  m_PrefabAsset: {fileID: 0}
-  m_GameObject: {fileID: 1663662598384544}
-  m_Mesh: {fileID: 10210, guid: 0000000000000000e000000000000000, type: 0}
---- !u!23 &23723553593464466
-MeshRenderer:
-  m_ObjectHideFlags: 0
-  m_CorrespondingSourceObject: {fileID: 0}
-  m_PrefabInstance: {fileID: 0}
-  m_PrefabAsset: {fileID: 0}
-  m_GameObject: {fileID: 1663662598384544}
-  m_Enabled: 1
-  m_CastShadows: 0
-  m_ReceiveShadows: 0
-  m_DynamicOccludee: 1
-  m_StaticShadowCaster: 0
-  m_MotionVectors: 1
-  m_LightProbeUsage: 0
-  m_ReflectionProbeUsage: 1
-  m_RayTracingMode: 2
-  m_RayTraceProcedural: 0
-  m_RenderingLayerMask: 1
-  m_RendererPriority: 0
-  m_Materials:
-  - {fileID: 2100000, guid: 12f5061e807a24449859d6d7b3b66c4d, type: 2}
-  m_StaticBatchInfo:
-    firstSubMesh: 0
-    subMeshCount: 0
-  m_StaticBatchRoot: {fileID: 0}
-  m_ProbeAnchor: {fileID: 0}
-  m_LightProbeVolumeOverride: {fileID: 0}
-  m_ScaleInLightmap: 1
-  m_ReceiveGI: 1
-  m_PreserveUVs: 1
-  m_IgnoreNormalsForChartDetection: 0
-  m_ImportantGI: 0
-  m_StitchLightmapSeams: 0
-  m_SelectedEditorRenderState: 3
-  m_MinimumChartSize: 4
-  m_AutoUVMaxDistance: 0.5
-  m_AutoUVMaxAngle: 89
-  m_LightmapParameters: {fileID: 0}
-  m_SortingLayerID: 0
-  m_SortingLayer: 0
-  m_SortingOrder: 0
-  m_AdditionalVertexStreams: {fileID: 0}
---- !u!1 &1725842912189370
-GameObject:
-  m_ObjectHideFlags: 0
-  m_CorrespondingSourceObject: {fileID: 0}
-  m_PrefabInstance: {fileID: 0}
-  m_PrefabAsset: {fileID: 0}
-  serializedVersion: 6
-  m_Component:
-  - component: {fileID: 4635115123912042}
-  - component: {fileID: 33784614468687708}
-  - component: {fileID: 23990762428673648}
-  - component: {fileID: 114811221353356406}
-  - component: {fileID: 65470614426823574}
-  m_Layer: 16
-  m_Name: Brush_Button4
-  m_TagString: Untagged
-  m_Icon: {fileID: 0}
-  m_NavMeshLayer: 0
-  m_StaticEditorFlags: 0
-  m_IsActive: 1
---- !u!4 &4635115123912042
-Transform:
-  m_ObjectHideFlags: 0
-  m_CorrespondingSourceObject: {fileID: 0}
-  m_PrefabInstance: {fileID: 0}
-  m_PrefabAsset: {fileID: 0}
-  m_GameObject: {fileID: 1725842912189370}
-  serializedVersion: 2
-  m_LocalRotation: {x: -0, y: -0, z: -0, w: 1}
-  m_LocalPosition: {x: -0.64699984, y: 0.21100044, z: 0.05000019}
-  m_LocalScale: {x: 0.35, y: 0.35, z: 0.35}
-  m_ConstrainProportionsScale: 0
-  m_Children:
-  - {fileID: 4634057245373120}
-  - {fileID: 4570503017862772}
-  m_Father: {fileID: 4218283724290616}
-  m_LocalEulerAnglesHint: {x: 0, y: 0, z: 0}
---- !u!33 &33784614468687708
-MeshFilter:
-  m_ObjectHideFlags: 0
-  m_CorrespondingSourceObject: {fileID: 0}
-  m_PrefabInstance: {fileID: 0}
-  m_PrefabAsset: {fileID: 0}
-  m_GameObject: {fileID: 1725842912189370}
-  m_Mesh: {fileID: 4300000, guid: 5501f437160666942ae970f3648fbeb8, type: 3}
---- !u!23 &23990762428673648
-MeshRenderer:
-  m_ObjectHideFlags: 0
-  m_CorrespondingSourceObject: {fileID: 0}
-  m_PrefabInstance: {fileID: 0}
-  m_PrefabAsset: {fileID: 0}
-  m_GameObject: {fileID: 1725842912189370}
-  m_Enabled: 1
-  m_CastShadows: 0
-  m_ReceiveShadows: 0
-  m_DynamicOccludee: 1
-  m_StaticShadowCaster: 0
-  m_MotionVectors: 1
-  m_LightProbeUsage: 0
-  m_ReflectionProbeUsage: 1
-  m_RayTracingMode: 2
-  m_RayTraceProcedural: 0
-  m_RenderingLayerMask: 1
-  m_RendererPriority: 0
-  m_Materials:
-  - {fileID: 2100000, guid: 40d29de2bdc11f04dbfa25059165916e, type: 2}
-  m_StaticBatchInfo:
-    firstSubMesh: 0
-    subMeshCount: 0
-  m_StaticBatchRoot: {fileID: 0}
-  m_ProbeAnchor: {fileID: 0}
-  m_LightProbeVolumeOverride: {fileID: 0}
-  m_ScaleInLightmap: 1
-  m_ReceiveGI: 1
-  m_PreserveUVs: 0
-  m_IgnoreNormalsForChartDetection: 0
-  m_ImportantGI: 0
-  m_StitchLightmapSeams: 0
-  m_SelectedEditorRenderState: 3
-  m_MinimumChartSize: 4
-  m_AutoUVMaxDistance: 0.5
-  m_AutoUVMaxAngle: 89
-  m_LightmapParameters: {fileID: 0}
-  m_SortingLayerID: 0
-  m_SortingLayer: 0
-  m_SortingOrder: 0
-  m_AdditionalVertexStreams: {fileID: 0}
---- !u!114 &114811221353356406
-MonoBehaviour:
-  m_ObjectHideFlags: 0
-  m_CorrespondingSourceObject: {fileID: 0}
-  m_PrefabInstance: {fileID: 0}
-  m_PrefabAsset: {fileID: 0}
-  m_GameObject: {fileID: 1725842912189370}
-  m_Enabled: 1
-  m_EditorHideFlags: 0
-  m_Script: {fileID: 11500000, guid: a52f3856cd88f86408f70b27caa48305, type: 3}
-  m_Name: 
-  m_EditorClassIdentifier: 
-  m_DescriptionType: 2
-  m_DescriptionYOffset: 0
-  m_DescriptionText: 
-  m_LocalizedDescription:
-    m_TableReference:
-      m_TableCollectionName: 
-    m_TableEntryReference:
-      m_KeyId: 0
-      m_Key: 
-    m_FallbackState: 0
-    m_WaitForCompletion: 0
-    m_LocalVariables: []
-  m_DescriptionTextExtra: 
-  m_LocalizedDescriptionExtra:
-    m_TableReference:
-      m_TableCollectionName: 
-    m_TableEntryReference:
-      m_KeyId: 0
-      m_Key: 
-    m_FallbackState: 0
-    m_WaitForCompletion: 0
-    m_LocalVariables: []
-  m_DescriptionActivateSpeed: 8
-  m_DescriptionZScale: 1
-  m_ButtonTexture: {fileID: 0}
-  m_AtlasTexture: 1
-  m_ToggleButton: 0
-  m_LongPressReleaseButton: 0
-  m_ButtonHasPressedAudio: 1
-  m_ZAdjustHover: -0.02
-  m_ZAdjustClick: 0.05
-  m_HoverScale: 1.1
-  m_HoverBoxColliderGrow: 0.2
-  m_AddOverlay: 0
-  m_PreviewBGTexture: {fileID: 2800000, guid: 609917f61fdca0d469c1bc06bfeb713b, type: 3}
-  m_AudioReactiveIcon: {fileID: 1138426446375662}
-  m_ExperimentalIcon: {fileID: 1609012604900488}
-  references:
-    version: 2
-    RefIds: []
---- !u!65 &65470614426823574
-BoxCollider:
-  m_ObjectHideFlags: 0
-  m_CorrespondingSourceObject: {fileID: 0}
-  m_PrefabInstance: {fileID: 0}
-  m_PrefabAsset: {fileID: 0}
-  m_GameObject: {fileID: 1725842912189370}
-  m_Material: {fileID: 0}
-  m_IncludeLayers:
-    serializedVersion: 2
-    m_Bits: 0
-  m_ExcludeLayers:
-    serializedVersion: 2
-    m_Bits: 0
-  m_LayerOverridePriority: 0
-  m_IsTrigger: 0
-  m_ProvidesContacts: 0
-  m_Enabled: 1
-  serializedVersion: 3
-  m_Size: {x: 1.0000001, y: 1.0000001, z: 0.025}
-  m_Center: {x: 0, y: 0, z: 0}
---- !u!1 &1758917389014430
-GameObject:
-  m_ObjectHideFlags: 0
-  m_CorrespondingSourceObject: {fileID: 0}
-  m_PrefabInstance: {fileID: 0}
-  m_PrefabAsset: {fileID: 0}
-  serializedVersion: 6
-  m_Component:
-  - component: {fileID: 4336857922903122}
-  - component: {fileID: 33836731073942734}
-  - component: {fileID: 23094911595554342}
-  m_Layer: 16
-  m_Name: Experimental
-  m_TagString: Untagged
-  m_Icon: {fileID: 0}
-  m_NavMeshLayer: 0
-  m_StaticEditorFlags: 0
-  m_IsActive: 0
---- !u!4 &4336857922903122
-Transform:
-  m_ObjectHideFlags: 0
-  m_CorrespondingSourceObject: {fileID: 0}
-  m_PrefabInstance: {fileID: 0}
-  m_PrefabAsset: {fileID: 0}
-  m_GameObject: {fileID: 1758917389014430}
-  serializedVersion: 2
-  m_LocalRotation: {x: 0, y: 0, z: 0, w: 1}
-  m_LocalPosition: {x: 0.25, y: -0.25, z: -0.049999926}
-  m_LocalScale: {x: 0.4, y: 0.4, z: 0.4}
-  m_ConstrainProportionsScale: 0
-  m_Children: []
-  m_Father: {fileID: 4206574239112854}
-  m_LocalEulerAnglesHint: {x: 0, y: 0, z: 0}
---- !u!33 &33836731073942734
-MeshFilter:
-  m_ObjectHideFlags: 0
-  m_CorrespondingSourceObject: {fileID: 0}
-  m_PrefabInstance: {fileID: 0}
-  m_PrefabAsset: {fileID: 0}
-  m_GameObject: {fileID: 1758917389014430}
-  m_Mesh: {fileID: 10210, guid: 0000000000000000e000000000000000, type: 0}
---- !u!23 &23094911595554342
-MeshRenderer:
-  m_ObjectHideFlags: 0
-  m_CorrespondingSourceObject: {fileID: 0}
-  m_PrefabInstance: {fileID: 0}
-  m_PrefabAsset: {fileID: 0}
-  m_GameObject: {fileID: 1758917389014430}
-  m_Enabled: 1
-  m_CastShadows: 0
-  m_ReceiveShadows: 0
-  m_DynamicOccludee: 1
-  m_StaticShadowCaster: 0
-  m_MotionVectors: 1
-  m_LightProbeUsage: 0
-  m_ReflectionProbeUsage: 1
-  m_RayTracingMode: 2
-  m_RayTraceProcedural: 0
-  m_RenderingLayerMask: 1
-  m_RendererPriority: 0
-  m_Materials:
-  - {fileID: 2100000, guid: a44ecbd1f2c3647a3b768c0170fb98b9, type: 2}
-  m_StaticBatchInfo:
-    firstSubMesh: 0
-    subMeshCount: 0
-  m_StaticBatchRoot: {fileID: 0}
-  m_ProbeAnchor: {fileID: 0}
-  m_LightProbeVolumeOverride: {fileID: 0}
-  m_ScaleInLightmap: 1
-  m_ReceiveGI: 1
-  m_PreserveUVs: 1
-  m_IgnoreNormalsForChartDetection: 0
-  m_ImportantGI: 0
-  m_StitchLightmapSeams: 0
-  m_SelectedEditorRenderState: 3
-  m_MinimumChartSize: 4
-  m_AutoUVMaxDistance: 0.5
-  m_AutoUVMaxAngle: 89
-  m_LightmapParameters: {fileID: 0}
-  m_SortingLayerID: 0
-  m_SortingLayer: 0
-  m_SortingOrder: 0
-  m_AdditionalVertexStreams: {fileID: 0}
---- !u!1 &1778865231537526
-GameObject:
-  m_ObjectHideFlags: 0
-  m_CorrespondingSourceObject: {fileID: 0}
-  m_PrefabInstance: {fileID: 0}
-  m_PrefabAsset: {fileID: 0}
-  serializedVersion: 6
-  m_Component:
-  - component: {fileID: 4658181519975404}
-  - component: {fileID: 33361690734344536}
-  - component: {fileID: 23304444990307588}
-  m_Layer: 16
-  m_Name: AudioReactive
-  m_TagString: Untagged
-  m_Icon: {fileID: 0}
-  m_NavMeshLayer: 0
-  m_StaticEditorFlags: 0
-  m_IsActive: 1
---- !u!4 &4658181519975404
-Transform:
-  m_ObjectHideFlags: 0
-  m_CorrespondingSourceObject: {fileID: 0}
-  m_PrefabInstance: {fileID: 0}
-  m_PrefabAsset: {fileID: 0}
-  m_GameObject: {fileID: 1778865231537526}
-  serializedVersion: 2
-  m_LocalRotation: {x: 0, y: 0, z: 0, w: 1}
-  m_LocalPosition: {x: -0.25, y: -0.25, z: -0.05}
-  m_LocalScale: {x: 0.4, y: 0.4, z: 0.4}
-  m_ConstrainProportionsScale: 0
-  m_Children: []
-  m_Father: {fileID: 4135665873458212}
-  m_LocalEulerAnglesHint: {x: 0, y: 0, z: 0}
---- !u!33 &33361690734344536
-MeshFilter:
-  m_ObjectHideFlags: 0
-  m_CorrespondingSourceObject: {fileID: 0}
-  m_PrefabInstance: {fileID: 0}
-  m_PrefabAsset: {fileID: 0}
-  m_GameObject: {fileID: 1778865231537526}
-  m_Mesh: {fileID: 10210, guid: 0000000000000000e000000000000000, type: 0}
---- !u!23 &23304444990307588
-MeshRenderer:
-  m_ObjectHideFlags: 0
-  m_CorrespondingSourceObject: {fileID: 0}
-  m_PrefabInstance: {fileID: 0}
-  m_PrefabAsset: {fileID: 0}
-  m_GameObject: {fileID: 1778865231537526}
-  m_Enabled: 1
-  m_CastShadows: 0
-  m_ReceiveShadows: 0
-  m_DynamicOccludee: 1
-  m_StaticShadowCaster: 0
-  m_MotionVectors: 1
-  m_LightProbeUsage: 0
-  m_ReflectionProbeUsage: 1
-  m_RayTracingMode: 2
-  m_RayTraceProcedural: 0
-  m_RenderingLayerMask: 1
-  m_RendererPriority: 0
-  m_Materials:
-  - {fileID: 2100000, guid: 12f5061e807a24449859d6d7b3b66c4d, type: 2}
-  m_StaticBatchInfo:
-    firstSubMesh: 0
-    subMeshCount: 0
-  m_StaticBatchRoot: {fileID: 0}
-  m_ProbeAnchor: {fileID: 0}
-  m_LightProbeVolumeOverride: {fileID: 0}
-  m_ScaleInLightmap: 1
-  m_ReceiveGI: 1
-  m_PreserveUVs: 1
-  m_IgnoreNormalsForChartDetection: 0
-  m_ImportantGI: 0
-  m_StitchLightmapSeams: 0
-  m_SelectedEditorRenderState: 3
-  m_MinimumChartSize: 4
-  m_AutoUVMaxDistance: 0.5
-  m_AutoUVMaxAngle: 89
-  m_LightmapParameters: {fileID: 0}
-  m_SortingLayerID: 0
-  m_SortingLayer: 0
-  m_SortingOrder: 0
-  m_AdditionalVertexStreams: {fileID: 0}
 --- !u!1 &1809602046009930
 GameObject:
   m_ObjectHideFlags: 0
@@ -3456,6 +574,7 @@
   m_ConstrainProportionsScale: 0
   m_Children: []
   m_Father: {fileID: 4218283724290616}
+  m_RootOrder: 12
   m_LocalEulerAnglesHint: {x: 0, y: 0, z: 0}
 --- !u!33 &33475352732982568
 MeshFilter:
@@ -3538,989 +657,30 @@
   m_Enabled: 1
   m_EditorHideFlags: 0
   m_Script: {fileID: 11500000, guid: dbae3ff4457df6f4ea3af0389871cb9c, type: 3}
-  m_Name: 
-  m_EditorClassIdentifier: 
+  m_Name:
+  m_EditorClassIdentifier:
   m_DescriptionType: -1
   m_DescriptionYOffset: 0
-  m_DescriptionText: 
+  m_DescriptionText:
   m_LocalizedDescription:
     m_TableReference:
-      m_TableCollectionName: 
+      m_TableCollectionName:
     m_TableEntryReference:
       m_KeyId: 0
-      m_Key: 
+      m_Key:
     m_FallbackState: 0
     m_WaitForCompletion: 0
     m_LocalVariables: []
-  m_DescriptionTextExtra: 
+  m_DescriptionTextExtra:
   m_LocalizedDescriptionExtra:
     m_TableReference:
-      m_TableCollectionName: 
+      m_TableCollectionName:
     m_TableEntryReference:
       m_KeyId: 0
-      m_Key: 
+      m_Key:
     m_FallbackState: 0
     m_WaitForCompletion: 0
     m_LocalVariables: []
-  m_DescriptionActivateSpeed: 12
-  m_DescriptionZScale: 1
-  m_ButtonTexture: {fileID: 2800000, guid: f74f6eac3e3e3c640b1a343ec46ba2dd, type: 3}
-  m_AtlasTexture: 1
-  m_ToggleButton: 0
-  m_LongPressReleaseButton: 0
-  m_ButtonHasPressedAudio: 1
-  m_ZAdjustHover: -0.02
-  m_ZAdjustClick: 0.05
-  m_HoverScale: 1.1
-  m_HoverBoxColliderGrow: 0.2
-  m_AddOverlay: 0
-  m_SelectionTexture: {fileID: 0}
-  m_ButtonType: 1
-  m_GotoPage: 0
-  m_InactiveColor: {r: 0, g: 0, b: 0, a: 0}
-  references:
-    version: 2
-    RefIds: []
---- !u!1 &1822824095780682
-GameObject:
-  m_ObjectHideFlags: 0
-  m_CorrespondingSourceObject: {fileID: 0}
-  m_PrefabInstance: {fileID: 0}
-  m_PrefabAsset: {fileID: 0}
-  serializedVersion: 6
-  m_Component:
-  - component: {fileID: 4168229079718132}
-  - component: {fileID: 33121160248624278}
-  - component: {fileID: 23856884182462350}
-  m_Layer: 16
-  m_Name: Experimental
-  m_TagString: Untagged
-  m_Icon: {fileID: 0}
-  m_NavMeshLayer: 0
-  m_StaticEditorFlags: 0
-  m_IsActive: 0
---- !u!4 &4168229079718132
-Transform:
-  m_ObjectHideFlags: 0
-  m_CorrespondingSourceObject: {fileID: 0}
-  m_PrefabInstance: {fileID: 0}
-  m_PrefabAsset: {fileID: 0}
-  m_GameObject: {fileID: 1822824095780682}
-  serializedVersion: 2
-  m_LocalRotation: {x: 0, y: 0, z: 0, w: 1}
-  m_LocalPosition: {x: 0.250001, y: -0.25000098, z: -0.049999926}
-  m_LocalScale: {x: 0.4, y: 0.4, z: 0.4}
-  m_ConstrainProportionsScale: 0
-  m_Children: []
-  m_Father: {fileID: 4919321322644624}
-  m_LocalEulerAnglesHint: {x: 0, y: 0, z: 0}
---- !u!33 &33121160248624278
-MeshFilter:
-  m_ObjectHideFlags: 0
-  m_CorrespondingSourceObject: {fileID: 0}
-  m_PrefabInstance: {fileID: 0}
-  m_PrefabAsset: {fileID: 0}
-  m_GameObject: {fileID: 1822824095780682}
-  m_Mesh: {fileID: 10210, guid: 0000000000000000e000000000000000, type: 0}
---- !u!23 &23856884182462350
-MeshRenderer:
-  m_ObjectHideFlags: 0
-  m_CorrespondingSourceObject: {fileID: 0}
-  m_PrefabInstance: {fileID: 0}
-  m_PrefabAsset: {fileID: 0}
-  m_GameObject: {fileID: 1822824095780682}
-  m_Enabled: 1
-  m_CastShadows: 0
-  m_ReceiveShadows: 0
-  m_DynamicOccludee: 1
-  m_StaticShadowCaster: 0
-  m_MotionVectors: 1
-  m_LightProbeUsage: 0
-  m_ReflectionProbeUsage: 1
-  m_RayTracingMode: 2
-  m_RayTraceProcedural: 0
-  m_RenderingLayerMask: 1
-  m_RendererPriority: 0
-  m_Materials:
-  - {fileID: 2100000, guid: a44ecbd1f2c3647a3b768c0170fb98b9, type: 2}
-  m_StaticBatchInfo:
-    firstSubMesh: 0
-    subMeshCount: 0
-  m_StaticBatchRoot: {fileID: 0}
-  m_ProbeAnchor: {fileID: 0}
-  m_LightProbeVolumeOverride: {fileID: 0}
-  m_ScaleInLightmap: 1
-  m_ReceiveGI: 1
-  m_PreserveUVs: 1
-  m_IgnoreNormalsForChartDetection: 0
-  m_ImportantGI: 0
-  m_StitchLightmapSeams: 0
-  m_SelectedEditorRenderState: 3
-  m_MinimumChartSize: 4
-  m_AutoUVMaxDistance: 0.5
-  m_AutoUVMaxAngle: 89
-  m_LightmapParameters: {fileID: 0}
-  m_SortingLayerID: 0
-  m_SortingLayer: 0
-  m_SortingOrder: 0
-  m_AdditionalVertexStreams: {fileID: 0}
---- !u!1 &1823816310067468
-GameObject:
-  m_ObjectHideFlags: 0
-  m_CorrespondingSourceObject: {fileID: 0}
-  m_PrefabInstance: {fileID: 0}
-  m_PrefabAsset: {fileID: 0}
-  serializedVersion: 6
-  m_Component:
-  - component: {fileID: 4135665873458212}
-  - component: {fileID: 33731117596138066}
-  - component: {fileID: 23154003715072258}
-  - component: {fileID: 114818004988542946}
-  - component: {fileID: 65311441243828084}
-  m_Layer: 16
-  m_Name: Brush_Button6
-  m_TagString: Untagged
-  m_Icon: {fileID: 0}
-  m_NavMeshLayer: 0
-  m_StaticEditorFlags: 0
-  m_IsActive: 1
---- !u!4 &4135665873458212
-Transform:
-  m_ObjectHideFlags: 0
-  m_CorrespondingSourceObject: {fileID: 0}
-  m_PrefabInstance: {fileID: 0}
-  m_PrefabAsset: {fileID: 0}
-  m_GameObject: {fileID: 1823816310067468}
-  serializedVersion: 2
-  m_LocalRotation: {x: -0, y: -0, z: -0, w: 1}
-  m_LocalPosition: {x: 0.21400023, y: 0.21100044, z: 0.05000019}
-  m_LocalScale: {x: 0.35, y: 0.35, z: 0.35}
-  m_ConstrainProportionsScale: 0
-  m_Children:
-  - {fileID: 4658181519975404}
-  - {fileID: 4659436650145310}
-  m_Father: {fileID: 4218283724290616}
-  m_LocalEulerAnglesHint: {x: 0, y: 0, z: 0}
---- !u!33 &33731117596138066
-MeshFilter:
-  m_ObjectHideFlags: 0
-  m_CorrespondingSourceObject: {fileID: 0}
-  m_PrefabInstance: {fileID: 0}
-  m_PrefabAsset: {fileID: 0}
-  m_GameObject: {fileID: 1823816310067468}
-  m_Mesh: {fileID: 4300000, guid: 5501f437160666942ae970f3648fbeb8, type: 3}
---- !u!23 &23154003715072258
-MeshRenderer:
-  m_ObjectHideFlags: 0
-  m_CorrespondingSourceObject: {fileID: 0}
-  m_PrefabInstance: {fileID: 0}
-  m_PrefabAsset: {fileID: 0}
-  m_GameObject: {fileID: 1823816310067468}
-  m_Enabled: 1
-  m_CastShadows: 0
-  m_ReceiveShadows: 0
-  m_DynamicOccludee: 1
-  m_StaticShadowCaster: 0
-  m_MotionVectors: 1
-  m_LightProbeUsage: 0
-  m_ReflectionProbeUsage: 1
-  m_RayTracingMode: 2
-  m_RayTraceProcedural: 0
-  m_RenderingLayerMask: 1
-  m_RendererPriority: 0
-  m_Materials:
-  - {fileID: 2100000, guid: 40d29de2bdc11f04dbfa25059165916e, type: 2}
-  m_StaticBatchInfo:
-    firstSubMesh: 0
-    subMeshCount: 0
-  m_StaticBatchRoot: {fileID: 0}
-  m_ProbeAnchor: {fileID: 0}
-  m_LightProbeVolumeOverride: {fileID: 0}
-  m_ScaleInLightmap: 1
-  m_ReceiveGI: 1
-  m_PreserveUVs: 0
-  m_IgnoreNormalsForChartDetection: 0
-  m_ImportantGI: 0
-  m_StitchLightmapSeams: 0
-  m_SelectedEditorRenderState: 3
-  m_MinimumChartSize: 4
-  m_AutoUVMaxDistance: 0.5
-  m_AutoUVMaxAngle: 89
-  m_LightmapParameters: {fileID: 0}
-  m_SortingLayerID: 0
-  m_SortingLayer: 0
-  m_SortingOrder: 0
-  m_AdditionalVertexStreams: {fileID: 0}
---- !u!114 &114818004988542946
-MonoBehaviour:
-  m_ObjectHideFlags: 0
-  m_CorrespondingSourceObject: {fileID: 0}
-  m_PrefabInstance: {fileID: 0}
-  m_PrefabAsset: {fileID: 0}
-  m_GameObject: {fileID: 1823816310067468}
-  m_Enabled: 1
-  m_EditorHideFlags: 0
-  m_Script: {fileID: 11500000, guid: a52f3856cd88f86408f70b27caa48305, type: 3}
-  m_Name: 
-  m_EditorClassIdentifier: 
-  m_DescriptionType: 2
-  m_DescriptionYOffset: 0
-  m_DescriptionText: 
-  m_LocalizedDescription:
-    m_TableReference:
-      m_TableCollectionName: 
-    m_TableEntryReference:
-      m_KeyId: 0
-      m_Key: 
-    m_FallbackState: 0
-    m_WaitForCompletion: 0
-    m_LocalVariables: []
-  m_DescriptionTextExtra: 
-  m_LocalizedDescriptionExtra:
-    m_TableReference:
-      m_TableCollectionName: 
-    m_TableEntryReference:
-      m_KeyId: 0
-      m_Key: 
-    m_FallbackState: 0
-    m_WaitForCompletion: 0
-    m_LocalVariables: []
-  m_DescriptionActivateSpeed: 8
-  m_DescriptionZScale: 1
-  m_ButtonTexture: {fileID: 0}
-  m_AtlasTexture: 1
-  m_ToggleButton: 0
-  m_LongPressReleaseButton: 0
-  m_ButtonHasPressedAudio: 1
-  m_ZAdjustHover: -0.02
-  m_ZAdjustClick: 0.05
-  m_HoverScale: 1.1
-  m_HoverBoxColliderGrow: 0.2
-  m_AddOverlay: 0
-  m_PreviewBGTexture: {fileID: 2800000, guid: 609917f61fdca0d469c1bc06bfeb713b, type: 3}
-  m_AudioReactiveIcon: {fileID: 1778865231537526}
-  m_ExperimentalIcon: {fileID: 1965207530917036}
-  references:
-    version: 2
-    RefIds: []
---- !u!65 &65311441243828084
-BoxCollider:
-  m_ObjectHideFlags: 0
-  m_CorrespondingSourceObject: {fileID: 0}
-  m_PrefabInstance: {fileID: 0}
-  m_PrefabAsset: {fileID: 0}
-  m_GameObject: {fileID: 1823816310067468}
-  m_Material: {fileID: 0}
-  m_IncludeLayers:
-    serializedVersion: 2
-    m_Bits: 0
-  m_ExcludeLayers:
-    serializedVersion: 2
-    m_Bits: 0
-  m_LayerOverridePriority: 0
-  m_IsTrigger: 0
-  m_ProvidesContacts: 0
-  m_Enabled: 1
-  serializedVersion: 3
-  m_Size: {x: 1.0000001, y: 1.0000001, z: 0.025}
-  m_Center: {x: 0, y: 0, z: 0}
---- !u!1 &1826016046196850
-GameObject:
-  m_ObjectHideFlags: 0
-  m_CorrespondingSourceObject: {fileID: 0}
-  m_PrefabInstance: {fileID: 0}
-  m_PrefabAsset: {fileID: 0}
-  serializedVersion: 6
-  m_Component:
-  - component: {fileID: 4712261802085726}
-  - component: {fileID: 33690381368566602}
-  - component: {fileID: 23397828208871180}
-  m_Layer: 16
-  m_Name: Experimental
-  m_TagString: Untagged
-  m_Icon: {fileID: 0}
-  m_NavMeshLayer: 0
-  m_StaticEditorFlags: 0
-  m_IsActive: 0
---- !u!4 &4712261802085726
-Transform:
-  m_ObjectHideFlags: 0
-  m_CorrespondingSourceObject: {fileID: 0}
-  m_PrefabInstance: {fileID: 0}
-  m_PrefabAsset: {fileID: 0}
-  m_GameObject: {fileID: 1826016046196850}
-  serializedVersion: 2
-  m_LocalRotation: {x: 0, y: 0, z: 0, w: 1}
-  m_LocalPosition: {x: 0.2500004, y: -0.25000095, z: -0.049999654}
-  m_LocalScale: {x: 0.4, y: 0.4, z: 0.4}
-  m_ConstrainProportionsScale: 0
-  m_Children: []
-  m_Father: {fileID: 4195160479732622}
-  m_LocalEulerAnglesHint: {x: 0, y: 0, z: 0}
---- !u!33 &33690381368566602
-MeshFilter:
-  m_ObjectHideFlags: 0
-  m_CorrespondingSourceObject: {fileID: 0}
-  m_PrefabInstance: {fileID: 0}
-  m_PrefabAsset: {fileID: 0}
-  m_GameObject: {fileID: 1826016046196850}
-  m_Mesh: {fileID: 4300000, guid: 5501f437160666942ae970f3648fbeb8, type: 3}
---- !u!23 &23397828208871180
-MeshRenderer:
-  m_ObjectHideFlags: 0
-  m_CorrespondingSourceObject: {fileID: 0}
-  m_PrefabInstance: {fileID: 0}
-  m_PrefabAsset: {fileID: 0}
-  m_GameObject: {fileID: 1826016046196850}
-  m_Enabled: 1
-  m_CastShadows: 0
-  m_ReceiveShadows: 0
-  m_DynamicOccludee: 1
-  m_StaticShadowCaster: 0
-  m_MotionVectors: 1
-  m_LightProbeUsage: 0
-  m_ReflectionProbeUsage: 1
-  m_RayTracingMode: 2
-  m_RayTraceProcedural: 0
-  m_RenderingLayerMask: 1
-  m_RendererPriority: 0
-  m_Materials:
-  - {fileID: 2100000, guid: a44ecbd1f2c3647a3b768c0170fb98b9, type: 2}
-  m_StaticBatchInfo:
-    firstSubMesh: 0
-    subMeshCount: 0
-  m_StaticBatchRoot: {fileID: 0}
-  m_ProbeAnchor: {fileID: 0}
-  m_LightProbeVolumeOverride: {fileID: 0}
-  m_ScaleInLightmap: 1
-  m_ReceiveGI: 1
-  m_PreserveUVs: 1
-  m_IgnoreNormalsForChartDetection: 0
-  m_ImportantGI: 0
-  m_StitchLightmapSeams: 0
-  m_SelectedEditorRenderState: 3
-  m_MinimumChartSize: 4
-  m_AutoUVMaxDistance: 0.5
-  m_AutoUVMaxAngle: 89
-  m_LightmapParameters: {fileID: 0}
-  m_SortingLayerID: 0
-  m_SortingLayer: 0
-  m_SortingOrder: 0
-  m_AdditionalVertexStreams: {fileID: 0}
---- !u!1 &1853609275384804
-GameObject:
-  m_ObjectHideFlags: 0
-  m_CorrespondingSourceObject: {fileID: 0}
-  m_PrefabInstance: {fileID: 0}
-  m_PrefabAsset: {fileID: 0}
-  serializedVersion: 6
-  m_Component:
-  - component: {fileID: 4772817652619804}
-  - component: {fileID: 33949272424441370}
-  - component: {fileID: 23031901099661738}
-  m_Layer: 16
-  m_Name: Experimental
-  m_TagString: Untagged
-  m_Icon: {fileID: 0}
-  m_NavMeshLayer: 0
-  m_StaticEditorFlags: 0
-  m_IsActive: 0
---- !u!4 &4772817652619804
-Transform:
-  m_ObjectHideFlags: 0
-  m_CorrespondingSourceObject: {fileID: 0}
-  m_PrefabInstance: {fileID: 0}
-  m_PrefabAsset: {fileID: 0}
-  m_GameObject: {fileID: 1853609275384804}
-  serializedVersion: 2
-  m_LocalRotation: {x: 0, y: 0, z: 0, w: 1}
-  m_LocalPosition: {x: 0.25, y: -0.25, z: -0.049999926}
-  m_LocalScale: {x: 0.4, y: 0.4, z: 0.4}
-  m_ConstrainProportionsScale: 0
-  m_Children: []
-  m_Father: {fileID: 4269592690076886}
-  m_LocalEulerAnglesHint: {x: 0, y: 0, z: 0}
---- !u!33 &33949272424441370
-MeshFilter:
-  m_ObjectHideFlags: 0
-  m_CorrespondingSourceObject: {fileID: 0}
-  m_PrefabInstance: {fileID: 0}
-  m_PrefabAsset: {fileID: 0}
-  m_GameObject: {fileID: 1853609275384804}
-  m_Mesh: {fileID: 10210, guid: 0000000000000000e000000000000000, type: 0}
---- !u!23 &23031901099661738
-MeshRenderer:
-  m_ObjectHideFlags: 0
-  m_CorrespondingSourceObject: {fileID: 0}
-  m_PrefabInstance: {fileID: 0}
-  m_PrefabAsset: {fileID: 0}
-  m_GameObject: {fileID: 1853609275384804}
-  m_Enabled: 1
-  m_CastShadows: 0
-  m_ReceiveShadows: 0
-  m_DynamicOccludee: 1
-  m_StaticShadowCaster: 0
-  m_MotionVectors: 1
-  m_LightProbeUsage: 0
-  m_ReflectionProbeUsage: 1
-  m_RayTracingMode: 2
-  m_RayTraceProcedural: 0
-  m_RenderingLayerMask: 1
-  m_RendererPriority: 0
-  m_Materials:
-  - {fileID: 2100000, guid: a44ecbd1f2c3647a3b768c0170fb98b9, type: 2}
-  m_StaticBatchInfo:
-    firstSubMesh: 0
-    subMeshCount: 0
-  m_StaticBatchRoot: {fileID: 0}
-  m_ProbeAnchor: {fileID: 0}
-  m_LightProbeVolumeOverride: {fileID: 0}
-  m_ScaleInLightmap: 1
-  m_ReceiveGI: 1
-  m_PreserveUVs: 1
-  m_IgnoreNormalsForChartDetection: 0
-  m_ImportantGI: 0
-  m_StitchLightmapSeams: 0
-  m_SelectedEditorRenderState: 3
-  m_MinimumChartSize: 4
-  m_AutoUVMaxDistance: 0.5
-  m_AutoUVMaxAngle: 89
-  m_LightmapParameters: {fileID: 0}
-  m_SortingLayerID: 0
-  m_SortingLayer: 0
-  m_SortingOrder: 0
-  m_AdditionalVertexStreams: {fileID: 0}
---- !u!1 &1856811985082432
-GameObject:
-  m_ObjectHideFlags: 0
-  m_CorrespondingSourceObject: {fileID: 0}
-  m_PrefabInstance: {fileID: 0}
-  m_PrefabAsset: {fileID: 0}
-  serializedVersion: 6
-  m_Component:
-  - component: {fileID: 4269592690076886}
-  - component: {fileID: 33034592604580924}
-  - component: {fileID: 23881926673584072}
-  - component: {fileID: 114501894670309998}
-  - component: {fileID: 65038105594975892}
-  m_Layer: 16
-  m_Name: Brush_Button10
-  m_TagString: Untagged
-  m_Icon: {fileID: 0}
-  m_NavMeshLayer: 0
-  m_StaticEditorFlags: 0
-  m_IsActive: 1
---- !u!4 &4269592690076886
-Transform:
-  m_ObjectHideFlags: 0
-  m_CorrespondingSourceObject: {fileID: 0}
-  m_PrefabInstance: {fileID: 0}
-  m_PrefabAsset: {fileID: 0}
-  m_GameObject: {fileID: 1856811985082432}
-  serializedVersion: 2
-  m_LocalRotation: {x: -0, y: -0, z: -0, w: 1}
-  m_LocalPosition: {x: 0.21400023, y: -0.21899986, z: 0.05000019}
-  m_LocalScale: {x: 0.35, y: 0.35, z: 0.35}
-  m_ConstrainProportionsScale: 0
-  m_Children:
-  - {fileID: 4627296858957054}
-  - {fileID: 4772817652619804}
-  m_Father: {fileID: 4218283724290616}
-  m_LocalEulerAnglesHint: {x: 0, y: 0, z: 0}
---- !u!33 &33034592604580924
-MeshFilter:
-  m_ObjectHideFlags: 0
-  m_CorrespondingSourceObject: {fileID: 0}
-  m_PrefabInstance: {fileID: 0}
-  m_PrefabAsset: {fileID: 0}
-  m_GameObject: {fileID: 1856811985082432}
-  m_Mesh: {fileID: 4300000, guid: 5501f437160666942ae970f3648fbeb8, type: 3}
---- !u!23 &23881926673584072
-MeshRenderer:
-  m_ObjectHideFlags: 0
-  m_CorrespondingSourceObject: {fileID: 0}
-  m_PrefabInstance: {fileID: 0}
-  m_PrefabAsset: {fileID: 0}
-  m_GameObject: {fileID: 1856811985082432}
-  m_Enabled: 1
-  m_CastShadows: 0
-  m_ReceiveShadows: 0
-  m_DynamicOccludee: 1
-  m_StaticShadowCaster: 0
-  m_MotionVectors: 1
-  m_LightProbeUsage: 0
-  m_ReflectionProbeUsage: 1
-  m_RayTracingMode: 2
-  m_RayTraceProcedural: 0
-  m_RenderingLayerMask: 1
-  m_RendererPriority: 0
-  m_Materials:
-  - {fileID: 2100000, guid: 40d29de2bdc11f04dbfa25059165916e, type: 2}
-  m_StaticBatchInfo:
-    firstSubMesh: 0
-    subMeshCount: 0
-  m_StaticBatchRoot: {fileID: 0}
-  m_ProbeAnchor: {fileID: 0}
-  m_LightProbeVolumeOverride: {fileID: 0}
-  m_ScaleInLightmap: 1
-  m_ReceiveGI: 1
-  m_PreserveUVs: 0
-  m_IgnoreNormalsForChartDetection: 0
-  m_ImportantGI: 0
-  m_StitchLightmapSeams: 0
-  m_SelectedEditorRenderState: 3
-  m_MinimumChartSize: 4
-  m_AutoUVMaxDistance: 0.5
-  m_AutoUVMaxAngle: 89
-  m_LightmapParameters: {fileID: 0}
-  m_SortingLayerID: 0
-  m_SortingLayer: 0
-  m_SortingOrder: 0
-  m_AdditionalVertexStreams: {fileID: 0}
---- !u!114 &114501894670309998
-MonoBehaviour:
-  m_ObjectHideFlags: 0
-  m_CorrespondingSourceObject: {fileID: 0}
-  m_PrefabInstance: {fileID: 0}
-  m_PrefabAsset: {fileID: 0}
-  m_GameObject: {fileID: 1856811985082432}
->>>>>>> cbb54d6a
-  m_Enabled: 1
-  m_EditorHideFlags: 0
-  m_Script: {fileID: 11500000, guid: dbae3ff4457df6f4ea3af0389871cb9c, type: 3}
-  m_Name: 
-  m_EditorClassIdentifier: 
-  m_DescriptionType: -1
-  m_DescriptionYOffset: 0
-  m_DescriptionText: 
-  m_LocalizedDescription:
-    m_TableReference:
-      m_TableCollectionName: 
-    m_TableEntryReference:
-      m_KeyId: 0
-      m_Key: 
-    m_FallbackState: 0
-    m_WaitForCompletion: 0
-    m_LocalVariables: []
-  m_DescriptionTextExtra: 
-<<<<<<< HEAD
-  m_DescriptionActivateSpeed: 12
-=======
-  m_LocalizedDescriptionExtra:
-    m_TableReference:
-      m_TableCollectionName: 
-    m_TableEntryReference:
-      m_KeyId: 0
-      m_Key: 
-    m_FallbackState: 0
-    m_WaitForCompletion: 0
-    m_LocalVariables: []
-  m_DescriptionActivateSpeed: 8
->>>>>>> cbb54d6a
-  m_DescriptionZScale: 1
-  m_ButtonTexture: {fileID: 2800000, guid: ab8b9a0b96b6cb74ca1e518f3c56b425, type: 3}
-  m_AtlasTexture: 1
-  m_ToggleButton: 0
-  m_LongPressReleaseButton: 0
-  m_ButtonHasPressedAudio: 1
-  m_ZAdjustHover: -0.02
-  m_ZAdjustClick: 0.05
-  m_HoverScale: 1.1
-  m_HoverBoxColliderGrow: 0.2
-  m_AddOverlay: 0
-  m_SelectionTexture: {fileID: 0}
-  m_ButtonType: 0
-  m_GotoPage: 0
-  m_InactiveColor: {r: 0, g: 0, b: 0, a: 0}
-  references:
-    version: 2
-    RefIds: []
-<<<<<<< HEAD
---- !u!1 &1552050041013830
-=======
---- !u!65 &65038105594975892
-BoxCollider:
-  m_ObjectHideFlags: 0
-  m_CorrespondingSourceObject: {fileID: 0}
-  m_PrefabInstance: {fileID: 0}
-  m_PrefabAsset: {fileID: 0}
-  m_GameObject: {fileID: 1856811985082432}
-  m_Material: {fileID: 0}
-  m_IncludeLayers:
-    serializedVersion: 2
-    m_Bits: 0
-  m_ExcludeLayers:
-    serializedVersion: 2
-    m_Bits: 0
-  m_LayerOverridePriority: 0
-  m_IsTrigger: 0
-  m_ProvidesContacts: 0
-  m_Enabled: 1
-  serializedVersion: 3
-  m_Size: {x: 1.0000001, y: 1.0000001, z: 0.025}
-  m_Center: {x: 0, y: 0, z: 0}
---- !u!1 &1865684630343422
->>>>>>> cbb54d6a
-GameObject:
-  m_ObjectHideFlags: 0
-  m_CorrespondingSourceObject: {fileID: 0}
-  m_PrefabInstance: {fileID: 0}
-  m_PrefabAsset: {fileID: 0}
-  serializedVersion: 6
-  m_Component:
-  - component: {fileID: 4262501330086264}
-  m_Layer: 16
-  m_Name: Mesh
-  m_TagString: Untagged
-  m_Icon: {fileID: 0}
-  m_NavMeshLayer: 0
-  m_StaticEditorFlags: 0
-  m_IsActive: 1
---- !u!4 &4262501330086264
-Transform:
-  m_ObjectHideFlags: 0
-  m_CorrespondingSourceObject: {fileID: 0}
-  m_PrefabInstance: {fileID: 0}
-  m_PrefabAsset: {fileID: 0}
-<<<<<<< HEAD
-  m_GameObject: {fileID: 1552050041013830}
-=======
-  m_GameObject: {fileID: 1865684630343422}
-  serializedVersion: 2
->>>>>>> cbb54d6a
-  m_LocalRotation: {x: -0, y: -0, z: -0, w: 1}
-  m_LocalPosition: {x: 0, y: 0, z: 0}
-  m_LocalScale: {x: 1, y: 1, z: 1}
-  m_ConstrainProportionsScale: 0
-  m_Children:
-<<<<<<< HEAD
-  - {fileID: 4218283724290616}
-  - {fileID: 4520382599823132}
-  - {fileID: 4404169667267474}
-  - {fileID: 4799943180469330}
-  m_Father: {fileID: 4283814734408908}
-  m_RootOrder: 2
-  m_LocalEulerAnglesHint: {x: 0, y: 0, z: 0}
---- !u!1 &1572614490045680
-=======
-  - {fileID: 4873379009260372}
-  - {fileID: 4334570224379938}
-  m_Father: {fileID: 4218283724290616}
-  m_LocalEulerAnglesHint: {x: 0, y: 0, z: 0}
---- !u!33 &33758751416636830
-MeshFilter:
-  m_ObjectHideFlags: 0
-  m_CorrespondingSourceObject: {fileID: 0}
-  m_PrefabInstance: {fileID: 0}
-  m_PrefabAsset: {fileID: 0}
-  m_GameObject: {fileID: 1865684630343422}
-  m_Mesh: {fileID: 4300000, guid: 5501f437160666942ae970f3648fbeb8, type: 3}
---- !u!23 &23778933169283530
-MeshRenderer:
-  m_ObjectHideFlags: 0
-  m_CorrespondingSourceObject: {fileID: 0}
-  m_PrefabInstance: {fileID: 0}
-  m_PrefabAsset: {fileID: 0}
-  m_GameObject: {fileID: 1865684630343422}
-  m_Enabled: 1
-  m_CastShadows: 0
-  m_ReceiveShadows: 0
-  m_DynamicOccludee: 1
-  m_StaticShadowCaster: 0
-  m_MotionVectors: 1
-  m_LightProbeUsage: 0
-  m_ReflectionProbeUsage: 1
-  m_RayTracingMode: 2
-  m_RayTraceProcedural: 0
-  m_RenderingLayerMask: 1
-  m_RendererPriority: 0
-  m_Materials:
-  - {fileID: 2100000, guid: 40d29de2bdc11f04dbfa25059165916e, type: 2}
-  m_StaticBatchInfo:
-    firstSubMesh: 0
-    subMeshCount: 0
-  m_StaticBatchRoot: {fileID: 0}
-  m_ProbeAnchor: {fileID: 0}
-  m_LightProbeVolumeOverride: {fileID: 0}
-  m_ScaleInLightmap: 1
-  m_ReceiveGI: 1
-  m_PreserveUVs: 0
-  m_IgnoreNormalsForChartDetection: 0
-  m_ImportantGI: 0
-  m_StitchLightmapSeams: 0
-  m_SelectedEditorRenderState: 3
-  m_MinimumChartSize: 4
-  m_AutoUVMaxDistance: 0.5
-  m_AutoUVMaxAngle: 89
-  m_LightmapParameters: {fileID: 0}
-  m_SortingLayerID: 0
-  m_SortingLayer: 0
-  m_SortingOrder: 0
-  m_AdditionalVertexStreams: {fileID: 0}
---- !u!114 &114674462476031116
-MonoBehaviour:
-  m_ObjectHideFlags: 0
-  m_CorrespondingSourceObject: {fileID: 0}
-  m_PrefabInstance: {fileID: 0}
-  m_PrefabAsset: {fileID: 0}
-  m_GameObject: {fileID: 1865684630343422}
-  m_Enabled: 1
-  m_EditorHideFlags: 0
-  m_Script: {fileID: 11500000, guid: a52f3856cd88f86408f70b27caa48305, type: 3}
-  m_Name: 
-  m_EditorClassIdentifier: 
-  m_DescriptionType: 2
-  m_DescriptionYOffset: 0
-  m_DescriptionText: 
-  m_LocalizedDescription:
-    m_TableReference:
-      m_TableCollectionName: 
-    m_TableEntryReference:
-      m_KeyId: 0
-      m_Key: 
-    m_FallbackState: 0
-    m_WaitForCompletion: 0
-    m_LocalVariables: []
-  m_DescriptionTextExtra: 
-  m_LocalizedDescriptionExtra:
-    m_TableReference:
-      m_TableCollectionName: 
-    m_TableEntryReference:
-      m_KeyId: 0
-      m_Key: 
-    m_FallbackState: 0
-    m_WaitForCompletion: 0
-    m_LocalVariables: []
-  m_DescriptionActivateSpeed: 8
-  m_DescriptionZScale: 1
-  m_ButtonTexture: {fileID: 0}
-  m_AtlasTexture: 1
-  m_ToggleButton: 0
-  m_LongPressReleaseButton: 0
-  m_ButtonHasPressedAudio: 1
-  m_ZAdjustHover: -0.02
-  m_ZAdjustClick: 0.05
-  m_HoverScale: 1.1
-  m_HoverBoxColliderGrow: 0.2
-  m_AddOverlay: 0
-  m_PreviewBGTexture: {fileID: 2800000, guid: 609917f61fdca0d469c1bc06bfeb713b, type: 3}
-  m_AudioReactiveIcon: {fileID: 1663662598384544}
-  m_ExperimentalIcon: {fileID: 1244779604786196}
-  references:
-    version: 2
-    RefIds: []
---- !u!65 &65508191865623236
-BoxCollider:
-  m_ObjectHideFlags: 0
-  m_CorrespondingSourceObject: {fileID: 0}
-  m_PrefabInstance: {fileID: 0}
-  m_PrefabAsset: {fileID: 0}
-  m_GameObject: {fileID: 1865684630343422}
-  m_Material: {fileID: 0}
-  m_IncludeLayers:
-    serializedVersion: 2
-    m_Bits: 0
-  m_ExcludeLayers:
-    serializedVersion: 2
-    m_Bits: 0
-  m_LayerOverridePriority: 0
-  m_IsTrigger: 0
-  m_ProvidesContacts: 0
-  m_Enabled: 1
-  serializedVersion: 3
-  m_Size: {x: 1.0000001, y: 1.0000001, z: 0.025}
-  m_Center: {x: 0, y: 0, z: 0}
---- !u!1 &1898079655448966
->>>>>>> cbb54d6a
-GameObject:
-  m_ObjectHideFlags: 0
-  m_CorrespondingSourceObject: {fileID: 0}
-  m_PrefabInstance: {fileID: 0}
-  m_PrefabAsset: {fileID: 0}
-  serializedVersion: 6
-  m_Component:
-  - component: {fileID: 4520382599823132}
-  - component: {fileID: 65963000711119570}
-  m_Layer: 16
-  m_Name: MeshCollider
-  m_TagString: Untagged
-  m_Icon: {fileID: 0}
-  m_NavMeshLayer: 0
-  m_StaticEditorFlags: 0
-  m_IsActive: 1
---- !u!4 &4520382599823132
-Transform:
-  m_ObjectHideFlags: 0
-  m_CorrespondingSourceObject: {fileID: 0}
-  m_PrefabInstance: {fileID: 0}
-  m_PrefabAsset: {fileID: 0}
-<<<<<<< HEAD
-  m_GameObject: {fileID: 1572614490045680}
-  m_LocalRotation: {x: -0, y: -0, z: -0, w: 1}
-  m_LocalPosition: {x: 0, y: 0, z: 0}
-  m_LocalScale: {x: 1, y: 1, z: 1}
-  m_ConstrainProportionsScale: 0
-  m_Children: []
-  m_Father: {fileID: 4262501330086264}
-  m_RootOrder: 1
-=======
-  m_GameObject: {fileID: 1898079655448966}
-  serializedVersion: 2
-  m_LocalRotation: {x: 0, y: 0, z: 0, w: 1}
-  m_LocalPosition: {x: 0.25, y: -0.25, z: -0.049999926}
-  m_LocalScale: {x: 0.4, y: 0.4, z: 0.4}
-  m_ConstrainProportionsScale: 0
-  m_Children: []
-  m_Father: {fileID: 4914655778411374}
->>>>>>> cbb54d6a
-  m_LocalEulerAnglesHint: {x: 0, y: 0, z: 0}
---- !u!65 &65963000711119570
-BoxCollider:
-  m_ObjectHideFlags: 0
-  m_CorrespondingSourceObject: {fileID: 0}
-  m_PrefabInstance: {fileID: 0}
-  m_PrefabAsset: {fileID: 0}
-  m_GameObject: {fileID: 1572614490045680}
-  m_Material: {fileID: 0}
-  m_IsTrigger: 0
-  m_Enabled: 1
-  serializedVersion: 2
-  m_Size: {x: 1.9, y: 1.9, z: 0.02}
-  m_Center: {x: 0, y: 0, z: 0}
---- !u!1 &1809602046009930
-GameObject:
-  m_ObjectHideFlags: 0
-  m_CorrespondingSourceObject: {fileID: 0}
-  m_PrefabInstance: {fileID: 0}
-  m_PrefabAsset: {fileID: 0}
-  serializedVersion: 6
-  m_Component:
-  - component: {fileID: 4995525888944572}
-  - component: {fileID: 33475352732982568}
-  - component: {fileID: 23692544730505868}
-  - component: {fileID: 65757647292097116}
-  - component: {fileID: 114619252139223240}
-  m_Layer: 16
-  m_Name: PrevPage
-  m_TagString: Untagged
-  m_Icon: {fileID: 0}
-  m_NavMeshLayer: 0
-  m_StaticEditorFlags: 0
-  m_IsActive: 1
---- !u!4 &4995525888944572
-Transform:
-  m_ObjectHideFlags: 0
-  m_CorrespondingSourceObject: {fileID: 0}
-  m_PrefabInstance: {fileID: 0}
-  m_PrefabAsset: {fileID: 0}
-<<<<<<< HEAD
-  m_GameObject: {fileID: 1809602046009930}
-  m_LocalRotation: {x: -0, y: -0, z: -0, w: 1}
-  m_LocalPosition: {x: -0.6160002, y: -0.6370001, z: 0.05000019}
-  m_LocalScale: {x: 0.29999995, y: 0.29999998, z: 0.3000001}
-  m_ConstrainProportionsScale: 0
-  m_Children: []
-  m_Father: {fileID: 4218283724290616}
-  m_RootOrder: 0
-=======
-  m_GameObject: {fileID: 1910235469589772}
-  serializedVersion: 2
-  m_LocalRotation: {x: 0, y: 0, z: 0, w: 1}
-  m_LocalPosition: {x: -0.25, y: -0.25, z: -0.05}
-  m_LocalScale: {x: 0.4, y: 0.4, z: 0.4}
-  m_ConstrainProportionsScale: 0
-  m_Children: []
-  m_Father: {fileID: 4914655778411374}
->>>>>>> cbb54d6a
-  m_LocalEulerAnglesHint: {x: 0, y: 0, z: 0}
---- !u!33 &33475352732982568
-MeshFilter:
-  m_ObjectHideFlags: 0
-  m_CorrespondingSourceObject: {fileID: 0}
-  m_PrefabInstance: {fileID: 0}
-  m_PrefabAsset: {fileID: 0}
-  m_GameObject: {fileID: 1809602046009930}
-  m_Mesh: {fileID: 10210, guid: 0000000000000000e000000000000000, type: 0}
---- !u!23 &23692544730505868
-MeshRenderer:
-  m_ObjectHideFlags: 0
-  m_CorrespondingSourceObject: {fileID: 0}
-  m_PrefabInstance: {fileID: 0}
-  m_PrefabAsset: {fileID: 0}
-  m_GameObject: {fileID: 1809602046009930}
-  m_Enabled: 1
-  m_CastShadows: 0
-  m_ReceiveShadows: 0
-  m_DynamicOccludee: 1
-  m_StaticShadowCaster: 0
-  m_MotionVectors: 1
-  m_LightProbeUsage: 0
-  m_ReflectionProbeUsage: 1
-  m_RayTracingMode: 2
-  m_RayTraceProcedural: 0
-  m_RenderingLayerMask: 1
-  m_RendererPriority: 0
-  m_Materials:
-  - {fileID: 2100000, guid: 3c8ca511828182747a0b79564892ec57, type: 2}
-  m_StaticBatchInfo:
-    firstSubMesh: 0
-    subMeshCount: 0
-  m_StaticBatchRoot: {fileID: 0}
-  m_ProbeAnchor: {fileID: 0}
-  m_LightProbeVolumeOverride: {fileID: 0}
-  m_ScaleInLightmap: 1
-  m_ReceiveGI: 1
-  m_PreserveUVs: 0
-  m_IgnoreNormalsForChartDetection: 0
-  m_ImportantGI: 0
-  m_StitchLightmapSeams: 0
-  m_SelectedEditorRenderState: 3
-  m_MinimumChartSize: 4
-  m_AutoUVMaxDistance: 0.5
-  m_AutoUVMaxAngle: 89
-  m_LightmapParameters: {fileID: 0}
-  m_SortingLayerID: 0
-  m_SortingLayer: 0
-  m_SortingOrder: 0
-  m_AdditionalVertexStreams: {fileID: 0}
---- !u!65 &65757647292097116
-BoxCollider:
-  m_ObjectHideFlags: 0
-  m_CorrespondingSourceObject: {fileID: 0}
-  m_PrefabInstance: {fileID: 0}
-  m_PrefabAsset: {fileID: 0}
-  m_GameObject: {fileID: 1809602046009930}
-  m_Material: {fileID: 0}
-  m_IsTrigger: 0
-  m_Enabled: 1
-  serializedVersion: 2
-  m_Size: {x: 1, y: 1, z: 0.01}
-  m_Center: {x: 0, y: 0, z: 0}
---- !u!114 &114619252139223240
-MonoBehaviour:
-  m_ObjectHideFlags: 0
-  m_CorrespondingSourceObject: {fileID: 0}
-  m_PrefabInstance: {fileID: 0}
-  m_PrefabAsset: {fileID: 0}
-  m_GameObject: {fileID: 1809602046009930}
-  m_Enabled: 1
-  m_EditorHideFlags: 0
-  m_Script: {fileID: 11500000, guid: dbae3ff4457df6f4ea3af0389871cb9c, type: 3}
-  m_Name: 
-  m_EditorClassIdentifier: 
-  m_DescriptionType: -1
-  m_DescriptionYOffset: 0
-  m_DescriptionText: 
-  m_LocalizedDescription:
-    m_TableReference:
-      m_TableCollectionName: 
-    m_TableEntryReference:
-      m_KeyId: 0
-      m_Key: 
-    m_FallbackState: 0
-    m_WaitForCompletion: 0
-    m_LocalVariables: []
-  m_DescriptionTextExtra: 
   m_DescriptionActivateSpeed: 12
   m_DescriptionZScale: 1
   m_ButtonTexture: {fileID: 2800000, guid: f74f6eac3e3e3c640b1a343ec46ba2dd, type: 3}
@@ -4598,27 +758,27 @@
   m_Enabled: 1
   m_EditorHideFlags: 0
   m_Script: {fileID: 11500000, guid: 84dc191e9fde44f4098da17479433ea0, type: 3}
-  m_Name: 
-  m_EditorClassIdentifier: 
+  m_Name:
+  m_EditorClassIdentifier:
   m_DescriptionType: -1
   m_DescriptionYOffset: 0
-  m_DescriptionText: 
+  m_DescriptionText:
   m_LocalizedDescription:
     m_TableReference:
-      m_TableCollectionName: 
+      m_TableCollectionName:
     m_TableEntryReference:
       m_KeyId: 0
-      m_Key: 
+      m_Key:
     m_FallbackState: 0
     m_WaitForCompletion: 0
     m_LocalVariables: []
-  m_DescriptionTextExtra: 
+  m_DescriptionTextExtra:
   m_LocalizedDescriptionExtra:
     m_TableReference:
-      m_TableCollectionName: 
+      m_TableCollectionName:
     m_TableEntryReference:
       m_KeyId: 0
-      m_Key: 
+      m_Key:
     m_FallbackState: 0
     m_WaitForCompletion: 0
     m_LocalVariables: []
@@ -4665,8 +825,8 @@
   m_Enabled: 1
   m_EditorHideFlags: 0
   m_Script: {fileID: 11500000, guid: 739d5b1996234d64992a2ae60c3723e9, type: 3}
-  m_Name: 
-  m_EditorClassIdentifier: 
+  m_Name:
+  m_EditorClassIdentifier:
 --- !u!1 &1938820135156418
 GameObject:
   m_ObjectHideFlags: 0
@@ -4750,92 +910,6 @@
   m_SortingLayer: 0
   m_SortingOrder: 0
   m_AdditionalVertexStreams: {fileID: 0}
-<<<<<<< HEAD
-=======
---- !u!1 &1965207530917036
-GameObject:
-  m_ObjectHideFlags: 0
-  m_CorrespondingSourceObject: {fileID: 0}
-  m_PrefabInstance: {fileID: 0}
-  m_PrefabAsset: {fileID: 0}
-  serializedVersion: 6
-  m_Component:
-  - component: {fileID: 4659436650145310}
-  - component: {fileID: 33858302406373116}
-  - component: {fileID: 23525633618969052}
-  m_Layer: 16
-  m_Name: Experimental
-  m_TagString: Untagged
-  m_Icon: {fileID: 0}
-  m_NavMeshLayer: 0
-  m_StaticEditorFlags: 0
-  m_IsActive: 0
---- !u!4 &4659436650145310
-Transform:
-  m_ObjectHideFlags: 0
-  m_CorrespondingSourceObject: {fileID: 0}
-  m_PrefabInstance: {fileID: 0}
-  m_PrefabAsset: {fileID: 0}
-  m_GameObject: {fileID: 1965207530917036}
-  serializedVersion: 2
-  m_LocalRotation: {x: 0, y: 0, z: 0, w: 1}
-  m_LocalPosition: {x: 0.25, y: -0.25, z: -0.049999926}
-  m_LocalScale: {x: 0.4, y: 0.4, z: 0.4}
-  m_ConstrainProportionsScale: 0
-  m_Children: []
-  m_Father: {fileID: 4135665873458212}
-  m_LocalEulerAnglesHint: {x: 0, y: 0, z: 0}
---- !u!33 &33858302406373116
-MeshFilter:
-  m_ObjectHideFlags: 0
-  m_CorrespondingSourceObject: {fileID: 0}
-  m_PrefabInstance: {fileID: 0}
-  m_PrefabAsset: {fileID: 0}
-  m_GameObject: {fileID: 1965207530917036}
-  m_Mesh: {fileID: 10210, guid: 0000000000000000e000000000000000, type: 0}
---- !u!23 &23525633618969052
-MeshRenderer:
-  m_ObjectHideFlags: 0
-  m_CorrespondingSourceObject: {fileID: 0}
-  m_PrefabInstance: {fileID: 0}
-  m_PrefabAsset: {fileID: 0}
-  m_GameObject: {fileID: 1965207530917036}
-  m_Enabled: 1
-  m_CastShadows: 0
-  m_ReceiveShadows: 0
-  m_DynamicOccludee: 1
-  m_StaticShadowCaster: 0
-  m_MotionVectors: 1
-  m_LightProbeUsage: 0
-  m_ReflectionProbeUsage: 1
-  m_RayTracingMode: 2
-  m_RayTraceProcedural: 0
-  m_RenderingLayerMask: 1
-  m_RendererPriority: 0
-  m_Materials:
-  - {fileID: 2100000, guid: a44ecbd1f2c3647a3b768c0170fb98b9, type: 2}
-  m_StaticBatchInfo:
-    firstSubMesh: 0
-    subMeshCount: 0
-  m_StaticBatchRoot: {fileID: 0}
-  m_ProbeAnchor: {fileID: 0}
-  m_LightProbeVolumeOverride: {fileID: 0}
-  m_ScaleInLightmap: 1
-  m_ReceiveGI: 1
-  m_PreserveUVs: 1
-  m_IgnoreNormalsForChartDetection: 0
-  m_ImportantGI: 0
-  m_StitchLightmapSeams: 0
-  m_SelectedEditorRenderState: 3
-  m_MinimumChartSize: 4
-  m_AutoUVMaxDistance: 0.5
-  m_AutoUVMaxAngle: 89
-  m_LightmapParameters: {fileID: 0}
-  m_SortingLayerID: 0
-  m_SortingLayer: 0
-  m_SortingOrder: 0
-  m_AdditionalVertexStreams: {fileID: 0}
->>>>>>> cbb54d6a
 --- !u!1 &1968419465027758
 GameObject:
   m_ObjectHideFlags: 0
@@ -5159,22 +1233,8 @@
     type: 3}
   m_PrefabInstance: {fileID: 1467117261379327894}
   m_PrefabAsset: {fileID: 0}
-<<<<<<< HEAD
 --- !u!1001 &1659090791282419119
 PrefabInstance:
-=======
-  m_GameObject: {fileID: 1968830271372814}
-  serializedVersion: 2
-  m_LocalRotation: {x: 0, y: 0, z: 0, w: 1}
-  m_LocalPosition: {x: -0.25, y: -0.25, z: -0.05}
-  m_LocalScale: {x: 0.4, y: 0.4, z: 0.4}
-  m_ConstrainProportionsScale: 0
-  m_Children: []
-  m_Father: {fileID: 4269592690076886}
-  m_LocalEulerAnglesHint: {x: 0, y: 0, z: 0}
---- !u!33 &33144485263834602
-MeshFilter:
->>>>>>> cbb54d6a
   m_ObjectHideFlags: 0
   serializedVersion: 2
   m_Modification:
@@ -5353,52 +1413,11 @@
     type: 3}
   m_PrefabInstance: {fileID: 3037308841084175616}
   m_PrefabAsset: {fileID: 0}
-<<<<<<< HEAD
 --- !u!1001 &4635219014717925142
-=======
-  m_GameObject: {fileID: 1968830271372814}
-  m_Enabled: 1
-  m_CastShadows: 0
-  m_ReceiveShadows: 0
-  m_DynamicOccludee: 1
-  m_StaticShadowCaster: 0
-  m_MotionVectors: 1
-  m_LightProbeUsage: 0
-  m_ReflectionProbeUsage: 1
-  m_RayTracingMode: 2
-  m_RayTraceProcedural: 0
-  m_RenderingLayerMask: 1
-  m_RendererPriority: 0
-  m_Materials:
-  - {fileID: 2100000, guid: 12f5061e807a24449859d6d7b3b66c4d, type: 2}
-  m_StaticBatchInfo:
-    firstSubMesh: 0
-    subMeshCount: 0
-  m_StaticBatchRoot: {fileID: 0}
-  m_ProbeAnchor: {fileID: 0}
-  m_LightProbeVolumeOverride: {fileID: 0}
-  m_ScaleInLightmap: 1
-  m_ReceiveGI: 1
-  m_PreserveUVs: 1
-  m_IgnoreNormalsForChartDetection: 0
-  m_ImportantGI: 0
-  m_StitchLightmapSeams: 0
-  m_SelectedEditorRenderState: 3
-  m_MinimumChartSize: 4
-  m_AutoUVMaxDistance: 0.5
-  m_AutoUVMaxAngle: 89
-  m_LightmapParameters: {fileID: 0}
-  m_SortingLayerID: 0
-  m_SortingLayer: 0
-  m_SortingOrder: 0
-  m_AdditionalVertexStreams: {fileID: 0}
---- !u!1001 &1345002710036633993
->>>>>>> cbb54d6a
 PrefabInstance:
   m_ObjectHideFlags: 0
   serializedVersion: 2
   m_Modification:
-<<<<<<< HEAD
     m_TransformParent: {fileID: 4218283724290616}
     m_Modifications:
     - target: {fileID: 8144348626067877494, guid: 2bafed820680a974097552d2186bc0fe,
@@ -6023,7 +2042,12 @@
   m_CorrespondingSourceObject: {fileID: 8144348626067877494, guid: 2bafed820680a974097552d2186bc0fe,
     type: 3}
   m_PrefabInstance: {fileID: 8677124673420741922}
-=======
+  m_PrefabAsset: {fileID: 0}
+--- !u!1001 &1345002710036633993
+PrefabInstance:
+  m_ObjectHideFlags: 0
+  serializedVersion: 2
+  m_Modification:
     serializedVersion: 3
     m_TransformParent: {fileID: 4283814734408908}
     m_Modifications:
@@ -6081,5 +2105,4 @@
   m_CorrespondingSourceObject: {fileID: 4073457010706892, guid: ef594e7ddc7909f429747f1ebbe8af90,
     type: 3}
   m_PrefabInstance: {fileID: 1345002710036633993}
->>>>>>> cbb54d6a
   m_PrefabAsset: {fileID: 0}