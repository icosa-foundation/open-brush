%YAML 1.1
%TAG !u! tag:unity3d.com,2011:
--- !u!1 &1067323019228358
GameObject:
  m_ObjectHideFlags: 0
  m_CorrespondingSourceObject: {fileID: 0}
  m_PrefabInstance: {fileID: 0}
  m_PrefabAsset: {fileID: 0}
  serializedVersion: 6
  m_Component:
  - component: {fileID: 4137048413520144}
  - component: {fileID: 33973661103311370}
  - component: {fileID: 23484095938464484}
  - component: {fileID: 65796772158377030}
  - component: {fileID: 114755021961632538}
  m_Layer: 16
  m_Name: Button_ClosePopup
  m_TagString: Untagged
  m_Icon: {fileID: 0}
  m_NavMeshLayer: 0
  m_StaticEditorFlags: 0
  m_IsActive: 1
--- !u!4 &4137048413520144
Transform:
  m_ObjectHideFlags: 0
  m_CorrespondingSourceObject: {fileID: 0}
  m_PrefabInstance: {fileID: 0}
  m_PrefabAsset: {fileID: 0}
  m_GameObject: {fileID: 1067323019228358}
  m_LocalRotation: {x: -0, y: -0, z: -0, w: 1}
  m_LocalPosition: {x: 0.907, y: -0.855, z: -0.01}
  m_LocalScale: {x: 0.29999998, y: 0.29999998, z: 0.29999998}
  m_ConstrainProportionsScale: 0
  m_Children:
  - {fileID: 4199814001860646}
  - {fileID: 4870751591779124}
  m_Father: {fileID: 4050853772858966}
  m_RootOrder: 8
  m_LocalEulerAnglesHint: {x: 0, y: 0, z: 0}
--- !u!33 &33973661103311370
MeshFilter:
  m_ObjectHideFlags: 0
  m_CorrespondingSourceObject: {fileID: 0}
  m_PrefabInstance: {fileID: 0}
  m_PrefabAsset: {fileID: 0}
  m_GameObject: {fileID: 1067323019228358}
  m_Mesh: {fileID: 10210, guid: 0000000000000000e000000000000000, type: 0}
--- !u!23 &23484095938464484
MeshRenderer:
  m_ObjectHideFlags: 0
  m_CorrespondingSourceObject: {fileID: 0}
  m_PrefabInstance: {fileID: 0}
  m_PrefabAsset: {fileID: 0}
  m_GameObject: {fileID: 1067323019228358}
  m_Enabled: 0
  m_CastShadows: 0
  m_ReceiveShadows: 0
  m_DynamicOccludee: 1
  m_StaticShadowCaster: 0
  m_MotionVectors: 1
  m_LightProbeUsage: 0
  m_ReflectionProbeUsage: 1
  m_RayTracingMode: 2
  m_RayTraceProcedural: 0
  m_RenderingLayerMask: 1
  m_RendererPriority: 0
  m_Materials:
  - {fileID: 2100000, guid: 3c8ca511828182747a0b79564892ec57, type: 2}
  m_StaticBatchInfo:
    firstSubMesh: 0
    subMeshCount: 0
  m_StaticBatchRoot: {fileID: 0}
  m_ProbeAnchor: {fileID: 0}
  m_LightProbeVolumeOverride: {fileID: 0}
  m_ScaleInLightmap: 1
  m_ReceiveGI: 1
  m_PreserveUVs: 0
  m_IgnoreNormalsForChartDetection: 0
  m_ImportantGI: 0
  m_StitchLightmapSeams: 0
  m_SelectedEditorRenderState: 3
  m_MinimumChartSize: 4
  m_AutoUVMaxDistance: 0.5
  m_AutoUVMaxAngle: 89
  m_LightmapParameters: {fileID: 0}
  m_SortingLayerID: 0
  m_SortingLayer: 0
  m_SortingOrder: 0
  m_AdditionalVertexStreams: {fileID: 0}
--- !u!65 &65796772158377030
BoxCollider:
  m_ObjectHideFlags: 0
  m_CorrespondingSourceObject: {fileID: 0}
  m_PrefabInstance: {fileID: 0}
  m_PrefabAsset: {fileID: 0}
  m_GameObject: {fileID: 1067323019228358}
  m_Material: {fileID: 0}
  m_IsTrigger: 0
  m_Enabled: 1
  serializedVersion: 2
  m_Size: {x: 1.0000001, y: 1, z: 0.01}
  m_Center: {x: 0, y: 0, z: -0.01}
--- !u!114 &114755021961632538
MonoBehaviour:
  m_ObjectHideFlags: 0
  m_CorrespondingSourceObject: {fileID: 0}
  m_PrefabInstance: {fileID: 0}
  m_PrefabAsset: {fileID: 0}
  m_GameObject: {fileID: 1067323019228358}
  m_Enabled: 1
  m_EditorHideFlags: 0
  m_Script: {fileID: 11500000, guid: 6c6859eec74651247968d56b594ac313, type: 3}
  m_Name: 
  m_EditorClassIdentifier: 
  m_DescriptionType: 0
  m_DescriptionYOffset: 0
  m_DescriptionText: SETTINGS_PANEL_CLOSE_BUTTON_DESCRIPTION
  m_LocalizedDescription:
    m_TableReference:
      m_TableCollectionName: GUID:c84355079ab3f3e4f8f3812258805f86
    m_TableEntryReference:
      m_KeyId: 7959094121701376
      m_Key: 
    m_FallbackState: 0
    m_WaitForCompletion: 0
    m_LocalVariables: []
  m_DescriptionTextExtra: 
  m_LocalizedDescriptionExtra:
    m_TableReference:
      m_TableCollectionName: 
    m_TableEntryReference:
      m_KeyId: 0
      m_Key: 
    m_FallbackState: 0
    m_WaitForCompletion: 0
    m_LocalVariables: []
  m_DescriptionActivateSpeed: 12
  m_DescriptionZScale: 1
  m_ButtonTexture: {fileID: 0}
  m_AtlasTexture: 1
  m_ToggleButton: 0
  m_LongPressReleaseButton: 0
  m_ButtonHasPressedAudio: 1
  m_ZAdjustHover: -0.02
  m_ZAdjustClick: 0.05
  m_HoverScale: 1.1
  m_HoverBoxColliderGrow: 0.2
  m_AddOverlay: 0
  m_Command: 64
  m_CommandParam: -1
  m_CommandParam2: -1
  m_RequiresPopup: 0
  m_CenterPopupOnButton: 0
  m_PopupOffset: {x: 0, y: 0, z: 0}
  m_PopupText: 
  m_LocalizedPopup:
    m_TableReference:
      m_TableCollectionName: 
    m_TableEntryReference:
      m_KeyId: 0
      m_Key: 
    m_FallbackState: 0
    m_WaitForCompletion: 0
    m_LocalVariables: []
  m_ToggleOnDescription: 
  m_LocalizedToggleOnDescription:
    m_TableReference:
      m_TableCollectionName: 
    m_TableEntryReference:
      m_KeyId: 0
      m_Key: 
    m_FallbackState: 0
    m_WaitForCompletion: 0
    m_LocalVariables: []
  m_ToggleOnTexture: {fileID: 0}
  m_AllowUnavailable: 0
  m_LinkedUIObject: {fileID: 0}
  references:
    version: 2
    RefIds: []
--- !u!1 &1090768802593934
GameObject:
  m_ObjectHideFlags: 0
  m_CorrespondingSourceObject: {fileID: 0}
  m_PrefabInstance: {fileID: 0}
  m_PrefabAsset: {fileID: 0}
  serializedVersion: 6
  m_Component:
  - component: {fileID: 4052308607773668}
  - component: {fileID: 33467284884714636}
  - component: {fileID: 23206611483711058}
  m_Layer: 16
  m_Name: Mesh
  m_TagString: Untagged
  m_Icon: {fileID: 0}
  m_NavMeshLayer: 0
  m_StaticEditorFlags: 0
  m_IsActive: 1
--- !u!4 &4052308607773668
Transform:
  m_ObjectHideFlags: 0
  m_CorrespondingSourceObject: {fileID: 0}
  m_PrefabInstance: {fileID: 0}
  m_PrefabAsset: {fileID: 0}
  m_GameObject: {fileID: 1090768802593934}
  m_LocalRotation: {x: 0, y: 0, z: 0, w: 1}
  m_LocalPosition: {x: 0.0948, y: 0.015, z: 0}
  m_LocalScale: {x: 0.07, y: 0.01, z: 0.07}
  m_ConstrainProportionsScale: 0
  m_Children: []
  m_Father: {fileID: 4501513401658408}
  m_RootOrder: 0
  m_LocalEulerAnglesHint: {x: 0, y: 0, z: 0}
--- !u!33 &33467284884714636
MeshFilter:
  m_ObjectHideFlags: 0
  m_CorrespondingSourceObject: {fileID: 0}
  m_PrefabInstance: {fileID: 0}
  m_PrefabAsset: {fileID: 0}
  m_GameObject: {fileID: 1090768802593934}
  m_Mesh: {fileID: 10202, guid: 0000000000000000e000000000000000, type: 0}
--- !u!23 &23206611483711058
MeshRenderer:
  m_ObjectHideFlags: 0
  m_CorrespondingSourceObject: {fileID: 0}
  m_PrefabInstance: {fileID: 0}
  m_PrefabAsset: {fileID: 0}
  m_GameObject: {fileID: 1090768802593934}
  m_Enabled: 1
  m_CastShadows: 0
  m_ReceiveShadows: 0
  m_DynamicOccludee: 1
  m_StaticShadowCaster: 0
  m_MotionVectors: 1
  m_LightProbeUsage: 0
  m_ReflectionProbeUsage: 1
  m_RayTracingMode: 2
  m_RayTraceProcedural: 0
  m_RenderingLayerMask: 1
  m_RendererPriority: 0
  m_Materials:
  - {fileID: 2100000, guid: 7bf742e211f010845a8c416a45a05962, type: 2}
  m_StaticBatchInfo:
    firstSubMesh: 0
    subMeshCount: 0
  m_StaticBatchRoot: {fileID: 0}
  m_ProbeAnchor: {fileID: 0}
  m_LightProbeVolumeOverride: {fileID: 0}
  m_ScaleInLightmap: 1
  m_ReceiveGI: 1
  m_PreserveUVs: 1
  m_IgnoreNormalsForChartDetection: 0
  m_ImportantGI: 0
  m_StitchLightmapSeams: 0
  m_SelectedEditorRenderState: 3
  m_MinimumChartSize: 4
  m_AutoUVMaxDistance: 0.5
  m_AutoUVMaxAngle: 89
  m_LightmapParameters: {fileID: 0}
  m_SortingLayerID: 0
  m_SortingLayer: 0
  m_SortingOrder: 0
  m_AdditionalVertexStreams: {fileID: 0}
--- !u!1 &1135905734169340
GameObject:
  m_ObjectHideFlags: 0
  m_CorrespondingSourceObject: {fileID: 0}
  m_PrefabInstance: {fileID: 0}
  m_PrefabAsset: {fileID: 0}
  serializedVersion: 6
  m_Component:
  - component: {fileID: 4650455289290812}
  - component: {fileID: 33537750381109614}
  - component: {fileID: 23278893553674844}
  m_Layer: 16
  m_Name: Cap
  m_TagString: Untagged
  m_Icon: {fileID: 0}
  m_NavMeshLayer: 0
  m_StaticEditorFlags: 0
  m_IsActive: 1
--- !u!4 &4650455289290812
Transform:
  m_ObjectHideFlags: 0
  m_CorrespondingSourceObject: {fileID: 0}
  m_PrefabInstance: {fileID: 0}
  m_PrefabAsset: {fileID: 0}
  m_GameObject: {fileID: 1135905734169340}
  m_LocalRotation: {x: 0, y: 0, z: 1, w: 0}
  m_LocalPosition: {x: 0.1683, y: 0, z: 0.00021062419}
  m_LocalScale: {x: 0.0375, y: 0.0375, z: 0.0375}
  m_ConstrainProportionsScale: 0
  m_Children: []
  m_Father: {fileID: 4765691367214318}
  m_RootOrder: 3
  m_LocalEulerAnglesHint: {x: 0, y: 0, z: 0}
--- !u!33 &33537750381109614
MeshFilter:
  m_ObjectHideFlags: 0
  m_CorrespondingSourceObject: {fileID: 0}
  m_PrefabInstance: {fileID: 0}
  m_PrefabAsset: {fileID: 0}
  m_GameObject: {fileID: 1135905734169340}
  m_Mesh: {fileID: 10210, guid: 0000000000000000e000000000000000, type: 0}
--- !u!23 &23278893553674844
MeshRenderer:
  m_ObjectHideFlags: 0
  m_CorrespondingSourceObject: {fileID: 0}
  m_PrefabInstance: {fileID: 0}
  m_PrefabAsset: {fileID: 0}
  m_GameObject: {fileID: 1135905734169340}
  m_Enabled: 1
  m_CastShadows: 0
  m_ReceiveShadows: 0
  m_DynamicOccludee: 1
  m_StaticShadowCaster: 0
  m_MotionVectors: 1
  m_LightProbeUsage: 0
  m_ReflectionProbeUsage: 1
  m_RayTracingMode: 2
  m_RayTraceProcedural: 0
  m_RenderingLayerMask: 1
  m_RendererPriority: 0
  m_Materials:
  - {fileID: 2100000, guid: ca448c25e886c544796b10b98d8aa9cc, type: 2}
  m_StaticBatchInfo:
    firstSubMesh: 0
    subMeshCount: 0
  m_StaticBatchRoot: {fileID: 0}
  m_ProbeAnchor: {fileID: 0}
  m_LightProbeVolumeOverride: {fileID: 0}
  m_ScaleInLightmap: 1
  m_ReceiveGI: 1
  m_PreserveUVs: 0
  m_IgnoreNormalsForChartDetection: 0
  m_ImportantGI: 0
  m_StitchLightmapSeams: 0
  m_SelectedEditorRenderState: 3
  m_MinimumChartSize: 4
  m_AutoUVMaxDistance: 0.5
  m_AutoUVMaxAngle: 89
  m_LightmapParameters: {fileID: 0}
  m_SortingLayerID: 0
  m_SortingLayer: 0
  m_SortingOrder: 0
  m_AdditionalVertexStreams: {fileID: 0}
--- !u!1 &1163591255371970
GameObject:
  m_ObjectHideFlags: 0
  m_CorrespondingSourceObject: {fileID: 0}
  m_PrefabInstance: {fileID: 0}
  m_PrefabAsset: {fileID: 0}
  serializedVersion: 6
  m_Component:
  - component: {fileID: 4501513401658408}
  - component: {fileID: 114220359813160470}
  m_Layer: 16
  m_Name: TiltMeterVisuals
  m_TagString: Untagged
  m_Icon: {fileID: 0}
  m_NavMeshLayer: 0
  m_StaticEditorFlags: 0
  m_IsActive: 1
--- !u!4 &4501513401658408
Transform:
  m_ObjectHideFlags: 0
  m_CorrespondingSourceObject: {fileID: 0}
  m_PrefabInstance: {fileID: 0}
  m_PrefabAsset: {fileID: 0}
  m_GameObject: {fileID: 1163591255371970}
  m_LocalRotation: {x: -0.5, y: -0.5, z: 0.5, w: 0.5}
  m_LocalPosition: {x: -0.0025000002, y: -0.61399996, z: -0.03}
  m_LocalScale: {x: 1, y: 1, z: 1}
  m_ConstrainProportionsScale: 0
  m_Children:
  - {fileID: 4052308607773668}
  - {fileID: 4916237349193670}
  - {fileID: 5868732514385593402}
  m_Father: {fileID: 4050853772858966}
  m_RootOrder: 2
  m_LocalEulerAnglesHint: {x: 0, y: -90, z: 90}
--- !u!114 &114220359813160470
MonoBehaviour:
  m_ObjectHideFlags: 0
  m_CorrespondingSourceObject: {fileID: 0}
  m_PrefabInstance: {fileID: 0}
  m_PrefabAsset: {fileID: 0}
  m_GameObject: {fileID: 1163591255371970}
  m_Enabled: 1
  m_EditorHideFlags: 0
  m_Script: {fileID: 11500000, guid: bddeefaa3343868469cc1d1a06714b39, type: 3}
  m_Name: 
  m_EditorClassIdentifier: 
  m_MeterBarTransform: {fileID: 4052308607773668}
  m_MeterBGRenderer: {fileID: 23832667155442808}
  m_CurrentPerformanceLevel: {fileID: 4508062558342255676}
  m_UpdateInterval: 1
--- !u!1 &1172958425666874
GameObject:
  m_ObjectHideFlags: 0
  m_CorrespondingSourceObject: {fileID: 0}
  m_PrefabInstance: {fileID: 0}
  m_PrefabAsset: {fileID: 0}
  serializedVersion: 6
  m_Component:
  - component: {fileID: 4623199782234474}
  - component: {fileID: 33518904928511624}
  - component: {fileID: 23693639603339770}
  m_Layer: 16
  m_Name: _Bounds(inactive)
  m_TagString: Untagged
  m_Icon: {fileID: 0}
  m_NavMeshLayer: 0
  m_StaticEditorFlags: 0
  m_IsActive: 0
--- !u!4 &4623199782234474
Transform:
  m_ObjectHideFlags: 0
  m_CorrespondingSourceObject: {fileID: 0}
  m_PrefabInstance: {fileID: 0}
  m_PrefabAsset: {fileID: 0}
  m_GameObject: {fileID: 1172958425666874}
  m_LocalRotation: {x: 0, y: 0, z: 0, w: 1}
  m_LocalPosition: {x: 0, y: 0, z: 0}
  m_LocalScale: {x: 2, y: 2.5, z: 2.55}
  m_ConstrainProportionsScale: 0
  m_Children: []
  m_Father: {fileID: 4346390538584802}
  m_RootOrder: 0
  m_LocalEulerAnglesHint: {x: 0, y: 0, z: 0}
--- !u!33 &33518904928511624
MeshFilter:
  m_ObjectHideFlags: 0
  m_CorrespondingSourceObject: {fileID: 0}
  m_PrefabInstance: {fileID: 0}
  m_PrefabAsset: {fileID: 0}
  m_GameObject: {fileID: 1172958425666874}
  m_Mesh: {fileID: 10210, guid: 0000000000000000e000000000000000, type: 0}
--- !u!23 &23693639603339770
MeshRenderer:
  m_ObjectHideFlags: 0
  m_CorrespondingSourceObject: {fileID: 0}
  m_PrefabInstance: {fileID: 0}
  m_PrefabAsset: {fileID: 0}
  m_GameObject: {fileID: 1172958425666874}
  m_Enabled: 1
  m_CastShadows: 0
  m_ReceiveShadows: 0
  m_DynamicOccludee: 1
  m_StaticShadowCaster: 0
  m_MotionVectors: 0
  m_LightProbeUsage: 1
  m_ReflectionProbeUsage: 1
  m_RayTracingMode: 2
  m_RayTraceProcedural: 0
  m_RenderingLayerMask: 1
  m_RendererPriority: 0
  m_Materials:
  - {fileID: 10303, guid: 0000000000000000f000000000000000, type: 0}
  m_StaticBatchInfo:
    firstSubMesh: 0
    subMeshCount: 0
  m_StaticBatchRoot: {fileID: 0}
  m_ProbeAnchor: {fileID: 0}
  m_LightProbeVolumeOverride: {fileID: 0}
  m_ScaleInLightmap: 1
  m_ReceiveGI: 1
  m_PreserveUVs: 1
  m_IgnoreNormalsForChartDetection: 0
  m_ImportantGI: 0
  m_StitchLightmapSeams: 0
  m_SelectedEditorRenderState: 3
  m_MinimumChartSize: 4
  m_AutoUVMaxDistance: 0.5
  m_AutoUVMaxAngle: 89
  m_LightmapParameters: {fileID: 0}
  m_SortingLayerID: 0
  m_SortingLayer: 0
  m_SortingOrder: 0
  m_AdditionalVertexStreams: {fileID: 0}
--- !u!1 &1250295396580192
GameObject:
  m_ObjectHideFlags: 0
  m_CorrespondingSourceObject: {fileID: 0}
  m_PrefabInstance: {fileID: 0}
  m_PrefabAsset: {fileID: 0}
  serializedVersion: 6
  m_Component:
  - component: {fileID: 4064959792585116}
  - component: {fileID: 33142304925233422}
  - component: {fileID: 23916135161512872}
  - component: {fileID: 65074502489794994}
  - component: {fileID: 114522856753289444}
  m_Layer: 16
  m_Name: PanelButton_Large_Help
  m_TagString: Untagged
  m_Icon: {fileID: 0}
  m_NavMeshLayer: 0
  m_StaticEditorFlags: 0
  m_IsActive: 1
--- !u!4 &4064959792585116
Transform:
  m_ObjectHideFlags: 0
  m_CorrespondingSourceObject: {fileID: 0}
  m_PrefabInstance: {fileID: 0}
  m_PrefabAsset: {fileID: 0}
  m_GameObject: {fileID: 1250295396580192}
  m_LocalRotation: {x: -0, y: -0, z: -0, w: 1}
  m_LocalPosition: {x: -1.02, y: 0, z: 0}
  m_LocalScale: {x: 0.35, y: 0.35, z: 0.35}
  m_ConstrainProportionsScale: 0
  m_Children: []
  m_Father: {fileID: 2064702829296008830}
  m_RootOrder: 0
  m_LocalEulerAnglesHint: {x: 0, y: 0, z: 0}
--- !u!33 &33142304925233422
MeshFilter:
  m_ObjectHideFlags: 0
  m_CorrespondingSourceObject: {fileID: 0}
  m_PrefabInstance: {fileID: 0}
  m_PrefabAsset: {fileID: 0}
  m_GameObject: {fileID: 1250295396580192}
  m_Mesh: {fileID: 4300000, guid: 5501f437160666942ae970f3648fbeb8, type: 3}
--- !u!23 &23916135161512872
MeshRenderer:
  m_ObjectHideFlags: 0
  m_CorrespondingSourceObject: {fileID: 0}
  m_PrefabInstance: {fileID: 0}
  m_PrefabAsset: {fileID: 0}
  m_GameObject: {fileID: 1250295396580192}
  m_Enabled: 1
  m_CastShadows: 0
  m_ReceiveShadows: 0
  m_DynamicOccludee: 1
  m_StaticShadowCaster: 0
  m_MotionVectors: 1
  m_LightProbeUsage: 1
  m_ReflectionProbeUsage: 1
  m_RayTracingMode: 2
  m_RayTraceProcedural: 0
  m_RenderingLayerMask: 1
  m_RendererPriority: 0
  m_Materials:
  - {fileID: 2100000, guid: 40d29de2bdc11f04dbfa25059165916e, type: 2}
  m_StaticBatchInfo:
    firstSubMesh: 0
    subMeshCount: 0
  m_StaticBatchRoot: {fileID: 0}
  m_ProbeAnchor: {fileID: 0}
  m_LightProbeVolumeOverride: {fileID: 0}
  m_ScaleInLightmap: 1
  m_ReceiveGI: 1
  m_PreserveUVs: 0
  m_IgnoreNormalsForChartDetection: 0
  m_ImportantGI: 0
  m_StitchLightmapSeams: 0
  m_SelectedEditorRenderState: 3
  m_MinimumChartSize: 4
  m_AutoUVMaxDistance: 0.5
  m_AutoUVMaxAngle: 89
  m_LightmapParameters: {fileID: 0}
  m_SortingLayerID: 0
  m_SortingLayer: 0
  m_SortingOrder: 0
  m_AdditionalVertexStreams: {fileID: 0}
--- !u!65 &65074502489794994
BoxCollider:
  m_ObjectHideFlags: 0
  m_CorrespondingSourceObject: {fileID: 0}
  m_PrefabInstance: {fileID: 0}
  m_PrefabAsset: {fileID: 0}
  m_GameObject: {fileID: 1250295396580192}
  m_Material: {fileID: 0}
  m_IsTrigger: 0
  m_Enabled: 1
  serializedVersion: 2
  m_Size: {x: 1, y: 1, z: 0.01}
  m_Center: {x: -0.000000074505806, y: 0.000000022351742, z: 0}
--- !u!114 &114522856753289444
MonoBehaviour:
  m_ObjectHideFlags: 0
  m_CorrespondingSourceObject: {fileID: 0}
  m_PrefabInstance: {fileID: 0}
  m_PrefabAsset: {fileID: 0}
  m_GameObject: {fileID: 1250295396580192}
  m_Enabled: 1
  m_EditorHideFlags: 0
  m_Script: {fileID: 11500000, guid: 6c6859eec74651247968d56b594ac313, type: 3}
  m_Name: 
  m_EditorClassIdentifier: 
  m_DescriptionType: 0
  m_DescriptionYOffset: 0
  m_DescriptionText: SETTINGS_PANEL_HELP_BUTTON_DESCRIPTION
  m_LocalizedDescription:
    m_TableReference:
      m_TableCollectionName: GUID:c84355079ab3f3e4f8f3812258805f86
    m_TableEntryReference:
      m_KeyId: 7948094068727808
      m_Key: 
    m_FallbackState: 0
    m_WaitForCompletion: 0
    m_LocalVariables: []
  m_DescriptionTextExtra: 
  m_LocalizedDescriptionExtra:
    m_TableReference:
      m_TableCollectionName: 
    m_TableEntryReference:
      m_KeyId: 0
      m_Key: 
    m_FallbackState: 0
    m_WaitForCompletion: 0
    m_LocalVariables: []
  m_DescriptionActivateSpeed: 12
  m_DescriptionZScale: 1
  m_ButtonTexture: {fileID: 2800000, guid: 1ccda41d8c619b546b22b394248abea2, type: 3}
  m_AtlasTexture: 1
  m_ToggleButton: 0
  m_LongPressReleaseButton: 0
  m_ButtonHasPressedAudio: 1
  m_ZAdjustHover: -0.02
  m_ZAdjustClick: 0.02
  m_HoverScale: 1.1
  m_HoverBoxColliderGrow: 0.2
  m_AddOverlay: 0
  m_Command: 30
  m_CommandParam: -1
  m_CommandParam2: -1
  m_RequiresPopup: 1
  m_CenterPopupOnButton: 0
  m_PopupOffset: {x: 0, y: 0, z: 0}
  m_PopupText: SETTINGS_PANEL_HELP_BUTTON_POPUP
  m_LocalizedPopup:
    m_TableReference:
      m_TableCollectionName: GUID:c84355079ab3f3e4f8f3812258805f86
    m_TableEntryReference:
      m_KeyId: 7948187597512704
      m_Key: 
    m_FallbackState: 0
    m_WaitForCompletion: 0
    m_LocalVariables: []
  m_ToggleOnDescription: 
  m_LocalizedToggleOnDescription:
    m_TableReference:
      m_TableCollectionName: 
    m_TableEntryReference:
      m_KeyId: 0
      m_Key: 
    m_FallbackState: 0
    m_WaitForCompletion: 0
    m_LocalVariables: []
  m_ToggleOnTexture: {fileID: 0}
  m_AllowUnavailable: 0
  m_LinkedUIObject: {fileID: 0}
  references:
    version: 2
    RefIds: []
--- !u!1 &1258829233762918
GameObject:
  m_ObjectHideFlags: 0
  m_CorrespondingSourceObject: {fileID: 0}
  m_PrefabInstance: {fileID: 0}
  m_PrefabAsset: {fileID: 0}
  serializedVersion: 6
  m_Component:
  - component: {fileID: 4675081071216072}
  m_Layer: 0
  m_Name: SettingsPanel
  m_TagString: Untagged
  m_Icon: {fileID: 0}
  m_NavMeshLayer: 0
  m_StaticEditorFlags: 0
  m_IsActive: 1
--- !u!4 &4675081071216072
Transform:
  m_ObjectHideFlags: 0
  m_CorrespondingSourceObject: {fileID: 0}
  m_PrefabInstance: {fileID: 0}
  m_PrefabAsset: {fileID: 0}
  m_GameObject: {fileID: 1258829233762918}
  m_LocalRotation: {x: -0, y: -0, z: -0, w: 1}
  m_LocalPosition: {x: 0, y: 0, z: 0}
  m_LocalScale: {x: 1, y: 1, z: 1}
  m_ConstrainProportionsScale: 0
  m_Children:
  - {fileID: 4277295476491054}
  - {fileID: 1766822257288000008}
  - {fileID: 7732065948243399004}
  - {fileID: 4318788989240229736}
  - {fileID: 965403774261598033}
  m_Father: {fileID: 4050853772858966}
  m_RootOrder: 7
  m_LocalEulerAnglesHint: {x: 0, y: 0, z: 0}
--- !u!1 &1474928135511828
GameObject:
  m_ObjectHideFlags: 0
  m_CorrespondingSourceObject: {fileID: 0}
  m_PrefabInstance: {fileID: 0}
  m_PrefabAsset: {fileID: 0}
  serializedVersion: 6
  m_Component:
  - component: {fileID: 4870751591779124}
  - component: {fileID: 33542269837836566}
  - component: {fileID: 23097017215082962}
  m_Layer: 16
  m_Name: ExitButtonBackground
  m_TagString: Untagged
  m_Icon: {fileID: 0}
  m_NavMeshLayer: 0
  m_StaticEditorFlags: 0
  m_IsActive: 1
--- !u!4 &4870751591779124
Transform:
  m_ObjectHideFlags: 0
  m_CorrespondingSourceObject: {fileID: 0}
  m_PrefabInstance: {fileID: 0}
  m_PrefabAsset: {fileID: 0}
  m_GameObject: {fileID: 1474928135511828}
  m_LocalRotation: {x: 0.7071068, y: -0, z: -0, w: 0.7071068}
  m_LocalPosition: {x: 0, y: 0, z: 0.025}
  m_LocalScale: {x: 0.79999995, y: 0.02, z: 0.8}
  m_ConstrainProportionsScale: 0
  m_Children: []
  m_Father: {fileID: 4137048413520144}
  m_RootOrder: 1
  m_LocalEulerAnglesHint: {x: 90, y: 0, z: 0}
--- !u!33 &33542269837836566
MeshFilter:
  m_ObjectHideFlags: 0
  m_CorrespondingSourceObject: {fileID: 0}
  m_PrefabInstance: {fileID: 0}
  m_PrefabAsset: {fileID: 0}
  m_GameObject: {fileID: 1474928135511828}
  m_Mesh: {fileID: 10206, guid: 0000000000000000e000000000000000, type: 0}
--- !u!23 &23097017215082962
MeshRenderer:
  m_ObjectHideFlags: 0
  m_CorrespondingSourceObject: {fileID: 0}
  m_PrefabInstance: {fileID: 0}
  m_PrefabAsset: {fileID: 0}
  m_GameObject: {fileID: 1474928135511828}
  m_Enabled: 1
  m_CastShadows: 0
  m_ReceiveShadows: 0
  m_DynamicOccludee: 1
  m_StaticShadowCaster: 0
  m_MotionVectors: 1
  m_LightProbeUsage: 1
  m_ReflectionProbeUsage: 1
  m_RayTracingMode: 2
  m_RayTraceProcedural: 0
  m_RenderingLayerMask: 1
  m_RendererPriority: 0
  m_Materials:
  - {fileID: 2100000, guid: 77dd4ff8b1158a84397aba783cd0af05, type: 2}
  m_StaticBatchInfo:
    firstSubMesh: 0
    subMeshCount: 0
  m_StaticBatchRoot: {fileID: 0}
  m_ProbeAnchor: {fileID: 0}
  m_LightProbeVolumeOverride: {fileID: 0}
  m_ScaleInLightmap: 1
  m_ReceiveGI: 1
  m_PreserveUVs: 1
  m_IgnoreNormalsForChartDetection: 0
  m_ImportantGI: 0
  m_StitchLightmapSeams: 0
  m_SelectedEditorRenderState: 3
  m_MinimumChartSize: 4
  m_AutoUVMaxDistance: 0.5
  m_AutoUVMaxAngle: 89
  m_LightmapParameters: {fileID: 0}
  m_SortingLayerID: 0
  m_SortingLayer: 0
  m_SortingOrder: 0
  m_AdditionalVertexStreams: {fileID: 0}
--- !u!1 &1534926210176882
GameObject:
  m_ObjectHideFlags: 0
  m_CorrespondingSourceObject: {fileID: 0}
  m_PrefabInstance: {fileID: 0}
  m_PrefabAsset: {fileID: 0}
  serializedVersion: 6
  m_Component:
  - component: {fileID: 4515735385194330}
  - component: {fileID: 33383983946477880}
  - component: {fileID: 23731374688133614}
  - component: {fileID: 65158234945621148}
  - component: {fileID: 114849783418647550}
  m_Layer: 16
  m_Name: PanelButton_Large_Ruler
  m_TagString: Untagged
  m_Icon: {fileID: 0}
  m_NavMeshLayer: 0
  m_StaticEditorFlags: 0
  m_IsActive: 1
--- !u!4 &4515735385194330
Transform:
  m_ObjectHideFlags: 0
  m_CorrespondingSourceObject: {fileID: 0}
  m_PrefabInstance: {fileID: 0}
  m_PrefabAsset: {fileID: 0}
  m_GameObject: {fileID: 1534926210176882}
  m_LocalRotation: {x: -0, y: -0, z: -0, w: 1}
  m_LocalPosition: {x: 0.58, y: 0, z: 0}
  m_LocalScale: {x: 0.35, y: 0.35, z: 0.35}
  m_ConstrainProportionsScale: 0
  m_Children: []
  m_Father: {fileID: 2064702829296008830}
  m_RootOrder: 4
  m_LocalEulerAnglesHint: {x: 0, y: 0, z: 0}
--- !u!33 &33383983946477880
MeshFilter:
  m_ObjectHideFlags: 0
  m_CorrespondingSourceObject: {fileID: 0}
  m_PrefabInstance: {fileID: 0}
  m_PrefabAsset: {fileID: 0}
  m_GameObject: {fileID: 1534926210176882}
  m_Mesh: {fileID: 4300000, guid: 5501f437160666942ae970f3648fbeb8, type: 3}
--- !u!23 &23731374688133614
MeshRenderer:
  m_ObjectHideFlags: 0
  m_CorrespondingSourceObject: {fileID: 0}
  m_PrefabInstance: {fileID: 0}
  m_PrefabAsset: {fileID: 0}
  m_GameObject: {fileID: 1534926210176882}
  m_Enabled: 1
  m_CastShadows: 0
  m_ReceiveShadows: 0
  m_DynamicOccludee: 1
  m_StaticShadowCaster: 0
  m_MotionVectors: 1
  m_LightProbeUsage: 1
  m_ReflectionProbeUsage: 1
  m_RayTracingMode: 2
  m_RayTraceProcedural: 0
  m_RenderingLayerMask: 1
  m_RendererPriority: 0
  m_Materials:
  - {fileID: 2100000, guid: 40d29de2bdc11f04dbfa25059165916e, type: 2}
  m_StaticBatchInfo:
    firstSubMesh: 0
    subMeshCount: 0
  m_StaticBatchRoot: {fileID: 0}
  m_ProbeAnchor: {fileID: 0}
  m_LightProbeVolumeOverride: {fileID: 0}
  m_ScaleInLightmap: 1
  m_ReceiveGI: 1
  m_PreserveUVs: 0
  m_IgnoreNormalsForChartDetection: 0
  m_ImportantGI: 0
  m_StitchLightmapSeams: 0
  m_SelectedEditorRenderState: 3
  m_MinimumChartSize: 4
  m_AutoUVMaxDistance: 0.5
  m_AutoUVMaxAngle: 89
  m_LightmapParameters: {fileID: 0}
  m_SortingLayerID: 0
  m_SortingLayer: 0
  m_SortingOrder: 0
  m_AdditionalVertexStreams: {fileID: 0}
--- !u!65 &65158234945621148
BoxCollider:
  m_ObjectHideFlags: 0
  m_CorrespondingSourceObject: {fileID: 0}
  m_PrefabInstance: {fileID: 0}
  m_PrefabAsset: {fileID: 0}
  m_GameObject: {fileID: 1534926210176882}
  m_Material: {fileID: 0}
  m_IsTrigger: 0
  m_Enabled: 1
  serializedVersion: 2
  m_Size: {x: 1, y: 1, z: 0.01}
  m_Center: {x: -0.000000074505806, y: 0.000000022351742, z: 0}
--- !u!114 &114849783418647550
MonoBehaviour:
  m_ObjectHideFlags: 0
  m_CorrespondingSourceObject: {fileID: 0}
  m_PrefabInstance: {fileID: 0}
  m_PrefabAsset: {fileID: 0}
  m_GameObject: {fileID: 1534926210176882}
  m_Enabled: 1
  m_EditorHideFlags: 0
  m_Script: {fileID: 11500000, guid: 6c6859eec74651247968d56b594ac313, type: 3}
  m_Name: 
  m_EditorClassIdentifier: 
  m_DescriptionType: 0
  m_DescriptionYOffset: 0
  m_DescriptionText: SETTINGS_PANEL_RULER_BUTTON_DESCRIPTION
  m_LocalizedDescription:
    m_TableReference:
      m_TableCollectionName: GUID:c84355079ab3f3e4f8f3812258805f86
    m_TableEntryReference:
      m_KeyId: 7949594065084416
      m_Key: 
    m_FallbackState: 0
    m_WaitForCompletion: 0
    m_LocalVariables: []
  m_DescriptionTextExtra: SETTINGS_PANEL_RULER_BUTTON_DESCRIPTION_EXTRA
  m_LocalizedDescriptionExtra:
    m_TableReference:
      m_TableCollectionName: GUID:c84355079ab3f3e4f8f3812258805f86
    m_TableEntryReference:
      m_KeyId: 7949642022756352
      m_Key: 
    m_FallbackState: 0
    m_WaitForCompletion: 0
    m_LocalVariables: []
  m_DescriptionActivateSpeed: 12
  m_DescriptionZScale: 1
  m_ButtonTexture: {fileID: 2800000, guid: 1368da58c0ba54a1da8cdf7d009f6007, type: 3}
  m_AtlasTexture: 1
  m_ToggleButton: 1
  m_LongPressReleaseButton: 0
  m_ButtonHasPressedAudio: 0
  m_ZAdjustHover: -0.02
  m_ZAdjustClick: 0.05
  m_HoverScale: 1.1
  m_HoverBoxColliderGrow: 0.2
  m_AddOverlay: 0
  m_Command: 41
  m_CommandParam: -1
  m_CommandParam2: -1
  m_RequiresPopup: 0
  m_CenterPopupOnButton: 0
  m_PopupOffset: {x: 0, y: 0, z: 0}
  m_PopupText: 
  m_LocalizedPopup:
    m_TableReference:
      m_TableCollectionName: 
    m_TableEntryReference:
      m_KeyId: 0
      m_Key: 
    m_FallbackState: 0
    m_WaitForCompletion: 0
    m_LocalVariables: []
  m_ToggleOnDescription: 
  m_LocalizedToggleOnDescription:
    m_TableReference:
      m_TableCollectionName: 
    m_TableEntryReference:
      m_KeyId: 0
      m_Key: 
    m_FallbackState: 0
    m_WaitForCompletion: 0
    m_LocalVariables: []
  m_ToggleOnTexture: {fileID: 0}
  m_AllowUnavailable: 0
  m_LinkedUIObject: {fileID: 0}
  references:
    version: 2
    RefIds: []
--- !u!1 &1535600483337530
GameObject:
  m_ObjectHideFlags: 0
  m_CorrespondingSourceObject: {fileID: 0}
  m_PrefabInstance: {fileID: 0}
  m_PrefabAsset: {fileID: 0}
  serializedVersion: 6
  m_Component:
  - component: {fileID: 4354447307885166}
  - component: {fileID: 65804600715050848}
  m_Layer: 16
  m_Name: Collider
  m_TagString: Untagged
  m_Icon: {fileID: 0}
  m_NavMeshLayer: 0
  m_StaticEditorFlags: 0
  m_IsActive: 1
--- !u!4 &4354447307885166
Transform:
  m_ObjectHideFlags: 0
  m_CorrespondingSourceObject: {fileID: 0}
  m_PrefabInstance: {fileID: 0}
  m_PrefabAsset: {fileID: 0}
  m_GameObject: {fileID: 1535600483337530}
  m_LocalRotation: {x: -0, y: -0, z: -0, w: 1}
  m_LocalPosition: {x: 0, y: 0, z: 0}
  m_LocalScale: {x: 1, y: 1, z: 1}
  m_ConstrainProportionsScale: 0
  m_Children: []
  m_Father: {fileID: 4346390538584802}
  m_RootOrder: 1
  m_LocalEulerAnglesHint: {x: 0, y: 0, z: 0}
--- !u!65 &65804600715050848
BoxCollider:
  m_ObjectHideFlags: 0
  m_CorrespondingSourceObject: {fileID: 0}
  m_PrefabInstance: {fileID: 0}
  m_PrefabAsset: {fileID: 0}
  m_GameObject: {fileID: 1535600483337530}
  m_Material: {fileID: 0}
  m_IsTrigger: 0
  m_Enabled: 1
  serializedVersion: 2
  m_Size: {x: 2.4, y: 2.2, z: 0.5}
  m_Center: {x: 0, y: 0, z: 0}
--- !u!1 &1541779622583888
GameObject:
  m_ObjectHideFlags: 0
  m_CorrespondingSourceObject: {fileID: 0}
  m_PrefabInstance: {fileID: 0}
  m_PrefabAsset: {fileID: 0}
  serializedVersion: 6
  m_Component:
  - component: {fileID: 4050853772858966}
  m_Layer: 16
  m_Name: Mesh
  m_TagString: Untagged
  m_Icon: {fileID: 0}
  m_NavMeshLayer: 0
  m_StaticEditorFlags: 0
  m_IsActive: 1
--- !u!4 &4050853772858966
Transform:
  m_ObjectHideFlags: 0
  m_CorrespondingSourceObject: {fileID: 0}
  m_PrefabInstance: {fileID: 0}
  m_PrefabAsset: {fileID: 0}
  m_GameObject: {fileID: 1541779622583888}
  m_LocalRotation: {x: -0, y: -0, z: -0, w: 1}
  m_LocalPosition: {x: 0, y: 0, z: 0}
  m_LocalScale: {x: 1, y: 1, z: 1}
  m_ConstrainProportionsScale: 0
  m_Children:
  - {fileID: 2064702829296008830}
  - {fileID: 4765691367214318}
  - {fileID: 4501513401658408}
  - {fileID: 1321882207424336072}
  - {fileID: 2514835500247255660}
  - {fileID: 4221227477858286}
  - {fileID: 4892554563577016}
  - {fileID: 4675081071216072}
  - {fileID: 4137048413520144}
  m_Father: {fileID: 4346390538584802}
  m_RootOrder: 2
  m_LocalEulerAnglesHint: {x: 0, y: 0, z: 0}
--- !u!1 &1567776502239932
GameObject:
  m_ObjectHideFlags: 0
  m_CorrespondingSourceObject: {fileID: 0}
  m_PrefabInstance: {fileID: 0}
  m_PrefabAsset: {fileID: 0}
  serializedVersion: 6
  m_Component:
  - component: {fileID: 4765691367214318}
  - component: {fileID: 114025455993568650}
  m_Layer: 16
  m_Name: Slider_PointerAngle
  m_TagString: Untagged
  m_Icon: {fileID: 0}
  m_NavMeshLayer: 0
  m_StaticEditorFlags: 0
  m_IsActive: 1
--- !u!4 &4765691367214318
Transform:
  m_ObjectHideFlags: 0
  m_CorrespondingSourceObject: {fileID: 0}
  m_PrefabInstance: {fileID: 0}
  m_PrefabAsset: {fileID: 0}
  m_GameObject: {fileID: 1567776502239932}
  m_LocalRotation: {x: -0, y: -0, z: -0, w: 1}
  m_LocalPosition: {x: 0, y: -0.082, z: -0.03}
  m_LocalScale: {x: 2.5, y: 2.5, z: 2.5}
  m_ConstrainProportionsScale: 0
  m_Children:
  - {fileID: 4007811935956598}
  - {fileID: 4244627978757284}
  - {fileID: 4012663458572826}
  - {fileID: 4650455289290812}
  - {fileID: 4740723401614662}
  - {fileID: 4934493333651786}
  - {fileID: 4527341593956874}
  m_Father: {fileID: 4050853772858966}
  m_RootOrder: 1
  m_LocalEulerAnglesHint: {x: 0, y: 0, z: 0}
--- !u!114 &114025455993568650
MonoBehaviour:
  m_ObjectHideFlags: 0
  m_CorrespondingSourceObject: {fileID: 0}
  m_PrefabInstance: {fileID: 0}
  m_PrefabAsset: {fileID: 0}
  m_GameObject: {fileID: 1567776502239932}
  m_Enabled: 1
  m_EditorHideFlags: 0
  m_Script: {fileID: 11500000, guid: a9f03c28fcdb98149919e6c137607116, type: 3}
  m_Name: 
  m_EditorClassIdentifier: 
  m_DescriptionType: 1
  m_DescriptionYOffset: 0
  m_DescriptionText: SETTINGS_PANEL_POINTERANGLE_SLIDER_DESCRIPTION
  m_LocalizedDescription:
    m_TableReference:
      m_TableCollectionName: GUID:c84355079ab3f3e4f8f3812258805f86
    m_TableEntryReference:
      m_KeyId: 7950172098895872
      m_Key: 
    m_FallbackState: 0
    m_WaitForCompletion: 0
    m_LocalVariables: []
  m_DescriptionTextExtra: 
  m_LocalizedDescriptionExtra:
    m_TableReference:
      m_TableCollectionName: 
    m_TableEntryReference:
      m_KeyId: 0
      m_Key: 
    m_FallbackState: 0
    m_WaitForCompletion: 0
    m_LocalVariables: []
  m_DescriptionActivateSpeed: 12
  m_DescriptionZScale: 10
  m_Nob: {fileID: 1815244611532556}
  m_Mesh: {fileID: 23504159826908068}
  references:
    version: 2
    RefIds: []
--- !u!1 &1588704173977710
GameObject:
  m_ObjectHideFlags: 0
  m_CorrespondingSourceObject: {fileID: 0}
  m_PrefabInstance: {fileID: 0}
  m_PrefabAsset: {fileID: 0}
  serializedVersion: 6
  m_Component:
  - component: {fileID: 4527341593956874}
  - component: {fileID: 33743599250767912}
  - component: {fileID: 23938738744499538}
  - component: {fileID: 114228860633377596}
  m_Layer: 16
  m_Name: MaxIcon
  m_TagString: Untagged
  m_Icon: {fileID: 0}
  m_NavMeshLayer: 0
  m_StaticEditorFlags: 0
  m_IsActive: 1
--- !u!4 &4527341593956874
Transform:
  m_ObjectHideFlags: 0
  m_CorrespondingSourceObject: {fileID: 0}
  m_PrefabInstance: {fileID: 0}
  m_PrefabAsset: {fileID: 0}
  m_GameObject: {fileID: 1588704173977710}
  m_LocalRotation: {x: 0, y: 0, z: 0.7071068, w: -0.7071068}
  m_LocalPosition: {x: 0.2698, y: -0, z: 0}
  m_LocalScale: {x: 0.8, y: 0.8, z: 1}
  m_ConstrainProportionsScale: 0
  m_Children: []
  m_Father: {fileID: 4765691367214318}
  m_RootOrder: 6
  m_LocalEulerAnglesHint: {x: 0, y: 0, z: 0}
--- !u!33 &33743599250767912
MeshFilter:
  m_ObjectHideFlags: 0
  m_CorrespondingSourceObject: {fileID: 0}
  m_PrefabInstance: {fileID: 0}
  m_PrefabAsset: {fileID: 0}
  m_GameObject: {fileID: 1588704173977710}
  m_Mesh: {fileID: 4300000, guid: 260cc07aabcea6d41a633a35c1103a6c, type: 3}
--- !u!23 &23938738744499538
MeshRenderer:
  m_ObjectHideFlags: 0
  m_CorrespondingSourceObject: {fileID: 0}
  m_PrefabInstance: {fileID: 0}
  m_PrefabAsset: {fileID: 0}
  m_GameObject: {fileID: 1588704173977710}
  m_Enabled: 1
  m_CastShadows: 0
  m_ReceiveShadows: 0
  m_DynamicOccludee: 1
  m_StaticShadowCaster: 0
  m_MotionVectors: 1
  m_LightProbeUsage: 0
  m_ReflectionProbeUsage: 1
  m_RayTracingMode: 2
  m_RayTraceProcedural: 0
  m_RenderingLayerMask: 1
  m_RendererPriority: 0
  m_Materials:
  - {fileID: 2100000, guid: 40d29de2bdc11f04dbfa25059165916e, type: 2}
  m_StaticBatchInfo:
    firstSubMesh: 0
    subMeshCount: 0
  m_StaticBatchRoot: {fileID: 0}
  m_ProbeAnchor: {fileID: 0}
  m_LightProbeVolumeOverride: {fileID: 0}
  m_ScaleInLightmap: 1
  m_ReceiveGI: 1
  m_PreserveUVs: 0
  m_IgnoreNormalsForChartDetection: 0
  m_ImportantGI: 0
  m_StitchLightmapSeams: 0
  m_SelectedEditorRenderState: 3
  m_MinimumChartSize: 4
  m_AutoUVMaxDistance: 0.5
  m_AutoUVMaxAngle: 89
  m_LightmapParameters: {fileID: 0}
  m_SortingLayerID: 0
  m_SortingLayer: 0
  m_SortingOrder: 0
  m_AdditionalVertexStreams: {fileID: 0}
--- !u!114 &114228860633377596
MonoBehaviour:
  m_ObjectHideFlags: 0
  m_CorrespondingSourceObject: {fileID: 0}
  m_PrefabInstance: {fileID: 0}
  m_PrefabAsset: {fileID: 0}
  m_GameObject: {fileID: 1588704173977710}
  m_Enabled: 1
  m_EditorHideFlags: 0
  m_Script: {fileID: 11500000, guid: 0fda994627665a24b888af25f8c55ce4, type: 3}
  m_Name: 
  m_EditorClassIdentifier: 
  m_Icon: {fileID: 2800000, guid: b474ed7ef5a1e1f44be200e24a9c3e39, type: 3}
--- !u!1 &1632262144504836
GameObject:
  m_ObjectHideFlags: 0
  m_CorrespondingSourceObject: {fileID: 0}
  m_PrefabInstance: {fileID: 0}
  m_PrefabAsset: {fileID: 0}
  serializedVersion: 6
  m_Component:
  - component: {fileID: 4916237349193670}
  - component: {fileID: 33338659160345570}
  - component: {fileID: 23832667155442808}
  m_Layer: 16
  m_Name: MeshBG
  m_TagString: Untagged
  m_Icon: {fileID: 0}
  m_NavMeshLayer: 0
  m_StaticEditorFlags: 0
  m_IsActive: 1
--- !u!4 &4916237349193670
Transform:
  m_ObjectHideFlags: 0
  m_CorrespondingSourceObject: {fileID: 0}
  m_PrefabInstance: {fileID: 0}
  m_PrefabAsset: {fileID: 0}
  m_GameObject: {fileID: 1632262144504836}
  m_LocalRotation: {x: 0, y: 0, z: 0, w: 1}
  m_LocalPosition: {x: 0.094, y: 0, z: -0}
  m_LocalScale: {x: 0.07, y: 0.01, z: 1.56}
  m_ConstrainProportionsScale: 0
  m_Children: []
  m_Father: {fileID: 4501513401658408}
  m_RootOrder: 1
  m_LocalEulerAnglesHint: {x: 0, y: 0, z: 0}
--- !u!33 &33338659160345570
MeshFilter:
  m_ObjectHideFlags: 0
  m_CorrespondingSourceObject: {fileID: 0}
  m_PrefabInstance: {fileID: 0}
  m_PrefabAsset: {fileID: 0}
  m_GameObject: {fileID: 1632262144504836}
  m_Mesh: {fileID: 10202, guid: 0000000000000000e000000000000000, type: 0}
--- !u!23 &23832667155442808
MeshRenderer:
  m_ObjectHideFlags: 0
  m_CorrespondingSourceObject: {fileID: 0}
  m_PrefabInstance: {fileID: 0}
  m_PrefabAsset: {fileID: 0}
  m_GameObject: {fileID: 1632262144504836}
  m_Enabled: 1
  m_CastShadows: 0
  m_ReceiveShadows: 0
  m_DynamicOccludee: 1
  m_StaticShadowCaster: 0
  m_MotionVectors: 1
  m_LightProbeUsage: 0
  m_ReflectionProbeUsage: 1
  m_RayTracingMode: 2
  m_RayTraceProcedural: 0
  m_RenderingLayerMask: 1
  m_RendererPriority: 0
  m_Materials:
  - {fileID: 2100000, guid: b083d2cf485db0343a58d3211d6ce44e, type: 2}
  m_StaticBatchInfo:
    firstSubMesh: 0
    subMeshCount: 0
  m_StaticBatchRoot: {fileID: 0}
  m_ProbeAnchor: {fileID: 0}
  m_LightProbeVolumeOverride: {fileID: 0}
  m_ScaleInLightmap: 1
  m_ReceiveGI: 1
  m_PreserveUVs: 1
  m_IgnoreNormalsForChartDetection: 0
  m_ImportantGI: 0
  m_StitchLightmapSeams: 0
  m_SelectedEditorRenderState: 3
  m_MinimumChartSize: 4
  m_AutoUVMaxDistance: 0.5
  m_AutoUVMaxAngle: 89
  m_LightmapParameters: {fileID: 0}
  m_SortingLayerID: 0
  m_SortingLayer: 0
  m_SortingOrder: 0
  m_AdditionalVertexStreams: {fileID: 0}
--- !u!1 &1672200768600596
GameObject:
  m_ObjectHideFlags: 0
  m_CorrespondingSourceObject: {fileID: 0}
  m_PrefabInstance: {fileID: 0}
  m_PrefabAsset: {fileID: 0}
  serializedVersion: 6
  m_Component:
  - component: {fileID: 4199814001860646}
  - component: {fileID: 33822660413421078}
  - component: {fileID: 23927052468177634}
  m_Layer: 16
  m_Name: Quad
  m_TagString: Untagged
  m_Icon: {fileID: 0}
  m_NavMeshLayer: 0
  m_StaticEditorFlags: 0
  m_IsActive: 1
--- !u!4 &4199814001860646
Transform:
  m_ObjectHideFlags: 0
  m_CorrespondingSourceObject: {fileID: 0}
  m_PrefabInstance: {fileID: 0}
  m_PrefabAsset: {fileID: 0}
  m_GameObject: {fileID: 1672200768600596}
  m_LocalRotation: {x: -0, y: -0, z: -0, w: 1}
  m_LocalPosition: {x: 0, y: 0, z: 0}
  m_LocalScale: {x: 0.65, y: 0.65, z: 1}
  m_ConstrainProportionsScale: 0
  m_Children: []
  m_Father: {fileID: 4137048413520144}
  m_RootOrder: 0
  m_LocalEulerAnglesHint: {x: 0, y: 0, z: 0}
--- !u!33 &33822660413421078
MeshFilter:
  m_ObjectHideFlags: 0
  m_CorrespondingSourceObject: {fileID: 0}
  m_PrefabInstance: {fileID: 0}
  m_PrefabAsset: {fileID: 0}
  m_GameObject: {fileID: 1672200768600596}
  m_Mesh: {fileID: 10210, guid: 0000000000000000e000000000000000, type: 0}
--- !u!23 &23927052468177634
MeshRenderer:
  m_ObjectHideFlags: 0
  m_CorrespondingSourceObject: {fileID: 0}
  m_PrefabInstance: {fileID: 0}
  m_PrefabAsset: {fileID: 0}
  m_GameObject: {fileID: 1672200768600596}
  m_Enabled: 1
  m_CastShadows: 0
  m_ReceiveShadows: 0
  m_DynamicOccludee: 1
  m_StaticShadowCaster: 0
  m_MotionVectors: 1
  m_LightProbeUsage: 1
  m_ReflectionProbeUsage: 1
  m_RayTracingMode: 2
  m_RayTraceProcedural: 0
  m_RenderingLayerMask: 1
  m_RendererPriority: 0
  m_Materials:
  - {fileID: 2100000, guid: 0d7eb02b18ffb4c419fb75924cb900dc, type: 2}
  m_StaticBatchInfo:
    firstSubMesh: 0
    subMeshCount: 0
  m_StaticBatchRoot: {fileID: 0}
  m_ProbeAnchor: {fileID: 0}
  m_LightProbeVolumeOverride: {fileID: 0}
  m_ScaleInLightmap: 1
  m_ReceiveGI: 1
  m_PreserveUVs: 1
  m_IgnoreNormalsForChartDetection: 0
  m_ImportantGI: 0
  m_StitchLightmapSeams: 0
  m_SelectedEditorRenderState: 3
  m_MinimumChartSize: 4
  m_AutoUVMaxDistance: 0.5
  m_AutoUVMaxAngle: 89
  m_LightmapParameters: {fileID: 0}
  m_SortingLayerID: 0
  m_SortingLayer: 0
  m_SortingOrder: 0
  m_AdditionalVertexStreams: {fileID: 0}
--- !u!1 &1695662152264350
GameObject:
  m_ObjectHideFlags: 0
  m_CorrespondingSourceObject: {fileID: 0}
  m_PrefabInstance: {fileID: 0}
  m_PrefabAsset: {fileID: 0}
  serializedVersion: 6
  m_Component:
  - component: {fileID: 4244627978757284}
  - component: {fileID: 23504159826908068}
  - component: {fileID: 33037485626929524}
  m_Layer: 16
  m_Name: Mesh
  m_TagString: Untagged
  m_Icon: {fileID: 0}
  m_NavMeshLayer: 0
  m_StaticEditorFlags: 0
  m_IsActive: 1
--- !u!4 &4244627978757284
Transform:
  m_ObjectHideFlags: 0
  m_CorrespondingSourceObject: {fileID: 0}
  m_PrefabInstance: {fileID: 0}
  m_PrefabAsset: {fileID: 0}
  m_GameObject: {fileID: 1695662152264350}
  m_LocalRotation: {x: 0, y: 0, z: 0, w: 1}
  m_LocalPosition: {x: 0, y: 0, z: 0}
  m_LocalScale: {x: 0.3, y: 0.0375, z: 1}
  m_ConstrainProportionsScale: 0
  m_Children: []
  m_Father: {fileID: 4765691367214318}
  m_RootOrder: 1
  m_LocalEulerAnglesHint: {x: 0, y: 0, z: 0}
--- !u!23 &23504159826908068
MeshRenderer:
  m_ObjectHideFlags: 0
  m_CorrespondingSourceObject: {fileID: 0}
  m_PrefabInstance: {fileID: 0}
  m_PrefabAsset: {fileID: 0}
  m_GameObject: {fileID: 1695662152264350}
  m_Enabled: 1
  m_CastShadows: 0
  m_ReceiveShadows: 0
  m_DynamicOccludee: 1
  m_StaticShadowCaster: 0
  m_MotionVectors: 1
  m_LightProbeUsage: 0
  m_ReflectionProbeUsage: 1
  m_RayTracingMode: 2
  m_RayTraceProcedural: 0
  m_RenderingLayerMask: 1
  m_RendererPriority: 0
  m_Materials:
  - {fileID: 2100000, guid: db2d9e5107064e64ea8ce921e6f24458, type: 2}
  m_StaticBatchInfo:
    firstSubMesh: 0
    subMeshCount: 0
  m_StaticBatchRoot: {fileID: 0}
  m_ProbeAnchor: {fileID: 0}
  m_LightProbeVolumeOverride: {fileID: 0}
  m_ScaleInLightmap: 1
  m_ReceiveGI: 1
  m_PreserveUVs: 0
  m_IgnoreNormalsForChartDetection: 0
  m_ImportantGI: 0
  m_StitchLightmapSeams: 0
  m_SelectedEditorRenderState: 3
  m_MinimumChartSize: 4
  m_AutoUVMaxDistance: 0.5
  m_AutoUVMaxAngle: 89
  m_LightmapParameters: {fileID: 0}
  m_SortingLayerID: 0
  m_SortingLayer: 0
  m_SortingOrder: 0
  m_AdditionalVertexStreams: {fileID: 0}
--- !u!33 &33037485626929524
MeshFilter:
  m_ObjectHideFlags: 0
  m_CorrespondingSourceObject: {fileID: 0}
  m_PrefabInstance: {fileID: 0}
  m_PrefabAsset: {fileID: 0}
  m_GameObject: {fileID: 1695662152264350}
  m_Mesh: {fileID: 10210, guid: 0000000000000000e000000000000000, type: 0}
--- !u!1 &1750617494654022
GameObject:
  m_ObjectHideFlags: 0
  m_CorrespondingSourceObject: {fileID: 0}
  m_PrefabInstance: {fileID: 0}
  m_PrefabAsset: {fileID: 0}
  serializedVersion: 6
  m_Component:
  - component: {fileID: 4892554563577016}
  - component: {fileID: 33961368013955650}
  m_Layer: 16
  m_Name: HighlightMesh
  m_TagString: Untagged
  m_Icon: {fileID: 0}
  m_NavMeshLayer: 0
  m_StaticEditorFlags: 0
  m_IsActive: 1
--- !u!4 &4892554563577016
Transform:
  m_ObjectHideFlags: 0
  m_CorrespondingSourceObject: {fileID: 0}
  m_PrefabInstance: {fileID: 0}
  m_PrefabAsset: {fileID: 0}
  m_GameObject: {fileID: 1750617494654022}
  m_LocalRotation: {x: -0, y: -0, z: -0, w: 1}
  m_LocalPosition: {x: 0, y: 0, z: 0.05}
  m_LocalScale: {x: 1, y: 1, z: 1}
  m_ConstrainProportionsScale: 0
  m_Children: []
  m_Father: {fileID: 4050853772858966}
  m_RootOrder: 6
  m_LocalEulerAnglesHint: {x: 0, y: 0, z: 0}
--- !u!33 &33961368013955650
MeshFilter:
  m_ObjectHideFlags: 0
  m_CorrespondingSourceObject: {fileID: 0}
  m_PrefabInstance: {fileID: 0}
  m_PrefabAsset: {fileID: 0}
  m_GameObject: {fileID: 1750617494654022}
  m_Mesh: {fileID: 4300000, guid: 92d56c40cdd919e449581a5798c4c533, type: 3}
--- !u!1 &1769143079597906
GameObject:
  m_ObjectHideFlags: 0
  m_CorrespondingSourceObject: {fileID: 0}
  m_PrefabInstance: {fileID: 0}
  m_PrefabAsset: {fileID: 0}
  serializedVersion: 6
  m_Component:
  - component: {fileID: 4346390538584802}
  - component: {fileID: 114959514012329902}
  - component: {fileID: 114891467858407700}
  m_Layer: 16
  m_Name: SettingsPanel_Mobile
  m_TagString: Untagged
  m_Icon: {fileID: 0}
  m_NavMeshLayer: 0
  m_StaticEditorFlags: 0
  m_IsActive: 1
--- !u!4 &4346390538584802
Transform:
  m_ObjectHideFlags: 0
  m_CorrespondingSourceObject: {fileID: 0}
  m_PrefabInstance: {fileID: 0}
  m_PrefabAsset: {fileID: 0}
  m_GameObject: {fileID: 1769143079597906}
  m_LocalRotation: {x: 0, y: 0, z: 0, w: 1}
  m_LocalPosition: {x: 0, y: 4, z: 0}
  m_LocalScale: {x: 1, y: 1, z: 1}
  m_ConstrainProportionsScale: 0
  m_Children:
  - {fileID: 4623199782234474}
  - {fileID: 4354447307885166}
  - {fileID: 4050853772858966}
  m_Father: {fileID: 0}
  m_RootOrder: 0
  m_LocalEulerAnglesHint: {x: 0, y: 0, z: 0}
--- !u!114 &114959514012329902
MonoBehaviour:
  m_ObjectHideFlags: 0
  m_CorrespondingSourceObject: {fileID: 0}
  m_PrefabInstance: {fileID: 0}
  m_PrefabAsset: {fileID: 0}
  m_GameObject: {fileID: 1769143079597906}
  m_Enabled: 1
  m_EditorHideFlags: 0
  m_Script: {fileID: 11500000, guid: 660d713e58da4e619ee67237f5085f83, type: 3}
  m_Name: 
  m_EditorClassIdentifier: 
  m_PanelType: 25
  m_Collider: {fileID: 65804600715050848}
  m_Mesh: {fileID: 1541779622583888}
  m_Border: {fileID: 989334916176172688}
  m_MeshCollider: {fileID: 65899513144291816}
  m_ParticleBounds: {x: 0, y: 0, z: 0}
  m_PanelPopUpMap:
  - m_PopUpPrefab: {fileID: 1577505780274820, guid: f0becab4eefa8c94aa53e6a2e4f12630,
      type: 3}
    m_Command: 30
  - m_PopUpPrefab: {fileID: 1867976667913174, guid: f454fbf43a220d645a14594cb79db0af,
      type: 3}
    m_Command: 20
  - m_PopUpPrefab: {fileID: 1867976667913174, guid: f454fbf43a220d645a14594cb79db0af,
      type: 3}
    m_Command: 70
  - m_PopUpPrefab: {fileID: 1867976667913174, guid: f454fbf43a220d645a14594cb79db0af,
      type: 3}
    m_Command: 33
  - m_PopUpPrefab: {fileID: 1867976667913174, guid: f454fbf43a220d645a14594cb79db0af,
      type: 3}
    m_Command: 80
  - m_PopUpPrefab: {fileID: 1867976667913174, guid: f454fbf43a220d645a14594cb79db0af,
      type: 3}
    m_Command: 81
  - m_PopUpPrefab: {fileID: 1867976667913174, guid: f454fbf43a220d645a14594cb79db0af,
      type: 3}
    m_Command: 100
  - m_PopUpPrefab: {fileID: 125142, guid: 7009260f148146a47b18e9c43e3802a2, type: 3}
    m_Command: 5203
  m_PanelDescription: 
  m_LocalizedPanelDescription:
    m_TableReference:
      m_TableCollectionName: 
    m_TableEntryReference:
      m_KeyId: 0
      m_Key: 
    m_FallbackState: 0
    m_WaitForCompletion: 0
    m_LocalVariables: []
  m_PanelDescriptionPrefab: {fileID: 160918, guid: 3491f4f01ba6cac47b1633f36d7c6c84,
    type: 3}
  m_PanelDescriptionOffset: {x: 1, y: 1, z: 0}
  m_PanelDescriptionColor: {r: 1, g: 1, b: 1, a: 1}
  m_PanelFlairPrefab: {fileID: 0}
  m_PanelFlairOffset: {x: 0, y: 0, z: 0}
  m_DescriptionSpringK: 4
  m_DescriptionSpringDampen: 0.2
  m_DescriptionClosedAngle: -90
  m_DescriptionOpenAngle: 0
  m_DescriptionAlphaDistance: 90
  m_Decor:
  - {fileID: 4693340848006291840}
  - {fileID: 3313752677497615190}
  - {fileID: 1474928135511828}
  m_GazeHighlightScaleMultiplier: 1.1
  m_BorderMeshWidth: 0.02
  m_BorderMeshAdvWidth: 0.01
  m_PanelSensitivity: 0.1
  m_ClampToBounds: 1
  m_ReticleBounds: {x: 2.15, y: 2.55, z: 0}
  m_BorderSphereHighlightRadius: 2.5
  m_PositioningSpheresBounds: {x: 1, y: 1}
  m_PositioningSphereRadius: 0.4
  m_UseGazeRotation: 1
  m_MaxGazeRotation: 20
  m_GazeActivateSpeed: 8
  m_InitialSpawnPos: {x: 0, y: 0, z: 0}
  m_InitialSpawnRotEulers: {x: 0, y: 0, z: 0}
  m_WandAttachAngle: 0
  m_WandAttachYOffset: 0
  m_WandAttachHalfHeight: 1.3
  m_BeginFixed: 0
  m_CanBeFixedToWand: 1
  m_CanBeDetachedFromWand: 1
  m_PopUpGazeDuration: 0.2
  m_PromoBorders: []
<<<<<<< HEAD
  m_ExperimentalModeToggle: {fileID: 0}
=======
  m_ExperimentalModeToggle: {fileID: 6926684204091440275}
>>>>>>> e35b9d38
  references:
    version: 2
    RefIds: []
--- !u!114 &114891467858407700
MonoBehaviour:
  m_ObjectHideFlags: 0
  m_CorrespondingSourceObject: {fileID: 0}
  m_PrefabInstance: {fileID: 0}
  m_PrefabAsset: {fileID: 0}
  m_GameObject: {fileID: 1769143079597906}
  m_Enabled: 1
  m_EditorHideFlags: 0
  m_Script: {fileID: 11500000, guid: 739d5b1996234d64992a2ae60c3723e9, type: 3}
  m_Name: 
  m_EditorClassIdentifier: 
--- !u!1 &1793917161735296
GameObject:
  m_ObjectHideFlags: 0
  m_CorrespondingSourceObject: {fileID: 0}
  m_PrefabInstance: {fileID: 0}
  m_PrefabAsset: {fileID: 0}
  serializedVersion: 6
  m_Component:
  - component: {fileID: 4007811935956598}
  - component: {fileID: 65452025550955126}
  m_Layer: 16
  m_Name: Collider
  m_TagString: Untagged
  m_Icon: {fileID: 0}
  m_NavMeshLayer: 0
  m_StaticEditorFlags: 0
  m_IsActive: 1
--- !u!4 &4007811935956598
Transform:
  m_ObjectHideFlags: 0
  m_CorrespondingSourceObject: {fileID: 0}
  m_PrefabInstance: {fileID: 0}
  m_PrefabAsset: {fileID: 0}
  m_GameObject: {fileID: 1793917161735296}
  m_LocalRotation: {x: 0, y: 0, z: 0, w: 1}
  m_LocalPosition: {x: 0, y: 0, z: 0}
  m_LocalScale: {x: 0.295, y: 0.109721534, z: 1}
  m_ConstrainProportionsScale: 0
  m_Children: []
  m_Father: {fileID: 4765691367214318}
  m_RootOrder: 0
  m_LocalEulerAnglesHint: {x: 0, y: 0, z: 0}
--- !u!65 &65452025550955126
BoxCollider:
  m_ObjectHideFlags: 0
  m_CorrespondingSourceObject: {fileID: 0}
  m_PrefabInstance: {fileID: 0}
  m_PrefabAsset: {fileID: 0}
  m_GameObject: {fileID: 1793917161735296}
  m_Material: {fileID: 0}
  m_IsTrigger: 0
  m_Enabled: 1
  serializedVersion: 2
  m_Size: {x: 1, y: 1, z: 0.01}
  m_Center: {x: 0, y: 0, z: 0}
--- !u!1 &1801043283022896
GameObject:
  m_ObjectHideFlags: 0
  m_CorrespondingSourceObject: {fileID: 0}
  m_PrefabInstance: {fileID: 0}
  m_PrefabAsset: {fileID: 0}
  serializedVersion: 6
  m_Component:
  - component: {fileID: 4934493333651786}
  - component: {fileID: 33472497391581838}
  - component: {fileID: 23940527179589678}
  - component: {fileID: 114610622106671476}
  m_Layer: 16
  m_Name: MinIcon
  m_TagString: Untagged
  m_Icon: {fileID: 0}
  m_NavMeshLayer: 0
  m_StaticEditorFlags: 0
  m_IsActive: 1
--- !u!4 &4934493333651786
Transform:
  m_ObjectHideFlags: 0
  m_CorrespondingSourceObject: {fileID: 0}
  m_PrefabInstance: {fileID: 0}
  m_PrefabAsset: {fileID: 0}
  m_GameObject: {fileID: 1801043283022896}
  m_LocalRotation: {x: 0, y: 0, z: 0, w: 1}
  m_LocalPosition: {x: -0.2715, y: 0, z: 0}
  m_LocalScale: {x: 0.8, y: 0.8, z: 0.8}
  m_ConstrainProportionsScale: 0
  m_Children: []
  m_Father: {fileID: 4765691367214318}
  m_RootOrder: 5
  m_LocalEulerAnglesHint: {x: 0, y: 0, z: 0}
--- !u!33 &33472497391581838
MeshFilter:
  m_ObjectHideFlags: 0
  m_CorrespondingSourceObject: {fileID: 0}
  m_PrefabInstance: {fileID: 0}
  m_PrefabAsset: {fileID: 0}
  m_GameObject: {fileID: 1801043283022896}
  m_Mesh: {fileID: 4300000, guid: 260cc07aabcea6d41a633a35c1103a6c, type: 3}
--- !u!23 &23940527179589678
MeshRenderer:
  m_ObjectHideFlags: 0
  m_CorrespondingSourceObject: {fileID: 0}
  m_PrefabInstance: {fileID: 0}
  m_PrefabAsset: {fileID: 0}
  m_GameObject: {fileID: 1801043283022896}
  m_Enabled: 1
  m_CastShadows: 0
  m_ReceiveShadows: 0
  m_DynamicOccludee: 1
  m_StaticShadowCaster: 0
  m_MotionVectors: 1
  m_LightProbeUsage: 0
  m_ReflectionProbeUsage: 1
  m_RayTracingMode: 2
  m_RayTraceProcedural: 0
  m_RenderingLayerMask: 1
  m_RendererPriority: 0
  m_Materials:
  - {fileID: 2100000, guid: 40d29de2bdc11f04dbfa25059165916e, type: 2}
  m_StaticBatchInfo:
    firstSubMesh: 0
    subMeshCount: 0
  m_StaticBatchRoot: {fileID: 0}
  m_ProbeAnchor: {fileID: 0}
  m_LightProbeVolumeOverride: {fileID: 0}
  m_ScaleInLightmap: 1
  m_ReceiveGI: 1
  m_PreserveUVs: 0
  m_IgnoreNormalsForChartDetection: 0
  m_ImportantGI: 0
  m_StitchLightmapSeams: 0
  m_SelectedEditorRenderState: 3
  m_MinimumChartSize: 4
  m_AutoUVMaxDistance: 0.5
  m_AutoUVMaxAngle: 89
  m_LightmapParameters: {fileID: 0}
  m_SortingLayerID: 0
  m_SortingLayer: 0
  m_SortingOrder: 0
  m_AdditionalVertexStreams: {fileID: 0}
--- !u!114 &114610622106671476
MonoBehaviour:
  m_ObjectHideFlags: 0
  m_CorrespondingSourceObject: {fileID: 0}
  m_PrefabInstance: {fileID: 0}
  m_PrefabAsset: {fileID: 0}
  m_GameObject: {fileID: 1801043283022896}
  m_Enabled: 1
  m_EditorHideFlags: 0
  m_Script: {fileID: 11500000, guid: 0fda994627665a24b888af25f8c55ce4, type: 3}
  m_Name: 
  m_EditorClassIdentifier: 
  m_Icon: {fileID: 2800000, guid: b474ed7ef5a1e1f44be200e24a9c3e39, type: 3}
--- !u!1 &1815244611532556
GameObject:
  m_ObjectHideFlags: 0
  m_CorrespondingSourceObject: {fileID: 0}
  m_PrefabInstance: {fileID: 0}
  m_PrefabAsset: {fileID: 0}
  serializedVersion: 6
  m_Component:
  - component: {fileID: 4012663458572826}
  - component: {fileID: 33975774198108918}
  - component: {fileID: 23494202167268452}
  - component: {fileID: 114366221850316160}
  m_Layer: 16
  m_Name: SliderPosition
  m_TagString: Untagged
  m_Icon: {fileID: 0}
  m_NavMeshLayer: 0
  m_StaticEditorFlags: 0
  m_IsActive: 1
--- !u!4 &4012663458572826
Transform:
  m_ObjectHideFlags: 0
  m_CorrespondingSourceObject: {fileID: 0}
  m_PrefabInstance: {fileID: 0}
  m_PrefabAsset: {fileID: 0}
  m_GameObject: {fileID: 1815244611532556}
  m_LocalRotation: {x: 0, y: 0, z: 0, w: 1}
  m_LocalPosition: {x: -0.1307, y: 0, z: 0}
  m_LocalScale: {x: 0.01, y: 0.03, z: 0.015}
  m_ConstrainProportionsScale: 0
  m_Children: []
  m_Father: {fileID: 4765691367214318}
  m_RootOrder: 2
  m_LocalEulerAnglesHint: {x: 0, y: 0, z: 0}
--- !u!33 &33975774198108918
MeshFilter:
  m_ObjectHideFlags: 0
  m_CorrespondingSourceObject: {fileID: 0}
  m_PrefabInstance: {fileID: 0}
  m_PrefabAsset: {fileID: 0}
  m_GameObject: {fileID: 1815244611532556}
  m_Mesh: {fileID: 4300000, guid: 5ef960ddf11c1fd4983638f56f6a8be0, type: 3}
--- !u!23 &23494202167268452
MeshRenderer:
  m_ObjectHideFlags: 0
  m_CorrespondingSourceObject: {fileID: 0}
  m_PrefabInstance: {fileID: 0}
  m_PrefabAsset: {fileID: 0}
  m_GameObject: {fileID: 1815244611532556}
  m_Enabled: 1
  m_CastShadows: 0
  m_ReceiveShadows: 0
  m_DynamicOccludee: 1
  m_StaticShadowCaster: 0
  m_MotionVectors: 1
  m_LightProbeUsage: 1
  m_ReflectionProbeUsage: 1
  m_RayTracingMode: 2
  m_RayTraceProcedural: 0
  m_RenderingLayerMask: 1
  m_RendererPriority: 0
  m_Materials:
  - {fileID: 2100000, guid: 3e92ccbfed650604686991e69902e663, type: 2}
  m_StaticBatchInfo:
    firstSubMesh: 0
    subMeshCount: 0
  m_StaticBatchRoot: {fileID: 0}
  m_ProbeAnchor: {fileID: 0}
  m_LightProbeVolumeOverride: {fileID: 0}
  m_ScaleInLightmap: 1
  m_ReceiveGI: 1
  m_PreserveUVs: 0
  m_IgnoreNormalsForChartDetection: 0
  m_ImportantGI: 0
  m_StitchLightmapSeams: 0
  m_SelectedEditorRenderState: 3
  m_MinimumChartSize: 4
  m_AutoUVMaxDistance: 0.5
  m_AutoUVMaxAngle: 89
  m_LightmapParameters: {fileID: 0}
  m_SortingLayerID: 0
  m_SortingLayer: 0
  m_SortingOrder: 0
  m_AdditionalVertexStreams: {fileID: 0}
--- !u!114 &114366221850316160
MonoBehaviour:
  m_ObjectHideFlags: 0
  m_CorrespondingSourceObject: {fileID: 0}
  m_PrefabInstance: {fileID: 0}
  m_PrefabAsset: {fileID: 0}
  m_GameObject: {fileID: 1815244611532556}
  m_Enabled: 1
  m_EditorHideFlags: 0
  m_Script: {fileID: 11500000, guid: 1aaefde5afe80784e908d27fcb05a101, type: 3}
  m_Name: 
  m_EditorClassIdentifier: 
  m_OffsetOverride: -1
--- !u!1 &1861066633700758
GameObject:
  m_ObjectHideFlags: 0
  m_CorrespondingSourceObject: {fileID: 0}
  m_PrefabInstance: {fileID: 0}
  m_PrefabAsset: {fileID: 0}
  serializedVersion: 6
  m_Component:
  - component: {fileID: 4740723401614662}
  - component: {fileID: 33226252452898234}
  - component: {fileID: 23038776409035698}
  m_Layer: 16
  m_Name: Cap
  m_TagString: Untagged
  m_Icon: {fileID: 0}
  m_NavMeshLayer: 0
  m_StaticEditorFlags: 0
  m_IsActive: 1
--- !u!4 &4740723401614662
Transform:
  m_ObjectHideFlags: 0
  m_CorrespondingSourceObject: {fileID: 0}
  m_PrefabInstance: {fileID: 0}
  m_PrefabAsset: {fileID: 0}
  m_GameObject: {fileID: 1861066633700758}
  m_LocalRotation: {x: 0, y: 0, z: 0, w: 1}
  m_LocalPosition: {x: -0.1682, y: -0, z: 0.0002105044}
  m_LocalScale: {x: 0.0375, y: 0.0375, z: 0.0375}
  m_ConstrainProportionsScale: 0
  m_Children: []
  m_Father: {fileID: 4765691367214318}
  m_RootOrder: 4
  m_LocalEulerAnglesHint: {x: 0, y: 0, z: 0}
--- !u!33 &33226252452898234
MeshFilter:
  m_ObjectHideFlags: 0
  m_CorrespondingSourceObject: {fileID: 0}
  m_PrefabInstance: {fileID: 0}
  m_PrefabAsset: {fileID: 0}
  m_GameObject: {fileID: 1861066633700758}
  m_Mesh: {fileID: 10210, guid: 0000000000000000e000000000000000, type: 0}
--- !u!23 &23038776409035698
MeshRenderer:
  m_ObjectHideFlags: 0
  m_CorrespondingSourceObject: {fileID: 0}
  m_PrefabInstance: {fileID: 0}
  m_PrefabAsset: {fileID: 0}
  m_GameObject: {fileID: 1861066633700758}
  m_Enabled: 1
  m_CastShadows: 0
  m_ReceiveShadows: 0
  m_DynamicOccludee: 1
  m_StaticShadowCaster: 0
  m_MotionVectors: 1
  m_LightProbeUsage: 0
  m_ReflectionProbeUsage: 1
  m_RayTracingMode: 2
  m_RayTraceProcedural: 0
  m_RenderingLayerMask: 1
  m_RendererPriority: 0
  m_Materials:
  - {fileID: 2100000, guid: ca448c25e886c544796b10b98d8aa9cc, type: 2}
  m_StaticBatchInfo:
    firstSubMesh: 0
    subMeshCount: 0
  m_StaticBatchRoot: {fileID: 0}
  m_ProbeAnchor: {fileID: 0}
  m_LightProbeVolumeOverride: {fileID: 0}
  m_ScaleInLightmap: 1
  m_ReceiveGI: 1
  m_PreserveUVs: 0
  m_IgnoreNormalsForChartDetection: 0
  m_ImportantGI: 0
  m_StitchLightmapSeams: 0
  m_SelectedEditorRenderState: 3
  m_MinimumChartSize: 4
  m_AutoUVMaxDistance: 0.5
  m_AutoUVMaxAngle: 89
  m_LightmapParameters: {fileID: 0}
  m_SortingLayerID: 0
  m_SortingLayer: 0
  m_SortingOrder: 0
  m_AdditionalVertexStreams: {fileID: 0}
--- !u!1 &1870323248837320
GameObject:
  m_ObjectHideFlags: 0
  m_CorrespondingSourceObject: {fileID: 0}
  m_PrefabInstance: {fileID: 0}
  m_PrefabAsset: {fileID: 0}
  serializedVersion: 6
  m_Component:
  - component: {fileID: 4626679357921996}
  - component: {fileID: 33698294968097360}
  - component: {fileID: 23803721712698724}
  - component: {fileID: 65688366108467034}
  - component: {fileID: 114312319065069078}
  m_Layer: 16
  m_Name: PanelButton_Large_About
  m_TagString: Untagged
  m_Icon: {fileID: 0}
  m_NavMeshLayer: 0
  m_StaticEditorFlags: 0
  m_IsActive: 1
--- !u!4 &4626679357921996
Transform:
  m_ObjectHideFlags: 0
  m_CorrespondingSourceObject: {fileID: 0}
  m_PrefabInstance: {fileID: 0}
  m_PrefabAsset: {fileID: 0}
  m_GameObject: {fileID: 1870323248837320}
  m_LocalRotation: {x: -0, y: -0, z: -0, w: 1}
  m_LocalPosition: {x: -0.62, y: 0, z: 0}
  m_LocalScale: {x: 0.35, y: 0.35, z: 0.35}
  m_ConstrainProportionsScale: 0
  m_Children: []
  m_Father: {fileID: 2064702829296008830}
  m_RootOrder: 1
  m_LocalEulerAnglesHint: {x: 0, y: 0, z: 0}
--- !u!33 &33698294968097360
MeshFilter:
  m_ObjectHideFlags: 0
  m_CorrespondingSourceObject: {fileID: 0}
  m_PrefabInstance: {fileID: 0}
  m_PrefabAsset: {fileID: 0}
  m_GameObject: {fileID: 1870323248837320}
  m_Mesh: {fileID: 4300000, guid: 5501f437160666942ae970f3648fbeb8, type: 3}
--- !u!23 &23803721712698724
MeshRenderer:
  m_ObjectHideFlags: 0
  m_CorrespondingSourceObject: {fileID: 0}
  m_PrefabInstance: {fileID: 0}
  m_PrefabAsset: {fileID: 0}
  m_GameObject: {fileID: 1870323248837320}
  m_Enabled: 1
  m_CastShadows: 0
  m_ReceiveShadows: 0
  m_DynamicOccludee: 1
  m_StaticShadowCaster: 0
  m_MotionVectors: 1
  m_LightProbeUsage: 1
  m_ReflectionProbeUsage: 1
  m_RayTracingMode: 2
  m_RayTraceProcedural: 0
  m_RenderingLayerMask: 1
  m_RendererPriority: 0
  m_Materials:
  - {fileID: 2100000, guid: 40d29de2bdc11f04dbfa25059165916e, type: 2}
  m_StaticBatchInfo:
    firstSubMesh: 0
    subMeshCount: 0
  m_StaticBatchRoot: {fileID: 0}
  m_ProbeAnchor: {fileID: 0}
  m_LightProbeVolumeOverride: {fileID: 0}
  m_ScaleInLightmap: 1
  m_ReceiveGI: 1
  m_PreserveUVs: 0
  m_IgnoreNormalsForChartDetection: 0
  m_ImportantGI: 0
  m_StitchLightmapSeams: 0
  m_SelectedEditorRenderState: 3
  m_MinimumChartSize: 4
  m_AutoUVMaxDistance: 0.5
  m_AutoUVMaxAngle: 89
  m_LightmapParameters: {fileID: 0}
  m_SortingLayerID: 0
  m_SortingLayer: 0
  m_SortingOrder: 0
  m_AdditionalVertexStreams: {fileID: 0}
--- !u!65 &65688366108467034
BoxCollider:
  m_ObjectHideFlags: 0
  m_CorrespondingSourceObject: {fileID: 0}
  m_PrefabInstance: {fileID: 0}
  m_PrefabAsset: {fileID: 0}
  m_GameObject: {fileID: 1870323248837320}
  m_Material: {fileID: 0}
  m_IsTrigger: 0
  m_Enabled: 1
  serializedVersion: 2
  m_Size: {x: 1, y: 1, z: 0.01}
  m_Center: {x: -0.000000074505806, y: 0.000000022351742, z: 0}
--- !u!114 &114312319065069078
MonoBehaviour:
  m_ObjectHideFlags: 0
  m_CorrespondingSourceObject: {fileID: 0}
  m_PrefabInstance: {fileID: 0}
  m_PrefabAsset: {fileID: 0}
  m_GameObject: {fileID: 1870323248837320}
  m_Enabled: 1
  m_EditorHideFlags: 0
  m_Script: {fileID: 11500000, guid: 6c6859eec74651247968d56b594ac313, type: 3}
  m_Name: 
  m_EditorClassIdentifier: 
  m_DescriptionType: 0
  m_DescriptionYOffset: 0
  m_DescriptionText: SETTINGS_PANEL_ABOUT_BUTTON_DESCRIPTION
  m_LocalizedDescription:
    m_TableReference:
      m_TableCollectionName: GUID:c84355079ab3f3e4f8f3812258805f86
    m_TableEntryReference:
      m_KeyId: 7948298104840192
      m_Key: 
    m_FallbackState: 0
    m_WaitForCompletion: 0
    m_LocalVariables: []
  m_DescriptionTextExtra: SETTINGS_PANEL_ABOUT_BUTTON_DESCRIPTION_EXTRA
  m_LocalizedDescriptionExtra:
    m_TableReference:
      m_TableCollectionName: GUID:c84355079ab3f3e4f8f3812258805f86
    m_TableEntryReference:
      m_KeyId: 7948470994051072
      m_Key: 
    m_FallbackState: 0
    m_WaitForCompletion: 0
    m_LocalVariables: []
  m_DescriptionActivateSpeed: 12
  m_DescriptionZScale: 1
  m_ButtonTexture: {fileID: 2800000, guid: 160fc0c4803e5814f8242f5cf7d34bc9, type: 3}
  m_AtlasTexture: 1
  m_ToggleButton: 0
  m_LongPressReleaseButton: 0
  m_ButtonHasPressedAudio: 1
  m_ZAdjustHover: -0.02
  m_ZAdjustClick: 0.02
  m_HoverScale: 1.1
  m_HoverBoxColliderGrow: 0.2
  m_AddOverlay: 0
  m_Command: 20
  m_CommandParam: -1
  m_CommandParam2: -1
  m_RequiresPopup: 1
  m_CenterPopupOnButton: 0
  m_PopupOffset: {x: 0, y: 0, z: 0}
  m_PopupText: 
  m_LocalizedPopup:
    m_TableReference:
      m_TableCollectionName: 
    m_TableEntryReference:
      m_KeyId: 0
      m_Key: 
    m_FallbackState: 0
    m_WaitForCompletion: 0
    m_LocalVariables: []
  m_ToggleOnDescription: 
  m_LocalizedToggleOnDescription:
    m_TableReference:
      m_TableCollectionName: 
    m_TableEntryReference:
      m_KeyId: 0
      m_Key: 
    m_FallbackState: 0
    m_WaitForCompletion: 0
    m_LocalVariables: []
  m_ToggleOnTexture: {fileID: 0}
  m_AllowUnavailable: 0
  m_LinkedUIObject: {fileID: 0}
  references:
    version: 2
    RefIds: []
--- !u!1 &1896860811520710
GameObject:
  m_ObjectHideFlags: 0
  m_CorrespondingSourceObject: {fileID: 0}
  m_PrefabInstance: {fileID: 0}
  m_PrefabAsset: {fileID: 0}
  serializedVersion: 6
  m_Component:
  - component: {fileID: 4221227477858286}
  - component: {fileID: 65899513144291816}
  m_Layer: 16
  m_Name: MeshCollider
  m_TagString: Untagged
  m_Icon: {fileID: 0}
  m_NavMeshLayer: 0
  m_StaticEditorFlags: 0
  m_IsActive: 1
--- !u!4 &4221227477858286
Transform:
  m_ObjectHideFlags: 0
  m_CorrespondingSourceObject: {fileID: 0}
  m_PrefabInstance: {fileID: 0}
  m_PrefabAsset: {fileID: 0}
  m_GameObject: {fileID: 1896860811520710}
  m_LocalRotation: {x: -0, y: -0, z: -0, w: 1}
  m_LocalPosition: {x: 0, y: 0, z: 0}
  m_LocalScale: {x: 1, y: 1, z: 1}
  m_ConstrainProportionsScale: 0
  m_Children: []
  m_Father: {fileID: 4050853772858966}
  m_RootOrder: 5
  m_LocalEulerAnglesHint: {x: 0, y: 0, z: 0}
--- !u!65 &65899513144291816
BoxCollider:
  m_ObjectHideFlags: 0
  m_CorrespondingSourceObject: {fileID: 0}
  m_PrefabInstance: {fileID: 0}
  m_PrefabAsset: {fileID: 0}
  m_GameObject: {fileID: 1896860811520710}
  m_Material: {fileID: 0}
  m_IsTrigger: 0
  m_Enabled: 1
  serializedVersion: 2
  m_Size: {x: 1.94, y: 1.88, z: 0.02}
  m_Center: {x: 0.06, y: -0.03, z: 0}
--- !u!1 &1952702811203846
GameObject:
  m_ObjectHideFlags: 0
  m_CorrespondingSourceObject: {fileID: 0}
  m_PrefabInstance: {fileID: 0}
  m_PrefabAsset: {fileID: 0}
  serializedVersion: 6
  m_Component:
  - component: {fileID: 4277295476491054}
  - component: {fileID: 33674808944709678}
  - component: {fileID: 23089360059631512}
  m_Layer: 0
  m_Name: SettingsPanelBg
  m_TagString: Untagged
  m_Icon: {fileID: 0}
  m_NavMeshLayer: 0
  m_StaticEditorFlags: 0
  m_IsActive: 1
--- !u!4 &4277295476491054
Transform:
  m_ObjectHideFlags: 0
  m_CorrespondingSourceObject: {fileID: 0}
  m_PrefabInstance: {fileID: 0}
  m_PrefabAsset: {fileID: 0}
  m_GameObject: {fileID: 1952702811203846}
  m_LocalRotation: {x: -0.7071068, y: 0, z: -0, w: 0.7071067}
  m_LocalPosition: {x: -0, y: 0, z: 0}
  m_LocalScale: {x: 100.9, y: 100, z: 117.9}
  m_ConstrainProportionsScale: 0
  m_Children: []
  m_Father: {fileID: 4675081071216072}
  m_RootOrder: 0
  m_LocalEulerAnglesHint: {x: 0, y: 0, z: 0}
--- !u!33 &33674808944709678
MeshFilter:
  m_ObjectHideFlags: 0
  m_CorrespondingSourceObject: {fileID: 0}
  m_PrefabInstance: {fileID: 0}
  m_PrefabAsset: {fileID: 0}
  m_GameObject: {fileID: 1952702811203846}
  m_Mesh: {fileID: 4300000, guid: 90e92f1d849f0b448ac3e9a402f08bed, type: 3}
--- !u!23 &23089360059631512
MeshRenderer:
  m_ObjectHideFlags: 0
  m_CorrespondingSourceObject: {fileID: 0}
  m_PrefabInstance: {fileID: 0}
  m_PrefabAsset: {fileID: 0}
  m_GameObject: {fileID: 1952702811203846}
  m_Enabled: 1
  m_CastShadows: 0
  m_ReceiveShadows: 0
  m_DynamicOccludee: 1
  m_StaticShadowCaster: 0
  m_MotionVectors: 1
  m_LightProbeUsage: 1
  m_ReflectionProbeUsage: 1
  m_RayTracingMode: 2
  m_RayTraceProcedural: 0
  m_RenderingLayerMask: 1
  m_RendererPriority: 0
  m_Materials:
  - {fileID: 2100000, guid: db0305ff9081c3b448ac79e85d26e5d4, type: 2}
  m_StaticBatchInfo:
    firstSubMesh: 0
    subMeshCount: 0
  m_StaticBatchRoot: {fileID: 0}
  m_ProbeAnchor: {fileID: 0}
  m_LightProbeVolumeOverride: {fileID: 0}
  m_ScaleInLightmap: 1
  m_ReceiveGI: 1
  m_PreserveUVs: 0
  m_IgnoreNormalsForChartDetection: 0
  m_ImportantGI: 0
  m_StitchLightmapSeams: 0
  m_SelectedEditorRenderState: 3
  m_MinimumChartSize: 4
  m_AutoUVMaxDistance: 0.5
  m_AutoUVMaxAngle: 89
  m_LightmapParameters: {fileID: 0}
  m_SortingLayerID: 0
  m_SortingLayer: 0
  m_SortingOrder: 0
  m_AdditionalVertexStreams: {fileID: 0}
--- !u!1 &226458411109946414
GameObject:
  m_ObjectHideFlags: 0
  m_CorrespondingSourceObject: {fileID: 0}
  m_PrefabInstance: {fileID: 0}
  m_PrefabAsset: {fileID: 0}
  serializedVersion: 6
  m_Component:
  - component: {fileID: 1321882207424336072}
  - component: {fileID: 1673620792425920787}
  - component: {fileID: 427808750733658159}
  - component: {fileID: 1405286280942960303}
  - component: {fileID: 3841261786653788232}
  m_Layer: 16
  m_Name: Hidden1
  m_TagString: Untagged
  m_Icon: {fileID: 0}
  m_NavMeshLayer: 0
  m_StaticEditorFlags: 0
  m_IsActive: 1
--- !u!4 &1321882207424336072
Transform:
  m_ObjectHideFlags: 0
  m_CorrespondingSourceObject: {fileID: 0}
  m_PrefabInstance: {fileID: 0}
  m_PrefabAsset: {fileID: 0}
  m_GameObject: {fileID: 226458411109946414}
  m_LocalRotation: {x: -0, y: -0, z: -0, w: 1}
  m_LocalPosition: {x: -0.523, y: -0.6740001, z: -0.03}
  m_LocalScale: {x: 0.51550996, y: 0.1875, z: 1.25}
  m_ConstrainProportionsScale: 0
  m_Children:
  - {fileID: 940067634714183977}
  m_Father: {fileID: 4050853772858966}
  m_RootOrder: 3
  m_LocalEulerAnglesHint: {x: 0, y: 0, z: 0}
--- !u!33 &1673620792425920787
MeshFilter:
  m_ObjectHideFlags: 0
  m_CorrespondingSourceObject: {fileID: 0}
  m_PrefabInstance: {fileID: 0}
  m_PrefabAsset: {fileID: 0}
  m_GameObject: {fileID: 226458411109946414}
  m_Mesh: {fileID: 10210, guid: 0000000000000000e000000000000000, type: 0}
--- !u!23 &427808750733658159
MeshRenderer:
  m_ObjectHideFlags: 0
  m_CorrespondingSourceObject: {fileID: 0}
  m_PrefabInstance: {fileID: 0}
  m_PrefabAsset: {fileID: 0}
  m_GameObject: {fileID: 226458411109946414}
  m_Enabled: 0
  m_CastShadows: 0
  m_ReceiveShadows: 0
  m_DynamicOccludee: 1
  m_StaticShadowCaster: 0
  m_MotionVectors: 1
  m_LightProbeUsage: 0
  m_ReflectionProbeUsage: 1
  m_RayTracingMode: 2
  m_RayTraceProcedural: 0
  m_RenderingLayerMask: 1
  m_RendererPriority: 0
  m_Materials:
  - {fileID: 2100000, guid: 40d29de2bdc11f04dbfa25059165916e, type: 2}
  m_StaticBatchInfo:
    firstSubMesh: 0
    subMeshCount: 0
  m_StaticBatchRoot: {fileID: 0}
  m_ProbeAnchor: {fileID: 0}
  m_LightProbeVolumeOverride: {fileID: 0}
  m_ScaleInLightmap: 1
  m_ReceiveGI: 1
  m_PreserveUVs: 0
  m_IgnoreNormalsForChartDetection: 0
  m_ImportantGI: 0
  m_StitchLightmapSeams: 0
  m_SelectedEditorRenderState: 3
  m_MinimumChartSize: 4
  m_AutoUVMaxDistance: 0.5
  m_AutoUVMaxAngle: 89
  m_LightmapParameters: {fileID: 0}
  m_SortingLayerID: 0
  m_SortingLayer: 0
  m_SortingOrder: 0
  m_AdditionalVertexStreams: {fileID: 0}
--- !u!114 &1405286280942960303
MonoBehaviour:
  m_ObjectHideFlags: 0
  m_CorrespondingSourceObject: {fileID: 0}
  m_PrefabInstance: {fileID: 0}
  m_PrefabAsset: {fileID: 0}
  m_GameObject: {fileID: 226458411109946414}
  m_Enabled: 1
  m_EditorHideFlags: 0
  m_Script: {fileID: 11500000, guid: 6c6859eec74651247968d56b594ac313, type: 3}
  m_Name: 
  m_EditorClassIdentifier: 
  m_DescriptionType: -1
  m_DescriptionYOffset: 0
  m_DescriptionText: 
  m_LocalizedDescription:
    m_TableReference:
      m_TableCollectionName: 
    m_TableEntryReference:
      m_KeyId: 0
      m_Key: 
    m_FallbackState: 0
    m_WaitForCompletion: 0
    m_LocalVariables: []
  m_DescriptionTextExtra: 
  m_LocalizedDescriptionExtra:
    m_TableReference:
      m_TableCollectionName: 
    m_TableEntryReference:
      m_KeyId: 0
      m_Key: 
    m_FallbackState: 0
    m_WaitForCompletion: 0
    m_LocalVariables: []
  m_DescriptionActivateSpeed: 12
  m_DescriptionZScale: 1
  m_ButtonTexture: {fileID: 0}
  m_AtlasTexture: 1
  m_ToggleButton: 0
  m_LongPressReleaseButton: 0
  m_ButtonHasPressedAudio: 0
  m_ZAdjustHover: 0
  m_ZAdjustClick: 0.02
  m_HoverScale: 1
  m_HoverBoxColliderGrow: 0.2
  m_AddOverlay: 0
  m_Command: 26
  m_CommandParam: -1
  m_CommandParam2: -1
  m_RequiresPopup: 0
  m_CenterPopupOnButton: 0
  m_PopupOffset: {x: 0, y: 0, z: 0}
  m_PopupText: 
  m_LocalizedPopup:
    m_TableReference:
      m_TableCollectionName: 
    m_TableEntryReference:
      m_KeyId: 0
      m_Key: 
    m_FallbackState: 0
    m_WaitForCompletion: 0
    m_LocalVariables: []
  m_ToggleOnDescription: 
  m_LocalizedToggleOnDescription:
    m_TableReference:
      m_TableCollectionName: 
    m_TableEntryReference:
      m_KeyId: 0
      m_Key: 
    m_FallbackState: 0
    m_WaitForCompletion: 0
    m_LocalVariables: []
  m_ToggleOnTexture: {fileID: 0}
  m_AllowUnavailable: 1
  m_LinkedUIObject: {fileID: 0}
  references:
    version: 2
    RefIds: []
--- !u!65 &3841261786653788232
BoxCollider:
  m_ObjectHideFlags: 0
  m_CorrespondingSourceObject: {fileID: 0}
  m_PrefabInstance: {fileID: 0}
  m_PrefabAsset: {fileID: 0}
  m_GameObject: {fileID: 226458411109946414}
  m_Material: {fileID: 0}
  m_IsTrigger: 0
  m_Enabled: 1
  serializedVersion: 2
  m_Size: {x: 0.8197243, y: 0.6, z: 0.01}
  m_Center: {x: -0.09513813, y: -0.2, z: 0}
--- !u!1 &1973633688378231662
GameObject:
  m_ObjectHideFlags: 0
  m_CorrespondingSourceObject: {fileID: 0}
  m_PrefabInstance: {fileID: 0}
  m_PrefabAsset: {fileID: 0}
  serializedVersion: 6
  m_Component:
  - component: {fileID: 7732065948243399004}
  - component: {fileID: 8371455982116001516}
  - component: {fileID: 6243700274520246728}
  m_Layer: 0
  m_Name: SettingsPanelBorderTop
  m_TagString: Untagged
  m_Icon: {fileID: 0}
  m_NavMeshLayer: 0
  m_StaticEditorFlags: 0
  m_IsActive: 1
--- !u!4 &7732065948243399004
Transform:
  m_ObjectHideFlags: 0
  m_CorrespondingSourceObject: {fileID: 0}
  m_PrefabInstance: {fileID: 0}
  m_PrefabAsset: {fileID: 0}
  m_GameObject: {fileID: 1973633688378231662}
  m_LocalRotation: {x: -0, y: -0, z: -0, w: 1}
  m_LocalPosition: {x: 0, y: -0.292, z: 0}
  m_LocalScale: {x: 1, y: 1, z: 1}
  m_ConstrainProportionsScale: 0
  m_Children: []
  m_Father: {fileID: 4675081071216072}
  m_RootOrder: 2
  m_LocalEulerAnglesHint: {x: 0, y: 0, z: 0}
--- !u!33 &8371455982116001516
MeshFilter:
  m_ObjectHideFlags: 0
  m_CorrespondingSourceObject: {fileID: 0}
  m_PrefabInstance: {fileID: 0}
  m_PrefabAsset: {fileID: 0}
  m_GameObject: {fileID: 1973633688378231662}
  m_Mesh: {fileID: -4246932980435033413, guid: a343604c10f606040a21af265cde7858, type: 3}
--- !u!23 &6243700274520246728
MeshRenderer:
  m_ObjectHideFlags: 0
  m_CorrespondingSourceObject: {fileID: 0}
  m_PrefabInstance: {fileID: 0}
  m_PrefabAsset: {fileID: 0}
  m_GameObject: {fileID: 1973633688378231662}
  m_Enabled: 1
  m_CastShadows: 0
  m_ReceiveShadows: 0
  m_DynamicOccludee: 1
  m_StaticShadowCaster: 0
  m_MotionVectors: 1
  m_LightProbeUsage: 1
  m_ReflectionProbeUsage: 1
  m_RayTracingMode: 2
  m_RayTraceProcedural: 0
  m_RenderingLayerMask: 1
  m_RendererPriority: 0
  m_Materials:
  - {fileID: 2100000, guid: 77dd4ff8b1158a84397aba783cd0af05, type: 2}
  m_StaticBatchInfo:
    firstSubMesh: 0
    subMeshCount: 0
  m_StaticBatchRoot: {fileID: 0}
  m_ProbeAnchor: {fileID: 0}
  m_LightProbeVolumeOverride: {fileID: 0}
  m_ScaleInLightmap: 1
  m_ReceiveGI: 1
  m_PreserveUVs: 0
  m_IgnoreNormalsForChartDetection: 0
  m_ImportantGI: 0
  m_StitchLightmapSeams: 0
  m_SelectedEditorRenderState: 3
  m_MinimumChartSize: 4
  m_AutoUVMaxDistance: 0.5
  m_AutoUVMaxAngle: 89
  m_LightmapParameters: {fileID: 0}
  m_SortingLayerID: 0
  m_SortingLayer: 0
  m_SortingOrder: 0
  m_AdditionalVertexStreams: {fileID: 0}
--- !u!1 &2321077651402953619
GameObject:
  m_ObjectHideFlags: 0
  m_CorrespondingSourceObject: {fileID: 0}
  m_PrefabInstance: {fileID: 0}
  m_PrefabAsset: {fileID: 0}
  serializedVersion: 6
  m_Component:
  - component: {fileID: 1766822257288000008}
  - component: {fileID: 8268592426358440143}
  - component: {fileID: 989334916176172688}
  m_Layer: 0
  m_Name: SettingsPanelBorder
  m_TagString: Untagged
  m_Icon: {fileID: 0}
  m_NavMeshLayer: 0
  m_StaticEditorFlags: 0
  m_IsActive: 0
--- !u!4 &1766822257288000008
Transform:
  m_ObjectHideFlags: 0
  m_CorrespondingSourceObject: {fileID: 0}
  m_PrefabInstance: {fileID: 0}
  m_PrefabAsset: {fileID: 0}
  m_GameObject: {fileID: 2321077651402953619}
  m_LocalRotation: {x: -0.7069834, y: 0, z: 0, w: 0.7072302}
  m_LocalPosition: {x: 0, y: 0, z: 0}
  m_LocalScale: {x: 100, y: 100, z: 100}
  m_ConstrainProportionsScale: 0
  m_Children: []
  m_Father: {fileID: 4675081071216072}
  m_RootOrder: 1
  m_LocalEulerAnglesHint: {x: -89.98, y: 0, z: 0}
--- !u!33 &8268592426358440143
MeshFilter:
  m_ObjectHideFlags: 0
  m_CorrespondingSourceObject: {fileID: 0}
  m_PrefabInstance: {fileID: 0}
  m_PrefabAsset: {fileID: 0}
  m_GameObject: {fileID: 2321077651402953619}
  m_Mesh: {fileID: 4300002, guid: 90e92f1d849f0b448ac3e9a402f08bed, type: 3}
--- !u!23 &989334916176172688
MeshRenderer:
  m_ObjectHideFlags: 0
  m_CorrespondingSourceObject: {fileID: 0}
  m_PrefabInstance: {fileID: 0}
  m_PrefabAsset: {fileID: 0}
  m_GameObject: {fileID: 2321077651402953619}
  m_Enabled: 1
  m_CastShadows: 0
  m_ReceiveShadows: 0
  m_DynamicOccludee: 1
  m_StaticShadowCaster: 0
  m_MotionVectors: 1
  m_LightProbeUsage: 1
  m_ReflectionProbeUsage: 1
  m_RayTracingMode: 2
  m_RayTraceProcedural: 0
  m_RenderingLayerMask: 1
  m_RendererPriority: 0
  m_Materials:
  - {fileID: 2100000, guid: 77dd4ff8b1158a84397aba783cd0af05, type: 2}
  m_StaticBatchInfo:
    firstSubMesh: 0
    subMeshCount: 0
  m_StaticBatchRoot: {fileID: 0}
  m_ProbeAnchor: {fileID: 0}
  m_LightProbeVolumeOverride: {fileID: 0}
  m_ScaleInLightmap: 1
  m_ReceiveGI: 1
  m_PreserveUVs: 0
  m_IgnoreNormalsForChartDetection: 0
  m_ImportantGI: 0
  m_StitchLightmapSeams: 0
  m_SelectedEditorRenderState: 3
  m_MinimumChartSize: 4
  m_AutoUVMaxDistance: 0.5
  m_AutoUVMaxAngle: 89
  m_LightmapParameters: {fileID: 0}
  m_SortingLayerID: 0
  m_SortingLayer: 0
  m_SortingOrder: 0
  m_AdditionalVertexStreams: {fileID: 0}
--- !u!1 &2498919597135050244
GameObject:
  m_ObjectHideFlags: 0
  m_CorrespondingSourceObject: {fileID: 0}
  m_PrefabInstance: {fileID: 0}
  m_PrefabAsset: {fileID: 0}
  serializedVersion: 6
  m_Component:
  - component: {fileID: 2064702829296008830}
  m_Layer: 16
  m_Name: Buttons
  m_TagString: Untagged
  m_Icon: {fileID: 0}
  m_NavMeshLayer: 0
  m_StaticEditorFlags: 0
  m_IsActive: 1
--- !u!4 &2064702829296008830
Transform:
  m_ObjectHideFlags: 0
  m_CorrespondingSourceObject: {fileID: 0}
  m_PrefabInstance: {fileID: 0}
  m_PrefabAsset: {fileID: 0}
  m_GameObject: {fileID: 2498919597135050244}
  m_LocalRotation: {x: -0, y: -0, z: -0, w: 1}
  m_LocalPosition: {x: 0.18, y: 0.65, z: -0.03}
  m_LocalScale: {x: 0.85, y: 0.85, z: 0.85}
  m_ConstrainProportionsScale: 1
  m_Children:
  - {fileID: 4064959792585116}
  - {fileID: 4626679357921996}
  - {fileID: 310774758898599511}
  - {fileID: 4108692887189260118}
  - {fileID: 4515735385194330}
  - {fileID: 2123304514800660138}
  - {fileID: 3492115719745551395}
  - {fileID: 1192061825303602172}
  - {fileID: 3895811111326773207}
  m_Father: {fileID: 4050853772858966}
  m_RootOrder: 0
  m_LocalEulerAnglesHint: {x: 0, y: 0, z: 0}
--- !u!1 &3313752677497615190
GameObject:
  m_ObjectHideFlags: 0
  m_CorrespondingSourceObject: {fileID: 0}
  m_PrefabInstance: {fileID: 0}
  m_PrefabAsset: {fileID: 0}
  serializedVersion: 6
  m_Component:
  - component: {fileID: 940067634714183977}
  - component: {fileID: 4343914832913145690}
  - component: {fileID: 6150327826291077969}
  - component: {fileID: 255041620638229604}
  m_Layer: 16
  m_Name: VersionText
  m_TagString: Untagged
  m_Icon: {fileID: 0}
  m_NavMeshLayer: 0
  m_StaticEditorFlags: 0
  m_IsActive: 1
--- !u!224 &940067634714183977
RectTransform:
  m_ObjectHideFlags: 0
  m_CorrespondingSourceObject: {fileID: 0}
  m_PrefabInstance: {fileID: 0}
  m_PrefabAsset: {fileID: 0}
  m_GameObject: {fileID: 3313752677497615190}
  m_LocalRotation: {x: 0, y: 0, z: 0, w: 1}
  m_LocalPosition: {x: 0, y: 0, z: -0.0019999996}
  m_LocalScale: {x: 2.4247935, y: 6.6666665, z: 1}
  m_ConstrainProportionsScale: 0
  m_Children: []
  m_Father: {fileID: 1321882207424336072}
  m_RootOrder: 0
  m_LocalEulerAnglesHint: {x: 0, y: 0, z: 0}
  m_AnchorMin: {x: 0.5, y: 0.5}
  m_AnchorMax: {x: 0.5, y: 0.5}
  m_AnchoredPosition: {x: -0.4898084, y: -0.627}
  m_SizeDelta: {x: 0.7, y: 0.12}
  m_Pivot: {x: 0, y: 0}
--- !u!23 &4343914832913145690
MeshRenderer:
  m_ObjectHideFlags: 0
  m_CorrespondingSourceObject: {fileID: 0}
  m_PrefabInstance: {fileID: 0}
  m_PrefabAsset: {fileID: 0}
  m_GameObject: {fileID: 3313752677497615190}
  m_Enabled: 1
  m_CastShadows: 0
  m_ReceiveShadows: 0
  m_DynamicOccludee: 1
  m_StaticShadowCaster: 0
  m_MotionVectors: 1
  m_LightProbeUsage: 0
  m_ReflectionProbeUsage: 1
  m_RayTracingMode: 2
  m_RayTraceProcedural: 0
  m_RenderingLayerMask: 1
  m_RendererPriority: 0
  m_Materials:
  - {fileID: 2133298, guid: fce54057bad3d2d4cb3c36ee394be518, type: 2}
  m_StaticBatchInfo:
    firstSubMesh: 0
    subMeshCount: 0
  m_StaticBatchRoot: {fileID: 0}
  m_ProbeAnchor: {fileID: 0}
  m_LightProbeVolumeOverride: {fileID: 0}
  m_ScaleInLightmap: 1
  m_ReceiveGI: 1
  m_PreserveUVs: 0
  m_IgnoreNormalsForChartDetection: 0
  m_ImportantGI: 0
  m_StitchLightmapSeams: 0
  m_SelectedEditorRenderState: 3
  m_MinimumChartSize: 4
  m_AutoUVMaxDistance: 0.5
  m_AutoUVMaxAngle: 89
  m_LightmapParameters: {fileID: 0}
  m_SortingLayerID: 0
  m_SortingLayer: 0
  m_SortingOrder: 0
  m_AdditionalVertexStreams: {fileID: 0}
--- !u!114 &6150327826291077969
MonoBehaviour:
  m_ObjectHideFlags: 0
  m_CorrespondingSourceObject: {fileID: 0}
  m_PrefabInstance: {fileID: 0}
  m_PrefabAsset: {fileID: 0}
  m_GameObject: {fileID: 3313752677497615190}
  m_Enabled: 1
  m_EditorHideFlags: 0
  m_Script: {fileID: 11500000, guid: ffb97dc679a583e459d1ced69e045207, type: 3}
  m_Name: 
  m_EditorClassIdentifier: 
--- !u!114 &255041620638229604
MonoBehaviour:
  m_ObjectHideFlags: 0
  m_CorrespondingSourceObject: {fileID: 0}
  m_PrefabInstance: {fileID: 0}
  m_PrefabAsset: {fileID: 0}
  m_GameObject: {fileID: 3313752677497615190}
  m_Enabled: 1
  m_EditorHideFlags: 0
  m_Script: {fileID: 11500000, guid: 9541d86e2fd84c1d9990edf0852d74ab, type: 3}
  m_Name: 
  m_EditorClassIdentifier: 
  m_Material: {fileID: 0}
  m_Color: {r: 1, g: 1, b: 1, a: 1}
  m_RaycastTarget: 1
  m_RaycastPadding: {x: 0, y: 0, z: 0, w: 0}
  m_Maskable: 1
  m_OnCullStateChanged:
    m_PersistentCalls:
      m_Calls: []
  m_text: Open Brush v0.0.0
  m_isRightToLeft: 0
  m_fontAsset: {fileID: 11400000, guid: fce54057bad3d2d4cb3c36ee394be518, type: 2}
  m_sharedMaterial: {fileID: 2133298, guid: fce54057bad3d2d4cb3c36ee394be518, type: 2}
  m_fontSharedMaterials: []
  m_fontMaterial: {fileID: 0}
  m_fontMaterials: []
  m_fontColor32:
    serializedVersion: 2
    rgba: 4294967295
  m_fontColor: {r: 1, g: 1, b: 1, a: 1}
  m_enableVertexGradient: 0
  m_colorMode: 3
  m_fontColorGradient:
    topLeft: {r: 1, g: 1, b: 1, a: 1}
    topRight: {r: 1, g: 1, b: 1, a: 1}
    bottomLeft: {r: 1, g: 1, b: 1, a: 1}
    bottomRight: {r: 1, g: 1, b: 1, a: 1}
  m_fontColorGradientPreset: {fileID: 0}
  m_spriteAsset: {fileID: 0}
  m_tintAllSprites: 0
  m_StyleSheet: {fileID: 0}
  m_TextStyleHashCode: -1183493901
  m_overrideHtmlColors: 0
  m_faceColor:
    serializedVersion: 2
    rgba: 4294967295
  m_fontSize: 0.835
  m_fontSizeBase: 0.835
  m_fontWeight: 400
  m_enableAutoSizing: 0
  m_fontSizeMin: 18
  m_fontSizeMax: 72
  m_fontStyle: 0
  m_HorizontalAlignment: 1
  m_VerticalAlignment: 1024
  m_textAlignment: 65535
  m_characterSpacing: 0
  m_wordSpacing: 0
  m_lineSpacing: 0
  m_lineSpacingMax: 0
  m_paragraphSpacing: 0
  m_charWidthMaxAdj: 0
  m_enableWordWrapping: 1
  m_wordWrappingRatios: 0.4
  m_overflowMode: 0
  m_linkedTextComponent: {fileID: 0}
  parentLinkedComponent: {fileID: 0}
  m_enableKerning: 1
  m_enableExtraPadding: 0
  checkPaddingRequired: 0
  m_isRichText: 1
  m_parseCtrlCharacters: 1
  m_isOrthographic: 0
  m_isCullingEnabled: 0
  m_horizontalMapping: 0
  m_verticalMapping: 0
  m_uvLineOffset: 0
  m_geometrySortingOrder: 0
  m_IsTextObjectScaleStatic: 0
  m_VertexBufferAutoSizeReduction: 0
  m_useMaxVisibleDescender: 1
  m_pageToDisplay: 1
  m_margin: {x: 0, y: 0, z: 0, w: 0}
  m_isUsingLegacyAnimationComponent: 0
  m_isVolumetricText: 0
  _SortingLayer: 0
  _SortingLayerID: 0
  _SortingOrder: 0
  m_hasFontAssetChanged: 0
  m_renderer: {fileID: 4343914832913145690}
  m_maskType: 0
--- !u!1 &3935501893400741543
GameObject:
  m_ObjectHideFlags: 0
  m_CorrespondingSourceObject: {fileID: 0}
  m_PrefabInstance: {fileID: 0}
  m_PrefabAsset: {fileID: 0}
  serializedVersion: 6
  m_Component:
  - component: {fileID: 2514835500247255660}
  - component: {fileID: 8048468737764402819}
  - component: {fileID: 3842491218945584459}
  - component: {fileID: 6747291477967042640}
  - component: {fileID: 1398907326924597406}
  m_Layer: 16
  m_Name: Hidden2
  m_TagString: Untagged
  m_Icon: {fileID: 0}
  m_NavMeshLayer: 0
  m_StaticEditorFlags: 0
  m_IsActive: 1
--- !u!4 &2514835500247255660
Transform:
  m_ObjectHideFlags: 0
  m_CorrespondingSourceObject: {fileID: 0}
  m_PrefabInstance: {fileID: 0}
  m_PrefabAsset: {fileID: 0}
  m_GameObject: {fileID: 3935501893400741543}
  m_LocalRotation: {x: -0, y: -0, z: -0, w: 1}
  m_LocalPosition: {x: -0.523, y: -0.6740001, z: -0.03}
  m_LocalScale: {x: 0.51550996, y: 0.1875, z: 1.25}
  m_ConstrainProportionsScale: 0
  m_Children: []
  m_Father: {fileID: 4050853772858966}
  m_RootOrder: 4
  m_LocalEulerAnglesHint: {x: 0, y: 0, z: 0}
--- !u!33 &8048468737764402819
MeshFilter:
  m_ObjectHideFlags: 0
  m_CorrespondingSourceObject: {fileID: 0}
  m_PrefabInstance: {fileID: 0}
  m_PrefabAsset: {fileID: 0}
  m_GameObject: {fileID: 3935501893400741543}
  m_Mesh: {fileID: 10210, guid: 0000000000000000e000000000000000, type: 0}
--- !u!23 &3842491218945584459
MeshRenderer:
  m_ObjectHideFlags: 0
  m_CorrespondingSourceObject: {fileID: 0}
  m_PrefabInstance: {fileID: 0}
  m_PrefabAsset: {fileID: 0}
  m_GameObject: {fileID: 3935501893400741543}
  m_Enabled: 0
  m_CastShadows: 0
  m_ReceiveShadows: 0
  m_DynamicOccludee: 1
  m_StaticShadowCaster: 0
  m_MotionVectors: 1
  m_LightProbeUsage: 0
  m_ReflectionProbeUsage: 1
  m_RayTracingMode: 2
  m_RayTraceProcedural: 0
  m_RenderingLayerMask: 1
  m_RendererPriority: 0
  m_Materials:
  - {fileID: 2100000, guid: 40d29de2bdc11f04dbfa25059165916e, type: 2}
  m_StaticBatchInfo:
    firstSubMesh: 0
    subMeshCount: 0
  m_StaticBatchRoot: {fileID: 0}
  m_ProbeAnchor: {fileID: 0}
  m_LightProbeVolumeOverride: {fileID: 0}
  m_ScaleInLightmap: 1
  m_ReceiveGI: 1
  m_PreserveUVs: 0
  m_IgnoreNormalsForChartDetection: 0
  m_ImportantGI: 0
  m_StitchLightmapSeams: 0
  m_SelectedEditorRenderState: 3
  m_MinimumChartSize: 4
  m_AutoUVMaxDistance: 0.5
  m_AutoUVMaxAngle: 89
  m_LightmapParameters: {fileID: 0}
  m_SortingLayerID: 0
  m_SortingLayer: 0
  m_SortingOrder: 0
  m_AdditionalVertexStreams: {fileID: 0}
--- !u!114 &6747291477967042640
MonoBehaviour:
  m_ObjectHideFlags: 0
  m_CorrespondingSourceObject: {fileID: 0}
  m_PrefabInstance: {fileID: 0}
  m_PrefabAsset: {fileID: 0}
  m_GameObject: {fileID: 3935501893400741543}
  m_Enabled: 1
  m_EditorHideFlags: 0
  m_Script: {fileID: 11500000, guid: 6c6859eec74651247968d56b594ac313, type: 3}
  m_Name: 
  m_EditorClassIdentifier: 
  m_DescriptionType: -1
  m_DescriptionYOffset: 0
  m_DescriptionText: 
  m_LocalizedDescription:
    m_TableReference:
      m_TableCollectionName: 
    m_TableEntryReference:
      m_KeyId: 0
      m_Key: 
    m_FallbackState: 0
    m_WaitForCompletion: 0
    m_LocalVariables: []
  m_DescriptionTextExtra: 
  m_LocalizedDescriptionExtra:
    m_TableReference:
      m_TableCollectionName: 
    m_TableEntryReference:
      m_KeyId: 0
      m_Key: 
    m_FallbackState: 0
    m_WaitForCompletion: 0
    m_LocalVariables: []
  m_DescriptionActivateSpeed: 12
  m_DescriptionZScale: 1
  m_ButtonTexture: {fileID: 0}
  m_AtlasTexture: 1
  m_ToggleButton: 0
  m_LongPressReleaseButton: 0
  m_ButtonHasPressedAudio: 0
  m_ZAdjustHover: 0
  m_ZAdjustClick: 0.02
  m_HoverScale: 1
  m_HoverBoxColliderGrow: 0.2
  m_AddOverlay: 0
  m_Command: 83
  m_CommandParam: -1
  m_CommandParam2: -1
  m_RequiresPopup: 0
  m_CenterPopupOnButton: 0
  m_PopupOffset: {x: 0, y: 0, z: 0}
  m_PopupText: 
  m_LocalizedPopup:
    m_TableReference:
      m_TableCollectionName: 
    m_TableEntryReference:
      m_KeyId: 0
      m_Key: 
    m_FallbackState: 0
    m_WaitForCompletion: 0
    m_LocalVariables: []
  m_ToggleOnDescription: 
  m_LocalizedToggleOnDescription:
    m_TableReference:
      m_TableCollectionName: 
    m_TableEntryReference:
      m_KeyId: 0
      m_Key: 
    m_FallbackState: 0
    m_WaitForCompletion: 0
    m_LocalVariables: []
  m_ToggleOnTexture: {fileID: 0}
  m_AllowUnavailable: 1
  m_LinkedUIObject: {fileID: 0}
  references:
    version: 2
    RefIds: []
--- !u!65 &1398907326924597406
BoxCollider:
  m_ObjectHideFlags: 0
  m_CorrespondingSourceObject: {fileID: 0}
  m_PrefabInstance: {fileID: 0}
  m_PrefabAsset: {fileID: 0}
  m_GameObject: {fileID: 3935501893400741543}
  m_Material: {fileID: 0}
  m_IsTrigger: 0
  m_Enabled: 1
  serializedVersion: 2
  m_Size: {x: 0.6597997, y: 0.6, z: 0.01}
  m_Center: {x: 0.6828659, y: -0.2, z: 0}
--- !u!1 &4395337147299130788
GameObject:
  m_ObjectHideFlags: 0
  m_CorrespondingSourceObject: {fileID: 0}
  m_PrefabInstance: {fileID: 0}
  m_PrefabAsset: {fileID: 0}
  serializedVersion: 6
  m_Component:
  - component: {fileID: 965403774261598033}
  - component: {fileID: 1322193002614253381}
  - component: {fileID: 562830526329341110}
  m_Layer: 0
  m_Name: SettingsPanelBorderBottom
  m_TagString: Untagged
  m_Icon: {fileID: 0}
  m_NavMeshLayer: 0
  m_StaticEditorFlags: 0
  m_IsActive: 1
--- !u!4 &965403774261598033
Transform:
  m_ObjectHideFlags: 0
  m_CorrespondingSourceObject: {fileID: 0}
  m_PrefabInstance: {fileID: 0}
  m_PrefabAsset: {fileID: 0}
  m_GameObject: {fileID: 4395337147299130788}
  m_LocalRotation: {x: -0, y: -0, z: -0, w: 1}
  m_LocalPosition: {x: 0, y: 0.311, z: 0}
  m_LocalScale: {x: 1, y: 1, z: 1}
  m_ConstrainProportionsScale: 0
  m_Children: []
  m_Father: {fileID: 4675081071216072}
  m_RootOrder: 4
  m_LocalEulerAnglesHint: {x: 0, y: 0, z: 0}
--- !u!33 &1322193002614253381
MeshFilter:
  m_ObjectHideFlags: 0
  m_CorrespondingSourceObject: {fileID: 0}
  m_PrefabInstance: {fileID: 0}
  m_PrefabAsset: {fileID: 0}
  m_GameObject: {fileID: 4395337147299130788}
  m_Mesh: {fileID: 1220556274848135419, guid: a343604c10f606040a21af265cde7858, type: 3}
--- !u!23 &562830526329341110
MeshRenderer:
  m_ObjectHideFlags: 0
  m_CorrespondingSourceObject: {fileID: 0}
  m_PrefabInstance: {fileID: 0}
  m_PrefabAsset: {fileID: 0}
  m_GameObject: {fileID: 4395337147299130788}
  m_Enabled: 1
  m_CastShadows: 0
  m_ReceiveShadows: 0
  m_DynamicOccludee: 1
  m_StaticShadowCaster: 0
  m_MotionVectors: 1
  m_LightProbeUsage: 1
  m_ReflectionProbeUsage: 1
  m_RayTracingMode: 2
  m_RayTraceProcedural: 0
  m_RenderingLayerMask: 1
  m_RendererPriority: 0
  m_Materials:
  - {fileID: 2100000, guid: 77dd4ff8b1158a84397aba783cd0af05, type: 2}
  m_StaticBatchInfo:
    firstSubMesh: 0
    subMeshCount: 0
  m_StaticBatchRoot: {fileID: 0}
  m_ProbeAnchor: {fileID: 0}
  m_LightProbeVolumeOverride: {fileID: 0}
  m_ScaleInLightmap: 1
  m_ReceiveGI: 1
  m_PreserveUVs: 0
  m_IgnoreNormalsForChartDetection: 0
  m_ImportantGI: 0
  m_StitchLightmapSeams: 0
  m_SelectedEditorRenderState: 3
  m_MinimumChartSize: 4
  m_AutoUVMaxDistance: 0.5
  m_AutoUVMaxAngle: 89
  m_LightmapParameters: {fileID: 0}
  m_SortingLayerID: 0
  m_SortingLayer: 0
  m_SortingOrder: 0
  m_AdditionalVertexStreams: {fileID: 0}
--- !u!1 &4693340848006291840
GameObject:
  m_ObjectHideFlags: 0
  m_CorrespondingSourceObject: {fileID: 0}
  m_PrefabInstance: {fileID: 0}
  m_PrefabAsset: {fileID: 0}
  serializedVersion: 6
  m_Component:
  - component: {fileID: 5868732514385593402}
  - component: {fileID: 1156285631698645703}
  - component: {fileID: 4508062558342255676}
  - component: {fileID: 6369158286768670070}
  m_Layer: 16
  m_Name: StateText
  m_TagString: Untagged
  m_Icon: {fileID: 0}
  m_NavMeshLayer: 0
  m_StaticEditorFlags: 0
  m_IsActive: 1
--- !u!224 &5868732514385593402
RectTransform:
  m_ObjectHideFlags: 0
  m_CorrespondingSourceObject: {fileID: 0}
  m_PrefabInstance: {fileID: 0}
  m_PrefabAsset: {fileID: 0}
  m_GameObject: {fileID: 4693340848006291840}
  m_LocalRotation: {x: 0.5, y: 0.49999997, z: -0.5000001, w: 0.4999999}
  m_LocalPosition: {x: 0, y: 0, z: 0.784}
  m_LocalScale: {x: 0.25, y: 0.25, z: 0.25}
  m_ConstrainProportionsScale: 0
  m_Children: []
  m_Father: {fileID: 4501513401658408}
  m_RootOrder: 2
  m_LocalEulerAnglesHint: {x: 0, y: 0, z: 0}
  m_AnchorMin: {x: 0.5, y: 0.5}
  m_AnchorMax: {x: 0.5, y: 0.5}
  m_AnchoredPosition: {x: 0.326, y: -0.006}
  m_SizeDelta: {x: 6.25, y: 1}
  m_Pivot: {x: 0, y: 1}
--- !u!23 &1156285631698645703
MeshRenderer:
  m_ObjectHideFlags: 0
  m_CorrespondingSourceObject: {fileID: 0}
  m_PrefabInstance: {fileID: 0}
  m_PrefabAsset: {fileID: 0}
  m_GameObject: {fileID: 4693340848006291840}
  m_Enabled: 1
  m_CastShadows: 0
  m_ReceiveShadows: 0
  m_DynamicOccludee: 1
  m_StaticShadowCaster: 0
  m_MotionVectors: 1
  m_LightProbeUsage: 0
  m_ReflectionProbeUsage: 1
  m_RayTracingMode: 2
  m_RayTraceProcedural: 0
  m_RenderingLayerMask: 1
  m_RendererPriority: 0
  m_Materials:
  - {fileID: 2133298, guid: fce54057bad3d2d4cb3c36ee394be518, type: 2}
  m_StaticBatchInfo:
    firstSubMesh: 0
    subMeshCount: 0
  m_StaticBatchRoot: {fileID: 0}
  m_ProbeAnchor: {fileID: 0}
  m_LightProbeVolumeOverride: {fileID: 0}
  m_ScaleInLightmap: 1
  m_ReceiveGI: 1
  m_PreserveUVs: 0
  m_IgnoreNormalsForChartDetection: 0
  m_ImportantGI: 0
  m_StitchLightmapSeams: 0
  m_SelectedEditorRenderState: 3
  m_MinimumChartSize: 4
  m_AutoUVMaxDistance: 0.5
  m_AutoUVMaxAngle: 89
  m_LightmapParameters: {fileID: 0}
  m_SortingLayerID: 0
  m_SortingLayer: 0
  m_SortingOrder: 0
  m_AdditionalVertexStreams: {fileID: 0}
--- !u!114 &4508062558342255676
MonoBehaviour:
  m_ObjectHideFlags: 0
  m_CorrespondingSourceObject: {fileID: 0}
  m_PrefabInstance: {fileID: 0}
  m_PrefabAsset: {fileID: 0}
  m_GameObject: {fileID: 4693340848006291840}
  m_Enabled: 1
  m_EditorHideFlags: 0
  m_Script: {fileID: 11500000, guid: 9541d86e2fd84c1d9990edf0852d74ab, type: 3}
  m_Name: 
  m_EditorClassIdentifier: 
  m_Material: {fileID: 0}
  m_Color: {r: 1, g: 1, b: 1, a: 1}
  m_RaycastTarget: 1
  m_RaycastPadding: {x: 0, y: 0, z: 0, w: 0}
  m_Maskable: 1
  m_OnCullStateChanged:
    m_PersistentCalls:
      m_Calls: []
  m_text: Scene Cost
  m_isRightToLeft: 0
  m_fontAsset: {fileID: 11400000, guid: fce54057bad3d2d4cb3c36ee394be518, type: 2}
  m_sharedMaterial: {fileID: 2133298, guid: fce54057bad3d2d4cb3c36ee394be518, type: 2}
  m_fontSharedMaterials: []
  m_fontMaterial: {fileID: 0}
  m_fontMaterials: []
  m_fontColor32:
    serializedVersion: 2
    rgba: 4294967295
  m_fontColor: {r: 1, g: 1, b: 1, a: 1}
  m_enableVertexGradient: 0
  m_colorMode: 3
  m_fontColorGradient:
    topLeft: {r: 1, g: 1, b: 1, a: 1}
    topRight: {r: 1, g: 1, b: 1, a: 1}
    bottomLeft: {r: 1, g: 1, b: 1, a: 1}
    bottomRight: {r: 1, g: 1, b: 1, a: 1}
  m_fontColorGradientPreset: {fileID: 0}
  m_spriteAsset: {fileID: 0}
  m_tintAllSprites: 0
  m_StyleSheet: {fileID: 0}
  m_TextStyleHashCode: -1183493901
  m_overrideHtmlColors: 0
  m_faceColor:
    serializedVersion: 2
    rgba: 4294967295
  m_fontSize: 5.12
  m_fontSizeBase: 5.12
  m_fontWeight: 400
  m_enableAutoSizing: 0
  m_fontSizeMin: 18
  m_fontSizeMax: 72
  m_fontStyle: 0
  m_HorizontalAlignment: 1
  m_VerticalAlignment: 256
  m_textAlignment: 65535
  m_characterSpacing: 0
  m_wordSpacing: 0
  m_lineSpacing: 0
  m_lineSpacingMax: 0
  m_paragraphSpacing: 0
  m_charWidthMaxAdj: 0
  m_enableWordWrapping: 1
  m_wordWrappingRatios: 0.4
  m_overflowMode: 0
  m_linkedTextComponent: {fileID: 0}
  parentLinkedComponent: {fileID: 0}
  m_enableKerning: 1
  m_enableExtraPadding: 0
  checkPaddingRequired: 0
  m_isRichText: 1
  m_parseCtrlCharacters: 1
  m_isOrthographic: 0
  m_isCullingEnabled: 0
  m_horizontalMapping: 0
  m_verticalMapping: 0
  m_uvLineOffset: 0
  m_geometrySortingOrder: 0
  m_IsTextObjectScaleStatic: 0
  m_VertexBufferAutoSizeReduction: 0
  m_useMaxVisibleDescender: 1
  m_pageToDisplay: 1
  m_margin: {x: 0, y: 0, z: 0, w: 0}
  m_isUsingLegacyAnimationComponent: 0
  m_isVolumetricText: 0
  _SortingLayer: 0
  _SortingLayerID: 0
  _SortingOrder: 0
  m_hasFontAssetChanged: 0
  m_renderer: {fileID: 1156285631698645703}
  m_maskType: 0
--- !u!114 &6369158286768670070
MonoBehaviour:
  m_ObjectHideFlags: 0
  m_CorrespondingSourceObject: {fileID: 0}
  m_PrefabInstance: {fileID: 0}
  m_PrefabAsset: {fileID: 0}
  m_GameObject: {fileID: 4693340848006291840}
  m_Enabled: 1
  m_EditorHideFlags: 0
  m_Script: {fileID: 11500000, guid: 69beb381e244f92449b8c4cf954630e9, type: 3}
  m_Name: 
  m_EditorClassIdentifier: 
  m_TrackedObjects:
  - rid: 7458764983462002700
  references:
    version: 2
    RefIds:
    - rid: 7458764983462002700
      type: {class: TrackedUGuiGraphic, ns: UnityEngine.Localization.PropertyVariants.TrackedObjects,
        asm: Unity.Localization}
      data:
        m_Target: {fileID: 4508062558342255676}
        m_TrackedProperties:
          items:
          - rid: 7458764983462002701
        m_UpdateType: 0
    - rid: 7458764983462002701
      type: {class: LocalizedStringProperty, ns: UnityEngine.Localization.PropertyVariants.TrackedProperties,
        asm: Unity.Localization}
      data:
        m_Localized:
          m_TableReference:
            m_TableCollectionName: GUID:c84355079ab3f3e4f8f3812258805f86
          m_TableEntryReference:
            m_KeyId: 7961508530855936
            m_Key: 
          m_FallbackState: 0
          m_WaitForCompletion: 0
          m_LocalVariables: []
        m_PropertyPath: m_text
--- !u!1 &5062276368983623809
GameObject:
  m_ObjectHideFlags: 0
  m_CorrespondingSourceObject: {fileID: 0}
  m_PrefabInstance: {fileID: 0}
  m_PrefabAsset: {fileID: 0}
  serializedVersion: 6
  m_Component:
  - component: {fileID: 4108692887189260118}
  - component: {fileID: 4655387501327057238}
  - component: {fileID: 8458835393808582068}
  - component: {fileID: 6333652327505588903}
  - component: {fileID: 8956540074748064870}
  m_Layer: 16
  m_Name: PanelButton_Large_Contribute
  m_TagString: Untagged
  m_Icon: {fileID: 0}
  m_NavMeshLayer: 0
  m_StaticEditorFlags: 0
  m_IsActive: 1
--- !u!4 &4108692887189260118
Transform:
  m_ObjectHideFlags: 0
  m_CorrespondingSourceObject: {fileID: 0}
  m_PrefabInstance: {fileID: 0}
  m_PrefabAsset: {fileID: 0}
  m_GameObject: {fileID: 5062276368983623809}
  m_LocalRotation: {x: -0, y: -0, z: -0, w: 1}
  m_LocalPosition: {x: 0.18, y: 0, z: 0}
  m_LocalScale: {x: 0.35, y: 0.35, z: 0.35}
  m_ConstrainProportionsScale: 0
  m_Children: []
  m_Father: {fileID: 2064702829296008830}
  m_RootOrder: 3
  m_LocalEulerAnglesHint: {x: 0, y: 0, z: 0}
--- !u!33 &4655387501327057238
MeshFilter:
  m_ObjectHideFlags: 0
  m_CorrespondingSourceObject: {fileID: 0}
  m_PrefabInstance: {fileID: 0}
  m_PrefabAsset: {fileID: 0}
  m_GameObject: {fileID: 5062276368983623809}
  m_Mesh: {fileID: 4300000, guid: 5501f437160666942ae970f3648fbeb8, type: 3}
--- !u!23 &8458835393808582068
MeshRenderer:
  m_ObjectHideFlags: 0
  m_CorrespondingSourceObject: {fileID: 0}
  m_PrefabInstance: {fileID: 0}
  m_PrefabAsset: {fileID: 0}
  m_GameObject: {fileID: 5062276368983623809}
  m_Enabled: 1
  m_CastShadows: 0
  m_ReceiveShadows: 0
  m_DynamicOccludee: 1
  m_StaticShadowCaster: 0
  m_MotionVectors: 1
  m_LightProbeUsage: 1
  m_ReflectionProbeUsage: 1
  m_RayTracingMode: 2
  m_RayTraceProcedural: 0
  m_RenderingLayerMask: 1
  m_RendererPriority: 0
  m_Materials:
  - {fileID: 2100000, guid: 40d29de2bdc11f04dbfa25059165916e, type: 2}
  m_StaticBatchInfo:
    firstSubMesh: 0
    subMeshCount: 0
  m_StaticBatchRoot: {fileID: 0}
  m_ProbeAnchor: {fileID: 0}
  m_LightProbeVolumeOverride: {fileID: 0}
  m_ScaleInLightmap: 1
  m_ReceiveGI: 1
  m_PreserveUVs: 0
  m_IgnoreNormalsForChartDetection: 0
  m_ImportantGI: 0
  m_StitchLightmapSeams: 0
  m_SelectedEditorRenderState: 3
  m_MinimumChartSize: 4
  m_AutoUVMaxDistance: 0.5
  m_AutoUVMaxAngle: 89
  m_LightmapParameters: {fileID: 0}
  m_SortingLayerID: 0
  m_SortingLayer: 0
  m_SortingOrder: 0
  m_AdditionalVertexStreams: {fileID: 0}
--- !u!65 &6333652327505588903
BoxCollider:
  m_ObjectHideFlags: 0
  m_CorrespondingSourceObject: {fileID: 0}
  m_PrefabInstance: {fileID: 0}
  m_PrefabAsset: {fileID: 0}
  m_GameObject: {fileID: 5062276368983623809}
  m_Material: {fileID: 0}
  m_IsTrigger: 0
  m_Enabled: 1
  serializedVersion: 2
  m_Size: {x: 1, y: 1, z: 0.01}
  m_Center: {x: -0.000000074505806, y: 0.000000022351742, z: 0}
--- !u!114 &8956540074748064870
MonoBehaviour:
  m_ObjectHideFlags: 0
  m_CorrespondingSourceObject: {fileID: 0}
  m_PrefabInstance: {fileID: 0}
  m_PrefabAsset: {fileID: 0}
  m_GameObject: {fileID: 5062276368983623809}
  m_Enabled: 1
  m_EditorHideFlags: 0
  m_Script: {fileID: 11500000, guid: 6c6859eec74651247968d56b594ac313, type: 3}
  m_Name: 
  m_EditorClassIdentifier: 
  m_DescriptionType: 0
  m_DescriptionYOffset: 0
  m_DescriptionText: SETTINGS_PANEL_CONTRIBUTE_BUTTON_DESCRIPTION
  m_LocalizedDescription:
    m_TableReference:
      m_TableCollectionName: GUID:c84355079ab3f3e4f8f3812258805f86
    m_TableEntryReference:
      m_KeyId: 7949438875836416
      m_Key: 
    m_FallbackState: 0
    m_WaitForCompletion: 0
    m_LocalVariables: []
  m_DescriptionTextExtra: SETTINGS_PANEL_CONTRIBUTE_BUTTON_DESCRIPTION_EXTRA
  m_LocalizedDescriptionExtra:
    m_TableReference:
      m_TableCollectionName: GUID:c84355079ab3f3e4f8f3812258805f86
    m_TableEntryReference:
      m_KeyId: 7949356432596992
      m_Key: 
    m_FallbackState: 0
    m_WaitForCompletion: 0
    m_LocalVariables: []
  m_DescriptionActivateSpeed: 12
  m_DescriptionZScale: 1
  m_ButtonTexture: {fileID: 2800000, guid: 7ec75759103897a42911ff0e8cdedf7d, type: 3}
  m_AtlasTexture: 1
  m_ToggleButton: 0
  m_LongPressReleaseButton: 0
  m_ButtonHasPressedAudio: 1
  m_ZAdjustHover: -0.02
  m_ZAdjustClick: 0.02
  m_HoverScale: 1.1
  m_HoverBoxColliderGrow: 0.2
  m_AddOverlay: 0
  m_Command: 100
  m_CommandParam: -1
  m_CommandParam2: -1
  m_RequiresPopup: 1
  m_CenterPopupOnButton: 0
  m_PopupOffset: {x: 0, y: 0, z: 0}
  m_PopupText: 
  m_LocalizedPopup:
    m_TableReference:
      m_TableCollectionName: 
    m_TableEntryReference:
      m_KeyId: 0
      m_Key: 
    m_FallbackState: 0
    m_WaitForCompletion: 0
    m_LocalVariables: []
  m_ToggleOnDescription: 
  m_LocalizedToggleOnDescription:
    m_TableReference:
      m_TableCollectionName: 
    m_TableEntryReference:
      m_KeyId: 0
      m_Key: 
    m_FallbackState: 0
    m_WaitForCompletion: 0
    m_LocalVariables: []
  m_ToggleOnTexture: {fileID: 0}
  m_AllowUnavailable: 0
  m_LinkedUIObject: {fileID: 0}
  references:
    version: 2
    RefIds: []
--- !u!1 &5997636177594110551
GameObject:
  m_ObjectHideFlags: 0
  m_CorrespondingSourceObject: {fileID: 0}
  m_PrefabInstance: {fileID: 0}
  m_PrefabAsset: {fileID: 0}
  serializedVersion: 6
  m_Component:
  - component: {fileID: 3492115719745551395}
  - component: {fileID: 4641278928151611592}
  - component: {fileID: 5033418170749859572}
  - component: {fileID: 130600618321892427}
  - component: {fileID: 6926684204091440275}
  m_Layer: 16
  m_Name: PanelButton_Experimental
  m_TagString: Untagged
  m_Icon: {fileID: 0}
  m_NavMeshLayer: 0
  m_StaticEditorFlags: 0
  m_IsActive: 1
--- !u!4 &3492115719745551395
Transform:
  m_ObjectHideFlags: 0
  m_CorrespondingSourceObject: {fileID: 0}
  m_PrefabInstance: {fileID: 0}
  m_PrefabAsset: {fileID: 0}
  m_GameObject: {fileID: 5997636177594110551}
  m_LocalRotation: {x: -0, y: -0, z: -0, w: 1}
  m_LocalPosition: {x: -0.44, y: -0.44, z: 0}
  m_LocalScale: {x: 0.35, y: 0.35, z: 0.35}
  m_ConstrainProportionsScale: 0
  m_Children: []
  m_Father: {fileID: 2064702829296008830}
  m_RootOrder: 6
  m_LocalEulerAnglesHint: {x: 0, y: 0, z: 0}
--- !u!33 &4641278928151611592
MeshFilter:
  m_ObjectHideFlags: 0
  m_CorrespondingSourceObject: {fileID: 0}
  m_PrefabInstance: {fileID: 0}
  m_PrefabAsset: {fileID: 0}
  m_GameObject: {fileID: 5997636177594110551}
  m_Mesh: {fileID: 4300000, guid: 5501f437160666942ae970f3648fbeb8, type: 3}
--- !u!23 &5033418170749859572
MeshRenderer:
  m_ObjectHideFlags: 0
  m_CorrespondingSourceObject: {fileID: 0}
  m_PrefabInstance: {fileID: 0}
  m_PrefabAsset: {fileID: 0}
  m_GameObject: {fileID: 5997636177594110551}
  m_Enabled: 1
  m_CastShadows: 0
  m_ReceiveShadows: 0
  m_DynamicOccludee: 1
  m_StaticShadowCaster: 0
  m_MotionVectors: 1
  m_LightProbeUsage: 1
  m_ReflectionProbeUsage: 1
  m_RayTracingMode: 2
  m_RayTraceProcedural: 0
  m_RenderingLayerMask: 1
  m_RendererPriority: 0
  m_Materials:
  - {fileID: 2100000, guid: 40d29de2bdc11f04dbfa25059165916e, type: 2}
  m_StaticBatchInfo:
    firstSubMesh: 0
    subMeshCount: 0
  m_StaticBatchRoot: {fileID: 0}
  m_ProbeAnchor: {fileID: 0}
  m_LightProbeVolumeOverride: {fileID: 0}
  m_ScaleInLightmap: 1
  m_ReceiveGI: 1
  m_PreserveUVs: 0
  m_IgnoreNormalsForChartDetection: 0
  m_ImportantGI: 0
  m_StitchLightmapSeams: 0
  m_SelectedEditorRenderState: 3
  m_MinimumChartSize: 4
  m_AutoUVMaxDistance: 0.5
  m_AutoUVMaxAngle: 89
  m_LightmapParameters: {fileID: 0}
  m_SortingLayerID: 0
  m_SortingLayer: 0
  m_SortingOrder: 0
  m_AdditionalVertexStreams: {fileID: 0}
--- !u!65 &130600618321892427
BoxCollider:
  m_ObjectHideFlags: 0
  m_CorrespondingSourceObject: {fileID: 0}
  m_PrefabInstance: {fileID: 0}
  m_PrefabAsset: {fileID: 0}
  m_GameObject: {fileID: 5997636177594110551}
  m_Material: {fileID: 0}
  m_IsTrigger: 0
  m_Enabled: 1
  serializedVersion: 2
  m_Size: {x: 1, y: 1, z: 0.1}
  m_Center: {x: -0.000000074505806, y: 0.000000022351742, z: 0}
--- !u!114 &6926684204091440275
MonoBehaviour:
  m_ObjectHideFlags: 0
  m_CorrespondingSourceObject: {fileID: 0}
  m_PrefabInstance: {fileID: 0}
  m_PrefabAsset: {fileID: 0}
  m_GameObject: {fileID: 5997636177594110551}
  m_Enabled: 1
  m_EditorHideFlags: 0
  m_Script: {fileID: 11500000, guid: 1d24b89fbd7e49a59e0c07ded4dd0713, type: 3}
  m_Name: 
  m_EditorClassIdentifier: 
  m_DescriptionType: 0
  m_DescriptionYOffset: 0
  m_DescriptionText: SETTINGS_PANEL_BUTTON_EXPERIMENTAL_DESCRIPTION
  m_LocalizedDescription:
    m_TableReference:
      m_TableCollectionName: GUID:c84355079ab3f3e4f8f3812258805f86
    m_TableEntryReference:
      m_KeyId: 68768010396041216
      m_Key: 
    m_FallbackState: 0
    m_WaitForCompletion: 0
    m_LocalVariables: []
  m_DescriptionTextExtra: SETTINGS_PANEL_BUTTON_EXPERIMENTAL_DESCRIPTION_EXTRA
  m_LocalizedDescriptionExtra:
    m_TableReference:
      m_TableCollectionName: GUID:c84355079ab3f3e4f8f3812258805f86
    m_TableEntryReference:
      m_KeyId: 89093153698373632
      m_Key: 
    m_FallbackState: 0
    m_WaitForCompletion: 0
    m_LocalVariables: []
  m_DescriptionActivateSpeed: 12
  m_DescriptionZScale: 1
  m_ButtonTexture: {fileID: 2800000, guid: fdf0850ea5e9e3a47bda7cd136e45b37, type: 3}
  m_AtlasTexture: 1
  m_ToggleButton: 1
  m_LongPressReleaseButton: 0
  m_ButtonHasPressedAudio: 0
  m_ZAdjustHover: -0.02
  m_ZAdjustClick: 0.02
  m_HoverScale: 1.1
  m_HoverBoxColliderGrow: 0.2
  m_AddOverlay: 0
  m_Command: 0
  m_CommandParam: -1
  m_CommandParam2: -1
  m_RequiresPopup: 0
  m_CenterPopupOnButton: 0
  m_PopupOffset: {x: 0, y: 0, z: 0}
  m_PopupText: 
  m_LocalizedPopup:
    m_TableReference:
      m_TableCollectionName: 
    m_TableEntryReference:
      m_KeyId: 0
      m_Key: 
    m_FallbackState: 0
    m_WaitForCompletion: 0
    m_LocalVariables: []
  m_ToggleOnDescription: Turn Experimental Mode Off
  m_LocalizedToggleOnDescription:
    m_TableReference:
      m_TableCollectionName: GUID:c84355079ab3f3e4f8f3812258805f86
    m_TableEntryReference:
      m_KeyId: 68768580896882688
      m_Key: 
    m_FallbackState: 0
    m_WaitForCompletion: 0
    m_LocalVariables: []
  m_ToggleOnTexture: {fileID: 0}
  m_AllowUnavailable: 0
  m_LinkedUIObject: {fileID: 0}
  m_OnToggle:
    m_PersistentCalls:
      m_Calls:
      - m_Target: {fileID: 114959514012329902}
        m_TargetAssemblyTypeName: TiltBrush.AppSettingsPanel, Assembly-CSharp
        m_MethodName: HandleToggleExperimentalMode
        m_Mode: 2
        m_Arguments:
          m_ObjectArgument: {fileID: 6926684204091440275}
          m_ObjectArgumentAssemblyTypeName: TiltBrush.ToggleButton, Assembly-CSharp
          m_IntArgument: 0
          m_FloatArgument: 0
          m_StringArgument: 
          m_BoolArgument: 0
        m_CallState: 2
  references:
    version: 2
    RefIds: []
--- !u!1 &6691430825964874947
GameObject:
  m_ObjectHideFlags: 0
  m_CorrespondingSourceObject: {fileID: 0}
  m_PrefabInstance: {fileID: 0}
  m_PrefabAsset: {fileID: 0}
  serializedVersion: 6
  m_Component:
  - component: {fileID: 4318788989240229736}
  - component: {fileID: 7186468997388355610}
  - component: {fileID: 8319101921301773447}
  m_Layer: 0
  m_Name: SettingsPanelBorderMiddle
  m_TagString: Untagged
  m_Icon: {fileID: 0}
  m_NavMeshLayer: 0
  m_StaticEditorFlags: 0
  m_IsActive: 1
--- !u!4 &4318788989240229736
Transform:
  m_ObjectHideFlags: 0
  m_CorrespondingSourceObject: {fileID: 0}
  m_PrefabInstance: {fileID: 0}
  m_PrefabAsset: {fileID: 0}
  m_GameObject: {fileID: 6691430825964874947}
  m_LocalRotation: {x: -0, y: -0, z: -0, w: 1}
  m_LocalPosition: {x: 0, y: 0, z: 0}
  m_LocalScale: {x: 1, y: 0.76, z: 1}
  m_ConstrainProportionsScale: 0
  m_Children: []
  m_Father: {fileID: 4675081071216072}
  m_RootOrder: 3
  m_LocalEulerAnglesHint: {x: 0, y: 0, z: 0}
--- !u!33 &7186468997388355610
MeshFilter:
  m_ObjectHideFlags: 0
  m_CorrespondingSourceObject: {fileID: 0}
  m_PrefabInstance: {fileID: 0}
  m_PrefabAsset: {fileID: 0}
  m_GameObject: {fileID: 6691430825964874947}
  m_Mesh: {fileID: 2992368497313890373, guid: a343604c10f606040a21af265cde7858, type: 3}
--- !u!23 &8319101921301773447
MeshRenderer:
  m_ObjectHideFlags: 0
  m_CorrespondingSourceObject: {fileID: 0}
  m_PrefabInstance: {fileID: 0}
  m_PrefabAsset: {fileID: 0}
  m_GameObject: {fileID: 6691430825964874947}
  m_Enabled: 1
  m_CastShadows: 0
  m_ReceiveShadows: 0
  m_DynamicOccludee: 1
  m_StaticShadowCaster: 0
  m_MotionVectors: 1
  m_LightProbeUsage: 1
  m_ReflectionProbeUsage: 1
  m_RayTracingMode: 2
  m_RayTraceProcedural: 0
  m_RenderingLayerMask: 1
  m_RendererPriority: 0
  m_Materials:
  - {fileID: 2100000, guid: 77dd4ff8b1158a84397aba783cd0af05, type: 2}
  m_StaticBatchInfo:
    firstSubMesh: 0
    subMeshCount: 0
  m_StaticBatchRoot: {fileID: 0}
  m_ProbeAnchor: {fileID: 0}
  m_LightProbeVolumeOverride: {fileID: 0}
  m_ScaleInLightmap: 1
  m_ReceiveGI: 1
  m_PreserveUVs: 0
  m_IgnoreNormalsForChartDetection: 0
  m_ImportantGI: 0
  m_StitchLightmapSeams: 0
  m_SelectedEditorRenderState: 3
  m_MinimumChartSize: 4
  m_AutoUVMaxDistance: 0.5
  m_AutoUVMaxAngle: 89
  m_LightmapParameters: {fileID: 0}
  m_SortingLayerID: 0
  m_SortingLayer: 0
  m_SortingOrder: 0
  m_AdditionalVertexStreams: {fileID: 0}
--- !u!1 &7515419606022867582
GameObject:
  m_ObjectHideFlags: 0
  m_CorrespondingSourceObject: {fileID: 0}
  m_PrefabInstance: {fileID: 0}
  m_PrefabAsset: {fileID: 0}
  serializedVersion: 6
  m_Component:
  - component: {fileID: 1192061825303602172}
  - component: {fileID: 8169008902888606312}
  - component: {fileID: 6957727742888026813}
  - component: {fileID: 5286037605656813228}
  - component: {fileID: 8868888553406399460}
  m_Layer: 16
  m_Name: PanelButton_SwapHands
  m_TagString: Untagged
  m_Icon: {fileID: 0}
  m_NavMeshLayer: 0
  m_StaticEditorFlags: 0
  m_IsActive: 1
--- !u!4 &1192061825303602172
Transform:
  m_ObjectHideFlags: 0
  m_CorrespondingSourceObject: {fileID: 0}
  m_PrefabInstance: {fileID: 0}
  m_PrefabAsset: {fileID: 0}
  m_GameObject: {fileID: 7515419606022867582}
  m_LocalRotation: {x: -0, y: -0, z: -0, w: 1}
  m_LocalPosition: {x: 0, y: -0.43975142, z: 0}
  m_LocalScale: {x: 0.34980232, y: 0.34980232, z: 0.34980232}
  m_ConstrainProportionsScale: 0
  m_Children: []
  m_Father: {fileID: 2064702829296008830}
  m_RootOrder: 7
  m_LocalEulerAnglesHint: {x: 0, y: 0, z: 0}
--- !u!33 &8169008902888606312
MeshFilter:
  m_ObjectHideFlags: 0
  m_CorrespondingSourceObject: {fileID: 0}
  m_PrefabInstance: {fileID: 0}
  m_PrefabAsset: {fileID: 0}
  m_GameObject: {fileID: 7515419606022867582}
  m_Mesh: {fileID: 4300000, guid: 5501f437160666942ae970f3648fbeb8, type: 3}
--- !u!23 &6957727742888026813
MeshRenderer:
  m_ObjectHideFlags: 0
  m_CorrespondingSourceObject: {fileID: 0}
  m_PrefabInstance: {fileID: 0}
  m_PrefabAsset: {fileID: 0}
  m_GameObject: {fileID: 7515419606022867582}
  m_Enabled: 1
  m_CastShadows: 0
  m_ReceiveShadows: 0
  m_DynamicOccludee: 1
  m_StaticShadowCaster: 0
  m_MotionVectors: 1
  m_LightProbeUsage: 1
  m_ReflectionProbeUsage: 1
  m_RayTracingMode: 2
  m_RayTraceProcedural: 0
  m_RenderingLayerMask: 1
  m_RendererPriority: 0
  m_Materials:
  - {fileID: 2100000, guid: 40d29de2bdc11f04dbfa25059165916e, type: 2}
  m_StaticBatchInfo:
    firstSubMesh: 0
    subMeshCount: 0
  m_StaticBatchRoot: {fileID: 0}
  m_ProbeAnchor: {fileID: 0}
  m_LightProbeVolumeOverride: {fileID: 0}
  m_ScaleInLightmap: 1
  m_ReceiveGI: 1
  m_PreserveUVs: 0
  m_IgnoreNormalsForChartDetection: 0
  m_ImportantGI: 0
  m_StitchLightmapSeams: 0
  m_SelectedEditorRenderState: 3
  m_MinimumChartSize: 4
  m_AutoUVMaxDistance: 0.5
  m_AutoUVMaxAngle: 89
  m_LightmapParameters: {fileID: 0}
  m_SortingLayerID: 0
  m_SortingLayer: 0
  m_SortingOrder: 0
  m_AdditionalVertexStreams: {fileID: 0}
--- !u!65 &5286037605656813228
BoxCollider:
  m_ObjectHideFlags: 0
  m_CorrespondingSourceObject: {fileID: 0}
  m_PrefabInstance: {fileID: 0}
  m_PrefabAsset: {fileID: 0}
  m_GameObject: {fileID: 7515419606022867582}
  m_Material: {fileID: 0}
  m_IsTrigger: 0
  m_Enabled: 1
  serializedVersion: 2
  m_Size: {x: 1, y: 1, z: 0.1}
  m_Center: {x: -0.000000074505806, y: 0.000000022351742, z: 0}
--- !u!114 &8868888553406399460
MonoBehaviour:
  m_ObjectHideFlags: 0
  m_CorrespondingSourceObject: {fileID: 0}
  m_PrefabInstance: {fileID: 0}
  m_PrefabAsset: {fileID: 0}
  m_GameObject: {fileID: 7515419606022867582}
  m_Enabled: 1
  m_EditorHideFlags: 0
  m_Script: {fileID: 11500000, guid: 07f172f1096366841bb9362060bb0095, type: 3}
  m_Name: 
  m_EditorClassIdentifier: 
  m_DescriptionType: 0
  m_DescriptionYOffset: 0
  m_DescriptionText: SETTINGS_PANEL_BUTTON_SWAPHAND_DESCRIPTION
  m_LocalizedDescription:
    m_TableReference:
      m_TableCollectionName: GUID:c84355079ab3f3e4f8f3812258805f86
    m_TableEntryReference:
      m_KeyId: 89093320602312704
      m_Key: 
    m_FallbackState: 0
    m_WaitForCompletion: 0
    m_LocalVariables: []
  m_DescriptionTextExtra: 
  m_LocalizedDescriptionExtra:
    m_TableReference:
      m_TableCollectionName: 
    m_TableEntryReference:
      m_KeyId: 0
      m_Key: 
    m_FallbackState: 0
    m_WaitForCompletion: 0
    m_LocalVariables: []
  m_DescriptionActivateSpeed: 12
  m_DescriptionZScale: 1
  m_ButtonTexture: {fileID: 2800000, guid: cb0dc83d6dc99e546a652f8f414a9eba, type: 3}
  m_AtlasTexture: 1
  m_ToggleButton: 0
  m_LongPressReleaseButton: 0
  m_ButtonHasPressedAudio: 0
  m_ZAdjustHover: -0.02
  m_ZAdjustClick: 0.02
  m_HoverScale: 1.1
  m_HoverBoxColliderGrow: 0.2
  m_AddOverlay: 0
  m_Action:
    m_PersistentCalls:
      m_Calls:
      - m_Target: {fileID: 114959514012329902}
        m_TargetAssemblyTypeName: TiltBrush.AppSettingsPanel, Assembly-CSharp
        m_MethodName: HandleToggleHandedness
        m_Mode: 1
        m_Arguments:
          m_ObjectArgument: {fileID: 0}
          m_ObjectArgumentAssemblyTypeName: UnityEngine.Object, UnityEngine
          m_IntArgument: 0
          m_FloatArgument: 0
          m_StringArgument: 
          m_BoolArgument: 0
        m_CallState: 2
  references:
    version: 2
    RefIds: []
--- !u!1 &8259126867977118062
GameObject:
  m_ObjectHideFlags: 0
  m_CorrespondingSourceObject: {fileID: 0}
  m_PrefabInstance: {fileID: 0}
  m_PrefabAsset: {fileID: 0}
  serializedVersion: 6
  m_Component:
  - component: {fileID: 3895811111326773207}
  - component: {fileID: 7905518694090834307}
  - component: {fileID: 3661030956286371279}
  - component: {fileID: 6275429057743374549}
  - component: {fileID: 482019664992081159}
  m_Layer: 16
  m_Name: PanelButton_ResetFirstUse
  m_TagString: Untagged
  m_Icon: {fileID: 0}
  m_NavMeshLayer: 0
  m_StaticEditorFlags: 0
  m_IsActive: 1
--- !u!4 &3895811111326773207
Transform:
  m_ObjectHideFlags: 0
  m_CorrespondingSourceObject: {fileID: 0}
  m_PrefabInstance: {fileID: 0}
  m_PrefabAsset: {fileID: 0}
  m_GameObject: {fileID: 8259126867977118062}
  m_LocalRotation: {x: -0, y: -0, z: -0, w: 1}
  m_LocalPosition: {x: 0.4397515, y: -0.43975142, z: 0}
  m_LocalScale: {x: 0.34980232, y: 0.34980232, z: 0.34980232}
  m_ConstrainProportionsScale: 0
  m_Children: []
  m_Father: {fileID: 2064702829296008830}
  m_RootOrder: 8
  m_LocalEulerAnglesHint: {x: 0, y: 0, z: 0}
--- !u!33 &7905518694090834307
MeshFilter:
  m_ObjectHideFlags: 0
  m_CorrespondingSourceObject: {fileID: 0}
  m_PrefabInstance: {fileID: 0}
  m_PrefabAsset: {fileID: 0}
  m_GameObject: {fileID: 8259126867977118062}
  m_Mesh: {fileID: 4300000, guid: 5501f437160666942ae970f3648fbeb8, type: 3}
--- !u!23 &3661030956286371279
MeshRenderer:
  m_ObjectHideFlags: 0
  m_CorrespondingSourceObject: {fileID: 0}
  m_PrefabInstance: {fileID: 0}
  m_PrefabAsset: {fileID: 0}
  m_GameObject: {fileID: 8259126867977118062}
  m_Enabled: 1
  m_CastShadows: 0
  m_ReceiveShadows: 0
  m_DynamicOccludee: 1
  m_StaticShadowCaster: 0
  m_MotionVectors: 1
  m_LightProbeUsage: 1
  m_ReflectionProbeUsage: 1
  m_RayTracingMode: 2
  m_RayTraceProcedural: 0
  m_RenderingLayerMask: 1
  m_RendererPriority: 0
  m_Materials:
  - {fileID: 2100000, guid: 40d29de2bdc11f04dbfa25059165916e, type: 2}
  m_StaticBatchInfo:
    firstSubMesh: 0
    subMeshCount: 0
  m_StaticBatchRoot: {fileID: 0}
  m_ProbeAnchor: {fileID: 0}
  m_LightProbeVolumeOverride: {fileID: 0}
  m_ScaleInLightmap: 1
  m_ReceiveGI: 1
  m_PreserveUVs: 0
  m_IgnoreNormalsForChartDetection: 0
  m_ImportantGI: 0
  m_StitchLightmapSeams: 0
  m_SelectedEditorRenderState: 3
  m_MinimumChartSize: 4
  m_AutoUVMaxDistance: 0.5
  m_AutoUVMaxAngle: 89
  m_LightmapParameters: {fileID: 0}
  m_SortingLayerID: 0
  m_SortingLayer: 0
  m_SortingOrder: 0
  m_AdditionalVertexStreams: {fileID: 0}
--- !u!65 &6275429057743374549
BoxCollider:
  m_ObjectHideFlags: 0
  m_CorrespondingSourceObject: {fileID: 0}
  m_PrefabInstance: {fileID: 0}
  m_PrefabAsset: {fileID: 0}
  m_GameObject: {fileID: 8259126867977118062}
  m_Material: {fileID: 0}
  m_IsTrigger: 0
  m_Enabled: 1
  serializedVersion: 2
  m_Size: {x: 1, y: 1, z: 0.1}
  m_Center: {x: -0.000000074505806, y: 0.000000022351742, z: 0}
--- !u!114 &482019664992081159
MonoBehaviour:
  m_ObjectHideFlags: 0
  m_CorrespondingSourceObject: {fileID: 0}
  m_PrefabInstance: {fileID: 0}
  m_PrefabAsset: {fileID: 0}
  m_GameObject: {fileID: 8259126867977118062}
  m_Enabled: 1
  m_EditorHideFlags: 0
  m_Script: {fileID: 11500000, guid: 07f172f1096366841bb9362060bb0095, type: 3}
  m_Name: 
  m_EditorClassIdentifier: 
  m_DescriptionType: 0
  m_DescriptionYOffset: 0
  m_DescriptionText: SETTINGS_PANEL_BUTTON_RESET_DESCRIPTION
  m_LocalizedDescription:
    m_TableReference:
      m_TableCollectionName: GUID:c84355079ab3f3e4f8f3812258805f86
    m_TableEntryReference:
      m_KeyId: 89093701847769088
      m_Key: 
    m_FallbackState: 0
    m_WaitForCompletion: 0
    m_LocalVariables: []
  m_DescriptionTextExtra: SETTINGS_PANEL_BUTTON_RESET_DESCRIPTION_EXTRA
  m_LocalizedDescriptionExtra:
    m_TableReference:
      m_TableCollectionName: GUID:c84355079ab3f3e4f8f3812258805f86
    m_TableEntryReference:
      m_KeyId: 89093763399180288
      m_Key: 
    m_FallbackState: 0
    m_WaitForCompletion: 0
    m_LocalVariables: []
  m_DescriptionActivateSpeed: 12
  m_DescriptionZScale: 1
  m_ButtonTexture: {fileID: 2800000, guid: 6a0f5802d408e984bbd72168015e36cd, type: 3}
  m_AtlasTexture: 1
  m_ToggleButton: 0
  m_LongPressReleaseButton: 0
  m_ButtonHasPressedAudio: 0
  m_ZAdjustHover: -0.02
  m_ZAdjustClick: 0.02
  m_HoverScale: 1.1
  m_HoverBoxColliderGrow: 0.2
  m_AddOverlay: 0
  m_Action:
    m_PersistentCalls:
      m_Calls:
      - m_Target: {fileID: 114959514012329902}
        m_TargetAssemblyTypeName: TiltBrush.AppSettingsPanel, Assembly-CSharp
        m_MethodName: HandleResetFirstUse
        m_Mode: 1
        m_Arguments:
          m_ObjectArgument: {fileID: 0}
          m_ObjectArgumentAssemblyTypeName: UnityEngine.Object, UnityEngine
          m_IntArgument: 0
          m_FloatArgument: 0
          m_StringArgument: 
          m_BoolArgument: 0
        m_CallState: 2
  references:
    version: 2
    RefIds: []
--- !u!1 &8889089025703374456
GameObject:
  m_ObjectHideFlags: 0
  m_CorrespondingSourceObject: {fileID: 0}
  m_PrefabInstance: {fileID: 0}
  m_PrefabAsset: {fileID: 0}
  serializedVersion: 6
  m_Component:
  - component: {fileID: 310774758898599511}
  - component: {fileID: 4400543753788447310}
  - component: {fileID: 1978427951088404794}
  - component: {fileID: 8435214363364925312}
  - component: {fileID: 2965503294482175055}
  m_Layer: 16
  m_Name: PanelButton_Large_Locale
  m_TagString: Untagged
  m_Icon: {fileID: 0}
  m_NavMeshLayer: 0
  m_StaticEditorFlags: 0
  m_IsActive: 1
--- !u!4 &310774758898599511
Transform:
  m_ObjectHideFlags: 0
  m_CorrespondingSourceObject: {fileID: 0}
  m_PrefabInstance: {fileID: 0}
  m_PrefabAsset: {fileID: 0}
  m_GameObject: {fileID: 8889089025703374456}
  m_LocalRotation: {x: -0, y: -0, z: -0, w: 1}
  m_LocalPosition: {x: -0.22, y: 0, z: 0}
  m_LocalScale: {x: 0.35, y: 0.35, z: 0.35}
  m_ConstrainProportionsScale: 0
  m_Children: []
  m_Father: {fileID: 2064702829296008830}
  m_RootOrder: 2
  m_LocalEulerAnglesHint: {x: 0, y: 0, z: 0}
--- !u!33 &4400543753788447310
MeshFilter:
  m_ObjectHideFlags: 0
  m_CorrespondingSourceObject: {fileID: 0}
  m_PrefabInstance: {fileID: 0}
  m_PrefabAsset: {fileID: 0}
  m_GameObject: {fileID: 8889089025703374456}
  m_Mesh: {fileID: 4300000, guid: 5501f437160666942ae970f3648fbeb8, type: 3}
--- !u!23 &1978427951088404794
MeshRenderer:
  m_ObjectHideFlags: 0
  m_CorrespondingSourceObject: {fileID: 0}
  m_PrefabInstance: {fileID: 0}
  m_PrefabAsset: {fileID: 0}
  m_GameObject: {fileID: 8889089025703374456}
  m_Enabled: 1
  m_CastShadows: 0
  m_ReceiveShadows: 0
  m_DynamicOccludee: 1
  m_StaticShadowCaster: 0
  m_MotionVectors: 1
  m_LightProbeUsage: 1
  m_ReflectionProbeUsage: 1
  m_RayTracingMode: 2
  m_RayTraceProcedural: 0
  m_RenderingLayerMask: 1
  m_RendererPriority: 0
  m_Materials:
  - {fileID: 2100000, guid: 40d29de2bdc11f04dbfa25059165916e, type: 2}
  m_StaticBatchInfo:
    firstSubMesh: 0
    subMeshCount: 0
  m_StaticBatchRoot: {fileID: 0}
  m_ProbeAnchor: {fileID: 0}
  m_LightProbeVolumeOverride: {fileID: 0}
  m_ScaleInLightmap: 1
  m_ReceiveGI: 1
  m_PreserveUVs: 0
  m_IgnoreNormalsForChartDetection: 0
  m_ImportantGI: 0
  m_StitchLightmapSeams: 0
  m_SelectedEditorRenderState: 3
  m_MinimumChartSize: 4
  m_AutoUVMaxDistance: 0.5
  m_AutoUVMaxAngle: 89
  m_LightmapParameters: {fileID: 0}
  m_SortingLayerID: 0
  m_SortingLayer: 0
  m_SortingOrder: 0
  m_AdditionalVertexStreams: {fileID: 0}
--- !u!65 &8435214363364925312
BoxCollider:
  m_ObjectHideFlags: 0
  m_CorrespondingSourceObject: {fileID: 0}
  m_PrefabInstance: {fileID: 0}
  m_PrefabAsset: {fileID: 0}
  m_GameObject: {fileID: 8889089025703374456}
  m_Material: {fileID: 0}
  m_IsTrigger: 0
  m_Enabled: 1
  serializedVersion: 2
  m_Size: {x: 1, y: 1, z: 0.01}
  m_Center: {x: -0.000000074505806, y: 0.000000022351742, z: 0}
--- !u!114 &2965503294482175055
MonoBehaviour:
  m_ObjectHideFlags: 0
  m_CorrespondingSourceObject: {fileID: 0}
  m_PrefabInstance: {fileID: 0}
  m_PrefabAsset: {fileID: 0}
  m_GameObject: {fileID: 8889089025703374456}
  m_Enabled: 1
  m_EditorHideFlags: 0
  m_Script: {fileID: 11500000, guid: 6c6859eec74651247968d56b594ac313, type: 3}
  m_Name: 
  m_EditorClassIdentifier: 
  m_DescriptionType: 0
  m_DescriptionYOffset: 0
  m_DescriptionText: SETTINGS_PANEL_ABOUT_BUTTON_DESCRIPTION
  m_LocalizedDescription:
    m_TableReference:
      m_TableCollectionName: GUID:c84355079ab3f3e4f8f3812258805f86
    m_TableEntryReference:
      m_KeyId: 147809767845167104
      m_Key: 
    m_FallbackState: 0
    m_WaitForCompletion: 0
    m_LocalVariables: []
  m_DescriptionTextExtra: 
  m_LocalizedDescriptionExtra:
    m_TableReference:
      m_TableCollectionName: 
    m_TableEntryReference:
      m_KeyId: 0
      m_Key: 
    m_FallbackState: 0
    m_WaitForCompletion: 0
    m_LocalVariables: []
  m_DescriptionActivateSpeed: 12
  m_DescriptionZScale: 1
  m_ButtonTexture: {fileID: 2800000, guid: cf4fae563e81adc4f8caf4ed47e55052, type: 3}
  m_AtlasTexture: 1
  m_ToggleButton: 0
  m_LongPressReleaseButton: 0
  m_ButtonHasPressedAudio: 1
  m_ZAdjustHover: -0.02
  m_ZAdjustClick: 0.02
  m_HoverScale: 1.1
  m_HoverBoxColliderGrow: 0.2
  m_AddOverlay: 0
  m_Command: 5203
  m_CommandParam: -1
  m_CommandParam2: -1
  m_RequiresPopup: 1
  m_CenterPopupOnButton: 0
  m_PopupOffset: {x: 0, y: 0, z: 0}
  m_PopupText: 
  m_LocalizedPopup:
    m_TableReference:
      m_TableCollectionName: GUID:c84355079ab3f3e4f8f3812258805f86
    m_TableEntryReference:
      m_KeyId: 147811113256255488
      m_Key: 
    m_FallbackState: 0
    m_WaitForCompletion: 0
    m_LocalVariables: []
  m_ToggleOnDescription: 
  m_LocalizedToggleOnDescription:
    m_TableReference:
      m_TableCollectionName: 
    m_TableEntryReference:
      m_KeyId: 0
      m_Key: 
    m_FallbackState: 0
    m_WaitForCompletion: 0
    m_LocalVariables: []
  m_ToggleOnTexture: {fileID: 0}
  m_AllowUnavailable: 0
  m_LinkedUIObject: {fileID: 0}
  references:
    version: 2
    RefIds: []
--- !u!1 &9160170887563223058
GameObject:
  m_ObjectHideFlags: 0
  m_CorrespondingSourceObject: {fileID: 0}
  m_PrefabInstance: {fileID: 0}
  m_PrefabAsset: {fileID: 0}
  serializedVersion: 6
  m_Component:
  - component: {fileID: 2123304514800660138}
  - component: {fileID: 6809991783595629696}
  - component: {fileID: 7398161274233697914}
  - component: {fileID: 327432170907563550}
  - component: {fileID: 2344239531318831331}
  m_Layer: 16
  m_Name: PanelButton_Large_Autosimplify
  m_TagString: Untagged
  m_Icon: {fileID: 0}
  m_NavMeshLayer: 0
  m_StaticEditorFlags: 0
  m_IsActive: 1
--- !u!4 &2123304514800660138
Transform:
  m_ObjectHideFlags: 0
  m_CorrespondingSourceObject: {fileID: 0}
  m_PrefabInstance: {fileID: 0}
  m_PrefabAsset: {fileID: 0}
  m_GameObject: {fileID: 9160170887563223058}
  m_LocalRotation: {x: -0, y: -0, z: -0, w: 1}
  m_LocalPosition: {x: -0.88, y: -0.44, z: 0}
  m_LocalScale: {x: 0.35, y: 0.35, z: 0.35}
  m_ConstrainProportionsScale: 0
  m_Children: []
  m_Father: {fileID: 2064702829296008830}
  m_RootOrder: 5
  m_LocalEulerAnglesHint: {x: 0, y: 0, z: 0}
--- !u!33 &6809991783595629696
MeshFilter:
  m_ObjectHideFlags: 0
  m_CorrespondingSourceObject: {fileID: 0}
  m_PrefabInstance: {fileID: 0}
  m_PrefabAsset: {fileID: 0}
  m_GameObject: {fileID: 9160170887563223058}
  m_Mesh: {fileID: 4300000, guid: 5501f437160666942ae970f3648fbeb8, type: 3}
--- !u!23 &7398161274233697914
MeshRenderer:
  m_ObjectHideFlags: 0
  m_CorrespondingSourceObject: {fileID: 0}
  m_PrefabInstance: {fileID: 0}
  m_PrefabAsset: {fileID: 0}
  m_GameObject: {fileID: 9160170887563223058}
  m_Enabled: 1
  m_CastShadows: 0
  m_ReceiveShadows: 0
  m_DynamicOccludee: 1
  m_StaticShadowCaster: 0
  m_MotionVectors: 1
  m_LightProbeUsage: 1
  m_ReflectionProbeUsage: 1
  m_RayTracingMode: 2
  m_RayTraceProcedural: 0
  m_RenderingLayerMask: 1
  m_RendererPriority: 0
  m_Materials:
  - {fileID: 2100000, guid: 40d29de2bdc11f04dbfa25059165916e, type: 2}
  m_StaticBatchInfo:
    firstSubMesh: 0
    subMeshCount: 0
  m_StaticBatchRoot: {fileID: 0}
  m_ProbeAnchor: {fileID: 0}
  m_LightProbeVolumeOverride: {fileID: 0}
  m_ScaleInLightmap: 1
  m_ReceiveGI: 1
  m_PreserveUVs: 0
  m_IgnoreNormalsForChartDetection: 0
  m_ImportantGI: 0
  m_StitchLightmapSeams: 0
  m_SelectedEditorRenderState: 3
  m_MinimumChartSize: 4
  m_AutoUVMaxDistance: 0.5
  m_AutoUVMaxAngle: 89
  m_LightmapParameters: {fileID: 0}
  m_SortingLayerID: 0
  m_SortingLayer: 0
  m_SortingOrder: 0
  m_AdditionalVertexStreams: {fileID: 0}
--- !u!65 &327432170907563550
BoxCollider:
  m_ObjectHideFlags: 0
  m_CorrespondingSourceObject: {fileID: 0}
  m_PrefabInstance: {fileID: 0}
  m_PrefabAsset: {fileID: 0}
  m_GameObject: {fileID: 9160170887563223058}
  m_Material: {fileID: 0}
  m_IsTrigger: 0
  m_Enabled: 1
  serializedVersion: 2
  m_Size: {x: 1, y: 1, z: 0.01}
  m_Center: {x: -0.000000074505806, y: 0.000000022351742, z: 0}
--- !u!114 &2344239531318831331
MonoBehaviour:
  m_ObjectHideFlags: 0
  m_CorrespondingSourceObject: {fileID: 0}
  m_PrefabInstance: {fileID: 0}
  m_PrefabAsset: {fileID: 0}
  m_GameObject: {fileID: 9160170887563223058}
  m_Enabled: 1
  m_EditorHideFlags: 0
  m_Script: {fileID: 11500000, guid: 6c6859eec74651247968d56b594ac313, type: 3}
  m_Name: 
  m_EditorClassIdentifier: 
  m_DescriptionType: 0
  m_DescriptionYOffset: 0
  m_DescriptionText: SETTINGS_PANEL_AUTOSIMPLIFY_BUTTON_DESCRIPTION
  m_LocalizedDescription:
    m_TableReference:
      m_TableCollectionName: GUID:c84355079ab3f3e4f8f3812258805f86
    m_TableEntryReference:
      m_KeyId: 7949724893814784
      m_Key: 
    m_FallbackState: 0
    m_WaitForCompletion: 0
    m_LocalVariables: []
  m_DescriptionTextExtra: SETTINGS_PANEL_AUTOSIMPLIFY_BUTTON_DESCRIPTION_EXTRA
  m_LocalizedDescriptionExtra:
    m_TableReference:
      m_TableCollectionName: GUID:c84355079ab3f3e4f8f3812258805f86
    m_TableEntryReference:
      m_KeyId: 7949811581689856
      m_Key: 
    m_FallbackState: 0
    m_WaitForCompletion: 0
    m_LocalVariables: []
  m_DescriptionActivateSpeed: 12
  m_DescriptionZScale: 1
  m_ButtonTexture: {fileID: 2800000, guid: 2e5ab4987386df04a9c3411f29cd43e6, type: 3}
  m_AtlasTexture: 1
  m_ToggleButton: 1
  m_LongPressReleaseButton: 0
  m_ButtonHasPressedAudio: 0
  m_ZAdjustHover: -0.02
  m_ZAdjustClick: 0.05
  m_HoverScale: 1.1
  m_HoverBoxColliderGrow: 0.2
  m_AddOverlay: 0
  m_Command: 91
  m_CommandParam: -1
  m_CommandParam2: -1
  m_RequiresPopup: 0
  m_CenterPopupOnButton: 0
  m_PopupOffset: {x: 0, y: 0, z: 0}
  m_PopupText: 
  m_LocalizedPopup:
    m_TableReference:
      m_TableCollectionName: 
    m_TableEntryReference:
      m_KeyId: 0
      m_Key: 
    m_FallbackState: 0
    m_WaitForCompletion: 0
    m_LocalVariables: []
  m_ToggleOnDescription: 
  m_LocalizedToggleOnDescription:
    m_TableReference:
      m_TableCollectionName: 
    m_TableEntryReference:
      m_KeyId: 0
      m_Key: 
    m_FallbackState: 0
    m_WaitForCompletion: 0
    m_LocalVariables: []
  m_ToggleOnTexture: {fileID: 0}
  m_AllowUnavailable: 0
  m_LinkedUIObject: {fileID: 0}
  references:
    version: 2
    RefIds: []<|MERGE_RESOLUTION|>--- conflicted
+++ resolved
@@ -1625,11 +1625,7 @@
   m_CanBeDetachedFromWand: 1
   m_PopUpGazeDuration: 0.2
   m_PromoBorders: []
-<<<<<<< HEAD
-  m_ExperimentalModeToggle: {fileID: 0}
-=======
   m_ExperimentalModeToggle: {fileID: 6926684204091440275}
->>>>>>> e35b9d38
   references:
     version: 2
     RefIds: []
