--- conflicted
+++ resolved
@@ -1422,40 +1422,6 @@
   m_CorrespondingSourceObject: {fileID: 0}
   m_PrefabInstance: {fileID: 0}
   m_PrefabAsset: {fileID: 0}
-<<<<<<< HEAD
-  m_GameObject: {fileID: 1543516286980528}
-  m_Enabled: 0
-  m_EditorHideFlags: 0
-  m_Script: {fileID: 11500000, guid: 6311d8a25dba6a443be8afe87803c545, type: 3}
-  m_Name: 
-  m_EditorClassIdentifier: 
-  m_ShowDuration: 0.25
-  m_GrabDistance: 1.4
-  m_CollisionRadius: 1
-  m_AllowTwoHandGrab: 0
-  m_DestroyOnHide: 0
-  m_AllowHideWithToss: 0
-  m_DisableDrift: 0
-  m_RecordMovements: 0
-  m_AllowSnapping: 0
-  m_SnapDisabledDelay: 0.2
-  m_AllowPinning: 0
-  m_AllowDormancy: 1
-  m_TossDuration: 0
-  m_TintableMeshes:
-  - {fileID: 23022604562828690}
-  m_SpawnPlacementOffset: {x: 3.5, y: 0, z: 1.5}
-  m_IntroAnimSpinAmount: 360
-  m_BoxCollider: {fileID: 65430974982502310}
-  m_Mesh: {fileID: 4855477210013390}
-  m_HighlightMeshXfs:
-  - {fileID: 4902151921141758}
-  m_ValidSnapRotationStickyAngle: 0
-  m_SnapGhostMaterial: {fileID: 0}
-  m_Border: {fileID: 4975330526123200}
-  m_GrabFixedMaxFacingAngle: 70
---- !u!114 &114370735617556738
-=======
   m_GameObject: {fileID: 3065005045680727798}
   m_Material: {fileID: 0}
   m_IsTrigger: 0
@@ -1464,7 +1430,6 @@
   m_Size: {x: 1, y: 1, z: 0.01}
   m_Center: {x: 0, y: 0, z: -0.05}
 --- !u!114 &6359435460838285055
->>>>>>> 3edaff32
 MonoBehaviour:
   m_ObjectHideFlags: 0
   m_CorrespondingSourceObject: {fileID: 0}
