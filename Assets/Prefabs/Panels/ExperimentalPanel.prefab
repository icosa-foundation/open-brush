--- conflicted
+++ resolved
@@ -907,144 +907,10 @@
   m_ToggleOnTexture: {fileID: 0}
   m_AllowUnavailable: 1
   m_LinkedUIObject: {fileID: 0}
-<<<<<<< HEAD
---- !u!1 &5591636336640369085
-GameObject:
-  m_ObjectHideFlags: 0
-  m_CorrespondingSourceObject: {fileID: 0}
-  m_PrefabInstance: {fileID: 0}
-  m_PrefabAsset: {fileID: 0}
-  serializedVersion: 6
-  m_Component:
-  - component: {fileID: 6427502074316152088}
-  - component: {fileID: 788299889629676088}
-  - component: {fileID: 8084318317654613038}
-  - component: {fileID: 7518405988336528345}
-  - component: {fileID: 8762249120066186711}
-  m_Layer: 16
-  m_Name: PanelButton_Mirror
-  m_TagString: Untagged
-  m_Icon: {fileID: 0}
-  m_NavMeshLayer: 0
-  m_StaticEditorFlags: 0
-  m_IsActive: 1
---- !u!4 &6427502074316152088
-Transform:
-  m_ObjectHideFlags: 0
-  m_CorrespondingSourceObject: {fileID: 0}
-  m_PrefabInstance: {fileID: 0}
-  m_PrefabAsset: {fileID: 0}
-  m_GameObject: {fileID: 5591636336640369085}
-  m_LocalRotation: {x: -0, y: -0, z: -0, w: 1}
-  m_LocalPosition: {x: 0, y: 0.425, z: 0.05}
-  m_LocalScale: {x: 0.35, y: 0.35, z: 0.35}
   m_ConstrainProportionsScale: 0
-  m_Children: []
-  m_Father: {fileID: 496394}
-  m_RootOrder: 4
-  m_LocalEulerAnglesHint: {x: 0, y: 0, z: 0}
---- !u!33 &788299889629676088
-MeshFilter:
-  m_ObjectHideFlags: 0
-  m_CorrespondingSourceObject: {fileID: 0}
-  m_PrefabInstance: {fileID: 0}
-  m_PrefabAsset: {fileID: 0}
-  m_GameObject: {fileID: 5591636336640369085}
-  m_Mesh: {fileID: 4300000, guid: 5501f437160666942ae970f3648fbeb8, type: 3}
---- !u!23 &8084318317654613038
-MeshRenderer:
-  m_ObjectHideFlags: 0
-  m_CorrespondingSourceObject: {fileID: 0}
-  m_PrefabInstance: {fileID: 0}
-  m_PrefabAsset: {fileID: 0}
-  m_GameObject: {fileID: 5591636336640369085}
-  m_Enabled: 1
-  m_CastShadows: 0
-  m_ReceiveShadows: 0
-  m_DynamicOccludee: 1
   m_StaticShadowCaster: 0
-  m_MotionVectors: 1
-  m_LightProbeUsage: 1
-  m_ReflectionProbeUsage: 1
-  m_RayTracingMode: 2
   m_RayTraceProcedural: 0
-  m_RenderingLayerMask: 1
-  m_RendererPriority: 0
-  m_Materials:
-  - {fileID: 2100000, guid: 40d29de2bdc11f04dbfa25059165916e, type: 2}
-  m_StaticBatchInfo:
-    firstSubMesh: 0
-    subMeshCount: 0
-  m_StaticBatchRoot: {fileID: 0}
-  m_ProbeAnchor: {fileID: 0}
-  m_LightProbeVolumeOverride: {fileID: 0}
-  m_ScaleInLightmap: 1
-  m_ReceiveGI: 1
-  m_PreserveUVs: 0
-  m_IgnoreNormalsForChartDetection: 0
-  m_ImportantGI: 0
-  m_StitchLightmapSeams: 0
-  m_SelectedEditorRenderState: 3
-  m_MinimumChartSize: 4
-  m_AutoUVMaxDistance: 0.5
-  m_AutoUVMaxAngle: 89
-  m_LightmapParameters: {fileID: 0}
-  m_SortingLayerID: 0
-  m_SortingLayer: 0
-  m_SortingOrder: 0
   m_AdditionalVertexStreams: {fileID: 0}
---- !u!65 &7518405988336528345
-BoxCollider:
-  m_ObjectHideFlags: 0
-  m_CorrespondingSourceObject: {fileID: 0}
-  m_PrefabInstance: {fileID: 0}
-  m_PrefabAsset: {fileID: 0}
-  m_GameObject: {fileID: 5591636336640369085}
-  m_Material: {fileID: 0}
-  m_IsTrigger: 0
-  m_Enabled: 1
-  serializedVersion: 2
-  m_Size: {x: 1, y: 1, z: 0.1}
-  m_Center: {x: -0.000000074505806, y: 0.000000022351742, z: 0}
---- !u!114 &8762249120066186711
-MonoBehaviour:
-  m_ObjectHideFlags: 0
-  m_CorrespondingSourceObject: {fileID: 0}
-  m_PrefabInstance: {fileID: 0}
-  m_PrefabAsset: {fileID: 0}
-  m_GameObject: {fileID: 5591636336640369085}
-  m_Enabled: 1
-  m_EditorHideFlags: 0
-  m_Script: {fileID: 11500000, guid: 6c6859eec74651247968d56b594ac313, type: 3}
-  m_Name: 
-  m_EditorClassIdentifier: 
-  m_DescriptionType: 0
-  m_DescriptionYOffset: 0
-  m_DescriptionText: Double Mirror
-  m_DescriptionTextExtra: 
-  m_DescriptionActivateSpeed: 12
-  m_DescriptionZScale: 1
-  m_ButtonTexture: {fileID: 2800000, guid: ae726261e9135b949960e30cad75ad98, type: 3}
-  m_AtlasTexture: 1
-  m_ToggleButton: 1
-  m_LongPressReleaseButton: 0
-  m_ButtonHasPressedAudio: 1
-  m_ZAdjustHover: -0.02
-  m_ZAdjustClick: 0.05
-  m_HoverScale: 1.1
-  m_HoverBoxColliderGrow: 0.2
-  m_AddOverlay: 0
-  m_Command: 15
-  m_CommandParam: -1
-  m_CommandParam2: -1
-  m_RequiresPopup: 0
-  m_CenterPopupOnButton: 0
-  m_PopupOffset: {x: 0, y: 0, z: 0}
-  m_PopupText: 
-  m_ToggleOnDescription: 
-  m_ToggleOnTexture: {fileID: 0}
-  m_AllowUnavailable: 0
-  m_LinkedUIObject: {fileID: 0}
 --- !u!1 &7757848269573231694
 GameObject:
   m_ObjectHideFlags: 0
@@ -1357,8 +1223,6 @@
     type: 3}
   m_PrefabInstance: {fileID: 3980280542736545674}
   m_PrefabAsset: {fileID: 0}
-=======
->>>>>>> 0d92b2b3
 --- !u!114 &114000014220451482
 MonoBehaviour:
   m_ObjectHideFlags: 0
