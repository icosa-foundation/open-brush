%YAML 1.1
%TAG !u! tag:unity3d.com,2011:
--- !u!1 &118646
GameObject:
  m_ObjectHideFlags: 0
  m_CorrespondingSourceObject: {fileID: 0}
  m_PrefabInstance: {fileID: 0}
  m_PrefabAsset: {fileID: 0}
  serializedVersion: 6
  m_Component:
  - component: {fileID: 461058}
  - component: {fileID: 3372234}
  - component: {fileID: 2326276}
  - component: {fileID: 114837826611652676}
  m_Layer: 16
  m_Name: Border
  m_TagString: Untagged
  m_Icon: {fileID: 0}
  m_NavMeshLayer: 0
  m_StaticEditorFlags: 0
  m_IsActive: 1
--- !u!4 &461058
Transform:
  m_ObjectHideFlags: 0
  m_CorrespondingSourceObject: {fileID: 0}
  m_PrefabInstance: {fileID: 0}
  m_PrefabAsset: {fileID: 0}
  m_GameObject: {fileID: 118646}
  m_LocalRotation: {x: 0, y: 0, z: 0, w: 1}
  m_LocalPosition: {x: 0, y: 0, z: 0}
  m_LocalScale: {x: 1, y: 1, z: 1}
  m_ConstrainProportionsScale: 0
  m_Children: []
  m_Father: {fileID: 496394}
  m_RootOrder: 6
  m_LocalEulerAnglesHint: {x: 0, y: 0, z: 0}
--- !u!33 &3372234
MeshFilter:
  m_ObjectHideFlags: 0
  m_CorrespondingSourceObject: {fileID: 0}
  m_PrefabInstance: {fileID: 0}
  m_PrefabAsset: {fileID: 0}
  m_GameObject: {fileID: 118646}
  m_Mesh: {fileID: 4300000, guid: 70d5ab47bcc3aa0439e20bd40350c05a, type: 3}
--- !u!23 &2326276
MeshRenderer:
  m_ObjectHideFlags: 0
  m_CorrespondingSourceObject: {fileID: 0}
  m_PrefabInstance: {fileID: 0}
  m_PrefabAsset: {fileID: 0}
  m_GameObject: {fileID: 118646}
  m_Enabled: 1
  m_CastShadows: 0
  m_ReceiveShadows: 0
  m_DynamicOccludee: 1
  m_StaticShadowCaster: 0
  m_MotionVectors: 1
  m_LightProbeUsage: 1
  m_ReflectionProbeUsage: 1
  m_RayTracingMode: 2
  m_RayTraceProcedural: 0
  m_RenderingLayerMask: 1
  m_RendererPriority: 0
  m_Materials:
  - {fileID: 2100000, guid: 3e92ccbfed650604686991e69902e663, type: 2}
  m_StaticBatchInfo:
    firstSubMesh: 0
    subMeshCount: 0
  m_StaticBatchRoot: {fileID: 0}
  m_ProbeAnchor: {fileID: 0}
  m_LightProbeVolumeOverride: {fileID: 0}
  m_ScaleInLightmap: 1
  m_ReceiveGI: 1
  m_PreserveUVs: 0
  m_IgnoreNormalsForChartDetection: 0
  m_ImportantGI: 0
  m_StitchLightmapSeams: 0
  m_SelectedEditorRenderState: 3
  m_MinimumChartSize: 4
  m_AutoUVMaxDistance: 0.5
  m_AutoUVMaxAngle: 89
  m_LightmapParameters: {fileID: 0}
  m_SortingLayerID: 0
  m_SortingLayer: 0
  m_SortingOrder: 0
  m_AdditionalVertexStreams: {fileID: 0}
--- !u!114 &114837826611652676
MonoBehaviour:
  m_ObjectHideFlags: 0
  m_CorrespondingSourceObject: {fileID: 0}
  m_PrefabInstance: {fileID: 0}
  m_PrefabAsset: {fileID: 0}
  m_GameObject: {fileID: 118646}
  m_Enabled: 1
  m_EditorHideFlags: 0
  m_Script: {fileID: 11500000, guid: 1aaefde5afe80784e908d27fcb05a101, type: 3}
  m_Name: 
  m_EditorClassIdentifier: 
  m_OffsetOverride: -1
--- !u!1 &131562
GameObject:
  m_ObjectHideFlags: 0
  m_CorrespondingSourceObject: {fileID: 0}
  m_PrefabInstance: {fileID: 0}
  m_PrefabAsset: {fileID: 0}
  serializedVersion: 6
  m_Component:
  - component: {fileID: 440944}
  - component: {fileID: 6560446}
  m_Layer: 16
  m_Name: Collider
  m_TagString: Untagged
  m_Icon: {fileID: 0}
  m_NavMeshLayer: 0
  m_StaticEditorFlags: 0
  m_IsActive: 1
--- !u!4 &440944
Transform:
  m_ObjectHideFlags: 0
  m_CorrespondingSourceObject: {fileID: 0}
  m_PrefabInstance: {fileID: 0}
  m_PrefabAsset: {fileID: 0}
  m_GameObject: {fileID: 131562}
  m_LocalRotation: {x: -0, y: -0, z: -0, w: 1}
  m_LocalPosition: {x: 0, y: 0, z: 0}
  m_LocalScale: {x: 1, y: 1, z: 1}
  m_ConstrainProportionsScale: 0
  m_Children: []
  m_Father: {fileID: 449684}
  m_RootOrder: 1
  m_LocalEulerAnglesHint: {x: 0, y: 0, z: 0}
--- !u!65 &6560446
BoxCollider:
  m_ObjectHideFlags: 0
  m_CorrespondingSourceObject: {fileID: 0}
  m_PrefabInstance: {fileID: 0}
  m_PrefabAsset: {fileID: 0}
  m_GameObject: {fileID: 131562}
  m_Material: {fileID: 0}
  m_IsTrigger: 0
  m_Enabled: 1
  serializedVersion: 2
  m_Size: {x: 1.4252093, y: 1.0568416, z: 0.5}
  m_Center: {x: 0.0030230284, y: -0.0060459375, z: 0}
--- !u!1 &136472
GameObject:
  m_ObjectHideFlags: 0
  m_CorrespondingSourceObject: {fileID: 0}
  m_PrefabInstance: {fileID: 0}
  m_PrefabAsset: {fileID: 0}
  serializedVersion: 6
  m_Component:
  - component: {fileID: 496394}
  m_Layer: 16
  m_Name: Mesh
  m_TagString: Untagged
  m_Icon: {fileID: 0}
  m_NavMeshLayer: 0
  m_StaticEditorFlags: 0
  m_IsActive: 1
--- !u!4 &496394
Transform:
  m_ObjectHideFlags: 0
  m_CorrespondingSourceObject: {fileID: 0}
  m_PrefabInstance: {fileID: 0}
  m_PrefabAsset: {fileID: 0}
  m_GameObject: {fileID: 136472}
  m_LocalRotation: {x: -0, y: -0, z: -0, w: 1}
  m_LocalPosition: {x: 0, y: 0, z: 0}
  m_LocalScale: {x: 1, y: 1, z: 1}
  m_ConstrainProportionsScale: 0
  m_Children:
  - {fileID: 4000011131613426}
  - {fileID: 6427502074316152088}
  - {fileID: 4181066228636318}
  - {fileID: 4000011211690986}
<<<<<<< HEAD
  - {fileID: 4834977807483944465}
=======
  - {fileID: 416416}
  - {fileID: 441618}
  - {fileID: 461058}
>>>>>>> 3940924a
  m_Father: {fileID: 449684}
  m_RootOrder: 2
  m_LocalEulerAnglesHint: {x: 0, y: 0, z: 0}
--- !u!1 &136490
GameObject:
  m_ObjectHideFlags: 0
  m_CorrespondingSourceObject: {fileID: 0}
  m_PrefabInstance: {fileID: 0}
  m_PrefabAsset: {fileID: 0}
  serializedVersion: 6
  m_Component:
  - component: {fileID: 441618}
  - component: {fileID: 6574194}
  m_Layer: 16
  m_Name: MeshCollider
  m_TagString: Untagged
  m_Icon: {fileID: 0}
  m_NavMeshLayer: 0
  m_StaticEditorFlags: 0
  m_IsActive: 1
--- !u!4 &441618
Transform:
  m_ObjectHideFlags: 0
  m_CorrespondingSourceObject: {fileID: 0}
  m_PrefabInstance: {fileID: 0}
  m_PrefabAsset: {fileID: 0}
  m_GameObject: {fileID: 136490}
  m_LocalRotation: {x: -0, y: -0, z: -0, w: 1}
  m_LocalPosition: {x: 0, y: 0, z: 0}
  m_LocalScale: {x: 1, y: 1, z: 1}
  m_ConstrainProportionsScale: 0
  m_Children: []
  m_Father: {fileID: 496394}
  m_RootOrder: 5
  m_LocalEulerAnglesHint: {x: 0, y: 0, z: 0}
--- !u!65 &6574194
BoxCollider:
  m_ObjectHideFlags: 0
  m_CorrespondingSourceObject: {fileID: 0}
  m_PrefabInstance: {fileID: 0}
  m_PrefabAsset: {fileID: 0}
  m_GameObject: {fileID: 136490}
  m_Material: {fileID: 0}
  m_IsTrigger: 0
  m_Enabled: 1
  serializedVersion: 2
  m_Size: {x: 1.3907423, y: 1.010283, z: 0.02}
  m_Center: {x: 0, y: -0.0090687275, z: 0}
--- !u!1 &160046
GameObject:
  m_ObjectHideFlags: 0
  m_CorrespondingSourceObject: {fileID: 0}
  m_PrefabInstance: {fileID: 0}
  m_PrefabAsset: {fileID: 0}
  serializedVersion: 6
  m_Component:
  - component: {fileID: 416416}
  - component: {fileID: 3365058}
  m_Layer: 0
  m_Name: HighlightMesh
  m_TagString: Untagged
  m_Icon: {fileID: 0}
  m_NavMeshLayer: 0
  m_StaticEditorFlags: 0
  m_IsActive: 1
--- !u!4 &416416
Transform:
  m_ObjectHideFlags: 0
  m_CorrespondingSourceObject: {fileID: 0}
  m_PrefabInstance: {fileID: 0}
  m_PrefabAsset: {fileID: 0}
  m_GameObject: {fileID: 160046}
  m_LocalRotation: {x: -0, y: -0, z: -0, w: 1}
  m_LocalPosition: {x: 0, y: 0, z: 0.1}
  m_LocalScale: {x: 1, y: 1, z: 0.01}
  m_ConstrainProportionsScale: 0
  m_Children: []
  m_Father: {fileID: 496394}
  m_RootOrder: 4
  m_LocalEulerAnglesHint: {x: 0, y: 0, z: 0}
--- !u!33 &3365058
MeshFilter:
  m_ObjectHideFlags: 0
  m_CorrespondingSourceObject: {fileID: 0}
  m_PrefabInstance: {fileID: 0}
  m_PrefabAsset: {fileID: 0}
  m_GameObject: {fileID: 160046}
  m_Mesh: {fileID: 4300000, guid: f74ab64bbd1dd3a4e8fc536254e3ac66, type: 3}
--- !u!1 &176644
GameObject:
  m_ObjectHideFlags: 0
  m_CorrespondingSourceObject: {fileID: 0}
  m_PrefabInstance: {fileID: 0}
  m_PrefabAsset: {fileID: 0}
  serializedVersion: 6
  m_Component:
  - component: {fileID: 449684}
  - component: {fileID: 114615327401219762}
  - component: {fileID: 11455360}
  - component: {fileID: 114809023328253228}
  m_Layer: 16
  m_Name: ExperimentalPanel
  m_TagString: Untagged
  m_Icon: {fileID: 0}
  m_NavMeshLayer: 0
  m_StaticEditorFlags: 0
  m_IsActive: 1
--- !u!4 &449684
Transform:
  m_ObjectHideFlags: 0
  m_CorrespondingSourceObject: {fileID: 0}
  m_PrefabInstance: {fileID: 0}
  m_PrefabAsset: {fileID: 0}
  m_GameObject: {fileID: 176644}
  m_LocalRotation: {x: 0, y: 0, z: 0, w: 1}
  m_LocalPosition: {x: 3, y: 3, z: 3}
  m_LocalScale: {x: 1, y: 1, z: 1}
  m_ConstrainProportionsScale: 0
  m_Children:
  - {fileID: 4000013861244948}
  - {fileID: 440944}
  - {fileID: 496394}
  m_Father: {fileID: 0}
  m_RootOrder: 0
  m_LocalEulerAnglesHint: {x: 0, y: 0, z: 0}
--- !u!114 &114615327401219762
MonoBehaviour:
  m_ObjectHideFlags: 0
  m_CorrespondingSourceObject: {fileID: 0}
  m_PrefabInstance: {fileID: 0}
  m_PrefabAsset: {fileID: 0}
  m_GameObject: {fileID: 176644}
  m_Enabled: 1
  m_EditorHideFlags: 0
  m_Script: {fileID: 11500000, guid: a7d0b1933e6839443a2050b4306ef453, type: 3}
  m_Name: 
  m_EditorClassIdentifier: 
  m_PanelType: 7
  m_Collider: {fileID: 6560446}
  m_Mesh: {fileID: 136472}
  m_Border: {fileID: 2326276}
  m_MeshCollider: {fileID: 6574194}
  m_ParticleBounds: {x: 1.2, y: 1.2, z: 0}
  m_PanelPopUpMap:
  - m_PopUpPrefab: {fileID: 197348, guid: 41a9315e35469455cbb17380475173b6, type: 3}
    m_Command: 5
  m_PanelDescription: Experimental
  m_PanelDescriptionPrefab: {fileID: 160918, guid: 3491f4f01ba6cac47b1633f36d7c6c84,
    type: 3}
  m_PanelDescriptionOffset: {x: 1.25, y: 0.8, z: 0}
  m_PanelDescriptionColor: {r: 1, g: 1, b: 1, a: 1}
  m_PanelFlairPrefab: {fileID: 0}
  m_PanelFlairOffset: {x: 0, y: 0, z: 0}
  m_DescriptionSpringK: 4
  m_DescriptionSpringDampen: 0.2
  m_DescriptionClosedAngle: -90
  m_DescriptionOpenAngle: 0
  m_DescriptionAlphaDistance: 90
  m_Decor: []
  m_GazeHighlightScaleMultiplier: 1.1
  m_BorderMeshWidth: 0.02
  m_BorderMeshAdvWidth: 0.01
  m_PanelSensitivity: 0.1
  m_ClampToBounds: 1
  m_ReticleBounds: {x: 1.3, y: 1.5, z: 0}
  m_BorderSphereHighlightRadius: 2.5
  m_PositioningSpheresBounds: {x: 1, y: 1}
  m_PositioningSphereRadius: 0.4
  m_UseGazeRotation: 1
  m_MaxGazeRotation: 20
  m_GazeActivateSpeed: 8
  m_InitialSpawnPos: {x: 5.39, y: 12, z: 3}
  m_InitialSpawnRotEulers: {x: 37.18, y: 63.12, z: 0}
  m_WandAttachAngle: 0
  m_WandAttachYOffset: 1.6
  m_WandAttachHalfHeight: 0.8
  m_BeginFixed: 1
  m_CanBeFixedToWand: 1
  m_CanBeDetachedFromWand: 1
  m_PopUpGazeDuration: 0.2
  m_PromoBorders: []
--- !u!114 &11455360
MonoBehaviour:
  m_ObjectHideFlags: 0
  m_CorrespondingSourceObject: {fileID: 0}
  m_PrefabInstance: {fileID: 0}
  m_PrefabAsset: {fileID: 0}
  m_GameObject: {fileID: 176644}
  m_Enabled: 0
  m_EditorHideFlags: 0
  m_Script: {fileID: 11500000, guid: 6311d8a25dba6a443be8afe87803c545, type: 3}
  m_Name: 
  m_EditorClassIdentifier: 
  m_ShowDuration: 0.25
  m_GrabDistance: 1.4
  m_CollisionRadius: 1.2
  m_previousCanvas: {fileID: 0}
  m_AllowTwoHandGrab: 0
  m_DestroyOnHide: 0
  m_AllowHideWithToss: 1
  m_DisableDrift: 0
  m_RecordMovements: 0
  m_AllowSnapping: 0
  m_SnapDisabledDelay: 0.2
  m_AllowPinning: 0
  m_AllowDormancy: 1
  m_TossDuration: 0
  m_TintableMeshes:
  - {fileID: 2326276}
  m_SpawnPlacementOffset: {x: 3.5, y: 0, z: 1.5}
  m_IntroAnimSpinAmount: 360
  m_BoxCollider: {fileID: 6560446}
  m_Mesh: {fileID: 0}
  m_HighlightMeshXfs:
  - {fileID: 416416}
  m_ValidSnapRotationStickyAngle: 0
  m_SnapGhostMaterial: {fileID: 0}
  m_Border: {fileID: 0}
  m_GrabFixedMaxFacingAngle: 70
--- !u!114 &114809023328253228
MonoBehaviour:
  m_ObjectHideFlags: 0
  m_CorrespondingSourceObject: {fileID: 0}
  m_PrefabInstance: {fileID: 0}
  m_PrefabAsset: {fileID: 0}
  m_GameObject: {fileID: 176644}
  m_Enabled: 1
  m_EditorHideFlags: 0
  m_Script: {fileID: 11500000, guid: 739d5b1996234d64992a2ae60c3723e9, type: 3}
  m_Name: 
  m_EditorClassIdentifier: 
--- !u!1 &1000011191266138
GameObject:
  m_ObjectHideFlags: 0
  m_CorrespondingSourceObject: {fileID: 0}
  m_PrefabInstance: {fileID: 0}
  m_PrefabAsset: {fileID: 0}
  serializedVersion: 6
  m_Component:
  - component: {fileID: 4000011211690986}
  - component: {fileID: 33000010328447642}
  - component: {fileID: 23000013606885410}
  - component: {fileID: 65000011932698474}
  - component: {fileID: 114000010542946248}
  m_Layer: 16
  m_Name: PanelButton_EnableProfiling
  m_TagString: Untagged
  m_Icon: {fileID: 0}
  m_NavMeshLayer: 0
  m_StaticEditorFlags: 0
  m_IsActive: 1
--- !u!4 &4000011211690986
Transform:
  m_ObjectHideFlags: 0
  m_CorrespondingSourceObject: {fileID: 0}
  m_PrefabInstance: {fileID: 0}
  m_PrefabAsset: {fileID: 0}
  m_GameObject: {fileID: 1000011191266138}
  m_LocalRotation: {x: -0, y: -0, z: -0, w: 1}
  m_LocalPosition: {x: 0, y: -0.21700001, z: 0.05}
  m_LocalScale: {x: 0.35, y: 0.35, z: 0.35}
  m_ConstrainProportionsScale: 0
  m_Children: []
  m_Father: {fileID: 496394}
  m_RootOrder: 3
  m_LocalEulerAnglesHint: {x: 0, y: 0, z: 0}
--- !u!33 &33000010328447642
MeshFilter:
  m_ObjectHideFlags: 0
  m_CorrespondingSourceObject: {fileID: 0}
  m_PrefabInstance: {fileID: 0}
  m_PrefabAsset: {fileID: 0}
  m_GameObject: {fileID: 1000011191266138}
  m_Mesh: {fileID: 4300000, guid: 5501f437160666942ae970f3648fbeb8, type: 3}
--- !u!23 &23000013606885410
MeshRenderer:
  m_ObjectHideFlags: 0
  m_CorrespondingSourceObject: {fileID: 0}
  m_PrefabInstance: {fileID: 0}
  m_PrefabAsset: {fileID: 0}
  m_GameObject: {fileID: 1000011191266138}
  m_Enabled: 1
  m_CastShadows: 0
  m_ReceiveShadows: 0
  m_DynamicOccludee: 1
  m_StaticShadowCaster: 0
  m_MotionVectors: 1
  m_LightProbeUsage: 1
  m_ReflectionProbeUsage: 1
  m_RayTracingMode: 2
  m_RayTraceProcedural: 0
  m_RenderingLayerMask: 1
  m_RendererPriority: 0
  m_Materials:
  - {fileID: 2100000, guid: 40d29de2bdc11f04dbfa25059165916e, type: 2}
  m_StaticBatchInfo:
    firstSubMesh: 0
    subMeshCount: 0
  m_StaticBatchRoot: {fileID: 0}
  m_ProbeAnchor: {fileID: 0}
  m_LightProbeVolumeOverride: {fileID: 0}
  m_ScaleInLightmap: 1
  m_ReceiveGI: 1
  m_PreserveUVs: 0
  m_IgnoreNormalsForChartDetection: 0
  m_ImportantGI: 0
  m_StitchLightmapSeams: 0
  m_SelectedEditorRenderState: 3
  m_MinimumChartSize: 4
  m_AutoUVMaxDistance: 0.5
  m_AutoUVMaxAngle: 89
  m_LightmapParameters: {fileID: 0}
  m_SortingLayerID: 0
  m_SortingLayer: 0
  m_SortingOrder: 0
  m_AdditionalVertexStreams: {fileID: 0}
--- !u!65 &65000011932698474
BoxCollider:
  m_ObjectHideFlags: 0
  m_CorrespondingSourceObject: {fileID: 0}
  m_PrefabInstance: {fileID: 0}
  m_PrefabAsset: {fileID: 0}
  m_GameObject: {fileID: 1000011191266138}
  m_Material: {fileID: 0}
  m_IsTrigger: 0
  m_Enabled: 1
  serializedVersion: 2
  m_Size: {x: 1, y: 1, z: 0.1}
  m_Center: {x: -0.000000074505806, y: 0.000000022351742, z: 0}
--- !u!114 &114000010542946248
MonoBehaviour:
  m_ObjectHideFlags: 0
  m_CorrespondingSourceObject: {fileID: 0}
  m_PrefabInstance: {fileID: 0}
  m_PrefabAsset: {fileID: 0}
  m_GameObject: {fileID: 1000011191266138}
  m_Enabled: 1
  m_EditorHideFlags: 0
  m_Script: {fileID: 11500000, guid: 6c6859eec74651247968d56b594ac313, type: 3}
  m_Name: 
  m_EditorClassIdentifier: 
  m_DescriptionType: 0
  m_DescriptionYOffset: 0
  m_DescriptionText: Turn on profile logging
  m_DescriptionTextExtra: Enable Profiling
  m_DescriptionActivateSpeed: 12
  m_DescriptionZScale: 1
  m_ButtonTexture: {fileID: 2800000, guid: 8fe3d1d450fbf524c903f7548325db74, type: 3}
  m_AtlasTexture: 1
  m_ToggleButton: 1
  m_LongPressReleaseButton: 0
  m_ButtonHasPressedAudio: 1
  m_ZAdjustHover: -0.02
  m_ZAdjustClick: 0.05
  m_HoverScale: 1.1
  m_HoverBoxColliderGrow: 0.2
  m_AddOverlay: 0
  m_Command: 62
  m_CommandParam: -1
  m_CommandParam2: -1
  m_RequiresPopup: 0
  m_CenterPopupOnButton: 0
  m_PopupOffset: {x: 0, y: 0, z: 0}
  m_PopupText: 
  m_ToggleOnDescription: 
  m_ToggleOnTexture: {fileID: 0}
  m_AllowUnavailable: 1
  m_LinkedUIObject: {fileID: 0}
--- !u!1 &1000013109740914
GameObject:
  m_ObjectHideFlags: 0
  m_CorrespondingSourceObject: {fileID: 0}
  m_PrefabInstance: {fileID: 0}
  m_PrefabAsset: {fileID: 0}
  serializedVersion: 6
  m_Component:
  - component: {fileID: 4000011131613426}
  - component: {fileID: 33000010932372280}
  - component: {fileID: 23000011255255094}
  - component: {fileID: 65000013007103918}
  - component: {fileID: 114000012326419678}
  m_Layer: 16
  m_Name: PanelButton_Drafting
  m_TagString: Untagged
  m_Icon: {fileID: 0}
  m_NavMeshLayer: 0
  m_StaticEditorFlags: 0
  m_IsActive: 1
--- !u!4 &4000011131613426
Transform:
  m_ObjectHideFlags: 0
  m_CorrespondingSourceObject: {fileID: 0}
  m_PrefabInstance: {fileID: 0}
  m_PrefabAsset: {fileID: 0}
  m_GameObject: {fileID: 1000013109740914}
  m_LocalRotation: {x: -0, y: -0, z: -0, w: 1}
  m_LocalPosition: {x: -0.425, y: 0.208, z: 0.05}
  m_LocalScale: {x: 0.35, y: 0.35, z: 0.35}
  m_ConstrainProportionsScale: 0
  m_Children: []
  m_Father: {fileID: 496394}
  m_RootOrder: 0
  m_LocalEulerAnglesHint: {x: 0, y: 0, z: 0}
--- !u!33 &33000010932372280
MeshFilter:
  m_ObjectHideFlags: 0
  m_CorrespondingSourceObject: {fileID: 0}
  m_PrefabInstance: {fileID: 0}
  m_PrefabAsset: {fileID: 0}
  m_GameObject: {fileID: 1000013109740914}
  m_Mesh: {fileID: 4300000, guid: 5501f437160666942ae970f3648fbeb8, type: 3}
--- !u!23 &23000011255255094
MeshRenderer:
  m_ObjectHideFlags: 0
  m_CorrespondingSourceObject: {fileID: 0}
  m_PrefabInstance: {fileID: 0}
  m_PrefabAsset: {fileID: 0}
  m_GameObject: {fileID: 1000013109740914}
  m_Enabled: 1
  m_CastShadows: 0
  m_ReceiveShadows: 0
  m_DynamicOccludee: 1
  m_StaticShadowCaster: 0
  m_MotionVectors: 1
  m_LightProbeUsage: 1
  m_ReflectionProbeUsage: 1
  m_RayTracingMode: 2
  m_RayTraceProcedural: 0
  m_RenderingLayerMask: 1
  m_RendererPriority: 0
  m_Materials:
  - {fileID: 2100000, guid: 40d29de2bdc11f04dbfa25059165916e, type: 2}
  m_StaticBatchInfo:
    firstSubMesh: 0
    subMeshCount: 0
  m_StaticBatchRoot: {fileID: 0}
  m_ProbeAnchor: {fileID: 0}
  m_LightProbeVolumeOverride: {fileID: 0}
  m_ScaleInLightmap: 1
  m_ReceiveGI: 1
  m_PreserveUVs: 0
  m_IgnoreNormalsForChartDetection: 0
  m_ImportantGI: 0
  m_StitchLightmapSeams: 0
  m_SelectedEditorRenderState: 3
  m_MinimumChartSize: 4
  m_AutoUVMaxDistance: 0.5
  m_AutoUVMaxAngle: 89
  m_LightmapParameters: {fileID: 0}
  m_SortingLayerID: 0
  m_SortingLayer: 0
  m_SortingOrder: 0
  m_AdditionalVertexStreams: {fileID: 0}
--- !u!65 &65000013007103918
BoxCollider:
  m_ObjectHideFlags: 0
  m_CorrespondingSourceObject: {fileID: 0}
  m_PrefabInstance: {fileID: 0}
  m_PrefabAsset: {fileID: 0}
  m_GameObject: {fileID: 1000013109740914}
  m_Material: {fileID: 0}
  m_IsTrigger: 0
  m_Enabled: 1
  serializedVersion: 2
  m_Size: {x: 1, y: 1, z: 0.1}
  m_Center: {x: -0.000000074505806, y: 0.000000022351742, z: 0}
--- !u!114 &114000012326419678
MonoBehaviour:
  m_ObjectHideFlags: 0
  m_CorrespondingSourceObject: {fileID: 0}
  m_PrefabInstance: {fileID: 0}
  m_PrefabAsset: {fileID: 0}
  m_GameObject: {fileID: 1000013109740914}
  m_Enabled: 1
  m_EditorHideFlags: 0
  m_Script: {fileID: 11500000, guid: 943fba418b3347340bc4b20dfc353b17, type: 3}
  m_Name: 
  m_EditorClassIdentifier: 
  m_DescriptionType: 0
  m_DescriptionYOffset: 0
  m_DescriptionText: Drafting Lines
  m_DescriptionTextExtra: 
  m_DescriptionActivateSpeed: 12
  m_DescriptionZScale: 1
  m_ButtonTexture: {fileID: 0}
  m_AtlasTexture: 0
  m_ToggleButton: 0
  m_LongPressReleaseButton: 0
  m_ButtonHasPressedAudio: 1
  m_ZAdjustHover: -0.02
  m_ZAdjustClick: 0.05
  m_HoverScale: 1.1
  m_HoverBoxColliderGrow: 0.2
  m_AddOverlay: 0
  m_ShowRotation: 1
  m_RotationSpeedMultiplier: 14.3
  m_Command: 28
  m_Options:
  - m_Description: Visible
    m_Texture: {fileID: 2800000, guid: b3961aaf98d6a2d418267b50a97dc1f3, type: 3}
  - m_Description: Transparent
    m_Texture: {fileID: 2800000, guid: 30958851ea89a7c46bdb214571b82882, type: 3}
  - m_Description: Hidden
    m_Texture: {fileID: 2800000, guid: ff3938a5f23ea46409dd9389f1a1cd97, type: 3}
  DisplayTextLabel: 0
  DisplayIcon: 1
--- !u!1 &1000013585526572
GameObject:
  m_ObjectHideFlags: 0
  m_CorrespondingSourceObject: {fileID: 0}
  m_PrefabInstance: {fileID: 0}
  m_PrefabAsset: {fileID: 0}
  serializedVersion: 6
  m_Component:
  - component: {fileID: 4000013861244948}
  - component: {fileID: 33000012312010046}
  - component: {fileID: 23000011599970562}
  m_Layer: 16
  m_Name: _Bounds(inactive)
  m_TagString: Untagged
  m_Icon: {fileID: 0}
  m_NavMeshLayer: 0
  m_StaticEditorFlags: 0
  m_IsActive: 0
--- !u!4 &4000013861244948
Transform:
  m_ObjectHideFlags: 0
  m_CorrespondingSourceObject: {fileID: 0}
  m_PrefabInstance: {fileID: 0}
  m_PrefabAsset: {fileID: 0}
  m_GameObject: {fileID: 1000013585526572}
  m_LocalRotation: {x: 0, y: 0, z: 0, w: 1}
  m_LocalPosition: {x: 0, y: 0, z: 0}
  m_LocalScale: {x: 1.4061002, y: 1.01, z: 1.4}
  m_ConstrainProportionsScale: 0
  m_Children: []
  m_Father: {fileID: 449684}
  m_RootOrder: 0
  m_LocalEulerAnglesHint: {x: 0, y: 0, z: 0}
--- !u!33 &33000012312010046
MeshFilter:
  m_ObjectHideFlags: 0
  m_CorrespondingSourceObject: {fileID: 0}
  m_PrefabInstance: {fileID: 0}
  m_PrefabAsset: {fileID: 0}
  m_GameObject: {fileID: 1000013585526572}
  m_Mesh: {fileID: 10210, guid: 0000000000000000e000000000000000, type: 0}
--- !u!23 &23000011599970562
MeshRenderer:
  m_ObjectHideFlags: 0
  m_CorrespondingSourceObject: {fileID: 0}
  m_PrefabInstance: {fileID: 0}
  m_PrefabAsset: {fileID: 0}
  m_GameObject: {fileID: 1000013585526572}
  m_Enabled: 1
  m_CastShadows: 0
  m_ReceiveShadows: 0
  m_DynamicOccludee: 1
  m_StaticShadowCaster: 0
  m_MotionVectors: 0
  m_LightProbeUsage: 1
  m_ReflectionProbeUsage: 1
  m_RayTracingMode: 2
  m_RayTraceProcedural: 0
  m_RenderingLayerMask: 1
  m_RendererPriority: 0
  m_Materials:
  - {fileID: 10303, guid: 0000000000000000f000000000000000, type: 0}
  m_StaticBatchInfo:
    firstSubMesh: 0
    subMeshCount: 0
  m_StaticBatchRoot: {fileID: 0}
  m_ProbeAnchor: {fileID: 0}
  m_LightProbeVolumeOverride: {fileID: 0}
  m_ScaleInLightmap: 1
  m_ReceiveGI: 1
  m_PreserveUVs: 1
  m_IgnoreNormalsForChartDetection: 0
  m_ImportantGI: 0
  m_StitchLightmapSeams: 0
  m_SelectedEditorRenderState: 3
  m_MinimumChartSize: 4
  m_AutoUVMaxDistance: 0.5
  m_AutoUVMaxAngle: 89
  m_LightmapParameters: {fileID: 0}
  m_SortingLayerID: 0
  m_SortingLayer: 0
  m_SortingOrder: 0
<<<<<<< HEAD
  m_RayTracingMode: 2
  m_ReceiveGI: 1
=======
  m_AdditionalVertexStreams: {fileID: 0}
>>>>>>> 3940924a
--- !u!1 &1593321152206178
GameObject:
  m_ObjectHideFlags: 0
  m_CorrespondingSourceObject: {fileID: 0}
  m_PrefabInstance: {fileID: 0}
  m_PrefabAsset: {fileID: 0}
  serializedVersion: 6
  m_Component:
  - component: {fileID: 4181066228636318}
  - component: {fileID: 33358476084434244}
  - component: {fileID: 23097711877762004}
  - component: {fileID: 65421178622396092}
  - component: {fileID: 114207833757174032}
  m_Layer: 16
  m_Name: PanelButton_SaveModel
  m_TagString: Untagged
  m_Icon: {fileID: 0}
  m_NavMeshLayer: 0
  m_StaticEditorFlags: 0
  m_IsActive: 1
--- !u!4 &4181066228636318
Transform:
  m_ObjectHideFlags: 0
  m_CorrespondingSourceObject: {fileID: 0}
  m_PrefabInstance: {fileID: 0}
  m_PrefabAsset: {fileID: 0}
  m_GameObject: {fileID: 1593321152206178}
  m_LocalRotation: {x: -0, y: -0, z: -0, w: 1}
  m_LocalPosition: {x: 0.425, y: 0.208, z: 0.05}
  m_LocalScale: {x: 0.35, y: 0.35, z: 0.35}
  m_ConstrainProportionsScale: 0
  m_Children: []
  m_Father: {fileID: 496394}
  m_RootOrder: 2
  m_LocalEulerAnglesHint: {x: 0, y: 0, z: 0}
--- !u!33 &33358476084434244
MeshFilter:
  m_ObjectHideFlags: 0
  m_CorrespondingSourceObject: {fileID: 0}
  m_PrefabInstance: {fileID: 0}
  m_PrefabAsset: {fileID: 0}
  m_GameObject: {fileID: 1593321152206178}
  m_Mesh: {fileID: 4300000, guid: 5501f437160666942ae970f3648fbeb8, type: 3}
--- !u!23 &23097711877762004
MeshRenderer:
  m_ObjectHideFlags: 0
  m_CorrespondingSourceObject: {fileID: 0}
  m_PrefabInstance: {fileID: 0}
  m_PrefabAsset: {fileID: 0}
  m_GameObject: {fileID: 1593321152206178}
  m_Enabled: 1
  m_CastShadows: 0
  m_ReceiveShadows: 0
  m_DynamicOccludee: 1
  m_StaticShadowCaster: 0
  m_MotionVectors: 1
  m_LightProbeUsage: 1
  m_ReflectionProbeUsage: 1
  m_RayTracingMode: 2
  m_RayTraceProcedural: 0
  m_RenderingLayerMask: 1
  m_RendererPriority: 0
  m_Materials:
  - {fileID: 2100000, guid: 40d29de2bdc11f04dbfa25059165916e, type: 2}
  m_StaticBatchInfo:
    firstSubMesh: 0
    subMeshCount: 0
  m_StaticBatchRoot: {fileID: 0}
  m_ProbeAnchor: {fileID: 0}
  m_LightProbeVolumeOverride: {fileID: 0}
  m_ScaleInLightmap: 1
  m_ReceiveGI: 1
  m_PreserveUVs: 0
  m_IgnoreNormalsForChartDetection: 0
  m_ImportantGI: 0
  m_StitchLightmapSeams: 0
  m_SelectedEditorRenderState: 3
  m_MinimumChartSize: 4
  m_AutoUVMaxDistance: 0.5
  m_AutoUVMaxAngle: 89
  m_LightmapParameters: {fileID: 0}
  m_SortingLayerID: 0
  m_SortingLayer: 0
  m_SortingOrder: 0
  m_AdditionalVertexStreams: {fileID: 0}
--- !u!65 &65421178622396092
BoxCollider:
  m_ObjectHideFlags: 0
  m_CorrespondingSourceObject: {fileID: 0}
  m_PrefabInstance: {fileID: 0}
  m_PrefabAsset: {fileID: 0}
  m_GameObject: {fileID: 1593321152206178}
  m_Material: {fileID: 0}
  m_IsTrigger: 0
  m_Enabled: 1
  serializedVersion: 2
  m_Size: {x: 1, y: 1, z: 0.1}
  m_Center: {x: -0.000000074505806, y: 0.000000022351742, z: 0}
--- !u!114 &114207833757174032
MonoBehaviour:
  m_ObjectHideFlags: 0
  m_CorrespondingSourceObject: {fileID: 0}
  m_PrefabInstance: {fileID: 0}
  m_PrefabAsset: {fileID: 0}
  m_GameObject: {fileID: 1593321152206178}
  m_Enabled: 1
  m_EditorHideFlags: 0
  m_Script: {fileID: 11500000, guid: 6c6859eec74651247968d56b594ac313, type: 3}
  m_Name: 
  m_EditorClassIdentifier: 
  m_DescriptionType: 0
  m_DescriptionYOffset: 0
  m_DescriptionText: Save selected strokes to model catalog
  m_DescriptionTextExtra: Save Model
  m_DescriptionActivateSpeed: 12
  m_DescriptionZScale: 1
  m_ButtonTexture: {fileID: 2800000, guid: b7fb5e24817634c4eb185b6d24afa87c, type: 3}
  m_AtlasTexture: 1
  m_ToggleButton: 0
  m_LongPressReleaseButton: 0
  m_ButtonHasPressedAudio: 1
  m_ZAdjustHover: -0.02
  m_ZAdjustClick: 0.05
  m_HoverScale: 1.1
  m_HoverBoxColliderGrow: 0.2
  m_AddOverlay: 0
  m_Command: 56
  m_CommandParam: -1
  m_CommandParam2: -1
  m_RequiresPopup: 0
  m_CenterPopupOnButton: 0
  m_PopupOffset: {x: 0, y: 0, z: 0}
  m_PopupText: 
  m_ToggleOnDescription: 
  m_ToggleOnTexture: {fileID: 0}
  m_AllowUnavailable: 1
  m_LinkedUIObject: {fileID: 0}
--- !u!1 &1832257600854767092
GameObject:
  m_ObjectHideFlags: 0
  m_CorrespondingSourceObject: {fileID: 0}
  m_PrefabInstance: {fileID: 0}
  m_PrefabAsset: {fileID: 0}
  serializedVersion: 6
  m_Component:
  - component: {fileID: 4834977807483944465}
  - component: {fileID: 396727598681012855}
  - component: {fileID: 3367611564047765904}
  - component: {fileID: 482722309056156098}
  - component: {fileID: 4774977449097277609}
  m_Layer: 16
  m_Name: PanelButton_EditBrush
  m_TagString: Untagged
  m_Icon: {fileID: 0}
  m_NavMeshLayer: 0
  m_StaticEditorFlags: 0
  m_IsActive: 1
--- !u!4 &4834977807483944465
Transform:
  m_ObjectHideFlags: 0
  m_CorrespondingSourceObject: {fileID: 0}
  m_PrefabInstance: {fileID: 0}
  m_PrefabAsset: {fileID: 0}
  m_GameObject: {fileID: 1832257600854767092}
  m_LocalRotation: {x: -0, y: -0, z: -0, w: 1}
  m_LocalPosition: {x: 0, y: -0.41, z: 0.05}
  m_LocalScale: {x: 0.35, y: 0.35, z: 0.35}
  m_Children: []
  m_Father: {fileID: 496394}
  m_RootOrder: 8
  m_LocalEulerAnglesHint: {x: 0, y: 0, z: 0}
--- !u!33 &396727598681012855
MeshFilter:
  m_ObjectHideFlags: 0
  m_CorrespondingSourceObject: {fileID: 0}
  m_PrefabInstance: {fileID: 0}
  m_PrefabAsset: {fileID: 0}
  m_GameObject: {fileID: 1832257600854767092}
  m_Mesh: {fileID: 4300000, guid: 5501f437160666942ae970f3648fbeb8, type: 3}
--- !u!23 &3367611564047765904
MeshRenderer:
  m_ObjectHideFlags: 0
  m_CorrespondingSourceObject: {fileID: 0}
  m_PrefabInstance: {fileID: 0}
  m_PrefabAsset: {fileID: 0}
  m_GameObject: {fileID: 1832257600854767092}
  m_Enabled: 1
  m_CastShadows: 0
  m_ReceiveShadows: 0
  m_DynamicOccludee: 1
  m_MotionVectors: 1
  m_LightProbeUsage: 1
  m_ReflectionProbeUsage: 1
  m_RayTracingMode: 2
  m_RenderingLayerMask: 1
  m_RendererPriority: 0
  m_Materials:
  - {fileID: 2100000, guid: 40d29de2bdc11f04dbfa25059165916e, type: 2}
  m_StaticBatchInfo:
    firstSubMesh: 0
    subMeshCount: 0
  m_StaticBatchRoot: {fileID: 0}
  m_ProbeAnchor: {fileID: 0}
  m_LightProbeVolumeOverride: {fileID: 0}
  m_ScaleInLightmap: 1
  m_ReceiveGI: 1
  m_PreserveUVs: 0
  m_IgnoreNormalsForChartDetection: 0
  m_ImportantGI: 0
  m_StitchLightmapSeams: 0
  m_SelectedEditorRenderState: 3
  m_MinimumChartSize: 4
  m_AutoUVMaxDistance: 0.5
  m_AutoUVMaxAngle: 89
  m_LightmapParameters: {fileID: 0}
  m_SortingLayerID: 0
  m_SortingLayer: 0
  m_SortingOrder: 0
--- !u!65 &482722309056156098
BoxCollider:
  m_ObjectHideFlags: 0
  m_CorrespondingSourceObject: {fileID: 0}
  m_PrefabInstance: {fileID: 0}
  m_PrefabAsset: {fileID: 0}
  m_GameObject: {fileID: 1832257600854767092}
  m_Material: {fileID: 0}
  m_IsTrigger: 0
  m_Enabled: 1
  serializedVersion: 2
  m_Size: {x: 1, y: 1, z: 0.1}
  m_Center: {x: -0.000000074505806, y: 0.000000022351742, z: 0}
--- !u!114 &4774977449097277609
MonoBehaviour:
  m_ObjectHideFlags: 0
  m_CorrespondingSourceObject: {fileID: 0}
  m_PrefabInstance: {fileID: 0}
  m_PrefabAsset: {fileID: 0}
  m_GameObject: {fileID: 1832257600854767092}
  m_Enabled: 1
  m_EditorHideFlags: 0
  m_Script: {fileID: 11500000, guid: 03222d9718beeb748bf9e9be379fea39, type: 3}
  m_Name: 
  m_EditorClassIdentifier: 
  m_DescriptionType: 0
  m_DescriptionYOffset: 0
  m_DescriptionText: Edit Brush
  m_DescriptionTextExtra: 
  m_DescriptionActivateSpeed: 12
  m_DescriptionZScale: 1
  m_ButtonTexture: {fileID: 2800000, guid: 5e29d73b48580ad4e98b76833dbcc4e4, type: 3}
  m_AtlasTexture: 1
  m_ToggleButton: 1
  m_LongPressReleaseButton: 0
  m_ButtonHasPressedAudio: 1
  m_ZAdjustHover: -0.02
  m_ZAdjustClick: 0.05
  m_HoverScale: 1.1
  m_HoverBoxColliderGrow: 0.2
  m_AddOverlay: 0
  m_Type: 9000
  m_AlwaysSpawn: 0
--- !u!1 &5591636336640369085
GameObject:
  m_ObjectHideFlags: 0
  m_CorrespondingSourceObject: {fileID: 0}
  m_PrefabInstance: {fileID: 0}
  m_PrefabAsset: {fileID: 0}
  serializedVersion: 6
  m_Component:
  - component: {fileID: 6427502074316152088}
  - component: {fileID: 788299889629676088}
  - component: {fileID: 8084318317654613038}
  - component: {fileID: 7518405988336528345}
  - component: {fileID: 8762249120066186711}
  m_Layer: 16
  m_Name: PanelButton_Mirror
  m_TagString: Untagged
  m_Icon: {fileID: 0}
  m_NavMeshLayer: 0
  m_StaticEditorFlags: 0
  m_IsActive: 1
--- !u!4 &6427502074316152088
Transform:
  m_ObjectHideFlags: 0
  m_CorrespondingSourceObject: {fileID: 0}
  m_PrefabInstance: {fileID: 0}
  m_PrefabAsset: {fileID: 0}
  m_GameObject: {fileID: 5591636336640369085}
  m_LocalRotation: {x: -0, y: -0, z: -0, w: 1}
  m_LocalPosition: {x: 0, y: 0.208, z: 0.05}
  m_LocalScale: {x: 0.35, y: 0.35, z: 0.35}
  m_ConstrainProportionsScale: 0
  m_Children: []
  m_Father: {fileID: 496394}
  m_RootOrder: 1
  m_LocalEulerAnglesHint: {x: 0, y: 0, z: 0}
--- !u!33 &788299889629676088
MeshFilter:
  m_ObjectHideFlags: 0
  m_CorrespondingSourceObject: {fileID: 0}
  m_PrefabInstance: {fileID: 0}
  m_PrefabAsset: {fileID: 0}
  m_GameObject: {fileID: 5591636336640369085}
  m_Mesh: {fileID: 4300000, guid: 5501f437160666942ae970f3648fbeb8, type: 3}
--- !u!23 &8084318317654613038
MeshRenderer:
  m_ObjectHideFlags: 0
  m_CorrespondingSourceObject: {fileID: 0}
  m_PrefabInstance: {fileID: 0}
  m_PrefabAsset: {fileID: 0}
  m_GameObject: {fileID: 5591636336640369085}
  m_Enabled: 1
  m_CastShadows: 0
  m_ReceiveShadows: 0
  m_DynamicOccludee: 1
  m_StaticShadowCaster: 0
  m_MotionVectors: 1
  m_LightProbeUsage: 1
  m_ReflectionProbeUsage: 1
  m_RayTracingMode: 2
  m_RayTraceProcedural: 0
  m_RenderingLayerMask: 1
  m_RendererPriority: 0
  m_Materials:
  - {fileID: 2100000, guid: 40d29de2bdc11f04dbfa25059165916e, type: 2}
  m_StaticBatchInfo:
    firstSubMesh: 0
    subMeshCount: 0
  m_StaticBatchRoot: {fileID: 0}
  m_ProbeAnchor: {fileID: 0}
  m_LightProbeVolumeOverride: {fileID: 0}
  m_ScaleInLightmap: 1
  m_ReceiveGI: 1
  m_PreserveUVs: 0
  m_IgnoreNormalsForChartDetection: 0
  m_ImportantGI: 0
  m_StitchLightmapSeams: 0
  m_SelectedEditorRenderState: 3
  m_MinimumChartSize: 4
  m_AutoUVMaxDistance: 0.5
  m_AutoUVMaxAngle: 89
  m_LightmapParameters: {fileID: 0}
  m_SortingLayerID: 0
  m_SortingLayer: 0
  m_SortingOrder: 0
  m_AdditionalVertexStreams: {fileID: 0}
--- !u!65 &7518405988336528345
BoxCollider:
  m_ObjectHideFlags: 0
  m_CorrespondingSourceObject: {fileID: 0}
  m_PrefabInstance: {fileID: 0}
  m_PrefabAsset: {fileID: 0}
  m_GameObject: {fileID: 5591636336640369085}
  m_Material: {fileID: 0}
  m_IsTrigger: 0
  m_Enabled: 1
  serializedVersion: 2
  m_Size: {x: 1, y: 1, z: 0.1}
  m_Center: {x: -0.000000074505806, y: 0.000000022351742, z: 0}
--- !u!114 &8762249120066186711
MonoBehaviour:
  m_ObjectHideFlags: 0
  m_CorrespondingSourceObject: {fileID: 0}
  m_PrefabInstance: {fileID: 0}
  m_PrefabAsset: {fileID: 0}
  m_GameObject: {fileID: 5591636336640369085}
  m_Enabled: 1
  m_EditorHideFlags: 0
  m_Script: {fileID: 11500000, guid: 6c6859eec74651247968d56b594ac313, type: 3}
  m_Name: 
  m_EditorClassIdentifier: 
  m_DescriptionType: 0
  m_DescriptionYOffset: 0
  m_DescriptionText: Double Mirror
  m_DescriptionTextExtra: 
  m_DescriptionActivateSpeed: 12
  m_DescriptionZScale: 1
  m_ButtonTexture: {fileID: 2800000, guid: ae726261e9135b949960e30cad75ad98, type: 3}
  m_AtlasTexture: 1
  m_ToggleButton: 1
  m_LongPressReleaseButton: 0
  m_ButtonHasPressedAudio: 1
  m_ZAdjustHover: -0.02
  m_ZAdjustClick: 0.05
  m_HoverScale: 1.1
  m_HoverBoxColliderGrow: 0.2
  m_AddOverlay: 0
  m_Command: 15
  m_CommandParam: -1
  m_CommandParam2: -1
  m_RequiresPopup: 0
  m_CenterPopupOnButton: 0
  m_PopupOffset: {x: 0, y: 0, z: 0}
  m_PopupText: 
  m_ToggleOnDescription: 
  m_ToggleOnTexture: {fileID: 0}
  m_AllowUnavailable: 0
  m_LinkedUIObject: {fileID: 0}
--- !u!114 &114000014220451482
MonoBehaviour:
  m_ObjectHideFlags: 0
  m_CorrespondingSourceObject: {fileID: 0}
  m_PrefabInstance: {fileID: 0}
  m_PrefabAsset: {fileID: 0}
  m_GameObject: {fileID: 0}
  m_Enabled: 1
  m_EditorHideFlags: 0
  m_Script: {fileID: 11500000, guid: 943fba418b3347340bc4b20dfc353b17, type: 3}
  m_Name: 
  m_EditorClassIdentifier: 
  m_DescriptionType: 0
  m_DescriptionYOffset: 0
  m_DescriptionText: 
  m_DescriptionTextExtra: 
  m_DescriptionActivateSpeed: 12
  m_DescriptionZScale: 1
  m_ButtonTexture: {fileID: 0}
  m_AtlasTexture: 1
  m_ToggleButton: 0
  m_LongPressReleaseButton: 0
  m_ButtonHasPressedAudio: 1
  m_ZAdjustHover: -0.02
  m_ZAdjustClick: 0.05
  m_HoverScale: 1.1
  m_HoverBoxColliderGrow: 0.2
  m_AddOverlay: 0
  m_ShowRotation: 1
  m_RotationSpeedMultiplier: 14.3
  m_Command: 0
  m_Options:
  - m_Description: Shown
    m_Texture: {fileID: 2800000, guid: b3961aaf98d6a2d418267b50a97dc1f3, type: 3}
  - m_Description: Transparent
    m_Texture: {fileID: 2800000, guid: 30958851ea89a7c46bdb214571b82882, type: 3}
  - m_Description: Hidden
    m_Texture: {fileID: 2800000, guid: ff3938a5f23ea46409dd9389f1a1cd97, type: 3}
  DisplayTextLabel: 0
  DisplayIcon: 1<|MERGE_RESOLUTION|>--- conflicted
+++ resolved
@@ -170,17 +170,14 @@
   m_LocalScale: {x: 1, y: 1, z: 1}
   m_ConstrainProportionsScale: 0
   m_Children:
+  - {fileID: 441618}
+  - {fileID: 461058}
+  - {fileID: 416416}
   - {fileID: 4000011131613426}
   - {fileID: 6427502074316152088}
   - {fileID: 4181066228636318}
   - {fileID: 4000011211690986}
-<<<<<<< HEAD
   - {fileID: 4834977807483944465}
-=======
-  - {fileID: 416416}
-  - {fileID: 441618}
-  - {fileID: 461058}
->>>>>>> 3940924a
   m_Father: {fileID: 449684}
   m_RootOrder: 2
   m_LocalEulerAnglesHint: {x: 0, y: 0, z: 0}
@@ -769,12 +766,7 @@
   m_SortingLayerID: 0
   m_SortingLayer: 0
   m_SortingOrder: 0
-<<<<<<< HEAD
-  m_RayTracingMode: 2
-  m_ReceiveGI: 1
-=======
   m_AdditionalVertexStreams: {fileID: 0}
->>>>>>> 3940924a
 --- !u!1 &1593321152206178
 GameObject:
   m_ObjectHideFlags: 0
