%YAML 1.1
%TAG !u! tag:unity3d.com,2011:
--- !u!1 &114108
GameObject:
  m_ObjectHideFlags: 0
  m_CorrespondingSourceObject: {fileID: 0}
  m_PrefabInstance: {fileID: 0}
  m_PrefabAsset: {fileID: 0}
  serializedVersion: 6
  m_Component:
  - component: {fileID: 406146}
  - component: {fileID: 3328504}
  - component: {fileID: 2336654}
  - component: {fileID: 114000012212578994}
  - component: {fileID: 6590118}
  m_Layer: 16
  m_Name: Button_AudioReactor
  m_TagString: Untagged
  m_Icon: {fileID: 0}
  m_NavMeshLayer: 0
  m_StaticEditorFlags: 0
  m_IsActive: 1
--- !u!4 &406146
Transform:
  m_ObjectHideFlags: 0
  m_CorrespondingSourceObject: {fileID: 0}
  m_PrefabInstance: {fileID: 0}
  m_PrefabAsset: {fileID: 0}
  m_GameObject: {fileID: 114108}
  serializedVersion: 2
  m_LocalRotation: {x: -0, y: -0, z: -0, w: 1}
  m_LocalPosition: {x: 0.009, y: -0.643, z: 0.05}
  m_LocalScale: {x: 0.35767, y: 0.35, z: 0.3855768}
  m_ConstrainProportionsScale: 0
  m_Children: []
  m_Father: {fileID: 457820}
  m_LocalEulerAnglesHint: {x: 0, y: 0, z: 0}
--- !u!33 &3328504
MeshFilter:
  m_ObjectHideFlags: 0
  m_CorrespondingSourceObject: {fileID: 0}
  m_PrefabInstance: {fileID: 0}
  m_PrefabAsset: {fileID: 0}
  m_GameObject: {fileID: 114108}
  m_Mesh: {fileID: 10210, guid: 0000000000000000e000000000000000, type: 0}
--- !u!23 &2336654
MeshRenderer:
  m_ObjectHideFlags: 0
  m_CorrespondingSourceObject: {fileID: 0}
  m_PrefabInstance: {fileID: 0}
  m_PrefabAsset: {fileID: 0}
  m_GameObject: {fileID: 114108}
  m_Enabled: 1
  m_CastShadows: 0
  m_ReceiveShadows: 0
  m_DynamicOccludee: 1
  m_StaticShadowCaster: 0
  m_MotionVectors: 1
  m_LightProbeUsage: 0
  m_ReflectionProbeUsage: 1
  m_RayTracingMode: 2
  m_RayTraceProcedural: 0
  m_RenderingLayerMask: 1
  m_RendererPriority: 0
  m_Materials:
  - {fileID: 2100000, guid: 7cc7758a4ea50e64c92f0fe15ccecf84, type: 2}
  m_StaticBatchInfo:
    firstSubMesh: 0
    subMeshCount: 0
  m_StaticBatchRoot: {fileID: 0}
  m_ProbeAnchor: {fileID: 0}
  m_LightProbeVolumeOverride: {fileID: 0}
  m_ScaleInLightmap: 1
  m_ReceiveGI: 1
  m_PreserveUVs: 0
  m_IgnoreNormalsForChartDetection: 0
  m_ImportantGI: 0
  m_StitchLightmapSeams: 0
  m_SelectedEditorRenderState: 3
  m_MinimumChartSize: 4
  m_AutoUVMaxDistance: 0.5
  m_AutoUVMaxAngle: 89
  m_LightmapParameters: {fileID: 0}
  m_SortingLayerID: 0
  m_SortingLayer: 0
  m_SortingOrder: 0
  m_AdditionalVertexStreams: {fileID: 0}
--- !u!114 &114000012212578994
MonoBehaviour:
  m_ObjectHideFlags: 0
  m_CorrespondingSourceObject: {fileID: 0}
  m_PrefabInstance: {fileID: 0}
  m_PrefabAsset: {fileID: 0}
  m_GameObject: {fileID: 114108}
  m_Enabled: 1
  m_EditorHideFlags: 0
  m_Script: {fileID: 11500000, guid: 72f3150b01c5d1640b75cb1fc28e87f9, type: 3}
  m_Name: 
  m_EditorClassIdentifier: 
  m_DescriptionType: 0
  m_DescriptionYOffset: 0
  m_DescriptionText: BRUSH_PANEL_AUDIOREACTOR_BUTTON_DESCRIPTION
  m_LocalizedDescription:
    m_TableReference:
      m_TableCollectionName: GUID:c84355079ab3f3e4f8f3812258805f86
    m_TableEntryReference:
      m_KeyId: 5335959689994240
      m_Key: 
    m_FallbackState: 0
    m_WaitForCompletion: 0
    m_LocalVariables: []
  m_DescriptionTextExtra: Music Visualization
  m_LocalizedDescriptionExtra:
    m_TableReference:
      m_TableCollectionName: 
    m_TableEntryReference:
      m_KeyId: 0
      m_Key: 
    m_FallbackState: 0
    m_WaitForCompletion: 0
    m_LocalVariables: []
  m_DescriptionActivateSpeed: 12
  m_DescriptionZScale: 1
  m_ButtonTexture: {fileID: 2800000, guid: 0b9b3dffa74802347b4464ee95d62f3c, type: 3}
  m_AtlasTexture: 0
  m_ToggleButton: 1
  m_LongPressReleaseButton: 0
  m_ButtonHasPressedAudio: 0
  m_ZAdjustHover: -0.02
  m_ZAdjustClick: 0.05
  m_HoverScale: 1.1
  m_HoverBoxColliderGrow: 0.2
  m_AddOverlay: 0
  m_Command: 11
  m_CommandParam: -1
  m_CommandParam2: -1
  m_RequiresPopup: 1
  m_CenterPopupOnButton: 0
  m_PopupOffset: {x: 0, y: 0, z: 0}
  m_PopupText: BRUSH_PANEL_AUDIOREACTOR_POPUP
  m_LocalizedPopup:
    m_TableReference:
      m_TableCollectionName: GUID:c84355079ab3f3e4f8f3812258805f86
    m_TableEntryReference:
      m_KeyId: 5336069865971712
      m_Key: 
    m_FallbackState: 0
    m_WaitForCompletion: 0
    m_LocalVariables: []
  m_ToggleOnDescription: 
  m_LocalizedToggleOnDescription:
    m_TableReference:
      m_TableCollectionName: 
    m_TableEntryReference:
      m_KeyId: 0
      m_Key: 
    m_FallbackState: 0
    m_WaitForCompletion: 0
    m_LocalVariables: []
  m_ToggleOnTexture: {fileID: 0}
  m_AllowUnavailable: 0
  m_LinkedUIObject: {fileID: 0}
  references:
    version: 2
    RefIds: []
--- !u!65 &6590118
BoxCollider:
  m_ObjectHideFlags: 0
  m_CorrespondingSourceObject: {fileID: 0}
  m_PrefabInstance: {fileID: 0}
  m_PrefabAsset: {fileID: 0}
  m_GameObject: {fileID: 114108}
  m_Material: {fileID: 0}
  m_IncludeLayers:
    serializedVersion: 2
    m_Bits: 0
  m_ExcludeLayers:
    serializedVersion: 2
    m_Bits: 0
  m_LayerOverridePriority: 0
  m_IsTrigger: 0
  m_ProvidesContacts: 0
  m_Enabled: 1
  serializedVersion: 3
  m_Size: {x: 1.0000001, y: 1.0000001, z: 0.1}
  m_Center: {x: 0, y: 0, z: 0}
--- !u!1 &118774
GameObject:
  m_ObjectHideFlags: 0
  m_CorrespondingSourceObject: {fileID: 0}
  m_PrefabInstance: {fileID: 0}
  m_PrefabAsset: {fileID: 0}
  serializedVersion: 6
  m_Component:
  - component: {fileID: 434816}
  - component: {fileID: 114648931210450374}
  - component: {fileID: 11414372}
  - component: {fileID: 114973328716702720}
  m_Layer: 16
  m_Name: BrushesPanel_experimental
  m_TagString: Untagged
  m_Icon: {fileID: 0}
  m_NavMeshLayer: 0
  m_StaticEditorFlags: 0
  m_IsActive: 1
--- !u!4 &434816
Transform:
  m_ObjectHideFlags: 0
  m_CorrespondingSourceObject: {fileID: 0}
  m_PrefabInstance: {fileID: 0}
  m_PrefabAsset: {fileID: 0}
  m_GameObject: {fileID: 118774}
  serializedVersion: 2
  m_LocalRotation: {x: 0, y: 0, z: 0, w: 1}
  m_LocalPosition: {x: -12.256248, y: 9.122084, z: 3.5018842}
  m_LocalScale: {x: 1, y: 1, z: 1}
  m_ConstrainProportionsScale: 0
  m_Children:
  - {fileID: 4000010436372174}
  - {fileID: 423482}
  - {fileID: 457820}
  - {fileID: 2575239402434674311}
  m_Father: {fileID: 0}
  m_LocalEulerAnglesHint: {x: 0, y: 0, z: 0}
--- !u!114 &114648931210450374
MonoBehaviour:
  m_ObjectHideFlags: 0
  m_CorrespondingSourceObject: {fileID: 0}
  m_PrefabInstance: {fileID: 0}
  m_PrefabAsset: {fileID: 0}
  m_GameObject: {fileID: 118774}
  m_Enabled: 1
  m_EditorHideFlags: 0
  m_Script: {fileID: 11500000, guid: a7d0b1933e6839443a2050b4306ef453, type: 3}
  m_Name: 
  m_EditorClassIdentifier: 
  m_PanelType: 2
  m_Collider: {fileID: 6534176}
  m_Mesh: {fileID: 186796}
  m_Border: {fileID: 23000011665746690}
  m_MeshCollider: {fileID: 6507090}
  m_ParticleBounds: {x: 1.8, y: 1.8, z: 0}
  m_PanelPopUpMap:
  - m_PopUpPrefab: {fileID: 159118, guid: 02a990acdec085648b3836f8aa2a3ed7, type: 3}
    m_Command: 11
  m_PanelDescription: BRUSH_PANEL_DESCRIPTION
  m_LocalizedPanelDescription:
    m_TableReference:
      m_TableCollectionName: GUID:c84355079ab3f3e4f8f3812258805f86
    m_TableEntryReference:
      m_KeyId: 5335779313950720
      m_Key: 
    m_FallbackState: 0
    m_WaitForCompletion: 0
    m_LocalVariables: []
  m_PanelDescriptionPrefab: {fileID: 160918, guid: 3491f4f01ba6cac47b1633f36d7c6c84,
    type: 3}
  m_PanelDescriptionOffset: {x: 1.02, y: 1, z: 0}
  m_PanelDescriptionColor: {r: 1, g: 1, b: 1, a: 1}
  m_PanelFlairPrefab: {fileID: 0}
  m_PanelFlairOffset: {x: 0, y: 0, z: 0}
  m_DescriptionSpringK: 4
  m_DescriptionSpringDampen: 0.2
  m_DescriptionClosedAngle: -90
  m_DescriptionOpenAngle: 0
  m_DescriptionAlphaDistance: 90
  m_Decor: []
  m_GazeHighlightScaleMultiplier: 1.1
  m_BorderMeshWidth: 0.02
  m_BorderMeshAdvWidth: 0.01
  m_PanelSensitivity: 0.1
  m_ClampToBounds: 1
  m_ReticleBounds: {x: 3, y: 2, z: 0}
  m_BorderSphereHighlightRadius: 2
  m_PositioningSpheresBounds: {x: 0.75, y: 1}
  m_PositioningSphereRadius: 0.4
  m_UseGazeRotation: 1
  m_MaxGazeRotation: 20
  m_GazeActivateSpeed: 8
  m_InitialSpawnPos: {x: -5.76, y: 15, z: 5.96}
  m_InitialSpawnRotEulers: {x: 4.57, y: -62.94, z: 0}
  m_WandAttachAngle: 120
  m_WandAttachYOffset: 0
  m_WandAttachHalfHeight: 1
  m_BeginFixed: 1
  m_CanBeFixedToWand: 1
  m_CanBeDetachedFromWand: 1
  m_PopUpGazeDuration: 0.2
  m_PromoBorders: []
  references:
    version: 2
    RefIds: []
--- !u!114 &11414372
MonoBehaviour:
  m_ObjectHideFlags: 0
  m_CorrespondingSourceObject: {fileID: 0}
  m_PrefabInstance: {fileID: 0}
  m_PrefabAsset: {fileID: 0}
  m_GameObject: {fileID: 118774}
  m_Enabled: 0
  m_EditorHideFlags: 0
  m_Script: {fileID: 11500000, guid: 6311d8a25dba6a443be8afe87803c545, type: 3}
  m_Name: 
  m_EditorClassIdentifier: 
  m_ShowDuration: 0.25
  m_GrabDistance: 1.4
  m_CollisionRadius: 1.2
  m_AllowTwoHandGrab: 0
  m_DestroyOnHide: 0
  m_AllowHideWithToss: 0
  m_DisableDrift: 0
  m_RecordMovements: 0
  m_AllowSnapping: 0
  m_SnapDisabledDelay: 0.2
  m_AllowPinning: 0
  m_AllowDormancy: 1
  m_TossDuration: 0
  m_TintableMeshes:
  - {fileID: 23000011665746690}
  m_SpawnPlacementOffset: {x: 3.5, y: 0, z: 1.5}
  m_IntroAnimSpinAmount: 360
  m_BoxCollider: {fileID: 6534176}
  m_Mesh: {fileID: 434816}
  m_HighlightMeshXfs:
  - {fileID: 451564}
  m_ValidSnapRotationStickyAngle: 0
  m_SnapGhostMaterial: {fileID: 0}
  m_Border: {fileID: 4000010181597228}
  m_GrabFixedMaxFacingAngle: 70
--- !u!114 &114973328716702720
MonoBehaviour:
  m_ObjectHideFlags: 0
  m_CorrespondingSourceObject: {fileID: 0}
  m_PrefabInstance: {fileID: 0}
  m_PrefabAsset: {fileID: 0}
  m_GameObject: {fileID: 118774}
  m_Enabled: 1
  m_EditorHideFlags: 0
  m_Script: {fileID: 11500000, guid: 739d5b1996234d64992a2ae60c3723e9, type: 3}
  m_Name: 
  m_EditorClassIdentifier: 
--- !u!1 &137668
GameObject:
  m_ObjectHideFlags: 0
  m_CorrespondingSourceObject: {fileID: 0}
  m_PrefabInstance: {fileID: 0}
  m_PrefabAsset: {fileID: 0}
  serializedVersion: 6
  m_Component:
  - component: {fileID: 451564}
  - component: {fileID: 3355160}
  m_Layer: 16
  m_Name: HighlightMesh
  m_TagString: Untagged
  m_Icon: {fileID: 0}
  m_NavMeshLayer: 0
  m_StaticEditorFlags: 0
  m_IsActive: 1
--- !u!4 &451564
Transform:
  m_ObjectHideFlags: 0
  m_CorrespondingSourceObject: {fileID: 0}
  m_PrefabInstance: {fileID: 0}
  m_PrefabAsset: {fileID: 0}
  m_GameObject: {fileID: 137668}
  serializedVersion: 2
  m_LocalRotation: {x: -0, y: -0, z: -0, w: 1}
  m_LocalPosition: {x: -0, y: -0, z: 0.05}
  m_LocalScale: {x: 1, y: 1, z: 1}
  m_ConstrainProportionsScale: 0
  m_Children: []
  m_Father: {fileID: 457820}
  m_LocalEulerAnglesHint: {x: 0, y: 0, z: 0}
--- !u!33 &3355160
MeshFilter:
  m_ObjectHideFlags: 0
  m_CorrespondingSourceObject: {fileID: 0}
  m_PrefabInstance: {fileID: 0}
  m_PrefabAsset: {fileID: 0}
  m_GameObject: {fileID: 137668}
  m_Mesh: {fileID: 4300000, guid: a524f41603b1e5546948ccac51c14251, type: 3}
--- !u!1 &151754
GameObject:
  m_ObjectHideFlags: 0
  m_CorrespondingSourceObject: {fileID: 0}
  m_PrefabInstance: {fileID: 0}
  m_PrefabAsset: {fileID: 0}
  serializedVersion: 6
  m_Component:
  - component: {fileID: 423482}
  - component: {fileID: 6534176}
  m_Layer: 16
  m_Name: Collider
  m_TagString: Untagged
  m_Icon: {fileID: 0}
  m_NavMeshLayer: 0
  m_StaticEditorFlags: 0
  m_IsActive: 1
--- !u!4 &423482
Transform:
  m_ObjectHideFlags: 0
  m_CorrespondingSourceObject: {fileID: 0}
  m_PrefabInstance: {fileID: 0}
  m_PrefabAsset: {fileID: 0}
  m_GameObject: {fileID: 151754}
  serializedVersion: 2
  m_LocalRotation: {x: -0, y: -0, z: -0, w: 1}
  m_LocalPosition: {x: 0, y: 0, z: 0}
  m_LocalScale: {x: 1, y: 1, z: 1}
  m_ConstrainProportionsScale: 0
  m_Children: []
  m_Father: {fileID: 434816}
  m_LocalEulerAnglesHint: {x: 0, y: 0, z: 0}
--- !u!65 &6534176
BoxCollider:
  m_ObjectHideFlags: 0
  m_CorrespondingSourceObject: {fileID: 0}
  m_PrefabInstance: {fileID: 0}
  m_PrefabAsset: {fileID: 0}
  m_GameObject: {fileID: 151754}
  m_Material: {fileID: 0}
  m_IncludeLayers:
    serializedVersion: 2
    m_Bits: 0
  m_ExcludeLayers:
    serializedVersion: 2
    m_Bits: 0
  m_LayerOverridePriority: 0
  m_IsTrigger: 0
  m_ProvidesContacts: 0
  m_Enabled: 1
  serializedVersion: 3
  m_Size: {x: 2.4, y: 2.4, z: 0.5}
  m_Center: {x: 0, y: 0, z: 0}
--- !u!1 &186796
GameObject:
  m_ObjectHideFlags: 0
  m_CorrespondingSourceObject: {fileID: 0}
  m_PrefabInstance: {fileID: 0}
  m_PrefabAsset: {fileID: 0}
  serializedVersion: 6
  m_Component:
  - component: {fileID: 457820}
  m_Layer: 16
  m_Name: Mesh
  m_TagString: Untagged
  m_Icon: {fileID: 0}
  m_NavMeshLayer: 0
  m_StaticEditorFlags: 0
  m_IsActive: 1
--- !u!4 &457820
Transform:
  m_ObjectHideFlags: 0
  m_CorrespondingSourceObject: {fileID: 0}
  m_PrefabInstance: {fileID: 0}
  m_PrefabAsset: {fileID: 0}
  m_GameObject: {fileID: 186796}
  serializedVersion: 2
  m_LocalRotation: {x: -0, y: -0, z: -0, w: 1}
  m_LocalPosition: {x: 0, y: 0, z: 0}
  m_LocalScale: {x: 1, y: 1, z: 1}
  m_ConstrainProportionsScale: 0
  m_Children:
  - {fileID: 406146}
  - {fileID: 4987826134018012}
  - {fileID: 428226}
  - {fileID: 4000010181597228}
  - {fileID: 4000012403472088}
  - {fileID: 451564}
  m_Father: {fileID: 434816}
  m_LocalEulerAnglesHint: {x: 0, y: 0, z: 0}
--- !u!1 &188140
GameObject:
  m_ObjectHideFlags: 0
  m_CorrespondingSourceObject: {fileID: 0}
  m_PrefabInstance: {fileID: 0}
  m_PrefabAsset: {fileID: 0}
  serializedVersion: 6
  m_Component:
  - component: {fileID: 428226}
  - component: {fileID: 6507090}
  m_Layer: 16
  m_Name: MeshCollider
  m_TagString: Untagged
  m_Icon: {fileID: 0}
  m_NavMeshLayer: 0
  m_StaticEditorFlags: 0
  m_IsActive: 1
--- !u!4 &428226
Transform:
  m_ObjectHideFlags: 0
  m_CorrespondingSourceObject: {fileID: 0}
  m_PrefabInstance: {fileID: 0}
  m_PrefabAsset: {fileID: 0}
  m_GameObject: {fileID: 188140}
  serializedVersion: 2
  m_LocalRotation: {x: -0, y: -0, z: -0, w: 1}
  m_LocalPosition: {x: 0, y: 0, z: 0}
  m_LocalScale: {x: 1, y: 1, z: 1}
  m_ConstrainProportionsScale: 0
  m_Children: []
  m_Father: {fileID: 457820}
  m_LocalEulerAnglesHint: {x: 0, y: 0, z: 0}
--- !u!65 &6507090
BoxCollider:
  m_ObjectHideFlags: 0
  m_CorrespondingSourceObject: {fileID: 0}
  m_PrefabInstance: {fileID: 0}
  m_PrefabAsset: {fileID: 0}
  m_GameObject: {fileID: 188140}
  m_Material: {fileID: 0}
  m_IncludeLayers:
    serializedVersion: 2
    m_Bits: 0
  m_ExcludeLayers:
    serializedVersion: 2
    m_Bits: 0
  m_LayerOverridePriority: 0
  m_IsTrigger: 0
  m_ProvidesContacts: 0
  m_Enabled: 1
  serializedVersion: 3
  m_Size: {x: 1.9, y: 1.95, z: 0.02}
  m_Center: {x: 0, y: -0.05, z: 0}
--- !u!1 &1000012021792532
GameObject:
  m_ObjectHideFlags: 0
  m_CorrespondingSourceObject: {fileID: 0}
  m_PrefabInstance: {fileID: 0}
  m_PrefabAsset: {fileID: 0}
  serializedVersion: 6
  m_Component:
  - component: {fileID: 4000012403472088}
  - component: {fileID: 33000014201479214}
  - component: {fileID: 23000012930771274}
  - component: {fileID: 65000010496429536}
  - component: {fileID: 114000011635621490}
  m_Layer: 16
  m_Name: Button_MorePopup
  m_TagString: Untagged
  m_Icon: {fileID: 0}
  m_NavMeshLayer: 0
  m_StaticEditorFlags: 0
  m_IsActive: 1
--- !u!4 &4000012403472088
Transform:
  m_ObjectHideFlags: 0
  m_CorrespondingSourceObject: {fileID: 0}
  m_PrefabInstance: {fileID: 0}
  m_PrefabAsset: {fileID: 0}
  m_GameObject: {fileID: 1000012021792532}
  serializedVersion: 2
  m_LocalRotation: {x: -0, y: -0, z: -0, w: 1}
  m_LocalPosition: {x: 0.6394243, y: -0.91969776, z: 0.001816988}
  m_LocalScale: {x: 0.35, y: 0.35, z: 0.35}
  m_ConstrainProportionsScale: 0
  m_Children:
  - {fileID: 4000010162471726}
  m_Father: {fileID: 457820}
  m_LocalEulerAnglesHint: {x: 0, y: 0, z: 0}
--- !u!33 &33000014201479214
MeshFilter:
  m_ObjectHideFlags: 0
  m_CorrespondingSourceObject: {fileID: 0}
  m_PrefabInstance: {fileID: 0}
  m_PrefabAsset: {fileID: 0}
  m_GameObject: {fileID: 1000012021792532}
  m_Mesh: {fileID: 10210, guid: 0000000000000000e000000000000000, type: 0}
--- !u!23 &23000012930771274
MeshRenderer:
  m_ObjectHideFlags: 0
  m_CorrespondingSourceObject: {fileID: 0}
  m_PrefabInstance: {fileID: 0}
  m_PrefabAsset: {fileID: 0}
  m_GameObject: {fileID: 1000012021792532}
  m_Enabled: 0
  m_CastShadows: 0
  m_ReceiveShadows: 0
  m_DynamicOccludee: 1
  m_StaticShadowCaster: 0
  m_MotionVectors: 1
  m_LightProbeUsage: 0
  m_ReflectionProbeUsage: 1
  m_RayTracingMode: 2
  m_RayTraceProcedural: 0
  m_RenderingLayerMask: 1
  m_RendererPriority: 0
  m_Materials:
  - {fileID: 2100000, guid: 3c8ca511828182747a0b79564892ec57, type: 2}
  m_StaticBatchInfo:
    firstSubMesh: 0
    subMeshCount: 0
  m_StaticBatchRoot: {fileID: 0}
  m_ProbeAnchor: {fileID: 0}
  m_LightProbeVolumeOverride: {fileID: 0}
  m_ScaleInLightmap: 1
  m_ReceiveGI: 1
  m_PreserveUVs: 0
  m_IgnoreNormalsForChartDetection: 0
  m_ImportantGI: 0
  m_StitchLightmapSeams: 0
  m_SelectedEditorRenderState: 3
  m_MinimumChartSize: 4
  m_AutoUVMaxDistance: 0.5
  m_AutoUVMaxAngle: 89
  m_LightmapParameters: {fileID: 0}
  m_SortingLayerID: 0
  m_SortingLayer: 0
  m_SortingOrder: 0
  m_AdditionalVertexStreams: {fileID: 0}
--- !u!65 &65000010496429536
BoxCollider:
  m_ObjectHideFlags: 0
  m_CorrespondingSourceObject: {fileID: 0}
  m_PrefabInstance: {fileID: 0}
  m_PrefabAsset: {fileID: 0}
  m_GameObject: {fileID: 1000012021792532}
  m_Material: {fileID: 0}
  m_IncludeLayers:
    serializedVersion: 2
    m_Bits: 0
  m_ExcludeLayers:
    serializedVersion: 2
    m_Bits: 0
  m_LayerOverridePriority: 0
  m_IsTrigger: 0
  m_ProvidesContacts: 0
  m_Enabled: 1
  serializedVersion: 3
  m_Size: {x: 1, y: 0.7, z: 0.01}
  m_Center: {x: 0, y: 0, z: 0}
--- !u!114 &114000011635621490
MonoBehaviour:
  m_ObjectHideFlags: 0
  m_CorrespondingSourceObject: {fileID: 0}
  m_PrefabInstance: {fileID: 0}
  m_PrefabAsset: {fileID: 0}
  m_GameObject: {fileID: 1000012021792532}
  m_Enabled: 1
  m_EditorHideFlags: 0
  m_Script: {fileID: 11500000, guid: 6c6859eec74651247968d56b594ac313, type: 3}
  m_Name: 
  m_EditorClassIdentifier: 
  m_DescriptionType: 0
  m_DescriptionYOffset: 0
  m_DescriptionText: BRUSH_PANEL_MORE_BUTTON_DESCRIPTION
  m_LocalizedDescription:
    m_TableReference:
      m_TableCollectionName: GUID:c84355079ab3f3e4f8f3812258805f86
    m_TableEntryReference:
      m_KeyId: 5337337812459520
      m_Key: 
    m_FallbackState: 0
    m_WaitForCompletion: 0
    m_LocalVariables: []
  m_DescriptionTextExtra: 
  m_LocalizedDescriptionExtra:
    m_TableReference:
      m_TableCollectionName: 
    m_TableEntryReference:
      m_KeyId: 0
      m_Key: 
    m_FallbackState: 0
    m_WaitForCompletion: 0
    m_LocalVariables: []
  m_DescriptionActivateSpeed: 12
  m_DescriptionZScale: 1
  m_ButtonTexture: {fileID: 0}
  m_AtlasTexture: 1
  m_ToggleButton: 0
  m_LongPressReleaseButton: 0
  m_ButtonHasPressedAudio: 1
  m_ZAdjustHover: 0
  m_ZAdjustClick: 0.05
  m_HoverScale: 1.2
  m_HoverBoxColliderGrow: 0.2
  m_AddOverlay: 0
  m_Command: 0
  m_CommandParam: -1
  m_CommandParam2: -1
  m_RequiresPopup: 0
  m_CenterPopupOnButton: 0
  m_PopupOffset: {x: 0, y: 0, z: 0}
  m_PopupText: 
  m_LocalizedPopup:
    m_TableReference:
      m_TableCollectionName: 
    m_TableEntryReference:
      m_KeyId: 0
      m_Key: 
    m_FallbackState: 0
    m_WaitForCompletion: 0
    m_LocalVariables: []
  m_ToggleOnDescription: 
  m_LocalizedToggleOnDescription:
    m_TableReference:
      m_TableCollectionName: 
    m_TableEntryReference:
      m_KeyId: 0
      m_Key: 
    m_FallbackState: 0
    m_WaitForCompletion: 0
    m_LocalVariables: []
  m_ToggleOnTexture: {fileID: 0}
  m_AllowUnavailable: 0
  m_LinkedUIObject: {fileID: 0}
  references:
    version: 2
    RefIds: []
--- !u!1 &1000012382714590
GameObject:
  m_ObjectHideFlags: 0
  m_CorrespondingSourceObject: {fileID: 0}
  m_PrefabInstance: {fileID: 0}
  m_PrefabAsset: {fileID: 0}
  serializedVersion: 6
  m_Component:
  - component: {fileID: 4000013741424004}
  - component: {fileID: 33000012623774488}
  - component: {fileID: 23000013377271714}
  m_Layer: 16
  m_Name: DotDotDot
  m_TagString: Untagged
  m_Icon: {fileID: 0}
  m_NavMeshLayer: 0
  m_StaticEditorFlags: 0
  m_IsActive: 1
--- !u!4 &4000013741424004
Transform:
  m_ObjectHideFlags: 0
  m_CorrespondingSourceObject: {fileID: 0}
  m_PrefabInstance: {fileID: 0}
  m_PrefabAsset: {fileID: 0}
  m_GameObject: {fileID: 1000012382714590}
  serializedVersion: 2
  m_LocalRotation: {x: -0, y: -0, z: -0, w: 1}
  m_LocalPosition: {x: 0, y: 0, z: -0.01}
  m_LocalScale: {x: 0.19999999, y: 0.19999999, z: 0.19999999}
  m_ConstrainProportionsScale: 0
  m_Children: []
  m_Father: {fileID: 4000010162471726}
  m_LocalEulerAnglesHint: {x: 0, y: 0, z: 0}
--- !u!33 &33000012623774488
MeshFilter:
  m_ObjectHideFlags: 0
  m_CorrespondingSourceObject: {fileID: 0}
  m_PrefabInstance: {fileID: 0}
  m_PrefabAsset: {fileID: 0}
  m_GameObject: {fileID: 1000012382714590}
  m_Mesh: {fileID: 10210, guid: 0000000000000000e000000000000000, type: 0}
--- !u!23 &23000013377271714
MeshRenderer:
  m_ObjectHideFlags: 0
  m_CorrespondingSourceObject: {fileID: 0}
  m_PrefabInstance: {fileID: 0}
  m_PrefabAsset: {fileID: 0}
  m_GameObject: {fileID: 1000012382714590}
  m_Enabled: 1
  m_CastShadows: 0
  m_ReceiveShadows: 0
  m_DynamicOccludee: 1
  m_StaticShadowCaster: 0
  m_MotionVectors: 1
  m_LightProbeUsage: 1
  m_ReflectionProbeUsage: 1
  m_RayTracingMode: 2
  m_RayTraceProcedural: 0
  m_RenderingLayerMask: 1
  m_RendererPriority: 0
  m_Materials:
  - {fileID: 2100000, guid: bd17d1e6574e1de468d71431916fcf57, type: 2}
  m_StaticBatchInfo:
    firstSubMesh: 0
    subMeshCount: 0
  m_StaticBatchRoot: {fileID: 0}
  m_ProbeAnchor: {fileID: 0}
  m_LightProbeVolumeOverride: {fileID: 0}
  m_ScaleInLightmap: 1
  m_ReceiveGI: 1
  m_PreserveUVs: 1
  m_IgnoreNormalsForChartDetection: 0
  m_ImportantGI: 0
  m_StitchLightmapSeams: 0
  m_SelectedEditorRenderState: 3
  m_MinimumChartSize: 4
  m_AutoUVMaxDistance: 0.5
  m_AutoUVMaxAngle: 89
  m_LightmapParameters: {fileID: 0}
  m_SortingLayerID: 0
  m_SortingLayer: 0
  m_SortingOrder: 0
  m_AdditionalVertexStreams: {fileID: 0}
--- !u!1 &1000013204392080
GameObject:
  m_ObjectHideFlags: 0
  m_CorrespondingSourceObject: {fileID: 0}
  m_PrefabInstance: {fileID: 0}
  m_PrefabAsset: {fileID: 0}
  serializedVersion: 6
  m_Component:
  - component: {fileID: 4000010162471726}
  - component: {fileID: 33000011628112868}
  - component: {fileID: 23000011292928164}
  - component: {fileID: 114924522976069176}
  m_Layer: 16
  m_Name: MoreStandard
  m_TagString: Untagged
  m_Icon: {fileID: 0}
  m_NavMeshLayer: 0
  m_StaticEditorFlags: 0
  m_IsActive: 1
--- !u!4 &4000010162471726
Transform:
  m_ObjectHideFlags: 0
  m_CorrespondingSourceObject: {fileID: 0}
  m_PrefabInstance: {fileID: 0}
  m_PrefabAsset: {fileID: 0}
  m_GameObject: {fileID: 1000013204392080}
  serializedVersion: 2
  m_LocalRotation: {x: -0, y: -0, z: -0, w: 1}
  m_LocalPosition: {x: 0, y: 0, z: 0}
  m_LocalScale: {x: 2.85, y: 2.85, z: 2.85}
  m_ConstrainProportionsScale: 0
  m_Children:
  - {fileID: 4000013741424004}
  m_Father: {fileID: 4000012403472088}
  m_LocalEulerAnglesHint: {x: 0, y: 0, z: 0}
--- !u!33 &33000011628112868
MeshFilter:
  m_ObjectHideFlags: 0
  m_CorrespondingSourceObject: {fileID: 0}
  m_PrefabInstance: {fileID: 0}
  m_PrefabAsset: {fileID: 0}
  m_GameObject: {fileID: 1000013204392080}
  m_Mesh: {fileID: 4300004, guid: fa204ac711c748346a10a515ac80e56f, type: 3}
--- !u!23 &23000011292928164
MeshRenderer:
  m_ObjectHideFlags: 0
  m_CorrespondingSourceObject: {fileID: 0}
  m_PrefabInstance: {fileID: 0}
  m_PrefabAsset: {fileID: 0}
  m_GameObject: {fileID: 1000013204392080}
  m_Enabled: 1
  m_CastShadows: 0
  m_ReceiveShadows: 0
  m_DynamicOccludee: 1
  m_StaticShadowCaster: 0
  m_MotionVectors: 1
  m_LightProbeUsage: 1
  m_ReflectionProbeUsage: 1
  m_RayTracingMode: 2
  m_RayTraceProcedural: 0
  m_RenderingLayerMask: 1
  m_RendererPriority: 0
  m_Materials:
  - {fileID: 2100000, guid: 3e92ccbfed650604686991e69902e663, type: 2}
  m_StaticBatchInfo:
    firstSubMesh: 0
    subMeshCount: 0
  m_StaticBatchRoot: {fileID: 0}
  m_ProbeAnchor: {fileID: 0}
  m_LightProbeVolumeOverride: {fileID: 0}
  m_ScaleInLightmap: 1
  m_ReceiveGI: 1
  m_PreserveUVs: 0
  m_IgnoreNormalsForChartDetection: 0
  m_ImportantGI: 0
  m_StitchLightmapSeams: 0
  m_SelectedEditorRenderState: 3
  m_MinimumChartSize: 4
  m_AutoUVMaxDistance: 0.5
  m_AutoUVMaxAngle: 89
  m_LightmapParameters: {fileID: 0}
  m_SortingLayerID: 0
  m_SortingLayer: 0
  m_SortingOrder: 0
  m_AdditionalVertexStreams: {fileID: 0}
--- !u!114 &114924522976069176
MonoBehaviour:
  m_ObjectHideFlags: 0
  m_CorrespondingSourceObject: {fileID: 0}
  m_PrefabInstance: {fileID: 0}
  m_PrefabAsset: {fileID: 0}
  m_GameObject: {fileID: 1000013204392080}
  m_Enabled: 1
  m_EditorHideFlags: 0
  m_Script: {fileID: 11500000, guid: 1aaefde5afe80784e908d27fcb05a101, type: 3}
  m_Name: 
  m_EditorClassIdentifier: 
  m_OffsetOverride: -1
--- !u!1 &1000013324895138
GameObject:
  m_ObjectHideFlags: 0
  m_CorrespondingSourceObject: {fileID: 0}
  m_PrefabInstance: {fileID: 0}
  m_PrefabAsset: {fileID: 0}
  serializedVersion: 6
  m_Component:
  - component: {fileID: 4000010436372174}
  - component: {fileID: 33000011495623358}
  - component: {fileID: 23000012854192942}
  m_Layer: 16
  m_Name: _Bounds(inactive)
  m_TagString: Untagged
  m_Icon: {fileID: 0}
  m_NavMeshLayer: 0
  m_StaticEditorFlags: 0
  m_IsActive: 0
--- !u!4 &4000010436372174
Transform:
  m_ObjectHideFlags: 0
  m_CorrespondingSourceObject: {fileID: 0}
  m_PrefabInstance: {fileID: 0}
  m_PrefabAsset: {fileID: 0}
  m_GameObject: {fileID: 1000013324895138}
  serializedVersion: 2
  m_LocalRotation: {x: 0, y: 0, z: 0, w: 1}
  m_LocalPosition: {x: 0, y: 0, z: 0}
  m_LocalScale: {x: 2, y: 2, z: 2}
  m_ConstrainProportionsScale: 0
  m_Children: []
  m_Father: {fileID: 434816}
  m_LocalEulerAnglesHint: {x: 0, y: 0, z: 0}
--- !u!33 &33000011495623358
MeshFilter:
  m_ObjectHideFlags: 0
  m_CorrespondingSourceObject: {fileID: 0}
  m_PrefabInstance: {fileID: 0}
  m_PrefabAsset: {fileID: 0}
  m_GameObject: {fileID: 1000013324895138}
  m_Mesh: {fileID: 10210, guid: 0000000000000000e000000000000000, type: 0}
--- !u!23 &23000012854192942
MeshRenderer:
  m_ObjectHideFlags: 0
  m_CorrespondingSourceObject: {fileID: 0}
  m_PrefabInstance: {fileID: 0}
  m_PrefabAsset: {fileID: 0}
  m_GameObject: {fileID: 1000013324895138}
  m_Enabled: 1
  m_CastShadows: 0
  m_ReceiveShadows: 0
  m_DynamicOccludee: 1
  m_StaticShadowCaster: 0
  m_MotionVectors: 0
  m_LightProbeUsage: 1
  m_ReflectionProbeUsage: 1
  m_RayTracingMode: 2
  m_RayTraceProcedural: 0
  m_RenderingLayerMask: 1
  m_RendererPriority: 0
  m_Materials:
  - {fileID: 10303, guid: 0000000000000000f000000000000000, type: 0}
  m_StaticBatchInfo:
    firstSubMesh: 0
    subMeshCount: 0
  m_StaticBatchRoot: {fileID: 0}
  m_ProbeAnchor: {fileID: 0}
  m_LightProbeVolumeOverride: {fileID: 0}
  m_ScaleInLightmap: 1
  m_ReceiveGI: 1
  m_PreserveUVs: 1
  m_IgnoreNormalsForChartDetection: 0
  m_ImportantGI: 0
  m_StitchLightmapSeams: 0
  m_SelectedEditorRenderState: 3
  m_MinimumChartSize: 4
  m_AutoUVMaxDistance: 0.5
  m_AutoUVMaxAngle: 89
  m_LightmapParameters: {fileID: 0}
  m_SortingLayerID: 0
  m_SortingLayer: 0
  m_SortingOrder: 0
  m_AdditionalVertexStreams: {fileID: 0}
--- !u!1 &1000013658316794
GameObject:
  m_ObjectHideFlags: 0
  m_CorrespondingSourceObject: {fileID: 0}
  m_PrefabInstance: {fileID: 0}
  m_PrefabAsset: {fileID: 0}
  serializedVersion: 6
  m_Component:
  - component: {fileID: 4000010181597228}
  - component: {fileID: 33000011759986358}
  - component: {fileID: 23000011665746690}
  - component: {fileID: 114010646932481886}
  m_Layer: 16
  m_Name: Border
  m_TagString: Untagged
  m_Icon: {fileID: 0}
  m_NavMeshLayer: 0
  m_StaticEditorFlags: 0
  m_IsActive: 1
--- !u!4 &4000010181597228
Transform:
  m_ObjectHideFlags: 0
  m_CorrespondingSourceObject: {fileID: 0}
  m_PrefabInstance: {fileID: 0}
  m_PrefabAsset: {fileID: 0}
  m_GameObject: {fileID: 1000013658316794}
  serializedVersion: 2
  m_LocalRotation: {x: -0, y: -0, z: -0, w: 1}
  m_LocalPosition: {x: 0, y: 0, z: -0}
  m_LocalScale: {x: 1, y: 1, z: 1}
  m_ConstrainProportionsScale: 0
  m_Children: []
  m_Father: {fileID: 457820}
  m_LocalEulerAnglesHint: {x: 4.574, y: -62.7954, z: 0}
--- !u!33 &33000011759986358
MeshFilter:
  m_ObjectHideFlags: 0
  m_CorrespondingSourceObject: {fileID: 0}
  m_PrefabInstance: {fileID: 0}
  m_PrefabAsset: {fileID: 0}
  m_GameObject: {fileID: 1000013658316794}
  m_Mesh: {fileID: 4300002, guid: 75edd92f92942db488be1d4496ddae8b, type: 3}
--- !u!23 &23000011665746690
MeshRenderer:
  m_ObjectHideFlags: 0
  m_CorrespondingSourceObject: {fileID: 0}
  m_PrefabInstance: {fileID: 0}
  m_PrefabAsset: {fileID: 0}
  m_GameObject: {fileID: 1000013658316794}
  m_Enabled: 1
  m_CastShadows: 0
  m_ReceiveShadows: 1
  m_DynamicOccludee: 1
  m_StaticShadowCaster: 0
  m_MotionVectors: 1
  m_LightProbeUsage: 1
  m_ReflectionProbeUsage: 1
  m_RayTracingMode: 2
  m_RayTraceProcedural: 0
  m_RenderingLayerMask: 1
  m_RendererPriority: 0
  m_Materials:
  - {fileID: 2100000, guid: 3e92ccbfed650604686991e69902e663, type: 2}
  m_StaticBatchInfo:
    firstSubMesh: 0
    subMeshCount: 0
  m_StaticBatchRoot: {fileID: 0}
  m_ProbeAnchor: {fileID: 0}
  m_LightProbeVolumeOverride: {fileID: 0}
  m_ScaleInLightmap: 1
  m_ReceiveGI: 1
  m_PreserveUVs: 0
  m_IgnoreNormalsForChartDetection: 0
  m_ImportantGI: 0
  m_StitchLightmapSeams: 0
  m_SelectedEditorRenderState: 3
  m_MinimumChartSize: 4
  m_AutoUVMaxDistance: 0.5
  m_AutoUVMaxAngle: 89
  m_LightmapParameters: {fileID: 0}
  m_SortingLayerID: 0
  m_SortingLayer: 0
  m_SortingOrder: 0
  m_AdditionalVertexStreams: {fileID: 0}
--- !u!114 &114010646932481886
MonoBehaviour:
  m_ObjectHideFlags: 0
  m_CorrespondingSourceObject: {fileID: 0}
  m_PrefabInstance: {fileID: 0}
  m_PrefabAsset: {fileID: 0}
  m_GameObject: {fileID: 1000013658316794}
  m_Enabled: 1
  m_EditorHideFlags: 0
  m_Script: {fileID: 11500000, guid: 1aaefde5afe80784e908d27fcb05a101, type: 3}
  m_Name: 
  m_EditorClassIdentifier: 
  m_OffsetOverride: -1
--- !u!1 &1173171073385108
GameObject:
  m_ObjectHideFlags: 0
  m_CorrespondingSourceObject: {fileID: 0}
  m_PrefabInstance: {fileID: 0}
  m_PrefabAsset: {fileID: 0}
  serializedVersion: 6
  m_Component:
  - component: {fileID: 4874383899918386}
  - component: {fileID: 33215534452313844}
  - component: {fileID: 23222869964520066}
  - component: {fileID: 65304072503759182}
  - component: {fileID: 114009177938015764}
  m_Layer: 16
  m_Name: NextPage
  m_TagString: Untagged
  m_Icon: {fileID: 0}
  m_NavMeshLayer: 0
  m_StaticEditorFlags: 0
  m_IsActive: 1
--- !u!4 &4874383899918386
Transform:
  m_ObjectHideFlags: 0
  m_CorrespondingSourceObject: {fileID: 0}
  m_PrefabInstance: {fileID: 0}
  m_PrefabAsset: {fileID: 0}
<<<<<<< HEAD
  m_GameObject: {fileID: 1173171073385108}
  m_LocalRotation: {x: -0, y: -0, z: -0, w: 1}
  m_LocalPosition: {x: 0.6339998, y: -0.6370001, z: 0.05000019}
  m_LocalScale: {x: 0.29999995, y: 0.29999998, z: 0.3000001}
  m_ConstrainProportionsScale: 0
  m_Children: []
  m_Father: {fileID: 4987826134018012}
  m_RootOrder: 1
=======
  m_GameObject: {fileID: 1002136952495706}
  serializedVersion: 2
  m_LocalRotation: {x: 0, y: 0, z: 0, w: 1}
  m_LocalPosition: {x: -0.25, y: -0.25, z: -0.05}
  m_LocalScale: {x: 0.4, y: 0.4, z: 0.4}
  m_ConstrainProportionsScale: 0
  m_Children: []
  m_Father: {fileID: 4910167534954346}
>>>>>>> cbb54d6a
  m_LocalEulerAnglesHint: {x: 0, y: 0, z: 0}
--- !u!33 &33215534452313844
MeshFilter:
  m_ObjectHideFlags: 0
  m_CorrespondingSourceObject: {fileID: 0}
  m_PrefabInstance: {fileID: 0}
  m_PrefabAsset: {fileID: 0}
  m_GameObject: {fileID: 1173171073385108}
  m_Mesh: {fileID: 10210, guid: 0000000000000000e000000000000000, type: 0}
--- !u!23 &23222869964520066
MeshRenderer:
  m_ObjectHideFlags: 0
  m_CorrespondingSourceObject: {fileID: 0}
  m_PrefabInstance: {fileID: 0}
  m_PrefabAsset: {fileID: 0}
  m_GameObject: {fileID: 1173171073385108}
  m_Enabled: 1
  m_CastShadows: 0
  m_ReceiveShadows: 0
  m_DynamicOccludee: 1
  m_StaticShadowCaster: 0
  m_MotionVectors: 1
  m_LightProbeUsage: 0
  m_ReflectionProbeUsage: 1
  m_RayTracingMode: 2
  m_RayTraceProcedural: 0
  m_RenderingLayerMask: 1
  m_RendererPriority: 0
  m_Materials:
  - {fileID: 2100000, guid: 3c8ca511828182747a0b79564892ec57, type: 2}
  m_StaticBatchInfo:
    firstSubMesh: 0
    subMeshCount: 0
  m_StaticBatchRoot: {fileID: 0}
  m_ProbeAnchor: {fileID: 0}
  m_LightProbeVolumeOverride: {fileID: 0}
  m_ScaleInLightmap: 1
  m_ReceiveGI: 1
  m_PreserveUVs: 0
  m_IgnoreNormalsForChartDetection: 0
  m_ImportantGI: 0
  m_StitchLightmapSeams: 0
  m_SelectedEditorRenderState: 3
  m_MinimumChartSize: 4
  m_AutoUVMaxDistance: 0.5
  m_AutoUVMaxAngle: 89
  m_LightmapParameters: {fileID: 0}
  m_SortingLayerID: 0
  m_SortingLayer: 0
  m_SortingOrder: 0
  m_AdditionalVertexStreams: {fileID: 0}
<<<<<<< HEAD
--- !u!65 &65304072503759182
BoxCollider:
=======
--- !u!1 &1017389889125372
GameObject:
  m_ObjectHideFlags: 0
  m_CorrespondingSourceObject: {fileID: 0}
  m_PrefabInstance: {fileID: 0}
  m_PrefabAsset: {fileID: 0}
  serializedVersion: 6
  m_Component:
  - component: {fileID: 4910167534954346}
  - component: {fileID: 33664844160875248}
  - component: {fileID: 23730029911350370}
  - component: {fileID: 114651612070993600}
  - component: {fileID: 65120962566386536}
  m_Layer: 16
  m_Name: Brush_Button10
  m_TagString: Untagged
  m_Icon: {fileID: 0}
  m_NavMeshLayer: 0
  m_StaticEditorFlags: 0
  m_IsActive: 1
--- !u!4 &4910167534954346
Transform:
  m_ObjectHideFlags: 0
  m_CorrespondingSourceObject: {fileID: 0}
  m_PrefabInstance: {fileID: 0}
  m_PrefabAsset: {fileID: 0}
  m_GameObject: {fileID: 1017389889125372}
  serializedVersion: 2
  m_LocalRotation: {x: -0, y: -0, z: -0, w: 1}
  m_LocalPosition: {x: 0.21400023, y: -0.21899986, z: 0.05000019}
  m_LocalScale: {x: 0.35, y: 0.35, z: 0.35}
  m_ConstrainProportionsScale: 0
  m_Children:
  - {fileID: 4699942439530024}
  - {fileID: 4369968486831918}
  m_Father: {fileID: 4987826134018012}
  m_LocalEulerAnglesHint: {x: 0, y: 0, z: 0}
--- !u!33 &33664844160875248
MeshFilter:
  m_ObjectHideFlags: 0
  m_CorrespondingSourceObject: {fileID: 0}
  m_PrefabInstance: {fileID: 0}
  m_PrefabAsset: {fileID: 0}
  m_GameObject: {fileID: 1017389889125372}
  m_Mesh: {fileID: 4300000, guid: 5501f437160666942ae970f3648fbeb8, type: 3}
--- !u!23 &23730029911350370
MeshRenderer:
>>>>>>> cbb54d6a
  m_ObjectHideFlags: 0
  m_CorrespondingSourceObject: {fileID: 0}
  m_PrefabInstance: {fileID: 0}
  m_PrefabAsset: {fileID: 0}
  m_GameObject: {fileID: 1173171073385108}
  m_Material: {fileID: 0}
  m_IsTrigger: 0
  m_Enabled: 1
  serializedVersion: 2
  m_Size: {x: 1, y: 1, z: 0.01}
  m_Center: {x: 0, y: 0, z: 0}
--- !u!114 &114009177938015764
MonoBehaviour:
  m_ObjectHideFlags: 0
  m_CorrespondingSourceObject: {fileID: 0}
  m_PrefabInstance: {fileID: 0}
  m_PrefabAsset: {fileID: 0}
  m_GameObject: {fileID: 1173171073385108}
  m_Enabled: 1
  m_EditorHideFlags: 0
  m_Script: {fileID: 11500000, guid: dbae3ff4457df6f4ea3af0389871cb9c, type: 3}
  m_Name: 
  m_EditorClassIdentifier: 
  m_DescriptionType: -1
  m_DescriptionYOffset: 0
  m_DescriptionText: 
  m_LocalizedDescription:
    m_TableReference:
      m_TableCollectionName: 
    m_TableEntryReference:
      m_KeyId: 0
      m_Key: 
    m_FallbackState: 0
    m_WaitForCompletion: 0
    m_LocalVariables: []
  m_DescriptionTextExtra: 
<<<<<<< HEAD
  m_DescriptionActivateSpeed: 12
=======
  m_LocalizedDescriptionExtra:
    m_TableReference:
      m_TableCollectionName: 
    m_TableEntryReference:
      m_KeyId: 0
      m_Key: 
    m_FallbackState: 0
    m_WaitForCompletion: 0
    m_LocalVariables: []
  m_DescriptionActivateSpeed: 8
>>>>>>> cbb54d6a
  m_DescriptionZScale: 1
  m_ButtonTexture: {fileID: 2800000, guid: ab8b9a0b96b6cb74ca1e518f3c56b425, type: 3}
  m_AtlasTexture: 1
  m_ToggleButton: 0
  m_LongPressReleaseButton: 0
  m_ButtonHasPressedAudio: 1
  m_ZAdjustHover: -0.02
  m_ZAdjustClick: 0.05
  m_HoverScale: 1.1
  m_HoverBoxColliderGrow: 0.2
  m_AddOverlay: 0
  m_SelectionTexture: {fileID: 0}
  m_ButtonType: 0
  m_GotoPage: 0
  m_InactiveColor: {r: 0, g: 0, b: 0, a: 0}
  references:
    version: 2
    RefIds: []
<<<<<<< HEAD
--- !u!1 &1464418273390488
=======
--- !u!65 &65120962566386536
BoxCollider:
  m_ObjectHideFlags: 0
  m_CorrespondingSourceObject: {fileID: 0}
  m_PrefabInstance: {fileID: 0}
  m_PrefabAsset: {fileID: 0}
  m_GameObject: {fileID: 1017389889125372}
  m_Material: {fileID: 0}
  m_IncludeLayers:
    serializedVersion: 2
    m_Bits: 0
  m_ExcludeLayers:
    serializedVersion: 2
    m_Bits: 0
  m_LayerOverridePriority: 0
  m_IsTrigger: 0
  m_ProvidesContacts: 0
  m_Enabled: 1
  serializedVersion: 3
  m_Size: {x: 1.0000001, y: 1.0000001, z: 0.025}
  m_Center: {x: 0, y: 0, z: 0}
--- !u!1 &1045142711562232
>>>>>>> cbb54d6a
GameObject:
  m_ObjectHideFlags: 0
  m_CorrespondingSourceObject: {fileID: 0}
  m_PrefabInstance: {fileID: 0}
  m_PrefabAsset: {fileID: 0}
  serializedVersion: 6
  m_Component:
  - component: {fileID: 4987826134018012}
  - component: {fileID: 114390729393873594}
  - component: {fileID: 65305599652427604}
  - component: {fileID: 114517528198912880}
  m_Layer: 16
  m_Name: BrushGrid
  m_TagString: Untagged
  m_Icon: {fileID: 0}
  m_NavMeshLayer: 0
  m_StaticEditorFlags: 0
  m_IsActive: 1
--- !u!4 &4987826134018012
Transform:
  m_ObjectHideFlags: 0
  m_CorrespondingSourceObject: {fileID: 0}
  m_PrefabInstance: {fileID: 0}
  m_PrefabAsset: {fileID: 0}
<<<<<<< HEAD
  m_GameObject: {fileID: 1464418273390488}
=======
  m_GameObject: {fileID: 1045142711562232}
  serializedVersion: 2
>>>>>>> cbb54d6a
  m_LocalRotation: {x: -0, y: -0, z: -0, w: 1}
  m_LocalPosition: {x: 0, y: 0, z: 0}
  m_LocalScale: {x: 1, y: 1, z: 1}
  m_ConstrainProportionsScale: 0
  m_Children:
<<<<<<< HEAD
  - {fileID: 4388109476167430}
  - {fileID: 4874383899918386}
  - {fileID: 1615665463335236318}
  - {fileID: 5942409064486963576}
  - {fileID: 325192158360385783}
  - {fileID: 7711229385674976727}
  - {fileID: 1488675462678648169}
  - {fileID: 3427720266581333244}
  - {fileID: 5657803178210670832}
  - {fileID: 1217426475156391265}
  - {fileID: 7421892007106009968}
  - {fileID: 9162187957689611941}
  - {fileID: 1607867218681857703}
  - {fileID: 3377118903653532146}
  m_Father: {fileID: 457820}
  m_RootOrder: 1
=======
  - {fileID: 4496610398848936}
  - {fileID: 4024569421384500}
  m_Father: {fileID: 4987826134018012}
>>>>>>> cbb54d6a
  m_LocalEulerAnglesHint: {x: 0, y: 0, z: 0}
--- !u!114 &114390729393873594
MonoBehaviour:
  m_ObjectHideFlags: 0
  m_CorrespondingSourceObject: {fileID: 0}
  m_PrefabInstance: {fileID: 0}
  m_PrefabAsset: {fileID: 0}
  m_GameObject: {fileID: 1464418273390488}
  m_Enabled: 1
  m_EditorHideFlags: 0
  m_Script: {fileID: 11500000, guid: 84dc191e9fde44f4098da17479433ea0, type: 3}
  m_Name: 
  m_EditorClassIdentifier: 
  m_DescriptionType: -1
  m_DescriptionYOffset: 0
  m_DescriptionText: 
  m_LocalizedDescription:
    m_TableReference:
      m_TableCollectionName: 
    m_TableEntryReference:
      m_KeyId: 0
      m_Key: 
    m_FallbackState: 0
    m_WaitForCompletion: 0
    m_LocalVariables: []
  m_DescriptionTextExtra: 
<<<<<<< HEAD
  m_DescriptionActivateSpeed: 12
=======
  m_LocalizedDescriptionExtra:
    m_TableReference:
      m_TableCollectionName: 
    m_TableEntryReference:
      m_KeyId: 0
      m_Key: 
    m_FallbackState: 0
    m_WaitForCompletion: 0
    m_LocalVariables: []
  m_DescriptionActivateSpeed: 8
>>>>>>> cbb54d6a
  m_DescriptionZScale: 1
  m_PrevButton: {fileID: 1828042464346620}
  m_NextButton: {fileID: 1173171073385108}
  m_PadSwipeGiveExponent: 0.25
  m_PadSwipeGiveScale: 1.5
  m_PadSwipeGiveMaxPercent: 0.5
  m_PageFlipSpeed: 8
  m_PageScrollRatio: 0.9
  references:
    version: 2
    RefIds: []
--- !u!65 &65305599652427604
BoxCollider:
  m_ObjectHideFlags: 0
  m_CorrespondingSourceObject: {fileID: 0}
  m_PrefabInstance: {fileID: 0}
  m_PrefabAsset: {fileID: 0}
  m_GameObject: {fileID: 1464418273390488}
  m_Material: {fileID: 0}
  m_IncludeLayers:
    serializedVersion: 2
    m_Bits: 0
  m_ExcludeLayers:
    serializedVersion: 2
    m_Bits: 0
  m_LayerOverridePriority: 0
  m_IsTrigger: 0
  m_ProvidesContacts: 0
  m_Enabled: 1
<<<<<<< HEAD
  serializedVersion: 2
  m_Size: {x: 1.8, y: 1.8, z: 0.01}
  m_Center: {x: 0, y: 0, z: -0.05}
--- !u!114 &114517528198912880
MonoBehaviour:
  m_ObjectHideFlags: 0
  m_CorrespondingSourceObject: {fileID: 0}
  m_PrefabInstance: {fileID: 0}
  m_PrefabAsset: {fileID: 0}
  m_GameObject: {fileID: 1464418273390488}
  m_Enabled: 1
  m_EditorHideFlags: 0
  m_Script: {fileID: 11500000, guid: 739d5b1996234d64992a2ae60c3723e9, type: 3}
  m_Name: 
  m_EditorClassIdentifier: 
--- !u!1 &1828042464346620
=======
  serializedVersion: 3
  m_Size: {x: 1.0000001, y: 1.0000001, z: 0.025}
  m_Center: {x: 0, y: 0, z: 0}
--- !u!1 &1068886911742040
>>>>>>> cbb54d6a
GameObject:
  m_ObjectHideFlags: 0
  m_CorrespondingSourceObject: {fileID: 0}
  m_PrefabInstance: {fileID: 0}
  m_PrefabAsset: {fileID: 0}
  serializedVersion: 6
  m_Component:
  - component: {fileID: 4388109476167430}
  - component: {fileID: 33501584768716402}
  - component: {fileID: 23856615900545260}
  - component: {fileID: 65199956236296880}
  - component: {fileID: 114424494261967632}
  m_Layer: 16
  m_Name: PrevPage
  m_TagString: Untagged
  m_Icon: {fileID: 0}
  m_NavMeshLayer: 0
  m_StaticEditorFlags: 0
  m_IsActive: 1
--- !u!4 &4388109476167430
Transform:
  m_ObjectHideFlags: 0
  m_CorrespondingSourceObject: {fileID: 0}
  m_PrefabInstance: {fileID: 0}
  m_PrefabAsset: {fileID: 0}
<<<<<<< HEAD
  m_GameObject: {fileID: 1828042464346620}
  m_LocalRotation: {x: -0, y: -0, z: -0, w: 1}
  m_LocalPosition: {x: -0.6160002, y: -0.6370001, z: 0.05000019}
  m_LocalScale: {x: 0.29999995, y: 0.29999998, z: 0.3000001}
  m_ConstrainProportionsScale: 0
  m_Children: []
  m_Father: {fileID: 4987826134018012}
  m_RootOrder: 0
=======
  m_GameObject: {fileID: 1068886911742040}
  serializedVersion: 2
  m_LocalRotation: {x: 0, y: 0, z: 0, w: 1}
  m_LocalPosition: {x: 0.25, y: -0.25, z: -0.049999926}
  m_LocalScale: {x: 0.4, y: 0.4, z: 0.4}
  m_ConstrainProportionsScale: 0
  m_Children: []
  m_Father: {fileID: 4511965426731848}
>>>>>>> cbb54d6a
  m_LocalEulerAnglesHint: {x: 0, y: 0, z: 0}
--- !u!33 &33501584768716402
MeshFilter:
  m_ObjectHideFlags: 0
  m_CorrespondingSourceObject: {fileID: 0}
  m_PrefabInstance: {fileID: 0}
  m_PrefabAsset: {fileID: 0}
  m_GameObject: {fileID: 1828042464346620}
  m_Mesh: {fileID: 10210, guid: 0000000000000000e000000000000000, type: 0}
--- !u!23 &23856615900545260
MeshRenderer:
  m_ObjectHideFlags: 0
  m_CorrespondingSourceObject: {fileID: 0}
  m_PrefabInstance: {fileID: 0}
  m_PrefabAsset: {fileID: 0}
  m_GameObject: {fileID: 1828042464346620}
  m_Enabled: 1
  m_CastShadows: 0
  m_ReceiveShadows: 0
  m_DynamicOccludee: 1
  m_StaticShadowCaster: 0
  m_MotionVectors: 1
  m_LightProbeUsage: 0
  m_ReflectionProbeUsage: 1
  m_RayTracingMode: 2
  m_RayTraceProcedural: 0
  m_RenderingLayerMask: 1
  m_RendererPriority: 0
  m_Materials:
  - {fileID: 2100000, guid: 3c8ca511828182747a0b79564892ec57, type: 2}
  m_StaticBatchInfo:
    firstSubMesh: 0
    subMeshCount: 0
  m_StaticBatchRoot: {fileID: 0}
  m_ProbeAnchor: {fileID: 0}
  m_LightProbeVolumeOverride: {fileID: 0}
  m_ScaleInLightmap: 1
  m_ReceiveGI: 1
  m_PreserveUVs: 0
  m_IgnoreNormalsForChartDetection: 0
  m_ImportantGI: 0
  m_StitchLightmapSeams: 0
  m_SelectedEditorRenderState: 3
  m_MinimumChartSize: 4
  m_AutoUVMaxDistance: 0.5
  m_AutoUVMaxAngle: 89
  m_LightmapParameters: {fileID: 0}
  m_SortingLayerID: 0
  m_SortingLayer: 0
  m_SortingOrder: 0
  m_AdditionalVertexStreams: {fileID: 0}
--- !u!65 &65199956236296880
BoxCollider:
  m_ObjectHideFlags: 0
  m_CorrespondingSourceObject: {fileID: 0}
  m_PrefabInstance: {fileID: 0}
  m_PrefabAsset: {fileID: 0}
<<<<<<< HEAD
  m_GameObject: {fileID: 1828042464346620}
=======
  m_GameObject: {fileID: 1095195590912222}
  serializedVersion: 2
  m_LocalRotation: {x: 0, y: 0, z: 0, w: 1}
  m_LocalPosition: {x: 0.250001, y: -0.25000095, z: -0.049999934}
  m_LocalScale: {x: 0.4, y: 0.4, z: 0.4}
  m_ConstrainProportionsScale: 0
  m_Children: []
  m_Father: {fileID: 4560302905391112}
  m_LocalEulerAnglesHint: {x: 0, y: 0, z: 0}
--- !u!33 &33808926566088872
MeshFilter:
  m_ObjectHideFlags: 0
  m_CorrespondingSourceObject: {fileID: 0}
  m_PrefabInstance: {fileID: 0}
  m_PrefabAsset: {fileID: 0}
  m_GameObject: {fileID: 1095195590912222}
  m_Mesh: {fileID: 10210, guid: 0000000000000000e000000000000000, type: 0}
--- !u!23 &23116202270025558
MeshRenderer:
  m_ObjectHideFlags: 0
  m_CorrespondingSourceObject: {fileID: 0}
  m_PrefabInstance: {fileID: 0}
  m_PrefabAsset: {fileID: 0}
  m_GameObject: {fileID: 1095195590912222}
  m_Enabled: 1
  m_CastShadows: 0
  m_ReceiveShadows: 0
  m_DynamicOccludee: 1
  m_StaticShadowCaster: 0
  m_MotionVectors: 1
  m_LightProbeUsage: 0
  m_ReflectionProbeUsage: 1
  m_RayTracingMode: 2
  m_RayTraceProcedural: 0
  m_RenderingLayerMask: 1
  m_RendererPriority: 0
  m_Materials:
  - {fileID: 2100000, guid: a44ecbd1f2c3647a3b768c0170fb98b9, type: 2}
  m_StaticBatchInfo:
    firstSubMesh: 0
    subMeshCount: 0
  m_StaticBatchRoot: {fileID: 0}
  m_ProbeAnchor: {fileID: 0}
  m_LightProbeVolumeOverride: {fileID: 0}
  m_ScaleInLightmap: 1
  m_ReceiveGI: 1
  m_PreserveUVs: 1
  m_IgnoreNormalsForChartDetection: 0
  m_ImportantGI: 0
  m_StitchLightmapSeams: 0
  m_SelectedEditorRenderState: 3
  m_MinimumChartSize: 4
  m_AutoUVMaxDistance: 0.5
  m_AutoUVMaxAngle: 89
  m_LightmapParameters: {fileID: 0}
  m_SortingLayerID: 0
  m_SortingLayer: 0
  m_SortingOrder: 0
  m_AdditionalVertexStreams: {fileID: 0}
--- !u!1 &1122114045904648
GameObject:
  m_ObjectHideFlags: 0
  m_CorrespondingSourceObject: {fileID: 0}
  m_PrefabInstance: {fileID: 0}
  m_PrefabAsset: {fileID: 0}
  serializedVersion: 6
  m_Component:
  - component: {fileID: 4651274934816280}
  - component: {fileID: 33197401792477740}
  - component: {fileID: 23157566178152292}
  m_Layer: 16
  m_Name: Experimental
  m_TagString: Untagged
  m_Icon: {fileID: 0}
  m_NavMeshLayer: 0
  m_StaticEditorFlags: 0
  m_IsActive: 0
--- !u!4 &4651274934816280
Transform:
  m_ObjectHideFlags: 0
  m_CorrespondingSourceObject: {fileID: 0}
  m_PrefabInstance: {fileID: 0}
  m_PrefabAsset: {fileID: 0}
  m_GameObject: {fileID: 1122114045904648}
  serializedVersion: 2
  m_LocalRotation: {x: 0, y: 0, z: 0, w: 1}
  m_LocalPosition: {x: 0.250001, y: -0.25000095, z: -0.049999934}
  m_LocalScale: {x: 0.4, y: 0.4, z: 0.4}
  m_ConstrainProportionsScale: 0
  m_Children: []
  m_Father: {fileID: 4401839305095188}
  m_LocalEulerAnglesHint: {x: 0, y: 0, z: 0}
--- !u!33 &33197401792477740
MeshFilter:
  m_ObjectHideFlags: 0
  m_CorrespondingSourceObject: {fileID: 0}
  m_PrefabInstance: {fileID: 0}
  m_PrefabAsset: {fileID: 0}
  m_GameObject: {fileID: 1122114045904648}
  m_Mesh: {fileID: 10210, guid: 0000000000000000e000000000000000, type: 0}
--- !u!23 &23157566178152292
MeshRenderer:
  m_ObjectHideFlags: 0
  m_CorrespondingSourceObject: {fileID: 0}
  m_PrefabInstance: {fileID: 0}
  m_PrefabAsset: {fileID: 0}
  m_GameObject: {fileID: 1122114045904648}
  m_Enabled: 1
  m_CastShadows: 0
  m_ReceiveShadows: 0
  m_DynamicOccludee: 1
  m_StaticShadowCaster: 0
  m_MotionVectors: 1
  m_LightProbeUsage: 0
  m_ReflectionProbeUsage: 1
  m_RayTracingMode: 2
  m_RayTraceProcedural: 0
  m_RenderingLayerMask: 1
  m_RendererPriority: 0
  m_Materials:
  - {fileID: 2100000, guid: a44ecbd1f2c3647a3b768c0170fb98b9, type: 2}
  m_StaticBatchInfo:
    firstSubMesh: 0
    subMeshCount: 0
  m_StaticBatchRoot: {fileID: 0}
  m_ProbeAnchor: {fileID: 0}
  m_LightProbeVolumeOverride: {fileID: 0}
  m_ScaleInLightmap: 1
  m_ReceiveGI: 1
  m_PreserveUVs: 1
  m_IgnoreNormalsForChartDetection: 0
  m_ImportantGI: 0
  m_StitchLightmapSeams: 0
  m_SelectedEditorRenderState: 3
  m_MinimumChartSize: 4
  m_AutoUVMaxDistance: 0.5
  m_AutoUVMaxAngle: 89
  m_LightmapParameters: {fileID: 0}
  m_SortingLayerID: 0
  m_SortingLayer: 0
  m_SortingOrder: 0
  m_AdditionalVertexStreams: {fileID: 0}
--- !u!1 &1173171073385108
GameObject:
  m_ObjectHideFlags: 0
  m_CorrespondingSourceObject: {fileID: 0}
  m_PrefabInstance: {fileID: 0}
  m_PrefabAsset: {fileID: 0}
  serializedVersion: 6
  m_Component:
  - component: {fileID: 4874383899918386}
  - component: {fileID: 33215534452313844}
  - component: {fileID: 23222869964520066}
  - component: {fileID: 65304072503759182}
  - component: {fileID: 114009177938015764}
  m_Layer: 16
  m_Name: NextPage
  m_TagString: Untagged
  m_Icon: {fileID: 0}
  m_NavMeshLayer: 0
  m_StaticEditorFlags: 0
  m_IsActive: 1
--- !u!4 &4874383899918386
Transform:
  m_ObjectHideFlags: 0
  m_CorrespondingSourceObject: {fileID: 0}
  m_PrefabInstance: {fileID: 0}
  m_PrefabAsset: {fileID: 0}
  m_GameObject: {fileID: 1173171073385108}
  serializedVersion: 2
  m_LocalRotation: {x: -0, y: -0, z: -0, w: 1}
  m_LocalPosition: {x: 0.6339998, y: -0.6370001, z: 0.05000019}
  m_LocalScale: {x: 0.29999995, y: 0.29999998, z: 0.3000001}
  m_ConstrainProportionsScale: 0
  m_Children: []
  m_Father: {fileID: 4987826134018012}
  m_LocalEulerAnglesHint: {x: 0, y: 0, z: 0}
--- !u!33 &33215534452313844
MeshFilter:
  m_ObjectHideFlags: 0
  m_CorrespondingSourceObject: {fileID: 0}
  m_PrefabInstance: {fileID: 0}
  m_PrefabAsset: {fileID: 0}
  m_GameObject: {fileID: 1173171073385108}
  m_Mesh: {fileID: 10210, guid: 0000000000000000e000000000000000, type: 0}
--- !u!23 &23222869964520066
MeshRenderer:
  m_ObjectHideFlags: 0
  m_CorrespondingSourceObject: {fileID: 0}
  m_PrefabInstance: {fileID: 0}
  m_PrefabAsset: {fileID: 0}
  m_GameObject: {fileID: 1173171073385108}
  m_Enabled: 1
  m_CastShadows: 0
  m_ReceiveShadows: 0
  m_DynamicOccludee: 1
  m_StaticShadowCaster: 0
  m_MotionVectors: 1
  m_LightProbeUsage: 0
  m_ReflectionProbeUsage: 1
  m_RayTracingMode: 2
  m_RayTraceProcedural: 0
  m_RenderingLayerMask: 1
  m_RendererPriority: 0
  m_Materials:
  - {fileID: 2100000, guid: 3c8ca511828182747a0b79564892ec57, type: 2}
  m_StaticBatchInfo:
    firstSubMesh: 0
    subMeshCount: 0
  m_StaticBatchRoot: {fileID: 0}
  m_ProbeAnchor: {fileID: 0}
  m_LightProbeVolumeOverride: {fileID: 0}
  m_ScaleInLightmap: 1
  m_ReceiveGI: 1
  m_PreserveUVs: 0
  m_IgnoreNormalsForChartDetection: 0
  m_ImportantGI: 0
  m_StitchLightmapSeams: 0
  m_SelectedEditorRenderState: 3
  m_MinimumChartSize: 4
  m_AutoUVMaxDistance: 0.5
  m_AutoUVMaxAngle: 89
  m_LightmapParameters: {fileID: 0}
  m_SortingLayerID: 0
  m_SortingLayer: 0
  m_SortingOrder: 0
  m_AdditionalVertexStreams: {fileID: 0}
--- !u!65 &65304072503759182
BoxCollider:
  m_ObjectHideFlags: 0
  m_CorrespondingSourceObject: {fileID: 0}
  m_PrefabInstance: {fileID: 0}
  m_PrefabAsset: {fileID: 0}
  m_GameObject: {fileID: 1173171073385108}
>>>>>>> cbb54d6a
  m_Material: {fileID: 0}
  m_IncludeLayers:
    serializedVersion: 2
    m_Bits: 0
  m_ExcludeLayers:
    serializedVersion: 2
    m_Bits: 0
  m_LayerOverridePriority: 0
  m_IsTrigger: 0
  m_ProvidesContacts: 0
  m_Enabled: 1
  serializedVersion: 3
  m_Size: {x: 1, y: 1, z: 0.01}
  m_Center: {x: 0, y: 0, z: 0}
--- !u!114 &114424494261967632
MonoBehaviour:
  m_ObjectHideFlags: 0
  m_CorrespondingSourceObject: {fileID: 0}
  m_PrefabInstance: {fileID: 0}
  m_PrefabAsset: {fileID: 0}
  m_GameObject: {fileID: 1828042464346620}
  m_Enabled: 1
  m_EditorHideFlags: 0
  m_Script: {fileID: 11500000, guid: dbae3ff4457df6f4ea3af0389871cb9c, type: 3}
  m_Name: 
  m_EditorClassIdentifier: 
  m_DescriptionType: -1
  m_DescriptionYOffset: 0
  m_DescriptionText: 
  m_LocalizedDescription:
    m_TableReference:
      m_TableCollectionName: 
    m_TableEntryReference:
      m_KeyId: 0
      m_Key: 
    m_FallbackState: 0
    m_WaitForCompletion: 0
    m_LocalVariables: []
  m_DescriptionTextExtra: 
  m_LocalizedDescriptionExtra:
    m_TableReference:
      m_TableCollectionName: 
    m_TableEntryReference:
      m_KeyId: 0
      m_Key: 
    m_FallbackState: 0
    m_WaitForCompletion: 0
    m_LocalVariables: []
  m_DescriptionActivateSpeed: 12
  m_DescriptionZScale: 1
  m_ButtonTexture: {fileID: 2800000, guid: f74f6eac3e3e3c640b1a343ec46ba2dd, type: 3}
  m_AtlasTexture: 1
  m_ToggleButton: 0
  m_LongPressReleaseButton: 0
  m_ButtonHasPressedAudio: 1
  m_ZAdjustHover: -0.02
  m_ZAdjustClick: 0.05
  m_HoverScale: 1.1
  m_HoverBoxColliderGrow: 0.2
  m_AddOverlay: 0
  m_SelectionTexture: {fileID: 0}
  m_ButtonType: 1
  m_GotoPage: 0
  m_InactiveColor: {r: 0, g: 0, b: 0, a: 0}
  references:
    version: 2
    RefIds: []
--- !u!1001 &1017858096619591891
PrefabInstance:
  m_ObjectHideFlags: 0
  serializedVersion: 2
  m_Modification:
    m_TransformParent: {fileID: 4987826134018012}
    m_Modifications:
    - target: {fileID: 8144348626067877494, guid: 2bafed820680a974097552d2186bc0fe,
        type: 3}
      propertyPath: m_RootOrder
      value: 11
      objectReference: {fileID: 0}
    - target: {fileID: 8144348626067877494, guid: 2bafed820680a974097552d2186bc0fe,
        type: 3}
      propertyPath: m_LocalScale.x
      value: 0.35000002
      objectReference: {fileID: 0}
    - target: {fileID: 8144348626067877494, guid: 2bafed820680a974097552d2186bc0fe,
        type: 3}
      propertyPath: m_LocalScale.y
      value: 0.35
      objectReference: {fileID: 0}
    - target: {fileID: 8144348626067877494, guid: 2bafed820680a974097552d2186bc0fe,
        type: 3}
      propertyPath: m_LocalScale.z
      value: 0.35
      objectReference: {fileID: 0}
    - target: {fileID: 8144348626067877494, guid: 2bafed820680a974097552d2186bc0fe,
        type: 3}
      propertyPath: m_LocalPosition.x
      value: -0.6470003
      objectReference: {fileID: 0}
    - target: {fileID: 8144348626067877494, guid: 2bafed820680a974097552d2186bc0fe,
        type: 3}
      propertyPath: m_LocalPosition.y
      value: -0.21899986
      objectReference: {fileID: 0}
    - target: {fileID: 8144348626067877494, guid: 2bafed820680a974097552d2186bc0fe,
        type: 3}
      propertyPath: m_LocalPosition.z
      value: 0.050000668
      objectReference: {fileID: 0}
    - target: {fileID: 8144348626067877494, guid: 2bafed820680a974097552d2186bc0fe,
        type: 3}
      propertyPath: m_LocalRotation.w
      value: 1
      objectReference: {fileID: 0}
    - target: {fileID: 8144348626067877494, guid: 2bafed820680a974097552d2186bc0fe,
        type: 3}
      propertyPath: m_LocalRotation.x
      value: -0
      objectReference: {fileID: 0}
    - target: {fileID: 8144348626067877494, guid: 2bafed820680a974097552d2186bc0fe,
        type: 3}
      propertyPath: m_LocalRotation.y
      value: -0
      objectReference: {fileID: 0}
    - target: {fileID: 8144348626067877494, guid: 2bafed820680a974097552d2186bc0fe,
        type: 3}
      propertyPath: m_LocalRotation.z
      value: -0
      objectReference: {fileID: 0}
    - target: {fileID: 8144348626067877494, guid: 2bafed820680a974097552d2186bc0fe,
        type: 3}
      propertyPath: m_LocalEulerAnglesHint.x
      value: 0
      objectReference: {fileID: 0}
    - target: {fileID: 8144348626067877494, guid: 2bafed820680a974097552d2186bc0fe,
        type: 3}
      propertyPath: m_LocalEulerAnglesHint.y
      value: 0
      objectReference: {fileID: 0}
    - target: {fileID: 8144348626067877494, guid: 2bafed820680a974097552d2186bc0fe,
        type: 3}
      propertyPath: m_LocalEulerAnglesHint.z
      value: 0
      objectReference: {fileID: 0}
    - target: {fileID: 8145453841153682938, guid: 2bafed820680a974097552d2186bc0fe,
        type: 3}
      propertyPath: m_Name
      value: Brush_Button8
      objectReference: {fileID: 0}
    m_RemovedComponents: []
  m_SourcePrefab: {fileID: 100100000, guid: 2bafed820680a974097552d2186bc0fe, type: 3}
--- !u!4 &9162187957689611941 stripped
Transform:
  m_CorrespondingSourceObject: {fileID: 8144348626067877494, guid: 2bafed820680a974097552d2186bc0fe,
    type: 3}
  m_PrefabInstance: {fileID: 1017858096619591891}
  m_PrefabAsset: {fileID: 0}
--- !u!1001 &1727502751764198662
PrefabInstance:
  m_ObjectHideFlags: 0
  serializedVersion: 2
  m_Modification:
    m_TransformParent: {fileID: 4987826134018012}
    m_Modifications:
    - target: {fileID: 8144348626067877494, guid: 2bafed820680a974097552d2186bc0fe,
        type: 3}
      propertyPath: m_RootOrder
      value: 10
      objectReference: {fileID: 0}
    - target: {fileID: 8144348626067877494, guid: 2bafed820680a974097552d2186bc0fe,
        type: 3}
      propertyPath: m_LocalScale.x
      value: 0.35000002
      objectReference: {fileID: 0}
    - target: {fileID: 8144348626067877494, guid: 2bafed820680a974097552d2186bc0fe,
        type: 3}
      propertyPath: m_LocalScale.y
      value: 0.35
      objectReference: {fileID: 0}
    - target: {fileID: 8144348626067877494, guid: 2bafed820680a974097552d2186bc0fe,
        type: 3}
      propertyPath: m_LocalScale.z
      value: 0.35
      objectReference: {fileID: 0}
    - target: {fileID: 8144348626067877494, guid: 2bafed820680a974097552d2186bc0fe,
        type: 3}
      propertyPath: m_LocalPosition.x
      value: -0.21399975
      objectReference: {fileID: 0}
    - target: {fileID: 8144348626067877494, guid: 2bafed820680a974097552d2186bc0fe,
        type: 3}
      propertyPath: m_LocalPosition.y
      value: -0.21899986
      objectReference: {fileID: 0}
    - target: {fileID: 8144348626067877494, guid: 2bafed820680a974097552d2186bc0fe,
        type: 3}
      propertyPath: m_LocalPosition.z
      value: 0.049999952
      objectReference: {fileID: 0}
    - target: {fileID: 8144348626067877494, guid: 2bafed820680a974097552d2186bc0fe,
        type: 3}
      propertyPath: m_LocalRotation.w
      value: 1
      objectReference: {fileID: 0}
    - target: {fileID: 8144348626067877494, guid: 2bafed820680a974097552d2186bc0fe,
        type: 3}
      propertyPath: m_LocalRotation.x
      value: -0
      objectReference: {fileID: 0}
    - target: {fileID: 8144348626067877494, guid: 2bafed820680a974097552d2186bc0fe,
        type: 3}
      propertyPath: m_LocalRotation.y
      value: -0
      objectReference: {fileID: 0}
    - target: {fileID: 8144348626067877494, guid: 2bafed820680a974097552d2186bc0fe,
        type: 3}
      propertyPath: m_LocalRotation.z
      value: -0
      objectReference: {fileID: 0}
    - target: {fileID: 8144348626067877494, guid: 2bafed820680a974097552d2186bc0fe,
        type: 3}
      propertyPath: m_LocalEulerAnglesHint.x
      value: 0
      objectReference: {fileID: 0}
    - target: {fileID: 8144348626067877494, guid: 2bafed820680a974097552d2186bc0fe,
        type: 3}
      propertyPath: m_LocalEulerAnglesHint.y
      value: 0
      objectReference: {fileID: 0}
    - target: {fileID: 8144348626067877494, guid: 2bafed820680a974097552d2186bc0fe,
        type: 3}
      propertyPath: m_LocalEulerAnglesHint.z
      value: 0
      objectReference: {fileID: 0}
    - target: {fileID: 8145453841153682938, guid: 2bafed820680a974097552d2186bc0fe,
        type: 3}
      propertyPath: m_Name
      value: Brush_Button9
      objectReference: {fileID: 0}
    m_RemovedComponents: []
  m_SourcePrefab: {fileID: 100100000, guid: 2bafed820680a974097552d2186bc0fe, type: 3}
--- !u!4 &7421892007106009968 stripped
Transform:
  m_CorrespondingSourceObject: {fileID: 8144348626067877494, guid: 2bafed820680a974097552d2186bc0fe,
    type: 3}
  m_PrefabInstance: {fileID: 1727502751764198662}
  m_PrefabAsset: {fileID: 0}
<<<<<<< HEAD
--- !u!1001 &1874979215229748129
PrefabInstance:
=======
  m_GameObject: {fileID: 1225330402099696}
  serializedVersion: 2
  m_LocalRotation: {x: 0, y: 0, z: 0, w: 1}
  m_LocalPosition: {x: -0.25, y: -0.25, z: -0.05}
  m_LocalScale: {x: 0.4, y: 0.4, z: 0.4}
  m_ConstrainProportionsScale: 0
  m_Children: []
  m_Father: {fileID: 4199709033773110}
  m_LocalEulerAnglesHint: {x: 0, y: 0, z: 0}
--- !u!33 &33201303246395208
MeshFilter:
>>>>>>> cbb54d6a
  m_ObjectHideFlags: 0
  serializedVersion: 2
  m_Modification:
    m_TransformParent: {fileID: 4987826134018012}
    m_Modifications:
    - target: {fileID: 8144348626067877494, guid: 2bafed820680a974097552d2186bc0fe,
        type: 3}
      propertyPath: m_RootOrder
      value: 5
      objectReference: {fileID: 0}
    - target: {fileID: 8144348626067877494, guid: 2bafed820680a974097552d2186bc0fe,
        type: 3}
      propertyPath: m_LocalScale.x
      value: 0.35000002
      objectReference: {fileID: 0}
    - target: {fileID: 8144348626067877494, guid: 2bafed820680a974097552d2186bc0fe,
        type: 3}
      propertyPath: m_LocalScale.y
      value: 0.35
      objectReference: {fileID: 0}
    - target: {fileID: 8144348626067877494, guid: 2bafed820680a974097552d2186bc0fe,
        type: 3}
      propertyPath: m_LocalScale.z
      value: 0.35
      objectReference: {fileID: 0}
    - target: {fileID: 8144348626067877494, guid: 2bafed820680a974097552d2186bc0fe,
        type: 3}
      propertyPath: m_LocalPosition.x
      value: 0.6470003
      objectReference: {fileID: 0}
    - target: {fileID: 8144348626067877494, guid: 2bafed820680a974097552d2186bc0fe,
        type: 3}
      propertyPath: m_LocalPosition.y
      value: 0.6289997
      objectReference: {fileID: 0}
    - target: {fileID: 8144348626067877494, guid: 2bafed820680a974097552d2186bc0fe,
        type: 3}
      propertyPath: m_LocalPosition.z
      value: 0.05000043
      objectReference: {fileID: 0}
    - target: {fileID: 8144348626067877494, guid: 2bafed820680a974097552d2186bc0fe,
        type: 3}
      propertyPath: m_LocalRotation.w
      value: 1
      objectReference: {fileID: 0}
    - target: {fileID: 8144348626067877494, guid: 2bafed820680a974097552d2186bc0fe,
        type: 3}
      propertyPath: m_LocalRotation.x
      value: -0
      objectReference: {fileID: 0}
    - target: {fileID: 8144348626067877494, guid: 2bafed820680a974097552d2186bc0fe,
        type: 3}
      propertyPath: m_LocalRotation.y
      value: -0
      objectReference: {fileID: 0}
    - target: {fileID: 8144348626067877494, guid: 2bafed820680a974097552d2186bc0fe,
        type: 3}
      propertyPath: m_LocalRotation.z
      value: -0
      objectReference: {fileID: 0}
    - target: {fileID: 8144348626067877494, guid: 2bafed820680a974097552d2186bc0fe,
        type: 3}
      propertyPath: m_LocalEulerAnglesHint.x
      value: 0
      objectReference: {fileID: 0}
    - target: {fileID: 8144348626067877494, guid: 2bafed820680a974097552d2186bc0fe,
        type: 3}
      propertyPath: m_LocalEulerAnglesHint.y
      value: 0
      objectReference: {fileID: 0}
    - target: {fileID: 8144348626067877494, guid: 2bafed820680a974097552d2186bc0fe,
        type: 3}
      propertyPath: m_LocalEulerAnglesHint.z
      value: 0
      objectReference: {fileID: 0}
    - target: {fileID: 8145453841153682938, guid: 2bafed820680a974097552d2186bc0fe,
        type: 3}
      propertyPath: m_Name
      value: Brush_Button3
      objectReference: {fileID: 0}
    m_RemovedComponents: []
  m_SourcePrefab: {fileID: 100100000, guid: 2bafed820680a974097552d2186bc0fe, type: 3}
--- !u!4 &7711229385674976727 stripped
Transform:
  m_CorrespondingSourceObject: {fileID: 8144348626067877494, guid: 2bafed820680a974097552d2186bc0fe,
    type: 3}
  m_PrefabInstance: {fileID: 1874979215229748129}
  m_PrefabAsset: {fileID: 0}
--- !u!1001 &2553862475233224462
PrefabInstance:
  m_ObjectHideFlags: 0
  serializedVersion: 2
  m_Modification:
    m_TransformParent: {fileID: 4987826134018012}
    m_Modifications:
    - target: {fileID: 8144348626067877494, guid: 2bafed820680a974097552d2186bc0fe,
        type: 3}
      propertyPath: m_RootOrder
      value: 3
      objectReference: {fileID: 0}
    - target: {fileID: 8144348626067877494, guid: 2bafed820680a974097552d2186bc0fe,
        type: 3}
      propertyPath: m_LocalScale.x
      value: 0.35000002
      objectReference: {fileID: 0}
    - target: {fileID: 8144348626067877494, guid: 2bafed820680a974097552d2186bc0fe,
        type: 3}
      propertyPath: m_LocalScale.y
      value: 0.35
      objectReference: {fileID: 0}
    - target: {fileID: 8144348626067877494, guid: 2bafed820680a974097552d2186bc0fe,
        type: 3}
      propertyPath: m_LocalScale.z
      value: 0.35
      objectReference: {fileID: 0}
    - target: {fileID: 8144348626067877494, guid: 2bafed820680a974097552d2186bc0fe,
        type: 3}
      propertyPath: m_LocalPosition.x
      value: -0.2140007
      objectReference: {fileID: 0}
    - target: {fileID: 8144348626067877494, guid: 2bafed820680a974097552d2186bc0fe,
        type: 3}
      propertyPath: m_LocalPosition.y
      value: 0.6289997
      objectReference: {fileID: 0}
    - target: {fileID: 8144348626067877494, guid: 2bafed820680a974097552d2186bc0fe,
        type: 3}
      propertyPath: m_LocalPosition.z
      value: 0.05000043
      objectReference: {fileID: 0}
    - target: {fileID: 8144348626067877494, guid: 2bafed820680a974097552d2186bc0fe,
        type: 3}
      propertyPath: m_LocalRotation.w
      value: 1
      objectReference: {fileID: 0}
    - target: {fileID: 8144348626067877494, guid: 2bafed820680a974097552d2186bc0fe,
        type: 3}
      propertyPath: m_LocalRotation.x
      value: -0
      objectReference: {fileID: 0}
    - target: {fileID: 8144348626067877494, guid: 2bafed820680a974097552d2186bc0fe,
        type: 3}
      propertyPath: m_LocalRotation.y
      value: -0
      objectReference: {fileID: 0}
    - target: {fileID: 8144348626067877494, guid: 2bafed820680a974097552d2186bc0fe,
        type: 3}
      propertyPath: m_LocalRotation.z
      value: -0
      objectReference: {fileID: 0}
    - target: {fileID: 8144348626067877494, guid: 2bafed820680a974097552d2186bc0fe,
        type: 3}
      propertyPath: m_LocalEulerAnglesHint.x
      value: 0
      objectReference: {fileID: 0}
    - target: {fileID: 8144348626067877494, guid: 2bafed820680a974097552d2186bc0fe,
        type: 3}
      propertyPath: m_LocalEulerAnglesHint.y
      value: 0
      objectReference: {fileID: 0}
    - target: {fileID: 8144348626067877494, guid: 2bafed820680a974097552d2186bc0fe,
        type: 3}
      propertyPath: m_LocalEulerAnglesHint.z
      value: 0
      objectReference: {fileID: 0}
    - target: {fileID: 8145453841153682938, guid: 2bafed820680a974097552d2186bc0fe,
        type: 3}
      propertyPath: m_Name
      value: Brush_Button1
      objectReference: {fileID: 0}
    m_RemovedComponents: []
  m_SourcePrefab: {fileID: 100100000, guid: 2bafed820680a974097552d2186bc0fe, type: 3}
--- !u!4 &5942409064486963576 stripped
Transform:
  m_CorrespondingSourceObject: {fileID: 8144348626067877494, guid: 2bafed820680a974097552d2186bc0fe,
    type: 3}
  m_PrefabInstance: {fileID: 2553862475233224462}
  m_PrefabAsset: {fileID: 0}
<<<<<<< HEAD
--- !u!1001 &4576228894874916486
PrefabInstance:
  m_ObjectHideFlags: 0
  serializedVersion: 2
  m_Modification:
    m_TransformParent: {fileID: 4987826134018012}
    m_Modifications:
    - target: {fileID: 8144348626067877494, guid: 2bafed820680a974097552d2186bc0fe,
        type: 3}
      propertyPath: m_RootOrder
      value: 8
      objectReference: {fileID: 0}
    - target: {fileID: 8144348626067877494, guid: 2bafed820680a974097552d2186bc0fe,
        type: 3}
      propertyPath: m_LocalScale.x
      value: 0.35000002
      objectReference: {fileID: 0}
    - target: {fileID: 8144348626067877494, guid: 2bafed820680a974097552d2186bc0fe,
        type: 3}
      propertyPath: m_LocalScale.y
      value: 0.35
      objectReference: {fileID: 0}
    - target: {fileID: 8144348626067877494, guid: 2bafed820680a974097552d2186bc0fe,
        type: 3}
      propertyPath: m_LocalScale.z
      value: 0.35
      objectReference: {fileID: 0}
    - target: {fileID: 8144348626067877494, guid: 2bafed820680a974097552d2186bc0fe,
        type: 3}
      propertyPath: m_LocalPosition.x
      value: 0.2140007
      objectReference: {fileID: 0}
    - target: {fileID: 8144348626067877494, guid: 2bafed820680a974097552d2186bc0fe,
        type: 3}
      propertyPath: m_LocalPosition.y
      value: 0.21100044
      objectReference: {fileID: 0}
    - target: {fileID: 8144348626067877494, guid: 2bafed820680a974097552d2186bc0fe,
        type: 3}
      propertyPath: m_LocalPosition.z
      value: 0.05000019
      objectReference: {fileID: 0}
    - target: {fileID: 8144348626067877494, guid: 2bafed820680a974097552d2186bc0fe,
        type: 3}
      propertyPath: m_LocalRotation.w
      value: 1
      objectReference: {fileID: 0}
    - target: {fileID: 8144348626067877494, guid: 2bafed820680a974097552d2186bc0fe,
        type: 3}
      propertyPath: m_LocalRotation.x
      value: -0
      objectReference: {fileID: 0}
    - target: {fileID: 8144348626067877494, guid: 2bafed820680a974097552d2186bc0fe,
        type: 3}
      propertyPath: m_LocalRotation.y
      value: -0
      objectReference: {fileID: 0}
    - target: {fileID: 8144348626067877494, guid: 2bafed820680a974097552d2186bc0fe,
        type: 3}
      propertyPath: m_LocalRotation.z
      value: -0
      objectReference: {fileID: 0}
    - target: {fileID: 8144348626067877494, guid: 2bafed820680a974097552d2186bc0fe,
        type: 3}
      propertyPath: m_LocalEulerAnglesHint.x
      value: 0
      objectReference: {fileID: 0}
    - target: {fileID: 8144348626067877494, guid: 2bafed820680a974097552d2186bc0fe,
        type: 3}
      propertyPath: m_LocalEulerAnglesHint.y
      value: 0
      objectReference: {fileID: 0}
    - target: {fileID: 8144348626067877494, guid: 2bafed820680a974097552d2186bc0fe,
        type: 3}
      propertyPath: m_LocalEulerAnglesHint.z
      value: 0
      objectReference: {fileID: 0}
    - target: {fileID: 8145453841153682938, guid: 2bafed820680a974097552d2186bc0fe,
        type: 3}
      propertyPath: m_Name
      value: Brush_Button6
      objectReference: {fileID: 0}
    m_RemovedComponents: []
  m_SourcePrefab: {fileID: 100100000, guid: 2bafed820680a974097552d2186bc0fe, type: 3}
--- !u!4 &5657803178210670832 stripped
Transform:
  m_CorrespondingSourceObject: {fileID: 8144348626067877494, guid: 2bafed820680a974097552d2186bc0fe,
    type: 3}
  m_PrefabInstance: {fileID: 4576228894874916486}
=======
  m_GameObject: {fileID: 1225330402099696}
  m_Enabled: 1
  m_CastShadows: 0
  m_ReceiveShadows: 0
  m_DynamicOccludee: 1
  m_StaticShadowCaster: 0
  m_MotionVectors: 1
  m_LightProbeUsage: 0
  m_ReflectionProbeUsage: 1
  m_RayTracingMode: 2
  m_RayTraceProcedural: 0
  m_RenderingLayerMask: 1
  m_RendererPriority: 0
  m_Materials:
  - {fileID: 2100000, guid: 12f5061e807a24449859d6d7b3b66c4d, type: 2}
  m_StaticBatchInfo:
    firstSubMesh: 0
    subMeshCount: 0
  m_StaticBatchRoot: {fileID: 0}
  m_ProbeAnchor: {fileID: 0}
  m_LightProbeVolumeOverride: {fileID: 0}
  m_ScaleInLightmap: 1
  m_ReceiveGI: 1
  m_PreserveUVs: 1
  m_IgnoreNormalsForChartDetection: 0
  m_ImportantGI: 0
  m_StitchLightmapSeams: 0
  m_SelectedEditorRenderState: 3
  m_MinimumChartSize: 4
  m_AutoUVMaxDistance: 0.5
  m_AutoUVMaxAngle: 89
  m_LightmapParameters: {fileID: 0}
  m_SortingLayerID: 0
  m_SortingLayer: 0
  m_SortingOrder: 0
  m_AdditionalVertexStreams: {fileID: 0}
--- !u!1 &1239516176388870
GameObject:
  m_ObjectHideFlags: 0
  m_CorrespondingSourceObject: {fileID: 0}
  m_PrefabInstance: {fileID: 0}
  m_PrefabAsset: {fileID: 0}
  serializedVersion: 6
  m_Component:
  - component: {fileID: 4671655840828330}
  - component: {fileID: 33211422424025736}
  - component: {fileID: 23105180505978072}
  m_Layer: 16
  m_Name: AudioReactive
  m_TagString: Untagged
  m_Icon: {fileID: 0}
  m_NavMeshLayer: 0
  m_StaticEditorFlags: 0
  m_IsActive: 1
--- !u!4 &4671655840828330
Transform:
  m_ObjectHideFlags: 0
  m_CorrespondingSourceObject: {fileID: 0}
  m_PrefabInstance: {fileID: 0}
  m_PrefabAsset: {fileID: 0}
  m_GameObject: {fileID: 1239516176388870}
  serializedVersion: 2
  m_LocalRotation: {x: 0, y: 0, z: 0, w: 1}
  m_LocalPosition: {x: -0.25, y: -0.25, z: -0.05}
  m_LocalScale: {x: 0.4, y: 0.4, z: 0.4}
  m_ConstrainProportionsScale: 0
  m_Children: []
  m_Father: {fileID: 4583253585690090}
  m_LocalEulerAnglesHint: {x: 0, y: 0, z: 0}
--- !u!33 &33211422424025736
MeshFilter:
  m_ObjectHideFlags: 0
  m_CorrespondingSourceObject: {fileID: 0}
  m_PrefabInstance: {fileID: 0}
  m_PrefabAsset: {fileID: 0}
  m_GameObject: {fileID: 1239516176388870}
  m_Mesh: {fileID: 10210, guid: 0000000000000000e000000000000000, type: 0}
--- !u!23 &23105180505978072
MeshRenderer:
  m_ObjectHideFlags: 0
  m_CorrespondingSourceObject: {fileID: 0}
  m_PrefabInstance: {fileID: 0}
  m_PrefabAsset: {fileID: 0}
  m_GameObject: {fileID: 1239516176388870}
  m_Enabled: 1
  m_CastShadows: 0
  m_ReceiveShadows: 0
  m_DynamicOccludee: 1
  m_StaticShadowCaster: 0
  m_MotionVectors: 1
  m_LightProbeUsage: 0
  m_ReflectionProbeUsage: 1
  m_RayTracingMode: 2
  m_RayTraceProcedural: 0
  m_RenderingLayerMask: 1
  m_RendererPriority: 0
  m_Materials:
  - {fileID: 2100000, guid: 12f5061e807a24449859d6d7b3b66c4d, type: 2}
  m_StaticBatchInfo:
    firstSubMesh: 0
    subMeshCount: 0
  m_StaticBatchRoot: {fileID: 0}
  m_ProbeAnchor: {fileID: 0}
  m_LightProbeVolumeOverride: {fileID: 0}
  m_ScaleInLightmap: 1
  m_ReceiveGI: 1
  m_PreserveUVs: 1
  m_IgnoreNormalsForChartDetection: 0
  m_ImportantGI: 0
  m_StitchLightmapSeams: 0
  m_SelectedEditorRenderState: 3
  m_MinimumChartSize: 4
  m_AutoUVMaxDistance: 0.5
  m_AutoUVMaxAngle: 89
  m_LightmapParameters: {fileID: 0}
  m_SortingLayerID: 0
  m_SortingLayer: 0
  m_SortingOrder: 0
  m_AdditionalVertexStreams: {fileID: 0}
--- !u!1 &1259949351074368
GameObject:
  m_ObjectHideFlags: 0
  m_CorrespondingSourceObject: {fileID: 0}
  m_PrefabInstance: {fileID: 0}
  m_PrefabAsset: {fileID: 0}
  serializedVersion: 6
  m_Component:
  - component: {fileID: 4575104272437520}
  - component: {fileID: 33453515146481754}
  - component: {fileID: 23745994064423704}
  m_Layer: 16
  m_Name: AudioReactive
  m_TagString: Untagged
  m_Icon: {fileID: 0}
  m_NavMeshLayer: 0
  m_StaticEditorFlags: 0
  m_IsActive: 1
--- !u!4 &4575104272437520
Transform:
  m_ObjectHideFlags: 0
  m_CorrespondingSourceObject: {fileID: 0}
  m_PrefabInstance: {fileID: 0}
  m_PrefabAsset: {fileID: 0}
  m_GameObject: {fileID: 1259949351074368}
  serializedVersion: 2
  m_LocalRotation: {x: 0, y: 0, z: 0, w: 1}
  m_LocalPosition: {x: -0.25, y: -0.25, z: -0.05}
  m_LocalScale: {x: 0.4, y: 0.4, z: 0.4}
  m_ConstrainProportionsScale: 0
  m_Children: []
  m_Father: {fileID: 4752066769842734}
  m_LocalEulerAnglesHint: {x: 0, y: 0, z: 0}
--- !u!33 &33453515146481754
MeshFilter:
  m_ObjectHideFlags: 0
  m_CorrespondingSourceObject: {fileID: 0}
  m_PrefabInstance: {fileID: 0}
  m_PrefabAsset: {fileID: 0}
  m_GameObject: {fileID: 1259949351074368}
  m_Mesh: {fileID: 10210, guid: 0000000000000000e000000000000000, type: 0}
--- !u!23 &23745994064423704
MeshRenderer:
  m_ObjectHideFlags: 0
  m_CorrespondingSourceObject: {fileID: 0}
  m_PrefabInstance: {fileID: 0}
  m_PrefabAsset: {fileID: 0}
  m_GameObject: {fileID: 1259949351074368}
  m_Enabled: 1
  m_CastShadows: 0
  m_ReceiveShadows: 0
  m_DynamicOccludee: 1
  m_StaticShadowCaster: 0
  m_MotionVectors: 1
  m_LightProbeUsage: 0
  m_ReflectionProbeUsage: 1
  m_RayTracingMode: 2
  m_RayTraceProcedural: 0
  m_RenderingLayerMask: 1
  m_RendererPriority: 0
  m_Materials:
  - {fileID: 2100000, guid: 12f5061e807a24449859d6d7b3b66c4d, type: 2}
  m_StaticBatchInfo:
    firstSubMesh: 0
    subMeshCount: 0
  m_StaticBatchRoot: {fileID: 0}
  m_ProbeAnchor: {fileID: 0}
  m_LightProbeVolumeOverride: {fileID: 0}
  m_ScaleInLightmap: 1
  m_ReceiveGI: 1
  m_PreserveUVs: 1
  m_IgnoreNormalsForChartDetection: 0
  m_ImportantGI: 0
  m_StitchLightmapSeams: 0
  m_SelectedEditorRenderState: 3
  m_MinimumChartSize: 4
  m_AutoUVMaxDistance: 0.5
  m_AutoUVMaxAngle: 89
  m_LightmapParameters: {fileID: 0}
  m_SortingLayerID: 0
  m_SortingLayer: 0
  m_SortingOrder: 0
  m_AdditionalVertexStreams: {fileID: 0}
--- !u!1 &1294157172380824
GameObject:
  m_ObjectHideFlags: 0
  m_CorrespondingSourceObject: {fileID: 0}
  m_PrefabInstance: {fileID: 0}
  m_PrefabAsset: {fileID: 0}
  serializedVersion: 6
  m_Component:
  - component: {fileID: 4845959139908808}
  - component: {fileID: 33988888348342816}
  - component: {fileID: 23456424401067166}
  m_Layer: 16
  m_Name: AudioReactive
  m_TagString: Untagged
  m_Icon: {fileID: 0}
  m_NavMeshLayer: 0
  m_StaticEditorFlags: 0
  m_IsActive: 1
--- !u!4 &4845959139908808
Transform:
  m_ObjectHideFlags: 0
  m_CorrespondingSourceObject: {fileID: 0}
  m_PrefabInstance: {fileID: 0}
  m_PrefabAsset: {fileID: 0}
  m_GameObject: {fileID: 1294157172380824}
  serializedVersion: 2
  m_LocalRotation: {x: 0, y: 0, z: 0, w: 1}
  m_LocalPosition: {x: -0.25, y: -0.25, z: -0.05}
  m_LocalScale: {x: 0.4, y: 0.4, z: 0.4}
  m_ConstrainProportionsScale: 0
  m_Children: []
  m_Father: {fileID: 4401839305095188}
  m_LocalEulerAnglesHint: {x: 0, y: 0, z: 0}
--- !u!33 &33988888348342816
MeshFilter:
  m_ObjectHideFlags: 0
  m_CorrespondingSourceObject: {fileID: 0}
  m_PrefabInstance: {fileID: 0}
  m_PrefabAsset: {fileID: 0}
  m_GameObject: {fileID: 1294157172380824}
  m_Mesh: {fileID: 10210, guid: 0000000000000000e000000000000000, type: 0}
--- !u!23 &23456424401067166
MeshRenderer:
  m_ObjectHideFlags: 0
  m_CorrespondingSourceObject: {fileID: 0}
  m_PrefabInstance: {fileID: 0}
  m_PrefabAsset: {fileID: 0}
  m_GameObject: {fileID: 1294157172380824}
  m_Enabled: 1
  m_CastShadows: 0
  m_ReceiveShadows: 0
  m_DynamicOccludee: 1
  m_StaticShadowCaster: 0
  m_MotionVectors: 1
  m_LightProbeUsage: 0
  m_ReflectionProbeUsage: 1
  m_RayTracingMode: 2
  m_RayTraceProcedural: 0
  m_RenderingLayerMask: 1
  m_RendererPriority: 0
  m_Materials:
  - {fileID: 2100000, guid: 12f5061e807a24449859d6d7b3b66c4d, type: 2}
  m_StaticBatchInfo:
    firstSubMesh: 0
    subMeshCount: 0
  m_StaticBatchRoot: {fileID: 0}
  m_ProbeAnchor: {fileID: 0}
  m_LightProbeVolumeOverride: {fileID: 0}
  m_ScaleInLightmap: 1
  m_ReceiveGI: 1
  m_PreserveUVs: 1
  m_IgnoreNormalsForChartDetection: 0
  m_ImportantGI: 0
  m_StitchLightmapSeams: 0
  m_SelectedEditorRenderState: 3
  m_MinimumChartSize: 4
  m_AutoUVMaxDistance: 0.5
  m_AutoUVMaxAngle: 89
  m_LightmapParameters: {fileID: 0}
  m_SortingLayerID: 0
  m_SortingLayer: 0
  m_SortingOrder: 0
  m_AdditionalVertexStreams: {fileID: 0}
--- !u!1 &1316553682398480
GameObject:
  m_ObjectHideFlags: 0
  m_CorrespondingSourceObject: {fileID: 0}
  m_PrefabInstance: {fileID: 0}
  m_PrefabAsset: {fileID: 0}
  serializedVersion: 6
  m_Component:
  - component: {fileID: 4496610398848936}
  - component: {fileID: 33478077004114106}
  - component: {fileID: 23058552101634016}
  m_Layer: 16
  m_Name: AudioReactive
  m_TagString: Untagged
  m_Icon: {fileID: 0}
  m_NavMeshLayer: 0
  m_StaticEditorFlags: 0
  m_IsActive: 1
--- !u!4 &4496610398848936
Transform:
  m_ObjectHideFlags: 0
  m_CorrespondingSourceObject: {fileID: 0}
  m_PrefabInstance: {fileID: 0}
  m_PrefabAsset: {fileID: 0}
  m_GameObject: {fileID: 1316553682398480}
  serializedVersion: 2
  m_LocalRotation: {x: 0, y: 0, z: 0, w: 1}
  m_LocalPosition: {x: -0.25, y: -0.25, z: -0.05}
  m_LocalScale: {x: 0.4, y: 0.4, z: 0.4}
  m_ConstrainProportionsScale: 0
  m_Children: []
  m_Father: {fileID: 4849344738282920}
  m_LocalEulerAnglesHint: {x: 0, y: 0, z: 0}
--- !u!33 &33478077004114106
MeshFilter:
  m_ObjectHideFlags: 0
  m_CorrespondingSourceObject: {fileID: 0}
  m_PrefabInstance: {fileID: 0}
  m_PrefabAsset: {fileID: 0}
  m_GameObject: {fileID: 1316553682398480}
  m_Mesh: {fileID: 10210, guid: 0000000000000000e000000000000000, type: 0}
--- !u!23 &23058552101634016
MeshRenderer:
  m_ObjectHideFlags: 0
  m_CorrespondingSourceObject: {fileID: 0}
  m_PrefabInstance: {fileID: 0}
  m_PrefabAsset: {fileID: 0}
  m_GameObject: {fileID: 1316553682398480}
  m_Enabled: 1
  m_CastShadows: 0
  m_ReceiveShadows: 0
  m_DynamicOccludee: 1
  m_StaticShadowCaster: 0
  m_MotionVectors: 1
  m_LightProbeUsage: 0
  m_ReflectionProbeUsage: 1
  m_RayTracingMode: 2
  m_RayTraceProcedural: 0
  m_RenderingLayerMask: 1
  m_RendererPriority: 0
  m_Materials:
  - {fileID: 2100000, guid: 12f5061e807a24449859d6d7b3b66c4d, type: 2}
  m_StaticBatchInfo:
    firstSubMesh: 0
    subMeshCount: 0
  m_StaticBatchRoot: {fileID: 0}
  m_ProbeAnchor: {fileID: 0}
  m_LightProbeVolumeOverride: {fileID: 0}
  m_ScaleInLightmap: 1
  m_ReceiveGI: 1
  m_PreserveUVs: 1
  m_IgnoreNormalsForChartDetection: 0
  m_ImportantGI: 0
  m_StitchLightmapSeams: 0
  m_SelectedEditorRenderState: 3
  m_MinimumChartSize: 4
  m_AutoUVMaxDistance: 0.5
  m_AutoUVMaxAngle: 89
  m_LightmapParameters: {fileID: 0}
  m_SortingLayerID: 0
  m_SortingLayer: 0
  m_SortingOrder: 0
  m_AdditionalVertexStreams: {fileID: 0}
--- !u!1 &1320028852325204
GameObject:
  m_ObjectHideFlags: 0
  m_CorrespondingSourceObject: {fileID: 0}
  m_PrefabInstance: {fileID: 0}
  m_PrefabAsset: {fileID: 0}
  serializedVersion: 6
  m_Component:
  - component: {fileID: 4518891295224158}
  - component: {fileID: 33500535723270066}
  - component: {fileID: 23986893678485120}
  m_Layer: 16
  m_Name: AudioReactive
  m_TagString: Untagged
  m_Icon: {fileID: 0}
  m_NavMeshLayer: 0
  m_StaticEditorFlags: 0
  m_IsActive: 1
--- !u!4 &4518891295224158
Transform:
  m_ObjectHideFlags: 0
  m_CorrespondingSourceObject: {fileID: 0}
  m_PrefabInstance: {fileID: 0}
  m_PrefabAsset: {fileID: 0}
  m_GameObject: {fileID: 1320028852325204}
  serializedVersion: 2
  m_LocalRotation: {x: 0, y: 0, z: 0, w: 1}
  m_LocalPosition: {x: -0.25, y: -0.25, z: -0.05}
  m_LocalScale: {x: 0.4, y: 0.4, z: 0.4}
  m_ConstrainProportionsScale: 0
  m_Children: []
  m_Father: {fileID: 4560302905391112}
  m_LocalEulerAnglesHint: {x: 0, y: 0, z: 0}
--- !u!33 &33500535723270066
MeshFilter:
  m_ObjectHideFlags: 0
  m_CorrespondingSourceObject: {fileID: 0}
  m_PrefabInstance: {fileID: 0}
  m_PrefabAsset: {fileID: 0}
  m_GameObject: {fileID: 1320028852325204}
  m_Mesh: {fileID: 10210, guid: 0000000000000000e000000000000000, type: 0}
--- !u!23 &23986893678485120
MeshRenderer:
  m_ObjectHideFlags: 0
  m_CorrespondingSourceObject: {fileID: 0}
  m_PrefabInstance: {fileID: 0}
  m_PrefabAsset: {fileID: 0}
  m_GameObject: {fileID: 1320028852325204}
  m_Enabled: 1
  m_CastShadows: 0
  m_ReceiveShadows: 0
  m_DynamicOccludee: 1
  m_StaticShadowCaster: 0
  m_MotionVectors: 1
  m_LightProbeUsage: 0
  m_ReflectionProbeUsage: 1
  m_RayTracingMode: 2
  m_RayTraceProcedural: 0
  m_RenderingLayerMask: 1
  m_RendererPriority: 0
  m_Materials:
  - {fileID: 2100000, guid: 12f5061e807a24449859d6d7b3b66c4d, type: 2}
  m_StaticBatchInfo:
    firstSubMesh: 0
    subMeshCount: 0
  m_StaticBatchRoot: {fileID: 0}
  m_ProbeAnchor: {fileID: 0}
  m_LightProbeVolumeOverride: {fileID: 0}
  m_ScaleInLightmap: 1
  m_ReceiveGI: 1
  m_PreserveUVs: 1
  m_IgnoreNormalsForChartDetection: 0
  m_ImportantGI: 0
  m_StitchLightmapSeams: 0
  m_SelectedEditorRenderState: 3
  m_MinimumChartSize: 4
  m_AutoUVMaxDistance: 0.5
  m_AutoUVMaxAngle: 89
  m_LightmapParameters: {fileID: 0}
  m_SortingLayerID: 0
  m_SortingLayer: 0
  m_SortingOrder: 0
  m_AdditionalVertexStreams: {fileID: 0}
--- !u!1 &1325287791365946
GameObject:
  m_ObjectHideFlags: 0
  m_CorrespondingSourceObject: {fileID: 0}
  m_PrefabInstance: {fileID: 0}
  m_PrefabAsset: {fileID: 0}
  serializedVersion: 6
  m_Component:
  - component: {fileID: 4242888187637946}
  - component: {fileID: 33486269581621554}
  - component: {fileID: 23906550700292938}
  - component: {fileID: 114219345858781286}
  - component: {fileID: 65028976289613844}
  m_Layer: 16
  m_Name: Brush_Button8
  m_TagString: Untagged
  m_Icon: {fileID: 0}
  m_NavMeshLayer: 0
  m_StaticEditorFlags: 0
  m_IsActive: 1
--- !u!4 &4242888187637946
Transform:
  m_ObjectHideFlags: 0
  m_CorrespondingSourceObject: {fileID: 0}
  m_PrefabInstance: {fileID: 0}
  m_PrefabAsset: {fileID: 0}
  m_GameObject: {fileID: 1325287791365946}
  serializedVersion: 2
  m_LocalRotation: {x: -0, y: -0, z: -0, w: 1}
  m_LocalPosition: {x: -0.64699984, y: -0.21899986, z: 0.05000019}
  m_LocalScale: {x: 0.35, y: 0.35, z: 0.35}
  m_ConstrainProportionsScale: 0
  m_Children:
  - {fileID: 4629125763619662}
  - {fileID: 4231618220447054}
  m_Father: {fileID: 4987826134018012}
  m_LocalEulerAnglesHint: {x: 0, y: 0, z: 0}
--- !u!33 &33486269581621554
MeshFilter:
  m_ObjectHideFlags: 0
  m_CorrespondingSourceObject: {fileID: 0}
  m_PrefabInstance: {fileID: 0}
  m_PrefabAsset: {fileID: 0}
  m_GameObject: {fileID: 1325287791365946}
  m_Mesh: {fileID: 4300000, guid: 5501f437160666942ae970f3648fbeb8, type: 3}
--- !u!23 &23906550700292938
MeshRenderer:
  m_ObjectHideFlags: 0
  m_CorrespondingSourceObject: {fileID: 0}
  m_PrefabInstance: {fileID: 0}
  m_PrefabAsset: {fileID: 0}
  m_GameObject: {fileID: 1325287791365946}
  m_Enabled: 1
  m_CastShadows: 0
  m_ReceiveShadows: 0
  m_DynamicOccludee: 1
  m_StaticShadowCaster: 0
  m_MotionVectors: 1
  m_LightProbeUsage: 0
  m_ReflectionProbeUsage: 1
  m_RayTracingMode: 2
  m_RayTraceProcedural: 0
  m_RenderingLayerMask: 1
  m_RendererPriority: 0
  m_Materials:
  - {fileID: 2100000, guid: 40d29de2bdc11f04dbfa25059165916e, type: 2}
  m_StaticBatchInfo:
    firstSubMesh: 0
    subMeshCount: 0
  m_StaticBatchRoot: {fileID: 0}
  m_ProbeAnchor: {fileID: 0}
  m_LightProbeVolumeOverride: {fileID: 0}
  m_ScaleInLightmap: 1
  m_ReceiveGI: 1
  m_PreserveUVs: 0
  m_IgnoreNormalsForChartDetection: 0
  m_ImportantGI: 0
  m_StitchLightmapSeams: 0
  m_SelectedEditorRenderState: 3
  m_MinimumChartSize: 4
  m_AutoUVMaxDistance: 0.5
  m_AutoUVMaxAngle: 89
  m_LightmapParameters: {fileID: 0}
  m_SortingLayerID: 0
  m_SortingLayer: 0
  m_SortingOrder: 0
  m_AdditionalVertexStreams: {fileID: 0}
--- !u!114 &114219345858781286
MonoBehaviour:
  m_ObjectHideFlags: 0
  m_CorrespondingSourceObject: {fileID: 0}
  m_PrefabInstance: {fileID: 0}
  m_PrefabAsset: {fileID: 0}
  m_GameObject: {fileID: 1325287791365946}
  m_Enabled: 1
  m_EditorHideFlags: 0
  m_Script: {fileID: 11500000, guid: a52f3856cd88f86408f70b27caa48305, type: 3}
  m_Name: 
  m_EditorClassIdentifier: 
  m_DescriptionType: 2
  m_DescriptionYOffset: 0
  m_DescriptionText: 
  m_LocalizedDescription:
    m_TableReference:
      m_TableCollectionName: 
    m_TableEntryReference:
      m_KeyId: 0
      m_Key: 
    m_FallbackState: 0
    m_WaitForCompletion: 0
    m_LocalVariables: []
  m_DescriptionTextExtra: 
  m_LocalizedDescriptionExtra:
    m_TableReference:
      m_TableCollectionName: 
    m_TableEntryReference:
      m_KeyId: 0
      m_Key: 
    m_FallbackState: 0
    m_WaitForCompletion: 0
    m_LocalVariables: []
  m_DescriptionActivateSpeed: 8
  m_DescriptionZScale: 1
  m_ButtonTexture: {fileID: 0}
  m_AtlasTexture: 1
  m_ToggleButton: 0
  m_LongPressReleaseButton: 0
  m_ButtonHasPressedAudio: 1
  m_ZAdjustHover: -0.02
  m_ZAdjustClick: 0.05
  m_HoverScale: 1.1
  m_HoverBoxColliderGrow: 0.2
  m_AddOverlay: 0
  m_PreviewBGTexture: {fileID: 2800000, guid: 609917f61fdca0d469c1bc06bfeb713b, type: 3}
  m_AudioReactiveIcon: {fileID: 1812545929815744}
  m_ExperimentalIcon: {fileID: 1989153269657150}
  references:
    version: 2
    RefIds: []
--- !u!65 &65028976289613844
BoxCollider:
  m_ObjectHideFlags: 0
  m_CorrespondingSourceObject: {fileID: 0}
  m_PrefabInstance: {fileID: 0}
  m_PrefabAsset: {fileID: 0}
  m_GameObject: {fileID: 1325287791365946}
  m_Material: {fileID: 0}
  m_IncludeLayers:
    serializedVersion: 2
    m_Bits: 0
  m_ExcludeLayers:
    serializedVersion: 2
    m_Bits: 0
  m_LayerOverridePriority: 0
  m_IsTrigger: 0
  m_ProvidesContacts: 0
  m_Enabled: 1
  serializedVersion: 3
  m_Size: {x: 1.0000001, y: 1.0000001, z: 0.025}
  m_Center: {x: 0, y: 0, z: 0}
--- !u!1 &1336878034408986
GameObject:
  m_ObjectHideFlags: 0
  m_CorrespondingSourceObject: {fileID: 0}
  m_PrefabInstance: {fileID: 0}
  m_PrefabAsset: {fileID: 0}
  serializedVersion: 6
  m_Component:
  - component: {fileID: 4277663897643548}
  - component: {fileID: 33572425144981616}
  - component: {fileID: 23486764145987360}
  m_Layer: 16
  m_Name: AudioReactive
  m_TagString: Untagged
  m_Icon: {fileID: 0}
  m_NavMeshLayer: 0
  m_StaticEditorFlags: 0
  m_IsActive: 1
--- !u!4 &4277663897643548
Transform:
  m_ObjectHideFlags: 0
  m_CorrespondingSourceObject: {fileID: 0}
  m_PrefabInstance: {fileID: 0}
  m_PrefabAsset: {fileID: 0}
  m_GameObject: {fileID: 1336878034408986}
  serializedVersion: 2
  m_LocalRotation: {x: 0, y: 0, z: 0, w: 1}
  m_LocalPosition: {x: -0.25, y: -0.25, z: -0.05}
  m_LocalScale: {x: 0.4, y: 0.4, z: 0.4}
  m_ConstrainProportionsScale: 0
  m_Children: []
  m_Father: {fileID: 4899860777075550}
  m_LocalEulerAnglesHint: {x: 0, y: 0, z: 0}
--- !u!33 &33572425144981616
MeshFilter:
  m_ObjectHideFlags: 0
  m_CorrespondingSourceObject: {fileID: 0}
  m_PrefabInstance: {fileID: 0}
  m_PrefabAsset: {fileID: 0}
  m_GameObject: {fileID: 1336878034408986}
  m_Mesh: {fileID: 10210, guid: 0000000000000000e000000000000000, type: 0}
--- !u!23 &23486764145987360
MeshRenderer:
  m_ObjectHideFlags: 0
  m_CorrespondingSourceObject: {fileID: 0}
  m_PrefabInstance: {fileID: 0}
  m_PrefabAsset: {fileID: 0}
  m_GameObject: {fileID: 1336878034408986}
  m_Enabled: 1
  m_CastShadows: 0
  m_ReceiveShadows: 0
  m_DynamicOccludee: 1
  m_StaticShadowCaster: 0
  m_MotionVectors: 1
  m_LightProbeUsage: 0
  m_ReflectionProbeUsage: 1
  m_RayTracingMode: 2
  m_RayTraceProcedural: 0
  m_RenderingLayerMask: 1
  m_RendererPriority: 0
  m_Materials:
  - {fileID: 2100000, guid: 12f5061e807a24449859d6d7b3b66c4d, type: 2}
  m_StaticBatchInfo:
    firstSubMesh: 0
    subMeshCount: 0
  m_StaticBatchRoot: {fileID: 0}
  m_ProbeAnchor: {fileID: 0}
  m_LightProbeVolumeOverride: {fileID: 0}
  m_ScaleInLightmap: 1
  m_ReceiveGI: 1
  m_PreserveUVs: 1
  m_IgnoreNormalsForChartDetection: 0
  m_ImportantGI: 0
  m_StitchLightmapSeams: 0
  m_SelectedEditorRenderState: 3
  m_MinimumChartSize: 4
  m_AutoUVMaxDistance: 0.5
  m_AutoUVMaxAngle: 89
  m_LightmapParameters: {fileID: 0}
  m_SortingLayerID: 0
  m_SortingLayer: 0
  m_SortingOrder: 0
  m_AdditionalVertexStreams: {fileID: 0}
--- !u!1 &1341374961367108
GameObject:
  m_ObjectHideFlags: 0
  m_CorrespondingSourceObject: {fileID: 0}
  m_PrefabInstance: {fileID: 0}
  m_PrefabAsset: {fileID: 0}
  serializedVersion: 6
  m_Component:
  - component: {fileID: 4955679311667128}
  - component: {fileID: 33152097647845546}
  - component: {fileID: 23493010240645886}
  - component: {fileID: 114794758113113322}
  - component: {fileID: 65874901932991906}
  m_Layer: 16
  m_Name: Brush_Button9
  m_TagString: Untagged
  m_Icon: {fileID: 0}
  m_NavMeshLayer: 0
  m_StaticEditorFlags: 0
  m_IsActive: 1
--- !u!4 &4955679311667128
Transform:
  m_ObjectHideFlags: 0
  m_CorrespondingSourceObject: {fileID: 0}
  m_PrefabInstance: {fileID: 0}
  m_PrefabAsset: {fileID: 0}
  m_GameObject: {fileID: 1341374961367108}
  serializedVersion: 2
  m_LocalRotation: {x: -0, y: -0, z: -0, w: 1}
  m_LocalPosition: {x: -0.21400023, y: -0.21899986, z: 0.05000019}
  m_LocalScale: {x: 0.35, y: 0.35, z: 0.35}
  m_ConstrainProportionsScale: 0
  m_Children:
  - {fileID: 4522963442166718}
  - {fileID: 4629301845662422}
  m_Father: {fileID: 4987826134018012}
  m_LocalEulerAnglesHint: {x: 0, y: 0, z: 0}
--- !u!33 &33152097647845546
MeshFilter:
  m_ObjectHideFlags: 0
  m_CorrespondingSourceObject: {fileID: 0}
  m_PrefabInstance: {fileID: 0}
  m_PrefabAsset: {fileID: 0}
  m_GameObject: {fileID: 1341374961367108}
  m_Mesh: {fileID: 4300000, guid: 5501f437160666942ae970f3648fbeb8, type: 3}
--- !u!23 &23493010240645886
MeshRenderer:
  m_ObjectHideFlags: 0
  m_CorrespondingSourceObject: {fileID: 0}
  m_PrefabInstance: {fileID: 0}
  m_PrefabAsset: {fileID: 0}
  m_GameObject: {fileID: 1341374961367108}
  m_Enabled: 1
  m_CastShadows: 0
  m_ReceiveShadows: 0
  m_DynamicOccludee: 1
  m_StaticShadowCaster: 0
  m_MotionVectors: 1
  m_LightProbeUsage: 0
  m_ReflectionProbeUsage: 1
  m_RayTracingMode: 2
  m_RayTraceProcedural: 0
  m_RenderingLayerMask: 1
  m_RendererPriority: 0
  m_Materials:
  - {fileID: 2100000, guid: 40d29de2bdc11f04dbfa25059165916e, type: 2}
  m_StaticBatchInfo:
    firstSubMesh: 0
    subMeshCount: 0
  m_StaticBatchRoot: {fileID: 0}
  m_ProbeAnchor: {fileID: 0}
  m_LightProbeVolumeOverride: {fileID: 0}
  m_ScaleInLightmap: 1
  m_ReceiveGI: 1
  m_PreserveUVs: 0
  m_IgnoreNormalsForChartDetection: 0
  m_ImportantGI: 0
  m_StitchLightmapSeams: 0
  m_SelectedEditorRenderState: 3
  m_MinimumChartSize: 4
  m_AutoUVMaxDistance: 0.5
  m_AutoUVMaxAngle: 89
  m_LightmapParameters: {fileID: 0}
  m_SortingLayerID: 0
  m_SortingLayer: 0
  m_SortingOrder: 0
  m_AdditionalVertexStreams: {fileID: 0}
--- !u!114 &114794758113113322
MonoBehaviour:
  m_ObjectHideFlags: 0
  m_CorrespondingSourceObject: {fileID: 0}
  m_PrefabInstance: {fileID: 0}
  m_PrefabAsset: {fileID: 0}
  m_GameObject: {fileID: 1341374961367108}
  m_Enabled: 1
  m_EditorHideFlags: 0
  m_Script: {fileID: 11500000, guid: a52f3856cd88f86408f70b27caa48305, type: 3}
  m_Name: 
  m_EditorClassIdentifier: 
  m_DescriptionType: 2
  m_DescriptionYOffset: 0
  m_DescriptionText: 
  m_LocalizedDescription:
    m_TableReference:
      m_TableCollectionName: 
    m_TableEntryReference:
      m_KeyId: 0
      m_Key: 
    m_FallbackState: 0
    m_WaitForCompletion: 0
    m_LocalVariables: []
  m_DescriptionTextExtra: 
  m_LocalizedDescriptionExtra:
    m_TableReference:
      m_TableCollectionName: 
    m_TableEntryReference:
      m_KeyId: 0
      m_Key: 
    m_FallbackState: 0
    m_WaitForCompletion: 0
    m_LocalVariables: []
  m_DescriptionActivateSpeed: 8
  m_DescriptionZScale: 1
  m_ButtonTexture: {fileID: 0}
  m_AtlasTexture: 1
  m_ToggleButton: 0
  m_LongPressReleaseButton: 0
  m_ButtonHasPressedAudio: 1
  m_ZAdjustHover: -0.02
  m_ZAdjustClick: 0.05
  m_HoverScale: 1.1
  m_HoverBoxColliderGrow: 0.2
  m_AddOverlay: 0
  m_PreviewBGTexture: {fileID: 2800000, guid: 609917f61fdca0d469c1bc06bfeb713b, type: 3}
  m_AudioReactiveIcon: {fileID: 1470122324660056}
  m_ExperimentalIcon: {fileID: 1762803892830380}
  references:
    version: 2
    RefIds: []
--- !u!65 &65874901932991906
BoxCollider:
  m_ObjectHideFlags: 0
  m_CorrespondingSourceObject: {fileID: 0}
  m_PrefabInstance: {fileID: 0}
  m_PrefabAsset: {fileID: 0}
  m_GameObject: {fileID: 1341374961367108}
  m_Material: {fileID: 0}
  m_IncludeLayers:
    serializedVersion: 2
    m_Bits: 0
  m_ExcludeLayers:
    serializedVersion: 2
    m_Bits: 0
  m_LayerOverridePriority: 0
  m_IsTrigger: 0
  m_ProvidesContacts: 0
  m_Enabled: 1
  serializedVersion: 3
  m_Size: {x: 1.0000001, y: 1.0000001, z: 0.025}
  m_Center: {x: 0, y: 0, z: 0}
--- !u!1 &1429706728465662
GameObject:
  m_ObjectHideFlags: 0
  m_CorrespondingSourceObject: {fileID: 0}
  m_PrefabInstance: {fileID: 0}
  m_PrefabAsset: {fileID: 0}
  serializedVersion: 6
  m_Component:
  - component: {fileID: 4899860777075550}
  - component: {fileID: 33248762093001474}
  - component: {fileID: 23198198855996410}
  - component: {fileID: 114680888432153816}
  - component: {fileID: 65274970799366176}
  m_Layer: 16
  m_Name: Brush_Button3
  m_TagString: Untagged
  m_Icon: {fileID: 0}
  m_NavMeshLayer: 0
  m_StaticEditorFlags: 0
  m_IsActive: 1
--- !u!4 &4899860777075550
Transform:
  m_ObjectHideFlags: 0
  m_CorrespondingSourceObject: {fileID: 0}
  m_PrefabInstance: {fileID: 0}
  m_PrefabAsset: {fileID: 0}
  m_GameObject: {fileID: 1429706728465662}
  serializedVersion: 2
  m_LocalRotation: {x: -0, y: -0, z: -0, w: 1}
  m_LocalPosition: {x: 0.64699984, y: 0.6289997, z: 0.05000019}
  m_LocalScale: {x: 0.35, y: 0.35, z: 0.35}
  m_ConstrainProportionsScale: 0
  m_Children:
  - {fileID: 4277663897643548}
  - {fileID: 4384697508490590}
  m_Father: {fileID: 4987826134018012}
  m_LocalEulerAnglesHint: {x: 0, y: 0, z: 0}
--- !u!33 &33248762093001474
MeshFilter:
  m_ObjectHideFlags: 0
  m_CorrespondingSourceObject: {fileID: 0}
  m_PrefabInstance: {fileID: 0}
  m_PrefabAsset: {fileID: 0}
  m_GameObject: {fileID: 1429706728465662}
  m_Mesh: {fileID: 4300000, guid: 5501f437160666942ae970f3648fbeb8, type: 3}
--- !u!23 &23198198855996410
MeshRenderer:
  m_ObjectHideFlags: 0
  m_CorrespondingSourceObject: {fileID: 0}
  m_PrefabInstance: {fileID: 0}
  m_PrefabAsset: {fileID: 0}
  m_GameObject: {fileID: 1429706728465662}
  m_Enabled: 1
  m_CastShadows: 0
  m_ReceiveShadows: 0
  m_DynamicOccludee: 1
  m_StaticShadowCaster: 0
  m_MotionVectors: 1
  m_LightProbeUsage: 0
  m_ReflectionProbeUsage: 1
  m_RayTracingMode: 2
  m_RayTraceProcedural: 0
  m_RenderingLayerMask: 1
  m_RendererPriority: 0
  m_Materials:
  - {fileID: 2100000, guid: 40d29de2bdc11f04dbfa25059165916e, type: 2}
  m_StaticBatchInfo:
    firstSubMesh: 0
    subMeshCount: 0
  m_StaticBatchRoot: {fileID: 0}
  m_ProbeAnchor: {fileID: 0}
  m_LightProbeVolumeOverride: {fileID: 0}
  m_ScaleInLightmap: 1
  m_ReceiveGI: 1
  m_PreserveUVs: 0
  m_IgnoreNormalsForChartDetection: 0
  m_ImportantGI: 0
  m_StitchLightmapSeams: 0
  m_SelectedEditorRenderState: 3
  m_MinimumChartSize: 4
  m_AutoUVMaxDistance: 0.5
  m_AutoUVMaxAngle: 89
  m_LightmapParameters: {fileID: 0}
  m_SortingLayerID: 0
  m_SortingLayer: 0
  m_SortingOrder: 0
  m_AdditionalVertexStreams: {fileID: 0}
--- !u!114 &114680888432153816
MonoBehaviour:
  m_ObjectHideFlags: 0
  m_CorrespondingSourceObject: {fileID: 0}
  m_PrefabInstance: {fileID: 0}
  m_PrefabAsset: {fileID: 0}
  m_GameObject: {fileID: 1429706728465662}
  m_Enabled: 1
  m_EditorHideFlags: 0
  m_Script: {fileID: 11500000, guid: a52f3856cd88f86408f70b27caa48305, type: 3}
  m_Name: 
  m_EditorClassIdentifier: 
  m_DescriptionType: 2
  m_DescriptionYOffset: 0
  m_DescriptionText: 
  m_LocalizedDescription:
    m_TableReference:
      m_TableCollectionName: 
    m_TableEntryReference:
      m_KeyId: 0
      m_Key: 
    m_FallbackState: 0
    m_WaitForCompletion: 0
    m_LocalVariables: []
  m_DescriptionTextExtra: 
  m_LocalizedDescriptionExtra:
    m_TableReference:
      m_TableCollectionName: 
    m_TableEntryReference:
      m_KeyId: 0
      m_Key: 
    m_FallbackState: 0
    m_WaitForCompletion: 0
    m_LocalVariables: []
  m_DescriptionActivateSpeed: 8
  m_DescriptionZScale: 1
  m_ButtonTexture: {fileID: 0}
  m_AtlasTexture: 1
  m_ToggleButton: 0
  m_LongPressReleaseButton: 0
  m_ButtonHasPressedAudio: 1
  m_ZAdjustHover: -0.02
  m_ZAdjustClick: 0.05
  m_HoverScale: 1.1
  m_HoverBoxColliderGrow: 0.2
  m_AddOverlay: 0
  m_PreviewBGTexture: {fileID: 2800000, guid: 609917f61fdca0d469c1bc06bfeb713b, type: 3}
  m_AudioReactiveIcon: {fileID: 1336878034408986}
  m_ExperimentalIcon: {fileID: 1884034506313884}
  references:
    version: 2
    RefIds: []
--- !u!65 &65274970799366176
BoxCollider:
  m_ObjectHideFlags: 0
  m_CorrespondingSourceObject: {fileID: 0}
  m_PrefabInstance: {fileID: 0}
  m_PrefabAsset: {fileID: 0}
  m_GameObject: {fileID: 1429706728465662}
  m_Material: {fileID: 0}
  m_IncludeLayers:
    serializedVersion: 2
    m_Bits: 0
  m_ExcludeLayers:
    serializedVersion: 2
    m_Bits: 0
  m_LayerOverridePriority: 0
  m_IsTrigger: 0
  m_ProvidesContacts: 0
  m_Enabled: 1
  serializedVersion: 3
  m_Size: {x: 1.0000001, y: 1.0000001, z: 0.025}
  m_Center: {x: 0, y: 0, z: 0}
--- !u!1 &1460707959648700
GameObject:
  m_ObjectHideFlags: 0
  m_CorrespondingSourceObject: {fileID: 0}
  m_PrefabInstance: {fileID: 0}
  m_PrefabAsset: {fileID: 0}
  serializedVersion: 6
  m_Component:
  - component: {fileID: 4610220566871394}
  - component: {fileID: 33292712281572088}
  - component: {fileID: 23110091782458190}
  m_Layer: 16
  m_Name: AudioReactive
  m_TagString: Untagged
  m_Icon: {fileID: 0}
  m_NavMeshLayer: 0
  m_StaticEditorFlags: 0
  m_IsActive: 1
--- !u!4 &4610220566871394
Transform:
  m_ObjectHideFlags: 0
  m_CorrespondingSourceObject: {fileID: 0}
  m_PrefabInstance: {fileID: 0}
  m_PrefabAsset: {fileID: 0}
  m_GameObject: {fileID: 1460707959648700}
  serializedVersion: 2
  m_LocalRotation: {x: 0, y: 0, z: 0, w: 1}
  m_LocalPosition: {x: -0.25, y: -0.25, z: -0.05}
  m_LocalScale: {x: 0.4, y: 0.4, z: 0.4}
  m_ConstrainProportionsScale: 0
  m_Children: []
  m_Father: {fileID: 4511965426731848}
  m_LocalEulerAnglesHint: {x: 0, y: 0, z: 0}
--- !u!33 &33292712281572088
MeshFilter:
  m_ObjectHideFlags: 0
  m_CorrespondingSourceObject: {fileID: 0}
  m_PrefabInstance: {fileID: 0}
  m_PrefabAsset: {fileID: 0}
  m_GameObject: {fileID: 1460707959648700}
  m_Mesh: {fileID: 10210, guid: 0000000000000000e000000000000000, type: 0}
--- !u!23 &23110091782458190
MeshRenderer:
  m_ObjectHideFlags: 0
  m_CorrespondingSourceObject: {fileID: 0}
  m_PrefabInstance: {fileID: 0}
  m_PrefabAsset: {fileID: 0}
  m_GameObject: {fileID: 1460707959648700}
  m_Enabled: 1
  m_CastShadows: 0
  m_ReceiveShadows: 0
  m_DynamicOccludee: 1
  m_StaticShadowCaster: 0
  m_MotionVectors: 1
  m_LightProbeUsage: 0
  m_ReflectionProbeUsage: 1
  m_RayTracingMode: 2
  m_RayTraceProcedural: 0
  m_RenderingLayerMask: 1
  m_RendererPriority: 0
  m_Materials:
  - {fileID: 2100000, guid: 12f5061e807a24449859d6d7b3b66c4d, type: 2}
  m_StaticBatchInfo:
    firstSubMesh: 0
    subMeshCount: 0
  m_StaticBatchRoot: {fileID: 0}
  m_ProbeAnchor: {fileID: 0}
  m_LightProbeVolumeOverride: {fileID: 0}
  m_ScaleInLightmap: 1
  m_ReceiveGI: 1
  m_PreserveUVs: 1
  m_IgnoreNormalsForChartDetection: 0
  m_ImportantGI: 0
  m_StitchLightmapSeams: 0
  m_SelectedEditorRenderState: 3
  m_MinimumChartSize: 4
  m_AutoUVMaxDistance: 0.5
  m_AutoUVMaxAngle: 89
  m_LightmapParameters: {fileID: 0}
  m_SortingLayerID: 0
  m_SortingLayer: 0
  m_SortingOrder: 0
  m_AdditionalVertexStreams: {fileID: 0}
--- !u!1 &1464418273390488
GameObject:
  m_ObjectHideFlags: 0
  m_CorrespondingSourceObject: {fileID: 0}
  m_PrefabInstance: {fileID: 0}
  m_PrefabAsset: {fileID: 0}
  serializedVersion: 6
  m_Component:
  - component: {fileID: 4987826134018012}
  - component: {fileID: 114390729393873594}
  - component: {fileID: 65305599652427604}
  - component: {fileID: 114517528198912880}
  m_Layer: 16
  m_Name: BrushGrid
  m_TagString: Untagged
  m_Icon: {fileID: 0}
  m_NavMeshLayer: 0
  m_StaticEditorFlags: 0
  m_IsActive: 1
--- !u!4 &4987826134018012
Transform:
  m_ObjectHideFlags: 0
  m_CorrespondingSourceObject: {fileID: 0}
  m_PrefabInstance: {fileID: 0}
  m_PrefabAsset: {fileID: 0}
  m_GameObject: {fileID: 1464418273390488}
  serializedVersion: 2
  m_LocalRotation: {x: -0, y: -0, z: -0, w: 1}
  m_LocalPosition: {x: 0, y: 0, z: 0}
  m_LocalScale: {x: 1, y: 1, z: 1}
  m_ConstrainProportionsScale: 0
  m_Children:
  - {fileID: 4199709033773110}
  - {fileID: 4401839305095188}
  - {fileID: 4560302905391112}
  - {fileID: 4899860777075550}
  - {fileID: 4583253585690090}
  - {fileID: 4849344738282920}
  - {fileID: 4081339383792766}
  - {fileID: 4511965426731848}
  - {fileID: 4242888187637946}
  - {fileID: 4955679311667128}
  - {fileID: 4910167534954346}
  - {fileID: 4752066769842734}
  - {fileID: 4388109476167430}
  - {fileID: 4874383899918386}
  m_Father: {fileID: 457820}
  m_LocalEulerAnglesHint: {x: 0, y: 0, z: 0}
--- !u!114 &114390729393873594
MonoBehaviour:
  m_ObjectHideFlags: 0
  m_CorrespondingSourceObject: {fileID: 0}
  m_PrefabInstance: {fileID: 0}
  m_PrefabAsset: {fileID: 0}
  m_GameObject: {fileID: 1464418273390488}
  m_Enabled: 1
  m_EditorHideFlags: 0
  m_Script: {fileID: 11500000, guid: 84dc191e9fde44f4098da17479433ea0, type: 3}
  m_Name: 
  m_EditorClassIdentifier: 
  m_DescriptionType: -1
  m_DescriptionYOffset: 0
  m_DescriptionText: 
  m_LocalizedDescription:
    m_TableReference:
      m_TableCollectionName: 
    m_TableEntryReference:
      m_KeyId: 0
      m_Key: 
    m_FallbackState: 0
    m_WaitForCompletion: 0
    m_LocalVariables: []
  m_DescriptionTextExtra: 
  m_LocalizedDescriptionExtra:
    m_TableReference:
      m_TableCollectionName: 
    m_TableEntryReference:
      m_KeyId: 0
      m_Key: 
    m_FallbackState: 0
    m_WaitForCompletion: 0
    m_LocalVariables: []
  m_DescriptionActivateSpeed: 12
  m_DescriptionZScale: 1
  m_PrevButton: {fileID: 1828042464346620}
  m_NextButton: {fileID: 1173171073385108}
  m_PadSwipeGiveExponent: 0.25
  m_PadSwipeGiveScale: 1.5
  m_PadSwipeGiveMaxPercent: 0.5
  m_PageFlipSpeed: 8
  m_PageScrollRatio: 0.9
  references:
    version: 2
    RefIds: []
--- !u!65 &65305599652427604
BoxCollider:
  m_ObjectHideFlags: 0
  m_CorrespondingSourceObject: {fileID: 0}
  m_PrefabInstance: {fileID: 0}
  m_PrefabAsset: {fileID: 0}
  m_GameObject: {fileID: 1464418273390488}
  m_Material: {fileID: 0}
  m_IncludeLayers:
    serializedVersion: 2
    m_Bits: 0
  m_ExcludeLayers:
    serializedVersion: 2
    m_Bits: 0
  m_LayerOverridePriority: 0
  m_IsTrigger: 0
  m_ProvidesContacts: 0
  m_Enabled: 1
  serializedVersion: 3
  m_Size: {x: 1.8, y: 1.8, z: 0.01}
  m_Center: {x: 0, y: 0, z: -0.05}
--- !u!114 &114517528198912880
MonoBehaviour:
  m_ObjectHideFlags: 0
  m_CorrespondingSourceObject: {fileID: 0}
  m_PrefabInstance: {fileID: 0}
  m_PrefabAsset: {fileID: 0}
  m_GameObject: {fileID: 1464418273390488}
  m_Enabled: 1
  m_EditorHideFlags: 0
  m_Script: {fileID: 11500000, guid: 739d5b1996234d64992a2ae60c3723e9, type: 3}
  m_Name: 
  m_EditorClassIdentifier: 
--- !u!1 &1470122324660056
GameObject:
  m_ObjectHideFlags: 0
  m_CorrespondingSourceObject: {fileID: 0}
  m_PrefabInstance: {fileID: 0}
  m_PrefabAsset: {fileID: 0}
  serializedVersion: 6
  m_Component:
  - component: {fileID: 4522963442166718}
  - component: {fileID: 33488315794649814}
  - component: {fileID: 23895710839958014}
  m_Layer: 16
  m_Name: AudioReactive
  m_TagString: Untagged
  m_Icon: {fileID: 0}
  m_NavMeshLayer: 0
  m_StaticEditorFlags: 0
  m_IsActive: 1
--- !u!4 &4522963442166718
Transform:
  m_ObjectHideFlags: 0
  m_CorrespondingSourceObject: {fileID: 0}
  m_PrefabInstance: {fileID: 0}
  m_PrefabAsset: {fileID: 0}
  m_GameObject: {fileID: 1470122324660056}
  serializedVersion: 2
  m_LocalRotation: {x: 0, y: 0, z: 0, w: 1}
  m_LocalPosition: {x: -0.25, y: -0.25, z: -0.05}
  m_LocalScale: {x: 0.4, y: 0.4, z: 0.4}
  m_ConstrainProportionsScale: 0
  m_Children: []
  m_Father: {fileID: 4955679311667128}
  m_LocalEulerAnglesHint: {x: 0, y: 0, z: 0}
--- !u!33 &33488315794649814
MeshFilter:
  m_ObjectHideFlags: 0
  m_CorrespondingSourceObject: {fileID: 0}
  m_PrefabInstance: {fileID: 0}
  m_PrefabAsset: {fileID: 0}
  m_GameObject: {fileID: 1470122324660056}
  m_Mesh: {fileID: 10210, guid: 0000000000000000e000000000000000, type: 0}
--- !u!23 &23895710839958014
MeshRenderer:
  m_ObjectHideFlags: 0
  m_CorrespondingSourceObject: {fileID: 0}
  m_PrefabInstance: {fileID: 0}
  m_PrefabAsset: {fileID: 0}
  m_GameObject: {fileID: 1470122324660056}
  m_Enabled: 1
  m_CastShadows: 0
  m_ReceiveShadows: 0
  m_DynamicOccludee: 1
  m_StaticShadowCaster: 0
  m_MotionVectors: 1
  m_LightProbeUsage: 0
  m_ReflectionProbeUsage: 1
  m_RayTracingMode: 2
  m_RayTraceProcedural: 0
  m_RenderingLayerMask: 1
  m_RendererPriority: 0
  m_Materials:
  - {fileID: 2100000, guid: 12f5061e807a24449859d6d7b3b66c4d, type: 2}
  m_StaticBatchInfo:
    firstSubMesh: 0
    subMeshCount: 0
  m_StaticBatchRoot: {fileID: 0}
  m_ProbeAnchor: {fileID: 0}
  m_LightProbeVolumeOverride: {fileID: 0}
  m_ScaleInLightmap: 1
  m_ReceiveGI: 1
  m_PreserveUVs: 1
  m_IgnoreNormalsForChartDetection: 0
  m_ImportantGI: 0
  m_StitchLightmapSeams: 0
  m_SelectedEditorRenderState: 3
  m_MinimumChartSize: 4
  m_AutoUVMaxDistance: 0.5
  m_AutoUVMaxAngle: 89
  m_LightmapParameters: {fileID: 0}
  m_SortingLayerID: 0
  m_SortingLayer: 0
  m_SortingOrder: 0
  m_AdditionalVertexStreams: {fileID: 0}
--- !u!1 &1521704884557320
GameObject:
  m_ObjectHideFlags: 0
  m_CorrespondingSourceObject: {fileID: 0}
  m_PrefabInstance: {fileID: 0}
  m_PrefabAsset: {fileID: 0}
  serializedVersion: 6
  m_Component:
  - component: {fileID: 4876631101703082}
  - component: {fileID: 33291958012442388}
  - component: {fileID: 23988513422380310}
  m_Layer: 16
  m_Name: AudioReactive
  m_TagString: Untagged
  m_Icon: {fileID: 0}
  m_NavMeshLayer: 0
  m_StaticEditorFlags: 0
  m_IsActive: 1
--- !u!4 &4876631101703082
Transform:
  m_ObjectHideFlags: 0
  m_CorrespondingSourceObject: {fileID: 0}
  m_PrefabInstance: {fileID: 0}
  m_PrefabAsset: {fileID: 0}
  m_GameObject: {fileID: 1521704884557320}
  serializedVersion: 2
  m_LocalRotation: {x: 0, y: 0, z: 0, w: 1}
  m_LocalPosition: {x: -0.25, y: -0.25, z: -0.05}
  m_LocalScale: {x: 0.4, y: 0.4, z: 0.4}
  m_ConstrainProportionsScale: 0
  m_Children: []
  m_Father: {fileID: 4081339383792766}
  m_LocalEulerAnglesHint: {x: 0, y: 0, z: 0}
--- !u!33 &33291958012442388
MeshFilter:
  m_ObjectHideFlags: 0
  m_CorrespondingSourceObject: {fileID: 0}
  m_PrefabInstance: {fileID: 0}
  m_PrefabAsset: {fileID: 0}
  m_GameObject: {fileID: 1521704884557320}
  m_Mesh: {fileID: 10210, guid: 0000000000000000e000000000000000, type: 0}
--- !u!23 &23988513422380310
MeshRenderer:
  m_ObjectHideFlags: 0
  m_CorrespondingSourceObject: {fileID: 0}
  m_PrefabInstance: {fileID: 0}
  m_PrefabAsset: {fileID: 0}
  m_GameObject: {fileID: 1521704884557320}
  m_Enabled: 1
  m_CastShadows: 0
  m_ReceiveShadows: 0
  m_DynamicOccludee: 1
  m_StaticShadowCaster: 0
  m_MotionVectors: 1
  m_LightProbeUsage: 0
  m_ReflectionProbeUsage: 1
  m_RayTracingMode: 2
  m_RayTraceProcedural: 0
  m_RenderingLayerMask: 1
  m_RendererPriority: 0
  m_Materials:
  - {fileID: 2100000, guid: 12f5061e807a24449859d6d7b3b66c4d, type: 2}
  m_StaticBatchInfo:
    firstSubMesh: 0
    subMeshCount: 0
  m_StaticBatchRoot: {fileID: 0}
  m_ProbeAnchor: {fileID: 0}
  m_LightProbeVolumeOverride: {fileID: 0}
  m_ScaleInLightmap: 1
  m_ReceiveGI: 1
  m_PreserveUVs: 1
  m_IgnoreNormalsForChartDetection: 0
  m_ImportantGI: 0
  m_StitchLightmapSeams: 0
  m_SelectedEditorRenderState: 3
  m_MinimumChartSize: 4
  m_AutoUVMaxDistance: 0.5
  m_AutoUVMaxAngle: 89
  m_LightmapParameters: {fileID: 0}
  m_SortingLayerID: 0
  m_SortingLayer: 0
  m_SortingOrder: 0
  m_AdditionalVertexStreams: {fileID: 0}
--- !u!1 &1534635085516240
GameObject:
  m_ObjectHideFlags: 0
  m_CorrespondingSourceObject: {fileID: 0}
  m_PrefabInstance: {fileID: 0}
  m_PrefabAsset: {fileID: 0}
  serializedVersion: 6
  m_Component:
  - component: {fileID: 4401839305095188}
  - component: {fileID: 33394391474382742}
  - component: {fileID: 23115461898821812}
  - component: {fileID: 114150513808607286}
  - component: {fileID: 65640252319334302}
  m_Layer: 16
  m_Name: Brush_Button1
  m_TagString: Untagged
  m_Icon: {fileID: 0}
  m_NavMeshLayer: 0
  m_StaticEditorFlags: 0
  m_IsActive: 1
--- !u!4 &4401839305095188
Transform:
  m_ObjectHideFlags: 0
  m_CorrespondingSourceObject: {fileID: 0}
  m_PrefabInstance: {fileID: 0}
  m_PrefabAsset: {fileID: 0}
  m_GameObject: {fileID: 1534635085516240}
  serializedVersion: 2
  m_LocalRotation: {x: -0, y: -0, z: -0, w: 1}
  m_LocalPosition: {x: -0.21400023, y: 0.6289997, z: 0.05000019}
  m_LocalScale: {x: 0.35, y: 0.35, z: 0.35}
  m_ConstrainProportionsScale: 0
  m_Children:
  - {fileID: 4845959139908808}
  - {fileID: 4651274934816280}
  m_Father: {fileID: 4987826134018012}
  m_LocalEulerAnglesHint: {x: 0, y: 0, z: 0}
--- !u!33 &33394391474382742
MeshFilter:
  m_ObjectHideFlags: 0
  m_CorrespondingSourceObject: {fileID: 0}
  m_PrefabInstance: {fileID: 0}
  m_PrefabAsset: {fileID: 0}
  m_GameObject: {fileID: 1534635085516240}
  m_Mesh: {fileID: 4300000, guid: 5501f437160666942ae970f3648fbeb8, type: 3}
--- !u!23 &23115461898821812
MeshRenderer:
  m_ObjectHideFlags: 0
  m_CorrespondingSourceObject: {fileID: 0}
  m_PrefabInstance: {fileID: 0}
  m_PrefabAsset: {fileID: 0}
  m_GameObject: {fileID: 1534635085516240}
  m_Enabled: 1
  m_CastShadows: 0
  m_ReceiveShadows: 0
  m_DynamicOccludee: 1
  m_StaticShadowCaster: 0
  m_MotionVectors: 1
  m_LightProbeUsage: 0
  m_ReflectionProbeUsage: 1
  m_RayTracingMode: 2
  m_RayTraceProcedural: 0
  m_RenderingLayerMask: 1
  m_RendererPriority: 0
  m_Materials:
  - {fileID: 2100000, guid: 40d29de2bdc11f04dbfa25059165916e, type: 2}
  m_StaticBatchInfo:
    firstSubMesh: 0
    subMeshCount: 0
  m_StaticBatchRoot: {fileID: 0}
  m_ProbeAnchor: {fileID: 0}
  m_LightProbeVolumeOverride: {fileID: 0}
  m_ScaleInLightmap: 1
  m_ReceiveGI: 1
  m_PreserveUVs: 0
  m_IgnoreNormalsForChartDetection: 0
  m_ImportantGI: 0
  m_StitchLightmapSeams: 0
  m_SelectedEditorRenderState: 3
  m_MinimumChartSize: 4
  m_AutoUVMaxDistance: 0.5
  m_AutoUVMaxAngle: 89
  m_LightmapParameters: {fileID: 0}
  m_SortingLayerID: 0
  m_SortingLayer: 0
  m_SortingOrder: 0
  m_AdditionalVertexStreams: {fileID: 0}
--- !u!114 &114150513808607286
MonoBehaviour:
  m_ObjectHideFlags: 0
  m_CorrespondingSourceObject: {fileID: 0}
  m_PrefabInstance: {fileID: 0}
  m_PrefabAsset: {fileID: 0}
  m_GameObject: {fileID: 1534635085516240}
  m_Enabled: 1
  m_EditorHideFlags: 0
  m_Script: {fileID: 11500000, guid: a52f3856cd88f86408f70b27caa48305, type: 3}
  m_Name: 
  m_EditorClassIdentifier: 
  m_DescriptionType: 2
  m_DescriptionYOffset: 0
  m_DescriptionText: 
  m_LocalizedDescription:
    m_TableReference:
      m_TableCollectionName: 
    m_TableEntryReference:
      m_KeyId: 0
      m_Key: 
    m_FallbackState: 0
    m_WaitForCompletion: 0
    m_LocalVariables: []
  m_DescriptionTextExtra: 
  m_LocalizedDescriptionExtra:
    m_TableReference:
      m_TableCollectionName: 
    m_TableEntryReference:
      m_KeyId: 0
      m_Key: 
    m_FallbackState: 0
    m_WaitForCompletion: 0
    m_LocalVariables: []
  m_DescriptionActivateSpeed: 8
  m_DescriptionZScale: 1
  m_ButtonTexture: {fileID: 0}
  m_AtlasTexture: 1
  m_ToggleButton: 0
  m_LongPressReleaseButton: 0
  m_ButtonHasPressedAudio: 1
  m_ZAdjustHover: -0.02
  m_ZAdjustClick: 0.05
  m_HoverScale: 1.1
  m_HoverBoxColliderGrow: 0.2
  m_AddOverlay: 0
  m_PreviewBGTexture: {fileID: 2800000, guid: 609917f61fdca0d469c1bc06bfeb713b, type: 3}
  m_AudioReactiveIcon: {fileID: 1294157172380824}
  m_ExperimentalIcon: {fileID: 1122114045904648}
  references:
    version: 2
    RefIds: []
--- !u!65 &65640252319334302
BoxCollider:
  m_ObjectHideFlags: 0
  m_CorrespondingSourceObject: {fileID: 0}
  m_PrefabInstance: {fileID: 0}
  m_PrefabAsset: {fileID: 0}
  m_GameObject: {fileID: 1534635085516240}
  m_Material: {fileID: 0}
  m_IncludeLayers:
    serializedVersion: 2
    m_Bits: 0
  m_ExcludeLayers:
    serializedVersion: 2
    m_Bits: 0
  m_LayerOverridePriority: 0
  m_IsTrigger: 0
  m_ProvidesContacts: 0
  m_Enabled: 1
  serializedVersion: 3
  m_Size: {x: 1.0000001, y: 1.0000001, z: 0.025}
  m_Center: {x: 0, y: 0, z: 0}
--- !u!1 &1546409615781184
GameObject:
  m_ObjectHideFlags: 0
  m_CorrespondingSourceObject: {fileID: 0}
  m_PrefabInstance: {fileID: 0}
  m_PrefabAsset: {fileID: 0}
  serializedVersion: 6
  m_Component:
  - component: {fileID: 4455900687172376}
  - component: {fileID: 33954329024379868}
  - component: {fileID: 23728542791734330}
  m_Layer: 16
  m_Name: Experimental
  m_TagString: Untagged
  m_Icon: {fileID: 0}
  m_NavMeshLayer: 0
  m_StaticEditorFlags: 0
  m_IsActive: 0
--- !u!4 &4455900687172376
Transform:
  m_ObjectHideFlags: 0
  m_CorrespondingSourceObject: {fileID: 0}
  m_PrefabInstance: {fileID: 0}
  m_PrefabAsset: {fileID: 0}
  m_GameObject: {fileID: 1546409615781184}
  serializedVersion: 2
  m_LocalRotation: {x: 0, y: 0, z: 0, w: 1}
  m_LocalPosition: {x: 0.25, y: -0.25, z: -0.049999926}
  m_LocalScale: {x: 0.4, y: 0.4, z: 0.4}
  m_ConstrainProportionsScale: 0
  m_Children: []
  m_Father: {fileID: 4752066769842734}
  m_LocalEulerAnglesHint: {x: 0, y: 0, z: 0}
--- !u!33 &33954329024379868
MeshFilter:
  m_ObjectHideFlags: 0
  m_CorrespondingSourceObject: {fileID: 0}
  m_PrefabInstance: {fileID: 0}
  m_PrefabAsset: {fileID: 0}
  m_GameObject: {fileID: 1546409615781184}
  m_Mesh: {fileID: 10210, guid: 0000000000000000e000000000000000, type: 0}
--- !u!23 &23728542791734330
MeshRenderer:
  m_ObjectHideFlags: 0
  m_CorrespondingSourceObject: {fileID: 0}
  m_PrefabInstance: {fileID: 0}
  m_PrefabAsset: {fileID: 0}
  m_GameObject: {fileID: 1546409615781184}
  m_Enabled: 1
  m_CastShadows: 0
  m_ReceiveShadows: 0
  m_DynamicOccludee: 1
  m_StaticShadowCaster: 0
  m_MotionVectors: 1
  m_LightProbeUsage: 0
  m_ReflectionProbeUsage: 1
  m_RayTracingMode: 2
  m_RayTraceProcedural: 0
  m_RenderingLayerMask: 1
  m_RendererPriority: 0
  m_Materials:
  - {fileID: 2100000, guid: a44ecbd1f2c3647a3b768c0170fb98b9, type: 2}
  m_StaticBatchInfo:
    firstSubMesh: 0
    subMeshCount: 0
  m_StaticBatchRoot: {fileID: 0}
  m_ProbeAnchor: {fileID: 0}
  m_LightProbeVolumeOverride: {fileID: 0}
  m_ScaleInLightmap: 1
  m_ReceiveGI: 1
  m_PreserveUVs: 1
  m_IgnoreNormalsForChartDetection: 0
  m_ImportantGI: 0
  m_StitchLightmapSeams: 0
  m_SelectedEditorRenderState: 3
  m_MinimumChartSize: 4
  m_AutoUVMaxDistance: 0.5
  m_AutoUVMaxAngle: 89
  m_LightmapParameters: {fileID: 0}
  m_SortingLayerID: 0
  m_SortingLayer: 0
  m_SortingOrder: 0
  m_AdditionalVertexStreams: {fileID: 0}
--- !u!1 &1589488024180748
GameObject:
  m_ObjectHideFlags: 0
  m_CorrespondingSourceObject: {fileID: 0}
  m_PrefabInstance: {fileID: 0}
  m_PrefabAsset: {fileID: 0}
  serializedVersion: 6
  m_Component:
  - component: {fileID: 4560302905391112}
  - component: {fileID: 33739381203405168}
  - component: {fileID: 23067408598261980}
  - component: {fileID: 114397745046625258}
  - component: {fileID: 65352028226344880}
  m_Layer: 16
  m_Name: Brush_Button2
  m_TagString: Untagged
  m_Icon: {fileID: 0}
  m_NavMeshLayer: 0
  m_StaticEditorFlags: 0
  m_IsActive: 1
--- !u!4 &4560302905391112
Transform:
  m_ObjectHideFlags: 0
  m_CorrespondingSourceObject: {fileID: 0}
  m_PrefabInstance: {fileID: 0}
  m_PrefabAsset: {fileID: 0}
  m_GameObject: {fileID: 1589488024180748}
  serializedVersion: 2
  m_LocalRotation: {x: -0, y: -0, z: -0, w: 1}
  m_LocalPosition: {x: 0.21400023, y: 0.6289997, z: 0.05000019}
  m_LocalScale: {x: 0.35, y: 0.35, z: 0.35}
  m_ConstrainProportionsScale: 0
  m_Children:
  - {fileID: 4518891295224158}
  - {fileID: 4214855725233142}
  m_Father: {fileID: 4987826134018012}
  m_LocalEulerAnglesHint: {x: 0, y: 0, z: 0}
--- !u!33 &33739381203405168
MeshFilter:
  m_ObjectHideFlags: 0
  m_CorrespondingSourceObject: {fileID: 0}
  m_PrefabInstance: {fileID: 0}
  m_PrefabAsset: {fileID: 0}
  m_GameObject: {fileID: 1589488024180748}
  m_Mesh: {fileID: 4300000, guid: 5501f437160666942ae970f3648fbeb8, type: 3}
--- !u!23 &23067408598261980
MeshRenderer:
  m_ObjectHideFlags: 0
  m_CorrespondingSourceObject: {fileID: 0}
  m_PrefabInstance: {fileID: 0}
  m_PrefabAsset: {fileID: 0}
  m_GameObject: {fileID: 1589488024180748}
  m_Enabled: 1
  m_CastShadows: 0
  m_ReceiveShadows: 0
  m_DynamicOccludee: 1
  m_StaticShadowCaster: 0
  m_MotionVectors: 1
  m_LightProbeUsage: 0
  m_ReflectionProbeUsage: 1
  m_RayTracingMode: 2
  m_RayTraceProcedural: 0
  m_RenderingLayerMask: 1
  m_RendererPriority: 0
  m_Materials:
  - {fileID: 2100000, guid: 40d29de2bdc11f04dbfa25059165916e, type: 2}
  m_StaticBatchInfo:
    firstSubMesh: 0
    subMeshCount: 0
  m_StaticBatchRoot: {fileID: 0}
  m_ProbeAnchor: {fileID: 0}
  m_LightProbeVolumeOverride: {fileID: 0}
  m_ScaleInLightmap: 1
  m_ReceiveGI: 1
  m_PreserveUVs: 0
  m_IgnoreNormalsForChartDetection: 0
  m_ImportantGI: 0
  m_StitchLightmapSeams: 0
  m_SelectedEditorRenderState: 3
  m_MinimumChartSize: 4
  m_AutoUVMaxDistance: 0.5
  m_AutoUVMaxAngle: 89
  m_LightmapParameters: {fileID: 0}
  m_SortingLayerID: 0
  m_SortingLayer: 0
  m_SortingOrder: 0
  m_AdditionalVertexStreams: {fileID: 0}
--- !u!114 &114397745046625258
MonoBehaviour:
  m_ObjectHideFlags: 0
  m_CorrespondingSourceObject: {fileID: 0}
  m_PrefabInstance: {fileID: 0}
  m_PrefabAsset: {fileID: 0}
  m_GameObject: {fileID: 1589488024180748}
  m_Enabled: 1
  m_EditorHideFlags: 0
  m_Script: {fileID: 11500000, guid: a52f3856cd88f86408f70b27caa48305, type: 3}
  m_Name: 
  m_EditorClassIdentifier: 
  m_DescriptionType: 2
  m_DescriptionYOffset: 0
  m_DescriptionText: 
  m_LocalizedDescription:
    m_TableReference:
      m_TableCollectionName: 
    m_TableEntryReference:
      m_KeyId: 0
      m_Key: 
    m_FallbackState: 0
    m_WaitForCompletion: 0
    m_LocalVariables: []
  m_DescriptionTextExtra: 
  m_LocalizedDescriptionExtra:
    m_TableReference:
      m_TableCollectionName: 
    m_TableEntryReference:
      m_KeyId: 0
      m_Key: 
    m_FallbackState: 0
    m_WaitForCompletion: 0
    m_LocalVariables: []
  m_DescriptionActivateSpeed: 8
  m_DescriptionZScale: 1
  m_ButtonTexture: {fileID: 0}
  m_AtlasTexture: 1
  m_ToggleButton: 0
  m_LongPressReleaseButton: 0
  m_ButtonHasPressedAudio: 1
  m_ZAdjustHover: -0.02
  m_ZAdjustClick: 0.05
  m_HoverScale: 1.1
  m_HoverBoxColliderGrow: 0.2
  m_AddOverlay: 0
  m_PreviewBGTexture: {fileID: 2800000, guid: 609917f61fdca0d469c1bc06bfeb713b, type: 3}
  m_AudioReactiveIcon: {fileID: 1320028852325204}
  m_ExperimentalIcon: {fileID: 1095195590912222}
  references:
    version: 2
    RefIds: []
--- !u!65 &65352028226344880
BoxCollider:
  m_ObjectHideFlags: 0
  m_CorrespondingSourceObject: {fileID: 0}
  m_PrefabInstance: {fileID: 0}
  m_PrefabAsset: {fileID: 0}
  m_GameObject: {fileID: 1589488024180748}
  m_Material: {fileID: 0}
  m_IncludeLayers:
    serializedVersion: 2
    m_Bits: 0
  m_ExcludeLayers:
    serializedVersion: 2
    m_Bits: 0
  m_LayerOverridePriority: 0
  m_IsTrigger: 0
  m_ProvidesContacts: 0
  m_Enabled: 1
  serializedVersion: 3
  m_Size: {x: 1.0000001, y: 1.0000001, z: 0.025}
  m_Center: {x: 0, y: 0, z: 0}
--- !u!1 &1623268025553172
GameObject:
  m_ObjectHideFlags: 0
  m_CorrespondingSourceObject: {fileID: 0}
  m_PrefabInstance: {fileID: 0}
  m_PrefabAsset: {fileID: 0}
  serializedVersion: 6
  m_Component:
  - component: {fileID: 4081339383792766}
  - component: {fileID: 33097858168767402}
  - component: {fileID: 23909194059857748}
  - component: {fileID: 114549255975287710}
  - component: {fileID: 65894440794968972}
  m_Layer: 16
  m_Name: Brush_Button6
  m_TagString: Untagged
  m_Icon: {fileID: 0}
  m_NavMeshLayer: 0
  m_StaticEditorFlags: 0
  m_IsActive: 1
--- !u!4 &4081339383792766
Transform:
  m_ObjectHideFlags: 0
  m_CorrespondingSourceObject: {fileID: 0}
  m_PrefabInstance: {fileID: 0}
  m_PrefabAsset: {fileID: 0}
  m_GameObject: {fileID: 1623268025553172}
  serializedVersion: 2
  m_LocalRotation: {x: -0, y: -0, z: -0, w: 1}
  m_LocalPosition: {x: 0.21400023, y: 0.21100044, z: 0.05000019}
  m_LocalScale: {x: 0.35, y: 0.35, z: 0.35}
  m_ConstrainProportionsScale: 0
  m_Children:
  - {fileID: 4876631101703082}
  - {fileID: 4003099579237326}
  m_Father: {fileID: 4987826134018012}
  m_LocalEulerAnglesHint: {x: 0, y: 0, z: 0}
--- !u!33 &33097858168767402
MeshFilter:
  m_ObjectHideFlags: 0
  m_CorrespondingSourceObject: {fileID: 0}
  m_PrefabInstance: {fileID: 0}
  m_PrefabAsset: {fileID: 0}
  m_GameObject: {fileID: 1623268025553172}
  m_Mesh: {fileID: 4300000, guid: 5501f437160666942ae970f3648fbeb8, type: 3}
--- !u!23 &23909194059857748
MeshRenderer:
  m_ObjectHideFlags: 0
  m_CorrespondingSourceObject: {fileID: 0}
  m_PrefabInstance: {fileID: 0}
  m_PrefabAsset: {fileID: 0}
  m_GameObject: {fileID: 1623268025553172}
  m_Enabled: 1
  m_CastShadows: 0
  m_ReceiveShadows: 0
  m_DynamicOccludee: 1
  m_StaticShadowCaster: 0
  m_MotionVectors: 1
  m_LightProbeUsage: 0
  m_ReflectionProbeUsage: 1
  m_RayTracingMode: 2
  m_RayTraceProcedural: 0
  m_RenderingLayerMask: 1
  m_RendererPriority: 0
  m_Materials:
  - {fileID: 2100000, guid: 40d29de2bdc11f04dbfa25059165916e, type: 2}
  m_StaticBatchInfo:
    firstSubMesh: 0
    subMeshCount: 0
  m_StaticBatchRoot: {fileID: 0}
  m_ProbeAnchor: {fileID: 0}
  m_LightProbeVolumeOverride: {fileID: 0}
  m_ScaleInLightmap: 1
  m_ReceiveGI: 1
  m_PreserveUVs: 0
  m_IgnoreNormalsForChartDetection: 0
  m_ImportantGI: 0
  m_StitchLightmapSeams: 0
  m_SelectedEditorRenderState: 3
  m_MinimumChartSize: 4
  m_AutoUVMaxDistance: 0.5
  m_AutoUVMaxAngle: 89
  m_LightmapParameters: {fileID: 0}
  m_SortingLayerID: 0
  m_SortingLayer: 0
  m_SortingOrder: 0
  m_AdditionalVertexStreams: {fileID: 0}
--- !u!114 &114549255975287710
MonoBehaviour:
  m_ObjectHideFlags: 0
  m_CorrespondingSourceObject: {fileID: 0}
  m_PrefabInstance: {fileID: 0}
  m_PrefabAsset: {fileID: 0}
  m_GameObject: {fileID: 1623268025553172}
  m_Enabled: 1
  m_EditorHideFlags: 0
  m_Script: {fileID: 11500000, guid: a52f3856cd88f86408f70b27caa48305, type: 3}
  m_Name: 
  m_EditorClassIdentifier: 
  m_DescriptionType: 2
  m_DescriptionYOffset: 0
  m_DescriptionText: 
  m_LocalizedDescription:
    m_TableReference:
      m_TableCollectionName: 
    m_TableEntryReference:
      m_KeyId: 0
      m_Key: 
    m_FallbackState: 0
    m_WaitForCompletion: 0
    m_LocalVariables: []
  m_DescriptionTextExtra: 
  m_LocalizedDescriptionExtra:
    m_TableReference:
      m_TableCollectionName: 
    m_TableEntryReference:
      m_KeyId: 0
      m_Key: 
    m_FallbackState: 0
    m_WaitForCompletion: 0
    m_LocalVariables: []
  m_DescriptionActivateSpeed: 8
  m_DescriptionZScale: 1
  m_ButtonTexture: {fileID: 0}
  m_AtlasTexture: 1
  m_ToggleButton: 0
  m_LongPressReleaseButton: 0
  m_ButtonHasPressedAudio: 1
  m_ZAdjustHover: -0.02
  m_ZAdjustClick: 0.05
  m_HoverScale: 1.1
  m_HoverBoxColliderGrow: 0.2
  m_AddOverlay: 0
  m_PreviewBGTexture: {fileID: 2800000, guid: 609917f61fdca0d469c1bc06bfeb713b, type: 3}
  m_AudioReactiveIcon: {fileID: 1521704884557320}
  m_ExperimentalIcon: {fileID: 1818163194938814}
  references:
    version: 2
    RefIds: []
--- !u!65 &65894440794968972
BoxCollider:
  m_ObjectHideFlags: 0
  m_CorrespondingSourceObject: {fileID: 0}
  m_PrefabInstance: {fileID: 0}
  m_PrefabAsset: {fileID: 0}
  m_GameObject: {fileID: 1623268025553172}
  m_Material: {fileID: 0}
  m_IncludeLayers:
    serializedVersion: 2
    m_Bits: 0
  m_ExcludeLayers:
    serializedVersion: 2
    m_Bits: 0
  m_LayerOverridePriority: 0
  m_IsTrigger: 0
  m_ProvidesContacts: 0
  m_Enabled: 1
  serializedVersion: 3
  m_Size: {x: 1.0000001, y: 1.0000001, z: 0.025}
  m_Center: {x: 0, y: 0, z: 0}
--- !u!1 &1652101200395126
GameObject:
  m_ObjectHideFlags: 0
  m_CorrespondingSourceObject: {fileID: 0}
  m_PrefabInstance: {fileID: 0}
  m_PrefabAsset: {fileID: 0}
  serializedVersion: 6
  m_Component:
  - component: {fileID: 4752066769842734}
  - component: {fileID: 33599774249954356}
  - component: {fileID: 23159514636302402}
  - component: {fileID: 114440145059730744}
  - component: {fileID: 65709755695462352}
  m_Layer: 16
  m_Name: Brush_Button11
  m_TagString: Untagged
  m_Icon: {fileID: 0}
  m_NavMeshLayer: 0
  m_StaticEditorFlags: 0
  m_IsActive: 1
--- !u!4 &4752066769842734
Transform:
  m_ObjectHideFlags: 0
  m_CorrespondingSourceObject: {fileID: 0}
  m_PrefabInstance: {fileID: 0}
  m_PrefabAsset: {fileID: 0}
  m_GameObject: {fileID: 1652101200395126}
  serializedVersion: 2
  m_LocalRotation: {x: -0, y: -0, z: -0, w: 1}
  m_LocalPosition: {x: 0.64699984, y: -0.21899986, z: 0.05000019}
  m_LocalScale: {x: 0.35, y: 0.35, z: 0.35}
  m_ConstrainProportionsScale: 0
  m_Children:
  - {fileID: 4575104272437520}
  - {fileID: 4455900687172376}
  m_Father: {fileID: 4987826134018012}
  m_LocalEulerAnglesHint: {x: 0, y: 0, z: 0}
--- !u!33 &33599774249954356
MeshFilter:
  m_ObjectHideFlags: 0
  m_CorrespondingSourceObject: {fileID: 0}
  m_PrefabInstance: {fileID: 0}
  m_PrefabAsset: {fileID: 0}
  m_GameObject: {fileID: 1652101200395126}
  m_Mesh: {fileID: 4300000, guid: 5501f437160666942ae970f3648fbeb8, type: 3}
--- !u!23 &23159514636302402
MeshRenderer:
  m_ObjectHideFlags: 0
  m_CorrespondingSourceObject: {fileID: 0}
  m_PrefabInstance: {fileID: 0}
  m_PrefabAsset: {fileID: 0}
  m_GameObject: {fileID: 1652101200395126}
  m_Enabled: 1
  m_CastShadows: 0
  m_ReceiveShadows: 0
  m_DynamicOccludee: 1
  m_StaticShadowCaster: 0
  m_MotionVectors: 1
  m_LightProbeUsage: 0
  m_ReflectionProbeUsage: 1
  m_RayTracingMode: 2
  m_RayTraceProcedural: 0
  m_RenderingLayerMask: 1
  m_RendererPriority: 0
  m_Materials:
  - {fileID: 2100000, guid: 40d29de2bdc11f04dbfa25059165916e, type: 2}
  m_StaticBatchInfo:
    firstSubMesh: 0
    subMeshCount: 0
  m_StaticBatchRoot: {fileID: 0}
  m_ProbeAnchor: {fileID: 0}
  m_LightProbeVolumeOverride: {fileID: 0}
  m_ScaleInLightmap: 1
  m_ReceiveGI: 1
  m_PreserveUVs: 0
  m_IgnoreNormalsForChartDetection: 0
  m_ImportantGI: 0
  m_StitchLightmapSeams: 0
  m_SelectedEditorRenderState: 3
  m_MinimumChartSize: 4
  m_AutoUVMaxDistance: 0.5
  m_AutoUVMaxAngle: 89
  m_LightmapParameters: {fileID: 0}
  m_SortingLayerID: 0
  m_SortingLayer: 0
  m_SortingOrder: 0
  m_AdditionalVertexStreams: {fileID: 0}
--- !u!114 &114440145059730744
MonoBehaviour:
  m_ObjectHideFlags: 0
  m_CorrespondingSourceObject: {fileID: 0}
  m_PrefabInstance: {fileID: 0}
  m_PrefabAsset: {fileID: 0}
  m_GameObject: {fileID: 1652101200395126}
  m_Enabled: 1
  m_EditorHideFlags: 0
  m_Script: {fileID: 11500000, guid: a52f3856cd88f86408f70b27caa48305, type: 3}
  m_Name: 
  m_EditorClassIdentifier: 
  m_DescriptionType: 2
  m_DescriptionYOffset: 0
  m_DescriptionText: 
  m_LocalizedDescription:
    m_TableReference:
      m_TableCollectionName: 
    m_TableEntryReference:
      m_KeyId: 0
      m_Key: 
    m_FallbackState: 0
    m_WaitForCompletion: 0
    m_LocalVariables: []
  m_DescriptionTextExtra: 
  m_LocalizedDescriptionExtra:
    m_TableReference:
      m_TableCollectionName: 
    m_TableEntryReference:
      m_KeyId: 0
      m_Key: 
    m_FallbackState: 0
    m_WaitForCompletion: 0
    m_LocalVariables: []
  m_DescriptionActivateSpeed: 8
  m_DescriptionZScale: 1
  m_ButtonTexture: {fileID: 0}
  m_AtlasTexture: 1
  m_ToggleButton: 0
  m_LongPressReleaseButton: 0
  m_ButtonHasPressedAudio: 1
  m_ZAdjustHover: -0.02
  m_ZAdjustClick: 0.05
  m_HoverScale: 1.1
  m_HoverBoxColliderGrow: 0.2
  m_AddOverlay: 0
  m_PreviewBGTexture: {fileID: 2800000, guid: 609917f61fdca0d469c1bc06bfeb713b, type: 3}
  m_AudioReactiveIcon: {fileID: 1259949351074368}
  m_ExperimentalIcon: {fileID: 1546409615781184}
  references:
    version: 2
    RefIds: []
--- !u!65 &65709755695462352
BoxCollider:
  m_ObjectHideFlags: 0
  m_CorrespondingSourceObject: {fileID: 0}
  m_PrefabInstance: {fileID: 0}
  m_PrefabAsset: {fileID: 0}
  m_GameObject: {fileID: 1652101200395126}
  m_Material: {fileID: 0}
  m_IncludeLayers:
    serializedVersion: 2
    m_Bits: 0
  m_ExcludeLayers:
    serializedVersion: 2
    m_Bits: 0
  m_LayerOverridePriority: 0
  m_IsTrigger: 0
  m_ProvidesContacts: 0
  m_Enabled: 1
  serializedVersion: 3
  m_Size: {x: 1.0000001, y: 1.0000001, z: 0.025}
  m_Center: {x: 0, y: 0, z: 0}
--- !u!1 &1666804009135450
GameObject:
  m_ObjectHideFlags: 0
  m_CorrespondingSourceObject: {fileID: 0}
  m_PrefabInstance: {fileID: 0}
  m_PrefabAsset: {fileID: 0}
  serializedVersion: 6
  m_Component:
  - component: {fileID: 4034421993837658}
  - component: {fileID: 33094899670974002}
  - component: {fileID: 23355657008732708}
  m_Layer: 16
  m_Name: Experimental
  m_TagString: Untagged
  m_Icon: {fileID: 0}
  m_NavMeshLayer: 0
  m_StaticEditorFlags: 0
  m_IsActive: 0
--- !u!4 &4034421993837658
Transform:
  m_ObjectHideFlags: 0
  m_CorrespondingSourceObject: {fileID: 0}
  m_PrefabInstance: {fileID: 0}
  m_PrefabAsset: {fileID: 0}
  m_GameObject: {fileID: 1666804009135450}
  serializedVersion: 2
  m_LocalRotation: {x: 0, y: 0, z: 0, w: 1}
  m_LocalPosition: {x: 0.2500004, y: -0.25000095, z: -0.049999654}
  m_LocalScale: {x: 0.4, y: 0.4, z: 0.4}
  m_ConstrainProportionsScale: 0
  m_Children: []
  m_Father: {fileID: 4199709033773110}
  m_LocalEulerAnglesHint: {x: 0, y: 0, z: 0}
--- !u!33 &33094899670974002
MeshFilter:
  m_ObjectHideFlags: 0
  m_CorrespondingSourceObject: {fileID: 0}
  m_PrefabInstance: {fileID: 0}
  m_PrefabAsset: {fileID: 0}
  m_GameObject: {fileID: 1666804009135450}
  m_Mesh: {fileID: 4300000, guid: 5501f437160666942ae970f3648fbeb8, type: 3}
--- !u!23 &23355657008732708
MeshRenderer:
  m_ObjectHideFlags: 0
  m_CorrespondingSourceObject: {fileID: 0}
  m_PrefabInstance: {fileID: 0}
  m_PrefabAsset: {fileID: 0}
  m_GameObject: {fileID: 1666804009135450}
  m_Enabled: 1
  m_CastShadows: 0
  m_ReceiveShadows: 0
  m_DynamicOccludee: 1
  m_StaticShadowCaster: 0
  m_MotionVectors: 1
  m_LightProbeUsage: 0
  m_ReflectionProbeUsage: 1
  m_RayTracingMode: 2
  m_RayTraceProcedural: 0
  m_RenderingLayerMask: 1
  m_RendererPriority: 0
  m_Materials:
  - {fileID: 2100000, guid: a44ecbd1f2c3647a3b768c0170fb98b9, type: 2}
  m_StaticBatchInfo:
    firstSubMesh: 0
    subMeshCount: 0
  m_StaticBatchRoot: {fileID: 0}
  m_ProbeAnchor: {fileID: 0}
  m_LightProbeVolumeOverride: {fileID: 0}
  m_ScaleInLightmap: 1
  m_ReceiveGI: 1
  m_PreserveUVs: 1
  m_IgnoreNormalsForChartDetection: 0
  m_ImportantGI: 0
  m_StitchLightmapSeams: 0
  m_SelectedEditorRenderState: 3
  m_MinimumChartSize: 4
  m_AutoUVMaxDistance: 0.5
  m_AutoUVMaxAngle: 89
  m_LightmapParameters: {fileID: 0}
  m_SortingLayerID: 0
  m_SortingLayer: 0
  m_SortingOrder: 0
  m_AdditionalVertexStreams: {fileID: 0}
--- !u!1 &1742036980236408
GameObject:
  m_ObjectHideFlags: 0
  m_CorrespondingSourceObject: {fileID: 0}
  m_PrefabInstance: {fileID: 0}
  m_PrefabAsset: {fileID: 0}
  serializedVersion: 6
  m_Component:
  - component: {fileID: 4583253585690090}
  - component: {fileID: 33394192381210146}
  - component: {fileID: 23557403996360894}
  - component: {fileID: 114955328145532036}
  - component: {fileID: 65835726561800980}
  m_Layer: 16
  m_Name: Brush_Button4
  m_TagString: Untagged
  m_Icon: {fileID: 0}
  m_NavMeshLayer: 0
  m_StaticEditorFlags: 0
  m_IsActive: 1
--- !u!4 &4583253585690090
Transform:
  m_ObjectHideFlags: 0
  m_CorrespondingSourceObject: {fileID: 0}
  m_PrefabInstance: {fileID: 0}
  m_PrefabAsset: {fileID: 0}
  m_GameObject: {fileID: 1742036980236408}
  serializedVersion: 2
  m_LocalRotation: {x: -0, y: -0, z: -0, w: 1}
  m_LocalPosition: {x: -0.64699984, y: 0.21100044, z: 0.05000019}
  m_LocalScale: {x: 0.35, y: 0.35, z: 0.35}
  m_ConstrainProportionsScale: 0
  m_Children:
  - {fileID: 4671655840828330}
  - {fileID: 4776414701783990}
  m_Father: {fileID: 4987826134018012}
  m_LocalEulerAnglesHint: {x: 0, y: 0, z: 0}
--- !u!33 &33394192381210146
MeshFilter:
  m_ObjectHideFlags: 0
  m_CorrespondingSourceObject: {fileID: 0}
  m_PrefabInstance: {fileID: 0}
  m_PrefabAsset: {fileID: 0}
  m_GameObject: {fileID: 1742036980236408}
  m_Mesh: {fileID: 4300000, guid: 5501f437160666942ae970f3648fbeb8, type: 3}
--- !u!23 &23557403996360894
MeshRenderer:
  m_ObjectHideFlags: 0
  m_CorrespondingSourceObject: {fileID: 0}
  m_PrefabInstance: {fileID: 0}
  m_PrefabAsset: {fileID: 0}
  m_GameObject: {fileID: 1742036980236408}
  m_Enabled: 1
  m_CastShadows: 0
  m_ReceiveShadows: 0
  m_DynamicOccludee: 1
  m_StaticShadowCaster: 0
  m_MotionVectors: 1
  m_LightProbeUsage: 0
  m_ReflectionProbeUsage: 1
  m_RayTracingMode: 2
  m_RayTraceProcedural: 0
  m_RenderingLayerMask: 1
  m_RendererPriority: 0
  m_Materials:
  - {fileID: 2100000, guid: 40d29de2bdc11f04dbfa25059165916e, type: 2}
  m_StaticBatchInfo:
    firstSubMesh: 0
    subMeshCount: 0
  m_StaticBatchRoot: {fileID: 0}
  m_ProbeAnchor: {fileID: 0}
  m_LightProbeVolumeOverride: {fileID: 0}
  m_ScaleInLightmap: 1
  m_ReceiveGI: 1
  m_PreserveUVs: 0
  m_IgnoreNormalsForChartDetection: 0
  m_ImportantGI: 0
  m_StitchLightmapSeams: 0
  m_SelectedEditorRenderState: 3
  m_MinimumChartSize: 4
  m_AutoUVMaxDistance: 0.5
  m_AutoUVMaxAngle: 89
  m_LightmapParameters: {fileID: 0}
  m_SortingLayerID: 0
  m_SortingLayer: 0
  m_SortingOrder: 0
  m_AdditionalVertexStreams: {fileID: 0}
--- !u!114 &114955328145532036
MonoBehaviour:
  m_ObjectHideFlags: 0
  m_CorrespondingSourceObject: {fileID: 0}
  m_PrefabInstance: {fileID: 0}
  m_PrefabAsset: {fileID: 0}
  m_GameObject: {fileID: 1742036980236408}
  m_Enabled: 1
  m_EditorHideFlags: 0
  m_Script: {fileID: 11500000, guid: a52f3856cd88f86408f70b27caa48305, type: 3}
  m_Name: 
  m_EditorClassIdentifier: 
  m_DescriptionType: 2
  m_DescriptionYOffset: 0
  m_DescriptionText: 
  m_LocalizedDescription:
    m_TableReference:
      m_TableCollectionName: 
    m_TableEntryReference:
      m_KeyId: 0
      m_Key: 
    m_FallbackState: 0
    m_WaitForCompletion: 0
    m_LocalVariables: []
  m_DescriptionTextExtra: 
  m_LocalizedDescriptionExtra:
    m_TableReference:
      m_TableCollectionName: 
    m_TableEntryReference:
      m_KeyId: 0
      m_Key: 
    m_FallbackState: 0
    m_WaitForCompletion: 0
    m_LocalVariables: []
  m_DescriptionActivateSpeed: 8
  m_DescriptionZScale: 1
  m_ButtonTexture: {fileID: 0}
  m_AtlasTexture: 1
  m_ToggleButton: 0
  m_LongPressReleaseButton: 0
  m_ButtonHasPressedAudio: 1
  m_ZAdjustHover: -0.02
  m_ZAdjustClick: 0.05
  m_HoverScale: 1.1
  m_HoverBoxColliderGrow: 0.2
  m_AddOverlay: 0
  m_PreviewBGTexture: {fileID: 2800000, guid: 609917f61fdca0d469c1bc06bfeb713b, type: 3}
  m_AudioReactiveIcon: {fileID: 1239516176388870}
  m_ExperimentalIcon: {fileID: 1840566682281644}
  references:
    version: 2
    RefIds: []
--- !u!65 &65835726561800980
BoxCollider:
  m_ObjectHideFlags: 0
  m_CorrespondingSourceObject: {fileID: 0}
  m_PrefabInstance: {fileID: 0}
  m_PrefabAsset: {fileID: 0}
  m_GameObject: {fileID: 1742036980236408}
  m_Material: {fileID: 0}
  m_IncludeLayers:
    serializedVersion: 2
    m_Bits: 0
  m_ExcludeLayers:
    serializedVersion: 2
    m_Bits: 0
  m_LayerOverridePriority: 0
  m_IsTrigger: 0
  m_ProvidesContacts: 0
  m_Enabled: 1
  serializedVersion: 3
  m_Size: {x: 1.0000001, y: 1.0000001, z: 0.025}
  m_Center: {x: 0, y: 0, z: 0}
--- !u!1 &1762803892830380
GameObject:
  m_ObjectHideFlags: 0
  m_CorrespondingSourceObject: {fileID: 0}
  m_PrefabInstance: {fileID: 0}
  m_PrefabAsset: {fileID: 0}
  serializedVersion: 6
  m_Component:
  - component: {fileID: 4629301845662422}
  - component: {fileID: 33457206555735776}
  - component: {fileID: 23614229024065380}
  m_Layer: 16
  m_Name: Experimental
  m_TagString: Untagged
  m_Icon: {fileID: 0}
  m_NavMeshLayer: 0
  m_StaticEditorFlags: 0
  m_IsActive: 0
--- !u!4 &4629301845662422
Transform:
  m_ObjectHideFlags: 0
  m_CorrespondingSourceObject: {fileID: 0}
  m_PrefabInstance: {fileID: 0}
  m_PrefabAsset: {fileID: 0}
  m_GameObject: {fileID: 1762803892830380}
  serializedVersion: 2
  m_LocalRotation: {x: 0, y: 0, z: 0, w: 1}
  m_LocalPosition: {x: 0.25, y: -0.25, z: -0.049999926}
  m_LocalScale: {x: 0.4, y: 0.4, z: 0.4}
  m_ConstrainProportionsScale: 0
  m_Children: []
  m_Father: {fileID: 4955679311667128}
  m_LocalEulerAnglesHint: {x: 0, y: 0, z: 0}
--- !u!33 &33457206555735776
MeshFilter:
  m_ObjectHideFlags: 0
  m_CorrespondingSourceObject: {fileID: 0}
  m_PrefabInstance: {fileID: 0}
  m_PrefabAsset: {fileID: 0}
  m_GameObject: {fileID: 1762803892830380}
  m_Mesh: {fileID: 10210, guid: 0000000000000000e000000000000000, type: 0}
--- !u!23 &23614229024065380
MeshRenderer:
  m_ObjectHideFlags: 0
  m_CorrespondingSourceObject: {fileID: 0}
  m_PrefabInstance: {fileID: 0}
  m_PrefabAsset: {fileID: 0}
  m_GameObject: {fileID: 1762803892830380}
  m_Enabled: 1
  m_CastShadows: 0
  m_ReceiveShadows: 0
  m_DynamicOccludee: 1
  m_StaticShadowCaster: 0
  m_MotionVectors: 1
  m_LightProbeUsage: 0
  m_ReflectionProbeUsage: 1
  m_RayTracingMode: 2
  m_RayTraceProcedural: 0
  m_RenderingLayerMask: 1
  m_RendererPriority: 0
  m_Materials:
  - {fileID: 2100000, guid: a44ecbd1f2c3647a3b768c0170fb98b9, type: 2}
  m_StaticBatchInfo:
    firstSubMesh: 0
    subMeshCount: 0
  m_StaticBatchRoot: {fileID: 0}
  m_ProbeAnchor: {fileID: 0}
  m_LightProbeVolumeOverride: {fileID: 0}
  m_ScaleInLightmap: 1
  m_ReceiveGI: 1
  m_PreserveUVs: 1
  m_IgnoreNormalsForChartDetection: 0
  m_ImportantGI: 0
  m_StitchLightmapSeams: 0
  m_SelectedEditorRenderState: 3
  m_MinimumChartSize: 4
  m_AutoUVMaxDistance: 0.5
  m_AutoUVMaxAngle: 89
  m_LightmapParameters: {fileID: 0}
  m_SortingLayerID: 0
  m_SortingLayer: 0
  m_SortingOrder: 0
  m_AdditionalVertexStreams: {fileID: 0}
--- !u!1 &1795120565229932
GameObject:
  m_ObjectHideFlags: 0
  m_CorrespondingSourceObject: {fileID: 0}
  m_PrefabInstance: {fileID: 0}
  m_PrefabAsset: {fileID: 0}
  serializedVersion: 6
  m_Component:
  - component: {fileID: 4024569421384500}
  - component: {fileID: 33750782876786696}
  - component: {fileID: 23848249923117828}
  m_Layer: 16
  m_Name: Experimental
  m_TagString: Untagged
  m_Icon: {fileID: 0}
  m_NavMeshLayer: 0
  m_StaticEditorFlags: 0
  m_IsActive: 0
--- !u!4 &4024569421384500
Transform:
  m_ObjectHideFlags: 0
  m_CorrespondingSourceObject: {fileID: 0}
  m_PrefabInstance: {fileID: 0}
  m_PrefabAsset: {fileID: 0}
  m_GameObject: {fileID: 1795120565229932}
  serializedVersion: 2
  m_LocalRotation: {x: 0, y: 0, z: 0, w: 1}
  m_LocalPosition: {x: 0.25, y: -0.25, z: -0.049999926}
  m_LocalScale: {x: 0.4, y: 0.4, z: 0.4}
  m_ConstrainProportionsScale: 0
  m_Children: []
  m_Father: {fileID: 4849344738282920}
  m_LocalEulerAnglesHint: {x: 0, y: 0, z: 0}
--- !u!33 &33750782876786696
MeshFilter:
  m_ObjectHideFlags: 0
  m_CorrespondingSourceObject: {fileID: 0}
  m_PrefabInstance: {fileID: 0}
  m_PrefabAsset: {fileID: 0}
  m_GameObject: {fileID: 1795120565229932}
  m_Mesh: {fileID: 10210, guid: 0000000000000000e000000000000000, type: 0}
--- !u!23 &23848249923117828
MeshRenderer:
  m_ObjectHideFlags: 0
  m_CorrespondingSourceObject: {fileID: 0}
  m_PrefabInstance: {fileID: 0}
  m_PrefabAsset: {fileID: 0}
  m_GameObject: {fileID: 1795120565229932}
  m_Enabled: 1
  m_CastShadows: 0
  m_ReceiveShadows: 0
  m_DynamicOccludee: 1
  m_StaticShadowCaster: 0
  m_MotionVectors: 1
  m_LightProbeUsage: 0
  m_ReflectionProbeUsage: 1
  m_RayTracingMode: 2
  m_RayTraceProcedural: 0
  m_RenderingLayerMask: 1
  m_RendererPriority: 0
  m_Materials:
  - {fileID: 2100000, guid: a44ecbd1f2c3647a3b768c0170fb98b9, type: 2}
  m_StaticBatchInfo:
    firstSubMesh: 0
    subMeshCount: 0
  m_StaticBatchRoot: {fileID: 0}
  m_ProbeAnchor: {fileID: 0}
  m_LightProbeVolumeOverride: {fileID: 0}
  m_ScaleInLightmap: 1
  m_ReceiveGI: 1
  m_PreserveUVs: 1
  m_IgnoreNormalsForChartDetection: 0
  m_ImportantGI: 0
  m_StitchLightmapSeams: 0
  m_SelectedEditorRenderState: 3
  m_MinimumChartSize: 4
  m_AutoUVMaxDistance: 0.5
  m_AutoUVMaxAngle: 89
  m_LightmapParameters: {fileID: 0}
  m_SortingLayerID: 0
  m_SortingLayer: 0
  m_SortingOrder: 0
  m_AdditionalVertexStreams: {fileID: 0}
--- !u!1 &1812545929815744
GameObject:
  m_ObjectHideFlags: 0
  m_CorrespondingSourceObject: {fileID: 0}
  m_PrefabInstance: {fileID: 0}
  m_PrefabAsset: {fileID: 0}
  serializedVersion: 6
  m_Component:
  - component: {fileID: 4629125763619662}
  - component: {fileID: 33924949832364642}
  - component: {fileID: 23558703385778364}
  m_Layer: 16
  m_Name: AudioReactive
  m_TagString: Untagged
  m_Icon: {fileID: 0}
  m_NavMeshLayer: 0
  m_StaticEditorFlags: 0
  m_IsActive: 1
--- !u!4 &4629125763619662
Transform:
  m_ObjectHideFlags: 0
  m_CorrespondingSourceObject: {fileID: 0}
  m_PrefabInstance: {fileID: 0}
  m_PrefabAsset: {fileID: 0}
  m_GameObject: {fileID: 1812545929815744}
  serializedVersion: 2
  m_LocalRotation: {x: 0, y: 0, z: 0, w: 1}
  m_LocalPosition: {x: -0.25, y: -0.25, z: -0.05}
  m_LocalScale: {x: 0.4, y: 0.4, z: 0.4}
  m_ConstrainProportionsScale: 0
  m_Children: []
  m_Father: {fileID: 4242888187637946}
  m_LocalEulerAnglesHint: {x: 0, y: 0, z: 0}
--- !u!33 &33924949832364642
MeshFilter:
  m_ObjectHideFlags: 0
  m_CorrespondingSourceObject: {fileID: 0}
  m_PrefabInstance: {fileID: 0}
  m_PrefabAsset: {fileID: 0}
  m_GameObject: {fileID: 1812545929815744}
  m_Mesh: {fileID: 10210, guid: 0000000000000000e000000000000000, type: 0}
--- !u!23 &23558703385778364
MeshRenderer:
  m_ObjectHideFlags: 0
  m_CorrespondingSourceObject: {fileID: 0}
  m_PrefabInstance: {fileID: 0}
  m_PrefabAsset: {fileID: 0}
  m_GameObject: {fileID: 1812545929815744}
  m_Enabled: 1
  m_CastShadows: 0
  m_ReceiveShadows: 0
  m_DynamicOccludee: 1
  m_StaticShadowCaster: 0
  m_MotionVectors: 1
  m_LightProbeUsage: 0
  m_ReflectionProbeUsage: 1
  m_RayTracingMode: 2
  m_RayTraceProcedural: 0
  m_RenderingLayerMask: 1
  m_RendererPriority: 0
  m_Materials:
  - {fileID: 2100000, guid: 12f5061e807a24449859d6d7b3b66c4d, type: 2}
  m_StaticBatchInfo:
    firstSubMesh: 0
    subMeshCount: 0
  m_StaticBatchRoot: {fileID: 0}
  m_ProbeAnchor: {fileID: 0}
  m_LightProbeVolumeOverride: {fileID: 0}
  m_ScaleInLightmap: 1
  m_ReceiveGI: 1
  m_PreserveUVs: 1
  m_IgnoreNormalsForChartDetection: 0
  m_ImportantGI: 0
  m_StitchLightmapSeams: 0
  m_SelectedEditorRenderState: 3
  m_MinimumChartSize: 4
  m_AutoUVMaxDistance: 0.5
  m_AutoUVMaxAngle: 89
  m_LightmapParameters: {fileID: 0}
  m_SortingLayerID: 0
  m_SortingLayer: 0
  m_SortingOrder: 0
  m_AdditionalVertexStreams: {fileID: 0}
--- !u!1 &1818163194938814
GameObject:
  m_ObjectHideFlags: 0
  m_CorrespondingSourceObject: {fileID: 0}
  m_PrefabInstance: {fileID: 0}
  m_PrefabAsset: {fileID: 0}
  serializedVersion: 6
  m_Component:
  - component: {fileID: 4003099579237326}
  - component: {fileID: 33178268923077974}
  - component: {fileID: 23995901472041156}
  m_Layer: 16
  m_Name: Experimental
  m_TagString: Untagged
  m_Icon: {fileID: 0}
  m_NavMeshLayer: 0
  m_StaticEditorFlags: 0
  m_IsActive: 0
--- !u!4 &4003099579237326
Transform:
  m_ObjectHideFlags: 0
  m_CorrespondingSourceObject: {fileID: 0}
  m_PrefabInstance: {fileID: 0}
  m_PrefabAsset: {fileID: 0}
  m_GameObject: {fileID: 1818163194938814}
  serializedVersion: 2
  m_LocalRotation: {x: 0, y: 0, z: 0, w: 1}
  m_LocalPosition: {x: 0.25, y: -0.25, z: -0.049999926}
  m_LocalScale: {x: 0.4, y: 0.4, z: 0.4}
  m_ConstrainProportionsScale: 0
  m_Children: []
  m_Father: {fileID: 4081339383792766}
  m_LocalEulerAnglesHint: {x: 0, y: 0, z: 0}
--- !u!33 &33178268923077974
MeshFilter:
  m_ObjectHideFlags: 0
  m_CorrespondingSourceObject: {fileID: 0}
  m_PrefabInstance: {fileID: 0}
  m_PrefabAsset: {fileID: 0}
  m_GameObject: {fileID: 1818163194938814}
  m_Mesh: {fileID: 10210, guid: 0000000000000000e000000000000000, type: 0}
--- !u!23 &23995901472041156
MeshRenderer:
  m_ObjectHideFlags: 0
  m_CorrespondingSourceObject: {fileID: 0}
  m_PrefabInstance: {fileID: 0}
  m_PrefabAsset: {fileID: 0}
  m_GameObject: {fileID: 1818163194938814}
  m_Enabled: 1
  m_CastShadows: 0
  m_ReceiveShadows: 0
  m_DynamicOccludee: 1
  m_StaticShadowCaster: 0
  m_MotionVectors: 1
  m_LightProbeUsage: 0
  m_ReflectionProbeUsage: 1
  m_RayTracingMode: 2
  m_RayTraceProcedural: 0
  m_RenderingLayerMask: 1
  m_RendererPriority: 0
  m_Materials:
  - {fileID: 2100000, guid: a44ecbd1f2c3647a3b768c0170fb98b9, type: 2}
  m_StaticBatchInfo:
    firstSubMesh: 0
    subMeshCount: 0
  m_StaticBatchRoot: {fileID: 0}
  m_ProbeAnchor: {fileID: 0}
  m_LightProbeVolumeOverride: {fileID: 0}
  m_ScaleInLightmap: 1
  m_ReceiveGI: 1
  m_PreserveUVs: 1
  m_IgnoreNormalsForChartDetection: 0
  m_ImportantGI: 0
  m_StitchLightmapSeams: 0
  m_SelectedEditorRenderState: 3
  m_MinimumChartSize: 4
  m_AutoUVMaxDistance: 0.5
  m_AutoUVMaxAngle: 89
  m_LightmapParameters: {fileID: 0}
  m_SortingLayerID: 0
  m_SortingLayer: 0
  m_SortingOrder: 0
  m_AdditionalVertexStreams: {fileID: 0}
--- !u!1 &1828042464346620
GameObject:
  m_ObjectHideFlags: 0
  m_CorrespondingSourceObject: {fileID: 0}
  m_PrefabInstance: {fileID: 0}
  m_PrefabAsset: {fileID: 0}
  serializedVersion: 6
  m_Component:
  - component: {fileID: 4388109476167430}
  - component: {fileID: 33501584768716402}
  - component: {fileID: 23856615900545260}
  - component: {fileID: 65199956236296880}
  - component: {fileID: 114424494261967632}
  m_Layer: 16
  m_Name: PrevPage
  m_TagString: Untagged
  m_Icon: {fileID: 0}
  m_NavMeshLayer: 0
  m_StaticEditorFlags: 0
  m_IsActive: 1
--- !u!4 &4388109476167430
Transform:
  m_ObjectHideFlags: 0
  m_CorrespondingSourceObject: {fileID: 0}
  m_PrefabInstance: {fileID: 0}
  m_PrefabAsset: {fileID: 0}
  m_GameObject: {fileID: 1828042464346620}
  serializedVersion: 2
  m_LocalRotation: {x: -0, y: -0, z: -0, w: 1}
  m_LocalPosition: {x: -0.6160002, y: -0.6370001, z: 0.05000019}
  m_LocalScale: {x: 0.29999995, y: 0.29999998, z: 0.3000001}
  m_ConstrainProportionsScale: 0
  m_Children: []
  m_Father: {fileID: 4987826134018012}
  m_LocalEulerAnglesHint: {x: 0, y: 0, z: 0}
--- !u!33 &33501584768716402
MeshFilter:
  m_ObjectHideFlags: 0
  m_CorrespondingSourceObject: {fileID: 0}
  m_PrefabInstance: {fileID: 0}
  m_PrefabAsset: {fileID: 0}
  m_GameObject: {fileID: 1828042464346620}
  m_Mesh: {fileID: 10210, guid: 0000000000000000e000000000000000, type: 0}
--- !u!23 &23856615900545260
MeshRenderer:
  m_ObjectHideFlags: 0
  m_CorrespondingSourceObject: {fileID: 0}
  m_PrefabInstance: {fileID: 0}
  m_PrefabAsset: {fileID: 0}
  m_GameObject: {fileID: 1828042464346620}
  m_Enabled: 1
  m_CastShadows: 0
  m_ReceiveShadows: 0
  m_DynamicOccludee: 1
  m_StaticShadowCaster: 0
  m_MotionVectors: 1
  m_LightProbeUsage: 0
  m_ReflectionProbeUsage: 1
  m_RayTracingMode: 2
  m_RayTraceProcedural: 0
  m_RenderingLayerMask: 1
  m_RendererPriority: 0
  m_Materials:
  - {fileID: 2100000, guid: 3c8ca511828182747a0b79564892ec57, type: 2}
  m_StaticBatchInfo:
    firstSubMesh: 0
    subMeshCount: 0
  m_StaticBatchRoot: {fileID: 0}
  m_ProbeAnchor: {fileID: 0}
  m_LightProbeVolumeOverride: {fileID: 0}
  m_ScaleInLightmap: 1
  m_ReceiveGI: 1
  m_PreserveUVs: 0
  m_IgnoreNormalsForChartDetection: 0
  m_ImportantGI: 0
  m_StitchLightmapSeams: 0
  m_SelectedEditorRenderState: 3
  m_MinimumChartSize: 4
  m_AutoUVMaxDistance: 0.5
  m_AutoUVMaxAngle: 89
  m_LightmapParameters: {fileID: 0}
  m_SortingLayerID: 0
  m_SortingLayer: 0
  m_SortingOrder: 0
  m_AdditionalVertexStreams: {fileID: 0}
--- !u!65 &65199956236296880
BoxCollider:
  m_ObjectHideFlags: 0
  m_CorrespondingSourceObject: {fileID: 0}
  m_PrefabInstance: {fileID: 0}
  m_PrefabAsset: {fileID: 0}
  m_GameObject: {fileID: 1828042464346620}
  m_Material: {fileID: 0}
  m_IncludeLayers:
    serializedVersion: 2
    m_Bits: 0
  m_ExcludeLayers:
    serializedVersion: 2
    m_Bits: 0
  m_LayerOverridePriority: 0
  m_IsTrigger: 0
  m_ProvidesContacts: 0
  m_Enabled: 1
  serializedVersion: 3
  m_Size: {x: 1, y: 1, z: 0.01}
  m_Center: {x: 0, y: 0, z: 0}
--- !u!114 &114424494261967632
MonoBehaviour:
  m_ObjectHideFlags: 0
  m_CorrespondingSourceObject: {fileID: 0}
  m_PrefabInstance: {fileID: 0}
  m_PrefabAsset: {fileID: 0}
  m_GameObject: {fileID: 1828042464346620}
  m_Enabled: 1
  m_EditorHideFlags: 0
  m_Script: {fileID: 11500000, guid: dbae3ff4457df6f4ea3af0389871cb9c, type: 3}
  m_Name: 
  m_EditorClassIdentifier: 
  m_DescriptionType: -1
  m_DescriptionYOffset: 0
  m_DescriptionText: 
  m_LocalizedDescription:
    m_TableReference:
      m_TableCollectionName: 
    m_TableEntryReference:
      m_KeyId: 0
      m_Key: 
    m_FallbackState: 0
    m_WaitForCompletion: 0
    m_LocalVariables: []
  m_DescriptionTextExtra: 
  m_LocalizedDescriptionExtra:
    m_TableReference:
      m_TableCollectionName: 
    m_TableEntryReference:
      m_KeyId: 0
      m_Key: 
    m_FallbackState: 0
    m_WaitForCompletion: 0
    m_LocalVariables: []
  m_DescriptionActivateSpeed: 12
  m_DescriptionZScale: 1
  m_ButtonTexture: {fileID: 2800000, guid: f74f6eac3e3e3c640b1a343ec46ba2dd, type: 3}
  m_AtlasTexture: 1
  m_ToggleButton: 0
  m_LongPressReleaseButton: 0
  m_ButtonHasPressedAudio: 1
  m_ZAdjustHover: -0.02
  m_ZAdjustClick: 0.05
  m_HoverScale: 1.1
  m_HoverBoxColliderGrow: 0.2
  m_AddOverlay: 0
  m_SelectionTexture: {fileID: 0}
  m_ButtonType: 1
  m_GotoPage: 0
  m_InactiveColor: {r: 0, g: 0, b: 0, a: 0}
  references:
    version: 2
    RefIds: []
--- !u!1 &1840566682281644
GameObject:
  m_ObjectHideFlags: 0
  m_CorrespondingSourceObject: {fileID: 0}
  m_PrefabInstance: {fileID: 0}
  m_PrefabAsset: {fileID: 0}
  serializedVersion: 6
  m_Component:
  - component: {fileID: 4776414701783990}
  - component: {fileID: 33399706850251968}
  - component: {fileID: 23559200485178758}
  m_Layer: 16
  m_Name: Experimental
  m_TagString: Untagged
  m_Icon: {fileID: 0}
  m_NavMeshLayer: 0
  m_StaticEditorFlags: 0
  m_IsActive: 0
--- !u!4 &4776414701783990
Transform:
  m_ObjectHideFlags: 0
  m_CorrespondingSourceObject: {fileID: 0}
  m_PrefabInstance: {fileID: 0}
  m_PrefabAsset: {fileID: 0}
  m_GameObject: {fileID: 1840566682281644}
  serializedVersion: 2
  m_LocalRotation: {x: 0, y: 0, z: 0, w: 1}
  m_LocalPosition: {x: 0.25000027, y: -0.25, z: -0.049999926}
  m_LocalScale: {x: 0.4, y: 0.4, z: 0.4}
  m_ConstrainProportionsScale: 0
  m_Children: []
  m_Father: {fileID: 4583253585690090}
  m_LocalEulerAnglesHint: {x: 0, y: 0, z: 0}
--- !u!33 &33399706850251968
MeshFilter:
  m_ObjectHideFlags: 0
  m_CorrespondingSourceObject: {fileID: 0}
  m_PrefabInstance: {fileID: 0}
  m_PrefabAsset: {fileID: 0}
  m_GameObject: {fileID: 1840566682281644}
  m_Mesh: {fileID: 10210, guid: 0000000000000000e000000000000000, type: 0}
--- !u!23 &23559200485178758
MeshRenderer:
  m_ObjectHideFlags: 0
  m_CorrespondingSourceObject: {fileID: 0}
  m_PrefabInstance: {fileID: 0}
  m_PrefabAsset: {fileID: 0}
  m_GameObject: {fileID: 1840566682281644}
  m_Enabled: 1
  m_CastShadows: 0
  m_ReceiveShadows: 0
  m_DynamicOccludee: 1
  m_StaticShadowCaster: 0
  m_MotionVectors: 1
  m_LightProbeUsage: 0
  m_ReflectionProbeUsage: 1
  m_RayTracingMode: 2
  m_RayTraceProcedural: 0
  m_RenderingLayerMask: 1
  m_RendererPriority: 0
  m_Materials:
  - {fileID: 2100000, guid: a44ecbd1f2c3647a3b768c0170fb98b9, type: 2}
  m_StaticBatchInfo:
    firstSubMesh: 0
    subMeshCount: 0
  m_StaticBatchRoot: {fileID: 0}
  m_ProbeAnchor: {fileID: 0}
  m_LightProbeVolumeOverride: {fileID: 0}
  m_ScaleInLightmap: 1
  m_ReceiveGI: 1
  m_PreserveUVs: 1
  m_IgnoreNormalsForChartDetection: 0
  m_ImportantGI: 0
  m_StitchLightmapSeams: 0
  m_SelectedEditorRenderState: 3
  m_MinimumChartSize: 4
  m_AutoUVMaxDistance: 0.5
  m_AutoUVMaxAngle: 89
  m_LightmapParameters: {fileID: 0}
  m_SortingLayerID: 0
  m_SortingLayer: 0
  m_SortingOrder: 0
  m_AdditionalVertexStreams: {fileID: 0}
--- !u!1 &1884034506313884
GameObject:
  m_ObjectHideFlags: 0
  m_CorrespondingSourceObject: {fileID: 0}
  m_PrefabInstance: {fileID: 0}
  m_PrefabAsset: {fileID: 0}
  serializedVersion: 6
  m_Component:
  - component: {fileID: 4384697508490590}
  - component: {fileID: 33685593175333900}
  - component: {fileID: 23723049608262136}
  m_Layer: 16
  m_Name: Experimental
  m_TagString: Untagged
  m_Icon: {fileID: 0}
  m_NavMeshLayer: 0
  m_StaticEditorFlags: 0
  m_IsActive: 0
--- !u!4 &4384697508490590
Transform:
  m_ObjectHideFlags: 0
  m_CorrespondingSourceObject: {fileID: 0}
  m_PrefabInstance: {fileID: 0}
  m_PrefabAsset: {fileID: 0}
  m_GameObject: {fileID: 1884034506313884}
  serializedVersion: 2
  m_LocalRotation: {x: 0, y: 0, z: 0, w: 1}
  m_LocalPosition: {x: 0.250001, y: -0.25000098, z: -0.049999926}
  m_LocalScale: {x: 0.4, y: 0.4, z: 0.4}
  m_ConstrainProportionsScale: 0
  m_Children: []
  m_Father: {fileID: 4899860777075550}
  m_LocalEulerAnglesHint: {x: 0, y: 0, z: 0}
--- !u!33 &33685593175333900
MeshFilter:
  m_ObjectHideFlags: 0
  m_CorrespondingSourceObject: {fileID: 0}
  m_PrefabInstance: {fileID: 0}
  m_PrefabAsset: {fileID: 0}
  m_GameObject: {fileID: 1884034506313884}
  m_Mesh: {fileID: 10210, guid: 0000000000000000e000000000000000, type: 0}
--- !u!23 &23723049608262136
MeshRenderer:
  m_ObjectHideFlags: 0
  m_CorrespondingSourceObject: {fileID: 0}
  m_PrefabInstance: {fileID: 0}
  m_PrefabAsset: {fileID: 0}
  m_GameObject: {fileID: 1884034506313884}
  m_Enabled: 1
  m_CastShadows: 0
  m_ReceiveShadows: 0
  m_DynamicOccludee: 1
  m_StaticShadowCaster: 0
  m_MotionVectors: 1
  m_LightProbeUsage: 0
  m_ReflectionProbeUsage: 1
  m_RayTracingMode: 2
  m_RayTraceProcedural: 0
  m_RenderingLayerMask: 1
  m_RendererPriority: 0
  m_Materials:
  - {fileID: 2100000, guid: a44ecbd1f2c3647a3b768c0170fb98b9, type: 2}
  m_StaticBatchInfo:
    firstSubMesh: 0
    subMeshCount: 0
  m_StaticBatchRoot: {fileID: 0}
  m_ProbeAnchor: {fileID: 0}
  m_LightProbeVolumeOverride: {fileID: 0}
  m_ScaleInLightmap: 1
  m_ReceiveGI: 1
  m_PreserveUVs: 1
  m_IgnoreNormalsForChartDetection: 0
  m_ImportantGI: 0
  m_StitchLightmapSeams: 0
  m_SelectedEditorRenderState: 3
  m_MinimumChartSize: 4
  m_AutoUVMaxDistance: 0.5
  m_AutoUVMaxAngle: 89
  m_LightmapParameters: {fileID: 0}
  m_SortingLayerID: 0
  m_SortingLayer: 0
  m_SortingOrder: 0
  m_AdditionalVertexStreams: {fileID: 0}
--- !u!1 &1892627715501604
GameObject:
  m_ObjectHideFlags: 0
  m_CorrespondingSourceObject: {fileID: 0}
  m_PrefabInstance: {fileID: 0}
  m_PrefabAsset: {fileID: 0}
  serializedVersion: 6
  m_Component:
  - component: {fileID: 4199709033773110}
  - component: {fileID: 33022905201746602}
  - component: {fileID: 23903587710047704}
  - component: {fileID: 114926534054235312}
  - component: {fileID: 65604270696065022}
  m_Layer: 16
  m_Name: Brush_Button0
  m_TagString: Untagged
  m_Icon: {fileID: 0}
  m_NavMeshLayer: 0
  m_StaticEditorFlags: 0
  m_IsActive: 1
--- !u!4 &4199709033773110
Transform:
  m_ObjectHideFlags: 0
  m_CorrespondingSourceObject: {fileID: 0}
  m_PrefabInstance: {fileID: 0}
  m_PrefabAsset: {fileID: 0}
  m_GameObject: {fileID: 1892627715501604}
  serializedVersion: 2
  m_LocalRotation: {x: -0, y: -0, z: -0, w: 1}
  m_LocalPosition: {x: -0.64699984, y: 0.6289997, z: 0.05000019}
  m_LocalScale: {x: 0.35, y: 0.35, z: 0.35}
  m_ConstrainProportionsScale: 0
  m_Children:
  - {fileID: 4161529488360534}
  - {fileID: 4034421993837658}
  m_Father: {fileID: 4987826134018012}
  m_LocalEulerAnglesHint: {x: 0, y: 0, z: 0}
--- !u!33 &33022905201746602
MeshFilter:
  m_ObjectHideFlags: 0
  m_CorrespondingSourceObject: {fileID: 0}
  m_PrefabInstance: {fileID: 0}
  m_PrefabAsset: {fileID: 0}
  m_GameObject: {fileID: 1892627715501604}
  m_Mesh: {fileID: 4300000, guid: 5501f437160666942ae970f3648fbeb8, type: 3}
--- !u!23 &23903587710047704
MeshRenderer:
  m_ObjectHideFlags: 0
  m_CorrespondingSourceObject: {fileID: 0}
  m_PrefabInstance: {fileID: 0}
  m_PrefabAsset: {fileID: 0}
  m_GameObject: {fileID: 1892627715501604}
  m_Enabled: 1
  m_CastShadows: 0
  m_ReceiveShadows: 0
  m_DynamicOccludee: 1
  m_StaticShadowCaster: 0
  m_MotionVectors: 1
  m_LightProbeUsage: 0
  m_ReflectionProbeUsage: 1
  m_RayTracingMode: 2
  m_RayTraceProcedural: 0
  m_RenderingLayerMask: 1
  m_RendererPriority: 0
  m_Materials:
  - {fileID: 2100000, guid: 40d29de2bdc11f04dbfa25059165916e, type: 2}
  m_StaticBatchInfo:
    firstSubMesh: 0
    subMeshCount: 0
  m_StaticBatchRoot: {fileID: 0}
  m_ProbeAnchor: {fileID: 0}
  m_LightProbeVolumeOverride: {fileID: 0}
  m_ScaleInLightmap: 1
  m_ReceiveGI: 1
  m_PreserveUVs: 0
  m_IgnoreNormalsForChartDetection: 0
  m_ImportantGI: 0
  m_StitchLightmapSeams: 0
  m_SelectedEditorRenderState: 3
  m_MinimumChartSize: 4
  m_AutoUVMaxDistance: 0.5
  m_AutoUVMaxAngle: 89
  m_LightmapParameters: {fileID: 0}
  m_SortingLayerID: 0
  m_SortingLayer: 0
  m_SortingOrder: 0
  m_AdditionalVertexStreams: {fileID: 0}
--- !u!114 &114926534054235312
MonoBehaviour:
  m_ObjectHideFlags: 0
  m_CorrespondingSourceObject: {fileID: 0}
  m_PrefabInstance: {fileID: 0}
  m_PrefabAsset: {fileID: 0}
  m_GameObject: {fileID: 1892627715501604}
  m_Enabled: 1
  m_EditorHideFlags: 0
  m_Script: {fileID: 11500000, guid: a52f3856cd88f86408f70b27caa48305, type: 3}
  m_Name: 
  m_EditorClassIdentifier: 
  m_DescriptionType: 2
  m_DescriptionYOffset: 0
  m_DescriptionText: 
  m_LocalizedDescription:
    m_TableReference:
      m_TableCollectionName: 
    m_TableEntryReference:
      m_KeyId: 0
      m_Key: 
    m_FallbackState: 0
    m_WaitForCompletion: 0
    m_LocalVariables: []
  m_DescriptionTextExtra: 
  m_LocalizedDescriptionExtra:
    m_TableReference:
      m_TableCollectionName: 
    m_TableEntryReference:
      m_KeyId: 0
      m_Key: 
    m_FallbackState: 0
    m_WaitForCompletion: 0
    m_LocalVariables: []
  m_DescriptionActivateSpeed: 8
  m_DescriptionZScale: 1
  m_ButtonTexture: {fileID: 0}
  m_AtlasTexture: 1
  m_ToggleButton: 0
  m_LongPressReleaseButton: 0
  m_ButtonHasPressedAudio: 1
  m_ZAdjustHover: -0.02
  m_ZAdjustClick: 0.05
  m_HoverScale: 1.1
  m_HoverBoxColliderGrow: 0.2
  m_AddOverlay: 0
  m_PreviewBGTexture: {fileID: 2800000, guid: 609917f61fdca0d469c1bc06bfeb713b, type: 3}
  m_AudioReactiveIcon: {fileID: 1225330402099696}
  m_ExperimentalIcon: {fileID: 1666804009135450}
  references:
    version: 2
    RefIds: []
--- !u!65 &65604270696065022
BoxCollider:
  m_ObjectHideFlags: 0
  m_CorrespondingSourceObject: {fileID: 0}
  m_PrefabInstance: {fileID: 0}
  m_PrefabAsset: {fileID: 0}
  m_GameObject: {fileID: 1892627715501604}
  m_Material: {fileID: 0}
  m_IncludeLayers:
    serializedVersion: 2
    m_Bits: 0
  m_ExcludeLayers:
    serializedVersion: 2
    m_Bits: 0
  m_LayerOverridePriority: 0
  m_IsTrigger: 0
  m_ProvidesContacts: 0
  m_Enabled: 1
  serializedVersion: 3
  m_Size: {x: 1.0000001, y: 1.0000001, z: 0.025}
  m_Center: {x: 0, y: 0, z: 0}
--- !u!1 &1898448960570084
GameObject:
  m_ObjectHideFlags: 0
  m_CorrespondingSourceObject: {fileID: 0}
  m_PrefabInstance: {fileID: 0}
  m_PrefabAsset: {fileID: 0}
  serializedVersion: 6
  m_Component:
  - component: {fileID: 4369968486831918}
  - component: {fileID: 33429636850874410}
  - component: {fileID: 23983722486061840}
  m_Layer: 16
  m_Name: Experimental
  m_TagString: Untagged
  m_Icon: {fileID: 0}
  m_NavMeshLayer: 0
  m_StaticEditorFlags: 0
  m_IsActive: 0
--- !u!4 &4369968486831918
Transform:
  m_ObjectHideFlags: 0
  m_CorrespondingSourceObject: {fileID: 0}
  m_PrefabInstance: {fileID: 0}
  m_PrefabAsset: {fileID: 0}
  m_GameObject: {fileID: 1898448960570084}
  serializedVersion: 2
  m_LocalRotation: {x: 0, y: 0, z: 0, w: 1}
  m_LocalPosition: {x: 0.25, y: -0.25, z: -0.049999926}
  m_LocalScale: {x: 0.4, y: 0.4, z: 0.4}
  m_ConstrainProportionsScale: 0
  m_Children: []
  m_Father: {fileID: 4910167534954346}
  m_LocalEulerAnglesHint: {x: 0, y: 0, z: 0}
--- !u!33 &33429636850874410
MeshFilter:
  m_ObjectHideFlags: 0
  m_CorrespondingSourceObject: {fileID: 0}
  m_PrefabInstance: {fileID: 0}
  m_PrefabAsset: {fileID: 0}
  m_GameObject: {fileID: 1898448960570084}
  m_Mesh: {fileID: 10210, guid: 0000000000000000e000000000000000, type: 0}
--- !u!23 &23983722486061840
MeshRenderer:
  m_ObjectHideFlags: 0
  m_CorrespondingSourceObject: {fileID: 0}
  m_PrefabInstance: {fileID: 0}
>>>>>>> cbb54d6a
  m_PrefabAsset: {fileID: 0}
--- !u!1001 &6815983112930704010
PrefabInstance:
  m_ObjectHideFlags: 0
  serializedVersion: 2
  m_Modification:
    m_TransformParent: {fileID: 4987826134018012}
    m_Modifications:
    - target: {fileID: 8144348626067877494, guid: 2bafed820680a974097552d2186bc0fe,
        type: 3}
      propertyPath: m_RootOrder
      value: 7
      objectReference: {fileID: 0}
    - target: {fileID: 8144348626067877494, guid: 2bafed820680a974097552d2186bc0fe,
        type: 3}
      propertyPath: m_LocalScale.x
      value: 0.35000002
      objectReference: {fileID: 0}
    - target: {fileID: 8144348626067877494, guid: 2bafed820680a974097552d2186bc0fe,
        type: 3}
      propertyPath: m_LocalScale.y
      value: 0.35
      objectReference: {fileID: 0}
    - target: {fileID: 8144348626067877494, guid: 2bafed820680a974097552d2186bc0fe,
        type: 3}
      propertyPath: m_LocalScale.z
      value: 0.35
      objectReference: {fileID: 0}
    - target: {fileID: 8144348626067877494, guid: 2bafed820680a974097552d2186bc0fe,
        type: 3}
      propertyPath: m_LocalPosition.x
      value: -0.2140007
      objectReference: {fileID: 0}
    - target: {fileID: 8144348626067877494, guid: 2bafed820680a974097552d2186bc0fe,
        type: 3}
      propertyPath: m_LocalPosition.y
      value: 0.21100044
      objectReference: {fileID: 0}
    - target: {fileID: 8144348626067877494, guid: 2bafed820680a974097552d2186bc0fe,
        type: 3}
      propertyPath: m_LocalPosition.z
      value: 0.05000043
      objectReference: {fileID: 0}
    - target: {fileID: 8144348626067877494, guid: 2bafed820680a974097552d2186bc0fe,
        type: 3}
      propertyPath: m_LocalRotation.w
      value: 1
      objectReference: {fileID: 0}
    - target: {fileID: 8144348626067877494, guid: 2bafed820680a974097552d2186bc0fe,
        type: 3}
      propertyPath: m_LocalRotation.x
      value: -0
      objectReference: {fileID: 0}
    - target: {fileID: 8144348626067877494, guid: 2bafed820680a974097552d2186bc0fe,
        type: 3}
      propertyPath: m_LocalRotation.y
      value: -0
      objectReference: {fileID: 0}
    - target: {fileID: 8144348626067877494, guid: 2bafed820680a974097552d2186bc0fe,
        type: 3}
      propertyPath: m_LocalRotation.z
      value: -0
      objectReference: {fileID: 0}
    - target: {fileID: 8144348626067877494, guid: 2bafed820680a974097552d2186bc0fe,
        type: 3}
      propertyPath: m_LocalEulerAnglesHint.x
      value: 0
      objectReference: {fileID: 0}
    - target: {fileID: 8144348626067877494, guid: 2bafed820680a974097552d2186bc0fe,
        type: 3}
      propertyPath: m_LocalEulerAnglesHint.y
      value: 0
      objectReference: {fileID: 0}
    - target: {fileID: 8144348626067877494, guid: 2bafed820680a974097552d2186bc0fe,
        type: 3}
      propertyPath: m_LocalEulerAnglesHint.z
      value: 0
      objectReference: {fileID: 0}
    - target: {fileID: 8145453841153682938, guid: 2bafed820680a974097552d2186bc0fe,
        type: 3}
      propertyPath: m_Name
      value: Brush_Button5
      objectReference: {fileID: 0}
    m_RemovedComponents: []
  m_SourcePrefab: {fileID: 100100000, guid: 2bafed820680a974097552d2186bc0fe, type: 3}
--- !u!4 &3427720266581333244 stripped
Transform:
  m_CorrespondingSourceObject: {fileID: 8144348626067877494, guid: 2bafed820680a974097552d2186bc0fe,
    type: 3}
  m_PrefabInstance: {fileID: 6815983112930704010}
  m_PrefabAsset: {fileID: 0}
<<<<<<< HEAD
--- !u!1001 &6907226795740884868
PrefabInstance:
=======
  m_GameObject: {fileID: 1955756542660386}
  serializedVersion: 2
  m_LocalRotation: {x: -0, y: -0, z: -0, w: 1}
  m_LocalPosition: {x: 0.64699984, y: 0.21100044, z: 0.05000019}
  m_LocalScale: {x: 0.35, y: 0.35, z: 0.35}
  m_ConstrainProportionsScale: 0
  m_Children:
  - {fileID: 4610220566871394}
  - {fileID: 4202094304577002}
  m_Father: {fileID: 4987826134018012}
  m_LocalEulerAnglesHint: {x: 0, y: 0, z: 0}
--- !u!33 &33237723500592688
MeshFilter:
>>>>>>> cbb54d6a
  m_ObjectHideFlags: 0
  serializedVersion: 2
  m_Modification:
    m_TransformParent: {fileID: 4987826134018012}
    m_Modifications:
    - target: {fileID: 8144348626067877494, guid: 2bafed820680a974097552d2186bc0fe,
        type: 3}
      propertyPath: m_RootOrder
      value: 13
      objectReference: {fileID: 0}
    - target: {fileID: 8144348626067877494, guid: 2bafed820680a974097552d2186bc0fe,
        type: 3}
      propertyPath: m_LocalScale.x
      value: 0.35000002
      objectReference: {fileID: 0}
    - target: {fileID: 8144348626067877494, guid: 2bafed820680a974097552d2186bc0fe,
        type: 3}
      propertyPath: m_LocalScale.y
      value: 0.35
      objectReference: {fileID: 0}
    - target: {fileID: 8144348626067877494, guid: 2bafed820680a974097552d2186bc0fe,
        type: 3}
      propertyPath: m_LocalScale.z
      value: 0.35
      objectReference: {fileID: 0}
    - target: {fileID: 8144348626067877494, guid: 2bafed820680a974097552d2186bc0fe,
        type: 3}
      propertyPath: m_LocalPosition.x
      value: 0.64699936
      objectReference: {fileID: 0}
    - target: {fileID: 8144348626067877494, guid: 2bafed820680a974097552d2186bc0fe,
        type: 3}
      propertyPath: m_LocalPosition.y
      value: -0.21899986
      objectReference: {fileID: 0}
    - target: {fileID: 8144348626067877494, guid: 2bafed820680a974097552d2186bc0fe,
        type: 3}
      propertyPath: m_LocalPosition.z
      value: 0.050000668
      objectReference: {fileID: 0}
    - target: {fileID: 8144348626067877494, guid: 2bafed820680a974097552d2186bc0fe,
        type: 3}
      propertyPath: m_LocalRotation.w
      value: 1
      objectReference: {fileID: 0}
    - target: {fileID: 8144348626067877494, guid: 2bafed820680a974097552d2186bc0fe,
        type: 3}
      propertyPath: m_LocalRotation.x
      value: -0
      objectReference: {fileID: 0}
    - target: {fileID: 8144348626067877494, guid: 2bafed820680a974097552d2186bc0fe,
        type: 3}
      propertyPath: m_LocalRotation.y
      value: -0
      objectReference: {fileID: 0}
    - target: {fileID: 8144348626067877494, guid: 2bafed820680a974097552d2186bc0fe,
        type: 3}
      propertyPath: m_LocalRotation.z
      value: -0
      objectReference: {fileID: 0}
    - target: {fileID: 8144348626067877494, guid: 2bafed820680a974097552d2186bc0fe,
        type: 3}
      propertyPath: m_LocalEulerAnglesHint.x
      value: 0
      objectReference: {fileID: 0}
    - target: {fileID: 8144348626067877494, guid: 2bafed820680a974097552d2186bc0fe,
        type: 3}
      propertyPath: m_LocalEulerAnglesHint.y
      value: 0
      objectReference: {fileID: 0}
    - target: {fileID: 8144348626067877494, guid: 2bafed820680a974097552d2186bc0fe,
        type: 3}
      propertyPath: m_LocalEulerAnglesHint.z
      value: 0
      objectReference: {fileID: 0}
    - target: {fileID: 8145453841153682938, guid: 2bafed820680a974097552d2186bc0fe,
        type: 3}
      propertyPath: m_Name
      value: Brush_Button11
      objectReference: {fileID: 0}
    m_RemovedComponents: []
  m_SourcePrefab: {fileID: 100100000, guid: 2bafed820680a974097552d2186bc0fe, type: 3}
--- !u!4 &3377118903653532146 stripped
Transform:
  m_CorrespondingSourceObject: {fileID: 8144348626067877494, guid: 2bafed820680a974097552d2186bc0fe,
    type: 3}
  m_PrefabInstance: {fileID: 6907226795740884868}
  m_PrefabAsset: {fileID: 0}
--- !u!1001 &7053660667968826135
PrefabInstance:
  m_ObjectHideFlags: 0
  serializedVersion: 2
  m_Modification:
    m_TransformParent: {fileID: 4987826134018012}
    m_Modifications:
    - target: {fileID: 8144348626067877494, guid: 2bafed820680a974097552d2186bc0fe,
        type: 3}
      propertyPath: m_RootOrder
      value: 9
      objectReference: {fileID: 0}
    - target: {fileID: 8144348626067877494, guid: 2bafed820680a974097552d2186bc0fe,
        type: 3}
      propertyPath: m_LocalScale.x
      value: 0.35000002
      objectReference: {fileID: 0}
    - target: {fileID: 8144348626067877494, guid: 2bafed820680a974097552d2186bc0fe,
        type: 3}
      propertyPath: m_LocalScale.y
      value: 0.35
      objectReference: {fileID: 0}
    - target: {fileID: 8144348626067877494, guid: 2bafed820680a974097552d2186bc0fe,
        type: 3}
      propertyPath: m_LocalScale.z
      value: 0.35
      objectReference: {fileID: 0}
    - target: {fileID: 8144348626067877494, guid: 2bafed820680a974097552d2186bc0fe,
        type: 3}
      propertyPath: m_LocalPosition.x
      value: 0.64699936
      objectReference: {fileID: 0}
    - target: {fileID: 8144348626067877494, guid: 2bafed820680a974097552d2186bc0fe,
        type: 3}
      propertyPath: m_LocalPosition.y
      value: 0.21100044
      objectReference: {fileID: 0}
    - target: {fileID: 8144348626067877494, guid: 2bafed820680a974097552d2186bc0fe,
        type: 3}
      propertyPath: m_LocalPosition.z
      value: 0.05000019
      objectReference: {fileID: 0}
    - target: {fileID: 8144348626067877494, guid: 2bafed820680a974097552d2186bc0fe,
        type: 3}
      propertyPath: m_LocalRotation.w
      value: 1
      objectReference: {fileID: 0}
    - target: {fileID: 8144348626067877494, guid: 2bafed820680a974097552d2186bc0fe,
        type: 3}
      propertyPath: m_LocalRotation.x
      value: -0
      objectReference: {fileID: 0}
    - target: {fileID: 8144348626067877494, guid: 2bafed820680a974097552d2186bc0fe,
        type: 3}
      propertyPath: m_LocalRotation.y
      value: -0
      objectReference: {fileID: 0}
    - target: {fileID: 8144348626067877494, guid: 2bafed820680a974097552d2186bc0fe,
        type: 3}
      propertyPath: m_LocalRotation.z
      value: -0
      objectReference: {fileID: 0}
    - target: {fileID: 8144348626067877494, guid: 2bafed820680a974097552d2186bc0fe,
        type: 3}
      propertyPath: m_LocalEulerAnglesHint.x
      value: 0
      objectReference: {fileID: 0}
    - target: {fileID: 8144348626067877494, guid: 2bafed820680a974097552d2186bc0fe,
        type: 3}
      propertyPath: m_LocalEulerAnglesHint.y
      value: 0
      objectReference: {fileID: 0}
    - target: {fileID: 8144348626067877494, guid: 2bafed820680a974097552d2186bc0fe,
        type: 3}
      propertyPath: m_LocalEulerAnglesHint.z
      value: 0
      objectReference: {fileID: 0}
    - target: {fileID: 8145453841153682938, guid: 2bafed820680a974097552d2186bc0fe,
        type: 3}
      propertyPath: m_Name
      value: Brush_Button7
      objectReference: {fileID: 0}
    m_RemovedComponents: []
  m_SourcePrefab: {fileID: 100100000, guid: 2bafed820680a974097552d2186bc0fe, type: 3}
--- !u!4 &1217426475156391265 stripped
Transform:
  m_CorrespondingSourceObject: {fileID: 8144348626067877494, guid: 2bafed820680a974097552d2186bc0fe,
    type: 3}
  m_PrefabInstance: {fileID: 7053660667968826135}
  m_PrefabAsset: {fileID: 0}
--- !u!1001 &7326898778495679263
PrefabInstance:
  m_ObjectHideFlags: 0
  serializedVersion: 2
  m_Modification:
    m_TransformParent: {fileID: 4987826134018012}
    m_Modifications:
    - target: {fileID: 8144348626067877494, guid: 2bafed820680a974097552d2186bc0fe,
        type: 3}
      propertyPath: m_RootOrder
      value: 6
      objectReference: {fileID: 0}
    - target: {fileID: 8144348626067877494, guid: 2bafed820680a974097552d2186bc0fe,
        type: 3}
      propertyPath: m_LocalScale.x
      value: 0.35000002
      objectReference: {fileID: 0}
    - target: {fileID: 8144348626067877494, guid: 2bafed820680a974097552d2186bc0fe,
        type: 3}
      propertyPath: m_LocalScale.y
      value: 0.35
      objectReference: {fileID: 0}
    - target: {fileID: 8144348626067877494, guid: 2bafed820680a974097552d2186bc0fe,
        type: 3}
      propertyPath: m_LocalScale.z
      value: 0.35
      objectReference: {fileID: 0}
    - target: {fileID: 8144348626067877494, guid: 2bafed820680a974097552d2186bc0fe,
        type: 3}
      propertyPath: m_LocalPosition.x
      value: -0.6470003
      objectReference: {fileID: 0}
    - target: {fileID: 8144348626067877494, guid: 2bafed820680a974097552d2186bc0fe,
        type: 3}
      propertyPath: m_LocalPosition.y
      value: 0.21100044
      objectReference: {fileID: 0}
    - target: {fileID: 8144348626067877494, guid: 2bafed820680a974097552d2186bc0fe,
        type: 3}
      propertyPath: m_LocalPosition.z
      value: 0.05000019
      objectReference: {fileID: 0}
    - target: {fileID: 8144348626067877494, guid: 2bafed820680a974097552d2186bc0fe,
        type: 3}
      propertyPath: m_LocalRotation.w
      value: 1
      objectReference: {fileID: 0}
    - target: {fileID: 8144348626067877494, guid: 2bafed820680a974097552d2186bc0fe,
        type: 3}
      propertyPath: m_LocalRotation.x
      value: -0
      objectReference: {fileID: 0}
    - target: {fileID: 8144348626067877494, guid: 2bafed820680a974097552d2186bc0fe,
        type: 3}
      propertyPath: m_LocalRotation.y
      value: -0
      objectReference: {fileID: 0}
    - target: {fileID: 8144348626067877494, guid: 2bafed820680a974097552d2186bc0fe,
        type: 3}
      propertyPath: m_LocalRotation.z
      value: -0
      objectReference: {fileID: 0}
    - target: {fileID: 8144348626067877494, guid: 2bafed820680a974097552d2186bc0fe,
        type: 3}
      propertyPath: m_LocalEulerAnglesHint.x
      value: 0
      objectReference: {fileID: 0}
    - target: {fileID: 8144348626067877494, guid: 2bafed820680a974097552d2186bc0fe,
        type: 3}
      propertyPath: m_LocalEulerAnglesHint.y
      value: 0
      objectReference: {fileID: 0}
    - target: {fileID: 8144348626067877494, guid: 2bafed820680a974097552d2186bc0fe,
        type: 3}
      propertyPath: m_LocalEulerAnglesHint.z
      value: 0
      objectReference: {fileID: 0}
    - target: {fileID: 8145453841153682938, guid: 2bafed820680a974097552d2186bc0fe,
        type: 3}
      propertyPath: m_Name
      value: Brush_Button4
      objectReference: {fileID: 0}
    m_RemovedComponents: []
  m_SourcePrefab: {fileID: 100100000, guid: 2bafed820680a974097552d2186bc0fe, type: 3}
--- !u!4 &1488675462678648169 stripped
Transform:
  m_CorrespondingSourceObject: {fileID: 8144348626067877494, guid: 2bafed820680a974097552d2186bc0fe,
    type: 3}
  m_PrefabInstance: {fileID: 7326898778495679263}
  m_PrefabAsset: {fileID: 0}
<<<<<<< HEAD
--- !u!1001 &7446353833005967569
PrefabInstance:
  m_ObjectHideFlags: 0
  serializedVersion: 2
  m_Modification:
    m_TransformParent: {fileID: 4987826134018012}
    m_Modifications:
    - target: {fileID: 8144348626067877494, guid: 2bafed820680a974097552d2186bc0fe,
        type: 3}
      propertyPath: m_RootOrder
      value: 12
      objectReference: {fileID: 0}
    - target: {fileID: 8144348626067877494, guid: 2bafed820680a974097552d2186bc0fe,
        type: 3}
      propertyPath: m_LocalScale.x
      value: 0.35000002
      objectReference: {fileID: 0}
    - target: {fileID: 8144348626067877494, guid: 2bafed820680a974097552d2186bc0fe,
        type: 3}
      propertyPath: m_LocalScale.y
      value: 0.35
      objectReference: {fileID: 0}
    - target: {fileID: 8144348626067877494, guid: 2bafed820680a974097552d2186bc0fe,
        type: 3}
      propertyPath: m_LocalScale.z
      value: 0.35
      objectReference: {fileID: 0}
    - target: {fileID: 8144348626067877494, guid: 2bafed820680a974097552d2186bc0fe,
        type: 3}
      propertyPath: m_LocalPosition.x
      value: 0.21399975
      objectReference: {fileID: 0}
    - target: {fileID: 8144348626067877494, guid: 2bafed820680a974097552d2186bc0fe,
        type: 3}
      propertyPath: m_LocalPosition.y
      value: -0.21899986
      objectReference: {fileID: 0}
    - target: {fileID: 8144348626067877494, guid: 2bafed820680a974097552d2186bc0fe,
        type: 3}
      propertyPath: m_LocalPosition.z
      value: 0.05000043
      objectReference: {fileID: 0}
    - target: {fileID: 8144348626067877494, guid: 2bafed820680a974097552d2186bc0fe,
        type: 3}
      propertyPath: m_LocalRotation.w
      value: 1
      objectReference: {fileID: 0}
    - target: {fileID: 8144348626067877494, guid: 2bafed820680a974097552d2186bc0fe,
        type: 3}
      propertyPath: m_LocalRotation.x
      value: -0
      objectReference: {fileID: 0}
    - target: {fileID: 8144348626067877494, guid: 2bafed820680a974097552d2186bc0fe,
        type: 3}
      propertyPath: m_LocalRotation.y
      value: -0
      objectReference: {fileID: 0}
    - target: {fileID: 8144348626067877494, guid: 2bafed820680a974097552d2186bc0fe,
        type: 3}
      propertyPath: m_LocalRotation.z
      value: -0
      objectReference: {fileID: 0}
    - target: {fileID: 8144348626067877494, guid: 2bafed820680a974097552d2186bc0fe,
        type: 3}
      propertyPath: m_LocalEulerAnglesHint.x
      value: 0
      objectReference: {fileID: 0}
    - target: {fileID: 8144348626067877494, guid: 2bafed820680a974097552d2186bc0fe,
        type: 3}
      propertyPath: m_LocalEulerAnglesHint.y
      value: 0
      objectReference: {fileID: 0}
    - target: {fileID: 8144348626067877494, guid: 2bafed820680a974097552d2186bc0fe,
        type: 3}
      propertyPath: m_LocalEulerAnglesHint.z
      value: 0
      objectReference: {fileID: 0}
    - target: {fileID: 8145453841153682938, guid: 2bafed820680a974097552d2186bc0fe,
        type: 3}
      propertyPath: m_Name
      value: Brush_Button10
      objectReference: {fileID: 0}
    m_RemovedComponents: []
  m_SourcePrefab: {fileID: 100100000, guid: 2bafed820680a974097552d2186bc0fe, type: 3}
--- !u!4 &1607867218681857703 stripped
=======
  m_GameObject: {fileID: 1955756542660386}
  m_Enabled: 1
  m_EditorHideFlags: 0
  m_Script: {fileID: 11500000, guid: a52f3856cd88f86408f70b27caa48305, type: 3}
  m_Name: 
  m_EditorClassIdentifier: 
  m_DescriptionType: 2
  m_DescriptionYOffset: 0
  m_DescriptionText: 
  m_LocalizedDescription:
    m_TableReference:
      m_TableCollectionName: 
    m_TableEntryReference:
      m_KeyId: 0
      m_Key: 
    m_FallbackState: 0
    m_WaitForCompletion: 0
    m_LocalVariables: []
  m_DescriptionTextExtra: 
  m_LocalizedDescriptionExtra:
    m_TableReference:
      m_TableCollectionName: 
    m_TableEntryReference:
      m_KeyId: 0
      m_Key: 
    m_FallbackState: 0
    m_WaitForCompletion: 0
    m_LocalVariables: []
  m_DescriptionActivateSpeed: 8
  m_DescriptionZScale: 1
  m_ButtonTexture: {fileID: 0}
  m_AtlasTexture: 1
  m_ToggleButton: 0
  m_LongPressReleaseButton: 0
  m_ButtonHasPressedAudio: 1
  m_ZAdjustHover: -0.02
  m_ZAdjustClick: 0.05
  m_HoverScale: 1.1
  m_HoverBoxColliderGrow: 0.2
  m_AddOverlay: 0
  m_PreviewBGTexture: {fileID: 2800000, guid: 609917f61fdca0d469c1bc06bfeb713b, type: 3}
  m_AudioReactiveIcon: {fileID: 1460707959648700}
  m_ExperimentalIcon: {fileID: 1068886911742040}
  references:
    version: 2
    RefIds: []
--- !u!65 &65952909847242982
BoxCollider:
  m_ObjectHideFlags: 0
  m_CorrespondingSourceObject: {fileID: 0}
  m_PrefabInstance: {fileID: 0}
  m_PrefabAsset: {fileID: 0}
  m_GameObject: {fileID: 1955756542660386}
  m_Material: {fileID: 0}
  m_IncludeLayers:
    serializedVersion: 2
    m_Bits: 0
  m_ExcludeLayers:
    serializedVersion: 2
    m_Bits: 0
  m_LayerOverridePriority: 0
  m_IsTrigger: 0
  m_ProvidesContacts: 0
  m_Enabled: 1
  serializedVersion: 3
  m_Size: {x: 1.0000001, y: 1.0000001, z: 0.025}
  m_Center: {x: 0, y: 0, z: 0}
--- !u!1 &1989153269657150
GameObject:
  m_ObjectHideFlags: 0
  m_CorrespondingSourceObject: {fileID: 0}
  m_PrefabInstance: {fileID: 0}
  m_PrefabAsset: {fileID: 0}
  serializedVersion: 6
  m_Component:
  - component: {fileID: 4231618220447054}
  - component: {fileID: 33141063034174456}
  - component: {fileID: 23161729398824122}
  m_Layer: 16
  m_Name: Experimental
  m_TagString: Untagged
  m_Icon: {fileID: 0}
  m_NavMeshLayer: 0
  m_StaticEditorFlags: 0
  m_IsActive: 0
--- !u!4 &4231618220447054
>>>>>>> cbb54d6a
Transform:
  m_CorrespondingSourceObject: {fileID: 8144348626067877494, guid: 2bafed820680a974097552d2186bc0fe,
    type: 3}
  m_PrefabInstance: {fileID: 7446353833005967569}
  m_PrefabAsset: {fileID: 0}
<<<<<<< HEAD
--- !u!1001 &7452743531787050152
PrefabInstance:
=======
  m_GameObject: {fileID: 1989153269657150}
  serializedVersion: 2
  m_LocalRotation: {x: 0, y: 0, z: 0, w: 1}
  m_LocalPosition: {x: 0.25000027, y: -0.25, z: -0.049999926}
  m_LocalScale: {x: 0.4, y: 0.4, z: 0.4}
  m_ConstrainProportionsScale: 0
  m_Children: []
  m_Father: {fileID: 4242888187637946}
  m_LocalEulerAnglesHint: {x: 0, y: 0, z: 0}
--- !u!33 &33141063034174456
MeshFilter:
>>>>>>> cbb54d6a
  m_ObjectHideFlags: 0
  serializedVersion: 2
  m_Modification:
    m_TransformParent: {fileID: 4987826134018012}
    m_Modifications:
    - target: {fileID: 8144348626067877494, guid: 2bafed820680a974097552d2186bc0fe,
        type: 3}
      propertyPath: m_RootOrder
      value: 2
      objectReference: {fileID: 0}
    - target: {fileID: 8144348626067877494, guid: 2bafed820680a974097552d2186bc0fe,
        type: 3}
      propertyPath: m_LocalScale.x
      value: 0.35
      objectReference: {fileID: 0}
    - target: {fileID: 8144348626067877494, guid: 2bafed820680a974097552d2186bc0fe,
        type: 3}
      propertyPath: m_LocalScale.y
      value: 0.35
      objectReference: {fileID: 0}
    - target: {fileID: 8144348626067877494, guid: 2bafed820680a974097552d2186bc0fe,
        type: 3}
      propertyPath: m_LocalScale.z
      value: 0.35
      objectReference: {fileID: 0}
    - target: {fileID: 8144348626067877494, guid: 2bafed820680a974097552d2186bc0fe,
        type: 3}
      propertyPath: m_LocalPosition.x
      value: -0.64699936
      objectReference: {fileID: 0}
    - target: {fileID: 8144348626067877494, guid: 2bafed820680a974097552d2186bc0fe,
        type: 3}
      propertyPath: m_LocalPosition.y
      value: 0.6289997
      objectReference: {fileID: 0}
    - target: {fileID: 8144348626067877494, guid: 2bafed820680a974097552d2186bc0fe,
        type: 3}
      propertyPath: m_LocalPosition.z
      value: 0.05000019
      objectReference: {fileID: 0}
    - target: {fileID: 8144348626067877494, guid: 2bafed820680a974097552d2186bc0fe,
        type: 3}
      propertyPath: m_LocalRotation.w
      value: 1
      objectReference: {fileID: 0}
    - target: {fileID: 8144348626067877494, guid: 2bafed820680a974097552d2186bc0fe,
        type: 3}
      propertyPath: m_LocalRotation.x
      value: -0
      objectReference: {fileID: 0}
    - target: {fileID: 8144348626067877494, guid: 2bafed820680a974097552d2186bc0fe,
        type: 3}
      propertyPath: m_LocalRotation.y
      value: -0
      objectReference: {fileID: 0}
    - target: {fileID: 8144348626067877494, guid: 2bafed820680a974097552d2186bc0fe,
        type: 3}
      propertyPath: m_LocalRotation.z
      value: -0
      objectReference: {fileID: 0}
    - target: {fileID: 8144348626067877494, guid: 2bafed820680a974097552d2186bc0fe,
        type: 3}
      propertyPath: m_LocalEulerAnglesHint.x
      value: 0
      objectReference: {fileID: 0}
    - target: {fileID: 8144348626067877494, guid: 2bafed820680a974097552d2186bc0fe,
        type: 3}
      propertyPath: m_LocalEulerAnglesHint.y
      value: 0
      objectReference: {fileID: 0}
    - target: {fileID: 8144348626067877494, guid: 2bafed820680a974097552d2186bc0fe,
        type: 3}
      propertyPath: m_LocalEulerAnglesHint.z
      value: 0
      objectReference: {fileID: 0}
    - target: {fileID: 8145453841153682938, guid: 2bafed820680a974097552d2186bc0fe,
        type: 3}
      propertyPath: m_Name
      value: Brush_Button0
      objectReference: {fileID: 0}
    m_RemovedComponents: []
  m_SourcePrefab: {fileID: 100100000, guid: 2bafed820680a974097552d2186bc0fe, type: 3}
--- !u!4 &1615665463335236318 stripped
Transform:
  m_CorrespondingSourceObject: {fileID: 8144348626067877494, guid: 2bafed820680a974097552d2186bc0fe,
    type: 3}
  m_PrefabInstance: {fileID: 7452743531787050152}
  m_PrefabAsset: {fileID: 0}
--- !u!1001 &8468413711640909441
PrefabInstance:
  m_ObjectHideFlags: 0
<<<<<<< HEAD
  serializedVersion: 2
  m_Modification:
    m_TransformParent: {fileID: 4987826134018012}
    m_Modifications:
    - target: {fileID: 8144348626067877494, guid: 2bafed820680a974097552d2186bc0fe,
        type: 3}
      propertyPath: m_RootOrder
      value: 4
      objectReference: {fileID: 0}
    - target: {fileID: 8144348626067877494, guid: 2bafed820680a974097552d2186bc0fe,
        type: 3}
      propertyPath: m_LocalScale.x
      value: 0.35000002
      objectReference: {fileID: 0}
    - target: {fileID: 8144348626067877494, guid: 2bafed820680a974097552d2186bc0fe,
        type: 3}
      propertyPath: m_LocalScale.y
      value: 0.35
      objectReference: {fileID: 0}
    - target: {fileID: 8144348626067877494, guid: 2bafed820680a974097552d2186bc0fe,
        type: 3}
      propertyPath: m_LocalScale.z
      value: 0.35
      objectReference: {fileID: 0}
    - target: {fileID: 8144348626067877494, guid: 2bafed820680a974097552d2186bc0fe,
        type: 3}
      propertyPath: m_LocalPosition.x
      value: 0.21399975
      objectReference: {fileID: 0}
    - target: {fileID: 8144348626067877494, guid: 2bafed820680a974097552d2186bc0fe,
        type: 3}
      propertyPath: m_LocalPosition.y
      value: 0.6289997
      objectReference: {fileID: 0}
    - target: {fileID: 8144348626067877494, guid: 2bafed820680a974097552d2186bc0fe,
        type: 3}
      propertyPath: m_LocalPosition.z
      value: 0.05000019
      objectReference: {fileID: 0}
    - target: {fileID: 8144348626067877494, guid: 2bafed820680a974097552d2186bc0fe,
        type: 3}
      propertyPath: m_LocalRotation.w
      value: 1
      objectReference: {fileID: 0}
    - target: {fileID: 8144348626067877494, guid: 2bafed820680a974097552d2186bc0fe,
        type: 3}
      propertyPath: m_LocalRotation.x
      value: -0
      objectReference: {fileID: 0}
    - target: {fileID: 8144348626067877494, guid: 2bafed820680a974097552d2186bc0fe,
        type: 3}
      propertyPath: m_LocalRotation.y
      value: -0
      objectReference: {fileID: 0}
    - target: {fileID: 8144348626067877494, guid: 2bafed820680a974097552d2186bc0fe,
        type: 3}
      propertyPath: m_LocalRotation.z
      value: -0
      objectReference: {fileID: 0}
    - target: {fileID: 8144348626067877494, guid: 2bafed820680a974097552d2186bc0fe,
        type: 3}
      propertyPath: m_LocalEulerAnglesHint.x
      value: 0
      objectReference: {fileID: 0}
    - target: {fileID: 8144348626067877494, guid: 2bafed820680a974097552d2186bc0fe,
        type: 3}
      propertyPath: m_LocalEulerAnglesHint.y
      value: 0
      objectReference: {fileID: 0}
    - target: {fileID: 8144348626067877494, guid: 2bafed820680a974097552d2186bc0fe,
        type: 3}
      propertyPath: m_LocalEulerAnglesHint.z
      value: 0
      objectReference: {fileID: 0}
    - target: {fileID: 8145453841153682938, guid: 2bafed820680a974097552d2186bc0fe,
        type: 3}
      propertyPath: m_Name
      value: Brush_Button2
      objectReference: {fileID: 0}
    m_RemovedComponents: []
  m_SourcePrefab: {fileID: 100100000, guid: 2bafed820680a974097552d2186bc0fe, type: 3}
--- !u!4 &325192158360385783 stripped
Transform:
  m_CorrespondingSourceObject: {fileID: 8144348626067877494, guid: 2bafed820680a974097552d2186bc0fe,
    type: 3}
  m_PrefabInstance: {fileID: 8468413711640909441}
=======
  m_CorrespondingSourceObject: {fileID: 0}
  m_PrefabInstance: {fileID: 0}
  m_PrefabAsset: {fileID: 0}
  m_GameObject: {fileID: 1989153269657150}
  m_Enabled: 1
  m_CastShadows: 0
  m_ReceiveShadows: 0
  m_DynamicOccludee: 1
  m_StaticShadowCaster: 0
  m_MotionVectors: 1
  m_LightProbeUsage: 0
  m_ReflectionProbeUsage: 1
  m_RayTracingMode: 2
  m_RayTraceProcedural: 0
  m_RenderingLayerMask: 1
  m_RendererPriority: 0
  m_Materials:
  - {fileID: 2100000, guid: a44ecbd1f2c3647a3b768c0170fb98b9, type: 2}
  m_StaticBatchInfo:
    firstSubMesh: 0
    subMeshCount: 0
  m_StaticBatchRoot: {fileID: 0}
  m_ProbeAnchor: {fileID: 0}
  m_LightProbeVolumeOverride: {fileID: 0}
  m_ScaleInLightmap: 1
  m_ReceiveGI: 1
  m_PreserveUVs: 1
  m_IgnoreNormalsForChartDetection: 0
  m_ImportantGI: 0
  m_StitchLightmapSeams: 0
  m_SelectedEditorRenderState: 3
  m_MinimumChartSize: 4
  m_AutoUVMaxDistance: 0.5
  m_AutoUVMaxAngle: 89
  m_LightmapParameters: {fileID: 0}
  m_SortingLayerID: 0
  m_SortingLayer: 0
  m_SortingOrder: 0
  m_AdditionalVertexStreams: {fileID: 0}
--- !u!1001 &2572521163231377227
PrefabInstance:
  m_ObjectHideFlags: 0
  serializedVersion: 2
  m_Modification:
    serializedVersion: 3
    m_TransformParent: {fileID: 434816}
    m_Modifications:
    - target: {fileID: 1503094713155990, guid: ef594e7ddc7909f429747f1ebbe8af90, type: 3}
      propertyPath: m_Name
      value: BrushSettingsTray
      objectReference: {fileID: 0}
    - target: {fileID: 4073457010706892, guid: ef594e7ddc7909f429747f1ebbe8af90, type: 3}
      propertyPath: m_LocalPosition.x
      value: 0.959
      objectReference: {fileID: 0}
    - target: {fileID: 4073457010706892, guid: ef594e7ddc7909f429747f1ebbe8af90, type: 3}
      propertyPath: m_LocalPosition.y
      value: -0.233
      objectReference: {fileID: 0}
    - target: {fileID: 4073457010706892, guid: ef594e7ddc7909f429747f1ebbe8af90, type: 3}
      propertyPath: m_LocalPosition.z
      value: 0.006
      objectReference: {fileID: 0}
    - target: {fileID: 4073457010706892, guid: ef594e7ddc7909f429747f1ebbe8af90, type: 3}
      propertyPath: m_LocalRotation.w
      value: 1
      objectReference: {fileID: 0}
    - target: {fileID: 4073457010706892, guid: ef594e7ddc7909f429747f1ebbe8af90, type: 3}
      propertyPath: m_LocalRotation.x
      value: 0
      objectReference: {fileID: 0}
    - target: {fileID: 4073457010706892, guid: ef594e7ddc7909f429747f1ebbe8af90, type: 3}
      propertyPath: m_LocalRotation.y
      value: 0
      objectReference: {fileID: 0}
    - target: {fileID: 4073457010706892, guid: ef594e7ddc7909f429747f1ebbe8af90, type: 3}
      propertyPath: m_LocalRotation.z
      value: 0
      objectReference: {fileID: 0}
    - target: {fileID: 4073457010706892, guid: ef594e7ddc7909f429747f1ebbe8af90, type: 3}
      propertyPath: m_LocalEulerAnglesHint.x
      value: 0
      objectReference: {fileID: 0}
    - target: {fileID: 4073457010706892, guid: ef594e7ddc7909f429747f1ebbe8af90, type: 3}
      propertyPath: m_LocalEulerAnglesHint.y
      value: 0
      objectReference: {fileID: 0}
    - target: {fileID: 4073457010706892, guid: ef594e7ddc7909f429747f1ebbe8af90, type: 3}
      propertyPath: m_LocalEulerAnglesHint.z
      value: 0
      objectReference: {fileID: 0}
    m_RemovedComponents: []
    m_RemovedGameObjects: []
    m_AddedGameObjects: []
    m_AddedComponents: []
  m_SourcePrefab: {fileID: 100100000, guid: ef594e7ddc7909f429747f1ebbe8af90, type: 3}
--- !u!4 &2575239402434674311 stripped
Transform:
  m_CorrespondingSourceObject: {fileID: 4073457010706892, guid: ef594e7ddc7909f429747f1ebbe8af90,
    type: 3}
  m_PrefabInstance: {fileID: 2572521163231377227}
>>>>>>> cbb54d6a
  m_PrefabAsset: {fileID: 0}<|MERGE_RESOLUTION|>--- conflicted
+++ resolved
@@ -95,8 +95,8 @@
   m_Enabled: 1
   m_EditorHideFlags: 0
   m_Script: {fileID: 11500000, guid: 72f3150b01c5d1640b75cb1fc28e87f9, type: 3}
-  m_Name: 
-  m_EditorClassIdentifier: 
+  m_Name:
+  m_EditorClassIdentifier:
   m_DescriptionType: 0
   m_DescriptionYOffset: 0
   m_DescriptionText: BRUSH_PANEL_AUDIOREACTOR_BUTTON_DESCRIPTION
@@ -105,17 +105,17 @@
       m_TableCollectionName: GUID:c84355079ab3f3e4f8f3812258805f86
     m_TableEntryReference:
       m_KeyId: 5335959689994240
-      m_Key: 
+      m_Key:
     m_FallbackState: 0
     m_WaitForCompletion: 0
     m_LocalVariables: []
   m_DescriptionTextExtra: Music Visualization
   m_LocalizedDescriptionExtra:
     m_TableReference:
-      m_TableCollectionName: 
+      m_TableCollectionName:
     m_TableEntryReference:
       m_KeyId: 0
-      m_Key: 
+      m_Key:
     m_FallbackState: 0
     m_WaitForCompletion: 0
     m_LocalVariables: []
@@ -143,17 +143,17 @@
       m_TableCollectionName: GUID:c84355079ab3f3e4f8f3812258805f86
     m_TableEntryReference:
       m_KeyId: 5336069865971712
-      m_Key: 
+      m_Key:
     m_FallbackState: 0
     m_WaitForCompletion: 0
     m_LocalVariables: []
-  m_ToggleOnDescription: 
+  m_ToggleOnDescription:
   m_LocalizedToggleOnDescription:
     m_TableReference:
-      m_TableCollectionName: 
+      m_TableCollectionName:
     m_TableEntryReference:
       m_KeyId: 0
-      m_Key: 
+      m_Key:
     m_FallbackState: 0
     m_WaitForCompletion: 0
     m_LocalVariables: []
@@ -232,8 +232,8 @@
   m_Enabled: 1
   m_EditorHideFlags: 0
   m_Script: {fileID: 11500000, guid: a7d0b1933e6839443a2050b4306ef453, type: 3}
-  m_Name: 
-  m_EditorClassIdentifier: 
+  m_Name:
+  m_EditorClassIdentifier:
   m_PanelType: 2
   m_Collider: {fileID: 6534176}
   m_Mesh: {fileID: 186796}
@@ -249,7 +249,7 @@
       m_TableCollectionName: GUID:c84355079ab3f3e4f8f3812258805f86
     m_TableEntryReference:
       m_KeyId: 5335779313950720
-      m_Key: 
+      m_Key:
     m_FallbackState: 0
     m_WaitForCompletion: 0
     m_LocalVariables: []
@@ -300,8 +300,8 @@
   m_Enabled: 0
   m_EditorHideFlags: 0
   m_Script: {fileID: 11500000, guid: 6311d8a25dba6a443be8afe87803c545, type: 3}
-  m_Name: 
-  m_EditorClassIdentifier: 
+  m_Name:
+  m_EditorClassIdentifier:
   m_ShowDuration: 0.25
   m_GrabDistance: 1.4
   m_CollisionRadius: 1.2
@@ -337,8 +337,8 @@
   m_Enabled: 1
   m_EditorHideFlags: 0
   m_Script: {fileID: 11500000, guid: 739d5b1996234d64992a2ae60c3723e9, type: 3}
-  m_Name: 
-  m_EditorClassIdentifier: 
+  m_Name:
+  m_EditorClassIdentifier:
 --- !u!1 &137668
 GameObject:
   m_ObjectHideFlags: 0
@@ -639,8 +639,8 @@
   m_Enabled: 1
   m_EditorHideFlags: 0
   m_Script: {fileID: 11500000, guid: 6c6859eec74651247968d56b594ac313, type: 3}
-  m_Name: 
-  m_EditorClassIdentifier: 
+  m_Name:
+  m_EditorClassIdentifier:
   m_DescriptionType: 0
   m_DescriptionYOffset: 0
   m_DescriptionText: BRUSH_PANEL_MORE_BUTTON_DESCRIPTION
@@ -649,17 +649,17 @@
       m_TableCollectionName: GUID:c84355079ab3f3e4f8f3812258805f86
     m_TableEntryReference:
       m_KeyId: 5337337812459520
-      m_Key: 
+      m_Key:
     m_FallbackState: 0
     m_WaitForCompletion: 0
     m_LocalVariables: []
-  m_DescriptionTextExtra: 
+  m_DescriptionTextExtra:
   m_LocalizedDescriptionExtra:
     m_TableReference:
-      m_TableCollectionName: 
+      m_TableCollectionName:
     m_TableEntryReference:
       m_KeyId: 0
-      m_Key: 
+      m_Key:
     m_FallbackState: 0
     m_WaitForCompletion: 0
     m_LocalVariables: []
@@ -681,23 +681,23 @@
   m_RequiresPopup: 0
   m_CenterPopupOnButton: 0
   m_PopupOffset: {x: 0, y: 0, z: 0}
-  m_PopupText: 
+  m_PopupText:
   m_LocalizedPopup:
     m_TableReference:
-      m_TableCollectionName: 
+      m_TableCollectionName:
     m_TableEntryReference:
       m_KeyId: 0
-      m_Key: 
+      m_Key:
     m_FallbackState: 0
     m_WaitForCompletion: 0
     m_LocalVariables: []
-  m_ToggleOnDescription: 
+  m_ToggleOnDescription:
   m_LocalizedToggleOnDescription:
     m_TableReference:
-      m_TableCollectionName: 
+      m_TableCollectionName:
     m_TableEntryReference:
       m_KeyId: 0
-      m_Key: 
+      m_Key:
     m_FallbackState: 0
     m_WaitForCompletion: 0
     m_LocalVariables: []
@@ -885,8 +885,8 @@
   m_Enabled: 1
   m_EditorHideFlags: 0
   m_Script: {fileID: 11500000, guid: 1aaefde5afe80784e908d27fcb05a101, type: 3}
-  m_Name: 
-  m_EditorClassIdentifier: 
+  m_Name:
+  m_EditorClassIdentifier:
   m_OffsetOverride: -1
 --- !u!1 &1000013324895138
 GameObject:
@@ -1065,8 +1065,8 @@
   m_Enabled: 1
   m_EditorHideFlags: 0
   m_Script: {fileID: 11500000, guid: 1aaefde5afe80784e908d27fcb05a101, type: 3}
-  m_Name: 
-  m_EditorClassIdentifier: 
+  m_Name:
+  m_EditorClassIdentifier:
   m_OffsetOverride: -1
 --- !u!1 &1173171073385108
 GameObject:
@@ -1094,25 +1094,15 @@
   m_CorrespondingSourceObject: {fileID: 0}
   m_PrefabInstance: {fileID: 0}
   m_PrefabAsset: {fileID: 0}
-<<<<<<< HEAD
   m_GameObject: {fileID: 1173171073385108}
+  serializedVersion: 2
   m_LocalRotation: {x: -0, y: -0, z: -0, w: 1}
   m_LocalPosition: {x: 0.6339998, y: -0.6370001, z: 0.05000019}
   m_LocalScale: {x: 0.29999995, y: 0.29999998, z: 0.3000001}
   m_ConstrainProportionsScale: 0
   m_Children: []
   m_Father: {fileID: 4987826134018012}
-  m_RootOrder: 1
-=======
-  m_GameObject: {fileID: 1002136952495706}
-  serializedVersion: 2
-  m_LocalRotation: {x: 0, y: 0, z: 0, w: 1}
-  m_LocalPosition: {x: -0.25, y: -0.25, z: -0.05}
-  m_LocalScale: {x: 0.4, y: 0.4, z: 0.4}
-  m_ConstrainProportionsScale: 0
-  m_Children: []
-  m_Father: {fileID: 4910167534954346}
->>>>>>> cbb54d6a
+  m_RootOrder: 13
   m_LocalEulerAnglesHint: {x: 0, y: 0, z: 0}
 --- !u!33 &33215534452313844
 MeshFilter:
@@ -1164,67 +1154,25 @@
   m_SortingLayer: 0
   m_SortingOrder: 0
   m_AdditionalVertexStreams: {fileID: 0}
-<<<<<<< HEAD
 --- !u!65 &65304072503759182
 BoxCollider:
-=======
---- !u!1 &1017389889125372
-GameObject:
-  m_ObjectHideFlags: 0
-  m_CorrespondingSourceObject: {fileID: 0}
-  m_PrefabInstance: {fileID: 0}
-  m_PrefabAsset: {fileID: 0}
-  serializedVersion: 6
-  m_Component:
-  - component: {fileID: 4910167534954346}
-  - component: {fileID: 33664844160875248}
-  - component: {fileID: 23730029911350370}
-  - component: {fileID: 114651612070993600}
-  - component: {fileID: 65120962566386536}
-  m_Layer: 16
-  m_Name: Brush_Button10
-  m_TagString: Untagged
-  m_Icon: {fileID: 0}
-  m_NavMeshLayer: 0
-  m_StaticEditorFlags: 0
-  m_IsActive: 1
---- !u!4 &4910167534954346
-Transform:
-  m_ObjectHideFlags: 0
-  m_CorrespondingSourceObject: {fileID: 0}
-  m_PrefabInstance: {fileID: 0}
-  m_PrefabAsset: {fileID: 0}
-  m_GameObject: {fileID: 1017389889125372}
-  serializedVersion: 2
-  m_LocalRotation: {x: -0, y: -0, z: -0, w: 1}
-  m_LocalPosition: {x: 0.21400023, y: -0.21899986, z: 0.05000019}
-  m_LocalScale: {x: 0.35, y: 0.35, z: 0.35}
-  m_ConstrainProportionsScale: 0
-  m_Children:
-  - {fileID: 4699942439530024}
-  - {fileID: 4369968486831918}
-  m_Father: {fileID: 4987826134018012}
-  m_LocalEulerAnglesHint: {x: 0, y: 0, z: 0}
---- !u!33 &33664844160875248
-MeshFilter:
-  m_ObjectHideFlags: 0
-  m_CorrespondingSourceObject: {fileID: 0}
-  m_PrefabInstance: {fileID: 0}
-  m_PrefabAsset: {fileID: 0}
-  m_GameObject: {fileID: 1017389889125372}
-  m_Mesh: {fileID: 4300000, guid: 5501f437160666942ae970f3648fbeb8, type: 3}
---- !u!23 &23730029911350370
-MeshRenderer:
->>>>>>> cbb54d6a
   m_ObjectHideFlags: 0
   m_CorrespondingSourceObject: {fileID: 0}
   m_PrefabInstance: {fileID: 0}
   m_PrefabAsset: {fileID: 0}
   m_GameObject: {fileID: 1173171073385108}
   m_Material: {fileID: 0}
+  m_IncludeLayers:
+    serializedVersion: 2
+    m_Bits: 0
+  m_ExcludeLayers:
+    serializedVersion: 2
+    m_Bits: 0
+  m_LayerOverridePriority: 0
   m_IsTrigger: 0
+  m_ProvidesContacts: 0
   m_Enabled: 1
-  serializedVersion: 2
+  serializedVersion: 3
   m_Size: {x: 1, y: 1, z: 0.01}
   m_Center: {x: 0, y: 0, z: 0}
 --- !u!114 &114009177938015764
@@ -1237,35 +1185,31 @@
   m_Enabled: 1
   m_EditorHideFlags: 0
   m_Script: {fileID: 11500000, guid: dbae3ff4457df6f4ea3af0389871cb9c, type: 3}
-  m_Name: 
-  m_EditorClassIdentifier: 
+  m_Name:
+  m_EditorClassIdentifier:
   m_DescriptionType: -1
   m_DescriptionYOffset: 0
-  m_DescriptionText: 
+  m_DescriptionText:
   m_LocalizedDescription:
     m_TableReference:
-      m_TableCollectionName: 
+      m_TableCollectionName:
     m_TableEntryReference:
       m_KeyId: 0
-      m_Key: 
+      m_Key:
     m_FallbackState: 0
     m_WaitForCompletion: 0
     m_LocalVariables: []
-  m_DescriptionTextExtra: 
-<<<<<<< HEAD
-  m_DescriptionActivateSpeed: 12
-=======
+  m_DescriptionTextExtra:
   m_LocalizedDescriptionExtra:
     m_TableReference:
-      m_TableCollectionName: 
+      m_TableCollectionName:
     m_TableEntryReference:
       m_KeyId: 0
-      m_Key: 
+      m_Key:
     m_FallbackState: 0
     m_WaitForCompletion: 0
     m_LocalVariables: []
-  m_DescriptionActivateSpeed: 8
->>>>>>> cbb54d6a
+  m_DescriptionActivateSpeed: 12
   m_DescriptionZScale: 1
   m_ButtonTexture: {fileID: 2800000, guid: ab8b9a0b96b6cb74ca1e518f3c56b425, type: 3}
   m_AtlasTexture: 1
@@ -1284,32 +1228,7 @@
   references:
     version: 2
     RefIds: []
-<<<<<<< HEAD
 --- !u!1 &1464418273390488
-=======
---- !u!65 &65120962566386536
-BoxCollider:
-  m_ObjectHideFlags: 0
-  m_CorrespondingSourceObject: {fileID: 0}
-  m_PrefabInstance: {fileID: 0}
-  m_PrefabAsset: {fileID: 0}
-  m_GameObject: {fileID: 1017389889125372}
-  m_Material: {fileID: 0}
-  m_IncludeLayers:
-    serializedVersion: 2
-    m_Bits: 0
-  m_ExcludeLayers:
-    serializedVersion: 2
-    m_Bits: 0
-  m_LayerOverridePriority: 0
-  m_IsTrigger: 0
-  m_ProvidesContacts: 0
-  m_Enabled: 1
-  serializedVersion: 3
-  m_Size: {x: 1.0000001, y: 1.0000001, z: 0.025}
-  m_Center: {x: 0, y: 0, z: 0}
---- !u!1 &1045142711562232
->>>>>>> cbb54d6a
 GameObject:
   m_ObjectHideFlags: 0
   m_CorrespondingSourceObject: {fileID: 0}
@@ -1334,18 +1253,13 @@
   m_CorrespondingSourceObject: {fileID: 0}
   m_PrefabInstance: {fileID: 0}
   m_PrefabAsset: {fileID: 0}
-<<<<<<< HEAD
   m_GameObject: {fileID: 1464418273390488}
-=======
-  m_GameObject: {fileID: 1045142711562232}
   serializedVersion: 2
->>>>>>> cbb54d6a
   m_LocalRotation: {x: -0, y: -0, z: -0, w: 1}
   m_LocalPosition: {x: 0, y: 0, z: 0}
   m_LocalScale: {x: 1, y: 1, z: 1}
   m_ConstrainProportionsScale: 0
   m_Children:
-<<<<<<< HEAD
   - {fileID: 4388109476167430}
   - {fileID: 4874383899918386}
   - {fileID: 1615665463335236318}
@@ -1361,12 +1275,6 @@
   - {fileID: 1607867218681857703}
   - {fileID: 3377118903653532146}
   m_Father: {fileID: 457820}
-  m_RootOrder: 1
-=======
-  - {fileID: 4496610398848936}
-  - {fileID: 4024569421384500}
-  m_Father: {fileID: 4987826134018012}
->>>>>>> cbb54d6a
   m_LocalEulerAnglesHint: {x: 0, y: 0, z: 0}
 --- !u!114 &114390729393873594
 MonoBehaviour:
@@ -1378,35 +1286,31 @@
   m_Enabled: 1
   m_EditorHideFlags: 0
   m_Script: {fileID: 11500000, guid: 84dc191e9fde44f4098da17479433ea0, type: 3}
-  m_Name: 
-  m_EditorClassIdentifier: 
+  m_Name:
+  m_EditorClassIdentifier:
   m_DescriptionType: -1
   m_DescriptionYOffset: 0
-  m_DescriptionText: 
+  m_DescriptionText:
   m_LocalizedDescription:
     m_TableReference:
-      m_TableCollectionName: 
+      m_TableCollectionName:
     m_TableEntryReference:
       m_KeyId: 0
-      m_Key: 
+      m_Key:
     m_FallbackState: 0
     m_WaitForCompletion: 0
     m_LocalVariables: []
-  m_DescriptionTextExtra: 
-<<<<<<< HEAD
-  m_DescriptionActivateSpeed: 12
-=======
+  m_DescriptionTextExtra:
   m_LocalizedDescriptionExtra:
     m_TableReference:
-      m_TableCollectionName: 
+      m_TableCollectionName:
     m_TableEntryReference:
       m_KeyId: 0
-      m_Key: 
+      m_Key:
     m_FallbackState: 0
     m_WaitForCompletion: 0
     m_LocalVariables: []
-  m_DescriptionActivateSpeed: 8
->>>>>>> cbb54d6a
+  m_DescriptionActivateSpeed: 12
   m_DescriptionZScale: 1
   m_PrevButton: {fileID: 1828042464346620}
   m_NextButton: {fileID: 1173171073385108}
@@ -1436,8 +1340,7 @@
   m_IsTrigger: 0
   m_ProvidesContacts: 0
   m_Enabled: 1
-<<<<<<< HEAD
-  serializedVersion: 2
+  serializedVersion: 3
   m_Size: {x: 1.8, y: 1.8, z: 0.01}
   m_Center: {x: 0, y: 0, z: -0.05}
 --- !u!114 &114517528198912880
@@ -1450,15 +1353,9 @@
   m_Enabled: 1
   m_EditorHideFlags: 0
   m_Script: {fileID: 11500000, guid: 739d5b1996234d64992a2ae60c3723e9, type: 3}
-  m_Name: 
-  m_EditorClassIdentifier: 
+  m_Name:
+  m_EditorClassIdentifier:
 --- !u!1 &1828042464346620
-=======
-  serializedVersion: 3
-  m_Size: {x: 1.0000001, y: 1.0000001, z: 0.025}
-  m_Center: {x: 0, y: 0, z: 0}
---- !u!1 &1068886911742040
->>>>>>> cbb54d6a
 GameObject:
   m_ObjectHideFlags: 0
   m_CorrespondingSourceObject: {fileID: 0}
@@ -1484,25 +1381,15 @@
   m_CorrespondingSourceObject: {fileID: 0}
   m_PrefabInstance: {fileID: 0}
   m_PrefabAsset: {fileID: 0}
-<<<<<<< HEAD
   m_GameObject: {fileID: 1828042464346620}
+  serializedVersion: 2
   m_LocalRotation: {x: -0, y: -0, z: -0, w: 1}
   m_LocalPosition: {x: -0.6160002, y: -0.6370001, z: 0.05000019}
   m_LocalScale: {x: 0.29999995, y: 0.29999998, z: 0.3000001}
   m_ConstrainProportionsScale: 0
   m_Children: []
   m_Father: {fileID: 4987826134018012}
-  m_RootOrder: 0
-=======
-  m_GameObject: {fileID: 1068886911742040}
-  serializedVersion: 2
-  m_LocalRotation: {x: 0, y: 0, z: 0, w: 1}
-  m_LocalPosition: {x: 0.25, y: -0.25, z: -0.049999926}
-  m_LocalScale: {x: 0.4, y: 0.4, z: 0.4}
-  m_ConstrainProportionsScale: 0
-  m_Children: []
-  m_Father: {fileID: 4511965426731848}
->>>>>>> cbb54d6a
+  m_RootOrder: 12
   m_LocalEulerAnglesHint: {x: 0, y: 0, z: 0}
 --- !u!33 &33501584768716402
 MeshFilter:
@@ -1560,244 +1447,7 @@
   m_CorrespondingSourceObject: {fileID: 0}
   m_PrefabInstance: {fileID: 0}
   m_PrefabAsset: {fileID: 0}
-<<<<<<< HEAD
   m_GameObject: {fileID: 1828042464346620}
-=======
-  m_GameObject: {fileID: 1095195590912222}
-  serializedVersion: 2
-  m_LocalRotation: {x: 0, y: 0, z: 0, w: 1}
-  m_LocalPosition: {x: 0.250001, y: -0.25000095, z: -0.049999934}
-  m_LocalScale: {x: 0.4, y: 0.4, z: 0.4}
-  m_ConstrainProportionsScale: 0
-  m_Children: []
-  m_Father: {fileID: 4560302905391112}
-  m_LocalEulerAnglesHint: {x: 0, y: 0, z: 0}
---- !u!33 &33808926566088872
-MeshFilter:
-  m_ObjectHideFlags: 0
-  m_CorrespondingSourceObject: {fileID: 0}
-  m_PrefabInstance: {fileID: 0}
-  m_PrefabAsset: {fileID: 0}
-  m_GameObject: {fileID: 1095195590912222}
-  m_Mesh: {fileID: 10210, guid: 0000000000000000e000000000000000, type: 0}
---- !u!23 &23116202270025558
-MeshRenderer:
-  m_ObjectHideFlags: 0
-  m_CorrespondingSourceObject: {fileID: 0}
-  m_PrefabInstance: {fileID: 0}
-  m_PrefabAsset: {fileID: 0}
-  m_GameObject: {fileID: 1095195590912222}
-  m_Enabled: 1
-  m_CastShadows: 0
-  m_ReceiveShadows: 0
-  m_DynamicOccludee: 1
-  m_StaticShadowCaster: 0
-  m_MotionVectors: 1
-  m_LightProbeUsage: 0
-  m_ReflectionProbeUsage: 1
-  m_RayTracingMode: 2
-  m_RayTraceProcedural: 0
-  m_RenderingLayerMask: 1
-  m_RendererPriority: 0
-  m_Materials:
-  - {fileID: 2100000, guid: a44ecbd1f2c3647a3b768c0170fb98b9, type: 2}
-  m_StaticBatchInfo:
-    firstSubMesh: 0
-    subMeshCount: 0
-  m_StaticBatchRoot: {fileID: 0}
-  m_ProbeAnchor: {fileID: 0}
-  m_LightProbeVolumeOverride: {fileID: 0}
-  m_ScaleInLightmap: 1
-  m_ReceiveGI: 1
-  m_PreserveUVs: 1
-  m_IgnoreNormalsForChartDetection: 0
-  m_ImportantGI: 0
-  m_StitchLightmapSeams: 0
-  m_SelectedEditorRenderState: 3
-  m_MinimumChartSize: 4
-  m_AutoUVMaxDistance: 0.5
-  m_AutoUVMaxAngle: 89
-  m_LightmapParameters: {fileID: 0}
-  m_SortingLayerID: 0
-  m_SortingLayer: 0
-  m_SortingOrder: 0
-  m_AdditionalVertexStreams: {fileID: 0}
---- !u!1 &1122114045904648
-GameObject:
-  m_ObjectHideFlags: 0
-  m_CorrespondingSourceObject: {fileID: 0}
-  m_PrefabInstance: {fileID: 0}
-  m_PrefabAsset: {fileID: 0}
-  serializedVersion: 6
-  m_Component:
-  - component: {fileID: 4651274934816280}
-  - component: {fileID: 33197401792477740}
-  - component: {fileID: 23157566178152292}
-  m_Layer: 16
-  m_Name: Experimental
-  m_TagString: Untagged
-  m_Icon: {fileID: 0}
-  m_NavMeshLayer: 0
-  m_StaticEditorFlags: 0
-  m_IsActive: 0
---- !u!4 &4651274934816280
-Transform:
-  m_ObjectHideFlags: 0
-  m_CorrespondingSourceObject: {fileID: 0}
-  m_PrefabInstance: {fileID: 0}
-  m_PrefabAsset: {fileID: 0}
-  m_GameObject: {fileID: 1122114045904648}
-  serializedVersion: 2
-  m_LocalRotation: {x: 0, y: 0, z: 0, w: 1}
-  m_LocalPosition: {x: 0.250001, y: -0.25000095, z: -0.049999934}
-  m_LocalScale: {x: 0.4, y: 0.4, z: 0.4}
-  m_ConstrainProportionsScale: 0
-  m_Children: []
-  m_Father: {fileID: 4401839305095188}
-  m_LocalEulerAnglesHint: {x: 0, y: 0, z: 0}
---- !u!33 &33197401792477740
-MeshFilter:
-  m_ObjectHideFlags: 0
-  m_CorrespondingSourceObject: {fileID: 0}
-  m_PrefabInstance: {fileID: 0}
-  m_PrefabAsset: {fileID: 0}
-  m_GameObject: {fileID: 1122114045904648}
-  m_Mesh: {fileID: 10210, guid: 0000000000000000e000000000000000, type: 0}
---- !u!23 &23157566178152292
-MeshRenderer:
-  m_ObjectHideFlags: 0
-  m_CorrespondingSourceObject: {fileID: 0}
-  m_PrefabInstance: {fileID: 0}
-  m_PrefabAsset: {fileID: 0}
-  m_GameObject: {fileID: 1122114045904648}
-  m_Enabled: 1
-  m_CastShadows: 0
-  m_ReceiveShadows: 0
-  m_DynamicOccludee: 1
-  m_StaticShadowCaster: 0
-  m_MotionVectors: 1
-  m_LightProbeUsage: 0
-  m_ReflectionProbeUsage: 1
-  m_RayTracingMode: 2
-  m_RayTraceProcedural: 0
-  m_RenderingLayerMask: 1
-  m_RendererPriority: 0
-  m_Materials:
-  - {fileID: 2100000, guid: a44ecbd1f2c3647a3b768c0170fb98b9, type: 2}
-  m_StaticBatchInfo:
-    firstSubMesh: 0
-    subMeshCount: 0
-  m_StaticBatchRoot: {fileID: 0}
-  m_ProbeAnchor: {fileID: 0}
-  m_LightProbeVolumeOverride: {fileID: 0}
-  m_ScaleInLightmap: 1
-  m_ReceiveGI: 1
-  m_PreserveUVs: 1
-  m_IgnoreNormalsForChartDetection: 0
-  m_ImportantGI: 0
-  m_StitchLightmapSeams: 0
-  m_SelectedEditorRenderState: 3
-  m_MinimumChartSize: 4
-  m_AutoUVMaxDistance: 0.5
-  m_AutoUVMaxAngle: 89
-  m_LightmapParameters: {fileID: 0}
-  m_SortingLayerID: 0
-  m_SortingLayer: 0
-  m_SortingOrder: 0
-  m_AdditionalVertexStreams: {fileID: 0}
---- !u!1 &1173171073385108
-GameObject:
-  m_ObjectHideFlags: 0
-  m_CorrespondingSourceObject: {fileID: 0}
-  m_PrefabInstance: {fileID: 0}
-  m_PrefabAsset: {fileID: 0}
-  serializedVersion: 6
-  m_Component:
-  - component: {fileID: 4874383899918386}
-  - component: {fileID: 33215534452313844}
-  - component: {fileID: 23222869964520066}
-  - component: {fileID: 65304072503759182}
-  - component: {fileID: 114009177938015764}
-  m_Layer: 16
-  m_Name: NextPage
-  m_TagString: Untagged
-  m_Icon: {fileID: 0}
-  m_NavMeshLayer: 0
-  m_StaticEditorFlags: 0
-  m_IsActive: 1
---- !u!4 &4874383899918386
-Transform:
-  m_ObjectHideFlags: 0
-  m_CorrespondingSourceObject: {fileID: 0}
-  m_PrefabInstance: {fileID: 0}
-  m_PrefabAsset: {fileID: 0}
-  m_GameObject: {fileID: 1173171073385108}
-  serializedVersion: 2
-  m_LocalRotation: {x: -0, y: -0, z: -0, w: 1}
-  m_LocalPosition: {x: 0.6339998, y: -0.6370001, z: 0.05000019}
-  m_LocalScale: {x: 0.29999995, y: 0.29999998, z: 0.3000001}
-  m_ConstrainProportionsScale: 0
-  m_Children: []
-  m_Father: {fileID: 4987826134018012}
-  m_LocalEulerAnglesHint: {x: 0, y: 0, z: 0}
---- !u!33 &33215534452313844
-MeshFilter:
-  m_ObjectHideFlags: 0
-  m_CorrespondingSourceObject: {fileID: 0}
-  m_PrefabInstance: {fileID: 0}
-  m_PrefabAsset: {fileID: 0}
-  m_GameObject: {fileID: 1173171073385108}
-  m_Mesh: {fileID: 10210, guid: 0000000000000000e000000000000000, type: 0}
---- !u!23 &23222869964520066
-MeshRenderer:
-  m_ObjectHideFlags: 0
-  m_CorrespondingSourceObject: {fileID: 0}
-  m_PrefabInstance: {fileID: 0}
-  m_PrefabAsset: {fileID: 0}
-  m_GameObject: {fileID: 1173171073385108}
-  m_Enabled: 1
-  m_CastShadows: 0
-  m_ReceiveShadows: 0
-  m_DynamicOccludee: 1
-  m_StaticShadowCaster: 0
-  m_MotionVectors: 1
-  m_LightProbeUsage: 0
-  m_ReflectionProbeUsage: 1
-  m_RayTracingMode: 2
-  m_RayTraceProcedural: 0
-  m_RenderingLayerMask: 1
-  m_RendererPriority: 0
-  m_Materials:
-  - {fileID: 2100000, guid: 3c8ca511828182747a0b79564892ec57, type: 2}
-  m_StaticBatchInfo:
-    firstSubMesh: 0
-    subMeshCount: 0
-  m_StaticBatchRoot: {fileID: 0}
-  m_ProbeAnchor: {fileID: 0}
-  m_LightProbeVolumeOverride: {fileID: 0}
-  m_ScaleInLightmap: 1
-  m_ReceiveGI: 1
-  m_PreserveUVs: 0
-  m_IgnoreNormalsForChartDetection: 0
-  m_ImportantGI: 0
-  m_StitchLightmapSeams: 0
-  m_SelectedEditorRenderState: 3
-  m_MinimumChartSize: 4
-  m_AutoUVMaxDistance: 0.5
-  m_AutoUVMaxAngle: 89
-  m_LightmapParameters: {fileID: 0}
-  m_SortingLayerID: 0
-  m_SortingLayer: 0
-  m_SortingOrder: 0
-  m_AdditionalVertexStreams: {fileID: 0}
---- !u!65 &65304072503759182
-BoxCollider:
-  m_ObjectHideFlags: 0
-  m_CorrespondingSourceObject: {fileID: 0}
-  m_PrefabInstance: {fileID: 0}
-  m_PrefabAsset: {fileID: 0}
-  m_GameObject: {fileID: 1173171073385108}
->>>>>>> cbb54d6a
   m_Material: {fileID: 0}
   m_IncludeLayers:
     serializedVersion: 2
@@ -1822,27 +1472,27 @@
   m_Enabled: 1
   m_EditorHideFlags: 0
   m_Script: {fileID: 11500000, guid: dbae3ff4457df6f4ea3af0389871cb9c, type: 3}
-  m_Name: 
-  m_EditorClassIdentifier: 
+  m_Name:
+  m_EditorClassIdentifier:
   m_DescriptionType: -1
   m_DescriptionYOffset: 0
-  m_DescriptionText: 
+  m_DescriptionText:
   m_LocalizedDescription:
     m_TableReference:
-      m_TableCollectionName: 
+      m_TableCollectionName:
     m_TableEntryReference:
       m_KeyId: 0
-      m_Key: 
+      m_Key:
     m_FallbackState: 0
     m_WaitForCompletion: 0
     m_LocalVariables: []
-  m_DescriptionTextExtra: 
+  m_DescriptionTextExtra:
   m_LocalizedDescriptionExtra:
     m_TableReference:
-      m_TableCollectionName: 
+      m_TableCollectionName:
     m_TableEntryReference:
       m_KeyId: 0
-      m_Key: 
+      m_Key:
     m_FallbackState: 0
     m_WaitForCompletion: 0
     m_LocalVariables: []
@@ -2045,22 +1695,8 @@
     type: 3}
   m_PrefabInstance: {fileID: 1727502751764198662}
   m_PrefabAsset: {fileID: 0}
-<<<<<<< HEAD
 --- !u!1001 &1874979215229748129
 PrefabInstance:
-=======
-  m_GameObject: {fileID: 1225330402099696}
-  serializedVersion: 2
-  m_LocalRotation: {x: 0, y: 0, z: 0, w: 1}
-  m_LocalPosition: {x: -0.25, y: -0.25, z: -0.05}
-  m_LocalScale: {x: 0.4, y: 0.4, z: 0.4}
-  m_ConstrainProportionsScale: 0
-  m_Children: []
-  m_Father: {fileID: 4199709033773110}
-  m_LocalEulerAnglesHint: {x: 0, y: 0, z: 0}
---- !u!33 &33201303246395208
-MeshFilter:
->>>>>>> cbb54d6a
   m_ObjectHideFlags: 0
   serializedVersion: 2
   m_Modification:
@@ -2239,7 +1875,6 @@
     type: 3}
   m_PrefabInstance: {fileID: 2553862475233224462}
   m_PrefabAsset: {fileID: 0}
-<<<<<<< HEAD
 --- !u!1001 &4576228894874916486
 PrefabInstance:
   m_ObjectHideFlags: 0
@@ -2329,3227 +1964,6 @@
   m_CorrespondingSourceObject: {fileID: 8144348626067877494, guid: 2bafed820680a974097552d2186bc0fe,
     type: 3}
   m_PrefabInstance: {fileID: 4576228894874916486}
-=======
-  m_GameObject: {fileID: 1225330402099696}
-  m_Enabled: 1
-  m_CastShadows: 0
-  m_ReceiveShadows: 0
-  m_DynamicOccludee: 1
-  m_StaticShadowCaster: 0
-  m_MotionVectors: 1
-  m_LightProbeUsage: 0
-  m_ReflectionProbeUsage: 1
-  m_RayTracingMode: 2
-  m_RayTraceProcedural: 0
-  m_RenderingLayerMask: 1
-  m_RendererPriority: 0
-  m_Materials:
-  - {fileID: 2100000, guid: 12f5061e807a24449859d6d7b3b66c4d, type: 2}
-  m_StaticBatchInfo:
-    firstSubMesh: 0
-    subMeshCount: 0
-  m_StaticBatchRoot: {fileID: 0}
-  m_ProbeAnchor: {fileID: 0}
-  m_LightProbeVolumeOverride: {fileID: 0}
-  m_ScaleInLightmap: 1
-  m_ReceiveGI: 1
-  m_PreserveUVs: 1
-  m_IgnoreNormalsForChartDetection: 0
-  m_ImportantGI: 0
-  m_StitchLightmapSeams: 0
-  m_SelectedEditorRenderState: 3
-  m_MinimumChartSize: 4
-  m_AutoUVMaxDistance: 0.5
-  m_AutoUVMaxAngle: 89
-  m_LightmapParameters: {fileID: 0}
-  m_SortingLayerID: 0
-  m_SortingLayer: 0
-  m_SortingOrder: 0
-  m_AdditionalVertexStreams: {fileID: 0}
---- !u!1 &1239516176388870
-GameObject:
-  m_ObjectHideFlags: 0
-  m_CorrespondingSourceObject: {fileID: 0}
-  m_PrefabInstance: {fileID: 0}
-  m_PrefabAsset: {fileID: 0}
-  serializedVersion: 6
-  m_Component:
-  - component: {fileID: 4671655840828330}
-  - component: {fileID: 33211422424025736}
-  - component: {fileID: 23105180505978072}
-  m_Layer: 16
-  m_Name: AudioReactive
-  m_TagString: Untagged
-  m_Icon: {fileID: 0}
-  m_NavMeshLayer: 0
-  m_StaticEditorFlags: 0
-  m_IsActive: 1
---- !u!4 &4671655840828330
-Transform:
-  m_ObjectHideFlags: 0
-  m_CorrespondingSourceObject: {fileID: 0}
-  m_PrefabInstance: {fileID: 0}
-  m_PrefabAsset: {fileID: 0}
-  m_GameObject: {fileID: 1239516176388870}
-  serializedVersion: 2
-  m_LocalRotation: {x: 0, y: 0, z: 0, w: 1}
-  m_LocalPosition: {x: -0.25, y: -0.25, z: -0.05}
-  m_LocalScale: {x: 0.4, y: 0.4, z: 0.4}
-  m_ConstrainProportionsScale: 0
-  m_Children: []
-  m_Father: {fileID: 4583253585690090}
-  m_LocalEulerAnglesHint: {x: 0, y: 0, z: 0}
---- !u!33 &33211422424025736
-MeshFilter:
-  m_ObjectHideFlags: 0
-  m_CorrespondingSourceObject: {fileID: 0}
-  m_PrefabInstance: {fileID: 0}
-  m_PrefabAsset: {fileID: 0}
-  m_GameObject: {fileID: 1239516176388870}
-  m_Mesh: {fileID: 10210, guid: 0000000000000000e000000000000000, type: 0}
---- !u!23 &23105180505978072
-MeshRenderer:
-  m_ObjectHideFlags: 0
-  m_CorrespondingSourceObject: {fileID: 0}
-  m_PrefabInstance: {fileID: 0}
-  m_PrefabAsset: {fileID: 0}
-  m_GameObject: {fileID: 1239516176388870}
-  m_Enabled: 1
-  m_CastShadows: 0
-  m_ReceiveShadows: 0
-  m_DynamicOccludee: 1
-  m_StaticShadowCaster: 0
-  m_MotionVectors: 1
-  m_LightProbeUsage: 0
-  m_ReflectionProbeUsage: 1
-  m_RayTracingMode: 2
-  m_RayTraceProcedural: 0
-  m_RenderingLayerMask: 1
-  m_RendererPriority: 0
-  m_Materials:
-  - {fileID: 2100000, guid: 12f5061e807a24449859d6d7b3b66c4d, type: 2}
-  m_StaticBatchInfo:
-    firstSubMesh: 0
-    subMeshCount: 0
-  m_StaticBatchRoot: {fileID: 0}
-  m_ProbeAnchor: {fileID: 0}
-  m_LightProbeVolumeOverride: {fileID: 0}
-  m_ScaleInLightmap: 1
-  m_ReceiveGI: 1
-  m_PreserveUVs: 1
-  m_IgnoreNormalsForChartDetection: 0
-  m_ImportantGI: 0
-  m_StitchLightmapSeams: 0
-  m_SelectedEditorRenderState: 3
-  m_MinimumChartSize: 4
-  m_AutoUVMaxDistance: 0.5
-  m_AutoUVMaxAngle: 89
-  m_LightmapParameters: {fileID: 0}
-  m_SortingLayerID: 0
-  m_SortingLayer: 0
-  m_SortingOrder: 0
-  m_AdditionalVertexStreams: {fileID: 0}
---- !u!1 &1259949351074368
-GameObject:
-  m_ObjectHideFlags: 0
-  m_CorrespondingSourceObject: {fileID: 0}
-  m_PrefabInstance: {fileID: 0}
-  m_PrefabAsset: {fileID: 0}
-  serializedVersion: 6
-  m_Component:
-  - component: {fileID: 4575104272437520}
-  - component: {fileID: 33453515146481754}
-  - component: {fileID: 23745994064423704}
-  m_Layer: 16
-  m_Name: AudioReactive
-  m_TagString: Untagged
-  m_Icon: {fileID: 0}
-  m_NavMeshLayer: 0
-  m_StaticEditorFlags: 0
-  m_IsActive: 1
---- !u!4 &4575104272437520
-Transform:
-  m_ObjectHideFlags: 0
-  m_CorrespondingSourceObject: {fileID: 0}
-  m_PrefabInstance: {fileID: 0}
-  m_PrefabAsset: {fileID: 0}
-  m_GameObject: {fileID: 1259949351074368}
-  serializedVersion: 2
-  m_LocalRotation: {x: 0, y: 0, z: 0, w: 1}
-  m_LocalPosition: {x: -0.25, y: -0.25, z: -0.05}
-  m_LocalScale: {x: 0.4, y: 0.4, z: 0.4}
-  m_ConstrainProportionsScale: 0
-  m_Children: []
-  m_Father: {fileID: 4752066769842734}
-  m_LocalEulerAnglesHint: {x: 0, y: 0, z: 0}
---- !u!33 &33453515146481754
-MeshFilter:
-  m_ObjectHideFlags: 0
-  m_CorrespondingSourceObject: {fileID: 0}
-  m_PrefabInstance: {fileID: 0}
-  m_PrefabAsset: {fileID: 0}
-  m_GameObject: {fileID: 1259949351074368}
-  m_Mesh: {fileID: 10210, guid: 0000000000000000e000000000000000, type: 0}
---- !u!23 &23745994064423704
-MeshRenderer:
-  m_ObjectHideFlags: 0
-  m_CorrespondingSourceObject: {fileID: 0}
-  m_PrefabInstance: {fileID: 0}
-  m_PrefabAsset: {fileID: 0}
-  m_GameObject: {fileID: 1259949351074368}
-  m_Enabled: 1
-  m_CastShadows: 0
-  m_ReceiveShadows: 0
-  m_DynamicOccludee: 1
-  m_StaticShadowCaster: 0
-  m_MotionVectors: 1
-  m_LightProbeUsage: 0
-  m_ReflectionProbeUsage: 1
-  m_RayTracingMode: 2
-  m_RayTraceProcedural: 0
-  m_RenderingLayerMask: 1
-  m_RendererPriority: 0
-  m_Materials:
-  - {fileID: 2100000, guid: 12f5061e807a24449859d6d7b3b66c4d, type: 2}
-  m_StaticBatchInfo:
-    firstSubMesh: 0
-    subMeshCount: 0
-  m_StaticBatchRoot: {fileID: 0}
-  m_ProbeAnchor: {fileID: 0}
-  m_LightProbeVolumeOverride: {fileID: 0}
-  m_ScaleInLightmap: 1
-  m_ReceiveGI: 1
-  m_PreserveUVs: 1
-  m_IgnoreNormalsForChartDetection: 0
-  m_ImportantGI: 0
-  m_StitchLightmapSeams: 0
-  m_SelectedEditorRenderState: 3
-  m_MinimumChartSize: 4
-  m_AutoUVMaxDistance: 0.5
-  m_AutoUVMaxAngle: 89
-  m_LightmapParameters: {fileID: 0}
-  m_SortingLayerID: 0
-  m_SortingLayer: 0
-  m_SortingOrder: 0
-  m_AdditionalVertexStreams: {fileID: 0}
---- !u!1 &1294157172380824
-GameObject:
-  m_ObjectHideFlags: 0
-  m_CorrespondingSourceObject: {fileID: 0}
-  m_PrefabInstance: {fileID: 0}
-  m_PrefabAsset: {fileID: 0}
-  serializedVersion: 6
-  m_Component:
-  - component: {fileID: 4845959139908808}
-  - component: {fileID: 33988888348342816}
-  - component: {fileID: 23456424401067166}
-  m_Layer: 16
-  m_Name: AudioReactive
-  m_TagString: Untagged
-  m_Icon: {fileID: 0}
-  m_NavMeshLayer: 0
-  m_StaticEditorFlags: 0
-  m_IsActive: 1
---- !u!4 &4845959139908808
-Transform:
-  m_ObjectHideFlags: 0
-  m_CorrespondingSourceObject: {fileID: 0}
-  m_PrefabInstance: {fileID: 0}
-  m_PrefabAsset: {fileID: 0}
-  m_GameObject: {fileID: 1294157172380824}
-  serializedVersion: 2
-  m_LocalRotation: {x: 0, y: 0, z: 0, w: 1}
-  m_LocalPosition: {x: -0.25, y: -0.25, z: -0.05}
-  m_LocalScale: {x: 0.4, y: 0.4, z: 0.4}
-  m_ConstrainProportionsScale: 0
-  m_Children: []
-  m_Father: {fileID: 4401839305095188}
-  m_LocalEulerAnglesHint: {x: 0, y: 0, z: 0}
---- !u!33 &33988888348342816
-MeshFilter:
-  m_ObjectHideFlags: 0
-  m_CorrespondingSourceObject: {fileID: 0}
-  m_PrefabInstance: {fileID: 0}
-  m_PrefabAsset: {fileID: 0}
-  m_GameObject: {fileID: 1294157172380824}
-  m_Mesh: {fileID: 10210, guid: 0000000000000000e000000000000000, type: 0}
---- !u!23 &23456424401067166
-MeshRenderer:
-  m_ObjectHideFlags: 0
-  m_CorrespondingSourceObject: {fileID: 0}
-  m_PrefabInstance: {fileID: 0}
-  m_PrefabAsset: {fileID: 0}
-  m_GameObject: {fileID: 1294157172380824}
-  m_Enabled: 1
-  m_CastShadows: 0
-  m_ReceiveShadows: 0
-  m_DynamicOccludee: 1
-  m_StaticShadowCaster: 0
-  m_MotionVectors: 1
-  m_LightProbeUsage: 0
-  m_ReflectionProbeUsage: 1
-  m_RayTracingMode: 2
-  m_RayTraceProcedural: 0
-  m_RenderingLayerMask: 1
-  m_RendererPriority: 0
-  m_Materials:
-  - {fileID: 2100000, guid: 12f5061e807a24449859d6d7b3b66c4d, type: 2}
-  m_StaticBatchInfo:
-    firstSubMesh: 0
-    subMeshCount: 0
-  m_StaticBatchRoot: {fileID: 0}
-  m_ProbeAnchor: {fileID: 0}
-  m_LightProbeVolumeOverride: {fileID: 0}
-  m_ScaleInLightmap: 1
-  m_ReceiveGI: 1
-  m_PreserveUVs: 1
-  m_IgnoreNormalsForChartDetection: 0
-  m_ImportantGI: 0
-  m_StitchLightmapSeams: 0
-  m_SelectedEditorRenderState: 3
-  m_MinimumChartSize: 4
-  m_AutoUVMaxDistance: 0.5
-  m_AutoUVMaxAngle: 89
-  m_LightmapParameters: {fileID: 0}
-  m_SortingLayerID: 0
-  m_SortingLayer: 0
-  m_SortingOrder: 0
-  m_AdditionalVertexStreams: {fileID: 0}
---- !u!1 &1316553682398480
-GameObject:
-  m_ObjectHideFlags: 0
-  m_CorrespondingSourceObject: {fileID: 0}
-  m_PrefabInstance: {fileID: 0}
-  m_PrefabAsset: {fileID: 0}
-  serializedVersion: 6
-  m_Component:
-  - component: {fileID: 4496610398848936}
-  - component: {fileID: 33478077004114106}
-  - component: {fileID: 23058552101634016}
-  m_Layer: 16
-  m_Name: AudioReactive
-  m_TagString: Untagged
-  m_Icon: {fileID: 0}
-  m_NavMeshLayer: 0
-  m_StaticEditorFlags: 0
-  m_IsActive: 1
---- !u!4 &4496610398848936
-Transform:
-  m_ObjectHideFlags: 0
-  m_CorrespondingSourceObject: {fileID: 0}
-  m_PrefabInstance: {fileID: 0}
-  m_PrefabAsset: {fileID: 0}
-  m_GameObject: {fileID: 1316553682398480}
-  serializedVersion: 2
-  m_LocalRotation: {x: 0, y: 0, z: 0, w: 1}
-  m_LocalPosition: {x: -0.25, y: -0.25, z: -0.05}
-  m_LocalScale: {x: 0.4, y: 0.4, z: 0.4}
-  m_ConstrainProportionsScale: 0
-  m_Children: []
-  m_Father: {fileID: 4849344738282920}
-  m_LocalEulerAnglesHint: {x: 0, y: 0, z: 0}
---- !u!33 &33478077004114106
-MeshFilter:
-  m_ObjectHideFlags: 0
-  m_CorrespondingSourceObject: {fileID: 0}
-  m_PrefabInstance: {fileID: 0}
-  m_PrefabAsset: {fileID: 0}
-  m_GameObject: {fileID: 1316553682398480}
-  m_Mesh: {fileID: 10210, guid: 0000000000000000e000000000000000, type: 0}
---- !u!23 &23058552101634016
-MeshRenderer:
-  m_ObjectHideFlags: 0
-  m_CorrespondingSourceObject: {fileID: 0}
-  m_PrefabInstance: {fileID: 0}
-  m_PrefabAsset: {fileID: 0}
-  m_GameObject: {fileID: 1316553682398480}
-  m_Enabled: 1
-  m_CastShadows: 0
-  m_ReceiveShadows: 0
-  m_DynamicOccludee: 1
-  m_StaticShadowCaster: 0
-  m_MotionVectors: 1
-  m_LightProbeUsage: 0
-  m_ReflectionProbeUsage: 1
-  m_RayTracingMode: 2
-  m_RayTraceProcedural: 0
-  m_RenderingLayerMask: 1
-  m_RendererPriority: 0
-  m_Materials:
-  - {fileID: 2100000, guid: 12f5061e807a24449859d6d7b3b66c4d, type: 2}
-  m_StaticBatchInfo:
-    firstSubMesh: 0
-    subMeshCount: 0
-  m_StaticBatchRoot: {fileID: 0}
-  m_ProbeAnchor: {fileID: 0}
-  m_LightProbeVolumeOverride: {fileID: 0}
-  m_ScaleInLightmap: 1
-  m_ReceiveGI: 1
-  m_PreserveUVs: 1
-  m_IgnoreNormalsForChartDetection: 0
-  m_ImportantGI: 0
-  m_StitchLightmapSeams: 0
-  m_SelectedEditorRenderState: 3
-  m_MinimumChartSize: 4
-  m_AutoUVMaxDistance: 0.5
-  m_AutoUVMaxAngle: 89
-  m_LightmapParameters: {fileID: 0}
-  m_SortingLayerID: 0
-  m_SortingLayer: 0
-  m_SortingOrder: 0
-  m_AdditionalVertexStreams: {fileID: 0}
---- !u!1 &1320028852325204
-GameObject:
-  m_ObjectHideFlags: 0
-  m_CorrespondingSourceObject: {fileID: 0}
-  m_PrefabInstance: {fileID: 0}
-  m_PrefabAsset: {fileID: 0}
-  serializedVersion: 6
-  m_Component:
-  - component: {fileID: 4518891295224158}
-  - component: {fileID: 33500535723270066}
-  - component: {fileID: 23986893678485120}
-  m_Layer: 16
-  m_Name: AudioReactive
-  m_TagString: Untagged
-  m_Icon: {fileID: 0}
-  m_NavMeshLayer: 0
-  m_StaticEditorFlags: 0
-  m_IsActive: 1
---- !u!4 &4518891295224158
-Transform:
-  m_ObjectHideFlags: 0
-  m_CorrespondingSourceObject: {fileID: 0}
-  m_PrefabInstance: {fileID: 0}
-  m_PrefabAsset: {fileID: 0}
-  m_GameObject: {fileID: 1320028852325204}
-  serializedVersion: 2
-  m_LocalRotation: {x: 0, y: 0, z: 0, w: 1}
-  m_LocalPosition: {x: -0.25, y: -0.25, z: -0.05}
-  m_LocalScale: {x: 0.4, y: 0.4, z: 0.4}
-  m_ConstrainProportionsScale: 0
-  m_Children: []
-  m_Father: {fileID: 4560302905391112}
-  m_LocalEulerAnglesHint: {x: 0, y: 0, z: 0}
---- !u!33 &33500535723270066
-MeshFilter:
-  m_ObjectHideFlags: 0
-  m_CorrespondingSourceObject: {fileID: 0}
-  m_PrefabInstance: {fileID: 0}
-  m_PrefabAsset: {fileID: 0}
-  m_GameObject: {fileID: 1320028852325204}
-  m_Mesh: {fileID: 10210, guid: 0000000000000000e000000000000000, type: 0}
---- !u!23 &23986893678485120
-MeshRenderer:
-  m_ObjectHideFlags: 0
-  m_CorrespondingSourceObject: {fileID: 0}
-  m_PrefabInstance: {fileID: 0}
-  m_PrefabAsset: {fileID: 0}
-  m_GameObject: {fileID: 1320028852325204}
-  m_Enabled: 1
-  m_CastShadows: 0
-  m_ReceiveShadows: 0
-  m_DynamicOccludee: 1
-  m_StaticShadowCaster: 0
-  m_MotionVectors: 1
-  m_LightProbeUsage: 0
-  m_ReflectionProbeUsage: 1
-  m_RayTracingMode: 2
-  m_RayTraceProcedural: 0
-  m_RenderingLayerMask: 1
-  m_RendererPriority: 0
-  m_Materials:
-  - {fileID: 2100000, guid: 12f5061e807a24449859d6d7b3b66c4d, type: 2}
-  m_StaticBatchInfo:
-    firstSubMesh: 0
-    subMeshCount: 0
-  m_StaticBatchRoot: {fileID: 0}
-  m_ProbeAnchor: {fileID: 0}
-  m_LightProbeVolumeOverride: {fileID: 0}
-  m_ScaleInLightmap: 1
-  m_ReceiveGI: 1
-  m_PreserveUVs: 1
-  m_IgnoreNormalsForChartDetection: 0
-  m_ImportantGI: 0
-  m_StitchLightmapSeams: 0
-  m_SelectedEditorRenderState: 3
-  m_MinimumChartSize: 4
-  m_AutoUVMaxDistance: 0.5
-  m_AutoUVMaxAngle: 89
-  m_LightmapParameters: {fileID: 0}
-  m_SortingLayerID: 0
-  m_SortingLayer: 0
-  m_SortingOrder: 0
-  m_AdditionalVertexStreams: {fileID: 0}
---- !u!1 &1325287791365946
-GameObject:
-  m_ObjectHideFlags: 0
-  m_CorrespondingSourceObject: {fileID: 0}
-  m_PrefabInstance: {fileID: 0}
-  m_PrefabAsset: {fileID: 0}
-  serializedVersion: 6
-  m_Component:
-  - component: {fileID: 4242888187637946}
-  - component: {fileID: 33486269581621554}
-  - component: {fileID: 23906550700292938}
-  - component: {fileID: 114219345858781286}
-  - component: {fileID: 65028976289613844}
-  m_Layer: 16
-  m_Name: Brush_Button8
-  m_TagString: Untagged
-  m_Icon: {fileID: 0}
-  m_NavMeshLayer: 0
-  m_StaticEditorFlags: 0
-  m_IsActive: 1
---- !u!4 &4242888187637946
-Transform:
-  m_ObjectHideFlags: 0
-  m_CorrespondingSourceObject: {fileID: 0}
-  m_PrefabInstance: {fileID: 0}
-  m_PrefabAsset: {fileID: 0}
-  m_GameObject: {fileID: 1325287791365946}
-  serializedVersion: 2
-  m_LocalRotation: {x: -0, y: -0, z: -0, w: 1}
-  m_LocalPosition: {x: -0.64699984, y: -0.21899986, z: 0.05000019}
-  m_LocalScale: {x: 0.35, y: 0.35, z: 0.35}
-  m_ConstrainProportionsScale: 0
-  m_Children:
-  - {fileID: 4629125763619662}
-  - {fileID: 4231618220447054}
-  m_Father: {fileID: 4987826134018012}
-  m_LocalEulerAnglesHint: {x: 0, y: 0, z: 0}
---- !u!33 &33486269581621554
-MeshFilter:
-  m_ObjectHideFlags: 0
-  m_CorrespondingSourceObject: {fileID: 0}
-  m_PrefabInstance: {fileID: 0}
-  m_PrefabAsset: {fileID: 0}
-  m_GameObject: {fileID: 1325287791365946}
-  m_Mesh: {fileID: 4300000, guid: 5501f437160666942ae970f3648fbeb8, type: 3}
---- !u!23 &23906550700292938
-MeshRenderer:
-  m_ObjectHideFlags: 0
-  m_CorrespondingSourceObject: {fileID: 0}
-  m_PrefabInstance: {fileID: 0}
-  m_PrefabAsset: {fileID: 0}
-  m_GameObject: {fileID: 1325287791365946}
-  m_Enabled: 1
-  m_CastShadows: 0
-  m_ReceiveShadows: 0
-  m_DynamicOccludee: 1
-  m_StaticShadowCaster: 0
-  m_MotionVectors: 1
-  m_LightProbeUsage: 0
-  m_ReflectionProbeUsage: 1
-  m_RayTracingMode: 2
-  m_RayTraceProcedural: 0
-  m_RenderingLayerMask: 1
-  m_RendererPriority: 0
-  m_Materials:
-  - {fileID: 2100000, guid: 40d29de2bdc11f04dbfa25059165916e, type: 2}
-  m_StaticBatchInfo:
-    firstSubMesh: 0
-    subMeshCount: 0
-  m_StaticBatchRoot: {fileID: 0}
-  m_ProbeAnchor: {fileID: 0}
-  m_LightProbeVolumeOverride: {fileID: 0}
-  m_ScaleInLightmap: 1
-  m_ReceiveGI: 1
-  m_PreserveUVs: 0
-  m_IgnoreNormalsForChartDetection: 0
-  m_ImportantGI: 0
-  m_StitchLightmapSeams: 0
-  m_SelectedEditorRenderState: 3
-  m_MinimumChartSize: 4
-  m_AutoUVMaxDistance: 0.5
-  m_AutoUVMaxAngle: 89
-  m_LightmapParameters: {fileID: 0}
-  m_SortingLayerID: 0
-  m_SortingLayer: 0
-  m_SortingOrder: 0
-  m_AdditionalVertexStreams: {fileID: 0}
---- !u!114 &114219345858781286
-MonoBehaviour:
-  m_ObjectHideFlags: 0
-  m_CorrespondingSourceObject: {fileID: 0}
-  m_PrefabInstance: {fileID: 0}
-  m_PrefabAsset: {fileID: 0}
-  m_GameObject: {fileID: 1325287791365946}
-  m_Enabled: 1
-  m_EditorHideFlags: 0
-  m_Script: {fileID: 11500000, guid: a52f3856cd88f86408f70b27caa48305, type: 3}
-  m_Name: 
-  m_EditorClassIdentifier: 
-  m_DescriptionType: 2
-  m_DescriptionYOffset: 0
-  m_DescriptionText: 
-  m_LocalizedDescription:
-    m_TableReference:
-      m_TableCollectionName: 
-    m_TableEntryReference:
-      m_KeyId: 0
-      m_Key: 
-    m_FallbackState: 0
-    m_WaitForCompletion: 0
-    m_LocalVariables: []
-  m_DescriptionTextExtra: 
-  m_LocalizedDescriptionExtra:
-    m_TableReference:
-      m_TableCollectionName: 
-    m_TableEntryReference:
-      m_KeyId: 0
-      m_Key: 
-    m_FallbackState: 0
-    m_WaitForCompletion: 0
-    m_LocalVariables: []
-  m_DescriptionActivateSpeed: 8
-  m_DescriptionZScale: 1
-  m_ButtonTexture: {fileID: 0}
-  m_AtlasTexture: 1
-  m_ToggleButton: 0
-  m_LongPressReleaseButton: 0
-  m_ButtonHasPressedAudio: 1
-  m_ZAdjustHover: -0.02
-  m_ZAdjustClick: 0.05
-  m_HoverScale: 1.1
-  m_HoverBoxColliderGrow: 0.2
-  m_AddOverlay: 0
-  m_PreviewBGTexture: {fileID: 2800000, guid: 609917f61fdca0d469c1bc06bfeb713b, type: 3}
-  m_AudioReactiveIcon: {fileID: 1812545929815744}
-  m_ExperimentalIcon: {fileID: 1989153269657150}
-  references:
-    version: 2
-    RefIds: []
---- !u!65 &65028976289613844
-BoxCollider:
-  m_ObjectHideFlags: 0
-  m_CorrespondingSourceObject: {fileID: 0}
-  m_PrefabInstance: {fileID: 0}
-  m_PrefabAsset: {fileID: 0}
-  m_GameObject: {fileID: 1325287791365946}
-  m_Material: {fileID: 0}
-  m_IncludeLayers:
-    serializedVersion: 2
-    m_Bits: 0
-  m_ExcludeLayers:
-    serializedVersion: 2
-    m_Bits: 0
-  m_LayerOverridePriority: 0
-  m_IsTrigger: 0
-  m_ProvidesContacts: 0
-  m_Enabled: 1
-  serializedVersion: 3
-  m_Size: {x: 1.0000001, y: 1.0000001, z: 0.025}
-  m_Center: {x: 0, y: 0, z: 0}
---- !u!1 &1336878034408986
-GameObject:
-  m_ObjectHideFlags: 0
-  m_CorrespondingSourceObject: {fileID: 0}
-  m_PrefabInstance: {fileID: 0}
-  m_PrefabAsset: {fileID: 0}
-  serializedVersion: 6
-  m_Component:
-  - component: {fileID: 4277663897643548}
-  - component: {fileID: 33572425144981616}
-  - component: {fileID: 23486764145987360}
-  m_Layer: 16
-  m_Name: AudioReactive
-  m_TagString: Untagged
-  m_Icon: {fileID: 0}
-  m_NavMeshLayer: 0
-  m_StaticEditorFlags: 0
-  m_IsActive: 1
---- !u!4 &4277663897643548
-Transform:
-  m_ObjectHideFlags: 0
-  m_CorrespondingSourceObject: {fileID: 0}
-  m_PrefabInstance: {fileID: 0}
-  m_PrefabAsset: {fileID: 0}
-  m_GameObject: {fileID: 1336878034408986}
-  serializedVersion: 2
-  m_LocalRotation: {x: 0, y: 0, z: 0, w: 1}
-  m_LocalPosition: {x: -0.25, y: -0.25, z: -0.05}
-  m_LocalScale: {x: 0.4, y: 0.4, z: 0.4}
-  m_ConstrainProportionsScale: 0
-  m_Children: []
-  m_Father: {fileID: 4899860777075550}
-  m_LocalEulerAnglesHint: {x: 0, y: 0, z: 0}
---- !u!33 &33572425144981616
-MeshFilter:
-  m_ObjectHideFlags: 0
-  m_CorrespondingSourceObject: {fileID: 0}
-  m_PrefabInstance: {fileID: 0}
-  m_PrefabAsset: {fileID: 0}
-  m_GameObject: {fileID: 1336878034408986}
-  m_Mesh: {fileID: 10210, guid: 0000000000000000e000000000000000, type: 0}
---- !u!23 &23486764145987360
-MeshRenderer:
-  m_ObjectHideFlags: 0
-  m_CorrespondingSourceObject: {fileID: 0}
-  m_PrefabInstance: {fileID: 0}
-  m_PrefabAsset: {fileID: 0}
-  m_GameObject: {fileID: 1336878034408986}
-  m_Enabled: 1
-  m_CastShadows: 0
-  m_ReceiveShadows: 0
-  m_DynamicOccludee: 1
-  m_StaticShadowCaster: 0
-  m_MotionVectors: 1
-  m_LightProbeUsage: 0
-  m_ReflectionProbeUsage: 1
-  m_RayTracingMode: 2
-  m_RayTraceProcedural: 0
-  m_RenderingLayerMask: 1
-  m_RendererPriority: 0
-  m_Materials:
-  - {fileID: 2100000, guid: 12f5061e807a24449859d6d7b3b66c4d, type: 2}
-  m_StaticBatchInfo:
-    firstSubMesh: 0
-    subMeshCount: 0
-  m_StaticBatchRoot: {fileID: 0}
-  m_ProbeAnchor: {fileID: 0}
-  m_LightProbeVolumeOverride: {fileID: 0}
-  m_ScaleInLightmap: 1
-  m_ReceiveGI: 1
-  m_PreserveUVs: 1
-  m_IgnoreNormalsForChartDetection: 0
-  m_ImportantGI: 0
-  m_StitchLightmapSeams: 0
-  m_SelectedEditorRenderState: 3
-  m_MinimumChartSize: 4
-  m_AutoUVMaxDistance: 0.5
-  m_AutoUVMaxAngle: 89
-  m_LightmapParameters: {fileID: 0}
-  m_SortingLayerID: 0
-  m_SortingLayer: 0
-  m_SortingOrder: 0
-  m_AdditionalVertexStreams: {fileID: 0}
---- !u!1 &1341374961367108
-GameObject:
-  m_ObjectHideFlags: 0
-  m_CorrespondingSourceObject: {fileID: 0}
-  m_PrefabInstance: {fileID: 0}
-  m_PrefabAsset: {fileID: 0}
-  serializedVersion: 6
-  m_Component:
-  - component: {fileID: 4955679311667128}
-  - component: {fileID: 33152097647845546}
-  - component: {fileID: 23493010240645886}
-  - component: {fileID: 114794758113113322}
-  - component: {fileID: 65874901932991906}
-  m_Layer: 16
-  m_Name: Brush_Button9
-  m_TagString: Untagged
-  m_Icon: {fileID: 0}
-  m_NavMeshLayer: 0
-  m_StaticEditorFlags: 0
-  m_IsActive: 1
---- !u!4 &4955679311667128
-Transform:
-  m_ObjectHideFlags: 0
-  m_CorrespondingSourceObject: {fileID: 0}
-  m_PrefabInstance: {fileID: 0}
-  m_PrefabAsset: {fileID: 0}
-  m_GameObject: {fileID: 1341374961367108}
-  serializedVersion: 2
-  m_LocalRotation: {x: -0, y: -0, z: -0, w: 1}
-  m_LocalPosition: {x: -0.21400023, y: -0.21899986, z: 0.05000019}
-  m_LocalScale: {x: 0.35, y: 0.35, z: 0.35}
-  m_ConstrainProportionsScale: 0
-  m_Children:
-  - {fileID: 4522963442166718}
-  - {fileID: 4629301845662422}
-  m_Father: {fileID: 4987826134018012}
-  m_LocalEulerAnglesHint: {x: 0, y: 0, z: 0}
---- !u!33 &33152097647845546
-MeshFilter:
-  m_ObjectHideFlags: 0
-  m_CorrespondingSourceObject: {fileID: 0}
-  m_PrefabInstance: {fileID: 0}
-  m_PrefabAsset: {fileID: 0}
-  m_GameObject: {fileID: 1341374961367108}
-  m_Mesh: {fileID: 4300000, guid: 5501f437160666942ae970f3648fbeb8, type: 3}
---- !u!23 &23493010240645886
-MeshRenderer:
-  m_ObjectHideFlags: 0
-  m_CorrespondingSourceObject: {fileID: 0}
-  m_PrefabInstance: {fileID: 0}
-  m_PrefabAsset: {fileID: 0}
-  m_GameObject: {fileID: 1341374961367108}
-  m_Enabled: 1
-  m_CastShadows: 0
-  m_ReceiveShadows: 0
-  m_DynamicOccludee: 1
-  m_StaticShadowCaster: 0
-  m_MotionVectors: 1
-  m_LightProbeUsage: 0
-  m_ReflectionProbeUsage: 1
-  m_RayTracingMode: 2
-  m_RayTraceProcedural: 0
-  m_RenderingLayerMask: 1
-  m_RendererPriority: 0
-  m_Materials:
-  - {fileID: 2100000, guid: 40d29de2bdc11f04dbfa25059165916e, type: 2}
-  m_StaticBatchInfo:
-    firstSubMesh: 0
-    subMeshCount: 0
-  m_StaticBatchRoot: {fileID: 0}
-  m_ProbeAnchor: {fileID: 0}
-  m_LightProbeVolumeOverride: {fileID: 0}
-  m_ScaleInLightmap: 1
-  m_ReceiveGI: 1
-  m_PreserveUVs: 0
-  m_IgnoreNormalsForChartDetection: 0
-  m_ImportantGI: 0
-  m_StitchLightmapSeams: 0
-  m_SelectedEditorRenderState: 3
-  m_MinimumChartSize: 4
-  m_AutoUVMaxDistance: 0.5
-  m_AutoUVMaxAngle: 89
-  m_LightmapParameters: {fileID: 0}
-  m_SortingLayerID: 0
-  m_SortingLayer: 0
-  m_SortingOrder: 0
-  m_AdditionalVertexStreams: {fileID: 0}
---- !u!114 &114794758113113322
-MonoBehaviour:
-  m_ObjectHideFlags: 0
-  m_CorrespondingSourceObject: {fileID: 0}
-  m_PrefabInstance: {fileID: 0}
-  m_PrefabAsset: {fileID: 0}
-  m_GameObject: {fileID: 1341374961367108}
-  m_Enabled: 1
-  m_EditorHideFlags: 0
-  m_Script: {fileID: 11500000, guid: a52f3856cd88f86408f70b27caa48305, type: 3}
-  m_Name: 
-  m_EditorClassIdentifier: 
-  m_DescriptionType: 2
-  m_DescriptionYOffset: 0
-  m_DescriptionText: 
-  m_LocalizedDescription:
-    m_TableReference:
-      m_TableCollectionName: 
-    m_TableEntryReference:
-      m_KeyId: 0
-      m_Key: 
-    m_FallbackState: 0
-    m_WaitForCompletion: 0
-    m_LocalVariables: []
-  m_DescriptionTextExtra: 
-  m_LocalizedDescriptionExtra:
-    m_TableReference:
-      m_TableCollectionName: 
-    m_TableEntryReference:
-      m_KeyId: 0
-      m_Key: 
-    m_FallbackState: 0
-    m_WaitForCompletion: 0
-    m_LocalVariables: []
-  m_DescriptionActivateSpeed: 8
-  m_DescriptionZScale: 1
-  m_ButtonTexture: {fileID: 0}
-  m_AtlasTexture: 1
-  m_ToggleButton: 0
-  m_LongPressReleaseButton: 0
-  m_ButtonHasPressedAudio: 1
-  m_ZAdjustHover: -0.02
-  m_ZAdjustClick: 0.05
-  m_HoverScale: 1.1
-  m_HoverBoxColliderGrow: 0.2
-  m_AddOverlay: 0
-  m_PreviewBGTexture: {fileID: 2800000, guid: 609917f61fdca0d469c1bc06bfeb713b, type: 3}
-  m_AudioReactiveIcon: {fileID: 1470122324660056}
-  m_ExperimentalIcon: {fileID: 1762803892830380}
-  references:
-    version: 2
-    RefIds: []
---- !u!65 &65874901932991906
-BoxCollider:
-  m_ObjectHideFlags: 0
-  m_CorrespondingSourceObject: {fileID: 0}
-  m_PrefabInstance: {fileID: 0}
-  m_PrefabAsset: {fileID: 0}
-  m_GameObject: {fileID: 1341374961367108}
-  m_Material: {fileID: 0}
-  m_IncludeLayers:
-    serializedVersion: 2
-    m_Bits: 0
-  m_ExcludeLayers:
-    serializedVersion: 2
-    m_Bits: 0
-  m_LayerOverridePriority: 0
-  m_IsTrigger: 0
-  m_ProvidesContacts: 0
-  m_Enabled: 1
-  serializedVersion: 3
-  m_Size: {x: 1.0000001, y: 1.0000001, z: 0.025}
-  m_Center: {x: 0, y: 0, z: 0}
---- !u!1 &1429706728465662
-GameObject:
-  m_ObjectHideFlags: 0
-  m_CorrespondingSourceObject: {fileID: 0}
-  m_PrefabInstance: {fileID: 0}
-  m_PrefabAsset: {fileID: 0}
-  serializedVersion: 6
-  m_Component:
-  - component: {fileID: 4899860777075550}
-  - component: {fileID: 33248762093001474}
-  - component: {fileID: 23198198855996410}
-  - component: {fileID: 114680888432153816}
-  - component: {fileID: 65274970799366176}
-  m_Layer: 16
-  m_Name: Brush_Button3
-  m_TagString: Untagged
-  m_Icon: {fileID: 0}
-  m_NavMeshLayer: 0
-  m_StaticEditorFlags: 0
-  m_IsActive: 1
---- !u!4 &4899860777075550
-Transform:
-  m_ObjectHideFlags: 0
-  m_CorrespondingSourceObject: {fileID: 0}
-  m_PrefabInstance: {fileID: 0}
-  m_PrefabAsset: {fileID: 0}
-  m_GameObject: {fileID: 1429706728465662}
-  serializedVersion: 2
-  m_LocalRotation: {x: -0, y: -0, z: -0, w: 1}
-  m_LocalPosition: {x: 0.64699984, y: 0.6289997, z: 0.05000019}
-  m_LocalScale: {x: 0.35, y: 0.35, z: 0.35}
-  m_ConstrainProportionsScale: 0
-  m_Children:
-  - {fileID: 4277663897643548}
-  - {fileID: 4384697508490590}
-  m_Father: {fileID: 4987826134018012}
-  m_LocalEulerAnglesHint: {x: 0, y: 0, z: 0}
---- !u!33 &33248762093001474
-MeshFilter:
-  m_ObjectHideFlags: 0
-  m_CorrespondingSourceObject: {fileID: 0}
-  m_PrefabInstance: {fileID: 0}
-  m_PrefabAsset: {fileID: 0}
-  m_GameObject: {fileID: 1429706728465662}
-  m_Mesh: {fileID: 4300000, guid: 5501f437160666942ae970f3648fbeb8, type: 3}
---- !u!23 &23198198855996410
-MeshRenderer:
-  m_ObjectHideFlags: 0
-  m_CorrespondingSourceObject: {fileID: 0}
-  m_PrefabInstance: {fileID: 0}
-  m_PrefabAsset: {fileID: 0}
-  m_GameObject: {fileID: 1429706728465662}
-  m_Enabled: 1
-  m_CastShadows: 0
-  m_ReceiveShadows: 0
-  m_DynamicOccludee: 1
-  m_StaticShadowCaster: 0
-  m_MotionVectors: 1
-  m_LightProbeUsage: 0
-  m_ReflectionProbeUsage: 1
-  m_RayTracingMode: 2
-  m_RayTraceProcedural: 0
-  m_RenderingLayerMask: 1
-  m_RendererPriority: 0
-  m_Materials:
-  - {fileID: 2100000, guid: 40d29de2bdc11f04dbfa25059165916e, type: 2}
-  m_StaticBatchInfo:
-    firstSubMesh: 0
-    subMeshCount: 0
-  m_StaticBatchRoot: {fileID: 0}
-  m_ProbeAnchor: {fileID: 0}
-  m_LightProbeVolumeOverride: {fileID: 0}
-  m_ScaleInLightmap: 1
-  m_ReceiveGI: 1
-  m_PreserveUVs: 0
-  m_IgnoreNormalsForChartDetection: 0
-  m_ImportantGI: 0
-  m_StitchLightmapSeams: 0
-  m_SelectedEditorRenderState: 3
-  m_MinimumChartSize: 4
-  m_AutoUVMaxDistance: 0.5
-  m_AutoUVMaxAngle: 89
-  m_LightmapParameters: {fileID: 0}
-  m_SortingLayerID: 0
-  m_SortingLayer: 0
-  m_SortingOrder: 0
-  m_AdditionalVertexStreams: {fileID: 0}
---- !u!114 &114680888432153816
-MonoBehaviour:
-  m_ObjectHideFlags: 0
-  m_CorrespondingSourceObject: {fileID: 0}
-  m_PrefabInstance: {fileID: 0}
-  m_PrefabAsset: {fileID: 0}
-  m_GameObject: {fileID: 1429706728465662}
-  m_Enabled: 1
-  m_EditorHideFlags: 0
-  m_Script: {fileID: 11500000, guid: a52f3856cd88f86408f70b27caa48305, type: 3}
-  m_Name: 
-  m_EditorClassIdentifier: 
-  m_DescriptionType: 2
-  m_DescriptionYOffset: 0
-  m_DescriptionText: 
-  m_LocalizedDescription:
-    m_TableReference:
-      m_TableCollectionName: 
-    m_TableEntryReference:
-      m_KeyId: 0
-      m_Key: 
-    m_FallbackState: 0
-    m_WaitForCompletion: 0
-    m_LocalVariables: []
-  m_DescriptionTextExtra: 
-  m_LocalizedDescriptionExtra:
-    m_TableReference:
-      m_TableCollectionName: 
-    m_TableEntryReference:
-      m_KeyId: 0
-      m_Key: 
-    m_FallbackState: 0
-    m_WaitForCompletion: 0
-    m_LocalVariables: []
-  m_DescriptionActivateSpeed: 8
-  m_DescriptionZScale: 1
-  m_ButtonTexture: {fileID: 0}
-  m_AtlasTexture: 1
-  m_ToggleButton: 0
-  m_LongPressReleaseButton: 0
-  m_ButtonHasPressedAudio: 1
-  m_ZAdjustHover: -0.02
-  m_ZAdjustClick: 0.05
-  m_HoverScale: 1.1
-  m_HoverBoxColliderGrow: 0.2
-  m_AddOverlay: 0
-  m_PreviewBGTexture: {fileID: 2800000, guid: 609917f61fdca0d469c1bc06bfeb713b, type: 3}
-  m_AudioReactiveIcon: {fileID: 1336878034408986}
-  m_ExperimentalIcon: {fileID: 1884034506313884}
-  references:
-    version: 2
-    RefIds: []
---- !u!65 &65274970799366176
-BoxCollider:
-  m_ObjectHideFlags: 0
-  m_CorrespondingSourceObject: {fileID: 0}
-  m_PrefabInstance: {fileID: 0}
-  m_PrefabAsset: {fileID: 0}
-  m_GameObject: {fileID: 1429706728465662}
-  m_Material: {fileID: 0}
-  m_IncludeLayers:
-    serializedVersion: 2
-    m_Bits: 0
-  m_ExcludeLayers:
-    serializedVersion: 2
-    m_Bits: 0
-  m_LayerOverridePriority: 0
-  m_IsTrigger: 0
-  m_ProvidesContacts: 0
-  m_Enabled: 1
-  serializedVersion: 3
-  m_Size: {x: 1.0000001, y: 1.0000001, z: 0.025}
-  m_Center: {x: 0, y: 0, z: 0}
---- !u!1 &1460707959648700
-GameObject:
-  m_ObjectHideFlags: 0
-  m_CorrespondingSourceObject: {fileID: 0}
-  m_PrefabInstance: {fileID: 0}
-  m_PrefabAsset: {fileID: 0}
-  serializedVersion: 6
-  m_Component:
-  - component: {fileID: 4610220566871394}
-  - component: {fileID: 33292712281572088}
-  - component: {fileID: 23110091782458190}
-  m_Layer: 16
-  m_Name: AudioReactive
-  m_TagString: Untagged
-  m_Icon: {fileID: 0}
-  m_NavMeshLayer: 0
-  m_StaticEditorFlags: 0
-  m_IsActive: 1
---- !u!4 &4610220566871394
-Transform:
-  m_ObjectHideFlags: 0
-  m_CorrespondingSourceObject: {fileID: 0}
-  m_PrefabInstance: {fileID: 0}
-  m_PrefabAsset: {fileID: 0}
-  m_GameObject: {fileID: 1460707959648700}
-  serializedVersion: 2
-  m_LocalRotation: {x: 0, y: 0, z: 0, w: 1}
-  m_LocalPosition: {x: -0.25, y: -0.25, z: -0.05}
-  m_LocalScale: {x: 0.4, y: 0.4, z: 0.4}
-  m_ConstrainProportionsScale: 0
-  m_Children: []
-  m_Father: {fileID: 4511965426731848}
-  m_LocalEulerAnglesHint: {x: 0, y: 0, z: 0}
---- !u!33 &33292712281572088
-MeshFilter:
-  m_ObjectHideFlags: 0
-  m_CorrespondingSourceObject: {fileID: 0}
-  m_PrefabInstance: {fileID: 0}
-  m_PrefabAsset: {fileID: 0}
-  m_GameObject: {fileID: 1460707959648700}
-  m_Mesh: {fileID: 10210, guid: 0000000000000000e000000000000000, type: 0}
---- !u!23 &23110091782458190
-MeshRenderer:
-  m_ObjectHideFlags: 0
-  m_CorrespondingSourceObject: {fileID: 0}
-  m_PrefabInstance: {fileID: 0}
-  m_PrefabAsset: {fileID: 0}
-  m_GameObject: {fileID: 1460707959648700}
-  m_Enabled: 1
-  m_CastShadows: 0
-  m_ReceiveShadows: 0
-  m_DynamicOccludee: 1
-  m_StaticShadowCaster: 0
-  m_MotionVectors: 1
-  m_LightProbeUsage: 0
-  m_ReflectionProbeUsage: 1
-  m_RayTracingMode: 2
-  m_RayTraceProcedural: 0
-  m_RenderingLayerMask: 1
-  m_RendererPriority: 0
-  m_Materials:
-  - {fileID: 2100000, guid: 12f5061e807a24449859d6d7b3b66c4d, type: 2}
-  m_StaticBatchInfo:
-    firstSubMesh: 0
-    subMeshCount: 0
-  m_StaticBatchRoot: {fileID: 0}
-  m_ProbeAnchor: {fileID: 0}
-  m_LightProbeVolumeOverride: {fileID: 0}
-  m_ScaleInLightmap: 1
-  m_ReceiveGI: 1
-  m_PreserveUVs: 1
-  m_IgnoreNormalsForChartDetection: 0
-  m_ImportantGI: 0
-  m_StitchLightmapSeams: 0
-  m_SelectedEditorRenderState: 3
-  m_MinimumChartSize: 4
-  m_AutoUVMaxDistance: 0.5
-  m_AutoUVMaxAngle: 89
-  m_LightmapParameters: {fileID: 0}
-  m_SortingLayerID: 0
-  m_SortingLayer: 0
-  m_SortingOrder: 0
-  m_AdditionalVertexStreams: {fileID: 0}
---- !u!1 &1464418273390488
-GameObject:
-  m_ObjectHideFlags: 0
-  m_CorrespondingSourceObject: {fileID: 0}
-  m_PrefabInstance: {fileID: 0}
-  m_PrefabAsset: {fileID: 0}
-  serializedVersion: 6
-  m_Component:
-  - component: {fileID: 4987826134018012}
-  - component: {fileID: 114390729393873594}
-  - component: {fileID: 65305599652427604}
-  - component: {fileID: 114517528198912880}
-  m_Layer: 16
-  m_Name: BrushGrid
-  m_TagString: Untagged
-  m_Icon: {fileID: 0}
-  m_NavMeshLayer: 0
-  m_StaticEditorFlags: 0
-  m_IsActive: 1
---- !u!4 &4987826134018012
-Transform:
-  m_ObjectHideFlags: 0
-  m_CorrespondingSourceObject: {fileID: 0}
-  m_PrefabInstance: {fileID: 0}
-  m_PrefabAsset: {fileID: 0}
-  m_GameObject: {fileID: 1464418273390488}
-  serializedVersion: 2
-  m_LocalRotation: {x: -0, y: -0, z: -0, w: 1}
-  m_LocalPosition: {x: 0, y: 0, z: 0}
-  m_LocalScale: {x: 1, y: 1, z: 1}
-  m_ConstrainProportionsScale: 0
-  m_Children:
-  - {fileID: 4199709033773110}
-  - {fileID: 4401839305095188}
-  - {fileID: 4560302905391112}
-  - {fileID: 4899860777075550}
-  - {fileID: 4583253585690090}
-  - {fileID: 4849344738282920}
-  - {fileID: 4081339383792766}
-  - {fileID: 4511965426731848}
-  - {fileID: 4242888187637946}
-  - {fileID: 4955679311667128}
-  - {fileID: 4910167534954346}
-  - {fileID: 4752066769842734}
-  - {fileID: 4388109476167430}
-  - {fileID: 4874383899918386}
-  m_Father: {fileID: 457820}
-  m_LocalEulerAnglesHint: {x: 0, y: 0, z: 0}
---- !u!114 &114390729393873594
-MonoBehaviour:
-  m_ObjectHideFlags: 0
-  m_CorrespondingSourceObject: {fileID: 0}
-  m_PrefabInstance: {fileID: 0}
-  m_PrefabAsset: {fileID: 0}
-  m_GameObject: {fileID: 1464418273390488}
-  m_Enabled: 1
-  m_EditorHideFlags: 0
-  m_Script: {fileID: 11500000, guid: 84dc191e9fde44f4098da17479433ea0, type: 3}
-  m_Name: 
-  m_EditorClassIdentifier: 
-  m_DescriptionType: -1
-  m_DescriptionYOffset: 0
-  m_DescriptionText: 
-  m_LocalizedDescription:
-    m_TableReference:
-      m_TableCollectionName: 
-    m_TableEntryReference:
-      m_KeyId: 0
-      m_Key: 
-    m_FallbackState: 0
-    m_WaitForCompletion: 0
-    m_LocalVariables: []
-  m_DescriptionTextExtra: 
-  m_LocalizedDescriptionExtra:
-    m_TableReference:
-      m_TableCollectionName: 
-    m_TableEntryReference:
-      m_KeyId: 0
-      m_Key: 
-    m_FallbackState: 0
-    m_WaitForCompletion: 0
-    m_LocalVariables: []
-  m_DescriptionActivateSpeed: 12
-  m_DescriptionZScale: 1
-  m_PrevButton: {fileID: 1828042464346620}
-  m_NextButton: {fileID: 1173171073385108}
-  m_PadSwipeGiveExponent: 0.25
-  m_PadSwipeGiveScale: 1.5
-  m_PadSwipeGiveMaxPercent: 0.5
-  m_PageFlipSpeed: 8
-  m_PageScrollRatio: 0.9
-  references:
-    version: 2
-    RefIds: []
---- !u!65 &65305599652427604
-BoxCollider:
-  m_ObjectHideFlags: 0
-  m_CorrespondingSourceObject: {fileID: 0}
-  m_PrefabInstance: {fileID: 0}
-  m_PrefabAsset: {fileID: 0}
-  m_GameObject: {fileID: 1464418273390488}
-  m_Material: {fileID: 0}
-  m_IncludeLayers:
-    serializedVersion: 2
-    m_Bits: 0
-  m_ExcludeLayers:
-    serializedVersion: 2
-    m_Bits: 0
-  m_LayerOverridePriority: 0
-  m_IsTrigger: 0
-  m_ProvidesContacts: 0
-  m_Enabled: 1
-  serializedVersion: 3
-  m_Size: {x: 1.8, y: 1.8, z: 0.01}
-  m_Center: {x: 0, y: 0, z: -0.05}
---- !u!114 &114517528198912880
-MonoBehaviour:
-  m_ObjectHideFlags: 0
-  m_CorrespondingSourceObject: {fileID: 0}
-  m_PrefabInstance: {fileID: 0}
-  m_PrefabAsset: {fileID: 0}
-  m_GameObject: {fileID: 1464418273390488}
-  m_Enabled: 1
-  m_EditorHideFlags: 0
-  m_Script: {fileID: 11500000, guid: 739d5b1996234d64992a2ae60c3723e9, type: 3}
-  m_Name: 
-  m_EditorClassIdentifier: 
---- !u!1 &1470122324660056
-GameObject:
-  m_ObjectHideFlags: 0
-  m_CorrespondingSourceObject: {fileID: 0}
-  m_PrefabInstance: {fileID: 0}
-  m_PrefabAsset: {fileID: 0}
-  serializedVersion: 6
-  m_Component:
-  - component: {fileID: 4522963442166718}
-  - component: {fileID: 33488315794649814}
-  - component: {fileID: 23895710839958014}
-  m_Layer: 16
-  m_Name: AudioReactive
-  m_TagString: Untagged
-  m_Icon: {fileID: 0}
-  m_NavMeshLayer: 0
-  m_StaticEditorFlags: 0
-  m_IsActive: 1
---- !u!4 &4522963442166718
-Transform:
-  m_ObjectHideFlags: 0
-  m_CorrespondingSourceObject: {fileID: 0}
-  m_PrefabInstance: {fileID: 0}
-  m_PrefabAsset: {fileID: 0}
-  m_GameObject: {fileID: 1470122324660056}
-  serializedVersion: 2
-  m_LocalRotation: {x: 0, y: 0, z: 0, w: 1}
-  m_LocalPosition: {x: -0.25, y: -0.25, z: -0.05}
-  m_LocalScale: {x: 0.4, y: 0.4, z: 0.4}
-  m_ConstrainProportionsScale: 0
-  m_Children: []
-  m_Father: {fileID: 4955679311667128}
-  m_LocalEulerAnglesHint: {x: 0, y: 0, z: 0}
---- !u!33 &33488315794649814
-MeshFilter:
-  m_ObjectHideFlags: 0
-  m_CorrespondingSourceObject: {fileID: 0}
-  m_PrefabInstance: {fileID: 0}
-  m_PrefabAsset: {fileID: 0}
-  m_GameObject: {fileID: 1470122324660056}
-  m_Mesh: {fileID: 10210, guid: 0000000000000000e000000000000000, type: 0}
---- !u!23 &23895710839958014
-MeshRenderer:
-  m_ObjectHideFlags: 0
-  m_CorrespondingSourceObject: {fileID: 0}
-  m_PrefabInstance: {fileID: 0}
-  m_PrefabAsset: {fileID: 0}
-  m_GameObject: {fileID: 1470122324660056}
-  m_Enabled: 1
-  m_CastShadows: 0
-  m_ReceiveShadows: 0
-  m_DynamicOccludee: 1
-  m_StaticShadowCaster: 0
-  m_MotionVectors: 1
-  m_LightProbeUsage: 0
-  m_ReflectionProbeUsage: 1
-  m_RayTracingMode: 2
-  m_RayTraceProcedural: 0
-  m_RenderingLayerMask: 1
-  m_RendererPriority: 0
-  m_Materials:
-  - {fileID: 2100000, guid: 12f5061e807a24449859d6d7b3b66c4d, type: 2}
-  m_StaticBatchInfo:
-    firstSubMesh: 0
-    subMeshCount: 0
-  m_StaticBatchRoot: {fileID: 0}
-  m_ProbeAnchor: {fileID: 0}
-  m_LightProbeVolumeOverride: {fileID: 0}
-  m_ScaleInLightmap: 1
-  m_ReceiveGI: 1
-  m_PreserveUVs: 1
-  m_IgnoreNormalsForChartDetection: 0
-  m_ImportantGI: 0
-  m_StitchLightmapSeams: 0
-  m_SelectedEditorRenderState: 3
-  m_MinimumChartSize: 4
-  m_AutoUVMaxDistance: 0.5
-  m_AutoUVMaxAngle: 89
-  m_LightmapParameters: {fileID: 0}
-  m_SortingLayerID: 0
-  m_SortingLayer: 0
-  m_SortingOrder: 0
-  m_AdditionalVertexStreams: {fileID: 0}
---- !u!1 &1521704884557320
-GameObject:
-  m_ObjectHideFlags: 0
-  m_CorrespondingSourceObject: {fileID: 0}
-  m_PrefabInstance: {fileID: 0}
-  m_PrefabAsset: {fileID: 0}
-  serializedVersion: 6
-  m_Component:
-  - component: {fileID: 4876631101703082}
-  - component: {fileID: 33291958012442388}
-  - component: {fileID: 23988513422380310}
-  m_Layer: 16
-  m_Name: AudioReactive
-  m_TagString: Untagged
-  m_Icon: {fileID: 0}
-  m_NavMeshLayer: 0
-  m_StaticEditorFlags: 0
-  m_IsActive: 1
---- !u!4 &4876631101703082
-Transform:
-  m_ObjectHideFlags: 0
-  m_CorrespondingSourceObject: {fileID: 0}
-  m_PrefabInstance: {fileID: 0}
-  m_PrefabAsset: {fileID: 0}
-  m_GameObject: {fileID: 1521704884557320}
-  serializedVersion: 2
-  m_LocalRotation: {x: 0, y: 0, z: 0, w: 1}
-  m_LocalPosition: {x: -0.25, y: -0.25, z: -0.05}
-  m_LocalScale: {x: 0.4, y: 0.4, z: 0.4}
-  m_ConstrainProportionsScale: 0
-  m_Children: []
-  m_Father: {fileID: 4081339383792766}
-  m_LocalEulerAnglesHint: {x: 0, y: 0, z: 0}
---- !u!33 &33291958012442388
-MeshFilter:
-  m_ObjectHideFlags: 0
-  m_CorrespondingSourceObject: {fileID: 0}
-  m_PrefabInstance: {fileID: 0}
-  m_PrefabAsset: {fileID: 0}
-  m_GameObject: {fileID: 1521704884557320}
-  m_Mesh: {fileID: 10210, guid: 0000000000000000e000000000000000, type: 0}
---- !u!23 &23988513422380310
-MeshRenderer:
-  m_ObjectHideFlags: 0
-  m_CorrespondingSourceObject: {fileID: 0}
-  m_PrefabInstance: {fileID: 0}
-  m_PrefabAsset: {fileID: 0}
-  m_GameObject: {fileID: 1521704884557320}
-  m_Enabled: 1
-  m_CastShadows: 0
-  m_ReceiveShadows: 0
-  m_DynamicOccludee: 1
-  m_StaticShadowCaster: 0
-  m_MotionVectors: 1
-  m_LightProbeUsage: 0
-  m_ReflectionProbeUsage: 1
-  m_RayTracingMode: 2
-  m_RayTraceProcedural: 0
-  m_RenderingLayerMask: 1
-  m_RendererPriority: 0
-  m_Materials:
-  - {fileID: 2100000, guid: 12f5061e807a24449859d6d7b3b66c4d, type: 2}
-  m_StaticBatchInfo:
-    firstSubMesh: 0
-    subMeshCount: 0
-  m_StaticBatchRoot: {fileID: 0}
-  m_ProbeAnchor: {fileID: 0}
-  m_LightProbeVolumeOverride: {fileID: 0}
-  m_ScaleInLightmap: 1
-  m_ReceiveGI: 1
-  m_PreserveUVs: 1
-  m_IgnoreNormalsForChartDetection: 0
-  m_ImportantGI: 0
-  m_StitchLightmapSeams: 0
-  m_SelectedEditorRenderState: 3
-  m_MinimumChartSize: 4
-  m_AutoUVMaxDistance: 0.5
-  m_AutoUVMaxAngle: 89
-  m_LightmapParameters: {fileID: 0}
-  m_SortingLayerID: 0
-  m_SortingLayer: 0
-  m_SortingOrder: 0
-  m_AdditionalVertexStreams: {fileID: 0}
---- !u!1 &1534635085516240
-GameObject:
-  m_ObjectHideFlags: 0
-  m_CorrespondingSourceObject: {fileID: 0}
-  m_PrefabInstance: {fileID: 0}
-  m_PrefabAsset: {fileID: 0}
-  serializedVersion: 6
-  m_Component:
-  - component: {fileID: 4401839305095188}
-  - component: {fileID: 33394391474382742}
-  - component: {fileID: 23115461898821812}
-  - component: {fileID: 114150513808607286}
-  - component: {fileID: 65640252319334302}
-  m_Layer: 16
-  m_Name: Brush_Button1
-  m_TagString: Untagged
-  m_Icon: {fileID: 0}
-  m_NavMeshLayer: 0
-  m_StaticEditorFlags: 0
-  m_IsActive: 1
---- !u!4 &4401839305095188
-Transform:
-  m_ObjectHideFlags: 0
-  m_CorrespondingSourceObject: {fileID: 0}
-  m_PrefabInstance: {fileID: 0}
-  m_PrefabAsset: {fileID: 0}
-  m_GameObject: {fileID: 1534635085516240}
-  serializedVersion: 2
-  m_LocalRotation: {x: -0, y: -0, z: -0, w: 1}
-  m_LocalPosition: {x: -0.21400023, y: 0.6289997, z: 0.05000019}
-  m_LocalScale: {x: 0.35, y: 0.35, z: 0.35}
-  m_ConstrainProportionsScale: 0
-  m_Children:
-  - {fileID: 4845959139908808}
-  - {fileID: 4651274934816280}
-  m_Father: {fileID: 4987826134018012}
-  m_LocalEulerAnglesHint: {x: 0, y: 0, z: 0}
---- !u!33 &33394391474382742
-MeshFilter:
-  m_ObjectHideFlags: 0
-  m_CorrespondingSourceObject: {fileID: 0}
-  m_PrefabInstance: {fileID: 0}
-  m_PrefabAsset: {fileID: 0}
-  m_GameObject: {fileID: 1534635085516240}
-  m_Mesh: {fileID: 4300000, guid: 5501f437160666942ae970f3648fbeb8, type: 3}
---- !u!23 &23115461898821812
-MeshRenderer:
-  m_ObjectHideFlags: 0
-  m_CorrespondingSourceObject: {fileID: 0}
-  m_PrefabInstance: {fileID: 0}
-  m_PrefabAsset: {fileID: 0}
-  m_GameObject: {fileID: 1534635085516240}
-  m_Enabled: 1
-  m_CastShadows: 0
-  m_ReceiveShadows: 0
-  m_DynamicOccludee: 1
-  m_StaticShadowCaster: 0
-  m_MotionVectors: 1
-  m_LightProbeUsage: 0
-  m_ReflectionProbeUsage: 1
-  m_RayTracingMode: 2
-  m_RayTraceProcedural: 0
-  m_RenderingLayerMask: 1
-  m_RendererPriority: 0
-  m_Materials:
-  - {fileID: 2100000, guid: 40d29de2bdc11f04dbfa25059165916e, type: 2}
-  m_StaticBatchInfo:
-    firstSubMesh: 0
-    subMeshCount: 0
-  m_StaticBatchRoot: {fileID: 0}
-  m_ProbeAnchor: {fileID: 0}
-  m_LightProbeVolumeOverride: {fileID: 0}
-  m_ScaleInLightmap: 1
-  m_ReceiveGI: 1
-  m_PreserveUVs: 0
-  m_IgnoreNormalsForChartDetection: 0
-  m_ImportantGI: 0
-  m_StitchLightmapSeams: 0
-  m_SelectedEditorRenderState: 3
-  m_MinimumChartSize: 4
-  m_AutoUVMaxDistance: 0.5
-  m_AutoUVMaxAngle: 89
-  m_LightmapParameters: {fileID: 0}
-  m_SortingLayerID: 0
-  m_SortingLayer: 0
-  m_SortingOrder: 0
-  m_AdditionalVertexStreams: {fileID: 0}
---- !u!114 &114150513808607286
-MonoBehaviour:
-  m_ObjectHideFlags: 0
-  m_CorrespondingSourceObject: {fileID: 0}
-  m_PrefabInstance: {fileID: 0}
-  m_PrefabAsset: {fileID: 0}
-  m_GameObject: {fileID: 1534635085516240}
-  m_Enabled: 1
-  m_EditorHideFlags: 0
-  m_Script: {fileID: 11500000, guid: a52f3856cd88f86408f70b27caa48305, type: 3}
-  m_Name: 
-  m_EditorClassIdentifier: 
-  m_DescriptionType: 2
-  m_DescriptionYOffset: 0
-  m_DescriptionText: 
-  m_LocalizedDescription:
-    m_TableReference:
-      m_TableCollectionName: 
-    m_TableEntryReference:
-      m_KeyId: 0
-      m_Key: 
-    m_FallbackState: 0
-    m_WaitForCompletion: 0
-    m_LocalVariables: []
-  m_DescriptionTextExtra: 
-  m_LocalizedDescriptionExtra:
-    m_TableReference:
-      m_TableCollectionName: 
-    m_TableEntryReference:
-      m_KeyId: 0
-      m_Key: 
-    m_FallbackState: 0
-    m_WaitForCompletion: 0
-    m_LocalVariables: []
-  m_DescriptionActivateSpeed: 8
-  m_DescriptionZScale: 1
-  m_ButtonTexture: {fileID: 0}
-  m_AtlasTexture: 1
-  m_ToggleButton: 0
-  m_LongPressReleaseButton: 0
-  m_ButtonHasPressedAudio: 1
-  m_ZAdjustHover: -0.02
-  m_ZAdjustClick: 0.05
-  m_HoverScale: 1.1
-  m_HoverBoxColliderGrow: 0.2
-  m_AddOverlay: 0
-  m_PreviewBGTexture: {fileID: 2800000, guid: 609917f61fdca0d469c1bc06bfeb713b, type: 3}
-  m_AudioReactiveIcon: {fileID: 1294157172380824}
-  m_ExperimentalIcon: {fileID: 1122114045904648}
-  references:
-    version: 2
-    RefIds: []
---- !u!65 &65640252319334302
-BoxCollider:
-  m_ObjectHideFlags: 0
-  m_CorrespondingSourceObject: {fileID: 0}
-  m_PrefabInstance: {fileID: 0}
-  m_PrefabAsset: {fileID: 0}
-  m_GameObject: {fileID: 1534635085516240}
-  m_Material: {fileID: 0}
-  m_IncludeLayers:
-    serializedVersion: 2
-    m_Bits: 0
-  m_ExcludeLayers:
-    serializedVersion: 2
-    m_Bits: 0
-  m_LayerOverridePriority: 0
-  m_IsTrigger: 0
-  m_ProvidesContacts: 0
-  m_Enabled: 1
-  serializedVersion: 3
-  m_Size: {x: 1.0000001, y: 1.0000001, z: 0.025}
-  m_Center: {x: 0, y: 0, z: 0}
---- !u!1 &1546409615781184
-GameObject:
-  m_ObjectHideFlags: 0
-  m_CorrespondingSourceObject: {fileID: 0}
-  m_PrefabInstance: {fileID: 0}
-  m_PrefabAsset: {fileID: 0}
-  serializedVersion: 6
-  m_Component:
-  - component: {fileID: 4455900687172376}
-  - component: {fileID: 33954329024379868}
-  - component: {fileID: 23728542791734330}
-  m_Layer: 16
-  m_Name: Experimental
-  m_TagString: Untagged
-  m_Icon: {fileID: 0}
-  m_NavMeshLayer: 0
-  m_StaticEditorFlags: 0
-  m_IsActive: 0
---- !u!4 &4455900687172376
-Transform:
-  m_ObjectHideFlags: 0
-  m_CorrespondingSourceObject: {fileID: 0}
-  m_PrefabInstance: {fileID: 0}
-  m_PrefabAsset: {fileID: 0}
-  m_GameObject: {fileID: 1546409615781184}
-  serializedVersion: 2
-  m_LocalRotation: {x: 0, y: 0, z: 0, w: 1}
-  m_LocalPosition: {x: 0.25, y: -0.25, z: -0.049999926}
-  m_LocalScale: {x: 0.4, y: 0.4, z: 0.4}
-  m_ConstrainProportionsScale: 0
-  m_Children: []
-  m_Father: {fileID: 4752066769842734}
-  m_LocalEulerAnglesHint: {x: 0, y: 0, z: 0}
---- !u!33 &33954329024379868
-MeshFilter:
-  m_ObjectHideFlags: 0
-  m_CorrespondingSourceObject: {fileID: 0}
-  m_PrefabInstance: {fileID: 0}
-  m_PrefabAsset: {fileID: 0}
-  m_GameObject: {fileID: 1546409615781184}
-  m_Mesh: {fileID: 10210, guid: 0000000000000000e000000000000000, type: 0}
---- !u!23 &23728542791734330
-MeshRenderer:
-  m_ObjectHideFlags: 0
-  m_CorrespondingSourceObject: {fileID: 0}
-  m_PrefabInstance: {fileID: 0}
-  m_PrefabAsset: {fileID: 0}
-  m_GameObject: {fileID: 1546409615781184}
-  m_Enabled: 1
-  m_CastShadows: 0
-  m_ReceiveShadows: 0
-  m_DynamicOccludee: 1
-  m_StaticShadowCaster: 0
-  m_MotionVectors: 1
-  m_LightProbeUsage: 0
-  m_ReflectionProbeUsage: 1
-  m_RayTracingMode: 2
-  m_RayTraceProcedural: 0
-  m_RenderingLayerMask: 1
-  m_RendererPriority: 0
-  m_Materials:
-  - {fileID: 2100000, guid: a44ecbd1f2c3647a3b768c0170fb98b9, type: 2}
-  m_StaticBatchInfo:
-    firstSubMesh: 0
-    subMeshCount: 0
-  m_StaticBatchRoot: {fileID: 0}
-  m_ProbeAnchor: {fileID: 0}
-  m_LightProbeVolumeOverride: {fileID: 0}
-  m_ScaleInLightmap: 1
-  m_ReceiveGI: 1
-  m_PreserveUVs: 1
-  m_IgnoreNormalsForChartDetection: 0
-  m_ImportantGI: 0
-  m_StitchLightmapSeams: 0
-  m_SelectedEditorRenderState: 3
-  m_MinimumChartSize: 4
-  m_AutoUVMaxDistance: 0.5
-  m_AutoUVMaxAngle: 89
-  m_LightmapParameters: {fileID: 0}
-  m_SortingLayerID: 0
-  m_SortingLayer: 0
-  m_SortingOrder: 0
-  m_AdditionalVertexStreams: {fileID: 0}
---- !u!1 &1589488024180748
-GameObject:
-  m_ObjectHideFlags: 0
-  m_CorrespondingSourceObject: {fileID: 0}
-  m_PrefabInstance: {fileID: 0}
-  m_PrefabAsset: {fileID: 0}
-  serializedVersion: 6
-  m_Component:
-  - component: {fileID: 4560302905391112}
-  - component: {fileID: 33739381203405168}
-  - component: {fileID: 23067408598261980}
-  - component: {fileID: 114397745046625258}
-  - component: {fileID: 65352028226344880}
-  m_Layer: 16
-  m_Name: Brush_Button2
-  m_TagString: Untagged
-  m_Icon: {fileID: 0}
-  m_NavMeshLayer: 0
-  m_StaticEditorFlags: 0
-  m_IsActive: 1
---- !u!4 &4560302905391112
-Transform:
-  m_ObjectHideFlags: 0
-  m_CorrespondingSourceObject: {fileID: 0}
-  m_PrefabInstance: {fileID: 0}
-  m_PrefabAsset: {fileID: 0}
-  m_GameObject: {fileID: 1589488024180748}
-  serializedVersion: 2
-  m_LocalRotation: {x: -0, y: -0, z: -0, w: 1}
-  m_LocalPosition: {x: 0.21400023, y: 0.6289997, z: 0.05000019}
-  m_LocalScale: {x: 0.35, y: 0.35, z: 0.35}
-  m_ConstrainProportionsScale: 0
-  m_Children:
-  - {fileID: 4518891295224158}
-  - {fileID: 4214855725233142}
-  m_Father: {fileID: 4987826134018012}
-  m_LocalEulerAnglesHint: {x: 0, y: 0, z: 0}
---- !u!33 &33739381203405168
-MeshFilter:
-  m_ObjectHideFlags: 0
-  m_CorrespondingSourceObject: {fileID: 0}
-  m_PrefabInstance: {fileID: 0}
-  m_PrefabAsset: {fileID: 0}
-  m_GameObject: {fileID: 1589488024180748}
-  m_Mesh: {fileID: 4300000, guid: 5501f437160666942ae970f3648fbeb8, type: 3}
---- !u!23 &23067408598261980
-MeshRenderer:
-  m_ObjectHideFlags: 0
-  m_CorrespondingSourceObject: {fileID: 0}
-  m_PrefabInstance: {fileID: 0}
-  m_PrefabAsset: {fileID: 0}
-  m_GameObject: {fileID: 1589488024180748}
-  m_Enabled: 1
-  m_CastShadows: 0
-  m_ReceiveShadows: 0
-  m_DynamicOccludee: 1
-  m_StaticShadowCaster: 0
-  m_MotionVectors: 1
-  m_LightProbeUsage: 0
-  m_ReflectionProbeUsage: 1
-  m_RayTracingMode: 2
-  m_RayTraceProcedural: 0
-  m_RenderingLayerMask: 1
-  m_RendererPriority: 0
-  m_Materials:
-  - {fileID: 2100000, guid: 40d29de2bdc11f04dbfa25059165916e, type: 2}
-  m_StaticBatchInfo:
-    firstSubMesh: 0
-    subMeshCount: 0
-  m_StaticBatchRoot: {fileID: 0}
-  m_ProbeAnchor: {fileID: 0}
-  m_LightProbeVolumeOverride: {fileID: 0}
-  m_ScaleInLightmap: 1
-  m_ReceiveGI: 1
-  m_PreserveUVs: 0
-  m_IgnoreNormalsForChartDetection: 0
-  m_ImportantGI: 0
-  m_StitchLightmapSeams: 0
-  m_SelectedEditorRenderState: 3
-  m_MinimumChartSize: 4
-  m_AutoUVMaxDistance: 0.5
-  m_AutoUVMaxAngle: 89
-  m_LightmapParameters: {fileID: 0}
-  m_SortingLayerID: 0
-  m_SortingLayer: 0
-  m_SortingOrder: 0
-  m_AdditionalVertexStreams: {fileID: 0}
---- !u!114 &114397745046625258
-MonoBehaviour:
-  m_ObjectHideFlags: 0
-  m_CorrespondingSourceObject: {fileID: 0}
-  m_PrefabInstance: {fileID: 0}
-  m_PrefabAsset: {fileID: 0}
-  m_GameObject: {fileID: 1589488024180748}
-  m_Enabled: 1
-  m_EditorHideFlags: 0
-  m_Script: {fileID: 11500000, guid: a52f3856cd88f86408f70b27caa48305, type: 3}
-  m_Name: 
-  m_EditorClassIdentifier: 
-  m_DescriptionType: 2
-  m_DescriptionYOffset: 0
-  m_DescriptionText: 
-  m_LocalizedDescription:
-    m_TableReference:
-      m_TableCollectionName: 
-    m_TableEntryReference:
-      m_KeyId: 0
-      m_Key: 
-    m_FallbackState: 0
-    m_WaitForCompletion: 0
-    m_LocalVariables: []
-  m_DescriptionTextExtra: 
-  m_LocalizedDescriptionExtra:
-    m_TableReference:
-      m_TableCollectionName: 
-    m_TableEntryReference:
-      m_KeyId: 0
-      m_Key: 
-    m_FallbackState: 0
-    m_WaitForCompletion: 0
-    m_LocalVariables: []
-  m_DescriptionActivateSpeed: 8
-  m_DescriptionZScale: 1
-  m_ButtonTexture: {fileID: 0}
-  m_AtlasTexture: 1
-  m_ToggleButton: 0
-  m_LongPressReleaseButton: 0
-  m_ButtonHasPressedAudio: 1
-  m_ZAdjustHover: -0.02
-  m_ZAdjustClick: 0.05
-  m_HoverScale: 1.1
-  m_HoverBoxColliderGrow: 0.2
-  m_AddOverlay: 0
-  m_PreviewBGTexture: {fileID: 2800000, guid: 609917f61fdca0d469c1bc06bfeb713b, type: 3}
-  m_AudioReactiveIcon: {fileID: 1320028852325204}
-  m_ExperimentalIcon: {fileID: 1095195590912222}
-  references:
-    version: 2
-    RefIds: []
---- !u!65 &65352028226344880
-BoxCollider:
-  m_ObjectHideFlags: 0
-  m_CorrespondingSourceObject: {fileID: 0}
-  m_PrefabInstance: {fileID: 0}
-  m_PrefabAsset: {fileID: 0}
-  m_GameObject: {fileID: 1589488024180748}
-  m_Material: {fileID: 0}
-  m_IncludeLayers:
-    serializedVersion: 2
-    m_Bits: 0
-  m_ExcludeLayers:
-    serializedVersion: 2
-    m_Bits: 0
-  m_LayerOverridePriority: 0
-  m_IsTrigger: 0
-  m_ProvidesContacts: 0
-  m_Enabled: 1
-  serializedVersion: 3
-  m_Size: {x: 1.0000001, y: 1.0000001, z: 0.025}
-  m_Center: {x: 0, y: 0, z: 0}
---- !u!1 &1623268025553172
-GameObject:
-  m_ObjectHideFlags: 0
-  m_CorrespondingSourceObject: {fileID: 0}
-  m_PrefabInstance: {fileID: 0}
-  m_PrefabAsset: {fileID: 0}
-  serializedVersion: 6
-  m_Component:
-  - component: {fileID: 4081339383792766}
-  - component: {fileID: 33097858168767402}
-  - component: {fileID: 23909194059857748}
-  - component: {fileID: 114549255975287710}
-  - component: {fileID: 65894440794968972}
-  m_Layer: 16
-  m_Name: Brush_Button6
-  m_TagString: Untagged
-  m_Icon: {fileID: 0}
-  m_NavMeshLayer: 0
-  m_StaticEditorFlags: 0
-  m_IsActive: 1
---- !u!4 &4081339383792766
-Transform:
-  m_ObjectHideFlags: 0
-  m_CorrespondingSourceObject: {fileID: 0}
-  m_PrefabInstance: {fileID: 0}
-  m_PrefabAsset: {fileID: 0}
-  m_GameObject: {fileID: 1623268025553172}
-  serializedVersion: 2
-  m_LocalRotation: {x: -0, y: -0, z: -0, w: 1}
-  m_LocalPosition: {x: 0.21400023, y: 0.21100044, z: 0.05000019}
-  m_LocalScale: {x: 0.35, y: 0.35, z: 0.35}
-  m_ConstrainProportionsScale: 0
-  m_Children:
-  - {fileID: 4876631101703082}
-  - {fileID: 4003099579237326}
-  m_Father: {fileID: 4987826134018012}
-  m_LocalEulerAnglesHint: {x: 0, y: 0, z: 0}
---- !u!33 &33097858168767402
-MeshFilter:
-  m_ObjectHideFlags: 0
-  m_CorrespondingSourceObject: {fileID: 0}
-  m_PrefabInstance: {fileID: 0}
-  m_PrefabAsset: {fileID: 0}
-  m_GameObject: {fileID: 1623268025553172}
-  m_Mesh: {fileID: 4300000, guid: 5501f437160666942ae970f3648fbeb8, type: 3}
---- !u!23 &23909194059857748
-MeshRenderer:
-  m_ObjectHideFlags: 0
-  m_CorrespondingSourceObject: {fileID: 0}
-  m_PrefabInstance: {fileID: 0}
-  m_PrefabAsset: {fileID: 0}
-  m_GameObject: {fileID: 1623268025553172}
-  m_Enabled: 1
-  m_CastShadows: 0
-  m_ReceiveShadows: 0
-  m_DynamicOccludee: 1
-  m_StaticShadowCaster: 0
-  m_MotionVectors: 1
-  m_LightProbeUsage: 0
-  m_ReflectionProbeUsage: 1
-  m_RayTracingMode: 2
-  m_RayTraceProcedural: 0
-  m_RenderingLayerMask: 1
-  m_RendererPriority: 0
-  m_Materials:
-  - {fileID: 2100000, guid: 40d29de2bdc11f04dbfa25059165916e, type: 2}
-  m_StaticBatchInfo:
-    firstSubMesh: 0
-    subMeshCount: 0
-  m_StaticBatchRoot: {fileID: 0}
-  m_ProbeAnchor: {fileID: 0}
-  m_LightProbeVolumeOverride: {fileID: 0}
-  m_ScaleInLightmap: 1
-  m_ReceiveGI: 1
-  m_PreserveUVs: 0
-  m_IgnoreNormalsForChartDetection: 0
-  m_ImportantGI: 0
-  m_StitchLightmapSeams: 0
-  m_SelectedEditorRenderState: 3
-  m_MinimumChartSize: 4
-  m_AutoUVMaxDistance: 0.5
-  m_AutoUVMaxAngle: 89
-  m_LightmapParameters: {fileID: 0}
-  m_SortingLayerID: 0
-  m_SortingLayer: 0
-  m_SortingOrder: 0
-  m_AdditionalVertexStreams: {fileID: 0}
---- !u!114 &114549255975287710
-MonoBehaviour:
-  m_ObjectHideFlags: 0
-  m_CorrespondingSourceObject: {fileID: 0}
-  m_PrefabInstance: {fileID: 0}
-  m_PrefabAsset: {fileID: 0}
-  m_GameObject: {fileID: 1623268025553172}
-  m_Enabled: 1
-  m_EditorHideFlags: 0
-  m_Script: {fileID: 11500000, guid: a52f3856cd88f86408f70b27caa48305, type: 3}
-  m_Name: 
-  m_EditorClassIdentifier: 
-  m_DescriptionType: 2
-  m_DescriptionYOffset: 0
-  m_DescriptionText: 
-  m_LocalizedDescription:
-    m_TableReference:
-      m_TableCollectionName: 
-    m_TableEntryReference:
-      m_KeyId: 0
-      m_Key: 
-    m_FallbackState: 0
-    m_WaitForCompletion: 0
-    m_LocalVariables: []
-  m_DescriptionTextExtra: 
-  m_LocalizedDescriptionExtra:
-    m_TableReference:
-      m_TableCollectionName: 
-    m_TableEntryReference:
-      m_KeyId: 0
-      m_Key: 
-    m_FallbackState: 0
-    m_WaitForCompletion: 0
-    m_LocalVariables: []
-  m_DescriptionActivateSpeed: 8
-  m_DescriptionZScale: 1
-  m_ButtonTexture: {fileID: 0}
-  m_AtlasTexture: 1
-  m_ToggleButton: 0
-  m_LongPressReleaseButton: 0
-  m_ButtonHasPressedAudio: 1
-  m_ZAdjustHover: -0.02
-  m_ZAdjustClick: 0.05
-  m_HoverScale: 1.1
-  m_HoverBoxColliderGrow: 0.2
-  m_AddOverlay: 0
-  m_PreviewBGTexture: {fileID: 2800000, guid: 609917f61fdca0d469c1bc06bfeb713b, type: 3}
-  m_AudioReactiveIcon: {fileID: 1521704884557320}
-  m_ExperimentalIcon: {fileID: 1818163194938814}
-  references:
-    version: 2
-    RefIds: []
---- !u!65 &65894440794968972
-BoxCollider:
-  m_ObjectHideFlags: 0
-  m_CorrespondingSourceObject: {fileID: 0}
-  m_PrefabInstance: {fileID: 0}
-  m_PrefabAsset: {fileID: 0}
-  m_GameObject: {fileID: 1623268025553172}
-  m_Material: {fileID: 0}
-  m_IncludeLayers:
-    serializedVersion: 2
-    m_Bits: 0
-  m_ExcludeLayers:
-    serializedVersion: 2
-    m_Bits: 0
-  m_LayerOverridePriority: 0
-  m_IsTrigger: 0
-  m_ProvidesContacts: 0
-  m_Enabled: 1
-  serializedVersion: 3
-  m_Size: {x: 1.0000001, y: 1.0000001, z: 0.025}
-  m_Center: {x: 0, y: 0, z: 0}
---- !u!1 &1652101200395126
-GameObject:
-  m_ObjectHideFlags: 0
-  m_CorrespondingSourceObject: {fileID: 0}
-  m_PrefabInstance: {fileID: 0}
-  m_PrefabAsset: {fileID: 0}
-  serializedVersion: 6
-  m_Component:
-  - component: {fileID: 4752066769842734}
-  - component: {fileID: 33599774249954356}
-  - component: {fileID: 23159514636302402}
-  - component: {fileID: 114440145059730744}
-  - component: {fileID: 65709755695462352}
-  m_Layer: 16
-  m_Name: Brush_Button11
-  m_TagString: Untagged
-  m_Icon: {fileID: 0}
-  m_NavMeshLayer: 0
-  m_StaticEditorFlags: 0
-  m_IsActive: 1
---- !u!4 &4752066769842734
-Transform:
-  m_ObjectHideFlags: 0
-  m_CorrespondingSourceObject: {fileID: 0}
-  m_PrefabInstance: {fileID: 0}
-  m_PrefabAsset: {fileID: 0}
-  m_GameObject: {fileID: 1652101200395126}
-  serializedVersion: 2
-  m_LocalRotation: {x: -0, y: -0, z: -0, w: 1}
-  m_LocalPosition: {x: 0.64699984, y: -0.21899986, z: 0.05000019}
-  m_LocalScale: {x: 0.35, y: 0.35, z: 0.35}
-  m_ConstrainProportionsScale: 0
-  m_Children:
-  - {fileID: 4575104272437520}
-  - {fileID: 4455900687172376}
-  m_Father: {fileID: 4987826134018012}
-  m_LocalEulerAnglesHint: {x: 0, y: 0, z: 0}
---- !u!33 &33599774249954356
-MeshFilter:
-  m_ObjectHideFlags: 0
-  m_CorrespondingSourceObject: {fileID: 0}
-  m_PrefabInstance: {fileID: 0}
-  m_PrefabAsset: {fileID: 0}
-  m_GameObject: {fileID: 1652101200395126}
-  m_Mesh: {fileID: 4300000, guid: 5501f437160666942ae970f3648fbeb8, type: 3}
---- !u!23 &23159514636302402
-MeshRenderer:
-  m_ObjectHideFlags: 0
-  m_CorrespondingSourceObject: {fileID: 0}
-  m_PrefabInstance: {fileID: 0}
-  m_PrefabAsset: {fileID: 0}
-  m_GameObject: {fileID: 1652101200395126}
-  m_Enabled: 1
-  m_CastShadows: 0
-  m_ReceiveShadows: 0
-  m_DynamicOccludee: 1
-  m_StaticShadowCaster: 0
-  m_MotionVectors: 1
-  m_LightProbeUsage: 0
-  m_ReflectionProbeUsage: 1
-  m_RayTracingMode: 2
-  m_RayTraceProcedural: 0
-  m_RenderingLayerMask: 1
-  m_RendererPriority: 0
-  m_Materials:
-  - {fileID: 2100000, guid: 40d29de2bdc11f04dbfa25059165916e, type: 2}
-  m_StaticBatchInfo:
-    firstSubMesh: 0
-    subMeshCount: 0
-  m_StaticBatchRoot: {fileID: 0}
-  m_ProbeAnchor: {fileID: 0}
-  m_LightProbeVolumeOverride: {fileID: 0}
-  m_ScaleInLightmap: 1
-  m_ReceiveGI: 1
-  m_PreserveUVs: 0
-  m_IgnoreNormalsForChartDetection: 0
-  m_ImportantGI: 0
-  m_StitchLightmapSeams: 0
-  m_SelectedEditorRenderState: 3
-  m_MinimumChartSize: 4
-  m_AutoUVMaxDistance: 0.5
-  m_AutoUVMaxAngle: 89
-  m_LightmapParameters: {fileID: 0}
-  m_SortingLayerID: 0
-  m_SortingLayer: 0
-  m_SortingOrder: 0
-  m_AdditionalVertexStreams: {fileID: 0}
---- !u!114 &114440145059730744
-MonoBehaviour:
-  m_ObjectHideFlags: 0
-  m_CorrespondingSourceObject: {fileID: 0}
-  m_PrefabInstance: {fileID: 0}
-  m_PrefabAsset: {fileID: 0}
-  m_GameObject: {fileID: 1652101200395126}
-  m_Enabled: 1
-  m_EditorHideFlags: 0
-  m_Script: {fileID: 11500000, guid: a52f3856cd88f86408f70b27caa48305, type: 3}
-  m_Name: 
-  m_EditorClassIdentifier: 
-  m_DescriptionType: 2
-  m_DescriptionYOffset: 0
-  m_DescriptionText: 
-  m_LocalizedDescription:
-    m_TableReference:
-      m_TableCollectionName: 
-    m_TableEntryReference:
-      m_KeyId: 0
-      m_Key: 
-    m_FallbackState: 0
-    m_WaitForCompletion: 0
-    m_LocalVariables: []
-  m_DescriptionTextExtra: 
-  m_LocalizedDescriptionExtra:
-    m_TableReference:
-      m_TableCollectionName: 
-    m_TableEntryReference:
-      m_KeyId: 0
-      m_Key: 
-    m_FallbackState: 0
-    m_WaitForCompletion: 0
-    m_LocalVariables: []
-  m_DescriptionActivateSpeed: 8
-  m_DescriptionZScale: 1
-  m_ButtonTexture: {fileID: 0}
-  m_AtlasTexture: 1
-  m_ToggleButton: 0
-  m_LongPressReleaseButton: 0
-  m_ButtonHasPressedAudio: 1
-  m_ZAdjustHover: -0.02
-  m_ZAdjustClick: 0.05
-  m_HoverScale: 1.1
-  m_HoverBoxColliderGrow: 0.2
-  m_AddOverlay: 0
-  m_PreviewBGTexture: {fileID: 2800000, guid: 609917f61fdca0d469c1bc06bfeb713b, type: 3}
-  m_AudioReactiveIcon: {fileID: 1259949351074368}
-  m_ExperimentalIcon: {fileID: 1546409615781184}
-  references:
-    version: 2
-    RefIds: []
---- !u!65 &65709755695462352
-BoxCollider:
-  m_ObjectHideFlags: 0
-  m_CorrespondingSourceObject: {fileID: 0}
-  m_PrefabInstance: {fileID: 0}
-  m_PrefabAsset: {fileID: 0}
-  m_GameObject: {fileID: 1652101200395126}
-  m_Material: {fileID: 0}
-  m_IncludeLayers:
-    serializedVersion: 2
-    m_Bits: 0
-  m_ExcludeLayers:
-    serializedVersion: 2
-    m_Bits: 0
-  m_LayerOverridePriority: 0
-  m_IsTrigger: 0
-  m_ProvidesContacts: 0
-  m_Enabled: 1
-  serializedVersion: 3
-  m_Size: {x: 1.0000001, y: 1.0000001, z: 0.025}
-  m_Center: {x: 0, y: 0, z: 0}
---- !u!1 &1666804009135450
-GameObject:
-  m_ObjectHideFlags: 0
-  m_CorrespondingSourceObject: {fileID: 0}
-  m_PrefabInstance: {fileID: 0}
-  m_PrefabAsset: {fileID: 0}
-  serializedVersion: 6
-  m_Component:
-  - component: {fileID: 4034421993837658}
-  - component: {fileID: 33094899670974002}
-  - component: {fileID: 23355657008732708}
-  m_Layer: 16
-  m_Name: Experimental
-  m_TagString: Untagged
-  m_Icon: {fileID: 0}
-  m_NavMeshLayer: 0
-  m_StaticEditorFlags: 0
-  m_IsActive: 0
---- !u!4 &4034421993837658
-Transform:
-  m_ObjectHideFlags: 0
-  m_CorrespondingSourceObject: {fileID: 0}
-  m_PrefabInstance: {fileID: 0}
-  m_PrefabAsset: {fileID: 0}
-  m_GameObject: {fileID: 1666804009135450}
-  serializedVersion: 2
-  m_LocalRotation: {x: 0, y: 0, z: 0, w: 1}
-  m_LocalPosition: {x: 0.2500004, y: -0.25000095, z: -0.049999654}
-  m_LocalScale: {x: 0.4, y: 0.4, z: 0.4}
-  m_ConstrainProportionsScale: 0
-  m_Children: []
-  m_Father: {fileID: 4199709033773110}
-  m_LocalEulerAnglesHint: {x: 0, y: 0, z: 0}
---- !u!33 &33094899670974002
-MeshFilter:
-  m_ObjectHideFlags: 0
-  m_CorrespondingSourceObject: {fileID: 0}
-  m_PrefabInstance: {fileID: 0}
-  m_PrefabAsset: {fileID: 0}
-  m_GameObject: {fileID: 1666804009135450}
-  m_Mesh: {fileID: 4300000, guid: 5501f437160666942ae970f3648fbeb8, type: 3}
---- !u!23 &23355657008732708
-MeshRenderer:
-  m_ObjectHideFlags: 0
-  m_CorrespondingSourceObject: {fileID: 0}
-  m_PrefabInstance: {fileID: 0}
-  m_PrefabAsset: {fileID: 0}
-  m_GameObject: {fileID: 1666804009135450}
-  m_Enabled: 1
-  m_CastShadows: 0
-  m_ReceiveShadows: 0
-  m_DynamicOccludee: 1
-  m_StaticShadowCaster: 0
-  m_MotionVectors: 1
-  m_LightProbeUsage: 0
-  m_ReflectionProbeUsage: 1
-  m_RayTracingMode: 2
-  m_RayTraceProcedural: 0
-  m_RenderingLayerMask: 1
-  m_RendererPriority: 0
-  m_Materials:
-  - {fileID: 2100000, guid: a44ecbd1f2c3647a3b768c0170fb98b9, type: 2}
-  m_StaticBatchInfo:
-    firstSubMesh: 0
-    subMeshCount: 0
-  m_StaticBatchRoot: {fileID: 0}
-  m_ProbeAnchor: {fileID: 0}
-  m_LightProbeVolumeOverride: {fileID: 0}
-  m_ScaleInLightmap: 1
-  m_ReceiveGI: 1
-  m_PreserveUVs: 1
-  m_IgnoreNormalsForChartDetection: 0
-  m_ImportantGI: 0
-  m_StitchLightmapSeams: 0
-  m_SelectedEditorRenderState: 3
-  m_MinimumChartSize: 4
-  m_AutoUVMaxDistance: 0.5
-  m_AutoUVMaxAngle: 89
-  m_LightmapParameters: {fileID: 0}
-  m_SortingLayerID: 0
-  m_SortingLayer: 0
-  m_SortingOrder: 0
-  m_AdditionalVertexStreams: {fileID: 0}
---- !u!1 &1742036980236408
-GameObject:
-  m_ObjectHideFlags: 0
-  m_CorrespondingSourceObject: {fileID: 0}
-  m_PrefabInstance: {fileID: 0}
-  m_PrefabAsset: {fileID: 0}
-  serializedVersion: 6
-  m_Component:
-  - component: {fileID: 4583253585690090}
-  - component: {fileID: 33394192381210146}
-  - component: {fileID: 23557403996360894}
-  - component: {fileID: 114955328145532036}
-  - component: {fileID: 65835726561800980}
-  m_Layer: 16
-  m_Name: Brush_Button4
-  m_TagString: Untagged
-  m_Icon: {fileID: 0}
-  m_NavMeshLayer: 0
-  m_StaticEditorFlags: 0
-  m_IsActive: 1
---- !u!4 &4583253585690090
-Transform:
-  m_ObjectHideFlags: 0
-  m_CorrespondingSourceObject: {fileID: 0}
-  m_PrefabInstance: {fileID: 0}
-  m_PrefabAsset: {fileID: 0}
-  m_GameObject: {fileID: 1742036980236408}
-  serializedVersion: 2
-  m_LocalRotation: {x: -0, y: -0, z: -0, w: 1}
-  m_LocalPosition: {x: -0.64699984, y: 0.21100044, z: 0.05000019}
-  m_LocalScale: {x: 0.35, y: 0.35, z: 0.35}
-  m_ConstrainProportionsScale: 0
-  m_Children:
-  - {fileID: 4671655840828330}
-  - {fileID: 4776414701783990}
-  m_Father: {fileID: 4987826134018012}
-  m_LocalEulerAnglesHint: {x: 0, y: 0, z: 0}
---- !u!33 &33394192381210146
-MeshFilter:
-  m_ObjectHideFlags: 0
-  m_CorrespondingSourceObject: {fileID: 0}
-  m_PrefabInstance: {fileID: 0}
-  m_PrefabAsset: {fileID: 0}
-  m_GameObject: {fileID: 1742036980236408}
-  m_Mesh: {fileID: 4300000, guid: 5501f437160666942ae970f3648fbeb8, type: 3}
---- !u!23 &23557403996360894
-MeshRenderer:
-  m_ObjectHideFlags: 0
-  m_CorrespondingSourceObject: {fileID: 0}
-  m_PrefabInstance: {fileID: 0}
-  m_PrefabAsset: {fileID: 0}
-  m_GameObject: {fileID: 1742036980236408}
-  m_Enabled: 1
-  m_CastShadows: 0
-  m_ReceiveShadows: 0
-  m_DynamicOccludee: 1
-  m_StaticShadowCaster: 0
-  m_MotionVectors: 1
-  m_LightProbeUsage: 0
-  m_ReflectionProbeUsage: 1
-  m_RayTracingMode: 2
-  m_RayTraceProcedural: 0
-  m_RenderingLayerMask: 1
-  m_RendererPriority: 0
-  m_Materials:
-  - {fileID: 2100000, guid: 40d29de2bdc11f04dbfa25059165916e, type: 2}
-  m_StaticBatchInfo:
-    firstSubMesh: 0
-    subMeshCount: 0
-  m_StaticBatchRoot: {fileID: 0}
-  m_ProbeAnchor: {fileID: 0}
-  m_LightProbeVolumeOverride: {fileID: 0}
-  m_ScaleInLightmap: 1
-  m_ReceiveGI: 1
-  m_PreserveUVs: 0
-  m_IgnoreNormalsForChartDetection: 0
-  m_ImportantGI: 0
-  m_StitchLightmapSeams: 0
-  m_SelectedEditorRenderState: 3
-  m_MinimumChartSize: 4
-  m_AutoUVMaxDistance: 0.5
-  m_AutoUVMaxAngle: 89
-  m_LightmapParameters: {fileID: 0}
-  m_SortingLayerID: 0
-  m_SortingLayer: 0
-  m_SortingOrder: 0
-  m_AdditionalVertexStreams: {fileID: 0}
---- !u!114 &114955328145532036
-MonoBehaviour:
-  m_ObjectHideFlags: 0
-  m_CorrespondingSourceObject: {fileID: 0}
-  m_PrefabInstance: {fileID: 0}
-  m_PrefabAsset: {fileID: 0}
-  m_GameObject: {fileID: 1742036980236408}
-  m_Enabled: 1
-  m_EditorHideFlags: 0
-  m_Script: {fileID: 11500000, guid: a52f3856cd88f86408f70b27caa48305, type: 3}
-  m_Name: 
-  m_EditorClassIdentifier: 
-  m_DescriptionType: 2
-  m_DescriptionYOffset: 0
-  m_DescriptionText: 
-  m_LocalizedDescription:
-    m_TableReference:
-      m_TableCollectionName: 
-    m_TableEntryReference:
-      m_KeyId: 0
-      m_Key: 
-    m_FallbackState: 0
-    m_WaitForCompletion: 0
-    m_LocalVariables: []
-  m_DescriptionTextExtra: 
-  m_LocalizedDescriptionExtra:
-    m_TableReference:
-      m_TableCollectionName: 
-    m_TableEntryReference:
-      m_KeyId: 0
-      m_Key: 
-    m_FallbackState: 0
-    m_WaitForCompletion: 0
-    m_LocalVariables: []
-  m_DescriptionActivateSpeed: 8
-  m_DescriptionZScale: 1
-  m_ButtonTexture: {fileID: 0}
-  m_AtlasTexture: 1
-  m_ToggleButton: 0
-  m_LongPressReleaseButton: 0
-  m_ButtonHasPressedAudio: 1
-  m_ZAdjustHover: -0.02
-  m_ZAdjustClick: 0.05
-  m_HoverScale: 1.1
-  m_HoverBoxColliderGrow: 0.2
-  m_AddOverlay: 0
-  m_PreviewBGTexture: {fileID: 2800000, guid: 609917f61fdca0d469c1bc06bfeb713b, type: 3}
-  m_AudioReactiveIcon: {fileID: 1239516176388870}
-  m_ExperimentalIcon: {fileID: 1840566682281644}
-  references:
-    version: 2
-    RefIds: []
---- !u!65 &65835726561800980
-BoxCollider:
-  m_ObjectHideFlags: 0
-  m_CorrespondingSourceObject: {fileID: 0}
-  m_PrefabInstance: {fileID: 0}
-  m_PrefabAsset: {fileID: 0}
-  m_GameObject: {fileID: 1742036980236408}
-  m_Material: {fileID: 0}
-  m_IncludeLayers:
-    serializedVersion: 2
-    m_Bits: 0
-  m_ExcludeLayers:
-    serializedVersion: 2
-    m_Bits: 0
-  m_LayerOverridePriority: 0
-  m_IsTrigger: 0
-  m_ProvidesContacts: 0
-  m_Enabled: 1
-  serializedVersion: 3
-  m_Size: {x: 1.0000001, y: 1.0000001, z: 0.025}
-  m_Center: {x: 0, y: 0, z: 0}
---- !u!1 &1762803892830380
-GameObject:
-  m_ObjectHideFlags: 0
-  m_CorrespondingSourceObject: {fileID: 0}
-  m_PrefabInstance: {fileID: 0}
-  m_PrefabAsset: {fileID: 0}
-  serializedVersion: 6
-  m_Component:
-  - component: {fileID: 4629301845662422}
-  - component: {fileID: 33457206555735776}
-  - component: {fileID: 23614229024065380}
-  m_Layer: 16
-  m_Name: Experimental
-  m_TagString: Untagged
-  m_Icon: {fileID: 0}
-  m_NavMeshLayer: 0
-  m_StaticEditorFlags: 0
-  m_IsActive: 0
---- !u!4 &4629301845662422
-Transform:
-  m_ObjectHideFlags: 0
-  m_CorrespondingSourceObject: {fileID: 0}
-  m_PrefabInstance: {fileID: 0}
-  m_PrefabAsset: {fileID: 0}
-  m_GameObject: {fileID: 1762803892830380}
-  serializedVersion: 2
-  m_LocalRotation: {x: 0, y: 0, z: 0, w: 1}
-  m_LocalPosition: {x: 0.25, y: -0.25, z: -0.049999926}
-  m_LocalScale: {x: 0.4, y: 0.4, z: 0.4}
-  m_ConstrainProportionsScale: 0
-  m_Children: []
-  m_Father: {fileID: 4955679311667128}
-  m_LocalEulerAnglesHint: {x: 0, y: 0, z: 0}
---- !u!33 &33457206555735776
-MeshFilter:
-  m_ObjectHideFlags: 0
-  m_CorrespondingSourceObject: {fileID: 0}
-  m_PrefabInstance: {fileID: 0}
-  m_PrefabAsset: {fileID: 0}
-  m_GameObject: {fileID: 1762803892830380}
-  m_Mesh: {fileID: 10210, guid: 0000000000000000e000000000000000, type: 0}
---- !u!23 &23614229024065380
-MeshRenderer:
-  m_ObjectHideFlags: 0
-  m_CorrespondingSourceObject: {fileID: 0}
-  m_PrefabInstance: {fileID: 0}
-  m_PrefabAsset: {fileID: 0}
-  m_GameObject: {fileID: 1762803892830380}
-  m_Enabled: 1
-  m_CastShadows: 0
-  m_ReceiveShadows: 0
-  m_DynamicOccludee: 1
-  m_StaticShadowCaster: 0
-  m_MotionVectors: 1
-  m_LightProbeUsage: 0
-  m_ReflectionProbeUsage: 1
-  m_RayTracingMode: 2
-  m_RayTraceProcedural: 0
-  m_RenderingLayerMask: 1
-  m_RendererPriority: 0
-  m_Materials:
-  - {fileID: 2100000, guid: a44ecbd1f2c3647a3b768c0170fb98b9, type: 2}
-  m_StaticBatchInfo:
-    firstSubMesh: 0
-    subMeshCount: 0
-  m_StaticBatchRoot: {fileID: 0}
-  m_ProbeAnchor: {fileID: 0}
-  m_LightProbeVolumeOverride: {fileID: 0}
-  m_ScaleInLightmap: 1
-  m_ReceiveGI: 1
-  m_PreserveUVs: 1
-  m_IgnoreNormalsForChartDetection: 0
-  m_ImportantGI: 0
-  m_StitchLightmapSeams: 0
-  m_SelectedEditorRenderState: 3
-  m_MinimumChartSize: 4
-  m_AutoUVMaxDistance: 0.5
-  m_AutoUVMaxAngle: 89
-  m_LightmapParameters: {fileID: 0}
-  m_SortingLayerID: 0
-  m_SortingLayer: 0
-  m_SortingOrder: 0
-  m_AdditionalVertexStreams: {fileID: 0}
---- !u!1 &1795120565229932
-GameObject:
-  m_ObjectHideFlags: 0
-  m_CorrespondingSourceObject: {fileID: 0}
-  m_PrefabInstance: {fileID: 0}
-  m_PrefabAsset: {fileID: 0}
-  serializedVersion: 6
-  m_Component:
-  - component: {fileID: 4024569421384500}
-  - component: {fileID: 33750782876786696}
-  - component: {fileID: 23848249923117828}
-  m_Layer: 16
-  m_Name: Experimental
-  m_TagString: Untagged
-  m_Icon: {fileID: 0}
-  m_NavMeshLayer: 0
-  m_StaticEditorFlags: 0
-  m_IsActive: 0
---- !u!4 &4024569421384500
-Transform:
-  m_ObjectHideFlags: 0
-  m_CorrespondingSourceObject: {fileID: 0}
-  m_PrefabInstance: {fileID: 0}
-  m_PrefabAsset: {fileID: 0}
-  m_GameObject: {fileID: 1795120565229932}
-  serializedVersion: 2
-  m_LocalRotation: {x: 0, y: 0, z: 0, w: 1}
-  m_LocalPosition: {x: 0.25, y: -0.25, z: -0.049999926}
-  m_LocalScale: {x: 0.4, y: 0.4, z: 0.4}
-  m_ConstrainProportionsScale: 0
-  m_Children: []
-  m_Father: {fileID: 4849344738282920}
-  m_LocalEulerAnglesHint: {x: 0, y: 0, z: 0}
---- !u!33 &33750782876786696
-MeshFilter:
-  m_ObjectHideFlags: 0
-  m_CorrespondingSourceObject: {fileID: 0}
-  m_PrefabInstance: {fileID: 0}
-  m_PrefabAsset: {fileID: 0}
-  m_GameObject: {fileID: 1795120565229932}
-  m_Mesh: {fileID: 10210, guid: 0000000000000000e000000000000000, type: 0}
---- !u!23 &23848249923117828
-MeshRenderer:
-  m_ObjectHideFlags: 0
-  m_CorrespondingSourceObject: {fileID: 0}
-  m_PrefabInstance: {fileID: 0}
-  m_PrefabAsset: {fileID: 0}
-  m_GameObject: {fileID: 1795120565229932}
-  m_Enabled: 1
-  m_CastShadows: 0
-  m_ReceiveShadows: 0
-  m_DynamicOccludee: 1
-  m_StaticShadowCaster: 0
-  m_MotionVectors: 1
-  m_LightProbeUsage: 0
-  m_ReflectionProbeUsage: 1
-  m_RayTracingMode: 2
-  m_RayTraceProcedural: 0
-  m_RenderingLayerMask: 1
-  m_RendererPriority: 0
-  m_Materials:
-  - {fileID: 2100000, guid: a44ecbd1f2c3647a3b768c0170fb98b9, type: 2}
-  m_StaticBatchInfo:
-    firstSubMesh: 0
-    subMeshCount: 0
-  m_StaticBatchRoot: {fileID: 0}
-  m_ProbeAnchor: {fileID: 0}
-  m_LightProbeVolumeOverride: {fileID: 0}
-  m_ScaleInLightmap: 1
-  m_ReceiveGI: 1
-  m_PreserveUVs: 1
-  m_IgnoreNormalsForChartDetection: 0
-  m_ImportantGI: 0
-  m_StitchLightmapSeams: 0
-  m_SelectedEditorRenderState: 3
-  m_MinimumChartSize: 4
-  m_AutoUVMaxDistance: 0.5
-  m_AutoUVMaxAngle: 89
-  m_LightmapParameters: {fileID: 0}
-  m_SortingLayerID: 0
-  m_SortingLayer: 0
-  m_SortingOrder: 0
-  m_AdditionalVertexStreams: {fileID: 0}
---- !u!1 &1812545929815744
-GameObject:
-  m_ObjectHideFlags: 0
-  m_CorrespondingSourceObject: {fileID: 0}
-  m_PrefabInstance: {fileID: 0}
-  m_PrefabAsset: {fileID: 0}
-  serializedVersion: 6
-  m_Component:
-  - component: {fileID: 4629125763619662}
-  - component: {fileID: 33924949832364642}
-  - component: {fileID: 23558703385778364}
-  m_Layer: 16
-  m_Name: AudioReactive
-  m_TagString: Untagged
-  m_Icon: {fileID: 0}
-  m_NavMeshLayer: 0
-  m_StaticEditorFlags: 0
-  m_IsActive: 1
---- !u!4 &4629125763619662
-Transform:
-  m_ObjectHideFlags: 0
-  m_CorrespondingSourceObject: {fileID: 0}
-  m_PrefabInstance: {fileID: 0}
-  m_PrefabAsset: {fileID: 0}
-  m_GameObject: {fileID: 1812545929815744}
-  serializedVersion: 2
-  m_LocalRotation: {x: 0, y: 0, z: 0, w: 1}
-  m_LocalPosition: {x: -0.25, y: -0.25, z: -0.05}
-  m_LocalScale: {x: 0.4, y: 0.4, z: 0.4}
-  m_ConstrainProportionsScale: 0
-  m_Children: []
-  m_Father: {fileID: 4242888187637946}
-  m_LocalEulerAnglesHint: {x: 0, y: 0, z: 0}
---- !u!33 &33924949832364642
-MeshFilter:
-  m_ObjectHideFlags: 0
-  m_CorrespondingSourceObject: {fileID: 0}
-  m_PrefabInstance: {fileID: 0}
-  m_PrefabAsset: {fileID: 0}
-  m_GameObject: {fileID: 1812545929815744}
-  m_Mesh: {fileID: 10210, guid: 0000000000000000e000000000000000, type: 0}
---- !u!23 &23558703385778364
-MeshRenderer:
-  m_ObjectHideFlags: 0
-  m_CorrespondingSourceObject: {fileID: 0}
-  m_PrefabInstance: {fileID: 0}
-  m_PrefabAsset: {fileID: 0}
-  m_GameObject: {fileID: 1812545929815744}
-  m_Enabled: 1
-  m_CastShadows: 0
-  m_ReceiveShadows: 0
-  m_DynamicOccludee: 1
-  m_StaticShadowCaster: 0
-  m_MotionVectors: 1
-  m_LightProbeUsage: 0
-  m_ReflectionProbeUsage: 1
-  m_RayTracingMode: 2
-  m_RayTraceProcedural: 0
-  m_RenderingLayerMask: 1
-  m_RendererPriority: 0
-  m_Materials:
-  - {fileID: 2100000, guid: 12f5061e807a24449859d6d7b3b66c4d, type: 2}
-  m_StaticBatchInfo:
-    firstSubMesh: 0
-    subMeshCount: 0
-  m_StaticBatchRoot: {fileID: 0}
-  m_ProbeAnchor: {fileID: 0}
-  m_LightProbeVolumeOverride: {fileID: 0}
-  m_ScaleInLightmap: 1
-  m_ReceiveGI: 1
-  m_PreserveUVs: 1
-  m_IgnoreNormalsForChartDetection: 0
-  m_ImportantGI: 0
-  m_StitchLightmapSeams: 0
-  m_SelectedEditorRenderState: 3
-  m_MinimumChartSize: 4
-  m_AutoUVMaxDistance: 0.5
-  m_AutoUVMaxAngle: 89
-  m_LightmapParameters: {fileID: 0}
-  m_SortingLayerID: 0
-  m_SortingLayer: 0
-  m_SortingOrder: 0
-  m_AdditionalVertexStreams: {fileID: 0}
---- !u!1 &1818163194938814
-GameObject:
-  m_ObjectHideFlags: 0
-  m_CorrespondingSourceObject: {fileID: 0}
-  m_PrefabInstance: {fileID: 0}
-  m_PrefabAsset: {fileID: 0}
-  serializedVersion: 6
-  m_Component:
-  - component: {fileID: 4003099579237326}
-  - component: {fileID: 33178268923077974}
-  - component: {fileID: 23995901472041156}
-  m_Layer: 16
-  m_Name: Experimental
-  m_TagString: Untagged
-  m_Icon: {fileID: 0}
-  m_NavMeshLayer: 0
-  m_StaticEditorFlags: 0
-  m_IsActive: 0
---- !u!4 &4003099579237326
-Transform:
-  m_ObjectHideFlags: 0
-  m_CorrespondingSourceObject: {fileID: 0}
-  m_PrefabInstance: {fileID: 0}
-  m_PrefabAsset: {fileID: 0}
-  m_GameObject: {fileID: 1818163194938814}
-  serializedVersion: 2
-  m_LocalRotation: {x: 0, y: 0, z: 0, w: 1}
-  m_LocalPosition: {x: 0.25, y: -0.25, z: -0.049999926}
-  m_LocalScale: {x: 0.4, y: 0.4, z: 0.4}
-  m_ConstrainProportionsScale: 0
-  m_Children: []
-  m_Father: {fileID: 4081339383792766}
-  m_LocalEulerAnglesHint: {x: 0, y: 0, z: 0}
---- !u!33 &33178268923077974
-MeshFilter:
-  m_ObjectHideFlags: 0
-  m_CorrespondingSourceObject: {fileID: 0}
-  m_PrefabInstance: {fileID: 0}
-  m_PrefabAsset: {fileID: 0}
-  m_GameObject: {fileID: 1818163194938814}
-  m_Mesh: {fileID: 10210, guid: 0000000000000000e000000000000000, type: 0}
---- !u!23 &23995901472041156
-MeshRenderer:
-  m_ObjectHideFlags: 0
-  m_CorrespondingSourceObject: {fileID: 0}
-  m_PrefabInstance: {fileID: 0}
-  m_PrefabAsset: {fileID: 0}
-  m_GameObject: {fileID: 1818163194938814}
-  m_Enabled: 1
-  m_CastShadows: 0
-  m_ReceiveShadows: 0
-  m_DynamicOccludee: 1
-  m_StaticShadowCaster: 0
-  m_MotionVectors: 1
-  m_LightProbeUsage: 0
-  m_ReflectionProbeUsage: 1
-  m_RayTracingMode: 2
-  m_RayTraceProcedural: 0
-  m_RenderingLayerMask: 1
-  m_RendererPriority: 0
-  m_Materials:
-  - {fileID: 2100000, guid: a44ecbd1f2c3647a3b768c0170fb98b9, type: 2}
-  m_StaticBatchInfo:
-    firstSubMesh: 0
-    subMeshCount: 0
-  m_StaticBatchRoot: {fileID: 0}
-  m_ProbeAnchor: {fileID: 0}
-  m_LightProbeVolumeOverride: {fileID: 0}
-  m_ScaleInLightmap: 1
-  m_ReceiveGI: 1
-  m_PreserveUVs: 1
-  m_IgnoreNormalsForChartDetection: 0
-  m_ImportantGI: 0
-  m_StitchLightmapSeams: 0
-  m_SelectedEditorRenderState: 3
-  m_MinimumChartSize: 4
-  m_AutoUVMaxDistance: 0.5
-  m_AutoUVMaxAngle: 89
-  m_LightmapParameters: {fileID: 0}
-  m_SortingLayerID: 0
-  m_SortingLayer: 0
-  m_SortingOrder: 0
-  m_AdditionalVertexStreams: {fileID: 0}
---- !u!1 &1828042464346620
-GameObject:
-  m_ObjectHideFlags: 0
-  m_CorrespondingSourceObject: {fileID: 0}
-  m_PrefabInstance: {fileID: 0}
-  m_PrefabAsset: {fileID: 0}
-  serializedVersion: 6
-  m_Component:
-  - component: {fileID: 4388109476167430}
-  - component: {fileID: 33501584768716402}
-  - component: {fileID: 23856615900545260}
-  - component: {fileID: 65199956236296880}
-  - component: {fileID: 114424494261967632}
-  m_Layer: 16
-  m_Name: PrevPage
-  m_TagString: Untagged
-  m_Icon: {fileID: 0}
-  m_NavMeshLayer: 0
-  m_StaticEditorFlags: 0
-  m_IsActive: 1
---- !u!4 &4388109476167430
-Transform:
-  m_ObjectHideFlags: 0
-  m_CorrespondingSourceObject: {fileID: 0}
-  m_PrefabInstance: {fileID: 0}
-  m_PrefabAsset: {fileID: 0}
-  m_GameObject: {fileID: 1828042464346620}
-  serializedVersion: 2
-  m_LocalRotation: {x: -0, y: -0, z: -0, w: 1}
-  m_LocalPosition: {x: -0.6160002, y: -0.6370001, z: 0.05000019}
-  m_LocalScale: {x: 0.29999995, y: 0.29999998, z: 0.3000001}
-  m_ConstrainProportionsScale: 0
-  m_Children: []
-  m_Father: {fileID: 4987826134018012}
-  m_LocalEulerAnglesHint: {x: 0, y: 0, z: 0}
---- !u!33 &33501584768716402
-MeshFilter:
-  m_ObjectHideFlags: 0
-  m_CorrespondingSourceObject: {fileID: 0}
-  m_PrefabInstance: {fileID: 0}
-  m_PrefabAsset: {fileID: 0}
-  m_GameObject: {fileID: 1828042464346620}
-  m_Mesh: {fileID: 10210, guid: 0000000000000000e000000000000000, type: 0}
---- !u!23 &23856615900545260
-MeshRenderer:
-  m_ObjectHideFlags: 0
-  m_CorrespondingSourceObject: {fileID: 0}
-  m_PrefabInstance: {fileID: 0}
-  m_PrefabAsset: {fileID: 0}
-  m_GameObject: {fileID: 1828042464346620}
-  m_Enabled: 1
-  m_CastShadows: 0
-  m_ReceiveShadows: 0
-  m_DynamicOccludee: 1
-  m_StaticShadowCaster: 0
-  m_MotionVectors: 1
-  m_LightProbeUsage: 0
-  m_ReflectionProbeUsage: 1
-  m_RayTracingMode: 2
-  m_RayTraceProcedural: 0
-  m_RenderingLayerMask: 1
-  m_RendererPriority: 0
-  m_Materials:
-  - {fileID: 2100000, guid: 3c8ca511828182747a0b79564892ec57, type: 2}
-  m_StaticBatchInfo:
-    firstSubMesh: 0
-    subMeshCount: 0
-  m_StaticBatchRoot: {fileID: 0}
-  m_ProbeAnchor: {fileID: 0}
-  m_LightProbeVolumeOverride: {fileID: 0}
-  m_ScaleInLightmap: 1
-  m_ReceiveGI: 1
-  m_PreserveUVs: 0
-  m_IgnoreNormalsForChartDetection: 0
-  m_ImportantGI: 0
-  m_StitchLightmapSeams: 0
-  m_SelectedEditorRenderState: 3
-  m_MinimumChartSize: 4
-  m_AutoUVMaxDistance: 0.5
-  m_AutoUVMaxAngle: 89
-  m_LightmapParameters: {fileID: 0}
-  m_SortingLayerID: 0
-  m_SortingLayer: 0
-  m_SortingOrder: 0
-  m_AdditionalVertexStreams: {fileID: 0}
---- !u!65 &65199956236296880
-BoxCollider:
-  m_ObjectHideFlags: 0
-  m_CorrespondingSourceObject: {fileID: 0}
-  m_PrefabInstance: {fileID: 0}
-  m_PrefabAsset: {fileID: 0}
-  m_GameObject: {fileID: 1828042464346620}
-  m_Material: {fileID: 0}
-  m_IncludeLayers:
-    serializedVersion: 2
-    m_Bits: 0
-  m_ExcludeLayers:
-    serializedVersion: 2
-    m_Bits: 0
-  m_LayerOverridePriority: 0
-  m_IsTrigger: 0
-  m_ProvidesContacts: 0
-  m_Enabled: 1
-  serializedVersion: 3
-  m_Size: {x: 1, y: 1, z: 0.01}
-  m_Center: {x: 0, y: 0, z: 0}
---- !u!114 &114424494261967632
-MonoBehaviour:
-  m_ObjectHideFlags: 0
-  m_CorrespondingSourceObject: {fileID: 0}
-  m_PrefabInstance: {fileID: 0}
-  m_PrefabAsset: {fileID: 0}
-  m_GameObject: {fileID: 1828042464346620}
-  m_Enabled: 1
-  m_EditorHideFlags: 0
-  m_Script: {fileID: 11500000, guid: dbae3ff4457df6f4ea3af0389871cb9c, type: 3}
-  m_Name: 
-  m_EditorClassIdentifier: 
-  m_DescriptionType: -1
-  m_DescriptionYOffset: 0
-  m_DescriptionText: 
-  m_LocalizedDescription:
-    m_TableReference:
-      m_TableCollectionName: 
-    m_TableEntryReference:
-      m_KeyId: 0
-      m_Key: 
-    m_FallbackState: 0
-    m_WaitForCompletion: 0
-    m_LocalVariables: []
-  m_DescriptionTextExtra: 
-  m_LocalizedDescriptionExtra:
-    m_TableReference:
-      m_TableCollectionName: 
-    m_TableEntryReference:
-      m_KeyId: 0
-      m_Key: 
-    m_FallbackState: 0
-    m_WaitForCompletion: 0
-    m_LocalVariables: []
-  m_DescriptionActivateSpeed: 12
-  m_DescriptionZScale: 1
-  m_ButtonTexture: {fileID: 2800000, guid: f74f6eac3e3e3c640b1a343ec46ba2dd, type: 3}
-  m_AtlasTexture: 1
-  m_ToggleButton: 0
-  m_LongPressReleaseButton: 0
-  m_ButtonHasPressedAudio: 1
-  m_ZAdjustHover: -0.02
-  m_ZAdjustClick: 0.05
-  m_HoverScale: 1.1
-  m_HoverBoxColliderGrow: 0.2
-  m_AddOverlay: 0
-  m_SelectionTexture: {fileID: 0}
-  m_ButtonType: 1
-  m_GotoPage: 0
-  m_InactiveColor: {r: 0, g: 0, b: 0, a: 0}
-  references:
-    version: 2
-    RefIds: []
---- !u!1 &1840566682281644
-GameObject:
-  m_ObjectHideFlags: 0
-  m_CorrespondingSourceObject: {fileID: 0}
-  m_PrefabInstance: {fileID: 0}
-  m_PrefabAsset: {fileID: 0}
-  serializedVersion: 6
-  m_Component:
-  - component: {fileID: 4776414701783990}
-  - component: {fileID: 33399706850251968}
-  - component: {fileID: 23559200485178758}
-  m_Layer: 16
-  m_Name: Experimental
-  m_TagString: Untagged
-  m_Icon: {fileID: 0}
-  m_NavMeshLayer: 0
-  m_StaticEditorFlags: 0
-  m_IsActive: 0
---- !u!4 &4776414701783990
-Transform:
-  m_ObjectHideFlags: 0
-  m_CorrespondingSourceObject: {fileID: 0}
-  m_PrefabInstance: {fileID: 0}
-  m_PrefabAsset: {fileID: 0}
-  m_GameObject: {fileID: 1840566682281644}
-  serializedVersion: 2
-  m_LocalRotation: {x: 0, y: 0, z: 0, w: 1}
-  m_LocalPosition: {x: 0.25000027, y: -0.25, z: -0.049999926}
-  m_LocalScale: {x: 0.4, y: 0.4, z: 0.4}
-  m_ConstrainProportionsScale: 0
-  m_Children: []
-  m_Father: {fileID: 4583253585690090}
-  m_LocalEulerAnglesHint: {x: 0, y: 0, z: 0}
---- !u!33 &33399706850251968
-MeshFilter:
-  m_ObjectHideFlags: 0
-  m_CorrespondingSourceObject: {fileID: 0}
-  m_PrefabInstance: {fileID: 0}
-  m_PrefabAsset: {fileID: 0}
-  m_GameObject: {fileID: 1840566682281644}
-  m_Mesh: {fileID: 10210, guid: 0000000000000000e000000000000000, type: 0}
---- !u!23 &23559200485178758
-MeshRenderer:
-  m_ObjectHideFlags: 0
-  m_CorrespondingSourceObject: {fileID: 0}
-  m_PrefabInstance: {fileID: 0}
-  m_PrefabAsset: {fileID: 0}
-  m_GameObject: {fileID: 1840566682281644}
-  m_Enabled: 1
-  m_CastShadows: 0
-  m_ReceiveShadows: 0
-  m_DynamicOccludee: 1
-  m_StaticShadowCaster: 0
-  m_MotionVectors: 1
-  m_LightProbeUsage: 0
-  m_ReflectionProbeUsage: 1
-  m_RayTracingMode: 2
-  m_RayTraceProcedural: 0
-  m_RenderingLayerMask: 1
-  m_RendererPriority: 0
-  m_Materials:
-  - {fileID: 2100000, guid: a44ecbd1f2c3647a3b768c0170fb98b9, type: 2}
-  m_StaticBatchInfo:
-    firstSubMesh: 0
-    subMeshCount: 0
-  m_StaticBatchRoot: {fileID: 0}
-  m_ProbeAnchor: {fileID: 0}
-  m_LightProbeVolumeOverride: {fileID: 0}
-  m_ScaleInLightmap: 1
-  m_ReceiveGI: 1
-  m_PreserveUVs: 1
-  m_IgnoreNormalsForChartDetection: 0
-  m_ImportantGI: 0
-  m_StitchLightmapSeams: 0
-  m_SelectedEditorRenderState: 3
-  m_MinimumChartSize: 4
-  m_AutoUVMaxDistance: 0.5
-  m_AutoUVMaxAngle: 89
-  m_LightmapParameters: {fileID: 0}
-  m_SortingLayerID: 0
-  m_SortingLayer: 0
-  m_SortingOrder: 0
-  m_AdditionalVertexStreams: {fileID: 0}
---- !u!1 &1884034506313884
-GameObject:
-  m_ObjectHideFlags: 0
-  m_CorrespondingSourceObject: {fileID: 0}
-  m_PrefabInstance: {fileID: 0}
-  m_PrefabAsset: {fileID: 0}
-  serializedVersion: 6
-  m_Component:
-  - component: {fileID: 4384697508490590}
-  - component: {fileID: 33685593175333900}
-  - component: {fileID: 23723049608262136}
-  m_Layer: 16
-  m_Name: Experimental
-  m_TagString: Untagged
-  m_Icon: {fileID: 0}
-  m_NavMeshLayer: 0
-  m_StaticEditorFlags: 0
-  m_IsActive: 0
---- !u!4 &4384697508490590
-Transform:
-  m_ObjectHideFlags: 0
-  m_CorrespondingSourceObject: {fileID: 0}
-  m_PrefabInstance: {fileID: 0}
-  m_PrefabAsset: {fileID: 0}
-  m_GameObject: {fileID: 1884034506313884}
-  serializedVersion: 2
-  m_LocalRotation: {x: 0, y: 0, z: 0, w: 1}
-  m_LocalPosition: {x: 0.250001, y: -0.25000098, z: -0.049999926}
-  m_LocalScale: {x: 0.4, y: 0.4, z: 0.4}
-  m_ConstrainProportionsScale: 0
-  m_Children: []
-  m_Father: {fileID: 4899860777075550}
-  m_LocalEulerAnglesHint: {x: 0, y: 0, z: 0}
---- !u!33 &33685593175333900
-MeshFilter:
-  m_ObjectHideFlags: 0
-  m_CorrespondingSourceObject: {fileID: 0}
-  m_PrefabInstance: {fileID: 0}
-  m_PrefabAsset: {fileID: 0}
-  m_GameObject: {fileID: 1884034506313884}
-  m_Mesh: {fileID: 10210, guid: 0000000000000000e000000000000000, type: 0}
---- !u!23 &23723049608262136
-MeshRenderer:
-  m_ObjectHideFlags: 0
-  m_CorrespondingSourceObject: {fileID: 0}
-  m_PrefabInstance: {fileID: 0}
-  m_PrefabAsset: {fileID: 0}
-  m_GameObject: {fileID: 1884034506313884}
-  m_Enabled: 1
-  m_CastShadows: 0
-  m_ReceiveShadows: 0
-  m_DynamicOccludee: 1
-  m_StaticShadowCaster: 0
-  m_MotionVectors: 1
-  m_LightProbeUsage: 0
-  m_ReflectionProbeUsage: 1
-  m_RayTracingMode: 2
-  m_RayTraceProcedural: 0
-  m_RenderingLayerMask: 1
-  m_RendererPriority: 0
-  m_Materials:
-  - {fileID: 2100000, guid: a44ecbd1f2c3647a3b768c0170fb98b9, type: 2}
-  m_StaticBatchInfo:
-    firstSubMesh: 0
-    subMeshCount: 0
-  m_StaticBatchRoot: {fileID: 0}
-  m_ProbeAnchor: {fileID: 0}
-  m_LightProbeVolumeOverride: {fileID: 0}
-  m_ScaleInLightmap: 1
-  m_ReceiveGI: 1
-  m_PreserveUVs: 1
-  m_IgnoreNormalsForChartDetection: 0
-  m_ImportantGI: 0
-  m_StitchLightmapSeams: 0
-  m_SelectedEditorRenderState: 3
-  m_MinimumChartSize: 4
-  m_AutoUVMaxDistance: 0.5
-  m_AutoUVMaxAngle: 89
-  m_LightmapParameters: {fileID: 0}
-  m_SortingLayerID: 0
-  m_SortingLayer: 0
-  m_SortingOrder: 0
-  m_AdditionalVertexStreams: {fileID: 0}
---- !u!1 &1892627715501604
-GameObject:
-  m_ObjectHideFlags: 0
-  m_CorrespondingSourceObject: {fileID: 0}
-  m_PrefabInstance: {fileID: 0}
-  m_PrefabAsset: {fileID: 0}
-  serializedVersion: 6
-  m_Component:
-  - component: {fileID: 4199709033773110}
-  - component: {fileID: 33022905201746602}
-  - component: {fileID: 23903587710047704}
-  - component: {fileID: 114926534054235312}
-  - component: {fileID: 65604270696065022}
-  m_Layer: 16
-  m_Name: Brush_Button0
-  m_TagString: Untagged
-  m_Icon: {fileID: 0}
-  m_NavMeshLayer: 0
-  m_StaticEditorFlags: 0
-  m_IsActive: 1
---- !u!4 &4199709033773110
-Transform:
-  m_ObjectHideFlags: 0
-  m_CorrespondingSourceObject: {fileID: 0}
-  m_PrefabInstance: {fileID: 0}
-  m_PrefabAsset: {fileID: 0}
-  m_GameObject: {fileID: 1892627715501604}
-  serializedVersion: 2
-  m_LocalRotation: {x: -0, y: -0, z: -0, w: 1}
-  m_LocalPosition: {x: -0.64699984, y: 0.6289997, z: 0.05000019}
-  m_LocalScale: {x: 0.35, y: 0.35, z: 0.35}
-  m_ConstrainProportionsScale: 0
-  m_Children:
-  - {fileID: 4161529488360534}
-  - {fileID: 4034421993837658}
-  m_Father: {fileID: 4987826134018012}
-  m_LocalEulerAnglesHint: {x: 0, y: 0, z: 0}
---- !u!33 &33022905201746602
-MeshFilter:
-  m_ObjectHideFlags: 0
-  m_CorrespondingSourceObject: {fileID: 0}
-  m_PrefabInstance: {fileID: 0}
-  m_PrefabAsset: {fileID: 0}
-  m_GameObject: {fileID: 1892627715501604}
-  m_Mesh: {fileID: 4300000, guid: 5501f437160666942ae970f3648fbeb8, type: 3}
---- !u!23 &23903587710047704
-MeshRenderer:
-  m_ObjectHideFlags: 0
-  m_CorrespondingSourceObject: {fileID: 0}
-  m_PrefabInstance: {fileID: 0}
-  m_PrefabAsset: {fileID: 0}
-  m_GameObject: {fileID: 1892627715501604}
-  m_Enabled: 1
-  m_CastShadows: 0
-  m_ReceiveShadows: 0
-  m_DynamicOccludee: 1
-  m_StaticShadowCaster: 0
-  m_MotionVectors: 1
-  m_LightProbeUsage: 0
-  m_ReflectionProbeUsage: 1
-  m_RayTracingMode: 2
-  m_RayTraceProcedural: 0
-  m_RenderingLayerMask: 1
-  m_RendererPriority: 0
-  m_Materials:
-  - {fileID: 2100000, guid: 40d29de2bdc11f04dbfa25059165916e, type: 2}
-  m_StaticBatchInfo:
-    firstSubMesh: 0
-    subMeshCount: 0
-  m_StaticBatchRoot: {fileID: 0}
-  m_ProbeAnchor: {fileID: 0}
-  m_LightProbeVolumeOverride: {fileID: 0}
-  m_ScaleInLightmap: 1
-  m_ReceiveGI: 1
-  m_PreserveUVs: 0
-  m_IgnoreNormalsForChartDetection: 0
-  m_ImportantGI: 0
-  m_StitchLightmapSeams: 0
-  m_SelectedEditorRenderState: 3
-  m_MinimumChartSize: 4
-  m_AutoUVMaxDistance: 0.5
-  m_AutoUVMaxAngle: 89
-  m_LightmapParameters: {fileID: 0}
-  m_SortingLayerID: 0
-  m_SortingLayer: 0
-  m_SortingOrder: 0
-  m_AdditionalVertexStreams: {fileID: 0}
---- !u!114 &114926534054235312
-MonoBehaviour:
-  m_ObjectHideFlags: 0
-  m_CorrespondingSourceObject: {fileID: 0}
-  m_PrefabInstance: {fileID: 0}
-  m_PrefabAsset: {fileID: 0}
-  m_GameObject: {fileID: 1892627715501604}
-  m_Enabled: 1
-  m_EditorHideFlags: 0
-  m_Script: {fileID: 11500000, guid: a52f3856cd88f86408f70b27caa48305, type: 3}
-  m_Name: 
-  m_EditorClassIdentifier: 
-  m_DescriptionType: 2
-  m_DescriptionYOffset: 0
-  m_DescriptionText: 
-  m_LocalizedDescription:
-    m_TableReference:
-      m_TableCollectionName: 
-    m_TableEntryReference:
-      m_KeyId: 0
-      m_Key: 
-    m_FallbackState: 0
-    m_WaitForCompletion: 0
-    m_LocalVariables: []
-  m_DescriptionTextExtra: 
-  m_LocalizedDescriptionExtra:
-    m_TableReference:
-      m_TableCollectionName: 
-    m_TableEntryReference:
-      m_KeyId: 0
-      m_Key: 
-    m_FallbackState: 0
-    m_WaitForCompletion: 0
-    m_LocalVariables: []
-  m_DescriptionActivateSpeed: 8
-  m_DescriptionZScale: 1
-  m_ButtonTexture: {fileID: 0}
-  m_AtlasTexture: 1
-  m_ToggleButton: 0
-  m_LongPressReleaseButton: 0
-  m_ButtonHasPressedAudio: 1
-  m_ZAdjustHover: -0.02
-  m_ZAdjustClick: 0.05
-  m_HoverScale: 1.1
-  m_HoverBoxColliderGrow: 0.2
-  m_AddOverlay: 0
-  m_PreviewBGTexture: {fileID: 2800000, guid: 609917f61fdca0d469c1bc06bfeb713b, type: 3}
-  m_AudioReactiveIcon: {fileID: 1225330402099696}
-  m_ExperimentalIcon: {fileID: 1666804009135450}
-  references:
-    version: 2
-    RefIds: []
---- !u!65 &65604270696065022
-BoxCollider:
-  m_ObjectHideFlags: 0
-  m_CorrespondingSourceObject: {fileID: 0}
-  m_PrefabInstance: {fileID: 0}
-  m_PrefabAsset: {fileID: 0}
-  m_GameObject: {fileID: 1892627715501604}
-  m_Material: {fileID: 0}
-  m_IncludeLayers:
-    serializedVersion: 2
-    m_Bits: 0
-  m_ExcludeLayers:
-    serializedVersion: 2
-    m_Bits: 0
-  m_LayerOverridePriority: 0
-  m_IsTrigger: 0
-  m_ProvidesContacts: 0
-  m_Enabled: 1
-  serializedVersion: 3
-  m_Size: {x: 1.0000001, y: 1.0000001, z: 0.025}
-  m_Center: {x: 0, y: 0, z: 0}
---- !u!1 &1898448960570084
-GameObject:
-  m_ObjectHideFlags: 0
-  m_CorrespondingSourceObject: {fileID: 0}
-  m_PrefabInstance: {fileID: 0}
-  m_PrefabAsset: {fileID: 0}
-  serializedVersion: 6
-  m_Component:
-  - component: {fileID: 4369968486831918}
-  - component: {fileID: 33429636850874410}
-  - component: {fileID: 23983722486061840}
-  m_Layer: 16
-  m_Name: Experimental
-  m_TagString: Untagged
-  m_Icon: {fileID: 0}
-  m_NavMeshLayer: 0
-  m_StaticEditorFlags: 0
-  m_IsActive: 0
---- !u!4 &4369968486831918
-Transform:
-  m_ObjectHideFlags: 0
-  m_CorrespondingSourceObject: {fileID: 0}
-  m_PrefabInstance: {fileID: 0}
-  m_PrefabAsset: {fileID: 0}
-  m_GameObject: {fileID: 1898448960570084}
-  serializedVersion: 2
-  m_LocalRotation: {x: 0, y: 0, z: 0, w: 1}
-  m_LocalPosition: {x: 0.25, y: -0.25, z: -0.049999926}
-  m_LocalScale: {x: 0.4, y: 0.4, z: 0.4}
-  m_ConstrainProportionsScale: 0
-  m_Children: []
-  m_Father: {fileID: 4910167534954346}
-  m_LocalEulerAnglesHint: {x: 0, y: 0, z: 0}
---- !u!33 &33429636850874410
-MeshFilter:
-  m_ObjectHideFlags: 0
-  m_CorrespondingSourceObject: {fileID: 0}
-  m_PrefabInstance: {fileID: 0}
-  m_PrefabAsset: {fileID: 0}
-  m_GameObject: {fileID: 1898448960570084}
-  m_Mesh: {fileID: 10210, guid: 0000000000000000e000000000000000, type: 0}
---- !u!23 &23983722486061840
-MeshRenderer:
-  m_ObjectHideFlags: 0
-  m_CorrespondingSourceObject: {fileID: 0}
-  m_PrefabInstance: {fileID: 0}
->>>>>>> cbb54d6a
   m_PrefabAsset: {fileID: 0}
 --- !u!1001 &6815983112930704010
 PrefabInstance:
@@ -5641,24 +2055,8 @@
     type: 3}
   m_PrefabInstance: {fileID: 6815983112930704010}
   m_PrefabAsset: {fileID: 0}
-<<<<<<< HEAD
 --- !u!1001 &6907226795740884868
 PrefabInstance:
-=======
-  m_GameObject: {fileID: 1955756542660386}
-  serializedVersion: 2
-  m_LocalRotation: {x: -0, y: -0, z: -0, w: 1}
-  m_LocalPosition: {x: 0.64699984, y: 0.21100044, z: 0.05000019}
-  m_LocalScale: {x: 0.35, y: 0.35, z: 0.35}
-  m_ConstrainProportionsScale: 0
-  m_Children:
-  - {fileID: 4610220566871394}
-  - {fileID: 4202094304577002}
-  m_Father: {fileID: 4987826134018012}
-  m_LocalEulerAnglesHint: {x: 0, y: 0, z: 0}
---- !u!33 &33237723500592688
-MeshFilter:
->>>>>>> cbb54d6a
   m_ObjectHideFlags: 0
   serializedVersion: 2
   m_Modification:
@@ -5927,7 +2325,6 @@
     type: 3}
   m_PrefabInstance: {fileID: 7326898778495679263}
   m_PrefabAsset: {fileID: 0}
-<<<<<<< HEAD
 --- !u!1001 &7446353833005967569
 PrefabInstance:
   m_ObjectHideFlags: 0
@@ -6013,115 +2410,13 @@
     m_RemovedComponents: []
   m_SourcePrefab: {fileID: 100100000, guid: 2bafed820680a974097552d2186bc0fe, type: 3}
 --- !u!4 &1607867218681857703 stripped
-=======
-  m_GameObject: {fileID: 1955756542660386}
-  m_Enabled: 1
-  m_EditorHideFlags: 0
-  m_Script: {fileID: 11500000, guid: a52f3856cd88f86408f70b27caa48305, type: 3}
-  m_Name: 
-  m_EditorClassIdentifier: 
-  m_DescriptionType: 2
-  m_DescriptionYOffset: 0
-  m_DescriptionText: 
-  m_LocalizedDescription:
-    m_TableReference:
-      m_TableCollectionName: 
-    m_TableEntryReference:
-      m_KeyId: 0
-      m_Key: 
-    m_FallbackState: 0
-    m_WaitForCompletion: 0
-    m_LocalVariables: []
-  m_DescriptionTextExtra: 
-  m_LocalizedDescriptionExtra:
-    m_TableReference:
-      m_TableCollectionName: 
-    m_TableEntryReference:
-      m_KeyId: 0
-      m_Key: 
-    m_FallbackState: 0
-    m_WaitForCompletion: 0
-    m_LocalVariables: []
-  m_DescriptionActivateSpeed: 8
-  m_DescriptionZScale: 1
-  m_ButtonTexture: {fileID: 0}
-  m_AtlasTexture: 1
-  m_ToggleButton: 0
-  m_LongPressReleaseButton: 0
-  m_ButtonHasPressedAudio: 1
-  m_ZAdjustHover: -0.02
-  m_ZAdjustClick: 0.05
-  m_HoverScale: 1.1
-  m_HoverBoxColliderGrow: 0.2
-  m_AddOverlay: 0
-  m_PreviewBGTexture: {fileID: 2800000, guid: 609917f61fdca0d469c1bc06bfeb713b, type: 3}
-  m_AudioReactiveIcon: {fileID: 1460707959648700}
-  m_ExperimentalIcon: {fileID: 1068886911742040}
-  references:
-    version: 2
-    RefIds: []
---- !u!65 &65952909847242982
-BoxCollider:
-  m_ObjectHideFlags: 0
-  m_CorrespondingSourceObject: {fileID: 0}
-  m_PrefabInstance: {fileID: 0}
-  m_PrefabAsset: {fileID: 0}
-  m_GameObject: {fileID: 1955756542660386}
-  m_Material: {fileID: 0}
-  m_IncludeLayers:
-    serializedVersion: 2
-    m_Bits: 0
-  m_ExcludeLayers:
-    serializedVersion: 2
-    m_Bits: 0
-  m_LayerOverridePriority: 0
-  m_IsTrigger: 0
-  m_ProvidesContacts: 0
-  m_Enabled: 1
-  serializedVersion: 3
-  m_Size: {x: 1.0000001, y: 1.0000001, z: 0.025}
-  m_Center: {x: 0, y: 0, z: 0}
---- !u!1 &1989153269657150
-GameObject:
-  m_ObjectHideFlags: 0
-  m_CorrespondingSourceObject: {fileID: 0}
-  m_PrefabInstance: {fileID: 0}
-  m_PrefabAsset: {fileID: 0}
-  serializedVersion: 6
-  m_Component:
-  - component: {fileID: 4231618220447054}
-  - component: {fileID: 33141063034174456}
-  - component: {fileID: 23161729398824122}
-  m_Layer: 16
-  m_Name: Experimental
-  m_TagString: Untagged
-  m_Icon: {fileID: 0}
-  m_NavMeshLayer: 0
-  m_StaticEditorFlags: 0
-  m_IsActive: 0
---- !u!4 &4231618220447054
->>>>>>> cbb54d6a
 Transform:
   m_CorrespondingSourceObject: {fileID: 8144348626067877494, guid: 2bafed820680a974097552d2186bc0fe,
     type: 3}
   m_PrefabInstance: {fileID: 7446353833005967569}
   m_PrefabAsset: {fileID: 0}
-<<<<<<< HEAD
 --- !u!1001 &7452743531787050152
 PrefabInstance:
-=======
-  m_GameObject: {fileID: 1989153269657150}
-  serializedVersion: 2
-  m_LocalRotation: {x: 0, y: 0, z: 0, w: 1}
-  m_LocalPosition: {x: 0.25000027, y: -0.25, z: -0.049999926}
-  m_LocalScale: {x: 0.4, y: 0.4, z: 0.4}
-  m_ConstrainProportionsScale: 0
-  m_Children: []
-  m_Father: {fileID: 4242888187637946}
-  m_LocalEulerAnglesHint: {x: 0, y: 0, z: 0}
---- !u!33 &33141063034174456
-MeshFilter:
->>>>>>> cbb54d6a
   m_ObjectHideFlags: 0
   serializedVersion: 2
   m_Modification:
@@ -6213,7 +2508,6 @@
 --- !u!1001 &8468413711640909441
 PrefabInstance:
   m_ObjectHideFlags: 0
-<<<<<<< HEAD
   serializedVersion: 2
   m_Modification:
     m_TransformParent: {fileID: 4987826134018012}
@@ -6300,46 +2594,7 @@
   m_CorrespondingSourceObject: {fileID: 8144348626067877494, guid: 2bafed820680a974097552d2186bc0fe,
     type: 3}
   m_PrefabInstance: {fileID: 8468413711640909441}
-=======
-  m_CorrespondingSourceObject: {fileID: 0}
-  m_PrefabInstance: {fileID: 0}
-  m_PrefabAsset: {fileID: 0}
-  m_GameObject: {fileID: 1989153269657150}
-  m_Enabled: 1
-  m_CastShadows: 0
-  m_ReceiveShadows: 0
-  m_DynamicOccludee: 1
-  m_StaticShadowCaster: 0
-  m_MotionVectors: 1
-  m_LightProbeUsage: 0
-  m_ReflectionProbeUsage: 1
-  m_RayTracingMode: 2
-  m_RayTraceProcedural: 0
-  m_RenderingLayerMask: 1
-  m_RendererPriority: 0
-  m_Materials:
-  - {fileID: 2100000, guid: a44ecbd1f2c3647a3b768c0170fb98b9, type: 2}
-  m_StaticBatchInfo:
-    firstSubMesh: 0
-    subMeshCount: 0
-  m_StaticBatchRoot: {fileID: 0}
-  m_ProbeAnchor: {fileID: 0}
-  m_LightProbeVolumeOverride: {fileID: 0}
-  m_ScaleInLightmap: 1
-  m_ReceiveGI: 1
-  m_PreserveUVs: 1
-  m_IgnoreNormalsForChartDetection: 0
-  m_ImportantGI: 0
-  m_StitchLightmapSeams: 0
-  m_SelectedEditorRenderState: 3
-  m_MinimumChartSize: 4
-  m_AutoUVMaxDistance: 0.5
-  m_AutoUVMaxAngle: 89
-  m_LightmapParameters: {fileID: 0}
-  m_SortingLayerID: 0
-  m_SortingLayer: 0
-  m_SortingOrder: 0
-  m_AdditionalVertexStreams: {fileID: 0}
+  m_PrefabAsset: {fileID: 0}
 --- !u!1001 &2572521163231377227
 PrefabInstance:
   m_ObjectHideFlags: 0
@@ -6402,5 +2657,4 @@
   m_CorrespondingSourceObject: {fileID: 4073457010706892, guid: ef594e7ddc7909f429747f1ebbe8af90,
     type: 3}
   m_PrefabInstance: {fileID: 2572521163231377227}
->>>>>>> cbb54d6a
   m_PrefabAsset: {fileID: 0}