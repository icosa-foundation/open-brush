--- conflicted
+++ resolved
@@ -5076,19 +5076,11 @@
       objectReference: {fileID: 0}
     - target: {fileID: 4073457010706892, guid: ef594e7ddc7909f429747f1ebbe8af90, type: 3}
       propertyPath: m_LocalPosition.y
-<<<<<<< HEAD
-      value: 0.145
-      objectReference: {fileID: 0}
-    - target: {fileID: 4073457010706892, guid: ef594e7ddc7909f429747f1ebbe8af90, type: 3}
-      propertyPath: m_LocalPosition.z
-      value: 0.006
-=======
       value: -0.26
       objectReference: {fileID: 0}
     - target: {fileID: 4073457010706892, guid: ef594e7ddc7909f429747f1ebbe8af90, type: 3}
       propertyPath: m_LocalPosition.z
       value: 0.04
->>>>>>> d36ec4f9
       objectReference: {fileID: 0}
     - target: {fileID: 4073457010706892, guid: ef594e7ddc7909f429747f1ebbe8af90, type: 3}
       propertyPath: m_LocalRotation.w
