--- conflicted
+++ resolved
@@ -17,15 +17,10 @@
         <meta-data android:name="unityplayer.SkipPermissionsDialog" android:value="false" />
         <meta-data android:name="com.oculus.supportedDevices" android:value="quest|quest2" />
     </application>
-<<<<<<< HEAD
 
-=======
     <uses-permission android:name="android.permission.RECORD_AUDIO"/>
-    <uses-permission android:name="android.permission.READ_PHONE_STATE" tools:node="remove"/>
->>>>>>> 176dcf4e
     <uses-permission android:name="android.permission.MANAGE_EXTERNAL_STORAGE"/>
 
     <uses-permission android:name="android.permission.READ_PHONE_STATE" tools:node="remove"/>
-    <uses-permission android:name="android.permission.RECORD_AUDIO" tools:node="remove"/>
 
 </manifest>