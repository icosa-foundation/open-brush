--- conflicted
+++ resolved
@@ -67,11 +67,7 @@
     - _Mode: 0
     - _OcclusionStrength: 1
     - _Parallax: 0.02
-<<<<<<< HEAD
-    - _Progress: 1
-=======
     - _Progress: 0.45
->>>>>>> cbfcd2cf
     - _SmoothnessTextureChannel: 0
     - _SpecularHighlights: 1
     - _SrcBlend: 1
