--- conflicted
+++ resolved
@@ -3243,13 +3243,12 @@
     m_Key: WEBCAM_PANEL_NEXT_DEVICE
     m_Metadata:
       m_Items: []
-<<<<<<< HEAD
   - m_Id: 140576377201754112
     m_Key: ADVANCEDTOOLS_PANEL_BUTTON_SNIP_JOIN
-=======
+    m_Metadata:
+      m_Items: []
   - m_Id: 141243230077059072
     m_Key: MULTICAM_TOOL_DEPTH_TEXT
->>>>>>> 29419912
     m_Metadata:
       m_Items: []
   - m_Id: 137988464450723840
