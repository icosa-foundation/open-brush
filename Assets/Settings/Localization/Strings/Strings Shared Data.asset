--- conflicted
+++ resolved
@@ -3271,17 +3271,16 @@
     m_Key: POPUP_RECORD_UNSUPPORTED_TEXT
     m_Metadata:
       m_Items: []
-<<<<<<< HEAD
+  - m_Id: 170004956477833216
+    m_Key: LOADING_SCENE_OVERLAY_ANDROIDPERMISSIONS
+    m_Metadata:
+      m_Items: []
   - m_Id: 164911761917042688
     m_Key: POPUP_ACCOUNTS_ICOSAINFO_DESCRIPTION
     m_Metadata:
       m_Items: []
   - m_Id: 164911966586494976
     m_Key: POPUP_ACCOUNTS_ICOSAINFO_TITLE
-=======
-  - m_Id: 170004956477833216
-    m_Key: LOADING_SCENE_OVERLAY_ANDROIDPERMISSIONS
->>>>>>> 582d3b2c
     m_Metadata:
       m_Items: []
   m_Metadata:
