--- conflicted
+++ resolved
@@ -3351,14 +3351,14 @@
     m_Key: BRUSH_SETTINGS_TRAY_BRUSH_SIZE
     m_Metadata:
       m_Items: []
-<<<<<<< HEAD
   - m_Id: 241074401919459328
     m_Key: ADVANCEDTOOLS_PANEL_TEXTURE_PAINT_TRAY_UV_MAPPING
     m_Metadata:
       m_Items: []
   - m_Id: 241075235319275520
     m_Key: ADVANCEDTOOLS_PANEL_TEXTURE_PAINT_TRAY_BRUSH_SETTINGS
-=======
+    m_Metadata:
+      m_Items: []
   - m_Id: 294636550056648704
     m_Key: MP_CONNECT
     m_Metadata:
@@ -3453,7 +3453,6 @@
       m_Items: []
   - m_Id: 313111642914758656
     m_Key: ADMIN_PANEL_MULTIPLAYER_DESCRIPTION
->>>>>>> cbb54d6a
     m_Metadata:
       m_Items: []
   m_Metadata:
