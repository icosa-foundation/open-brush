%YAML 1.1
%TAG !u! tag:unity3d.com,2011:
--- !u!114 &11400000
MonoBehaviour:
  m_ObjectHideFlags: 0
  m_CorrespondingSourceObject: {fileID: 0}
  m_PrefabInstance: {fileID: 0}
  m_PrefabAsset: {fileID: 0}
  m_GameObject: {fileID: 0}
  m_Enabled: 1
  m_EditorHideFlags: 0
  m_Script: {fileID: 11500000, guid: 5b11a58205ec3474ca216360e9fa74a8, type: 3}
  m_Name: Strings Shared Data
  m_EditorClassIdentifier: 
  m_TableCollectionName: Strings
  m_TableCollectionNameGuidString: c84355079ab3f3e4f8f3812258805f86
  m_Entries:
  - m_Id: 5065710952488960
    m_Key: ADMIN_PANEL_ADVANCED_BUTTON_DESCRIPTION
    m_Metadata:
      m_Items: []
  - m_Id: 5056691860905984
    m_Key: ADMIN_PANEL_ADVANCED_PROMO
    m_Metadata:
      m_Items: []
  - m_Id: 5065842783657984
    m_Key: ADMIN_PANEL_BEGINNER_BUTTON_DESCRIPTION
    m_Metadata:
      m_Items: []
  - m_Id: 5065289022283776
    m_Key: ADMIN_PANEL_MOREOPTIONS_BUTTON_DESCRIPTION
    m_Metadata:
      m_Items: []
  - m_Id: 5067123833151488
    m_Key: ADMIN_PANEL_MOREOPTIONS_BUTTON_POPUP
    m_Metadata:
      m_Items: []
  - m_Id: 5066003496804352
    m_Key: ADMIN_PANEL_NEW_BUTTON_DESCRIPTION
    m_Metadata:
      m_Items: []
  - m_Id: 5066113400152064
    m_Key: ADMIN_PANEL_NEW_BUTTON_POPUP
    m_Metadata:
      m_Items: []
  - m_Id: 5065459298443264
    m_Key: ADMIN_PANEL_PROFILE_BUTTON_LOGGEDIN
    m_Metadata:
      m_Items: []
  - m_Id: 5065626072358912
    m_Key: ADMIN_PANEL_PROFILE_BUTTON_LOGIN
    m_Metadata:
      m_Items: []
  - m_Id: 5064506084139008
    m_Key: ADMIN_PANEL_WHAT_S_NEW
    m_Metadata:
      m_Items: []
  - m_Id: 5065176065482752
    m_Key: ADMIN_PANEL_SETTINGS_BUTTON_DESCRIPTION
    m_Metadata:
      m_Items: []
  - m_Id: 5065040224559104
    m_Key: ADMIN_PANEL_SHARE_BUTTON_DESCRIPTION
    m_Metadata:
      m_Items: []
  - m_Id: 5064085647106048
    m_Key: ADMIN_PANEL_SHARE_BUTTON_LOGGED_OUT_EXTRA_TEXT
    m_Metadata:
      m_Items: []
  - m_Id: 5064369941225472
    m_Key: ADMIN_PANEL_SKETCHBOOK_BUTTON_DESCRIPTION
    m_Metadata:
      m_Items: []
  - m_Id: 5143682283708416
    m_Key: ADVANCEDTOOLS_PANEL_BUTTON_CAMERAS
    m_Metadata:
      m_Items: []
  - m_Id: 5143517279789056
    m_Key: ADVANCEDTOOLS_PANEL_BUTTON_DROPPER
    m_Metadata:
      m_Items: []
  - m_Id: 5143299389890560
    m_Key: ADVANCEDTOOLS_PANEL_BUTTON_ERASER
    m_Metadata:
      m_Items: []
  - m_Id: 5144159373205504
    m_Key: ADVANCEDTOOLS_PANEL_BUTTON_FLY
    m_Metadata:
      m_Items: []
  - m_Id: 5143986307833856
    m_Key: ADVANCEDTOOLS_PANEL_BUTTON_MIRROR
    m_Metadata:
      m_Items: []
  - m_Id: 5144350784462848
    m_Key: ADVANCEDTOOLS_PANEL_BUTTON_MORE
    m_Metadata:
      m_Items: []
  - m_Id: 5148146801549312
    m_Key: ADVANCEDTOOLS_PANEL_BUTTON_MORE_POPUP
    m_Metadata:
      m_Items: []
  - m_Id: 5143592097783808
    m_Key: ADVANCEDTOOLS_PANEL_BUTTON_REPAINT
    m_Metadata:
      m_Items: []
  - m_Id: 5143817222856704
    m_Key: ADVANCEDTOOLS_PANEL_BUTTON_SELECTION
    m_Metadata:
      m_Items: []
  - m_Id: 5144456485117952
    m_Key: ADVANCEDTOOLS_PANEL_BUTTON_SNIP
    m_Metadata:
      m_Items: []
  - m_Id: 5144088976007168
    m_Key: ADVANCEDTOOLS_PANEL_BUTTON_STRAIGHTEDGE
    m_Metadata:
      m_Items: []
  - m_Id: 5143754866139136
    m_Key: ADVANCEDTOOLS_PANEL_BUTTON_TELEPORT
    m_Metadata:
      m_Items: []
  - m_Id: 5142890986315776
    m_Key: ADVANCEDTOOLS_PANEL_DESCRIPTION
    m_Metadata:
      m_Items: []
  - m_Id: 5147011692863488
    m_Key: ADVANCEDTOOLS_PANEL_REPAINT_TRAY_JITTER
    m_Metadata:
      m_Items: []
  - m_Id: 5147092923949056
    m_Key: ADVANCEDTOOLS_PANEL_REPAINT_TRAY_JITTER_TOGGLE
    m_Metadata:
      m_Items: []
  - m_Id: 5146868541267968
    m_Key: ADVANCEDTOOLS_PANEL_REPAINT_TRAY_REBRUSH
    m_Metadata:
      m_Items: []
  - m_Id: 5146944894377984
    m_Key: ADVANCEDTOOLS_PANEL_REPAINT_TRAY_REBRUSH_TOGGLE
    m_Metadata:
      m_Items: []
  - m_Id: 5145561143156736
    m_Key: ADVANCEDTOOLS_PANEL_REPAINT_TRAY_RECOLOR
    m_Metadata:
      m_Items: []
  - m_Id: 5146220882010112
    m_Key: ADVANCEDTOOLS_PANEL_REPAINT_TRAY_RECOLOR_TOGGLE
    m_Metadata:
      m_Items: []
  - m_Id: 5146583311818752
    m_Key: ADVANCEDTOOLS_PANEL_REPAINT_TRAY_RESIZE
    m_Metadata:
      m_Items: []
  - m_Id: 5146654665318400
    m_Key: ADVANCEDTOOLS_PANEL_REPAINT_TRAY_RESIZE_TOGGLE
    m_Metadata:
      m_Items: []
  - m_Id: 5145130421690368
    m_Key: ADVANCEDTOOLS_PANEL_SELECTION_TRAY_FLIP
    m_Metadata:
      m_Items: []
  - m_Id: 5144771179552768
    m_Key: ADVANCEDTOOLS_PANEL_SELECTION_TRAY_GROUP
    m_Metadata:
      m_Items: []
  - m_Id: 5145342544420864
    m_Key: ADVANCEDTOOLS_PANEL_SELECTION_TRAY_INVERT
    m_Metadata:
      m_Items: []
  - m_Id: 5145273980133376
    m_Key: ADVANCEDTOOLS_PANEL_SELECTION_TRAY_SELECTALL
    m_Metadata:
      m_Items: []
  - m_Id: 5145968804339712
    m_Key: ADVANCEDTOOLS_PANEL_SELECTION_TRAY_UNGROUP
    m_Metadata:
      m_Items: []
  - m_Id: 5322973046874112
    m_Key: BACKDROP_PANEL_DESCRIPTION
    m_Metadata:
      m_Items: []
  - m_Id: 5324587094745088
    m_Key: BACKDROP_PANEL_FOG_TEXT
    m_Metadata:
      m_Items: []
  - m_Id: 5325700112031744
    m_Key: BACKDROP_PANEL_FOGCOLOR_BUTTON_DESCRIPTION
    m_Metadata:
      m_Items: []
  - m_Id: 5325291863646208
    m_Key: BACKDROP_PANEL_FOGDENSITY_SLIDER_DESCRIPTION
    m_Metadata:
      m_Items: []
  - m_Id: 5329997507829760
    m_Key: BACKDROP_PANEL_SKYBOX_COLOR_TEXT
    m_Metadata:
      m_Items: []
  - m_Id: 5324999763927040
    m_Key: BACKDROP_PANEL_SKYBOX_TEXT
    m_Metadata:
      m_Items: []
  - m_Id: 5330470583377920
    m_Key: BACKDROP_PANEL_UNLOCKSKBOX_BUTTON_DESCRIPTION
    m_Metadata:
      m_Items: []
  - m_Id: 5335959689994240
    m_Key: BRUSH_PANEL_AUDIOREACTOR_BUTTON_DESCRIPTION
    m_Metadata:
      m_Items: []
  - m_Id: 5336069865971712
    m_Key: BRUSH_PANEL_AUDIOREACTOR_POPUP
    m_Metadata:
      m_Items: []
  - m_Id: 5335779313950720
    m_Key: BRUSH_PANEL_DESCRIPTION
    m_Metadata:
      m_Items: []
  - m_Id: 5337337812459520
    m_Key: BRUSH_PANEL_MORE_BUTTON_DESCRIPTION
    m_Metadata:
      m_Items: []
  - m_Id: 7674180243529728
    m_Key: CAMERA_PANEL_CLOSE_BUTTON_DESCRIPTION
    m_Metadata:
      m_Items: []
  - m_Id: 7673072670449664
    m_Key: CAMERA_PANEL_DESCRIPTION
    m_Metadata:
      m_Items: []
  - m_Id: 7673467597725696
    m_Key: CAMERA_PANEL_FOV_SLIDER_DESCRIPTION
    m_Metadata:
      m_Items: []
  - m_Id: 7673215754936320
    m_Key: CAMERA_PANEL_POSTEFFECTS_BUTTON_DESCRIPTION
    m_Metadata:
      m_Items: []
  - m_Id: 7673684577460224
    m_Key: CAMERA_PANEL_SMOOTHCAM_SLIDER_DESCRIPTION
    m_Metadata:
      m_Items: []
  - m_Id: 7673323997339648
    m_Key: CAMERA_PANEL_WATERMARK_BUTTON_DESCRIPTION
    m_Metadata:
      m_Items: []
  - m_Id: 7677508033683456
    m_Key: CAMERAPATH_PANEL_ADDFOVKNOT_BUTTON_DESCRIPTION
    m_Metadata:
      m_Items: []
  - m_Id: 7677699654656000
    m_Key: CAMERAPATH_PANEL_ADDPATH_BUTTON_DESCRIPTION
    m_Metadata:
      m_Items: []
  - m_Id: 7676879580143616
    m_Key: CAMERAPATH_PANEL_ADDPOSITIONKNOT_BUTTON_DESCRIPTION
    m_Metadata:
      m_Items: []
  - m_Id: 7677371119017984
    m_Key: CAMERAPATH_PANEL_ADDROTATIONKNOT_BUTTON_DESCRIPTION
    m_Metadata:
      m_Items: []
  - m_Id: 7677444783579136
    m_Key: CAMERAPATH_PANEL_ADDSPEEDKNOT_BUTTON_DESCRIPTION
    m_Metadata:
      m_Items: []
  - m_Id: 7677024573038592
    m_Key: CAMERAPATH_PANEL_DELETEKNOT_BUTTON_DESCRIPTION
    m_Metadata:
      m_Items: []
  - m_Id: 7676309209325568
    m_Key: CAMERAPATH_PANEL_DELETEPATH_BUTTON_DESCRIPTION
    m_Metadata:
      m_Items: []
  - m_Id: 7675077484847104
    m_Key: CAMERAPATH_PANEL_DESCRIPTION
    m_Metadata:
      m_Items: []
  - m_Id: 7676581176385536
    m_Key: CAMERAPATH_PANEL_RECORDPATH_BUTTON_DESCRIPTION
    m_Metadata:
      m_Items: []
  - m_Id: 7675859500244992
    m_Key: CAMERAPATH_PANEL_SELECTPATH_BUTTON_DESCRIPTION
    m_Metadata:
      m_Items: []
  - m_Id: 7675982082973696
    m_Key: CAMERAPATH_PANEL_SELECTPATH_POPUP
    m_Metadata:
      m_Items: []
  - m_Id: 7676094104444928
    m_Key: CAMERAPATH_PANEL_TOGGLEVISIBILITY_BUTTON_DESCRIPTION
    m_Metadata:
      m_Items: []
  - m_Id: 7676408429780992
    m_Key: CAMERPATH_PANEL_DELETEPATH_BUTTON_POPUP
    m_Metadata:
      m_Items: []
  - m_Id: 7678055402938368
    m_Key: COLORPICKER_PANEL_DESCRIPTION
    m_Metadata:
      m_Items: []
  - m_Id: 7688701444071424
    m_Key: COLORPICKER_PANEL_JITTER_BUTTON_DESCRIPTION
    m_Metadata:
      m_Items: []
  - m_Id: 7688987650793472
    m_Key: COLORPICKER_PANEL_JITTER_BUTTON_POPUP
    m_Metadata:
      m_Items: []
  - m_Id: 286778752929792
    m_Key: CONTROLLER_CONSOLE_TITLE
    m_Metadata:
      m_Items: []
  - m_Id: 281134452871168
    m_Key: WIDGET_DROPCAM_DESCRIPTION
    m_Metadata:
      m_Items: []
  - m_Id: 281373578530816
    m_Key: WIDGET_DROPCAM_HINT
    m_Metadata:
      m_Items: []
  - m_Id: 264453647142912
    m_Key: DROPPER_TOOL_BRUSH_CONFIRM
    m_Metadata:
      m_Items: []
  - m_Id: 249453461278720
    m_Key: ERASER_TOOL_DESCRIPTION
    m_Metadata:
      m_Items: []
  - m_Id: 7691111650533376
    m_Key: EXTRA_PANEL_BACKDROP_BUTTON_DESCRIPTION
    m_Metadata:
      m_Items: []
  - m_Id: 7691821452599296
    m_Key: EXTRA_PANEL_CAMERAPATHS_BUTTON_DESCRIPTION
    m_Metadata:
      m_Items: []
  - m_Id: 7689873479409664
    m_Key: EXTRA_PANEL_DESCRIPTION
    m_Metadata:
      m_Items: []
  - m_Id: 7690667696037888
    m_Key: EXTRA_PANEL_ENVIRONMENT_BUTTON_DESCRIPTION
    m_Metadata:
      m_Items: []
  - m_Id: 7690784670982144
    m_Key: EXTRA_PANEL_ENVIRONMENT_BUTTON_POPUP
    m_Metadata:
      m_Items: []
  - m_Id: 7691186472722432
    m_Key: EXTRA_PANEL_GUIDES_BUTTON_DESCRIPTION
    m_Metadata:
      m_Items: []
  - m_Id: 7690924718792704
    m_Key: EXTRA_PANEL_LIGHTS_BUTTON_DESCRIPTION
    m_Metadata:
      m_Items: []
  - m_Id: 7691576060649472
    m_Key: LABS_PANEL_POLY_BUTTON_DESCRIPTION
    m_Metadata:
      m_Items: []
  - m_Id: 249886669967360
    m_Key: FREEPAINT_TOOL_DESCRIPTION
    m_Metadata:
      m_Items: []
  - m_Id: 7860833050402816
    m_Key: GUIDESETTINGS_PANEL_DESCRIPTION
    m_Metadata:
      m_Items: []
  - m_Id: 7862314168197120
    m_Key: GUIDESETTINGS_PANEL_FRAMEWIDTH_SLIDER_DESCRIPTION
    m_Metadata:
      m_Items: []
  - m_Id: 7862047624372224
    m_Key: GUIDESETTINGS_PANEL_GRIDSIZE_SLIDER_DESCRIPTION
    m_Metadata:
      m_Items: []
  - m_Id: 7862159872335872
    m_Key: GUIDESETTINGS_PANEL_LINEWIDTH_SLIDER_DESCRIPTION
    m_Metadata:
      m_Items: []
  - m_Id: 7861838345379840
    m_Key: GUIDESETTINGS_PANEL_SNAPDISTANCE_SLIDER_DESCRIPTION
    m_Metadata:
      m_Items: []
  - m_Id: 7865322218168320
    m_Key: GUIDETOOLS_PANEL_CAPSULEGUIDE_BUTTON_DESCRIPTION
    m_Metadata:
      m_Items: []
  - m_Id: 7865252521418752
    m_Key: GUIDETOOLS_PANEL_CUBEGUIDE_BUTTON_DESCRIPTION
    m_Metadata:
      m_Items: []
  - m_Id: 7862801433075712
    m_Key: GUIDETOOLS_PANEL_DESCRIPTION
    m_Metadata:
      m_Items: []
  - m_Id: 7864726178209792
    m_Key: GUIDETOOLS_PANEL_DRAFTING_BUTTON_DESCRIPTION
    m_Metadata:
      m_Items: []
  - m_Id: 7865394515386368
    m_Key: GUIDETOOLS_PANEL_ELLIPSOIDGUIDE_BUTTON_DESCRIPTION
    m_Metadata:
      m_Items: []
  - m_Id: 7866297771335680
    m_Key: GUIDETOOLS_PANEL_GUIDESETTINGS_BUTTON_DESCRIPTION
    m_Metadata:
      m_Items: []
  - m_Id: 7865004726132736
    m_Key: GUIDETOOLS_PANEL_PLANEGUIDE_BUTTON_DESCRIPTION
    m_Metadata:
      m_Items: []
  - m_Id: 7865139518480384
    m_Key: GUIDETOOLS_PANEL_SPHEREGUIDE_BUTTON_DESCRIPTION
    m_Metadata:
      m_Items: []
  - m_Id: 7866040475951104
    m_Key: GUIDETOOLS_PANEL_TOGGLEGUIDE_BUTTON_DESCRIPTION
    m_Metadata:
      m_Items: []
  - m_Id: 7866191982600192
    m_Key: GUIDETOOLS_PANEL_TOGGLEGUIDE_BUTTON_POPUP
    m_Metadata:
      m_Items: []
  - m_Id: 7870978190974976
    m_Key: LABS_PANEL_CAMERAMODE_SLIDER_DESCRIPTION
    m_Metadata:
      m_Items: []
  - m_Id: 7866918104702976
    m_Key: LABS_PANEL_DESCRIPTION
    m_Metadata:
      m_Items: []
  - m_Id: 7868539698126848
    m_Key: LABS_PANEL_EXPORT_BUTTON_DESCRIPTION
    m_Metadata:
      m_Items: []
  - m_Id: 7867671724662784
    m_Key: EXTRA_PANEL_LOCALMEDIA_BUTTON_DESCRIPTION
    m_Metadata:
      m_Items: []
  - m_Id: 7868186579673088
    m_Key: LABS_PANEL_MODELPIN_BUTTON_DESCRIPTION
    m_Metadata:
      m_Items: []
  - m_Id: 7870646065012736
    m_Key: LABS_PANEL_SCRIPTS_BUTTON_DESCRIPTION
    m_Metadata:
      m_Items: []
  - m_Id: 7870824155160576
    m_Key: LABS_PANEL_SNAP_BUTTON_DESCRIPTION
    m_Metadata:
      m_Items: []
  - m_Id: 7869944320204800
    m_Key: LABS_PANEL_SPECTATOR_BUTTON_DESCRIPTION
    m_Metadata:
      m_Items: []
  - m_Id: 7867554347065344
    m_Key: LABS_PANEL_TILTASAURUS_BUTTON_DESCRIPTION
    m_Metadata:
      m_Items: []
  - m_Id: 7867814297444352
    m_Key: LABS_PANEL_TILTASAURUS_PANEL_POPUP
    m_Metadata:
      m_Items: []
  - m_Id: 7867354345873408
    m_Key: LABS_PANEL_TWITCH_BUTTON_DESCRIPTION
    m_Metadata:
      m_Items: []
  - m_Id: 7867485648560128
    m_Key: LABS_PANEL_YOUTUBE_BUTTON_DESCRIPTION
    m_Metadata:
      m_Items: []
  - m_Id: 7874341855010816
    m_Key: LAYERS_PANEL_ACTIVE_BUTTON_DESCRIPTION
    m_Metadata:
      m_Items: []
  - m_Id: 7879279536480256
    m_Key: LAYERS_PANEL_ADDLAYER_BUTTON_DESCRIPTION
    m_Metadata:
      m_Items: []
  - m_Id: 7874007866777600
    m_Key: LAYERS_PANEL_CLEAR_BUTTON_DESCRIPTION
    m_Metadata:
      m_Items: []
  - m_Id: 7874528715448320
    m_Key: LAYERS_PANEL_DELETE_BUTTON_DESCRIPTION
    m_Metadata:
      m_Items: []
  - m_Id: 7874610038808576
    m_Key: LAYERS_PANEL_DELETE_BUTTON_POPUP
    m_Metadata:
      m_Items: []
  - m_Id: 7874683799838720
    m_Key: LAYERS_PANEL_DELETE_BUTTON_TOGGLE_DESCRIPTION
    m_Metadata:
      m_Items: []
  - m_Id: 7872343826997248
    m_Key: LAYERS_PANEL_DESCRIPTION
    m_Metadata:
      m_Items: []
  - m_Id: 7873280473800704
    m_Key: LAYERS_PANEL_SHOWHIDE_BUTTON_DESCRIPTION
    m_Metadata:
      m_Items: []
  - m_Id: 7874216034279424
    m_Key: LAYERS_PANEL_SQUASH_BUTTON_DESCRIPTION
    m_Metadata:
      m_Items: []
  - m_Id: 7887557695873024
    m_Key: LIGHTS_PANEL_COLOR_LABEL_TEXT
    m_Metadata:
      m_Items: []
  - m_Id: 7883364289454080
    m_Key: LIGHTS_PANEL_DESCRIPTION
    m_Metadata:
      m_Items: []
  - m_Id: 7886356342349824
    m_Key: LIGHTS_PANEL_FILLLIGHT_BUTTON_DESCRIPTION
    m_Metadata:
      m_Items: []
  - m_Id: 7886474181320704
    m_Key: LIGHTS_PANEL_FILLLIGHT_BUTTON_DESCRIPTION_EXTRA
    m_Metadata:
      m_Items: []
  - m_Id: 7884096078061568
    m_Key: LIGHTS_PANEL_MAINLIGHT_BUTTON_DESCRIPTION
    m_Metadata:
      m_Items: []
  - m_Id: 7885974799097856
    m_Key: LIGHTS_PANEL_MAINLIGHT_BUTTON_DESCRIPTION_EXTRA
    m_Metadata:
      m_Items: []
  - m_Id: 7886169574187008
    m_Key: LIGHTS_PANEL_SECONDLIGHT_BUTTON_DESCRIPTION
    m_Metadata:
      m_Items: []
  - m_Id: 7886276944175104
    m_Key: LIGHTS_PANEL_SECONDLIGHT_BUTTON_DESCRIPTION_EXTRA
    m_Metadata:
      m_Items: []
  - m_Id: 287897575133184
    m_Key: LOADING_SCENE_OVERLAY_LOADING
    m_Metadata:
      m_Items: []
  - m_Id: 7892854560759808
    m_Key: MEMORYWARNING_PANEL_EXCEEDED_BUTTON_DESCRIPTION
    m_Metadata:
      m_Items: []
  - m_Id: 7892372832362496
    m_Key: MEMORYWARNING_PANEL_EXCEEDED_DESCRIPTION_TEXT
    m_Metadata:
      m_Items: []
  - m_Id: 7891984230096896
    m_Key: MEMORYWARNING_PANEL_EXCEEDED_TITLE_TEXT
    m_Metadata:
      m_Items: []
  - m_Id: 7892226182717440
    m_Key: MEMORYWARNING_PANEL_WARNING_DESCRIPTION_TEXT
    m_Metadata:
      m_Items: []
  - m_Id: 7891809302454272
    m_Key: MEMORYWARNING_PANEL_WARNING_TITLE_TEXT
    m_Metadata:
      m_Items: []
  - m_Id: 7892515468058624
    m_Key: MEMORYWARNING_PANEL_WARNINGBACK_BUTTON_DESCRIPTION
    m_Metadata:
      m_Items: []
  - m_Id: 7892717637705728
    m_Key: MEMORYWARNING_PANEL_WARNINGOK_BUTTON_DESCRIPTION
    m_Metadata:
      m_Items: []
  - m_Id: 260825024729088
    m_Key: MULTICAM_TOOL_AUDIO_FOUND_TEXT
    m_Metadata:
      m_Items: []
  - m_Id: 260740236873728
    m_Key: MULTICAM_TOOL_AUDIO_LOOKING_TEXT
    m_Metadata:
      m_Items: []
  - m_Id: 260910827606016
    m_Key: MULTICAM_TOOL_AUDIO_NONE_TEXT
    m_Metadata:
      m_Items: []
  - m_Id: 261135713603584
    m_Key: MULTICAM_TOOL_AUTH_NEEDED_TEXT
    m_Metadata:
      m_Items: []
  - m_Id: 254616443981824
    m_Key: MULTICAM_TOOL_AUTOGIF_TEXT
    m_Metadata:
      m_Items: []
  - m_Id: 252524492918784
    m_Key: MULTICAM_TOOL_SNAPSHOT_TEXT
    m_Metadata:
      m_Items: []
  - m_Id: 251895636725760
    m_Key: MULTICAM_TOOL_SWIPE_HINT_TEXT
    m_Metadata:
      m_Items: []
  - m_Id: 255232243306496
    m_Key: MULTICAM_TOOL_TIMEGIF_TEXT
    m_Metadata:
      m_Items: []
  - m_Id: 261025797672960
    m_Key: MULTICAM_TOOL_UPLOADING_TEXT
    m_Metadata:
      m_Items: []
  - m_Id: 260046566100992
    m_Key: MULTICAM_TOOL_VIDEO_PLAYBACK_TEXT
    m_Metadata:
      m_Items: []
  - m_Id: 260157501247488
    m_Key: MULTICAM_TOOL_VIDEO_PREVIEW_TEXT
    m_Metadata:
      m_Items: []
  - m_Id: 260325810278400
    m_Key: MULTICAM_TOOL_VIDEO_READY_TEXT
    m_Metadata:
      m_Items: []
  - m_Id: 259940966109184
    m_Key: MULTICAM_TOOL_VIDEO_SAVING_TEXT
    m_Metadata:
      m_Items: []
  - m_Id: 255577010900992
    m_Key: MULTICAM_TOOL_VIDEO_TEXT
    m_Metadata:
      m_Items: []
  - m_Id: 274600943587328
    m_Key: PIN_TOOL_DESCRIPTION
    m_Metadata:
      m_Items: []
  - m_Id: 7931780608532480
    m_Key: POLY_PANEL_BROWSE_BUTTON_DESCRIPTION
    m_Metadata:
      m_Items: []
  - m_Id: 7939526611410944
    m_Key: POLY_PANEL_BROWSE_BUTTON_DESCRIPTION_EXTRA
    m_Metadata:
      m_Items: []
  - m_Id: 7934199497203712
    m_Key: POLY_PANEL_CONNECTIONERROR_TEXT
    m_Metadata:
      m_Items: []
  - m_Id: 7930206087782400
    m_Key: POLY_PANEL_DESCRIPTION
    m_Metadata:
      m_Items: []
  - m_Id: 7932160536977408
    m_Key: POLY_PANEL_FEATUREDMODELS_BUTTON_DESCRIPTION
    m_Metadata:
      m_Items: []
  - m_Id: 7932977482539008
    m_Key: POLY_PANEL_INTERNETERROR_TEXT
    m_Metadata:
      m_Items: []
  - m_Id: 7932251041669120
    m_Key: POLY_PANEL_LIKEDMODELS_BUTTON_DESCRIPTION
    m_Metadata:
      m_Items: []
  - m_Id: 7933944802287616
    m_Key: POLY_PANEL_NOAUTHORED_OK_BUTTON
    m_Metadata:
      m_Items: []
  - m_Id: 7933827554713600
    m_Key: POLY_PANEL_NOAUTHORED_TEXT
    m_Metadata:
      m_Items: []
  - m_Id: 7933313635033088
    m_Key: POLY_PANEL_NOLIKES_OK_BUTTON
    m_Metadata:
      m_Items: []
  - m_Id: 7933149889404928
    m_Key: POLY_PANEL_NOLIKES_TEXT
    m_Metadata:
      m_Items: []
  - m_Id: 7933561489039360
    m_Key: BUTTON_SIGNIN
    m_Metadata:
      m_Items: []
  - m_Id: 7933450197377024
    m_Key: POLY_PANEL_NOLOGIN_TEXT
    m_Metadata:
      m_Items: []
  - m_Id: 7932746569326592
    m_Key: POLY_PANEL_NOOBJECTS_OK_BUTTON
    m_Metadata:
      m_Items: []
  - m_Id: 7932559960547328
    m_Key: POLY_PANEL_NOOBJECTS_TEXT
    m_Metadata:
      m_Items: []
  - m_Id: 7934076549570560
    m_Key: POLY_PANEL_OUTOFDATE_TEXT
    m_Metadata:
      m_Items: []
  - m_Id: 7931482930388992
    m_Key: POLY_PANEL_SUBTITLE
    m_Metadata:
      m_Items: []
  - m_Id: 7930412489482240
    m_Key: POLY_PANEL_TITLE_FEATURED
    m_Metadata:
      m_Items: []
  - m_Id: 7930550461112320
    m_Key: POLY_PANEL_TITLE_LIKED
    m_Metadata:
      m_Items: []
  - m_Id: 7930140920881152
    m_Key: POLY_PANEL_TITLE_STANDARD
    m_Metadata:
      m_Items: []
  - m_Id: 7931977472385024
    m_Key: POLY_PANEL_USERMODELS_BUTTON_DESCRIPTION
    m_Metadata:
      m_Items: []
  - m_Id: 7931629680697344
    m_Key: POLY_PANEL_USERSUBTITLE
    m_Metadata:
      m_Items: []
  - m_Id: 15526523405381632
    m_Key: POPUP_ACCOUNTS_CANCEL_BUTTON_DESCRIPTION
    m_Metadata:
      m_Items: []
  - m_Id: 15524391402909696
    m_Key: POPUP_ACCOUNTS_DRIVELINK_BUTTON_DESCRIPTION
    m_Metadata:
      m_Items: []
  - m_Id: 15522362785837056
    m_Key: POPUP_ACCOUNTS_SIGNOUT_BUTTON_DESCRIPTION
    m_Metadata:
      m_Items: []
  - m_Id: 15531555001511936
    m_Key: POPUP_ACCOUNTS_SIGNOUT_CONFIRM_TEXT
    m_Metadata:
      m_Items: []
  - m_Id: 18090084441858048
    m_Key: POPUP_AUDIOVIZ_AUDIOFOUND_TEXT
    m_Metadata:
      m_Items: []
  - m_Id: 18090764850241536
    m_Key: POPUP_AUDIOVIZ_CLOSE_BUTTON_DESCRIPTION
    m_Metadata:
      m_Items: []
  - m_Id: 18091078533849088
    m_Key: POPUP_AUDIOVIZ_DESCRIPTION
    m_Metadata:
      m_Items: []
  - m_Id: 18090455927169024
    m_Key: POPUP_AUDIOVIZ_TITLE
    m_Metadata:
      m_Items: []
  - m_Id: 18090913311825920
    m_Key: POPUP_AUDIOVIZ_STATUS_TEXT
    m_Metadata:
      m_Items: []
  - m_Id: 18094451278553088
    m_Key: POPUP_CAMERAOPTIONS_CAMERAOPTIONS_DESCRIPTION
    m_Metadata:
      m_Items: []
  - m_Id: 18094306084331520
    m_Key: POPUP_CAMERAOPTIONS_CAMERAS_DESCRIPTION
    m_Metadata:
      m_Items: []
  - m_Id: 18095883364933632
    m_Key: POPUP_CAMERAPATHS_TEXT
    m_Metadata:
      m_Items: []
  - m_Id: 18098892484452352
    m_Key: POPUP_CANTLOADSKETCH_DESCRIPTION_TEXT
    m_Metadata:
      m_Items: []
  - m_Id: 18098764352659456
    m_Key: POPUP_CANTLOADSKETCH_TITLE_TEXT
    m_Metadata:
      m_Items: []
  - m_Id: 18098512052690944
    m_Key: POPUP_CLOSE_BUTTON_DESCRIPTION
    m_Metadata:
      m_Items: []
  - m_Id: 18101292528115712
    m_Key: POPUP_COLOROPTIONS_HUE_SLIDER_DESCRIPTION
    m_Metadata:
      m_Items: []
  - m_Id: 18101388099526656
    m_Key: POPUP_COLOROPTIONS_SAT_SLIDER_DESCRIPTION
    m_Metadata:
      m_Items: []
  - m_Id: 18101498871095296
    m_Key: POPUP_COLOROPTIONS_SIZE_SLIDER_DESCRIPTION
    m_Metadata:
      m_Items: []
  - m_Id: 18101440956145664
    m_Key: POPUP_COLOROPTIONS_VAL_SLIDER_DESCRIPTION
    m_Metadata:
      m_Items: []
  - m_Id: 15520387964907520
    m_Key: POPUP_CONFIRM_DESCRIPTION
    m_Metadata:
      m_Items: []
  - m_Id: 15520489844551680
    m_Key: POPUP_DECLINE_DESCRIPTION
    m_Metadata:
      m_Items: []
  - m_Id: 15520598732877824
    m_Key: POPUP_OK_DESCRIPTION
    m_Metadata:
      m_Items: []
  - m_Id: 18101557633294336
    m_Key: SNAP_PANEL_POSITION_TEXT
    m_Metadata:
      m_Items: []
  - m_Id: 6606866780160
    m_Key: PROMOMANAGER_GRAB_PANEL_HINT_TEXT
    m_Metadata:
      m_Items: []
  - m_Id: 6887293751296
    m_Key: PROMOMANAGER_TOSS_PANEL_HINT_TEXT
    m_Metadata:
      m_Items: []
  - m_Id: 267911297142784
    m_Key: REBRUSH_TOOL_DESCRIPTION
    m_Metadata:
      m_Items: []
  - m_Id: 265936560099328
    m_Key: RECOLOR_TOOL_DESCRIPTION
    m_Metadata:
      m_Items: []
  - m_Id: 265487907983360
    m_Key: REPAINT_TOOL_DESCRIPTION
    m_Metadata:
      m_Items: []
  - m_Id: 13240867393536
    m_Key: SAVELOAD_AUTOSAVE_FILENAME_PATTERN
    m_Metadata:
      m_Items: []
  - m_Id: 7943936175480832
    m_Key: SCRIPTS_PANEL_COMMANDLIST_BUTTON_DESCRIPTION
    m_Metadata:
      m_Items: []
  - m_Id: 7940280365588480
    m_Key: SCRIPTS_PANEL_DESCRIPTION
    m_Metadata:
      m_Items: []
  - m_Id: 7943571044540416
    m_Key: SCRIPTS_PANEL_EXAMPLES_BUTTON_DESCRIPTION
    m_Metadata:
      m_Items: []
  - m_Id: 7943711960571904
    m_Key: SCRIPTS_PANEL_SCRIPTSLIST_BUTTON_DESCRIPTION
    m_Metadata:
      m_Items: []
  - m_Id: 268509593636864
    m_Key: SELECTION_TOOL_DESCRIPTION
    m_Metadata:
      m_Items: []
  - m_Id: 7948298104840192
    m_Key: SETTINGS_PANEL_ABOUT_BUTTON_DESCRIPTION
    m_Metadata:
      m_Items: []
  - m_Id: 7948470994051072
    m_Key: SETTINGS_PANEL_ABOUT_BUTTON_DESCRIPTION_EXTRA
    m_Metadata:
      m_Items: []
  - m_Id: 7949724893814784
    m_Key: SETTINGS_PANEL_AUTOSIMPLIFY_BUTTON_DESCRIPTION
    m_Metadata:
      m_Items: []
  - m_Id: 7949811581689856
    m_Key: SETTINGS_PANEL_AUTOSIMPLIFY_BUTTON_DESCRIPTION_EXTRA
    m_Metadata:
      m_Items: []
  - m_Id: 7959094121701376
    m_Key: SETTINGS_PANEL_CLOSE_BUTTON_DESCRIPTION
    m_Metadata:
      m_Items: []
  - m_Id: 7949438875836416
    m_Key: SETTINGS_PANEL_CONTRIBUTE_BUTTON_DESCRIPTION
    m_Metadata:
      m_Items: []
  - m_Id: 7949356432596992
    m_Key: SETTINGS_PANEL_CONTRIBUTE_BUTTON_DESCRIPTION_EXTRA
    m_Metadata:
      m_Items: []
  - m_Id: 7948094068727808
    m_Key: SETTINGS_PANEL_HELP_BUTTON_DESCRIPTION
    m_Metadata:
      m_Items: []
  - m_Id: 7948187597512704
    m_Key: SETTINGS_PANEL_HELP_BUTTON_POPUP
    m_Metadata:
      m_Items: []
  - m_Id: 7950172098895872
    m_Key: SETTINGS_PANEL_POINTERANGLE_SLIDER_DESCRIPTION
    m_Metadata:
      m_Items: []
  - m_Id: 7950275601735680
    m_Key: SETTINGS_PANEL_QUALITY_SLIDER_DESCRIPTION
    m_Metadata:
      m_Items: []
  - m_Id: 7949594065084416
    m_Key: SETTINGS_PANEL_RULER_BUTTON_DESCRIPTION
    m_Metadata:
      m_Items: []
  - m_Id: 7949642022756352
    m_Key: SETTINGS_PANEL_RULER_BUTTON_DESCRIPTION_EXTRA
    m_Metadata:
      m_Items: []
  - m_Id: 7961508530855936
    m_Key: SETTINGS_PANEL_SCENECOST_TEXT
    m_Metadata:
      m_Items: []
  - m_Id: 7950347307556864
    m_Key: SETTINGS_PANEL_SIMPLIFICATION_SLIDER_DESCRIPTION
    m_Metadata:
      m_Items: []
  - m_Id: 7951591048716288
    m_Key: SETTINGS_PANEL_SIMPLIFYACCEPT_BUTTON_DESCRIPTION
    m_Metadata:
      m_Items: []
  - m_Id: 7951827204808704
    m_Key: SETTINGS_PANEL_SIMPLIFYDECLINE_BUTTON_DESCRIPTION
    m_Metadata:
      m_Items: []
  - m_Id: 7952483592413184
    m_Key: SETTINGS_PANEL_UPDATE_SIMPLIFICATION_TEXT
    m_Metadata:
      m_Items: []
  - m_Id: 8044507112906752
    m_Key: SKETCHBOOK_PANEL_CLOSE_BUTTON_DESCRIPTION
    m_Metadata:
      m_Items: []
  - m_Id: 10133516949626880
    m_Key: SKETCHBOOK_PANEL_CONTACTSERVER_TEXT
    m_Metadata:
      m_Items: []
  - m_Id: 8052288863838208
    m_Key: SKETCHBOOK_PANEL_DRIVE_BUTTON_DESCRIPTION
    m_Metadata:
      m_Items: []
  - m_Id: 8052489070551040
    m_Key: SKETCHBOOK_PANEL_DRIVE_BUTTON_DESCRIPTION_EXTRA
    m_Metadata:
      m_Items: []
  - m_Id: 8044139993866240
    m_Key: SKETCHBOOK_PANEL_DRIVE_TEXT
    m_Metadata:
      m_Items: []
  - m_Id: 8054126757519360
    m_Key: SKETCHBOOK_PANEL_DRIVEDISABLED_BUTTON_DESCRIPTION
    m_Metadata:
      m_Items: []
  - m_Id: 8054034549940224
    m_Key: SKETCHBOOK_PANEL_DRIVEENABLED_BUTTON_DESCRIPTION
    m_Metadata:
      m_Items: []
  - m_Id: 8054220533768192
    m_Key: SKETCHBOOK_PANEL_DRIVEFULL_BUTTON_DESCRIPTION
    m_Metadata:
      m_Items: []
  - m_Id: 8053860821868544
    m_Key: SKETCHBOOK_PANEL_DRIVESYNCING_BUTTON_DESCRIPTION
    m_Metadata:
      m_Items: []
  - m_Id: 8052141249503232
    m_Key: SKETCHBOOK_PANEL_LIKED_BUTTON_DESCRIPTION
    m_Metadata:
      m_Items: []
  - m_Id: 8052215190888448
    m_Key: SKETCHBOOK_PANEL_LIKED_BUTTON_DESCRIPTION_EXTRA
    m_Metadata:
      m_Items: []
  - m_Id: 8044071635099648
    m_Key: SKETCHBOOK_PANEL_LIKED_TEXT
    m_Metadata:
      m_Items: []
  - m_Id: 8051469124870144
    m_Key: SKETCHBOOK_PANEL_LOCALGALLERY_BUTTON_DESCRIPTION
    m_Metadata:
      m_Items: []
  - m_Id: 8051592198332416
    m_Key: SKETCHBOOK_PANEL_LOCALGALLERY_BUTTON_DESCRIPTION_EXTRA
    m_Metadata:
      m_Items: []
  - m_Id: 10138131262840832
    m_Key: SKETCHBOOK_PANEL_NEWSKETCH_TEXT
    m_Metadata:
      m_Items: []
  - m_Id: 10132930728534016
    m_Key: SKETCHBOOK_PANEL_NODRIVESKETCHES_TEXT
    m_Metadata:
      m_Items: []
  - m_Id: 10133306584309760
    m_Key: SKETCHBOOK_PANEL_NOLIKES_BUTTON_TEXT
    m_Metadata:
      m_Items: []
  - m_Id: 10133179773722624
    m_Key: SKETCHBOOK_PANEL_NOLIKES_TEXT
    m_Metadata:
      m_Items: []
  - m_Id: 10137908562075648
    m_Key: SKETCHBOOK_PANEL_NOLOGINDRIVE_BUTTON_TEXT
    m_Metadata:
      m_Items: []
  - m_Id: 10134688972382208
    m_Key: SKETCHBOOK_PANEL_NOLOGINDRIVE_TEXT
    m_Metadata:
      m_Items: []
  - m_Id: 10137717402476544
    m_Key: SKETCHBOOK_PANEL_NOLOGINPOLY_BUTTON_TEXT
    m_Metadata:
      m_Items: []
  - m_Id: 10134539248312320
    m_Key: SKETCHBOOK_PANEL_NOLOGINPOLY_TEXT
    m_Metadata:
      m_Items: []
  - m_Id: 10134947404423168
    m_Key: SKETCHBOOK_PANEL_NOPOLYCONNECTION_TEXT
    m_Metadata:
      m_Items: []
  - m_Id: 10132688213876736
    m_Key: SKETCHBOOK_PANEL_NOSKETCHES_TEXT
    m_Metadata:
      m_Items: []
  - m_Id: 8053396663410688
    m_Key: SKETCHBOOK_PANEL_ONLINEGALLERY_BUTTON_DESCRIPTION
    m_Metadata:
      m_Items: []
  - m_Id: 10134789291745280
    m_Key: SKETCHBOOK_PANEL_OUTOFDATE_TEXT
    m_Metadata:
      m_Items: []
  - m_Id: 8051847228792832
    m_Key: SKETCHBOOK_PANEL_SHOWCASE_BUTTON_DESCRIPTION
    m_Metadata:
      m_Items: []
  - m_Id: 8052065399709696
    m_Key: SKETCHBOOK_PANEL_SHOWCASE_BUTTON_DESCRIPTION_EXTRA
    m_Metadata:
      m_Items: []
  - m_Id: 8043915934146560
    m_Key: SKETCHBOOK_PANEL_SHOWCASE_TEXT
    m_Metadata:
      m_Items: []
  - m_Id: 10134247853236224
    m_Key: SKETCHBOOK_PANEL_SHOWCASEERROR_TEXT
    m_Metadata:
      m_Items: []
  - m_Id: 8042722189090816
    m_Key: SKETCHBOOK_PANEL_STANDARD_TEXT
    m_Metadata:
      m_Items: []
  - m_Id: 10149748172103680
    m_Key: SNAP_PANEL_ANGLE_TEXT
    m_Metadata:
      m_Items: []
  - m_Id: 10142251554152448
    m_Key: SNAP_PANEL_DESCRIPTION
    m_Metadata:
      m_Items: []
  - m_Id: 10149812609196032
    m_Key: SNAP_PANEL_GRID_TEXT
    m_Metadata:
      m_Items: []
  - m_Id: 10160187903811584
    m_Key: SNAP_PANEL_JITTER_TEXT
    m_Metadata:
      m_Items: []
  - m_Id: 10142405791293440
    m_Key: SNAP_PANEL_SNAPANGLE_BUTTON_DESCRIPTION
    m_Metadata:
      m_Items: []
  - m_Id: 10149921501716480
    m_Key: SNAP_PANEL_SNAPGRID_BUTTON_DESCRIPTION
    m_Metadata:
      m_Items: []
  - m_Id: 278827682140160
    m_Key: WIDGET_SYMMETRY_DESCRIPTION
    m_Metadata:
      m_Items: []
  - m_Id: 279130447974400
    m_Key: WIDGET_SYMMETRY_HINT
    m_Metadata:
      m_Items: []
  - m_Id: 10778529927168
    m_Key: TILTMETER_MAX_METER_DESCRIPTION
    m_Metadata:
      m_Items: []
  - m_Id: 11410951278592
    m_Key: TILTMETER_SKETCH_COST_HIGH
    m_Metadata:
      m_Items: []
  - m_Id: 11531013230592
    m_Key: TILTMETER_SKETCH_COST_HIGHEST
    m_Metadata:
      m_Items: []
  - m_Id: 11105966657536
    m_Key: TILTMETER_SKETCH_COST_LOW
    m_Metadata:
      m_Items: []
  - m_Id: 11327010672640
    m_Key: TILTMETER_SKETCH_COST_MEDIUM
    m_Metadata:
      m_Items: []
  - m_Id: 11625947107328
    m_Key: TILTMETER_SKETCH_COST_PICASSO
    m_Metadata:
      m_Items: []
  - m_Id: 15506686318784512
    m_Key: TOOLS_PANEL_CAMERA_BUTTON_DESCRIPTION
    m_Metadata:
      m_Items: []
  - m_Id: 15506037610950656
    m_Key: TOOLS_PANEL_DESCRIPTION
    m_Metadata:
      m_Items: []
  - m_Id: 15506435650400256
    m_Key: TOOLS_PANEL_ENVRIONMENT_BUTTON_DESCRIPTION
    m_Metadata:
      m_Items: []
  - m_Id: 15506545880903680
    m_Key: TOOLS_PANEL_ENVRIONMENT_BUTTON_POPUP
    m_Metadata:
      m_Items: []
  - m_Id: 15506183434317824
    m_Key: TOOLS_PANEL_ERASER_BUTTON_DESCRIPTION
    m_Metadata:
      m_Items: []
  - m_Id: 15506869836361728
    m_Key: TOOLS_PANEL_MIRROR_BUTTON_DESCRIPTION
    m_Metadata:
      m_Items: []
  - m_Id: 15507184623071232
    m_Key: TOOLS_PANEL_REDO_BUTTON_DESCRIPTION
    m_Metadata:
      m_Items: []
  - m_Id: 15506327693209600
    m_Key: TOOLS_PANEL_STRAIGHTEDGE_BUTTON_DESCRIPTION
    m_Metadata:
      m_Items: []
  - m_Id: 15506782473203712
    m_Key: TOOLS_PANEL_TELEPORT_BUTTON_DESCRIPTION
    m_Metadata:
      m_Items: []
  - m_Id: 15507089726943232
    m_Key: TOOLS_PANEL_UNDO_BUTTON_DESCRIPTION
    m_Metadata:
      m_Items: []
  - m_Id: 15508321694691328
    m_Key: TUTORIAL_PANEL_DESCRIPTION
    m_Metadata:
      m_Items: []
  - m_Id: 15509162824609792
    m_Key: TUTORIAL_PANEL_DISMISS_DESCRIPTION
    m_Metadata:
      m_Items: []
  - m_Id: 9359005487104
    m_Key: YOUTUBE_AUTHORIZE_MESSAGE
    m_Metadata:
      m_Items: []
  - m_Id: 10508081205248
    m_Key: YOUTUBE_DEFAULT_DESCRIPTION
    m_Metadata:
      m_Items: []
  - m_Id: 10372936536064
    m_Key: YOUTUBE_DEFAULT_TITLE
    m_Metadata:
      m_Items: []
  - m_Id: 9169397780480
    m_Key: YOUTUBE_UPLOAD_SUCCESSFUL
    m_Metadata:
      m_Items: []
  - m_Id: 68763796961820672
    m_Key: ADVANCEDTOOLS_PANEL_BUTTON_JOIN
    m_Metadata:
      m_Items: []
  - m_Id: 68764809030598656
    m_Key: EXTRA_PANEL_LAYERS_BUTTON_DESCRIPTION
    m_Metadata:
      m_Items: []
  - m_Id: 68768010396041216
    m_Key: SETTINGS_PANEL_BUTTON_EXPERIMENTAL_DESCRIPTION
    m_Metadata:
      m_Items: []
  - m_Id: 68768580896882688
    m_Key: SETTINGS_PANEL_BUTTON_EXPERIMENTAL_POPUP
    m_Metadata:
      m_Items: []
  - m_Id: 68773633749745664
    m_Key: SETTINGS_PANELMOBILE_ABOUT_BUTTON_DESCRIPTION_EXTRA
    m_Metadata:
      m_Items: []
  - m_Id: 68773760459669504
    m_Key: SETTINGS_PANELMOBILE_CONTRIBUTE_BUTTON_DESCRIPTION_EXTRA
    m_Metadata:
      m_Items: []
  - m_Id: 68774380566544384
    m_Key: SETTINGS_PANEL_BUTTON_EXPERIMENTALTOGGLE_TEXT
    m_Metadata:
      m_Items: []
  - m_Id: 76036335840321536
    m_Key: POPUP_WAITONDOWNLOAD_TEXT
    m_Metadata:
      m_Items: []
  - m_Id: 76036630477594624
    m_Key: POPUP_YOUTUBESEARCH_TEXT
    m_Metadata:
      m_Items: []
  - m_Id: 76036746777255936
    m_Key: BUTTON_CONFIRM
    m_Metadata:
      m_Items: []
  - m_Id: 76039048963612672
    m_Key: BUTTON_CANCEL
    m_Metadata:
      m_Items: []
  - m_Id: 76044213523374080
    m_Key: POPUP_UPLOAD_LOGINDESKTOP_TITLE
    m_Metadata:
      m_Items: []
  - m_Id: 76044393131859968
    m_Key: POPUP_UPLOAD_LOGINDESKTOP_DESCRIPTION
    m_Metadata:
      m_Items: []
  - m_Id: 76044674418663424
    m_Key: POPUP_UPLOAD_CONFIRMUPLOAD_TITLE
    m_Metadata:
      m_Items: []
  - m_Id: 76068346479042560
    m_Key: POPUP_UPLOAD_UPLOADING_TITLE
    m_Metadata:
      m_Items: []
  - m_Id: 76069123176062976
    m_Key: POPUP_UPLOAD_COMPLETE_TITLE
    m_Metadata:
      m_Items: []
  - m_Id: 76069201752154112
    m_Key: POPUP_UPLOAD_COMPLETE_DESCRIPTION
    m_Metadata:
      m_Items: []
  - m_Id: 76069352969396224
    m_Key: POPUP_UPLOAD_FAILED_TITLE
    m_Metadata:
      m_Items: []
  - m_Id: 76069430274613248
    m_Key: POPUP_UPLOAD_FAILED_DESCRIPTION
    m_Metadata:
      m_Items: []
  - m_Id: 76069769677692928
    m_Key: POPUP_UPLOAD_SHARINGDISABLED_TITLE
    m_Metadata:
      m_Items: []
  - m_Id: 76069893405466624
    m_Key: POPUP_UPLOAD_SHARINGDISABLED_DESCRIPTION
    m_Metadata:
      m_Items: []
  - m_Id: 76070234092003328
    m_Key: POPUP_UPLOAD_CONNECTIONERR_TITLE
    m_Metadata:
      m_Items: []
  - m_Id: 76070420314906624
    m_Key: POPUP_UPLOAD_CONNECTIONERR_DESCRIPTION
    m_Metadata:
      m_Items: []
  - m_Id: 76070518675529728
    m_Key: BUTTON_OK
    m_Metadata:
      m_Items: []
  - m_Id: 76070712456568832
    m_Key: POPUP_UPLOAD_WAIT_TITLE
    m_Metadata:
      m_Items: []
  - m_Id: 76070854366650368
    m_Key: POPUP_UPLOAD_EMBEDPOLY_TITLE
    m_Metadata:
      m_Items: []
  - m_Id: 76071039813607424
    m_Key: POPUP_UPLOAD_EMBEDPOLY_DESCRIPTION
    m_Metadata:
      m_Items: []
  - m_Id: 76071162597662720
    m_Key: POPUP_UPLOAD_BUTTON_UPLOAD
    m_Metadata:
      m_Items: []
  - m_Id: 76071373843783680
    m_Key: POPUP_UPLOAD_BUTTON_CANCEL
    m_Metadata:
      m_Items: []
  - m_Id: 76071488323117056
    m_Key: POPUP_UPLOAD_EMBEDSKETCHFAB_TITLE
    m_Metadata:
      m_Items: []
  - m_Id: 76071619017629696
    m_Key: POPUP_UPLOAD_EMBEDSKETCHFAB_DESCRIPTION
    m_Metadata:
      m_Items: []
  - m_Id: 76072279146553344
    m_Key: POPUP_UPLOAD_NOTHING_TITLE
    m_Metadata:
      m_Items: []
  - m_Id: 76072352228106240
    m_Key: POPUP_UPLOAD_NOTHING_DESCRIPTION
    m_Metadata:
      m_Items: []
  - m_Id: 76072542007779328
    m_Key: POPUP_UPLOAD_OUTDATED_TITLE
    m_Metadata:
      m_Items: []
  - m_Id: 76072667581046784
    m_Key: POPUP_UPLOAD_OUTDATED_DESCRIPTION
    m_Metadata:
      m_Items: []
  - m_Id: 76080842438926336
    m_Key: POPUP_UPLOAD_MOBILELOGIN_TITLE
    m_Metadata:
      m_Items: []
  - m_Id: 76081074568486912
    m_Key: POPUP_UPLOAD_MOBILELOGIN_DESCRIPTION
    m_Metadata:
      m_Items: []
  - m_Id: 76084187576721408
    m_Key: POPUP_UPLOAD_BUTTON_SAVELOGIN
    m_Metadata:
      m_Items: []
  - m_Id: 76084383412969472
    m_Key: POPUP_UPLOAD_BUTTON_LOGIN
    m_Metadata:
      m_Items: []
  - m_Id: 76086604699590656
    m_Key: POPUP_UPLOAD_COMPLETEMOBILE_DESCRIPTION
    m_Metadata:
      m_Items: []
  - m_Id: 76094622149435392
    m_Key: POPUP_UNLOADIMAGES_TITLE
    m_Metadata:
      m_Items: []
  - m_Id: 76094798670913536
    m_Key: POPUP_UNLOADIMAGES_DESCRIPTION
    m_Metadata:
      m_Items: []
  - m_Id: 76095425199267840
    m_Key: BUTTON_PROCEED
    m_Metadata:
      m_Items: []
  - m_Id: 76095819690336256
    m_Key: POPUP_TILTASAURUS_DESCRIPTION
    m_Metadata:
      m_Items: []
  - m_Id: 76095964649676800
    m_Key: POPUP_TILTASAURUS_BUTTON_DESCRIPTION_REFRESH
    m_Metadata:
      m_Items: []
  - m_Id: 76096109499965440
    m_Key: POPUP_TILTASAURUS_BUTTON_DESCRIPTION_EXTRA_REFRESH
    m_Metadata:
      m_Items: []
  - m_Id: 76096615622434816
    m_Key: BUTTON_CLOSE
    m_Metadata:
      m_Items: []
  - m_Id: 76096904425431040
    m_Key: POPUP_SKETCHMENU_BUTTON_DESCRIPTION_MERGE
    m_Metadata:
      m_Items: []
  - m_Id: 76097050869555200
    m_Key: POPUP_SKETCHMENU_BUTTON_DESCRIPTION_TRASH
    m_Metadata:
      m_Items: []
  - m_Id: 76097256218484736
    m_Key: POPUP_SKETCHMENU_BUTTON_DESCRIPTION_REVEAL
    m_Metadata:
      m_Items: []
  - m_Id: 76115339591081984
    m_Key: POPUP_SAVEOPTIONS_TITLE
    m_Metadata:
      m_Items: []
  - m_Id: 76115745704566784
    m_Key: POPUP_SAVEOPTIONS_BUTTON_DESCRIPTION_EXTRA_OVERWRITE
    m_Metadata:
      m_Items: []
  - m_Id: 76115842710429696
    m_Key: POPUP_SAVEOPTIONS_BUTTON_DESCRIPTION_OVERWRITE
    m_Metadata:
      m_Items: []
  - m_Id: 76115933538082816
    m_Key: POPUP_SAVEOPTIONS_BUTTON_DESCRIPTION_NEW
    m_Metadata:
      m_Items: []
  - m_Id: 76115996574277632
    m_Key: POPUP_SAVEOPTIONS_BUTTON_DESCRIPTION_EXTRA_NEW
    m_Metadata:
      m_Items: []
  - m_Id: 76116098625888256
    m_Key: POPUP_READONLY_TITLE
    m_Metadata:
      m_Items: []
  - m_Id: 76116655574933504
    m_Key: POPUP_PANELS_BUTTON_DESCRIPTION_TUTORIAL
    m_Metadata:
      m_Items: []
  - m_Id: 76116867701858304
    m_Key: POPUP_PANELS_BUTTON_DESCRIPTION_LABS
    m_Metadata:
      m_Items: []
  - m_Id: 76116941706158080
    m_Key: POPUP_PANELS_BUTTON_DESCRIPTION_SETTINGS
    m_Metadata:
      m_Items: []
  - m_Id: 76117036946219008
    m_Key: POPUP_PANELS_BUTTON_RESET_DESCRIPTION
    m_Metadata:
      m_Items: []
  - m_Id: 76117383567695872
    m_Key: POPUP_MIRROROPTIONS_BUTTON_DESCRIPTION_MIRROR
    m_Metadata:
      m_Items: []
  - m_Id: 76117650451259392
    m_Key: POPUP_MIRROROPTIONS_BUTTON_DESCRIPTION_SUMMON
    m_Metadata:
      m_Items: []
  - m_Id: 76117800062083072
    m_Key: POPUP_HELP_BUTTON_DESCRIPTION_RELEASENOTES
    m_Metadata:
      m_Items: []
  - m_Id: 76117892328382464
    m_Key: POPUP_HELP_BUTTON_DESCRIPTION_EXTRA_BROWSER
    m_Metadata:
      m_Items: []
  - m_Id: 76118256381386752
    m_Key: POPUP_HELP_BUTTON_DESCRIPTION_HELPCENTER
    m_Metadata:
      m_Items: []
  - m_Id: 76118351730499584
    m_Key: POPUP_HELP_BUTTON_DESCRIPTION_TOS
    m_Metadata:
      m_Items: []
  - m_Id: 76118538846789632
    m_Key: POPUP_HELP_BUTTON_DESCRIPTION_PRIVACY
    m_Metadata:
      m_Items: []
  - m_Id: 76119468057092096
    m_Key: POPUP_EXIT_TITLE
    m_Metadata:
      m_Items: []
  - m_Id: 76119645530677248
    m_Key: POPUP_EXIT_DESCRIPTION
    m_Metadata:
      m_Items: []
  - m_Id: 76120862092746752
    m_Key: POPUP_GDRIVE_ENABLED_TITLE
    m_Metadata:
      m_Items: []
  - m_Id: 76121021711179776
    m_Key: LABEL_BETATAG
    m_Metadata:
      m_Items: []
  - m_Id: 76121263181455360
    m_Key: POPUP_GRDRIVE_ENABLED_STATUSCOMPLETE
    m_Metadata:
      m_Items: []
  - m_Id: 76121447906992128
    m_Key: POPUP_GRDRIVE_ENABLED_STATUSPROGRESS
    m_Metadata:
      m_Items: []
  - m_Id: 76122859638415360
    m_Key: POPUP_GRDRIVE_ENABLED_VIEW
    m_Metadata:
      m_Items: []
  - m_Id: 76123261897334784
    m_Key: POPUP_GRDRIVE_ENABLED_DISABLE
    m_Metadata:
      m_Items: []
  - m_Id: 76123531960180736
    m_Key: POPUP_GRDRIVE_ENABLED_CHECK_SKETCHES
    m_Metadata:
      m_Items: []
  - m_Id: 76123762810478592
    m_Key: POPUP_GRDRIVE_ENABLED_CHECK_SNAPSHOTS
    m_Metadata:
      m_Items: []
  - m_Id: 76123842049269760
    m_Key: POPUP_GRDRIVE_ENABLED_CHECK_MEDIALIB
    m_Metadata:
      m_Items: []
  - m_Id: 76123960488026112
    m_Key: POPUP_GRDRIVE_ENABLED_CHECK_EXPORTS
    m_Metadata:
      m_Items: []
  - m_Id: 76124083175612416
    m_Key: POPUP_GRDRIVE_ENABLED_CHECK_VIDEOS
    m_Metadata:
      m_Items: []
  - m_Id: 76124177820082176
    m_Key: POPUP_GDRIVE_DISABLED_TITLE
    m_Metadata:
      m_Items: []
  - m_Id: 76124332547956736
    m_Key: POPUP_GDRIVE_DISABLED_DESCRIPTION
    m_Metadata:
      m_Items: []
  - m_Id: 76124651742879744
    m_Key: POPUP_GDRIVE_DISABLED_BUTTON_ENABLE
    m_Metadata:
      m_Items: []
  - m_Id: 76124790830194688
    m_Key: POPUP_GDRIVE_FULL_TITLE
    m_Metadata:
      m_Items: []
  - m_Id: 76124861466468352
    m_Key: POPUP_GDRIVE_FULL_DESCRIPTION
    m_Metadata:
      m_Items: []
  - m_Id: 76124975501205504
    m_Key: POPUP_GDRIVE_FULL_BUTTON_MANAGE
    m_Metadata:
      m_Items: []
  - m_Id: 76125091268190208
    m_Key: POPUP_GDRIVE_FULL_BUTTON_DISABLE
    m_Metadata:
      m_Items: []
  - m_Id: 76126070290046976
    m_Key: POPUP_CONFIRMLOAD_TITLE
    m_Metadata:
      m_Items: []
  - m_Id: 76126242747244544
    m_Key: POPUP_CONFIRMLOAD_DESCRIPTION
    m_Metadata:
      m_Items: []
  - m_Id: 76126335156150272
    m_Key: POPUP_CONFIRMLOAD_TITLECOMPLEX
    m_Metadata:
      m_Items: []
  - m_Id: 76126452525359104
    m_Key: POPUP_CONFIRMLOAD_DESCRIPTIONCOMPLEX
    m_Metadata:
      m_Items: []
  - m_Id: 76126729437503488
    m_Key: POPUP_CONFIRMLOAD_DESCRIPTIONCOMPLEX_EXTRA
    m_Metadata:
      m_Items: []
  - m_Id: 76126873826418688
    m_Key: POPUP_CONFIRMLOAD_BUTTON_DESCRIPTION_CONFIRM
    m_Metadata:
      m_Items: []
  - m_Id: 76131299773440000
    m_Key: POPUP_ACCOUNTS_TITLE
    m_Metadata:
      m_Items: []
  - m_Id: 76134950436921344
    m_Key: POPUP_ACCOUNTS_REMOVEHEADSET
    m_Metadata:
      m_Items: []
  - m_Id: 76137928887689216
    m_Key: POPUP_ACCOUNTS_GOOGLEINFO_TITLE
    m_Metadata:
      m_Items: []
  - m_Id: 76138083292602368
    m_Key: POPUP_ACCOUNTS_GOOGLEINFO_DESCRIPTION
    m_Metadata:
      m_Items: []
  - m_Id: 76138395621449728
    m_Key: POPUP_ACCOUNTS_SKETCHFABINFO_TITLE
    m_Metadata:
      m_Items: []
  - m_Id: 76138521224077312
    m_Key: POPUP_ACCOUNTS_SKETCHFABINFO_DESCRIPTION
    m_Metadata:
      m_Items: []
  - m_Id: 81182403783614464
    m_Key: CAMERAPATH_TOOL_PATHRECORDED
    m_Metadata:
      m_Items: []
  - m_Id: 81182608851525632
    m_Key: CAMERAPATH_TOOL_PATHCANCELLED
    m_Metadata:
      m_Items: []
  - m_Id: 81183732522344448
    m_Key: LAYERS_PANEL_COPYLAYER_BUTTON_DESCRIPTION
    m_Metadata:
      m_Items: []
  - m_Id: 81184247687733248
    m_Key: LAYERS_PANEL_MAINLAYER_NAME
    m_Metadata:
      m_Items: []
  - m_Id: 81184440202092544
    m_Key: LAYERS_PANEL_ADDITIONALLAYER_NAME
    m_Metadata:
      m_Items: []
  - m_Id: 81187452349898752
    m_Key: DROPPER_TOOL_CONFIRM_TEXT
    m_Metadata:
      m_Items: []
  - m_Id: 81194531575881728
    m_Key: OVERLAY_LOADSKETCH
    m_Metadata:
      m_Items: []
  - m_Id: 81194664648564736
    m_Key: OVERLAY_LOADMODEL
    m_Metadata:
      m_Items: []
  - m_Id: 81194744055128064
    m_Key: OVERLAY_LOADGENERIC
    m_Metadata:
      m_Items: []
  - m_Id: 81194843074256896
    m_Key: OVERLAY_LOADIMAGES
    m_Metadata:
      m_Items: []
  - m_Id: 81194906580213760
    m_Key: OVERLAY_EXPORT
    m_Metadata:
      m_Items: []
  - m_Id: 81194990285938688
    m_Key: OVERLAY_LOADMEDIA
    m_Metadata:
      m_Items: []
  - m_Id: 81203094671122432
    m_Key: BRUSH_BUBBLES
    m_Metadata:
      m_Items: []
  - m_Id: 81203153294909440
    m_Key: BRUSH_BUBBLEWAND
    m_Metadata:
      m_Items: []
  - m_Id: 81203246727225344
    m_Key: BRUSH_CANDYCANE
    m_Metadata:
      m_Items: []
  - m_Id: 81203301878128640
    m_Key: BRUSH_CELVINYL
    m_Metadata:
      m_Items: []
  - m_Id: 81203372350824448
    m_Key: BRUSH_CHARCOAL
    m_Metadata:
      m_Items: []
  - m_Id: 81203423919792128
    m_Key: BRUSH_CHROMATICWAVE
    m_Metadata:
      m_Items: []
  - m_Id: 81203481385951232
    m_Key: BRUSH_COARSEBRISTLES
    m_Metadata:
      m_Items: []
  - m_Id: 81203567432097792
    m_Key: BRUSH_COMET
    m_Metadata:
      m_Items: []
  - m_Id: 81203611405180928
    m_Key: BRUSH_CONCAVEHULL
    m_Metadata:
      m_Items: []
  - m_Id: 81203662118510592
    m_Key: BRUSH_DANCEFLOOR
    m_Metadata:
      m_Items: []
  - m_Id: 81203709862273024
    m_Key: BRUSH_DIAMOND
    m_Metadata:
      m_Items: []
  - m_Id: 81203777713528832
    m_Key: BRUSH_DIGITAL
    m_Metadata:
      m_Items: []
  - m_Id: 81203824031227904
    m_Key: BRUSH_DISCO
    m_Metadata:
      m_Items: []
  - m_Id: 81203865550643200
    m_Key: BRUSH_DOTMARKER
    m_Metadata:
      m_Items: []
  - m_Id: 81203913957105664
    m_Key: BRUSH_DOTS
    m_Metadata:
      m_Items: []
  - m_Id: 81203958152486912
    m_Key: BRUSH_DOUBLEFLAT
    m_Metadata:
      m_Items: []
  - m_Id: 81204005120303104
    m_Key: BRUSH_PINCHEDFLAT
    m_Metadata:
      m_Items: []
  - m_Id: 81204078575149056
    m_Key: BRUSH_PINCHEDMARKER
    m_Metadata:
      m_Items: []
  - m_Id: 81204129737269248
    m_Key: BRUSH_DRAFTING
    m_Metadata:
      m_Items: []
  - m_Id: 81204173685186560
    m_Key: BRUSH_DRYBRUSH
    m_Metadata:
      m_Items: []
  - m_Id: 81204235328872448
    m_Key: BRUSH_DUCTTAPE
    m_Metadata:
      m_Items: []
  - m_Id: 81204288453926912
    m_Key: BRUSH_DUCTTAPEGEO
    m_Metadata:
      m_Items: []
  - m_Id: 81204382188232704
    m_Key: BRUSH_ELECTRICITY
    m_Metadata:
      m_Items: []
  - m_Id: 81204427818065920
    m_Key: BRUSH_EMBERS
    m_Metadata:
      m_Items: []
  - m_Id: 81204493236625408
    m_Key: BRUSH_FACETEDTUBE
    m_Metadata:
      m_Items: []
  - m_Id: 81204541060079616
    m_Key: BRUSH_FAIRY
    m_Metadata:
      m_Items: []
  - m_Id: 81204581946155008
    m_Key: BRUSH_FEATHER
    m_Metadata:
      m_Items: []
  - m_Id: 81204635582914560
    m_Key: BRUSH_FELT
    m_Metadata:
      m_Items: []
  - m_Id: 81204676406075392
    m_Key: BRUSH_FIRE
    m_Metadata:
      m_Items: []
  - m_Id: 81204735243771904
    m_Key: BRUSH_FIRE2
    m_Metadata:
      m_Items: []
  - m_Id: 81204778390577152
    m_Key: BRUSH_FLAT
    m_Metadata:
      m_Items: []
  - m_Id: 81204889594159104
    m_Key: BRUSH_FLATGEOMETRY
    m_Metadata:
      m_Items: []
  - m_Id: 81204982288277504
    m_Key: BRUSH_GOUACHE
    m_Metadata:
      m_Items: []
  - m_Id: 81205065486491648
    m_Key: BRUSH_GUTS
    m_Metadata:
      m_Items: []
  - m_Id: 81205104946503680
    m_Key: BRUSH_HIGHLIGHTER
    m_Metadata:
      m_Items: []
  - m_Id: 81205150878326784
    m_Key: BRUSH_TREE
    m_Metadata:
      m_Items: []
  - m_Id: 81205201507770368
    m_Key: BRUSH_HYPERCOLOR
    m_Metadata:
      m_Items: []
  - m_Id: 81205290808696832
    m_Key: BRUSH_HYPERGRID
    m_Metadata:
      m_Items: []
  - m_Id: 81205339491983360
    m_Key: BRUSH_ICING
    m_Metadata:
      m_Items: []
  - m_Id: 81205378532564992
    m_Key: BRUSH_INK
    m_Metadata:
      m_Items: []
  - m_Id: 81205417556369408
    m_Key: BRUSH_INKGEOMETRY
    m_Metadata:
      m_Items: []
  - m_Id: 81205502021263360
    m_Key: BRUSH_KEIJIROTUBE
    m_Metadata:
      m_Items: []
  - m_Id: 81205552273219584
    m_Key: BRUSH_LACEWING
    m_Metadata:
      m_Items: []
  - m_Id: 81205593624862720
    m_Key: BRUSH_LEAKYPEN
    m_Metadata:
      m_Items: []
  - m_Id: 81205636259962880
    m_Key: BRUSH_LEAVES
    m_Metadata:
      m_Items: []
  - m_Id: 81205679876530176
    m_Key: BRUSH_LEAVES2
    m_Metadata:
      m_Items: []
  - m_Id: 81205749166432256
    m_Key: BRUSH_LIGHT
    m_Metadata:
      m_Items: []
  - m_Id: 81205790060896256
    m_Key: BRUSH_LIGHTWIRE
    m_Metadata:
      m_Items: []
  - m_Id: 81205838656102400
    m_Key: BRUSH_WIRELIT
    m_Metadata:
      m_Items: []
  - m_Id: 81205898521403392
    m_Key: BRUSH_LOFTED
    m_Metadata:
      m_Items: []
  - m_Id: 81205943849246720
    m_Key: BRUSH_LOFTEDHUESHIFT
    m_Metadata:
      m_Items: []
  - m_Id: 81206004192698368
    m_Key: BRUSH_MARBLEDRAINBOW
    m_Metadata:
      m_Items: []
  - m_Id: 81206060224405504
    m_Key: BRUSH_MARKER
    m_Metadata:
      m_Items: []
  - m_Id: 81206102402326528
    m_Key: BRUSH_MARKERGEOMETRY
    m_Metadata:
      m_Items: []
  - m_Id: 81206156286550016
    m_Key: BRUSH_MATTEHULL
    m_Metadata:
      m_Items: []
  - m_Id: 81206207075377152
    m_Key: BRUSH_MUSCLE
    m_Metadata:
      m_Items: []
  - m_Id: 81206251857960960
    m_Key: BRUSH_MYLARTUBE
    m_Metadata:
      m_Items: []
  - m_Id: 81206295621328896
    m_Key: BRUSH_NEONPULSE
    m_Metadata:
      m_Items: []
  - m_Id: 81206368749019136
    m_Key: BRUSH_OILPAINT
    m_Metadata:
      m_Items: []
  - m_Id: 81206416861880320
    m_Key: BRUSH_OILPAINTGEOMETRY
    m_Metadata:
      m_Items: []
  - m_Id: 81206494716551168
    m_Key: BRUSH_PAPER
    m_Metadata:
      m_Items: []
  - m_Id: 81206536990941184
    m_Key: BRUSH_PAPERGEOMETRY
    m_Metadata:
      m_Items: []
  - m_Id: 81206595077857280
    m_Key: BRUSH_BRAID
    m_Metadata:
      m_Items: []
  - m_Id: 81206666636877824
    m_Key: BRUSH_PETAL
    m_Metadata:
      m_Items: []
  - m_Id: 81206859902017536
    m_Key: BRUSH_PLASMA
    m_Metadata:
      m_Items: []
  - m_Id: 81206904026095616
    m_Key: BRUSH_RACE
    m_Metadata:
      m_Items: []
  - m_Id: 81206946329845760
    m_Key: BRUSH_RAIN
    m_Metadata:
      m_Items: []
  - m_Id: 81206986301562880
    m_Key: BRUSH_RAINBOW
    m_Metadata:
      m_Items: []
  - m_Id: 81207025421836288
    m_Key: BRUSH_RISINGBUBBLES
    m_Metadata:
      m_Items: []
  - m_Id: 81207069424279552
    m_Key: BRUSH_SHINYHULL
    m_Metadata:
      m_Items: []
  - m_Id: 81207135908192256
    m_Key: BRUSH_SINGLESIDED
    m_Metadata:
      m_Items: []
  - m_Id: 81207182829871104
    m_Key: BRUSH_SLICE
    m_Metadata:
      m_Items: []
  - m_Id: 81207223535591424
    m_Key: BRUSH_SMOKE
    m_Metadata:
      m_Items: []
  - m_Id: 81207263394062336
    m_Key: BRUSH_SMOOTHHULL
    m_Metadata:
      m_Items: []
  - m_Id: 81207308449275904
    m_Key: BRUSH_SNOW
    m_Metadata:
      m_Items: []
  - m_Id: 81207357476495360
    m_Key: BRUSH_SNOWFLAKE
    m_Metadata:
      m_Items: []
  - m_Id: 81207400497471488
    m_Key: BRUSH_SOFTHIGHLIGHTER
    m_Metadata:
      m_Items: []
  - m_Id: 81207449709240320
    m_Key: BRUSH_SPACE
    m_Metadata:
      m_Items: []
  - m_Id: 81207491186712576
    m_Key: BRUSH_SPARKS
    m_Metadata:
      m_Items: []
  - m_Id: 81207535642140672
    m_Key: BRUSH_SPIKES
    m_Metadata:
      m_Items: []
  - m_Id: 81207574603030528
    m_Key: BRUSH_SPLATTER
    m_Metadata:
      m_Items: []
  - m_Id: 81207648775102464
    m_Key: BRUSH_3DPRINTING
    m_Metadata:
      m_Items: []
  - m_Id: 81207710548811776
    m_Key: BRUSH_SQUAREFLAT
    m_Metadata:
      m_Items: []
  - m_Id: 81207756761653248
    m_Key: BRUSH_STARS
    m_Metadata:
      m_Items: []
  - m_Id: 81207807806332928
    m_Key: BRUSH_STREAMERS
    m_Metadata:
      m_Items: []
  - m_Id: 81207912810733568
    m_Key: BRUSH_TAFFY
    m_Metadata:
      m_Items: []
  - m_Id: 81207961254944768
    m_Key: BRUSH_TAPEREDFLAT
    m_Metadata:
      m_Items: []
  - m_Id: 81208043572355072
    m_Key: BRUSH_TAPEREDHIGHLIGHTER
    m_Metadata:
      m_Items: []
  - m_Id: 81208094986133504
    m_Key: BRUSH_TAPEREDHUESHIFT
    m_Metadata:
      m_Items: []
  - m_Id: 81208142008475648
    m_Key: BRUSH_TAPEREDMARKER
    m_Metadata:
      m_Items: []
  - m_Id: 81208255854469120
    m_Key: BRUSH_TAPEREDMARKERGEO
    m_Metadata:
      m_Items: []
  - m_Id: 81208320484499456
    m_Key: BRUSH_TAPEREDWIRE
    m_Metadata:
      m_Items: []
  - m_Id: 81208372611309568
    m_Key: BRUSH_GEOMTHICKDUCTTAPE
    m_Metadata:
      m_Items: []
  - m_Id: 81208728183431168
    m_Key: BRUSH_THICKPAINT
    m_Metadata:
      m_Items: []
  - m_Id: 81208800589701120
    m_Key: BRUSH_TOON
    m_Metadata:
      m_Items: []
  - m_Id: 81208843535179776
    m_Key: BRUSH_TUBEHIGHLIGHTER
    m_Metadata:
      m_Items: []
  - m_Id: 81208895842344960
    m_Key: BRUSH_TUBEFLAT
    m_Metadata:
      m_Items: []
  - m_Id: 81208961575477248
    m_Key: BRUSH_TUBETOONINVERTED
    m_Metadata:
      m_Items: []
  - m_Id: 81209021776322560
    m_Key: BRUSH_TUBEMARKER
    m_Metadata:
      m_Items: []
  - m_Id: 81209066508574720
    m_Key: BRUSH_UNLITHULL
    m_Metadata:
      m_Items: []
  - m_Id: 81209114365583360
    m_Key: BRUSH_VELVETINK
    m_Metadata:
      m_Items: []
  - m_Id: 81209159253024768
    m_Key: BRUSH_WATERCOLORPAPER
    m_Metadata:
      m_Items: []
  - m_Id: 81209241222307840
    m_Key: BRUSH_WATERCOLORPAPERGEOMETRY
    m_Metadata:
      m_Items: []
  - m_Id: 81209297144963072
    m_Key: BRUSH_WAVEFORM
    m_Metadata:
      m_Items: []
  - m_Id: 81209348688764928
    m_Key: BRUSH_WAVEFORMFFT
    m_Metadata:
      m_Items: []
  - m_Id: 81209390745051136
    m_Key: BRUSH_WAVEFORMPARTICLES
    m_Metadata:
      m_Items: []
  - m_Id: 81209436215500800
    m_Key: BRUSH_WAVEFORMTUBE
    m_Metadata:
      m_Items: []
  - m_Id: 81209474924732416
    m_Key: BRUSH_WETPAINT
    m_Metadata:
      m_Items: []
  - m_Id: 81209522190344192
    m_Key: BRUSH_WETPAINTGEOMETRY
    m_Metadata:
      m_Items: []
  - m_Id: 81209591056621568
    m_Key: BRUSH_DRWIGGLEZ
    m_Metadata:
      m_Items: []
  - m_Id: 81209706207043584
    m_Key: BRUSH_WIND
    m_Metadata:
      m_Items: []
  - m_Id: 81209742752014336
    m_Key: BRUSH_WIRE
    m_Metadata:
      m_Items: []
  - m_Id: 81209777615069184
    m_Key: BRUSH_WIREFRAME
    m_Metadata:
      m_Items: []
  - m_Id: 81212669579288576
    m_Key: ENVIRONMENT_BLACK
    m_Metadata:
      m_Items: []
  - m_Id: 81212740198785024
    m_Key: ENVIRONMENT_BLUE
    m_Metadata:
      m_Items: []
  - m_Id: 81212798805794816
    m_Key: ENVIRONMENT_DRESSFORM
    m_Metadata:
      m_Items: []
  - m_Id: 81212845635198976
    m_Key: ENVIRONMENT_EXAMPLE
    m_Metadata:
      m_Items: []
  - m_Id: 81212886244450304
    m_Key: ENVIRONMENT_HOT
    m_Metadata:
      m_Items: []
  - m_Id: 81212929865211904
    m_Key: ENVIRONMENT_ILLUSTRATIVE
    m_Metadata:
      m_Items: []
  - m_Id: 81212976329711616
    m_Key: ENVIRONMENT_NIGHTSKY
    m_Metadata:
      m_Items: []
  - m_Id: 81213029828059136
    m_Key: ENVIRONMENT_NOLIGHTS
    m_Metadata:
      m_Items: []
  - m_Id: 81213093988327424
    m_Key: ENVIRONMENT_PASSTHROUGH
    m_Metadata:
      m_Items: []
  - m_Id: 81213138796077056
    m_Key: ENVIRONMENT_PEDESTAL
    m_Metadata:
      m_Items: []
  - m_Id: 81213180441321472
    m_Key: ENVIRONMENT_PINKLEMONADE
    m_Metadata:
      m_Items: []
  - m_Id: 81213231821545472
    m_Key: ENVIRONMENT_PISTACHIO
    m_Metadata:
      m_Items: []
  - m_Id: 81213302868860928
    m_Key: ENVIRONMENT_SNOWMAN
    m_Metadata:
      m_Items: []
  - m_Id: 81213342391787520
    m_Key: ENVIRONMENT_SPACE
    m_Metadata:
      m_Items: []
  - m_Id: 81213390877941760
    m_Key: ENVIRONMENT_STANDARD
    m_Metadata:
      m_Items: []
  - m_Id: 81213430556057600
    m_Key: ENVIRONMENT_WHITE
    m_Metadata:
      m_Items: []
  - m_Id: 81450547493494784
    m_Key: EXPORT_SUCCESS
    m_Metadata:
      m_Items: []
  - m_Id: 81477322290257920
    m_Key: OVERLAY_SUCCESS
    m_Metadata:
      m_Items: []
  - m_Id: 81558424363229184
    m_Key: COLOR_COOL_WHITE
    m_Metadata:
      m_Items: []
  - m_Id: 81558424400977920
    m_Key: COLOR_ANTIQUE_WHITE
    m_Metadata:
      m_Items: []
  - m_Id: 81558424400977921
    m_Key: COLOR_LIGHT_CYAN
    m_Metadata:
      m_Items: []
  - m_Id: 81558424400977922
    m_Key: COLOR_WHITE
    m_Metadata:
      m_Items: []
  - m_Id: 81558424400977923
    m_Key: COLOR_BEIGE
    m_Metadata:
      m_Items: []
  - m_Id: 81558424400977924
    m_Key: COLOR_BISQUE
    m_Metadata:
      m_Items: []
  - m_Id: 81558424400977925
    m_Key: COLOR_BLACK
    m_Metadata:
      m_Items: []
  - m_Id: 81558424400977926
    m_Key: COLOR_MIDDLE_GREY
    m_Metadata:
      m_Items: []
  - m_Id: 81558424400977927
    m_Key: COLOR_BONE_WHITE
    m_Metadata:
      m_Items: []
  - m_Id: 81558424400977928
    m_Key: COLOR_BLUE
    m_Metadata:
      m_Items: []
  - m_Id: 81558424400977929
    m_Key: COLOR_BLUE_VIOLET
    m_Metadata:
      m_Items: []
  - m_Id: 81558424400977930
    m_Key: COLOR_BROWN
    m_Metadata:
      m_Items: []
  - m_Id: 81558424400977931
    m_Key: COLOR_DEEP_BEIGE
    m_Metadata:
      m_Items: []
  - m_Id: 81558424400977932
    m_Key: COLOR_ASH_BLUE
    m_Metadata:
      m_Items: []
  - m_Id: 81558424400977933
    m_Key: COLOR_CHARTREUSE
    m_Metadata:
      m_Items: []
  - m_Id: 81558424400977934
    m_Key: COLOR_RAW_SIENNA
    m_Metadata:
      m_Items: []
  - m_Id: 81558424400977935
    m_Key: COLOR_CORNFLOWER_BLUE
    m_Metadata:
      m_Items: []
  - m_Id: 81558424400977936
    m_Key: COLOR_CORNSILK
    m_Metadata:
      m_Items: []
  - m_Id: 81558424400977937
    m_Key: COLOR_CRIMSON
    m_Metadata:
      m_Items: []
  - m_Id: 81558424400977938
    m_Key: COLOR_CYAN
    m_Metadata:
      m_Items: []
  - m_Id: 81558424400977939
    m_Key: COLOR_DARK_BLUE
    m_Metadata:
      m_Items: []
  - m_Id: 81558424400977940
    m_Key: COLOR_DARK_TEAL
    m_Metadata:
      m_Items: []
  - m_Id: 81558424400977941
    m_Key: COLOR_DARK_OCHRE
    m_Metadata:
      m_Items: []
  - m_Id: 81558424400977942
    m_Key: COLOR_DARK_GREEN
    m_Metadata:
      m_Items: []
  - m_Id: 81558424400977943
    m_Key: COLOR_DARK_KHAKI
    m_Metadata:
      m_Items: []
  - m_Id: 81558424400977944
    m_Key: COLOR_DARK_MAGENTA
    m_Metadata:
      m_Items: []
  - m_Id: 81558424400977945
    m_Key: COLOR_DARK_OLIVE_GREEN
    m_Metadata:
      m_Items: []
  - m_Id: 81558424400977946
    m_Key: COLOR_DARK_ORANGE
    m_Metadata:
      m_Items: []
  - m_Id: 81558424400977947
    m_Key: COLOR_DARK_ORCHID
    m_Metadata:
      m_Items: []
  - m_Id: 81558424400977948
    m_Key: COLOR_DARK_RED
    m_Metadata:
      m_Items: []
  - m_Id: 81558424400977949
    m_Key: COLOR_DARK_SALMON
    m_Metadata:
      m_Items: []
  - m_Id: 81558424400977950
    m_Key: COLOR_DARK_SEA_GREEN
    m_Metadata:
      m_Items: []
  - m_Id: 81558424400977951
    m_Key: COLOR_DARK_SLATE_BLUE
    m_Metadata:
      m_Items: []
  - m_Id: 81558424400977952
    m_Key: COLOR_NEUTRAL_GREY
    m_Metadata:
      m_Items: []
  - m_Id: 81558424400977953
    m_Key: COLOR_DARK_TURQUOISE
    m_Metadata:
      m_Items: []
  - m_Id: 81558424400977954
    m_Key: COLOR_DARK_VIOLET
    m_Metadata:
      m_Items: []
  - m_Id: 81558424400977955
    m_Key: COLOR_DEEP_PINK
    m_Metadata:
      m_Items: []
  - m_Id: 81558424400977956
    m_Key: COLOR_DEEP_SKY_BLUE
    m_Metadata:
      m_Items: []
  - m_Id: 81558424400977957
    m_Key: COLOR_DIM_GREY
    m_Metadata:
      m_Items: []
  - m_Id: 81558424400977958
    m_Key: COLOR_CERULEAN_BLUE
    m_Metadata:
      m_Items: []
  - m_Id: 81558424400977959
    m_Key: COLOR_CARMINE
    m_Metadata:
      m_Items: []
  - m_Id: 81558424400977960
    m_Key: COLOR_FLORAL_WHITE
    m_Metadata:
      m_Items: []
  - m_Id: 81558424400977961
    m_Key: COLOR_FOREST_GREEN
    m_Metadata:
      m_Items: []
  - m_Id: 81558424400977962
    m_Key: COLOR_SILVER
    m_Metadata:
      m_Items: []
  - m_Id: 81558424400977963
    m_Key: COLOR_GHOST_WHITE
    m_Metadata:
      m_Items: []
  - m_Id: 81558424400977964
    m_Key: COLOR_CADMIUM_YELLOW
    m_Metadata:
      m_Items: []
  - m_Id: 81558424400977965
    m_Key: COLOR_OCHRE
    m_Metadata:
      m_Items: []
  - m_Id: 81558424400977966
    m_Key: COLOR_GREY
    m_Metadata:
      m_Items: []
  - m_Id: 81558424400977967
    m_Key: COLOR_GREEN
    m_Metadata:
      m_Items: []
  - m_Id: 81558424400977968
    m_Key: COLOR_GREEN_YELLOW
    m_Metadata:
      m_Items: []
  - m_Id: 81558424400977969
    m_Key: COLOR_HONEYDEW
    m_Metadata:
      m_Items: []
  - m_Id: 81558424400977970
    m_Key: COLOR_HOT_PINK
    m_Metadata:
      m_Items: []
  - m_Id: 81558424400977971
    m_Key: COLOR_RED_OXIDE
    m_Metadata:
      m_Items: []
  - m_Id: 81558424400977972
    m_Key: COLOR_INDIGO
    m_Metadata:
      m_Items: []
  - m_Id: 81558424400977973
    m_Key: COLOR_IVORY
    m_Metadata:
      m_Items: []
  - m_Id: 81558424400977974
    m_Key: COLOR_KHAKI
    m_Metadata:
      m_Items: []
  - m_Id: 81558424400977975
    m_Key: COLOR_LAVENDER
    m_Metadata:
      m_Items: []
  - m_Id: 81558424400977976
    m_Key: COLOR_PALE_LAVENDER
    m_Metadata:
      m_Items: []
  - m_Id: 81558424400977977
    m_Key: COLOR_LUMINOUS_GREEN
    m_Metadata:
      m_Items: []
  - m_Id: 81558424400977978
    m_Key: COLOR_PALE_LEMON
    m_Metadata:
      m_Items: []
  - m_Id: 81558424400977979
    m_Key: COLOR_LIGHT_BLUE
    m_Metadata:
      m_Items: []
  - m_Id: 81558424400977980
    m_Key: COLOR_LIGHT_CORAL
    m_Metadata:
      m_Items: []
  - m_Id: 81558424400977981
    m_Key: COLOR_PALE_LIME
    m_Metadata:
      m_Items: []
  - m_Id: 81558424400977982
    m_Key: COLOR_LIGHT_GREEN
    m_Metadata:
      m_Items: []
  - m_Id: 81558424400977983
    m_Key: COLOR_LIGHT_GREY
    m_Metadata:
      m_Items: []
  - m_Id: 81558424400977984
    m_Key: COLOR_LIGHT_PINK
    m_Metadata:
      m_Items: []
  - m_Id: 81558424400977985
    m_Key: COLOR_LIGHT_SALMON
    m_Metadata:
      m_Items: []
  - m_Id: 81558424400977986
    m_Key: COLOR_LIGHT_SEA_GREEN
    m_Metadata:
      m_Items: []
  - m_Id: 81558424400977987
    m_Key: COLOR_LIGHT_SKY_BLUE
    m_Metadata:
      m_Items: []
  - m_Id: 81558424400977988
    m_Key: COLOR_LIGHT_ASH_BLUE
    m_Metadata:
      m_Items: []
  - m_Id: 81558424400977989
    m_Key: COLOR_LIGHT_STEEL_BLUE
    m_Metadata:
      m_Items: []
  - m_Id: 81558424400977990
    m_Key: COLOR_LIGHT_YELLOW
    m_Metadata:
      m_Items: []
  - m_Id: 81558424400977991
    m_Key: COLOR_LIME
    m_Metadata:
      m_Items: []
  - m_Id: 81558424400977992
    m_Key: COLOR_LIME_GREEN
    m_Metadata:
      m_Items: []
  - m_Id: 81558424400977993
    m_Key: COLOR_LINEN
    m_Metadata:
      m_Items: []
  - m_Id: 81558424400977994
    m_Key: COLOR_MAGENTA
    m_Metadata:
      m_Items: []
  - m_Id: 81558424400977995
    m_Key: COLOR_MAROON
    m_Metadata:
      m_Items: []
  - m_Id: 81558424400977996
    m_Key: COLOR_MEDIUM_AQUAMARINE
    m_Metadata:
      m_Items: []
  - m_Id: 81558424400977997
    m_Key: COLOR_ULTRAMARINE
    m_Metadata:
      m_Items: []
  - m_Id: 81558424400977998
    m_Key: COLOR_MEDIUM_ORCHID
    m_Metadata:
      m_Items: []
  - m_Id: 81558424400977999
    m_Key: COLOR_MEDIUM_PURPLE
    m_Metadata:
      m_Items: []
  - m_Id: 81558424400978000
    m_Key: COLOR_MEDIUM_SEA_GREEN
    m_Metadata:
      m_Items: []
  - m_Id: 81558424400978001
    m_Key: COLOR_MEDIUM_SLATE_BLUE
    m_Metadata:
      m_Items: []
  - m_Id: 81558424400978002
    m_Key: COLOR_MEDIUM_SPRING_GREEN
    m_Metadata:
      m_Items: []
  - m_Id: 81558424400978003
    m_Key: COLOR_MEDIUM_TURQUOISE
    m_Metadata:
      m_Items: []
  - m_Id: 81558424400978004
    m_Key: COLOR_ROSE_VOILET
    m_Metadata:
      m_Items: []
  - m_Id: 81558424400978005
    m_Key: COLOR_MIDNIGHT_BLUE
    m_Metadata:
      m_Items: []
  - m_Id: 81558424400978006
    m_Key: COLOR_MINT_CREAM
    m_Metadata:
      m_Items: []
  - m_Id: 81558424400978007
    m_Key: COLOR_MISTY_ROSE
    m_Metadata:
      m_Items: []
  - m_Id: 81558424400978008
    m_Key: COLOR_NAPLES_YELLOW
    m_Metadata:
      m_Items: []
  - m_Id: 81558424400978009
    m_Key: COLOR_TITAN_BUFF
    m_Metadata:
      m_Items: []
  - m_Id: 81558424400978010
    m_Key: COLOR_NAVY
    m_Metadata:
      m_Items: []
  - m_Id: 81558424400978011
    m_Key: COLOR_OLD_LACE
    m_Metadata:
      m_Items: []
  - m_Id: 81558424400978012
    m_Key: COLOR_OLIVE
    m_Metadata:
      m_Items: []
  - m_Id: 81558424400978013
    m_Key: COLOR_MOSS_GREEN
    m_Metadata:
      m_Items: []
  - m_Id: 81558424400978014
    m_Key: COLOR_ORANGE_YELLOW
    m_Metadata:
      m_Items: []
  - m_Id: 81558424400978015
    m_Key: COLOR_SCARLET
    m_Metadata:
      m_Items: []
  - m_Id: 81558424400978016
    m_Key: COLOR_ORCHID
    m_Metadata:
      m_Items: []
  - m_Id: 81558424400978017
    m_Key: COLOR_PALE_OCHRE
    m_Metadata:
      m_Items: []
  - m_Id: 81558424400978018
    m_Key: COLOR_PALE_GREEN
    m_Metadata:
      m_Items: []
  - m_Id: 81558424400978019
    m_Key: COLOR_PALE_TURQUOISE
    m_Metadata:
      m_Items: []
  - m_Id: 81558424400978020
    m_Key: COLOR_PALE_VIOLET_RED
    m_Metadata:
      m_Items: []
  - m_Id: 81558424400978021
    m_Key: COLOR_PAPAYA_WHIP
    m_Metadata:
      m_Items: []
  - m_Id: 81558424400978022
    m_Key: COLOR_PEACH_PUFF
    m_Metadata:
      m_Items: []
  - m_Id: 81558424400978023
    m_Key: COLOR_PINK
    m_Metadata:
      m_Items: []
  - m_Id: 81558424400978024
    m_Key: COLOR_LILAC
    m_Metadata:
      m_Items: []
  - m_Id: 81558424400978025
    m_Key: COLOR_POWDER_BLUE
    m_Metadata:
      m_Items: []
  - m_Id: 81558424400978026
    m_Key: COLOR_PURPLE
    m_Metadata:
      m_Items: []
  - m_Id: 81558424400978027
    m_Key: COLOR_RED
    m_Metadata:
      m_Items: []
  - m_Id: 81558424400978028
    m_Key: COLOR_ROSY_BROWN
    m_Metadata:
      m_Items: []
  - m_Id: 81558424400978029
    m_Key: COLOR_ROYAL_BLUE
    m_Metadata:
      m_Items: []
  - m_Id: 81558424400978030
    m_Key: COLOR_BURNT_UMBER
    m_Metadata:
      m_Items: []
  - m_Id: 81558424400978031
    m_Key: COLOR_SALMON
    m_Metadata:
      m_Items: []
  - m_Id: 81558424400978032
    m_Key: COLOR_SANDY_BROWN
    m_Metadata:
      m_Items: []
  - m_Id: 81558424400978033
    m_Key: COLOR_SEA_GREEN
    m_Metadata:
      m_Items: []
  - m_Id: 81558424400978034
    m_Key: COLOR_SEASHELL
    m_Metadata:
      m_Items: []
  - m_Id: 81558424400978035
    m_Key: COLOR_SIENNA
    m_Metadata:
      m_Items: []
  - m_Id: 81558424400978036
    m_Key: COLOR_SKY_BLUE
    m_Metadata:
      m_Items: []
  - m_Id: 81558424400978037
    m_Key: COLOR_SLATE_BLUE
    m_Metadata:
      m_Items: []
  - m_Id: 81558424400978038
    m_Key: COLOR_SLATE_GREY
    m_Metadata:
      m_Items: []
  - m_Id: 81558424400978039
    m_Key: COLOR_SNOW
    m_Metadata:
      m_Items: []
  - m_Id: 81558424400978040
    m_Key: COLOR_SPRING_GREEN
    m_Metadata:
      m_Items: []
  - m_Id: 81558424400978041
    m_Key: COLOR_STEEL_BLUE
    m_Metadata:
      m_Items: []
  - m_Id: 81558424405172224
    m_Key: COLOR_TAN
    m_Metadata:
      m_Items: []
  - m_Id: 81558424405172225
    m_Key: COLOR_TEAL
    m_Metadata:
      m_Items: []
  - m_Id: 81558424405172226
    m_Key: COLOR_PALE_LILAC
    m_Metadata:
      m_Items: []
  - m_Id: 81558424405172227
    m_Key: COLOR_TOMATO
    m_Metadata:
      m_Items: []
  - m_Id: 81558424405172228
    m_Key: COLOR_TURQUOISE
    m_Metadata:
      m_Items: []
  - m_Id: 81558424405172229
    m_Key: COLOR_VIOLET
    m_Metadata:
      m_Items: []
  - m_Id: 81558424405172230
    m_Key: COLOR_TITAN
    m_Metadata:
      m_Items: []
  - m_Id: 81558424405172231
    m_Key: COLOR_BRIGHT_WHITE
    m_Metadata:
      m_Items: []
  - m_Id: 81558424405172232
    m_Key: COLOR_YELLOW
    m_Metadata:
      m_Items: []
  - m_Id: 81558424405172233
    m_Key: COLOR_LEAF_GREEN
    m_Metadata:
      m_Items: []
  - m_Id: 81558424405172234
    m_Key: COLOR_ORANGE
    m_Metadata:
      m_Items: []
  - m_Id: 85227255933722624
    m_Key: CONTROLLER_HINT_TRIGGER_QUICKLOAD_LEFT
    m_Metadata:
      m_Items: []
  - m_Id: 86502336588701696
    m_Key: CONTROLLER_HINT_TRIGGER_PAINT
    m_Metadata:
      m_Items: []
  - m_Id: 86503100627312640
    m_Key: CONTROLLER_HINT_TRIGGER_UNPIN
    m_Metadata:
      m_Items: []
  - m_Id: 86503188791582720
    m_Key: CONTROLLER_HINT_TRIGGER_PIN
    m_Metadata:
      m_Items: []
  - m_Id: 86503489334435840
    m_Key: CONTROLLER_HINT_TRIGGER_SAVEICON
    m_Metadata:
      m_Items: []
  - m_Id: 86503586919112704
    m_Key: CONTROLLER_HINT_TRIGGER_PREVEWPATH
    m_Metadata:
      m_Items: []
  - m_Id: 86505772348628992
    m_Key: CONTROLLER_HINT_THUMBSTICK_UNLOCK
    m_Metadata:
      m_Items: []
  - m_Id: 86507370093240320
    m_Key: CONTROLLER_HINT_THUMBSTICK_BRUSHSIZE
    m_Metadata:
      m_Items: []
  - m_Id: 86510761523568640
    m_Key: CONTROLLER_HINT_FACEBUTTON_SELECTION_LEFT
    m_Metadata:
      m_Items: []
  - m_Id: 86512053855739904
    m_Key: CONTROLLER_HINT_FACEBUTTON_DESELECTION_LEFT
    m_Metadata:
      m_Items: []
  - m_Id: 86512303735595008
    m_Key: CONTROLLER_HINT_FACEBUTTON_DUPLICATE_LEFT
    m_Metadata:
      m_Items: []
  - m_Id: 86513132228075520
    m_Key: CONTROLLER_HINT_GRIP_FLOATINGPANEL
    m_Metadata:
      m_Items: []
  - m_Id: 86515258303995904
    m_Key: CONTROLLER_HINT_POINT
    m_Metadata:
      m_Items: []
  - m_Id: 86515585589731328
    m_Key: CONTROLLER_HINT_SHARE
    m_Metadata:
      m_Items: []
  - m_Id: 86516117700108288
    m_Key: CONTROLLER_HINT_ADVANCED
    m_Metadata:
      m_Items: []
  - m_Id: 86522814208434176
    m_Key: CONTROLLER_HINT_TRIGGER_QUICKLOAD_RIGHT
    m_Metadata:
      m_Items: []
  - m_Id: 86526550477660160
    m_Key: CONTROLLER_HINT_FACEBUTTON_DESELECTION_RIGHT
    m_Metadata:
      m_Items: []
  - m_Id: 86526918276177920
    m_Key: CONTROLLER_HINT_FACEBUTTON_SELECTION_RIGHT
    m_Metadata:
      m_Items: []
  - m_Id: 86527241187254272
    m_Key: CONTROLLER_HINT_FACEBUTTON_DUPLICATE_RIGHT
    m_Metadata:
      m_Items: []
  - m_Id: 86542625575559168
    m_Key: CONTROLLER_HINT_TRIGGER_QUICKLOAD
    m_Metadata:
      m_Items: []
  - m_Id: 86542994603008000
    m_Key: CONTROLLER_HINT_THUMBPAD_UNLOCK
    m_Metadata:
      m_Items: []
  - m_Id: 86543386296475648
    m_Key: CONTROLLER_HINT_FACEBUTTON_SELECTION_PAD
    m_Metadata:
      m_Items: []
  - m_Id: 86543571617603584
    m_Key: CONTROLLER_HINT_FACEBUTTON_DESELECTION_PAD
    m_Metadata:
      m_Items: []
  - m_Id: 86543649577132032
    m_Key: CONTROLLER_HINT_FACEBUTTON_DUPLICATE_PAD
    m_Metadata:
      m_Items: []
  - m_Id: 86583802232332288
    m_Key: TUTORIAL_ADDCOLOR
    m_Metadata:
      m_Items: []
  - m_Id: 86584733715947520
    m_Key: TUTORIAL_CONTROLLERCONSOLE
    m_Metadata:
      m_Items: []
  - m_Id: 86586444966813696
    m_Key: TUTORIAL_DUPLICATE
    m_Metadata:
      m_Items: []
  - m_Id: 86605819400708096
    m_Key: TUTORIAL_GRIP
    m_Metadata:
      m_Items: []
  - m_Id: 86605978197057536
    m_Key: TUTORIAL_GUIDE
    m_Metadata:
      m_Items: []
  - m_Id: 86606072233353216
    m_Key: TUTORIAL_NEXTTIP
    m_Metadata:
      m_Items: []
  - m_Id: 86606143058370560
    m_Key: TUTORIAL_PIN
    m_Metadata:
      m_Items: []
  - m_Id: 86606447405457408
    m_Key: TUTORIAL_QUICKTOOL
    m_Metadata:
      m_Items: []
  - m_Id: 86606504787730432
    m_Key: TUTORIAL_SCALE
    m_Metadata:
      m_Items: []
  - m_Id: 86606528972087296
    m_Key: TUTORIAL_SWAPCONTROLLERS
    m_Metadata:
      m_Items: []
  - m_Id: 86607071601778688
    m_Key: TUTORIAL_TOSS
    m_Metadata:
      m_Items: []
  - m_Id: 86607314393260032
    m_Key: TUTORIAL_UNDO
    m_Metadata:
      m_Items: []
  - m_Id: 86607365643460608
    m_Key: TUTORIAL_REDO
    m_Metadata:
      m_Items: []
  - m_Id: 86607461726576640
    m_Key: TUTORIAL_WORLDTRANSFORM
    m_Metadata:
      m_Items: []
  - m_Id: 86607568958152704
    m_Key: TUTORIAL_WORLDTRANSFORMRESET_KNUCKLES
    m_Metadata:
      m_Items: []
  - m_Id: 86607659639005184
    m_Key: TUTORIAL_WORLDTRANSFORMRESET_VIVE
    m_Metadata:
      m_Items: []
  - m_Id: 86607720842289152
    m_Key: TUTORIAL_WORLDTRANSFORMRESET_OCULUS
    m_Metadata:
      m_Items: []
  - m_Id: 89041955544915968
    m_Key: PANEL_REFERENCE_DESCRIPTION
    m_Metadata:
      m_Items: []
  - m_Id: 89043032713486336
    m_Key: PANEL_REFERENCE_ICONMODEL_LOADTEXT
    m_Metadata:
      m_Items: []
  - m_Id: 89044237590224896
    m_Key: PANEL_REFERENCE_MODEL_DESCRIPTION
    m_Metadata:
      m_Items: []
  - m_Id: 89044379697438720
    m_Key: PANEL_REFERENCE_VIDEO_DESCRIPTION
    m_Metadata:
      m_Items: []
  - m_Id: 89044625424932864
    m_Key: PANEL_REFERENCE_IMAGE_DESCRIPTION
    m_Metadata:
      m_Items: []
  - m_Id: 89060241993129984
    m_Key: POPUP_REFERENCEPANEL_NODATA_TEXT
    m_Metadata:
      m_Items: []
  - m_Id: 89060975102943232
    m_Key: BUTTON_OPEN
    m_Metadata:
      m_Items: []
  - m_Id: 89061114353836032
    m_Key: POPUP_REFERENCEPANEL_NODATA_BUTTON_ADDMEDIA_DESCRIPTION
    m_Metadata:
      m_Items: []
  - m_Id: 89064000617996288
    m_Key: POPUP_REFERENCEPANEL_NODATA_MOBILETEXT
    m_Metadata:
      m_Items: []
  - m_Id: 89064741239808000
    m_Key: BUTTON_OPENMOBILE
    m_Metadata:
      m_Items: []
  - m_Id: 89072407659962368
    m_Key: PANEL_REFERENCE_BUTTON_ADDMEDIA_DESCRIPTION
    m_Metadata:
      m_Items: []
  - m_Id: 89074692188299264
    m_Key: PANEL_REFERENCE_BUTTON_VIDEO_REWIND_DESCRIPTION
    m_Metadata:
      m_Items: []
  - m_Id: 89074820936654848
    m_Key: PANEL_REFERENCE_BUTTON_VIDEO_PLAYPAUSE_DESCRIPTION
    m_Metadata:
      m_Items: []
  - m_Id: 89074884501331968
    m_Key: PANEL_REFERENCE_BUTTON_VIDEO_FORWARD_DESCRIPTION
    m_Metadata:
      m_Items: []
  - m_Id: 89093153698373632
    m_Key: SETTINGS_PANEL_BUTTON_EXPERIMENTAL_DESCRIPTION_EXTRA
    m_Metadata:
      m_Items: []
  - m_Id: 89093320602312704
    m_Key: SETTINGS_PANEL_BUTTON_SWAPHAND_DESCRIPTION
    m_Metadata:
      m_Items: []
  - m_Id: 89093701847769088
    m_Key: SETTINGS_PANEL_BUTTON_RESET_DESCRIPTION
    m_Metadata:
      m_Items: []
  - m_Id: 89093763399180288
    m_Key: SETTINGS_PANEL_BUTTON_RESET_DESCRIPTION_EXTRA
    m_Metadata:
      m_Items: []
  - m_Id: 95006156311494656
    m_Key: LABS_PANEL_TRANSFORM_BUTTON_DESCRIPTION
    m_Metadata:
      m_Items: []
  - m_Id: 95221400803737600
    m_Key: KEYBOARD_UP
    m_Metadata:
      m_Items: []
  - m_Id: 95221400837292032
    m_Key: KEYBOARD_DOWN
    m_Metadata:
      m_Items: []
  - m_Id: 95221400837292033
    m_Key: KEYBOARD_LEFT
    m_Metadata:
      m_Items: []
  - m_Id: 95221400837292034
    m_Key: KEYBOARD_RIGHT
    m_Metadata:
      m_Items: []
  - m_Id: 95221400837292035
    m_Key: KEYBOARD_SPACE
    m_Metadata:
      m_Items: []
  - m_Id: 95221400837292036
    m_Key: KEYBOARD_SHIFT
    m_Metadata:
      m_Items: []
  - m_Id: 95221400837292037
    m_Key: KEYBOARD_LEFT_SHIFT
    m_Metadata:
      m_Items: []
  - m_Id: 95221400841486336
    m_Key: KEYBOARD_RIGHT_SHIFT
    m_Metadata:
      m_Items: []
  - m_Id: 95221400841486337
    m_Key: KEYBOARD_CONTROL
    m_Metadata:
      m_Items: []
  - m_Id: 95221400841486338
    m_Key: KEYBOARD_LEFT_ALT
    m_Metadata:
      m_Items: []
  - m_Id: 95221400841486339
    m_Key: KEYBOARD_RIGHT_ALT
    m_Metadata:
      m_Items: []
  - m_Id: 95221400841486340
    m_Key: KEYBOARD_ALT
    m_Metadata:
      m_Items: []
  - m_Id: 95221400841486341
    m_Key: KEYBOARD_LEFT_CONTROL
    m_Metadata:
      m_Items: []
  - m_Id: 95221400841486342
    m_Key: KEYBOARD_RIGHT_CONTROL
    m_Metadata:
      m_Items: []
  - m_Id: 95221400841486343
    m_Key: KEYBOARD_ESCAPE
    m_Metadata:
      m_Items: []
  - m_Id: 95221400841486344
    m_Key: KEYBOARD_ENTER
    m_Metadata:
      m_Items: []
  - m_Id: 95221400841486345
    m_Key: KEYBOARD_TAB
    m_Metadata:
      m_Items: []
  - m_Id: 95221400841486346
    m_Key: KEYBOARD_BACKSPACE
    m_Metadata:
      m_Items: []
  - m_Id: 95221400841486347
    m_Key: KEYBOARD_ALTGR
    m_Metadata:
      m_Items: []
  - m_Id: 95221400841486348
    m_Key: KEYBOARD_CAPSLOCK
    m_Metadata:
      m_Items: []
  - m_Id: 103943359016206336
    m_Key: EXTRA_PANEL_TRANSFORMTOOLS_BUTTON_DESCRIPTION
    m_Metadata:
      m_Items: []
  - m_Id: 103924956079587328
    m_Key: POPUP_SKETCHMENU_BUTTON_DESCRIPTION_RENAME_SKETCH
    m_Metadata:
      m_Items: []
  - m_Id: 106429517453328384
    m_Key: PANEL_BACKGROUND_IMAGE_DESCRIPTION
    m_Metadata:
      m_Items: []
  - m_Id: 109424659466551296
    m_Key: ADVANCEDTOOLS_PANEL_SELECTION_TRAY_REPAINT_SELECTED
    m_Metadata:
      m_Items: []
  - m_Id: 128947584125108224
    m_Key: SNAP_SETTINGS_PANEL_SNAP_AXES
    m_Metadata:
      m_Items: []
  - m_Id: 128947584179634176
    m_Key: SNAP_SETTINGS_PANEL_SNAP_SELECTED
    m_Metadata:
      m_Items: []
  - m_Id: 128947584179634177
    m_Key: SNAP_SETTINGS_PANEL_TOGGLE_X_POSITION_SNAP
    m_Metadata:
      m_Items: []
  - m_Id: 128947584179634178
    m_Key: SNAP_SETTINGS_PANEL_TOGGLE_Y_POSITION_SNAP
    m_Metadata:
      m_Items: []
  - m_Id: 128947584179634179
    m_Key: SNAP_SETTINGS_PANEL_TOGGLE_Z_POSITION_SNAP
    m_Metadata:
      m_Items: []
  - m_Id: 128947584179634180
    m_Key: SNAP_SETTINGS_PANEL_SNAP_SELECTED_TO_GRID
    m_Metadata:
      m_Items: []
  - m_Id: 128947584179634181
    m_Key: SNAP_SETTINGS_PANEL_SNAP_SELECTED_ROTATION_ANGLES
    m_Metadata:
      m_Items: []
  - m_Id: 128947584179634182
    m_Key: TRANSFORM_PANEL_POSITION
    m_Metadata:
      m_Items: []
  - m_Id: 128947584179634183
    m_Key: TRANSFORM_PANEL_ROTATION
    m_Metadata:
      m_Items: []
  - m_Id: 128947584179634184
    m_Key: TRANSFORM_PANEL_ALIGN
    m_Metadata:
      m_Items: []
  - m_Id: 128947584179634185
    m_Key: TRANSFORM_PANEL_TOGGLE_X_POSITION_LOCK
    m_Metadata:
      m_Items: []
  - m_Id: 128947584179634186
    m_Key: TRANSFORM_PANEL_TOGGLE_Y_POSITION_LOCK
    m_Metadata:
      m_Items: []
  - m_Id: 128947584179634187
    m_Key: TRANSFORM_PANEL_TOGGLE_Z_POSITION_LOCK
    m_Metadata:
      m_Items: []
  - m_Id: 128947584179634188
    m_Key: TRANSFORM_PANEL_TOGGLE_X_ROTATION_LOCK
    m_Metadata:
      m_Items: []
  - m_Id: 128947584183828480
    m_Key: TRANSFORM_PANEL_TOGGLE_Y_ROTATION_LOCK
    m_Metadata:
      m_Items: []
  - m_Id: 128947584183828481
    m_Key: TRANSFORM_PANEL_TOGGLE_Z_ROTATION_LOCK
    m_Metadata:
      m_Items: []
  - m_Id: 128947584183828482
    m_Key: TRANSFORM_PANEL_ALIGN_X
    m_Metadata:
      m_Items: []
  - m_Id: 128947584183828483
    m_Key: TRANSFORM_PANEL_ALIGN_Y
    m_Metadata:
      m_Items: []
  - m_Id: 128947584183828484
    m_Key: TRANSFORM_PANEL_ALIGN_Z
    m_Metadata:
      m_Items: []
  - m_Id: 128947584183828485
    m_Key: TRANSFORM_PANEL_ALIGN_BY
    m_Metadata:
      m_Items: []
  - m_Id: 128947584183828486
    m_Key: TRANSFORM_PANEL_LEFT_BOTTOM_FRONT_EDGES
    m_Metadata:
      m_Items: []
  - m_Id: 128947584183828487
    m_Key: TRANSFORM_PANEL_CENTERS
    m_Metadata:
      m_Items: []
  - m_Id: 128947584183828488
    m_Key: TRANSFORM_PANEL_RIGHT_TOP_BACK_EDGES
    m_Metadata:
      m_Items: []
  - m_Id: 128947584183828489
    m_Key: TRANSFORM_PANEL_ALIGN_ROTATION
    m_Metadata:
      m_Items: []
  - m_Id: 128947584183828490
    m_Key: TRANSFORM_PANEL_DISTRIBUTE
    m_Metadata:
      m_Items: []
  - m_Id: 128947584183828491
    m_Key: TRANSFORM_PANEL_DISTRIBUTE_X
    m_Metadata:
      m_Items: []
  - m_Id: 128947584183828492
    m_Key: TRANSFORM_PANEL_DISTRIBUTE_Y
    m_Metadata:
      m_Items: []
  - m_Id: 128947584183828493
    m_Key: TRANSFORM_PANEL_DISTRIBUTE_Z
    m_Metadata:
      m_Items: []
  - m_Id: 128947584183828494
    m_Key: TRANSFORM_PANEL_DISTRIBUTE_BY
    m_Metadata:
      m_Items: []
  - m_Id: 128947584183828495
    m_Key: TRANSFORM_PANEL_SPACING
    m_Metadata:
      m_Items: []
  - m_Id: 128947584183828496
    m_Key: MULTIMIRROR_PANEL_MULTI_MIRROR
    m_Metadata:
      m_Items: []
  - m_Id: 128947584183828497
    m_Key: MULTIMIRROR_PANEL_POINT_SYMMETRY
    m_Metadata:
      m_Items: []
  - m_Id: 128947584183828498
    m_Key: MULTIMIRROR_PANEL_WALLPAPER_SYMMETRY
    m_Metadata:
      m_Items: []
  - m_Id: 128947584183828499
    m_Key: MULTIMIRROR_PANEL_OPTIONS
    m_Metadata:
      m_Items: []
  - m_Id: 128947584183828500
    m_Key: MULTIMIRROR_PANEL_AFFECT_HUE
    m_Metadata:
      m_Items: []
  - m_Id: 128947584183828501
    m_Key: MULTIMIRROR_PANEL_AFFECT_SATURATION
    m_Metadata:
      m_Items: []
  - m_Id: 128947584183828502
    m_Key: MULTIMIRROR_PANEL_AFFECT_BRIGHTNESS
    m_Metadata:
      m_Items: []
  - m_Id: 128947584183828503
    m_Key: MULTIMIRROR_PANEL_AMOUNT
    m_Metadata:
      m_Items: []
  - m_Id: 128947584183828504
    m_Key: MULTIMIRROR_PANEL_FREQUENCY
    m_Metadata:
      m_Items: []
  - m_Id: 128947584183828505
    m_Key: MULTIMIRROR_PANEL_SINE_WAVE
    m_Metadata:
      m_Items: []
  - m_Id: 128947584183828506
    m_Key: MULTIMIRROR_PANEL_TRIANGLE_WAVE
    m_Metadata:
      m_Items: []
  - m_Id: 128947584183828507
    m_Key: MULTIMIRROR_PANEL_SAWTOOTH_WAVE
    m_Metadata:
      m_Items: []
  - m_Id: 128947584188022784
    m_Key: MULTIMIRROR_PANEL_SQUARE_WAVE
    m_Metadata:
      m_Items: []
  - m_Id: 128947584188022785
    m_Key: MULTIMIRROR_PANEL_NOISE
    m_Metadata:
      m_Items: []
  - m_Id: 128947584188022786
    m_Key: MULTIMIRROR_PANEL_SUMMON_MIRROR
    m_Metadata:
      m_Items: []
  - m_Id: 128978688454426624
    m_Key: SNAP_SETTINGS_PANEL_GUIDES
    m_Metadata:
      m_Items: []
  - m_Id: 128979151367176192
    m_Key: SNAP_SETTINGS_PANEL_SNAP_TO_GUIDES
    m_Metadata:
      m_Items: []
  - m_Id: 129010807801118720
    m_Key: MULTIMIRROR_SYMMETRY_ORDER
    m_Metadata:
      m_Items: []
  - m_Id: 129011310442315776
    m_Key: MULTIMIRROR_PANEL_X_REPEATS
    m_Metadata:
      m_Items: []
  - m_Id: 129011387676229632
    m_Key: MULTIMIRROR_PANEL_Y_REPEATS
    m_Metadata:
      m_Items: []
  - m_Id: 129011445721202688
    m_Key: MULTIMIRROR_PANEL_SYMMETRY_SCALE
    m_Metadata:
      m_Items: []
  - m_Id: 129011519415123968
    m_Key: MULTIMIRROR_PANEL_SYMMETRY_SCALE_X
    m_Metadata:
      m_Items: []
  - m_Id: 129011554005549056
    m_Key: MULTIMIRROR_PANEL_SYMMETRY_SCALE_Y
    m_Metadata:
      m_Items: []
  - m_Id: 129011580064759808
    m_Key: MULTIMIRROR_PANEL_SYMMETRY_SKEW_X
    m_Metadata:
      m_Items: []
  - m_Id: 129011621378654208
    m_Key: MULTIMIRROR_PANEL_SYMMETRY_SKEW_Y
    m_Metadata:
      m_Items: []
  - m_Id: 129251051561549824
    m_Key: LABS_PANEL_WEBCAM_BUTTON
    m_Metadata:
      m_Items: []
  - m_Id: 129251441224974336
    m_Key: WEBCAM_PANEL_PREVIOUS_DEVICE
    m_Metadata:
      m_Items: []
  - m_Id: 129251554584428544
    m_Key: WEBCAM_PANEL_NEXT_DEVICE
    m_Metadata:
      m_Items: []
  - m_Id: 141243230077059072
    m_Key: MULTICAM_TOOL_DEPTH_TEXT
    m_Metadata:
      m_Items: []
  - m_Id: 137988464450723840
    m_Key: LAYERS_PANEL_MOVELAYER_BUTTON_DESCRIPTION
    m_Metadata:
      m_Items: []
  - m_Id: 147094550989828096
    m_Key: POPUP_ACCOUNTS_UNAVAILABLE_TITLE
    m_Metadata:
      m_Items: []
  - m_Id: 147094689821290496
    m_Key: POPUP_ACCOUNTS_UNAVAILABLE_DESCRIPTION
    m_Metadata:
      m_Items: []
  - m_Id: 147809767845167104
    m_Key: SETTINGS_PANEL_LOCALE_BUTTON_DESCRIPTION
    m_Metadata:
      m_Items: []
  - m_Id: 147811113256255488
    m_Key: SETTINGS_PANEL_LOCALE_BUTTON_POPUP
    m_Metadata:
      m_Items: []
  - m_Id: 151489918612377600
    m_Key: POPUP_RECORD_UNSUPPORTED_TITLE
    m_Metadata:
      m_Items: []
  - m_Id: 151490030713540608
    m_Key: POPUP_RECORD_UNSUPPORTED_TEXT
    m_Metadata:
      m_Items: []
  - m_Id: 170004956477833216
    m_Key: LOADING_SCENE_OVERLAY_ANDROIDPERMISSIONS
    m_Metadata:
      m_Items: []
  - m_Id: 172767995928834048
    m_Key: CONTROLLER_HINT_THUMBPAD_BRUSHSIZE
    m_Metadata:
      m_Items: []
  - m_Id: 176764812224364544
    m_Key: BRUSH_PASSTHROUGHHULL
    m_Metadata:
      m_Items: []
  - m_Id: 188791089062830080
    m_Key: ENVIRONMENT_PANEL_RESET_CANVAS
    m_Metadata:
      m_Items: []
  - m_Id: 188791266398003200
    m_Key: ENVIRONMENT_PANEL_LOCK_CANVAS
    m_Metadata:
      m_Items: []
  - m_Id: 188792931159203840
    m_Key: ENVIRONMENT_PANEL_UNLOCK_CANVAS
    m_Metadata:
      m_Items: []
  - m_Id: 189087250755706880
    m_Key: POPUP_UPLOAD_COMPLETE_MOBILE_DESCRIPTION
    m_Metadata:
      m_Items: []
  - m_Id: 156198200358006784
    m_Key: MULTIPLAYER_PANEL_ALERT_PASSTHROUGH_ACTIVE
    m_Metadata:
      m_Items: []
  - m_Id: 157582826200739840
    m_Key: MULTIPLAYER_PANEL_CLOSE_BUTTON_DESCRIPTION
    m_Metadata:
      m_Items: []
  - m_Id: 176097607781543936
    m_Key: LABEL_ALPHATAG
    m_Metadata:
      m_Items: []
  - m_Id: 217069105871577088
    m_Key: VIEW_MODE_TEXT
    m_Metadata:
      m_Items: []
  - m_Id: 217070349893754880
    m_Key: VR_NOT_DETECTED
    m_Metadata:
      m_Items: []
  - m_Id: 218558579745579008
    m_Key: MONOSCOPIC_HELP
    m_Metadata:
      m_Items: []
  - m_Id: 224363142209691648
    m_Key: DirectoryChooserPopupButton
    m_Metadata:
      m_Items: []
  - m_Id: 238556149774557184
    m_Key: PANEL_REFERENCE_ICONIMAGE_LOADERRORTEXT
    m_Metadata:
      m_Items: []
  - m_Id: 238935604850335744
    m_Key: PANEL_REFERENCE_ICONBACKGROUNDIMAGE_LOADERRORTEXT
    m_Metadata:
      m_Items: []
  - m_Id: 242372529028341760
    m_Key: PANEL_REFERENCE_ICONIMAGE_GENERICERRORTEXT
    m_Metadata:
      m_Items: []
  - m_Id: 276171365497266176
    m_Key: BRUSH_SETTINGS_TRAY_BRUSH_SIZE
    m_Metadata:
      m_Items: []
  - m_Id: 294636550056648704
    m_Key: MP_CONNECT
    m_Metadata:
      m_Items: []
  - m_Id: 294636769901092864
    m_Key: MP_JOIN_ROOM
    m_Metadata:
      m_Items: []
  - m_Id: 294636908816441344
    m_Key: MP_LEAVE_ROOM
    m_Metadata:
      m_Items: []
  - m_Id: 294637000357126144
    m_Key: MP_DISCONNECT
    m_Metadata:
      m_Items: []
  - m_Id: 294637073212186624
    m_Key: MP_EDIT_ROOM_NAME
    m_Metadata:
      m_Items: []
  - m_Id: 294637384320491520
    m_Key: MP_EDIT_NICK_NAME
    m_Metadata:
      m_Items: []
  - m_Id: 307216698459103232
    m_Key: erase text
    m_Metadata:
      m_Items: []
  - m_Id: 310819533771841536
    m_Key: New Entry
    m_Metadata:
      m_Items: []
  - m_Id: 312729904472465408
    m_Key: New Entry 1
    m_Metadata:
      m_Items: []
  - m_Id: 312730512516521984
    m_Key: ADMIN_PANEL_SAVE_SKETCH_BUTTON_DESCRIPTION
    m_Metadata:
      m_Items: []
  - m_Id: 312781662766833664
    m_Key: MULTIPLAYER_STATUS
    m_Metadata:
      m_Items: []
  - m_Id: 312783011751469056
    m_Key: MULTIPLAYER__PANEL_STATE
    m_Metadata:
      m_Items: []
  - m_Id: 312783116814589952
    m_Key: MULTIPLAYER_PANEL_ROOM_NAME
    m_Metadata:
      m_Items: []
  - m_Id: 312783250461892608
    m_Key: MULTIPLAYER_PANEL_NICKNAME
    m_Metadata:
      m_Items: []
  - m_Id: 312783415369342976
    m_Key: New Entry 2
    m_Metadata:
      m_Items: []
  - m_Id: 312962917202468864
    m_Key: MULTIPLAYER_PANEL_ROOM_OWNER
    m_Metadata:
      m_Items: []
  - m_Id: 312963339069759488
    m_Key: MULTIPLAYER_PANEL_ROOM_OWNE
    m_Metadata:
      m_Items: []
  - m_Id: 312963447907753984
    m_Key: MULTIPLAYER_PANEL_NOT_ROOM_OWNER
    m_Metadata:
      m_Items: []
  - m_Id: 312967307862810624
    m_Key: MULTIPLAYER_PANEL_ALERT_BEGINNER_MODE
    m_Metadata:
      m_Items: []
  - m_Id: 312967595889860608
    m_Key: New Entry 3
    m_Metadata:
      m_Items: []
  - m_Id: 312967604588847104
    m_Key: MULTIPLAYER_PANEL_ALERT_ROOM_EXIST
    m_Metadata:
      m_Items: []
  - m_Id: 313081115495178240
    m_Key: MULTIPLAYER_PANEL_ALERT_PASSTHROUGH_EXIST
    m_Metadata:
      m_Items: []
  - m_Id: 313111533204348928
    m_Key: ADMIN_PANEL_MULTIPLAYER_BUTTON_DESCRIPTION
    m_Metadata:
      m_Items: []
  - m_Id: 313111642914758656
    m_Key: ADMIN_PANEL_MULTIPLAYER_DESCRIPTION
    m_Metadata:
      m_Items: []
<<<<<<< HEAD
  - m_Id: 317029250049335296
    m_Key: VIEW_MODE_CONTROLS
=======
  - m_Id: 326532953040941056
    m_Key: MULTIPLAYER_PANEL_MAX_ROOM_NUMBER
    m_Metadata:
      m_Items: []
  - m_Id: 326549804571619328
    m_Key: MULTIPLAYER_ROOM_SETTINGS
    m_Metadata:
      m_Items: []
  - m_Id: 326570591894564864
    m_Key: MULTIPLAYER_IN_ROOM_PANEL_BUTTON
    m_Metadata:
      m_Items: []
  - m_Id: 326572252843143168
    m_Key: MULTIPLAYER_EDIT_MAX_PLAYERS
    m_Metadata:
      m_Items: []
  - m_Id: 326807657823793152
    m_Key: MULTIPLAYER_ROOM_OWNERSHIP_TRANSFER_BUTTON
    m_Metadata:
      m_Items: []
  - m_Id: 326808393542463488
    m_Key: MULTIPLAYER_MUTE_UNMUTE_PLAYERBUTTON
    m_Metadata:
      m_Items: []
  - m_Id: 326808972507410432
    m_Key: MULTIPLAYER_UNMUTE_PLAYER_BUTTON
    m_Metadata:
      m_Items: []
  - m_Id: 326832067431559168
    m_Key: MULTIPLAYER_ENABLE_USER_VIEW_ONLY_BUTTON
    m_Metadata:
      m_Items: []
  - m_Id: 326833306865168384
    m_Key: MULTIPLAYER_DISABLE_USER_VIEW_ONLY_BUTTON
    m_Metadata:
      m_Items: []
  - m_Id: 326852018926186496
    m_Key: MULTIPLAYER_IN_ROOM_SETTINGS
    m_Metadata:
      m_Items: []
  - m_Id: 326852593516474368
    m_Key: MULTIPLAYER_PLAYERS_LIST_TITLE
    m_Metadata:
      m_Items: []
  - m_Id: 326864334061236224
    m_Key: MULTIPLAYER_KICK_OUT_USER
    m_Metadata:
      m_Items: []
  - m_Id: 326869993834082304
    m_Key: MULTIPLAYER_MUTE_ALL_USER_BUTTON
    m_Metadata:
      m_Items: []
  - m_Id: 326870578603945984
    m_Key: MULTIPLAYER_UNMUTE_ALL_PLAYERS_BUTTON
    m_Metadata:
      m_Items: []
  - m_Id: 326871085665939456
    m_Key: MULTIPLAYER_SET_ALL_PLAYERS_TO_VIEWONLY
    m_Metadata:
      m_Items: []
  - m_Id: 326871757446639616
    m_Key: MULTIPLAYER_UNSET_ALL_PLAYERS_TO_VIEWONLY
    m_Metadata:
      m_Items: []
  - m_Id: 340941283698237440
    m_Key: MULTIPLAYER_MUTE_ALL_USER_FOR_ALL_BUTTON
    m_Metadata:
      m_Items: []
  - m_Id: 340941524061216768
    m_Key: MULTIPLAYER_MUTE_UNMUTE_FOR_ALL_PLAYERBUTTON
    m_Metadata:
      m_Items: []
  - m_Id: 341358942189346816
    m_Key: MULTIPLAYER_PANEL_ROOM_AVAIL
    m_Metadata:
      m_Items: []
  - m_Id: 341359317994790912
    m_Key: MULTIPLAYER_PANEL_ROOM_NOT_AVAIL
>>>>>>> 9082911c
    m_Metadata:
      m_Items: []
  m_Metadata:
    m_Items: []
  m_KeyGenerator:
    rid: 6394126504544960513
  references:
    version: 2
    RefIds:
    - rid: 6394126504544960513
      type: {class: DistributedUIDGenerator, ns: UnityEngine.Localization.Tables,
        asm: Unity.Localization}
      data:
        m_CustomEpoch: 1659973725356<|MERGE_RESOLUTION|>--- conflicted
+++ resolved
@@ -3443,10 +3443,10 @@
     m_Key: ADMIN_PANEL_MULTIPLAYER_DESCRIPTION
     m_Metadata:
       m_Items: []
-<<<<<<< HEAD
   - m_Id: 317029250049335296
     m_Key: VIEW_MODE_CONTROLS
-=======
+    m_Metadata:
+      m_Items: []
   - m_Id: 326532953040941056
     m_Key: MULTIPLAYER_PANEL_MAX_ROOM_NUMBER
     m_Metadata:
@@ -3525,7 +3525,6 @@
       m_Items: []
   - m_Id: 341359317994790912
     m_Key: MULTIPLAYER_PANEL_ROOM_NOT_AVAIL
->>>>>>> 9082911c
     m_Metadata:
       m_Items: []
   m_Metadata:
