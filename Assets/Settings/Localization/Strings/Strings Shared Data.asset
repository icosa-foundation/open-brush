--- conflicted
+++ resolved
@@ -3243,17 +3243,16 @@
     m_Key: WEBCAM_PANEL_NEXT_DEVICE
     m_Metadata:
       m_Items: []
-<<<<<<< HEAD
   - m_Id: 144201565051027456
     m_Key: PANEL_AUDIO_CLIP_DESCRIPTION
     m_Metadata:
       m_Items: []
   - m_Id: 144204798700027904
     m_Key: PANEL_REFERENCE_AUDIO_DESCRIPTION
-=======
+    m_Metadata:
+      m_Items: []
   - m_Id: 137988464450723840
     m_Key: LAYERS_PANEL_MOVELAYER_BUTTON_DESCRIPTION
->>>>>>> ecedce06
     m_Metadata:
       m_Items: []
   m_Metadata:
