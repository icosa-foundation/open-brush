%YAML 1.1
%TAG !u! tag:unity3d.com,2011:
--- !u!114 &11400000
MonoBehaviour:
  m_ObjectHideFlags: 0
  m_CorrespondingSourceObject: {fileID: 0}
  m_PrefabInstance: {fileID: 0}
  m_PrefabAsset: {fileID: 0}
  m_GameObject: {fileID: 0}
  m_Enabled: 1
  m_EditorHideFlags: 0
  m_Script: {fileID: 11500000, guid: 5b11a58205ec3474ca216360e9fa74a8, type: 3}
  m_Name: Strings Shared Data
  m_EditorClassIdentifier:
  m_TableCollectionName: Strings
  m_TableCollectionNameGuidString: c84355079ab3f3e4f8f3812258805f86
  m_Entries:
  - m_Id: 5065710952488960
    m_Key: ADMIN_PANEL_ADVANCED_BUTTON_DESCRIPTION
    m_Metadata:
      m_Items: []
  - m_Id: 5056691860905984
    m_Key: ADMIN_PANEL_ADVANCED_PROMO
    m_Metadata:
      m_Items: []
  - m_Id: 5065842783657984
    m_Key: ADMIN_PANEL_BEGINNER_BUTTON_DESCRIPTION
    m_Metadata:
      m_Items: []
  - m_Id: 5065289022283776
    m_Key: ADMIN_PANEL_MOREOPTIONS_BUTTON_DESCRIPTION
    m_Metadata:
      m_Items: []
  - m_Id: 5067123833151488
    m_Key: ADMIN_PANEL_MOREOPTIONS_BUTTON_POPUP
    m_Metadata:
      m_Items: []
  - m_Id: 5066003496804352
    m_Key: ADMIN_PANEL_NEW_BUTTON_DESCRIPTION
    m_Metadata:
      m_Items: []
  - m_Id: 5066113400152064
    m_Key: ADMIN_PANEL_NEW_BUTTON_POPUP
    m_Metadata:
      m_Items: []
  - m_Id: 5065459298443264
    m_Key: ADMIN_PANEL_PROFILE_BUTTON_LOGGEDIN
    m_Metadata:
      m_Items: []
  - m_Id: 5065626072358912
    m_Key: ADMIN_PANEL_PROFILE_BUTTON_LOGIN
    m_Metadata:
      m_Items: []
  - m_Id: 5064506084139008
    m_Key: ADMIN_PANEL_SAVE_SKETCH_BUTTON_DESCRIPTION
    m_Metadata:
      m_Items: []
  - m_Id: 5065176065482752
    m_Key: ADMIN_PANEL_SETTINGS_BUTTON_DESCRIPTION
    m_Metadata:
      m_Items: []
  - m_Id: 5065040224559104
    m_Key: ADMIN_PANEL_SHARE_BUTTON_DESCRIPTION
    m_Metadata:
      m_Items: []
  - m_Id: 5064085647106048
    m_Key: ADMIN_PANEL_SHARE_BUTTON_LOGGED_OUT_EXTRA_TEXT
    m_Metadata:
      m_Items: []
  - m_Id: 5064369941225472
    m_Key: ADMIN_PANEL_SKETCHBOOK_BUTTON_DESCRIPTION
    m_Metadata:
      m_Items: []
  - m_Id: 5143682283708416
    m_Key: ADVANCEDTOOLS_PANEL_BUTTON_CAMERAS
    m_Metadata:
      m_Items: []
  - m_Id: 5143517279789056
    m_Key: ADVANCEDTOOLS_PANEL_BUTTON_DROPPER
    m_Metadata:
      m_Items: []
  - m_Id: 5143299389890560
    m_Key: ADVANCEDTOOLS_PANEL_BUTTON_ERASER
    m_Metadata:
      m_Items: []
  - m_Id: 5144159373205504
    m_Key: ADVANCEDTOOLS_PANEL_BUTTON_FLY
    m_Metadata:
      m_Items: []
  - m_Id: 5143986307833856
    m_Key: ADVANCEDTOOLS_PANEL_BUTTON_MIRROR
    m_Metadata:
      m_Items: []
  - m_Id: 5144350784462848
    m_Key: ADVANCEDTOOLS_PANEL_BUTTON_MORE
    m_Metadata:
      m_Items: []
  - m_Id: 5148146801549312
    m_Key: ADVANCEDTOOLS_PANEL_BUTTON_MORE_POPUP
    m_Metadata:
      m_Items: []
  - m_Id: 5143592097783808
    m_Key: ADVANCEDTOOLS_PANEL_BUTTON_REPAINT
    m_Metadata:
      m_Items: []
  - m_Id: 5143817222856704
    m_Key: ADVANCEDTOOLS_PANEL_BUTTON_SELECTION
    m_Metadata:
      m_Items: []
  - m_Id: 5144456485117952
    m_Key: ADVANCEDTOOLS_PANEL_BUTTON_SNIP
    m_Metadata:
      m_Items: []
  - m_Id: 5144088976007168
    m_Key: ADVANCEDTOOLS_PANEL_BUTTON_STRAIGHTEDGE
    m_Metadata:
      m_Items: []
  - m_Id: 5143754866139136
    m_Key: ADVANCEDTOOLS_PANEL_BUTTON_TELEPORT
    m_Metadata:
      m_Items: []
  - m_Id: 5142890986315776
    m_Key: ADVANCEDTOOLS_PANEL_DESCRIPTION
    m_Metadata:
      m_Items: []
  - m_Id: 5147011692863488
    m_Key: ADVANCEDTOOLS_PANEL_REPAINT_TRAY_JITTER
    m_Metadata:
      m_Items: []
  - m_Id: 5147092923949056
    m_Key: ADVANCEDTOOLS_PANEL_REPAINT_TRAY_JITTER_TOGGLE
    m_Metadata:
      m_Items: []
  - m_Id: 5146868541267968
    m_Key: ADVANCEDTOOLS_PANEL_REPAINT_TRAY_REBRUSH
    m_Metadata:
      m_Items: []
  - m_Id: 5146944894377984
    m_Key: ADVANCEDTOOLS_PANEL_REPAINT_TRAY_REBRUSH_TOGGLE
    m_Metadata:
      m_Items: []
  - m_Id: 5145561143156736
    m_Key: ADVANCEDTOOLS_PANEL_REPAINT_TRAY_RECOLOR
    m_Metadata:
      m_Items: []
  - m_Id: 5146220882010112
    m_Key: ADVANCEDTOOLS_PANEL_REPAINT_TRAY_RECOLOR_TOGGLE
    m_Metadata:
      m_Items: []
  - m_Id: 5146583311818752
    m_Key: ADVANCEDTOOLS_PANEL_REPAINT_TRAY_RESIZE
    m_Metadata:
      m_Items: []
  - m_Id: 5146654665318400
    m_Key: ADVANCEDTOOLS_PANEL_REPAINT_TRAY_RESIZE_TOGGLE
    m_Metadata:
      m_Items: []
  - m_Id: 5145130421690368
    m_Key: ADVANCEDTOOLS_PANEL_SELECTION_TRAY_FLIP
    m_Metadata:
      m_Items: []
  - m_Id: 5144771179552768
    m_Key: ADVANCEDTOOLS_PANEL_SELECTION_TRAY_GROUP
    m_Metadata:
      m_Items: []
  - m_Id: 5145342544420864
    m_Key: ADVANCEDTOOLS_PANEL_SELECTION_TRAY_INVERT
    m_Metadata:
      m_Items: []
  - m_Id: 5145273980133376
    m_Key: ADVANCEDTOOLS_PANEL_SELECTION_TRAY_SELECTALL
    m_Metadata:
      m_Items: []
  - m_Id: 5145968804339712
    m_Key: ADVANCEDTOOLS_PANEL_SELECTION_TRAY_UNGROUP
    m_Metadata:
      m_Items: []
  - m_Id: 5322973046874112
    m_Key: BACKDROP_PANEL_DESCRIPTION
    m_Metadata:
      m_Items: []
  - m_Id: 5324587094745088
    m_Key: BACKDROP_PANEL_FOG_TEXT
    m_Metadata:
      m_Items: []
  - m_Id: 5325700112031744
    m_Key: BACKDROP_PANEL_FOGCOLOR_BUTTON_DESCRIPTION
    m_Metadata:
      m_Items: []
  - m_Id: 5325291863646208
    m_Key: BACKDROP_PANEL_FOGDENSITY_SLIDER_DESCRIPTION
    m_Metadata:
      m_Items: []
  - m_Id: 5329997507829760
    m_Key: BACKDROP_PANEL_SKYBOX_COLOR_TEXT
    m_Metadata:
      m_Items: []
  - m_Id: 5324999763927040
    m_Key: BACKDROP_PANEL_SKYBOX_TEXT
    m_Metadata:
      m_Items: []
  - m_Id: 5330470583377920
    m_Key: BACKDROP_PANEL_UNLOCKSKBOX_BUTTON_DESCRIPTION
    m_Metadata:
      m_Items: []
  - m_Id: 5335959689994240
    m_Key: BRUSH_PANEL_AUDIOREACTOR_BUTTON_DESCRIPTION
    m_Metadata:
      m_Items: []
  - m_Id: 5336069865971712
    m_Key: BRUSH_PANEL_AUDIOREACTOR_POPUP
    m_Metadata:
      m_Items: []
  - m_Id: 5335779313950720
    m_Key: BRUSH_PANEL_DESCRIPTION
    m_Metadata:
      m_Items: []
  - m_Id: 5337337812459520
    m_Key: BRUSH_PANEL_MORE_BUTTON_DESCRIPTION
    m_Metadata:
      m_Items: []
  - m_Id: 7674180243529728
    m_Key: CAMERA_PANEL_CLOSE_BUTTON_DESCRIPTION
    m_Metadata:
      m_Items: []
  - m_Id: 7673072670449664
    m_Key: CAMERA_PANEL_DESCRIPTION
    m_Metadata:
      m_Items: []
  - m_Id: 7673467597725696
    m_Key: CAMERA_PANEL_FOV_SLIDER_DESCRIPTION
    m_Metadata:
      m_Items: []
  - m_Id: 7673215754936320
    m_Key: CAMERA_PANEL_POSTEFFECTS_BUTTON_DESCRIPTION
    m_Metadata:
      m_Items: []
  - m_Id: 7673684577460224
    m_Key: CAMERA_PANEL_SMOOTHCAM_SLIDER_DESCRIPTION
    m_Metadata:
      m_Items: []
  - m_Id: 7673323997339648
    m_Key: CAMERA_PANEL_WATERMARK_BUTTON_DESCRIPTION
    m_Metadata:
      m_Items: []
  - m_Id: 7677508033683456
    m_Key: CAMERAPATH_PANEL_ADDFOVKNOT_BUTTON_DESCRIPTION
    m_Metadata:
      m_Items: []
  - m_Id: 7677699654656000
    m_Key: CAMERAPATH_PANEL_ADDPATH_BUTTON_DESCRIPTION
    m_Metadata:
      m_Items: []
  - m_Id: 7676879580143616
    m_Key: CAMERAPATH_PANEL_ADDPOSITIONKNOT_BUTTON_DESCRIPTION
    m_Metadata:
      m_Items: []
  - m_Id: 7677371119017984
    m_Key: CAMERAPATH_PANEL_ADDROTATIONKNOT_BUTTON_DESCRIPTION
    m_Metadata:
      m_Items: []
  - m_Id: 7677444783579136
    m_Key: CAMERAPATH_PANEL_ADDSPEEDKNOT_BUTTON_DESCRIPTION
    m_Metadata:
      m_Items: []
  - m_Id: 7677024573038592
    m_Key: CAMERAPATH_PANEL_DELETEKNOT_BUTTON_DESCRIPTION
    m_Metadata:
      m_Items: []
  - m_Id: 7676309209325568
    m_Key: CAMERAPATH_PANEL_DELETEPATH_BUTTON_DESCRIPTION
    m_Metadata:
      m_Items: []
  - m_Id: 7675077484847104
    m_Key: CAMERAPATH_PANEL_DESCRIPTION
    m_Metadata:
      m_Items: []
  - m_Id: 7676581176385536
    m_Key: CAMERAPATH_PANEL_RECORDPATH_BUTTON_DESCRIPTION
    m_Metadata:
      m_Items: []
  - m_Id: 7675859500244992
    m_Key: CAMERAPATH_PANEL_SELECTPATH_BUTTON_DESCRIPTION
    m_Metadata:
      m_Items: []
  - m_Id: 7675982082973696
    m_Key: CAMERAPATH_PANEL_SELECTPATH_POPUP
    m_Metadata:
      m_Items: []
  - m_Id: 7676094104444928
    m_Key: CAMERAPATH_PANEL_TOGGLEVISIBILITY_BUTTON_DESCRIPTION
    m_Metadata:
      m_Items: []
  - m_Id: 7676408429780992
    m_Key: CAMERPATH_PANEL_DELETEPATH_BUTTON_POPUP
    m_Metadata:
      m_Items: []
  - m_Id: 7678055402938368
    m_Key: COLORPICKER_PANEL_DESCRIPTION
    m_Metadata:
      m_Items: []
  - m_Id: 7688701444071424
    m_Key: COLORPICKER_PANEL_JITTER_BUTTON_DESCRIPTION
    m_Metadata:
      m_Items: []
  - m_Id: 7688987650793472
    m_Key: COLORPICKER_PANEL_JITTER_BUTTON_POPUP
    m_Metadata:
      m_Items: []
  - m_Id: 286778752929792
    m_Key: CONTROLLER_CONSOLE_TITLE
    m_Metadata:
      m_Items: []
  - m_Id: 281134452871168
    m_Key: WIDGET_DROPCAM_DESCRIPTION
    m_Metadata:
      m_Items: []
  - m_Id: 281373578530816
    m_Key: WIDGET_DROPCAM_HINT
    m_Metadata:
      m_Items: []
  - m_Id: 264453647142912
    m_Key: DROPPER_TOOL_BRUSH_CONFIRM
    m_Metadata:
      m_Items: []
  - m_Id: 249453461278720
    m_Key: ERASER_TOOL_DESCRIPTION
    m_Metadata:
      m_Items: []
  - m_Id: 7691111650533376
    m_Key: EXTRA_PANEL_BACKDROP_BUTTON_DESCRIPTION
    m_Metadata:
      m_Items: []
  - m_Id: 7691821452599296
    m_Key: EXTRA_PANEL_CAMERAPATHS_BUTTON_DESCRIPTION
    m_Metadata:
      m_Items: []
  - m_Id: 7689873479409664
    m_Key: EXTRA_PANEL_DESCRIPTION
    m_Metadata:
      m_Items: []
  - m_Id: 7690667696037888
    m_Key: EXTRA_PANEL_ENVIRONMENT_BUTTON_DESCRIPTION
    m_Metadata:
      m_Items: []
  - m_Id: 7690784670982144
    m_Key: EXTRA_PANEL_ENVIRONMENT_BUTTON_POPUP
    m_Metadata:
      m_Items: []
  - m_Id: 7691186472722432
    m_Key: EXTRA_PANEL_GUIDES_BUTTON_DESCRIPTION
    m_Metadata:
      m_Items: []
  - m_Id: 7690924718792704
    m_Key: EXTRA_PANEL_LIGHTS_BUTTON_DESCRIPTION
    m_Metadata:
      m_Items: []
  - m_Id: 7691576060649472
    m_Key: LABS_PANEL_POLY_BUTTON_DESCRIPTION
    m_Metadata:
      m_Items: []
  - m_Id: 249886669967360
    m_Key: FREEPAINT_TOOL_DESCRIPTION
    m_Metadata:
      m_Items: []
  - m_Id: 7860833050402816
    m_Key: GUIDESETTINGS_PANEL_DESCRIPTION
    m_Metadata:
      m_Items: []
  - m_Id: 7862314168197120
    m_Key: GUIDESETTINGS_PANEL_FRAMEWIDTH_SLIDER_DESCRIPTION
    m_Metadata:
      m_Items: []
  - m_Id: 7862047624372224
    m_Key: GUIDESETTINGS_PANEL_GRIDSIZE_SLIDER_DESCRIPTION
    m_Metadata:
      m_Items: []
  - m_Id: 7862159872335872
    m_Key: GUIDESETTINGS_PANEL_LINEWIDTH_SLIDER_DESCRIPTION
    m_Metadata:
      m_Items: []
  - m_Id: 7861838345379840
    m_Key: GUIDESETTINGS_PANEL_SNAPDISTANCE_SLIDER_DESCRIPTION
    m_Metadata:
      m_Items: []
  - m_Id: 7865322218168320
    m_Key: GUIDETOOLS_PANEL_CAPSULEGUIDE_BUTTON_DESCRIPTION
    m_Metadata:
      m_Items: []
  - m_Id: 7865252521418752
    m_Key: GUIDETOOLS_PANEL_CUBEGUIDE_BUTTON_DESCRIPTION
    m_Metadata:
      m_Items: []
  - m_Id: 7862801433075712
    m_Key: GUIDETOOLS_PANEL_DESCRIPTION
    m_Metadata:
      m_Items: []
  - m_Id: 7864726178209792
    m_Key: GUIDETOOLS_PANEL_DRAFTING_BUTTON_DESCRIPTION
    m_Metadata:
      m_Items: []
  - m_Id: 7865394515386368
    m_Key: GUIDETOOLS_PANEL_ELLIPSOIDGUIDE_BUTTON_DESCRIPTION
    m_Metadata:
      m_Items: []
  - m_Id: 7866297771335680
    m_Key: GUIDETOOLS_PANEL_GUIDESETTINGS_BUTTON_DESCRIPTION
    m_Metadata:
      m_Items: []
  - m_Id: 7865004726132736
    m_Key: GUIDETOOLS_PANEL_PLANEGUIDE_BUTTON_DESCRIPTION
    m_Metadata:
      m_Items: []
  - m_Id: 7865139518480384
    m_Key: GUIDETOOLS_PANEL_SPHEREGUIDE_BUTTON_DESCRIPTION
    m_Metadata:
      m_Items: []
  - m_Id: 7866040475951104
    m_Key: GUIDETOOLS_PANEL_TOGGLEGUIDE_BUTTON_DESCRIPTION
    m_Metadata:
      m_Items: []
  - m_Id: 7866191982600192
    m_Key: GUIDETOOLS_PANEL_TOGGLEGUIDE_BUTTON_POPUP
    m_Metadata:
      m_Items: []
  - m_Id: 7870978190974976
    m_Key: LABS_PANEL_CAMERAMODE_SLIDER_DESCRIPTION
    m_Metadata:
      m_Items: []
  - m_Id: 7866918104702976
    m_Key: LABS_PANEL_DESCRIPTION
    m_Metadata:
      m_Items: []
  - m_Id: 7868539698126848
    m_Key: LABS_PANEL_EXPORT_BUTTON_DESCRIPTION
    m_Metadata:
      m_Items: []
  - m_Id: 7867671724662784
    m_Key: EXTRA_PANEL_LOCALMEDIA_BUTTON_DESCRIPTION
    m_Metadata:
      m_Items: []
  - m_Id: 7868186579673088
    m_Key: LABS_PANEL_MODELPIN_BUTTON_DESCRIPTION
    m_Metadata:
      m_Items: []
  - m_Id: 7870646065012736
    m_Key: LABS_PANEL_SCRIPTS_BUTTON_DESCRIPTION
    m_Metadata:
      m_Items: []
  - m_Id: 7870824155160576
    m_Key: LABS_PANEL_SNAP_BUTTON_DESCRIPTION
    m_Metadata:
      m_Items: []
  - m_Id: 7869944320204800
    m_Key: LABS_PANEL_SPECTATOR_BUTTON_DESCRIPTION
    m_Metadata:
      m_Items: []
  - m_Id: 7867554347065344
    m_Key: LABS_PANEL_TILTASAURUS_BUTTON_DESCRIPTION
    m_Metadata:
      m_Items: []
  - m_Id: 7867814297444352
    m_Key: LABS_PANEL_TILTASAURUS_PANEL_POPUP
    m_Metadata:
      m_Items: []
  - m_Id: 7867354345873408
    m_Key: LABS_PANEL_TWITCH_BUTTON_DESCRIPTION
    m_Metadata:
      m_Items: []
  - m_Id: 7867485648560128
    m_Key: LABS_PANEL_YOUTUBE_BUTTON_DESCRIPTION
    m_Metadata:
      m_Items: []
  - m_Id: 7874341855010816
    m_Key: LAYERS_PANEL_ACTIVE_BUTTON_DESCRIPTION
    m_Metadata:
      m_Items: []
  - m_Id: 7879279536480256
    m_Key: LAYERS_PANEL_ADDLAYER_BUTTON_DESCRIPTION
    m_Metadata:
      m_Items: []
  - m_Id: 7874007866777600
    m_Key: LAYERS_PANEL_CLEAR_BUTTON_DESCRIPTION
    m_Metadata:
      m_Items: []
  - m_Id: 7874528715448320
    m_Key: LAYERS_PANEL_DELETE_BUTTON_DESCRIPTION
    m_Metadata:
      m_Items: []
  - m_Id: 7874610038808576
    m_Key: LAYERS_PANEL_DELETE_BUTTON_POPUP
    m_Metadata:
      m_Items: []
  - m_Id: 7874683799838720
    m_Key: LAYERS_PANEL_DELETE_BUTTON_TOGGLE_DESCRIPTION
    m_Metadata:
      m_Items: []
  - m_Id: 7872343826997248
    m_Key: LAYERS_PANEL_DESCRIPTION
    m_Metadata:
      m_Items: []
  - m_Id: 7873280473800704
    m_Key: LAYERS_PANEL_SHOWHIDE_BUTTON_DESCRIPTION
    m_Metadata:
      m_Items: []
  - m_Id: 7874216034279424
    m_Key: LAYERS_PANEL_SQUASH_BUTTON_DESCRIPTION
    m_Metadata:
      m_Items: []
  - m_Id: 7887557695873024
    m_Key: LIGHTS_PANEL_COLOR_LABEL_TEXT
    m_Metadata:
      m_Items: []
  - m_Id: 7883364289454080
    m_Key: LIGHTS_PANEL_DESCRIPTION
    m_Metadata:
      m_Items: []
  - m_Id: 7886356342349824
    m_Key: LIGHTS_PANEL_FILLLIGHT_BUTTON_DESCRIPTION
    m_Metadata:
      m_Items: []
  - m_Id: 7886474181320704
    m_Key: LIGHTS_PANEL_FILLLIGHT_BUTTON_DESCRIPTION_EXTRA
    m_Metadata:
      m_Items: []
  - m_Id: 7884096078061568
    m_Key: LIGHTS_PANEL_MAINLIGHT_BUTTON_DESCRIPTION
    m_Metadata:
      m_Items: []
  - m_Id: 7885974799097856
    m_Key: LIGHTS_PANEL_MAINLIGHT_BUTTON_DESCRIPTION_EXTRA
    m_Metadata:
      m_Items: []
  - m_Id: 7886169574187008
    m_Key: LIGHTS_PANEL_SECONDLIGHT_BUTTON_DESCRIPTION
    m_Metadata:
      m_Items: []
  - m_Id: 7886276944175104
    m_Key: LIGHTS_PANEL_SECONDLIGHT_BUTTON_DESCRIPTION_EXTRA
    m_Metadata:
      m_Items: []
  - m_Id: 287897575133184
    m_Key: LOADING_SCENE_OVERLAY_LOADING
    m_Metadata:
      m_Items: []
  - m_Id: 7892854560759808
    m_Key: MEMORYWARNING_PANEL_EXCEEDED_BUTTON_DESCRIPTION
    m_Metadata:
      m_Items: []
  - m_Id: 7892372832362496
    m_Key: MEMORYWARNING_PANEL_EXCEEDED_DESCRIPTION_TEXT
    m_Metadata:
      m_Items: []
  - m_Id: 7891984230096896
    m_Key: MEMORYWARNING_PANEL_EXCEEDED_TITLE_TEXT
    m_Metadata:
      m_Items: []
  - m_Id: 7892226182717440
    m_Key: MEMORYWARNING_PANEL_WARNING_DESCRIPTION_TEXT
    m_Metadata:
      m_Items: []
  - m_Id: 7891809302454272
    m_Key: MEMORYWARNING_PANEL_WARNING_TITLE_TEXT
    m_Metadata:
      m_Items: []
  - m_Id: 7892515468058624
    m_Key: MEMORYWARNING_PANEL_WARNINGBACK_BUTTON_DESCRIPTION
    m_Metadata:
      m_Items: []
  - m_Id: 7892717637705728
    m_Key: MEMORYWARNING_PANEL_WARNINGOK_BUTTON_DESCRIPTION
    m_Metadata:
      m_Items: []
  - m_Id: 260825024729088
    m_Key: MULTICAM_TOOL_AUDIO_FOUND_TEXT
    m_Metadata:
      m_Items: []
  - m_Id: 260740236873728
    m_Key: MULTICAM_TOOL_AUDIO_LOOKING_TEXT
    m_Metadata:
      m_Items: []
  - m_Id: 260910827606016
    m_Key: MULTICAM_TOOL_AUDIO_NONE_TEXT
    m_Metadata:
      m_Items: []
  - m_Id: 261135713603584
    m_Key: MULTICAM_TOOL_AUTH_NEEDED_TEXT
    m_Metadata:
      m_Items: []
  - m_Id: 254616443981824
    m_Key: MULTICAM_TOOL_AUTOGIF_TEXT
    m_Metadata:
      m_Items: []
  - m_Id: 252524492918784
    m_Key: MULTICAM_TOOL_SNAPSHOT_TEXT
    m_Metadata:
      m_Items: []
  - m_Id: 251895636725760
    m_Key: MULTICAM_TOOL_SWIPE_HINT_TEXT
    m_Metadata:
      m_Items: []
  - m_Id: 255232243306496
    m_Key: MULTICAM_TOOL_TIMEGIF_TEXT
    m_Metadata:
      m_Items: []
  - m_Id: 261025797672960
    m_Key: MULTICAM_TOOL_UPLOADING_TEXT
    m_Metadata:
      m_Items: []
  - m_Id: 260046566100992
    m_Key: MULTICAM_TOOL_VIDEO_PLAYBACK_TEXT
    m_Metadata:
      m_Items: []
  - m_Id: 260157501247488
    m_Key: MULTICAM_TOOL_VIDEO_PREVIEW_TEXT
    m_Metadata:
      m_Items: []
  - m_Id: 260325810278400
    m_Key: MULTICAM_TOOL_VIDEO_READY_TEXT
    m_Metadata:
      m_Items: []
  - m_Id: 259940966109184
    m_Key: MULTICAM_TOOL_VIDEO_SAVING_TEXT
    m_Metadata:
      m_Items: []
  - m_Id: 255577010900992
    m_Key: MULTICAM_TOOL_VIDEO_TEXT
    m_Metadata:
      m_Items: []
  - m_Id: 274600943587328
    m_Key: PIN_TOOL_DESCRIPTION
    m_Metadata:
      m_Items: []
  - m_Id: 7931780608532480
    m_Key: POLY_PANEL_BROWSE_BUTTON_DESCRIPTION
    m_Metadata:
      m_Items: []
  - m_Id: 7939526611410944
    m_Key: POLY_PANEL_BROWSE_BUTTON_DESCRIPTION_EXTRA
    m_Metadata:
      m_Items: []
  - m_Id: 7934199497203712
    m_Key: POLY_PANEL_CONNECTIONERROR_TEXT
    m_Metadata:
      m_Items: []
  - m_Id: 7930206087782400
    m_Key: POLY_PANEL_DESCRIPTION
    m_Metadata:
      m_Items: []
  - m_Id: 7932160536977408
    m_Key: POLY_PANEL_FEATUREDMODELS_BUTTON_DESCRIPTION
    m_Metadata:
      m_Items: []
  - m_Id: 7932977482539008
    m_Key: POLY_PANEL_INTERNETERROR_TEXT
    m_Metadata:
      m_Items: []
  - m_Id: 7932251041669120
    m_Key: POLY_PANEL_LIKEDMODELS_BUTTON_DESCRIPTION
    m_Metadata:
      m_Items: []
  - m_Id: 7933944802287616
    m_Key: POLY_PANEL_NOAUTHORED_OK_BUTTON
    m_Metadata:
      m_Items: []
  - m_Id: 7933827554713600
    m_Key: POLY_PANEL_NOAUTHORED_TEXT
    m_Metadata:
      m_Items: []
  - m_Id: 7933313635033088
    m_Key: POLY_PANEL_NOLIKES_OK_BUTTON
    m_Metadata:
      m_Items: []
  - m_Id: 7933149889404928
    m_Key: POLY_PANEL_NOLIKES_TEXT
    m_Metadata:
      m_Items: []
  - m_Id: 7933561489039360
    m_Key: BUTTON_SIGNIN
    m_Metadata:
      m_Items: []
  - m_Id: 7933450197377024
    m_Key: POLY_PANEL_NOLOGIN_TEXT
    m_Metadata:
      m_Items: []
  - m_Id: 7932746569326592
    m_Key: POLY_PANEL_NOOBJECTS_OK_BUTTON
    m_Metadata:
      m_Items: []
  - m_Id: 7932559960547328
    m_Key: POLY_PANEL_NOOBJECTS_TEXT
    m_Metadata:
      m_Items: []
  - m_Id: 7934076549570560
    m_Key: POLY_PANEL_OUTOFDATE_TEXT
    m_Metadata:
      m_Items: []
  - m_Id: 7931482930388992
    m_Key: POLY_PANEL_SUBTITLE
    m_Metadata:
      m_Items: []
  - m_Id: 7930412489482240
    m_Key: POLY_PANEL_TITLE_FEATURED
    m_Metadata:
      m_Items: []
  - m_Id: 7930550461112320
    m_Key: POLY_PANEL_TITLE_LIKED
    m_Metadata:
      m_Items: []
  - m_Id: 7930140920881152
    m_Key: POLY_PANEL_TITLE_STANDARD
    m_Metadata:
      m_Items: []
  - m_Id: 7931977472385024
    m_Key: POLY_PANEL_USERMODELS_BUTTON_DESCRIPTION
    m_Metadata:
      m_Items: []
  - m_Id: 7931629680697344
    m_Key: POLY_PANEL_USERSUBTITLE
    m_Metadata:
      m_Items: []
  - m_Id: 15526523405381632
    m_Key: POPUP_ACCOUNTS_CANCEL_BUTTON_DESCRIPTION
    m_Metadata:
      m_Items: []
  - m_Id: 15524391402909696
    m_Key: POPUP_ACCOUNTS_DRIVELINK_BUTTON_DESCRIPTION
    m_Metadata:
      m_Items: []
  - m_Id: 15522362785837056
    m_Key: POPUP_ACCOUNTS_SIGNOUT_BUTTON_DESCRIPTION
    m_Metadata:
      m_Items: []
  - m_Id: 15531555001511936
    m_Key: POPUP_ACCOUNTS_SIGNOUT_CONFIRM_TEXT
    m_Metadata:
      m_Items: []
  - m_Id: 18090084441858048
    m_Key: POPUP_AUDIOVIZ_AUDIOFOUND_TEXT
    m_Metadata:
      m_Items: []
  - m_Id: 18090764850241536
    m_Key: POPUP_AUDIOVIZ_CLOSE_BUTTON_DESCRIPTION
    m_Metadata:
      m_Items: []
  - m_Id: 18091078533849088
    m_Key: POPUP_AUDIOVIZ_DESCRIPTION
    m_Metadata:
      m_Items: []
  - m_Id: 18090455927169024
    m_Key: POPUP_AUDIOVIZ_TITLE
    m_Metadata:
      m_Items: []
  - m_Id: 18090913311825920
    m_Key: POPUP_AUDIOVIZ_STATUS_TEXT
    m_Metadata:
      m_Items: []
  - m_Id: 18094451278553088
    m_Key: POPUP_CAMERAOPTIONS_CAMERAOPTIONS_DESCRIPTION
    m_Metadata:
      m_Items: []
  - m_Id: 18094306084331520
    m_Key: POPUP_CAMERAOPTIONS_CAMERAS_DESCRIPTION
    m_Metadata:
      m_Items: []
  - m_Id: 18095883364933632
    m_Key: POPUP_CAMERAPATHS_TEXT
    m_Metadata:
      m_Items: []
  - m_Id: 18098892484452352
    m_Key: POPUP_CANTLOADSKETCH_DESCRIPTION_TEXT
    m_Metadata:
      m_Items: []
  - m_Id: 18098764352659456
    m_Key: POPUP_CANTLOADSKETCH_TITLE_TEXT
    m_Metadata:
      m_Items: []
  - m_Id: 18098512052690944
    m_Key: POPUP_CLOSE_BUTTON_DESCRIPTION
    m_Metadata:
      m_Items: []
  - m_Id: 18101292528115712
    m_Key: POPUP_COLOROPTIONS_HUE_SLIDER_DESCRIPTION
    m_Metadata:
      m_Items: []
  - m_Id: 18101388099526656
    m_Key: POPUP_COLOROPTIONS_SAT_SLIDER_DESCRIPTION
    m_Metadata:
      m_Items: []
  - m_Id: 18101498871095296
    m_Key: POPUP_COLOROPTIONS_SIZE_SLIDER_DESCRIPTION
    m_Metadata:
      m_Items: []
  - m_Id: 18101440956145664
    m_Key: POPUP_COLOROPTIONS_VAL_SLIDER_DESCRIPTION
    m_Metadata:
      m_Items: []
  - m_Id: 15520387964907520
    m_Key: POPUP_CONFIRM_DESCRIPTION
    m_Metadata:
      m_Items: []
  - m_Id: 15520489844551680
    m_Key: POPUP_DECLINE_DESCRIPTION
    m_Metadata:
      m_Items: []
  - m_Id: 15520598732877824
    m_Key: POPUP_OK_DESCRIPTION
    m_Metadata:
      m_Items: []
  - m_Id: 18101557633294336
    m_Key: SNAP_PANEL_POSITION_TEXT
    m_Metadata:
      m_Items: []
  - m_Id: 6606866780160
    m_Key: PROMOMANAGER_GRAB_PANEL_HINT_TEXT
    m_Metadata:
      m_Items: []
  - m_Id: 6887293751296
    m_Key: PROMOMANAGER_TOSS_PANEL_HINT_TEXT
    m_Metadata:
      m_Items: []
  - m_Id: 267911297142784
    m_Key: REBRUSH_TOOL_DESCRIPTION
    m_Metadata:
      m_Items: []
  - m_Id: 265936560099328
    m_Key: RECOLOR_TOOL_DESCRIPTION
    m_Metadata:
      m_Items: []
  - m_Id: 265487907983360
    m_Key: REPAINT_TOOL_DESCRIPTION
    m_Metadata:
      m_Items: []
  - m_Id: 13240867393536
    m_Key: SAVELOAD_AUTOSAVE_FILENAME_PATTERN
    m_Metadata:
      m_Items: []
  - m_Id: 7943936175480832
    m_Key: SCRIPTS_PANEL_COMMANDLIST_BUTTON_DESCRIPTION
    m_Metadata:
      m_Items: []
  - m_Id: 7940280365588480
    m_Key: SCRIPTS_PANEL_DESCRIPTION
    m_Metadata:
      m_Items: []
  - m_Id: 7943571044540416
    m_Key: SCRIPTS_PANEL_EXAMPLES_BUTTON_DESCRIPTION
    m_Metadata:
      m_Items: []
  - m_Id: 7943711960571904
    m_Key: SCRIPTS_PANEL_SCRIPTSLIST_BUTTON_DESCRIPTION
    m_Metadata:
      m_Items: []
  - m_Id: 268509593636864
    m_Key: SELECTION_TOOL_DESCRIPTION
    m_Metadata:
      m_Items: []
  - m_Id: 7948298104840192
    m_Key: SETTINGS_PANEL_ABOUT_BUTTON_DESCRIPTION
    m_Metadata:
      m_Items: []
  - m_Id: 7948470994051072
    m_Key: SETTINGS_PANEL_ABOUT_BUTTON_DESCRIPTION_EXTRA
    m_Metadata:
      m_Items: []
  - m_Id: 7949724893814784
    m_Key: SETTINGS_PANEL_AUTOSIMPLIFY_BUTTON_DESCRIPTION
    m_Metadata:
      m_Items: []
  - m_Id: 7949811581689856
    m_Key: SETTINGS_PANEL_AUTOSIMPLIFY_BUTTON_DESCRIPTION_EXTRA
    m_Metadata:
      m_Items: []
  - m_Id: 7959094121701376
    m_Key: SETTINGS_PANEL_CLOSE_BUTTON_DESCRIPTION
    m_Metadata:
      m_Items: []
  - m_Id: 7949438875836416
    m_Key: SETTINGS_PANEL_CONTRIBUTE_BUTTON_DESCRIPTION
    m_Metadata:
      m_Items: []
  - m_Id: 7949356432596992
    m_Key: SETTINGS_PANEL_CONTRIBUTE_BUTTON_DESCRIPTION_EXTRA
    m_Metadata:
      m_Items: []
  - m_Id: 7948094068727808
    m_Key: SETTINGS_PANEL_HELP_BUTTON_DESCRIPTION
    m_Metadata:
      m_Items: []
  - m_Id: 7948187597512704
    m_Key: SETTINGS_PANEL_HELP_BUTTON_POPUP
    m_Metadata:
      m_Items: []
  - m_Id: 7950172098895872
    m_Key: SETTINGS_PANEL_POINTERANGLE_SLIDER_DESCRIPTION
    m_Metadata:
      m_Items: []
  - m_Id: 7950275601735680
    m_Key: SETTINGS_PANEL_QUALITY_SLIDER_DESCRIPTION
    m_Metadata:
      m_Items: []
  - m_Id: 7949594065084416
    m_Key: SETTINGS_PANEL_RULER_BUTTON_DESCRIPTION
    m_Metadata:
      m_Items: []
  - m_Id: 7949642022756352
    m_Key: SETTINGS_PANEL_RULER_BUTTON_DESCRIPTION_EXTRA
    m_Metadata:
      m_Items: []
  - m_Id: 7961508530855936
    m_Key: SETTINGS_PANEL_SCENECOST_TEXT
    m_Metadata:
      m_Items: []
  - m_Id: 7950347307556864
    m_Key: SETTINGS_PANEL_SIMPLIFICATION_SLIDER_DESCRIPTION
    m_Metadata:
      m_Items: []
  - m_Id: 7951591048716288
    m_Key: SETTINGS_PANEL_SIMPLIFYACCEPT_BUTTON_DESCRIPTION
    m_Metadata:
      m_Items: []
  - m_Id: 7951827204808704
    m_Key: SETTINGS_PANEL_SIMPLIFYDECLINE_BUTTON_DESCRIPTION
    m_Metadata:
      m_Items: []
  - m_Id: 7952483592413184
    m_Key: SETTINGS_PANEL_UPDATE_SIMPLIFICATION_TEXT
    m_Metadata:
      m_Items: []
  - m_Id: 8044507112906752
    m_Key: SKETCHBOOK_PANEL_CLOSE_BUTTON_DESCRIPTION
    m_Metadata:
      m_Items: []
  - m_Id: 10133516949626880
    m_Key: SKETCHBOOK_PANEL_CONTACTSERVER_TEXT
    m_Metadata:
      m_Items: []
  - m_Id: 8052288863838208
    m_Key: SKETCHBOOK_PANEL_DRIVE_BUTTON_DESCRIPTION
    m_Metadata:
      m_Items: []
  - m_Id: 8052489070551040
    m_Key: SKETCHBOOK_PANEL_DRIVE_BUTTON_DESCRIPTION_EXTRA
    m_Metadata:
      m_Items: []
  - m_Id: 8044139993866240
    m_Key: SKETCHBOOK_PANEL_DRIVE_TEXT
    m_Metadata:
      m_Items: []
  - m_Id: 8054126757519360
    m_Key: SKETCHBOOK_PANEL_DRIVEDISABLED_BUTTON_DESCRIPTION
    m_Metadata:
      m_Items: []
  - m_Id: 8054034549940224
    m_Key: SKETCHBOOK_PANEL_DRIVEENABLED_BUTTON_DESCRIPTION
    m_Metadata:
      m_Items: []
  - m_Id: 8054220533768192
    m_Key: SKETCHBOOK_PANEL_DRIVEFULL_BUTTON_DESCRIPTION
    m_Metadata:
      m_Items: []
  - m_Id: 8053860821868544
    m_Key: SKETCHBOOK_PANEL_DRIVESYNCING_BUTTON_DESCRIPTION
    m_Metadata:
      m_Items: []
  - m_Id: 8052141249503232
    m_Key: SKETCHBOOK_PANEL_LIKED_BUTTON_DESCRIPTION
    m_Metadata:
      m_Items: []
  - m_Id: 8052215190888448
    m_Key: SKETCHBOOK_PANEL_LIKED_BUTTON_DESCRIPTION_EXTRA
    m_Metadata:
      m_Items: []
  - m_Id: 8044071635099648
    m_Key: SKETCHBOOK_PANEL_LIKED_TEXT
    m_Metadata:
      m_Items: []
  - m_Id: 8051469124870144
    m_Key: SKETCHBOOK_PANEL_LOCALGALLERY_BUTTON_DESCRIPTION
    m_Metadata:
      m_Items: []
  - m_Id: 8051592198332416
    m_Key: SKETCHBOOK_PANEL_LOCALGALLERY_BUTTON_DESCRIPTION_EXTRA
    m_Metadata:
      m_Items: []
  - m_Id: 10138131262840832
    m_Key: SKETCHBOOK_PANEL_NEWSKETCH_TEXT
    m_Metadata:
      m_Items: []
  - m_Id: 10132930728534016
    m_Key: SKETCHBOOK_PANEL_NODRIVESKETCHES_TEXT
    m_Metadata:
      m_Items: []
  - m_Id: 10133306584309760
    m_Key: SKETCHBOOK_PANEL_NOLIKES_BUTTON_TEXT
    m_Metadata:
      m_Items: []
  - m_Id: 10133179773722624
    m_Key: SKETCHBOOK_PANEL_NOLIKES_TEXT
    m_Metadata:
      m_Items: []
  - m_Id: 10137908562075648
    m_Key: SKETCHBOOK_PANEL_NOLOGINDRIVE_BUTTON_TEXT
    m_Metadata:
      m_Items: []
  - m_Id: 10134688972382208
    m_Key: SKETCHBOOK_PANEL_NOLOGINDRIVE_TEXT
    m_Metadata:
      m_Items: []
  - m_Id: 10137717402476544
    m_Key: SKETCHBOOK_PANEL_NOLOGINPOLY_BUTTON_TEXT
    m_Metadata:
      m_Items: []
  - m_Id: 10134539248312320
    m_Key: SKETCHBOOK_PANEL_NOLOGINPOLY_TEXT
    m_Metadata:
      m_Items: []
  - m_Id: 10134947404423168
    m_Key: SKETCHBOOK_PANEL_NOPOLYCONNECTION_TEXT
    m_Metadata:
      m_Items: []
  - m_Id: 10132688213876736
    m_Key: SKETCHBOOK_PANEL_NOSKETCHES_TEXT
    m_Metadata:
      m_Items: []
  - m_Id: 8053396663410688
    m_Key: SKETCHBOOK_PANEL_ONLINEGALLERY_BUTTON_DESCRIPTION
    m_Metadata:
      m_Items: []
  - m_Id: 10134789291745280
    m_Key: SKETCHBOOK_PANEL_OUTOFDATE_TEXT
    m_Metadata:
      m_Items: []
  - m_Id: 8051847228792832
    m_Key: SKETCHBOOK_PANEL_SHOWCASE_BUTTON_DESCRIPTION
    m_Metadata:
      m_Items: []
  - m_Id: 8052065399709696
    m_Key: SKETCHBOOK_PANEL_SHOWCASE_BUTTON_DESCRIPTION_EXTRA
    m_Metadata:
      m_Items: []
  - m_Id: 8043915934146560
    m_Key: SKETCHBOOK_PANEL_SHOWCASE_TEXT
    m_Metadata:
      m_Items: []
  - m_Id: 10134247853236224
    m_Key: SKETCHBOOK_PANEL_SHOWCASEERROR_TEXT
    m_Metadata:
      m_Items: []
  - m_Id: 8042722189090816
    m_Key: SKETCHBOOK_PANEL_STANDARD_TEXT
    m_Metadata:
      m_Items: []
  - m_Id: 10149748172103680
    m_Key: SNAP_PANEL_ANGLE_TEXT
    m_Metadata:
      m_Items: []
  - m_Id: 10142251554152448
    m_Key: SNAP_PANEL_DESCRIPTION
    m_Metadata:
      m_Items: []
  - m_Id: 10149812609196032
    m_Key: SNAP_PANEL_GRID_TEXT
    m_Metadata:
      m_Items: []
  - m_Id: 10160187903811584
    m_Key: SNAP_PANEL_JITTER_TEXT
    m_Metadata:
      m_Items: []
  - m_Id: 10142405791293440
    m_Key: SNAP_PANEL_SNAPANGLE_BUTTON_DESCRIPTION
    m_Metadata:
      m_Items: []
  - m_Id: 10149921501716480
    m_Key: SNAP_PANEL_SNAPGRID_BUTTON_DESCRIPTION
    m_Metadata:
      m_Items: []
  - m_Id: 278827682140160
    m_Key: WIDGET_SYMMETRY_DESCRIPTION
    m_Metadata:
      m_Items: []
  - m_Id: 279130447974400
    m_Key: WIDGET_SYMMETRY_HINT
    m_Metadata:
      m_Items: []
  - m_Id: 10778529927168
    m_Key: TILTMETER_MAX_METER_DESCRIPTION
    m_Metadata:
      m_Items: []
  - m_Id: 11410951278592
    m_Key: TILTMETER_SKETCH_COST_HIGH
    m_Metadata:
      m_Items: []
  - m_Id: 11531013230592
    m_Key: TILTMETER_SKETCH_COST_HIGHEST
    m_Metadata:
      m_Items: []
  - m_Id: 11105966657536
    m_Key: TILTMETER_SKETCH_COST_LOW
    m_Metadata:
      m_Items: []
  - m_Id: 11327010672640
    m_Key: TILTMETER_SKETCH_COST_MEDIUM
    m_Metadata:
      m_Items: []
  - m_Id: 11625947107328
    m_Key: TILTMETER_SKETCH_COST_PICASSO
    m_Metadata:
      m_Items: []
  - m_Id: 15506686318784512
    m_Key: TOOLS_PANEL_CAMERA_BUTTON_DESCRIPTION
    m_Metadata:
      m_Items: []
  - m_Id: 15506037610950656
    m_Key: TOOLS_PANEL_DESCRIPTION
    m_Metadata:
      m_Items: []
  - m_Id: 15506435650400256
    m_Key: TOOLS_PANEL_ENVRIONMENT_BUTTON_DESCRIPTION
    m_Metadata:
      m_Items: []
  - m_Id: 15506545880903680
    m_Key: TOOLS_PANEL_ENVRIONMENT_BUTTON_POPUP
    m_Metadata:
      m_Items: []
  - m_Id: 15506183434317824
    m_Key: TOOLS_PANEL_ERASER_BUTTON_DESCRIPTION
    m_Metadata:
      m_Items: []
  - m_Id: 15506869836361728
    m_Key: TOOLS_PANEL_MIRROR_BUTTON_DESCRIPTION
    m_Metadata:
      m_Items: []
  - m_Id: 15507184623071232
    m_Key: TOOLS_PANEL_REDO_BUTTON_DESCRIPTION
    m_Metadata:
      m_Items: []
  - m_Id: 15506327693209600
    m_Key: TOOLS_PANEL_STRAIGHTEDGE_BUTTON_DESCRIPTION
    m_Metadata:
      m_Items: []
  - m_Id: 15506782473203712
    m_Key: TOOLS_PANEL_TELEPORT_BUTTON_DESCRIPTION
    m_Metadata:
      m_Items: []
  - m_Id: 15507089726943232
    m_Key: TOOLS_PANEL_UNDO_BUTTON_DESCRIPTION
    m_Metadata:
      m_Items: []
  - m_Id: 15508321694691328
    m_Key: TUTORIAL_PANEL_DESCRIPTION
    m_Metadata:
      m_Items: []
  - m_Id: 15509162824609792
    m_Key: TUTORIAL_PANEL_DISMISS_DESCRIPTION
    m_Metadata:
      m_Items: []
  - m_Id: 9359005487104
    m_Key: YOUTUBE_AUTHORIZE_MESSAGE
    m_Metadata:
      m_Items: []
  - m_Id: 10508081205248
    m_Key: YOUTUBE_DEFAULT_DESCRIPTION
    m_Metadata:
      m_Items: []
  - m_Id: 10372936536064
    m_Key: YOUTUBE_DEFAULT_TITLE
    m_Metadata:
      m_Items: []
  - m_Id: 9169397780480
    m_Key: YOUTUBE_UPLOAD_SUCCESSFUL
    m_Metadata:
      m_Items: []
  - m_Id: 68763796961820672
    m_Key: ADVANCEDTOOLS_PANEL_BUTTON_JOIN
    m_Metadata:
      m_Items: []
  - m_Id: 68764809030598656
    m_Key: EXTRA_PANEL_LAYERS_BUTTON_DESCRIPTION
    m_Metadata:
      m_Items: []
  - m_Id: 68768010396041216
    m_Key: SETTINGS_PANEL_BUTTON_EXPERIMENTAL_DESCRIPTION
    m_Metadata:
      m_Items: []
  - m_Id: 68768580896882688
    m_Key: SETTINGS_PANEL_BUTTON_EXPERIMENTAL_POPUP
    m_Metadata:
      m_Items: []
  - m_Id: 68773633749745664
    m_Key: SETTINGS_PANELMOBILE_ABOUT_BUTTON_DESCRIPTION_EXTRA
    m_Metadata:
      m_Items: []
  - m_Id: 68773760459669504
    m_Key: SETTINGS_PANELMOBILE_CONTRIBUTE_BUTTON_DESCRIPTION_EXTRA
    m_Metadata:
      m_Items: []
  - m_Id: 68774380566544384
    m_Key: SETTINGS_PANEL_BUTTON_EXPERIMENTALTOGGLE_TEXT
    m_Metadata:
      m_Items: []
  - m_Id: 76036335840321536
    m_Key: POPUP_WAITONDOWNLOAD_TEXT
    m_Metadata:
      m_Items: []
  - m_Id: 76036630477594624
    m_Key: POPUP_YOUTUBESEARCH_TEXT
    m_Metadata:
      m_Items: []
  - m_Id: 76036746777255936
    m_Key: BUTTON_CONFIRM
    m_Metadata:
      m_Items: []
  - m_Id: 76039048963612672
    m_Key: BUTTON_CANCEL
    m_Metadata:
      m_Items: []
  - m_Id: 76044213523374080
    m_Key: POPUP_UPLOAD_LOGINDESKTOP_TITLE
    m_Metadata:
      m_Items: []
  - m_Id: 76044393131859968
    m_Key: POPUP_UPLOAD_LOGINDESKTOP_DESCRIPTION
    m_Metadata:
      m_Items: []
  - m_Id: 76044674418663424
    m_Key: POPUP_UPLOAD_CONFIRMUPLOAD_TITLE
    m_Metadata:
      m_Items: []
  - m_Id: 76068346479042560
    m_Key: POPUP_UPLOAD_UPLOADING_TITLE
    m_Metadata:
      m_Items: []
  - m_Id: 76069123176062976
    m_Key: POPUP_UPLOAD_COMPLETE_TITLE
    m_Metadata:
      m_Items: []
  - m_Id: 76069201752154112
    m_Key: POPUP_UPLOAD_COMPLETE_DESCRIPTION
    m_Metadata:
      m_Items: []
  - m_Id: 76069352969396224
    m_Key: POPUP_UPLOAD_FAILED_TITLE
    m_Metadata:
      m_Items: []
  - m_Id: 76069430274613248
    m_Key: POPUP_UPLOAD_FAILED_DESCRIPTION
    m_Metadata:
      m_Items: []
  - m_Id: 76069769677692928
    m_Key: POPUP_UPLOAD_SHARINGDISABLED_TITLE
    m_Metadata:
      m_Items: []
  - m_Id: 76069893405466624
    m_Key: POPUP_UPLOAD_SHARINGDISABLED_DESCRIPTION
    m_Metadata:
      m_Items: []
  - m_Id: 76070234092003328
    m_Key: POPUP_UPLOAD_CONNECTIONERR_TITLE
    m_Metadata:
      m_Items: []
  - m_Id: 76070420314906624
    m_Key: POPUP_UPLOAD_CONNECTIONERR_DESCRIPTION
    m_Metadata:
      m_Items: []
  - m_Id: 76070518675529728
    m_Key: BUTTON_OK
    m_Metadata:
      m_Items: []
  - m_Id: 76070712456568832
    m_Key: POPUP_UPLOAD_WAIT_TITLE
    m_Metadata:
      m_Items: []
  - m_Id: 76070854366650368
    m_Key: POPUP_UPLOAD_EMBEDPOLY_TITLE
    m_Metadata:
      m_Items: []
  - m_Id: 76071039813607424
    m_Key: POPUP_UPLOAD_EMBEDPOLY_DESCRIPTION
    m_Metadata:
      m_Items: []
  - m_Id: 76071162597662720
    m_Key: POPUP_UPLOAD_BUTTON_UPLOAD
    m_Metadata:
      m_Items: []
  - m_Id: 76071373843783680
    m_Key: POPUP_UPLOAD_BUTTON_CANCEL
    m_Metadata:
      m_Items: []
  - m_Id: 76071488323117056
    m_Key: POPUP_UPLOAD_EMBEDSKETCHFAB_TITLE
    m_Metadata:
      m_Items: []
  - m_Id: 76071619017629696
    m_Key: POPUP_UPLOAD_EMBEDSKETCHFAB_DESCRIPTION
    m_Metadata:
      m_Items: []
  - m_Id: 76072279146553344
    m_Key: POPUP_UPLOAD_NOTHING_TITLE
    m_Metadata:
      m_Items: []
  - m_Id: 76072352228106240
    m_Key: POPUP_UPLOAD_NOTHING_DESCRIPTION
    m_Metadata:
      m_Items: []
  - m_Id: 76072542007779328
    m_Key: POPUP_UPLOAD_OUTDATED_TITLE
    m_Metadata:
      m_Items: []
  - m_Id: 76072667581046784
    m_Key: POPUP_UPLOAD_OUTDATED_DESCRIPTION
    m_Metadata:
      m_Items: []
  - m_Id: 76080842438926336
    m_Key: POPUP_UPLOAD_MOBILELOGIN_TITLE
    m_Metadata:
      m_Items: []
  - m_Id: 76081074568486912
    m_Key: POPUP_UPLOAD_MOBILELOGIN_DESCRIPTION
    m_Metadata:
      m_Items: []
  - m_Id: 76084187576721408
    m_Key: POPUP_UPLOAD_BUTTON_SAVELOGIN
    m_Metadata:
      m_Items: []
  - m_Id: 76084383412969472
    m_Key: POPUP_UPLOAD_BUTTON_LOGIN
    m_Metadata:
      m_Items: []
  - m_Id: 76086604699590656
    m_Key: POPUP_UPLOAD_COMPLETEMOBILE_DESCRIPTION
    m_Metadata:
      m_Items: []
  - m_Id: 76094622149435392
    m_Key: POPUP_UNLOADIMAGES_TITLE
    m_Metadata:
      m_Items: []
  - m_Id: 76094798670913536
    m_Key: POPUP_UNLOADIMAGES_DESCRIPTION
    m_Metadata:
      m_Items: []
  - m_Id: 76095425199267840
    m_Key: BUTTON_PROCEED
    m_Metadata:
      m_Items: []
  - m_Id: 76095819690336256
    m_Key: POPUP_TILTASAURUS_DESCRIPTION
    m_Metadata:
      m_Items: []
  - m_Id: 76095964649676800
    m_Key: POPUP_TILTASAURUS_BUTTON_DESCRIPTION_REFRESH
    m_Metadata:
      m_Items: []
  - m_Id: 76096109499965440
    m_Key: POPUP_TILTASAURUS_BUTTON_DESCRIPTION_EXTRA_REFRESH
    m_Metadata:
      m_Items: []
  - m_Id: 76096615622434816
    m_Key: BUTTON_CLOSE
    m_Metadata:
      m_Items: []
  - m_Id: 76096904425431040
    m_Key: POPUP_SKETCHMENU_BUTTON_DESCRIPTION_MERGE
    m_Metadata:
      m_Items: []
  - m_Id: 76097050869555200
    m_Key: POPUP_SKETCHMENU_BUTTON_DESCRIPTION_TRASH
    m_Metadata:
      m_Items: []
  - m_Id: 76097256218484736
    m_Key: POPUP_SKETCHMENU_BUTTON_DESCRIPTION_REVEAL
    m_Metadata:
      m_Items: []
  - m_Id: 76115339591081984
    m_Key: POPUP_SAVEOPTIONS_TITLE
    m_Metadata:
      m_Items: []
  - m_Id: 76115745704566784
    m_Key: POPUP_SAVEOPTIONS_BUTTON_DESCRIPTION_EXTRA_OVERWRITE
    m_Metadata:
      m_Items: []
  - m_Id: 76115842710429696
    m_Key: POPUP_SAVEOPTIONS_BUTTON_DESCRIPTION_OVERWRITE
    m_Metadata:
      m_Items: []
  - m_Id: 76115933538082816
    m_Key: POPUP_SAVEOPTIONS_BUTTON_DESCRIPTION_NEW
    m_Metadata:
      m_Items: []
  - m_Id: 76115996574277632
    m_Key: POPUP_SAVEOPTIONS_BUTTON_DESCRIPTION_EXTRA_NEW
    m_Metadata:
      m_Items: []
  - m_Id: 76116098625888256
    m_Key: POPUP_READONLY_TITLE
    m_Metadata:
      m_Items: []
  - m_Id: 76116655574933504
    m_Key: POPUP_PANELS_BUTTON_DESCRIPTION_TUTORIAL
    m_Metadata:
      m_Items: []
  - m_Id: 76116867701858304
    m_Key: POPUP_PANELS_BUTTON_DESCRIPTION_LABS
    m_Metadata:
      m_Items: []
  - m_Id: 76116941706158080
    m_Key: POPUP_PANELS_BUTTON_DESCRIPTION_SETTINGS
    m_Metadata:
      m_Items: []
  - m_Id: 76117036946219008
    m_Key: POPUP_PANELS_BUTTON_RESET_DESCRIPTION
    m_Metadata:
      m_Items: []
  - m_Id: 76117383567695872
    m_Key: POPUP_MIRROROPTIONS_BUTTON_DESCRIPTION_MIRROR
    m_Metadata:
      m_Items: []
  - m_Id: 76117650451259392
    m_Key: POPUP_MIRROROPTIONS_BUTTON_DESCRIPTION_SUMMON
    m_Metadata:
      m_Items: []
  - m_Id: 76117800062083072
    m_Key: POPUP_HELP_BUTTON_DESCRIPTION_RELEASENOTES
    m_Metadata:
      m_Items: []
  - m_Id: 76117892328382464
    m_Key: POPUP_HELP_BUTTON_DESCRIPTION_EXTRA_BROWSER
    m_Metadata:
      m_Items: []
  - m_Id: 76118256381386752
    m_Key: POPUP_HELP_BUTTON_DESCRIPTION_HELPCENTER
    m_Metadata:
      m_Items: []
  - m_Id: 76118351730499584
    m_Key: POPUP_HELP_BUTTON_DESCRIPTION_TOS
    m_Metadata:
      m_Items: []
  - m_Id: 76118538846789632
    m_Key: POPUP_HELP_BUTTON_DESCRIPTION_PRIVACY
    m_Metadata:
      m_Items: []
  - m_Id: 76119468057092096
    m_Key: POPUP_EXIT_TITLE
    m_Metadata:
      m_Items: []
  - m_Id: 76119645530677248
    m_Key: POPUP_EXIT_DESCRIPTION
    m_Metadata:
      m_Items: []
  - m_Id: 76120862092746752
    m_Key: POPUP_GDRIVE_ENABLED_TITLE
    m_Metadata:
      m_Items: []
  - m_Id: 76121021711179776
    m_Key: POPUP_GDRIVE_BETATAG
    m_Metadata:
      m_Items: []
  - m_Id: 76121263181455360
    m_Key: POPUP_GRDRIVE_ENABLED_STATUSCOMPLETE
    m_Metadata:
      m_Items: []
  - m_Id: 76121447906992128
    m_Key: POPUP_GRDRIVE_ENABLED_STATUSPROGRESS
    m_Metadata:
      m_Items: []
  - m_Id: 76122859638415360
    m_Key: POPUP_GRDRIVE_ENABLED_VIEW
    m_Metadata:
      m_Items: []
  - m_Id: 76123261897334784
    m_Key: POPUP_GRDRIVE_ENABLED_DISABLE
    m_Metadata:
      m_Items: []
  - m_Id: 76123531960180736
    m_Key: POPUP_GRDRIVE_ENABLED_CHECK_SKETCHES
    m_Metadata:
      m_Items: []
  - m_Id: 76123762810478592
    m_Key: POPUP_GRDRIVE_ENABLED_CHECK_SNAPSHOTS
    m_Metadata:
      m_Items: []
  - m_Id: 76123842049269760
    m_Key: POPUP_GRDRIVE_ENABLED_CHECK_MEDIALIB
    m_Metadata:
      m_Items: []
  - m_Id: 76123960488026112
    m_Key: POPUP_GRDRIVE_ENABLED_CHECK_EXPORTS
    m_Metadata:
      m_Items: []
  - m_Id: 76124083175612416
    m_Key: POPUP_GRDRIVE_ENABLED_CHECK_VIDEOS
    m_Metadata:
      m_Items: []
  - m_Id: 76124177820082176
    m_Key: POPUP_GDRIVE_DISABLED_TITLE
    m_Metadata:
      m_Items: []
  - m_Id: 76124332547956736
    m_Key: POPUP_GDRIVE_DISABLED_DESCRIPTION
    m_Metadata:
      m_Items: []
  - m_Id: 76124651742879744
    m_Key: POPUP_GDRIVE_DISABLED_BUTTON_ENABLE
    m_Metadata:
      m_Items: []
  - m_Id: 76124790830194688
    m_Key: POPUP_GDRIVE_FULL_TITLE
    m_Metadata:
      m_Items: []
  - m_Id: 76124861466468352
    m_Key: POPUP_GDRIVE_FULL_DESCRIPTION
    m_Metadata:
      m_Items: []
  - m_Id: 76124975501205504
    m_Key: POPUP_GDRIVE_FULL_BUTTON_MANAGE
    m_Metadata:
      m_Items: []
  - m_Id: 76125091268190208
    m_Key: POPUP_GDRIVE_FULL_BUTTON_DISABLE
    m_Metadata:
      m_Items: []
  - m_Id: 76126070290046976
    m_Key: POPUP_CONFIRMLOAD_TITLE
    m_Metadata:
      m_Items: []
  - m_Id: 76126242747244544
    m_Key: POPUP_CONFIRMLOAD_DESCRIPTION
    m_Metadata:
      m_Items: []
  - m_Id: 76126335156150272
    m_Key: POPUP_CONFIRMLOAD_TITLECOMPLEX
    m_Metadata:
      m_Items: []
  - m_Id: 76126452525359104
    m_Key: POPUP_CONFIRMLOAD_DESCRIPTIONCOMPLEX
    m_Metadata:
      m_Items: []
  - m_Id: 76126729437503488
    m_Key: POPUP_CONFIRMLOAD_DESCRIPTIONCOMPLEX_EXTRA
    m_Metadata:
      m_Items: []
  - m_Id: 76126873826418688
    m_Key: POPUP_CONFIRMLOAD_BUTTON_DESCRIPTION_CONFIRM
    m_Metadata:
      m_Items: []
  - m_Id: 76131299773440000
    m_Key: POPUP_ACCOUNTS_TITLE
    m_Metadata:
      m_Items: []
  - m_Id: 76134950436921344
    m_Key: POPUP_ACCOUNTS_REMOVEHEADSET
    m_Metadata:
      m_Items: []
  - m_Id: 76137928887689216
    m_Key: POPUP_ACCOUNTS_GOOGLEINFO_TITLE
    m_Metadata:
      m_Items: []
  - m_Id: 76138083292602368
    m_Key: POPUP_ACCOUNTS_GOOGLEINFO_DESCRIPTION
    m_Metadata:
      m_Items: []
  - m_Id: 76138395621449728
    m_Key: POPUP_ACCOUNTS_SKETCHFABINFO_TITLE
    m_Metadata:
      m_Items: []
  - m_Id: 76138521224077312
    m_Key: POPUP_ACCOUNTS_SKETCHFABINFO_DESCRIPTION
    m_Metadata:
      m_Items: []
  - m_Id: 81182403783614464
    m_Key: CAMERAPATH_TOOL_PATHRECORDED
    m_Metadata:
      m_Items: []
  - m_Id: 81182608851525632
    m_Key: CAMERAPATH_TOOL_PATHCANCELLED
    m_Metadata:
      m_Items: []
  - m_Id: 81183732522344448
    m_Key: LAYERS_PANEL_COPYLAYER_BUTTON_DESCRIPTION
    m_Metadata:
      m_Items: []
  - m_Id: 81184247687733248
    m_Key: LAYERS_PANEL_MAINLAYER_NAME
    m_Metadata:
      m_Items: []
  - m_Id: 81184440202092544
    m_Key: LAYERS_PANEL_ADDITIONALLAYER_NAME
    m_Metadata:
      m_Items: []
  - m_Id: 81187452349898752
    m_Key: DROPPER_TOOL_CONFIRM_TEXT
    m_Metadata:
      m_Items: []
  - m_Id: 81194531575881728
    m_Key: OVERLAY_LOADSKETCH
    m_Metadata:
      m_Items: []
  - m_Id: 81194664648564736
    m_Key: OVERLAY_LOADMODEL
    m_Metadata:
      m_Items: []
  - m_Id: 81194744055128064
    m_Key: OVERLAY_LOADGENERIC
    m_Metadata:
      m_Items: []
  - m_Id: 81194843074256896
    m_Key: OVERLAY_LOADIMAGES
    m_Metadata:
      m_Items: []
  - m_Id: 81194906580213760
    m_Key: OVERLAY_EXPORT
    m_Metadata:
      m_Items: []
  - m_Id: 81194990285938688
    m_Key: OVERLAY_LOADMEDIA
    m_Metadata:
      m_Items: []
  - m_Id: 81203094671122432
    m_Key: BRUSH_BUBBLES
    m_Metadata:
      m_Items: []
  - m_Id: 81203153294909440
    m_Key: BRUSH_BUBBLEWAND
    m_Metadata:
      m_Items: []
  - m_Id: 81203246727225344
    m_Key: BRUSH_CANDYCANE
    m_Metadata:
      m_Items: []
  - m_Id: 81203301878128640
    m_Key: BRUSH_CELVINYL
    m_Metadata:
      m_Items: []
  - m_Id: 81203372350824448
    m_Key: BRUSH_CHARCOAL
    m_Metadata:
      m_Items: []
  - m_Id: 81203423919792128
    m_Key: BRUSH_CHROMATICWAVE
    m_Metadata:
      m_Items: []
  - m_Id: 81203481385951232
    m_Key: BRUSH_COARSEBRISTLES
    m_Metadata:
      m_Items: []
  - m_Id: 81203567432097792
    m_Key: BRUSH_COMET
    m_Metadata:
      m_Items: []
  - m_Id: 81203611405180928
    m_Key: BRUSH_CONCAVEHULL
    m_Metadata:
      m_Items: []
  - m_Id: 81203662118510592
    m_Key: BRUSH_DANCEFLOOR
    m_Metadata:
      m_Items: []
  - m_Id: 81203709862273024
    m_Key: BRUSH_DIAMOND
    m_Metadata:
      m_Items: []
  - m_Id: 81203777713528832
    m_Key: BRUSH_DIGITAL
    m_Metadata:
      m_Items: []
  - m_Id: 81203824031227904
    m_Key: BRUSH_DISCO
    m_Metadata:
      m_Items: []
  - m_Id: 81203865550643200
    m_Key: BRUSH_DOTMARKER
    m_Metadata:
      m_Items: []
  - m_Id: 81203913957105664
    m_Key: BRUSH_DOTS
    m_Metadata:
      m_Items: []
  - m_Id: 81203958152486912
    m_Key: BRUSH_DOUBLEFLAT
    m_Metadata:
      m_Items: []
  - m_Id: 81204005120303104
    m_Key: BRUSH_PINCHEDFLAT
    m_Metadata:
      m_Items: []
  - m_Id: 81204078575149056
    m_Key: BRUSH_PINCHEDMARKER
    m_Metadata:
      m_Items: []
  - m_Id: 81204129737269248
    m_Key: BRUSH_DRAFTING
    m_Metadata:
      m_Items: []
  - m_Id: 81204173685186560
    m_Key: BRUSH_DRYBRUSH
    m_Metadata:
      m_Items: []
  - m_Id: 81204235328872448
    m_Key: BRUSH_DUCTTAPE
    m_Metadata:
      m_Items: []
  - m_Id: 81204288453926912
    m_Key: BRUSH_DUCTTAPEGEO
    m_Metadata:
      m_Items: []
  - m_Id: 81204382188232704
    m_Key: BRUSH_ELECTRICITY
    m_Metadata:
      m_Items: []
  - m_Id: 81204427818065920
    m_Key: BRUSH_EMBERS
    m_Metadata:
      m_Items: []
  - m_Id: 81204493236625408
    m_Key: BRUSH_FACETEDTUBE
    m_Metadata:
      m_Items: []
  - m_Id: 81204541060079616
    m_Key: BRUSH_FAIRY
    m_Metadata:
      m_Items: []
  - m_Id: 81204581946155008
    m_Key: BRUSH_FEATHER
    m_Metadata:
      m_Items: []
  - m_Id: 81204635582914560
    m_Key: BRUSH_FELT
    m_Metadata:
      m_Items: []
  - m_Id: 81204676406075392
    m_Key: BRUSH_FIRE
    m_Metadata:
      m_Items: []
  - m_Id: 81204735243771904
    m_Key: BRUSH_FIRE2
    m_Metadata:
      m_Items: []
  - m_Id: 81204778390577152
    m_Key: BRUSH_FLAT
    m_Metadata:
      m_Items: []
  - m_Id: 81204889594159104
    m_Key: BRUSH_FLATGEOMETRY
    m_Metadata:
      m_Items: []
  - m_Id: 81204982288277504
    m_Key: BRUSH_GOUACHE
    m_Metadata:
      m_Items: []
  - m_Id: 81205065486491648
    m_Key: BRUSH_GUTS
    m_Metadata:
      m_Items: []
  - m_Id: 81205104946503680
    m_Key: BRUSH_HIGHLIGHTER
    m_Metadata:
      m_Items: []
  - m_Id: 81205150878326784
    m_Key: BRUSH_TREE
    m_Metadata:
      m_Items: []
  - m_Id: 81205201507770368
    m_Key: BRUSH_HYPERCOLOR
    m_Metadata:
      m_Items: []
  - m_Id: 81205290808696832
    m_Key: BRUSH_HYPERGRID
    m_Metadata:
      m_Items: []
  - m_Id: 81205339491983360
    m_Key: BRUSH_ICING
    m_Metadata:
      m_Items: []
  - m_Id: 81205378532564992
    m_Key: BRUSH_INK
    m_Metadata:
      m_Items: []
  - m_Id: 81205417556369408
    m_Key: BRUSH_INKGEOMETRY
    m_Metadata:
      m_Items: []
  - m_Id: 81205502021263360
    m_Key: BRUSH_KEIJIROTUBE
    m_Metadata:
      m_Items: []
  - m_Id: 81205552273219584
    m_Key: BRUSH_LACEWING
    m_Metadata:
      m_Items: []
  - m_Id: 81205593624862720
    m_Key: BRUSH_LEAKYPEN
    m_Metadata:
      m_Items: []
  - m_Id: 81205636259962880
    m_Key: BRUSH_LEAVES
    m_Metadata:
      m_Items: []
  - m_Id: 81205679876530176
    m_Key: BRUSH_LEAVES2
    m_Metadata:
      m_Items: []
  - m_Id: 81205749166432256
    m_Key: BRUSH_LIGHT
    m_Metadata:
      m_Items: []
  - m_Id: 81205790060896256
    m_Key: BRUSH_LIGHTWIRE
    m_Metadata:
      m_Items: []
  - m_Id: 81205838656102400
    m_Key: BRUSH_WIRELIT
    m_Metadata:
      m_Items: []
  - m_Id: 81205898521403392
    m_Key: BRUSH_LOFTED
    m_Metadata:
      m_Items: []
  - m_Id: 81205943849246720
    m_Key: BRUSH_LOFTEDHUESHIFT
    m_Metadata:
      m_Items: []
  - m_Id: 81206004192698368
    m_Key: BRUSH_MARBLEDRAINBOW
    m_Metadata:
      m_Items: []
  - m_Id: 81206060224405504
    m_Key: BRUSH_MARKER
    m_Metadata:
      m_Items: []
  - m_Id: 81206102402326528
    m_Key: BRUSH_MARKERGEOMETRY
    m_Metadata:
      m_Items: []
  - m_Id: 81206156286550016
    m_Key: BRUSH_MATTEHULL
    m_Metadata:
      m_Items: []
  - m_Id: 81206207075377152
    m_Key: BRUSH_MUSCLE
    m_Metadata:
      m_Items: []
  - m_Id: 81206251857960960
    m_Key: BRUSH_MYLARTUBE
    m_Metadata:
      m_Items: []
  - m_Id: 81206295621328896
    m_Key: BRUSH_NEONPULSE
    m_Metadata:
      m_Items: []
  - m_Id: 81206368749019136
    m_Key: BRUSH_OILPAINT
    m_Metadata:
      m_Items: []
  - m_Id: 81206416861880320
    m_Key: BRUSH_OILPAINTGEOMETRY
    m_Metadata:
      m_Items: []
  - m_Id: 81206494716551168
    m_Key: BRUSH_PAPER
    m_Metadata:
      m_Items: []
  - m_Id: 81206536990941184
    m_Key: BRUSH_PAPERGEOMETRY
    m_Metadata:
      m_Items: []
  - m_Id: 81206595077857280
    m_Key: BRUSH_BRAID
    m_Metadata:
      m_Items: []
  - m_Id: 81206666636877824
    m_Key: BRUSH_PETAL
    m_Metadata:
      m_Items: []
  - m_Id: 81206859902017536
    m_Key: BRUSH_PLASMA
    m_Metadata:
      m_Items: []
  - m_Id: 81206904026095616
    m_Key: BRUSH_RACE
    m_Metadata:
      m_Items: []
  - m_Id: 81206946329845760
    m_Key: BRUSH_RAIN
    m_Metadata:
      m_Items: []
  - m_Id: 81206986301562880
    m_Key: BRUSH_RAINBOW
    m_Metadata:
      m_Items: []
  - m_Id: 81207025421836288
    m_Key: BRUSH_RISINGBUBBLES
    m_Metadata:
      m_Items: []
  - m_Id: 81207069424279552
    m_Key: BRUSH_SHINYHULL
    m_Metadata:
      m_Items: []
  - m_Id: 81207135908192256
    m_Key: BRUSH_SINGLESIDED
    m_Metadata:
      m_Items: []
  - m_Id: 81207182829871104
    m_Key: BRUSH_SLICE
    m_Metadata:
      m_Items: []
  - m_Id: 81207223535591424
    m_Key: BRUSH_SMOKE
    m_Metadata:
      m_Items: []
  - m_Id: 81207263394062336
    m_Key: BRUSH_SMOOTHHULL
    m_Metadata:
      m_Items: []
  - m_Id: 81207308449275904
    m_Key: BRUSH_SNOW
    m_Metadata:
      m_Items: []
  - m_Id: 81207357476495360
    m_Key: BRUSH_SNOWFLAKE
    m_Metadata:
      m_Items: []
  - m_Id: 81207400497471488
    m_Key: BRUSH_SOFTHIGHLIGHTER
    m_Metadata:
      m_Items: []
  - m_Id: 81207449709240320
    m_Key: BRUSH_SPACE
    m_Metadata:
      m_Items: []
  - m_Id: 81207491186712576
    m_Key: BRUSH_SPARKS
    m_Metadata:
      m_Items: []
  - m_Id: 81207535642140672
    m_Key: BRUSH_SPIKES
    m_Metadata:
      m_Items: []
  - m_Id: 81207574603030528
    m_Key: BRUSH_SPLATTER
    m_Metadata:
      m_Items: []
  - m_Id: 81207648775102464
    m_Key: BRUSH_3DPRINTING
    m_Metadata:
      m_Items: []
  - m_Id: 81207710548811776
    m_Key: BRUSH_SQUAREFLAT
    m_Metadata:
      m_Items: []
  - m_Id: 81207756761653248
    m_Key: BRUSH_STARS
    m_Metadata:
      m_Items: []
  - m_Id: 81207807806332928
    m_Key: BRUSH_STREAMERS
    m_Metadata:
      m_Items: []
  - m_Id: 81207912810733568
    m_Key: BRUSH_TAFFY
    m_Metadata:
      m_Items: []
  - m_Id: 81207961254944768
    m_Key: BRUSH_TAPEREDFLAT
    m_Metadata:
      m_Items: []
  - m_Id: 81208043572355072
    m_Key: BRUSH_TAPEREDHIGHLIGHTER
    m_Metadata:
      m_Items: []
  - m_Id: 81208094986133504
    m_Key: BRUSH_TAPEREDHUESHIFT
    m_Metadata:
      m_Items: []
  - m_Id: 81208142008475648
    m_Key: BRUSH_TAPEREDMARKER
    m_Metadata:
      m_Items: []
  - m_Id: 81208255854469120
    m_Key: BRUSH_TAPEREDMARKERGEO
    m_Metadata:
      m_Items: []
  - m_Id: 81208320484499456
    m_Key: BRUSH_TAPEREDWIRE
    m_Metadata:
      m_Items: []
  - m_Id: 81208372611309568
    m_Key: BRUSH_GEOMTHICKDUCTTAPE
    m_Metadata:
      m_Items: []
  - m_Id: 81208728183431168
    m_Key: BRUSH_THICKPAINT
    m_Metadata:
      m_Items: []
  - m_Id: 81208800589701120
    m_Key: BRUSH_TOON
    m_Metadata:
      m_Items: []
  - m_Id: 81208843535179776
    m_Key: BRUSH_TUBEHIGHLIGHTER
    m_Metadata:
      m_Items: []
  - m_Id: 81208895842344960
    m_Key: BRUSH_TUBEFLAT
    m_Metadata:
      m_Items: []
  - m_Id: 81208961575477248
    m_Key: BRUSH_TUBETOONINVERTED
    m_Metadata:
      m_Items: []
  - m_Id: 81209021776322560
    m_Key: BRUSH_TUBEMARKER
    m_Metadata:
      m_Items: []
  - m_Id: 81209066508574720
    m_Key: BRUSH_UNLITHULL
    m_Metadata:
      m_Items: []
  - m_Id: 81209114365583360
    m_Key: BRUSH_VELVETINK
    m_Metadata:
      m_Items: []
  - m_Id: 81209159253024768
    m_Key: BRUSH_WATERCOLORPAPER
    m_Metadata:
      m_Items: []
  - m_Id: 81209241222307840
    m_Key: BRUSH_WATERCOLORPAPERGEOMETRY
    m_Metadata:
      m_Items: []
  - m_Id: 81209297144963072
    m_Key: BRUSH_WAVEFORM
    m_Metadata:
      m_Items: []
  - m_Id: 81209348688764928
    m_Key: BRUSH_WAVEFORMFFT
    m_Metadata:
      m_Items: []
  - m_Id: 81209390745051136
    m_Key: BRUSH_WAVEFORMPARTICLES
    m_Metadata:
      m_Items: []
  - m_Id: 81209436215500800
    m_Key: BRUSH_WAVEFORMTUBE
    m_Metadata:
      m_Items: []
  - m_Id: 81209474924732416
    m_Key: BRUSH_WETPAINT
    m_Metadata:
      m_Items: []
  - m_Id: 81209522190344192
    m_Key: BRUSH_WETPAINTGEOMETRY
    m_Metadata:
      m_Items: []
  - m_Id: 81209591056621568
    m_Key: BRUSH_DRWIGGLEZ
    m_Metadata:
      m_Items: []
  - m_Id: 81209706207043584
    m_Key: BRUSH_WIND
    m_Metadata:
      m_Items: []
  - m_Id: 81209742752014336
    m_Key: BRUSH_WIRE
    m_Metadata:
      m_Items: []
  - m_Id: 81209777615069184
    m_Key: BRUSH_WIREFRAME
    m_Metadata:
      m_Items: []
  - m_Id: 81212669579288576
    m_Key: ENVIRONMENT_BLACK
    m_Metadata:
      m_Items: []
  - m_Id: 81212740198785024
    m_Key: ENVIRONMENT_BLUE
    m_Metadata:
      m_Items: []
  - m_Id: 81212798805794816
    m_Key: ENVIRONMENT_DRESSFORM
    m_Metadata:
      m_Items: []
  - m_Id: 81212845635198976
    m_Key: ENVIRONMENT_EXAMPLE
    m_Metadata:
      m_Items: []
  - m_Id: 81212886244450304
    m_Key: ENVIRONMENT_HOT
    m_Metadata:
      m_Items: []
  - m_Id: 81212929865211904
    m_Key: ENVIRONMENT_ILLUSTRATIVE
    m_Metadata:
      m_Items: []
  - m_Id: 81212976329711616
    m_Key: ENVIRONMENT_NIGHTSKY
    m_Metadata:
      m_Items: []
  - m_Id: 81213029828059136
    m_Key: ENVIRONMENT_NOLIGHTS
    m_Metadata:
      m_Items: []
  - m_Id: 81213093988327424
    m_Key: ENVIRONMENT_PASSTHROUGH
    m_Metadata:
      m_Items: []
  - m_Id: 81213138796077056
    m_Key: ENVIRONMENT_PEDESTAL
    m_Metadata:
      m_Items: []
  - m_Id: 81213180441321472
    m_Key: ENVIRONMENT_PINKLEMONADE
    m_Metadata:
      m_Items: []
  - m_Id: 81213231821545472
    m_Key: ENVIRONMENT_PISTACHIO
    m_Metadata:
      m_Items: []
  - m_Id: 81213302868860928
    m_Key: ENVIRONMENT_SNOWMAN
    m_Metadata:
      m_Items: []
  - m_Id: 81213342391787520
    m_Key: ENVIRONMENT_SPACE
    m_Metadata:
      m_Items: []
  - m_Id: 81213390877941760
    m_Key: ENVIRONMENT_STANDARD
    m_Metadata:
      m_Items: []
  - m_Id: 81213430556057600
    m_Key: ENVIRONMENT_WHITE
    m_Metadata:
      m_Items: []
  - m_Id: 81450547493494784
    m_Key: EXPORT_SUCCESS
    m_Metadata:
      m_Items: []
  - m_Id: 81477322290257920
    m_Key: OVERLAY_SUCCESS
    m_Metadata:
      m_Items: []
  - m_Id: 81558424363229184
    m_Key: COLOR_COOL_WHITE
    m_Metadata:
      m_Items: []
  - m_Id: 81558424400977920
    m_Key: COLOR_ANTIQUE_WHITE
    m_Metadata:
      m_Items: []
  - m_Id: 81558424400977921
    m_Key: COLOR_LIGHT_CYAN
    m_Metadata:
      m_Items: []
  - m_Id: 81558424400977922
    m_Key: COLOR_WHITE
    m_Metadata:
      m_Items: []
  - m_Id: 81558424400977923
    m_Key: COLOR_BEIGE
    m_Metadata:
      m_Items: []
  - m_Id: 81558424400977924
    m_Key: COLOR_BISQUE
    m_Metadata:
      m_Items: []
  - m_Id: 81558424400977925
    m_Key: COLOR_BLACK
    m_Metadata:
      m_Items: []
  - m_Id: 81558424400977926
    m_Key: COLOR_MIDDLE_GREY
    m_Metadata:
      m_Items: []
  - m_Id: 81558424400977927
    m_Key: COLOR_BONE_WHITE
    m_Metadata:
      m_Items: []
  - m_Id: 81558424400977928
    m_Key: COLOR_BLUE
    m_Metadata:
      m_Items: []
  - m_Id: 81558424400977929
    m_Key: COLOR_BLUE_VIOLET
    m_Metadata:
      m_Items: []
  - m_Id: 81558424400977930
    m_Key: COLOR_BROWN
    m_Metadata:
      m_Items: []
  - m_Id: 81558424400977931
    m_Key: COLOR_DEEP_BEIGE
    m_Metadata:
      m_Items: []
  - m_Id: 81558424400977932
    m_Key: COLOR_ASH_BLUE
    m_Metadata:
      m_Items: []
  - m_Id: 81558424400977933
    m_Key: COLOR_CHARTREUSE
    m_Metadata:
      m_Items: []
  - m_Id: 81558424400977934
    m_Key: COLOR_RAW_SIENNA
    m_Metadata:
      m_Items: []
  - m_Id: 81558424400977935
    m_Key: COLOR_CORNFLOWER_BLUE
    m_Metadata:
      m_Items: []
  - m_Id: 81558424400977936
    m_Key: COLOR_CORNSILK
    m_Metadata:
      m_Items: []
  - m_Id: 81558424400977937
    m_Key: COLOR_CRIMSON
    m_Metadata:
      m_Items: []
  - m_Id: 81558424400977938
    m_Key: COLOR_CYAN
    m_Metadata:
      m_Items: []
  - m_Id: 81558424400977939
    m_Key: COLOR_DARK_BLUE
    m_Metadata:
      m_Items: []
  - m_Id: 81558424400977940
    m_Key: COLOR_DARK_TEAL
    m_Metadata:
      m_Items: []
  - m_Id: 81558424400977941
    m_Key: COLOR_DARK_OCHRE
    m_Metadata:
      m_Items: []
  - m_Id: 81558424400977942
    m_Key: COLOR_DARK_GREEN
    m_Metadata:
      m_Items: []
  - m_Id: 81558424400977943
    m_Key: COLOR_DARK_KHAKI
    m_Metadata:
      m_Items: []
  - m_Id: 81558424400977944
    m_Key: COLOR_DARK_MAGENTA
    m_Metadata:
      m_Items: []
  - m_Id: 81558424400977945
    m_Key: COLOR_DARK_OLIVE_GREEN
    m_Metadata:
      m_Items: []
  - m_Id: 81558424400977946
    m_Key: COLOR_DARK_ORANGE
    m_Metadata:
      m_Items: []
  - m_Id: 81558424400977947
    m_Key: COLOR_DARK_ORCHID
    m_Metadata:
      m_Items: []
  - m_Id: 81558424400977948
    m_Key: COLOR_DARK_RED
    m_Metadata:
      m_Items: []
  - m_Id: 81558424400977949
    m_Key: COLOR_DARK_SALMON
    m_Metadata:
      m_Items: []
  - m_Id: 81558424400977950
    m_Key: COLOR_DARK_SEA_GREEN
    m_Metadata:
      m_Items: []
  - m_Id: 81558424400977951
    m_Key: COLOR_DARK_SLATE_BLUE
    m_Metadata:
      m_Items: []
  - m_Id: 81558424400977952
    m_Key: COLOR_NEUTRAL_GREY
    m_Metadata:
      m_Items: []
  - m_Id: 81558424400977953
    m_Key: COLOR_DARK_TURQUOISE
    m_Metadata:
      m_Items: []
  - m_Id: 81558424400977954
    m_Key: COLOR_DARK_VIOLET
    m_Metadata:
      m_Items: []
  - m_Id: 81558424400977955
    m_Key: COLOR_DEEP_PINK
    m_Metadata:
      m_Items: []
  - m_Id: 81558424400977956
    m_Key: COLOR_DEEP_SKY_BLUE
    m_Metadata:
      m_Items: []
  - m_Id: 81558424400977957
    m_Key: COLOR_DIM_GREY
    m_Metadata:
      m_Items: []
  - m_Id: 81558424400977958
    m_Key: COLOR_CERULEAN_BLUE
    m_Metadata:
      m_Items: []
  - m_Id: 81558424400977959
    m_Key: COLOR_CARMINE
    m_Metadata:
      m_Items: []
  - m_Id: 81558424400977960
    m_Key: COLOR_FLORAL_WHITE
    m_Metadata:
      m_Items: []
  - m_Id: 81558424400977961
    m_Key: COLOR_FOREST_GREEN
    m_Metadata:
      m_Items: []
  - m_Id: 81558424400977962
    m_Key: COLOR_SILVER
    m_Metadata:
      m_Items: []
  - m_Id: 81558424400977963
    m_Key: COLOR_GHOST_WHITE
    m_Metadata:
      m_Items: []
  - m_Id: 81558424400977964
    m_Key: COLOR_CADMIUM_YELLOW
    m_Metadata:
      m_Items: []
  - m_Id: 81558424400977965
    m_Key: COLOR_OCHRE
    m_Metadata:
      m_Items: []
  - m_Id: 81558424400977966
    m_Key: COLOR_GREY
    m_Metadata:
      m_Items: []
  - m_Id: 81558424400977967
    m_Key: COLOR_GREEN
    m_Metadata:
      m_Items: []
  - m_Id: 81558424400977968
    m_Key: COLOR_GREEN_YELLOW
    m_Metadata:
      m_Items: []
  - m_Id: 81558424400977969
    m_Key: COLOR_HONEYDEW
    m_Metadata:
      m_Items: []
  - m_Id: 81558424400977970
    m_Key: COLOR_HOT_PINK
    m_Metadata:
      m_Items: []
  - m_Id: 81558424400977971
    m_Key: COLOR_RED_OXIDE
    m_Metadata:
      m_Items: []
  - m_Id: 81558424400977972
    m_Key: COLOR_INDIGO
    m_Metadata:
      m_Items: []
  - m_Id: 81558424400977973
    m_Key: COLOR_IVORY
    m_Metadata:
      m_Items: []
  - m_Id: 81558424400977974
    m_Key: COLOR_KHAKI
    m_Metadata:
      m_Items: []
  - m_Id: 81558424400977975
    m_Key: COLOR_LAVENDER
    m_Metadata:
      m_Items: []
  - m_Id: 81558424400977976
    m_Key: COLOR_PALE_LAVENDER
    m_Metadata:
      m_Items: []
  - m_Id: 81558424400977977
    m_Key: COLOR_LUMINOUS_GREEN
    m_Metadata:
      m_Items: []
  - m_Id: 81558424400977978
    m_Key: COLOR_PALE_LEMON
    m_Metadata:
      m_Items: []
  - m_Id: 81558424400977979
    m_Key: COLOR_LIGHT_BLUE
    m_Metadata:
      m_Items: []
  - m_Id: 81558424400977980
    m_Key: COLOR_LIGHT_CORAL
    m_Metadata:
      m_Items: []
  - m_Id: 81558424400977981
    m_Key: COLOR_PALE_LIME
    m_Metadata:
      m_Items: []
  - m_Id: 81558424400977982
    m_Key: COLOR_LIGHT_GREEN
    m_Metadata:
      m_Items: []
  - m_Id: 81558424400977983
    m_Key: COLOR_LIGHT_GREY
    m_Metadata:
      m_Items: []
  - m_Id: 81558424400977984
    m_Key: COLOR_LIGHT_PINK
    m_Metadata:
      m_Items: []
  - m_Id: 81558424400977985
    m_Key: COLOR_LIGHT_SALMON
    m_Metadata:
      m_Items: []
  - m_Id: 81558424400977986
    m_Key: COLOR_LIGHT_SEA_GREEN
    m_Metadata:
      m_Items: []
  - m_Id: 81558424400977987
    m_Key: COLOR_LIGHT_SKY_BLUE
    m_Metadata:
      m_Items: []
  - m_Id: 81558424400977988
    m_Key: COLOR_LIGHT_ASH_BLUE
    m_Metadata:
      m_Items: []
  - m_Id: 81558424400977989
    m_Key: COLOR_LIGHT_STEEL_BLUE
    m_Metadata:
      m_Items: []
  - m_Id: 81558424400977990
    m_Key: COLOR_LIGHT_YELLOW
    m_Metadata:
      m_Items: []
  - m_Id: 81558424400977991
    m_Key: COLOR_LIME
    m_Metadata:
      m_Items: []
  - m_Id: 81558424400977992
    m_Key: COLOR_LIME_GREEN
    m_Metadata:
      m_Items: []
  - m_Id: 81558424400977993
    m_Key: COLOR_LINEN
    m_Metadata:
      m_Items: []
  - m_Id: 81558424400977994
    m_Key: COLOR_MAGENTA
    m_Metadata:
      m_Items: []
  - m_Id: 81558424400977995
    m_Key: COLOR_MAROON
    m_Metadata:
      m_Items: []
  - m_Id: 81558424400977996
    m_Key: COLOR_MEDIUM_AQUAMARINE
    m_Metadata:
      m_Items: []
  - m_Id: 81558424400977997
    m_Key: COLOR_ULTRAMARINE
    m_Metadata:
      m_Items: []
  - m_Id: 81558424400977998
    m_Key: COLOR_MEDIUM_ORCHID
    m_Metadata:
      m_Items: []
  - m_Id: 81558424400977999
    m_Key: COLOR_MEDIUM_PURPLE
    m_Metadata:
      m_Items: []
  - m_Id: 81558424400978000
    m_Key: COLOR_MEDIUM_SEA_GREEN
    m_Metadata:
      m_Items: []
  - m_Id: 81558424400978001
    m_Key: COLOR_MEDIUM_SLATE_BLUE
    m_Metadata:
      m_Items: []
  - m_Id: 81558424400978002
    m_Key: COLOR_MEDIUM_SPRING_GREEN
    m_Metadata:
      m_Items: []
  - m_Id: 81558424400978003
    m_Key: COLOR_MEDIUM_TURQUOISE
    m_Metadata:
      m_Items: []
  - m_Id: 81558424400978004
    m_Key: COLOR_ROSE_VOILET
    m_Metadata:
      m_Items: []
  - m_Id: 81558424400978005
    m_Key: COLOR_MIDNIGHT_BLUE
    m_Metadata:
      m_Items: []
  - m_Id: 81558424400978006
    m_Key: COLOR_MINT_CREAM
    m_Metadata:
      m_Items: []
  - m_Id: 81558424400978007
    m_Key: COLOR_MISTY_ROSE
    m_Metadata:
      m_Items: []
  - m_Id: 81558424400978008
    m_Key: COLOR_NAPLES_YELLOW
    m_Metadata:
      m_Items: []
  - m_Id: 81558424400978009
    m_Key: COLOR_TITAN_BUFF
    m_Metadata:
      m_Items: []
  - m_Id: 81558424400978010
    m_Key: COLOR_NAVY
    m_Metadata:
      m_Items: []
  - m_Id: 81558424400978011
    m_Key: COLOR_OLD_LACE
    m_Metadata:
      m_Items: []
  - m_Id: 81558424400978012
    m_Key: COLOR_OLIVE
    m_Metadata:
      m_Items: []
  - m_Id: 81558424400978013
    m_Key: COLOR_MOSS_GREEN
    m_Metadata:
      m_Items: []
  - m_Id: 81558424400978014
    m_Key: COLOR_ORANGE_YELLOW
    m_Metadata:
      m_Items: []
  - m_Id: 81558424400978015
    m_Key: COLOR_SCARLET
    m_Metadata:
      m_Items: []
  - m_Id: 81558424400978016
    m_Key: COLOR_ORCHID
    m_Metadata:
      m_Items: []
  - m_Id: 81558424400978017
    m_Key: COLOR_PALE_OCHRE
    m_Metadata:
      m_Items: []
  - m_Id: 81558424400978018
    m_Key: COLOR_PALE_GREEN
    m_Metadata:
      m_Items: []
  - m_Id: 81558424400978019
    m_Key: COLOR_PALE_TURQUOISE
    m_Metadata:
      m_Items: []
  - m_Id: 81558424400978020
    m_Key: COLOR_PALE_VIOLET_RED
    m_Metadata:
      m_Items: []
  - m_Id: 81558424400978021
    m_Key: COLOR_PAPAYA_WHIP
    m_Metadata:
      m_Items: []
  - m_Id: 81558424400978022
    m_Key: COLOR_PEACH_PUFF
    m_Metadata:
      m_Items: []
  - m_Id: 81558424400978023
    m_Key: COLOR_PINK
    m_Metadata:
      m_Items: []
  - m_Id: 81558424400978024
    m_Key: COLOR_LILAC
    m_Metadata:
      m_Items: []
  - m_Id: 81558424400978025
    m_Key: COLOR_POWDER_BLUE
    m_Metadata:
      m_Items: []
  - m_Id: 81558424400978026
    m_Key: COLOR_PURPLE
    m_Metadata:
      m_Items: []
  - m_Id: 81558424400978027
    m_Key: COLOR_RED
    m_Metadata:
      m_Items: []
  - m_Id: 81558424400978028
    m_Key: COLOR_ROSY_BROWN
    m_Metadata:
      m_Items: []
  - m_Id: 81558424400978029
    m_Key: COLOR_ROYAL_BLUE
    m_Metadata:
      m_Items: []
  - m_Id: 81558424400978030
    m_Key: COLOR_BURNT_UMBER
    m_Metadata:
      m_Items: []
  - m_Id: 81558424400978031
    m_Key: COLOR_SALMON
    m_Metadata:
      m_Items: []
  - m_Id: 81558424400978032
    m_Key: COLOR_SANDY_BROWN
    m_Metadata:
      m_Items: []
  - m_Id: 81558424400978033
    m_Key: COLOR_SEA_GREEN
    m_Metadata:
      m_Items: []
  - m_Id: 81558424400978034
    m_Key: COLOR_SEASHELL
    m_Metadata:
      m_Items: []
  - m_Id: 81558424400978035
    m_Key: COLOR_SIENNA
    m_Metadata:
      m_Items: []
  - m_Id: 81558424400978036
    m_Key: COLOR_SKY_BLUE
    m_Metadata:
      m_Items: []
  - m_Id: 81558424400978037
    m_Key: COLOR_SLATE_BLUE
    m_Metadata:
      m_Items: []
  - m_Id: 81558424400978038
    m_Key: COLOR_SLATE_GREY
    m_Metadata:
      m_Items: []
  - m_Id: 81558424400978039
    m_Key: COLOR_SNOW
    m_Metadata:
      m_Items: []
  - m_Id: 81558424400978040
    m_Key: COLOR_SPRING_GREEN
    m_Metadata:
      m_Items: []
  - m_Id: 81558424400978041
    m_Key: COLOR_STEEL_BLUE
    m_Metadata:
      m_Items: []
  - m_Id: 81558424405172224
    m_Key: COLOR_TAN
    m_Metadata:
      m_Items: []
  - m_Id: 81558424405172225
    m_Key: COLOR_TEAL
    m_Metadata:
      m_Items: []
  - m_Id: 81558424405172226
    m_Key: COLOR_PALE_LILAC
    m_Metadata:
      m_Items: []
  - m_Id: 81558424405172227
    m_Key: COLOR_TOMATO
    m_Metadata:
      m_Items: []
  - m_Id: 81558424405172228
    m_Key: COLOR_TURQUOISE
    m_Metadata:
      m_Items: []
  - m_Id: 81558424405172229
    m_Key: COLOR_VIOLET
    m_Metadata:
      m_Items: []
  - m_Id: 81558424405172230
    m_Key: COLOR_TITAN
    m_Metadata:
      m_Items: []
  - m_Id: 81558424405172231
    m_Key: COLOR_BRIGHT_WHITE
    m_Metadata:
      m_Items: []
  - m_Id: 81558424405172232
    m_Key: COLOR_YELLOW
    m_Metadata:
      m_Items: []
  - m_Id: 81558424405172233
    m_Key: COLOR_LEAF_GREEN
    m_Metadata:
      m_Items: []
  - m_Id: 81558424405172234
    m_Key: COLOR_ORANGE
    m_Metadata:
      m_Items: []
  - m_Id: 85227255933722624
    m_Key: CONTROLLER_HINT_TRIGGER_QUICKLOAD_LEFT
    m_Metadata:
      m_Items: []
  - m_Id: 86502336588701696
    m_Key: CONTROLLER_HINT_TRIGGER_PAINT
    m_Metadata:
      m_Items: []
  - m_Id: 86503100627312640
    m_Key: CONTROLLER_HINT_TRIGGER_UNPIN
    m_Metadata:
      m_Items: []
  - m_Id: 86503188791582720
    m_Key: CONTROLLER_HINT_TRIGGER_PIN
    m_Metadata:
      m_Items: []
  - m_Id: 86503489334435840
    m_Key: CONTROLLER_HINT_TRIGGER_SAVEICON
    m_Metadata:
      m_Items: []
  - m_Id: 86503586919112704
    m_Key: CONTROLLER_HINT_TRIGGER_PREVEWPATH
    m_Metadata:
      m_Items: []
  - m_Id: 86505772348628992
    m_Key: CONTROLLER_HINT_THUMBSTICK_UNLOCK
    m_Metadata:
      m_Items: []
  - m_Id: 86507370093240320
    m_Key: CONTROLLER_HINT_THUMBSTICK_BRUSHSIZE
    m_Metadata:
      m_Items: []
  - m_Id: 86510761523568640
    m_Key: CONTROLLER_HINT_FACEBUTTON_SELECTION_LEFT
    m_Metadata:
      m_Items: []
  - m_Id: 86512053855739904
    m_Key: CONTROLLER_HINT_FACEBUTTON_DESELECTION_LEFT
    m_Metadata:
      m_Items: []
  - m_Id: 86512303735595008
    m_Key: CONTROLLER_HINT_FACEBUTTON_DUPLICATE_LEFT
    m_Metadata:
      m_Items: []
  - m_Id: 86513132228075520
    m_Key: CONTROLLER_HINT_GRIP_FLOATINGPANEL
    m_Metadata:
      m_Items: []
  - m_Id: 86515258303995904
    m_Key: CONTROLLER_HINT_POINT
    m_Metadata:
      m_Items: []
  - m_Id: 86515585589731328
    m_Key: CONTROLLER_HINT_SHARE
    m_Metadata:
      m_Items: []
  - m_Id: 86516117700108288
    m_Key: CONTROLLER_HINT_ADVANCED
    m_Metadata:
      m_Items: []
  - m_Id: 86522814208434176
    m_Key: CONTROLLER_HINT_TRIGGER_QUICKLOAD_RIGHT
    m_Metadata:
      m_Items: []
  - m_Id: 86526550477660160
    m_Key: CONTROLLER_HINT_FACEBUTTON_DESELECTION_RIGHT
    m_Metadata:
      m_Items: []
  - m_Id: 86526918276177920
    m_Key: CONTROLLER_HINT_FACEBUTTON_SELECTION_RIGHT
    m_Metadata:
      m_Items: []
  - m_Id: 86527241187254272
    m_Key: CONTROLLER_HINT_FACEBUTTON_DUPLICATE_RIGHT
    m_Metadata:
      m_Items: []
  - m_Id: 86542625575559168
    m_Key: CONTROLLER_HINT_TRIGGER_QUICKLOAD
    m_Metadata:
      m_Items: []
  - m_Id: 86542994603008000
    m_Key: CONTROLLER_HINT_THUMBPAD_UNLOCK
    m_Metadata:
      m_Items: []
  - m_Id: 86543386296475648
    m_Key: CONTROLLER_HINT_FACEBUTTON_SELECTION_PAD
    m_Metadata:
      m_Items: []
  - m_Id: 86543571617603584
    m_Key: CONTROLLER_HINT_FACEBUTTON_DESELECTION_PAD
    m_Metadata:
      m_Items: []
  - m_Id: 86543649577132032
    m_Key: CONTROLLER_HINT_FACEBUTTON_DUPLICATE_PAD
    m_Metadata:
      m_Items: []
  - m_Id: 86583802232332288
    m_Key: TUTORIAL_ADDCOLOR
    m_Metadata:
      m_Items: []
  - m_Id: 86584733715947520
    m_Key: TUTORIAL_CONTROLLERCONSOLE
    m_Metadata:
      m_Items: []
  - m_Id: 86586444966813696
    m_Key: TUTORIAL_DUPLICATE
    m_Metadata:
      m_Items: []
  - m_Id: 86605819400708096
    m_Key: TUTORIAL_GRIP
    m_Metadata:
      m_Items: []
  - m_Id: 86605978197057536
    m_Key: TUTORIAL_GUIDE
    m_Metadata:
      m_Items: []
  - m_Id: 86606072233353216
    m_Key: TUTORIAL_NEXTTIP
    m_Metadata:
      m_Items: []
  - m_Id: 86606143058370560
    m_Key: TUTORIAL_PIN
    m_Metadata:
      m_Items: []
  - m_Id: 86606447405457408
    m_Key: TUTORIAL_QUICKTOOL
    m_Metadata:
      m_Items: []
  - m_Id: 86606504787730432
    m_Key: TUTORIAL_SCALE
    m_Metadata:
      m_Items: []
  - m_Id: 86606528972087296
    m_Key: TUTORIAL_SWAPCONTROLLERS
    m_Metadata:
      m_Items: []
  - m_Id: 86607071601778688
    m_Key: TUTORIAL_TOSS
    m_Metadata:
      m_Items: []
  - m_Id: 86607314393260032
    m_Key: TUTORIAL_UNDO
    m_Metadata:
      m_Items: []
  - m_Id: 86607365643460608
    m_Key: TUTORIAL_REDO
    m_Metadata:
      m_Items: []
  - m_Id: 86607461726576640
    m_Key: TUTORIAL_WORLDTRANSFORM
    m_Metadata:
      m_Items: []
  - m_Id: 86607568958152704
    m_Key: TUTORIAL_WORLDTRANSFORMRESET_KNUCKLES
    m_Metadata:
      m_Items: []
  - m_Id: 86607659639005184
    m_Key: TUTORIAL_WORLDTRANSFORMRESET_VIVE
    m_Metadata:
      m_Items: []
  - m_Id: 86607720842289152
    m_Key: TUTORIAL_WORLDTRANSFORMRESET_OCULUS
    m_Metadata:
      m_Items: []
  - m_Id: 89041955544915968
    m_Key: PANEL_REFERENCE_DESCRIPTION
    m_Metadata:
      m_Items: []
  - m_Id: 89043032713486336
    m_Key: PANEL_REFERENCE_ICONMODEL_LOADTEXT
    m_Metadata:
      m_Items: []
  - m_Id: 89044237590224896
    m_Key: PANEL_REFERENCE_MODEL_DESCRIPTION
    m_Metadata:
      m_Items: []
  - m_Id: 89044379697438720
    m_Key: PANEL_REFERENCE_VIDEO_DESCRIPTION
    m_Metadata:
      m_Items: []
  - m_Id: 89044625424932864
    m_Key: PANEL_REFERENCE_IMAGE_DESCRIPTION
    m_Metadata:
      m_Items: []
  - m_Id: 89060241993129984
    m_Key: POPUP_REFERENCEPANEL_NODATA_TEXT
    m_Metadata:
      m_Items: []
  - m_Id: 89060975102943232
    m_Key: BUTTON_OPEN
    m_Metadata:
      m_Items: []
  - m_Id: 89061114353836032
    m_Key: POPUP_REFERENCEPANEL_NODATA_BUTTON_ADDMEDIA_DESCRIPTION
    m_Metadata:
      m_Items: []
  - m_Id: 89064000617996288
    m_Key: POPUP_REFERENCEPANEL_NODATA_MOBILETEXT
    m_Metadata:
      m_Items: []
  - m_Id: 89064741239808000
    m_Key: BUTTON_OPENMOBILE
    m_Metadata:
      m_Items: []
  - m_Id: 89072407659962368
    m_Key: PANEL_REFERENCE_BUTTON_ADDMEDIA_DESCRIPTION
    m_Metadata:
      m_Items: []
  - m_Id: 89074692188299264
    m_Key: PANEL_REFERENCE_BUTTON_VIDEO_REWIND_DESCRIPTION
    m_Metadata:
      m_Items: []
  - m_Id: 89074820936654848
    m_Key: PANEL_REFERENCE_BUTTON_VIDEO_PLAYPAUSE_DESCRIPTION
    m_Metadata:
      m_Items: []
  - m_Id: 89074884501331968
    m_Key: PANEL_REFERENCE_BUTTON_VIDEO_FORWARD_DESCRIPTION
    m_Metadata:
      m_Items: []
  - m_Id: 89093153698373632
    m_Key: SETTINGS_PANEL_BUTTON_EXPERIMENTAL_DESCRIPTION_EXTRA
    m_Metadata:
      m_Items: []
  - m_Id: 89093320602312704
    m_Key: SETTINGS_PANEL_BUTTON_SWAPHAND_DESCRIPTION
    m_Metadata:
      m_Items: []
  - m_Id: 89093701847769088
    m_Key: SETTINGS_PANEL_BUTTON_RESET_DESCRIPTION
    m_Metadata:
      m_Items: []
  - m_Id: 89093763399180288
    m_Key: SETTINGS_PANEL_BUTTON_RESET_DESCRIPTION_EXTRA
    m_Metadata:
      m_Items: []
  - m_Id: 95006156311494656
    m_Key: LABS_PANEL_TRANSFORM_BUTTON_DESCRIPTION
    m_Metadata:
      m_Items: []
  - m_Id: 95221400803737600
    m_Key: KEYBOARD_UP
    m_Metadata:
      m_Items: []
  - m_Id: 95221400837292032
    m_Key: KEYBOARD_DOWN
    m_Metadata:
      m_Items: []
  - m_Id: 95221400837292033
    m_Key: KEYBOARD_LEFT
    m_Metadata:
      m_Items: []
  - m_Id: 95221400837292034
    m_Key: KEYBOARD_RIGHT
    m_Metadata:
      m_Items: []
  - m_Id: 95221400837292035
    m_Key: KEYBOARD_SPACE
    m_Metadata:
      m_Items: []
  - m_Id: 95221400837292036
    m_Key: KEYBOARD_SHIFT
    m_Metadata:
      m_Items: []
  - m_Id: 95221400837292037
    m_Key: KEYBOARD_LEFT_SHIFT
    m_Metadata:
      m_Items: []
  - m_Id: 95221400841486336
    m_Key: KEYBOARD_RIGHT_SHIFT
    m_Metadata:
      m_Items: []
  - m_Id: 95221400841486337
    m_Key: KEYBOARD_CONTROL
    m_Metadata:
      m_Items: []
  - m_Id: 95221400841486338
    m_Key: KEYBOARD_LEFT_ALT
    m_Metadata:
      m_Items: []
  - m_Id: 95221400841486339
    m_Key: KEYBOARD_RIGHT_ALT
    m_Metadata:
      m_Items: []
  - m_Id: 95221400841486340
    m_Key: KEYBOARD_ALT
    m_Metadata:
      m_Items: []
  - m_Id: 95221400841486341
    m_Key: KEYBOARD_LEFT_CONTROL
    m_Metadata:
      m_Items: []
  - m_Id: 95221400841486342
    m_Key: KEYBOARD_RIGHT_CONTROL
    m_Metadata:
      m_Items: []
  - m_Id: 95221400841486343
    m_Key: KEYBOARD_ESCAPE
    m_Metadata:
      m_Items: []
  - m_Id: 95221400841486344
    m_Key: KEYBOARD_ENTER
    m_Metadata:
      m_Items: []
  - m_Id: 95221400841486345
    m_Key: KEYBOARD_TAB
    m_Metadata:
      m_Items: []
  - m_Id: 95221400841486346
    m_Key: KEYBOARD_BACKSPACE
    m_Metadata:
      m_Items: []
  - m_Id: 95221400841486347
    m_Key: KEYBOARD_ALTGR
    m_Metadata:
      m_Items: []
  - m_Id: 95221400841486348
    m_Key: KEYBOARD_CAPSLOCK
    m_Metadata:
      m_Items: []
  - m_Id: 103943359016206336
    m_Key: EXTRA_PANEL_TRANSFORMTOOLS_BUTTON_DESCRIPTION
    m_Metadata:
      m_Items: []
  - m_Id: 103924956079587328
    m_Key: POPUP_SKETCHMENU_BUTTON_DESCRIPTION_RENAME_SKETCH
    m_Metadata:
      m_Items: []
  - m_Id: 106429517453328384
    m_Key: PANEL_BACKGROUND_IMAGE_DESCRIPTION
    m_Metadata:
      m_Items: []
  - m_Id: 109424659466551296
    m_Key: ADVANCEDTOOLS_PANEL_SELECTION_TRAY_REPAINT_SELECTED
    m_Metadata:
      m_Items: []
  - m_Id: 128947584125108224
    m_Key: SNAP_SETTINGS_PANEL_SNAP_AXES
    m_Metadata:
      m_Items: []
  - m_Id: 128947584179634176
    m_Key: SNAP_SETTINGS_PANEL_SNAP_SELECTED
    m_Metadata:
      m_Items: []
  - m_Id: 128947584179634177
    m_Key: SNAP_SETTINGS_PANEL_TOGGLE_X_POSITION_SNAP
    m_Metadata:
      m_Items: []
  - m_Id: 128947584179634178
    m_Key: SNAP_SETTINGS_PANEL_TOGGLE_Y_POSITION_SNAP
    m_Metadata:
      m_Items: []
  - m_Id: 128947584179634179
    m_Key: SNAP_SETTINGS_PANEL_TOGGLE_Z_POSITION_SNAP
    m_Metadata:
      m_Items: []
  - m_Id: 128947584179634180
    m_Key: SNAP_SETTINGS_PANEL_SNAP_SELECTED_TO_GRID
    m_Metadata:
      m_Items: []
  - m_Id: 128947584179634181
    m_Key: SNAP_SETTINGS_PANEL_SNAP_SELECTED_ROTATION_ANGLES
    m_Metadata:
      m_Items: []
  - m_Id: 128947584179634182
    m_Key: TRANSFORM_PANEL_POSITION
    m_Metadata:
      m_Items: []
  - m_Id: 128947584179634183
    m_Key: TRANSFORM_PANEL_ROTATION
    m_Metadata:
      m_Items: []
  - m_Id: 128947584179634184
    m_Key: TRANSFORM_PANEL_ALIGN
    m_Metadata:
      m_Items: []
  - m_Id: 128947584179634185
    m_Key: TRANSFORM_PANEL_TOGGLE_X_POSITION_LOCK
    m_Metadata:
      m_Items: []
  - m_Id: 128947584179634186
    m_Key: TRANSFORM_PANEL_TOGGLE_Y_POSITION_LOCK
    m_Metadata:
      m_Items: []
  - m_Id: 128947584179634187
    m_Key: TRANSFORM_PANEL_TOGGLE_Z_POSITION_LOCK
    m_Metadata:
      m_Items: []
  - m_Id: 128947584179634188
    m_Key: TRANSFORM_PANEL_TOGGLE_X_ROTATION_LOCK
    m_Metadata:
      m_Items: []
  - m_Id: 128947584183828480
    m_Key: TRANSFORM_PANEL_TOGGLE_Y_ROTATION_LOCK
    m_Metadata:
      m_Items: []
  - m_Id: 128947584183828481
    m_Key: TRANSFORM_PANEL_TOGGLE_Z_ROTATION_LOCK
    m_Metadata:
      m_Items: []
  - m_Id: 128947584183828482
    m_Key: TRANSFORM_PANEL_ALIGN_X
    m_Metadata:
      m_Items: []
  - m_Id: 128947584183828483
    m_Key: TRANSFORM_PANEL_ALIGN_Y
    m_Metadata:
      m_Items: []
  - m_Id: 128947584183828484
    m_Key: TRANSFORM_PANEL_ALIGN_Z
    m_Metadata:
      m_Items: []
  - m_Id: 128947584183828485
    m_Key: TRANSFORM_PANEL_ALIGN_BY
    m_Metadata:
      m_Items: []
  - m_Id: 128947584183828486
    m_Key: TRANSFORM_PANEL_LEFT_BOTTOM_FRONT_EDGES
    m_Metadata:
      m_Items: []
  - m_Id: 128947584183828487
    m_Key: TRANSFORM_PANEL_CENTERS
    m_Metadata:
      m_Items: []
  - m_Id: 128947584183828488
    m_Key: TRANSFORM_PANEL_RIGHT_TOP_BACK_EDGES
    m_Metadata:
      m_Items: []
  - m_Id: 128947584183828489
    m_Key: TRANSFORM_PANEL_ALIGN_ROTATION
    m_Metadata:
      m_Items: []
  - m_Id: 128947584183828490
    m_Key: TRANSFORM_PANEL_DISTRIBUTE
    m_Metadata:
      m_Items: []
  - m_Id: 128947584183828491
    m_Key: TRANSFORM_PANEL_DISTRIBUTE_X
    m_Metadata:
      m_Items: []
  - m_Id: 128947584183828492
    m_Key: TRANSFORM_PANEL_DISTRIBUTE_Y
    m_Metadata:
      m_Items: []
  - m_Id: 128947584183828493
    m_Key: TRANSFORM_PANEL_DISTRIBUTE_Z
    m_Metadata:
      m_Items: []
  - m_Id: 128947584183828494
    m_Key: TRANSFORM_PANEL_DISTRIBUTE_BY
    m_Metadata:
      m_Items: []
  - m_Id: 128947584183828495
    m_Key: TRANSFORM_PANEL_SPACING
    m_Metadata:
      m_Items: []
  - m_Id: 128947584183828496
    m_Key: MULTIMIRROR_PANEL_MULTI_MIRROR
    m_Metadata:
      m_Items: []
  - m_Id: 128947584183828497
    m_Key: MULTIMIRROR_PANEL_POINT_SYMMETRY
    m_Metadata:
      m_Items: []
  - m_Id: 128947584183828498
    m_Key: MULTIMIRROR_PANEL_WALLPAPER_SYMMETRY
    m_Metadata:
      m_Items: []
  - m_Id: 128947584183828499
    m_Key: MULTIMIRROR_PANEL_OPTIONS
    m_Metadata:
      m_Items: []
  - m_Id: 128947584183828500
    m_Key: MULTIMIRROR_PANEL_AFFECT_HUE
    m_Metadata:
      m_Items: []
  - m_Id: 128947584183828501
    m_Key: MULTIMIRROR_PANEL_AFFECT_SATURATION
    m_Metadata:
      m_Items: []
  - m_Id: 128947584183828502
    m_Key: MULTIMIRROR_PANEL_AFFECT_BRIGHTNESS
    m_Metadata:
      m_Items: []
  - m_Id: 128947584183828503
    m_Key: MULTIMIRROR_PANEL_AMOUNT
    m_Metadata:
      m_Items: []
  - m_Id: 128947584183828504
    m_Key: MULTIMIRROR_PANEL_FREQUENCY
    m_Metadata:
      m_Items: []
  - m_Id: 128947584183828505
    m_Key: MULTIMIRROR_PANEL_SINE_WAVE
    m_Metadata:
      m_Items: []
  - m_Id: 128947584183828506
    m_Key: MULTIMIRROR_PANEL_TRIANGLE_WAVE
    m_Metadata:
      m_Items: []
  - m_Id: 128947584183828507
    m_Key: MULTIMIRROR_PANEL_SAWTOOTH_WAVE
    m_Metadata:
      m_Items: []
  - m_Id: 128947584188022784
    m_Key: MULTIMIRROR_PANEL_SQUARE_WAVE
    m_Metadata:
      m_Items: []
  - m_Id: 128947584188022785
    m_Key: MULTIMIRROR_PANEL_NOISE
    m_Metadata:
      m_Items: []
  - m_Id: 128947584188022786
    m_Key: MULTIMIRROR_PANEL_SUMMON_MIRROR
    m_Metadata:
      m_Items: []
  - m_Id: 128978688454426624
    m_Key: SNAP_SETTINGS_PANEL_GUIDES
    m_Metadata:
      m_Items: []
  - m_Id: 128979151367176192
    m_Key: SNAP_SETTINGS_PANEL_SNAP_TO_GUIDES
    m_Metadata:
      m_Items: []
  - m_Id: 129010807801118720
    m_Key: MULTIMIRROR_SYMMETRY_ORDER
    m_Metadata:
      m_Items: []
  - m_Id: 129011310442315776
    m_Key: MULTIMIRROR_PANEL_X_REPEATS
    m_Metadata:
      m_Items: []
  - m_Id: 129011387676229632
    m_Key: MULTIMIRROR_PANEL_Y_REPEATS
    m_Metadata:
      m_Items: []
  - m_Id: 129011445721202688
    m_Key: MULTIMIRROR_PANEL_SYMMETRY_SCALE
    m_Metadata:
      m_Items: []
  - m_Id: 129011519415123968
    m_Key: MULTIMIRROR_PANEL_SYMMETRY_SCALE_X
    m_Metadata:
      m_Items: []
  - m_Id: 129011554005549056
    m_Key: MULTIMIRROR_PANEL_SYMMETRY_SCALE_Y
    m_Metadata:
      m_Items: []
  - m_Id: 129011580064759808
    m_Key: MULTIMIRROR_PANEL_SYMMETRY_SKEW_X
    m_Metadata:
      m_Items: []
  - m_Id: 129011621378654208
    m_Key: MULTIMIRROR_PANEL_SYMMETRY_SKEW_Y
    m_Metadata:
      m_Items: []
  - m_Id: 129251051561549824
    m_Key: LABS_PANEL_WEBCAM_BUTTON
    m_Metadata:
      m_Items: []
  - m_Id: 129251441224974336
    m_Key: WEBCAM_PANEL_PREVIOUS_DEVICE
    m_Metadata:
      m_Items: []
  - m_Id: 129251554584428544
    m_Key: WEBCAM_PANEL_NEXT_DEVICE
    m_Metadata:
      m_Items: []
  - m_Id: 137988464450723840
    m_Key: LAYERS_PANEL_MOVELAYER_BUTTON_DESCRIPTION
    m_Metadata:
      m_Items: []
  - m_Id: 147094550989828096
    m_Key: POPUP_ACCOUNTS_UNAVAILABLE_TITLE
    m_Metadata:
      m_Items: []
  - m_Id: 147094689821290496
    m_Key: POPUP_ACCOUNTS_UNAVAILABLE_DESCRIPTION
    m_Metadata:
      m_Items: []
  - m_Id: 147809767845167104
    m_Key: SETTINGS_PANEL_LOCALE_BUTTON_DESCRIPTION
    m_Metadata:
      m_Items: []
  - m_Id: 147811113256255488
    m_Key: SETTINGS_PANEL_LOCALE_BUTTON_POPUP
    m_Metadata:
      m_Items: []
  - m_Id: 151489918612377600
    m_Key: POPUP_RECORD_UNSUPPORTED_TITLE
    m_Metadata:
      m_Items: []
  - m_Id: 151490030713540608
    m_Key: POPUP_RECORD_UNSUPPORTED_TEXT
    m_Metadata:
      m_Items: []
  - m_Id: 170004956477833216
    m_Key: LOADING_SCENE_OVERLAY_ANDROIDPERMISSIONS
    m_Metadata:
      m_Items: []
  - m_Id: 172767995928834048
    m_Key: CONTROLLER_HINT_THUMBPAD_BRUSHSIZE
    m_Metadata:
      m_Items: []
<<<<<<< HEAD
  - m_Id: 176764812224364544
    m_Key: BRUSH_PASSTHROUGHHULL
=======
  - m_Id: 188791089062830080
    m_Key: ENVIRONMENT_PANEL_RESET_CANVAS
    m_Metadata:
      m_Items: []
  - m_Id: 188791266398003200
    m_Key: ENVIRONMENT_PANEL_LOCK_CANVAS
    m_Metadata:
      m_Items: []
  - m_Id: 188792931159203840
    m_Key: ENVIRONMENT_PANEL_UNLOCK_CANVAS
    m_Metadata:
      m_Items: []
  - m_Id: 189087250755706880
    m_Key: POPUP_UPLOAD_COMPLETE_MOBILE_DESCRIPTION
>>>>>>> f12eaffc
    m_Metadata:
      m_Items: []
  m_Metadata:
    m_Items: []
  m_KeyGenerator:
    rid: 6394126504544960513
  references:
    version: 2
    RefIds:
    - rid: 6394126504544960513
      type: {class: DistributedUIDGenerator, ns: UnityEngine.Localization.Tables,
        asm: Unity.Localization}
      data:
        m_CustomEpoch: 1659973725356<|MERGE_RESOLUTION|>--- conflicted
+++ resolved
@@ -3279,10 +3279,10 @@
     m_Key: CONTROLLER_HINT_THUMBPAD_BRUSHSIZE
     m_Metadata:
       m_Items: []
-<<<<<<< HEAD
   - m_Id: 176764812224364544
     m_Key: BRUSH_PASSTHROUGHHULL
-=======
+    m_Metadata:
+      m_Items: []
   - m_Id: 188791089062830080
     m_Key: ENVIRONMENT_PANEL_RESET_CANVAS
     m_Metadata:
@@ -3297,7 +3297,6 @@
       m_Items: []
   - m_Id: 189087250755706880
     m_Key: POPUP_UPLOAD_COMPLETE_MOBILE_DESCRIPTION
->>>>>>> f12eaffc
     m_Metadata:
       m_Items: []
   m_Metadata:
