%YAML 1.1
%TAG !u! tag:unity3d.com,2011:
--- !u!114 &11400000
MonoBehaviour:
  m_ObjectHideFlags: 0
  m_CorrespondingSourceObject: {fileID: 0}
  m_PrefabInstance: {fileID: 0}
  m_PrefabAsset: {fileID: 0}
  m_GameObject: {fileID: 0}
  m_Enabled: 1
  m_EditorHideFlags: 0
  m_Script: {fileID: 11500000, guid: 5b11a58205ec3474ca216360e9fa74a8, type: 3}
  m_Name: Strings Shared Data
  m_EditorClassIdentifier: 
  m_TableCollectionName: Strings
  m_TableCollectionNameGuidString: c84355079ab3f3e4f8f3812258805f86
  m_Entries:
  - m_Id: 5065710952488960
    m_Key: ADMIN_PANEL_ADVANCED_BUTTON_DESCRIPTION
    m_Metadata:
      m_Items: []
  - m_Id: 5056691860905984
    m_Key: ADMIN_PANEL_ADVANCED_PROMO
    m_Metadata:
      m_Items: []
  - m_Id: 5065842783657984
    m_Key: ADMIN_PANEL_BEGINNER_BUTTON_DESCRIPTION
    m_Metadata:
      m_Items: []
  - m_Id: 5065289022283776
    m_Key: ADMIN_PANEL_MOREOPTIONS_BUTTON_DESCRIPTION
    m_Metadata:
      m_Items: []
  - m_Id: 5067123833151488
    m_Key: ADMIN_PANEL_MOREOPTIONS_BUTTON_POPUP
    m_Metadata:
      m_Items: []
  - m_Id: 5066003496804352
    m_Key: ADMIN_PANEL_NEW_BUTTON_DESCRIPTION
    m_Metadata:
      m_Items: []
  - m_Id: 5066113400152064
    m_Key: ADMIN_PANEL_NEW_BUTTON_POPUP
    m_Metadata:
      m_Items: []
  - m_Id: 5065459298443264
    m_Key: ADMIN_PANEL_PROFILE_BUTTON_LOGGEDIN
    m_Metadata:
      m_Items: []
  - m_Id: 5065626072358912
    m_Key: ADMIN_PANEL_PROFILE_BUTTON_LOGIN
    m_Metadata:
      m_Items: []
  - m_Id: 5064506084139008
    m_Key: ADMIN_PANEL_SAVE_SKETCH_BUTTON_DESCRIPTION
    m_Metadata:
      m_Items: []
  - m_Id: 5065176065482752
    m_Key: ADMIN_PANEL_SETTINGS_BUTTON_DESCRIPTION
    m_Metadata:
      m_Items: []
  - m_Id: 5065040224559104
    m_Key: ADMIN_PANEL_SHARE_BUTTON_DESCRIPTION
    m_Metadata:
      m_Items: []
  - m_Id: 5064085647106048
    m_Key: ADMIN_PANEL_SHARE_BUTTON_LOGGED_OUT_EXTRA_TEXT
    m_Metadata:
      m_Items: []
  - m_Id: 5064369941225472
    m_Key: ADMIN_PANEL_SKETCHBOOK_BUTTON_DESCRIPTION
    m_Metadata:
      m_Items: []
  - m_Id: 5143682283708416
    m_Key: ADVANCEDTOOLS_PANEL_BUTTON_CAMERAS
    m_Metadata:
      m_Items: []
  - m_Id: 5143517279789056
    m_Key: ADVANCEDTOOLS_PANEL_BUTTON_DROPPER
    m_Metadata:
      m_Items: []
  - m_Id: 5143299389890560
    m_Key: ADVANCEDTOOLS_PANEL_BUTTON_ERASER
    m_Metadata:
      m_Items: []
  - m_Id: 5144159373205504
    m_Key: ADVANCEDTOOLS_PANEL_BUTTON_FLY
    m_Metadata:
      m_Items: []
  - m_Id: 5143986307833856
    m_Key: ADVANCEDTOOLS_PANEL_BUTTON_MIRROR
    m_Metadata:
      m_Items: []
  - m_Id: 5144350784462848
    m_Key: ADVANCEDTOOLS_PANEL_BUTTON_MORE
    m_Metadata:
      m_Items: []
  - m_Id: 5148146801549312
    m_Key: ADVANCEDTOOLS_PANEL_BUTTON_MORE_POPUP
    m_Metadata:
      m_Items: []
  - m_Id: 5143592097783808
    m_Key: ADVANCEDTOOLS_PANEL_BUTTON_REPAINT
    m_Metadata:
      m_Items: []
  - m_Id: 5143817222856704
    m_Key: ADVANCEDTOOLS_PANEL_BUTTON_SELECTION
    m_Metadata:
      m_Items: []
  - m_Id: 5144456485117952
    m_Key: ADVANCEDTOOLS_PANEL_BUTTON_SNIP
    m_Metadata:
      m_Items: []
  - m_Id: 5144088976007168
    m_Key: ADVANCEDTOOLS_PANEL_BUTTON_STRAIGHTEDGE
    m_Metadata:
      m_Items: []
  - m_Id: 5143754866139136
    m_Key: ADVANCEDTOOLS_PANEL_BUTTON_TELEPORT
    m_Metadata:
      m_Items: []
  - m_Id: 5142890986315776
    m_Key: ADVANCEDTOOLS_PANEL_DESCRIPTION
    m_Metadata:
      m_Items: []
  - m_Id: 5147011692863488
    m_Key: ADVANCEDTOOLS_PANEL_REPAINT_TRAY_JITTER
    m_Metadata:
      m_Items: []
  - m_Id: 5147092923949056
    m_Key: ADVANCEDTOOLS_PANEL_REPAINT_TRAY_JITTER_TOGGLE
    m_Metadata:
      m_Items: []
  - m_Id: 5146868541267968
    m_Key: ADVANCEDTOOLS_PANEL_REPAINT_TRAY_REBRUSH
    m_Metadata:
      m_Items: []
  - m_Id: 5146944894377984
    m_Key: ADVANCEDTOOLS_PANEL_REPAINT_TRAY_REBRUSH_TOGGLE
    m_Metadata:
      m_Items: []
  - m_Id: 5145561143156736
    m_Key: ADVANCEDTOOLS_PANEL_REPAINT_TRAY_RECOLOR
    m_Metadata:
      m_Items: []
  - m_Id: 5146220882010112
    m_Key: ADVANCEDTOOLS_PANEL_REPAINT_TRAY_RECOLOR_TOGGLE
    m_Metadata:
      m_Items: []
  - m_Id: 5146583311818752
    m_Key: ADVANCEDTOOLS_PANEL_REPAINT_TRAY_RESIZE
    m_Metadata:
      m_Items: []
  - m_Id: 5146654665318400
    m_Key: ADVANCEDTOOLS_PANEL_REPAINT_TRAY_RESIZE_TOGGLE
    m_Metadata:
      m_Items: []
  - m_Id: 5145130421690368
    m_Key: ADVANCEDTOOLS_PANEL_SELECTION_TRAY_FLIP
    m_Metadata:
      m_Items: []
  - m_Id: 5144771179552768
    m_Key: ADVANCEDTOOLS_PANEL_SELECTION_TRAY_GROUP
    m_Metadata:
      m_Items: []
  - m_Id: 5145342544420864
    m_Key: ADVANCEDTOOLS_PANEL_SELECTION_TRAY_INVERT
    m_Metadata:
      m_Items: []
  - m_Id: 5145273980133376
    m_Key: ADVANCEDTOOLS_PANEL_SELECTION_TRAY_SELECTALL
    m_Metadata:
      m_Items: []
  - m_Id: 5145968804339712
    m_Key: ADVANCEDTOOLS_PANEL_SELECTION_TRAY_UNGROUP
    m_Metadata:
      m_Items: []
  - m_Id: 5322973046874112
    m_Key: BACKDROP_PANEL_DESCRIPTION
    m_Metadata:
      m_Items: []
  - m_Id: 5324587094745088
    m_Key: BACKDROP_PANEL_FOG_TEXT
    m_Metadata:
      m_Items: []
  - m_Id: 5325700112031744
    m_Key: BACKDROP_PANEL_FOGCOLOR_BUTTON_DESCRIPTION
    m_Metadata:
      m_Items: []
  - m_Id: 5325291863646208
    m_Key: BACKDROP_PANEL_FOGDENSITY_SLIDER_DESCRIPTION
    m_Metadata:
      m_Items: []
  - m_Id: 5329997507829760
    m_Key: BACKDROP_PANEL_SKYBOX_COLOR_TEXT
    m_Metadata:
      m_Items: []
  - m_Id: 5324999763927040
    m_Key: BACKDROP_PANEL_SKYBOX_TEXT
    m_Metadata:
      m_Items: []
  - m_Id: 5330470583377920
    m_Key: BACKDROP_PANEL_UNLOCKSKBOX_BUTTON_DESCRIPTION
    m_Metadata:
      m_Items: []
  - m_Id: 5335959689994240
    m_Key: BRUSH_PANEL_AUDIOREACTOR_BUTTON_DESCRIPTION
    m_Metadata:
      m_Items: []
  - m_Id: 5336069865971712
    m_Key: BRUSH_PANEL_AUDIOREACTOR_POPUP
    m_Metadata:
      m_Items: []
  - m_Id: 5335779313950720
    m_Key: BRUSH_PANEL_DESCRIPTION
    m_Metadata:
      m_Items: []
  - m_Id: 5337337812459520
    m_Key: BRUSH_PANEL_MORE_BUTTON_DESCRIPTION
    m_Metadata:
      m_Items: []
  - m_Id: 7674180243529728
    m_Key: CAMERA_PANEL_CLOSE_BUTTON_DESCRIPTION
    m_Metadata:
      m_Items: []
  - m_Id: 7673072670449664
    m_Key: CAMERA_PANEL_DESCRIPTION
    m_Metadata:
      m_Items: []
  - m_Id: 7673467597725696
    m_Key: CAMERA_PANEL_FOV_SLIDER_DESCRIPTION
    m_Metadata:
      m_Items: []
  - m_Id: 7673215754936320
    m_Key: CAMERA_PANEL_POSTEFFECTS_BUTTON_DESCRIPTION
    m_Metadata:
      m_Items: []
  - m_Id: 7673684577460224
    m_Key: CAMERA_PANEL_SMOOTHCAM_SLIDER_DESCRIPTION
    m_Metadata:
      m_Items: []
  - m_Id: 7673323997339648
    m_Key: CAMERA_PANEL_WATERMARK_BUTTON_DESCRIPTION
    m_Metadata:
      m_Items: []
  - m_Id: 7677508033683456
    m_Key: CAMERAPATH_PANEL_ADDFOVKNOT_BUTTON_DESCRIPTION
    m_Metadata:
      m_Items: []
  - m_Id: 7677699654656000
    m_Key: CAMERAPATH_PANEL_ADDPATH_BUTTON_DESCRIPTION
    m_Metadata:
      m_Items: []
  - m_Id: 7676879580143616
    m_Key: CAMERAPATH_PANEL_ADDPOSITIONKNOT_BUTTON_DESCRIPTION
    m_Metadata:
      m_Items: []
  - m_Id: 7677371119017984
    m_Key: CAMERAPATH_PANEL_ADDROTATIONKNOT_BUTTON_DESCRIPTION
    m_Metadata:
      m_Items: []
  - m_Id: 7677444783579136
    m_Key: CAMERAPATH_PANEL_ADDSPEEDKNOT_BUTTON_DESCRIPTION
    m_Metadata:
      m_Items: []
  - m_Id: 7677024573038592
    m_Key: CAMERAPATH_PANEL_DELETEKNOT_BUTTON_DESCRIPTION
    m_Metadata:
      m_Items: []
  - m_Id: 7676309209325568
    m_Key: CAMERAPATH_PANEL_DELETEPATH_BUTTON_DESCRIPTION
    m_Metadata:
      m_Items: []
  - m_Id: 7675077484847104
    m_Key: CAMERAPATH_PANEL_DESCRIPTION
    m_Metadata:
      m_Items: []
  - m_Id: 7676581176385536
    m_Key: CAMERAPATH_PANEL_RECORDPATH_BUTTON_DESCRIPTION
    m_Metadata:
      m_Items: []
  - m_Id: 7675859500244992
    m_Key: CAMERAPATH_PANEL_SELECTPATH_BUTTON_DESCRIPTION
    m_Metadata:
      m_Items: []
  - m_Id: 7675982082973696
    m_Key: CAMERAPATH_PANEL_SELECTPATH_POPUP
    m_Metadata:
      m_Items: []
  - m_Id: 7676094104444928
    m_Key: CAMERAPATH_PANEL_TOGGLEVISIBILITY_BUTTON_DESCRIPTION
    m_Metadata:
      m_Items: []
  - m_Id: 7676408429780992
    m_Key: CAMERPATH_PANEL_DELETEPATH_BUTTON_POPUP
    m_Metadata:
      m_Items: []
  - m_Id: 7678055402938368
    m_Key: COLORPICKER_PANEL_DESCRIPTION
    m_Metadata:
      m_Items: []
  - m_Id: 7688701444071424
    m_Key: COLORPICKER_PANEL_JITTER_BUTTON_DESCRIPTION
    m_Metadata:
      m_Items: []
  - m_Id: 7688987650793472
    m_Key: COLORPICKER_PANEL_JITTER_BUTTON_POPUP
    m_Metadata:
      m_Items: []
  - m_Id: 286778752929792
    m_Key: CONTROLLER_CONSOLE_TITLE
    m_Metadata:
      m_Items: []
  - m_Id: 281134452871168
    m_Key: WIDGET_DROPCAM_DESCRIPTION
    m_Metadata:
      m_Items: []
  - m_Id: 281373578530816
    m_Key: WIDGET_DROPCAM_HINT
    m_Metadata:
      m_Items: []
  - m_Id: 264453647142912
    m_Key: DROPPER_TOOL_BRUSH_CONFIRM
    m_Metadata:
      m_Items: []
  - m_Id: 249453461278720
    m_Key: ERASER_TOOL_DESCRIPTION
    m_Metadata:
      m_Items: []
  - m_Id: 7691111650533376
    m_Key: EXTRA_PANEL_BACKDROP_BUTTON_DESCRIPTION
    m_Metadata:
      m_Items: []
  - m_Id: 7691821452599296
    m_Key: EXTRA_PANEL_CAMERAPATHS_BUTTON_DESCRIPTION
    m_Metadata:
      m_Items: []
  - m_Id: 7689873479409664
    m_Key: EXTRA_PANEL_DESCRIPTION
    m_Metadata:
      m_Items: []
  - m_Id: 7690667696037888
    m_Key: EXTRA_PANEL_ENVIRONMENT_BUTTON_DESCRIPTION
    m_Metadata:
      m_Items: []
  - m_Id: 7690784670982144
    m_Key: EXTRA_PANEL_ENVIRONMENT_BUTTON_POPUP
    m_Metadata:
      m_Items: []
  - m_Id: 7691186472722432
    m_Key: EXTRA_PANEL_GUIDES_BUTTON_DESCRIPTION
    m_Metadata:
      m_Items: []
  - m_Id: 7690924718792704
    m_Key: EXTRA_PANEL_LIGHTS_BUTTON_DESCRIPTION
    m_Metadata:
      m_Items: []
  - m_Id: 7691576060649472
    m_Key: LABS_PANEL_POLY_BUTTON_DESCRIPTION
    m_Metadata:
      m_Items: []
  - m_Id: 249886669967360
    m_Key: FREEPAINT_TOOL_DESCRIPTION
    m_Metadata:
      m_Items: []
  - m_Id: 7860833050402816
    m_Key: GUIDESETTINGS_PANEL_DESCRIPTION
    m_Metadata:
      m_Items: []
  - m_Id: 7862314168197120
    m_Key: GUIDESETTINGS_PANEL_FRAMEWIDTH_SLIDER_DESCRIPTION
    m_Metadata:
      m_Items: []
  - m_Id: 7862047624372224
    m_Key: GUIDESETTINGS_PANEL_GRIDSIZE_SLIDER_DESCRIPTION
    m_Metadata:
      m_Items: []
  - m_Id: 7862159872335872
    m_Key: GUIDESETTINGS_PANEL_LINEWIDTH_SLIDER_DESCRIPTION
    m_Metadata:
      m_Items: []
  - m_Id: 7861838345379840
    m_Key: GUIDESETTINGS_PANEL_SNAPDISTANCE_SLIDER_DESCRIPTION
    m_Metadata:
      m_Items: []
  - m_Id: 7865322218168320
    m_Key: GUIDETOOLS_PANEL_CAPSULEGUIDE_BUTTON_DESCRIPTION
    m_Metadata:
      m_Items: []
  - m_Id: 7865252521418752
    m_Key: GUIDETOOLS_PANEL_CUBEGUIDE_BUTTON_DESCRIPTION
    m_Metadata:
      m_Items: []
  - m_Id: 7862801433075712
    m_Key: GUIDETOOLS_PANEL_DESCRIPTION
    m_Metadata:
      m_Items: []
  - m_Id: 7864726178209792
    m_Key: GUIDETOOLS_PANEL_DRAFTING_BUTTON_DESCRIPTION
    m_Metadata:
      m_Items: []
  - m_Id: 7865394515386368
    m_Key: GUIDETOOLS_PANEL_ELLIPSOIDGUIDE_BUTTON_DESCRIPTION
    m_Metadata:
      m_Items: []
  - m_Id: 7866297771335680
    m_Key: GUIDETOOLS_PANEL_GUIDESETTINGS_BUTTON_DESCRIPTION
    m_Metadata:
      m_Items: []
  - m_Id: 7865004726132736
    m_Key: GUIDETOOLS_PANEL_PLANEGUIDE_BUTTON_DESCRIPTION
    m_Metadata:
      m_Items: []
  - m_Id: 7865139518480384
    m_Key: GUIDETOOLS_PANEL_SPHEREGUIDE_BUTTON_DESCRIPTION
    m_Metadata:
      m_Items: []
  - m_Id: 7866040475951104
    m_Key: GUIDETOOLS_PANEL_TOGGLEGUIDE_BUTTON_DESCRIPTION
    m_Metadata:
      m_Items: []
  - m_Id: 7866191982600192
    m_Key: GUIDETOOLS_PANEL_TOGGLEGUIDE_BUTTON_POPUP
    m_Metadata:
      m_Items: []
  - m_Id: 7870978190974976
    m_Key: LABS_PANEL_CAMERAMODE_SLIDER_DESCRIPTION
    m_Metadata:
      m_Items: []
  - m_Id: 7866918104702976
    m_Key: LABS_PANEL_DESCRIPTION
    m_Metadata:
      m_Items: []
  - m_Id: 7868539698126848
    m_Key: LABS_PANEL_EXPORT_BUTTON_DESCRIPTION
    m_Metadata:
      m_Items: []
  - m_Id: 7867671724662784
    m_Key: EXTRA_PANEL_LOCALMEDIA_BUTTON_DESCRIPTION
    m_Metadata:
      m_Items: []
  - m_Id: 7868186579673088
    m_Key: LABS_PANEL_MODELPIN_BUTTON_DESCRIPTION
    m_Metadata:
      m_Items: []
  - m_Id: 7870646065012736
    m_Key: LABS_PANEL_SCRIPTS_BUTTON_DESCRIPTION
    m_Metadata:
      m_Items: []
  - m_Id: 7870824155160576
    m_Key: LABS_PANEL_SNAP_BUTTON_DESCRIPTION
    m_Metadata:
      m_Items: []
  - m_Id: 7869944320204800
    m_Key: LABS_PANEL_SPECTATOR_BUTTON_DESCRIPTION
    m_Metadata:
      m_Items: []
  - m_Id: 7867554347065344
    m_Key: LABS_PANEL_TILTASAURUS_BUTTON_DESCRIPTION
    m_Metadata:
      m_Items: []
  - m_Id: 7867814297444352
    m_Key: LABS_PANEL_TILTASAURUS_PANEL_POPUP
    m_Metadata:
      m_Items: []
  - m_Id: 7867354345873408
    m_Key: LABS_PANEL_TWITCH_BUTTON_DESCRIPTION
    m_Metadata:
      m_Items: []
  - m_Id: 7867485648560128
    m_Key: LABS_PANEL_YOUTUBE_BUTTON_DESCRIPTION
    m_Metadata:
      m_Items: []
  - m_Id: 7874341855010816
    m_Key: LAYERS_PANEL_ACTIVE_BUTTON_DESCRIPTION
    m_Metadata:
      m_Items: []
  - m_Id: 7879279536480256
    m_Key: LAYERS_PANEL_ADDLAYER_BUTTON_DESCRIPTION
    m_Metadata:
      m_Items: []
  - m_Id: 7874007866777600
    m_Key: LAYERS_PANEL_CLEAR_BUTTON_DESCRIPTION
    m_Metadata:
      m_Items: []
  - m_Id: 7874528715448320
    m_Key: LAYERS_PANEL_DELETE_BUTTON_DESCRIPTION
    m_Metadata:
      m_Items: []
  - m_Id: 7874610038808576
    m_Key: LAYERS_PANEL_DELETE_BUTTON_POPUP
    m_Metadata:
      m_Items: []
  - m_Id: 7874683799838720
    m_Key: LAYERS_PANEL_DELETE_BUTTON_TOGGLE_DESCRIPTION
    m_Metadata:
      m_Items: []
  - m_Id: 7872343826997248
    m_Key: LAYERS_PANEL_DESCRIPTION
    m_Metadata:
      m_Items: []
  - m_Id: 7873280473800704
    m_Key: LAYERS_PANEL_SHOWHIDE_BUTTON_DESCRIPTION
    m_Metadata:
      m_Items: []
  - m_Id: 7874216034279424
    m_Key: LAYERS_PANEL_SQUASH_BUTTON_DESCRIPTION
    m_Metadata:
      m_Items: []
  - m_Id: 7887557695873024
    m_Key: LIGHTS_PANEL_COLOR_LABEL_TEXT
    m_Metadata:
      m_Items: []
  - m_Id: 7883364289454080
    m_Key: LIGHTS_PANEL_DESCRIPTION
    m_Metadata:
      m_Items: []
  - m_Id: 7886356342349824
    m_Key: LIGHTS_PANEL_FILLLIGHT_BUTTON_DESCRIPTION
    m_Metadata:
      m_Items: []
  - m_Id: 7886474181320704
    m_Key: LIGHTS_PANEL_FILLLIGHT_BUTTON_DESCRIPTION_EXTRA
    m_Metadata:
      m_Items: []
  - m_Id: 7884096078061568
    m_Key: LIGHTS_PANEL_MAINLIGHT_BUTTON_DESCRIPTION
    m_Metadata:
      m_Items: []
  - m_Id: 7885974799097856
    m_Key: LIGHTS_PANEL_MAINLIGHT_BUTTON_DESCRIPTION_EXTRA
    m_Metadata:
      m_Items: []
  - m_Id: 7886169574187008
    m_Key: LIGHTS_PANEL_SECONDLIGHT_BUTTON_DESCRIPTION
    m_Metadata:
      m_Items: []
  - m_Id: 7886276944175104
    m_Key: LIGHTS_PANEL_SECONDLIGHT_BUTTON_DESCRIPTION_EXTRA
    m_Metadata:
      m_Items: []
  - m_Id: 287897575133184
    m_Key: LOADING_SCENE_OVERLAY_MESSAGE
    m_Metadata:
      m_Items: []
  - m_Id: 7892854560759808
    m_Key: MEMORYWARNING_PANEL_EXCEEDED_BUTTON_DESCRIPTION
    m_Metadata:
      m_Items: []
  - m_Id: 7892372832362496
    m_Key: MEMORYWARNING_PANEL_EXCEEDED_DESCRIPTION_TEXT
    m_Metadata:
      m_Items: []
  - m_Id: 7891984230096896
    m_Key: MEMORYWARNING_PANEL_EXCEEDED_TITLE_TEXT
    m_Metadata:
      m_Items: []
  - m_Id: 7892226182717440
    m_Key: MEMORYWARNING_PANEL_WARNING_DESCRIPTION_TEXT
    m_Metadata:
      m_Items: []
  - m_Id: 7891809302454272
    m_Key: MEMORYWARNING_PANEL_WARNING_TITLE_TEXT
    m_Metadata:
      m_Items: []
  - m_Id: 7892515468058624
    m_Key: MEMORYWARNING_PANEL_WARNINGBACK_BUTTON_DESCRIPTION
    m_Metadata:
      m_Items: []
  - m_Id: 7892717637705728
    m_Key: MEMORYWARNING_PANEL_WARNINGOK_BUTTON_DESCRIPTION
    m_Metadata:
      m_Items: []
  - m_Id: 260825024729088
    m_Key: MULTICAM_TOOL_AUDIO_FOUND_TEXT
    m_Metadata:
      m_Items: []
  - m_Id: 260740236873728
    m_Key: MULTICAM_TOOL_AUDIO_LOOKING_TEXT
    m_Metadata:
      m_Items: []
  - m_Id: 260910827606016
    m_Key: MULTICAM_TOOL_AUDIO_NONE_TEXT
    m_Metadata:
      m_Items: []
  - m_Id: 261135713603584
    m_Key: MULTICAM_TOOL_AUTH_NEEDED_TEXT
    m_Metadata:
      m_Items: []
  - m_Id: 254616443981824
    m_Key: MULTICAM_TOOL_AUTOGIF_TEXT
    m_Metadata:
      m_Items: []
  - m_Id: 252524492918784
    m_Key: MULTICAM_TOOL_SNAPSHOT_TEXT
    m_Metadata:
      m_Items: []
  - m_Id: 251895636725760
    m_Key: MULTICAM_TOOL_SWIPE_HINT_TEXT
    m_Metadata:
      m_Items: []
  - m_Id: 255232243306496
    m_Key: MULTICAM_TOOL_TIMEGIF_TEXT
    m_Metadata:
      m_Items: []
  - m_Id: 261025797672960
    m_Key: MULTICAM_TOOL_UPLOADING_TEXT
    m_Metadata:
      m_Items: []
  - m_Id: 260046566100992
    m_Key: MULTICAM_TOOL_VIDEO_PLAYBACK_TEXT
    m_Metadata:
      m_Items: []
  - m_Id: 260157501247488
    m_Key: MULTICAM_TOOL_VIDEO_PREVIEW_TEXT
    m_Metadata:
      m_Items: []
  - m_Id: 260325810278400
    m_Key: MULTICAM_TOOL_VIDEO_READY_TEXT
    m_Metadata:
      m_Items: []
  - m_Id: 259940966109184
    m_Key: MULTICAM_TOOL_VIDEO_SAVING_TEXT
    m_Metadata:
      m_Items: []
  - m_Id: 255577010900992
    m_Key: MULTICAM_TOOL_VIDEO_TEXT
    m_Metadata:
      m_Items: []
  - m_Id: 274600943587328
    m_Key: PIN_TOOL_DESCRIPTION
    m_Metadata:
      m_Items: []
  - m_Id: 7931780608532480
    m_Key: POLY_PANEL_BROWSE_BUTTON_DESCRIPTION
    m_Metadata:
      m_Items: []
  - m_Id: 7939526611410944
    m_Key: POLY_PANEL_BROWSE_BUTTON_DESCRIPTION_EXTRA
    m_Metadata:
      m_Items: []
  - m_Id: 7934199497203712
    m_Key: POLY_PANEL_CONNECTIONERROR_TEXT
    m_Metadata:
      m_Items: []
  - m_Id: 7930206087782400
    m_Key: POLY_PANEL_DESCRIPTION
    m_Metadata:
      m_Items: []
  - m_Id: 7932160536977408
    m_Key: POLY_PANEL_FEATUREDMODELS_BUTTON_DESCRIPTION
    m_Metadata:
      m_Items: []
  - m_Id: 7932977482539008
    m_Key: POLY_PANEL_INTERNETERROR_TEXT
    m_Metadata:
      m_Items: []
  - m_Id: 7932251041669120
    m_Key: POLY_PANEL_LIKEDMODELS_BUTTON_DESCRIPTION
    m_Metadata:
      m_Items: []
  - m_Id: 7933944802287616
    m_Key: POLY_PANEL_NOAUTHORED_OK_BUTTON
    m_Metadata:
      m_Items: []
  - m_Id: 7933827554713600
    m_Key: POLY_PANEL_NOAUTHORED_TEXT
    m_Metadata:
      m_Items: []
  - m_Id: 7933313635033088
    m_Key: POLY_PANEL_NOLIKES_OK_BUTTON
    m_Metadata:
      m_Items: []
  - m_Id: 7933149889404928
    m_Key: POLY_PANEL_NOLIKES_TEXT
    m_Metadata:
      m_Items: []
  - m_Id: 7933561489039360
    m_Key: BUTTON_SIGNIN
    m_Metadata:
      m_Items: []
  - m_Id: 7933450197377024
    m_Key: POLY_PANEL_NOLOGIN_TEXT
    m_Metadata:
      m_Items: []
  - m_Id: 7932746569326592
    m_Key: POLY_PANEL_NOOBJECTS_OK_BUTTON
    m_Metadata:
      m_Items: []
  - m_Id: 7932559960547328
    m_Key: POLY_PANEL_NOOBJECTS_TEXT
    m_Metadata:
      m_Items: []
  - m_Id: 7934076549570560
    m_Key: POLY_PANEL_OUTOFDATE_TEXT
    m_Metadata:
      m_Items: []
  - m_Id: 7931482930388992
    m_Key: POLY_PANEL_SUBTITLE
    m_Metadata:
      m_Items: []
  - m_Id: 7930412489482240
    m_Key: POLY_PANEL_TITLE_FEATURED
    m_Metadata:
      m_Items: []
  - m_Id: 7930550461112320
    m_Key: POLY_PANEL_TITLE_LIKED
    m_Metadata:
      m_Items: []
  - m_Id: 7930140920881152
    m_Key: POLY_PANEL_TITLE_STANDARD
    m_Metadata:
      m_Items: []
  - m_Id: 7931977472385024
    m_Key: POLY_PANEL_USERMODELS_BUTTON_DESCRIPTION
    m_Metadata:
      m_Items: []
  - m_Id: 7931629680697344
    m_Key: POLY_PANEL_USERSUBTITLE
    m_Metadata:
      m_Items: []
  - m_Id: 15526523405381632
    m_Key: POPUP_ACCOUNTS_CANCEL_BUTTON_DESCRIPTION
    m_Metadata:
      m_Items: []
  - m_Id: 15524391402909696
    m_Key: POPUP_ACCOUNTS_DRIVELINK_BUTTON_DESCRIPTION
    m_Metadata:
      m_Items: []
  - m_Id: 15522362785837056
    m_Key: POPUP_ACCOUNTS_SIGNOUT_BUTTON_DESCRIPTION
    m_Metadata:
      m_Items: []
  - m_Id: 15531555001511936
    m_Key: POPUP_ACCOUNTS_SIGNOUT_CONFIRM_TEXT
    m_Metadata:
      m_Items: []
  - m_Id: 18090084441858048
    m_Key: POPUP_AUDIOVIZ_AUDIOFOUND_TEXT
    m_Metadata:
      m_Items: []
  - m_Id: 18090764850241536
    m_Key: POPUP_AUDIOVIZ_CLOSE_BUTTON_DESCRIPTION
    m_Metadata:
      m_Items: []
  - m_Id: 18091078533849088
    m_Key: POPUP_AUDIOVIZ_DESCRIPTION
    m_Metadata:
      m_Items: []
  - m_Id: 18090455927169024
    m_Key: POPUP_AUDIOVIZ_TITLE
    m_Metadata:
      m_Items: []
  - m_Id: 18090913311825920
    m_Key: POPUP_AUDIOVIZ_STATUS_TEXT
    m_Metadata:
      m_Items: []
  - m_Id: 18094451278553088
    m_Key: POPUP_CAMERAOPTIONS_CAMERAOPTIONS_DESCRIPTION
    m_Metadata:
      m_Items: []
  - m_Id: 18094306084331520
    m_Key: POPUP_CAMERAOPTIONS_CAMERAS_DESCRIPTION
    m_Metadata:
      m_Items: []
  - m_Id: 18095883364933632
    m_Key: POPUP_CAMERAPATHS_TEXT
    m_Metadata:
      m_Items: []
  - m_Id: 18098892484452352
    m_Key: POPUP_CANTLOADSKETCH_DESCRIPTION_TEXT
    m_Metadata:
      m_Items: []
  - m_Id: 18098764352659456
    m_Key: POPUP_CANTLOADSKETCH_TITLE_TEXT
    m_Metadata:
      m_Items: []
  - m_Id: 18098512052690944
    m_Key: POPUP_CLOSE_BUTTON_DESCRIPTION
    m_Metadata:
      m_Items: []
  - m_Id: 18101292528115712
    m_Key: POPUP_COLOROPTIONS_HUE_SLIDER_DESCRIPTION
    m_Metadata:
      m_Items: []
  - m_Id: 18101388099526656
    m_Key: POPUP_COLOROPTIONS_SAT_SLIDER_DESCRIPTION
    m_Metadata:
      m_Items: []
  - m_Id: 18101498871095296
    m_Key: POPUP_COLOROPTIONS_SIZE_SLIDER_DESCRIPTION
    m_Metadata:
      m_Items: []
  - m_Id: 18101440956145664
    m_Key: POPUP_COLOROPTIONS_VAL_SLIDER_DESCRIPTION
    m_Metadata:
      m_Items: []
  - m_Id: 15520387964907520
    m_Key: POPUP_CONFIRM_DESCRIPTION
    m_Metadata:
      m_Items: []
  - m_Id: 15520489844551680
    m_Key: POPUP_DECLINE_DESCRIPTION
    m_Metadata:
      m_Items: []
  - m_Id: 15520598732877824
    m_Key: POPUP_OK_DESCRIPTION
    m_Metadata:
      m_Items: []
  - m_Id: 18101557633294336
    m_Key: SNAP_PANEL_POSITION_TEXT
    m_Metadata:
      m_Items: []
  - m_Id: 6606866780160
    m_Key: PROMOMANAGER_GRAB_PANEL_HINT_TEXT
    m_Metadata:
      m_Items: []
  - m_Id: 6887293751296
    m_Key: PROMOMANAGER_TOSS_PANEL_HINT_TEXT
    m_Metadata:
      m_Items: []
  - m_Id: 267911297142784
    m_Key: REBRUSH_TOOL_DESCRIPTION
    m_Metadata:
      m_Items: []
  - m_Id: 265936560099328
    m_Key: RECOLOR_TOOL_DESCRIPTION
    m_Metadata:
      m_Items: []
  - m_Id: 265487907983360
    m_Key: REPAINT_TOOL_DESCRIPTION
    m_Metadata:
      m_Items: []
  - m_Id: 13240867393536
    m_Key: SAVELOAD_AUTOSAVE_FILENAME_PATTERN
    m_Metadata:
      m_Items: []
  - m_Id: 7943936175480832
    m_Key: SCRIPTS_PANEL_COMMANDLIST_BUTTON_DESCRIPTION
    m_Metadata:
      m_Items: []
  - m_Id: 7940280365588480
    m_Key: SCRIPTS_PANEL_DESCRIPTION
    m_Metadata:
      m_Items: []
  - m_Id: 7943571044540416
    m_Key: SCRIPTS_PANEL_EXAMPLES_BUTTON_DESCRIPTION
    m_Metadata:
      m_Items: []
  - m_Id: 7943711960571904
    m_Key: SCRIPTS_PANEL_SCRIPTSLIST_BUTTON_DESCRIPTION
    m_Metadata:
      m_Items: []
  - m_Id: 268509593636864
    m_Key: SELECTION_TOOL_DESCRIPTION
    m_Metadata:
      m_Items: []
  - m_Id: 7948298104840192
    m_Key: SETTINGS_PANEL_ABOUT_BUTTON_DESCRIPTION
    m_Metadata:
      m_Items: []
  - m_Id: 7948470994051072
    m_Key: SETTINGS_PANEL_ABOUT_BUTTON_DESCRIPTION_EXTRA
    m_Metadata:
      m_Items: []
  - m_Id: 7949724893814784
    m_Key: SETTINGS_PANEL_AUTOSIMPLIFY_BUTTON_DESCRIPTION
    m_Metadata:
      m_Items: []
  - m_Id: 7949811581689856
    m_Key: SETTINGS_PANEL_AUTOSIMPLIFY_BUTTON_DESCRIPTION_EXTRA
    m_Metadata:
      m_Items: []
  - m_Id: 7959094121701376
    m_Key: SETTINGS_PANEL_CLOSE_BUTTON_DESCRIPTION
    m_Metadata:
      m_Items: []
  - m_Id: 7949438875836416
    m_Key: SETTINGS_PANEL_CONTRIBUTE_BUTTON_DESCRIPTION
    m_Metadata:
      m_Items: []
  - m_Id: 7949356432596992
    m_Key: SETTINGS_PANEL_CONTRIBUTE_BUTTON_DESCRIPTION_EXTRA
    m_Metadata:
      m_Items: []
  - m_Id: 7948094068727808
    m_Key: SETTINGS_PANEL_HELP_BUTTON_DESCRIPTION
    m_Metadata:
      m_Items: []
  - m_Id: 7948187597512704
    m_Key: SETTINGS_PANEL_HELP_BUTTON_POPUP
    m_Metadata:
      m_Items: []
  - m_Id: 7950172098895872
    m_Key: SETTINGS_PANEL_POINTERANGLE_SLIDER_DESCRIPTION
    m_Metadata:
      m_Items: []
  - m_Id: 7950275601735680
    m_Key: SETTINGS_PANEL_QUALITY_SLIDER_DESCRIPTION
    m_Metadata:
      m_Items: []
  - m_Id: 7949594065084416
    m_Key: SETTINGS_PANEL_RULER_BUTTON_DESCRIPTION
    m_Metadata:
      m_Items: []
  - m_Id: 7949642022756352
    m_Key: SETTINGS_PANEL_RULER_BUTTON_DESCRIPTION_EXTRA
    m_Metadata:
      m_Items: []
  - m_Id: 7961508530855936
    m_Key: SETTINGS_PANEL_SCENECOST_TEXT
    m_Metadata:
      m_Items: []
  - m_Id: 7950347307556864
    m_Key: SETTINGS_PANEL_SIMPLIFICATION_SLIDER_DESCRIPTION
    m_Metadata:
      m_Items: []
  - m_Id: 7951591048716288
    m_Key: SETTINGS_PANEL_SIMPLIFYACCEPT_BUTTON_DESCRIPTION
    m_Metadata:
      m_Items: []
  - m_Id: 7951827204808704
    m_Key: SETTINGS_PANEL_SIMPLIFYDECLINE_BUTTON_DESCRIPTION
    m_Metadata:
      m_Items: []
  - m_Id: 7952483592413184
    m_Key: SETTINGS_PANEL_UPDATE_SIMPLIFICATION_TEXT
    m_Metadata:
      m_Items: []
  - m_Id: 8044507112906752
    m_Key: SKETCHBOOK_PANEL_CLOSE_BUTTON_DESCRIPTION
    m_Metadata:
      m_Items: []
  - m_Id: 10133516949626880
    m_Key: SKETCHBOOK_PANEL_CONTACTSERVER_TEXT
    m_Metadata:
      m_Items: []
  - m_Id: 8052288863838208
    m_Key: SKETCHBOOK_PANEL_DRIVE_BUTTON_DESCRIPTION
    m_Metadata:
      m_Items: []
  - m_Id: 8052489070551040
    m_Key: SKETCHBOOK_PANEL_DRIVE_BUTTON_DESCRIPTION_EXTRA
    m_Metadata:
      m_Items: []
  - m_Id: 8044139993866240
    m_Key: SKETCHBOOK_PANEL_DRIVE_TEXT
    m_Metadata:
      m_Items: []
  - m_Id: 8054126757519360
    m_Key: SKETCHBOOK_PANEL_DRIVEDISABLED_BUTTON_DESCRIPTION
    m_Metadata:
      m_Items: []
  - m_Id: 8054034549940224
    m_Key: SKETCHBOOK_PANEL_DRIVEENABLED_BUTTON_DESCRIPTION
    m_Metadata:
      m_Items: []
  - m_Id: 8054220533768192
    m_Key: SKETCHBOOK_PANEL_DRIVEFULL_BUTTON_DESCRIPTION
    m_Metadata:
      m_Items: []
  - m_Id: 8053860821868544
    m_Key: SKETCHBOOK_PANEL_DRIVESYNCING_BUTTON_DESCRIPTION
    m_Metadata:
      m_Items: []
  - m_Id: 8052141249503232
    m_Key: SKETCHBOOK_PANEL_LIKED_BUTTON_DESCRIPTION
    m_Metadata:
      m_Items: []
  - m_Id: 8052215190888448
    m_Key: SKETCHBOOK_PANEL_LIKED_BUTTON_DESCRIPTION_EXTRA
    m_Metadata:
      m_Items: []
  - m_Id: 8044071635099648
    m_Key: SKETCHBOOK_PANEL_LIKED_TEXT
    m_Metadata:
      m_Items: []
  - m_Id: 8051469124870144
    m_Key: SKETCHBOOK_PANEL_LOCALGALLERY_BUTTON_DESCRIPTION
    m_Metadata:
      m_Items: []
  - m_Id: 8051592198332416
    m_Key: SKETCHBOOK_PANEL_LOCALGALLERY_BUTTON_DESCRIPTION_EXTRA
    m_Metadata:
      m_Items: []
  - m_Id: 10138131262840832
    m_Key: SKETCHBOOK_PANEL_NEWSKETCH_TEXT
    m_Metadata:
      m_Items: []
  - m_Id: 10132930728534016
    m_Key: SKETCHBOOK_PANEL_NODRIVESKETCHES_TEXT
    m_Metadata:
      m_Items: []
  - m_Id: 10133306584309760
    m_Key: SKETCHBOOK_PANEL_NOLIKES_BUTTON_TEXT
    m_Metadata:
      m_Items: []
  - m_Id: 10133179773722624
    m_Key: SKETCHBOOK_PANEL_NOLIKES_TEXT
    m_Metadata:
      m_Items: []
  - m_Id: 10137908562075648
    m_Key: SKETCHBOOK_PANEL_NOLOGINDRIVE_BUTTON_TEXT
    m_Metadata:
      m_Items: []
  - m_Id: 10134688972382208
    m_Key: SKETCHBOOK_PANEL_NOLOGINDRIVE_TEXT
    m_Metadata:
      m_Items: []
  - m_Id: 10137717402476544
    m_Key: SKETCHBOOK_PANEL_NOLOGINPOLY_BUTTON_TEXT
    m_Metadata:
      m_Items: []
  - m_Id: 10134539248312320
    m_Key: SKETCHBOOK_PANEL_NOLOGINPOLY_TEXT
    m_Metadata:
      m_Items: []
  - m_Id: 10134947404423168
    m_Key: SKETCHBOOK_PANEL_NOPOLYCONNECTION_TEXT
    m_Metadata:
      m_Items: []
  - m_Id: 10132688213876736
    m_Key: SKETCHBOOK_PANEL_NOSKETCHES_TEXT
    m_Metadata:
      m_Items: []
  - m_Id: 8053396663410688
    m_Key: SKETCHBOOK_PANEL_ONLINEGALLERY_BUTTON_DESCRIPTION
    m_Metadata:
      m_Items: []
  - m_Id: 10134789291745280
    m_Key: SKETCHBOOK_PANEL_OUTOFDATE_TEXT
    m_Metadata:
      m_Items: []
  - m_Id: 8051847228792832
    m_Key: SKETCHBOOK_PANEL_SHOWCASE_BUTTON_DESCRIPTION
    m_Metadata:
      m_Items: []
  - m_Id: 8052065399709696
    m_Key: SKETCHBOOK_PANEL_SHOWCASE_BUTTON_DESCRIPTION_EXTRA
    m_Metadata:
      m_Items: []
  - m_Id: 8043915934146560
    m_Key: SKETCHBOOK_PANEL_SHOWCASE_TEXT
    m_Metadata:
      m_Items: []
  - m_Id: 10134247853236224
    m_Key: SKETCHBOOK_PANEL_SHOWCASEERROR_TEXT
    m_Metadata:
      m_Items: []
  - m_Id: 8042722189090816
    m_Key: SKETCHBOOK_PANEL_STANDARD_TEXT
    m_Metadata:
      m_Items: []
  - m_Id: 10149748172103680
    m_Key: SNAP_PANEL_ANGLE_TEXT
    m_Metadata:
      m_Items: []
  - m_Id: 10142251554152448
    m_Key: SNAP_PANEL_DESCRIPTION
    m_Metadata:
      m_Items: []
  - m_Id: 10149812609196032
    m_Key: SNAP_PANEL_GRID_TEXT
    m_Metadata:
      m_Items: []
  - m_Id: 10160187903811584
    m_Key: SNAP_PANEL_JITTER_TEXT
    m_Metadata:
      m_Items: []
  - m_Id: 10142405791293440
    m_Key: SNAP_PANEL_SNAPANGLE_BUTTON_DESCRIPTION
    m_Metadata:
      m_Items: []
  - m_Id: 10149921501716480
    m_Key: SNAP_PANEL_SNAPGRID_BUTTON_DESCRIPTION
    m_Metadata:
      m_Items: []
  - m_Id: 278827682140160
    m_Key: WIDGET_SYMMETRY_DESCRIPTION
    m_Metadata:
      m_Items: []
  - m_Id: 279130447974400
    m_Key: WIDGET_SYMMETRY_HINT
    m_Metadata:
      m_Items: []
  - m_Id: 10778529927168
    m_Key: TILTMETER_MAX_METER_DESCRIPTION
    m_Metadata:
      m_Items: []
  - m_Id: 11410951278592
    m_Key: TILTMETER_SKETCH_COST_HIGH
    m_Metadata:
      m_Items: []
  - m_Id: 11531013230592
    m_Key: TILTMETER_SKETCH_COST_HIGHEST
    m_Metadata:
      m_Items: []
  - m_Id: 11105966657536
    m_Key: TILTMETER_SKETCH_COST_LOW
    m_Metadata:
      m_Items: []
  - m_Id: 11327010672640
    m_Key: TILTMETER_SKETCH_COST_MEDIUM
    m_Metadata:
      m_Items: []
  - m_Id: 11625947107328
    m_Key: TILTMETER_SKETCH_COST_PICASSO
    m_Metadata:
      m_Items: []
  - m_Id: 15506686318784512
    m_Key: TOOLS_PANEL_CAMERA_BUTTON_DESCRIPTION
    m_Metadata:
      m_Items: []
  - m_Id: 15506037610950656
    m_Key: TOOLS_PANEL_DESCRIPTION
    m_Metadata:
      m_Items: []
  - m_Id: 15506435650400256
    m_Key: TOOLS_PANEL_ENVRIONMENT_BUTTON_DESCRIPTION
    m_Metadata:
      m_Items: []
  - m_Id: 15506545880903680
    m_Key: TOOLS_PANEL_ENVRIONMENT_BUTTON_POPUP
    m_Metadata:
      m_Items: []
  - m_Id: 15506183434317824
    m_Key: TOOLS_PANEL_ERASER_BUTTON_DESCRIPTION
    m_Metadata:
      m_Items: []
  - m_Id: 15506869836361728
    m_Key: TOOLS_PANEL_MIRROR_BUTTON_DESCRIPTION
    m_Metadata:
      m_Items: []
  - m_Id: 15507184623071232
    m_Key: TOOLS_PANEL_REDO_BUTTON_DESCRIPTION
    m_Metadata:
      m_Items: []
  - m_Id: 15506327693209600
    m_Key: TOOLS_PANEL_STRAIGHTEDGE_BUTTON_DESCRIPTION
    m_Metadata:
      m_Items: []
  - m_Id: 15506782473203712
    m_Key: TOOLS_PANEL_TELEPORT_BUTTON_DESCRIPTION
    m_Metadata:
      m_Items: []
  - m_Id: 15507089726943232
    m_Key: TOOLS_PANEL_UNDO_BUTTON_DESCRIPTION
    m_Metadata:
      m_Items: []
  - m_Id: 15508321694691328
    m_Key: TUTORIAL_PANEL_DESCRIPTION
    m_Metadata:
      m_Items: []
  - m_Id: 15509162824609792
    m_Key: TUTORIAL_PANEL_DISMISS_DESCRIPTION
    m_Metadata:
      m_Items: []
  - m_Id: 9359005487104
    m_Key: YOUTUBE_AUTHORIZE_MESSAGE
    m_Metadata:
      m_Items: []
  - m_Id: 10508081205248
    m_Key: YOUTUBE_DEFAULT_DESCRIPTION
    m_Metadata:
      m_Items: []
  - m_Id: 10372936536064
    m_Key: YOUTUBE_DEFAULT_TITLE
    m_Metadata:
      m_Items: []
  - m_Id: 9169397780480
    m_Key: YOUTUBE_UPLOAD_SUCCESSFUL
    m_Metadata:
      m_Items: []
  - m_Id: 68763796961820672
    m_Key: ADVANCEDTOOLS_PANEL_BUTTON_JOIN
    m_Metadata:
      m_Items: []
  - m_Id: 68764809030598656
    m_Key: EXTRA_PANEL_LAYERS_BUTTON_DESCRIPTION
    m_Metadata:
      m_Items: []
  - m_Id: 68768010396041216
    m_Key: SETTINGS_PANEL_BUTTON_EXPERIMENTAL_DESCRIPTION
    m_Metadata:
      m_Items: []
  - m_Id: 68768580896882688
    m_Key: SETTINGS_PANEL_BUTTON_EXPERIMENTAL_POPUP
    m_Metadata:
      m_Items: []
  - m_Id: 68773633749745664
    m_Key: SETTINGS_PANELMOBILE_ABOUT_BUTTON_DESCRIPTION_EXTRA
    m_Metadata:
      m_Items: []
  - m_Id: 68773760459669504
    m_Key: SETTINGS_PANELMOBILE_CONTRIBUTE_BUTTON_DESCRIPTION_EXTRA
    m_Metadata:
      m_Items: []
  - m_Id: 68774380566544384
    m_Key: SETTINGS_PANEL_BUTTON_EXPERIMENTALTOGGLE_TEXT
    m_Metadata:
      m_Items: []
  - m_Id: 76036335840321536
    m_Key: POPUP_WAITONDOWNLOAD_TEXT
    m_Metadata:
      m_Items: []
  - m_Id: 76036630477594624
    m_Key: POPUP_YOUTUBESEARCH_TEXT
    m_Metadata:
      m_Items: []
  - m_Id: 76036746777255936
    m_Key: BUTTON_CONFIRM
    m_Metadata:
      m_Items: []
  - m_Id: 76039048963612672
    m_Key: BUTTON_CANCEL
    m_Metadata:
      m_Items: []
  - m_Id: 76044213523374080
    m_Key: POPUP_UPLOAD_LOGINDESKTOP_TITLE
    m_Metadata:
      m_Items: []
  - m_Id: 76044393131859968
    m_Key: POPUP_UPLOAD_LOGINDESKTOP_DESCRIPTION
    m_Metadata:
      m_Items: []
  - m_Id: 76044674418663424
    m_Key: POPUP_UPLOAD_CONFIRMUPLOAD_TITLE
    m_Metadata:
      m_Items: []
  - m_Id: 76068346479042560
    m_Key: POPUP_UPLOAD_UPLOADING_TITLE
    m_Metadata:
      m_Items: []
  - m_Id: 76069123176062976
    m_Key: POPUP_UPLOAD_COMPLETE_TITLE
    m_Metadata:
      m_Items: []
  - m_Id: 76069201752154112
    m_Key: POPUP_UPLOAD_COMPLETE_DESCRIPTION
    m_Metadata:
      m_Items: []
  - m_Id: 76069352969396224
    m_Key: POPUP_UPLOAD_FAILED_TITLE
    m_Metadata:
      m_Items: []
  - m_Id: 76069430274613248
    m_Key: POPUP_UPLOAD_FAILED_DESCRIPTION
    m_Metadata:
      m_Items: []
  - m_Id: 76069769677692928
    m_Key: POPUP_UPLOAD_SHARINGDISABLED_TITLE
    m_Metadata:
      m_Items: []
  - m_Id: 76069893405466624
    m_Key: POPUP_UPLOAD_SHARINGDISABLED_DESCRIPTION
    m_Metadata:
      m_Items: []
  - m_Id: 76070234092003328
    m_Key: POPUP_UPLOAD_CONNECTIONERR_TITLE
    m_Metadata:
      m_Items: []
  - m_Id: 76070420314906624
    m_Key: POPUP_UPLOAD_CONNECTIONERR_DESCRIPTION
    m_Metadata:
      m_Items: []
  - m_Id: 76070518675529728
    m_Key: BUTTON_OK
    m_Metadata:
      m_Items: []
  - m_Id: 76070712456568832
    m_Key: POPUP_UPLOAD_WAIT_TITLE
    m_Metadata:
      m_Items: []
  - m_Id: 76070854366650368
    m_Key: POPUP_UPLOAD_EMBEDPOLY_TITLE
    m_Metadata:
      m_Items: []
  - m_Id: 76071039813607424
    m_Key: POPUP_UPLOAD_EMBEDPOLY_DESCRIPTION
    m_Metadata:
      m_Items: []
  - m_Id: 76071162597662720
    m_Key: POPUP_UPLOAD_BUTTON_UPLOAD
    m_Metadata:
      m_Items: []
  - m_Id: 76071373843783680
    m_Key: POPUP_UPLOAD_BUTTON_CANCEL
    m_Metadata:
      m_Items: []
  - m_Id: 76071488323117056
    m_Key: POPUP_UPLOAD_EMBEDSKETCHFAB_TITLE
    m_Metadata:
      m_Items: []
  - m_Id: 76071619017629696
    m_Key: POPUP_UPLOAD_EMBEDSKETCHFAB_DESCRIPTION
    m_Metadata:
      m_Items: []
  - m_Id: 76072279146553344
    m_Key: POPUP_UPLOAD_NOTHING_TITLE
    m_Metadata:
      m_Items: []
  - m_Id: 76072352228106240
    m_Key: POPUP_UPLOAD_NOTHING_DESCRIPTION
    m_Metadata:
      m_Items: []
  - m_Id: 76072542007779328
    m_Key: POPUP_UPLOAD_OUTDATED_TITLE
    m_Metadata:
      m_Items: []
  - m_Id: 76072667581046784
    m_Key: POPUP_UPLOAD_OUTDATED_DESCRIPTION
    m_Metadata:
      m_Items: []
  - m_Id: 76080842438926336
    m_Key: POPUP_UPLOAD_MOBILELOGIN_TITLE
    m_Metadata:
      m_Items: []
  - m_Id: 76081074568486912
    m_Key: POPUP_UPLOAD_MOBILELOGIN_DESCRIPTION
    m_Metadata:
      m_Items: []
  - m_Id: 76084187576721408
    m_Key: POPUP_UPLOAD_BUTTON_SAVELOGIN
    m_Metadata:
      m_Items: []
  - m_Id: 76084383412969472
    m_Key: POPUP_UPLOAD_BUTTON_LOGIN
    m_Metadata:
      m_Items: []
  - m_Id: 76086604699590656
    m_Key: POPUP_UPLOAD_COMPLETEMOBILE_DESCRIPTION
    m_Metadata:
      m_Items: []
  - m_Id: 76094622149435392
    m_Key: POPUP_UNLOADIMAGES_TITLE
    m_Metadata:
      m_Items: []
  - m_Id: 76094798670913536
    m_Key: POPUP_UNLOADIMAGES_DESCRIPTION
    m_Metadata:
      m_Items: []
  - m_Id: 76095425199267840
    m_Key: BUTTON_PROCEED
    m_Metadata:
      m_Items: []
  - m_Id: 76095819690336256
    m_Key: POPUP_TILTASAURUS_DESCRIPTION
    m_Metadata:
      m_Items: []
  - m_Id: 76095964649676800
    m_Key: POPUP_TILTASAURUS_BUTTON_DESCRIPTION_REFRESH
    m_Metadata:
      m_Items: []
  - m_Id: 76096109499965440
    m_Key: POPUP_TILTASAURUS_BUTTON_DESCRIPTION_EXTRA_REFRESH
    m_Metadata:
      m_Items: []
  - m_Id: 76096615622434816
    m_Key: BUTTON_CLOSE
    m_Metadata:
      m_Items: []
  - m_Id: 76096904425431040
    m_Key: POPUP_SKETCHMENU_BUTTON_DESCRIPTION_MERGE
    m_Metadata:
      m_Items: []
  - m_Id: 76097050869555200
    m_Key: POPUP_SKETCHMENU_BUTTON_DESCRIPTION_TRASH
    m_Metadata:
      m_Items: []
  - m_Id: 76097256218484736
    m_Key: POPUP_SKETCHMENU_BUTTON_DESCRIPTION_REVEAL
    m_Metadata:
      m_Items: []
  - m_Id: 76115339591081984
    m_Key: POPUP_SAVEOPTIONS_TITLE
    m_Metadata:
      m_Items: []
  - m_Id: 76115745704566784
    m_Key: POPUP_SAVEOPTIONS_BUTTON_DESCRIPTION_EXTRA_OVERWRITE
    m_Metadata:
      m_Items: []
  - m_Id: 76115842710429696
    m_Key: POPUP_SAVEOPTIONS_BUTTON_DESCRIPTION_OVERWRITE
    m_Metadata:
      m_Items: []
  - m_Id: 76115933538082816
    m_Key: POPUP_SAVEOPTIONS_BUTTON_DESCRIPTION_NEW
    m_Metadata:
      m_Items: []
  - m_Id: 76115996574277632
    m_Key: POPUP_SAVEOPTIONS_BUTTON_DESCRIPTION_EXTRA_NEW
    m_Metadata:
      m_Items: []
  - m_Id: 76116098625888256
    m_Key: POPUP_READONLY_TITLE
    m_Metadata:
      m_Items: []
  - m_Id: 76116655574933504
    m_Key: POPUP_PANELS_BUTTON_DESCRIPTION_TUTORIAL
    m_Metadata:
      m_Items: []
  - m_Id: 76116867701858304
    m_Key: POPUP_PANELS_BUTTON_DESCRIPTION_LABS
    m_Metadata:
      m_Items: []
  - m_Id: 76116941706158080
    m_Key: POPUP_PANELS_BUTTON_DESCRIPTION_SETTINGS
    m_Metadata:
      m_Items: []
  - m_Id: 76117036946219008
    m_Key: POPUP_PANELS_BUTTON_RESET_DESCRIPTION
    m_Metadata:
      m_Items: []
  - m_Id: 76117383567695872
    m_Key: POPUP_MIRROROPTIONS_BUTTON_DESCRIPTION_MIRROR
    m_Metadata:
      m_Items: []
  - m_Id: 76117650451259392
    m_Key: POPUP_MIRROROPTIONS_BUTTON_DESCRIPTION_SUMMON
    m_Metadata:
      m_Items: []
  - m_Id: 76117800062083072
    m_Key: POPUP_HELP_BUTTON_DESCRIPTION_RELEASENOTES
    m_Metadata:
      m_Items: []
  - m_Id: 76117892328382464
    m_Key: POPUP_HELP_BUTTON_DESCRIPTION_EXTRA_BROWSER
    m_Metadata:
      m_Items: []
  - m_Id: 76118256381386752
    m_Key: POPUP_HELP_BUTTON_DESCRIPTION_HELPCENTER
    m_Metadata:
      m_Items: []
  - m_Id: 76118351730499584
    m_Key: POPUP_HELP_BUTTON_DESCRIPTION_TOS
    m_Metadata:
      m_Items: []
  - m_Id: 76118538846789632
    m_Key: POPUP_HELP_BUTTON_DESCRIPTION_PRIVACY
    m_Metadata:
      m_Items: []
  - m_Id: 76119468057092096
    m_Key: POPUP_EXIT_TITLE
    m_Metadata:
      m_Items: []
  - m_Id: 76119645530677248
    m_Key: POPUP_EXIT_DESCRIPTION
    m_Metadata:
      m_Items: []
  - m_Id: 76120862092746752
    m_Key: POPUP_GDRIVE_ENABLED_TITLE
    m_Metadata:
      m_Items: []
  - m_Id: 76121021711179776
    m_Key: POPUP_GDRIVE_BETATAG
    m_Metadata:
      m_Items: []
  - m_Id: 76121263181455360
    m_Key: POPUP_GRDRIVE_ENABLED_STATUSCOMPLETE
    m_Metadata:
      m_Items: []
  - m_Id: 76121447906992128
    m_Key: POPUP_GRDRIVE_ENABLED_STATUSPROGRESS
    m_Metadata:
      m_Items: []
  - m_Id: 76122859638415360
    m_Key: POPUP_GRDRIVE_ENABLED_VIEW
    m_Metadata:
      m_Items: []
  - m_Id: 76123261897334784
    m_Key: POPUP_GRDRIVE_ENABLED_DISABLE
    m_Metadata:
      m_Items: []
  - m_Id: 76123531960180736
    m_Key: POPUP_GRDRIVE_ENABLED_CHECK_SKETCHES
    m_Metadata:
      m_Items: []
  - m_Id: 76123762810478592
    m_Key: POPUP_GRDRIVE_ENABLED_CHECK_SNAPSHOTS
    m_Metadata:
      m_Items: []
  - m_Id: 76123842049269760
    m_Key: POPUP_GRDRIVE_ENABLED_CHECK_MEDIALIB
    m_Metadata:
      m_Items: []
  - m_Id: 76123960488026112
    m_Key: POPUP_GRDRIVE_ENABLED_CHECK_EXPORTS
    m_Metadata:
      m_Items: []
  - m_Id: 76124083175612416
    m_Key: POPUP_GRDRIVE_ENABLED_CHECK_VIDEOS
    m_Metadata:
      m_Items: []
  - m_Id: 76124177820082176
    m_Key: POPUP_GDRIVE_DISABLED_TITLE
    m_Metadata:
      m_Items: []
  - m_Id: 76124332547956736
    m_Key: POPUP_GDRIVE_DISABLED_DESCRIPTION
    m_Metadata:
      m_Items: []
  - m_Id: 76124651742879744
    m_Key: POPUP_GDRIVE_DISABLED_BUTTON_ENABLE
    m_Metadata:
      m_Items: []
  - m_Id: 76124790830194688
    m_Key: POPUP_GDRIVE_FULL_TITLE
    m_Metadata:
      m_Items: []
  - m_Id: 76124861466468352
    m_Key: POPUP_GDRIVE_FULL_DESCRIPTION
    m_Metadata:
      m_Items: []
  - m_Id: 76124975501205504
    m_Key: POPUP_GDRIVE_FULL_BUTTON_MANAGE
    m_Metadata:
      m_Items: []
  - m_Id: 76125091268190208
    m_Key: POPUP_GDRIVE_FULL_BUTTON_DISABLE
    m_Metadata:
      m_Items: []
  - m_Id: 76126070290046976
    m_Key: POPUP_CONFIRMLOAD_TITLE
    m_Metadata:
      m_Items: []
  - m_Id: 76126242747244544
    m_Key: POPUP_CONFIRMLOAD_DESCRIPTION
    m_Metadata:
      m_Items: []
  - m_Id: 76126335156150272
    m_Key: POPUP_CONFIRMLOAD_TITLECOMPLEX
    m_Metadata:
      m_Items: []
  - m_Id: 76126452525359104
    m_Key: POPUP_CONFIRMLOAD_DESCRIPTIONCOMPLEX
    m_Metadata:
      m_Items: []
  - m_Id: 76126729437503488
    m_Key: POPUP_CONFIRMLOAD_DESCRIPTIONCOMPLEX_EXTRA
    m_Metadata:
      m_Items: []
  - m_Id: 76126873826418688
    m_Key: POPUP_CONFIRMLOAD_BUTTON_DESCRIPTION_CONFIRM
    m_Metadata:
      m_Items: []
  - m_Id: 76131299773440000
    m_Key: POPUP_ACCOUNTS_TITLE
    m_Metadata:
      m_Items: []
  - m_Id: 76134950436921344
    m_Key: POPUP_ACCOUNTS_REMOVEHEADSET
    m_Metadata:
      m_Items: []
  - m_Id: 76137928887689216
    m_Key: POPUP_ACCOUNTS_GOOGLEINFO_TITLE
    m_Metadata:
      m_Items: []
  - m_Id: 76138083292602368
    m_Key: POPUP_ACCOUNTS_GOOGLEINFO_DESCRIPTION
    m_Metadata:
      m_Items: []
  - m_Id: 76138395621449728
    m_Key: POPUP_ACCOUNTS_SKETCHFABINFO_TITLE
    m_Metadata:
      m_Items: []
  - m_Id: 76138521224077312
    m_Key: POPUP_ACCOUNTS_SKETCHFABINFO_DESCRIPTION
    m_Metadata:
      m_Items: []
  - m_Id: 81182403783614464
    m_Key: CAMERAPATH_TOOL_PATHRECORDED
    m_Metadata:
      m_Items: []
  - m_Id: 81182608851525632
    m_Key: CAMERAPATH_TOOL_PATHCANCELLED
    m_Metadata:
      m_Items: []
  - m_Id: 81183732522344448
    m_Key: LAYERS_PANEL_COPYLAYER_BUTTON_DESCRIPTION
    m_Metadata:
      m_Items: []
  - m_Id: 81184247687733248
    m_Key: LAYERS_PANEL_MAINLAYER_NAME
    m_Metadata:
      m_Items: []
  - m_Id: 81184440202092544
    m_Key: LAYERS_PANEL_ADDITIONALLAYER_NAME
    m_Metadata:
      m_Items: []
  - m_Id: 81187452349898752
    m_Key: DROPPER_TOOL_CONFIRM_TEXT
    m_Metadata:
      m_Items: []
  - m_Id: 81194531575881728
    m_Key: OVERLAY_LOADSKETCH
    m_Metadata:
      m_Items: []
  - m_Id: 81194664648564736
    m_Key: OVERLAY_LOADMODEL
    m_Metadata:
      m_Items: []
  - m_Id: 81194744055128064
    m_Key: OVERLAY_LOADGENERIC
    m_Metadata:
      m_Items: []
  - m_Id: 81194843074256896
    m_Key: OVERLAY_LOADIMAGES
    m_Metadata:
      m_Items: []
  - m_Id: 81194906580213760
    m_Key: OVERLAY_EXPORT
    m_Metadata:
      m_Items: []
  - m_Id: 81194990285938688
    m_Key: OVERLAY_LOADMEDIA
    m_Metadata:
      m_Items: []
  - m_Id: 81203094671122432
    m_Key: BRUSH_BUBBLES
    m_Metadata:
      m_Items: []
  - m_Id: 81203153294909440
    m_Key: BRUSH_BUBBLEWAND
    m_Metadata:
      m_Items: []
  - m_Id: 81203246727225344
    m_Key: BRUSH_CANDYCANE
    m_Metadata:
      m_Items: []
  - m_Id: 81203301878128640
    m_Key: BRUSH_CELVINYL
    m_Metadata:
      m_Items: []
  - m_Id: 81203372350824448
    m_Key: BRUSH_CHARCOAL
    m_Metadata:
      m_Items: []
  - m_Id: 81203423919792128
    m_Key: BRUSH_CHROMATICWAVE
    m_Metadata:
      m_Items: []
  - m_Id: 81203481385951232
    m_Key: BRUSH_COARSEBRISTLES
    m_Metadata:
      m_Items: []
  - m_Id: 81203567432097792
    m_Key: BRUSH_COMET
    m_Metadata:
      m_Items: []
  - m_Id: 81203611405180928
    m_Key: BRUSH_CONCAVEHULL
    m_Metadata:
      m_Items: []
  - m_Id: 81203662118510592
    m_Key: BRUSH_DANCEFLOOR
    m_Metadata:
      m_Items: []
  - m_Id: 81203709862273024
    m_Key: BRUSH_DIAMOND
    m_Metadata:
      m_Items: []
  - m_Id: 81203777713528832
    m_Key: BRUSH_DIGITAL
    m_Metadata:
      m_Items: []
  - m_Id: 81203824031227904
    m_Key: BRUSH_DISCO
    m_Metadata:
      m_Items: []
  - m_Id: 81203865550643200
    m_Key: BRUSH_DOTMARKER
    m_Metadata:
      m_Items: []
  - m_Id: 81203913957105664
    m_Key: BRUSH_DOTS
    m_Metadata:
      m_Items: []
  - m_Id: 81203958152486912
    m_Key: BRUSH_DOUBLEFLAT
    m_Metadata:
      m_Items: []
  - m_Id: 81204005120303104
    m_Key: BRUSH_PINCHEDFLAT
    m_Metadata:
      m_Items: []
  - m_Id: 81204078575149056
    m_Key: BRUSH_PINCHEDMARKER
    m_Metadata:
      m_Items: []
  - m_Id: 81204129737269248
    m_Key: BRUSH_DRAFTING
    m_Metadata:
      m_Items: []
  - m_Id: 81204173685186560
    m_Key: BRUSH_DRYBRUSH
    m_Metadata:
      m_Items: []
  - m_Id: 81204235328872448
    m_Key: BRUSH_DUCTTAPE
    m_Metadata:
      m_Items: []
  - m_Id: 81204288453926912
    m_Key: BRUSH_DUCTTAPEGEO
    m_Metadata:
      m_Items: []
  - m_Id: 81204382188232704
    m_Key: BRUSH_ELECTRICITY
    m_Metadata:
      m_Items: []
  - m_Id: 81204427818065920
    m_Key: BRUSH_EMBERS
    m_Metadata:
      m_Items: []
  - m_Id: 81204493236625408
    m_Key: BRUSH_FACETEDTUBE
    m_Metadata:
      m_Items: []
  - m_Id: 81204541060079616
    m_Key: BRUSH_FAIRY
    m_Metadata:
      m_Items: []
  - m_Id: 81204581946155008
    m_Key: BRUSH_FEATHER
    m_Metadata:
      m_Items: []
  - m_Id: 81204635582914560
    m_Key: BRUSH_FELT
    m_Metadata:
      m_Items: []
  - m_Id: 81204676406075392
    m_Key: BRUSH_FIRE
    m_Metadata:
      m_Items: []
  - m_Id: 81204735243771904
    m_Key: BRUSH_FIRE2
    m_Metadata:
      m_Items: []
  - m_Id: 81204778390577152
    m_Key: BRUSH_FLAT
    m_Metadata:
      m_Items: []
  - m_Id: 81204889594159104
    m_Key: BRUSH_FLATGEOMETRY
    m_Metadata:
      m_Items: []
  - m_Id: 81204982288277504
    m_Key: BRUSH_GOUACHE
    m_Metadata:
      m_Items: []
  - m_Id: 81205065486491648
    m_Key: BRUSH_GUTS
    m_Metadata:
      m_Items: []
  - m_Id: 81205104946503680
    m_Key: BRUSH_HIGHLIGHTER
    m_Metadata:
      m_Items: []
  - m_Id: 81205150878326784
    m_Key: BRUSH_TREE
    m_Metadata:
      m_Items: []
  - m_Id: 81205201507770368
    m_Key: BRUSH_HYPERCOLOR
    m_Metadata:
      m_Items: []
  - m_Id: 81205290808696832
    m_Key: BRUSH_HYPERGRID
    m_Metadata:
      m_Items: []
  - m_Id: 81205339491983360
    m_Key: BRUSH_ICING
    m_Metadata:
      m_Items: []
  - m_Id: 81205378532564992
    m_Key: BRUSH_INK
    m_Metadata:
      m_Items: []
  - m_Id: 81205417556369408
    m_Key: BRUSH_INKGEOMETRY
    m_Metadata:
      m_Items: []
  - m_Id: 81205502021263360
    m_Key: BRUSH_KEIJIROTUBE
    m_Metadata:
      m_Items: []
  - m_Id: 81205552273219584
    m_Key: BRUSH_LACEWING
    m_Metadata:
      m_Items: []
  - m_Id: 81205593624862720
    m_Key: BRUSH_LEAKYPEN
    m_Metadata:
      m_Items: []
  - m_Id: 81205636259962880
    m_Key: BRUSH_LEAVES
    m_Metadata:
      m_Items: []
  - m_Id: 81205679876530176
    m_Key: BRUSH_LEAVES2
    m_Metadata:
      m_Items: []
  - m_Id: 81205749166432256
    m_Key: BRUSH_LIGHT
    m_Metadata:
      m_Items: []
  - m_Id: 81205790060896256
    m_Key: BRUSH_LIGHTWIRE
    m_Metadata:
      m_Items: []
  - m_Id: 81205838656102400
    m_Key: BRUSH_WIRELIT
    m_Metadata:
      m_Items: []
  - m_Id: 81205898521403392
    m_Key: BRUSH_LOFTED
    m_Metadata:
      m_Items: []
  - m_Id: 81205943849246720
    m_Key: BRUSH_LOFTEDHUESHIFT
    m_Metadata:
      m_Items: []
  - m_Id: 81206004192698368
    m_Key: BRUSH_MARBLEDRAINBOW
    m_Metadata:
      m_Items: []
  - m_Id: 81206060224405504
    m_Key: BRUSH_MARKER
    m_Metadata:
      m_Items: []
  - m_Id: 81206102402326528
    m_Key: BRUSH_MARKERGEOMETRY
    m_Metadata:
      m_Items: []
  - m_Id: 81206156286550016
    m_Key: BRUSH_MATTEHULL
    m_Metadata:
      m_Items: []
  - m_Id: 81206207075377152
    m_Key: BRUSH_MUSCLE
    m_Metadata:
      m_Items: []
  - m_Id: 81206251857960960
    m_Key: BRUSH_MYLARTUBE
    m_Metadata:
      m_Items: []
  - m_Id: 81206295621328896
    m_Key: BRUSH_NEONPULSE
    m_Metadata:
      m_Items: []
  - m_Id: 81206368749019136
    m_Key: BRUSH_OILPAINT
    m_Metadata:
      m_Items: []
  - m_Id: 81206416861880320
    m_Key: BRUSH_OILPAINTGEOMETRY
    m_Metadata:
      m_Items: []
  - m_Id: 81206494716551168
    m_Key: BRUSH_PAPER
    m_Metadata:
      m_Items: []
  - m_Id: 81206536990941184
    m_Key: BRUSH_PAPERGEOMETRY
    m_Metadata:
      m_Items: []
  - m_Id: 81206595077857280
    m_Key: BRUSH_BRAID
    m_Metadata:
      m_Items: []
  - m_Id: 81206666636877824
    m_Key: BRUSH_PETAL
    m_Metadata:
      m_Items: []
  - m_Id: 81206859902017536
    m_Key: BRUSH_PLASMA
    m_Metadata:
      m_Items: []
  - m_Id: 81206904026095616
    m_Key: BRUSH_RACE
    m_Metadata:
      m_Items: []
  - m_Id: 81206946329845760
    m_Key: BRUSH_RAIN
    m_Metadata:
      m_Items: []
  - m_Id: 81206986301562880
    m_Key: BRUSH_RAINBOW
    m_Metadata:
      m_Items: []
  - m_Id: 81207025421836288
    m_Key: BRUSH_RISINGBUBBLES
    m_Metadata:
      m_Items: []
  - m_Id: 81207069424279552
    m_Key: BRUSH_SHINYHULL
    m_Metadata:
      m_Items: []
  - m_Id: 81207135908192256
    m_Key: BRUSH_SINGLESIDED
    m_Metadata:
      m_Items: []
  - m_Id: 81207182829871104
    m_Key: BRUSH_SLICE
    m_Metadata:
      m_Items: []
  - m_Id: 81207223535591424
    m_Key: BRUSH_SMOKE
    m_Metadata:
      m_Items: []
  - m_Id: 81207263394062336
    m_Key: BRUSH_SMOOTHHULL
    m_Metadata:
      m_Items: []
  - m_Id: 81207308449275904
    m_Key: BRUSH_SNOW
    m_Metadata:
      m_Items: []
  - m_Id: 81207357476495360
    m_Key: BRUSH_SNOWFLAKE
    m_Metadata:
      m_Items: []
  - m_Id: 81207400497471488
    m_Key: BRUSH_SOFTHIGHLIGHTER
    m_Metadata:
      m_Items: []
  - m_Id: 81207449709240320
    m_Key: BRUSH_SPACE
    m_Metadata:
      m_Items: []
  - m_Id: 81207491186712576
    m_Key: BRUSH_SPARKS
    m_Metadata:
      m_Items: []
  - m_Id: 81207535642140672
    m_Key: BRUSH_SPIKES
    m_Metadata:
      m_Items: []
  - m_Id: 81207574603030528
    m_Key: BRUSH_SPLATTER
    m_Metadata:
      m_Items: []
  - m_Id: 81207648775102464
    m_Key: BRUSH_3DPRINTING
    m_Metadata:
      m_Items: []
  - m_Id: 81207710548811776
    m_Key: BRUSH_SQUAREFLAT
    m_Metadata:
      m_Items: []
  - m_Id: 81207756761653248
    m_Key: BRUSH_STARS
    m_Metadata:
      m_Items: []
  - m_Id: 81207807806332928
    m_Key: BRUSH_STREAMERS
    m_Metadata:
      m_Items: []
  - m_Id: 81207912810733568
    m_Key: BRUSH_TAFFY
    m_Metadata:
      m_Items: []
  - m_Id: 81207961254944768
    m_Key: BRUSH_TAPEREDFLAT
    m_Metadata:
      m_Items: []
  - m_Id: 81208043572355072
    m_Key: BRUSH_TAPEREDHIGHLIGHTER
    m_Metadata:
      m_Items: []
  - m_Id: 81208094986133504
    m_Key: BRUSH_TAPEREDHUESHIFT
    m_Metadata:
      m_Items: []
  - m_Id: 81208142008475648
    m_Key: BRUSH_TAPEREDMARKER
    m_Metadata:
      m_Items: []
  - m_Id: 81208255854469120
    m_Key: BRUSH_TAPEREDMARKERGEO
    m_Metadata:
      m_Items: []
  - m_Id: 81208320484499456
    m_Key: BRUSH_TAPEREDWIRE
    m_Metadata:
      m_Items: []
  - m_Id: 81208372611309568
    m_Key: BRUSH_GEOMTHICKDUCTTAPE
    m_Metadata:
      m_Items: []
  - m_Id: 81208728183431168
    m_Key: BRUSH_THICKPAINT
    m_Metadata:
      m_Items: []
  - m_Id: 81208800589701120
    m_Key: BRUSH_TOON
    m_Metadata:
      m_Items: []
  - m_Id: 81208843535179776
    m_Key: BRUSH_TUBEHIGHLIGHTER
    m_Metadata:
      m_Items: []
  - m_Id: 81208895842344960
    m_Key: BRUSH_TUBEFLAT
    m_Metadata:
      m_Items: []
  - m_Id: 81208961575477248
    m_Key: BRUSH_TUBETOONINVERTED
    m_Metadata:
      m_Items: []
  - m_Id: 81209021776322560
    m_Key: BRUSH_TUBEMARKER
    m_Metadata:
      m_Items: []
  - m_Id: 81209066508574720
    m_Key: BRUSH_UNLITHULL
    m_Metadata:
      m_Items: []
  - m_Id: 81209114365583360
    m_Key: BRUSH_VELVETINK
    m_Metadata:
      m_Items: []
  - m_Id: 81209159253024768
    m_Key: BRUSH_WATERCOLORPAPER
    m_Metadata:
      m_Items: []
  - m_Id: 81209241222307840
    m_Key: BRUSH_WATERCOLORPAPERGEOMETRY
    m_Metadata:
      m_Items: []
  - m_Id: 81209297144963072
    m_Key: BRUSH_WAVEFORM
    m_Metadata:
      m_Items: []
  - m_Id: 81209348688764928
    m_Key: BRUSH_WAVEFORMFFT
    m_Metadata:
      m_Items: []
  - m_Id: 81209390745051136
    m_Key: BRUSH_WAVEFORMPARTICLES
    m_Metadata:
      m_Items: []
  - m_Id: 81209436215500800
    m_Key: BRUSH_WAVEFORMTUBE
    m_Metadata:
      m_Items: []
  - m_Id: 81209474924732416
    m_Key: BRUSH_WETPAINT
    m_Metadata:
      m_Items: []
  - m_Id: 81209522190344192
    m_Key: BRUSH_WETPAINTGEOMETRY
    m_Metadata:
      m_Items: []
  - m_Id: 81209591056621568
    m_Key: BRUSH_DRWIGGLEZ
    m_Metadata:
      m_Items: []
  - m_Id: 81209706207043584
    m_Key: BRUSH_WIND
    m_Metadata:
      m_Items: []
  - m_Id: 81209742752014336
    m_Key: BRUSH_WIRE
    m_Metadata:
      m_Items: []
  - m_Id: 81209777615069184
    m_Key: BRUSH_WIREFRAME
    m_Metadata:
      m_Items: []
  - m_Id: 81212669579288576
    m_Key: ENVIRONMENT_BLACK
    m_Metadata:
      m_Items: []
  - m_Id: 81212740198785024
    m_Key: ENVIRONMENT_BLUE
    m_Metadata:
      m_Items: []
  - m_Id: 81212798805794816
    m_Key: ENVIRONMENT_DRESSFORM
    m_Metadata:
      m_Items: []
  - m_Id: 81212845635198976
    m_Key: ENVIRONMENT_EXAMPLE
    m_Metadata:
      m_Items: []
  - m_Id: 81212886244450304
    m_Key: ENVIRONMENT_HOT
    m_Metadata:
      m_Items: []
  - m_Id: 81212929865211904
    m_Key: ENVIRONMENT_ILLUSTRATIVE
    m_Metadata:
      m_Items: []
  - m_Id: 81212976329711616
    m_Key: ENVIRONMENT_NIGHTSKY
    m_Metadata:
      m_Items: []
  - m_Id: 81213029828059136
    m_Key: ENVIRONMENT_NOLIGHTS
    m_Metadata:
      m_Items: []
  - m_Id: 81213093988327424
    m_Key: ENVIRONMENT_PASSTHROUGH
    m_Metadata:
      m_Items: []
  - m_Id: 81213138796077056
    m_Key: ENVIRONMENT_PEDESTAL
    m_Metadata:
      m_Items: []
  - m_Id: 81213180441321472
    m_Key: ENVIRONMENT_PINKLEMONADE
    m_Metadata:
      m_Items: []
  - m_Id: 81213231821545472
    m_Key: ENVIRONMENT_PISTACHIO
    m_Metadata:
      m_Items: []
  - m_Id: 81213302868860928
    m_Key: ENVIRONMENT_SNOWMAN
    m_Metadata:
      m_Items: []
  - m_Id: 81213342391787520
    m_Key: ENVIRONMENT_SPACE
    m_Metadata:
      m_Items: []
  - m_Id: 81213390877941760
    m_Key: ENVIRONMENT_STANDARD
    m_Metadata:
      m_Items: []
  - m_Id: 81213430556057600
    m_Key: ENVIRONMENT_WHITE
    m_Metadata:
      m_Items: []
  - m_Id: 81450547493494784
    m_Key: EXPORT_SUCCESS
    m_Metadata:
      m_Items: []
  - m_Id: 81477322290257920
    m_Key: OVERLAY_SUCCESS
    m_Metadata:
      m_Items: []
  - m_Id: 81558424363229184
    m_Key: COLOR_COOL_WHITE
    m_Metadata:
      m_Items: []
  - m_Id: 81558424400977920
    m_Key: COLOR_ANTIQUE_WHITE
    m_Metadata:
      m_Items: []
  - m_Id: 81558424400977921
    m_Key: COLOR_LIGHT_CYAN
    m_Metadata:
      m_Items: []
  - m_Id: 81558424400977922
    m_Key: COLOR_WHITE
    m_Metadata:
      m_Items: []
  - m_Id: 81558424400977923
    m_Key: COLOR_BEIGE
    m_Metadata:
      m_Items: []
  - m_Id: 81558424400977924
    m_Key: COLOR_BISQUE
    m_Metadata:
      m_Items: []
  - m_Id: 81558424400977925
    m_Key: COLOR_BLACK
    m_Metadata:
      m_Items: []
  - m_Id: 81558424400977926
    m_Key: COLOR_MIDDLE_GREY
    m_Metadata:
      m_Items: []
  - m_Id: 81558424400977927
    m_Key: COLOR_BONE_WHITE
    m_Metadata:
      m_Items: []
  - m_Id: 81558424400977928
    m_Key: COLOR_BLUE
    m_Metadata:
      m_Items: []
  - m_Id: 81558424400977929
    m_Key: COLOR_BLUE_VIOLET
    m_Metadata:
      m_Items: []
  - m_Id: 81558424400977930
    m_Key: COLOR_BROWN
    m_Metadata:
      m_Items: []
  - m_Id: 81558424400977931
    m_Key: COLOR_DEEP_BEIGE
    m_Metadata:
      m_Items: []
  - m_Id: 81558424400977932
    m_Key: COLOR_ASH_BLUE
    m_Metadata:
      m_Items: []
  - m_Id: 81558424400977933
    m_Key: COLOR_CHARTREUSE
    m_Metadata:
      m_Items: []
  - m_Id: 81558424400977934
    m_Key: COLOR_RAW_SIENNA
    m_Metadata:
      m_Items: []
  - m_Id: 81558424400977935
    m_Key: COLOR_CORNFLOWER_BLUE
    m_Metadata:
      m_Items: []
  - m_Id: 81558424400977936
    m_Key: COLOR_CORNSILK
    m_Metadata:
      m_Items: []
  - m_Id: 81558424400977937
    m_Key: COLOR_CRIMSON
    m_Metadata:
      m_Items: []
  - m_Id: 81558424400977938
    m_Key: COLOR_CYAN
    m_Metadata:
      m_Items: []
  - m_Id: 81558424400977939
    m_Key: COLOR_DARK_BLUE
    m_Metadata:
      m_Items: []
  - m_Id: 81558424400977940
    m_Key: COLOR_DARK_TEAL
    m_Metadata:
      m_Items: []
  - m_Id: 81558424400977941
    m_Key: COLOR_DARK_OCHRE
    m_Metadata:
      m_Items: []
  - m_Id: 81558424400977942
    m_Key: COLOR_DARK_GREEN
    m_Metadata:
      m_Items: []
  - m_Id: 81558424400977943
    m_Key: COLOR_DARK_KHAKI
    m_Metadata:
      m_Items: []
  - m_Id: 81558424400977944
    m_Key: COLOR_DARK_MAGENTA
    m_Metadata:
      m_Items: []
  - m_Id: 81558424400977945
    m_Key: COLOR_DARK_OLIVE_GREEN
    m_Metadata:
      m_Items: []
  - m_Id: 81558424400977946
    m_Key: COLOR_DARK_ORANGE
    m_Metadata:
      m_Items: []
  - m_Id: 81558424400977947
    m_Key: COLOR_DARK_ORCHID
    m_Metadata:
      m_Items: []
  - m_Id: 81558424400977948
    m_Key: COLOR_DARK_RED
    m_Metadata:
      m_Items: []
  - m_Id: 81558424400977949
    m_Key: COLOR_DARK_SALMON
    m_Metadata:
      m_Items: []
  - m_Id: 81558424400977950
    m_Key: COLOR_DARK_SEA_GREEN
    m_Metadata:
      m_Items: []
  - m_Id: 81558424400977951
    m_Key: COLOR_DARK_SLATE_BLUE
    m_Metadata:
      m_Items: []
  - m_Id: 81558424400977952
    m_Key: COLOR_NEUTRAL_GREY
    m_Metadata:
      m_Items: []
  - m_Id: 81558424400977953
    m_Key: COLOR_DARK_TURQUOISE
    m_Metadata:
      m_Items: []
  - m_Id: 81558424400977954
    m_Key: COLOR_DARK_VIOLET
    m_Metadata:
      m_Items: []
  - m_Id: 81558424400977955
    m_Key: COLOR_DEEP_PINK
    m_Metadata:
      m_Items: []
  - m_Id: 81558424400977956
    m_Key: COLOR_DEEP_SKY_BLUE
    m_Metadata:
      m_Items: []
  - m_Id: 81558424400977957
    m_Key: COLOR_DIM_GREY
    m_Metadata:
      m_Items: []
  - m_Id: 81558424400977958
    m_Key: COLOR_CERULEAN_BLUE
    m_Metadata:
      m_Items: []
  - m_Id: 81558424400977959
    m_Key: COLOR_CARMINE
    m_Metadata:
      m_Items: []
  - m_Id: 81558424400977960
    m_Key: COLOR_FLORAL_WHITE
    m_Metadata:
      m_Items: []
  - m_Id: 81558424400977961
    m_Key: COLOR_FOREST_GREEN
    m_Metadata:
      m_Items: []
  - m_Id: 81558424400977962
    m_Key: COLOR_SILVER
    m_Metadata:
      m_Items: []
  - m_Id: 81558424400977963
    m_Key: COLOR_GHOST_WHITE
    m_Metadata:
      m_Items: []
  - m_Id: 81558424400977964
    m_Key: COLOR_CADMIUM_YELLOW
    m_Metadata:
      m_Items: []
  - m_Id: 81558424400977965
    m_Key: COLOR_OCHRE
    m_Metadata:
      m_Items: []
  - m_Id: 81558424400977966
    m_Key: COLOR_GREY
    m_Metadata:
      m_Items: []
  - m_Id: 81558424400977967
    m_Key: COLOR_GREEN
    m_Metadata:
      m_Items: []
  - m_Id: 81558424400977968
    m_Key: COLOR_GREEN_YELLOW
    m_Metadata:
      m_Items: []
  - m_Id: 81558424400977969
    m_Key: COLOR_HONEYDEW
    m_Metadata:
      m_Items: []
  - m_Id: 81558424400977970
    m_Key: COLOR_HOT_PINK
    m_Metadata:
      m_Items: []
  - m_Id: 81558424400977971
    m_Key: COLOR_RED_OXIDE
    m_Metadata:
      m_Items: []
  - m_Id: 81558424400977972
    m_Key: COLOR_INDIGO
    m_Metadata:
      m_Items: []
  - m_Id: 81558424400977973
    m_Key: COLOR_IVORY
    m_Metadata:
      m_Items: []
  - m_Id: 81558424400977974
    m_Key: COLOR_KHAKI
    m_Metadata:
      m_Items: []
  - m_Id: 81558424400977975
    m_Key: COLOR_LAVENDER
    m_Metadata:
      m_Items: []
  - m_Id: 81558424400977976
    m_Key: COLOR_PALE_LAVENDER
    m_Metadata:
      m_Items: []
  - m_Id: 81558424400977977
    m_Key: COLOR_LUMINOUS_GREEN
    m_Metadata:
      m_Items: []
  - m_Id: 81558424400977978
    m_Key: COLOR_PALE_LEMON
    m_Metadata:
      m_Items: []
  - m_Id: 81558424400977979
    m_Key: COLOR_LIGHT_BLUE
    m_Metadata:
      m_Items: []
  - m_Id: 81558424400977980
    m_Key: COLOR_LIGHT_CORAL
    m_Metadata:
      m_Items: []
  - m_Id: 81558424400977981
    m_Key: COLOR_PALE_LIME
    m_Metadata:
      m_Items: []
  - m_Id: 81558424400977982
    m_Key: COLOR_LIGHT_GREEN
    m_Metadata:
      m_Items: []
  - m_Id: 81558424400977983
    m_Key: COLOR_LIGHT_GREY
    m_Metadata:
      m_Items: []
  - m_Id: 81558424400977984
    m_Key: COLOR_LIGHT_PINK
    m_Metadata:
      m_Items: []
  - m_Id: 81558424400977985
    m_Key: COLOR_LIGHT_SALMON
    m_Metadata:
      m_Items: []
  - m_Id: 81558424400977986
    m_Key: COLOR_LIGHT_SEA_GREEN
    m_Metadata:
      m_Items: []
  - m_Id: 81558424400977987
    m_Key: COLOR_LIGHT_SKY_BLUE
    m_Metadata:
      m_Items: []
  - m_Id: 81558424400977988
    m_Key: COLOR_LIGHT_ASH_BLUE
    m_Metadata:
      m_Items: []
  - m_Id: 81558424400977989
    m_Key: COLOR_LIGHT_STEEL_BLUE
    m_Metadata:
      m_Items: []
  - m_Id: 81558424400977990
    m_Key: COLOR_LIGHT_YELLOW
    m_Metadata:
      m_Items: []
  - m_Id: 81558424400977991
    m_Key: COLOR_LIME
    m_Metadata:
      m_Items: []
  - m_Id: 81558424400977992
    m_Key: COLOR_LIME_GREEN
    m_Metadata:
      m_Items: []
  - m_Id: 81558424400977993
    m_Key: COLOR_LINEN
    m_Metadata:
      m_Items: []
  - m_Id: 81558424400977994
    m_Key: COLOR_MAGENTA
    m_Metadata:
      m_Items: []
  - m_Id: 81558424400977995
    m_Key: COLOR_MAROON
    m_Metadata:
      m_Items: []
  - m_Id: 81558424400977996
    m_Key: COLOR_MEDIUM_AQUAMARINE
    m_Metadata:
      m_Items: []
  - m_Id: 81558424400977997
    m_Key: COLOR_ULTRAMARINE
    m_Metadata:
      m_Items: []
  - m_Id: 81558424400977998
    m_Key: COLOR_MEDIUM_ORCHID
    m_Metadata:
      m_Items: []
  - m_Id: 81558424400977999
    m_Key: COLOR_MEDIUM_PURPLE
    m_Metadata:
      m_Items: []
  - m_Id: 81558424400978000
    m_Key: COLOR_MEDIUM_SEA_GREEN
    m_Metadata:
      m_Items: []
  - m_Id: 81558424400978001
    m_Key: COLOR_MEDIUM_SLATE_BLUE
    m_Metadata:
      m_Items: []
  - m_Id: 81558424400978002
    m_Key: COLOR_MEDIUM_SPRING_GREEN
    m_Metadata:
      m_Items: []
  - m_Id: 81558424400978003
    m_Key: COLOR_MEDIUM_TURQUOISE
    m_Metadata:
      m_Items: []
  - m_Id: 81558424400978004
    m_Key: COLOR_ROSE_VOILET
    m_Metadata:
      m_Items: []
  - m_Id: 81558424400978005
    m_Key: COLOR_MIDNIGHT_BLUE
    m_Metadata:
      m_Items: []
  - m_Id: 81558424400978006
    m_Key: COLOR_MINT_CREAM
    m_Metadata:
      m_Items: []
  - m_Id: 81558424400978007
    m_Key: COLOR_MISTY_ROSE
    m_Metadata:
      m_Items: []
  - m_Id: 81558424400978008
    m_Key: COLOR_NAPLES_YELLOW
    m_Metadata:
      m_Items: []
  - m_Id: 81558424400978009
    m_Key: COLOR_TITAN_BUFF
    m_Metadata:
      m_Items: []
  - m_Id: 81558424400978010
    m_Key: COLOR_NAVY
    m_Metadata:
      m_Items: []
  - m_Id: 81558424400978011
    m_Key: COLOR_OLD_LACE
    m_Metadata:
      m_Items: []
  - m_Id: 81558424400978012
    m_Key: COLOR_OLIVE
    m_Metadata:
      m_Items: []
  - m_Id: 81558424400978013
    m_Key: COLOR_MOSS_GREEN
    m_Metadata:
      m_Items: []
  - m_Id: 81558424400978014
    m_Key: COLOR_ORANGE_YELLOW
    m_Metadata:
      m_Items: []
  - m_Id: 81558424400978015
    m_Key: COLOR_SCARLET
    m_Metadata:
      m_Items: []
  - m_Id: 81558424400978016
    m_Key: COLOR_ORCHID
    m_Metadata:
      m_Items: []
  - m_Id: 81558424400978017
    m_Key: COLOR_PALE_OCHRE
    m_Metadata:
      m_Items: []
  - m_Id: 81558424400978018
    m_Key: COLOR_PALE_GREEN
    m_Metadata:
      m_Items: []
  - m_Id: 81558424400978019
    m_Key: COLOR_PALE_TURQUOISE
    m_Metadata:
      m_Items: []
  - m_Id: 81558424400978020
    m_Key: COLOR_PALE_VIOLET_RED
    m_Metadata:
      m_Items: []
  - m_Id: 81558424400978021
    m_Key: COLOR_PAPAYA_WHIP
    m_Metadata:
      m_Items: []
  - m_Id: 81558424400978022
    m_Key: COLOR_PEACH_PUFF
    m_Metadata:
      m_Items: []
  - m_Id: 81558424400978023
    m_Key: COLOR_PINK
    m_Metadata:
      m_Items: []
  - m_Id: 81558424400978024
    m_Key: COLOR_LILAC
    m_Metadata:
      m_Items: []
  - m_Id: 81558424400978025
    m_Key: COLOR_POWDER_BLUE
    m_Metadata:
      m_Items: []
  - m_Id: 81558424400978026
    m_Key: COLOR_PURPLE
    m_Metadata:
      m_Items: []
  - m_Id: 81558424400978027
    m_Key: COLOR_RED
    m_Metadata:
      m_Items: []
  - m_Id: 81558424400978028
    m_Key: COLOR_ROSY_BROWN
    m_Metadata:
      m_Items: []
  - m_Id: 81558424400978029
    m_Key: COLOR_ROYAL_BLUE
    m_Metadata:
      m_Items: []
  - m_Id: 81558424400978030
    m_Key: COLOR_BURNT_UMBER
    m_Metadata:
      m_Items: []
  - m_Id: 81558424400978031
    m_Key: COLOR_SALMON
    m_Metadata:
      m_Items: []
  - m_Id: 81558424400978032
    m_Key: COLOR_SANDY_BROWN
    m_Metadata:
      m_Items: []
  - m_Id: 81558424400978033
    m_Key: COLOR_SEA_GREEN
    m_Metadata:
      m_Items: []
  - m_Id: 81558424400978034
    m_Key: COLOR_SEASHELL
    m_Metadata:
      m_Items: []
  - m_Id: 81558424400978035
    m_Key: COLOR_SIENNA
    m_Metadata:
      m_Items: []
  - m_Id: 81558424400978036
    m_Key: COLOR_SKY_BLUE
    m_Metadata:
      m_Items: []
  - m_Id: 81558424400978037
    m_Key: COLOR_SLATE_BLUE
    m_Metadata:
      m_Items: []
  - m_Id: 81558424400978038
    m_Key: COLOR_SLATE_GREY
    m_Metadata:
      m_Items: []
  - m_Id: 81558424400978039
    m_Key: COLOR_SNOW
    m_Metadata:
      m_Items: []
  - m_Id: 81558424400978040
    m_Key: COLOR_SPRING_GREEN
    m_Metadata:
      m_Items: []
  - m_Id: 81558424400978041
    m_Key: COLOR_STEEL_BLUE
    m_Metadata:
      m_Items: []
  - m_Id: 81558424405172224
    m_Key: COLOR_TAN
    m_Metadata:
      m_Items: []
  - m_Id: 81558424405172225
    m_Key: COLOR_TEAL
    m_Metadata:
      m_Items: []
  - m_Id: 81558424405172226
    m_Key: COLOR_PALE_LILAC
    m_Metadata:
      m_Items: []
  - m_Id: 81558424405172227
    m_Key: COLOR_TOMATO
    m_Metadata:
      m_Items: []
  - m_Id: 81558424405172228
    m_Key: COLOR_TURQUOISE
    m_Metadata:
      m_Items: []
  - m_Id: 81558424405172229
    m_Key: COLOR_VIOLET
    m_Metadata:
      m_Items: []
  - m_Id: 81558424405172230
    m_Key: COLOR_TITAN
    m_Metadata:
      m_Items: []
  - m_Id: 81558424405172231
    m_Key: COLOR_BRIGHT_WHITE
    m_Metadata:
      m_Items: []
  - m_Id: 81558424405172232
    m_Key: COLOR_YELLOW
    m_Metadata:
      m_Items: []
  - m_Id: 81558424405172233
    m_Key: COLOR_LEAF_GREEN
    m_Metadata:
      m_Items: []
  - m_Id: 81558424405172234
    m_Key: COLOR_ORANGE
    m_Metadata:
      m_Items: []
  - m_Id: 85227255933722624
    m_Key: CONTROLLER_HINT_TRIGGER_QUICKLOAD_LEFT
    m_Metadata:
      m_Items: []
  - m_Id: 86502336588701696
    m_Key: CONTROLLER_HINT_TRIGGER_PAINT
    m_Metadata:
      m_Items: []
  - m_Id: 86503100627312640
    m_Key: CONTROLLER_HINT_TRIGGER_UNPIN
    m_Metadata:
      m_Items: []
  - m_Id: 86503188791582720
    m_Key: CONTROLLER_HINT_TRIGGER_PIN
    m_Metadata:
      m_Items: []
  - m_Id: 86503489334435840
    m_Key: CONTROLLER_HINT_TRIGGER_SAVEICON
    m_Metadata:
      m_Items: []
  - m_Id: 86503586919112704
    m_Key: CONTROLLER_HINT_TRIGGER_PREVEWPATH
    m_Metadata:
      m_Items: []
  - m_Id: 86505772348628992
    m_Key: CONTROLLER_HINT_THUMBSTICK_UNLOCK
    m_Metadata:
      m_Items: []
  - m_Id: 86507370093240320
    m_Key: CONTROLLER_HINT_THUMBSTICK_BRUSHSIZE
    m_Metadata:
      m_Items: []
  - m_Id: 86510761523568640
    m_Key: CONTROLLER_HINT_FACEBUTTON_SELECTION_LEFT
    m_Metadata:
      m_Items: []
  - m_Id: 86512053855739904
    m_Key: CONTROLLER_HINT_FACEBUTTON_DESELECTION_LEFT
    m_Metadata:
      m_Items: []
  - m_Id: 86512303735595008
    m_Key: CONTROLLER_HINT_FACEBUTTON_DUPLICATE_LEFT
    m_Metadata:
      m_Items: []
  - m_Id: 86513132228075520
    m_Key: CONTROLLER_HINT_GRIP_FLOATINGPANEL
    m_Metadata:
      m_Items: []
  - m_Id: 86515258303995904
    m_Key: CONTROLLER_HINT_POINT
    m_Metadata:
      m_Items: []
  - m_Id: 86515585589731328
    m_Key: CONTROLLER_HINT_SHARE
    m_Metadata:
      m_Items: []
  - m_Id: 86516117700108288
    m_Key: CONTROLLER_HINT_ADVANCED
    m_Metadata:
      m_Items: []
  - m_Id: 86522814208434176
    m_Key: CONTROLLER_HINT_TRIGGER_QUICKLOAD_RIGHT
    m_Metadata:
      m_Items: []
  - m_Id: 86526550477660160
    m_Key: CONTROLLER_HINT_FACEBUTTON_DESELECTION_RIGHT
    m_Metadata:
      m_Items: []
  - m_Id: 86526918276177920
    m_Key: CONTROLLER_HINT_FACEBUTTON_SELECTION_RIGHT
    m_Metadata:
      m_Items: []
  - m_Id: 86527241187254272
    m_Key: CONTROLLER_HINT_FACEBUTTON_DUPLICATE_RIGHT
    m_Metadata:
      m_Items: []
  - m_Id: 86542625575559168
    m_Key: CONTROLLER_HINT_TRIGGER_QUICKLOAD
    m_Metadata:
      m_Items: []
  - m_Id: 86542994603008000
    m_Key: CONTROLLER_HINT_THUMBPAD_UNLOCK
    m_Metadata:
      m_Items: []
  - m_Id: 86543386296475648
    m_Key: CONTROLLER_HINT_FACEBUTTON_SELECTION_PAD
    m_Metadata:
      m_Items: []
  - m_Id: 86543571617603584
    m_Key: CONTROLLER_HINT_FACEBUTTON_DESELECTION_PAD
    m_Metadata:
      m_Items: []
  - m_Id: 86543649577132032
    m_Key: CONTROLLER_HINT_FACEBUTTON_DUPLICATE_PAD
    m_Metadata:
      m_Items: []
  - m_Id: 86583802232332288
    m_Key: TUTORIAL_ADDCOLOR
    m_Metadata:
      m_Items: []
  - m_Id: 86584733715947520
    m_Key: TUTORIAL_CONTROLLERCONSOLE
    m_Metadata:
      m_Items: []
  - m_Id: 86586444966813696
    m_Key: TUTORIAL_DUPLICATE
    m_Metadata:
      m_Items: []
  - m_Id: 86605819400708096
    m_Key: TUTORIAL_GRIP
    m_Metadata:
      m_Items: []
  - m_Id: 86605978197057536
    m_Key: TUTORIAL_GUIDE
    m_Metadata:
      m_Items: []
  - m_Id: 86606072233353216
    m_Key: TUTORIAL_NEXTTIP
    m_Metadata:
      m_Items: []
  - m_Id: 86606143058370560
    m_Key: TUTORIAL_PIN
    m_Metadata:
      m_Items: []
  - m_Id: 86606447405457408
    m_Key: TUTORIAL_QUICKTOOL
    m_Metadata:
      m_Items: []
  - m_Id: 86606504787730432
    m_Key: TUTORIAL_SCALE
    m_Metadata:
      m_Items: []
  - m_Id: 86606528972087296
    m_Key: TUTORIAL_SWAPCONTROLLERS
    m_Metadata:
      m_Items: []
  - m_Id: 86607071601778688
    m_Key: TUTORIAL_TOSS
    m_Metadata:
      m_Items: []
  - m_Id: 86607314393260032
    m_Key: TUTORIAL_UNDO
    m_Metadata:
      m_Items: []
  - m_Id: 86607365643460608
    m_Key: TUTORIAL_REDO
    m_Metadata:
      m_Items: []
  - m_Id: 86607461726576640
    m_Key: TUTORIAL_WORLDTRANSFORM
    m_Metadata:
      m_Items: []
  - m_Id: 86607568958152704
    m_Key: TUTORIAL_WORLDTRANSFORMRESET_KNUCKLES
    m_Metadata:
      m_Items: []
  - m_Id: 86607659639005184
    m_Key: TUTORIAL_WORLDTRANSFORMRESET_VIVE
    m_Metadata:
      m_Items: []
  - m_Id: 86607720842289152
    m_Key: TUTORIAL_WORLDTRANSFORMRESET_OCULUS
    m_Metadata:
      m_Items: []
  - m_Id: 89041955544915968
    m_Key: PANEL_REFERENCE_DESCRIPTION
    m_Metadata:
      m_Items: []
  - m_Id: 89043032713486336
    m_Key: PANEL_REFERENCE_ICONMODEL_LOADTEXT
    m_Metadata:
      m_Items: []
  - m_Id: 89044237590224896
    m_Key: PANEL_REFERENCE_MODEL_DESCRIPTION
    m_Metadata:
      m_Items: []
  - m_Id: 89044379697438720
    m_Key: PANEL_REFERENCE_VIDEO_DESCRIPTION
    m_Metadata:
      m_Items: []
  - m_Id: 89044625424932864
    m_Key: PANEL_REFERENCE_IMAGE_DESCRIPTION
    m_Metadata:
      m_Items: []
  - m_Id: 89060241993129984
    m_Key: POPUP_REFERENCEPANEL_NODATA_TEXT
    m_Metadata:
      m_Items: []
  - m_Id: 89060975102943232
    m_Key: BUTTON_OPEN
    m_Metadata:
      m_Items: []
  - m_Id: 89061114353836032
    m_Key: POPUP_REFERENCEPANEL_NODATA_BUTTON_ADDMEDIA_DESCRIPTION
    m_Metadata:
      m_Items: []
  - m_Id: 89064000617996288
    m_Key: POPUP_REFERENCEPANEL_NODATA_MOBILETEXT
    m_Metadata:
      m_Items: []
  - m_Id: 89064741239808000
    m_Key: BUTTON_OPENMOBILE
    m_Metadata:
      m_Items: []
  - m_Id: 89072407659962368
    m_Key: PANEL_REFERENCE_BUTTON_ADDMEDIA_DESCRIPTION
    m_Metadata:
      m_Items: []
  - m_Id: 89074692188299264
    m_Key: PANEL_REFERENCE_BUTTON_VIDEO_REWIND_DESCRIPTION
    m_Metadata:
      m_Items: []
  - m_Id: 89074820936654848
    m_Key: PANEL_REFERENCE_BUTTON_VIDEO_PLAYPAUSE_DESCRIPTION
    m_Metadata:
      m_Items: []
  - m_Id: 89074884501331968
    m_Key: PANEL_REFERENCE_BUTTON_VIDEO_FORWARD_DESCRIPTION
    m_Metadata:
      m_Items: []
  - m_Id: 89093153698373632
    m_Key: SETTINGS_PANEL_BUTTON_EXPERIMENTAL_DESCRIPTION_EXTRA
    m_Metadata:
      m_Items: []
  - m_Id: 89093320602312704
    m_Key: SETTINGS_PANEL_BUTTON_SWAPHAND_DESCRIPTION
    m_Metadata:
      m_Items: []
  - m_Id: 89093701847769088
    m_Key: SETTINGS_PANEL_BUTTON_RESET_DESCRIPTION
    m_Metadata:
      m_Items: []
  - m_Id: 89093763399180288
    m_Key: SETTINGS_PANEL_BUTTON_RESET_DESCRIPTION_EXTRA
    m_Metadata:
      m_Items: []
  - m_Id: 95006156311494656
    m_Key: LABS_PANEL_TRANSFORM_BUTTON_DESCRIPTION
    m_Metadata:
      m_Items: []
  - m_Id: 95221400803737600
    m_Key: KEYBOARD_UP
    m_Metadata:
      m_Items: []
  - m_Id: 95221400837292032
    m_Key: KEYBOARD_DOWN
    m_Metadata:
      m_Items: []
  - m_Id: 95221400837292033
    m_Key: KEYBOARD_LEFT
    m_Metadata:
      m_Items: []
  - m_Id: 95221400837292034
    m_Key: KEYBOARD_RIGHT
    m_Metadata:
      m_Items: []
  - m_Id: 95221400837292035
    m_Key: KEYBOARD_SPACE
    m_Metadata:
      m_Items: []
  - m_Id: 95221400837292036
    m_Key: KEYBOARD_SHIFT
    m_Metadata:
      m_Items: []
  - m_Id: 95221400837292037
    m_Key: KEYBOARD_LEFT_SHIFT
    m_Metadata:
      m_Items: []
  - m_Id: 95221400841486336
    m_Key: KEYBOARD_RIGHT_SHIFT
    m_Metadata:
      m_Items: []
  - m_Id: 95221400841486337
    m_Key: KEYBOARD_CONTROL
    m_Metadata:
      m_Items: []
  - m_Id: 95221400841486338
    m_Key: KEYBOARD_LEFT_ALT
    m_Metadata:
      m_Items: []
  - m_Id: 95221400841486339
    m_Key: KEYBOARD_RIGHT_ALT
    m_Metadata:
      m_Items: []
  - m_Id: 95221400841486340
    m_Key: KEYBOARD_ALT
    m_Metadata:
      m_Items: []
  - m_Id: 95221400841486341
    m_Key: KEYBOARD_LEFT_CONTROL
    m_Metadata:
      m_Items: []
  - m_Id: 95221400841486342
    m_Key: KEYBOARD_RIGHT_CONTROL
    m_Metadata:
      m_Items: []
  - m_Id: 95221400841486343
    m_Key: KEYBOARD_ESCAPE
    m_Metadata:
      m_Items: []
  - m_Id: 95221400841486344
    m_Key: KEYBOARD_ENTER
    m_Metadata:
      m_Items: []
  - m_Id: 95221400841486345
    m_Key: KEYBOARD_TAB
    m_Metadata:
      m_Items: []
  - m_Id: 95221400841486346
    m_Key: KEYBOARD_BACKSPACE
    m_Metadata:
      m_Items: []
  - m_Id: 95221400841486347
    m_Key: KEYBOARD_ALTGR
    m_Metadata:
      m_Items: []
  - m_Id: 95221400841486348
    m_Key: KEYBOARD_CAPSLOCK
    m_Metadata:
      m_Items: []
  - m_Id: 103943359016206336
    m_Key: EXTRA_PANEL_TRANSFORMTOOLS_BUTTON_DESCRIPTION
    m_Metadata:
      m_Items: []
  - m_Id: 103924956079587328
    m_Key: POPUP_SKETCHMENU_BUTTON_DESCRIPTION_RENAME_SKETCH
    m_Metadata:
      m_Items: []
  - m_Id: 106429517453328384
    m_Key: PANEL_BACKGROUND_IMAGE_DESCRIPTION
    m_Metadata:
      m_Items: []
  - m_Id: 109424659466551296
    m_Key: ADVANCEDTOOLS_PANEL_SELECTION_TRAY_REPAINT_SELECTED
    m_Metadata:
      m_Items: []
  - m_Id: 128947584125108224
    m_Key: SNAP_SETTINGS_PANEL_SNAP_AXES
    m_Metadata:
      m_Items: []
  - m_Id: 128947584179634176
    m_Key: SNAP_SETTINGS_PANEL_SNAP_SELECTED
    m_Metadata:
      m_Items: []
  - m_Id: 128947584179634177
    m_Key: SNAP_SETTINGS_PANEL_TOGGLE_X_POSITION_SNAP
    m_Metadata:
      m_Items: []
  - m_Id: 128947584179634178
    m_Key: SNAP_SETTINGS_PANEL_TOGGLE_Y_POSITION_SNAP
    m_Metadata:
      m_Items: []
  - m_Id: 128947584179634179
    m_Key: SNAP_SETTINGS_PANEL_TOGGLE_Z_POSITION_SNAP
    m_Metadata:
      m_Items: []
  - m_Id: 128947584179634180
    m_Key: SNAP_SETTINGS_PANEL_SNAP_SELECTED_TO_GRID
    m_Metadata:
      m_Items: []
  - m_Id: 128947584179634181
    m_Key: SNAP_SETTINGS_PANEL_SNAP_SELECTED_ROTATION_ANGLES
    m_Metadata:
      m_Items: []
  - m_Id: 128947584179634182
    m_Key: TRANSFORM_PANEL_POSITION
    m_Metadata:
      m_Items: []
  - m_Id: 128947584179634183
    m_Key: TRANSFORM_PANEL_ROTATION
    m_Metadata:
      m_Items: []
  - m_Id: 128947584179634184
    m_Key: TRANSFORM_PANEL_ALIGN
    m_Metadata:
      m_Items: []
  - m_Id: 128947584179634185
    m_Key: TRANSFORM_PANEL_TOGGLE_X_POSITION_LOCK
    m_Metadata:
      m_Items: []
  - m_Id: 128947584179634186
    m_Key: TRANSFORM_PANEL_TOGGLE_Y_POSITION_LOCK
    m_Metadata:
      m_Items: []
  - m_Id: 128947584179634187
    m_Key: TRANSFORM_PANEL_TOGGLE_Z_POSITION_LOCK
    m_Metadata:
      m_Items: []
  - m_Id: 128947584179634188
    m_Key: TRANSFORM_PANEL_TOGGLE_X_ROTATION_LOCK
    m_Metadata:
      m_Items: []
  - m_Id: 128947584183828480
    m_Key: TRANSFORM_PANEL_TOGGLE_Y_ROTATION_LOCK
    m_Metadata:
      m_Items: []
  - m_Id: 128947584183828481
    m_Key: TRANSFORM_PANEL_TOGGLE_Z_ROTATION_LOCK
    m_Metadata:
      m_Items: []
  - m_Id: 128947584183828482
    m_Key: TRANSFORM_PANEL_ALIGN_X
    m_Metadata:
      m_Items: []
  - m_Id: 128947584183828483
    m_Key: TRANSFORM_PANEL_ALIGN_Y
    m_Metadata:
      m_Items: []
  - m_Id: 128947584183828484
    m_Key: TRANSFORM_PANEL_ALIGN_Z
    m_Metadata:
      m_Items: []
  - m_Id: 128947584183828485
    m_Key: TRANSFORM_PANEL_ALIGN_BY
    m_Metadata:
      m_Items: []
  - m_Id: 128947584183828486
    m_Key: TRANSFORM_PANEL_LEFT_BOTTOM_FRONT_EDGES
    m_Metadata:
      m_Items: []
  - m_Id: 128947584183828487
    m_Key: TRANSFORM_PANEL_CENTERS
    m_Metadata:
      m_Items: []
  - m_Id: 128947584183828488
    m_Key: TRANSFORM_PANEL_RIGHT_TOP_BACK_EDGES
    m_Metadata:
      m_Items: []
  - m_Id: 128947584183828489
    m_Key: TRANSFORM_PANEL_ALIGN_ROTATION
    m_Metadata:
      m_Items: []
  - m_Id: 128947584183828490
    m_Key: TRANSFORM_PANEL_DISTRIBUTE
    m_Metadata:
      m_Items: []
  - m_Id: 128947584183828491
    m_Key: TRANSFORM_PANEL_DISTRIBUTE_X
    m_Metadata:
      m_Items: []
  - m_Id: 128947584183828492
    m_Key: TRANSFORM_PANEL_DISTRIBUTE_Y
    m_Metadata:
      m_Items: []
  - m_Id: 128947584183828493
    m_Key: TRANSFORM_PANEL_DISTRIBUTE_Z
    m_Metadata:
      m_Items: []
  - m_Id: 128947584183828494
    m_Key: TRANSFORM_PANEL_DISTRIBUTE_BY
    m_Metadata:
      m_Items: []
  - m_Id: 128947584183828495
    m_Key: TRANSFORM_PANEL_SPACING
    m_Metadata:
      m_Items: []
  - m_Id: 128947584183828496
    m_Key: MULTIMIRROR_PANEL_MULTI_MIRROR
    m_Metadata:
      m_Items: []
  - m_Id: 128947584183828497
    m_Key: MULTIMIRROR_PANEL_POINT_SYMMETRY
    m_Metadata:
      m_Items: []
  - m_Id: 128947584183828498
    m_Key: MULTIMIRROR_PANEL_WALLPAPER_SYMMETRY
    m_Metadata:
      m_Items: []
  - m_Id: 128947584183828499
    m_Key: MULTIMIRROR_PANEL_OPTIONS
    m_Metadata:
      m_Items: []
  - m_Id: 128947584183828500
    m_Key: MULTIMIRROR_PANEL_AFFECT_HUE
    m_Metadata:
      m_Items: []
  - m_Id: 128947584183828501
    m_Key: MULTIMIRROR_PANEL_AFFECT_SATURATION
    m_Metadata:
      m_Items: []
  - m_Id: 128947584183828502
    m_Key: MULTIMIRROR_PANEL_AFFECT_BRIGHTNESS
    m_Metadata:
      m_Items: []
  - m_Id: 128947584183828503
    m_Key: MULTIMIRROR_PANEL_AMOUNT
    m_Metadata:
      m_Items: []
  - m_Id: 128947584183828504
    m_Key: MULTIMIRROR_PANEL_FREQUENCY
    m_Metadata:
      m_Items: []
  - m_Id: 128947584183828505
    m_Key: MULTIMIRROR_PANEL_SINE_WAVE
    m_Metadata:
      m_Items: []
  - m_Id: 128947584183828506
    m_Key: MULTIMIRROR_PANEL_TRIANGLE_WAVE
    m_Metadata:
      m_Items: []
  - m_Id: 128947584183828507
    m_Key: MULTIMIRROR_PANEL_SAWTOOTH_WAVE
    m_Metadata:
      m_Items: []
  - m_Id: 128947584188022784
    m_Key: MULTIMIRROR_PANEL_SQUARE_WAVE
    m_Metadata:
      m_Items: []
  - m_Id: 128947584188022785
    m_Key: MULTIMIRROR_PANEL_NOISE
    m_Metadata:
      m_Items: []
  - m_Id: 128947584188022786
    m_Key: MULTIMIRROR_PANEL_SUMMON_MIRROR
    m_Metadata:
      m_Items: []
  - m_Id: 128978688454426624
    m_Key: SNAP_SETTINGS_PANEL_GUIDES
    m_Metadata:
      m_Items: []
  - m_Id: 128979151367176192
    m_Key: SNAP_SETTINGS_PANEL_SNAP_TO_GUIDES
    m_Metadata:
      m_Items: []
  - m_Id: 129010807801118720
    m_Key: MULTIMIRROR_SYMMETRY_ORDER
    m_Metadata:
      m_Items: []
  - m_Id: 129011310442315776
    m_Key: MULTIMIRROR_PANEL_X_REPEATS
    m_Metadata:
      m_Items: []
  - m_Id: 129011387676229632
    m_Key: MULTIMIRROR_PANEL_Y_REPEATS
    m_Metadata:
      m_Items: []
  - m_Id: 129011445721202688
    m_Key: MULTIMIRROR_PANEL_SYMMETRY_SCALE
    m_Metadata:
      m_Items: []
  - m_Id: 129011519415123968
    m_Key: MULTIMIRROR_PANEL_SYMMETRY_SCALE_X
    m_Metadata:
      m_Items: []
  - m_Id: 129011554005549056
    m_Key: MULTIMIRROR_PANEL_SYMMETRY_SCALE_Y
    m_Metadata:
      m_Items: []
  - m_Id: 129011580064759808
    m_Key: MULTIMIRROR_PANEL_SYMMETRY_SKEW_X
    m_Metadata:
      m_Items: []
  - m_Id: 129011621378654208
    m_Key: MULTIMIRROR_PANEL_SYMMETRY_SKEW_Y
    m_Metadata:
      m_Items: []
  - m_Id: 129251051561549824
    m_Key: LABS_PANEL_WEBCAM_BUTTON
    m_Metadata:
      m_Items: []
  - m_Id: 129251441224974336
    m_Key: WEBCAM_PANEL_PREVIOUS_DEVICE
    m_Metadata:
      m_Items: []
  - m_Id: 129251554584428544
    m_Key: WEBCAM_PANEL_NEXT_DEVICE
    m_Metadata:
      m_Items: []
  - m_Id: 137988464450723840
    m_Key: LAYERS_PANEL_MOVELAYER_BUTTON_DESCRIPTION
    m_Metadata:
      m_Items: []
  - m_Id: 147094550989828096
    m_Key: POPUP_ACCOUNTS_UNAVAILABLE_TITLE
    m_Metadata:
      m_Items: []
  - m_Id: 147094689821290496
    m_Key: POPUP_ACCOUNTS_UNAVAILABLE_DESCRIPTION
    m_Metadata:
      m_Items: []
  - m_Id: 147809767845167104
    m_Key: SETTINGS_PANEL_LOCALE_BUTTON_DESCRIPTION
    m_Metadata:
      m_Items: []
  - m_Id: 147811113256255488
    m_Key: SETTINGS_PANEL_LOCALE_BUTTON_POPUP
    m_Metadata:
      m_Items: []
<<<<<<< HEAD
  - m_Id: 140585981667180544
    m_Key: ADVANCEDTOOLS_PANEL_BUTTON_TEXT
=======
  - m_Id: 151489918612377600
    m_Key: POPUP_RECORD_UNSUPPORTED_TITLE
    m_Metadata:
      m_Items: []
  - m_Id: 151490030713540608
    m_Key: POPUP_RECORD_UNSUPPORTED_TEXT
>>>>>>> 50dd4ea4
    m_Metadata:
      m_Items: []
  m_Metadata:
    m_Items: []
  m_KeyGenerator:
    rid: 6394126504544960513
  references:
    version: 2
    RefIds:
    - rid: 6394126504544960513
      type: {class: DistributedUIDGenerator, ns: UnityEngine.Localization.Tables,
        asm: Unity.Localization}
      data:
        m_CustomEpoch: 1659973725356<|MERGE_RESOLUTION|>--- conflicted
+++ resolved
@@ -3263,17 +3263,16 @@
     m_Key: SETTINGS_PANEL_LOCALE_BUTTON_POPUP
     m_Metadata:
       m_Items: []
-<<<<<<< HEAD
   - m_Id: 140585981667180544
     m_Key: ADVANCEDTOOLS_PANEL_BUTTON_TEXT
-=======
+    m_Metadata:
+      m_Items: []
   - m_Id: 151489918612377600
     m_Key: POPUP_RECORD_UNSUPPORTED_TITLE
     m_Metadata:
       m_Items: []
   - m_Id: 151490030713540608
     m_Key: POPUP_RECORD_UNSUPPORTED_TEXT
->>>>>>> 50dd4ea4
     m_Metadata:
       m_Items: []
   m_Metadata:
