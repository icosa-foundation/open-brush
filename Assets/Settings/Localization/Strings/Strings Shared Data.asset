%YAML 1.1
%TAG !u! tag:unity3d.com,2011:
--- !u!114 &11400000
MonoBehaviour:
  m_ObjectHideFlags: 0
  m_CorrespondingSourceObject: {fileID: 0}
  m_PrefabInstance: {fileID: 0}
  m_PrefabAsset: {fileID: 0}
  m_GameObject: {fileID: 0}
  m_Enabled: 1
  m_EditorHideFlags: 0
  m_Script: {fileID: 11500000, guid: 5b11a58205ec3474ca216360e9fa74a8, type: 3}
  m_Name: Strings Shared Data
  m_EditorClassIdentifier: 
  m_TableCollectionName: Strings
  m_TableCollectionNameGuidString: c84355079ab3f3e4f8f3812258805f86
  m_Entries:
  - m_Id: 5065710952488960
    m_Key: ADMIN_PANEL_ADVANCED_BUTTON_DESCRIPTION
    m_Metadata:
      m_Items: []
  - m_Id: 5056691860905984
    m_Key: ADMIN_PANEL_ADVANCED_PROMO
    m_Metadata:
      m_Items: []
  - m_Id: 5065842783657984
    m_Key: ADMIN_PANEL_BEGINNER_BUTTON_DESCRIPTION
    m_Metadata:
      m_Items: []
  - m_Id: 5065289022283776
    m_Key: ADMIN_PANEL_MOREOPTIONS_BUTTON_DESCRIPTION
    m_Metadata:
      m_Items: []
  - m_Id: 5067123833151488
    m_Key: ADMIN_PANEL_MOREOPTIONS_BUTTON_POPUP
    m_Metadata:
      m_Items: []
  - m_Id: 5066003496804352
    m_Key: ADMIN_PANEL_NEW_BUTTON_DESCRIPTION
    m_Metadata:
      m_Items: []
  - m_Id: 5066113400152064
    m_Key: ADMIN_PANEL_NEW_BUTTON_POPUP
    m_Metadata:
      m_Items: []
  - m_Id: 5065459298443264
    m_Key: ADMIN_PANEL_PROFILE_BUTTON_LOGGEDIN
    m_Metadata:
      m_Items: []
  - m_Id: 5065626072358912
    m_Key: ADMIN_PANEL_PROFILE_BUTTON_LOGIN
    m_Metadata:
      m_Items: []
  - m_Id: 5064506084139008
    m_Key: ADMIN_PANEL_SAVE_SKETCH_BUTTON_DESCRIPTION
    m_Metadata:
      m_Items: []
  - m_Id: 5065176065482752
    m_Key: ADMIN_PANEL_SETTINGS_BUTTON_DESCRIPTION
    m_Metadata:
      m_Items: []
  - m_Id: 5065040224559104
    m_Key: ADMIN_PANEL_SHARE_BUTTON_DESCRIPTION
    m_Metadata:
      m_Items: []
  - m_Id: 5064085647106048
    m_Key: ADMIN_PANEL_SHARE_BUTTON_LOGGED_OUT_EXTRA_TEXT
    m_Metadata:
      m_Items: []
  - m_Id: 5064369941225472
    m_Key: ADMIN_PANEL_SKETCHBOOK_BUTTON_DESCRIPTION
    m_Metadata:
      m_Items: []
  - m_Id: 5143682283708416
    m_Key: ADVANCEDTOOLS_PANEL_BUTTON_CAMERAS
    m_Metadata:
      m_Items: []
  - m_Id: 5143517279789056
    m_Key: ADVANCEDTOOLS_PANEL_BUTTON_DROPPER
    m_Metadata:
      m_Items: []
  - m_Id: 5143299389890560
    m_Key: ADVANCEDTOOLS_PANEL_BUTTON_ERASER
    m_Metadata:
      m_Items: []
  - m_Id: 5144159373205504
    m_Key: ADVANCEDTOOLS_PANEL_BUTTON_FLY
    m_Metadata:
      m_Items: []
  - m_Id: 5143986307833856
    m_Key: ADVANCEDTOOLS_PANEL_BUTTON_MIRROR
    m_Metadata:
      m_Items: []
  - m_Id: 5144350784462848
    m_Key: ADVANCEDTOOLS_PANEL_BUTTON_MORE
    m_Metadata:
      m_Items: []
  - m_Id: 5148146801549312
    m_Key: ADVANCEDTOOLS_PANEL_BUTTON_MORE_POPUP
    m_Metadata:
      m_Items: []
  - m_Id: 5143592097783808
    m_Key: ADVANCEDTOOLS_PANEL_BUTTON_REPAINT
    m_Metadata:
      m_Items: []
  - m_Id: 5143817222856704
    m_Key: ADVANCEDTOOLS_PANEL_BUTTON_SELECTION
    m_Metadata:
      m_Items: []
  - m_Id: 5144456485117952
    m_Key: ADVANCEDTOOLS_PANEL_BUTTON_SNIP
    m_Metadata:
      m_Items: []
  - m_Id: 5144088976007168
    m_Key: ADVANCEDTOOLS_PANEL_BUTTON_STRAIGHTEDGE
    m_Metadata:
      m_Items: []
  - m_Id: 5143754866139136
    m_Key: ADVANCEDTOOLS_PANEL_BUTTON_TELEPORT
    m_Metadata:
      m_Items: []
  - m_Id: 5142890986315776
    m_Key: ADVANCEDTOOLS_PANEL_DESCRIPTION
    m_Metadata:
      m_Items: []
  - m_Id: 5147011692863488
    m_Key: ADVANCEDTOOLS_PANEL_REPAINT_TRAY_JITTER
    m_Metadata:
      m_Items: []
  - m_Id: 5147092923949056
    m_Key: ADVANCEDTOOLS_PANEL_REPAINT_TRAY_JITTER_TOGGLE
    m_Metadata:
      m_Items: []
  - m_Id: 5146868541267968
    m_Key: ADVANCEDTOOLS_PANEL_REPAINT_TRAY_REBRUSH
    m_Metadata:
      m_Items: []
  - m_Id: 5146944894377984
    m_Key: ADVANCEDTOOLS_PANEL_REPAINT_TRAY_REBRUSH_TOGGLE
    m_Metadata:
      m_Items: []
  - m_Id: 5145561143156736
    m_Key: ADVANCEDTOOLS_PANEL_REPAINT_TRAY_RECOLOR
    m_Metadata:
      m_Items: []
  - m_Id: 5146220882010112
    m_Key: ADVANCEDTOOLS_PANEL_REPAINT_TRAY_RECOLOR_TOGGLE
    m_Metadata:
      m_Items: []
  - m_Id: 5146583311818752
    m_Key: ADVANCEDTOOLS_PANEL_REPAINT_TRAY_RESIZE
    m_Metadata:
      m_Items: []
  - m_Id: 5146654665318400
    m_Key: ADVANCEDTOOLS_PANEL_REPAINT_TRAY_RESIZE_TOGGLE
    m_Metadata:
      m_Items: []
  - m_Id: 5145130421690368
    m_Key: ADVANCEDTOOLS_PANEL_SELECTION_TRAY_FLIP
    m_Metadata:
      m_Items: []
  - m_Id: 5144771179552768
    m_Key: ADVANCEDTOOLS_PANEL_SELECTION_TRAY_GROUP
    m_Metadata:
      m_Items: []
  - m_Id: 5145342544420864
    m_Key: ADVANCEDTOOLS_PANEL_SELECTION_TRAY_INVERT
    m_Metadata:
      m_Items: []
  - m_Id: 5145273980133376
    m_Key: ADVANCEDTOOLS_PANEL_SELECTION_TRAY_SELECTALL
    m_Metadata:
      m_Items: []
  - m_Id: 5145968804339712
    m_Key: ADVANCEDTOOLS_PANEL_SELECTION_TRAY_UNGROUP
    m_Metadata:
      m_Items: []
  - m_Id: 5322973046874112
    m_Key: BACKDROP_PANEL_DESCRIPTION
    m_Metadata:
      m_Items: []
  - m_Id: 5324587094745088
    m_Key: BACKDROP_PANEL_FOG_TEXT
    m_Metadata:
      m_Items: []
  - m_Id: 5325700112031744
    m_Key: BACKDROP_PANEL_FOGCOLOR_BUTTON_DESCRIPTION
    m_Metadata:
      m_Items: []
  - m_Id: 5325291863646208
    m_Key: BACKDROP_PANEL_FOGDENSITY_SLIDER_DESCRIPTION
    m_Metadata:
      m_Items: []
  - m_Id: 5329997507829760
    m_Key: BACKDROP_PANEL_SKYBOX_COLOR_TEXT
    m_Metadata:
      m_Items: []
  - m_Id: 5324999763927040
    m_Key: BACKDROP_PANEL_SKYBOX_TEXT
    m_Metadata:
      m_Items: []
  - m_Id: 5330470583377920
    m_Key: BACKDROP_PANEL_UNLOCKSKBOX_BUTTON_DESCRIPTION
    m_Metadata:
      m_Items: []
  - m_Id: 5335959689994240
    m_Key: BRUSH_PANEL_AUDIOREACTOR_BUTTON_DESCRIPTION
    m_Metadata:
      m_Items: []
  - m_Id: 5336069865971712
    m_Key: BRUSH_PANEL_AUDIOREACTOR_POPUP
    m_Metadata:
      m_Items: []
  - m_Id: 5335779313950720
    m_Key: BRUSH_PANEL_DESCRIPTION
    m_Metadata:
      m_Items: []
  - m_Id: 5337337812459520
    m_Key: BRUSH_PANEL_MORE_BUTTON_DESCRIPTION
    m_Metadata:
      m_Items: []
  - m_Id: 7674180243529728
    m_Key: CAMERA_PANEL_CLOSE_BUTTON_DESCRIPTION
    m_Metadata:
      m_Items: []
  - m_Id: 7673072670449664
    m_Key: CAMERA_PANEL_DESCRIPTION
    m_Metadata:
      m_Items: []
  - m_Id: 7673467597725696
    m_Key: CAMERA_PANEL_FOV_SLIDER_DESCRIPTION
    m_Metadata:
      m_Items: []
  - m_Id: 7673215754936320
    m_Key: CAMERA_PANEL_POSTEFFECTS_BUTTON_DESCRIPTION
    m_Metadata:
      m_Items: []
  - m_Id: 7673684577460224
    m_Key: CAMERA_PANEL_SMOOTHCAM_SLIDER_DESCRIPTION
    m_Metadata:
      m_Items: []
  - m_Id: 7673323997339648
    m_Key: CAMERA_PANEL_WATERMARK_BUTTON_DESCRIPTION
    m_Metadata:
      m_Items: []
  - m_Id: 7677508033683456
    m_Key: CAMERAPATH_PANEL_ADDFOVKNOT_BUTTON_DESCRIPTION
    m_Metadata:
      m_Items: []
  - m_Id: 7677699654656000
    m_Key: CAMERAPATH_PANEL_ADDPATH_BUTTON_DESCRIPTION
    m_Metadata:
      m_Items: []
  - m_Id: 7676879580143616
    m_Key: CAMERAPATH_PANEL_ADDPOSITIONKNOT_BUTTON_DESCRIPTION
    m_Metadata:
      m_Items: []
  - m_Id: 7677371119017984
    m_Key: CAMERAPATH_PANEL_ADDROTATIONKNOT_BUTTON_DESCRIPTION
    m_Metadata:
      m_Items: []
  - m_Id: 7677444783579136
    m_Key: CAMERAPATH_PANEL_ADDSPEEDKNOT_BUTTON_DESCRIPTION
    m_Metadata:
      m_Items: []
  - m_Id: 7677024573038592
    m_Key: CAMERAPATH_PANEL_DELETEKNOT_BUTTON_DESCRIPTION
    m_Metadata:
      m_Items: []
  - m_Id: 7676309209325568
    m_Key: CAMERAPATH_PANEL_DELETEPATH_BUTTON_DESCRIPTION
    m_Metadata:
      m_Items: []
  - m_Id: 7675077484847104
    m_Key: CAMERAPATH_PANEL_DESCRIPTION
    m_Metadata:
      m_Items: []
  - m_Id: 7676581176385536
    m_Key: CAMERAPATH_PANEL_RECORDPATH_BUTTON_DESCRIPTION
    m_Metadata:
      m_Items: []
  - m_Id: 7675859500244992
    m_Key: CAMERAPATH_PANEL_SELECTPATH_BUTTON_DESCRIPTION
    m_Metadata:
      m_Items: []
  - m_Id: 7675982082973696
    m_Key: CAMERAPATH_PANEL_SELECTPATH_POPUP
    m_Metadata:
      m_Items: []
  - m_Id: 7676094104444928
    m_Key: CAMERAPATH_PANEL_TOGGLEVISIBILITY_BUTTON_DESCRIPTION
    m_Metadata:
      m_Items: []
  - m_Id: 7676408429780992
    m_Key: CAMERPATH_PANEL_DELETEPATH_BUTTON_POPUP
    m_Metadata:
      m_Items: []
  - m_Id: 7678055402938368
    m_Key: COLORPICKER_PANEL_DESCRIPTION
    m_Metadata:
      m_Items: []
  - m_Id: 7688701444071424
    m_Key: COLORPICKER_PANEL_JITTER_BUTTON_DESCRIPTION
    m_Metadata:
      m_Items: []
  - m_Id: 7688987650793472
    m_Key: COLORPICKER_PANEL_JITTER_BUTTON_POPUP
    m_Metadata:
      m_Items: []
  - m_Id: 286778752929792
    m_Key: CONTROLLER_CONSOLE_TITLE
    m_Metadata:
      m_Items: []
  - m_Id: 281134452871168
    m_Key: WIDGET_DROPCAM_DESCRIPTION
    m_Metadata:
      m_Items: []
  - m_Id: 281373578530816
    m_Key: WIDGET_DROPCAM_HINT
    m_Metadata:
      m_Items: []
  - m_Id: 264453647142912
    m_Key: DROPPER_TOOL_BRUSH_CONFIRM
    m_Metadata:
      m_Items: []
  - m_Id: 249453461278720
    m_Key: ERASER_TOOL_DESCRIPTION
    m_Metadata:
      m_Items: []
  - m_Id: 7691111650533376
    m_Key: EXTRA_PANEL_BACKDROP_BUTTON_DESCRIPTION
    m_Metadata:
      m_Items: []
  - m_Id: 7691821452599296
    m_Key: EXTRA_PANEL_CAMERAPATHS_BUTTON_DESCRIPTION
    m_Metadata:
      m_Items: []
  - m_Id: 7689873479409664
    m_Key: EXTRA_PANEL_DESCRIPTION
    m_Metadata:
      m_Items: []
  - m_Id: 7690667696037888
    m_Key: EXTRA_PANEL_ENVIRONMENT_BUTTON_DESCRIPTION
    m_Metadata:
      m_Items: []
  - m_Id: 7690784670982144
    m_Key: EXTRA_PANEL_ENVIRONMENT_BUTTON_POPUP
    m_Metadata:
      m_Items: []
  - m_Id: 7691186472722432
    m_Key: EXTRA_PANEL_GUIDES_BUTTON_DESCRIPTION
    m_Metadata:
      m_Items: []
  - m_Id: 7690924718792704
    m_Key: EXTRA_PANEL_LIGHTS_BUTTON_DESCRIPTION
    m_Metadata:
      m_Items: []
  - m_Id: 7691576060649472
    m_Key: LABS_PANEL_POLY_BUTTON_DESCRIPTION
    m_Metadata:
      m_Items: []
  - m_Id: 249886669967360
    m_Key: FREEPAINT_TOOL_DESCRIPTION
    m_Metadata:
      m_Items: []
  - m_Id: 7860833050402816
    m_Key: GUIDESETTINGS_PANEL_DESCRIPTION
    m_Metadata:
      m_Items: []
  - m_Id: 7862314168197120
    m_Key: GUIDESETTINGS_PANEL_FRAMEWIDTH_SLIDER_DESCRIPTION
    m_Metadata:
      m_Items: []
  - m_Id: 7862047624372224
    m_Key: GUIDESETTINGS_PANEL_GRIDSIZE_SLIDER_DESCRIPTION
    m_Metadata:
      m_Items: []
  - m_Id: 7862159872335872
    m_Key: GUIDESETTINGS_PANEL_LINEWIDTH_SLIDER_DESCRIPTION
    m_Metadata:
      m_Items: []
  - m_Id: 7861838345379840
    m_Key: GUIDESETTINGS_PANEL_SNAPDISTANCE_SLIDER_DESCRIPTION
    m_Metadata:
      m_Items: []
  - m_Id: 7865322218168320
    m_Key: GUIDETOOLS_PANEL_CAPSULEGUIDE_BUTTON_DESCRIPTION
    m_Metadata:
      m_Items: []
  - m_Id: 7865252521418752
    m_Key: GUIDETOOLS_PANEL_CUBEGUIDE_BUTTON_DESCRIPTION
    m_Metadata:
      m_Items: []
  - m_Id: 7862801433075712
    m_Key: GUIDETOOLS_PANEL_DESCRIPTION
    m_Metadata:
      m_Items: []
  - m_Id: 7864726178209792
    m_Key: GUIDETOOLS_PANEL_DRAFTING_BUTTON_DESCRIPTION
    m_Metadata:
      m_Items: []
  - m_Id: 7865394515386368
    m_Key: GUIDETOOLS_PANEL_ELLIPSOIDGUIDE_BUTTON_DESCRIPTION
    m_Metadata:
      m_Items: []
  - m_Id: 7866297771335680
    m_Key: GUIDETOOLS_PANEL_GUIDESETTINGS_BUTTON_DESCRIPTION
    m_Metadata:
      m_Items: []
  - m_Id: 7865004726132736
    m_Key: GUIDETOOLS_PANEL_PLANEGUIDE_BUTTON_DESCRIPTION
    m_Metadata:
      m_Items: []
  - m_Id: 7865139518480384
    m_Key: GUIDETOOLS_PANEL_SPHEREGUIDE_BUTTON_DESCRIPTION
    m_Metadata:
      m_Items: []
  - m_Id: 7866040475951104
    m_Key: GUIDETOOLS_PANEL_TOGGLEGUIDE_BUTTON_DESCRIPTION
    m_Metadata:
      m_Items: []
  - m_Id: 7866191982600192
    m_Key: GUIDETOOLS_PANEL_TOGGLEGUIDE_BUTTON_POPUP
    m_Metadata:
      m_Items: []
  - m_Id: 7870978190974976
    m_Key: LABS_PANEL_CAMERAMODE_SLIDER_DESCRIPTION
    m_Metadata:
      m_Items: []
  - m_Id: 7866918104702976
    m_Key: LABS_PANEL_DESCRIPTION
    m_Metadata:
      m_Items: []
  - m_Id: 7868539698126848
    m_Key: LABS_PANEL_EXPORT_BUTTON_DESCRIPTION
    m_Metadata:
      m_Items: []
  - m_Id: 7867671724662784
    m_Key: EXTRA_PANEL_LOCALMEDIA_BUTTON_DESCRIPTION
    m_Metadata:
      m_Items: []
  - m_Id: 7868186579673088
    m_Key: LABS_PANEL_MODELPIN_BUTTON_DESCRIPTION
    m_Metadata:
      m_Items: []
  - m_Id: 7870646065012736
    m_Key: LABS_PANEL_SCRIPTS_BUTTON_DESCRIPTION
    m_Metadata:
      m_Items: []
  - m_Id: 7870824155160576
    m_Key: LABS_PANEL_SNAP_BUTTON_DESCRIPTION
    m_Metadata:
      m_Items: []
  - m_Id: 7869944320204800
    m_Key: LABS_PANEL_SPECTATOR_BUTTON_DESCRIPTION
    m_Metadata:
      m_Items: []
  - m_Id: 7867554347065344
    m_Key: LABS_PANEL_TILTASAURUS_BUTTON_DESCRIPTION
    m_Metadata:
      m_Items: []
  - m_Id: 7867814297444352
    m_Key: LABS_PANEL_TILTASAURUS_PANEL_POPUP
    m_Metadata:
      m_Items: []
  - m_Id: 7867354345873408
    m_Key: LABS_PANEL_TWITCH_BUTTON_DESCRIPTION
    m_Metadata:
      m_Items: []
  - m_Id: 7867485648560128
    m_Key: LABS_PANEL_YOUTUBE_BUTTON_DESCRIPTION
    m_Metadata:
      m_Items: []
  - m_Id: 7874341855010816
    m_Key: LAYERS_PANEL_ACTIVE_BUTTON_DESCRIPTION
    m_Metadata:
      m_Items: []
  - m_Id: 7879279536480256
    m_Key: LAYERS_PANEL_ADDLAYER_BUTTON_DESCRIPTION
    m_Metadata:
      m_Items: []
  - m_Id: 7874007866777600
    m_Key: LAYERS_PANEL_CLEAR_BUTTON_DESCRIPTION
    m_Metadata:
      m_Items: []
  - m_Id: 7874528715448320
    m_Key: LAYERS_PANEL_DELETE_BUTTON_DESCRIPTION
    m_Metadata:
      m_Items: []
  - m_Id: 7874610038808576
    m_Key: LAYERS_PANEL_DELETE_BUTTON_POPUP
    m_Metadata:
      m_Items: []
  - m_Id: 7874683799838720
    m_Key: LAYERS_PANEL_DELETE_BUTTON_TOGGLE_DESCRIPTION
    m_Metadata:
      m_Items: []
  - m_Id: 7872343826997248
    m_Key: LAYERS_PANEL_DESCRIPTION
    m_Metadata:
      m_Items: []
  - m_Id: 7873280473800704
    m_Key: LAYERS_PANEL_SHOWHIDE_BUTTON_DESCRIPTION
    m_Metadata:
      m_Items: []
  - m_Id: 7874216034279424
    m_Key: LAYERS_PANEL_SQUASH_BUTTON_DESCRIPTION
    m_Metadata:
      m_Items: []
  - m_Id: 7887557695873024
    m_Key: LIGHTS_PANEL_COLOR_LABEL_TEXT
    m_Metadata:
      m_Items: []
  - m_Id: 7883364289454080
    m_Key: LIGHTS_PANEL_DESCRIPTION
    m_Metadata:
      m_Items: []
  - m_Id: 7886356342349824
    m_Key: LIGHTS_PANEL_FILLLIGHT_BUTTON_DESCRIPTION
    m_Metadata:
      m_Items: []
  - m_Id: 7886474181320704
    m_Key: LIGHTS_PANEL_FILLLIGHT_BUTTON_DESCRIPTION_EXTRA
    m_Metadata:
      m_Items: []
  - m_Id: 7884096078061568
    m_Key: LIGHTS_PANEL_MAINLIGHT_BUTTON_DESCRIPTION
    m_Metadata:
      m_Items: []
  - m_Id: 7885974799097856
    m_Key: LIGHTS_PANEL_MAINLIGHT_BUTTON_DESCRIPTION_EXTRA
    m_Metadata:
      m_Items: []
  - m_Id: 7886169574187008
    m_Key: LIGHTS_PANEL_SECONDLIGHT_BUTTON_DESCRIPTION
    m_Metadata:
      m_Items: []
  - m_Id: 7886276944175104
    m_Key: LIGHTS_PANEL_SECONDLIGHT_BUTTON_DESCRIPTION_EXTRA
    m_Metadata:
      m_Items: []
  - m_Id: 287897575133184
    m_Key: LOADING_SCENE_OVERLAY_LOADING
    m_Metadata:
      m_Items: []
  - m_Id: 7892854560759808
    m_Key: MEMORYWARNING_PANEL_EXCEEDED_BUTTON_DESCRIPTION
    m_Metadata:
      m_Items: []
  - m_Id: 7892372832362496
    m_Key: MEMORYWARNING_PANEL_EXCEEDED_DESCRIPTION_TEXT
    m_Metadata:
      m_Items: []
  - m_Id: 7891984230096896
    m_Key: MEMORYWARNING_PANEL_EXCEEDED_TITLE_TEXT
    m_Metadata:
      m_Items: []
  - m_Id: 7892226182717440
    m_Key: MEMORYWARNING_PANEL_WARNING_DESCRIPTION_TEXT
    m_Metadata:
      m_Items: []
  - m_Id: 7891809302454272
    m_Key: MEMORYWARNING_PANEL_WARNING_TITLE_TEXT
    m_Metadata:
      m_Items: []
  - m_Id: 7892515468058624
    m_Key: MEMORYWARNING_PANEL_WARNINGBACK_BUTTON_DESCRIPTION
    m_Metadata:
      m_Items: []
  - m_Id: 7892717637705728
    m_Key: MEMORYWARNING_PANEL_WARNINGOK_BUTTON_DESCRIPTION
    m_Metadata:
      m_Items: []
  - m_Id: 260825024729088
    m_Key: MULTICAM_TOOL_AUDIO_FOUND_TEXT
    m_Metadata:
      m_Items: []
  - m_Id: 260740236873728
    m_Key: MULTICAM_TOOL_AUDIO_LOOKING_TEXT
    m_Metadata:
      m_Items: []
  - m_Id: 260910827606016
    m_Key: MULTICAM_TOOL_AUDIO_NONE_TEXT
    m_Metadata:
      m_Items: []
  - m_Id: 261135713603584
    m_Key: MULTICAM_TOOL_AUTH_NEEDED_TEXT
    m_Metadata:
      m_Items: []
  - m_Id: 254616443981824
    m_Key: MULTICAM_TOOL_AUTOGIF_TEXT
    m_Metadata:
      m_Items: []
  - m_Id: 252524492918784
    m_Key: MULTICAM_TOOL_SNAPSHOT_TEXT
    m_Metadata:
      m_Items: []
  - m_Id: 251895636725760
    m_Key: MULTICAM_TOOL_SWIPE_HINT_TEXT
    m_Metadata:
      m_Items: []
  - m_Id: 255232243306496
    m_Key: MULTICAM_TOOL_TIMEGIF_TEXT
    m_Metadata:
      m_Items: []
  - m_Id: 261025797672960
    m_Key: MULTICAM_TOOL_UPLOADING_TEXT
    m_Metadata:
      m_Items: []
  - m_Id: 260046566100992
    m_Key: MULTICAM_TOOL_VIDEO_PLAYBACK_TEXT
    m_Metadata:
      m_Items: []
  - m_Id: 260157501247488
    m_Key: MULTICAM_TOOL_VIDEO_PREVIEW_TEXT
    m_Metadata:
      m_Items: []
  - m_Id: 260325810278400
    m_Key: MULTICAM_TOOL_VIDEO_READY_TEXT
    m_Metadata:
      m_Items: []
  - m_Id: 259940966109184
    m_Key: MULTICAM_TOOL_VIDEO_SAVING_TEXT
    m_Metadata:
      m_Items: []
  - m_Id: 255577010900992
    m_Key: MULTICAM_TOOL_VIDEO_TEXT
    m_Metadata:
      m_Items: []
  - m_Id: 274600943587328
    m_Key: PIN_TOOL_DESCRIPTION
    m_Metadata:
      m_Items: []
  - m_Id: 7931780608532480
    m_Key: POLY_PANEL_BROWSE_BUTTON_DESCRIPTION
    m_Metadata:
      m_Items: []
  - m_Id: 7939526611410944
    m_Key: POLY_PANEL_BROWSE_BUTTON_DESCRIPTION_EXTRA
    m_Metadata:
      m_Items: []
  - m_Id: 7934199497203712
    m_Key: POLY_PANEL_CONNECTIONERROR_TEXT
    m_Metadata:
      m_Items: []
  - m_Id: 7930206087782400
    m_Key: POLY_PANEL_DESCRIPTION
    m_Metadata:
      m_Items: []
  - m_Id: 7932160536977408
    m_Key: POLY_PANEL_FEATUREDMODELS_BUTTON_DESCRIPTION
    m_Metadata:
      m_Items: []
  - m_Id: 7932977482539008
    m_Key: POLY_PANEL_INTERNETERROR_TEXT
    m_Metadata:
      m_Items: []
  - m_Id: 7932251041669120
    m_Key: POLY_PANEL_LIKEDMODELS_BUTTON_DESCRIPTION
    m_Metadata:
      m_Items: []
  - m_Id: 7933944802287616
    m_Key: POLY_PANEL_NOAUTHORED_OK_BUTTON
    m_Metadata:
      m_Items: []
  - m_Id: 7933827554713600
    m_Key: POLY_PANEL_NOAUTHORED_TEXT
    m_Metadata:
      m_Items: []
  - m_Id: 7933313635033088
    m_Key: POLY_PANEL_NOLIKES_OK_BUTTON
    m_Metadata:
      m_Items: []
  - m_Id: 7933149889404928
    m_Key: POLY_PANEL_NOLIKES_TEXT
    m_Metadata:
      m_Items: []
  - m_Id: 7933561489039360
    m_Key: BUTTON_SIGNIN
    m_Metadata:
      m_Items: []
  - m_Id: 7933450197377024
    m_Key: POLY_PANEL_NOLOGIN_TEXT
    m_Metadata:
      m_Items: []
  - m_Id: 7932746569326592
    m_Key: POLY_PANEL_NOOBJECTS_OK_BUTTON
    m_Metadata:
      m_Items: []
  - m_Id: 7932559960547328
    m_Key: POLY_PANEL_NOOBJECTS_TEXT
    m_Metadata:
      m_Items: []
  - m_Id: 7934076549570560
    m_Key: POLY_PANEL_OUTOFDATE_TEXT
    m_Metadata:
      m_Items: []
  - m_Id: 7931482930388992
    m_Key: POLY_PANEL_SUBTITLE
    m_Metadata:
      m_Items: []
  - m_Id: 7930412489482240
    m_Key: POLY_PANEL_TITLE_FEATURED
    m_Metadata:
      m_Items: []
  - m_Id: 7930550461112320
    m_Key: POLY_PANEL_TITLE_LIKED
    m_Metadata:
      m_Items: []
  - m_Id: 7930140920881152
    m_Key: POLY_PANEL_TITLE_STANDARD
    m_Metadata:
      m_Items: []
  - m_Id: 7931977472385024
    m_Key: POLY_PANEL_USERMODELS_BUTTON_DESCRIPTION
    m_Metadata:
      m_Items: []
  - m_Id: 7931629680697344
    m_Key: POLY_PANEL_USERSUBTITLE
    m_Metadata:
      m_Items: []
  - m_Id: 15526523405381632
    m_Key: POPUP_ACCOUNTS_CANCEL_BUTTON_DESCRIPTION
    m_Metadata:
      m_Items: []
  - m_Id: 15524391402909696
    m_Key: POPUP_ACCOUNTS_DRIVELINK_BUTTON_DESCRIPTION
    m_Metadata:
      m_Items: []
  - m_Id: 15522362785837056
    m_Key: POPUP_ACCOUNTS_SIGNOUT_BUTTON_DESCRIPTION
    m_Metadata:
      m_Items: []
  - m_Id: 15531555001511936
    m_Key: POPUP_ACCOUNTS_SIGNOUT_CONFIRM_TEXT
    m_Metadata:
      m_Items: []
  - m_Id: 18090084441858048
    m_Key: POPUP_AUDIOVIZ_AUDIOFOUND_TEXT
    m_Metadata:
      m_Items: []
  - m_Id: 18090764850241536
    m_Key: POPUP_AUDIOVIZ_CLOSE_BUTTON_DESCRIPTION
    m_Metadata:
      m_Items: []
  - m_Id: 18091078533849088
    m_Key: POPUP_AUDIOVIZ_DESCRIPTION
    m_Metadata:
      m_Items: []
  - m_Id: 18090455927169024
    m_Key: POPUP_AUDIOVIZ_TITLE
    m_Metadata:
      m_Items: []
  - m_Id: 18090913311825920
    m_Key: POPUP_AUDIOVIZ_STATUS_TEXT
    m_Metadata:
      m_Items: []
  - m_Id: 18094451278553088
    m_Key: POPUP_CAMERAOPTIONS_CAMERAOPTIONS_DESCRIPTION
    m_Metadata:
      m_Items: []
  - m_Id: 18094306084331520
    m_Key: POPUP_CAMERAOPTIONS_CAMERAS_DESCRIPTION
    m_Metadata:
      m_Items: []
  - m_Id: 18095883364933632
    m_Key: POPUP_CAMERAPATHS_TEXT
    m_Metadata:
      m_Items: []
  - m_Id: 18098892484452352
    m_Key: POPUP_CANTLOADSKETCH_DESCRIPTION_TEXT
    m_Metadata:
      m_Items: []
  - m_Id: 18098764352659456
    m_Key: POPUP_CANTLOADSKETCH_TITLE_TEXT
    m_Metadata:
      m_Items: []
  - m_Id: 18098512052690944
    m_Key: POPUP_CLOSE_BUTTON_DESCRIPTION
    m_Metadata:
      m_Items: []
  - m_Id: 18101292528115712
    m_Key: POPUP_COLOROPTIONS_HUE_SLIDER_DESCRIPTION
    m_Metadata:
      m_Items: []
  - m_Id: 18101388099526656
    m_Key: POPUP_COLOROPTIONS_SAT_SLIDER_DESCRIPTION
    m_Metadata:
      m_Items: []
  - m_Id: 18101498871095296
    m_Key: POPUP_COLOROPTIONS_SIZE_SLIDER_DESCRIPTION
    m_Metadata:
      m_Items: []
  - m_Id: 18101440956145664
    m_Key: POPUP_COLOROPTIONS_VAL_SLIDER_DESCRIPTION
    m_Metadata:
      m_Items: []
  - m_Id: 15520387964907520
    m_Key: POPUP_CONFIRM_DESCRIPTION
    m_Metadata:
      m_Items: []
  - m_Id: 15520489844551680
    m_Key: POPUP_DECLINE_DESCRIPTION
    m_Metadata:
      m_Items: []
  - m_Id: 15520598732877824
    m_Key: POPUP_OK_DESCRIPTION
    m_Metadata:
      m_Items: []
  - m_Id: 18101557633294336
    m_Key: SNAP_PANEL_POSITION_TEXT
    m_Metadata:
      m_Items: []
  - m_Id: 6606866780160
    m_Key: PROMOMANAGER_GRAB_PANEL_HINT_TEXT
    m_Metadata:
      m_Items: []
  - m_Id: 6887293751296
    m_Key: PROMOMANAGER_TOSS_PANEL_HINT_TEXT
    m_Metadata:
      m_Items: []
  - m_Id: 267911297142784
    m_Key: REBRUSH_TOOL_DESCRIPTION
    m_Metadata:
      m_Items: []
  - m_Id: 265936560099328
    m_Key: RECOLOR_TOOL_DESCRIPTION
    m_Metadata:
      m_Items: []
  - m_Id: 265487907983360
    m_Key: REPAINT_TOOL_DESCRIPTION
    m_Metadata:
      m_Items: []
  - m_Id: 13240867393536
    m_Key: SAVELOAD_AUTOSAVE_FILENAME_PATTERN
    m_Metadata:
      m_Items: []
  - m_Id: 7943936175480832
    m_Key: SCRIPTS_PANEL_COMMANDLIST_BUTTON_DESCRIPTION
    m_Metadata:
      m_Items: []
  - m_Id: 7940280365588480
    m_Key: SCRIPTS_PANEL_DESCRIPTION
    m_Metadata:
      m_Items: []
  - m_Id: 7943571044540416
    m_Key: SCRIPTS_PANEL_EXAMPLES_BUTTON_DESCRIPTION
    m_Metadata:
      m_Items: []
  - m_Id: 7943711960571904
    m_Key: SCRIPTS_PANEL_SCRIPTSLIST_BUTTON_DESCRIPTION
    m_Metadata:
      m_Items: []
  - m_Id: 268509593636864
    m_Key: SELECTION_TOOL_DESCRIPTION
    m_Metadata:
      m_Items: []
  - m_Id: 7948298104840192
    m_Key: SETTINGS_PANEL_ABOUT_BUTTON_DESCRIPTION
    m_Metadata:
      m_Items: []
  - m_Id: 7948470994051072
    m_Key: SETTINGS_PANEL_ABOUT_BUTTON_DESCRIPTION_EXTRA
    m_Metadata:
      m_Items: []
  - m_Id: 7949724893814784
    m_Key: SETTINGS_PANEL_AUTOSIMPLIFY_BUTTON_DESCRIPTION
    m_Metadata:
      m_Items: []
  - m_Id: 7949811581689856
    m_Key: SETTINGS_PANEL_AUTOSIMPLIFY_BUTTON_DESCRIPTION_EXTRA
    m_Metadata:
      m_Items: []
  - m_Id: 7959094121701376
    m_Key: SETTINGS_PANEL_CLOSE_BUTTON_DESCRIPTION
    m_Metadata:
      m_Items: []
  - m_Id: 7949438875836416
    m_Key: SETTINGS_PANEL_CONTRIBUTE_BUTTON_DESCRIPTION
    m_Metadata:
      m_Items: []
  - m_Id: 7949356432596992
    m_Key: SETTINGS_PANEL_CONTRIBUTE_BUTTON_DESCRIPTION_EXTRA
    m_Metadata:
      m_Items: []
  - m_Id: 7948094068727808
    m_Key: SETTINGS_PANEL_HELP_BUTTON_DESCRIPTION
    m_Metadata:
      m_Items: []
  - m_Id: 7948187597512704
    m_Key: SETTINGS_PANEL_HELP_BUTTON_POPUP
    m_Metadata:
      m_Items: []
  - m_Id: 7950172098895872
    m_Key: SETTINGS_PANEL_POINTERANGLE_SLIDER_DESCRIPTION
    m_Metadata:
      m_Items: []
  - m_Id: 7950275601735680
    m_Key: SETTINGS_PANEL_QUALITY_SLIDER_DESCRIPTION
    m_Metadata:
      m_Items: []
  - m_Id: 7949594065084416
    m_Key: SETTINGS_PANEL_RULER_BUTTON_DESCRIPTION
    m_Metadata:
      m_Items: []
  - m_Id: 7949642022756352
    m_Key: SETTINGS_PANEL_RULER_BUTTON_DESCRIPTION_EXTRA
    m_Metadata:
      m_Items: []
  - m_Id: 7961508530855936
    m_Key: SETTINGS_PANEL_SCENECOST_TEXT
    m_Metadata:
      m_Items: []
  - m_Id: 7950347307556864
    m_Key: SETTINGS_PANEL_SIMPLIFICATION_SLIDER_DESCRIPTION
    m_Metadata:
      m_Items: []
  - m_Id: 7951591048716288
    m_Key: SETTINGS_PANEL_SIMPLIFYACCEPT_BUTTON_DESCRIPTION
    m_Metadata:
      m_Items: []
  - m_Id: 7951827204808704
    m_Key: SETTINGS_PANEL_SIMPLIFYDECLINE_BUTTON_DESCRIPTION
    m_Metadata:
      m_Items: []
  - m_Id: 7952483592413184
    m_Key: SETTINGS_PANEL_UPDATE_SIMPLIFICATION_TEXT
    m_Metadata:
      m_Items: []
  - m_Id: 8044507112906752
    m_Key: SKETCHBOOK_PANEL_CLOSE_BUTTON_DESCRIPTION
    m_Metadata:
      m_Items: []
  - m_Id: 10133516949626880
    m_Key: SKETCHBOOK_PANEL_CONTACTSERVER_TEXT
    m_Metadata:
      m_Items: []
  - m_Id: 8052288863838208
    m_Key: SKETCHBOOK_PANEL_DRIVE_BUTTON_DESCRIPTION
    m_Metadata:
      m_Items: []
  - m_Id: 8052489070551040
    m_Key: SKETCHBOOK_PANEL_DRIVE_BUTTON_DESCRIPTION_EXTRA
    m_Metadata:
      m_Items: []
  - m_Id: 8044139993866240
    m_Key: SKETCHBOOK_PANEL_DRIVE_TEXT
    m_Metadata:
      m_Items: []
  - m_Id: 8054126757519360
    m_Key: SKETCHBOOK_PANEL_DRIVEDISABLED_BUTTON_DESCRIPTION
    m_Metadata:
      m_Items: []
  - m_Id: 8054034549940224
    m_Key: SKETCHBOOK_PANEL_DRIVEENABLED_BUTTON_DESCRIPTION
    m_Metadata:
      m_Items: []
  - m_Id: 8054220533768192
    m_Key: SKETCHBOOK_PANEL_DRIVEFULL_BUTTON_DESCRIPTION
    m_Metadata:
      m_Items: []
  - m_Id: 8053860821868544
    m_Key: SKETCHBOOK_PANEL_DRIVESYNCING_BUTTON_DESCRIPTION
    m_Metadata:
      m_Items: []
  - m_Id: 8052141249503232
    m_Key: SKETCHBOOK_PANEL_LIKED_BUTTON_DESCRIPTION
    m_Metadata:
      m_Items: []
  - m_Id: 8052215190888448
    m_Key: SKETCHBOOK_PANEL_LIKED_BUTTON_DESCRIPTION_EXTRA
    m_Metadata:
      m_Items: []
  - m_Id: 8044071635099648
    m_Key: SKETCHBOOK_PANEL_LIKED_TEXT
    m_Metadata:
      m_Items: []
  - m_Id: 8051469124870144
    m_Key: SKETCHBOOK_PANEL_LOCALGALLERY_BUTTON_DESCRIPTION
    m_Metadata:
      m_Items: []
  - m_Id: 8051592198332416
    m_Key: SKETCHBOOK_PANEL_LOCALGALLERY_BUTTON_DESCRIPTION_EXTRA
    m_Metadata:
      m_Items: []
  - m_Id: 10138131262840832
    m_Key: SKETCHBOOK_PANEL_NEWSKETCH_TEXT
    m_Metadata:
      m_Items: []
  - m_Id: 10132930728534016
    m_Key: SKETCHBOOK_PANEL_NODRIVESKETCHES_TEXT
    m_Metadata:
      m_Items: []
  - m_Id: 10133306584309760
    m_Key: SKETCHBOOK_PANEL_NOLIKES_BUTTON_TEXT
    m_Metadata:
      m_Items: []
  - m_Id: 10133179773722624
    m_Key: SKETCHBOOK_PANEL_NOLIKES_TEXT
    m_Metadata:
      m_Items: []
  - m_Id: 10137908562075648
    m_Key: SKETCHBOOK_PANEL_NOLOGINDRIVE_BUTTON_TEXT
    m_Metadata:
      m_Items: []
  - m_Id: 10134688972382208
    m_Key: SKETCHBOOK_PANEL_NOLOGINDRIVE_TEXT
    m_Metadata:
      m_Items: []
  - m_Id: 10137717402476544
    m_Key: SKETCHBOOK_PANEL_NOLOGINPOLY_BUTTON_TEXT
    m_Metadata:
      m_Items: []
  - m_Id: 10134539248312320
    m_Key: SKETCHBOOK_PANEL_NOLOGINPOLY_TEXT
    m_Metadata:
      m_Items: []
  - m_Id: 10134947404423168
    m_Key: SKETCHBOOK_PANEL_NOPOLYCONNECTION_TEXT
    m_Metadata:
      m_Items: []
  - m_Id: 10132688213876736
    m_Key: SKETCHBOOK_PANEL_NOSKETCHES_TEXT
    m_Metadata:
      m_Items: []
  - m_Id: 8053396663410688
    m_Key: SKETCHBOOK_PANEL_ONLINEGALLERY_BUTTON_DESCRIPTION
    m_Metadata:
      m_Items: []
  - m_Id: 10134789291745280
    m_Key: SKETCHBOOK_PANEL_OUTOFDATE_TEXT
    m_Metadata:
      m_Items: []
  - m_Id: 8051847228792832
    m_Key: SKETCHBOOK_PANEL_SHOWCASE_BUTTON_DESCRIPTION
    m_Metadata:
      m_Items: []
  - m_Id: 8052065399709696
    m_Key: SKETCHBOOK_PANEL_SHOWCASE_BUTTON_DESCRIPTION_EXTRA
    m_Metadata:
      m_Items: []
  - m_Id: 8043915934146560
    m_Key: SKETCHBOOK_PANEL_SHOWCASE_TEXT
    m_Metadata:
      m_Items: []
  - m_Id: 10134247853236224
    m_Key: SKETCHBOOK_PANEL_SHOWCASEERROR_TEXT
    m_Metadata:
      m_Items: []
  - m_Id: 8042722189090816
    m_Key: SKETCHBOOK_PANEL_STANDARD_TEXT
    m_Metadata:
      m_Items: []
  - m_Id: 10149748172103680
    m_Key: SNAP_PANEL_ANGLE_TEXT
    m_Metadata:
      m_Items: []
  - m_Id: 10142251554152448
    m_Key: SNAP_PANEL_DESCRIPTION
    m_Metadata:
      m_Items: []
  - m_Id: 10149812609196032
    m_Key: SNAP_PANEL_GRID_TEXT
    m_Metadata:
      m_Items: []
  - m_Id: 10160187903811584
    m_Key: SNAP_PANEL_JITTER_TEXT
    m_Metadata:
      m_Items: []
  - m_Id: 10142405791293440
    m_Key: SNAP_PANEL_SNAPANGLE_BUTTON_DESCRIPTION
    m_Metadata:
      m_Items: []
  - m_Id: 10149921501716480
    m_Key: SNAP_PANEL_SNAPGRID_BUTTON_DESCRIPTION
    m_Metadata:
      m_Items: []
  - m_Id: 278827682140160
    m_Key: WIDGET_SYMMETRY_DESCRIPTION
    m_Metadata:
      m_Items: []
  - m_Id: 279130447974400
    m_Key: WIDGET_SYMMETRY_HINT
    m_Metadata:
      m_Items: []
  - m_Id: 10778529927168
    m_Key: TILTMETER_MAX_METER_DESCRIPTION
    m_Metadata:
      m_Items: []
  - m_Id: 11410951278592
    m_Key: TILTMETER_SKETCH_COST_HIGH
    m_Metadata:
      m_Items: []
  - m_Id: 11531013230592
    m_Key: TILTMETER_SKETCH_COST_HIGHEST
    m_Metadata:
      m_Items: []
  - m_Id: 11105966657536
    m_Key: TILTMETER_SKETCH_COST_LOW
    m_Metadata:
      m_Items: []
  - m_Id: 11327010672640
    m_Key: TILTMETER_SKETCH_COST_MEDIUM
    m_Metadata:
      m_Items: []
  - m_Id: 11625947107328
    m_Key: TILTMETER_SKETCH_COST_PICASSO
    m_Metadata:
      m_Items: []
  - m_Id: 15506686318784512
    m_Key: TOOLS_PANEL_CAMERA_BUTTON_DESCRIPTION
    m_Metadata:
      m_Items: []
  - m_Id: 15506037610950656
    m_Key: TOOLS_PANEL_DESCRIPTION
    m_Metadata:
      m_Items: []
  - m_Id: 15506435650400256
    m_Key: TOOLS_PANEL_ENVRIONMENT_BUTTON_DESCRIPTION
    m_Metadata:
      m_Items: []
  - m_Id: 15506545880903680
    m_Key: TOOLS_PANEL_ENVRIONMENT_BUTTON_POPUP
    m_Metadata:
      m_Items: []
  - m_Id: 15506183434317824
    m_Key: TOOLS_PANEL_ERASER_BUTTON_DESCRIPTION
    m_Metadata:
      m_Items: []
  - m_Id: 15506869836361728
    m_Key: TOOLS_PANEL_MIRROR_BUTTON_DESCRIPTION
    m_Metadata:
      m_Items: []
  - m_Id: 15507184623071232
    m_Key: TOOLS_PANEL_REDO_BUTTON_DESCRIPTION
    m_Metadata:
      m_Items: []
  - m_Id: 15506327693209600
    m_Key: TOOLS_PANEL_STRAIGHTEDGE_BUTTON_DESCRIPTION
    m_Metadata:
      m_Items: []
  - m_Id: 15506782473203712
    m_Key: TOOLS_PANEL_TELEPORT_BUTTON_DESCRIPTION
    m_Metadata:
      m_Items: []
  - m_Id: 15507089726943232
    m_Key: TOOLS_PANEL_UNDO_BUTTON_DESCRIPTION
    m_Metadata:
      m_Items: []
  - m_Id: 15508321694691328
    m_Key: TUTORIAL_PANEL_DESCRIPTION
    m_Metadata:
      m_Items: []
  - m_Id: 15509162824609792
    m_Key: TUTORIAL_PANEL_DISMISS_DESCRIPTION
    m_Metadata:
      m_Items: []
  - m_Id: 9359005487104
    m_Key: YOUTUBE_AUTHORIZE_MESSAGE
    m_Metadata:
      m_Items: []
  - m_Id: 10508081205248
    m_Key: YOUTUBE_DEFAULT_DESCRIPTION
    m_Metadata:
      m_Items: []
  - m_Id: 10372936536064
    m_Key: YOUTUBE_DEFAULT_TITLE
    m_Metadata:
      m_Items: []
  - m_Id: 9169397780480
    m_Key: YOUTUBE_UPLOAD_SUCCESSFUL
    m_Metadata:
      m_Items: []
  - m_Id: 68763796961820672
    m_Key: ADVANCEDTOOLS_PANEL_BUTTON_JOIN
    m_Metadata:
      m_Items: []
  - m_Id: 68764809030598656
    m_Key: EXTRA_PANEL_LAYERS_BUTTON_DESCRIPTION
    m_Metadata:
      m_Items: []
  - m_Id: 68768010396041216
    m_Key: SETTINGS_PANEL_BUTTON_EXPERIMENTAL_DESCRIPTION
    m_Metadata:
      m_Items: []
  - m_Id: 68768580896882688
    m_Key: SETTINGS_PANEL_BUTTON_EXPERIMENTAL_POPUP
    m_Metadata:
      m_Items: []
  - m_Id: 68773633749745664
    m_Key: SETTINGS_PANELMOBILE_ABOUT_BUTTON_DESCRIPTION_EXTRA
    m_Metadata:
      m_Items: []
  - m_Id: 68773760459669504
    m_Key: SETTINGS_PANELMOBILE_CONTRIBUTE_BUTTON_DESCRIPTION_EXTRA
    m_Metadata:
      m_Items: []
  - m_Id: 68774380566544384
    m_Key: SETTINGS_PANEL_BUTTON_EXPERIMENTALTOGGLE_TEXT
    m_Metadata:
      m_Items: []
  - m_Id: 76036335840321536
    m_Key: POPUP_WAITONDOWNLOAD_TEXT
    m_Metadata:
      m_Items: []
  - m_Id: 76036630477594624
    m_Key: POPUP_YOUTUBESEARCH_TEXT
    m_Metadata:
      m_Items: []
  - m_Id: 76036746777255936
    m_Key: BUTTON_CONFIRM
    m_Metadata:
      m_Items: []
  - m_Id: 76039048963612672
    m_Key: BUTTON_CANCEL
    m_Metadata:
      m_Items: []
  - m_Id: 76044213523374080
    m_Key: POPUP_UPLOAD_LOGINDESKTOP_TITLE
    m_Metadata:
      m_Items: []
  - m_Id: 76044393131859968
    m_Key: POPUP_UPLOAD_LOGINDESKTOP_DESCRIPTION
    m_Metadata:
      m_Items: []
  - m_Id: 76044674418663424
    m_Key: POPUP_UPLOAD_CONFIRMUPLOAD_TITLE
    m_Metadata:
      m_Items: []
  - m_Id: 76068346479042560
    m_Key: POPUP_UPLOAD_UPLOADING_TITLE
    m_Metadata:
      m_Items: []
  - m_Id: 76069123176062976
    m_Key: POPUP_UPLOAD_COMPLETE_TITLE
    m_Metadata:
      m_Items: []
  - m_Id: 76069201752154112
    m_Key: POPUP_UPLOAD_COMPLETE_DESCRIPTION
    m_Metadata:
      m_Items: []
  - m_Id: 76069352969396224
    m_Key: POPUP_UPLOAD_FAILED_TITLE
    m_Metadata:
      m_Items: []
  - m_Id: 76069430274613248
    m_Key: POPUP_UPLOAD_FAILED_DESCRIPTION
    m_Metadata:
      m_Items: []
  - m_Id: 76069769677692928
    m_Key: POPUP_UPLOAD_SHARINGDISABLED_TITLE
    m_Metadata:
      m_Items: []
  - m_Id: 76069893405466624
    m_Key: POPUP_UPLOAD_SHARINGDISABLED_DESCRIPTION
    m_Metadata:
      m_Items: []
  - m_Id: 76070234092003328
    m_Key: POPUP_UPLOAD_CONNECTIONERR_TITLE
    m_Metadata:
      m_Items: []
  - m_Id: 76070420314906624
    m_Key: POPUP_UPLOAD_CONNECTIONERR_DESCRIPTION
    m_Metadata:
      m_Items: []
  - m_Id: 76070518675529728
    m_Key: BUTTON_OK
    m_Metadata:
      m_Items: []
  - m_Id: 76070712456568832
    m_Key: POPUP_UPLOAD_WAIT_TITLE
    m_Metadata:
      m_Items: []
  - m_Id: 76070854366650368
    m_Key: POPUP_UPLOAD_EMBEDPOLY_TITLE
    m_Metadata:
      m_Items: []
  - m_Id: 76071039813607424
    m_Key: POPUP_UPLOAD_EMBEDPOLY_DESCRIPTION
    m_Metadata:
      m_Items: []
  - m_Id: 76071162597662720
    m_Key: POPUP_UPLOAD_BUTTON_UPLOAD
    m_Metadata:
      m_Items: []
  - m_Id: 76071373843783680
    m_Key: POPUP_UPLOAD_BUTTON_CANCEL
    m_Metadata:
      m_Items: []
  - m_Id: 76071488323117056
    m_Key: POPUP_UPLOAD_EMBEDSKETCHFAB_TITLE
    m_Metadata:
      m_Items: []
  - m_Id: 76071619017629696
    m_Key: POPUP_UPLOAD_EMBEDSKETCHFAB_DESCRIPTION
    m_Metadata:
      m_Items: []
  - m_Id: 76072279146553344
    m_Key: POPUP_UPLOAD_NOTHING_TITLE
    m_Metadata:
      m_Items: []
  - m_Id: 76072352228106240
    m_Key: POPUP_UPLOAD_NOTHING_DESCRIPTION
    m_Metadata:
      m_Items: []
  - m_Id: 76072542007779328
    m_Key: POPUP_UPLOAD_OUTDATED_TITLE
    m_Metadata:
      m_Items: []
  - m_Id: 76072667581046784
    m_Key: POPUP_UPLOAD_OUTDATED_DESCRIPTION
    m_Metadata:
      m_Items: []
  - m_Id: 76080842438926336
    m_Key: POPUP_UPLOAD_MOBILELOGIN_TITLE
    m_Metadata:
      m_Items: []
  - m_Id: 76081074568486912
    m_Key: POPUP_UPLOAD_MOBILELOGIN_DESCRIPTION
    m_Metadata:
      m_Items: []
  - m_Id: 76084187576721408
    m_Key: POPUP_UPLOAD_BUTTON_SAVELOGIN
    m_Metadata:
      m_Items: []
  - m_Id: 76084383412969472
    m_Key: POPUP_UPLOAD_BUTTON_LOGIN
    m_Metadata:
      m_Items: []
  - m_Id: 76086604699590656
    m_Key: POPUP_UPLOAD_COMPLETEMOBILE_DESCRIPTION
    m_Metadata:
      m_Items: []
  - m_Id: 76094622149435392
    m_Key: POPUP_UNLOADIMAGES_TITLE
    m_Metadata:
      m_Items: []
  - m_Id: 76094798670913536
    m_Key: POPUP_UNLOADIMAGES_DESCRIPTION
    m_Metadata:
      m_Items: []
  - m_Id: 76095425199267840
    m_Key: BUTTON_PROCEED
    m_Metadata:
      m_Items: []
  - m_Id: 76095819690336256
    m_Key: POPUP_TILTASAURUS_DESCRIPTION
    m_Metadata:
      m_Items: []
  - m_Id: 76095964649676800
    m_Key: POPUP_TILTASAURUS_BUTTON_DESCRIPTION_REFRESH
    m_Metadata:
      m_Items: []
  - m_Id: 76096109499965440
    m_Key: POPUP_TILTASAURUS_BUTTON_DESCRIPTION_EXTRA_REFRESH
    m_Metadata:
      m_Items: []
  - m_Id: 76096615622434816
    m_Key: BUTTON_CLOSE
    m_Metadata:
      m_Items: []
  - m_Id: 76096904425431040
    m_Key: POPUP_SKETCHMENU_BUTTON_DESCRIPTION_MERGE
    m_Metadata:
      m_Items: []
  - m_Id: 76097050869555200
    m_Key: POPUP_SKETCHMENU_BUTTON_DESCRIPTION_TRASH
    m_Metadata:
      m_Items: []
  - m_Id: 76097256218484736
    m_Key: POPUP_SKETCHMENU_BUTTON_DESCRIPTION_REVEAL
    m_Metadata:
      m_Items: []
  - m_Id: 76115339591081984
    m_Key: POPUP_SAVEOPTIONS_TITLE
    m_Metadata:
      m_Items: []
  - m_Id: 76115745704566784
    m_Key: POPUP_SAVEOPTIONS_BUTTON_DESCRIPTION_EXTRA_OVERWRITE
    m_Metadata:
      m_Items: []
  - m_Id: 76115842710429696
    m_Key: POPUP_SAVEOPTIONS_BUTTON_DESCRIPTION_OVERWRITE
    m_Metadata:
      m_Items: []
  - m_Id: 76115933538082816
    m_Key: POPUP_SAVEOPTIONS_BUTTON_DESCRIPTION_NEW
    m_Metadata:
      m_Items: []
  - m_Id: 76115996574277632
    m_Key: POPUP_SAVEOPTIONS_BUTTON_DESCRIPTION_EXTRA_NEW
    m_Metadata:
      m_Items: []
  - m_Id: 76116098625888256
    m_Key: POPUP_READONLY_TITLE
    m_Metadata:
      m_Items: []
  - m_Id: 76116655574933504
    m_Key: POPUP_PANELS_BUTTON_DESCRIPTION_TUTORIAL
    m_Metadata:
      m_Items: []
  - m_Id: 76116867701858304
    m_Key: POPUP_PANELS_BUTTON_DESCRIPTION_LABS
    m_Metadata:
      m_Items: []
  - m_Id: 76116941706158080
    m_Key: POPUP_PANELS_BUTTON_DESCRIPTION_SETTINGS
    m_Metadata:
      m_Items: []
  - m_Id: 76117036946219008
    m_Key: POPUP_PANELS_BUTTON_RESET_DESCRIPTION
    m_Metadata:
      m_Items: []
  - m_Id: 76117383567695872
    m_Key: POPUP_MIRROROPTIONS_BUTTON_DESCRIPTION_MIRROR
    m_Metadata:
      m_Items: []
  - m_Id: 76117650451259392
    m_Key: POPUP_MIRROROPTIONS_BUTTON_DESCRIPTION_SUMMON
    m_Metadata:
      m_Items: []
  - m_Id: 76117800062083072
    m_Key: POPUP_HELP_BUTTON_DESCRIPTION_RELEASENOTES
    m_Metadata:
      m_Items: []
  - m_Id: 76117892328382464
    m_Key: POPUP_HELP_BUTTON_DESCRIPTION_EXTRA_BROWSER
    m_Metadata:
      m_Items: []
  - m_Id: 76118256381386752
    m_Key: POPUP_HELP_BUTTON_DESCRIPTION_HELPCENTER
    m_Metadata:
      m_Items: []
  - m_Id: 76118351730499584
    m_Key: POPUP_HELP_BUTTON_DESCRIPTION_TOS
    m_Metadata:
      m_Items: []
  - m_Id: 76118538846789632
    m_Key: POPUP_HELP_BUTTON_DESCRIPTION_PRIVACY
    m_Metadata:
      m_Items: []
  - m_Id: 76119468057092096
    m_Key: POPUP_EXIT_TITLE
    m_Metadata:
      m_Items: []
  - m_Id: 76119645530677248
    m_Key: POPUP_EXIT_DESCRIPTION
    m_Metadata:
      m_Items: []
  - m_Id: 76120862092746752
    m_Key: POPUP_GDRIVE_ENABLED_TITLE
    m_Metadata:
      m_Items: []
  - m_Id: 76121021711179776
    m_Key: POPUP_GDRIVE_BETATAG
    m_Metadata:
      m_Items: []
  - m_Id: 76121263181455360
    m_Key: POPUP_GRDRIVE_ENABLED_STATUSCOMPLETE
    m_Metadata:
      m_Items: []
  - m_Id: 76121447906992128
    m_Key: POPUP_GRDRIVE_ENABLED_STATUSPROGRESS
    m_Metadata:
      m_Items: []
  - m_Id: 76122859638415360
    m_Key: POPUP_GRDRIVE_ENABLED_VIEW
    m_Metadata:
      m_Items: []
  - m_Id: 76123261897334784
    m_Key: POPUP_GRDRIVE_ENABLED_DISABLE
    m_Metadata:
      m_Items: []
  - m_Id: 76123531960180736
    m_Key: POPUP_GRDRIVE_ENABLED_CHECK_SKETCHES
    m_Metadata:
      m_Items: []
  - m_Id: 76123762810478592
    m_Key: POPUP_GRDRIVE_ENABLED_CHECK_SNAPSHOTS
    m_Metadata:
      m_Items: []
  - m_Id: 76123842049269760
    m_Key: POPUP_GRDRIVE_ENABLED_CHECK_MEDIALIB
    m_Metadata:
      m_Items: []
  - m_Id: 76123960488026112
    m_Key: POPUP_GRDRIVE_ENABLED_CHECK_EXPORTS
    m_Metadata:
      m_Items: []
  - m_Id: 76124083175612416
    m_Key: POPUP_GRDRIVE_ENABLED_CHECK_VIDEOS
    m_Metadata:
      m_Items: []
  - m_Id: 76124177820082176
    m_Key: POPUP_GDRIVE_DISABLED_TITLE
    m_Metadata:
      m_Items: []
  - m_Id: 76124332547956736
    m_Key: POPUP_GDRIVE_DISABLED_DESCRIPTION
    m_Metadata:
      m_Items: []
  - m_Id: 76124651742879744
    m_Key: POPUP_GDRIVE_DISABLED_BUTTON_ENABLE
    m_Metadata:
      m_Items: []
  - m_Id: 76124790830194688
    m_Key: POPUP_GDRIVE_FULL_TITLE
    m_Metadata:
      m_Items: []
  - m_Id: 76124861466468352
    m_Key: POPUP_GDRIVE_FULL_DESCRIPTION
    m_Metadata:
      m_Items: []
  - m_Id: 76124975501205504
    m_Key: POPUP_GDRIVE_FULL_BUTTON_MANAGE
    m_Metadata:
      m_Items: []
  - m_Id: 76125091268190208
    m_Key: POPUP_GDRIVE_FULL_BUTTON_DISABLE
    m_Metadata:
      m_Items: []
  - m_Id: 76126070290046976
    m_Key: POPUP_CONFIRMLOAD_TITLE
    m_Metadata:
      m_Items: []
  - m_Id: 76126242747244544
    m_Key: POPUP_CONFIRMLOAD_DESCRIPTION
    m_Metadata:
      m_Items: []
  - m_Id: 76126335156150272
    m_Key: POPUP_CONFIRMLOAD_TITLECOMPLEX
    m_Metadata:
      m_Items: []
  - m_Id: 76126452525359104
    m_Key: POPUP_CONFIRMLOAD_DESCRIPTIONCOMPLEX
    m_Metadata:
      m_Items: []
  - m_Id: 76126729437503488
    m_Key: POPUP_CONFIRMLOAD_DESCRIPTIONCOMPLEX_EXTRA
    m_Metadata:
      m_Items: []
  - m_Id: 76126873826418688
    m_Key: POPUP_CONFIRMLOAD_BUTTON_DESCRIPTION_CONFIRM
    m_Metadata:
      m_Items: []
  - m_Id: 76131299773440000
    m_Key: POPUP_ACCOUNTS_TITLE
    m_Metadata:
      m_Items: []
  - m_Id: 76134950436921344
    m_Key: POPUP_ACCOUNTS_REMOVEHEADSET
    m_Metadata:
      m_Items: []
  - m_Id: 76137928887689216
    m_Key: POPUP_ACCOUNTS_GOOGLEINFO_TITLE
    m_Metadata:
      m_Items: []
  - m_Id: 76138083292602368
    m_Key: POPUP_ACCOUNTS_GOOGLEINFO_DESCRIPTION
    m_Metadata:
      m_Items: []
  - m_Id: 76138395621449728
    m_Key: POPUP_ACCOUNTS_SKETCHFABINFO_TITLE
    m_Metadata:
      m_Items: []
  - m_Id: 76138521224077312
    m_Key: POPUP_ACCOUNTS_SKETCHFABINFO_DESCRIPTION
    m_Metadata:
      m_Items: []
  - m_Id: 81182403783614464
    m_Key: CAMERAPATH_TOOL_PATHRECORDED
    m_Metadata:
      m_Items: []
  - m_Id: 81182608851525632
    m_Key: CAMERAPATH_TOOL_PATHCANCELLED
    m_Metadata:
      m_Items: []
  - m_Id: 81183732522344448
    m_Key: LAYERS_PANEL_COPYLAYER_BUTTON_DESCRIPTION
    m_Metadata:
      m_Items: []
  - m_Id: 81184247687733248
    m_Key: LAYERS_PANEL_MAINLAYER_NAME
    m_Metadata:
      m_Items: []
  - m_Id: 81184440202092544
    m_Key: LAYERS_PANEL_ADDITIONALLAYER_NAME
    m_Metadata:
      m_Items: []
  - m_Id: 81187452349898752
    m_Key: DROPPER_TOOL_CONFIRM_TEXT
    m_Metadata:
      m_Items: []
  - m_Id: 81194531575881728
    m_Key: OVERLAY_LOADSKETCH
    m_Metadata:
      m_Items: []
  - m_Id: 81194664648564736
    m_Key: OVERLAY_LOADMODEL
    m_Metadata:
      m_Items: []
  - m_Id: 81194744055128064
    m_Key: OVERLAY_LOADGENERIC
    m_Metadata:
      m_Items: []
  - m_Id: 81194843074256896
    m_Key: OVERLAY_LOADIMAGES
    m_Metadata:
      m_Items: []
  - m_Id: 81194906580213760
    m_Key: OVERLAY_EXPORT
    m_Metadata:
      m_Items: []
  - m_Id: 81194990285938688
    m_Key: OVERLAY_LOADMEDIA
    m_Metadata:
      m_Items: []
  - m_Id: 81203094671122432
    m_Key: BRUSH_BUBBLES
    m_Metadata:
      m_Items: []
  - m_Id: 81203153294909440
    m_Key: BRUSH_BUBBLEWAND
    m_Metadata:
      m_Items: []
  - m_Id: 81203246727225344
    m_Key: BRUSH_CANDYCANE
    m_Metadata:
      m_Items: []
  - m_Id: 81203301878128640
    m_Key: BRUSH_CELVINYL
    m_Metadata:
      m_Items: []
  - m_Id: 81203372350824448
    m_Key: BRUSH_CHARCOAL
    m_Metadata:
      m_Items: []
  - m_Id: 81203423919792128
    m_Key: BRUSH_CHROMATICWAVE
    m_Metadata:
      m_Items: []
  - m_Id: 81203481385951232
    m_Key: BRUSH_COARSEBRISTLES
    m_Metadata:
      m_Items: []
  - m_Id: 81203567432097792
    m_Key: BRUSH_COMET
    m_Metadata:
      m_Items: []
  - m_Id: 81203611405180928
    m_Key: BRUSH_CONCAVEHULL
    m_Metadata:
      m_Items: []
  - m_Id: 81203662118510592
    m_Key: BRUSH_DANCEFLOOR
    m_Metadata:
      m_Items: []
  - m_Id: 81203709862273024
    m_Key: BRUSH_DIAMOND
    m_Metadata:
      m_Items: []
  - m_Id: 81203777713528832
    m_Key: BRUSH_DIGITAL
    m_Metadata:
      m_Items: []
  - m_Id: 81203824031227904
    m_Key: BRUSH_DISCO
    m_Metadata:
      m_Items: []
  - m_Id: 81203865550643200
    m_Key: BRUSH_DOTMARKER
    m_Metadata:
      m_Items: []
  - m_Id: 81203913957105664
    m_Key: BRUSH_DOTS
    m_Metadata:
      m_Items: []
  - m_Id: 81203958152486912
    m_Key: BRUSH_DOUBLEFLAT
    m_Metadata:
      m_Items: []
  - m_Id: 81204005120303104
    m_Key: BRUSH_PINCHEDFLAT
    m_Metadata:
      m_Items: []
  - m_Id: 81204078575149056
    m_Key: BRUSH_PINCHEDMARKER
    m_Metadata:
      m_Items: []
  - m_Id: 81204129737269248
    m_Key: BRUSH_DRAFTING
    m_Metadata:
      m_Items: []
  - m_Id: 81204173685186560
    m_Key: BRUSH_DRYBRUSH
    m_Metadata:
      m_Items: []
  - m_Id: 81204235328872448
    m_Key: BRUSH_DUCTTAPE
    m_Metadata:
      m_Items: []
  - m_Id: 81204288453926912
    m_Key: BRUSH_DUCTTAPEGEO
    m_Metadata:
      m_Items: []
  - m_Id: 81204382188232704
    m_Key: BRUSH_ELECTRICITY
    m_Metadata:
      m_Items: []
  - m_Id: 81204427818065920
    m_Key: BRUSH_EMBERS
    m_Metadata:
      m_Items: []
  - m_Id: 81204493236625408
    m_Key: BRUSH_FACETEDTUBE
    m_Metadata:
      m_Items: []
  - m_Id: 81204541060079616
    m_Key: BRUSH_FAIRY
    m_Metadata:
      m_Items: []
  - m_Id: 81204581946155008
    m_Key: BRUSH_FEATHER
    m_Metadata:
      m_Items: []
  - m_Id: 81204635582914560
    m_Key: BRUSH_FELT
    m_Metadata:
      m_Items: []
  - m_Id: 81204676406075392
    m_Key: BRUSH_FIRE
    m_Metadata:
      m_Items: []
  - m_Id: 81204735243771904
    m_Key: BRUSH_FIRE2
    m_Metadata:
      m_Items: []
  - m_Id: 81204778390577152
    m_Key: BRUSH_FLAT
    m_Metadata:
      m_Items: []
  - m_Id: 81204889594159104
    m_Key: BRUSH_FLATGEOMETRY
    m_Metadata:
      m_Items: []
  - m_Id: 81204982288277504
    m_Key: BRUSH_GOUACHE
    m_Metadata:
      m_Items: []
  - m_Id: 81205065486491648
    m_Key: BRUSH_GUTS
    m_Metadata:
      m_Items: []
  - m_Id: 81205104946503680
    m_Key: BRUSH_HIGHLIGHTER
    m_Metadata:
      m_Items: []
  - m_Id: 81205150878326784
    m_Key: BRUSH_TREE
    m_Metadata:
      m_Items: []
  - m_Id: 81205201507770368
    m_Key: BRUSH_HYPERCOLOR
    m_Metadata:
      m_Items: []
  - m_Id: 81205290808696832
    m_Key: BRUSH_HYPERGRID
    m_Metadata:
      m_Items: []
  - m_Id: 81205339491983360
    m_Key: BRUSH_ICING
    m_Metadata:
      m_Items: []
  - m_Id: 81205378532564992
    m_Key: BRUSH_INK
    m_Metadata:
      m_Items: []
  - m_Id: 81205417556369408
    m_Key: BRUSH_INKGEOMETRY
    m_Metadata:
      m_Items: []
  - m_Id: 81205502021263360
    m_Key: BRUSH_KEIJIROTUBE
    m_Metadata:
      m_Items: []
  - m_Id: 81205552273219584
    m_Key: BRUSH_LACEWING
    m_Metadata:
      m_Items: []
  - m_Id: 81205593624862720
    m_Key: BRUSH_LEAKYPEN
    m_Metadata:
      m_Items: []
  - m_Id: 81205636259962880
    m_Key: BRUSH_LEAVES
    m_Metadata:
      m_Items: []
  - m_Id: 81205679876530176
    m_Key: BRUSH_LEAVES2
    m_Metadata:
      m_Items: []
  - m_Id: 81205749166432256
    m_Key: BRUSH_LIGHT
    m_Metadata:
      m_Items: []
  - m_Id: 81205790060896256
    m_Key: BRUSH_LIGHTWIRE
    m_Metadata:
      m_Items: []
  - m_Id: 81205838656102400
    m_Key: BRUSH_WIRELIT
    m_Metadata:
      m_Items: []
  - m_Id: 81205898521403392
    m_Key: BRUSH_LOFTED
    m_Metadata:
      m_Items: []
  - m_Id: 81205943849246720
    m_Key: BRUSH_LOFTEDHUESHIFT
    m_Metadata:
      m_Items: []
  - m_Id: 81206004192698368
    m_Key: BRUSH_MARBLEDRAINBOW
    m_Metadata:
      m_Items: []
  - m_Id: 81206060224405504
    m_Key: BRUSH_MARKER
    m_Metadata:
      m_Items: []
  - m_Id: 81206102402326528
    m_Key: BRUSH_MARKERGEOMETRY
    m_Metadata:
      m_Items: []
  - m_Id: 81206156286550016
    m_Key: BRUSH_MATTEHULL
    m_Metadata:
      m_Items: []
  - m_Id: 81206207075377152
    m_Key: BRUSH_MUSCLE
    m_Metadata:
      m_Items: []
  - m_Id: 81206251857960960
    m_Key: BRUSH_MYLARTUBE
    m_Metadata:
      m_Items: []
  - m_Id: 81206295621328896
    m_Key: BRUSH_NEONPULSE
    m_Metadata:
      m_Items: []
  - m_Id: 81206368749019136
    m_Key: BRUSH_OILPAINT
    m_Metadata:
      m_Items: []
  - m_Id: 81206416861880320
    m_Key: BRUSH_OILPAINTGEOMETRY
    m_Metadata:
      m_Items: []
  - m_Id: 81206494716551168
    m_Key: BRUSH_PAPER
    m_Metadata:
      m_Items: []
  - m_Id: 81206536990941184
    m_Key: BRUSH_PAPERGEOMETRY
    m_Metadata:
      m_Items: []
  - m_Id: 81206595077857280
    m_Key: BRUSH_BRAID
    m_Metadata:
      m_Items: []
  - m_Id: 81206666636877824
    m_Key: BRUSH_PETAL
    m_Metadata:
      m_Items: []
  - m_Id: 81206859902017536
    m_Key: BRUSH_PLASMA
    m_Metadata:
      m_Items: []
  - m_Id: 81206904026095616
    m_Key: BRUSH_RACE
    m_Metadata:
      m_Items: []
  - m_Id: 81206946329845760
    m_Key: BRUSH_RAIN
    m_Metadata:
      m_Items: []
  - m_Id: 81206986301562880
    m_Key: BRUSH_RAINBOW
    m_Metadata:
      m_Items: []
  - m_Id: 81207025421836288
    m_Key: BRUSH_RISINGBUBBLES
    m_Metadata:
      m_Items: []
  - m_Id: 81207069424279552
    m_Key: BRUSH_SHINYHULL
    m_Metadata:
      m_Items: []
  - m_Id: 81207135908192256
    m_Key: BRUSH_SINGLESIDED
    m_Metadata:
      m_Items: []
  - m_Id: 81207182829871104
    m_Key: BRUSH_SLICE
    m_Metadata:
      m_Items: []
  - m_Id: 81207223535591424
    m_Key: BRUSH_SMOKE
    m_Metadata:
      m_Items: []
  - m_Id: 81207263394062336
    m_Key: BRUSH_SMOOTHHULL
    m_Metadata:
      m_Items: []
  - m_Id: 81207308449275904
    m_Key: BRUSH_SNOW
    m_Metadata:
      m_Items: []
  - m_Id: 81207357476495360
    m_Key: BRUSH_SNOWFLAKE
    m_Metadata:
      m_Items: []
  - m_Id: 81207400497471488
    m_Key: BRUSH_SOFTHIGHLIGHTER
    m_Metadata:
      m_Items: []
  - m_Id: 81207449709240320
    m_Key: BRUSH_SPACE
    m_Metadata:
      m_Items: []
  - m_Id: 81207491186712576
    m_Key: BRUSH_SPARKS
    m_Metadata:
      m_Items: []
  - m_Id: 81207535642140672
    m_Key: BRUSH_SPIKES
    m_Metadata:
      m_Items: []
  - m_Id: 81207574603030528
    m_Key: BRUSH_SPLATTER
    m_Metadata:
      m_Items: []
  - m_Id: 81207648775102464
    m_Key: BRUSH_3DPRINTING
    m_Metadata:
      m_Items: []
  - m_Id: 81207710548811776
    m_Key: BRUSH_SQUAREFLAT
    m_Metadata:
      m_Items: []
  - m_Id: 81207756761653248
    m_Key: BRUSH_STARS
    m_Metadata:
      m_Items: []
  - m_Id: 81207807806332928
    m_Key: BRUSH_STREAMERS
    m_Metadata:
      m_Items: []
  - m_Id: 81207912810733568
    m_Key: BRUSH_TAFFY
    m_Metadata:
      m_Items: []
  - m_Id: 81207961254944768
    m_Key: BRUSH_TAPEREDFLAT
    m_Metadata:
      m_Items: []
  - m_Id: 81208043572355072
    m_Key: BRUSH_TAPEREDHIGHLIGHTER
    m_Metadata:
      m_Items: []
  - m_Id: 81208094986133504
    m_Key: BRUSH_TAPEREDHUESHIFT
    m_Metadata:
      m_Items: []
  - m_Id: 81208142008475648
    m_Key: BRUSH_TAPEREDMARKER
    m_Metadata:
      m_Items: []
  - m_Id: 81208255854469120
    m_Key: BRUSH_TAPEREDMARKERGEO
    m_Metadata:
      m_Items: []
  - m_Id: 81208320484499456
    m_Key: BRUSH_TAPEREDWIRE
    m_Metadata:
      m_Items: []
  - m_Id: 81208372611309568
    m_Key: BRUSH_GEOMTHICKDUCTTAPE
    m_Metadata:
      m_Items: []
  - m_Id: 81208728183431168
    m_Key: BRUSH_THICKPAINT
    m_Metadata:
      m_Items: []
  - m_Id: 81208800589701120
    m_Key: BRUSH_TOON
    m_Metadata:
      m_Items: []
  - m_Id: 81208843535179776
    m_Key: BRUSH_TUBEHIGHLIGHTER
    m_Metadata:
      m_Items: []
  - m_Id: 81208895842344960
    m_Key: BRUSH_TUBEFLAT
    m_Metadata:
      m_Items: []
  - m_Id: 81208961575477248
    m_Key: BRUSH_TUBETOONINVERTED
    m_Metadata:
      m_Items: []
  - m_Id: 81209021776322560
    m_Key: BRUSH_TUBEMARKER
    m_Metadata:
      m_Items: []
  - m_Id: 81209066508574720
    m_Key: BRUSH_UNLITHULL
    m_Metadata:
      m_Items: []
  - m_Id: 81209114365583360
    m_Key: BRUSH_VELVETINK
    m_Metadata:
      m_Items: []
  - m_Id: 81209159253024768
    m_Key: BRUSH_WATERCOLORPAPER
    m_Metadata:
      m_Items: []
  - m_Id: 81209241222307840
    m_Key: BRUSH_WATERCOLORPAPERGEOMETRY
    m_Metadata:
      m_Items: []
  - m_Id: 81209297144963072
    m_Key: BRUSH_WAVEFORM
    m_Metadata:
      m_Items: []
  - m_Id: 81209348688764928
    m_Key: BRUSH_WAVEFORMFFT
    m_Metadata:
      m_Items: []
  - m_Id: 81209390745051136
    m_Key: BRUSH_WAVEFORMPARTICLES
    m_Metadata:
      m_Items: []
  - m_Id: 81209436215500800
    m_Key: BRUSH_WAVEFORMTUBE
    m_Metadata:
      m_Items: []
  - m_Id: 81209474924732416
    m_Key: BRUSH_WETPAINT
    m_Metadata:
      m_Items: []
  - m_Id: 81209522190344192
    m_Key: BRUSH_WETPAINTGEOMETRY
    m_Metadata:
      m_Items: []
  - m_Id: 81209591056621568
    m_Key: BRUSH_DRWIGGLEZ
    m_Metadata:
      m_Items: []
  - m_Id: 81209706207043584
    m_Key: BRUSH_WIND
    m_Metadata:
      m_Items: []
  - m_Id: 81209742752014336
    m_Key: BRUSH_WIRE
    m_Metadata:
      m_Items: []
  - m_Id: 81209777615069184
    m_Key: BRUSH_WIREFRAME
    m_Metadata:
      m_Items: []
  - m_Id: 81212669579288576
    m_Key: ENVIRONMENT_BLACK
    m_Metadata:
      m_Items: []
  - m_Id: 81212740198785024
    m_Key: ENVIRONMENT_BLUE
    m_Metadata:
      m_Items: []
  - m_Id: 81212798805794816
    m_Key: ENVIRONMENT_DRESSFORM
    m_Metadata:
      m_Items: []
  - m_Id: 81212845635198976
    m_Key: ENVIRONMENT_EXAMPLE
    m_Metadata:
      m_Items: []
  - m_Id: 81212886244450304
    m_Key: ENVIRONMENT_HOT
    m_Metadata:
      m_Items: []
  - m_Id: 81212929865211904
    m_Key: ENVIRONMENT_ILLUSTRATIVE
    m_Metadata:
      m_Items: []
  - m_Id: 81212976329711616
    m_Key: ENVIRONMENT_NIGHTSKY
    m_Metadata:
      m_Items: []
  - m_Id: 81213029828059136
    m_Key: ENVIRONMENT_NOLIGHTS
    m_Metadata:
      m_Items: []
  - m_Id: 81213093988327424
    m_Key: ENVIRONMENT_PASSTHROUGH
    m_Metadata:
      m_Items: []
  - m_Id: 81213138796077056
    m_Key: ENVIRONMENT_PEDESTAL
    m_Metadata:
      m_Items: []
  - m_Id: 81213180441321472
    m_Key: ENVIRONMENT_PINKLEMONADE
    m_Metadata:
      m_Items: []
  - m_Id: 81213231821545472
    m_Key: ENVIRONMENT_PISTACHIO
    m_Metadata:
      m_Items: []
  - m_Id: 81213302868860928
    m_Key: ENVIRONMENT_SNOWMAN
    m_Metadata:
      m_Items: []
  - m_Id: 81213342391787520
    m_Key: ENVIRONMENT_SPACE
    m_Metadata:
      m_Items: []
  - m_Id: 81213390877941760
    m_Key: ENVIRONMENT_STANDARD
    m_Metadata:
      m_Items: []
  - m_Id: 81213430556057600
    m_Key: ENVIRONMENT_WHITE
    m_Metadata:
      m_Items: []
  - m_Id: 81450547493494784
    m_Key: EXPORT_SUCCESS
    m_Metadata:
      m_Items: []
  - m_Id: 81477322290257920
    m_Key: OVERLAY_SUCCESS
    m_Metadata:
      m_Items: []
  - m_Id: 81558424363229184
    m_Key: COLOR_COOL_WHITE
    m_Metadata:
      m_Items: []
  - m_Id: 81558424400977920
    m_Key: COLOR_ANTIQUE_WHITE
    m_Metadata:
      m_Items: []
  - m_Id: 81558424400977921
    m_Key: COLOR_LIGHT_CYAN
    m_Metadata:
      m_Items: []
  - m_Id: 81558424400977922
    m_Key: COLOR_WHITE
    m_Metadata:
      m_Items: []
  - m_Id: 81558424400977923
    m_Key: COLOR_BEIGE
    m_Metadata:
      m_Items: []
  - m_Id: 81558424400977924
    m_Key: COLOR_BISQUE
    m_Metadata:
      m_Items: []
  - m_Id: 81558424400977925
    m_Key: COLOR_BLACK
    m_Metadata:
      m_Items: []
  - m_Id: 81558424400977926
    m_Key: COLOR_MIDDLE_GREY
    m_Metadata:
      m_Items: []
  - m_Id: 81558424400977927
    m_Key: COLOR_BONE_WHITE
    m_Metadata:
      m_Items: []
  - m_Id: 81558424400977928
    m_Key: COLOR_BLUE
    m_Metadata:
      m_Items: []
  - m_Id: 81558424400977929
    m_Key: COLOR_BLUE_VIOLET
    m_Metadata:
      m_Items: []
  - m_Id: 81558424400977930
    m_Key: COLOR_BROWN
    m_Metadata:
      m_Items: []
  - m_Id: 81558424400977931
    m_Key: COLOR_DEEP_BEIGE
    m_Metadata:
      m_Items: []
  - m_Id: 81558424400977932
    m_Key: COLOR_ASH_BLUE
    m_Metadata:
      m_Items: []
  - m_Id: 81558424400977933
    m_Key: COLOR_CHARTREUSE
    m_Metadata:
      m_Items: []
  - m_Id: 81558424400977934
    m_Key: COLOR_RAW_SIENNA
    m_Metadata:
      m_Items: []
  - m_Id: 81558424400977935
    m_Key: COLOR_CORNFLOWER_BLUE
    m_Metadata:
      m_Items: []
  - m_Id: 81558424400977936
    m_Key: COLOR_CORNSILK
    m_Metadata:
      m_Items: []
  - m_Id: 81558424400977937
    m_Key: COLOR_CRIMSON
    m_Metadata:
      m_Items: []
  - m_Id: 81558424400977938
    m_Key: COLOR_CYAN
    m_Metadata:
      m_Items: []
  - m_Id: 81558424400977939
    m_Key: COLOR_DARK_BLUE
    m_Metadata:
      m_Items: []
  - m_Id: 81558424400977940
    m_Key: COLOR_DARK_TEAL
    m_Metadata:
      m_Items: []
  - m_Id: 81558424400977941
    m_Key: COLOR_DARK_OCHRE
    m_Metadata:
      m_Items: []
  - m_Id: 81558424400977942
    m_Key: COLOR_DARK_GREEN
    m_Metadata:
      m_Items: []
  - m_Id: 81558424400977943
    m_Key: COLOR_DARK_KHAKI
    m_Metadata:
      m_Items: []
  - m_Id: 81558424400977944
    m_Key: COLOR_DARK_MAGENTA
    m_Metadata:
      m_Items: []
  - m_Id: 81558424400977945
    m_Key: COLOR_DARK_OLIVE_GREEN
    m_Metadata:
      m_Items: []
  - m_Id: 81558424400977946
    m_Key: COLOR_DARK_ORANGE
    m_Metadata:
      m_Items: []
  - m_Id: 81558424400977947
    m_Key: COLOR_DARK_ORCHID
    m_Metadata:
      m_Items: []
  - m_Id: 81558424400977948
    m_Key: COLOR_DARK_RED
    m_Metadata:
      m_Items: []
  - m_Id: 81558424400977949
    m_Key: COLOR_DARK_SALMON
    m_Metadata:
      m_Items: []
  - m_Id: 81558424400977950
    m_Key: COLOR_DARK_SEA_GREEN
    m_Metadata:
      m_Items: []
  - m_Id: 81558424400977951
    m_Key: COLOR_DARK_SLATE_BLUE
    m_Metadata:
      m_Items: []
  - m_Id: 81558424400977952
    m_Key: COLOR_NEUTRAL_GREY
    m_Metadata:
      m_Items: []
  - m_Id: 81558424400977953
    m_Key: COLOR_DARK_TURQUOISE
    m_Metadata:
      m_Items: []
  - m_Id: 81558424400977954
    m_Key: COLOR_DARK_VIOLET
    m_Metadata:
      m_Items: []
  - m_Id: 81558424400977955
    m_Key: COLOR_DEEP_PINK
    m_Metadata:
      m_Items: []
  - m_Id: 81558424400977956
    m_Key: COLOR_DEEP_SKY_BLUE
    m_Metadata:
      m_Items: []
  - m_Id: 81558424400977957
    m_Key: COLOR_DIM_GREY
    m_Metadata:
      m_Items: []
  - m_Id: 81558424400977958
    m_Key: COLOR_CERULEAN_BLUE
    m_Metadata:
      m_Items: []
  - m_Id: 81558424400977959
    m_Key: COLOR_CARMINE
    m_Metadata:
      m_Items: []
  - m_Id: 81558424400977960
    m_Key: COLOR_FLORAL_WHITE
    m_Metadata:
      m_Items: []
  - m_Id: 81558424400977961
    m_Key: COLOR_FOREST_GREEN
    m_Metadata:
      m_Items: []
  - m_Id: 81558424400977962
    m_Key: COLOR_SILVER
    m_Metadata:
      m_Items: []
  - m_Id: 81558424400977963
    m_Key: COLOR_GHOST_WHITE
    m_Metadata:
      m_Items: []
  - m_Id: 81558424400977964
    m_Key: COLOR_CADMIUM_YELLOW
    m_Metadata:
      m_Items: []
  - m_Id: 81558424400977965
    m_Key: COLOR_OCHRE
    m_Metadata:
      m_Items: []
  - m_Id: 81558424400977966
    m_Key: COLOR_GREY
    m_Metadata:
      m_Items: []
  - m_Id: 81558424400977967
    m_Key: COLOR_GREEN
    m_Metadata:
      m_Items: []
  - m_Id: 81558424400977968
    m_Key: COLOR_GREEN_YELLOW
    m_Metadata:
      m_Items: []
  - m_Id: 81558424400977969
    m_Key: COLOR_HONEYDEW
    m_Metadata:
      m_Items: []
  - m_Id: 81558424400977970
    m_Key: COLOR_HOT_PINK
    m_Metadata:
      m_Items: []
  - m_Id: 81558424400977971
    m_Key: COLOR_RED_OXIDE
    m_Metadata:
      m_Items: []
  - m_Id: 81558424400977972
    m_Key: COLOR_INDIGO
    m_Metadata:
      m_Items: []
  - m_Id: 81558424400977973
    m_Key: COLOR_IVORY
    m_Metadata:
      m_Items: []
  - m_Id: 81558424400977974
    m_Key: COLOR_KHAKI
    m_Metadata:
      m_Items: []
  - m_Id: 81558424400977975
    m_Key: COLOR_LAVENDER
    m_Metadata:
      m_Items: []
  - m_Id: 81558424400977976
    m_Key: COLOR_PALE_LAVENDER
    m_Metadata:
      m_Items: []
  - m_Id: 81558424400977977
    m_Key: COLOR_LUMINOUS_GREEN
    m_Metadata:
      m_Items: []
  - m_Id: 81558424400977978
    m_Key: COLOR_PALE_LEMON
    m_Metadata:
      m_Items: []
  - m_Id: 81558424400977979
    m_Key: COLOR_LIGHT_BLUE
    m_Metadata:
      m_Items: []
  - m_Id: 81558424400977980
    m_Key: COLOR_LIGHT_CORAL
    m_Metadata:
      m_Items: []
  - m_Id: 81558424400977981
    m_Key: COLOR_PALE_LIME
    m_Metadata:
      m_Items: []
  - m_Id: 81558424400977982
    m_Key: COLOR_LIGHT_GREEN
    m_Metadata:
      m_Items: []
  - m_Id: 81558424400977983
    m_Key: COLOR_LIGHT_GREY
    m_Metadata:
      m_Items: []
  - m_Id: 81558424400977984
    m_Key: COLOR_LIGHT_PINK
    m_Metadata:
      m_Items: []
  - m_Id: 81558424400977985
    m_Key: COLOR_LIGHT_SALMON
    m_Metadata:
      m_Items: []
  - m_Id: 81558424400977986
    m_Key: COLOR_LIGHT_SEA_GREEN
    m_Metadata:
      m_Items: []
  - m_Id: 81558424400977987
    m_Key: COLOR_LIGHT_SKY_BLUE
    m_Metadata:
      m_Items: []
  - m_Id: 81558424400977988
    m_Key: COLOR_LIGHT_ASH_BLUE
    m_Metadata:
      m_Items: []
  - m_Id: 81558424400977989
    m_Key: COLOR_LIGHT_STEEL_BLUE
    m_Metadata:
      m_Items: []
  - m_Id: 81558424400977990
    m_Key: COLOR_LIGHT_YELLOW
    m_Metadata:
      m_Items: []
  - m_Id: 81558424400977991
    m_Key: COLOR_LIME
    m_Metadata:
      m_Items: []
  - m_Id: 81558424400977992
    m_Key: COLOR_LIME_GREEN
    m_Metadata:
      m_Items: []
  - m_Id: 81558424400977993
    m_Key: COLOR_LINEN
    m_Metadata:
      m_Items: []
  - m_Id: 81558424400977994
    m_Key: COLOR_MAGENTA
    m_Metadata:
      m_Items: []
  - m_Id: 81558424400977995
    m_Key: COLOR_MAROON
    m_Metadata:
      m_Items: []
  - m_Id: 81558424400977996
    m_Key: COLOR_MEDIUM_AQUAMARINE
    m_Metadata:
      m_Items: []
  - m_Id: 81558424400977997
    m_Key: COLOR_ULTRAMARINE
    m_Metadata:
      m_Items: []
  - m_Id: 81558424400977998
    m_Key: COLOR_MEDIUM_ORCHID
    m_Metadata:
      m_Items: []
  - m_Id: 81558424400977999
    m_Key: COLOR_MEDIUM_PURPLE
    m_Metadata:
      m_Items: []
  - m_Id: 81558424400978000
    m_Key: COLOR_MEDIUM_SEA_GREEN
    m_Metadata:
      m_Items: []
  - m_Id: 81558424400978001
    m_Key: COLOR_MEDIUM_SLATE_BLUE
    m_Metadata:
      m_Items: []
  - m_Id: 81558424400978002
    m_Key: COLOR_MEDIUM_SPRING_GREEN
    m_Metadata:
      m_Items: []
  - m_Id: 81558424400978003
    m_Key: COLOR_MEDIUM_TURQUOISE
    m_Metadata:
      m_Items: []
  - m_Id: 81558424400978004
    m_Key: COLOR_ROSE_VOILET
    m_Metadata:
      m_Items: []
  - m_Id: 81558424400978005
    m_Key: COLOR_MIDNIGHT_BLUE
    m_Metadata:
      m_Items: []
  - m_Id: 81558424400978006
    m_Key: COLOR_MINT_CREAM
    m_Metadata:
      m_Items: []
  - m_Id: 81558424400978007
    m_Key: COLOR_MISTY_ROSE
    m_Metadata:
      m_Items: []
  - m_Id: 81558424400978008
    m_Key: COLOR_NAPLES_YELLOW
    m_Metadata:
      m_Items: []
  - m_Id: 81558424400978009
    m_Key: COLOR_TITAN_BUFF
    m_Metadata:
      m_Items: []
  - m_Id: 81558424400978010
    m_Key: COLOR_NAVY
    m_Metadata:
      m_Items: []
  - m_Id: 81558424400978011
    m_Key: COLOR_OLD_LACE
    m_Metadata:
      m_Items: []
  - m_Id: 81558424400978012
    m_Key: COLOR_OLIVE
    m_Metadata:
      m_Items: []
  - m_Id: 81558424400978013
    m_Key: COLOR_MOSS_GREEN
    m_Metadata:
      m_Items: []
  - m_Id: 81558424400978014
    m_Key: COLOR_ORANGE_YELLOW
    m_Metadata:
      m_Items: []
  - m_Id: 81558424400978015
    m_Key: COLOR_SCARLET
    m_Metadata:
      m_Items: []
  - m_Id: 81558424400978016
    m_Key: COLOR_ORCHID
    m_Metadata:
      m_Items: []
  - m_Id: 81558424400978017
    m_Key: COLOR_PALE_OCHRE
    m_Metadata:
      m_Items: []
  - m_Id: 81558424400978018
    m_Key: COLOR_PALE_GREEN
    m_Metadata:
      m_Items: []
  - m_Id: 81558424400978019
    m_Key: COLOR_PALE_TURQUOISE
    m_Metadata:
      m_Items: []
  - m_Id: 81558424400978020
    m_Key: COLOR_PALE_VIOLET_RED
    m_Metadata:
      m_Items: []
  - m_Id: 81558424400978021
    m_Key: COLOR_PAPAYA_WHIP
    m_Metadata:
      m_Items: []
  - m_Id: 81558424400978022
    m_Key: COLOR_PEACH_PUFF
    m_Metadata:
      m_Items: []
  - m_Id: 81558424400978023
    m_Key: COLOR_PINK
    m_Metadata:
      m_Items: []
  - m_Id: 81558424400978024
    m_Key: COLOR_LILAC
    m_Metadata:
      m_Items: []
  - m_Id: 81558424400978025
    m_Key: COLOR_POWDER_BLUE
    m_Metadata:
      m_Items: []
  - m_Id: 81558424400978026
    m_Key: COLOR_PURPLE
    m_Metadata:
      m_Items: []
  - m_Id: 81558424400978027
    m_Key: COLOR_RED
    m_Metadata:
      m_Items: []
  - m_Id: 81558424400978028
    m_Key: COLOR_ROSY_BROWN
    m_Metadata:
      m_Items: []
  - m_Id: 81558424400978029
    m_Key: COLOR_ROYAL_BLUE
    m_Metadata:
      m_Items: []
  - m_Id: 81558424400978030
    m_Key: COLOR_BURNT_UMBER
    m_Metadata:
      m_Items: []
  - m_Id: 81558424400978031
    m_Key: COLOR_SALMON
    m_Metadata:
      m_Items: []
  - m_Id: 81558424400978032
    m_Key: COLOR_SANDY_BROWN
    m_Metadata:
      m_Items: []
  - m_Id: 81558424400978033
    m_Key: COLOR_SEA_GREEN
    m_Metadata:
      m_Items: []
  - m_Id: 81558424400978034
    m_Key: COLOR_SEASHELL
    m_Metadata:
      m_Items: []
  - m_Id: 81558424400978035
    m_Key: COLOR_SIENNA
    m_Metadata:
      m_Items: []
  - m_Id: 81558424400978036
    m_Key: COLOR_SKY_BLUE
    m_Metadata:
      m_Items: []
  - m_Id: 81558424400978037
    m_Key: COLOR_SLATE_BLUE
    m_Metadata:
      m_Items: []
  - m_Id: 81558424400978038
    m_Key: COLOR_SLATE_GREY
    m_Metadata:
      m_Items: []
  - m_Id: 81558424400978039
    m_Key: COLOR_SNOW
    m_Metadata:
      m_Items: []
  - m_Id: 81558424400978040
    m_Key: COLOR_SPRING_GREEN
    m_Metadata:
      m_Items: []
  - m_Id: 81558424400978041
    m_Key: COLOR_STEEL_BLUE
    m_Metadata:
      m_Items: []
  - m_Id: 81558424405172224
    m_Key: COLOR_TAN
    m_Metadata:
      m_Items: []
  - m_Id: 81558424405172225
    m_Key: COLOR_TEAL
    m_Metadata:
      m_Items: []
  - m_Id: 81558424405172226
    m_Key: COLOR_PALE_LILAC
    m_Metadata:
      m_Items: []
  - m_Id: 81558424405172227
    m_Key: COLOR_TOMATO
    m_Metadata:
      m_Items: []
  - m_Id: 81558424405172228
    m_Key: COLOR_TURQUOISE
    m_Metadata:
      m_Items: []
  - m_Id: 81558424405172229
    m_Key: COLOR_VIOLET
    m_Metadata:
      m_Items: []
  - m_Id: 81558424405172230
    m_Key: COLOR_TITAN
    m_Metadata:
      m_Items: []
  - m_Id: 81558424405172231
    m_Key: COLOR_BRIGHT_WHITE
    m_Metadata:
      m_Items: []
  - m_Id: 81558424405172232
    m_Key: COLOR_YELLOW
    m_Metadata:
      m_Items: []
  - m_Id: 81558424405172233
    m_Key: COLOR_LEAF_GREEN
    m_Metadata:
      m_Items: []
  - m_Id: 81558424405172234
    m_Key: COLOR_ORANGE
    m_Metadata:
      m_Items: []
  - m_Id: 85227255933722624
    m_Key: CONTROLLER_HINT_TRIGGER_QUICKLOAD_LEFT
    m_Metadata:
      m_Items: []
  - m_Id: 86502336588701696
    m_Key: CONTROLLER_HINT_TRIGGER_PAINT
    m_Metadata:
      m_Items: []
  - m_Id: 86503100627312640
    m_Key: CONTROLLER_HINT_TRIGGER_UNPIN
    m_Metadata:
      m_Items: []
  - m_Id: 86503188791582720
    m_Key: CONTROLLER_HINT_TRIGGER_PIN
    m_Metadata:
      m_Items: []
  - m_Id: 86503489334435840
    m_Key: CONTROLLER_HINT_TRIGGER_SAVEICON
    m_Metadata:
      m_Items: []
  - m_Id: 86503586919112704
    m_Key: CONTROLLER_HINT_TRIGGER_PREVEWPATH
    m_Metadata:
      m_Items: []
  - m_Id: 86505772348628992
    m_Key: CONTROLLER_HINT_THUMBSTICK_UNLOCK
    m_Metadata:
      m_Items: []
  - m_Id: 86507370093240320
    m_Key: CONTROLLER_HINT_THUMBSTICK_BRUSHSIZE
    m_Metadata:
      m_Items: []
  - m_Id: 86510761523568640
    m_Key: CONTROLLER_HINT_FACEBUTTON_SELECTION_LEFT
    m_Metadata:
      m_Items: []
  - m_Id: 86512053855739904
    m_Key: CONTROLLER_HINT_FACEBUTTON_DESELECTION_LEFT
    m_Metadata:
      m_Items: []
  - m_Id: 86512303735595008
    m_Key: CONTROLLER_HINT_FACEBUTTON_DUPLICATE_LEFT
    m_Metadata:
      m_Items: []
  - m_Id: 86513132228075520
    m_Key: CONTROLLER_HINT_GRIP_FLOATINGPANEL
    m_Metadata:
      m_Items: []
  - m_Id: 86515258303995904
    m_Key: CONTROLLER_HINT_POINT
    m_Metadata:
      m_Items: []
  - m_Id: 86515585589731328
    m_Key: CONTROLLER_HINT_SHARE
    m_Metadata:
      m_Items: []
  - m_Id: 86516117700108288
    m_Key: CONTROLLER_HINT_ADVANCED
    m_Metadata:
      m_Items: []
  - m_Id: 86522814208434176
    m_Key: CONTROLLER_HINT_TRIGGER_QUICKLOAD_RIGHT
    m_Metadata:
      m_Items: []
  - m_Id: 86526550477660160
    m_Key: CONTROLLER_HINT_FACEBUTTON_DESELECTION_RIGHT
    m_Metadata:
      m_Items: []
  - m_Id: 86526918276177920
    m_Key: CONTROLLER_HINT_FACEBUTTON_SELECTION_RIGHT
    m_Metadata:
      m_Items: []
  - m_Id: 86527241187254272
    m_Key: CONTROLLER_HINT_FACEBUTTON_DUPLICATE_RIGHT
    m_Metadata:
      m_Items: []
  - m_Id: 86542625575559168
    m_Key: CONTROLLER_HINT_TRIGGER_QUICKLOAD
    m_Metadata:
      m_Items: []
  - m_Id: 86542994603008000
    m_Key: CONTROLLER_HINT_THUMBPAD_UNLOCK
    m_Metadata:
      m_Items: []
  - m_Id: 86543386296475648
    m_Key: CONTROLLER_HINT_FACEBUTTON_SELECTION_PAD
    m_Metadata:
      m_Items: []
  - m_Id: 86543571617603584
    m_Key: CONTROLLER_HINT_FACEBUTTON_DESELECTION_PAD
    m_Metadata:
      m_Items: []
  - m_Id: 86543649577132032
    m_Key: CONTROLLER_HINT_FACEBUTTON_DUPLICATE_PAD
    m_Metadata:
      m_Items: []
  - m_Id: 86583802232332288
    m_Key: TUTORIAL_ADDCOLOR
    m_Metadata:
      m_Items: []
  - m_Id: 86584733715947520
    m_Key: TUTORIAL_CONTROLLERCONSOLE
    m_Metadata:
      m_Items: []
  - m_Id: 86586444966813696
    m_Key: TUTORIAL_DUPLICATE
    m_Metadata:
      m_Items: []
  - m_Id: 86605819400708096
    m_Key: TUTORIAL_GRIP
    m_Metadata:
      m_Items: []
  - m_Id: 86605978197057536
    m_Key: TUTORIAL_GUIDE
    m_Metadata:
      m_Items: []
  - m_Id: 86606072233353216
    m_Key: TUTORIAL_NEXTTIP
    m_Metadata:
      m_Items: []
  - m_Id: 86606143058370560
    m_Key: TUTORIAL_PIN
    m_Metadata:
      m_Items: []
  - m_Id: 86606447405457408
    m_Key: TUTORIAL_QUICKTOOL
    m_Metadata:
      m_Items: []
  - m_Id: 86606504787730432
    m_Key: TUTORIAL_SCALE
    m_Metadata:
      m_Items: []
  - m_Id: 86606528972087296
    m_Key: TUTORIAL_SWAPCONTROLLERS
    m_Metadata:
      m_Items: []
  - m_Id: 86607071601778688
    m_Key: TUTORIAL_TOSS
    m_Metadata:
      m_Items: []
  - m_Id: 86607314393260032
    m_Key: TUTORIAL_UNDO
    m_Metadata:
      m_Items: []
  - m_Id: 86607365643460608
    m_Key: TUTORIAL_REDO
    m_Metadata:
      m_Items: []
  - m_Id: 86607461726576640
    m_Key: TUTORIAL_WORLDTRANSFORM
    m_Metadata:
      m_Items: []
  - m_Id: 86607568958152704
    m_Key: TUTORIAL_WORLDTRANSFORMRESET_KNUCKLES
    m_Metadata:
      m_Items: []
  - m_Id: 86607659639005184
    m_Key: TUTORIAL_WORLDTRANSFORMRESET_VIVE
    m_Metadata:
      m_Items: []
  - m_Id: 86607720842289152
    m_Key: TUTORIAL_WORLDTRANSFORMRESET_OCULUS
    m_Metadata:
      m_Items: []
  - m_Id: 89041955544915968
    m_Key: PANEL_REFERENCE_DESCRIPTION
    m_Metadata:
      m_Items: []
  - m_Id: 89043032713486336
    m_Key: PANEL_REFERENCE_ICONMODEL_LOADTEXT
    m_Metadata:
      m_Items: []
  - m_Id: 89044237590224896
    m_Key: PANEL_REFERENCE_MODEL_DESCRIPTION
    m_Metadata:
      m_Items: []
  - m_Id: 89044379697438720
    m_Key: PANEL_REFERENCE_VIDEO_DESCRIPTION
    m_Metadata:
      m_Items: []
  - m_Id: 89044625424932864
    m_Key: PANEL_REFERENCE_IMAGE_DESCRIPTION
    m_Metadata:
      m_Items: []
  - m_Id: 89060241993129984
    m_Key: POPUP_REFERENCEPANEL_NODATA_TEXT
    m_Metadata:
      m_Items: []
  - m_Id: 89060975102943232
    m_Key: BUTTON_OPEN
    m_Metadata:
      m_Items: []
  - m_Id: 89061114353836032
    m_Key: POPUP_REFERENCEPANEL_NODATA_BUTTON_ADDMEDIA_DESCRIPTION
    m_Metadata:
      m_Items: []
  - m_Id: 89064000617996288
    m_Key: POPUP_REFERENCEPANEL_NODATA_MOBILETEXT
    m_Metadata:
      m_Items: []
  - m_Id: 89064741239808000
    m_Key: BUTTON_OPENMOBILE
    m_Metadata:
      m_Items: []
  - m_Id: 89072407659962368
    m_Key: PANEL_REFERENCE_BUTTON_ADDMEDIA_DESCRIPTION
    m_Metadata:
      m_Items: []
  - m_Id: 89074692188299264
    m_Key: PANEL_REFERENCE_BUTTON_VIDEO_REWIND_DESCRIPTION
    m_Metadata:
      m_Items: []
  - m_Id: 89074820936654848
    m_Key: PANEL_REFERENCE_BUTTON_VIDEO_PLAYPAUSE_DESCRIPTION
    m_Metadata:
      m_Items: []
  - m_Id: 89074884501331968
    m_Key: PANEL_REFERENCE_BUTTON_VIDEO_FORWARD_DESCRIPTION
    m_Metadata:
      m_Items: []
  - m_Id: 89093153698373632
    m_Key: SETTINGS_PANEL_BUTTON_EXPERIMENTAL_DESCRIPTION_EXTRA
    m_Metadata:
      m_Items: []
  - m_Id: 89093320602312704
    m_Key: SETTINGS_PANEL_BUTTON_SWAPHAND_DESCRIPTION
    m_Metadata:
      m_Items: []
  - m_Id: 89093701847769088
    m_Key: SETTINGS_PANEL_BUTTON_RESET_DESCRIPTION
    m_Metadata:
      m_Items: []
  - m_Id: 89093763399180288
    m_Key: SETTINGS_PANEL_BUTTON_RESET_DESCRIPTION_EXTRA
    m_Metadata:
      m_Items: []
  - m_Id: 95006156311494656
    m_Key: LABS_PANEL_TRANSFORM_BUTTON_DESCRIPTION
    m_Metadata:
      m_Items: []
  - m_Id: 95221400803737600
    m_Key: KEYBOARD_UP
    m_Metadata:
      m_Items: []
  - m_Id: 95221400837292032
    m_Key: KEYBOARD_DOWN
    m_Metadata:
      m_Items: []
  - m_Id: 95221400837292033
    m_Key: KEYBOARD_LEFT
    m_Metadata:
      m_Items: []
  - m_Id: 95221400837292034
    m_Key: KEYBOARD_RIGHT
    m_Metadata:
      m_Items: []
  - m_Id: 95221400837292035
    m_Key: KEYBOARD_SPACE
    m_Metadata:
      m_Items: []
  - m_Id: 95221400837292036
    m_Key: KEYBOARD_SHIFT
    m_Metadata:
      m_Items: []
  - m_Id: 95221400837292037
    m_Key: KEYBOARD_LEFT_SHIFT
    m_Metadata:
      m_Items: []
  - m_Id: 95221400841486336
    m_Key: KEYBOARD_RIGHT_SHIFT
    m_Metadata:
      m_Items: []
  - m_Id: 95221400841486337
    m_Key: KEYBOARD_CONTROL
    m_Metadata:
      m_Items: []
  - m_Id: 95221400841486338
    m_Key: KEYBOARD_LEFT_ALT
    m_Metadata:
      m_Items: []
  - m_Id: 95221400841486339
    m_Key: KEYBOARD_RIGHT_ALT
    m_Metadata:
      m_Items: []
  - m_Id: 95221400841486340
    m_Key: KEYBOARD_ALT
    m_Metadata:
      m_Items: []
  - m_Id: 95221400841486341
    m_Key: KEYBOARD_LEFT_CONTROL
    m_Metadata:
      m_Items: []
  - m_Id: 95221400841486342
    m_Key: KEYBOARD_RIGHT_CONTROL
    m_Metadata:
      m_Items: []
  - m_Id: 95221400841486343
    m_Key: KEYBOARD_ESCAPE
    m_Metadata:
      m_Items: []
  - m_Id: 95221400841486344
    m_Key: KEYBOARD_ENTER
    m_Metadata:
      m_Items: []
  - m_Id: 95221400841486345
    m_Key: KEYBOARD_TAB
    m_Metadata:
      m_Items: []
  - m_Id: 95221400841486346
    m_Key: KEYBOARD_BACKSPACE
    m_Metadata:
      m_Items: []
  - m_Id: 95221400841486347
    m_Key: KEYBOARD_ALTGR
    m_Metadata:
      m_Items: []
  - m_Id: 95221400841486348
    m_Key: KEYBOARD_CAPSLOCK
    m_Metadata:
      m_Items: []
  - m_Id: 103943359016206336
    m_Key: EXTRA_PANEL_TRANSFORMTOOLS_BUTTON_DESCRIPTION
    m_Metadata:
      m_Items: []
  - m_Id: 103924956079587328
    m_Key: POPUP_SKETCHMENU_BUTTON_DESCRIPTION_RENAME_SKETCH
    m_Metadata:
      m_Items: []
  - m_Id: 106429517453328384
    m_Key: PANEL_BACKGROUND_IMAGE_DESCRIPTION
    m_Metadata:
      m_Items: []
  - m_Id: 109424659466551296
    m_Key: ADVANCEDTOOLS_PANEL_SELECTION_TRAY_REPAINT_SELECTED
    m_Metadata:
      m_Items: []
  - m_Id: 128947584125108224
    m_Key: SNAP_SETTINGS_PANEL_SNAP_AXES
    m_Metadata:
      m_Items: []
  - m_Id: 128947584179634176
    m_Key: SNAP_SETTINGS_PANEL_SNAP_SELECTED
    m_Metadata:
      m_Items: []
  - m_Id: 128947584179634177
    m_Key: SNAP_SETTINGS_PANEL_TOGGLE_X_POSITION_SNAP
    m_Metadata:
      m_Items: []
  - m_Id: 128947584179634178
    m_Key: SNAP_SETTINGS_PANEL_TOGGLE_Y_POSITION_SNAP
    m_Metadata:
      m_Items: []
  - m_Id: 128947584179634179
    m_Key: SNAP_SETTINGS_PANEL_TOGGLE_Z_POSITION_SNAP
    m_Metadata:
      m_Items: []
  - m_Id: 128947584179634180
    m_Key: SNAP_SETTINGS_PANEL_SNAP_SELECTED_TO_GRID
    m_Metadata:
      m_Items: []
  - m_Id: 128947584179634181
    m_Key: SNAP_SETTINGS_PANEL_SNAP_SELECTED_ROTATION_ANGLES
    m_Metadata:
      m_Items: []
  - m_Id: 128947584179634182
    m_Key: TRANSFORM_PANEL_POSITION
    m_Metadata:
      m_Items: []
  - m_Id: 128947584179634183
    m_Key: TRANSFORM_PANEL_ROTATION
    m_Metadata:
      m_Items: []
  - m_Id: 128947584179634184
    m_Key: TRANSFORM_PANEL_ALIGN
    m_Metadata:
      m_Items: []
  - m_Id: 128947584179634185
    m_Key: TRANSFORM_PANEL_TOGGLE_X_POSITION_LOCK
    m_Metadata:
      m_Items: []
  - m_Id: 128947584179634186
    m_Key: TRANSFORM_PANEL_TOGGLE_Y_POSITION_LOCK
    m_Metadata:
      m_Items: []
  - m_Id: 128947584179634187
    m_Key: TRANSFORM_PANEL_TOGGLE_Z_POSITION_LOCK
    m_Metadata:
      m_Items: []
  - m_Id: 128947584179634188
    m_Key: TRANSFORM_PANEL_TOGGLE_X_ROTATION_LOCK
    m_Metadata:
      m_Items: []
  - m_Id: 128947584183828480
    m_Key: TRANSFORM_PANEL_TOGGLE_Y_ROTATION_LOCK
    m_Metadata:
      m_Items: []
  - m_Id: 128947584183828481
    m_Key: TRANSFORM_PANEL_TOGGLE_Z_ROTATION_LOCK
    m_Metadata:
      m_Items: []
  - m_Id: 128947584183828482
    m_Key: TRANSFORM_PANEL_ALIGN_X
    m_Metadata:
      m_Items: []
  - m_Id: 128947584183828483
    m_Key: TRANSFORM_PANEL_ALIGN_Y
    m_Metadata:
      m_Items: []
  - m_Id: 128947584183828484
    m_Key: TRANSFORM_PANEL_ALIGN_Z
    m_Metadata:
      m_Items: []
  - m_Id: 128947584183828485
    m_Key: TRANSFORM_PANEL_ALIGN_BY
    m_Metadata:
      m_Items: []
  - m_Id: 128947584183828486
    m_Key: TRANSFORM_PANEL_LEFT_BOTTOM_FRONT_EDGES
    m_Metadata:
      m_Items: []
  - m_Id: 128947584183828487
    m_Key: TRANSFORM_PANEL_CENTERS
    m_Metadata:
      m_Items: []
  - m_Id: 128947584183828488
    m_Key: TRANSFORM_PANEL_RIGHT_TOP_BACK_EDGES
    m_Metadata:
      m_Items: []
  - m_Id: 128947584183828489
    m_Key: TRANSFORM_PANEL_ALIGN_ROTATION
    m_Metadata:
      m_Items: []
  - m_Id: 128947584183828490
    m_Key: TRANSFORM_PANEL_DISTRIBUTE
    m_Metadata:
      m_Items: []
  - m_Id: 128947584183828491
    m_Key: TRANSFORM_PANEL_DISTRIBUTE_X
    m_Metadata:
      m_Items: []
  - m_Id: 128947584183828492
    m_Key: TRANSFORM_PANEL_DISTRIBUTE_Y
    m_Metadata:
      m_Items: []
  - m_Id: 128947584183828493
    m_Key: TRANSFORM_PANEL_DISTRIBUTE_Z
    m_Metadata:
      m_Items: []
  - m_Id: 128947584183828494
    m_Key: TRANSFORM_PANEL_DISTRIBUTE_BY
    m_Metadata:
      m_Items: []
  - m_Id: 128947584183828495
    m_Key: TRANSFORM_PANEL_SPACING
    m_Metadata:
      m_Items: []
  - m_Id: 128947584183828496
    m_Key: MULTIMIRROR_PANEL_MULTI_MIRROR
    m_Metadata:
      m_Items: []
  - m_Id: 128947584183828497
    m_Key: MULTIMIRROR_PANEL_POINT_SYMMETRY
    m_Metadata:
      m_Items: []
  - m_Id: 128947584183828498
    m_Key: MULTIMIRROR_PANEL_WALLPAPER_SYMMETRY
    m_Metadata:
      m_Items: []
  - m_Id: 128947584183828499
    m_Key: MULTIMIRROR_PANEL_OPTIONS
    m_Metadata:
      m_Items: []
  - m_Id: 128947584183828500
    m_Key: MULTIMIRROR_PANEL_AFFECT_HUE
    m_Metadata:
      m_Items: []
  - m_Id: 128947584183828501
    m_Key: MULTIMIRROR_PANEL_AFFECT_SATURATION
    m_Metadata:
      m_Items: []
  - m_Id: 128947584183828502
    m_Key: MULTIMIRROR_PANEL_AFFECT_BRIGHTNESS
    m_Metadata:
      m_Items: []
  - m_Id: 128947584183828503
    m_Key: MULTIMIRROR_PANEL_AMOUNT
    m_Metadata:
      m_Items: []
  - m_Id: 128947584183828504
    m_Key: MULTIMIRROR_PANEL_FREQUENCY
    m_Metadata:
      m_Items: []
  - m_Id: 128947584183828505
    m_Key: MULTIMIRROR_PANEL_SINE_WAVE
    m_Metadata:
      m_Items: []
  - m_Id: 128947584183828506
    m_Key: MULTIMIRROR_PANEL_TRIANGLE_WAVE
    m_Metadata:
      m_Items: []
  - m_Id: 128947584183828507
    m_Key: MULTIMIRROR_PANEL_SAWTOOTH_WAVE
    m_Metadata:
      m_Items: []
  - m_Id: 128947584188022784
    m_Key: MULTIMIRROR_PANEL_SQUARE_WAVE
    m_Metadata:
      m_Items: []
  - m_Id: 128947584188022785
    m_Key: MULTIMIRROR_PANEL_NOISE
    m_Metadata:
      m_Items: []
  - m_Id: 128947584188022786
    m_Key: MULTIMIRROR_PANEL_SUMMON_MIRROR
    m_Metadata:
      m_Items: []
  - m_Id: 128978688454426624
    m_Key: SNAP_SETTINGS_PANEL_GUIDES
    m_Metadata:
      m_Items: []
  - m_Id: 128979151367176192
    m_Key: SNAP_SETTINGS_PANEL_SNAP_TO_GUIDES
    m_Metadata:
      m_Items: []
  - m_Id: 129010807801118720
    m_Key: MULTIMIRROR_SYMMETRY_ORDER
    m_Metadata:
      m_Items: []
  - m_Id: 129011310442315776
    m_Key: MULTIMIRROR_PANEL_X_REPEATS
    m_Metadata:
      m_Items: []
  - m_Id: 129011387676229632
    m_Key: MULTIMIRROR_PANEL_Y_REPEATS
    m_Metadata:
      m_Items: []
  - m_Id: 129011445721202688
    m_Key: MULTIMIRROR_PANEL_SYMMETRY_SCALE
    m_Metadata:
      m_Items: []
  - m_Id: 129011519415123968
    m_Key: MULTIMIRROR_PANEL_SYMMETRY_SCALE_X
    m_Metadata:
      m_Items: []
  - m_Id: 129011554005549056
    m_Key: MULTIMIRROR_PANEL_SYMMETRY_SCALE_Y
    m_Metadata:
      m_Items: []
  - m_Id: 129011580064759808
    m_Key: MULTIMIRROR_PANEL_SYMMETRY_SKEW_X
    m_Metadata:
      m_Items: []
  - m_Id: 129011621378654208
    m_Key: MULTIMIRROR_PANEL_SYMMETRY_SKEW_Y
    m_Metadata:
      m_Items: []
  - m_Id: 129251051561549824
    m_Key: LABS_PANEL_WEBCAM_BUTTON
    m_Metadata:
      m_Items: []
  - m_Id: 129251441224974336
    m_Key: WEBCAM_PANEL_PREVIOUS_DEVICE
    m_Metadata:
      m_Items: []
  - m_Id: 129251554584428544
    m_Key: WEBCAM_PANEL_NEXT_DEVICE
    m_Metadata:
      m_Items: []
  - m_Id: 137988464450723840
    m_Key: LAYERS_PANEL_MOVELAYER_BUTTON_DESCRIPTION
    m_Metadata:
      m_Items: []
  - m_Id: 147094550989828096
    m_Key: POPUP_ACCOUNTS_UNAVAILABLE_TITLE
    m_Metadata:
      m_Items: []
  - m_Id: 147094689821290496
    m_Key: POPUP_ACCOUNTS_UNAVAILABLE_DESCRIPTION
    m_Metadata:
      m_Items: []
  - m_Id: 147809767845167104
    m_Key: SETTINGS_PANEL_LOCALE_BUTTON_DESCRIPTION
    m_Metadata:
      m_Items: []
  - m_Id: 147811113256255488
    m_Key: SETTINGS_PANEL_LOCALE_BUTTON_POPUP
    m_Metadata:
      m_Items: []
  - m_Id: 151489918612377600
    m_Key: POPUP_RECORD_UNSUPPORTED_TITLE
    m_Metadata:
      m_Items: []
  - m_Id: 151490030713540608
    m_Key: POPUP_RECORD_UNSUPPORTED_TEXT
    m_Metadata:
      m_Items: []
  - m_Id: 170004956477833216
    m_Key: LOADING_SCENE_OVERLAY_ANDROIDPERMISSIONS
    m_Metadata:
      m_Items: []
  - m_Id: 172767995928834048
    m_Key: CONTROLLER_HINT_THUMBPAD_BRUSHSIZE
    m_Metadata:
      m_Items: []
  - m_Id: 176764812224364544
    m_Key: BRUSH_PASSTHROUGHHULL
    m_Metadata:
      m_Items: []
  - m_Id: 188791089062830080
    m_Key: ENVIRONMENT_PANEL_RESET_CANVAS
    m_Metadata:
      m_Items: []
  - m_Id: 188791266398003200
    m_Key: ENVIRONMENT_PANEL_LOCK_CANVAS
    m_Metadata:
      m_Items: []
  - m_Id: 188792931159203840
    m_Key: ENVIRONMENT_PANEL_UNLOCK_CANVAS
    m_Metadata:
      m_Items: []
  - m_Id: 189087250755706880
    m_Key: POPUP_UPLOAD_COMPLETE_MOBILE_DESCRIPTION
    m_Metadata:
      m_Items: []
  - m_Id: 217069105871577088
    m_Key: VIEW_MODE_TEXT
    m_Metadata:
      m_Items: []
  - m_Id: 217070349893754880
    m_Key: VR_NOT_DETECTED
    m_Metadata:
      m_Items: []
  - m_Id: 218558579745579008
    m_Key: MONOSCOPIC_HELP
    m_Metadata:
      m_Items: []
  - m_Id: 224363142209691648
    m_Key: DirectoryChooserPopupButton
    m_Metadata:
      m_Items: []
<<<<<<< HEAD
  - m_Id: 234808679492837376
    m_Key: PANEL_REFERENCE_SAVED_STROKE_DESCRIPTION
    m_Metadata:
      m_Items: []
  - m_Id: 235160207315525632
    m_Key: LABS_PANEL_EXPORT_STROKES_BUTTON_DESCRIPTION
    m_Metadata:
      m_Items: []
  - m_Id: 235163428054458368
    m_Key: PANEL_SAVED_STROKES_DESCRIPTION
=======
  - m_Id: 238556149774557184
    m_Key: PANEL_REFERENCE_ICONIMAGE_LOADERRORTEXT
    m_Metadata:
      m_Items: []
  - m_Id: 238935604850335744
    m_Key: PANEL_REFERENCE_ICONBACKGROUNDIMAGE_LOADERRORTEXT
    m_Metadata:
      m_Items: []
  - m_Id: 242372529028341760
    m_Key: PANEL_REFERENCE_ICONIMAGE_GENERICERRORTEXT
>>>>>>> cdaaa811
    m_Metadata:
      m_Items: []
  m_Metadata:
    m_Items: []
  m_KeyGenerator:
    rid: 6394126504544960513
  references:
    version: 2
    RefIds:
    - rid: 6394126504544960513
      type: {class: DistributedUIDGenerator, ns: UnityEngine.Localization.Tables,
        asm: Unity.Localization}
      data:
        m_CustomEpoch: 1659973725356<|MERGE_RESOLUTION|>--- conflicted
+++ resolved
@@ -11,7 +11,7 @@
   m_EditorHideFlags: 0
   m_Script: {fileID: 11500000, guid: 5b11a58205ec3474ca216360e9fa74a8, type: 3}
   m_Name: Strings Shared Data
-  m_EditorClassIdentifier: 
+  m_EditorClassIdentifier:
   m_TableCollectionName: Strings
   m_TableCollectionNameGuidString: c84355079ab3f3e4f8f3812258805f86
   m_Entries:
@@ -3315,7 +3315,6 @@
     m_Key: DirectoryChooserPopupButton
     m_Metadata:
       m_Items: []
-<<<<<<< HEAD
   - m_Id: 234808679492837376
     m_Key: PANEL_REFERENCE_SAVED_STROKE_DESCRIPTION
     m_Metadata:
@@ -3326,7 +3325,8 @@
       m_Items: []
   - m_Id: 235163428054458368
     m_Key: PANEL_SAVED_STROKES_DESCRIPTION
-=======
+    m_Metadata:
+      m_Items: []
   - m_Id: 238556149774557184
     m_Key: PANEL_REFERENCE_ICONIMAGE_LOADERRORTEXT
     m_Metadata:
@@ -3337,7 +3337,6 @@
       m_Items: []
   - m_Id: 242372529028341760
     m_Key: PANEL_REFERENCE_ICONIMAGE_GENERICERRORTEXT
->>>>>>> cdaaa811
     m_Metadata:
       m_Items: []
   m_Metadata:
