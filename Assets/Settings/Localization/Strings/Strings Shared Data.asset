%YAML 1.1
%TAG !u! tag:unity3d.com,2011:
--- !u!114 &11400000
MonoBehaviour:
  m_ObjectHideFlags: 0
  m_CorrespondingSourceObject: {fileID: 0}
  m_PrefabInstance: {fileID: 0}
  m_PrefabAsset: {fileID: 0}
  m_GameObject: {fileID: 0}
  m_Enabled: 1
  m_EditorHideFlags: 0
  m_Script: {fileID: 11500000, guid: 5b11a58205ec3474ca216360e9fa74a8, type: 3}
  m_Name: Strings Shared Data
  m_EditorClassIdentifier: 
  m_TableCollectionName: Strings
  m_TableCollectionNameGuidString: c84355079ab3f3e4f8f3812258805f86
  m_Entries:
  - m_Id: 5065710952488960
    m_Key: ADMIN_PANEL_ADVANCED_BUTTON_DESCRIPTION
    m_Metadata:
      m_Items: []
  - m_Id: 5056691860905984
    m_Key: ADMIN_PANEL_ADVANCED_PROMO
    m_Metadata:
      m_Items: []
  - m_Id: 5065842783657984
    m_Key: ADMIN_PANEL_BEGINNER_BUTTON_DESCRIPTION
    m_Metadata:
      m_Items: []
  - m_Id: 5065289022283776
    m_Key: ADMIN_PANEL_MOREOPTIONS_BUTTON_DESCRIPTION
    m_Metadata:
      m_Items: []
  - m_Id: 5067123833151488
    m_Key: ADMIN_PANEL_MOREOPTIONS_BUTTON_POPUP
    m_Metadata:
      m_Items: []
  - m_Id: 5066003496804352
    m_Key: ADMIN_PANEL_NEW_BUTTON_DESCRIPTION
    m_Metadata:
      m_Items: []
  - m_Id: 5066113400152064
    m_Key: ADMIN_PANEL_NEW_BUTTON_POPUP
    m_Metadata:
      m_Items: []
  - m_Id: 5065459298443264
    m_Key: ADMIN_PANEL_PROFILE_BUTTON_LOGGEDIN
    m_Metadata:
      m_Items: []
  - m_Id: 5065626072358912
    m_Key: ADMIN_PANEL_PROFILE_BUTTON_LOGIN
    m_Metadata:
      m_Items: []
  - m_Id: 5064506084139008
    m_Key: ADMIN_PANEL_SAVE_SKETCH_BUTTON_DESCRIPTION
    m_Metadata:
      m_Items: []
  - m_Id: 5065176065482752
    m_Key: ADMIN_PANEL_SETTINGS_BUTTON_DESCRIPTION
    m_Metadata:
      m_Items: []
  - m_Id: 5065040224559104
    m_Key: ADMIN_PANEL_SHARE_BUTTON_DESCRIPTION
    m_Metadata:
      m_Items: []
  - m_Id: 5064085647106048
    m_Key: ADMIN_PANEL_SHARE_BUTTON_LOGGED_OUT_EXTRA_TEXT
    m_Metadata:
      m_Items: []
  - m_Id: 5064369941225472
    m_Key: ADMIN_PANEL_SKETCHBOOK_BUTTON_DESCRIPTION
    m_Metadata:
      m_Items: []
  - m_Id: 5143682283708416
    m_Key: ADVANCEDTOOLS_PANEL_BUTTON_CAMERAS
    m_Metadata:
      m_Items: []
  - m_Id: 5143517279789056
    m_Key: ADVANCEDTOOLS_PANEL_BUTTON_DROPPER
    m_Metadata:
      m_Items: []
  - m_Id: 5143299389890560
    m_Key: ADVANCEDTOOLS_PANEL_BUTTON_ERASER
    m_Metadata:
      m_Items: []
  - m_Id: 5144159373205504
    m_Key: ADVANCEDTOOLS_PANEL_BUTTON_FLY
    m_Metadata:
      m_Items: []
  - m_Id: 5143986307833856
    m_Key: ADVANCEDTOOLS_PANEL_BUTTON_MIRROR
    m_Metadata:
      m_Items: []
  - m_Id: 5144350784462848
    m_Key: ADVANCEDTOOLS_PANEL_BUTTON_MORE
    m_Metadata:
      m_Items: []
  - m_Id: 5148146801549312
    m_Key: ADVANCEDTOOLS_PANEL_BUTTON_MORE_POPUP
    m_Metadata:
      m_Items: []
  - m_Id: 5143592097783808
    m_Key: ADVANCEDTOOLS_PANEL_BUTTON_REPAINT
    m_Metadata:
      m_Items: []
  - m_Id: 5143817222856704
    m_Key: ADVANCEDTOOLS_PANEL_BUTTON_SELECTION
    m_Metadata:
      m_Items: []
  - m_Id: 5144456485117952
    m_Key: ADVANCEDTOOLS_PANEL_BUTTON_SNIP
    m_Metadata:
      m_Items: []
  - m_Id: 5144088976007168
    m_Key: ADVANCEDTOOLS_PANEL_BUTTON_STRAIGHTEDGE
    m_Metadata:
      m_Items: []
  - m_Id: 5143754866139136
    m_Key: ADVANCEDTOOLS_PANEL_BUTTON_TELEPORT
    m_Metadata:
      m_Items: []
  - m_Id: 5142890986315776
    m_Key: ADVANCEDTOOLS_PANEL_DESCRIPTION
    m_Metadata:
      m_Items: []
  - m_Id: 5147011692863488
    m_Key: ADVANCEDTOOLS_PANEL_REPAINT_TRAY_JITTER
    m_Metadata:
      m_Items: []
  - m_Id: 5147092923949056
    m_Key: ADVANCEDTOOLS_PANEL_REPAINT_TRAY_JITTER_TOGGLE
    m_Metadata:
      m_Items: []
  - m_Id: 5146868541267968
    m_Key: ADVANCEDTOOLS_PANEL_REPAINT_TRAY_REBRUSH
    m_Metadata:
      m_Items: []
  - m_Id: 5146944894377984
    m_Key: ADVANCEDTOOLS_PANEL_REPAINT_TRAY_REBRUSH_TOGGLE
    m_Metadata:
      m_Items: []
  - m_Id: 5145561143156736
    m_Key: ADVANCEDTOOLS_PANEL_REPAINT_TRAY_RECOLOR
    m_Metadata:
      m_Items: []
  - m_Id: 5146220882010112
    m_Key: ADVANCEDTOOLS_PANEL_REPAINT_TRAY_RECOLOR_TOGGLE
    m_Metadata:
      m_Items: []
  - m_Id: 5146583311818752
    m_Key: ADVANCEDTOOLS_PANEL_REPAINT_TRAY_RESIZE
    m_Metadata:
      m_Items: []
  - m_Id: 5146654665318400
    m_Key: ADVANCEDTOOLS_PANEL_REPAINT_TRAY_RESIZE_TOGGLE
    m_Metadata:
      m_Items: []
  - m_Id: 5145130421690368
    m_Key: ADVANCEDTOOLS_PANEL_SELECTION_TRAY_FLIP
    m_Metadata:
      m_Items: []
  - m_Id: 5144771179552768
    m_Key: ADVANCEDTOOLS_PANEL_SELECTION_TRAY_GROUP
    m_Metadata:
      m_Items: []
  - m_Id: 5145342544420864
    m_Key: ADVANCEDTOOLS_PANEL_SELECTION_TRAY_INVERT
    m_Metadata:
      m_Items: []
  - m_Id: 5145273980133376
    m_Key: ADVANCEDTOOLS_PANEL_SELECTION_TRAY_SELECTALL
    m_Metadata:
      m_Items: []
  - m_Id: 5145968804339712
    m_Key: ADVANCEDTOOLS_PANEL_SELECTION_TRAY_UNGROUP
    m_Metadata:
      m_Items: []
  - m_Id: 5322973046874112
    m_Key: BACKDROP_PANEL_DESCRIPTION
    m_Metadata:
      m_Items: []
  - m_Id: 5324587094745088
    m_Key: BACKDROP_PANEL_FOG_TEXT
    m_Metadata:
      m_Items: []
  - m_Id: 5325700112031744
    m_Key: BACKDROP_PANEL_FOGCOLOR_BUTTON_DESCRIPTION
    m_Metadata:
      m_Items: []
  - m_Id: 5325291863646208
    m_Key: BACKDROP_PANEL_FOGDENSITY_SLIDER_DESCRIPTION
    m_Metadata:
      m_Items: []
  - m_Id: 5329997507829760
    m_Key: BACKDROP_PANEL_SKYBOX_COLOR_TEXT
    m_Metadata:
      m_Items: []
  - m_Id: 5324999763927040
    m_Key: BACKDROP_PANEL_SKYBOX_TEXT
    m_Metadata:
      m_Items: []
  - m_Id: 5330470583377920
    m_Key: BACKDROP_PANEL_UNLOCKSKBOX_BUTTON_DESCRIPTION
    m_Metadata:
      m_Items: []
  - m_Id: 5335959689994240
    m_Key: BRUSH_PANEL_AUDIOREACTOR_BUTTON_DESCRIPTION
    m_Metadata:
      m_Items: []
  - m_Id: 5336069865971712
    m_Key: BRUSH_PANEL_AUDIOREACTOR_POPUP
    m_Metadata:
      m_Items: []
  - m_Id: 5335779313950720
    m_Key: BRUSH_PANEL_DESCRIPTION
    m_Metadata:
      m_Items: []
  - m_Id: 5337337812459520
    m_Key: BRUSH_PANEL_MORE_BUTTON_DESCRIPTION
    m_Metadata:
      m_Items: []
  - m_Id: 7674180243529728
    m_Key: CAMERA_PANEL_CLOSE_BUTTON_DESCRIPTION
    m_Metadata:
      m_Items: []
  - m_Id: 7673072670449664
    m_Key: CAMERA_PANEL_DESCRIPTION
    m_Metadata:
      m_Items: []
  - m_Id: 7673467597725696
    m_Key: CAMERA_PANEL_FOV_SLIDER_DESCRIPTION
    m_Metadata:
      m_Items: []
  - m_Id: 7673215754936320
    m_Key: CAMERA_PANEL_POSTEFFECTS_BUTTON_DESCRIPTION
    m_Metadata:
      m_Items: []
  - m_Id: 7673684577460224
    m_Key: CAMERA_PANEL_SMOOTHCAM_SLIDER_DESCRIPTION
    m_Metadata:
      m_Items: []
  - m_Id: 7673323997339648
    m_Key: CAMERA_PANEL_WATERMARK_BUTTON_DESCRIPTION
    m_Metadata:
      m_Items: []
  - m_Id: 7677508033683456
    m_Key: CAMERAPATH_PANEL_ADDFOVKNOT_BUTTON_DESCRIPTION
    m_Metadata:
      m_Items: []
  - m_Id: 7677699654656000
    m_Key: CAMERAPATH_PANEL_ADDPATH_BUTTON_DESCRIPTION
    m_Metadata:
      m_Items: []
  - m_Id: 7676879580143616
    m_Key: CAMERAPATH_PANEL_ADDPOSITIONKNOT_BUTTON_DESCRIPTION
    m_Metadata:
      m_Items: []
  - m_Id: 7677371119017984
    m_Key: CAMERAPATH_PANEL_ADDROTATIONKNOT_BUTTON_DESCRIPTION
    m_Metadata:
      m_Items: []
  - m_Id: 7677444783579136
    m_Key: CAMERAPATH_PANEL_ADDSPEEDKNOT_BUTTON_DESCRIPTION
    m_Metadata:
      m_Items: []
  - m_Id: 7677024573038592
    m_Key: CAMERAPATH_PANEL_DELETEKNOT_BUTTON_DESCRIPTION
    m_Metadata:
      m_Items: []
  - m_Id: 7676309209325568
    m_Key: CAMERAPATH_PANEL_DELETEPATH_BUTTON_DESCRIPTION
    m_Metadata:
      m_Items: []
  - m_Id: 7675077484847104
    m_Key: CAMERAPATH_PANEL_DESCRIPTION
    m_Metadata:
      m_Items: []
  - m_Id: 7676581176385536
    m_Key: CAMERAPATH_PANEL_RECORDPATH_BUTTON_DESCRIPTION
    m_Metadata:
      m_Items: []
  - m_Id: 7675859500244992
    m_Key: CAMERAPATH_PANEL_SELECTPATH_BUTTON_DESCRIPTION
    m_Metadata:
      m_Items: []
  - m_Id: 7675982082973696
    m_Key: CAMERAPATH_PANEL_SELECTPATH_POPUP
    m_Metadata:
      m_Items: []
  - m_Id: 7676094104444928
    m_Key: CAMERAPATH_PANEL_TOGGLEVISIBILITY_BUTTON_DESCRIPTION
    m_Metadata:
      m_Items: []
  - m_Id: 7676408429780992
    m_Key: CAMERPATH_PANEL_DELETEPATH_BUTTON_POPUP
    m_Metadata:
      m_Items: []
  - m_Id: 7678055402938368
    m_Key: COLORPICKER_PANEL_DESCRIPTION
    m_Metadata:
      m_Items: []
  - m_Id: 7688701444071424
    m_Key: COLORPICKER_PANEL_JITTER_BUTTON_DESCRIPTION
    m_Metadata:
      m_Items: []
  - m_Id: 7688987650793472
    m_Key: COLORPICKER_PANEL_JITTER_BUTTON_POPUP
    m_Metadata:
      m_Items: []
  - m_Id: 286778752929792
    m_Key: CONTROLLER_CONSOLE_TITLE
    m_Metadata:
      m_Items: []
  - m_Id: 281134452871168
    m_Key: WIDGET_DROPCAM_DESCRIPTION
    m_Metadata:
      m_Items: []
  - m_Id: 281373578530816
    m_Key: WIDGET_DROPCAM_HINT
    m_Metadata:
      m_Items: []
  - m_Id: 264453647142912
    m_Key: DROPPER_TOOL_BRUSH_CONFIRM
    m_Metadata:
      m_Items: []
  - m_Id: 249453461278720
    m_Key: ERASER_TOOL_DESCRIPTION
    m_Metadata:
      m_Items: []
  - m_Id: 7691111650533376
    m_Key: EXTRA_PANEL_BACKDROP_BUTTON_DESCRIPTION
    m_Metadata:
      m_Items: []
  - m_Id: 7691821452599296
    m_Key: EXTRA_PANEL_CAMERAPATHS_BUTTON_DESCRIPTION
    m_Metadata:
      m_Items: []
  - m_Id: 7689873479409664
    m_Key: EXTRA_PANEL_DESCRIPTION
    m_Metadata:
      m_Items: []
  - m_Id: 7690667696037888
    m_Key: EXTRA_PANEL_ENVIRONMENT_BUTTON_DESCRIPTION
    m_Metadata:
      m_Items: []
  - m_Id: 7690784670982144
    m_Key: EXTRA_PANEL_ENVIRONMENT_BUTTON_POPUP
    m_Metadata:
      m_Items: []
  - m_Id: 7691186472722432
    m_Key: EXTRA_PANEL_GUIDES_BUTTON_DESCRIPTION
    m_Metadata:
      m_Items: []
  - m_Id: 7690924718792704
    m_Key: EXTRA_PANEL_LIGHTS_BUTTON_DESCRIPTION
    m_Metadata:
      m_Items: []
  - m_Id: 7691576060649472
    m_Key: LABS_PANEL_POLY_BUTTON_DESCRIPTION
    m_Metadata:
      m_Items: []
  - m_Id: 249886669967360
    m_Key: FREEPAINT_TOOL_DESCRIPTION
    m_Metadata:
      m_Items: []
  - m_Id: 7860833050402816
    m_Key: GUIDESETTINGS_PANEL_DESCRIPTION
    m_Metadata:
      m_Items: []
  - m_Id: 7862314168197120
    m_Key: GUIDESETTINGS_PANEL_FRAMEWIDTH_SLIDER_DESCRIPTION
    m_Metadata:
      m_Items: []
  - m_Id: 7862047624372224
    m_Key: GUIDESETTINGS_PANEL_GRIDSIZE_SLIDER_DESCRIPTION
    m_Metadata:
      m_Items: []
  - m_Id: 7862159872335872
    m_Key: GUIDESETTINGS_PANEL_LINEWIDTH_SLIDER_DESCRIPTION
    m_Metadata:
      m_Items: []
  - m_Id: 7861838345379840
    m_Key: GUIDESETTINGS_PANEL_SNAPDISTANCE_SLIDER_DESCRIPTION
    m_Metadata:
      m_Items: []
  - m_Id: 7865322218168320
    m_Key: GUIDETOOLS_PANEL_CAPSULEGUIDE_BUTTON_DESCRIPTION
    m_Metadata:
      m_Items: []
  - m_Id: 7865252521418752
    m_Key: GUIDETOOLS_PANEL_CUBEGUIDE_BUTTON_DESCRIPTION
    m_Metadata:
      m_Items: []
  - m_Id: 7862801433075712
    m_Key: GUIDETOOLS_PANEL_DESCRIPTION
    m_Metadata:
      m_Items: []
  - m_Id: 7864726178209792
    m_Key: GUIDETOOLS_PANEL_DRAFTING_BUTTON_DESCRIPTION
    m_Metadata:
      m_Items: []
  - m_Id: 7865394515386368
    m_Key: GUIDETOOLS_PANEL_ELLIPSOIDGUIDE_BUTTON_DESCRIPTION
    m_Metadata:
      m_Items: []
  - m_Id: 7866297771335680
    m_Key: GUIDETOOLS_PANEL_GUIDESETTINGS_BUTTON_DESCRIPTION
    m_Metadata:
      m_Items: []
  - m_Id: 7865004726132736
    m_Key: GUIDETOOLS_PANEL_PLANEGUIDE_BUTTON_DESCRIPTION
    m_Metadata:
      m_Items: []
  - m_Id: 7865139518480384
    m_Key: GUIDETOOLS_PANEL_SPHEREGUIDE_BUTTON_DESCRIPTION
    m_Metadata:
      m_Items: []
  - m_Id: 7866040475951104
    m_Key: GUIDETOOLS_PANEL_TOGGLEGUIDE_BUTTON_DESCRIPTION
    m_Metadata:
      m_Items: []
  - m_Id: 7866191982600192
    m_Key: GUIDETOOLS_PANEL_TOGGLEGUIDE_BUTTON_POPUP
    m_Metadata:
      m_Items: []
  - m_Id: 7870978190974976
    m_Key: LABS_PANEL_CAMERAMODE_SLIDER_DESCRIPTION
    m_Metadata:
      m_Items: []
  - m_Id: 7866918104702976
    m_Key: LABS_PANEL_DESCRIPTION
    m_Metadata:
      m_Items: []
  - m_Id: 7868539698126848
    m_Key: LABS_PANEL_EXPORT_BUTTON_DESCRIPTION
    m_Metadata:
      m_Items: []
  - m_Id: 7867671724662784
    m_Key: EXTRA_PANEL_LOCALMEDIA_BUTTON_DESCRIPTION
    m_Metadata:
      m_Items: []
  - m_Id: 7868186579673088
    m_Key: LABS_PANEL_MODELPIN_BUTTON_DESCRIPTION
    m_Metadata:
      m_Items: []
  - m_Id: 7870646065012736
    m_Key: LABS_PANEL_SCRIPTS_BUTTON_DESCRIPTION
    m_Metadata:
      m_Items: []
  - m_Id: 7870824155160576
    m_Key: LABS_PANEL_SNAP_BUTTON_DESCRIPTION
    m_Metadata:
      m_Items: []
  - m_Id: 7869944320204800
    m_Key: LABS_PANEL_SPECTATOR_BUTTON_DESCRIPTION
    m_Metadata:
      m_Items: []
  - m_Id: 7867554347065344
    m_Key: LABS_PANEL_TILTASAURUS_BUTTON_DESCRIPTION
    m_Metadata:
      m_Items: []
  - m_Id: 7867814297444352
    m_Key: LABS_PANEL_TILTASAURUS_PANEL_POPUP
    m_Metadata:
      m_Items: []
  - m_Id: 7867354345873408
    m_Key: LABS_PANEL_TWITCH_BUTTON_DESCRIPTION
    m_Metadata:
      m_Items: []
  - m_Id: 7867485648560128
    m_Key: LABS_PANEL_YOUTUBE_BUTTON_DESCRIPTION
    m_Metadata:
      m_Items: []
  - m_Id: 7874341855010816
    m_Key: LAYERS_PANEL_ACTIVE_BUTTON_DESCRIPTION
    m_Metadata:
      m_Items: []
  - m_Id: 7879279536480256
    m_Key: LAYERS_PANEL_ADDLAYER_BUTTON_DESCRIPTION
    m_Metadata:
      m_Items: []
  - m_Id: 7874007866777600
    m_Key: LAYERS_PANEL_CLEAR_BUTTON_DESCRIPTION
    m_Metadata:
      m_Items: []
  - m_Id: 7874528715448320
    m_Key: LAYERS_PANEL_DELETE_BUTTON_DESCRIPTION
    m_Metadata:
      m_Items: []
  - m_Id: 7874610038808576
    m_Key: LAYERS_PANEL_DELETE_BUTTON_POPUP
    m_Metadata:
      m_Items: []
  - m_Id: 7874683799838720
    m_Key: LAYERS_PANEL_DELETE_BUTTON_TOGGLE_DESCRIPTION
    m_Metadata:
      m_Items: []
  - m_Id: 7872343826997248
    m_Key: LAYERS_PANEL_DESCRIPTION
    m_Metadata:
      m_Items: []
  - m_Id: 7873280473800704
    m_Key: LAYERS_PANEL_SHOWHIDE_BUTTON_DESCRIPTION
    m_Metadata:
      m_Items: []
  - m_Id: 7874216034279424
    m_Key: LAYERS_PANEL_SQUASH_BUTTON_DESCRIPTION
    m_Metadata:
      m_Items: []
  - m_Id: 7887557695873024
    m_Key: LIGHTS_PANEL_COLOR_LABEL_TEXT
    m_Metadata:
      m_Items: []
  - m_Id: 7883364289454080
    m_Key: LIGHTS_PANEL_DESCRIPTION
    m_Metadata:
      m_Items: []
  - m_Id: 7886356342349824
    m_Key: LIGHTS_PANEL_FILLLIGHT_BUTTON_DESCRIPTION
    m_Metadata:
      m_Items: []
  - m_Id: 7886474181320704
    m_Key: LIGHTS_PANEL_FILLLIGHT_BUTTON_DESCRIPTION_EXTRA
    m_Metadata:
      m_Items: []
  - m_Id: 7884096078061568
    m_Key: LIGHTS_PANEL_MAINLIGHT_BUTTON_DESCRIPTION
    m_Metadata:
      m_Items: []
  - m_Id: 7885974799097856
    m_Key: LIGHTS_PANEL_MAINLIGHT_BUTTON_DESCRIPTION_EXTRA
    m_Metadata:
      m_Items: []
  - m_Id: 7886169574187008
    m_Key: LIGHTS_PANEL_SECONDLIGHT_BUTTON_DESCRIPTION
    m_Metadata:
      m_Items: []
  - m_Id: 7886276944175104
    m_Key: LIGHTS_PANEL_SECONDLIGHT_BUTTON_DESCRIPTION_EXTRA
    m_Metadata:
      m_Items: []
  - m_Id: 287897575133184
    m_Key: LOADING_SCENE_OVERLAY_LOADING
    m_Metadata:
      m_Items: []
  - m_Id: 7892854560759808
    m_Key: MEMORYWARNING_PANEL_EXCEEDED_BUTTON_DESCRIPTION
    m_Metadata:
      m_Items: []
  - m_Id: 7892372832362496
    m_Key: MEMORYWARNING_PANEL_EXCEEDED_DESCRIPTION_TEXT
    m_Metadata:
      m_Items: []
  - m_Id: 7891984230096896
    m_Key: MEMORYWARNING_PANEL_EXCEEDED_TITLE_TEXT
    m_Metadata:
      m_Items: []
  - m_Id: 7892226182717440
    m_Key: MEMORYWARNING_PANEL_WARNING_DESCRIPTION_TEXT
    m_Metadata:
      m_Items: []
  - m_Id: 7891809302454272
    m_Key: MEMORYWARNING_PANEL_WARNING_TITLE_TEXT
    m_Metadata:
      m_Items: []
  - m_Id: 7892515468058624
    m_Key: MEMORYWARNING_PANEL_WARNINGBACK_BUTTON_DESCRIPTION
    m_Metadata:
      m_Items: []
  - m_Id: 7892717637705728
    m_Key: MEMORYWARNING_PANEL_WARNINGOK_BUTTON_DESCRIPTION
    m_Metadata:
      m_Items: []
  - m_Id: 260825024729088
    m_Key: MULTICAM_TOOL_AUDIO_FOUND_TEXT
    m_Metadata:
      m_Items: []
  - m_Id: 260740236873728
    m_Key: MULTICAM_TOOL_AUDIO_LOOKING_TEXT
    m_Metadata:
      m_Items: []
  - m_Id: 260910827606016
    m_Key: MULTICAM_TOOL_AUDIO_NONE_TEXT
    m_Metadata:
      m_Items: []
  - m_Id: 261135713603584
    m_Key: MULTICAM_TOOL_AUTH_NEEDED_TEXT
    m_Metadata:
      m_Items: []
  - m_Id: 254616443981824
    m_Key: MULTICAM_TOOL_AUTOGIF_TEXT
    m_Metadata:
      m_Items: []
  - m_Id: 252524492918784
    m_Key: MULTICAM_TOOL_SNAPSHOT_TEXT
    m_Metadata:
      m_Items: []
  - m_Id: 251895636725760
    m_Key: MULTICAM_TOOL_SWIPE_HINT_TEXT
    m_Metadata:
      m_Items: []
  - m_Id: 255232243306496
    m_Key: MULTICAM_TOOL_TIMEGIF_TEXT
    m_Metadata:
      m_Items: []
  - m_Id: 261025797672960
    m_Key: MULTICAM_TOOL_UPLOADING_TEXT
    m_Metadata:
      m_Items: []
  - m_Id: 260046566100992
    m_Key: MULTICAM_TOOL_VIDEO_PLAYBACK_TEXT
    m_Metadata:
      m_Items: []
  - m_Id: 260157501247488
    m_Key: MULTICAM_TOOL_VIDEO_PREVIEW_TEXT
    m_Metadata:
      m_Items: []
  - m_Id: 260325810278400
    m_Key: MULTICAM_TOOL_VIDEO_READY_TEXT
    m_Metadata:
      m_Items: []
  - m_Id: 259940966109184
    m_Key: MULTICAM_TOOL_VIDEO_SAVING_TEXT
    m_Metadata:
      m_Items: []
  - m_Id: 255577010900992
    m_Key: MULTICAM_TOOL_VIDEO_TEXT
    m_Metadata:
      m_Items: []
  - m_Id: 274600943587328
    m_Key: PIN_TOOL_DESCRIPTION
    m_Metadata:
      m_Items: []
  - m_Id: 7931780608532480
    m_Key: POLY_PANEL_BROWSE_BUTTON_DESCRIPTION
    m_Metadata:
      m_Items: []
  - m_Id: 7939526611410944
    m_Key: POLY_PANEL_BROWSE_BUTTON_DESCRIPTION_EXTRA
    m_Metadata:
      m_Items: []
  - m_Id: 7934199497203712
    m_Key: POLY_PANEL_CONNECTIONERROR_TEXT
    m_Metadata:
      m_Items: []
  - m_Id: 7930206087782400
    m_Key: POLY_PANEL_DESCRIPTION
    m_Metadata:
      m_Items: []
  - m_Id: 7932160536977408
    m_Key: POLY_PANEL_FEATUREDMODELS_BUTTON_DESCRIPTION
    m_Metadata:
      m_Items: []
  - m_Id: 7932977482539008
    m_Key: POLY_PANEL_INTERNETERROR_TEXT
    m_Metadata:
      m_Items: []
  - m_Id: 7932251041669120
    m_Key: POLY_PANEL_LIKEDMODELS_BUTTON_DESCRIPTION
    m_Metadata:
      m_Items: []
  - m_Id: 7933944802287616
    m_Key: POLY_PANEL_NOAUTHORED_OK_BUTTON
    m_Metadata:
      m_Items: []
  - m_Id: 7933827554713600
    m_Key: POLY_PANEL_NOAUTHORED_TEXT
    m_Metadata:
      m_Items: []
  - m_Id: 7933313635033088
    m_Key: POLY_PANEL_NOLIKES_OK_BUTTON
    m_Metadata:
      m_Items: []
  - m_Id: 7933149889404928
    m_Key: POLY_PANEL_NOLIKES_TEXT
    m_Metadata:
      m_Items: []
  - m_Id: 7933561489039360
    m_Key: BUTTON_SIGNIN
    m_Metadata:
      m_Items: []
  - m_Id: 7933450197377024
    m_Key: POLY_PANEL_NOLOGIN_TEXT
    m_Metadata:
      m_Items: []
  - m_Id: 7932746569326592
    m_Key: POLY_PANEL_NOOBJECTS_OK_BUTTON
    m_Metadata:
      m_Items: []
  - m_Id: 7932559960547328
    m_Key: POLY_PANEL_NOOBJECTS_TEXT
    m_Metadata:
      m_Items: []
  - m_Id: 7934076549570560
    m_Key: POLY_PANEL_OUTOFDATE_TEXT
    m_Metadata:
      m_Items: []
  - m_Id: 7931482930388992
    m_Key: POLY_PANEL_SUBTITLE
    m_Metadata:
      m_Items: []
  - m_Id: 7930412489482240
    m_Key: POLY_PANEL_TITLE_FEATURED
    m_Metadata:
      m_Items: []
  - m_Id: 7930550461112320
    m_Key: POLY_PANEL_TITLE_LIKED
    m_Metadata:
      m_Items: []
  - m_Id: 7930140920881152
    m_Key: POLY_PANEL_TITLE_STANDARD
    m_Metadata:
      m_Items: []
  - m_Id: 7931977472385024
    m_Key: POLY_PANEL_USERMODELS_BUTTON_DESCRIPTION
    m_Metadata:
      m_Items: []
  - m_Id: 7931629680697344
    m_Key: POLY_PANEL_USERSUBTITLE
    m_Metadata:
      m_Items: []
  - m_Id: 15526523405381632
    m_Key: POPUP_ACCOUNTS_CANCEL_BUTTON_DESCRIPTION
    m_Metadata:
      m_Items: []
  - m_Id: 15524391402909696
    m_Key: POPUP_ACCOUNTS_DRIVELINK_BUTTON_DESCRIPTION
    m_Metadata:
      m_Items: []
  - m_Id: 15522362785837056
    m_Key: POPUP_ACCOUNTS_SIGNOUT_BUTTON_DESCRIPTION
    m_Metadata:
      m_Items: []
  - m_Id: 15531555001511936
    m_Key: POPUP_ACCOUNTS_SIGNOUT_CONFIRM_TEXT
    m_Metadata:
      m_Items: []
  - m_Id: 18090084441858048
    m_Key: POPUP_AUDIOVIZ_AUDIOFOUND_TEXT
    m_Metadata:
      m_Items: []
  - m_Id: 18090764850241536
    m_Key: POPUP_AUDIOVIZ_CLOSE_BUTTON_DESCRIPTION
    m_Metadata:
      m_Items: []
  - m_Id: 18091078533849088
    m_Key: POPUP_AUDIOVIZ_DESCRIPTION
    m_Metadata:
      m_Items: []
  - m_Id: 18090455927169024
    m_Key: POPUP_AUDIOVIZ_TITLE
    m_Metadata:
      m_Items: []
  - m_Id: 18090913311825920
    m_Key: POPUP_AUDIOVIZ_STATUS_TEXT
    m_Metadata:
      m_Items: []
  - m_Id: 18094451278553088
    m_Key: POPUP_CAMERAOPTIONS_CAMERAOPTIONS_DESCRIPTION
    m_Metadata:
      m_Items: []
  - m_Id: 18094306084331520
    m_Key: POPUP_CAMERAOPTIONS_CAMERAS_DESCRIPTION
    m_Metadata:
      m_Items: []
  - m_Id: 18095883364933632
    m_Key: POPUP_CAMERAPATHS_TEXT
    m_Metadata:
      m_Items: []
  - m_Id: 18098892484452352
    m_Key: POPUP_CANTLOADSKETCH_DESCRIPTION_TEXT
    m_Metadata:
      m_Items: []
  - m_Id: 18098764352659456
    m_Key: POPUP_CANTLOADSKETCH_TITLE_TEXT
    m_Metadata:
      m_Items: []
  - m_Id: 18098512052690944
    m_Key: POPUP_CLOSE_BUTTON_DESCRIPTION
    m_Metadata:
      m_Items: []
  - m_Id: 18101292528115712
    m_Key: POPUP_COLOROPTIONS_HUE_SLIDER_DESCRIPTION
    m_Metadata:
      m_Items: []
  - m_Id: 18101388099526656
    m_Key: POPUP_COLOROPTIONS_SAT_SLIDER_DESCRIPTION
    m_Metadata:
      m_Items: []
  - m_Id: 18101498871095296
    m_Key: POPUP_COLOROPTIONS_SIZE_SLIDER_DESCRIPTION
    m_Metadata:
      m_Items: []
  - m_Id: 18101440956145664
    m_Key: POPUP_COLOROPTIONS_VAL_SLIDER_DESCRIPTION
    m_Metadata:
      m_Items: []
  - m_Id: 15520387964907520
    m_Key: POPUP_CONFIRM_DESCRIPTION
    m_Metadata:
      m_Items: []
  - m_Id: 15520489844551680
    m_Key: POPUP_DECLINE_DESCRIPTION
    m_Metadata:
      m_Items: []
  - m_Id: 15520598732877824
    m_Key: POPUP_OK_DESCRIPTION
    m_Metadata:
      m_Items: []
  - m_Id: 18101557633294336
    m_Key: SNAP_PANEL_POSITION_TEXT
    m_Metadata:
      m_Items: []
  - m_Id: 6606866780160
    m_Key: PROMOMANAGER_GRAB_PANEL_HINT_TEXT
    m_Metadata:
      m_Items: []
  - m_Id: 6887293751296
    m_Key: PROMOMANAGER_TOSS_PANEL_HINT_TEXT
    m_Metadata:
      m_Items: []
  - m_Id: 267911297142784
    m_Key: REBRUSH_TOOL_DESCRIPTION
    m_Metadata:
      m_Items: []
  - m_Id: 265936560099328
    m_Key: RECOLOR_TOOL_DESCRIPTION
    m_Metadata:
      m_Items: []
  - m_Id: 265487907983360
    m_Key: REPAINT_TOOL_DESCRIPTION
    m_Metadata:
      m_Items: []
  - m_Id: 13240867393536
    m_Key: SAVELOAD_AUTOSAVE_FILENAME_PATTERN
    m_Metadata:
      m_Items: []
  - m_Id: 7943936175480832
    m_Key: SCRIPTS_PANEL_COMMANDLIST_BUTTON_DESCRIPTION
    m_Metadata:
      m_Items: []
  - m_Id: 7940280365588480
    m_Key: SCRIPTS_PANEL_DESCRIPTION
    m_Metadata:
      m_Items: []
  - m_Id: 7943571044540416
    m_Key: SCRIPTS_PANEL_EXAMPLES_BUTTON_DESCRIPTION
    m_Metadata:
      m_Items: []
  - m_Id: 7943711960571904
    m_Key: SCRIPTS_PANEL_SCRIPTSLIST_BUTTON_DESCRIPTION
    m_Metadata:
      m_Items: []
  - m_Id: 268509593636864
    m_Key: SELECTION_TOOL_DESCRIPTION
    m_Metadata:
      m_Items: []
  - m_Id: 7948298104840192
    m_Key: SETTINGS_PANEL_ABOUT_BUTTON_DESCRIPTION
    m_Metadata:
      m_Items: []
  - m_Id: 7948470994051072
    m_Key: SETTINGS_PANEL_ABOUT_BUTTON_DESCRIPTION_EXTRA
    m_Metadata:
      m_Items: []
  - m_Id: 7949724893814784
    m_Key: SETTINGS_PANEL_AUTOSIMPLIFY_BUTTON_DESCRIPTION
    m_Metadata:
      m_Items: []
  - m_Id: 7949811581689856
    m_Key: SETTINGS_PANEL_AUTOSIMPLIFY_BUTTON_DESCRIPTION_EXTRA
    m_Metadata:
      m_Items: []
  - m_Id: 7959094121701376
    m_Key: SETTINGS_PANEL_CLOSE_BUTTON_DESCRIPTION
    m_Metadata:
      m_Items: []
  - m_Id: 7949438875836416
    m_Key: SETTINGS_PANEL_CONTRIBUTE_BUTTON_DESCRIPTION
    m_Metadata:
      m_Items: []
  - m_Id: 7949356432596992
    m_Key: SETTINGS_PANEL_CONTRIBUTE_BUTTON_DESCRIPTION_EXTRA
    m_Metadata:
      m_Items: []
  - m_Id: 7948094068727808
    m_Key: SETTINGS_PANEL_HELP_BUTTON_DESCRIPTION
    m_Metadata:
      m_Items: []
  - m_Id: 7948187597512704
    m_Key: SETTINGS_PANEL_HELP_BUTTON_POPUP
    m_Metadata:
      m_Items: []
  - m_Id: 7950172098895872
    m_Key: SETTINGS_PANEL_POINTERANGLE_SLIDER_DESCRIPTION
    m_Metadata:
      m_Items: []
  - m_Id: 7950275601735680
    m_Key: SETTINGS_PANEL_QUALITY_SLIDER_DESCRIPTION
    m_Metadata:
      m_Items: []
  - m_Id: 7949594065084416
    m_Key: SETTINGS_PANEL_RULER_BUTTON_DESCRIPTION
    m_Metadata:
      m_Items: []
  - m_Id: 7949642022756352
    m_Key: SETTINGS_PANEL_RULER_BUTTON_DESCRIPTION_EXTRA
    m_Metadata:
      m_Items: []
  - m_Id: 7961508530855936
    m_Key: SETTINGS_PANEL_SCENECOST_TEXT
    m_Metadata:
      m_Items: []
  - m_Id: 7950347307556864
    m_Key: SETTINGS_PANEL_SIMPLIFICATION_SLIDER_DESCRIPTION
    m_Metadata:
      m_Items: []
  - m_Id: 7951591048716288
    m_Key: SETTINGS_PANEL_SIMPLIFYACCEPT_BUTTON_DESCRIPTION
    m_Metadata:
      m_Items: []
  - m_Id: 7951827204808704
    m_Key: SETTINGS_PANEL_SIMPLIFYDECLINE_BUTTON_DESCRIPTION
    m_Metadata:
      m_Items: []
  - m_Id: 7952483592413184
    m_Key: SETTINGS_PANEL_UPDATE_SIMPLIFICATION_TEXT
    m_Metadata:
      m_Items: []
  - m_Id: 8044507112906752
    m_Key: SKETCHBOOK_PANEL_CLOSE_BUTTON_DESCRIPTION
    m_Metadata:
      m_Items: []
  - m_Id: 10133516949626880
    m_Key: SKETCHBOOK_PANEL_CONTACTSERVER_TEXT
    m_Metadata:
      m_Items: []
  - m_Id: 8052288863838208
    m_Key: SKETCHBOOK_PANEL_DRIVE_BUTTON_DESCRIPTION
    m_Metadata:
      m_Items: []
  - m_Id: 8052489070551040
    m_Key: SKETCHBOOK_PANEL_DRIVE_BUTTON_DESCRIPTION_EXTRA
    m_Metadata:
      m_Items: []
  - m_Id: 8044139993866240
    m_Key: SKETCHBOOK_PANEL_DRIVE_TEXT
    m_Metadata:
      m_Items: []
  - m_Id: 8054126757519360
    m_Key: SKETCHBOOK_PANEL_DRIVEDISABLED_BUTTON_DESCRIPTION
    m_Metadata:
      m_Items: []
  - m_Id: 8054034549940224
    m_Key: SKETCHBOOK_PANEL_DRIVEENABLED_BUTTON_DESCRIPTION
    m_Metadata:
      m_Items: []
  - m_Id: 8054220533768192
    m_Key: SKETCHBOOK_PANEL_DRIVEFULL_BUTTON_DESCRIPTION
    m_Metadata:
      m_Items: []
  - m_Id: 8053860821868544
    m_Key: SKETCHBOOK_PANEL_DRIVESYNCING_BUTTON_DESCRIPTION
    m_Metadata:
      m_Items: []
  - m_Id: 8052141249503232
    m_Key: SKETCHBOOK_PANEL_LIKED_BUTTON_DESCRIPTION
    m_Metadata:
      m_Items: []
  - m_Id: 8052215190888448
    m_Key: SKETCHBOOK_PANEL_LIKED_BUTTON_DESCRIPTION_EXTRA
    m_Metadata:
      m_Items: []
  - m_Id: 8044071635099648
    m_Key: SKETCHBOOK_PANEL_LIKED_TEXT
    m_Metadata:
      m_Items: []
  - m_Id: 8051469124870144
    m_Key: SKETCHBOOK_PANEL_LOCALGALLERY_BUTTON_DESCRIPTION
    m_Metadata:
      m_Items: []
  - m_Id: 8051592198332416
    m_Key: SKETCHBOOK_PANEL_LOCALGALLERY_BUTTON_DESCRIPTION_EXTRA
    m_Metadata:
      m_Items: []
  - m_Id: 10138131262840832
    m_Key: SKETCHBOOK_PANEL_NEWSKETCH_TEXT
    m_Metadata:
      m_Items: []
  - m_Id: 10132930728534016
    m_Key: SKETCHBOOK_PANEL_NODRIVESKETCHES_TEXT
    m_Metadata:
      m_Items: []
  - m_Id: 10133306584309760
    m_Key: SKETCHBOOK_PANEL_NOLIKES_BUTTON_TEXT
    m_Metadata:
      m_Items: []
  - m_Id: 10133179773722624
    m_Key: SKETCHBOOK_PANEL_NOLIKES_TEXT
    m_Metadata:
      m_Items: []
  - m_Id: 10137908562075648
    m_Key: SKETCHBOOK_PANEL_NOLOGINDRIVE_BUTTON_TEXT
    m_Metadata:
      m_Items: []
  - m_Id: 10134688972382208
    m_Key: SKETCHBOOK_PANEL_NOLOGINDRIVE_TEXT
    m_Metadata:
      m_Items: []
  - m_Id: 10137717402476544
    m_Key: SKETCHBOOK_PANEL_NOLOGINPOLY_BUTTON_TEXT
    m_Metadata:
      m_Items: []
  - m_Id: 10134539248312320
    m_Key: SKETCHBOOK_PANEL_NOLOGINPOLY_TEXT
    m_Metadata:
      m_Items: []
  - m_Id: 10134947404423168
    m_Key: SKETCHBOOK_PANEL_NOPOLYCONNECTION_TEXT
    m_Metadata:
      m_Items: []
  - m_Id: 10132688213876736
    m_Key: SKETCHBOOK_PANEL_NOSKETCHES_TEXT
    m_Metadata:
      m_Items: []
  - m_Id: 8053396663410688
    m_Key: SKETCHBOOK_PANEL_ONLINEGALLERY_BUTTON_DESCRIPTION
    m_Metadata:
      m_Items: []
  - m_Id: 10134789291745280
    m_Key: SKETCHBOOK_PANEL_OUTOFDATE_TEXT
    m_Metadata:
      m_Items: []
  - m_Id: 8051847228792832
    m_Key: SKETCHBOOK_PANEL_SHOWCASE_BUTTON_DESCRIPTION
    m_Metadata:
      m_Items: []
  - m_Id: 8052065399709696
    m_Key: SKETCHBOOK_PANEL_SHOWCASE_BUTTON_DESCRIPTION_EXTRA
    m_Metadata:
      m_Items: []
  - m_Id: 8043915934146560
    m_Key: SKETCHBOOK_PANEL_SHOWCASE_TEXT
    m_Metadata:
      m_Items: []
  - m_Id: 10134247853236224
    m_Key: SKETCHBOOK_PANEL_SHOWCASEERROR_TEXT
    m_Metadata:
      m_Items: []
  - m_Id: 8042722189090816
    m_Key: SKETCHBOOK_PANEL_STANDARD_TEXT
    m_Metadata:
      m_Items: []
  - m_Id: 10149748172103680
    m_Key: SNAP_PANEL_ANGLE_TEXT
    m_Metadata:
      m_Items: []
  - m_Id: 10142251554152448
    m_Key: SNAP_PANEL_DESCRIPTION
    m_Metadata:
      m_Items: []
  - m_Id: 10149812609196032
    m_Key: SNAP_PANEL_GRID_TEXT
    m_Metadata:
      m_Items: []
  - m_Id: 10160187903811584
    m_Key: SNAP_PANEL_JITTER_TEXT
    m_Metadata:
      m_Items: []
  - m_Id: 10142405791293440
    m_Key: SNAP_PANEL_SNAPANGLE_BUTTON_DESCRIPTION
    m_Metadata:
      m_Items: []
  - m_Id: 10149921501716480
    m_Key: SNAP_PANEL_SNAPGRID_BUTTON_DESCRIPTION
    m_Metadata:
      m_Items: []
  - m_Id: 278827682140160
    m_Key: WIDGET_SYMMETRY_DESCRIPTION
    m_Metadata:
      m_Items: []
  - m_Id: 279130447974400
    m_Key: WIDGET_SYMMETRY_HINT
    m_Metadata:
      m_Items: []
  - m_Id: 10778529927168
    m_Key: TILTMETER_MAX_METER_DESCRIPTION
    m_Metadata:
      m_Items: []
  - m_Id: 11410951278592
    m_Key: TILTMETER_SKETCH_COST_HIGH
    m_Metadata:
      m_Items: []
  - m_Id: 11531013230592
    m_Key: TILTMETER_SKETCH_COST_HIGHEST
    m_Metadata:
      m_Items: []
  - m_Id: 11105966657536
    m_Key: TILTMETER_SKETCH_COST_LOW
    m_Metadata:
      m_Items: []
  - m_Id: 11327010672640
    m_Key: TILTMETER_SKETCH_COST_MEDIUM
    m_Metadata:
      m_Items: []
  - m_Id: 11625947107328
    m_Key: TILTMETER_SKETCH_COST_PICASSO
    m_Metadata:
      m_Items: []
  - m_Id: 15506686318784512
    m_Key: TOOLS_PANEL_CAMERA_BUTTON_DESCRIPTION
    m_Metadata:
      m_Items: []
  - m_Id: 15506037610950656
    m_Key: TOOLS_PANEL_DESCRIPTION
    m_Metadata:
      m_Items: []
  - m_Id: 15506435650400256
    m_Key: TOOLS_PANEL_ENVRIONMENT_BUTTON_DESCRIPTION
    m_Metadata:
      m_Items: []
  - m_Id: 15506545880903680
    m_Key: TOOLS_PANEL_ENVRIONMENT_BUTTON_POPUP
    m_Metadata:
      m_Items: []
  - m_Id: 15506183434317824
    m_Key: TOOLS_PANEL_ERASER_BUTTON_DESCRIPTION
    m_Metadata:
      m_Items: []
  - m_Id: 15506869836361728
    m_Key: TOOLS_PANEL_MIRROR_BUTTON_DESCRIPTION
    m_Metadata:
      m_Items: []
  - m_Id: 15507184623071232
    m_Key: TOOLS_PANEL_REDO_BUTTON_DESCRIPTION
    m_Metadata:
      m_Items: []
  - m_Id: 15506327693209600
    m_Key: TOOLS_PANEL_STRAIGHTEDGE_BUTTON_DESCRIPTION
    m_Metadata:
      m_Items: []
  - m_Id: 15506782473203712
    m_Key: TOOLS_PANEL_TELEPORT_BUTTON_DESCRIPTION
    m_Metadata:
      m_Items: []
  - m_Id: 15507089726943232
    m_Key: TOOLS_PANEL_UNDO_BUTTON_DESCRIPTION
    m_Metadata:
      m_Items: []
  - m_Id: 15508321694691328
    m_Key: TUTORIAL_PANEL_DESCRIPTION
    m_Metadata:
      m_Items: []
  - m_Id: 15509162824609792
    m_Key: TUTORIAL_PANEL_DISMISS_DESCRIPTION
    m_Metadata:
      m_Items: []
  - m_Id: 9359005487104
    m_Key: YOUTUBE_AUTHORIZE_MESSAGE
    m_Metadata:
      m_Items: []
  - m_Id: 10508081205248
    m_Key: YOUTUBE_DEFAULT_DESCRIPTION
    m_Metadata:
      m_Items: []
  - m_Id: 10372936536064
    m_Key: YOUTUBE_DEFAULT_TITLE
    m_Metadata:
      m_Items: []
  - m_Id: 9169397780480
    m_Key: YOUTUBE_UPLOAD_SUCCESSFUL
    m_Metadata:
      m_Items: []
  - m_Id: 68763796961820672
    m_Key: ADVANCEDTOOLS_PANEL_BUTTON_JOIN
    m_Metadata:
      m_Items: []
  - m_Id: 68764809030598656
    m_Key: EXTRA_PANEL_LAYERS_BUTTON_DESCRIPTION
    m_Metadata:
      m_Items: []
  - m_Id: 68768010396041216
    m_Key: SETTINGS_PANEL_BUTTON_EXPERIMENTAL_DESCRIPTION
    m_Metadata:
      m_Items: []
  - m_Id: 68768580896882688
    m_Key: SETTINGS_PANEL_BUTTON_EXPERIMENTAL_POPUP
    m_Metadata:
      m_Items: []
  - m_Id: 68773633749745664
    m_Key: SETTINGS_PANELMOBILE_ABOUT_BUTTON_DESCRIPTION_EXTRA
    m_Metadata:
      m_Items: []
  - m_Id: 68773760459669504
    m_Key: SETTINGS_PANELMOBILE_CONTRIBUTE_BUTTON_DESCRIPTION_EXTRA
    m_Metadata:
      m_Items: []
  - m_Id: 68774380566544384
    m_Key: SETTINGS_PANEL_BUTTON_EXPERIMENTALTOGGLE_TEXT
    m_Metadata:
      m_Items: []
  - m_Id: 76036335840321536
    m_Key: POPUP_WAITONDOWNLOAD_TEXT
    m_Metadata:
      m_Items: []
  - m_Id: 76036630477594624
    m_Key: POPUP_YOUTUBESEARCH_TEXT
    m_Metadata:
      m_Items: []
  - m_Id: 76036746777255936
    m_Key: BUTTON_CONFIRM
    m_Metadata:
      m_Items: []
  - m_Id: 76039048963612672
    m_Key: BUTTON_CANCEL
    m_Metadata:
      m_Items: []
  - m_Id: 76044213523374080
    m_Key: POPUP_UPLOAD_LOGINDESKTOP_TITLE
    m_Metadata:
      m_Items: []
  - m_Id: 76044393131859968
    m_Key: POPUP_UPLOAD_LOGINDESKTOP_DESCRIPTION
    m_Metadata:
      m_Items: []
  - m_Id: 76044674418663424
    m_Key: POPUP_UPLOAD_CONFIRMUPLOAD_TITLE
    m_Metadata:
      m_Items: []
  - m_Id: 76068346479042560
    m_Key: POPUP_UPLOAD_UPLOADING_TITLE
    m_Metadata:
      m_Items: []
  - m_Id: 76069123176062976
    m_Key: POPUP_UPLOAD_COMPLETE_TITLE
    m_Metadata:
      m_Items: []
  - m_Id: 76069201752154112
    m_Key: POPUP_UPLOAD_COMPLETE_DESCRIPTION
    m_Metadata:
      m_Items: []
  - m_Id: 76069352969396224
    m_Key: POPUP_UPLOAD_FAILED_TITLE
    m_Metadata:
      m_Items: []
  - m_Id: 76069430274613248
    m_Key: POPUP_UPLOAD_FAILED_DESCRIPTION
    m_Metadata:
      m_Items: []
  - m_Id: 76069769677692928
    m_Key: POPUP_UPLOAD_SHARINGDISABLED_TITLE
    m_Metadata:
      m_Items: []
  - m_Id: 76069893405466624
    m_Key: POPUP_UPLOAD_SHARINGDISABLED_DESCRIPTION
    m_Metadata:
      m_Items: []
  - m_Id: 76070234092003328
    m_Key: POPUP_UPLOAD_CONNECTIONERR_TITLE
    m_Metadata:
      m_Items: []
  - m_Id: 76070420314906624
    m_Key: POPUP_UPLOAD_CONNECTIONERR_DESCRIPTION
    m_Metadata:
      m_Items: []
  - m_Id: 76070518675529728
    m_Key: BUTTON_OK
    m_Metadata:
      m_Items: []
  - m_Id: 76070712456568832
    m_Key: POPUP_UPLOAD_WAIT_TITLE
    m_Metadata:
      m_Items: []
  - m_Id: 76070854366650368
    m_Key: POPUP_UPLOAD_EMBEDPOLY_TITLE
    m_Metadata:
      m_Items: []
  - m_Id: 76071039813607424
    m_Key: POPUP_UPLOAD_EMBEDPOLY_DESCRIPTION
    m_Metadata:
      m_Items: []
  - m_Id: 76071162597662720
    m_Key: POPUP_UPLOAD_BUTTON_UPLOAD
    m_Metadata:
      m_Items: []
  - m_Id: 76071373843783680
    m_Key: POPUP_UPLOAD_BUTTON_CANCEL
    m_Metadata:
      m_Items: []
  - m_Id: 76071488323117056
    m_Key: POPUP_UPLOAD_EMBEDSKETCHFAB_TITLE
    m_Metadata:
      m_Items: []
  - m_Id: 76071619017629696
    m_Key: POPUP_UPLOAD_EMBEDSKETCHFAB_DESCRIPTION
    m_Metadata:
      m_Items: []
  - m_Id: 76072279146553344
    m_Key: POPUP_UPLOAD_NOTHING_TITLE
    m_Metadata:
      m_Items: []
  - m_Id: 76072352228106240
    m_Key: POPUP_UPLOAD_NOTHING_DESCRIPTION
    m_Metadata:
      m_Items: []
  - m_Id: 76072542007779328
    m_Key: POPUP_UPLOAD_OUTDATED_TITLE
    m_Metadata:
      m_Items: []
  - m_Id: 76072667581046784
    m_Key: POPUP_UPLOAD_OUTDATED_DESCRIPTION
    m_Metadata:
      m_Items: []
  - m_Id: 76080842438926336
    m_Key: POPUP_UPLOAD_MOBILELOGIN_TITLE
    m_Metadata:
      m_Items: []
  - m_Id: 76081074568486912
    m_Key: POPUP_UPLOAD_MOBILELOGIN_DESCRIPTION
    m_Metadata:
      m_Items: []
  - m_Id: 76084187576721408
    m_Key: POPUP_UPLOAD_BUTTON_SAVELOGIN
    m_Metadata:
      m_Items: []
  - m_Id: 76084383412969472
    m_Key: POPUP_UPLOAD_BUTTON_LOGIN
    m_Metadata:
      m_Items: []
  - m_Id: 76086604699590656
    m_Key: POPUP_UPLOAD_COMPLETEMOBILE_DESCRIPTION
    m_Metadata:
      m_Items: []
  - m_Id: 76094622149435392
    m_Key: POPUP_UNLOADIMAGES_TITLE
    m_Metadata:
      m_Items: []
  - m_Id: 76094798670913536
    m_Key: POPUP_UNLOADIMAGES_DESCRIPTION
    m_Metadata:
      m_Items: []
  - m_Id: 76095425199267840
    m_Key: BUTTON_PROCEED
    m_Metadata:
      m_Items: []
  - m_Id: 76095819690336256
    m_Key: POPUP_TILTASAURUS_DESCRIPTION
    m_Metadata:
      m_Items: []
  - m_Id: 76095964649676800
    m_Key: POPUP_TILTASAURUS_BUTTON_DESCRIPTION_REFRESH
    m_Metadata:
      m_Items: []
  - m_Id: 76096109499965440
    m_Key: POPUP_TILTASAURUS_BUTTON_DESCRIPTION_EXTRA_REFRESH
    m_Metadata:
      m_Items: []
  - m_Id: 76096615622434816
    m_Key: BUTTON_CLOSE
    m_Metadata:
      m_Items: []
  - m_Id: 76096904425431040
    m_Key: POPUP_SKETCHMENU_BUTTON_DESCRIPTION_MERGE
    m_Metadata:
      m_Items: []
  - m_Id: 76097050869555200
    m_Key: POPUP_SKETCHMENU_BUTTON_DESCRIPTION_TRASH
    m_Metadata:
      m_Items: []
  - m_Id: 76097256218484736
    m_Key: POPUP_SKETCHMENU_BUTTON_DESCRIPTION_REVEAL
    m_Metadata:
      m_Items: []
  - m_Id: 76115339591081984
    m_Key: POPUP_SAVEOPTIONS_TITLE
    m_Metadata:
      m_Items: []
  - m_Id: 76115745704566784
    m_Key: POPUP_SAVEOPTIONS_BUTTON_DESCRIPTION_EXTRA_OVERWRITE
    m_Metadata:
      m_Items: []
  - m_Id: 76115842710429696
    m_Key: POPUP_SAVEOPTIONS_BUTTON_DESCRIPTION_OVERWRITE
    m_Metadata:
      m_Items: []
  - m_Id: 76115933538082816
    m_Key: POPUP_SAVEOPTIONS_BUTTON_DESCRIPTION_NEW
    m_Metadata:
      m_Items: []
  - m_Id: 76115996574277632
    m_Key: POPUP_SAVEOPTIONS_BUTTON_DESCRIPTION_EXTRA_NEW
    m_Metadata:
      m_Items: []
  - m_Id: 76116098625888256
    m_Key: POPUP_READONLY_TITLE
    m_Metadata:
      m_Items: []
  - m_Id: 76116655574933504
    m_Key: POPUP_PANELS_BUTTON_DESCRIPTION_TUTORIAL
    m_Metadata:
      m_Items: []
  - m_Id: 76116867701858304
    m_Key: POPUP_PANELS_BUTTON_DESCRIPTION_LABS
    m_Metadata:
      m_Items: []
  - m_Id: 76116941706158080
    m_Key: POPUP_PANELS_BUTTON_DESCRIPTION_SETTINGS
    m_Metadata:
      m_Items: []
  - m_Id: 76117036946219008
    m_Key: POPUP_PANELS_BUTTON_RESET_DESCRIPTION
    m_Metadata:
      m_Items: []
  - m_Id: 76117383567695872
    m_Key: POPUP_MIRROROPTIONS_BUTTON_DESCRIPTION_MIRROR
    m_Metadata:
      m_Items: []
  - m_Id: 76117650451259392
    m_Key: POPUP_MIRROROPTIONS_BUTTON_DESCRIPTION_SUMMON
    m_Metadata:
      m_Items: []
  - m_Id: 76117800062083072
    m_Key: POPUP_HELP_BUTTON_DESCRIPTION_RELEASENOTES
    m_Metadata:
      m_Items: []
  - m_Id: 76117892328382464
    m_Key: POPUP_HELP_BUTTON_DESCRIPTION_EXTRA_BROWSER
    m_Metadata:
      m_Items: []
  - m_Id: 76118256381386752
    m_Key: POPUP_HELP_BUTTON_DESCRIPTION_HELPCENTER
    m_Metadata:
      m_Items: []
  - m_Id: 76118351730499584
    m_Key: POPUP_HELP_BUTTON_DESCRIPTION_TOS
    m_Metadata:
      m_Items: []
  - m_Id: 76118538846789632
    m_Key: POPUP_HELP_BUTTON_DESCRIPTION_PRIVACY
    m_Metadata:
      m_Items: []
  - m_Id: 76119468057092096
    m_Key: POPUP_EXIT_TITLE
    m_Metadata:
      m_Items: []
  - m_Id: 76119645530677248
    m_Key: POPUP_EXIT_DESCRIPTION
    m_Metadata:
      m_Items: []
  - m_Id: 76120862092746752
    m_Key: POPUP_GDRIVE_ENABLED_TITLE
    m_Metadata:
      m_Items: []
  - m_Id: 76121021711179776
    m_Key: POPUP_GDRIVE_BETATAG
    m_Metadata:
      m_Items: []
  - m_Id: 76121263181455360
    m_Key: POPUP_GRDRIVE_ENABLED_STATUSCOMPLETE
    m_Metadata:
      m_Items: []
  - m_Id: 76121447906992128
    m_Key: POPUP_GRDRIVE_ENABLED_STATUSPROGRESS
    m_Metadata:
      m_Items: []
  - m_Id: 76122859638415360
    m_Key: POPUP_GRDRIVE_ENABLED_VIEW
    m_Metadata:
      m_Items: []
  - m_Id: 76123261897334784
    m_Key: POPUP_GRDRIVE_ENABLED_DISABLE
    m_Metadata:
      m_Items: []
  - m_Id: 76123531960180736
    m_Key: POPUP_GRDRIVE_ENABLED_CHECK_SKETCHES
    m_Metadata:
      m_Items: []
  - m_Id: 76123762810478592
    m_Key: POPUP_GRDRIVE_ENABLED_CHECK_SNAPSHOTS
    m_Metadata:
      m_Items: []
  - m_Id: 76123842049269760
    m_Key: POPUP_GRDRIVE_ENABLED_CHECK_MEDIALIB
    m_Metadata:
      m_Items: []
  - m_Id: 76123960488026112
    m_Key: POPUP_GRDRIVE_ENABLED_CHECK_EXPORTS
    m_Metadata:
      m_Items: []
  - m_Id: 76124083175612416
    m_Key: POPUP_GRDRIVE_ENABLED_CHECK_VIDEOS
    m_Metadata:
      m_Items: []
  - m_Id: 76124177820082176
    m_Key: POPUP_GDRIVE_DISABLED_TITLE
    m_Metadata:
      m_Items: []
  - m_Id: 76124332547956736
    m_Key: POPUP_GDRIVE_DISABLED_DESCRIPTION
    m_Metadata:
      m_Items: []
  - m_Id: 76124651742879744
    m_Key: POPUP_GDRIVE_DISABLED_BUTTON_ENABLE
    m_Metadata:
      m_Items: []
  - m_Id: 76124790830194688
    m_Key: POPUP_GDRIVE_FULL_TITLE
    m_Metadata:
      m_Items: []
  - m_Id: 76124861466468352
    m_Key: POPUP_GDRIVE_FULL_DESCRIPTION
    m_Metadata:
      m_Items: []
  - m_Id: 76124975501205504
    m_Key: POPUP_GDRIVE_FULL_BUTTON_MANAGE
    m_Metadata:
      m_Items: []
  - m_Id: 76125091268190208
    m_Key: POPUP_GDRIVE_FULL_BUTTON_DISABLE
    m_Metadata:
      m_Items: []
  - m_Id: 76126070290046976
    m_Key: POPUP_CONFIRMLOAD_TITLE
    m_Metadata:
      m_Items: []
  - m_Id: 76126242747244544
    m_Key: POPUP_CONFIRMLOAD_DESCRIPTION
    m_Metadata:
      m_Items: []
  - m_Id: 76126335156150272
    m_Key: POPUP_CONFIRMLOAD_TITLECOMPLEX
    m_Metadata:
      m_Items: []
  - m_Id: 76126452525359104
    m_Key: POPUP_CONFIRMLOAD_DESCRIPTIONCOMPLEX
    m_Metadata:
      m_Items: []
  - m_Id: 76126729437503488
    m_Key: POPUP_CONFIRMLOAD_DESCRIPTIONCOMPLEX_EXTRA
    m_Metadata:
      m_Items: []
  - m_Id: 76126873826418688
    m_Key: POPUP_CONFIRMLOAD_BUTTON_DESCRIPTION_CONFIRM
    m_Metadata:
      m_Items: []
  - m_Id: 76131299773440000
    m_Key: POPUP_ACCOUNTS_TITLE
    m_Metadata:
      m_Items: []
  - m_Id: 76134950436921344
    m_Key: POPUP_ACCOUNTS_REMOVEHEADSET
    m_Metadata:
      m_Items: []
  - m_Id: 76137928887689216
    m_Key: POPUP_ACCOUNTS_GOOGLEINFO_TITLE
    m_Metadata:
      m_Items: []
  - m_Id: 76138083292602368
    m_Key: POPUP_ACCOUNTS_GOOGLEINFO_DESCRIPTION
    m_Metadata:
      m_Items: []
  - m_Id: 76138395621449728
    m_Key: POPUP_ACCOUNTS_SKETCHFABINFO_TITLE
    m_Metadata:
      m_Items: []
  - m_Id: 76138521224077312
    m_Key: POPUP_ACCOUNTS_SKETCHFABINFO_DESCRIPTION
    m_Metadata:
      m_Items: []
  - m_Id: 81182403783614464
    m_Key: CAMERAPATH_TOOL_PATHRECORDED
    m_Metadata:
      m_Items: []
  - m_Id: 81182608851525632
    m_Key: CAMERAPATH_TOOL_PATHCANCELLED
    m_Metadata:
      m_Items: []
  - m_Id: 81183732522344448
    m_Key: LAYERS_PANEL_COPYLAYER_BUTTON_DESCRIPTION
    m_Metadata:
      m_Items: []
  - m_Id: 81184247687733248
    m_Key: LAYERS_PANEL_MAINLAYER_NAME
    m_Metadata:
      m_Items: []
  - m_Id: 81184440202092544
    m_Key: LAYERS_PANEL_ADDITIONALLAYER_NAME
    m_Metadata:
      m_Items: []
  - m_Id: 81187452349898752
    m_Key: DROPPER_TOOL_CONFIRM_TEXT
    m_Metadata:
      m_Items: []
  - m_Id: 81194531575881728
    m_Key: OVERLAY_LOADSKETCH
    m_Metadata:
      m_Items: []
  - m_Id: 81194664648564736
    m_Key: OVERLAY_LOADMODEL
    m_Metadata:
      m_Items: []
  - m_Id: 81194744055128064
    m_Key: OVERLAY_LOADGENERIC
    m_Metadata:
      m_Items: []
  - m_Id: 81194843074256896
    m_Key: OVERLAY_LOADIMAGES
    m_Metadata:
      m_Items: []
  - m_Id: 81194906580213760
    m_Key: OVERLAY_EXPORT
    m_Metadata:
      m_Items: []
  - m_Id: 81194990285938688
    m_Key: OVERLAY_LOADMEDIA
    m_Metadata:
      m_Items: []
  - m_Id: 81203094671122432
    m_Key: BRUSH_BUBBLES
    m_Metadata:
      m_Items: []
  - m_Id: 81203153294909440
    m_Key: BRUSH_BUBBLEWAND
    m_Metadata:
      m_Items: []
  - m_Id: 81203246727225344
    m_Key: BRUSH_CANDYCANE
    m_Metadata:
      m_Items: []
  - m_Id: 81203301878128640
    m_Key: BRUSH_CELVINYL
    m_Metadata:
      m_Items: []
  - m_Id: 81203372350824448
    m_Key: BRUSH_CHARCOAL
    m_Metadata:
      m_Items: []
  - m_Id: 81203423919792128
    m_Key: BRUSH_CHROMATICWAVE
    m_Metadata:
      m_Items: []
  - m_Id: 81203481385951232
    m_Key: BRUSH_COARSEBRISTLES
    m_Metadata:
      m_Items: []
  - m_Id: 81203567432097792
    m_Key: BRUSH_COMET
    m_Metadata:
      m_Items: []
  - m_Id: 81203611405180928
    m_Key: BRUSH_CONCAVEHULL
    m_Metadata:
      m_Items: []
  - m_Id: 81203662118510592
    m_Key: BRUSH_DANCEFLOOR
    m_Metadata:
      m_Items: []
  - m_Id: 81203709862273024
    m_Key: BRUSH_DIAMOND
    m_Metadata:
      m_Items: []
  - m_Id: 81203777713528832
    m_Key: BRUSH_DIGITAL
    m_Metadata:
      m_Items: []
  - m_Id: 81203824031227904
    m_Key: BRUSH_DISCO
    m_Metadata:
      m_Items: []
  - m_Id: 81203865550643200
    m_Key: BRUSH_DOTMARKER
    m_Metadata:
      m_Items: []
  - m_Id: 81203913957105664
    m_Key: BRUSH_DOTS
    m_Metadata:
      m_Items: []
  - m_Id: 81203958152486912
    m_Key: BRUSH_DOUBLEFLAT
    m_Metadata:
      m_Items: []
  - m_Id: 81204005120303104
    m_Key: BRUSH_PINCHEDFLAT
    m_Metadata:
      m_Items: []
  - m_Id: 81204078575149056
    m_Key: BRUSH_PINCHEDMARKER
    m_Metadata:
      m_Items: []
  - m_Id: 81204129737269248
    m_Key: BRUSH_DRAFTING
    m_Metadata:
      m_Items: []
  - m_Id: 81204173685186560
    m_Key: BRUSH_DRYBRUSH
    m_Metadata:
      m_Items: []
  - m_Id: 81204235328872448
    m_Key: BRUSH_DUCTTAPE
    m_Metadata:
      m_Items: []
  - m_Id: 81204288453926912
    m_Key: BRUSH_DUCTTAPEGEO
    m_Metadata:
      m_Items: []
  - m_Id: 81204382188232704
    m_Key: BRUSH_ELECTRICITY
    m_Metadata:
      m_Items: []
  - m_Id: 81204427818065920
    m_Key: BRUSH_EMBERS
    m_Metadata:
      m_Items: []
  - m_Id: 81204493236625408
    m_Key: BRUSH_FACETEDTUBE
    m_Metadata:
      m_Items: []
  - m_Id: 81204541060079616
    m_Key: BRUSH_FAIRY
    m_Metadata:
      m_Items: []
  - m_Id: 81204581946155008
    m_Key: BRUSH_FEATHER
    m_Metadata:
      m_Items: []
  - m_Id: 81204635582914560
    m_Key: BRUSH_FELT
    m_Metadata:
      m_Items: []
  - m_Id: 81204676406075392
    m_Key: BRUSH_FIRE
    m_Metadata:
      m_Items: []
  - m_Id: 81204735243771904
    m_Key: BRUSH_FIRE2
    m_Metadata:
      m_Items: []
  - m_Id: 81204778390577152
    m_Key: BRUSH_FLAT
    m_Metadata:
      m_Items: []
  - m_Id: 81204889594159104
    m_Key: BRUSH_FLATGEOMETRY
    m_Metadata:
      m_Items: []
  - m_Id: 81204982288277504
    m_Key: BRUSH_GOUACHE
    m_Metadata:
      m_Items: []
  - m_Id: 81205065486491648
    m_Key: BRUSH_GUTS
    m_Metadata:
      m_Items: []
  - m_Id: 81205104946503680
    m_Key: BRUSH_HIGHLIGHTER
    m_Metadata:
      m_Items: []
  - m_Id: 81205150878326784
    m_Key: BRUSH_TREE
    m_Metadata:
      m_Items: []
  - m_Id: 81205201507770368
    m_Key: BRUSH_HYPERCOLOR
    m_Metadata:
      m_Items: []
  - m_Id: 81205290808696832
    m_Key: BRUSH_HYPERGRID
    m_Metadata:
      m_Items: []
  - m_Id: 81205339491983360
    m_Key: BRUSH_ICING
    m_Metadata:
      m_Items: []
  - m_Id: 81205378532564992
    m_Key: BRUSH_INK
    m_Metadata:
      m_Items: []
  - m_Id: 81205417556369408
    m_Key: BRUSH_INKGEOMETRY
    m_Metadata:
      m_Items: []
  - m_Id: 81205502021263360
    m_Key: BRUSH_KEIJIROTUBE
    m_Metadata:
      m_Items: []
  - m_Id: 81205552273219584
    m_Key: BRUSH_LACEWING
    m_Metadata:
      m_Items: []
  - m_Id: 81205593624862720
    m_Key: BRUSH_LEAKYPEN
    m_Metadata:
      m_Items: []
  - m_Id: 81205636259962880
    m_Key: BRUSH_LEAVES
    m_Metadata:
      m_Items: []
  - m_Id: 81205679876530176
    m_Key: BRUSH_LEAVES2
    m_Metadata:
      m_Items: []
  - m_Id: 81205749166432256
    m_Key: BRUSH_LIGHT
    m_Metadata:
      m_Items: []
  - m_Id: 81205790060896256
    m_Key: BRUSH_LIGHTWIRE
    m_Metadata:
      m_Items: []
  - m_Id: 81205838656102400
    m_Key: BRUSH_WIRELIT
    m_Metadata:
      m_Items: []
  - m_Id: 81205898521403392
    m_Key: BRUSH_LOFTED
    m_Metadata:
      m_Items: []
  - m_Id: 81205943849246720
    m_Key: BRUSH_LOFTEDHUESHIFT
    m_Metadata:
      m_Items: []
  - m_Id: 81206004192698368
    m_Key: BRUSH_MARBLEDRAINBOW
    m_Metadata:
      m_Items: []
  - m_Id: 81206060224405504
    m_Key: BRUSH_MARKER
    m_Metadata:
      m_Items: []
  - m_Id: 81206102402326528
    m_Key: BRUSH_MARKERGEOMETRY
    m_Metadata:
      m_Items: []
  - m_Id: 81206156286550016
    m_Key: BRUSH_MATTEHULL
    m_Metadata:
      m_Items: []
  - m_Id: 81206207075377152
    m_Key: BRUSH_MUSCLE
    m_Metadata:
      m_Items: []
  - m_Id: 81206251857960960
    m_Key: BRUSH_MYLARTUBE
    m_Metadata:
      m_Items: []
  - m_Id: 81206295621328896
    m_Key: BRUSH_NEONPULSE
    m_Metadata:
      m_Items: []
  - m_Id: 81206368749019136
    m_Key: BRUSH_OILPAINT
    m_Metadata:
      m_Items: []
  - m_Id: 81206416861880320
    m_Key: BRUSH_OILPAINTGEOMETRY
    m_Metadata:
      m_Items: []
  - m_Id: 81206494716551168
    m_Key: BRUSH_PAPER
    m_Metadata:
      m_Items: []
  - m_Id: 81206536990941184
    m_Key: BRUSH_PAPERGEOMETRY
    m_Metadata:
      m_Items: []
  - m_Id: 81206595077857280
    m_Key: BRUSH_BRAID
    m_Metadata:
      m_Items: []
  - m_Id: 81206666636877824
    m_Key: BRUSH_PETAL
    m_Metadata:
      m_Items: []
  - m_Id: 81206859902017536
    m_Key: BRUSH_PLASMA
    m_Metadata:
      m_Items: []
  - m_Id: 81206904026095616
    m_Key: BRUSH_RACE
    m_Metadata:
      m_Items: []
  - m_Id: 81206946329845760
    m_Key: BRUSH_RAIN
    m_Metadata:
      m_Items: []
  - m_Id: 81206986301562880
    m_Key: BRUSH_RAINBOW
    m_Metadata:
      m_Items: []
  - m_Id: 81207025421836288
    m_Key: BRUSH_RISINGBUBBLES
    m_Metadata:
      m_Items: []
  - m_Id: 81207069424279552
    m_Key: BRUSH_SHINYHULL
    m_Metadata:
      m_Items: []
  - m_Id: 81207135908192256
    m_Key: BRUSH_SINGLESIDED
    m_Metadata:
      m_Items: []
  - m_Id: 81207182829871104
    m_Key: BRUSH_SLICE
    m_Metadata:
      m_Items: []
  - m_Id: 81207223535591424
    m_Key: BRUSH_SMOKE
    m_Metadata:
      m_Items: []
  - m_Id: 81207263394062336
    m_Key: BRUSH_SMOOTHHULL
    m_Metadata:
      m_Items: []
  - m_Id: 81207308449275904
    m_Key: BRUSH_SNOW
    m_Metadata:
      m_Items: []
  - m_Id: 81207357476495360
    m_Key: BRUSH_SNOWFLAKE
    m_Metadata:
      m_Items: []
  - m_Id: 81207400497471488
    m_Key: BRUSH_SOFTHIGHLIGHTER
    m_Metadata:
      m_Items: []
  - m_Id: 81207449709240320
    m_Key: BRUSH_SPACE
    m_Metadata:
      m_Items: []
  - m_Id: 81207491186712576
    m_Key: BRUSH_SPARKS
    m_Metadata:
      m_Items: []
  - m_Id: 81207535642140672
    m_Key: BRUSH_SPIKES
    m_Metadata:
      m_Items: []
  - m_Id: 81207574603030528
    m_Key: BRUSH_SPLATTER
    m_Metadata:
      m_Items: []
  - m_Id: 81207648775102464
    m_Key: BRUSH_3DPRINTING
    m_Metadata:
      m_Items: []
  - m_Id: 81207710548811776
    m_Key: BRUSH_SQUAREFLAT
    m_Metadata:
      m_Items: []
  - m_Id: 81207756761653248
    m_Key: BRUSH_STARS
    m_Metadata:
      m_Items: []
  - m_Id: 81207807806332928
    m_Key: BRUSH_STREAMERS
    m_Metadata:
      m_Items: []
  - m_Id: 81207912810733568
    m_Key: BRUSH_TAFFY
    m_Metadata:
      m_Items: []
  - m_Id: 81207961254944768
    m_Key: BRUSH_TAPEREDFLAT
    m_Metadata:
      m_Items: []
  - m_Id: 81208043572355072
    m_Key: BRUSH_TAPEREDHIGHLIGHTER
    m_Metadata:
      m_Items: []
  - m_Id: 81208094986133504
    m_Key: BRUSH_TAPEREDHUESHIFT
    m_Metadata:
      m_Items: []
  - m_Id: 81208142008475648
    m_Key: BRUSH_TAPEREDMARKER
    m_Metadata:
      m_Items: []
  - m_Id: 81208255854469120
    m_Key: BRUSH_TAPEREDMARKERGEO
    m_Metadata:
      m_Items: []
  - m_Id: 81208320484499456
    m_Key: BRUSH_TAPEREDWIRE
    m_Metadata:
      m_Items: []
  - m_Id: 81208372611309568
    m_Key: BRUSH_GEOMTHICKDUCTTAPE
    m_Metadata:
      m_Items: []
  - m_Id: 81208728183431168
    m_Key: BRUSH_THICKPAINT
    m_Metadata:
      m_Items: []
  - m_Id: 81208800589701120
    m_Key: BRUSH_TOON
    m_Metadata:
      m_Items: []
  - m_Id: 81208843535179776
    m_Key: BRUSH_TUBEHIGHLIGHTER
    m_Metadata:
      m_Items: []
  - m_Id: 81208895842344960
    m_Key: BRUSH_TUBEFLAT
    m_Metadata:
      m_Items: []
  - m_Id: 81208961575477248
    m_Key: BRUSH_TUBETOONINVERTED
    m_Metadata:
      m_Items: []
  - m_Id: 81209021776322560
    m_Key: BRUSH_TUBEMARKER
    m_Metadata:
      m_Items: []
  - m_Id: 81209066508574720
    m_Key: BRUSH_UNLITHULL
    m_Metadata:
      m_Items: []
  - m_Id: 81209114365583360
    m_Key: BRUSH_VELVETINK
    m_Metadata:
      m_Items: []
  - m_Id: 81209159253024768
    m_Key: BRUSH_WATERCOLORPAPER
    m_Metadata:
      m_Items: []
  - m_Id: 81209241222307840
    m_Key: BRUSH_WATERCOLORPAPERGEOMETRY
    m_Metadata:
      m_Items: []
  - m_Id: 81209297144963072
    m_Key: BRUSH_WAVEFORM
    m_Metadata:
      m_Items: []
  - m_Id: 81209348688764928
    m_Key: BRUSH_WAVEFORMFFT
    m_Metadata:
      m_Items: []
  - m_Id: 81209390745051136
    m_Key: BRUSH_WAVEFORMPARTICLES
    m_Metadata:
      m_Items: []
  - m_Id: 81209436215500800
    m_Key: BRUSH_WAVEFORMTUBE
    m_Metadata:
      m_Items: []
  - m_Id: 81209474924732416
    m_Key: BRUSH_WETPAINT
    m_Metadata:
      m_Items: []
  - m_Id: 81209522190344192
    m_Key: BRUSH_WETPAINTGEOMETRY
    m_Metadata:
      m_Items: []
  - m_Id: 81209591056621568
    m_Key: BRUSH_DRWIGGLEZ
    m_Metadata:
      m_Items: []
  - m_Id: 81209706207043584
    m_Key: BRUSH_WIND
    m_Metadata:
      m_Items: []
  - m_Id: 81209742752014336
    m_Key: BRUSH_WIRE
    m_Metadata:
      m_Items: []
  - m_Id: 81209777615069184
    m_Key: BRUSH_WIREFRAME
    m_Metadata:
      m_Items: []
  - m_Id: 81212669579288576
    m_Key: ENVIRONMENT_BLACK
    m_Metadata:
      m_Items: []
  - m_Id: 81212740198785024
    m_Key: ENVIRONMENT_BLUE
    m_Metadata:
      m_Items: []
  - m_Id: 81212798805794816
    m_Key: ENVIRONMENT_DRESSFORM
    m_Metadata:
      m_Items: []
  - m_Id: 81212845635198976
    m_Key: ENVIRONMENT_EXAMPLE
    m_Metadata:
      m_Items: []
  - m_Id: 81212886244450304
    m_Key: ENVIRONMENT_HOT
    m_Metadata:
      m_Items: []
  - m_Id: 81212929865211904
    m_Key: ENVIRONMENT_ILLUSTRATIVE
    m_Metadata:
      m_Items: []
  - m_Id: 81212976329711616
    m_Key: ENVIRONMENT_NIGHTSKY
    m_Metadata:
      m_Items: []
  - m_Id: 81213029828059136
    m_Key: ENVIRONMENT_NOLIGHTS
    m_Metadata:
      m_Items: []
  - m_Id: 81213093988327424
    m_Key: ENVIRONMENT_PASSTHROUGH
    m_Metadata:
      m_Items: []
  - m_Id: 81213138796077056
    m_Key: ENVIRONMENT_PEDESTAL
    m_Metadata:
      m_Items: []
  - m_Id: 81213180441321472
    m_Key: ENVIRONMENT_PINKLEMONADE
    m_Metadata:
      m_Items: []
  - m_Id: 81213231821545472
    m_Key: ENVIRONMENT_PISTACHIO
    m_Metadata:
      m_Items: []
  - m_Id: 81213302868860928
    m_Key: ENVIRONMENT_SNOWMAN
    m_Metadata:
      m_Items: []
  - m_Id: 81213342391787520
    m_Key: ENVIRONMENT_SPACE
    m_Metadata:
      m_Items: []
  - m_Id: 81213390877941760
    m_Key: ENVIRONMENT_STANDARD
    m_Metadata:
      m_Items: []
  - m_Id: 81213430556057600
    m_Key: ENVIRONMENT_WHITE
    m_Metadata:
      m_Items: []
  - m_Id: 81450547493494784
    m_Key: EXPORT_SUCCESS
    m_Metadata:
      m_Items: []
  - m_Id: 81477322290257920
    m_Key: OVERLAY_SUCCESS
    m_Metadata:
      m_Items: []
  - m_Id: 81558424363229184
    m_Key: COLOR_COOL_WHITE
    m_Metadata:
      m_Items: []
  - m_Id: 81558424400977920
    m_Key: COLOR_ANTIQUE_WHITE
    m_Metadata:
      m_Items: []
  - m_Id: 81558424400977921
    m_Key: COLOR_LIGHT_CYAN
    m_Metadata:
      m_Items: []
  - m_Id: 81558424400977922
    m_Key: COLOR_WHITE
    m_Metadata:
      m_Items: []
  - m_Id: 81558424400977923
    m_Key: COLOR_BEIGE
    m_Metadata:
      m_Items: []
  - m_Id: 81558424400977924
    m_Key: COLOR_BISQUE
    m_Metadata:
      m_Items: []
  - m_Id: 81558424400977925
    m_Key: COLOR_BLACK
    m_Metadata:
      m_Items: []
  - m_Id: 81558424400977926
    m_Key: COLOR_MIDDLE_GREY
    m_Metadata:
      m_Items: []
  - m_Id: 81558424400977927
    m_Key: COLOR_BONE_WHITE
    m_Metadata:
      m_Items: []
  - m_Id: 81558424400977928
    m_Key: COLOR_BLUE
    m_Metadata:
      m_Items: []
  - m_Id: 81558424400977929
    m_Key: COLOR_BLUE_VIOLET
    m_Metadata:
      m_Items: []
  - m_Id: 81558424400977930
    m_Key: COLOR_BROWN
    m_Metadata:
      m_Items: []
  - m_Id: 81558424400977931
    m_Key: COLOR_DEEP_BEIGE
    m_Metadata:
      m_Items: []
  - m_Id: 81558424400977932
    m_Key: COLOR_ASH_BLUE
    m_Metadata:
      m_Items: []
  - m_Id: 81558424400977933
    m_Key: COLOR_CHARTREUSE
    m_Metadata:
      m_Items: []
  - m_Id: 81558424400977934
    m_Key: COLOR_RAW_SIENNA
    m_Metadata:
      m_Items: []
  - m_Id: 81558424400977935
    m_Key: COLOR_CORNFLOWER_BLUE
    m_Metadata:
      m_Items: []
  - m_Id: 81558424400977936
    m_Key: COLOR_CORNSILK
    m_Metadata:
      m_Items: []
  - m_Id: 81558424400977937
    m_Key: COLOR_CRIMSON
    m_Metadata:
      m_Items: []
  - m_Id: 81558424400977938
    m_Key: COLOR_CYAN
    m_Metadata:
      m_Items: []
  - m_Id: 81558424400977939
    m_Key: COLOR_DARK_BLUE
    m_Metadata:
      m_Items: []
  - m_Id: 81558424400977940
    m_Key: COLOR_DARK_TEAL
    m_Metadata:
      m_Items: []
  - m_Id: 81558424400977941
    m_Key: COLOR_DARK_OCHRE
    m_Metadata:
      m_Items: []
  - m_Id: 81558424400977942
    m_Key: COLOR_DARK_GREEN
    m_Metadata:
      m_Items: []
  - m_Id: 81558424400977943
    m_Key: COLOR_DARK_KHAKI
    m_Metadata:
      m_Items: []
  - m_Id: 81558424400977944
    m_Key: COLOR_DARK_MAGENTA
    m_Metadata:
      m_Items: []
  - m_Id: 81558424400977945
    m_Key: COLOR_DARK_OLIVE_GREEN
    m_Metadata:
      m_Items: []
  - m_Id: 81558424400977946
    m_Key: COLOR_DARK_ORANGE
    m_Metadata:
      m_Items: []
  - m_Id: 81558424400977947
    m_Key: COLOR_DARK_ORCHID
    m_Metadata:
      m_Items: []
  - m_Id: 81558424400977948
    m_Key: COLOR_DARK_RED
    m_Metadata:
      m_Items: []
  - m_Id: 81558424400977949
    m_Key: COLOR_DARK_SALMON
    m_Metadata:
      m_Items: []
  - m_Id: 81558424400977950
    m_Key: COLOR_DARK_SEA_GREEN
    m_Metadata:
      m_Items: []
  - m_Id: 81558424400977951
    m_Key: COLOR_DARK_SLATE_BLUE
    m_Metadata:
      m_Items: []
  - m_Id: 81558424400977952
    m_Key: COLOR_NEUTRAL_GREY
    m_Metadata:
      m_Items: []
  - m_Id: 81558424400977953
    m_Key: COLOR_DARK_TURQUOISE
    m_Metadata:
      m_Items: []
  - m_Id: 81558424400977954
    m_Key: COLOR_DARK_VIOLET
    m_Metadata:
      m_Items: []
  - m_Id: 81558424400977955
    m_Key: COLOR_DEEP_PINK
    m_Metadata:
      m_Items: []
  - m_Id: 81558424400977956
    m_Key: COLOR_DEEP_SKY_BLUE
    m_Metadata:
      m_Items: []
  - m_Id: 81558424400977957
    m_Key: COLOR_DIM_GREY
    m_Metadata:
      m_Items: []
  - m_Id: 81558424400977958
    m_Key: COLOR_CERULEAN_BLUE
    m_Metadata:
      m_Items: []
  - m_Id: 81558424400977959
    m_Key: COLOR_CARMINE
    m_Metadata:
      m_Items: []
  - m_Id: 81558424400977960
    m_Key: COLOR_FLORAL_WHITE
    m_Metadata:
      m_Items: []
  - m_Id: 81558424400977961
    m_Key: COLOR_FOREST_GREEN
    m_Metadata:
      m_Items: []
  - m_Id: 81558424400977962
    m_Key: COLOR_SILVER
    m_Metadata:
      m_Items: []
  - m_Id: 81558424400977963
    m_Key: COLOR_GHOST_WHITE
    m_Metadata:
      m_Items: []
  - m_Id: 81558424400977964
    m_Key: COLOR_CADMIUM_YELLOW
    m_Metadata:
      m_Items: []
  - m_Id: 81558424400977965
    m_Key: COLOR_OCHRE
    m_Metadata:
      m_Items: []
  - m_Id: 81558424400977966
    m_Key: COLOR_GREY
    m_Metadata:
      m_Items: []
  - m_Id: 81558424400977967
    m_Key: COLOR_GREEN
    m_Metadata:
      m_Items: []
  - m_Id: 81558424400977968
    m_Key: COLOR_GREEN_YELLOW
    m_Metadata:
      m_Items: []
  - m_Id: 81558424400977969
    m_Key: COLOR_HONEYDEW
    m_Metadata:
      m_Items: []
  - m_Id: 81558424400977970
    m_Key: COLOR_HOT_PINK
    m_Metadata:
      m_Items: []
  - m_Id: 81558424400977971
    m_Key: COLOR_RED_OXIDE
    m_Metadata:
      m_Items: []
  - m_Id: 81558424400977972
    m_Key: COLOR_INDIGO
    m_Metadata:
      m_Items: []
  - m_Id: 81558424400977973
    m_Key: COLOR_IVORY
    m_Metadata:
      m_Items: []
  - m_Id: 81558424400977974
    m_Key: COLOR_KHAKI
    m_Metadata:
      m_Items: []
  - m_Id: 81558424400977975
    m_Key: COLOR_LAVENDER
    m_Metadata:
      m_Items: []
  - m_Id: 81558424400977976
    m_Key: COLOR_PALE_LAVENDER
    m_Metadata:
      m_Items: []
  - m_Id: 81558424400977977
    m_Key: COLOR_LUMINOUS_GREEN
    m_Metadata:
      m_Items: []
  - m_Id: 81558424400977978
    m_Key: COLOR_PALE_LEMON
    m_Metadata:
      m_Items: []
  - m_Id: 81558424400977979
    m_Key: COLOR_LIGHT_BLUE
    m_Metadata:
      m_Items: []
  - m_Id: 81558424400977980
    m_Key: COLOR_LIGHT_CORAL
    m_Metadata:
      m_Items: []
  - m_Id: 81558424400977981
    m_Key: COLOR_PALE_LIME
    m_Metadata:
      m_Items: []
  - m_Id: 81558424400977982
    m_Key: COLOR_LIGHT_GREEN
    m_Metadata:
      m_Items: []
  - m_Id: 81558424400977983
    m_Key: COLOR_LIGHT_GREY
    m_Metadata:
      m_Items: []
  - m_Id: 81558424400977984
    m_Key: COLOR_LIGHT_PINK
    m_Metadata:
      m_Items: []
  - m_Id: 81558424400977985
    m_Key: COLOR_LIGHT_SALMON
    m_Metadata:
      m_Items: []
  - m_Id: 81558424400977986
    m_Key: COLOR_LIGHT_SEA_GREEN
    m_Metadata:
      m_Items: []
  - m_Id: 81558424400977987
    m_Key: COLOR_LIGHT_SKY_BLUE
    m_Metadata:
      m_Items: []
  - m_Id: 81558424400977988
    m_Key: COLOR_LIGHT_ASH_BLUE
    m_Metadata:
      m_Items: []
  - m_Id: 81558424400977989
    m_Key: COLOR_LIGHT_STEEL_BLUE
    m_Metadata:
      m_Items: []
  - m_Id: 81558424400977990
    m_Key: COLOR_LIGHT_YELLOW
    m_Metadata:
      m_Items: []
  - m_Id: 81558424400977991
    m_Key: COLOR_LIME
    m_Metadata:
      m_Items: []
  - m_Id: 81558424400977992
    m_Key: COLOR_LIME_GREEN
    m_Metadata:
      m_Items: []
  - m_Id: 81558424400977993
    m_Key: COLOR_LINEN
    m_Metadata:
      m_Items: []
  - m_Id: 81558424400977994
    m_Key: COLOR_MAGENTA
    m_Metadata:
      m_Items: []
  - m_Id: 81558424400977995
    m_Key: COLOR_MAROON
    m_Metadata:
      m_Items: []
  - m_Id: 81558424400977996
    m_Key: COLOR_MEDIUM_AQUAMARINE
    m_Metadata:
      m_Items: []
  - m_Id: 81558424400977997
    m_Key: COLOR_ULTRAMARINE
    m_Metadata:
      m_Items: []
  - m_Id: 81558424400977998
    m_Key: COLOR_MEDIUM_ORCHID
    m_Metadata:
      m_Items: []
  - m_Id: 81558424400977999
    m_Key: COLOR_MEDIUM_PURPLE
    m_Metadata:
      m_Items: []
  - m_Id: 81558424400978000
    m_Key: COLOR_MEDIUM_SEA_GREEN
    m_Metadata:
      m_Items: []
  - m_Id: 81558424400978001
    m_Key: COLOR_MEDIUM_SLATE_BLUE
    m_Metadata:
      m_Items: []
  - m_Id: 81558424400978002
    m_Key: COLOR_MEDIUM_SPRING_GREEN
    m_Metadata:
      m_Items: []
  - m_Id: 81558424400978003
    m_Key: COLOR_MEDIUM_TURQUOISE
    m_Metadata:
      m_Items: []
  - m_Id: 81558424400978004
    m_Key: COLOR_ROSE_VOILET
    m_Metadata:
      m_Items: []
  - m_Id: 81558424400978005
    m_Key: COLOR_MIDNIGHT_BLUE
    m_Metadata:
      m_Items: []
  - m_Id: 81558424400978006
    m_Key: COLOR_MINT_CREAM
    m_Metadata:
      m_Items: []
  - m_Id: 81558424400978007
    m_Key: COLOR_MISTY_ROSE
    m_Metadata:
      m_Items: []
  - m_Id: 81558424400978008
    m_Key: COLOR_NAPLES_YELLOW
    m_Metadata:
      m_Items: []
  - m_Id: 81558424400978009
    m_Key: COLOR_TITAN_BUFF
    m_Metadata:
      m_Items: []
  - m_Id: 81558424400978010
    m_Key: COLOR_NAVY
    m_Metadata:
      m_Items: []
  - m_Id: 81558424400978011
    m_Key: COLOR_OLD_LACE
    m_Metadata:
      m_Items: []
  - m_Id: 81558424400978012
    m_Key: COLOR_OLIVE
    m_Metadata:
      m_Items: []
  - m_Id: 81558424400978013
    m_Key: COLOR_MOSS_GREEN
    m_Metadata:
      m_Items: []
  - m_Id: 81558424400978014
    m_Key: COLOR_ORANGE_YELLOW
    m_Metadata:
      m_Items: []
  - m_Id: 81558424400978015
    m_Key: COLOR_SCARLET
    m_Metadata:
      m_Items: []
  - m_Id: 81558424400978016
    m_Key: COLOR_ORCHID
    m_Metadata:
      m_Items: []
  - m_Id: 81558424400978017
    m_Key: COLOR_PALE_OCHRE
    m_Metadata:
      m_Items: []
  - m_Id: 81558424400978018
    m_Key: COLOR_PALE_GREEN
    m_Metadata:
      m_Items: []
  - m_Id: 81558424400978019
    m_Key: COLOR_PALE_TURQUOISE
    m_Metadata:
      m_Items: []
  - m_Id: 81558424400978020
    m_Key: COLOR_PALE_VIOLET_RED
    m_Metadata:
      m_Items: []
  - m_Id: 81558424400978021
    m_Key: COLOR_PAPAYA_WHIP
    m_Metadata:
      m_Items: []
  - m_Id: 81558424400978022
    m_Key: COLOR_PEACH_PUFF
    m_Metadata:
      m_Items: []
  - m_Id: 81558424400978023
    m_Key: COLOR_PINK
    m_Metadata:
      m_Items: []
  - m_Id: 81558424400978024
    m_Key: COLOR_LILAC
    m_Metadata:
      m_Items: []
  - m_Id: 81558424400978025
    m_Key: COLOR_POWDER_BLUE
    m_Metadata:
      m_Items: []
  - m_Id: 81558424400978026
    m_Key: COLOR_PURPLE
    m_Metadata:
      m_Items: []
  - m_Id: 81558424400978027
    m_Key: COLOR_RED
    m_Metadata:
      m_Items: []
  - m_Id: 81558424400978028
    m_Key: COLOR_ROSY_BROWN
    m_Metadata:
      m_Items: []
  - m_Id: 81558424400978029
    m_Key: COLOR_ROYAL_BLUE
    m_Metadata:
      m_Items: []
  - m_Id: 81558424400978030
    m_Key: COLOR_BURNT_UMBER
    m_Metadata:
      m_Items: []
  - m_Id: 81558424400978031
    m_Key: COLOR_SALMON
    m_Metadata:
      m_Items: []
  - m_Id: 81558424400978032
    m_Key: COLOR_SANDY_BROWN
    m_Metadata:
      m_Items: []
  - m_Id: 81558424400978033
    m_Key: COLOR_SEA_GREEN
    m_Metadata:
      m_Items: []
  - m_Id: 81558424400978034
    m_Key: COLOR_SEASHELL
    m_Metadata:
      m_Items: []
  - m_Id: 81558424400978035
    m_Key: COLOR_SIENNA
    m_Metadata:
      m_Items: []
  - m_Id: 81558424400978036
    m_Key: COLOR_SKY_BLUE
    m_Metadata:
      m_Items: []
  - m_Id: 81558424400978037
    m_Key: COLOR_SLATE_BLUE
    m_Metadata:
      m_Items: []
  - m_Id: 81558424400978038
    m_Key: COLOR_SLATE_GREY
    m_Metadata:
      m_Items: []
  - m_Id: 81558424400978039
    m_Key: COLOR_SNOW
    m_Metadata:
      m_Items: []
  - m_Id: 81558424400978040
    m_Key: COLOR_SPRING_GREEN
    m_Metadata:
      m_Items: []
  - m_Id: 81558424400978041
    m_Key: COLOR_STEEL_BLUE
    m_Metadata:
      m_Items: []
  - m_Id: 81558424405172224
    m_Key: COLOR_TAN
    m_Metadata:
      m_Items: []
  - m_Id: 81558424405172225
    m_Key: COLOR_TEAL
    m_Metadata:
      m_Items: []
  - m_Id: 81558424405172226
    m_Key: COLOR_PALE_LILAC
    m_Metadata:
      m_Items: []
  - m_Id: 81558424405172227
    m_Key: COLOR_TOMATO
    m_Metadata:
      m_Items: []
  - m_Id: 81558424405172228
    m_Key: COLOR_TURQUOISE
    m_Metadata:
      m_Items: []
  - m_Id: 81558424405172229
    m_Key: COLOR_VIOLET
    m_Metadata:
      m_Items: []
  - m_Id: 81558424405172230
    m_Key: COLOR_TITAN
    m_Metadata:
      m_Items: []
  - m_Id: 81558424405172231
    m_Key: COLOR_BRIGHT_WHITE
    m_Metadata:
      m_Items: []
  - m_Id: 81558424405172232
    m_Key: COLOR_YELLOW
    m_Metadata:
      m_Items: []
  - m_Id: 81558424405172233
    m_Key: COLOR_LEAF_GREEN
    m_Metadata:
      m_Items: []
  - m_Id: 81558424405172234
    m_Key: COLOR_ORANGE
    m_Metadata:
      m_Items: []
  - m_Id: 85227255933722624
    m_Key: CONTROLLER_HINT_TRIGGER_QUICKLOAD_LEFT
    m_Metadata:
      m_Items: []
  - m_Id: 86502336588701696
    m_Key: CONTROLLER_HINT_TRIGGER_PAINT
    m_Metadata:
      m_Items: []
  - m_Id: 86503100627312640
    m_Key: CONTROLLER_HINT_TRIGGER_UNPIN
    m_Metadata:
      m_Items: []
  - m_Id: 86503188791582720
    m_Key: CONTROLLER_HINT_TRIGGER_PIN
    m_Metadata:
      m_Items: []
  - m_Id: 86503489334435840
    m_Key: CONTROLLER_HINT_TRIGGER_SAVEICON
    m_Metadata:
      m_Items: []
  - m_Id: 86503586919112704
    m_Key: CONTROLLER_HINT_TRIGGER_PREVEWPATH
    m_Metadata:
      m_Items: []
  - m_Id: 86505772348628992
    m_Key: CONTROLLER_HINT_THUMBSTICK_UNLOCK
    m_Metadata:
      m_Items: []
  - m_Id: 86507370093240320
    m_Key: CONTROLLER_HINT_THUMBSTICK_BRUSHSIZE
    m_Metadata:
      m_Items: []
  - m_Id: 86510761523568640
    m_Key: CONTROLLER_HINT_FACEBUTTON_SELECTION_LEFT
    m_Metadata:
      m_Items: []
  - m_Id: 86512053855739904
    m_Key: CONTROLLER_HINT_FACEBUTTON_DESELECTION_LEFT
    m_Metadata:
      m_Items: []
  - m_Id: 86512303735595008
    m_Key: CONTROLLER_HINT_FACEBUTTON_DUPLICATE_LEFT
    m_Metadata:
      m_Items: []
  - m_Id: 86513132228075520
    m_Key: CONTROLLER_HINT_GRIP_FLOATINGPANEL
    m_Metadata:
      m_Items: []
  - m_Id: 86515258303995904
    m_Key: CONTROLLER_HINT_POINT
    m_Metadata:
      m_Items: []
  - m_Id: 86515585589731328
    m_Key: CONTROLLER_HINT_SHARE
    m_Metadata:
      m_Items: []
  - m_Id: 86516117700108288
    m_Key: CONTROLLER_HINT_ADVANCED
    m_Metadata:
      m_Items: []
  - m_Id: 86522814208434176
    m_Key: CONTROLLER_HINT_TRIGGER_QUICKLOAD_RIGHT
    m_Metadata:
      m_Items: []
  - m_Id: 86526550477660160
    m_Key: CONTROLLER_HINT_FACEBUTTON_DESELECTION_RIGHT
    m_Metadata:
      m_Items: []
  - m_Id: 86526918276177920
    m_Key: CONTROLLER_HINT_FACEBUTTON_SELECTION_RIGHT
    m_Metadata:
      m_Items: []
  - m_Id: 86527241187254272
    m_Key: CONTROLLER_HINT_FACEBUTTON_DUPLICATE_RIGHT
    m_Metadata:
      m_Items: []
  - m_Id: 86542625575559168
    m_Key: CONTROLLER_HINT_TRIGGER_QUICKLOAD
    m_Metadata:
      m_Items: []
  - m_Id: 86542994603008000
    m_Key: CONTROLLER_HINT_THUMBPAD_UNLOCK
    m_Metadata:
      m_Items: []
  - m_Id: 86543386296475648
    m_Key: CONTROLLER_HINT_FACEBUTTON_SELECTION_PAD
    m_Metadata:
      m_Items: []
  - m_Id: 86543571617603584
    m_Key: CONTROLLER_HINT_FACEBUTTON_DESELECTION_PAD
    m_Metadata:
      m_Items: []
  - m_Id: 86543649577132032
    m_Key: CONTROLLER_HINT_FACEBUTTON_DUPLICATE_PAD
    m_Metadata:
      m_Items: []
  - m_Id: 86583802232332288
    m_Key: TUTORIAL_ADDCOLOR
    m_Metadata:
      m_Items: []
  - m_Id: 86584733715947520
    m_Key: TUTORIAL_CONTROLLERCONSOLE
    m_Metadata:
      m_Items: []
  - m_Id: 86586444966813696
    m_Key: TUTORIAL_DUPLICATE
    m_Metadata:
      m_Items: []
  - m_Id: 86605819400708096
    m_Key: TUTORIAL_GRIP
    m_Metadata:
      m_Items: []
  - m_Id: 86605978197057536
    m_Key: TUTORIAL_GUIDE
    m_Metadata:
      m_Items: []
  - m_Id: 86606072233353216
    m_Key: TUTORIAL_NEXTTIP
    m_Metadata:
      m_Items: []
  - m_Id: 86606143058370560
    m_Key: TUTORIAL_PIN
    m_Metadata:
      m_Items: []
  - m_Id: 86606447405457408
    m_Key: TUTORIAL_QUICKTOOL
    m_Metadata:
      m_Items: []
  - m_Id: 86606504787730432
    m_Key: TUTORIAL_SCALE
    m_Metadata:
      m_Items: []
  - m_Id: 86606528972087296
    m_Key: TUTORIAL_SWAPCONTROLLERS
    m_Metadata:
      m_Items: []
  - m_Id: 86607071601778688
    m_Key: TUTORIAL_TOSS
    m_Metadata:
      m_Items: []
  - m_Id: 86607314393260032
    m_Key: TUTORIAL_UNDO
    m_Metadata:
      m_Items: []
  - m_Id: 86607365643460608
    m_Key: TUTORIAL_REDO
    m_Metadata:
      m_Items: []
  - m_Id: 86607461726576640
    m_Key: TUTORIAL_WORLDTRANSFORM
    m_Metadata:
      m_Items: []
  - m_Id: 86607568958152704
    m_Key: TUTORIAL_WORLDTRANSFORMRESET_KNUCKLES
    m_Metadata:
      m_Items: []
  - m_Id: 86607659639005184
    m_Key: TUTORIAL_WORLDTRANSFORMRESET_VIVE
    m_Metadata:
      m_Items: []
  - m_Id: 86607720842289152
    m_Key: TUTORIAL_WORLDTRANSFORMRESET_OCULUS
    m_Metadata:
      m_Items: []
  - m_Id: 89041955544915968
    m_Key: PANEL_REFERENCE_DESCRIPTION
    m_Metadata:
      m_Items: []
  - m_Id: 89043032713486336
    m_Key: PANEL_REFERENCE_ICONMODEL_LOADTEXT
    m_Metadata:
      m_Items: []
  - m_Id: 89044237590224896
    m_Key: PANEL_REFERENCE_MODEL_DESCRIPTION
    m_Metadata:
      m_Items: []
  - m_Id: 89044379697438720
    m_Key: PANEL_REFERENCE_VIDEO_DESCRIPTION
    m_Metadata:
      m_Items: []
  - m_Id: 89044625424932864
    m_Key: PANEL_REFERENCE_IMAGE_DESCRIPTION
    m_Metadata:
      m_Items: []
  - m_Id: 89060241993129984
    m_Key: POPUP_REFERENCEPANEL_NODATA_TEXT
    m_Metadata:
      m_Items: []
  - m_Id: 89060975102943232
    m_Key: BUTTON_OPEN
    m_Metadata:
      m_Items: []
  - m_Id: 89061114353836032
    m_Key: POPUP_REFERENCEPANEL_NODATA_BUTTON_ADDMEDIA_DESCRIPTION
    m_Metadata:
      m_Items: []
  - m_Id: 89064000617996288
    m_Key: POPUP_REFERENCEPANEL_NODATA_MOBILETEXT
    m_Metadata:
      m_Items: []
  - m_Id: 89064741239808000
    m_Key: BUTTON_OPENMOBILE
    m_Metadata:
      m_Items: []
  - m_Id: 89072407659962368
    m_Key: PANEL_REFERENCE_BUTTON_ADDMEDIA_DESCRIPTION
    m_Metadata:
      m_Items: []
  - m_Id: 89074692188299264
    m_Key: PANEL_REFERENCE_BUTTON_VIDEO_REWIND_DESCRIPTION
    m_Metadata:
      m_Items: []
  - m_Id: 89074820936654848
    m_Key: PANEL_REFERENCE_BUTTON_VIDEO_PLAYPAUSE_DESCRIPTION
    m_Metadata:
      m_Items: []
  - m_Id: 89074884501331968
    m_Key: PANEL_REFERENCE_BUTTON_VIDEO_FORWARD_DESCRIPTION
    m_Metadata:
      m_Items: []
  - m_Id: 89093153698373632
    m_Key: SETTINGS_PANEL_BUTTON_EXPERIMENTAL_DESCRIPTION_EXTRA
    m_Metadata:
      m_Items: []
  - m_Id: 89093320602312704
    m_Key: SETTINGS_PANEL_BUTTON_SWAPHAND_DESCRIPTION
    m_Metadata:
      m_Items: []
  - m_Id: 89093701847769088
    m_Key: SETTINGS_PANEL_BUTTON_RESET_DESCRIPTION
    m_Metadata:
      m_Items: []
  - m_Id: 89093763399180288
    m_Key: SETTINGS_PANEL_BUTTON_RESET_DESCRIPTION_EXTRA
    m_Metadata:
      m_Items: []
  - m_Id: 95006156311494656
    m_Key: LABS_PANEL_TRANSFORM_BUTTON_DESCRIPTION
    m_Metadata:
      m_Items: []
  - m_Id: 95221400803737600
    m_Key: KEYBOARD_UP
    m_Metadata:
      m_Items: []
  - m_Id: 95221400837292032
    m_Key: KEYBOARD_DOWN
    m_Metadata:
      m_Items: []
  - m_Id: 95221400837292033
    m_Key: KEYBOARD_LEFT
    m_Metadata:
      m_Items: []
  - m_Id: 95221400837292034
    m_Key: KEYBOARD_RIGHT
    m_Metadata:
      m_Items: []
  - m_Id: 95221400837292035
    m_Key: KEYBOARD_SPACE
    m_Metadata:
      m_Items: []
  - m_Id: 95221400837292036
    m_Key: KEYBOARD_SHIFT
    m_Metadata:
      m_Items: []
  - m_Id: 95221400837292037
    m_Key: KEYBOARD_LEFT_SHIFT
    m_Metadata:
      m_Items: []
  - m_Id: 95221400841486336
    m_Key: KEYBOARD_RIGHT_SHIFT
    m_Metadata:
      m_Items: []
  - m_Id: 95221400841486337
    m_Key: KEYBOARD_CONTROL
    m_Metadata:
      m_Items: []
  - m_Id: 95221400841486338
    m_Key: KEYBOARD_LEFT_ALT
    m_Metadata:
      m_Items: []
  - m_Id: 95221400841486339
    m_Key: KEYBOARD_RIGHT_ALT
    m_Metadata:
      m_Items: []
  - m_Id: 95221400841486340
    m_Key: KEYBOARD_ALT
    m_Metadata:
      m_Items: []
  - m_Id: 95221400841486341
    m_Key: KEYBOARD_LEFT_CONTROL
    m_Metadata:
      m_Items: []
  - m_Id: 95221400841486342
    m_Key: KEYBOARD_RIGHT_CONTROL
    m_Metadata:
      m_Items: []
  - m_Id: 95221400841486343
    m_Key: KEYBOARD_ESCAPE
    m_Metadata:
      m_Items: []
  - m_Id: 95221400841486344
    m_Key: KEYBOARD_ENTER
    m_Metadata:
      m_Items: []
  - m_Id: 95221400841486345
    m_Key: KEYBOARD_TAB
    m_Metadata:
      m_Items: []
  - m_Id: 95221400841486346
    m_Key: KEYBOARD_BACKSPACE
    m_Metadata:
      m_Items: []
  - m_Id: 95221400841486347
    m_Key: KEYBOARD_ALTGR
    m_Metadata:
      m_Items: []
  - m_Id: 95221400841486348
    m_Key: KEYBOARD_CAPSLOCK
    m_Metadata:
      m_Items: []
  - m_Id: 103943359016206336
    m_Key: EXTRA_PANEL_TRANSFORMTOOLS_BUTTON_DESCRIPTION
    m_Metadata:
      m_Items: []
  - m_Id: 103924956079587328
    m_Key: POPUP_SKETCHMENU_BUTTON_DESCRIPTION_RENAME_SKETCH
    m_Metadata:
      m_Items: []
  - m_Id: 106429517453328384
    m_Key: PANEL_BACKGROUND_IMAGE_DESCRIPTION
    m_Metadata:
      m_Items: []
  - m_Id: 109424659466551296
    m_Key: ADVANCEDTOOLS_PANEL_SELECTION_TRAY_REPAINT_SELECTED
    m_Metadata:
      m_Items: []
  - m_Id: 128947584125108224
    m_Key: SNAP_SETTINGS_PANEL_SNAP_AXES
    m_Metadata:
      m_Items: []
  - m_Id: 128947584179634176
    m_Key: SNAP_SETTINGS_PANEL_SNAP_SELECTED
    m_Metadata:
      m_Items: []
  - m_Id: 128947584179634177
    m_Key: SNAP_SETTINGS_PANEL_TOGGLE_X_POSITION_SNAP
    m_Metadata:
      m_Items: []
  - m_Id: 128947584179634178
    m_Key: SNAP_SETTINGS_PANEL_TOGGLE_Y_POSITION_SNAP
    m_Metadata:
      m_Items: []
  - m_Id: 128947584179634179
    m_Key: SNAP_SETTINGS_PANEL_TOGGLE_Z_POSITION_SNAP
    m_Metadata:
      m_Items: []
  - m_Id: 128947584179634180
    m_Key: SNAP_SETTINGS_PANEL_SNAP_SELECTED_TO_GRID
    m_Metadata:
      m_Items: []
  - m_Id: 128947584179634181
    m_Key: SNAP_SETTINGS_PANEL_SNAP_SELECTED_ROTATION_ANGLES
    m_Metadata:
      m_Items: []
  - m_Id: 128947584179634182
    m_Key: TRANSFORM_PANEL_POSITION
    m_Metadata:
      m_Items: []
  - m_Id: 128947584179634183
    m_Key: TRANSFORM_PANEL_ROTATION
    m_Metadata:
      m_Items: []
  - m_Id: 128947584179634184
    m_Key: TRANSFORM_PANEL_ALIGN
    m_Metadata:
      m_Items: []
  - m_Id: 128947584179634185
    m_Key: TRANSFORM_PANEL_TOGGLE_X_POSITION_LOCK
    m_Metadata:
      m_Items: []
  - m_Id: 128947584179634186
    m_Key: TRANSFORM_PANEL_TOGGLE_Y_POSITION_LOCK
    m_Metadata:
      m_Items: []
  - m_Id: 128947584179634187
    m_Key: TRANSFORM_PANEL_TOGGLE_Z_POSITION_LOCK
    m_Metadata:
      m_Items: []
  - m_Id: 128947584179634188
    m_Key: TRANSFORM_PANEL_TOGGLE_X_ROTATION_LOCK
    m_Metadata:
      m_Items: []
  - m_Id: 128947584183828480
    m_Key: TRANSFORM_PANEL_TOGGLE_Y_ROTATION_LOCK
    m_Metadata:
      m_Items: []
  - m_Id: 128947584183828481
    m_Key: TRANSFORM_PANEL_TOGGLE_Z_ROTATION_LOCK
    m_Metadata:
      m_Items: []
  - m_Id: 128947584183828482
    m_Key: TRANSFORM_PANEL_ALIGN_X
    m_Metadata:
      m_Items: []
  - m_Id: 128947584183828483
    m_Key: TRANSFORM_PANEL_ALIGN_Y
    m_Metadata:
      m_Items: []
  - m_Id: 128947584183828484
    m_Key: TRANSFORM_PANEL_ALIGN_Z
    m_Metadata:
      m_Items: []
  - m_Id: 128947584183828485
    m_Key: TRANSFORM_PANEL_ALIGN_BY
    m_Metadata:
      m_Items: []
  - m_Id: 128947584183828486
    m_Key: TRANSFORM_PANEL_LEFT_BOTTOM_FRONT_EDGES
    m_Metadata:
      m_Items: []
  - m_Id: 128947584183828487
    m_Key: TRANSFORM_PANEL_CENTERS
    m_Metadata:
      m_Items: []
  - m_Id: 128947584183828488
    m_Key: TRANSFORM_PANEL_RIGHT_TOP_BACK_EDGES
    m_Metadata:
      m_Items: []
  - m_Id: 128947584183828489
    m_Key: TRANSFORM_PANEL_ALIGN_ROTATION
    m_Metadata:
      m_Items: []
  - m_Id: 128947584183828490
    m_Key: TRANSFORM_PANEL_DISTRIBUTE
    m_Metadata:
      m_Items: []
  - m_Id: 128947584183828491
    m_Key: TRANSFORM_PANEL_DISTRIBUTE_X
    m_Metadata:
      m_Items: []
  - m_Id: 128947584183828492
    m_Key: TRANSFORM_PANEL_DISTRIBUTE_Y
    m_Metadata:
      m_Items: []
  - m_Id: 128947584183828493
    m_Key: TRANSFORM_PANEL_DISTRIBUTE_Z
    m_Metadata:
      m_Items: []
  - m_Id: 128947584183828494
    m_Key: TRANSFORM_PANEL_DISTRIBUTE_BY
    m_Metadata:
      m_Items: []
  - m_Id: 128947584183828495
    m_Key: TRANSFORM_PANEL_SPACING
    m_Metadata:
      m_Items: []
  - m_Id: 128947584183828496
    m_Key: MULTIMIRROR_PANEL_MULTI_MIRROR
    m_Metadata:
      m_Items: []
  - m_Id: 128947584183828497
    m_Key: MULTIMIRROR_PANEL_POINT_SYMMETRY
    m_Metadata:
      m_Items: []
  - m_Id: 128947584183828498
    m_Key: MULTIMIRROR_PANEL_WALLPAPER_SYMMETRY
    m_Metadata:
      m_Items: []
  - m_Id: 128947584183828499
    m_Key: MULTIMIRROR_PANEL_OPTIONS
    m_Metadata:
      m_Items: []
  - m_Id: 128947584183828500
    m_Key: MULTIMIRROR_PANEL_AFFECT_HUE
    m_Metadata:
      m_Items: []
  - m_Id: 128947584183828501
    m_Key: MULTIMIRROR_PANEL_AFFECT_SATURATION
    m_Metadata:
      m_Items: []
  - m_Id: 128947584183828502
    m_Key: MULTIMIRROR_PANEL_AFFECT_BRIGHTNESS
    m_Metadata:
      m_Items: []
  - m_Id: 128947584183828503
    m_Key: MULTIMIRROR_PANEL_AMOUNT
    m_Metadata:
      m_Items: []
  - m_Id: 128947584183828504
    m_Key: MULTIMIRROR_PANEL_FREQUENCY
    m_Metadata:
      m_Items: []
  - m_Id: 128947584183828505
    m_Key: MULTIMIRROR_PANEL_SINE_WAVE
    m_Metadata:
      m_Items: []
  - m_Id: 128947584183828506
    m_Key: MULTIMIRROR_PANEL_TRIANGLE_WAVE
    m_Metadata:
      m_Items: []
  - m_Id: 128947584183828507
    m_Key: MULTIMIRROR_PANEL_SAWTOOTH_WAVE
    m_Metadata:
      m_Items: []
  - m_Id: 128947584188022784
    m_Key: MULTIMIRROR_PANEL_SQUARE_WAVE
    m_Metadata:
      m_Items: []
  - m_Id: 128947584188022785
    m_Key: MULTIMIRROR_PANEL_NOISE
    m_Metadata:
      m_Items: []
  - m_Id: 128947584188022786
    m_Key: MULTIMIRROR_PANEL_SUMMON_MIRROR
    m_Metadata:
      m_Items: []
  - m_Id: 128978688454426624
    m_Key: SNAP_SETTINGS_PANEL_GUIDES
    m_Metadata:
      m_Items: []
  - m_Id: 128979151367176192
    m_Key: SNAP_SETTINGS_PANEL_SNAP_TO_GUIDES
    m_Metadata:
      m_Items: []
  - m_Id: 129010807801118720
    m_Key: MULTIMIRROR_SYMMETRY_ORDER
    m_Metadata:
      m_Items: []
  - m_Id: 129011310442315776
    m_Key: MULTIMIRROR_PANEL_X_REPEATS
    m_Metadata:
      m_Items: []
  - m_Id: 129011387676229632
    m_Key: MULTIMIRROR_PANEL_Y_REPEATS
    m_Metadata:
      m_Items: []
  - m_Id: 129011445721202688
    m_Key: MULTIMIRROR_PANEL_SYMMETRY_SCALE
    m_Metadata:
      m_Items: []
  - m_Id: 129011519415123968
    m_Key: MULTIMIRROR_PANEL_SYMMETRY_SCALE_X
    m_Metadata:
      m_Items: []
  - m_Id: 129011554005549056
    m_Key: MULTIMIRROR_PANEL_SYMMETRY_SCALE_Y
    m_Metadata:
      m_Items: []
  - m_Id: 129011580064759808
    m_Key: MULTIMIRROR_PANEL_SYMMETRY_SKEW_X
    m_Metadata:
      m_Items: []
  - m_Id: 129011621378654208
    m_Key: MULTIMIRROR_PANEL_SYMMETRY_SKEW_Y
    m_Metadata:
      m_Items: []
  - m_Id: 129251051561549824
    m_Key: LABS_PANEL_WEBCAM_BUTTON
    m_Metadata:
      m_Items: []
  - m_Id: 129251441224974336
    m_Key: WEBCAM_PANEL_PREVIOUS_DEVICE
    m_Metadata:
      m_Items: []
  - m_Id: 129251554584428544
    m_Key: WEBCAM_PANEL_NEXT_DEVICE
    m_Metadata:
      m_Items: []
  - m_Id: 137988464450723840
    m_Key: LAYERS_PANEL_MOVELAYER_BUTTON_DESCRIPTION
    m_Metadata:
      m_Items: []
  - m_Id: 147094550989828096
    m_Key: POPUP_ACCOUNTS_UNAVAILABLE_TITLE
    m_Metadata:
      m_Items: []
  - m_Id: 147094689821290496
    m_Key: POPUP_ACCOUNTS_UNAVAILABLE_DESCRIPTION
    m_Metadata:
      m_Items: []
  - m_Id: 147809767845167104
    m_Key: SETTINGS_PANEL_LOCALE_BUTTON_DESCRIPTION
    m_Metadata:
      m_Items: []
  - m_Id: 147811113256255488
    m_Key: SETTINGS_PANEL_LOCALE_BUTTON_POPUP
    m_Metadata:
      m_Items: []
  - m_Id: 151489918612377600
    m_Key: POPUP_RECORD_UNSUPPORTED_TITLE
    m_Metadata:
      m_Items: []
  - m_Id: 151490030713540608
    m_Key: POPUP_RECORD_UNSUPPORTED_TEXT
    m_Metadata:
      m_Items: []
  - m_Id: 170004956477833216
    m_Key: LOADING_SCENE_OVERLAY_ANDROIDPERMISSIONS
    m_Metadata:
      m_Items: []
  - m_Id: 172767995928834048
    m_Key: CONTROLLER_HINT_THUMBPAD_BRUSHSIZE
    m_Metadata:
      m_Items: []
<<<<<<< HEAD
  - m_Id: 176764812224364544
    m_Key: BRUSH_PASSTHROUGHHULL
    m_Metadata:
      m_Items: []
  - m_Id: 177558531188809728
    m_Key: BACKDROP_PANEL_PASSTHROUGH_TEXT
    m_Metadata:
      m_Items: []
  - m_Id: 177989628385124352
    m_Key: BACKDROP_PANEL_SKYBOX_MODE_BUTTON_DESCRIPTION
    m_Metadata:
      m_Items: []
  - m_Id: 177989815199424512
    m_Key: BACKDROP_PANEL_GRADIENT_MODE_BUTTON_DESCRIPTION
    m_Metadata:
      m_Items: []
  - m_Id: 177989991964172288
    m_Key: BACKDROP_PANEL_PASSTHROUGH_MODE_BUTTON_DESCRIPTION
=======
  - m_Id: 188791089062830080
    m_Key: ENVIRONMENT_PANEL_RESET_CANVAS
    m_Metadata:
      m_Items: []
  - m_Id: 188791266398003200
    m_Key: ENVIRONMENT_PANEL_LOCK_CANVAS
    m_Metadata:
      m_Items: []
  - m_Id: 188792931159203840
    m_Key: ENVIRONMENT_PANEL_UNLOCK_CANVAS
    m_Metadata:
      m_Items: []
  - m_Id: 189087250755706880
    m_Key: POPUP_UPLOAD_COMPLETE_MOBILE_DESCRIPTION
    m_Metadata:
      m_Items: []
  - m_Id: 217069105871577088
    m_Key: VIEW_MODE_TEXT
    m_Metadata:
      m_Items: []
  - m_Id: 217070349893754880
    m_Key: VR_NOT_DETECTED
    m_Metadata:
      m_Items: []
  - m_Id: 218558579745579008
    m_Key: MONOSCOPIC_HELP
    m_Metadata:
      m_Items: []
  - m_Id: 224363142209691648
    m_Key: DirectoryChooserPopupButton
>>>>>>> 33c86d64
    m_Metadata:
      m_Items: []
  m_Metadata:
    m_Items: []
  m_KeyGenerator:
    rid: 6394126504544960513
  references:
    version: 2
    RefIds:
    - rid: 6394126504544960513
      type: {class: DistributedUIDGenerator, ns: UnityEngine.Localization.Tables,
        asm: Unity.Localization}
      data:
        m_CustomEpoch: 1659973725356<|MERGE_RESOLUTION|>--- conflicted
+++ resolved
@@ -11,7 +11,7 @@
   m_EditorHideFlags: 0
   m_Script: {fileID: 11500000, guid: 5b11a58205ec3474ca216360e9fa74a8, type: 3}
   m_Name: Strings Shared Data
-  m_EditorClassIdentifier: 
+  m_EditorClassIdentifier:
   m_TableCollectionName: Strings
   m_TableCollectionNameGuidString: c84355079ab3f3e4f8f3812258805f86
   m_Entries:
@@ -3279,7 +3279,6 @@
     m_Key: CONTROLLER_HINT_THUMBPAD_BRUSHSIZE
     m_Metadata:
       m_Items: []
-<<<<<<< HEAD
   - m_Id: 176764812224364544
     m_Key: BRUSH_PASSTHROUGHHULL
     m_Metadata:
@@ -3298,7 +3297,8 @@
       m_Items: []
   - m_Id: 177989991964172288
     m_Key: BACKDROP_PANEL_PASSTHROUGH_MODE_BUTTON_DESCRIPTION
-=======
+    m_Metadata:
+      m_Items: []
   - m_Id: 188791089062830080
     m_Key: ENVIRONMENT_PANEL_RESET_CANVAS
     m_Metadata:
@@ -3329,7 +3329,6 @@
       m_Items: []
   - m_Id: 224363142209691648
     m_Key: DirectoryChooserPopupButton
->>>>>>> 33c86d64
     m_Metadata:
       m_Items: []
   m_Metadata:
