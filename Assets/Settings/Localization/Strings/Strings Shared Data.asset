--- conflicted
+++ resolved
@@ -2911,7 +2911,6 @@
     m_Key: SETTINGS_PANEL_BUTTON_RESET_DESCRIPTION_EXTRA
     m_Metadata:
       m_Items: []
-<<<<<<< HEAD
   - m_Id: 95006156311494656
     m_Key: LABS_PANEL_TRANSFORM_BUTTON_DESCRIPTION
     m_Metadata:
@@ -3002,10 +3001,10 @@
       m_Items: []
   - m_Id: 109424659466551296
     m_Key: ADVANCEDTOOLS_PANEL_SELECTION_TRAY_REPAINT_SELECTED
-=======
+    m_Metadata:
+      m_Items: []
   - m_Id: 103943359016206336
     m_Key: EXTRA_PANEL_TRANSFORMTOOLS_BUTTON_DESCRIPTION
->>>>>>> af8337ce
     m_Metadata:
       m_Items: []
   m_Metadata:
