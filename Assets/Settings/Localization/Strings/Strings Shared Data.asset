%YAML 1.1
%TAG !u! tag:unity3d.com,2011:
--- !u!114 &11400000
MonoBehaviour:
  m_ObjectHideFlags: 0
  m_CorrespondingSourceObject: {fileID: 0}
  m_PrefabInstance: {fileID: 0}
  m_PrefabAsset: {fileID: 0}
  m_GameObject: {fileID: 0}
  m_Enabled: 1
  m_EditorHideFlags: 0
  m_Script: {fileID: 11500000, guid: 5b11a58205ec3474ca216360e9fa74a8, type: 3}
  m_Name: Strings Shared Data
  m_EditorClassIdentifier: 
  m_TableCollectionName: Strings
  m_TableCollectionNameGuidString: c84355079ab3f3e4f8f3812258805f86
  m_Entries:
  - m_Id: 5065710952488960
    m_Key: ADMIN_PANEL_ADVANCED_BUTTON_DESCRIPTION
    m_Metadata:
      m_Items: []
  - m_Id: 5056691860905984
    m_Key: ADMIN_PANEL_ADVANCED_PROMO
    m_Metadata:
      m_Items: []
  - m_Id: 5065842783657984
    m_Key: ADMIN_PANEL_BEGINNER_BUTTON_DESCRIPTION
    m_Metadata:
      m_Items: []
  - m_Id: 5065289022283776
    m_Key: ADMIN_PANEL_MOREOPTIONS_BUTTON_DESCRIPTION
    m_Metadata:
      m_Items: []
  - m_Id: 5067123833151488
    m_Key: ADMIN_PANEL_MOREOPTIONS_BUTTON_POPUP
    m_Metadata:
      m_Items: []
  - m_Id: 5066003496804352
    m_Key: ADMIN_PANEL_NEW_BUTTON_DESCRIPTION
    m_Metadata:
      m_Items: []
  - m_Id: 5066113400152064
    m_Key: ADMIN_PANEL_NEW_BUTTON_POPUP
    m_Metadata:
      m_Items: []
  - m_Id: 5065459298443264
    m_Key: ADMIN_PANEL_PROFILE_BUTTON_LOGGEDIN
    m_Metadata:
      m_Items: []
  - m_Id: 5065626072358912
    m_Key: ADMIN_PANEL_PROFILE_BUTTON_LOGIN
    m_Metadata:
      m_Items: []
  - m_Id: 5064506084139008
    m_Key: ADMIN_PANEL_SAVE_SKETCH_BUTTON_DESCRIPTION
    m_Metadata:
      m_Items: []
  - m_Id: 5065176065482752
    m_Key: ADMIN_PANEL_SETTINGS_BUTTON_DESCRIPTION
    m_Metadata:
      m_Items: []
  - m_Id: 5065040224559104
    m_Key: ADMIN_PANEL_SHARE_BUTTON_DESCRIPTION
    m_Metadata:
      m_Items: []
  - m_Id: 5064085647106048
    m_Key: ADMIN_PANEL_SHARE_BUTTON_LOGGED_OUT_EXTRA_TEXT
    m_Metadata:
      m_Items: []
  - m_Id: 5064369941225472
    m_Key: ADMIN_PANEL_SKETCHBOOK_BUTTON_DESCRIPTION
    m_Metadata:
      m_Items: []
  - m_Id: 5143682283708416
    m_Key: ADVANCEDTOOLS_PANEL_BUTTON_CAMERAS
    m_Metadata:
      m_Items: []
  - m_Id: 5143517279789056
    m_Key: ADVANCEDTOOLS_PANEL_BUTTON_DROPPER
    m_Metadata:
      m_Items: []
  - m_Id: 5143299389890560
    m_Key: ADVANCEDTOOLS_PANEL_BUTTON_ERASER
    m_Metadata:
      m_Items: []
  - m_Id: 5144159373205504
    m_Key: ADVANCEDTOOLS_PANEL_BUTTON_FLY
    m_Metadata:
      m_Items: []
  - m_Id: 5143986307833856
    m_Key: ADVANCEDTOOLS_PANEL_BUTTON_MIRROR
    m_Metadata:
      m_Items: []
  - m_Id: 5144350784462848
    m_Key: ADVANCEDTOOLS_PANEL_BUTTON_MORE
    m_Metadata:
      m_Items: []
  - m_Id: 5148146801549312
    m_Key: ADVANCEDTOOLS_PANEL_BUTTON_MORE_POPUP
    m_Metadata:
      m_Items: []
  - m_Id: 5143592097783808
    m_Key: ADVANCEDTOOLS_PANEL_BUTTON_REPAINT
    m_Metadata:
      m_Items: []
  - m_Id: 5143817222856704
    m_Key: ADVANCEDTOOLS_PANEL_BUTTON_SELECTION
    m_Metadata:
      m_Items: []
  - m_Id: 5144456485117952
    m_Key: ADVANCEDTOOLS_PANEL_BUTTON_SNIP
    m_Metadata:
      m_Items: []
  - m_Id: 5144088976007168
    m_Key: ADVANCEDTOOLS_PANEL_BUTTON_STRAIGHTEDGE
    m_Metadata:
      m_Items: []
  - m_Id: 5143754866139136
    m_Key: ADVANCEDTOOLS_PANEL_BUTTON_TELEPORT
    m_Metadata:
      m_Items: []
  - m_Id: 5142890986315776
    m_Key: ADVANCEDTOOLS_PANEL_DESCRIPTION
    m_Metadata:
      m_Items: []
  - m_Id: 5147011692863488
    m_Key: ADVANCEDTOOLS_PANEL_REPAINT_TRAY_JITTER
    m_Metadata:
      m_Items: []
  - m_Id: 5147092923949056
    m_Key: ADVANCEDTOOLS_PANEL_REPAINT_TRAY_JITTER_TOGGLE
    m_Metadata:
      m_Items: []
  - m_Id: 5146868541267968
    m_Key: ADVANCEDTOOLS_PANEL_REPAINT_TRAY_REBRUSH
    m_Metadata:
      m_Items: []
  - m_Id: 5146944894377984
    m_Key: ADVANCEDTOOLS_PANEL_REPAINT_TRAY_REBRUSH_TOGGLE
    m_Metadata:
      m_Items: []
  - m_Id: 5145561143156736
    m_Key: ADVANCEDTOOLS_PANEL_REPAINT_TRAY_RECOLOR
    m_Metadata:
      m_Items: []
  - m_Id: 5146220882010112
    m_Key: ADVANCEDTOOLS_PANEL_REPAINT_TRAY_RECOLOR_TOGGLE
    m_Metadata:
      m_Items: []
  - m_Id: 5146583311818752
    m_Key: ADVANCEDTOOLS_PANEL_REPAINT_TRAY_RESIZE
    m_Metadata:
      m_Items: []
  - m_Id: 5146654665318400
    m_Key: ADVANCEDTOOLS_PANEL_REPAINT_TRAY_RESIZE_TOGGLE
    m_Metadata:
      m_Items: []
  - m_Id: 5145130421690368
    m_Key: ADVANCEDTOOLS_PANEL_SELECTION_TRAY_FLIP
    m_Metadata:
      m_Items: []
  - m_Id: 5144771179552768
    m_Key: ADVANCEDTOOLS_PANEL_SELECTION_TRAY_GROUP
    m_Metadata:
      m_Items: []
  - m_Id: 5145342544420864
    m_Key: ADVANCEDTOOLS_PANEL_SELECTION_TRAY_INVERT
    m_Metadata:
      m_Items: []
  - m_Id: 5145273980133376
    m_Key: ADVANCEDTOOLS_PANEL_SELECTION_TRAY_SELECTALL
    m_Metadata:
      m_Items: []
  - m_Id: 5145968804339712
    m_Key: ADVANCEDTOOLS_PANEL_SELECTION_TRAY_UNGROUP
    m_Metadata:
      m_Items: []
  - m_Id: 5322973046874112
    m_Key: BACKDROP_PANEL_DESCRIPTION
    m_Metadata:
      m_Items: []
  - m_Id: 5324587094745088
    m_Key: BACKDROP_PANEL_FOG_TEXT
    m_Metadata:
      m_Items: []
  - m_Id: 5325700112031744
    m_Key: BACKDROP_PANEL_FOGCOLOR_BUTTON_DESCRIPTION
    m_Metadata:
      m_Items: []
  - m_Id: 5325291863646208
    m_Key: BACKDROP_PANEL_FOGDENSITY_SLIDER_DESCRIPTION
    m_Metadata:
      m_Items: []
  - m_Id: 5329997507829760
    m_Key: BACKDROP_PANEL_SKYBOX_COLOR_TEXT
    m_Metadata:
      m_Items: []
  - m_Id: 5324999763927040
    m_Key: BACKDROP_PANEL_SKYBOX_TEXT
    m_Metadata:
      m_Items: []
  - m_Id: 5330470583377920
    m_Key: BACKDROP_PANEL_UNLOCKSKBOX_BUTTON_DESCRIPTION
    m_Metadata:
      m_Items: []
  - m_Id: 5335959689994240
    m_Key: BRUSH_PANEL_AUDIOREACTOR_BUTTON_DESCRIPTION
    m_Metadata:
      m_Items: []
  - m_Id: 5336069865971712
    m_Key: BRUSH_PANEL_AUDIOREACTOR_POPUP
    m_Metadata:
      m_Items: []
  - m_Id: 5335779313950720
    m_Key: BRUSH_PANEL_DESCRIPTION
    m_Metadata:
      m_Items: []
  - m_Id: 5337337812459520
    m_Key: BRUSH_PANEL_MORE_BUTTON_DESCRIPTION
    m_Metadata:
      m_Items: []
  - m_Id: 7674180243529728
    m_Key: CAMERA_PANEL_CLOSE_BUTTON_DESCRIPTION
    m_Metadata:
      m_Items: []
  - m_Id: 7673072670449664
    m_Key: CAMERA_PANEL_DESCRIPTION
    m_Metadata:
      m_Items: []
  - m_Id: 7673467597725696
    m_Key: CAMERA_PANEL_FOV_SLIDER_DESCRIPTION
    m_Metadata:
      m_Items: []
  - m_Id: 7673215754936320
    m_Key: CAMERA_PANEL_POSTEFFECTS_BUTTON_DESCRIPTION
    m_Metadata:
      m_Items: []
  - m_Id: 7673684577460224
    m_Key: CAMERA_PANEL_SMOOTHCAM_SLIDER_DESCRIPTION
    m_Metadata:
      m_Items: []
  - m_Id: 7673323997339648
    m_Key: CAMERA_PANEL_WATERMARK_BUTTON_DESCRIPTION
    m_Metadata:
      m_Items: []
  - m_Id: 7677508033683456
    m_Key: CAMERAPATH_PANEL_ADDFOVKNOT_BUTTON_DESCRIPTION
    m_Metadata:
      m_Items: []
  - m_Id: 7677699654656000
    m_Key: CAMERAPATH_PANEL_ADDPATH_BUTTON_DESCRIPTION
    m_Metadata:
      m_Items: []
  - m_Id: 7676879580143616
    m_Key: CAMERAPATH_PANEL_ADDPOSITIONKNOT_BUTTON_DESCRIPTION
    m_Metadata:
      m_Items: []
  - m_Id: 7677371119017984
    m_Key: CAMERAPATH_PANEL_ADDROTATIONKNOT_BUTTON_DESCRIPTION
    m_Metadata:
      m_Items: []
  - m_Id: 7677444783579136
    m_Key: CAMERAPATH_PANEL_ADDSPEEDKNOT_BUTTON_DESCRIPTION
    m_Metadata:
      m_Items: []
  - m_Id: 7677024573038592
    m_Key: CAMERAPATH_PANEL_DELETEKNOT_BUTTON_DESCRIPTION
    m_Metadata:
      m_Items: []
  - m_Id: 7676309209325568
    m_Key: CAMERAPATH_PANEL_DELETEPATH_BUTTON_DESCRIPTION
    m_Metadata:
      m_Items: []
  - m_Id: 7675077484847104
    m_Key: CAMERAPATH_PANEL_DESCRIPTION
    m_Metadata:
      m_Items: []
  - m_Id: 7676581176385536
    m_Key: CAMERAPATH_PANEL_RECORDPATH_BUTTON_DESCRIPTION
    m_Metadata:
      m_Items: []
  - m_Id: 7675859500244992
    m_Key: CAMERAPATH_PANEL_SELECTPATH_BUTTON_DESCRIPTION
    m_Metadata:
      m_Items: []
  - m_Id: 7675982082973696
    m_Key: CAMERAPATH_PANEL_SELECTPATH_POPUP
    m_Metadata:
      m_Items: []
  - m_Id: 7676094104444928
    m_Key: CAMERAPATH_PANEL_TOGGLEVISIBILITY_BUTTON_DESCRIPTION
    m_Metadata:
      m_Items: []
  - m_Id: 7676408429780992
    m_Key: CAMERPATH_PANEL_DELETEPATH_BUTTON_POPUP
    m_Metadata:
      m_Items: []
  - m_Id: 7678055402938368
    m_Key: COLORPICKER_PANEL_DESCRIPTION
    m_Metadata:
      m_Items: []
  - m_Id: 7688701444071424
    m_Key: COLORPICKER_PANEL_JITTER_BUTTON_DESCRIPTION
    m_Metadata:
      m_Items: []
  - m_Id: 7688987650793472
    m_Key: COLORPICKER_PANEL_JITTER_BUTTON_POPUP
    m_Metadata:
      m_Items: []
  - m_Id: 286778752929792
    m_Key: CONTROLLER_CONSOLE_TITLE
    m_Metadata:
      m_Items: []
  - m_Id: 281134452871168
    m_Key: WIDGET_DROPCAM_DESCRIPTION
    m_Metadata:
      m_Items: []
  - m_Id: 281373578530816
    m_Key: WIDGET_DROPCAM_HINT
    m_Metadata:
      m_Items: []
  - m_Id: 264453647142912
    m_Key: DROPPER_TOOL_BRUSH_CONFIRM
    m_Metadata:
      m_Items: []
  - m_Id: 249453461278720
    m_Key: ERASER_TOOL_DESCRIPTION
    m_Metadata:
      m_Items: []
  - m_Id: 7691111650533376
    m_Key: EXTRA_PANEL_BACKDROP_BUTTON_DESCRIPTION
    m_Metadata:
      m_Items: []
  - m_Id: 7691821452599296
    m_Key: EXTRA_PANEL_CAMERAPATHS_BUTTON_DESCRIPTION
    m_Metadata:
      m_Items: []
  - m_Id: 7689873479409664
    m_Key: EXTRA_PANEL_DESCRIPTION
    m_Metadata:
      m_Items: []
  - m_Id: 7690667696037888
    m_Key: EXTRA_PANEL_ENVIRONMENT_BUTTON_DESCRIPTION
    m_Metadata:
      m_Items: []
  - m_Id: 7690784670982144
    m_Key: EXTRA_PANEL_ENVIRONMENT_BUTTON_POPUP
    m_Metadata:
      m_Items: []
  - m_Id: 7691186472722432
    m_Key: EXTRA_PANEL_GUIDES_BUTTON_DESCRIPTION
    m_Metadata:
      m_Items: []
  - m_Id: 7690924718792704
    m_Key: EXTRA_PANEL_LIGHTS_BUTTON_DESCRIPTION
    m_Metadata:
      m_Items: []
  - m_Id: 7691576060649472
    m_Key: LABS_PANEL_POLY_BUTTON_DESCRIPTION
    m_Metadata:
      m_Items: []
  - m_Id: 249886669967360
    m_Key: FREEPAINT_TOOL_DESCRIPTION
    m_Metadata:
      m_Items: []
  - m_Id: 7860833050402816
    m_Key: GUIDESETTINGS_PANEL_DESCRIPTION
    m_Metadata:
      m_Items: []
  - m_Id: 7862314168197120
    m_Key: GUIDESETTINGS_PANEL_FRAMEWIDTH_SLIDER_DESCRIPTION
    m_Metadata:
      m_Items: []
  - m_Id: 7862047624372224
    m_Key: GUIDESETTINGS_PANEL_GRIDSIZE_SLIDER_DESCRIPTION
    m_Metadata:
      m_Items: []
  - m_Id: 7862159872335872
    m_Key: GUIDESETTINGS_PANEL_LINEWIDTH_SLIDER_DESCRIPTION
    m_Metadata:
      m_Items: []
  - m_Id: 7861838345379840
    m_Key: GUIDESETTINGS_PANEL_SNAPDISTANCE_SLIDER_DESCRIPTION
    m_Metadata:
      m_Items: []
  - m_Id: 7865322218168320
    m_Key: GUIDETOOLS_PANEL_CAPSULEGUIDE_BUTTON_DESCRIPTION
    m_Metadata:
      m_Items: []
  - m_Id: 7865252521418752
    m_Key: GUIDETOOLS_PANEL_CUBEGUIDE_BUTTON_DESCRIPTION
    m_Metadata:
      m_Items: []
  - m_Id: 7862801433075712
    m_Key: GUIDETOOLS_PANEL_DESCRIPTION
    m_Metadata:
      m_Items: []
  - m_Id: 7864726178209792
    m_Key: GUIDETOOLS_PANEL_DRAFTING_BUTTON_DESCRIPTION
    m_Metadata:
      m_Items: []
  - m_Id: 7865394515386368
    m_Key: GUIDETOOLS_PANEL_ELLIPSOIDGUIDE_BUTTON_DESCRIPTION
    m_Metadata:
      m_Items: []
  - m_Id: 7866297771335680
    m_Key: GUIDETOOLS_PANEL_GUIDESETTINGS_BUTTON_DESCRIPTION
    m_Metadata:
      m_Items: []
  - m_Id: 7865004726132736
    m_Key: GUIDETOOLS_PANEL_PLANEGUIDE_BUTTON_DESCRIPTION
    m_Metadata:
      m_Items: []
  - m_Id: 7865139518480384
    m_Key: GUIDETOOLS_PANEL_SPHEREGUIDE_BUTTON_DESCRIPTION
    m_Metadata:
      m_Items: []
  - m_Id: 7866040475951104
    m_Key: GUIDETOOLS_PANEL_TOGGLEGUIDE_BUTTON_DESCRIPTION
    m_Metadata:
      m_Items: []
  - m_Id: 7866191982600192
    m_Key: GUIDETOOLS_PANEL_TOGGLEGUIDE_BUTTON_POPUP
    m_Metadata:
      m_Items: []
  - m_Id: 7870978190974976
    m_Key: LABS_PANEL_CAMERAMODE_SLIDER_DESCRIPTION
    m_Metadata:
      m_Items: []
  - m_Id: 7866918104702976
    m_Key: LABS_PANEL_DESCRIPTION
    m_Metadata:
      m_Items: []
  - m_Id: 7868539698126848
    m_Key: LABS_PANEL_EXPORT_BUTTON_DESCRIPTION
    m_Metadata:
      m_Items: []
  - m_Id: 7867671724662784
    m_Key: EXTRA_PANEL_LOCALMEDIA_BUTTON_DESCRIPTION
    m_Metadata:
      m_Items: []
  - m_Id: 7868186579673088
    m_Key: LABS_PANEL_MODELPIN_BUTTON_DESCRIPTION
    m_Metadata:
      m_Items: []
  - m_Id: 7870646065012736
    m_Key: LABS_PANEL_SCRIPTS_BUTTON_DESCRIPTION
    m_Metadata:
      m_Items: []
  - m_Id: 7870824155160576
    m_Key: LABS_PANEL_SNAP_BUTTON_DESCRIPTION
    m_Metadata:
      m_Items: []
  - m_Id: 7869944320204800
    m_Key: LABS_PANEL_SPECTATOR_BUTTON_DESCRIPTION
    m_Metadata:
      m_Items: []
  - m_Id: 7867554347065344
    m_Key: LABS_PANEL_TILTASAURUS_BUTTON_DESCRIPTION
    m_Metadata:
      m_Items: []
  - m_Id: 7867814297444352
    m_Key: LABS_PANEL_TILTASAURUS_PANEL_POPUP
    m_Metadata:
      m_Items: []
  - m_Id: 7867354345873408
    m_Key: LABS_PANEL_TWITCH_BUTTON_DESCRIPTION
    m_Metadata:
      m_Items: []
  - m_Id: 7867485648560128
    m_Key: LABS_PANEL_YOUTUBE_BUTTON_DESCRIPTION
    m_Metadata:
      m_Items: []
  - m_Id: 7874341855010816
    m_Key: LAYERS_PANEL_ACTIVE_BUTTON_DESCRIPTION
    m_Metadata:
      m_Items: []
  - m_Id: 7879279536480256
    m_Key: LAYERS_PANEL_ADDLAYER_BUTTON_DESCRIPTION
    m_Metadata:
      m_Items: []
  - m_Id: 7874007866777600
    m_Key: LAYERS_PANEL_CLEAR_BUTTON_DESCRIPTION
    m_Metadata:
      m_Items: []
  - m_Id: 7874528715448320
    m_Key: LAYERS_PANEL_DELETE_BUTTON_DESCRIPTION
    m_Metadata:
      m_Items: []
  - m_Id: 7874610038808576
    m_Key: LAYERS_PANEL_DELETE_BUTTON_POPUP
    m_Metadata:
      m_Items: []
  - m_Id: 7874683799838720
    m_Key: LAYERS_PANEL_DELETE_BUTTON_TOGGLE_DESCRIPTION
    m_Metadata:
      m_Items: []
  - m_Id: 7872343826997248
    m_Key: LAYERS_PANEL_DESCRIPTION
    m_Metadata:
      m_Items: []
  - m_Id: 7873280473800704
    m_Key: LAYERS_PANEL_SHOWHIDE_BUTTON_DESCRIPTION
    m_Metadata:
      m_Items: []
  - m_Id: 7874216034279424
    m_Key: LAYERS_PANEL_SQUASH_BUTTON_DESCRIPTION
    m_Metadata:
      m_Items: []
  - m_Id: 7887557695873024
    m_Key: LIGHTS_PANEL_COLOR_LABEL_TEXT
    m_Metadata:
      m_Items: []
  - m_Id: 7883364289454080
    m_Key: LIGHTS_PANEL_DESCRIPTION
    m_Metadata:
      m_Items: []
  - m_Id: 7886356342349824
    m_Key: LIGHTS_PANEL_FILLLIGHT_BUTTON_DESCRIPTION
    m_Metadata:
      m_Items: []
  - m_Id: 7886474181320704
    m_Key: LIGHTS_PANEL_FILLLIGHT_BUTTON_DESCRIPTION_EXTRA
    m_Metadata:
      m_Items: []
  - m_Id: 7884096078061568
    m_Key: LIGHTS_PANEL_MAINLIGHT_BUTTON_DESCRIPTION
    m_Metadata:
      m_Items: []
  - m_Id: 7885974799097856
    m_Key: LIGHTS_PANEL_MAINLIGHT_BUTTON_DESCRIPTION_EXTRA
    m_Metadata:
      m_Items: []
  - m_Id: 7886169574187008
    m_Key: LIGHTS_PANEL_SECONDLIGHT_BUTTON_DESCRIPTION
    m_Metadata:
      m_Items: []
  - m_Id: 7886276944175104
    m_Key: LIGHTS_PANEL_SECONDLIGHT_BUTTON_DESCRIPTION_EXTRA
    m_Metadata:
      m_Items: []
  - m_Id: 287897575133184
    m_Key: LOADING_SCENE_OVERLAY_MESSAGE
    m_Metadata:
      m_Items: []
  - m_Id: 7892854560759808
    m_Key: MEMORYWARNING_PANEL_EXCEEDED_BUTTON_DESCRIPTION
    m_Metadata:
      m_Items: []
  - m_Id: 7892372832362496
    m_Key: MEMORYWARNING_PANEL_EXCEEDED_DESCRIPTION_TEXT
    m_Metadata:
      m_Items: []
  - m_Id: 7891984230096896
    m_Key: MEMORYWARNING_PANEL_EXCEEDED_TITLE_TEXT
    m_Metadata:
      m_Items: []
  - m_Id: 7892226182717440
    m_Key: MEMORYWARNING_PANEL_WARNING_DESCRIPTION_TEXT
    m_Metadata:
      m_Items: []
  - m_Id: 7891809302454272
    m_Key: MEMORYWARNING_PANEL_WARNING_TITLE_TEXT
    m_Metadata:
      m_Items: []
  - m_Id: 7892515468058624
    m_Key: MEMORYWARNING_PANEL_WARNINGBACK_BUTTON_DESCRIPTION
    m_Metadata:
      m_Items: []
  - m_Id: 7892717637705728
    m_Key: MEMORYWARNING_PANEL_WARNINGOK_BUTTON_DESCRIPTION
    m_Metadata:
      m_Items: []
  - m_Id: 260825024729088
    m_Key: MULTICAM_TOOL_AUDIO_FOUND_TEXT
    m_Metadata:
      m_Items: []
  - m_Id: 260740236873728
    m_Key: MULTICAM_TOOL_AUDIO_LOOKING_TEXT
    m_Metadata:
      m_Items: []
  - m_Id: 260910827606016
    m_Key: MULTICAM_TOOL_AUDIO_NONE_TEXT
    m_Metadata:
      m_Items: []
  - m_Id: 261135713603584
    m_Key: MULTICAM_TOOL_AUTH_NEEDED_TEXT
    m_Metadata:
      m_Items: []
  - m_Id: 254616443981824
    m_Key: MULTICAM_TOOL_AUTOGIF_TEXT
    m_Metadata:
      m_Items: []
  - m_Id: 252524492918784
    m_Key: MULTICAM_TOOL_SNAPSHOT_TEXT
    m_Metadata:
      m_Items: []
  - m_Id: 251895636725760
    m_Key: MULTICAM_TOOL_SWIPE_HINT_TEXT
    m_Metadata:
      m_Items: []
  - m_Id: 255232243306496
    m_Key: MULTICAM_TOOL_TIMEGIF_TEXT
    m_Metadata:
      m_Items: []
  - m_Id: 261025797672960
    m_Key: MULTICAM_TOOL_UPLOADING_TEXT
    m_Metadata:
      m_Items: []
  - m_Id: 260046566100992
    m_Key: MULTICAM_TOOL_VIDEO_PLAYBACK_TEXT
    m_Metadata:
      m_Items: []
  - m_Id: 260157501247488
    m_Key: MULTICAM_TOOL_VIDEO_PREVIEW_TEXT
    m_Metadata:
      m_Items: []
  - m_Id: 260325810278400
    m_Key: MULTICAM_TOOL_VIDEO_READY_TEXT
    m_Metadata:
      m_Items: []
  - m_Id: 259940966109184
    m_Key: MULTICAM_TOOL_VIDEO_SAVING_TEXT
    m_Metadata:
      m_Items: []
  - m_Id: 255577010900992
    m_Key: MULTICAM_TOOL_VIDEO_TEXT
    m_Metadata:
      m_Items: []
  - m_Id: 274600943587328
    m_Key: PIN_TOOL_DESCRIPTION
    m_Metadata:
      m_Items: []
  - m_Id: 7931780608532480
    m_Key: POLY_PANEL_BROWSE_BUTTON_DESCRIPTION
    m_Metadata:
      m_Items: []
  - m_Id: 7939526611410944
    m_Key: POLY_PANEL_BROWSE_BUTTON_DESCRIPTION_EXTRA
    m_Metadata:
      m_Items: []
  - m_Id: 7934199497203712
    m_Key: POLY_PANEL_CONNECTIONERROR_TEXT
    m_Metadata:
      m_Items: []
  - m_Id: 7930206087782400
    m_Key: POLY_PANEL_DESCRIPTION
    m_Metadata:
      m_Items: []
  - m_Id: 7932160536977408
    m_Key: POLY_PANEL_FEATUREDMODELS_BUTTON_DESCRIPTION
    m_Metadata:
      m_Items: []
  - m_Id: 7932977482539008
    m_Key: POLY_PANEL_INTERNETERROR_TEXT
    m_Metadata:
      m_Items: []
  - m_Id: 7932251041669120
    m_Key: POLY_PANEL_LIKEDMODELS_BUTTON_DESCRIPTION
    m_Metadata:
      m_Items: []
  - m_Id: 7933944802287616
    m_Key: POLY_PANEL_NOAUTHORED_OK_BUTTON
    m_Metadata:
      m_Items: []
  - m_Id: 7933827554713600
    m_Key: POLY_PANEL_NOAUTHORED_TEXT
    m_Metadata:
      m_Items: []
  - m_Id: 7933313635033088
    m_Key: POLY_PANEL_NOLIKES_OK_BUTTON
    m_Metadata:
      m_Items: []
  - m_Id: 7933149889404928
    m_Key: POLY_PANEL_NOLIKES_TEXT
    m_Metadata:
      m_Items: []
  - m_Id: 7933561489039360
    m_Key: BUTTON_SIGNIN
    m_Metadata:
      m_Items: []
  - m_Id: 7933450197377024
    m_Key: POLY_PANEL_NOLOGIN_TEXT
    m_Metadata:
      m_Items: []
  - m_Id: 7932746569326592
    m_Key: POLY_PANEL_NOOBJECTS_OK_BUTTON
    m_Metadata:
      m_Items: []
  - m_Id: 7932559960547328
    m_Key: POLY_PANEL_NOOBJECTS_TEXT
    m_Metadata:
      m_Items: []
  - m_Id: 7934076549570560
    m_Key: POLY_PANEL_OUTOFDATE_TEXT
    m_Metadata:
      m_Items: []
  - m_Id: 7931482930388992
    m_Key: POLY_PANEL_SUBTITLE
    m_Metadata:
      m_Items: []
  - m_Id: 7930412489482240
    m_Key: POLY_PANEL_TITLE_FEATURED
    m_Metadata:
      m_Items: []
  - m_Id: 7930550461112320
    m_Key: POLY_PANEL_TITLE_LIKED
    m_Metadata:
      m_Items: []
  - m_Id: 7930140920881152
    m_Key: POLY_PANEL_TITLE_STANDARD
    m_Metadata:
      m_Items: []
  - m_Id: 7931977472385024
    m_Key: POLY_PANEL_USERMODELS_BUTTON_DESCRIPTION
    m_Metadata:
      m_Items: []
  - m_Id: 7931629680697344
    m_Key: POLY_PANEL_USERSUBTITLE
    m_Metadata:
      m_Items: []
  - m_Id: 15526523405381632
    m_Key: POPUP_ACCOUNTS_CANCEL_BUTTON_DESCRIPTION
    m_Metadata:
      m_Items: []
  - m_Id: 15524391402909696
    m_Key: POPUP_ACCOUNTS_DRIVELINK_BUTTON_DESCRIPTION
    m_Metadata:
      m_Items: []
  - m_Id: 15522362785837056
    m_Key: POPUP_ACCOUNTS_SIGNOUT_BUTTON_DESCRIPTION
    m_Metadata:
      m_Items: []
  - m_Id: 15531555001511936
    m_Key: POPUP_ACCOUNTS_SIGNOUT_CONFIRM_TEXT
    m_Metadata:
      m_Items: []
  - m_Id: 18090084441858048
    m_Key: POPUP_AUDIOVIZ_AUDIOFOUND_TEXT
    m_Metadata:
      m_Items: []
  - m_Id: 18090764850241536
    m_Key: POPUP_AUDIOVIZ_CLOSE_BUTTON_DESCRIPTION
    m_Metadata:
      m_Items: []
  - m_Id: 18091078533849088
    m_Key: POPUP_AUDIOVIZ_DESCRIPTION
    m_Metadata:
      m_Items: []
  - m_Id: 18090455927169024
    m_Key: POPUP_AUDIOVIZ_TITLE
    m_Metadata:
      m_Items: []
  - m_Id: 18090913311825920
    m_Key: POPUP_AUDIOVIZ_STATUS_TEXT
    m_Metadata:
      m_Items: []
  - m_Id: 18094451278553088
    m_Key: POPUP_CAMERAOPTIONS_CAMERAOPTIONS_DESCRIPTION
    m_Metadata:
      m_Items: []
  - m_Id: 18094306084331520
    m_Key: POPUP_CAMERAOPTIONS_CAMERAS_DESCRIPTION
    m_Metadata:
      m_Items: []
  - m_Id: 18095883364933632
    m_Key: POPUP_CAMERAPATHS_TEXT
    m_Metadata:
      m_Items: []
  - m_Id: 18098892484452352
    m_Key: POPUP_CANTLOADSKETCH_DESCRIPTION_TEXT
    m_Metadata:
      m_Items: []
  - m_Id: 18098764352659456
    m_Key: POPUP_CANTLOADSKETCH_TITLE_TEXT
    m_Metadata:
      m_Items: []
  - m_Id: 18098512052690944
    m_Key: POPUP_CLOSE_BUTTON_DESCRIPTION
    m_Metadata:
      m_Items: []
  - m_Id: 18101292528115712
    m_Key: POPUP_COLOROPTIONS_HUE_SLIDER_DESCRIPTION
    m_Metadata:
      m_Items: []
  - m_Id: 18101388099526656
    m_Key: POPUP_COLOROPTIONS_SAT_SLIDER_DESCRIPTION
    m_Metadata:
      m_Items: []
  - m_Id: 18101498871095296
    m_Key: POPUP_COLOROPTIONS_SIZE_SLIDER_DESCRIPTION
    m_Metadata:
      m_Items: []
  - m_Id: 18101440956145664
    m_Key: POPUP_COLOROPTIONS_VAL_SLIDER_DESCRIPTION
    m_Metadata:
      m_Items: []
  - m_Id: 15520387964907520
    m_Key: POPUP_CONFIRM_DESCRIPTION
    m_Metadata:
      m_Items: []
  - m_Id: 15520489844551680
    m_Key: POPUP_DECLINE_DESCRIPTION
    m_Metadata:
      m_Items: []
  - m_Id: 15520598732877824
    m_Key: POPUP_OK_DESCRIPTION
    m_Metadata:
      m_Items: []
  - m_Id: 18101557633294336
    m_Key: SNAP_PANEL_POSITION_TEXT
    m_Metadata:
      m_Items: []
  - m_Id: 6606866780160
    m_Key: PROMOMANAGER_GRAB_PANEL_HINT_TEXT
    m_Metadata:
      m_Items: []
  - m_Id: 6887293751296
    m_Key: PROMOMANAGER_TOSS_PANEL_HINT_TEXT
    m_Metadata:
      m_Items: []
  - m_Id: 267911297142784
    m_Key: REBRUSH_TOOL_DESCRIPTION
    m_Metadata:
      m_Items: []
  - m_Id: 265936560099328
    m_Key: RECOLOR_TOOL_DESCRIPTION
    m_Metadata:
      m_Items: []
  - m_Id: 265487907983360
    m_Key: REPAINT_TOOL_DESCRIPTION
    m_Metadata:
      m_Items: []
  - m_Id: 13240867393536
    m_Key: SAVELOAD_AUTOSAVE_FILENAME_PATTERN
    m_Metadata:
      m_Items: []
  - m_Id: 7943936175480832
    m_Key: SCRIPTS_PANEL_COMMANDLIST_BUTTON_DESCRIPTION
    m_Metadata:
      m_Items: []
  - m_Id: 7940280365588480
    m_Key: SCRIPTS_PANEL_DESCRIPTION
    m_Metadata:
      m_Items: []
  - m_Id: 7943571044540416
    m_Key: SCRIPTS_PANEL_EXAMPLES_BUTTON_DESCRIPTION
    m_Metadata:
      m_Items: []
  - m_Id: 7943711960571904
    m_Key: SCRIPTS_PANEL_SCRIPTSLIST_BUTTON_DESCRIPTION
    m_Metadata:
      m_Items: []
  - m_Id: 268509593636864
    m_Key: SELECTION_TOOL_DESCRIPTION
    m_Metadata:
      m_Items: []
  - m_Id: 7948298104840192
    m_Key: SETTINGS_PANEL_ABOUT_BUTTON_DESCRIPTION
    m_Metadata:
      m_Items: []
  - m_Id: 7948470994051072
    m_Key: SETTINGS_PANEL_ABOUT_BUTTON_DESCRIPTION_EXTRA
    m_Metadata:
      m_Items: []
  - m_Id: 7949724893814784
    m_Key: SETTINGS_PANEL_AUTOSIMPLIFY_BUTTON_DESCRIPTION
    m_Metadata:
      m_Items: []
  - m_Id: 7949811581689856
    m_Key: SETTINGS_PANEL_AUTOSIMPLIFY_BUTTON_DESCRIPTION_EXTRA
    m_Metadata:
      m_Items: []
  - m_Id: 7959094121701376
    m_Key: SETTINGS_PANEL_CLOSE_BUTTON_DESCRIPTION
    m_Metadata:
      m_Items: []
  - m_Id: 7949438875836416
    m_Key: SETTINGS_PANEL_CONTRIBUTE_BUTTON_DESCRIPTION
    m_Metadata:
      m_Items: []
  - m_Id: 7949356432596992
    m_Key: SETTINGS_PANEL_CONTRIBUTE_BUTTON_DESCRIPTION_EXTRA
    m_Metadata:
      m_Items: []
  - m_Id: 7948094068727808
    m_Key: SETTINGS_PANEL_HELP_BUTTON_DESCRIPTION
    m_Metadata:
      m_Items: []
  - m_Id: 7948187597512704
    m_Key: SETTINGS_PANEL_HELP_BUTTON_POPUP
    m_Metadata:
      m_Items: []
  - m_Id: 7950172098895872
    m_Key: SETTINGS_PANEL_POINTERANGLE_SLIDER_DESCRIPTION
    m_Metadata:
      m_Items: []
  - m_Id: 7950275601735680
    m_Key: SETTINGS_PANEL_QUALITY_SLIDER_DESCRIPTION
    m_Metadata:
      m_Items: []
  - m_Id: 7949594065084416
    m_Key: SETTINGS_PANEL_RULER_BUTTON_DESCRIPTION
    m_Metadata:
      m_Items: []
  - m_Id: 7949642022756352
    m_Key: SETTINGS_PANEL_RULER_BUTTON_DESCRIPTION_EXTRA
    m_Metadata:
      m_Items: []
  - m_Id: 7961508530855936
    m_Key: SETTINGS_PANEL_SCENECOST_TEXT
    m_Metadata:
      m_Items: []
  - m_Id: 7950347307556864
    m_Key: SETTINGS_PANEL_SIMPLIFICATION_SLIDER_DESCRIPTION
    m_Metadata:
      m_Items: []
  - m_Id: 7951591048716288
    m_Key: SETTINGS_PANEL_SIMPLIFYACCEPT_BUTTON_DESCRIPTION
    m_Metadata:
      m_Items: []
  - m_Id: 7951827204808704
    m_Key: SETTINGS_PANEL_SIMPLIFYDECLINE_BUTTON_DESCRIPTION
    m_Metadata:
      m_Items: []
  - m_Id: 7952483592413184
    m_Key: SETTINGS_PANEL_UPDATE_SIMPLIFICATION_TEXT
    m_Metadata:
      m_Items: []
  - m_Id: 8044507112906752
    m_Key: SKETCHBOOK_PANEL_CLOSE_BUTTON_DESCRIPTION
    m_Metadata:
      m_Items: []
  - m_Id: 10133516949626880
    m_Key: SKETCHBOOK_PANEL_CONTACTSERVER_TEXT
    m_Metadata:
      m_Items: []
  - m_Id: 8052288863838208
    m_Key: SKETCHBOOK_PANEL_DRIVE_BUTTON_DESCRIPTION
    m_Metadata:
      m_Items: []
  - m_Id: 8052489070551040
    m_Key: SKETCHBOOK_PANEL_DRIVE_BUTTON_DESCRIPTION_EXTRA
    m_Metadata:
      m_Items: []
  - m_Id: 8044139993866240
    m_Key: SKETCHBOOK_PANEL_DRIVE_TEXT
    m_Metadata:
      m_Items: []
  - m_Id: 8054126757519360
    m_Key: SKETCHBOOK_PANEL_DRIVEDISABLED_BUTTON_DESCRIPTION
    m_Metadata:
      m_Items: []
  - m_Id: 8054034549940224
    m_Key: SKETCHBOOK_PANEL_DRIVEENABLED_BUTTON_DESCRIPTION
    m_Metadata:
      m_Items: []
  - m_Id: 8054220533768192
    m_Key: SKETCHBOOK_PANEL_DRIVEFULL_BUTTON_DESCRIPTION
    m_Metadata:
      m_Items: []
  - m_Id: 8053860821868544
    m_Key: SKETCHBOOK_PANEL_DRIVESYNCING_BUTTON_DESCRIPTION
    m_Metadata:
      m_Items: []
  - m_Id: 8052141249503232
    m_Key: SKETCHBOOK_PANEL_LIKED_BUTTON_DESCRIPTION
    m_Metadata:
      m_Items: []
  - m_Id: 8052215190888448
    m_Key: SKETCHBOOK_PANEL_LIKED_BUTTON_DESCRIPTION_EXTRA
    m_Metadata:
      m_Items: []
  - m_Id: 8044071635099648
    m_Key: SKETCHBOOK_PANEL_LIKED_TEXT
    m_Metadata:
      m_Items: []
  - m_Id: 8051469124870144
    m_Key: SKETCHBOOK_PANEL_LOCALGALLERY_BUTTON_DESCRIPTION
    m_Metadata:
      m_Items: []
  - m_Id: 8051592198332416
    m_Key: SKETCHBOOK_PANEL_LOCALGALLERY_BUTTON_DESCRIPTION_EXTRA
    m_Metadata:
      m_Items: []
  - m_Id: 10138131262840832
    m_Key: SKETCHBOOK_PANEL_NEWSKETCH_TEXT
    m_Metadata:
      m_Items: []
  - m_Id: 10132930728534016
    m_Key: SKETCHBOOK_PANEL_NODRIVESKETCHES_TEXT
    m_Metadata:
      m_Items: []
  - m_Id: 10133306584309760
    m_Key: SKETCHBOOK_PANEL_NOLIKES_BUTTON_TEXT
    m_Metadata:
      m_Items: []
  - m_Id: 10133179773722624
    m_Key: SKETCHBOOK_PANEL_NOLIKES_TEXT
    m_Metadata:
      m_Items: []
  - m_Id: 10137908562075648
    m_Key: SKETCHBOOK_PANEL_NOLOGINDRIVE_BUTTON_TEXT
    m_Metadata:
      m_Items: []
  - m_Id: 10134688972382208
    m_Key: SKETCHBOOK_PANEL_NOLOGINDRIVE_TEXT
    m_Metadata:
      m_Items: []
  - m_Id: 10137717402476544
    m_Key: SKETCHBOOK_PANEL_NOLOGINPOLY_BUTTON_TEXT
    m_Metadata:
      m_Items: []
  - m_Id: 10134539248312320
    m_Key: SKETCHBOOK_PANEL_NOLOGINPOLY_TEXT
    m_Metadata:
      m_Items: []
  - m_Id: 10134947404423168
    m_Key: SKETCHBOOK_PANEL_NOPOLYCONNECTION_TEXT
    m_Metadata:
      m_Items: []
  - m_Id: 10132688213876736
    m_Key: SKETCHBOOK_PANEL_NOSKETCHES_TEXT
    m_Metadata:
      m_Items: []
  - m_Id: 8053396663410688
    m_Key: SKETCHBOOK_PANEL_ONLINEGALLERY_BUTTON_DESCRIPTION
    m_Metadata:
      m_Items: []
  - m_Id: 10134789291745280
    m_Key: SKETCHBOOK_PANEL_OUTOFDATE_TEXT
    m_Metadata:
      m_Items: []
  - m_Id: 8051847228792832
    m_Key: SKETCHBOOK_PANEL_SHOWCASE_BUTTON_DESCRIPTION
    m_Metadata:
      m_Items: []
  - m_Id: 8052065399709696
    m_Key: SKETCHBOOK_PANEL_SHOWCASE_BUTTON_DESCRIPTION_EXTRA
    m_Metadata:
      m_Items: []
  - m_Id: 8043915934146560
    m_Key: SKETCHBOOK_PANEL_SHOWCASE_TEXT
    m_Metadata:
      m_Items: []
  - m_Id: 10134247853236224
    m_Key: SKETCHBOOK_PANEL_SHOWCASEERROR_TEXT
    m_Metadata:
      m_Items: []
  - m_Id: 8042722189090816
    m_Key: SKETCHBOOK_PANEL_STANDARD_TEXT
    m_Metadata:
      m_Items: []
  - m_Id: 10149748172103680
    m_Key: SNAP_PANEL_ANGLE_TEXT
    m_Metadata:
      m_Items: []
  - m_Id: 10142251554152448
    m_Key: SNAP_PANEL_DESCRIPTION
    m_Metadata:
      m_Items: []
  - m_Id: 10149812609196032
    m_Key: SNAP_PANEL_GRID_TEXT
    m_Metadata:
      m_Items: []
  - m_Id: 10160187903811584
    m_Key: SNAP_PANEL_JITTER_TEXT
    m_Metadata:
      m_Items: []
  - m_Id: 10142405791293440
    m_Key: SNAP_PANEL_SNAPANGLE_BUTTON_DESCRIPTION
    m_Metadata:
      m_Items: []
  - m_Id: 10149921501716480
    m_Key: SNAP_PANEL_SNAPGRID_BUTTON_DESCRIPTION
    m_Metadata:
      m_Items: []
  - m_Id: 278827682140160
    m_Key: WIDGET_SYMMETRY_DESCRIPTION
    m_Metadata:
      m_Items: []
  - m_Id: 279130447974400
    m_Key: WIDGET_SYMMETRY_HINT
    m_Metadata:
      m_Items: []
  - m_Id: 10778529927168
    m_Key: TILTMETER_MAX_METER_DESCRIPTION
    m_Metadata:
      m_Items: []
  - m_Id: 11410951278592
    m_Key: TILTMETER_SKETCH_COST_HIGH
    m_Metadata:
      m_Items: []
  - m_Id: 11531013230592
    m_Key: TILTMETER_SKETCH_COST_HIGHEST
    m_Metadata:
      m_Items: []
  - m_Id: 11105966657536
    m_Key: TILTMETER_SKETCH_COST_LOW
    m_Metadata:
      m_Items: []
  - m_Id: 11327010672640
    m_Key: TILTMETER_SKETCH_COST_MEDIUM
    m_Metadata:
      m_Items: []
  - m_Id: 11625947107328
    m_Key: TILTMETER_SKETCH_COST_PICASSO
    m_Metadata:
      m_Items: []
  - m_Id: 15506686318784512
    m_Key: TOOLS_PANEL_CAMERA_BUTTON_DESCRIPTION
    m_Metadata:
      m_Items: []
  - m_Id: 15506037610950656
    m_Key: TOOLS_PANEL_DESCRIPTION
    m_Metadata:
      m_Items: []
  - m_Id: 15506435650400256
    m_Key: TOOLS_PANEL_ENVRIONMENT_BUTTON_DESCRIPTION
    m_Metadata:
      m_Items: []
  - m_Id: 15506545880903680
    m_Key: TOOLS_PANEL_ENVRIONMENT_BUTTON_POPUP
    m_Metadata:
      m_Items: []
  - m_Id: 15506183434317824
    m_Key: TOOLS_PANEL_ERASER_BUTTON_DESCRIPTION
    m_Metadata:
      m_Items: []
  - m_Id: 15506869836361728
    m_Key: TOOLS_PANEL_MIRROR_BUTTON_DESCRIPTION
    m_Metadata:
      m_Items: []
  - m_Id: 15507184623071232
    m_Key: TOOLS_PANEL_REDO_BUTTON_DESCRIPTION
    m_Metadata:
      m_Items: []
  - m_Id: 15506327693209600
    m_Key: TOOLS_PANEL_STRAIGHTEDGE_BUTTON_DESCRIPTION
    m_Metadata:
      m_Items: []
  - m_Id: 15506782473203712
    m_Key: TOOLS_PANEL_TELEPORT_BUTTON_DESCRIPTION
    m_Metadata:
      m_Items: []
  - m_Id: 15507089726943232
    m_Key: TOOLS_PANEL_UNDO_BUTTON_DESCRIPTION
    m_Metadata:
      m_Items: []
  - m_Id: 15508321694691328
    m_Key: TUTORIAL_PANEL_DESCRIPTION
    m_Metadata:
      m_Items: []
  - m_Id: 15509162824609792
    m_Key: TUTORIAL_PANEL_DISMISS_DESCRIPTION
    m_Metadata:
      m_Items: []
  - m_Id: 9359005487104
    m_Key: YOUTUBE_AUTHORIZE_MESSAGE
    m_Metadata:
      m_Items: []
  - m_Id: 10508081205248
    m_Key: YOUTUBE_DEFAULT_DESCRIPTION
    m_Metadata:
      m_Items: []
  - m_Id: 10372936536064
    m_Key: YOUTUBE_DEFAULT_TITLE
    m_Metadata:
      m_Items: []
  - m_Id: 9169397780480
    m_Key: YOUTUBE_UPLOAD_SUCCESSFUL
    m_Metadata:
      m_Items: []
  - m_Id: 68763796961820672
    m_Key: ADVANCEDTOOLS_PANEL_BUTTON_JOIN
    m_Metadata:
      m_Items: []
  - m_Id: 68764809030598656
    m_Key: EXTRA_PANEL_LAYERS_BUTTON_DESCRIPTION
    m_Metadata:
      m_Items: []
  - m_Id: 68768010396041216
    m_Key: SETTINGS_PANEL_BUTTON_EXPERIMENTAL_DESCRIPTION
    m_Metadata:
      m_Items: []
  - m_Id: 68768580896882688
    m_Key: SETTINGS_PANEL_BUTTON_EXPERIMENTAL_POPUP
    m_Metadata:
      m_Items: []
  - m_Id: 68773633749745664
    m_Key: SETTINGS_PANELMOBILE_ABOUT_BUTTON_DESCRIPTION_EXTRA
    m_Metadata:
      m_Items: []
  - m_Id: 68773760459669504
    m_Key: SETTINGS_PANELMOBILE_CONTRIBUTE_BUTTON_DESCRIPTION_EXTRA
    m_Metadata:
      m_Items: []
  - m_Id: 68774380566544384
    m_Key: SETTINGS_PANEL_BUTTON_EXPERIMENTALTOGGLE_TEXT
    m_Metadata:
      m_Items: []
  - m_Id: 76036335840321536
    m_Key: POPUP_WAITONDOWNLOAD_TEXT
    m_Metadata:
      m_Items: []
  - m_Id: 76036630477594624
    m_Key: POPUP_YOUTUBESEARCH_TEXT
    m_Metadata:
      m_Items: []
  - m_Id: 76036746777255936
    m_Key: BUTTON_CONFIRM
    m_Metadata:
      m_Items: []
  - m_Id: 76039048963612672
    m_Key: BUTTON_CANCEL
    m_Metadata:
      m_Items: []
  - m_Id: 76044213523374080
    m_Key: POPUP_UPLOAD_LOGINDESKTOP_TITLE
    m_Metadata:
      m_Items: []
  - m_Id: 76044393131859968
    m_Key: POPUP_UPLOAD_LOGINDESKTOP_DESCRIPTION
    m_Metadata:
      m_Items: []
  - m_Id: 76044674418663424
    m_Key: POPUP_UPLOAD_CONFIRMUPLOAD_TITLE
    m_Metadata:
      m_Items: []
  - m_Id: 76068346479042560
    m_Key: POPUP_UPLOAD_UPLOADING_TITLE
    m_Metadata:
      m_Items: []
  - m_Id: 76069123176062976
    m_Key: POPUP_UPLOAD_COMPLETE_TITLE
    m_Metadata:
      m_Items: []
  - m_Id: 76069201752154112
    m_Key: POPUP_UPLOAD_COMPLETE_DESCRIPTION
    m_Metadata:
      m_Items: []
  - m_Id: 76069352969396224
    m_Key: POPUP_UPLOAD_FAILED_TITLE
    m_Metadata:
      m_Items: []
  - m_Id: 76069430274613248
    m_Key: POPUP_UPLOAD_FAILED_DESCRIPTION
    m_Metadata:
      m_Items: []
  - m_Id: 76069769677692928
    m_Key: POPUP_UPLOAD_SHARINGDISABLED_TITLE
    m_Metadata:
      m_Items: []
  - m_Id: 76069893405466624
    m_Key: POPUP_UPLOAD_SHARINGDISABLED_DESCRIPTION
    m_Metadata:
      m_Items: []
  - m_Id: 76070234092003328
    m_Key: POPUP_UPLOAD_CONNECTIONERR_TITLE
    m_Metadata:
      m_Items: []
  - m_Id: 76070420314906624
    m_Key: POPUP_UPLOAD_CONNECTIONERR_DESCRIPTION
    m_Metadata:
      m_Items: []
  - m_Id: 76070518675529728
    m_Key: BUTTON_OK
    m_Metadata:
      m_Items: []
  - m_Id: 76070712456568832
    m_Key: POPUP_UPLOAD_WAIT_TITLE
    m_Metadata:
      m_Items: []
  - m_Id: 76070854366650368
    m_Key: POPUP_UPLOAD_EMBEDPOLY_TITLE
    m_Metadata:
      m_Items: []
  - m_Id: 76071039813607424
    m_Key: POPUP_UPLOAD_EMBEDPOLY_DESCRIPTION
    m_Metadata:
      m_Items: []
  - m_Id: 76071162597662720
    m_Key: POPUP_UPLOAD_BUTTON_UPLOAD
    m_Metadata:
      m_Items: []
  - m_Id: 76071373843783680
    m_Key: POPUP_UPLOAD_BUTTON_CANCEL
    m_Metadata:
      m_Items: []
  - m_Id: 76071488323117056
    m_Key: POPUP_UPLOAD_EMBEDSKETCHFAB_TITLE
    m_Metadata:
      m_Items: []
  - m_Id: 76071619017629696
    m_Key: POPUP_UPLOAD_EMBEDSKETCHFAB_DESCRIPTION
    m_Metadata:
      m_Items: []
  - m_Id: 76072279146553344
    m_Key: POPUP_UPLOAD_NOTHING_TITLE
    m_Metadata:
      m_Items: []
  - m_Id: 76072352228106240
    m_Key: POPUP_UPLOAD_NOTHING_DESCRIPTION
    m_Metadata:
      m_Items: []
  - m_Id: 76072542007779328
    m_Key: POPUP_UPLOAD_OUTDATED_TITLE
    m_Metadata:
      m_Items: []
  - m_Id: 76072667581046784
    m_Key: POPUP_UPLOAD_OUTDATED_DESCRIPTION
    m_Metadata:
      m_Items: []
  - m_Id: 76080842438926336
    m_Key: POPUP_UPLOAD_MOBILELOGIN_TITLE
    m_Metadata:
      m_Items: []
  - m_Id: 76081074568486912
    m_Key: POPUP_UPLOAD_MOBILELOGIN_DESCRIPTION
    m_Metadata:
      m_Items: []
  - m_Id: 76084187576721408
    m_Key: POPUP_UPLOAD_BUTTON_SAVELOGIN
    m_Metadata:
      m_Items: []
  - m_Id: 76084383412969472
    m_Key: POPUP_UPLOAD_BUTTON_LOGIN
    m_Metadata:
      m_Items: []
  - m_Id: 76086604699590656
    m_Key: POPUP_UPLOAD_COMPLETEMOBILE_DESCRIPTION
    m_Metadata:
      m_Items: []
  - m_Id: 76094622149435392
    m_Key: POPUP_UNLOADIMAGES_TITLE
    m_Metadata:
      m_Items: []
  - m_Id: 76094798670913536
    m_Key: POPUP_UNLOADIMAGES_DESCRIPTION
    m_Metadata:
      m_Items: []
  - m_Id: 76095425199267840
    m_Key: BUTTON_PROCEED
    m_Metadata:
      m_Items: []
  - m_Id: 76095819690336256
    m_Key: POPUP_TILTASAURUS_DESCRIPTION
    m_Metadata:
      m_Items: []
  - m_Id: 76095964649676800
    m_Key: POPUP_TILTASAURUS_BUTTON_DESCRIPTION_REFRESH
    m_Metadata:
      m_Items: []
  - m_Id: 76096109499965440
    m_Key: POPUP_TILTASAURUS_BUTTON_DESCRIPTION_EXTRA_REFRESH
    m_Metadata:
      m_Items: []
  - m_Id: 76096615622434816
    m_Key: BUTTON_CLOSE
    m_Metadata:
      m_Items: []
  - m_Id: 76096904425431040
    m_Key: POPUP_SKETCHMENU_BUTTON_DESCRIPTION_MERGE
    m_Metadata:
      m_Items: []
  - m_Id: 76097050869555200
    m_Key: POPUP_SKETCHMENU_BUTTON_DESCRIPTION_TRASH
    m_Metadata:
      m_Items: []
  - m_Id: 76097256218484736
    m_Key: POPUP_SKETCHMENU_BUTTON_DESCRIPTION_REVEAL
    m_Metadata:
      m_Items: []
  - m_Id: 76115339591081984
    m_Key: POPUP_SAVEOPTIONS_TITLE
    m_Metadata:
      m_Items: []
  - m_Id: 76115745704566784
    m_Key: POPUP_SAVEOPTIONS_BUTTON_DESCRIPTION_EXTRA_OVERWRITE
    m_Metadata:
      m_Items: []
  - m_Id: 76115842710429696
    m_Key: POPUP_SAVEOPTIONS_BUTTON_DESCRIPTION_OVERWRITE
    m_Metadata:
      m_Items: []
  - m_Id: 76115933538082816
    m_Key: POPUP_SAVEOPTIONS_BUTTON_DESCRIPTION_NEW
    m_Metadata:
      m_Items: []
  - m_Id: 76115996574277632
    m_Key: POPUP_SAVEOPTIONS_BUTTON_DESCRIPTION_EXTRA_NEW
    m_Metadata:
      m_Items: []
  - m_Id: 76116098625888256
    m_Key: POPUP_READONLY_TITLE
    m_Metadata:
      m_Items: []
  - m_Id: 76116655574933504
    m_Key: POPUP_PANELS_BUTTON_DESCRIPTION_TUTORIAL
    m_Metadata:
      m_Items: []
  - m_Id: 76116867701858304
    m_Key: POPUP_PANELS_BUTTON_DESCRIPTION_LABS
    m_Metadata:
      m_Items: []
  - m_Id: 76116941706158080
    m_Key: POPUP_PANELS_BUTTON_DESCRIPTION_SETTINGS
    m_Metadata:
      m_Items: []
  - m_Id: 76117036946219008
    m_Key: POPUP_PANELS_BUTTON_RESET_DESCRIPTION
    m_Metadata:
      m_Items: []
  - m_Id: 76117383567695872
    m_Key: POPUP_MIRROROPTIONS_BUTTON_DESCRIPTION_MIRROR
    m_Metadata:
      m_Items: []
  - m_Id: 76117650451259392
    m_Key: POPUP_MIRROROPTIONS_BUTTON_DESCRIPTION_SUMMON
    m_Metadata:
      m_Items: []
  - m_Id: 76117800062083072
    m_Key: POPUP_HELP_BUTTON_DESCRIPTION_RELEASENOTES
    m_Metadata:
      m_Items: []
  - m_Id: 76117892328382464
    m_Key: POPUP_HELP_BUTTON_DESCRIPTION_EXTRA_BROWSER
    m_Metadata:
      m_Items: []
  - m_Id: 76118256381386752
    m_Key: POPUP_HELP_BUTTON_DESCRIPTION_HELPCENTER
    m_Metadata:
      m_Items: []
  - m_Id: 76118351730499584
    m_Key: POPUP_HELP_BUTTON_DESCRIPTION_TOS
    m_Metadata:
      m_Items: []
  - m_Id: 76118538846789632
    m_Key: POPUP_HELP_BUTTON_DESCRIPTION_PRIVACY
    m_Metadata:
      m_Items: []
  - m_Id: 76119468057092096
    m_Key: POPUP_EXIT_TITLE
    m_Metadata:
      m_Items: []
  - m_Id: 76119645530677248
    m_Key: POPUP_EXIT_DESCRIPTION
    m_Metadata:
      m_Items: []
  - m_Id: 76120862092746752
    m_Key: POPUP_GDRIVE_ENABLED_TITLE
    m_Metadata:
      m_Items: []
  - m_Id: 76121021711179776
    m_Key: POPUP_GDRIVE_BETATAG
    m_Metadata:
      m_Items: []
  - m_Id: 76121263181455360
    m_Key: POPUP_GRDRIVE_ENABLED_STATUSCOMPLETE
    m_Metadata:
      m_Items: []
  - m_Id: 76121447906992128
    m_Key: POPUP_GRDRIVE_ENABLED_STATUSPROGRESS
    m_Metadata:
      m_Items: []
  - m_Id: 76122859638415360
    m_Key: POPUP_GRDRIVE_ENABLED_VIEW
    m_Metadata:
      m_Items: []
  - m_Id: 76123261897334784
    m_Key: POPUP_GRDRIVE_ENABLED_DISABLE
    m_Metadata:
      m_Items: []
  - m_Id: 76123531960180736
    m_Key: POPUP_GRDRIVE_ENABLED_CHECK_SKETCHES
    m_Metadata:
      m_Items: []
  - m_Id: 76123762810478592
    m_Key: POPUP_GRDRIVE_ENABLED_CHECK_SNAPSHOTS
    m_Metadata:
      m_Items: []
  - m_Id: 76123842049269760
    m_Key: POPUP_GRDRIVE_ENABLED_CHECK_MEDIALIB
    m_Metadata:
      m_Items: []
  - m_Id: 76123960488026112
    m_Key: POPUP_GRDRIVE_ENABLED_CHECK_EXPORTS
    m_Metadata:
      m_Items: []
  - m_Id: 76124083175612416
    m_Key: POPUP_GRDRIVE_ENABLED_CHECK_VIDEOS
    m_Metadata:
      m_Items: []
  - m_Id: 76124177820082176
    m_Key: POPUP_GDRIVE_DISABLED_TITLE
    m_Metadata:
      m_Items: []
  - m_Id: 76124332547956736
    m_Key: POPUP_GDRIVE_DISABLED_DESCRIPTION
    m_Metadata:
      m_Items: []
  - m_Id: 76124651742879744
    m_Key: POPUP_GDRIVE_DISABLED_BUTTON_ENABLE
    m_Metadata:
      m_Items: []
  - m_Id: 76124790830194688
    m_Key: POPUP_GDRIVE_FULL_TITLE
    m_Metadata:
      m_Items: []
  - m_Id: 76124861466468352
    m_Key: POPUP_GDRIVE_FULL_DESCRIPTION
    m_Metadata:
      m_Items: []
  - m_Id: 76124975501205504
    m_Key: POPUP_GDRIVE_FULL_BUTTON_MANAGE
    m_Metadata:
      m_Items: []
  - m_Id: 76125091268190208
    m_Key: POPUP_GDRIVE_FULL_BUTTON_DISABLE
    m_Metadata:
      m_Items: []
  - m_Id: 76126070290046976
    m_Key: POPUP_CONFIRMLOAD_TITLE
    m_Metadata:
      m_Items: []
  - m_Id: 76126242747244544
    m_Key: POPUP_CONFIRMLOAD_DESCRIPTION
    m_Metadata:
      m_Items: []
  - m_Id: 76126335156150272
    m_Key: POPUP_CONFIRMLOAD_TITLECOMPLEX
    m_Metadata:
      m_Items: []
  - m_Id: 76126452525359104
    m_Key: POPUP_CONFIRMLOAD_DESCRIPTIONCOMPLEX
    m_Metadata:
      m_Items: []
  - m_Id: 76126729437503488
    m_Key: POPUP_CONFIRMLOAD_DESCRIPTIONCOMPLEX_EXTRA
    m_Metadata:
      m_Items: []
  - m_Id: 76126873826418688
    m_Key: POPUP_CONFIRMLOAD_BUTTON_DESCRIPTION_CONFIRM
    m_Metadata:
      m_Items: []
  - m_Id: 76131299773440000
    m_Key: POPUP_ACCOUNTS_TITLE
    m_Metadata:
      m_Items: []
  - m_Id: 76134950436921344
    m_Key: POPUP_ACCOUNTS_REMOVEHEADSET
    m_Metadata:
      m_Items: []
  - m_Id: 76137928887689216
    m_Key: POPUP_ACCOUNTS_GOOGLEINFO_TITLE
    m_Metadata:
      m_Items: []
  - m_Id: 76138083292602368
    m_Key: POPUP_ACCOUNTS_GOOGLEINFO_DESCRIPTION
    m_Metadata:
      m_Items: []
  - m_Id: 76138395621449728
    m_Key: POPUP_ACCOUNTS_SKETCHFABINFO_TITLE
    m_Metadata:
      m_Items: []
  - m_Id: 76138521224077312
    m_Key: POPUP_ACCOUNTS_SKETCHFABINFO_DESCRIPTION
    m_Metadata:
      m_Items: []
  - m_Id: 81182403783614464
    m_Key: CAMERAPATH_TOOL_PATHRECORDED
    m_Metadata:
      m_Items: []
  - m_Id: 81182608851525632
    m_Key: CAMERAPATH_TOOL_PATHCANCELLED
    m_Metadata:
      m_Items: []
  - m_Id: 81183732522344448
    m_Key: LAYERS_PANEL_COPYLAYER_BUTTON_DESCRIPTION
    m_Metadata:
      m_Items: []
  - m_Id: 81184247687733248
    m_Key: LAYERS_PANEL_MAINLAYER_NAME
    m_Metadata:
      m_Items: []
  - m_Id: 81184440202092544
    m_Key: LAYERS_PANEL_ADDITIONALLAYER_NAME
    m_Metadata:
      m_Items: []
  - m_Id: 81187452349898752
    m_Key: DROPPER_TOOL_CONFIRM_TEXT
    m_Metadata:
      m_Items: []
  - m_Id: 81194531575881728
    m_Key: OVERLAY_LOADSKETCH
    m_Metadata:
      m_Items: []
  - m_Id: 81194664648564736
    m_Key: OVERLAY_LOADMODEL
    m_Metadata:
      m_Items: []
  - m_Id: 81194744055128064
    m_Key: OVERLAY_LOADGENERIC
    m_Metadata:
      m_Items: []
  - m_Id: 81194843074256896
    m_Key: OVERLAY_LOADIMAGES
    m_Metadata:
      m_Items: []
  - m_Id: 81194906580213760
    m_Key: OVERLAY_EXPORT
    m_Metadata:
      m_Items: []
  - m_Id: 81194990285938688
    m_Key: OVERLAY_LOADMEDIA
    m_Metadata:
      m_Items: []
  - m_Id: 81203094671122432
    m_Key: BRUSH_BUBBLES
    m_Metadata:
      m_Items: []
  - m_Id: 81203153294909440
    m_Key: BRUSH_BUBBLEWAND
    m_Metadata:
      m_Items: []
  - m_Id: 81203246727225344
    m_Key: BRUSH_CANDYCANE
    m_Metadata:
      m_Items: []
  - m_Id: 81203301878128640
    m_Key: BRUSH_CELVINYL
    m_Metadata:
      m_Items: []
  - m_Id: 81203372350824448
    m_Key: BRUSH_CHARCOAL
    m_Metadata:
      m_Items: []
  - m_Id: 81203423919792128
    m_Key: BRUSH_CHROMATICWAVE
    m_Metadata:
      m_Items: []
  - m_Id: 81203481385951232
    m_Key: BRUSH_COARSEBRISTLES
    m_Metadata:
      m_Items: []
  - m_Id: 81203567432097792
    m_Key: BRUSH_COMET
    m_Metadata:
      m_Items: []
  - m_Id: 81203611405180928
    m_Key: BRUSH_CONCAVEHULL
    m_Metadata:
      m_Items: []
  - m_Id: 81203662118510592
    m_Key: BRUSH_DANCEFLOOR
    m_Metadata:
      m_Items: []
  - m_Id: 81203709862273024
    m_Key: BRUSH_DIAMOND
    m_Metadata:
      m_Items: []
  - m_Id: 81203777713528832
    m_Key: BRUSH_DIGITAL
    m_Metadata:
      m_Items: []
  - m_Id: 81203824031227904
    m_Key: BRUSH_DISCO
    m_Metadata:
      m_Items: []
  - m_Id: 81203865550643200
    m_Key: BRUSH_DOTMARKER
    m_Metadata:
      m_Items: []
  - m_Id: 81203913957105664
    m_Key: BRUSH_DOTS
    m_Metadata:
      m_Items: []
  - m_Id: 81203958152486912
    m_Key: BRUSH_DOUBLEFLAT
    m_Metadata:
      m_Items: []
  - m_Id: 81204005120303104
    m_Key: BRUSH_PINCHEDFLAT
    m_Metadata:
      m_Items: []
  - m_Id: 81204078575149056
    m_Key: BRUSH_PINCHEDMARKER
    m_Metadata:
      m_Items: []
  - m_Id: 81204129737269248
    m_Key: BRUSH_DRAFTING
    m_Metadata:
      m_Items: []
  - m_Id: 81204173685186560
    m_Key: BRUSH_DRYBRUSH
    m_Metadata:
      m_Items: []
  - m_Id: 81204235328872448
    m_Key: BRUSH_DUCTTAPE
    m_Metadata:
      m_Items: []
  - m_Id: 81204288453926912
    m_Key: BRUSH_DUCTTAPEGEO
    m_Metadata:
      m_Items: []
  - m_Id: 81204382188232704
    m_Key: BRUSH_ELECTRICITY
    m_Metadata:
      m_Items: []
  - m_Id: 81204427818065920
    m_Key: BRUSH_EMBERS
    m_Metadata:
      m_Items: []
  - m_Id: 81204493236625408
    m_Key: BRUSH_FACETEDTUBE
    m_Metadata:
      m_Items: []
  - m_Id: 81204541060079616
    m_Key: BRUSH_FAIRY
    m_Metadata:
      m_Items: []
  - m_Id: 81204581946155008
    m_Key: BRUSH_FEATHER
    m_Metadata:
      m_Items: []
  - m_Id: 81204635582914560
    m_Key: BRUSH_FELT
    m_Metadata:
      m_Items: []
  - m_Id: 81204676406075392
    m_Key: BRUSH_FIRE
    m_Metadata:
      m_Items: []
  - m_Id: 81204735243771904
    m_Key: BRUSH_FIRE2
    m_Metadata:
      m_Items: []
  - m_Id: 81204778390577152
    m_Key: BRUSH_FLAT
    m_Metadata:
      m_Items: []
  - m_Id: 81204889594159104
    m_Key: BRUSH_FLATGEOMETRY
    m_Metadata:
      m_Items: []
  - m_Id: 81204982288277504
    m_Key: BRUSH_GOUACHE
    m_Metadata:
      m_Items: []
  - m_Id: 81205065486491648
    m_Key: BRUSH_GUTS
    m_Metadata:
      m_Items: []
  - m_Id: 81205104946503680
    m_Key: BRUSH_HIGHLIGHTER
    m_Metadata:
      m_Items: []
  - m_Id: 81205150878326784
    m_Key: BRUSH_TREE
    m_Metadata:
      m_Items: []
  - m_Id: 81205201507770368
    m_Key: BRUSH_HYPERCOLOR
    m_Metadata:
      m_Items: []
  - m_Id: 81205290808696832
    m_Key: BRUSH_HYPERGRID
    m_Metadata:
      m_Items: []
  - m_Id: 81205339491983360
    m_Key: BRUSH_ICING
    m_Metadata:
      m_Items: []
  - m_Id: 81205378532564992
    m_Key: BRUSH_INK
    m_Metadata:
      m_Items: []
  - m_Id: 81205417556369408
    m_Key: BRUSH_INKGEOMETRY
    m_Metadata:
      m_Items: []
  - m_Id: 81205502021263360
    m_Key: BRUSH_KEIJIROTUBE
    m_Metadata:
      m_Items: []
  - m_Id: 81205552273219584
    m_Key: BRUSH_LACEWING
    m_Metadata:
      m_Items: []
  - m_Id: 81205593624862720
    m_Key: BRUSH_LEAKYPEN
    m_Metadata:
      m_Items: []
  - m_Id: 81205636259962880
    m_Key: BRUSH_LEAVES
    m_Metadata:
      m_Items: []
  - m_Id: 81205679876530176
    m_Key: BRUSH_LEAVES2
    m_Metadata:
      m_Items: []
  - m_Id: 81205749166432256
    m_Key: BRUSH_LIGHT
    m_Metadata:
      m_Items: []
  - m_Id: 81205790060896256
    m_Key: BRUSH_LIGHTWIRE
    m_Metadata:
      m_Items: []
  - m_Id: 81205838656102400
    m_Key: BRUSH_WIRELIT
    m_Metadata:
      m_Items: []
  - m_Id: 81205898521403392
    m_Key: BRUSH_LOFTED
    m_Metadata:
      m_Items: []
  - m_Id: 81205943849246720
    m_Key: BRUSH_LOFTEDHUESHIFT
    m_Metadata:
      m_Items: []
  - m_Id: 81206004192698368
    m_Key: BRUSH_MARBLEDRAINBOW
    m_Metadata:
      m_Items: []
  - m_Id: 81206060224405504
    m_Key: BRUSH_MARKER
    m_Metadata:
      m_Items: []
  - m_Id: 81206102402326528
    m_Key: BRUSH_MARKERGEOMETRY
    m_Metadata:
      m_Items: []
  - m_Id: 81206156286550016
    m_Key: BRUSH_MATTEHULL
    m_Metadata:
      m_Items: []
  - m_Id: 81206207075377152
    m_Key: BRUSH_MUSCLE
    m_Metadata:
      m_Items: []
  - m_Id: 81206251857960960
    m_Key: BRUSH_MYLARTUBE
    m_Metadata:
      m_Items: []
  - m_Id: 81206295621328896
    m_Key: BRUSH_NEONPULSE
    m_Metadata:
      m_Items: []
  - m_Id: 81206368749019136
    m_Key: BRUSH_OILPAINT
    m_Metadata:
      m_Items: []
  - m_Id: 81206416861880320
    m_Key: BRUSH_OILPAINTGEOMETRY
    m_Metadata:
      m_Items: []
  - m_Id: 81206494716551168
    m_Key: BRUSH_PAPER
    m_Metadata:
      m_Items: []
  - m_Id: 81206536990941184
    m_Key: BRUSH_PAPERGEOMETRY
    m_Metadata:
      m_Items: []
  - m_Id: 81206595077857280
    m_Key: BRUSH_BRAID
    m_Metadata:
      m_Items: []
  - m_Id: 81206666636877824
    m_Key: BRUSH_PETAL
    m_Metadata:
      m_Items: []
  - m_Id: 81206859902017536
    m_Key: BRUSH_PLASMA
    m_Metadata:
      m_Items: []
  - m_Id: 81206904026095616
    m_Key: BRUSH_RACE
    m_Metadata:
      m_Items: []
  - m_Id: 81206946329845760
    m_Key: BRUSH_RAIN
    m_Metadata:
      m_Items: []
  - m_Id: 81206986301562880
    m_Key: BRUSH_RAINBOW
    m_Metadata:
      m_Items: []
  - m_Id: 81207025421836288
    m_Key: BRUSH_RISINGBUBBLES
    m_Metadata:
      m_Items: []
  - m_Id: 81207069424279552
    m_Key: BRUSH_SHINYHULL
    m_Metadata:
      m_Items: []
  - m_Id: 81207135908192256
    m_Key: BRUSH_SINGLESIDED
    m_Metadata:
      m_Items: []
  - m_Id: 81207182829871104
    m_Key: BRUSH_SLICE
    m_Metadata:
      m_Items: []
  - m_Id: 81207223535591424
    m_Key: BRUSH_SMOKE
    m_Metadata:
      m_Items: []
  - m_Id: 81207263394062336
    m_Key: BRUSH_SMOOTHHULL
    m_Metadata:
      m_Items: []
  - m_Id: 81207308449275904
    m_Key: BRUSH_SNOW
    m_Metadata:
      m_Items: []
  - m_Id: 81207357476495360
    m_Key: BRUSH_SNOWFLAKE
    m_Metadata:
      m_Items: []
  - m_Id: 81207400497471488
    m_Key: BRUSH_SOFTHIGHLIGHTER
    m_Metadata:
      m_Items: []
  - m_Id: 81207449709240320
    m_Key: BRUSH_SPACE
    m_Metadata:
      m_Items: []
  - m_Id: 81207491186712576
    m_Key: BRUSH_SPARKS
    m_Metadata:
      m_Items: []
  - m_Id: 81207535642140672
    m_Key: BRUSH_SPIKES
    m_Metadata:
      m_Items: []
  - m_Id: 81207574603030528
    m_Key: BRUSH_SPLATTER
    m_Metadata:
      m_Items: []
  - m_Id: 81207648775102464
    m_Key: BRUSH_3DPRINTING
    m_Metadata:
      m_Items: []
  - m_Id: 81207710548811776
    m_Key: BRUSH_SQUAREFLAT
    m_Metadata:
      m_Items: []
  - m_Id: 81207756761653248
    m_Key: BRUSH_STARS
    m_Metadata:
      m_Items: []
  - m_Id: 81207807806332928
    m_Key: BRUSH_STREAMERS
    m_Metadata:
      m_Items: []
  - m_Id: 81207912810733568
    m_Key: BRUSH_TAFFY
    m_Metadata:
      m_Items: []
  - m_Id: 81207961254944768
    m_Key: BRUSH_TAPEREDFLAT
    m_Metadata:
      m_Items: []
  - m_Id: 81208043572355072
    m_Key: BRUSH_TAPEREDHIGHLIGHTER
    m_Metadata:
      m_Items: []
  - m_Id: 81208094986133504
    m_Key: BRUSH_TAPEREDHUESHIFT
    m_Metadata:
      m_Items: []
  - m_Id: 81208142008475648
    m_Key: BRUSH_TAPEREDMARKER
    m_Metadata:
      m_Items: []
  - m_Id: 81208255854469120
    m_Key: BRUSH_TAPEREDMARKERGEO
    m_Metadata:
      m_Items: []
  - m_Id: 81208320484499456
    m_Key: BRUSH_TAPEREDWIRE
    m_Metadata:
      m_Items: []
  - m_Id: 81208372611309568
    m_Key: BRUSH_GEOMTHICKDUCTTAPE
    m_Metadata:
      m_Items: []
  - m_Id: 81208728183431168
    m_Key: BRUSH_THICKPAINT
    m_Metadata:
      m_Items: []
  - m_Id: 81208800589701120
    m_Key: BRUSH_TOON
    m_Metadata:
      m_Items: []
  - m_Id: 81208843535179776
    m_Key: BRUSH_TUBEHIGHLIGHTER
    m_Metadata:
      m_Items: []
  - m_Id: 81208895842344960
    m_Key: BRUSH_TUBEFLAT
    m_Metadata:
      m_Items: []
  - m_Id: 81208961575477248
    m_Key: BRUSH_TUBETOONINVERTED
    m_Metadata:
      m_Items: []
  - m_Id: 81209021776322560
    m_Key: BRUSH_TUBEMARKER
    m_Metadata:
      m_Items: []
  - m_Id: 81209066508574720
    m_Key: BRUSH_UNLITHULL
    m_Metadata:
      m_Items: []
  - m_Id: 81209114365583360
    m_Key: BRUSH_VELVETINK
    m_Metadata:
      m_Items: []
  - m_Id: 81209159253024768
    m_Key: BRUSH_WATERCOLORPAPER
    m_Metadata:
      m_Items: []
  - m_Id: 81209241222307840
    m_Key: BRUSH_WATERCOLORPAPERGEOMETRY
    m_Metadata:
      m_Items: []
  - m_Id: 81209297144963072
    m_Key: BRUSH_WAVEFORM
    m_Metadata:
      m_Items: []
  - m_Id: 81209348688764928
    m_Key: BRUSH_WAVEFORMFFT
    m_Metadata:
      m_Items: []
  - m_Id: 81209390745051136
    m_Key: BRUSH_WAVEFORMPARTICLES
    m_Metadata:
      m_Items: []
  - m_Id: 81209436215500800
    m_Key: BRUSH_WAVEFORMTUBE
    m_Metadata:
      m_Items: []
  - m_Id: 81209474924732416
    m_Key: BRUSH_WETPAINT
    m_Metadata:
      m_Items: []
  - m_Id: 81209522190344192
    m_Key: BRUSH_WETPAINTGEOMETRY
    m_Metadata:
      m_Items: []
  - m_Id: 81209591056621568
    m_Key: BRUSH_DRWIGGLEZ
    m_Metadata:
      m_Items: []
  - m_Id: 81209706207043584
    m_Key: BRUSH_WIND
    m_Metadata:
      m_Items: []
  - m_Id: 81209742752014336
    m_Key: BRUSH_WIRE
    m_Metadata:
      m_Items: []
  - m_Id: 81209777615069184
    m_Key: BRUSH_WIREFRAME
    m_Metadata:
      m_Items: []
  - m_Id: 81212669579288576
    m_Key: ENVIRONMENT_BLACK
    m_Metadata:
      m_Items: []
  - m_Id: 81212740198785024
    m_Key: ENVIRONMENT_BLUE
    m_Metadata:
      m_Items: []
  - m_Id: 81212798805794816
    m_Key: ENVIRONMENT_DRESSFORM
    m_Metadata:
      m_Items: []
  - m_Id: 81212845635198976
    m_Key: ENVIRONMENT_EXAMPLE
    m_Metadata:
      m_Items: []
  - m_Id: 81212886244450304
    m_Key: ENVIRONMENT_HOT
    m_Metadata:
      m_Items: []
  - m_Id: 81212929865211904
    m_Key: ENVIRONMENT_ILLUSTRATIVE
    m_Metadata:
      m_Items: []
  - m_Id: 81212976329711616
    m_Key: ENVIRONMENT_NIGHTSKY
    m_Metadata:
      m_Items: []
  - m_Id: 81213029828059136
    m_Key: ENVIRONMENT_NOLIGHTS
    m_Metadata:
      m_Items: []
  - m_Id: 81213093988327424
    m_Key: ENVIRONMENT_PASSTHROUGH
    m_Metadata:
      m_Items: []
  - m_Id: 81213138796077056
    m_Key: ENVIRONMENT_PEDESTAL
    m_Metadata:
      m_Items: []
  - m_Id: 81213180441321472
    m_Key: ENVIRONMENT_PINKLEMONADE
    m_Metadata:
      m_Items: []
  - m_Id: 81213231821545472
    m_Key: ENVIRONMENT_PISTACHIO
    m_Metadata:
      m_Items: []
  - m_Id: 81213302868860928
    m_Key: ENVIRONMENT_SNOWMAN
    m_Metadata:
      m_Items: []
  - m_Id: 81213342391787520
    m_Key: ENVIRONMENT_SPACE
    m_Metadata:
      m_Items: []
  - m_Id: 81213390877941760
    m_Key: ENVIRONMENT_STANDARD
    m_Metadata:
      m_Items: []
  - m_Id: 81213430556057600
    m_Key: ENVIRONMENT_WHITE
    m_Metadata:
      m_Items: []
  - m_Id: 81450547493494784
    m_Key: EXPORT_SUCCESS
    m_Metadata:
      m_Items: []
  - m_Id: 81477322290257920
    m_Key: OVERLAY_SUCCESS
    m_Metadata:
      m_Items: []
  - m_Id: 81558424363229184
    m_Key: COLOR_COOL_WHITE
    m_Metadata:
      m_Items: []
  - m_Id: 81558424400977920
    m_Key: COLOR_ANTIQUE_WHITE
    m_Metadata:
      m_Items: []
  - m_Id: 81558424400977921
    m_Key: COLOR_LIGHT_CYAN
    m_Metadata:
      m_Items: []
  - m_Id: 81558424400977922
    m_Key: COLOR_WHITE
    m_Metadata:
      m_Items: []
  - m_Id: 81558424400977923
    m_Key: COLOR_BEIGE
    m_Metadata:
      m_Items: []
  - m_Id: 81558424400977924
    m_Key: COLOR_BISQUE
    m_Metadata:
      m_Items: []
  - m_Id: 81558424400977925
    m_Key: COLOR_BLACK
    m_Metadata:
      m_Items: []
  - m_Id: 81558424400977926
    m_Key: COLOR_MIDDLE_GREY
    m_Metadata:
      m_Items: []
  - m_Id: 81558424400977927
    m_Key: COLOR_BONE_WHITE
    m_Metadata:
      m_Items: []
  - m_Id: 81558424400977928
    m_Key: COLOR_BLUE
    m_Metadata:
      m_Items: []
  - m_Id: 81558424400977929
    m_Key: COLOR_BLUE_VIOLET
    m_Metadata:
      m_Items: []
  - m_Id: 81558424400977930
    m_Key: COLOR_BROWN
    m_Metadata:
      m_Items: []
  - m_Id: 81558424400977931
    m_Key: COLOR_DEEP_BEIGE
    m_Metadata:
      m_Items: []
  - m_Id: 81558424400977932
    m_Key: COLOR_ASH_BLUE
    m_Metadata:
      m_Items: []
  - m_Id: 81558424400977933
    m_Key: COLOR_CHARTREUSE
    m_Metadata:
      m_Items: []
  - m_Id: 81558424400977934
    m_Key: COLOR_RAW_SIENNA
    m_Metadata:
      m_Items: []
  - m_Id: 81558424400977935
    m_Key: COLOR_CORNFLOWER_BLUE
    m_Metadata:
      m_Items: []
  - m_Id: 81558424400977936
    m_Key: COLOR_CORNSILK
    m_Metadata:
      m_Items: []
  - m_Id: 81558424400977937
    m_Key: COLOR_CRIMSON
    m_Metadata:
      m_Items: []
  - m_Id: 81558424400977938
    m_Key: COLOR_CYAN
    m_Metadata:
      m_Items: []
  - m_Id: 81558424400977939
    m_Key: COLOR_DARK_BLUE
    m_Metadata:
      m_Items: []
  - m_Id: 81558424400977940
    m_Key: COLOR_DARK_TEAL
    m_Metadata:
      m_Items: []
  - m_Id: 81558424400977941
    m_Key: COLOR_DARK_OCHRE
    m_Metadata:
      m_Items: []
  - m_Id: 81558424400977942
    m_Key: COLOR_DARK_GREEN
    m_Metadata:
      m_Items: []
  - m_Id: 81558424400977943
    m_Key: COLOR_DARK_KHAKI
    m_Metadata:
      m_Items: []
  - m_Id: 81558424400977944
    m_Key: COLOR_DARK_MAGENTA
    m_Metadata:
      m_Items: []
  - m_Id: 81558424400977945
    m_Key: COLOR_DARK_OLIVE_GREEN
    m_Metadata:
      m_Items: []
  - m_Id: 81558424400977946
    m_Key: COLOR_DARK_ORANGE
    m_Metadata:
      m_Items: []
  - m_Id: 81558424400977947
    m_Key: COLOR_DARK_ORCHID
    m_Metadata:
      m_Items: []
  - m_Id: 81558424400977948
    m_Key: COLOR_DARK_RED
    m_Metadata:
      m_Items: []
  - m_Id: 81558424400977949
    m_Key: COLOR_DARK_SALMON
    m_Metadata:
      m_Items: []
  - m_Id: 81558424400977950
    m_Key: COLOR_DARK_SEA_GREEN
    m_Metadata:
      m_Items: []
  - m_Id: 81558424400977951
    m_Key: COLOR_DARK_SLATE_BLUE
    m_Metadata:
      m_Items: []
  - m_Id: 81558424400977952
    m_Key: COLOR_NEUTRAL_GREY
    m_Metadata:
      m_Items: []
  - m_Id: 81558424400977953
    m_Key: COLOR_DARK_TURQUOISE
    m_Metadata:
      m_Items: []
  - m_Id: 81558424400977954
    m_Key: COLOR_DARK_VIOLET
    m_Metadata:
      m_Items: []
  - m_Id: 81558424400977955
    m_Key: COLOR_DEEP_PINK
    m_Metadata:
      m_Items: []
  - m_Id: 81558424400977956
    m_Key: COLOR_DEEP_SKY_BLUE
    m_Metadata:
      m_Items: []
  - m_Id: 81558424400977957
    m_Key: COLOR_DIM_GREY
    m_Metadata:
      m_Items: []
  - m_Id: 81558424400977958
    m_Key: COLOR_CERULEAN_BLUE
    m_Metadata:
      m_Items: []
  - m_Id: 81558424400977959
    m_Key: COLOR_CARMINE
    m_Metadata:
      m_Items: []
  - m_Id: 81558424400977960
    m_Key: COLOR_FLORAL_WHITE
    m_Metadata:
      m_Items: []
  - m_Id: 81558424400977961
    m_Key: COLOR_FOREST_GREEN
    m_Metadata:
      m_Items: []
  - m_Id: 81558424400977962
    m_Key: COLOR_SILVER
    m_Metadata:
      m_Items: []
  - m_Id: 81558424400977963
    m_Key: COLOR_GHOST_WHITE
    m_Metadata:
      m_Items: []
  - m_Id: 81558424400977964
    m_Key: COLOR_CADMIUM_YELLOW
    m_Metadata:
      m_Items: []
  - m_Id: 81558424400977965
    m_Key: COLOR_OCHRE
    m_Metadata:
      m_Items: []
  - m_Id: 81558424400977966
    m_Key: COLOR_GREY
    m_Metadata:
      m_Items: []
  - m_Id: 81558424400977967
    m_Key: COLOR_GREEN
    m_Metadata:
      m_Items: []
  - m_Id: 81558424400977968
    m_Key: COLOR_GREEN_YELLOW
    m_Metadata:
      m_Items: []
  - m_Id: 81558424400977969
    m_Key: COLOR_HONEYDEW
    m_Metadata:
      m_Items: []
  - m_Id: 81558424400977970
    m_Key: COLOR_HOT_PINK
    m_Metadata:
      m_Items: []
  - m_Id: 81558424400977971
    m_Key: COLOR_RED_OXIDE
    m_Metadata:
      m_Items: []
  - m_Id: 81558424400977972
    m_Key: COLOR_INDIGO
    m_Metadata:
      m_Items: []
  - m_Id: 81558424400977973
    m_Key: COLOR_IVORY
    m_Metadata:
      m_Items: []
  - m_Id: 81558424400977974
    m_Key: COLOR_KHAKI
    m_Metadata:
      m_Items: []
  - m_Id: 81558424400977975
    m_Key: COLOR_LAVENDER
    m_Metadata:
      m_Items: []
  - m_Id: 81558424400977976
    m_Key: COLOR_PALE_LAVENDER
    m_Metadata:
      m_Items: []
  - m_Id: 81558424400977977
    m_Key: COLOR_LUMINOUS_GREEN
    m_Metadata:
      m_Items: []
  - m_Id: 81558424400977978
    m_Key: COLOR_PALE_LEMON
    m_Metadata:
      m_Items: []
  - m_Id: 81558424400977979
    m_Key: COLOR_LIGHT_BLUE
    m_Metadata:
      m_Items: []
  - m_Id: 81558424400977980
    m_Key: COLOR_LIGHT_CORAL
    m_Metadata:
      m_Items: []
  - m_Id: 81558424400977981
    m_Key: COLOR_PALE_LIME
    m_Metadata:
      m_Items: []
  - m_Id: 81558424400977982
    m_Key: COLOR_LIGHT_GREEN
    m_Metadata:
      m_Items: []
  - m_Id: 81558424400977983
    m_Key: COLOR_LIGHT_GREY
    m_Metadata:
      m_Items: []
  - m_Id: 81558424400977984
    m_Key: COLOR_LIGHT_PINK
    m_Metadata:
      m_Items: []
  - m_Id: 81558424400977985
    m_Key: COLOR_LIGHT_SALMON
    m_Metadata:
      m_Items: []
  - m_Id: 81558424400977986
    m_Key: COLOR_LIGHT_SEA_GREEN
    m_Metadata:
      m_Items: []
  - m_Id: 81558424400977987
    m_Key: COLOR_LIGHT_SKY_BLUE
    m_Metadata:
      m_Items: []
  - m_Id: 81558424400977988
    m_Key: COLOR_LIGHT_ASH_BLUE
    m_Metadata:
      m_Items: []
  - m_Id: 81558424400977989
    m_Key: COLOR_LIGHT_STEEL_BLUE
    m_Metadata:
      m_Items: []
  - m_Id: 81558424400977990
    m_Key: COLOR_LIGHT_YELLOW
    m_Metadata:
      m_Items: []
  - m_Id: 81558424400977991
    m_Key: COLOR_LIME
    m_Metadata:
      m_Items: []
  - m_Id: 81558424400977992
    m_Key: COLOR_LIME_GREEN
    m_Metadata:
      m_Items: []
  - m_Id: 81558424400977993
    m_Key: COLOR_LINEN
    m_Metadata:
      m_Items: []
  - m_Id: 81558424400977994
    m_Key: COLOR_MAGENTA
    m_Metadata:
      m_Items: []
  - m_Id: 81558424400977995
    m_Key: COLOR_MAROON
    m_Metadata:
      m_Items: []
  - m_Id: 81558424400977996
    m_Key: COLOR_MEDIUM_AQUAMARINE
    m_Metadata:
      m_Items: []
  - m_Id: 81558424400977997
    m_Key: COLOR_ULTRAMARINE
    m_Metadata:
      m_Items: []
  - m_Id: 81558424400977998
    m_Key: COLOR_MEDIUM_ORCHID
    m_Metadata:
      m_Items: []
  - m_Id: 81558424400977999
    m_Key: COLOR_MEDIUM_PURPLE
    m_Metadata:
      m_Items: []
  - m_Id: 81558424400978000
    m_Key: COLOR_MEDIUM_SEA_GREEN
    m_Metadata:
      m_Items: []
  - m_Id: 81558424400978001
    m_Key: COLOR_MEDIUM_SLATE_BLUE
    m_Metadata:
      m_Items: []
  - m_Id: 81558424400978002
    m_Key: COLOR_MEDIUM_SPRING_GREEN
    m_Metadata:
      m_Items: []
  - m_Id: 81558424400978003
    m_Key: COLOR_MEDIUM_TURQUOISE
    m_Metadata:
      m_Items: []
  - m_Id: 81558424400978004
    m_Key: COLOR_ROSE_VOILET
    m_Metadata:
      m_Items: []
  - m_Id: 81558424400978005
    m_Key: COLOR_MIDNIGHT_BLUE
    m_Metadata:
      m_Items: []
  - m_Id: 81558424400978006
    m_Key: COLOR_MINT_CREAM
    m_Metadata:
      m_Items: []
  - m_Id: 81558424400978007
    m_Key: COLOR_MISTY_ROSE
    m_Metadata:
      m_Items: []
  - m_Id: 81558424400978008
    m_Key: COLOR_NAPLES_YELLOW
    m_Metadata:
      m_Items: []
  - m_Id: 81558424400978009
    m_Key: COLOR_TITAN_BUFF
    m_Metadata:
      m_Items: []
  - m_Id: 81558424400978010
    m_Key: COLOR_NAVY
    m_Metadata:
      m_Items: []
  - m_Id: 81558424400978011
    m_Key: COLOR_OLD_LACE
    m_Metadata:
      m_Items: []
  - m_Id: 81558424400978012
    m_Key: COLOR_OLIVE
    m_Metadata:
      m_Items: []
  - m_Id: 81558424400978013
    m_Key: COLOR_MOSS_GREEN
    m_Metadata:
      m_Items: []
  - m_Id: 81558424400978014
    m_Key: COLOR_ORANGE_YELLOW
    m_Metadata:
      m_Items: []
  - m_Id: 81558424400978015
    m_Key: COLOR_SCARLET
    m_Metadata:
      m_Items: []
  - m_Id: 81558424400978016
    m_Key: COLOR_ORCHID
    m_Metadata:
      m_Items: []
  - m_Id: 81558424400978017
    m_Key: COLOR_PALE_OCHRE
    m_Metadata:
      m_Items: []
  - m_Id: 81558424400978018
    m_Key: COLOR_PALE_GREEN
    m_Metadata:
      m_Items: []
  - m_Id: 81558424400978019
    m_Key: COLOR_PALE_TURQUOISE
    m_Metadata:
      m_Items: []
  - m_Id: 81558424400978020
    m_Key: COLOR_PALE_VIOLET_RED
    m_Metadata:
      m_Items: []
  - m_Id: 81558424400978021
    m_Key: COLOR_PAPAYA_WHIP
    m_Metadata:
      m_Items: []
  - m_Id: 81558424400978022
    m_Key: COLOR_PEACH_PUFF
    m_Metadata:
      m_Items: []
  - m_Id: 81558424400978023
    m_Key: COLOR_PINK
    m_Metadata:
      m_Items: []
  - m_Id: 81558424400978024
    m_Key: COLOR_LILAC
    m_Metadata:
      m_Items: []
  - m_Id: 81558424400978025
    m_Key: COLOR_POWDER_BLUE
    m_Metadata:
      m_Items: []
  - m_Id: 81558424400978026
    m_Key: COLOR_PURPLE
    m_Metadata:
      m_Items: []
  - m_Id: 81558424400978027
    m_Key: COLOR_RED
    m_Metadata:
      m_Items: []
  - m_Id: 81558424400978028
    m_Key: COLOR_ROSY_BROWN
    m_Metadata:
      m_Items: []
  - m_Id: 81558424400978029
    m_Key: COLOR_ROYAL_BLUE
    m_Metadata:
      m_Items: []
  - m_Id: 81558424400978030
    m_Key: COLOR_BURNT_UMBER
    m_Metadata:
      m_Items: []
  - m_Id: 81558424400978031
    m_Key: COLOR_SALMON
    m_Metadata:
      m_Items: []
  - m_Id: 81558424400978032
    m_Key: COLOR_SANDY_BROWN
    m_Metadata:
      m_Items: []
  - m_Id: 81558424400978033
    m_Key: COLOR_SEA_GREEN
    m_Metadata:
      m_Items: []
  - m_Id: 81558424400978034
    m_Key: COLOR_SEASHELL
    m_Metadata:
      m_Items: []
  - m_Id: 81558424400978035
    m_Key: COLOR_SIENNA
    m_Metadata:
      m_Items: []
  - m_Id: 81558424400978036
    m_Key: COLOR_SKY_BLUE
    m_Metadata:
      m_Items: []
  - m_Id: 81558424400978037
    m_Key: COLOR_SLATE_BLUE
    m_Metadata:
      m_Items: []
  - m_Id: 81558424400978038
    m_Key: COLOR_SLATE_GREY
    m_Metadata:
      m_Items: []
  - m_Id: 81558424400978039
    m_Key: COLOR_SNOW
    m_Metadata:
      m_Items: []
  - m_Id: 81558424400978040
    m_Key: COLOR_SPRING_GREEN
    m_Metadata:
      m_Items: []
  - m_Id: 81558424400978041
    m_Key: COLOR_STEEL_BLUE
    m_Metadata:
      m_Items: []
  - m_Id: 81558424405172224
    m_Key: COLOR_TAN
    m_Metadata:
      m_Items: []
  - m_Id: 81558424405172225
    m_Key: COLOR_TEAL
    m_Metadata:
      m_Items: []
  - m_Id: 81558424405172226
    m_Key: COLOR_PALE_LILAC
    m_Metadata:
      m_Items: []
  - m_Id: 81558424405172227
    m_Key: COLOR_TOMATO
    m_Metadata:
      m_Items: []
  - m_Id: 81558424405172228
    m_Key: COLOR_TURQUOISE
    m_Metadata:
      m_Items: []
  - m_Id: 81558424405172229
    m_Key: COLOR_VIOLET
    m_Metadata:
      m_Items: []
  - m_Id: 81558424405172230
    m_Key: COLOR_TITAN
    m_Metadata:
      m_Items: []
  - m_Id: 81558424405172231
    m_Key: COLOR_BRIGHT_WHITE
    m_Metadata:
      m_Items: []
  - m_Id: 81558424405172232
    m_Key: COLOR_YELLOW
    m_Metadata:
      m_Items: []
  - m_Id: 81558424405172233
    m_Key: COLOR_LEAF_GREEN
    m_Metadata:
      m_Items: []
  - m_Id: 81558424405172234
    m_Key: COLOR_ORANGE
    m_Metadata:
      m_Items: []
  - m_Id: 85227255933722624
    m_Key: CONTROLLER_HINT_TRIGGER_QUICKLOAD_LEFT
    m_Metadata:
      m_Items: []
  - m_Id: 86502336588701696
    m_Key: CONTROLLER_HINT_TRIGGER_PAINT
    m_Metadata:
      m_Items: []
  - m_Id: 86503100627312640
    m_Key: CONTROLLER_HINT_TRIGGER_UNPIN
    m_Metadata:
      m_Items: []
  - m_Id: 86503188791582720
    m_Key: CONTROLLER_HINT_TRIGGER_PIN
    m_Metadata:
      m_Items: []
  - m_Id: 86503489334435840
    m_Key: CONTROLLER_HINT_TRIGGER_SAVEICON
    m_Metadata:
      m_Items: []
  - m_Id: 86503586919112704
    m_Key: CONTROLLER_HINT_TRIGGER_PREVEWPATH
    m_Metadata:
      m_Items: []
  - m_Id: 86505772348628992
    m_Key: CONTROLLER_HINT_THUMBSTICK_UNLOCK
    m_Metadata:
      m_Items: []
  - m_Id: 86507370093240320
    m_Key: CONTROLLER_HINT_THUMBSTICK_BRUSHSIZE
    m_Metadata:
      m_Items: []
  - m_Id: 86510761523568640
    m_Key: CONTROLLER_HINT_FACEBUTTON_SELECTION_LEFT
    m_Metadata:
      m_Items: []
  - m_Id: 86512053855739904
    m_Key: CONTROLLER_HINT_FACEBUTTON_DESELECTION_LEFT
    m_Metadata:
      m_Items: []
  - m_Id: 86512303735595008
    m_Key: CONTROLLER_HINT_FACEBUTTON_DUPLICATE_LEFT
    m_Metadata:
      m_Items: []
  - m_Id: 86513132228075520
    m_Key: CONTROLLER_HINT_GRIP_FLOATINGPANEL
    m_Metadata:
      m_Items: []
  - m_Id: 86515258303995904
    m_Key: CONTROLLER_HINT_POINT
    m_Metadata:
      m_Items: []
  - m_Id: 86515585589731328
    m_Key: CONTROLLER_HINT_SHARE
    m_Metadata:
      m_Items: []
  - m_Id: 86516117700108288
    m_Key: CONTROLLER_HINT_ADVANCED
    m_Metadata:
      m_Items: []
  - m_Id: 86522814208434176
    m_Key: CONTROLLER_HINT_TRIGGER_QUICKLOAD_RIGHT
    m_Metadata:
      m_Items: []
  - m_Id: 86526550477660160
    m_Key: CONTROLLER_HINT_FACEBUTTON_DESELECTION_RIGHT
    m_Metadata:
      m_Items: []
  - m_Id: 86526918276177920
    m_Key: CONTROLLER_HINT_FACEBUTTON_SELECTION_RIGHT
    m_Metadata:
      m_Items: []
  - m_Id: 86527241187254272
    m_Key: CONTROLLER_HINT_FACEBUTTON_DUPLICATE_RIGHT
    m_Metadata:
      m_Items: []
  - m_Id: 86542625575559168
    m_Key: CONTROLLER_HINT_TRIGGER_QUICKLOAD
    m_Metadata:
      m_Items: []
  - m_Id: 86542994603008000
    m_Key: CONTROLLER_HINT_THUMBPAD_UNLOCK
    m_Metadata:
      m_Items: []
  - m_Id: 86543386296475648
    m_Key: CONTROLLER_HINT_FACEBUTTON_SELECTION_PAD
    m_Metadata:
      m_Items: []
  - m_Id: 86543571617603584
    m_Key: CONTROLLER_HINT_FACEBUTTON_DESELECTION_PAD
    m_Metadata:
      m_Items: []
  - m_Id: 86543649577132032
    m_Key: CONTROLLER_HINT_FACEBUTTON_DUPLICATE_PAD
    m_Metadata:
      m_Items: []
  - m_Id: 86583802232332288
    m_Key: TUTORIAL_ADDCOLOR
    m_Metadata:
      m_Items: []
  - m_Id: 86584733715947520
    m_Key: TUTORIAL_CONTROLLERCONSOLE
    m_Metadata:
      m_Items: []
  - m_Id: 86586444966813696
    m_Key: TUTORIAL_DUPLICATE
    m_Metadata:
      m_Items: []
  - m_Id: 86605819400708096
    m_Key: TUTORIAL_GRIP
    m_Metadata:
      m_Items: []
  - m_Id: 86605978197057536
    m_Key: TUTORIAL_GUIDE
    m_Metadata:
      m_Items: []
  - m_Id: 86606072233353216
    m_Key: TUTORIAL_NEXTTIP
    m_Metadata:
      m_Items: []
  - m_Id: 86606143058370560
    m_Key: TUTORIAL_PIN
    m_Metadata:
      m_Items: []
  - m_Id: 86606447405457408
    m_Key: TUTORIAL_QUICKTOOL
    m_Metadata:
      m_Items: []
  - m_Id: 86606504787730432
    m_Key: TUTORIAL_SCALE
    m_Metadata:
      m_Items: []
  - m_Id: 86606528972087296
    m_Key: TUTORIAL_SWAPCONTROLLERS
    m_Metadata:
      m_Items: []
  - m_Id: 86607071601778688
    m_Key: TUTORIAL_TOSS
    m_Metadata:
      m_Items: []
  - m_Id: 86607314393260032
    m_Key: TUTORIAL_UNDO
    m_Metadata:
      m_Items: []
  - m_Id: 86607365643460608
    m_Key: TUTORIAL_REDO
    m_Metadata:
      m_Items: []
  - m_Id: 86607461726576640
    m_Key: TUTORIAL_WORLDTRANSFORM
    m_Metadata:
      m_Items: []
  - m_Id: 86607568958152704
    m_Key: TUTORIAL_WORLDTRANSFORMRESET_KNUCKLES
    m_Metadata:
      m_Items: []
  - m_Id: 86607659639005184
    m_Key: TUTORIAL_WORLDTRANSFORMRESET_VIVE
    m_Metadata:
      m_Items: []
  - m_Id: 86607720842289152
    m_Key: TUTORIAL_WORLDTRANSFORMRESET_OCULUS
    m_Metadata:
      m_Items: []
  - m_Id: 89041955544915968
    m_Key: PANEL_REFERENCE_DESCRIPTION
    m_Metadata:
      m_Items: []
  - m_Id: 89043032713486336
    m_Key: PANEL_REFERENCE_ICONMODEL_LOADTEXT
    m_Metadata:
      m_Items: []
  - m_Id: 89044237590224896
    m_Key: PANEL_REFERENCE_MODEL_DESCRIPTION
    m_Metadata:
      m_Items: []
  - m_Id: 89044379697438720
    m_Key: PANEL_REFERENCE_VIDEO_DESCRIPTION
    m_Metadata:
      m_Items: []
  - m_Id: 89044625424932864
    m_Key: PANEL_REFERENCE_IMAGE_DESCRIPTION
    m_Metadata:
      m_Items: []
  - m_Id: 89060241993129984
    m_Key: POPUP_REFERENCEPANEL_NODATA_TEXT
    m_Metadata:
      m_Items: []
  - m_Id: 89060975102943232
    m_Key: BUTTON_OPEN
    m_Metadata:
      m_Items: []
  - m_Id: 89061114353836032
    m_Key: POPUP_REFERENCEPANEL_NODATA_BUTTON_ADDMEDIA_DESCRIPTION
    m_Metadata:
      m_Items: []
  - m_Id: 89064000617996288
    m_Key: POPUP_REFERENCEPANEL_NODATA_MOBILETEXT
    m_Metadata:
      m_Items: []
  - m_Id: 89064741239808000
    m_Key: BUTTON_OPENMOBILE
    m_Metadata:
      m_Items: []
  - m_Id: 89072407659962368
    m_Key: PANEL_REFERENCE_BUTTON_ADDMEDIA_DESCRIPTION
    m_Metadata:
      m_Items: []
  - m_Id: 89074692188299264
    m_Key: PANEL_REFERENCE_BUTTON_VIDEO_REWIND_DESCRIPTION
    m_Metadata:
      m_Items: []
  - m_Id: 89074820936654848
    m_Key: PANEL_REFERENCE_BUTTON_VIDEO_PLAYPAUSE_DESCRIPTION
    m_Metadata:
      m_Items: []
  - m_Id: 89074884501331968
    m_Key: PANEL_REFERENCE_BUTTON_VIDEO_FORWARD_DESCRIPTION
    m_Metadata:
      m_Items: []
  - m_Id: 89093153698373632
    m_Key: SETTINGS_PANEL_BUTTON_EXPERIMENTAL_DESCRIPTION_EXTRA
    m_Metadata:
      m_Items: []
  - m_Id: 89093320602312704
    m_Key: SETTINGS_PANEL_BUTTON_SWAPHAND_DESCRIPTION
    m_Metadata:
      m_Items: []
  - m_Id: 89093701847769088
    m_Key: SETTINGS_PANEL_BUTTON_RESET_DESCRIPTION
    m_Metadata:
      m_Items: []
  - m_Id: 89093763399180288
    m_Key: SETTINGS_PANEL_BUTTON_RESET_DESCRIPTION_EXTRA
    m_Metadata:
      m_Items: []
  - m_Id: 95006156311494656
    m_Key: LABS_PANEL_TRANSFORM_BUTTON_DESCRIPTION
    m_Metadata:
      m_Items: []
  - m_Id: 95221400803737600
    m_Key: KEYBOARD_UP
    m_Metadata:
      m_Items: []
  - m_Id: 95221400837292032
    m_Key: KEYBOARD_DOWN
    m_Metadata:
      m_Items: []
  - m_Id: 95221400837292033
    m_Key: KEYBOARD_LEFT
    m_Metadata:
      m_Items: []
  - m_Id: 95221400837292034
    m_Key: KEYBOARD_RIGHT
    m_Metadata:
      m_Items: []
  - m_Id: 95221400837292035
    m_Key: KEYBOARD_SPACE
    m_Metadata:
      m_Items: []
  - m_Id: 95221400837292036
    m_Key: KEYBOARD_SHIFT
    m_Metadata:
      m_Items: []
  - m_Id: 95221400837292037
    m_Key: KEYBOARD_LEFT_SHIFT
    m_Metadata:
      m_Items: []
  - m_Id: 95221400841486336
    m_Key: KEYBOARD_RIGHT_SHIFT
    m_Metadata:
      m_Items: []
  - m_Id: 95221400841486337
    m_Key: KEYBOARD_CONTROL
    m_Metadata:
      m_Items: []
  - m_Id: 95221400841486338
    m_Key: KEYBOARD_LEFT_ALT
    m_Metadata:
      m_Items: []
  - m_Id: 95221400841486339
    m_Key: KEYBOARD_RIGHT_ALT
    m_Metadata:
      m_Items: []
  - m_Id: 95221400841486340
    m_Key: KEYBOARD_ALT
    m_Metadata:
      m_Items: []
  - m_Id: 95221400841486341
    m_Key: KEYBOARD_LEFT_CONTROL
    m_Metadata:
      m_Items: []
  - m_Id: 95221400841486342
    m_Key: KEYBOARD_RIGHT_CONTROL
    m_Metadata:
      m_Items: []
  - m_Id: 95221400841486343
    m_Key: KEYBOARD_ESCAPE
    m_Metadata:
      m_Items: []
  - m_Id: 95221400841486344
    m_Key: KEYBOARD_ENTER
    m_Metadata:
      m_Items: []
  - m_Id: 95221400841486345
    m_Key: KEYBOARD_TAB
    m_Metadata:
      m_Items: []
  - m_Id: 95221400841486346
    m_Key: KEYBOARD_BACKSPACE
    m_Metadata:
      m_Items: []
  - m_Id: 95221400841486347
    m_Key: KEYBOARD_ALTGR
    m_Metadata:
      m_Items: []
  - m_Id: 95221400841486348
    m_Key: KEYBOARD_CAPSLOCK
    m_Metadata:
      m_Items: []
  - m_Id: 103943359016206336
    m_Key: EXTRA_PANEL_TRANSFORMTOOLS_BUTTON_DESCRIPTION
    m_Metadata:
      m_Items: []
  - m_Id: 103924956079587328
    m_Key: POPUP_SKETCHMENU_BUTTON_DESCRIPTION_RENAME_SKETCH
    m_Metadata:
      m_Items: []
  - m_Id: 106429517453328384
    m_Key: PANEL_BACKGROUND_IMAGE_DESCRIPTION
    m_Metadata:
      m_Items: []
  - m_Id: 109424659466551296
    m_Key: ADVANCEDTOOLS_PANEL_SELECTION_TRAY_REPAINT_SELECTED
    m_Metadata:
      m_Items: []
  - m_Id: 128947584125108224
    m_Key: SNAP_SETTINGS_PANEL_SNAP_AXES
    m_Metadata:
      m_Items: []
  - m_Id: 128947584179634176
    m_Key: SNAP_SETTINGS_PANEL_SNAP_SELECTED
    m_Metadata:
      m_Items: []
  - m_Id: 128947584179634177
    m_Key: SNAP_SETTINGS_PANEL_TOGGLE_X_POSITION_SNAP
    m_Metadata:
      m_Items: []
  - m_Id: 128947584179634178
    m_Key: SNAP_SETTINGS_PANEL_TOGGLE_Y_POSITION_SNAP
    m_Metadata:
      m_Items: []
  - m_Id: 128947584179634179
    m_Key: SNAP_SETTINGS_PANEL_TOGGLE_Z_POSITION_SNAP
    m_Metadata:
      m_Items: []
  - m_Id: 128947584179634180
    m_Key: SNAP_SETTINGS_PANEL_SNAP_SELECTED_TO_GRID
    m_Metadata:
      m_Items: []
  - m_Id: 128947584179634181
    m_Key: SNAP_SETTINGS_PANEL_SNAP_SELECTED_ROTATION_ANGLES
    m_Metadata:
      m_Items: []
  - m_Id: 128947584179634182
    m_Key: TRANSFORM_PANEL_POSITION
    m_Metadata:
      m_Items: []
  - m_Id: 128947584179634183
    m_Key: TRANSFORM_PANEL_ROTATION
    m_Metadata:
      m_Items: []
  - m_Id: 128947584179634184
    m_Key: TRANSFORM_PANEL_ALIGN
    m_Metadata:
      m_Items: []
  - m_Id: 128947584179634185
    m_Key: TRANSFORM_PANEL_TOGGLE_X_POSITION_LOCK
    m_Metadata:
      m_Items: []
  - m_Id: 128947584179634186
    m_Key: TRANSFORM_PANEL_TOGGLE_Y_POSITION_LOCK
    m_Metadata:
      m_Items: []
  - m_Id: 128947584179634187
    m_Key: TRANSFORM_PANEL_TOGGLE_Z_POSITION_LOCK
    m_Metadata:
      m_Items: []
  - m_Id: 128947584179634188
    m_Key: TRANSFORM_PANEL_TOGGLE_X_ROTATION_LOCK
    m_Metadata:
      m_Items: []
  - m_Id: 128947584183828480
    m_Key: TRANSFORM_PANEL_TOGGLE_Y_ROTATION_LOCK
    m_Metadata:
      m_Items: []
  - m_Id: 128947584183828481
    m_Key: TRANSFORM_PANEL_TOGGLE_Z_ROTATION_LOCK
    m_Metadata:
      m_Items: []
  - m_Id: 128947584183828482
    m_Key: TRANSFORM_PANEL_ALIGN_X
    m_Metadata:
      m_Items: []
  - m_Id: 128947584183828483
    m_Key: TRANSFORM_PANEL_ALIGN_Y
    m_Metadata:
      m_Items: []
  - m_Id: 128947584183828484
    m_Key: TRANSFORM_PANEL_ALIGN_Z
    m_Metadata:
      m_Items: []
  - m_Id: 128947584183828485
    m_Key: TRANSFORM_PANEL_ALIGN_BY
    m_Metadata:
      m_Items: []
  - m_Id: 128947584183828486
    m_Key: TRANSFORM_PANEL_LEFT_BOTTOM_FRONT_EDGES
    m_Metadata:
      m_Items: []
  - m_Id: 128947584183828487
    m_Key: TRANSFORM_PANEL_CENTERS
    m_Metadata:
      m_Items: []
  - m_Id: 128947584183828488
    m_Key: TRANSFORM_PANEL_RIGHT_TOP_BACK_EDGES
    m_Metadata:
      m_Items: []
  - m_Id: 128947584183828489
    m_Key: TRANSFORM_PANEL_ALIGN_ROTATION
    m_Metadata:
      m_Items: []
  - m_Id: 128947584183828490
    m_Key: TRANSFORM_PANEL_DISTRIBUTE
    m_Metadata:
      m_Items: []
  - m_Id: 128947584183828491
    m_Key: TRANSFORM_PANEL_DISTRIBUTE_X
    m_Metadata:
      m_Items: []
  - m_Id: 128947584183828492
    m_Key: TRANSFORM_PANEL_DISTRIBUTE_Y
    m_Metadata:
      m_Items: []
  - m_Id: 128947584183828493
    m_Key: TRANSFORM_PANEL_DISTRIBUTE_Z
    m_Metadata:
      m_Items: []
  - m_Id: 128947584183828494
    m_Key: TRANSFORM_PANEL_DISTRIBUTE_BY
    m_Metadata:
      m_Items: []
  - m_Id: 128947584183828495
    m_Key: TRANSFORM_PANEL_SPACING
    m_Metadata:
      m_Items: []
  - m_Id: 128947584183828496
    m_Key: MULTIMIRROR_PANEL_MULTI_MIRROR
    m_Metadata:
      m_Items: []
  - m_Id: 128947584183828497
    m_Key: MULTIMIRROR_PANEL_POINT_SYMMETRY
    m_Metadata:
      m_Items: []
  - m_Id: 128947584183828498
    m_Key: MULTIMIRROR_PANEL_WALLPAPER_SYMMETRY
    m_Metadata:
      m_Items: []
  - m_Id: 128947584183828499
    m_Key: MULTIMIRROR_PANEL_OPTIONS
    m_Metadata:
      m_Items: []
  - m_Id: 128947584183828500
    m_Key: MULTIMIRROR_PANEL_AFFECT_HUE
    m_Metadata:
      m_Items: []
  - m_Id: 128947584183828501
    m_Key: MULTIMIRROR_PANEL_AFFECT_SATURATION
    m_Metadata:
      m_Items: []
  - m_Id: 128947584183828502
    m_Key: MULTIMIRROR_PANEL_AFFECT_BRIGHTNESS
    m_Metadata:
      m_Items: []
  - m_Id: 128947584183828503
    m_Key: MULTIMIRROR_PANEL_AMOUNT
    m_Metadata:
      m_Items: []
  - m_Id: 128947584183828504
    m_Key: MULTIMIRROR_PANEL_FREQUENCY
    m_Metadata:
      m_Items: []
  - m_Id: 128947584183828505
    m_Key: MULTIMIRROR_PANEL_SINE_WAVE
    m_Metadata:
      m_Items: []
  - m_Id: 128947584183828506
    m_Key: MULTIMIRROR_PANEL_TRIANGLE_WAVE
    m_Metadata:
      m_Items: []
  - m_Id: 128947584183828507
    m_Key: MULTIMIRROR_PANEL_SAWTOOTH_WAVE
    m_Metadata:
      m_Items: []
  - m_Id: 128947584188022784
    m_Key: MULTIMIRROR_PANEL_SQUARE_WAVE
    m_Metadata:
      m_Items: []
  - m_Id: 128947584188022785
    m_Key: MULTIMIRROR_PANEL_NOISE
    m_Metadata:
      m_Items: []
  - m_Id: 128947584188022786
    m_Key: MULTIMIRROR_PANEL_SUMMON_MIRROR
    m_Metadata:
      m_Items: []
  - m_Id: 128978688454426624
    m_Key: SNAP_SETTINGS_PANEL_GUIDES
    m_Metadata:
      m_Items: []
  - m_Id: 128979151367176192
    m_Key: SNAP_SETTINGS_PANEL_SNAP_TO_GUIDES
    m_Metadata:
      m_Items: []
  - m_Id: 129010807801118720
    m_Key: MULTIMIRROR_SYMMETRY_ORDER
    m_Metadata:
      m_Items: []
  - m_Id: 129011310442315776
    m_Key: MULTIMIRROR_PANEL_X_REPEATS
    m_Metadata:
      m_Items: []
  - m_Id: 129011387676229632
    m_Key: MULTIMIRROR_PANEL_Y_REPEATS
    m_Metadata:
      m_Items: []
  - m_Id: 129011445721202688
    m_Key: MULTIMIRROR_PANEL_SYMMETRY_SCALE
    m_Metadata:
      m_Items: []
  - m_Id: 129011519415123968
    m_Key: MULTIMIRROR_PANEL_SYMMETRY_SCALE_X
    m_Metadata:
      m_Items: []
  - m_Id: 129011554005549056
    m_Key: MULTIMIRROR_PANEL_SYMMETRY_SCALE_Y
    m_Metadata:
      m_Items: []
  - m_Id: 129011580064759808
    m_Key: MULTIMIRROR_PANEL_SYMMETRY_SKEW_X
    m_Metadata:
      m_Items: []
  - m_Id: 129011621378654208
    m_Key: MULTIMIRROR_PANEL_SYMMETRY_SKEW_Y
    m_Metadata:
      m_Items: []
  - m_Id: 129251051561549824
    m_Key: LABS_PANEL_WEBCAM_BUTTON
    m_Metadata:
      m_Items: []
  - m_Id: 129251441224974336
    m_Key: WEBCAM_PANEL_PREVIOUS_DEVICE
    m_Metadata:
      m_Items: []
  - m_Id: 129251554584428544
    m_Key: WEBCAM_PANEL_NEXT_DEVICE
    m_Metadata:
      m_Items: []
<<<<<<< HEAD
  - m_Id: 141243230077059072
    m_Key: MULTICAM_TOOL_DEPTH_TEXT
=======
  - m_Id: 137988464450723840
    m_Key: LAYERS_PANEL_MOVELAYER_BUTTON_DESCRIPTION
>>>>>>> ecedce06
    m_Metadata:
      m_Items: []
  m_Metadata:
    m_Items: []
  m_KeyGenerator:
    rid: 6394126504544960513
  references:
    version: 2
    RefIds:
    - rid: 6394126504544960513
      type: {class: DistributedUIDGenerator, ns: UnityEngine.Localization.Tables,
        asm: Unity.Localization}
      data:
        m_CustomEpoch: 1659973725356<|MERGE_RESOLUTION|>--- conflicted
+++ resolved
@@ -3243,13 +3243,12 @@
     m_Key: WEBCAM_PANEL_NEXT_DEVICE
     m_Metadata:
       m_Items: []
-<<<<<<< HEAD
   - m_Id: 141243230077059072
     m_Key: MULTICAM_TOOL_DEPTH_TEXT
-=======
+    m_Metadata:
+      m_Items: []
   - m_Id: 137988464450723840
     m_Key: LAYERS_PANEL_MOVELAYER_BUTTON_DESCRIPTION
->>>>>>> ecedce06
     m_Metadata:
       m_Items: []
   m_Metadata:
