%YAML 1.1
%TAG !u! tag:unity3d.com,2011:
--- !u!114 &11400000
MonoBehaviour:
  m_ObjectHideFlags: 0
  m_CorrespondingSourceObject: {fileID: 0}
  m_PrefabInstance: {fileID: 0}
  m_PrefabAsset: {fileID: 0}
  m_GameObject: {fileID: 0}
  m_Enabled: 1
  m_EditorHideFlags: 0
  m_Script: {fileID: 11500000, guid: 5b11a58205ec3474ca216360e9fa74a8, type: 3}
  m_Name: Strings Shared Data
  m_EditorClassIdentifier: 
  m_TableCollectionName: Strings
  m_TableCollectionNameGuidString: c84355079ab3f3e4f8f3812258805f86
  m_Entries:
  - m_Id: 5065710952488960
    m_Key: ADMIN_PANEL_ADVANCED_BUTTON_DESCRIPTION
    m_Metadata:
      m_Items: []
  - m_Id: 5056691860905984
    m_Key: ADMIN_PANEL_ADVANCED_PROMO
    m_Metadata:
      m_Items: []
  - m_Id: 5065842783657984
    m_Key: ADMIN_PANEL_BEGINNER_BUTTON_DESCRIPTION
    m_Metadata:
      m_Items: []
  - m_Id: 5065289022283776
    m_Key: ADMIN_PANEL_MOREOPTIONS_BUTTON_DESCRIPTION
    m_Metadata:
      m_Items: []
  - m_Id: 5067123833151488
    m_Key: ADMIN_PANEL_MOREOPTIONS_BUTTON_POPUP
    m_Metadata:
      m_Items: []
  - m_Id: 5066003496804352
    m_Key: ADMIN_PANEL_NEW_BUTTON_DESCRIPTION
    m_Metadata:
      m_Items: []
  - m_Id: 5066113400152064
    m_Key: ADMIN_PANEL_NEW_BUTTON_POPUP
    m_Metadata:
      m_Items: []
  - m_Id: 5065459298443264
    m_Key: ADMIN_PANEL_PROFILE_BUTTON_LOGGEDIN
    m_Metadata:
      m_Items: []
  - m_Id: 5065626072358912
    m_Key: ADMIN_PANEL_PROFILE_BUTTON_LOGIN
    m_Metadata:
      m_Items: []
  - m_Id: 5064506084139008
    m_Key: ADMIN_PANEL_SAVE_SKETCH_BUTTON_DESCRIPTION
    m_Metadata:
      m_Items: []
  - m_Id: 5065176065482752
    m_Key: ADMIN_PANEL_SETTINGS_BUTTON_DESCRIPTION
    m_Metadata:
      m_Items: []
  - m_Id: 5065040224559104
    m_Key: ADMIN_PANEL_SHARE_BUTTON_DESCRIPTION
    m_Metadata:
      m_Items: []
  - m_Id: 5064085647106048
    m_Key: ADMIN_PANEL_SHARE_BUTTON_LOGGED_OUT_EXTRA_TEXT
    m_Metadata:
      m_Items: []
  - m_Id: 5064369941225472
    m_Key: ADMIN_PANEL_SKETCHBOOK_BUTTON_DESCRIPTION
    m_Metadata:
      m_Items: []
  - m_Id: 5143682283708416
    m_Key: ADVANCEDTOOLS_PANEL_BUTTON_CAMERAS
    m_Metadata:
      m_Items: []
  - m_Id: 5143517279789056
    m_Key: ADVANCEDTOOLS_PANEL_BUTTON_DROPPER
    m_Metadata:
      m_Items: []
  - m_Id: 5143299389890560
    m_Key: ADVANCEDTOOLS_PANEL_BUTTON_ERASER
    m_Metadata:
      m_Items: []
  - m_Id: 5144159373205504
    m_Key: ADVANCEDTOOLS_PANEL_BUTTON_FLY
    m_Metadata:
      m_Items: []
  - m_Id: 5143986307833856
    m_Key: ADVANCEDTOOLS_PANEL_BUTTON_MIRROR
    m_Metadata:
      m_Items: []
  - m_Id: 5144350784462848
    m_Key: ADVANCEDTOOLS_PANEL_BUTTON_MORE
    m_Metadata:
      m_Items: []
  - m_Id: 5148146801549312
    m_Key: ADVANCEDTOOLS_PANEL_BUTTON_MORE_POPUP
    m_Metadata:
      m_Items: []
  - m_Id: 5143592097783808
    m_Key: ADVANCEDTOOLS_PANEL_BUTTON_REPAINT
    m_Metadata:
      m_Items: []
  - m_Id: 5143817222856704
    m_Key: ADVANCEDTOOLS_PANEL_BUTTON_SELECTION
    m_Metadata:
      m_Items: []
  - m_Id: 5144456485117952
    m_Key: ADVANCEDTOOLS_PANEL_BUTTON_SNIP
    m_Metadata:
      m_Items: []
  - m_Id: 5144088976007168
    m_Key: ADVANCEDTOOLS_PANEL_BUTTON_STRAIGHTEDGE
    m_Metadata:
      m_Items: []
  - m_Id: 5143754866139136
    m_Key: ADVANCEDTOOLS_PANEL_BUTTON_TELEPORT
    m_Metadata:
      m_Items: []
  - m_Id: 5142890986315776
    m_Key: ADVANCEDTOOLS_PANEL_DESCRIPTION
    m_Metadata:
      m_Items: []
  - m_Id: 5147011692863488
    m_Key: ADVANCEDTOOLS_PANEL_REPAINT_TRAY_JITTER
    m_Metadata:
      m_Items: []
  - m_Id: 5147092923949056
    m_Key: ADVANCEDTOOLS_PANEL_REPAINT_TRAY_JITTER_TOGGLE
    m_Metadata:
      m_Items: []
  - m_Id: 5146868541267968
    m_Key: ADVANCEDTOOLS_PANEL_REPAINT_TRAY_REBRUSH
    m_Metadata:
      m_Items: []
  - m_Id: 5146944894377984
    m_Key: ADVANCEDTOOLS_PANEL_REPAINT_TRAY_REBRUSH_TOGGLE
    m_Metadata:
      m_Items: []
  - m_Id: 5145561143156736
    m_Key: ADVANCEDTOOLS_PANEL_REPAINT_TRAY_RECOLOR
    m_Metadata:
      m_Items: []
  - m_Id: 5146220882010112
    m_Key: ADVANCEDTOOLS_PANEL_REPAINT_TRAY_RECOLOR_TOGGLE
    m_Metadata:
      m_Items: []
  - m_Id: 5146583311818752
    m_Key: ADVANCEDTOOLS_PANEL_REPAINT_TRAY_RESIZE
    m_Metadata:
      m_Items: []
  - m_Id: 5146654665318400
    m_Key: ADVANCEDTOOLS_PANEL_REPAINT_TRAY_RESIZE_TOGGLE
    m_Metadata:
      m_Items: []
  - m_Id: 5145130421690368
    m_Key: ADVANCEDTOOLS_PANEL_SELECTION_TRAY_FLIP
    m_Metadata:
      m_Items: []
  - m_Id: 5144771179552768
    m_Key: ADVANCEDTOOLS_PANEL_SELECTION_TRAY_GROUP
    m_Metadata:
      m_Items: []
  - m_Id: 5145342544420864
    m_Key: ADVANCEDTOOLS_PANEL_SELECTION_TRAY_INVERT
    m_Metadata:
      m_Items: []
  - m_Id: 5145273980133376
    m_Key: ADVANCEDTOOLS_PANEL_SELECTION_TRAY_SELECTALL
    m_Metadata:
      m_Items: []
  - m_Id: 5145968804339712
    m_Key: ADVANCEDTOOLS_PANEL_SELECTION_TRAY_UNGROUP
    m_Metadata:
      m_Items: []
  - m_Id: 5322973046874112
    m_Key: BACKDROP_PANEL_DESCRIPTION
    m_Metadata:
      m_Items: []
  - m_Id: 5324587094745088
    m_Key: BACKDROP_PANEL_FOG_TEXT
    m_Metadata:
      m_Items: []
  - m_Id: 5325700112031744
    m_Key: BACKDROP_PANEL_FOGCOLOR_BUTTON_DESCRIPTION
    m_Metadata:
      m_Items: []
  - m_Id: 5325291863646208
    m_Key: BACKDROP_PANEL_FOGDENSITY_SLIDER_DESCRIPTION
    m_Metadata:
      m_Items: []
  - m_Id: 5329997507829760
    m_Key: BACKDROP_PANEL_SKYBOX_COLOR_TEXT
    m_Metadata:
      m_Items: []
  - m_Id: 5324999763927040
    m_Key: BACKDROP_PANEL_SKYBOX_TEXT
    m_Metadata:
      m_Items: []
  - m_Id: 5330470583377920
    m_Key: BACKDROP_PANEL_UNLOCKSKBOX_BUTTON_DESCRIPTION
    m_Metadata:
      m_Items: []
  - m_Id: 5335959689994240
    m_Key: BRUSH_PANEL_AUDIOREACTOR_BUTTON_DESCRIPTION
    m_Metadata:
      m_Items: []
  - m_Id: 5336069865971712
    m_Key: BRUSH_PANEL_AUDIOREACTOR_POPUP
    m_Metadata:
      m_Items: []
  - m_Id: 5335779313950720
    m_Key: BRUSH_PANEL_DESCRIPTION
    m_Metadata:
      m_Items: []
  - m_Id: 5337337812459520
    m_Key: BRUSH_PANEL_MORE_BUTTON_DESCRIPTION
    m_Metadata:
      m_Items: []
  - m_Id: 7674180243529728
    m_Key: CAMERA_PANEL_CLOSE_BUTTON_DESCRIPTION
    m_Metadata:
      m_Items: []
  - m_Id: 7673072670449664
    m_Key: CAMERA_PANEL_DESCRIPTION
    m_Metadata:
      m_Items: []
  - m_Id: 7673467597725696
    m_Key: CAMERA_PANEL_FOV_SLIDER_DESCRIPTION
    m_Metadata:
      m_Items: []
  - m_Id: 7673215754936320
    m_Key: CAMERA_PANEL_POSTEFFECTS_BUTTON_DESCRIPTION
    m_Metadata:
      m_Items: []
  - m_Id: 7673684577460224
    m_Key: CAMERA_PANEL_SMOOTHCAM_SLIDER_DESCRIPTION
    m_Metadata:
      m_Items: []
  - m_Id: 7673323997339648
    m_Key: CAMERA_PANEL_WATERMARK_BUTTON_DESCRIPTION
    m_Metadata:
      m_Items: []
  - m_Id: 7677508033683456
    m_Key: CAMERAPATH_PANEL_ADDFOVKNOT_BUTTON_DESCRIPTION
    m_Metadata:
      m_Items: []
  - m_Id: 7677699654656000
    m_Key: CAMERAPATH_PANEL_ADDPATH_BUTTON_DESCRIPTION
    m_Metadata:
      m_Items: []
  - m_Id: 7676879580143616
    m_Key: CAMERAPATH_PANEL_ADDPOSITIONKNOT_BUTTON_DESCRIPTION
    m_Metadata:
      m_Items: []
  - m_Id: 7677371119017984
    m_Key: CAMERAPATH_PANEL_ADDROTATIONKNOT_BUTTON_DESCRIPTION
    m_Metadata:
      m_Items: []
  - m_Id: 7677444783579136
    m_Key: CAMERAPATH_PANEL_ADDSPEEDKNOT_BUTTON_DESCRIPTION
    m_Metadata:
      m_Items: []
  - m_Id: 7677024573038592
    m_Key: CAMERAPATH_PANEL_DELETEKNOT_BUTTON_DESCRIPTION
    m_Metadata:
      m_Items: []
  - m_Id: 7676309209325568
    m_Key: CAMERAPATH_PANEL_DELETEPATH_BUTTON_DESCRIPTION
    m_Metadata:
      m_Items: []
  - m_Id: 7675077484847104
    m_Key: CAMERAPATH_PANEL_DESCRIPTION
    m_Metadata:
      m_Items: []
  - m_Id: 7676581176385536
    m_Key: CAMERAPATH_PANEL_RECORDPATH_BUTTON_DESCRIPTION
    m_Metadata:
      m_Items: []
  - m_Id: 7675859500244992
    m_Key: CAMERAPATH_PANEL_SELECTPATH_BUTTON_DESCRIPTION
    m_Metadata:
      m_Items: []
  - m_Id: 7675982082973696
    m_Key: CAMERAPATH_PANEL_SELECTPATH_POPUP
    m_Metadata:
      m_Items: []
  - m_Id: 7676094104444928
    m_Key: CAMERAPATH_PANEL_TOGGLEVISIBILITY_BUTTON_DESCRIPTION
    m_Metadata:
      m_Items: []
  - m_Id: 7676408429780992
    m_Key: CAMERPATH_PANEL_DELETEPATH_BUTTON_POPUP
    m_Metadata:
      m_Items: []
  - m_Id: 7678055402938368
    m_Key: COLORPICKER_PANEL_DESCRIPTION
    m_Metadata:
      m_Items: []
  - m_Id: 7688701444071424
    m_Key: COLORPICKER_PANEL_JITTER_BUTTON_DESCRIPTION
    m_Metadata:
      m_Items: []
  - m_Id: 7688987650793472
    m_Key: COLORPICKER_PANEL_JITTER_BUTTON_POPUP
    m_Metadata:
      m_Items: []
  - m_Id: 286778752929792
    m_Key: CONTROLLER_CONSOLE_TITLE
    m_Metadata:
      m_Items: []
  - m_Id: 281134452871168
    m_Key: WIDGET_DROPCAM_DESCRIPTION
    m_Metadata:
      m_Items: []
  - m_Id: 281373578530816
    m_Key: WIDGET_DROPCAM_HINT
    m_Metadata:
      m_Items: []
  - m_Id: 264453647142912
    m_Key: DROPPER_TOOL_BRUSH_CONFIRM
    m_Metadata:
      m_Items: []
  - m_Id: 249453461278720
    m_Key: ERASER_TOOL_DESCRIPTION
    m_Metadata:
      m_Items: []
  - m_Id: 7691111650533376
    m_Key: EXTRA_PANEL_BACKDROP_BUTTON_DESCRIPTION
    m_Metadata:
      m_Items: []
  - m_Id: 7691821452599296
    m_Key: EXTRA_PANEL_CAMERAPATHS_BUTTON_DESCRIPTION
    m_Metadata:
      m_Items: []
  - m_Id: 7689873479409664
    m_Key: EXTRA_PANEL_DESCRIPTION
    m_Metadata:
      m_Items: []
  - m_Id: 7690667696037888
    m_Key: EXTRA_PANEL_ENVIRONMENT_BUTTON_DESCRIPTION
    m_Metadata:
      m_Items: []
  - m_Id: 7690784670982144
    m_Key: EXTRA_PANEL_ENVIRONMENT_BUTTON_POPUP
    m_Metadata:
      m_Items: []
  - m_Id: 7691186472722432
    m_Key: EXTRA_PANEL_GUIDES_BUTTON_DESCRIPTION
    m_Metadata:
      m_Items: []
  - m_Id: 7690924718792704
    m_Key: EXTRA_PANEL_LIGHTS_BUTTON_DESCRIPTION
    m_Metadata:
      m_Items: []
  - m_Id: 7691576060649472
    m_Key: LABS_PANEL_POLY_BUTTON_DESCRIPTION
    m_Metadata:
      m_Items: []
  - m_Id: 249886669967360
    m_Key: FREEPAINT_TOOL_DESCRIPTION
    m_Metadata:
      m_Items: []
  - m_Id: 7860833050402816
    m_Key: GUIDESETTINGS_PANEL_DESCRIPTION
    m_Metadata:
      m_Items: []
  - m_Id: 7862314168197120
    m_Key: GUIDESETTINGS_PANEL_FRAMEWIDTH_SLIDER_DESCRIPTION
    m_Metadata:
      m_Items: []
  - m_Id: 7862047624372224
    m_Key: GUIDESETTINGS_PANEL_GRIDSIZE_SLIDER_DESCRIPTION
    m_Metadata:
      m_Items: []
  - m_Id: 7862159872335872
    m_Key: GUIDESETTINGS_PANEL_LINEWIDTH_SLIDER_DESCRIPTION
    m_Metadata:
      m_Items: []
  - m_Id: 7861838345379840
    m_Key: GUIDESETTINGS_PANEL_SNAPDISTANCE_SLIDER_DESCRIPTION
    m_Metadata:
      m_Items: []
  - m_Id: 7865322218168320
    m_Key: GUIDETOOLS_PANEL_CAPSULEGUIDE_BUTTON_DESCRIPTION
    m_Metadata:
      m_Items: []
  - m_Id: 7865252521418752
    m_Key: GUIDETOOLS_PANEL_CUBEGUIDE_BUTTON_DESCRIPTION
    m_Metadata:
      m_Items: []
  - m_Id: 7862801433075712
    m_Key: GUIDETOOLS_PANEL_DESCRIPTION
    m_Metadata:
      m_Items: []
  - m_Id: 7864726178209792
    m_Key: GUIDETOOLS_PANEL_DRAFTING_BUTTON_DESCRIPTION
    m_Metadata:
      m_Items: []
  - m_Id: 7865394515386368
    m_Key: GUIDETOOLS_PANEL_ELLIPSOIDGUIDE_BUTTON_DESCRIPTION
    m_Metadata:
      m_Items: []
  - m_Id: 7866297771335680
    m_Key: GUIDETOOLS_PANEL_GUIDESETTINGS_BUTTON_DESCRIPTION
    m_Metadata:
      m_Items: []
  - m_Id: 7865004726132736
    m_Key: GUIDETOOLS_PANEL_PLANEGUIDE_BUTTON_DESCRIPTION
    m_Metadata:
      m_Items: []
  - m_Id: 7865139518480384
    m_Key: GUIDETOOLS_PANEL_SPHEREGUIDE_BUTTON_DESCRIPTION
    m_Metadata:
      m_Items: []
  - m_Id: 7866040475951104
    m_Key: GUIDETOOLS_PANEL_TOGGLEGUIDE_BUTTON_DESCRIPTION
    m_Metadata:
      m_Items: []
  - m_Id: 7866191982600192
    m_Key: GUIDETOOLS_PANEL_TOGGLEGUIDE_BUTTON_POPUP
    m_Metadata:
      m_Items: []
  - m_Id: 7870978190974976
    m_Key: LABS_PANEL_CAMERAMODE_SLIDER_DESCRIPTION
    m_Metadata:
      m_Items: []
  - m_Id: 7866918104702976
    m_Key: LABS_PANEL_DESCRIPTION
    m_Metadata:
      m_Items: []
  - m_Id: 7868539698126848
    m_Key: LABS_PANEL_EXPORT_BUTTON_DESCRIPTION
    m_Metadata:
      m_Items: []
  - m_Id: 7867671724662784
    m_Key: EXTRA_PANEL_LOCALMEDIA_BUTTON_DESCRIPTION
    m_Metadata:
      m_Items: []
  - m_Id: 7868186579673088
    m_Key: LABS_PANEL_MODELPIN_BUTTON_DESCRIPTION
    m_Metadata:
      m_Items: []
  - m_Id: 7870646065012736
    m_Key: LABS_PANEL_SCRIPTS_BUTTON_DESCRIPTION
    m_Metadata:
      m_Items: []
  - m_Id: 7870824155160576
    m_Key: LABS_PANEL_SNAP_BUTTON_DESCRIPTION
    m_Metadata:
      m_Items: []
  - m_Id: 7869944320204800
    m_Key: LABS_PANEL_SPECTATOR_BUTTON_DESCRIPTION
    m_Metadata:
      m_Items: []
  - m_Id: 7867554347065344
    m_Key: LABS_PANEL_TILTASAURUS_BUTTON_DESCRIPTION
    m_Metadata:
      m_Items: []
  - m_Id: 7867814297444352
    m_Key: LABS_PANEL_TILTASAURUS_PANEL_POPUP
    m_Metadata:
      m_Items: []
  - m_Id: 7867354345873408
    m_Key: LABS_PANEL_TWITCH_BUTTON_DESCRIPTION
    m_Metadata:
      m_Items: []
  - m_Id: 7867485648560128
    m_Key: LABS_PANEL_YOUTUBE_BUTTON_DESCRIPTION
    m_Metadata:
      m_Items: []
  - m_Id: 7874341855010816
    m_Key: LAYERS_PANEL_ACTIVE_BUTTON_DESCRIPTION
    m_Metadata:
      m_Items: []
  - m_Id: 7879279536480256
    m_Key: LAYERS_PANEL_ADDLAYER_BUTTON_DESCRIPTION
    m_Metadata:
      m_Items: []
  - m_Id: 7874007866777600
    m_Key: LAYERS_PANEL_CLEAR_BUTTON_DESCRIPTION
    m_Metadata:
      m_Items: []
  - m_Id: 7874528715448320
    m_Key: LAYERS_PANEL_DELETE_BUTTON_DESCRIPTION
    m_Metadata:
      m_Items: []
  - m_Id: 7874610038808576
    m_Key: LAYERS_PANEL_DELETE_BUTTON_POPUP
    m_Metadata:
      m_Items: []
  - m_Id: 7874683799838720
    m_Key: LAYERS_PANEL_DELETE_BUTTON_TOGGLE_DESCRIPTION
    m_Metadata:
      m_Items: []
  - m_Id: 7872343826997248
    m_Key: LAYERS_PANEL_DESCRIPTION
    m_Metadata:
      m_Items: []
  - m_Id: 7873280473800704
    m_Key: LAYERS_PANEL_SHOWHIDE_BUTTON_DESCRIPTION
    m_Metadata:
      m_Items: []
  - m_Id: 7874216034279424
    m_Key: LAYERS_PANEL_SQUASH_BUTTON_DESCRIPTION
    m_Metadata:
      m_Items: []
  - m_Id: 7887557695873024
    m_Key: LIGHTS_PANEL_COLOR_LABEL_TEXT
    m_Metadata:
      m_Items: []
  - m_Id: 7883364289454080
    m_Key: LIGHTS_PANEL_DESCRIPTION
    m_Metadata:
      m_Items: []
  - m_Id: 7886356342349824
    m_Key: LIGHTS_PANEL_FILLLIGHT_BUTTON_DESCRIPTION
    m_Metadata:
      m_Items: []
  - m_Id: 7886474181320704
    m_Key: LIGHTS_PANEL_FILLLIGHT_BUTTON_DESCRIPTION_EXTRA
    m_Metadata:
      m_Items: []
  - m_Id: 7884096078061568
    m_Key: LIGHTS_PANEL_MAINLIGHT_BUTTON_DESCRIPTION
    m_Metadata:
      m_Items: []
  - m_Id: 7885974799097856
    m_Key: LIGHTS_PANEL_MAINLIGHT_BUTTON_DESCRIPTION_EXTRA
    m_Metadata:
      m_Items: []
  - m_Id: 7886169574187008
    m_Key: LIGHTS_PANEL_SECONDLIGHT_BUTTON_DESCRIPTION
    m_Metadata:
      m_Items: []
  - m_Id: 7886276944175104
    m_Key: LIGHTS_PANEL_SECONDLIGHT_BUTTON_DESCRIPTION_EXTRA
    m_Metadata:
      m_Items: []
  - m_Id: 287897575133184
    m_Key: LOADING_SCENE_OVERLAY_MESSAGE
    m_Metadata:
      m_Items: []
  - m_Id: 7892854560759808
    m_Key: MEMORYWARNING_PANEL_EXCEEDED_BUTTON_DESCRIPTION
    m_Metadata:
      m_Items: []
  - m_Id: 7892372832362496
    m_Key: MEMORYWARNING_PANEL_EXCEEDED_DESCRIPTION_TEXT
    m_Metadata:
      m_Items: []
  - m_Id: 7891984230096896
    m_Key: MEMORYWARNING_PANEL_EXCEEDED_TITLE_TEXT
    m_Metadata:
      m_Items: []
  - m_Id: 7892226182717440
    m_Key: MEMORYWARNING_PANEL_WARNING_DESCRIPTION_TEXT
    m_Metadata:
      m_Items: []
  - m_Id: 7891809302454272
    m_Key: MEMORYWARNING_PANEL_WARNING_TITLE_TEXT
    m_Metadata:
      m_Items: []
  - m_Id: 7892515468058624
    m_Key: MEMORYWARNING_PANEL_WARNINGBACK_BUTTON_DESCRIPTION
    m_Metadata:
      m_Items: []
  - m_Id: 7892717637705728
    m_Key: MEMORYWARNING_PANEL_WARNINGOK_BUTTON_DESCRIPTION
    m_Metadata:
      m_Items: []
  - m_Id: 260825024729088
    m_Key: MULTICAM_TOOL_AUDIO_FOUND_TEXT
    m_Metadata:
      m_Items: []
  - m_Id: 260740236873728
    m_Key: MULTICAM_TOOL_AUDIO_LOOKING_TEXT
    m_Metadata:
      m_Items: []
  - m_Id: 260910827606016
    m_Key: MULTICAM_TOOL_AUDIO_NONE_TEXT
    m_Metadata:
      m_Items: []
  - m_Id: 261135713603584
    m_Key: MULTICAM_TOOL_AUTH_NEEDED_TEXT
    m_Metadata:
      m_Items: []
  - m_Id: 254616443981824
    m_Key: MULTICAM_TOOL_AUTOGIF_TEXT
    m_Metadata:
      m_Items: []
  - m_Id: 252524492918784
    m_Key: MULTICAM_TOOL_SNAPSHOT_TEXT
    m_Metadata:
      m_Items: []
  - m_Id: 251895636725760
    m_Key: MULTICAM_TOOL_SWIPE_HINT_TEXT
    m_Metadata:
      m_Items: []
  - m_Id: 255232243306496
    m_Key: MULTICAM_TOOL_TIMEGIF_TEXT
    m_Metadata:
      m_Items: []
  - m_Id: 261025797672960
    m_Key: MULTICAM_TOOL_UPLOADING_TEXT
    m_Metadata:
      m_Items: []
  - m_Id: 260046566100992
    m_Key: MULTICAM_TOOL_VIDEO_PLAYBACK_TEXT
    m_Metadata:
      m_Items: []
  - m_Id: 260157501247488
    m_Key: MULTICAM_TOOL_VIDEO_PREVIEW_TEXT
    m_Metadata:
      m_Items: []
  - m_Id: 260325810278400
    m_Key: MULTICAM_TOOL_VIDEO_READY_TEXT
    m_Metadata:
      m_Items: []
  - m_Id: 259940966109184
    m_Key: MULTICAM_TOOL_VIDEO_SAVING_TEXT
    m_Metadata:
      m_Items: []
  - m_Id: 255577010900992
    m_Key: MULTICAM_TOOL_VIDEO_TEXT
    m_Metadata:
      m_Items: []
  - m_Id: 274600943587328
    m_Key: PIN_TOOL_DESCRIPTION
    m_Metadata:
      m_Items: []
  - m_Id: 7931780608532480
    m_Key: POLY_PANEL_BROWSE_BUTTON_DESCRIPTION
    m_Metadata:
      m_Items: []
  - m_Id: 7939526611410944
    m_Key: POLY_PANEL_BROWSE_BUTTON_DESCRIPTION_EXTRA
    m_Metadata:
      m_Items: []
  - m_Id: 7934199497203712
    m_Key: POLY_PANEL_CONNECTIONERROR_TEXT
    m_Metadata:
      m_Items: []
  - m_Id: 7930206087782400
    m_Key: POLY_PANEL_DESCRIPTION
    m_Metadata:
      m_Items: []
  - m_Id: 7932160536977408
    m_Key: POLY_PANEL_FEATUREDMODELS_BUTTON_DESCRIPTION
    m_Metadata:
      m_Items: []
  - m_Id: 7932977482539008
    m_Key: POLY_PANEL_INTERNETERROR_TEXT
    m_Metadata:
      m_Items: []
  - m_Id: 7932251041669120
    m_Key: POLY_PANEL_LIKEDMODELS_BUTTON_DESCRIPTION
    m_Metadata:
      m_Items: []
  - m_Id: 7933944802287616
    m_Key: POLY_PANEL_NOAUTHORED_OK_BUTTON
    m_Metadata:
      m_Items: []
  - m_Id: 7933827554713600
    m_Key: POLY_PANEL_NOAUTHORED_TEXT
    m_Metadata:
      m_Items: []
  - m_Id: 7933313635033088
    m_Key: POLY_PANEL_NOLIKES_OK_BUTTON
    m_Metadata:
      m_Items: []
  - m_Id: 7933149889404928
    m_Key: POLY_PANEL_NOLIKES_TEXT
    m_Metadata:
      m_Items: []
  - m_Id: 7933561489039360
    m_Key: BUTTON_SIGNIN
    m_Metadata:
      m_Items: []
  - m_Id: 7933450197377024
    m_Key: POLY_PANEL_NOLOGIN_TEXT
    m_Metadata:
      m_Items: []
  - m_Id: 7932746569326592
    m_Key: POLY_PANEL_NOOBJECTS_OK_BUTTON
    m_Metadata:
      m_Items: []
  - m_Id: 7932559960547328
    m_Key: POLY_PANEL_NOOBJECTS_TEXT
    m_Metadata:
      m_Items: []
  - m_Id: 7934076549570560
    m_Key: POLY_PANEL_OUTOFDATE_TEXT
    m_Metadata:
      m_Items: []
  - m_Id: 7931482930388992
    m_Key: POLY_PANEL_SUBTITLE
    m_Metadata:
      m_Items: []
  - m_Id: 7930412489482240
    m_Key: POLY_PANEL_TITLE_FEATURED
    m_Metadata:
      m_Items: []
  - m_Id: 7930550461112320
    m_Key: POLY_PANEL_TITLE_LIKED
    m_Metadata:
      m_Items: []
  - m_Id: 7930140920881152
    m_Key: POLY_PANEL_TITLE_STANDARD
    m_Metadata:
      m_Items: []
  - m_Id: 7931977472385024
    m_Key: POLY_PANEL_USERMODELS_BUTTON_DESCRIPTION
    m_Metadata:
      m_Items: []
  - m_Id: 7931629680697344
    m_Key: POLY_PANEL_USERSUBTITLE
    m_Metadata:
      m_Items: []
  - m_Id: 15526523405381632
    m_Key: POPUP_ACCOUNTS_CANCEL_BUTTON_DESCRIPTION
    m_Metadata:
      m_Items: []
  - m_Id: 15524391402909696
    m_Key: POPUP_ACCOUNTS_DRIVELINK_BUTTON_DESCRIPTION
    m_Metadata:
      m_Items: []
  - m_Id: 15522362785837056
    m_Key: POPUP_ACCOUNTS_SIGNOUT_BUTTON_DESCRIPTION
    m_Metadata:
      m_Items: []
  - m_Id: 15531555001511936
    m_Key: POPUP_ACCOUNTS_SIGNOUT_CONFIRM_TEXT
    m_Metadata:
      m_Items: []
  - m_Id: 18090084441858048
    m_Key: POPUP_AUDIOVIZ_AUDIOFOUND_TEXT
    m_Metadata:
      m_Items: []
  - m_Id: 18090764850241536
    m_Key: POPUP_AUDIOVIZ_CLOSE_BUTTON_DESCRIPTION
    m_Metadata:
      m_Items: []
  - m_Id: 18091078533849088
    m_Key: POPUP_AUDIOVIZ_DESCRIPTION
    m_Metadata:
      m_Items: []
  - m_Id: 18090455927169024
    m_Key: POPUP_AUDIOVIZ_TITLE
    m_Metadata:
      m_Items: []
  - m_Id: 18090913311825920
    m_Key: POPUP_AUDIOVIZ_STATUS_TEXT
    m_Metadata:
      m_Items: []
  - m_Id: 18094451278553088
    m_Key: POPUP_CAMERAOPTIONS_CAMERAOPTIONS_DESCRIPTION
    m_Metadata:
      m_Items: []
  - m_Id: 18094306084331520
    m_Key: POPUP_CAMERAOPTIONS_CAMERAS_DESCRIPTION
    m_Metadata:
      m_Items: []
  - m_Id: 18095883364933632
    m_Key: POPUP_CAMERAPATHS_TEXT
    m_Metadata:
      m_Items: []
  - m_Id: 18098892484452352
    m_Key: POPUP_CANTLOADSKETCH_DESCRIPTION_TEXT
    m_Metadata:
      m_Items: []
  - m_Id: 18098764352659456
    m_Key: POPUP_CANTLOADSKETCH_TITLE_TEXT
    m_Metadata:
      m_Items: []
  - m_Id: 18098512052690944
    m_Key: POPUP_CLOSE_BUTTON_DESCRIPTION
    m_Metadata:
      m_Items: []
  - m_Id: 18101292528115712
    m_Key: POPUP_COLOROPTIONS_HUE_SLIDER_DESCRIPTION
    m_Metadata:
      m_Items: []
  - m_Id: 18101388099526656
    m_Key: POPUP_COLOROPTIONS_SAT_SLIDER_DESCRIPTION
    m_Metadata:
      m_Items: []
  - m_Id: 18101498871095296
    m_Key: POPUP_COLOROPTIONS_SIZE_SLIDER_DESCRIPTION
    m_Metadata:
      m_Items: []
  - m_Id: 18101440956145664
    m_Key: POPUP_COLOROPTIONS_VAL_SLIDER_DESCRIPTION
    m_Metadata:
      m_Items: []
  - m_Id: 15520387964907520
    m_Key: POPUP_CONFIRM_DESCRIPTION
    m_Metadata:
      m_Items: []
  - m_Id: 15520489844551680
    m_Key: POPUP_DECLINE_DESCRIPTION
    m_Metadata:
      m_Items: []
  - m_Id: 15520598732877824
    m_Key: POPUP_OK_DESCRIPTION
    m_Metadata:
      m_Items: []
  - m_Id: 18101557633294336
    m_Key: SNAP_PANEL_POSITION_TEXT
    m_Metadata:
      m_Items: []
  - m_Id: 6606866780160
    m_Key: PROMOMANAGER_GRAB_PANEL_HINT_TEXT
    m_Metadata:
      m_Items: []
  - m_Id: 6887293751296
    m_Key: PROMOMANAGER_TOSS_PANEL_HINT_TEXT
    m_Metadata:
      m_Items: []
  - m_Id: 267911297142784
    m_Key: REBRUSH_TOOL_DESCRIPTION
    m_Metadata:
      m_Items: []
  - m_Id: 265936560099328
    m_Key: RECOLOR_TOOL_DESCRIPTION
    m_Metadata:
      m_Items: []
  - m_Id: 265487907983360
    m_Key: REPAINT_TOOL_DESCRIPTION
    m_Metadata:
      m_Items: []
  - m_Id: 13240867393536
    m_Key: SAVELOAD_AUTOSAVE_FILENAME_PATTERN
    m_Metadata:
      m_Items: []
  - m_Id: 7943936175480832
    m_Key: SCRIPTS_PANEL_COMMANDLIST_BUTTON_DESCRIPTION
    m_Metadata:
      m_Items: []
  - m_Id: 7940280365588480
    m_Key: SCRIPTS_PANEL_DESCRIPTION
    m_Metadata:
      m_Items: []
  - m_Id: 7943571044540416
    m_Key: SCRIPTS_PANEL_EXAMPLES_BUTTON_DESCRIPTION
    m_Metadata:
      m_Items: []
  - m_Id: 7943711960571904
    m_Key: SCRIPTS_PANEL_SCRIPTSLIST_BUTTON_DESCRIPTION
    m_Metadata:
      m_Items: []
  - m_Id: 268509593636864
    m_Key: SELECTION_TOOL_DESCRIPTION
    m_Metadata:
      m_Items: []
  - m_Id: 7948298104840192
    m_Key: SETTINGS_PANEL_ABOUT_BUTTON_DESCRIPTION
    m_Metadata:
      m_Items: []
  - m_Id: 7948470994051072
    m_Key: SETTINGS_PANEL_ABOUT_BUTTON_DESCRIPTION_EXTRA
    m_Metadata:
      m_Items: []
  - m_Id: 7949724893814784
    m_Key: SETTINGS_PANEL_AUTOSIMPLIFY_BUTTON_DESCRIPTION
    m_Metadata:
      m_Items: []
  - m_Id: 7949811581689856
    m_Key: SETTINGS_PANEL_AUTOSIMPLIFY_BUTTON_DESCRIPTION_EXTRA
    m_Metadata:
      m_Items: []
  - m_Id: 7959094121701376
    m_Key: SETTINGS_PANEL_CLOSE_BUTTON_DESCRIPTION
    m_Metadata:
      m_Items: []
  - m_Id: 7949438875836416
    m_Key: SETTINGS_PANEL_CONTRIBUTE_BUTTON_DESCRIPTION
    m_Metadata:
      m_Items: []
  - m_Id: 7949356432596992
    m_Key: SETTINGS_PANEL_CONTRIBUTE_BUTTON_DESCRIPTION_EXTRA
    m_Metadata:
      m_Items: []
  - m_Id: 7948094068727808
    m_Key: SETTINGS_PANEL_HELP_BUTTON_DESCRIPTION
    m_Metadata:
      m_Items: []
  - m_Id: 7948187597512704
    m_Key: SETTINGS_PANEL_HELP_BUTTON_POPUP
    m_Metadata:
      m_Items: []
  - m_Id: 7950172098895872
    m_Key: SETTINGS_PANEL_POINTERANGLE_SLIDER_DESCRIPTION
    m_Metadata:
      m_Items: []
  - m_Id: 7950275601735680
    m_Key: SETTINGS_PANEL_QUALITY_SLIDER_DESCRIPTION
    m_Metadata:
      m_Items: []
  - m_Id: 7949594065084416
    m_Key: SETTINGS_PANEL_RULER_BUTTON_DESCRIPTION
    m_Metadata:
      m_Items: []
  - m_Id: 7949642022756352
    m_Key: SETTINGS_PANEL_RULER_BUTTON_DESCRIPTION_EXTRA
    m_Metadata:
      m_Items: []
  - m_Id: 7961508530855936
    m_Key: SETTINGS_PANEL_SCENECOST_TEXT
    m_Metadata:
      m_Items: []
  - m_Id: 7950347307556864
    m_Key: SETTINGS_PANEL_SIMPLIFICATION_SLIDER_DESCRIPTION
    m_Metadata:
      m_Items: []
  - m_Id: 7951591048716288
    m_Key: SETTINGS_PANEL_SIMPLIFYACCEPT_BUTTON_DESCRIPTION
    m_Metadata:
      m_Items: []
  - m_Id: 7951827204808704
    m_Key: SETTINGS_PANEL_SIMPLIFYDECLINE_BUTTON_DESCRIPTION
    m_Metadata:
      m_Items: []
  - m_Id: 7952483592413184
    m_Key: SETTINGS_PANEL_UPDATE_SIMPLIFICATION_TEXT
    m_Metadata:
      m_Items: []
  - m_Id: 8044507112906752
    m_Key: SKETCHBOOK_PANEL_CLOSE_BUTTON_DESCRIPTION
    m_Metadata:
      m_Items: []
  - m_Id: 10133516949626880
    m_Key: SKETCHBOOK_PANEL_CONTACTSERVER_TEXT
    m_Metadata:
      m_Items: []
  - m_Id: 8052288863838208
    m_Key: SKETCHBOOK_PANEL_DRIVE_BUTTON_DESCRIPTION
    m_Metadata:
      m_Items: []
  - m_Id: 8052489070551040
    m_Key: SKETCHBOOK_PANEL_DRIVE_BUTTON_DESCRIPTION_EXTRA
    m_Metadata:
      m_Items: []
  - m_Id: 8044139993866240
    m_Key: SKETCHBOOK_PANEL_DRIVE_TEXT
    m_Metadata:
      m_Items: []
  - m_Id: 8054126757519360
    m_Key: SKETCHBOOK_PANEL_DRIVEDISABLED_BUTTON_DESCRIPTION
    m_Metadata:
      m_Items: []
  - m_Id: 8054034549940224
    m_Key: SKETCHBOOK_PANEL_DRIVEENABLED_BUTTON_DESCRIPTION
    m_Metadata:
      m_Items: []
  - m_Id: 8054220533768192
    m_Key: SKETCHBOOK_PANEL_DRIVEFULL_BUTTON_DESCRIPTION
    m_Metadata:
      m_Items: []
  - m_Id: 8053860821868544
    m_Key: SKETCHBOOK_PANEL_DRIVESYNCING_BUTTON_DESCRIPTION
    m_Metadata:
      m_Items: []
  - m_Id: 8052141249503232
    m_Key: SKETCHBOOK_PANEL_LIKED_BUTTON_DESCRIPTION
    m_Metadata:
      m_Items: []
  - m_Id: 8052215190888448
    m_Key: SKETCHBOOK_PANEL_LIKED_BUTTON_DESCRIPTION_EXTRA
    m_Metadata:
      m_Items: []
  - m_Id: 8044071635099648
    m_Key: SKETCHBOOK_PANEL_LIKED_TEXT
    m_Metadata:
      m_Items: []
  - m_Id: 8051469124870144
    m_Key: SKETCHBOOK_PANEL_LOCALGALLERY_BUTTON_DESCRIPTION
    m_Metadata:
      m_Items: []
  - m_Id: 8051592198332416
    m_Key: SKETCHBOOK_PANEL_LOCALGALLERY_BUTTON_DESCRIPTION_EXTRA
    m_Metadata:
      m_Items: []
  - m_Id: 10138131262840832
    m_Key: SKETCHBOOK_PANEL_NEWSKETCH_TEXT
    m_Metadata:
      m_Items: []
  - m_Id: 10132930728534016
    m_Key: SKETCHBOOK_PANEL_NODRIVESKETCHES_TEXT
    m_Metadata:
      m_Items: []
  - m_Id: 10133306584309760
    m_Key: SKETCHBOOK_PANEL_NOLIKES_BUTTON_TEXT
    m_Metadata:
      m_Items: []
  - m_Id: 10133179773722624
    m_Key: SKETCHBOOK_PANEL_NOLIKES_TEXT
    m_Metadata:
      m_Items: []
  - m_Id: 10137908562075648
    m_Key: SKETCHBOOK_PANEL_NOLOGINDRIVE_BUTTON_TEXT
    m_Metadata:
      m_Items: []
  - m_Id: 10134688972382208
    m_Key: SKETCHBOOK_PANEL_NOLOGINDRIVE_TEXT
    m_Metadata:
      m_Items: []
  - m_Id: 10137717402476544
    m_Key: SKETCHBOOK_PANEL_NOLOGINPOLY_BUTTON_TEXT
    m_Metadata:
      m_Items: []
  - m_Id: 10134539248312320
    m_Key: SKETCHBOOK_PANEL_NOLOGINPOLY_TEXT
    m_Metadata:
      m_Items: []
  - m_Id: 10134947404423168
    m_Key: SKETCHBOOK_PANEL_NOPOLYCONNECTION_TEXT
    m_Metadata:
      m_Items: []
  - m_Id: 10132688213876736
    m_Key: SKETCHBOOK_PANEL_NOSKETCHES_TEXT
    m_Metadata:
      m_Items: []
  - m_Id: 8053396663410688
    m_Key: SKETCHBOOK_PANEL_ONLINEGALLERY_BUTTON_DESCRIPTION
    m_Metadata:
      m_Items: []
  - m_Id: 10134789291745280
    m_Key: SKETCHBOOK_PANEL_OUTOFDATE_TEXT
    m_Metadata:
      m_Items: []
  - m_Id: 8051847228792832
    m_Key: SKETCHBOOK_PANEL_SHOWCASE_BUTTON_DESCRIPTION
    m_Metadata:
      m_Items: []
  - m_Id: 8052065399709696
    m_Key: SKETCHBOOK_PANEL_SHOWCASE_BUTTON_DESCRIPTION_EXTRA
    m_Metadata:
      m_Items: []
  - m_Id: 8043915934146560
    m_Key: SKETCHBOOK_PANEL_SHOWCASE_TEXT
    m_Metadata:
      m_Items: []
  - m_Id: 10134247853236224
    m_Key: SKETCHBOOK_PANEL_SHOWCASEERROR_TEXT
    m_Metadata:
      m_Items: []
  - m_Id: 8042722189090816
    m_Key: SKETCHBOOK_PANEL_STANDARD_TEXT
    m_Metadata:
      m_Items: []
  - m_Id: 10149748172103680
    m_Key: SNAP_PANEL_ANGLE_TEXT
    m_Metadata:
      m_Items: []
  - m_Id: 10142251554152448
    m_Key: SNAP_PANEL_DESCRIPTION
    m_Metadata:
      m_Items: []
  - m_Id: 10149812609196032
    m_Key: SNAP_PANEL_GRID_TEXT
    m_Metadata:
      m_Items: []
  - m_Id: 10160187903811584
    m_Key: SNAP_PANEL_JITTER_TEXT
    m_Metadata:
      m_Items: []
  - m_Id: 10142405791293440
    m_Key: SNAP_PANEL_SNAPANGLE_BUTTON_DESCRIPTION
    m_Metadata:
      m_Items: []
  - m_Id: 10149921501716480
    m_Key: SNAP_PANEL_SNAPGRID_BUTTON_DESCRIPTION
    m_Metadata:
      m_Items: []
  - m_Id: 278827682140160
    m_Key: WIDGET_SYMMETRY_DESCRIPTION
    m_Metadata:
      m_Items: []
  - m_Id: 279130447974400
    m_Key: WIDGET_SYMMETRY_HINT
    m_Metadata:
      m_Items: []
  - m_Id: 10778529927168
    m_Key: TILTMETER_MAX_METER_DESCRIPTION
    m_Metadata:
      m_Items: []
  - m_Id: 11410951278592
    m_Key: TILTMETER_SKETCH_COST_HIGH
    m_Metadata:
      m_Items: []
  - m_Id: 11531013230592
    m_Key: TILTMETER_SKETCH_COST_HIGHEST
    m_Metadata:
      m_Items: []
  - m_Id: 11105966657536
    m_Key: TILTMETER_SKETCH_COST_LOW
    m_Metadata:
      m_Items: []
  - m_Id: 11327010672640
    m_Key: TILTMETER_SKETCH_COST_MEDIUM
    m_Metadata:
      m_Items: []
  - m_Id: 11625947107328
    m_Key: TILTMETER_SKETCH_COST_PICASSO
    m_Metadata:
      m_Items: []
  - m_Id: 15506686318784512
    m_Key: TOOLS_PANEL_CAMERA_BUTTON_DESCRIPTION
    m_Metadata:
      m_Items: []
  - m_Id: 15506037610950656
    m_Key: TOOLS_PANEL_DESCRIPTION
    m_Metadata:
      m_Items: []
  - m_Id: 15506435650400256
    m_Key: TOOLS_PANEL_ENVRIONMENT_BUTTON_DESCRIPTION
    m_Metadata:
      m_Items: []
  - m_Id: 15506545880903680
    m_Key: TOOLS_PANEL_ENVRIONMENT_BUTTON_POPUP
    m_Metadata:
      m_Items: []
  - m_Id: 15506183434317824
    m_Key: TOOLS_PANEL_ERASER_BUTTON_DESCRIPTION
    m_Metadata:
      m_Items: []
  - m_Id: 15506869836361728
    m_Key: TOOLS_PANEL_MIRROR_BUTTON_DESCRIPTION
    m_Metadata:
      m_Items: []
  - m_Id: 15507184623071232
    m_Key: TOOLS_PANEL_REDO_BUTTON_DESCRIPTION
    m_Metadata:
      m_Items: []
  - m_Id: 15506327693209600
    m_Key: TOOLS_PANEL_STRAIGHTEDGE_BUTTON_DESCRIPTION
    m_Metadata:
      m_Items: []
  - m_Id: 15506782473203712
    m_Key: TOOLS_PANEL_TELEPORT_BUTTON_DESCRIPTION
    m_Metadata:
      m_Items: []
  - m_Id: 15507089726943232
    m_Key: TOOLS_PANEL_UNDO_BUTTON_DESCRIPTION
    m_Metadata:
      m_Items: []
  - m_Id: 15508321694691328
    m_Key: TUTORIAL_PANEL_DESCRIPTION
    m_Metadata:
      m_Items: []
  - m_Id: 15509162824609792
    m_Key: TUTORIAL_PANEL_DISMISS_DESCRIPTION
    m_Metadata:
      m_Items: []
  - m_Id: 9359005487104
    m_Key: YOUTUBE_AUTHORIZE_MESSAGE
    m_Metadata:
      m_Items: []
  - m_Id: 10508081205248
    m_Key: YOUTUBE_DEFAULT_DESCRIPTION
    m_Metadata:
      m_Items: []
  - m_Id: 10372936536064
    m_Key: YOUTUBE_DEFAULT_TITLE
    m_Metadata:
      m_Items: []
  - m_Id: 9169397780480
    m_Key: YOUTUBE_UPLOAD_SUCCESSFUL
    m_Metadata:
      m_Items: []
  - m_Id: 68763796961820672
    m_Key: ADVANCEDTOOLS_PANEL_BUTTON_JOIN
    m_Metadata:
      m_Items: []
  - m_Id: 68764809030598656
    m_Key: EXTRA_PANEL_LAYERS_BUTTON_DESCRIPTION
    m_Metadata:
      m_Items: []
  - m_Id: 68768010396041216
    m_Key: SETTINGS_PANEL_BUTTON_EXPERIMENTAL_DESCRIPTION
    m_Metadata:
      m_Items: []
  - m_Id: 68768580896882688
    m_Key: SETTINGS_PANEL_BUTTON_EXPERIMENTAL_POPUP
    m_Metadata:
      m_Items: []
  - m_Id: 68773633749745664
    m_Key: SETTINGS_PANELMOBILE_ABOUT_BUTTON_DESCRIPTION_EXTRA
    m_Metadata:
      m_Items: []
  - m_Id: 68773760459669504
    m_Key: SETTINGS_PANELMOBILE_CONTRIBUTE_BUTTON_DESCRIPTION_EXTRA
    m_Metadata:
      m_Items: []
  - m_Id: 68774380566544384
    m_Key: SETTINGS_PANEL_BUTTON_EXPERIMENTALTOGGLE_TEXT
    m_Metadata:
      m_Items: []
  - m_Id: 76036335840321536
    m_Key: POPUP_WAITONDOWNLOAD_TEXT
    m_Metadata:
      m_Items: []
  - m_Id: 76036630477594624
    m_Key: POPUP_YOUTUBESEARCH_TEXT
    m_Metadata:
      m_Items: []
  - m_Id: 76036746777255936
    m_Key: BUTTON_CONFIRM
    m_Metadata:
      m_Items: []
  - m_Id: 76039048963612672
    m_Key: BUTTON_CANCEL
    m_Metadata:
      m_Items: []
  - m_Id: 76044213523374080
    m_Key: POPUP_UPLOAD_LOGINDESKTOP_TITLE
    m_Metadata:
      m_Items: []
  - m_Id: 76044393131859968
    m_Key: POPUP_UPLOAD_LOGINDESKTOP_DESCRIPTION
    m_Metadata:
      m_Items: []
  - m_Id: 76044674418663424
    m_Key: POPUP_UPLOAD_CONFIRMUPLOAD_TITLE
    m_Metadata:
      m_Items: []
  - m_Id: 76068346479042560
    m_Key: POPUP_UPLOAD_UPLOADING_TITLE
    m_Metadata:
      m_Items: []
  - m_Id: 76069123176062976
    m_Key: POPUP_UPLOAD_COMPLETE_TITLE
    m_Metadata:
      m_Items: []
  - m_Id: 76069201752154112
    m_Key: POPUP_UPLOAD_COMPLETE_DESCRIPTION
    m_Metadata:
      m_Items: []
  - m_Id: 76069352969396224
    m_Key: POPUP_UPLOAD_FAILED_TITLE
    m_Metadata:
      m_Items: []
  - m_Id: 76069430274613248
    m_Key: POPUP_UPLOAD_FAILED_DESCRIPTION
    m_Metadata:
      m_Items: []
  - m_Id: 76069769677692928
    m_Key: POPUP_UPLOAD_SHARINGDISABLED_TITLE
    m_Metadata:
      m_Items: []
  - m_Id: 76069893405466624
    m_Key: POPUP_UPLOAD_SHARINGDISABLED_DESCRIPTION
    m_Metadata:
      m_Items: []
  - m_Id: 76070234092003328
    m_Key: POPUP_UPLOAD_CONNECTIONERR_TITLE
    m_Metadata:
      m_Items: []
  - m_Id: 76070420314906624
    m_Key: POPUP_UPLOAD_CONNECTIONERR_DESCRIPTION
    m_Metadata:
      m_Items: []
  - m_Id: 76070518675529728
    m_Key: BUTTON_OK
    m_Metadata:
      m_Items: []
  - m_Id: 76070712456568832
    m_Key: POPUP_UPLOAD_WAIT_TITLE
    m_Metadata:
      m_Items: []
  - m_Id: 76070854366650368
    m_Key: POPUP_UPLOAD_EMBEDPOLY_TITLE
    m_Metadata:
      m_Items: []
  - m_Id: 76071039813607424
    m_Key: POPUP_UPLOAD_EMBEDPOLY_DESCRIPTION
    m_Metadata:
      m_Items: []
  - m_Id: 76071162597662720
    m_Key: POPUP_UPLOAD_BUTTON_UPLOAD
    m_Metadata:
      m_Items: []
  - m_Id: 76071373843783680
    m_Key: POPUP_UPLOAD_BUTTON_CANCEL
    m_Metadata:
      m_Items: []
  - m_Id: 76071488323117056
    m_Key: POPUP_UPLOAD_EMBEDSKETCHFAB_TITLE
    m_Metadata:
      m_Items: []
  - m_Id: 76071619017629696
    m_Key: POPUP_UPLOAD_EMBEDSKETCHFAB_DESCRIPTION
    m_Metadata:
      m_Items: []
  - m_Id: 76072279146553344
    m_Key: POPUP_UPLOAD_NOTHING_TITLE
    m_Metadata:
      m_Items: []
  - m_Id: 76072352228106240
    m_Key: POPUP_UPLOAD_NOTHING_DESCRIPTION
    m_Metadata:
      m_Items: []
  - m_Id: 76072542007779328
    m_Key: POPUP_UPLOAD_OUTDATED_TITLE
    m_Metadata:
      m_Items: []
  - m_Id: 76072667581046784
    m_Key: POPUP_UPLOAD_OUTDATED_DESCRIPTION
    m_Metadata:
      m_Items: []
  - m_Id: 76080842438926336
    m_Key: POPUP_UPLOAD_MOBILELOGIN_TITLE
    m_Metadata:
      m_Items: []
  - m_Id: 76081074568486912
    m_Key: POPUP_UPLOAD_MOBILELOGIN_DESCRIPTION
    m_Metadata:
      m_Items: []
  - m_Id: 76084187576721408
    m_Key: POPUP_UPLOAD_BUTTON_SAVELOGIN
    m_Metadata:
      m_Items: []
  - m_Id: 76084383412969472
    m_Key: POPUP_UPLOAD_BUTTON_LOGIN
    m_Metadata:
      m_Items: []
  - m_Id: 76086604699590656
    m_Key: POPUP_UPLOAD_COMPLETEMOBILE_DESCRIPTION
    m_Metadata:
      m_Items: []
  - m_Id: 76094622149435392
    m_Key: POPUP_UNLOADIMAGES_TITLE
    m_Metadata:
      m_Items: []
  - m_Id: 76094798670913536
    m_Key: POPUP_UNLOADIMAGES_DESCRIPTION
    m_Metadata:
      m_Items: []
  - m_Id: 76095425199267840
    m_Key: BUTTON_PROCEED
    m_Metadata:
      m_Items: []
  - m_Id: 76095819690336256
    m_Key: POPUP_TILTASAURUS_DESCRIPTION
    m_Metadata:
      m_Items: []
  - m_Id: 76095964649676800
    m_Key: POPUP_TILTASAURUS_BUTTON_DESCRIPTION_REFRESH
    m_Metadata:
      m_Items: []
  - m_Id: 76096109499965440
    m_Key: POPUP_TILTASAURUS_BUTTON_DESCRIPTION_EXTRA_REFRESH
    m_Metadata:
      m_Items: []
  - m_Id: 76096615622434816
    m_Key: BUTTON_CLOSE
    m_Metadata:
      m_Items: []
  - m_Id: 76096904425431040
    m_Key: POPUP_SKETCHMENU_BUTTON_DESCRIPTION_MERGE
    m_Metadata:
      m_Items: []
  - m_Id: 76097050869555200
    m_Key: POPUP_SKETCHMENU_BUTTON_DESCRIPTION_TRASH
    m_Metadata:
      m_Items: []
  - m_Id: 76097256218484736
    m_Key: POPUP_SKETCHMENU_BUTTON_DESCRIPTION_REVEAL
    m_Metadata:
      m_Items: []
  - m_Id: 76115339591081984
    m_Key: POPUP_SAVEOPTIONS_TITLE
    m_Metadata:
      m_Items: []
  - m_Id: 76115745704566784
    m_Key: POPUP_SAVEOPTIONS_BUTTON_DESCRIPTION_EXTRA_OVERWRITE
    m_Metadata:
      m_Items: []
  - m_Id: 76115842710429696
    m_Key: POPUP_SAVEOPTIONS_BUTTON_DESCRIPTION_OVERWRITE
    m_Metadata:
      m_Items: []
  - m_Id: 76115933538082816
    m_Key: POPUP_SAVEOPTIONS_BUTTON_DESCRIPTION_NEW
    m_Metadata:
      m_Items: []
  - m_Id: 76115996574277632
    m_Key: POPUP_SAVEOPTIONS_BUTTON_DESCRIPTION_EXTRA_NEW
    m_Metadata:
      m_Items: []
  - m_Id: 76116098625888256
    m_Key: POPUP_READONLY_TITLE
    m_Metadata:
      m_Items: []
  - m_Id: 76116655574933504
    m_Key: POPUP_PANELS_BUTTON_DESCRIPTION_TUTORIAL
    m_Metadata:
      m_Items: []
  - m_Id: 76116867701858304
    m_Key: POPUP_PANELS_BUTTON_DESCRIPTION_LABS
    m_Metadata:
      m_Items: []
  - m_Id: 76116941706158080
    m_Key: POPUP_PANELS_BUTTON_DESCRIPTION_SETTINGS
    m_Metadata:
      m_Items: []
  - m_Id: 76117036946219008
    m_Key: POPUP_PANELS_BUTTON_RESET_DESCRIPTION
    m_Metadata:
      m_Items: []
  - m_Id: 76117383567695872
    m_Key: POPUP_MIRROROPTIONS_BUTTON_DESCRIPTION_MIRROR
    m_Metadata:
      m_Items: []
  - m_Id: 76117650451259392
    m_Key: POPUP_MIRROROPTIONS_BUTTON_DESCRIPTION_SUMMON
    m_Metadata:
      m_Items: []
  - m_Id: 76117800062083072
    m_Key: POPUP_HELP_BUTTON_DESCRIPTION_RELEASENOTES
    m_Metadata:
      m_Items: []
  - m_Id: 76117892328382464
    m_Key: POPUP_HELP_BUTTON_DESCRIPTION_EXTRA_BROWSER
    m_Metadata:
      m_Items: []
  - m_Id: 76118256381386752
    m_Key: POPUP_HELP_BUTTON_DESCRIPTION_HELPCENTER
    m_Metadata:
      m_Items: []
  - m_Id: 76118351730499584
    m_Key: POPUP_HELP_BUTTON_DESCRIPTION_TOS
    m_Metadata:
      m_Items: []
  - m_Id: 76118538846789632
    m_Key: POPUP_HELP_BUTTON_DESCRIPTION_PRIVACY
    m_Metadata:
      m_Items: []
  - m_Id: 76119468057092096
    m_Key: POPUP_EXIT_TITLE
    m_Metadata:
      m_Items: []
  - m_Id: 76119645530677248
    m_Key: POPUP_EXIT_DESCRIPTION
    m_Metadata:
      m_Items: []
  - m_Id: 76120862092746752
    m_Key: POPUP_GDRIVE_ENABLED_TITLE
    m_Metadata:
      m_Items: []
  - m_Id: 76121021711179776
    m_Key: POPUP_GDRIVE_BETATAG
    m_Metadata:
      m_Items: []
  - m_Id: 76121263181455360
    m_Key: POPUP_GRDRIVE_ENABLED_STATUSCOMPLETE
    m_Metadata:
      m_Items: []
  - m_Id: 76121447906992128
    m_Key: POPUP_GRDRIVE_ENABLED_STATUSPROGRESS
    m_Metadata:
      m_Items: []
  - m_Id: 76122859638415360
    m_Key: POPUP_GRDRIVE_ENABLED_VIEW
    m_Metadata:
      m_Items: []
  - m_Id: 76123261897334784
    m_Key: POPUP_GRDRIVE_ENABLED_DISABLE
    m_Metadata:
      m_Items: []
  - m_Id: 76123531960180736
    m_Key: POPUP_GRDRIVE_ENABLED_CHECK_SKETCHES
    m_Metadata:
      m_Items: []
  - m_Id: 76123762810478592
    m_Key: POPUP_GRDRIVE_ENABLED_CHECK_SNAPSHOTS
    m_Metadata:
      m_Items: []
  - m_Id: 76123842049269760
    m_Key: POPUP_GRDRIVE_ENABLED_CHECK_MEDIALIB
    m_Metadata:
      m_Items: []
  - m_Id: 76123960488026112
    m_Key: POPUP_GRDRIVE_ENABLED_CHECK_EXPORTS
    m_Metadata:
      m_Items: []
  - m_Id: 76124083175612416
    m_Key: POPUP_GRDRIVE_ENABLED_CHECK_VIDEOS
    m_Metadata:
      m_Items: []
  - m_Id: 76124177820082176
    m_Key: POPUP_GDRIVE_DISABLED_TITLE
    m_Metadata:
      m_Items: []
  - m_Id: 76124332547956736
    m_Key: POPUP_GDRIVE_DISABLED_DESCRIPTION
    m_Metadata:
      m_Items: []
  - m_Id: 76124651742879744
    m_Key: POPUP_GDRIVE_DISABLED_BUTTON_ENABLE
    m_Metadata:
      m_Items: []
  - m_Id: 76124790830194688
    m_Key: POPUP_GDRIVE_FULL_TITLE
    m_Metadata:
      m_Items: []
  - m_Id: 76124861466468352
    m_Key: POPUP_GDRIVE_FULL_DESCRIPTION
    m_Metadata:
      m_Items: []
  - m_Id: 76124975501205504
    m_Key: POPUP_GDRIVE_FULL_BUTTON_MANAGE
    m_Metadata:
      m_Items: []
  - m_Id: 76125091268190208
    m_Key: POPUP_GDRIVE_FULL_BUTTON_DISABLE
    m_Metadata:
      m_Items: []
  - m_Id: 76126070290046976
    m_Key: POPUP_CONFIRMLOAD_TITLE
    m_Metadata:
      m_Items: []
  - m_Id: 76126242747244544
    m_Key: POPUP_CONFIRMLOAD_DESCRIPTION
    m_Metadata:
      m_Items: []
  - m_Id: 76126335156150272
    m_Key: POPUP_CONFIRMLOAD_TITLECOMPLEX
    m_Metadata:
      m_Items: []
  - m_Id: 76126452525359104
    m_Key: POPUP_CONFIRMLOAD_DESCRIPTIONCOMPLEX
    m_Metadata:
      m_Items: []
  - m_Id: 76126729437503488
    m_Key: POPUP_CONFIRMLOAD_DESCRIPTIONCOMPLEX_EXTRA
    m_Metadata:
      m_Items: []
  - m_Id: 76126873826418688
    m_Key: POPUP_CONFIRMLOAD_BUTTON_DESCRIPTION_CONFIRM
    m_Metadata:
      m_Items: []
  - m_Id: 76131299773440000
    m_Key: POPUP_ACCOUNTS_TITLE
    m_Metadata:
      m_Items: []
  - m_Id: 76134950436921344
    m_Key: POPUP_ACCOUNTS_REMOVEHEADSET
    m_Metadata:
      m_Items: []
  - m_Id: 76137928887689216
    m_Key: POPUP_ACCOUNTS_GOOGLEINFO_TITLE
    m_Metadata:
      m_Items: []
  - m_Id: 76138083292602368
    m_Key: POPUP_ACCOUNTS_GOOGLEINFO_DESCRIPTION
    m_Metadata:
      m_Items: []
  - m_Id: 76138395621449728
    m_Key: POPUP_ACCOUNTS_SKETCHFABINFO_TITLE
    m_Metadata:
      m_Items: []
  - m_Id: 76138521224077312
    m_Key: POPUP_ACCOUNTS_SKETCHFABINFO_DESCRIPTION
    m_Metadata:
      m_Items: []
  - m_Id: 81182403783614464
    m_Key: CAMERAPATH_TOOL_PATHRECORDED
    m_Metadata:
      m_Items: []
  - m_Id: 81182608851525632
    m_Key: CAMERAPATH_TOOL_PATHCANCELLED
    m_Metadata:
      m_Items: []
  - m_Id: 81183732522344448
    m_Key: LAYERS_PANEL_COPYLAYER_BUTTON_DESCRIPTION
    m_Metadata:
      m_Items: []
  - m_Id: 81184247687733248
    m_Key: LAYERS_PANEL_MAINLAYER_NAME
    m_Metadata:
      m_Items: []
  - m_Id: 81184440202092544
    m_Key: LAYERS_PANEL_ADDITIONALLAYER_NAME
    m_Metadata:
      m_Items: []
  - m_Id: 81187452349898752
    m_Key: DROPPER_TOOL_CONFIRM_TEXT
    m_Metadata:
      m_Items: []
  - m_Id: 81194531575881728
    m_Key: OVERLAY_LOADSKETCH
    m_Metadata:
      m_Items: []
  - m_Id: 81194664648564736
    m_Key: OVERLAY_LOADMODEL
    m_Metadata:
      m_Items: []
  - m_Id: 81194744055128064
    m_Key: OVERLAY_LOADGENERIC
    m_Metadata:
      m_Items: []
  - m_Id: 81194843074256896
    m_Key: OVERLAY_LOADIMAGES
    m_Metadata:
      m_Items: []
  - m_Id: 81194906580213760
    m_Key: OVERLAY_EXPORT
    m_Metadata:
      m_Items: []
  - m_Id: 81194990285938688
    m_Key: OVERLAY_LOADMEDIA
    m_Metadata:
      m_Items: []
  - m_Id: 81203094671122432
    m_Key: BRUSH_BUBBLES
    m_Metadata:
      m_Items: []
  - m_Id: 81203153294909440
    m_Key: BRUSH_BUBBLEWAND
    m_Metadata:
      m_Items: []
  - m_Id: 81203246727225344
    m_Key: BRUSH_CANDYCANE
    m_Metadata:
      m_Items: []
  - m_Id: 81203301878128640
    m_Key: BRUSH_CELVINYL
    m_Metadata:
      m_Items: []
  - m_Id: 81203372350824448
    m_Key: BRUSH_CHARCOAL
    m_Metadata:
      m_Items: []
  - m_Id: 81203423919792128
    m_Key: BRUSH_CHROMATICWAVE
    m_Metadata:
      m_Items: []
  - m_Id: 81203481385951232
    m_Key: BRUSH_COARSEBRISTLES
    m_Metadata:
      m_Items: []
  - m_Id: 81203567432097792
    m_Key: BRUSH_COMET
    m_Metadata:
      m_Items: []
  - m_Id: 81203611405180928
    m_Key: BRUSH_CONCAVEHULL
    m_Metadata:
      m_Items: []
  - m_Id: 81203662118510592
    m_Key: BRUSH_DANCEFLOOR
    m_Metadata:
      m_Items: []
  - m_Id: 81203709862273024
    m_Key: BRUSH_DIAMOND
    m_Metadata:
      m_Items: []
  - m_Id: 81203777713528832
    m_Key: BRUSH_DIGITAL
    m_Metadata:
      m_Items: []
  - m_Id: 81203824031227904
    m_Key: BRUSH_DISCO
    m_Metadata:
      m_Items: []
  - m_Id: 81203865550643200
    m_Key: BRUSH_DOTMARKER
    m_Metadata:
      m_Items: []
  - m_Id: 81203913957105664
    m_Key: BRUSH_DOTS
    m_Metadata:
      m_Items: []
  - m_Id: 81203958152486912
    m_Key: BRUSH_DOUBLEFLAT
    m_Metadata:
      m_Items: []
  - m_Id: 81204005120303104
    m_Key: BRUSH_PINCHEDFLAT
    m_Metadata:
      m_Items: []
  - m_Id: 81204078575149056
    m_Key: BRUSH_PINCHEDMARKER
    m_Metadata:
      m_Items: []
  - m_Id: 81204129737269248
    m_Key: BRUSH_DRAFTING
    m_Metadata:
      m_Items: []
  - m_Id: 81204173685186560
    m_Key: BRUSH_DRYBRUSH
    m_Metadata:
      m_Items: []
  - m_Id: 81204235328872448
    m_Key: BRUSH_DUCTTAPE
    m_Metadata:
      m_Items: []
  - m_Id: 81204288453926912
    m_Key: BRUSH_DUCTTAPEGEO
    m_Metadata:
      m_Items: []
  - m_Id: 81204382188232704
    m_Key: BRUSH_ELECTRICITY
    m_Metadata:
      m_Items: []
  - m_Id: 81204427818065920
    m_Key: BRUSH_EMBERS
    m_Metadata:
      m_Items: []
  - m_Id: 81204493236625408
    m_Key: BRUSH_FACETEDTUBE
    m_Metadata:
      m_Items: []
  - m_Id: 81204541060079616
    m_Key: BRUSH_FAIRY
    m_Metadata:
      m_Items: []
  - m_Id: 81204581946155008
    m_Key: BRUSH_FEATHER
    m_Metadata:
      m_Items: []
  - m_Id: 81204635582914560
    m_Key: BRUSH_FELT
    m_Metadata:
      m_Items: []
  - m_Id: 81204676406075392
    m_Key: BRUSH_FIRE
    m_Metadata:
      m_Items: []
  - m_Id: 81204735243771904
    m_Key: BRUSH_FIRE2
    m_Metadata:
      m_Items: []
  - m_Id: 81204778390577152
    m_Key: BRUSH_FLAT
    m_Metadata:
      m_Items: []
  - m_Id: 81204889594159104
    m_Key: BRUSH_FLATGEOMETRY
    m_Metadata:
      m_Items: []
  - m_Id: 81204982288277504
    m_Key: BRUSH_GOUACHE
    m_Metadata:
      m_Items: []
  - m_Id: 81205065486491648
    m_Key: BRUSH_GUTS
    m_Metadata:
      m_Items: []
  - m_Id: 81205104946503680
    m_Key: BRUSH_HIGHLIGHTER
    m_Metadata:
      m_Items: []
  - m_Id: 81205150878326784
    m_Key: BRUSH_TREE
    m_Metadata:
      m_Items: []
  - m_Id: 81205201507770368
    m_Key: BRUSH_HYPERCOLOR
    m_Metadata:
      m_Items: []
  - m_Id: 81205290808696832
    m_Key: BRUSH_HYPERGRID
    m_Metadata:
      m_Items: []
  - m_Id: 81205339491983360
    m_Key: BRUSH_ICING
    m_Metadata:
      m_Items: []
  - m_Id: 81205378532564992
    m_Key: BRUSH_INK
    m_Metadata:
      m_Items: []
  - m_Id: 81205417556369408
    m_Key: BRUSH_INKGEOMETRY
    m_Metadata:
      m_Items: []
  - m_Id: 81205502021263360
    m_Key: BRUSH_KEIJIROTUBE
    m_Metadata:
      m_Items: []
  - m_Id: 81205552273219584
    m_Key: BRUSH_LACEWING
    m_Metadata:
      m_Items: []
  - m_Id: 81205593624862720
    m_Key: BRUSH_LEAKYPEN
    m_Metadata:
      m_Items: []
  - m_Id: 81205636259962880
    m_Key: BRUSH_LEAVES
    m_Metadata:
      m_Items: []
  - m_Id: 81205679876530176
    m_Key: BRUSH_LEAVES2
    m_Metadata:
      m_Items: []
  - m_Id: 81205749166432256
    m_Key: BRUSH_LIGHT
    m_Metadata:
      m_Items: []
  - m_Id: 81205790060896256
    m_Key: BRUSH_LIGHTWIRE
    m_Metadata:
      m_Items: []
  - m_Id: 81205838656102400
    m_Key: BRUSH_WIRELIT
    m_Metadata:
      m_Items: []
  - m_Id: 81205898521403392
    m_Key: BRUSH_LOFTED
    m_Metadata:
      m_Items: []
  - m_Id: 81205943849246720
    m_Key: BRUSH_LOFTEDHUESHIFT
    m_Metadata:
      m_Items: []
  - m_Id: 81206004192698368
    m_Key: BRUSH_MARBLEDRAINBOW
    m_Metadata:
      m_Items: []
  - m_Id: 81206060224405504
    m_Key: BRUSH_MARKER
    m_Metadata:
      m_Items: []
  - m_Id: 81206102402326528
    m_Key: BRUSH_MARKERGEOMETRY
    m_Metadata:
      m_Items: []
  - m_Id: 81206156286550016
    m_Key: BRUSH_MATTEHULL
    m_Metadata:
      m_Items: []
  - m_Id: 81206207075377152
    m_Key: BRUSH_MUSCLE
    m_Metadata:
      m_Items: []
  - m_Id: 81206251857960960
    m_Key: BRUSH_MYLARTUBE
    m_Metadata:
      m_Items: []
  - m_Id: 81206295621328896
    m_Key: BRUSH_NEONPULSE
    m_Metadata:
      m_Items: []
  - m_Id: 81206368749019136
    m_Key: BRUSH_OILPAINT
    m_Metadata:
      m_Items: []
  - m_Id: 81206416861880320
    m_Key: BRUSH_OILPAINTGEOMETRY
    m_Metadata:
      m_Items: []
  - m_Id: 81206494716551168
    m_Key: BRUSH_PAPER
    m_Metadata:
      m_Items: []
  - m_Id: 81206536990941184
    m_Key: BRUSH_PAPERGEOMETRY
    m_Metadata:
      m_Items: []
  - m_Id: 81206595077857280
    m_Key: BRUSH_BRAID
    m_Metadata:
      m_Items: []
  - m_Id: 81206666636877824
    m_Key: BRUSH_PETAL
    m_Metadata:
      m_Items: []
  - m_Id: 81206859902017536
    m_Key: BRUSH_PLASMA
    m_Metadata:
      m_Items: []
  - m_Id: 81206904026095616
    m_Key: BRUSH_RACE
    m_Metadata:
      m_Items: []
  - m_Id: 81206946329845760
    m_Key: BRUSH_RAIN
    m_Metadata:
      m_Items: []
  - m_Id: 81206986301562880
    m_Key: BRUSH_RAINBOW
    m_Metadata:
      m_Items: []
  - m_Id: 81207025421836288
    m_Key: BRUSH_RISINGBUBBLES
    m_Metadata:
      m_Items: []
  - m_Id: 81207069424279552
    m_Key: BRUSH_SHINYHULL
    m_Metadata:
      m_Items: []
  - m_Id: 81207135908192256
    m_Key: BRUSH_SINGLESIDED
    m_Metadata:
      m_Items: []
  - m_Id: 81207182829871104
    m_Key: BRUSH_SLICE
    m_Metadata:
      m_Items: []
  - m_Id: 81207223535591424
    m_Key: BRUSH_SMOKE
    m_Metadata:
      m_Items: []
  - m_Id: 81207263394062336
    m_Key: BRUSH_SMOOTHHULL
    m_Metadata:
      m_Items: []
  - m_Id: 81207308449275904
    m_Key: BRUSH_SNOW
    m_Metadata:
      m_Items: []
  - m_Id: 81207357476495360
    m_Key: BRUSH_SNOWFLAKE
    m_Metadata:
      m_Items: []
  - m_Id: 81207400497471488
    m_Key: BRUSH_SOFTHIGHLIGHTER
    m_Metadata:
      m_Items: []
  - m_Id: 81207449709240320
    m_Key: BRUSH_SPACE
    m_Metadata:
      m_Items: []
  - m_Id: 81207491186712576
    m_Key: BRUSH_SPARKS
    m_Metadata:
      m_Items: []
  - m_Id: 81207535642140672
    m_Key: BRUSH_SPIKES
    m_Metadata:
      m_Items: []
  - m_Id: 81207574603030528
    m_Key: BRUSH_SPLATTER
    m_Metadata:
      m_Items: []
  - m_Id: 81207648775102464
    m_Key: BRUSH_3DPRINTING
    m_Metadata:
      m_Items: []
  - m_Id: 81207710548811776
    m_Key: BRUSH_SQUAREFLAT
    m_Metadata:
      m_Items: []
  - m_Id: 81207756761653248
    m_Key: BRUSH_STARS
    m_Metadata:
      m_Items: []
  - m_Id: 81207807806332928
    m_Key: BRUSH_STREAMERS
    m_Metadata:
      m_Items: []
  - m_Id: 81207912810733568
    m_Key: BRUSH_TAFFY
    m_Metadata:
      m_Items: []
  - m_Id: 81207961254944768
    m_Key: BRUSH_TAPEREDFLAT
    m_Metadata:
      m_Items: []
  - m_Id: 81208043572355072
    m_Key: BRUSH_TAPEREDHIGHLIGHTER
    m_Metadata:
      m_Items: []
  - m_Id: 81208094986133504
    m_Key: BRUSH_TAPEREDHUESHIFT
    m_Metadata:
      m_Items: []
  - m_Id: 81208142008475648
    m_Key: BRUSH_TAPEREDMARKER
    m_Metadata:
      m_Items: []
  - m_Id: 81208255854469120
    m_Key: BRUSH_TAPEREDMARKERGEO
    m_Metadata:
      m_Items: []
  - m_Id: 81208320484499456
    m_Key: BRUSH_TAPEREDWIRE
    m_Metadata:
      m_Items: []
  - m_Id: 81208372611309568
    m_Key: BRUSH_GEOMTHICKDUCTTAPE
    m_Metadata:
      m_Items: []
  - m_Id: 81208728183431168
    m_Key: BRUSH_THICKPAINT
    m_Metadata:
      m_Items: []
  - m_Id: 81208800589701120
    m_Key: BRUSH_TOON
    m_Metadata:
      m_Items: []
  - m_Id: 81208843535179776
    m_Key: BRUSH_TUBEHIGHLIGHTER
    m_Metadata:
      m_Items: []
  - m_Id: 81208895842344960
    m_Key: BRUSH_TUBEFLAT
    m_Metadata:
      m_Items: []
  - m_Id: 81208961575477248
    m_Key: BRUSH_TUBETOONINVERTED
    m_Metadata:
      m_Items: []
  - m_Id: 81209021776322560
    m_Key: BRUSH_TUBEMARKER
    m_Metadata:
      m_Items: []
  - m_Id: 81209066508574720
    m_Key: BRUSH_UNLITHULL
    m_Metadata:
      m_Items: []
  - m_Id: 81209114365583360
    m_Key: BRUSH_VELVETINK
    m_Metadata:
      m_Items: []
  - m_Id: 81209159253024768
    m_Key: BRUSH_WATERCOLORPAPER
    m_Metadata:
      m_Items: []
  - m_Id: 81209241222307840
    m_Key: BRUSH_WATERCOLORPAPERGEOMETRY
    m_Metadata:
      m_Items: []
  - m_Id: 81209297144963072
    m_Key: BRUSH_WAVEFORM
    m_Metadata:
      m_Items: []
  - m_Id: 81209348688764928
    m_Key: BRUSH_WAVEFORMFFT
    m_Metadata:
      m_Items: []
  - m_Id: 81209390745051136
    m_Key: BRUSH_WAVEFORMPARTICLES
    m_Metadata:
      m_Items: []
  - m_Id: 81209436215500800
    m_Key: BRUSH_WAVEFORMTUBE
    m_Metadata:
      m_Items: []
  - m_Id: 81209474924732416
    m_Key: BRUSH_WETPAINT
    m_Metadata:
      m_Items: []
  - m_Id: 81209522190344192
    m_Key: BRUSH_WETPAINTGEOMETRY
    m_Metadata:
      m_Items: []
  - m_Id: 81209591056621568
    m_Key: BRUSH_DRWIGGLEZ
    m_Metadata:
      m_Items: []
  - m_Id: 81209706207043584
    m_Key: BRUSH_WIND
    m_Metadata:
      m_Items: []
  - m_Id: 81209742752014336
    m_Key: BRUSH_WIRE
    m_Metadata:
      m_Items: []
  - m_Id: 81209777615069184
    m_Key: BRUSH_WIREFRAME
    m_Metadata:
      m_Items: []
  - m_Id: 81212669579288576
    m_Key: ENVIRONMENT_BLACK
    m_Metadata:
      m_Items: []
  - m_Id: 81212740198785024
    m_Key: ENVIRONMENT_BLUE
    m_Metadata:
      m_Items: []
  - m_Id: 81212798805794816
    m_Key: ENVIRONMENT_DRESSFORM
    m_Metadata:
      m_Items: []
  - m_Id: 81212845635198976
    m_Key: ENVIRONMENT_EXAMPLE
    m_Metadata:
      m_Items: []
  - m_Id: 81212886244450304
    m_Key: ENVIRONMENT_HOT
    m_Metadata:
      m_Items: []
  - m_Id: 81212929865211904
    m_Key: ENVIRONMENT_ILLUSTRATIVE
    m_Metadata:
      m_Items: []
  - m_Id: 81212976329711616
    m_Key: ENVIRONMENT_NIGHTSKY
    m_Metadata:
      m_Items: []
  - m_Id: 81213029828059136
    m_Key: ENVIRONMENT_NOLIGHTS
    m_Metadata:
      m_Items: []
  - m_Id: 81213093988327424
    m_Key: ENVIRONMENT_PASSTHROUGH
    m_Metadata:
      m_Items: []
  - m_Id: 81213138796077056
    m_Key: ENVIRONMENT_PEDESTAL
    m_Metadata:
      m_Items: []
  - m_Id: 81213180441321472
    m_Key: ENVIRONMENT_PINKLEMONADE
    m_Metadata:
      m_Items: []
  - m_Id: 81213231821545472
    m_Key: ENVIRONMENT_PISTACHIO
    m_Metadata:
      m_Items: []
  - m_Id: 81213302868860928
    m_Key: ENVIRONMENT_SNOWMAN
    m_Metadata:
      m_Items: []
  - m_Id: 81213342391787520
    m_Key: ENVIRONMENT_SPACE
    m_Metadata:
      m_Items: []
  - m_Id: 81213390877941760
    m_Key: ENVIRONMENT_STANDARD
    m_Metadata:
      m_Items: []
  - m_Id: 81213430556057600
    m_Key: ENVIRONMENT_WHITE
    m_Metadata:
      m_Items: []
  - m_Id: 81450547493494784
    m_Key: EXPORT_SUCCESS
    m_Metadata:
      m_Items: []
  - m_Id: 81477322290257920
    m_Key: OVERLAY_SUCCESS
    m_Metadata:
      m_Items: []
  - m_Id: 81558424363229184
    m_Key: COLOR_COOL_WHITE
    m_Metadata:
      m_Items: []
  - m_Id: 81558424400977920
    m_Key: COLOR_ANTIQUE_WHITE
    m_Metadata:
      m_Items: []
  - m_Id: 81558424400977921
    m_Key: COLOR_LIGHT_CYAN
    m_Metadata:
      m_Items: []
  - m_Id: 81558424400977922
    m_Key: COLOR_WHITE
    m_Metadata:
      m_Items: []
  - m_Id: 81558424400977923
    m_Key: COLOR_BEIGE
    m_Metadata:
      m_Items: []
  - m_Id: 81558424400977924
    m_Key: COLOR_BISQUE
    m_Metadata:
      m_Items: []
  - m_Id: 81558424400977925
    m_Key: COLOR_BLACK
    m_Metadata:
      m_Items: []
  - m_Id: 81558424400977926
    m_Key: COLOR_MIDDLE_GREY
    m_Metadata:
      m_Items: []
  - m_Id: 81558424400977927
    m_Key: COLOR_BONE_WHITE
    m_Metadata:
      m_Items: []
  - m_Id: 81558424400977928
    m_Key: COLOR_BLUE
    m_Metadata:
      m_Items: []
  - m_Id: 81558424400977929
    m_Key: COLOR_BLUE_VIOLET
    m_Metadata:
      m_Items: []
  - m_Id: 81558424400977930
    m_Key: COLOR_BROWN
    m_Metadata:
      m_Items: []
  - m_Id: 81558424400977931
    m_Key: COLOR_DEEP_BEIGE
    m_Metadata:
      m_Items: []
  - m_Id: 81558424400977932
    m_Key: COLOR_ASH_BLUE
    m_Metadata:
      m_Items: []
  - m_Id: 81558424400977933
    m_Key: COLOR_CHARTREUSE
    m_Metadata:
      m_Items: []
  - m_Id: 81558424400977934
    m_Key: COLOR_RAW_SIENNA
    m_Metadata:
      m_Items: []
  - m_Id: 81558424400977935
    m_Key: COLOR_CORNFLOWER_BLUE
    m_Metadata:
      m_Items: []
  - m_Id: 81558424400977936
    m_Key: COLOR_CORNSILK
    m_Metadata:
      m_Items: []
  - m_Id: 81558424400977937
    m_Key: COLOR_CRIMSON
    m_Metadata:
      m_Items: []
  - m_Id: 81558424400977938
    m_Key: COLOR_CYAN
    m_Metadata:
      m_Items: []
  - m_Id: 81558424400977939
    m_Key: COLOR_DARK_BLUE
    m_Metadata:
      m_Items: []
  - m_Id: 81558424400977940
    m_Key: COLOR_DARK_TEAL
    m_Metadata:
      m_Items: []
  - m_Id: 81558424400977941
    m_Key: COLOR_DARK_OCHRE
    m_Metadata:
      m_Items: []
  - m_Id: 81558424400977942
    m_Key: COLOR_DARK_GREEN
    m_Metadata:
      m_Items: []
  - m_Id: 81558424400977943
    m_Key: COLOR_DARK_KHAKI
    m_Metadata:
      m_Items: []
  - m_Id: 81558424400977944
    m_Key: COLOR_DARK_MAGENTA
    m_Metadata:
      m_Items: []
  - m_Id: 81558424400977945
    m_Key: COLOR_DARK_OLIVE_GREEN
    m_Metadata:
      m_Items: []
  - m_Id: 81558424400977946
    m_Key: COLOR_DARK_ORANGE
    m_Metadata:
      m_Items: []
  - m_Id: 81558424400977947
    m_Key: COLOR_DARK_ORCHID
    m_Metadata:
      m_Items: []
  - m_Id: 81558424400977948
    m_Key: COLOR_DARK_RED
    m_Metadata:
      m_Items: []
  - m_Id: 81558424400977949
    m_Key: COLOR_DARK_SALMON
    m_Metadata:
      m_Items: []
  - m_Id: 81558424400977950
    m_Key: COLOR_DARK_SEA_GREEN
    m_Metadata:
      m_Items: []
  - m_Id: 81558424400977951
    m_Key: COLOR_DARK_SLATE_BLUE
    m_Metadata:
      m_Items: []
  - m_Id: 81558424400977952
    m_Key: COLOR_NEUTRAL_GREY
    m_Metadata:
      m_Items: []
  - m_Id: 81558424400977953
    m_Key: COLOR_DARK_TURQUOISE
    m_Metadata:
      m_Items: []
  - m_Id: 81558424400977954
    m_Key: COLOR_DARK_VIOLET
    m_Metadata:
      m_Items: []
  - m_Id: 81558424400977955
    m_Key: COLOR_DEEP_PINK
    m_Metadata:
      m_Items: []
  - m_Id: 81558424400977956
    m_Key: COLOR_DEEP_SKY_BLUE
    m_Metadata:
      m_Items: []
  - m_Id: 81558424400977957
    m_Key: COLOR_DIM_GREY
    m_Metadata:
      m_Items: []
  - m_Id: 81558424400977958
    m_Key: COLOR_CERULEAN_BLUE
    m_Metadata:
      m_Items: []
  - m_Id: 81558424400977959
    m_Key: COLOR_CARMINE
    m_Metadata:
      m_Items: []
  - m_Id: 81558424400977960
    m_Key: COLOR_FLORAL_WHITE
    m_Metadata:
      m_Items: []
  - m_Id: 81558424400977961
    m_Key: COLOR_FOREST_GREEN
    m_Metadata:
      m_Items: []
  - m_Id: 81558424400977962
    m_Key: COLOR_SILVER
    m_Metadata:
      m_Items: []
  - m_Id: 81558424400977963
    m_Key: COLOR_GHOST_WHITE
    m_Metadata:
      m_Items: []
  - m_Id: 81558424400977964
    m_Key: COLOR_CADMIUM_YELLOW
    m_Metadata:
      m_Items: []
  - m_Id: 81558424400977965
    m_Key: COLOR_OCHRE
    m_Metadata:
      m_Items: []
  - m_Id: 81558424400977966
    m_Key: COLOR_GREY
    m_Metadata:
      m_Items: []
  - m_Id: 81558424400977967
    m_Key: COLOR_GREEN
    m_Metadata:
      m_Items: []
  - m_Id: 81558424400977968
    m_Key: COLOR_GREEN_YELLOW
    m_Metadata:
      m_Items: []
  - m_Id: 81558424400977969
    m_Key: COLOR_HONEYDEW
    m_Metadata:
      m_Items: []
  - m_Id: 81558424400977970
    m_Key: COLOR_HOT_PINK
    m_Metadata:
      m_Items: []
  - m_Id: 81558424400977971
    m_Key: COLOR_RED_OXIDE
    m_Metadata:
      m_Items: []
  - m_Id: 81558424400977972
    m_Key: COLOR_INDIGO
    m_Metadata:
      m_Items: []
  - m_Id: 81558424400977973
    m_Key: COLOR_IVORY
    m_Metadata:
      m_Items: []
  - m_Id: 81558424400977974
    m_Key: COLOR_KHAKI
    m_Metadata:
      m_Items: []
  - m_Id: 81558424400977975
    m_Key: COLOR_LAVENDER
    m_Metadata:
      m_Items: []
  - m_Id: 81558424400977976
    m_Key: COLOR_PALE_LAVENDER
    m_Metadata:
      m_Items: []
  - m_Id: 81558424400977977
    m_Key: COLOR_LUMINOUS_GREEN
    m_Metadata:
      m_Items: []
  - m_Id: 81558424400977978
    m_Key: COLOR_PALE_LEMON
    m_Metadata:
      m_Items: []
  - m_Id: 81558424400977979
    m_Key: COLOR_LIGHT_BLUE
    m_Metadata:
      m_Items: []
  - m_Id: 81558424400977980
    m_Key: COLOR_LIGHT_CORAL
    m_Metadata:
      m_Items: []
  - m_Id: 81558424400977981
    m_Key: COLOR_PALE_LIME
    m_Metadata:
      m_Items: []
  - m_Id: 81558424400977982
    m_Key: COLOR_LIGHT_GREEN
    m_Metadata:
      m_Items: []
  - m_Id: 81558424400977983
    m_Key: COLOR_LIGHT_GREY
    m_Metadata:
      m_Items: []
  - m_Id: 81558424400977984
    m_Key: COLOR_LIGHT_PINK
    m_Metadata:
      m_Items: []
  - m_Id: 81558424400977985
    m_Key: COLOR_LIGHT_SALMON
    m_Metadata:
      m_Items: []
  - m_Id: 81558424400977986
    m_Key: COLOR_LIGHT_SEA_GREEN
    m_Metadata:
      m_Items: []
  - m_Id: 81558424400977987
    m_Key: COLOR_LIGHT_SKY_BLUE
    m_Metadata:
      m_Items: []
  - m_Id: 81558424400977988
    m_Key: COLOR_LIGHT_ASH_BLUE
    m_Metadata:
      m_Items: []
  - m_Id: 81558424400977989
    m_Key: COLOR_LIGHT_STEEL_BLUE
    m_Metadata:
      m_Items: []
  - m_Id: 81558424400977990
    m_Key: COLOR_LIGHT_YELLOW
    m_Metadata:
      m_Items: []
  - m_Id: 81558424400977991
    m_Key: COLOR_LIME
    m_Metadata:
      m_Items: []
  - m_Id: 81558424400977992
    m_Key: COLOR_LIME_GREEN
    m_Metadata:
      m_Items: []
  - m_Id: 81558424400977993
    m_Key: COLOR_LINEN
    m_Metadata:
      m_Items: []
  - m_Id: 81558424400977994
    m_Key: COLOR_MAGENTA
    m_Metadata:
      m_Items: []
  - m_Id: 81558424400977995
    m_Key: COLOR_MAROON
    m_Metadata:
      m_Items: []
  - m_Id: 81558424400977996
    m_Key: COLOR_MEDIUM_AQUAMARINE
    m_Metadata:
      m_Items: []
  - m_Id: 81558424400977997
    m_Key: COLOR_ULTRAMARINE
    m_Metadata:
      m_Items: []
  - m_Id: 81558424400977998
    m_Key: COLOR_MEDIUM_ORCHID
    m_Metadata:
      m_Items: []
  - m_Id: 81558424400977999
    m_Key: COLOR_MEDIUM_PURPLE
    m_Metadata:
      m_Items: []
  - m_Id: 81558424400978000
    m_Key: COLOR_MEDIUM_SEA_GREEN
    m_Metadata:
      m_Items: []
  - m_Id: 81558424400978001
    m_Key: COLOR_MEDIUM_SLATE_BLUE
    m_Metadata:
      m_Items: []
  - m_Id: 81558424400978002
    m_Key: COLOR_MEDIUM_SPRING_GREEN
    m_Metadata:
      m_Items: []
  - m_Id: 81558424400978003
    m_Key: COLOR_MEDIUM_TURQUOISE
    m_Metadata:
      m_Items: []
  - m_Id: 81558424400978004
    m_Key: COLOR_ROSE_VOILET
    m_Metadata:
      m_Items: []
  - m_Id: 81558424400978005
    m_Key: COLOR_MIDNIGHT_BLUE
    m_Metadata:
      m_Items: []
  - m_Id: 81558424400978006
    m_Key: COLOR_MINT_CREAM
    m_Metadata:
      m_Items: []
  - m_Id: 81558424400978007
    m_Key: COLOR_MISTY_ROSE
    m_Metadata:
      m_Items: []
  - m_Id: 81558424400978008
    m_Key: COLOR_NAPLES_YELLOW
    m_Metadata:
      m_Items: []
  - m_Id: 81558424400978009
    m_Key: COLOR_TITAN_BUFF
    m_Metadata:
      m_Items: []
  - m_Id: 81558424400978010
    m_Key: COLOR_NAVY
    m_Metadata:
      m_Items: []
  - m_Id: 81558424400978011
    m_Key: COLOR_OLD_LACE
    m_Metadata:
      m_Items: []
  - m_Id: 81558424400978012
    m_Key: COLOR_OLIVE
    m_Metadata:
      m_Items: []
  - m_Id: 81558424400978013
    m_Key: COLOR_MOSS_GREEN
    m_Metadata:
      m_Items: []
  - m_Id: 81558424400978014
    m_Key: COLOR_ORANGE_YELLOW
    m_Metadata:
      m_Items: []
  - m_Id: 81558424400978015
    m_Key: COLOR_SCARLET
    m_Metadata:
      m_Items: []
  - m_Id: 81558424400978016
    m_Key: COLOR_ORCHID
    m_Metadata:
      m_Items: []
  - m_Id: 81558424400978017
    m_Key: COLOR_PALE_OCHRE
    m_Metadata:
      m_Items: []
  - m_Id: 81558424400978018
    m_Key: COLOR_PALE_GREEN
    m_Metadata:
      m_Items: []
  - m_Id: 81558424400978019
    m_Key: COLOR_PALE_TURQUOISE
    m_Metadata:
      m_Items: []
  - m_Id: 81558424400978020
    m_Key: COLOR_PALE_VIOLET_RED
    m_Metadata:
      m_Items: []
  - m_Id: 81558424400978021
    m_Key: COLOR_PAPAYA_WHIP
    m_Metadata:
      m_Items: []
  - m_Id: 81558424400978022
    m_Key: COLOR_PEACH_PUFF
    m_Metadata:
      m_Items: []
  - m_Id: 81558424400978023
    m_Key: COLOR_PINK
    m_Metadata:
      m_Items: []
  - m_Id: 81558424400978024
    m_Key: COLOR_LILAC
    m_Metadata:
      m_Items: []
  - m_Id: 81558424400978025
    m_Key: COLOR_POWDER_BLUE
    m_Metadata:
      m_Items: []
  - m_Id: 81558424400978026
    m_Key: COLOR_PURPLE
    m_Metadata:
      m_Items: []
  - m_Id: 81558424400978027
    m_Key: COLOR_RED
    m_Metadata:
      m_Items: []
  - m_Id: 81558424400978028
    m_Key: COLOR_ROSY_BROWN
    m_Metadata:
      m_Items: []
  - m_Id: 81558424400978029
    m_Key: COLOR_ROYAL_BLUE
    m_Metadata:
      m_Items: []
  - m_Id: 81558424400978030
    m_Key: COLOR_BURNT_UMBER
    m_Metadata:
      m_Items: []
  - m_Id: 81558424400978031
    m_Key: COLOR_SALMON
    m_Metadata:
      m_Items: []
  - m_Id: 81558424400978032
    m_Key: COLOR_SANDY_BROWN
    m_Metadata:
      m_Items: []
  - m_Id: 81558424400978033
    m_Key: COLOR_SEA_GREEN
    m_Metadata:
      m_Items: []
  - m_Id: 81558424400978034
    m_Key: COLOR_SEASHELL
    m_Metadata:
      m_Items: []
  - m_Id: 81558424400978035
    m_Key: COLOR_SIENNA
    m_Metadata:
      m_Items: []
  - m_Id: 81558424400978036
    m_Key: COLOR_SKY_BLUE
    m_Metadata:
      m_Items: []
  - m_Id: 81558424400978037
    m_Key: COLOR_SLATE_BLUE
    m_Metadata:
      m_Items: []
  - m_Id: 81558424400978038
    m_Key: COLOR_SLATE_GREY
    m_Metadata:
      m_Items: []
  - m_Id: 81558424400978039
    m_Key: COLOR_SNOW
    m_Metadata:
      m_Items: []
  - m_Id: 81558424400978040
    m_Key: COLOR_SPRING_GREEN
    m_Metadata:
      m_Items: []
  - m_Id: 81558424400978041
    m_Key: COLOR_STEEL_BLUE
    m_Metadata:
      m_Items: []
  - m_Id: 81558424405172224
    m_Key: COLOR_TAN
    m_Metadata:
      m_Items: []
  - m_Id: 81558424405172225
    m_Key: COLOR_TEAL
    m_Metadata:
      m_Items: []
  - m_Id: 81558424405172226
    m_Key: COLOR_PALE_LILAC
    m_Metadata:
      m_Items: []
  - m_Id: 81558424405172227
    m_Key: COLOR_TOMATO
    m_Metadata:
      m_Items: []
  - m_Id: 81558424405172228
    m_Key: COLOR_TURQUOISE
    m_Metadata:
      m_Items: []
  - m_Id: 81558424405172229
    m_Key: COLOR_VIOLET
    m_Metadata:
      m_Items: []
  - m_Id: 81558424405172230
    m_Key: COLOR_TITAN
    m_Metadata:
      m_Items: []
  - m_Id: 81558424405172231
    m_Key: COLOR_BRIGHT_WHITE
    m_Metadata:
      m_Items: []
  - m_Id: 81558424405172232
    m_Key: COLOR_YELLOW
    m_Metadata:
      m_Items: []
  - m_Id: 81558424405172233
    m_Key: COLOR_LEAF_GREEN
    m_Metadata:
      m_Items: []
  - m_Id: 81558424405172234
    m_Key: COLOR_ORANGE
    m_Metadata:
      m_Items: []
  - m_Id: 85227255933722624
    m_Key: CONTROLLER_HINT_TRIGGER_QUICKLOAD_LEFT
    m_Metadata:
      m_Items: []
  - m_Id: 86502336588701696
    m_Key: CONTROLLER_HINT_TRIGGER_PAINT
    m_Metadata:
      m_Items: []
  - m_Id: 86503100627312640
    m_Key: CONTROLLER_HINT_TRIGGER_UNPIN
    m_Metadata:
      m_Items: []
  - m_Id: 86503188791582720
    m_Key: CONTROLLER_HINT_TRIGGER_PIN
    m_Metadata:
      m_Items: []
  - m_Id: 86503489334435840
    m_Key: CONTROLLER_HINT_TRIGGER_SAVEICON
    m_Metadata:
      m_Items: []
  - m_Id: 86503586919112704
    m_Key: CONTROLLER_HINT_TRIGGER_PREVEWPATH
    m_Metadata:
      m_Items: []
  - m_Id: 86505772348628992
    m_Key: CONTROLLER_HINT_THUMBSTICK_UNLOCK
    m_Metadata:
      m_Items: []
  - m_Id: 86507370093240320
    m_Key: CONTROLLER_HINT_THUMBSTICK_BRUSHSIZE
    m_Metadata:
      m_Items: []
  - m_Id: 86510761523568640
    m_Key: CONTROLLER_HINT_FACEBUTTON_SELECTION_LEFT
    m_Metadata:
      m_Items: []
  - m_Id: 86512053855739904
    m_Key: CONTROLLER_HINT_FACEBUTTON_DESELECTION_LEFT
    m_Metadata:
      m_Items: []
  - m_Id: 86512303735595008
    m_Key: CONTROLLER_HINT_FACEBUTTON_DUPLICATE_LEFT
    m_Metadata:
      m_Items: []
  - m_Id: 86513132228075520
    m_Key: CONTROLLER_HINT_GRIP_FLOATINGPANEL
    m_Metadata:
      m_Items: []
  - m_Id: 86515258303995904
    m_Key: CONTROLLER_HINT_POINT
    m_Metadata:
      m_Items: []
  - m_Id: 86515585589731328
    m_Key: CONTROLLER_HINT_SHARE
    m_Metadata:
      m_Items: []
  - m_Id: 86516117700108288
    m_Key: CONTROLLER_HINT_ADVANCED
    m_Metadata:
      m_Items: []
  - m_Id: 86522814208434176
    m_Key: CONTROLLER_HINT_TRIGGER_QUICKLOAD_RIGHT
    m_Metadata:
      m_Items: []
  - m_Id: 86526550477660160
    m_Key: CONTROLLER_HINT_FACEBUTTON_DESELECTION_RIGHT
    m_Metadata:
      m_Items: []
  - m_Id: 86526918276177920
    m_Key: CONTROLLER_HINT_FACEBUTTON_SELECTION_RIGHT
    m_Metadata:
      m_Items: []
  - m_Id: 86527241187254272
    m_Key: CONTROLLER_HINT_FACEBUTTON_DUPLICATE_RIGHT
    m_Metadata:
      m_Items: []
  - m_Id: 86542625575559168
    m_Key: CONTROLLER_HINT_TRIGGER_QUICKLOAD
    m_Metadata:
      m_Items: []
  - m_Id: 86542994603008000
    m_Key: CONTROLLER_HINT_THUMBPAD_UNLOCK
    m_Metadata:
      m_Items: []
  - m_Id: 86543386296475648
    m_Key: CONTROLLER_HINT_FACEBUTTON_SELECTION_PAD
    m_Metadata:
      m_Items: []
  - m_Id: 86543571617603584
    m_Key: CONTROLLER_HINT_FACEBUTTON_DESELECTION_PAD
    m_Metadata:
      m_Items: []
  - m_Id: 86543649577132032
    m_Key: CONTROLLER_HINT_FACEBUTTON_DUPLICATE_PAD
    m_Metadata:
      m_Items: []
  - m_Id: 86583802232332288
    m_Key: TUTORIAL_ADDCOLOR
    m_Metadata:
      m_Items: []
  - m_Id: 86584733715947520
    m_Key: TUTORIAL_CONTROLLERCONSOLE
    m_Metadata:
      m_Items: []
  - m_Id: 86586444966813696
    m_Key: TUTORIAL_DUPLICATE
    m_Metadata:
      m_Items: []
  - m_Id: 86605819400708096
    m_Key: TUTORIAL_GRIP
    m_Metadata:
      m_Items: []
  - m_Id: 86605978197057536
    m_Key: TUTORIAL_GUIDE
    m_Metadata:
      m_Items: []
  - m_Id: 86606072233353216
    m_Key: TUTORIAL_NEXTTIP
    m_Metadata:
      m_Items: []
  - m_Id: 86606143058370560
    m_Key: TUTORIAL_PIN
    m_Metadata:
      m_Items: []
  - m_Id: 86606447405457408
    m_Key: TUTORIAL_QUICKTOOL
    m_Metadata:
      m_Items: []
  - m_Id: 86606504787730432
    m_Key: TUTORIAL_SCALE
    m_Metadata:
      m_Items: []
  - m_Id: 86606528972087296
    m_Key: TUTORIAL_SWAPCONTROLLERS
    m_Metadata:
      m_Items: []
  - m_Id: 86607071601778688
    m_Key: TUTORIAL_TOSS
    m_Metadata:
      m_Items: []
  - m_Id: 86607314393260032
    m_Key: TUTORIAL_UNDO
    m_Metadata:
      m_Items: []
  - m_Id: 86607365643460608
    m_Key: TUTORIAL_REDO
    m_Metadata:
      m_Items: []
  - m_Id: 86607461726576640
    m_Key: TUTORIAL_WORLDTRANSFORM
    m_Metadata:
      m_Items: []
  - m_Id: 86607568958152704
    m_Key: TUTORIAL_WORLDTRANSFORMRESET_KNUCKLES
    m_Metadata:
      m_Items: []
  - m_Id: 86607659639005184
    m_Key: TUTORIAL_WORLDTRANSFORMRESET_VIVE
    m_Metadata:
      m_Items: []
  - m_Id: 86607720842289152
    m_Key: TUTORIAL_WORLDTRANSFORMRESET_OCULUS
    m_Metadata:
      m_Items: []
  - m_Id: 89041955544915968
    m_Key: PANEL_REFERENCE_DESCRIPTION
    m_Metadata:
      m_Items: []
  - m_Id: 89043032713486336
    m_Key: PANEL_REFERENCE_ICONMODEL_LOADTEXT
    m_Metadata:
      m_Items: []
  - m_Id: 89044237590224896
    m_Key: PANEL_REFERENCE_MODEL_DESCRIPTION
    m_Metadata:
      m_Items: []
  - m_Id: 89044379697438720
    m_Key: PANEL_REFERENCE_VIDEO_DESCRIPTION
    m_Metadata:
      m_Items: []
  - m_Id: 89044625424932864
    m_Key: PANEL_REFERENCE_IMAGE_DESCRIPTION
    m_Metadata:
      m_Items: []
  - m_Id: 89060241993129984
    m_Key: POPUP_REFERENCEPANEL_NODATA_TEXT
    m_Metadata:
      m_Items: []
  - m_Id: 89060975102943232
    m_Key: BUTTON_OPEN
    m_Metadata:
      m_Items: []
  - m_Id: 89061114353836032
    m_Key: POPUP_REFERENCEPANEL_NODATA_BUTTON_ADDMEDIA_DESCRIPTION
    m_Metadata:
      m_Items: []
  - m_Id: 89064000617996288
    m_Key: POPUP_REFERENCEPANEL_NODATA_MOBILETEXT
    m_Metadata:
      m_Items: []
  - m_Id: 89064741239808000
    m_Key: BUTTON_OPENMOBILE
    m_Metadata:
      m_Items: []
  - m_Id: 89072407659962368
    m_Key: PANEL_REFERENCE_BUTTON_ADDMEDIA_DESCRIPTION
    m_Metadata:
      m_Items: []
  - m_Id: 89074692188299264
    m_Key: PANEL_REFERENCE_BUTTON_VIDEO_REWIND_DESCRIPTION
    m_Metadata:
      m_Items: []
  - m_Id: 89074820936654848
    m_Key: PANEL_REFERENCE_BUTTON_VIDEO_PLAYPAUSE_DESCRIPTION
    m_Metadata:
      m_Items: []
  - m_Id: 89074884501331968
    m_Key: PANEL_REFERENCE_BUTTON_VIDEO_FORWARD_DESCRIPTION
    m_Metadata:
      m_Items: []
  - m_Id: 89093153698373632
    m_Key: SETTINGS_PANEL_BUTTON_EXPERIMENTAL_DESCRIPTION_EXTRA
    m_Metadata:
      m_Items: []
  - m_Id: 89093320602312704
    m_Key: SETTINGS_PANEL_BUTTON_SWAPHAND_DESCRIPTION
    m_Metadata:
      m_Items: []
  - m_Id: 89093701847769088
    m_Key: SETTINGS_PANEL_BUTTON_RESET_DESCRIPTION
    m_Metadata:
      m_Items: []
  - m_Id: 89093763399180288
    m_Key: SETTINGS_PANEL_BUTTON_RESET_DESCRIPTION_EXTRA
    m_Metadata:
      m_Items: []
  - m_Id: 95006156311494656
    m_Key: LABS_PANEL_TRANSFORM_BUTTON_DESCRIPTION
    m_Metadata:
      m_Items: []
  - m_Id: 95221400803737600
    m_Key: KEYBOARD_UP
    m_Metadata:
      m_Items: []
  - m_Id: 95221400837292032
    m_Key: KEYBOARD_DOWN
    m_Metadata:
      m_Items: []
  - m_Id: 95221400837292033
    m_Key: KEYBOARD_LEFT
    m_Metadata:
      m_Items: []
  - m_Id: 95221400837292034
    m_Key: KEYBOARD_RIGHT
    m_Metadata:
      m_Items: []
  - m_Id: 95221400837292035
    m_Key: KEYBOARD_SPACE
    m_Metadata:
      m_Items: []
  - m_Id: 95221400837292036
    m_Key: KEYBOARD_SHIFT
    m_Metadata:
      m_Items: []
  - m_Id: 95221400837292037
    m_Key: KEYBOARD_LEFT_SHIFT
    m_Metadata:
      m_Items: []
  - m_Id: 95221400841486336
    m_Key: KEYBOARD_RIGHT_SHIFT
    m_Metadata:
      m_Items: []
  - m_Id: 95221400841486337
    m_Key: KEYBOARD_CONTROL
    m_Metadata:
      m_Items: []
  - m_Id: 95221400841486338
    m_Key: KEYBOARD_LEFT_ALT
    m_Metadata:
      m_Items: []
  - m_Id: 95221400841486339
    m_Key: KEYBOARD_RIGHT_ALT
    m_Metadata:
      m_Items: []
  - m_Id: 95221400841486340
    m_Key: KEYBOARD_ALT
    m_Metadata:
      m_Items: []
  - m_Id: 95221400841486341
    m_Key: KEYBOARD_LEFT_CONTROL
    m_Metadata:
      m_Items: []
  - m_Id: 95221400841486342
    m_Key: KEYBOARD_RIGHT_CONTROL
    m_Metadata:
      m_Items: []
  - m_Id: 95221400841486343
    m_Key: KEYBOARD_ESCAPE
    m_Metadata:
      m_Items: []
  - m_Id: 95221400841486344
    m_Key: KEYBOARD_ENTER
    m_Metadata:
      m_Items: []
  - m_Id: 95221400841486345
    m_Key: KEYBOARD_TAB
    m_Metadata:
      m_Items: []
  - m_Id: 95221400841486346
    m_Key: KEYBOARD_BACKSPACE
    m_Metadata:
      m_Items: []
  - m_Id: 95221400841486347
    m_Key: KEYBOARD_ALTGR
    m_Metadata:
      m_Items: []
  - m_Id: 95221400841486348
    m_Key: KEYBOARD_CAPSLOCK
    m_Metadata:
      m_Items: []
  - m_Id: 103943359016206336
    m_Key: EXTRA_PANEL_TRANSFORMTOOLS_BUTTON_DESCRIPTION
    m_Metadata:
      m_Items: []
  - m_Id: 103924956079587328
    m_Key: POPUP_SKETCHMENU_BUTTON_DESCRIPTION_RENAME_SKETCH
    m_Metadata:
      m_Items: []
  - m_Id: 106429517453328384
    m_Key: PANEL_BACKGROUND_IMAGE_DESCRIPTION
    m_Metadata:
      m_Items: []
  - m_Id: 109424659466551296
    m_Key: ADVANCEDTOOLS_PANEL_SELECTION_TRAY_REPAINT_SELECTED
    m_Metadata:
      m_Items: []
  - m_Id: 128947584125108224
    m_Key: SNAP_SETTINGS_PANEL_SNAP_AXES
    m_Metadata:
      m_Items: []
  - m_Id: 128947584179634176
    m_Key: SNAP_SETTINGS_PANEL_SNAP_SELECTED
    m_Metadata:
      m_Items: []
  - m_Id: 128947584179634177
    m_Key: SNAP_SETTINGS_PANEL_TOGGLE_X_POSITION_SNAP
    m_Metadata:
      m_Items: []
  - m_Id: 128947584179634178
    m_Key: SNAP_SETTINGS_PANEL_TOGGLE_Y_POSITION_SNAP
    m_Metadata:
      m_Items: []
  - m_Id: 128947584179634179
    m_Key: SNAP_SETTINGS_PANEL_TOGGLE_Z_POSITION_SNAP
    m_Metadata:
      m_Items: []
  - m_Id: 128947584179634180
    m_Key: SNAP_SETTINGS_PANEL_SNAP_SELECTED_TO_GRID
    m_Metadata:
      m_Items: []
  - m_Id: 128947584179634181
    m_Key: SNAP_SETTINGS_PANEL_SNAP_SELECTED_ROTATION_ANGLES
    m_Metadata:
      m_Items: []
  - m_Id: 128947584179634182
    m_Key: TRANSFORM_PANEL_POSITION
    m_Metadata:
      m_Items: []
  - m_Id: 128947584179634183
    m_Key: TRANSFORM_PANEL_ROTATION
    m_Metadata:
      m_Items: []
  - m_Id: 128947584179634184
    m_Key: TRANSFORM_PANEL_ALIGN
    m_Metadata:
      m_Items: []
  - m_Id: 128947584179634185
    m_Key: TRANSFORM_PANEL_TOGGLE_X_POSITION_LOCK
    m_Metadata:
      m_Items: []
  - m_Id: 128947584179634186
    m_Key: TRANSFORM_PANEL_TOGGLE_Y_POSITION_LOCK
    m_Metadata:
      m_Items: []
  - m_Id: 128947584179634187
    m_Key: TRANSFORM_PANEL_TOGGLE_Z_POSITION_LOCK
    m_Metadata:
      m_Items: []
  - m_Id: 128947584179634188
    m_Key: TRANSFORM_PANEL_TOGGLE_X_ROTATION_LOCK
    m_Metadata:
      m_Items: []
  - m_Id: 128947584183828480
    m_Key: TRANSFORM_PANEL_TOGGLE_Y_ROTATION_LOCK
    m_Metadata:
      m_Items: []
  - m_Id: 128947584183828481
    m_Key: TRANSFORM_PANEL_TOGGLE_Z_ROTATION_LOCK
    m_Metadata:
      m_Items: []
  - m_Id: 128947584183828482
    m_Key: TRANSFORM_PANEL_ALIGN_X
    m_Metadata:
      m_Items: []
  - m_Id: 128947584183828483
    m_Key: TRANSFORM_PANEL_ALIGN_Y
    m_Metadata:
      m_Items: []
  - m_Id: 128947584183828484
    m_Key: TRANSFORM_PANEL_ALIGN_Z
    m_Metadata:
      m_Items: []
  - m_Id: 128947584183828485
    m_Key: TRANSFORM_PANEL_ALIGN_BY
    m_Metadata:
      m_Items: []
  - m_Id: 128947584183828486
    m_Key: TRANSFORM_PANEL_LEFT_BOTTOM_FRONT_EDGES
    m_Metadata:
      m_Items: []
  - m_Id: 128947584183828487
    m_Key: TRANSFORM_PANEL_CENTERS
    m_Metadata:
      m_Items: []
  - m_Id: 128947584183828488
    m_Key: TRANSFORM_PANEL_RIGHT_TOP_BACK_EDGES
    m_Metadata:
      m_Items: []
  - m_Id: 128947584183828489
    m_Key: TRANSFORM_PANEL_ALIGN_ROTATION
    m_Metadata:
      m_Items: []
  - m_Id: 128947584183828490
    m_Key: TRANSFORM_PANEL_DISTRIBUTE
    m_Metadata:
      m_Items: []
  - m_Id: 128947584183828491
    m_Key: TRANSFORM_PANEL_DISTRIBUTE_X
    m_Metadata:
      m_Items: []
  - m_Id: 128947584183828492
    m_Key: TRANSFORM_PANEL_DISTRIBUTE_Y
    m_Metadata:
      m_Items: []
  - m_Id: 128947584183828493
    m_Key: TRANSFORM_PANEL_DISTRIBUTE_Z
    m_Metadata:
      m_Items: []
  - m_Id: 128947584183828494
    m_Key: TRANSFORM_PANEL_DISTRIBUTE_BY
    m_Metadata:
      m_Items: []
  - m_Id: 128947584183828495
    m_Key: TRANSFORM_PANEL_SPACING
    m_Metadata:
      m_Items: []
  - m_Id: 128947584183828496
    m_Key: MULTIMIRROR_PANEL_MULTI_MIRROR
    m_Metadata:
      m_Items: []
  - m_Id: 128947584183828497
    m_Key: MULTIMIRROR_PANEL_POINT_SYMMETRY
    m_Metadata:
      m_Items: []
  - m_Id: 128947584183828498
    m_Key: MULTIMIRROR_PANEL_WALLPAPER_SYMMETRY
    m_Metadata:
      m_Items: []
  - m_Id: 128947584183828499
    m_Key: MULTIMIRROR_PANEL_OPTIONS
    m_Metadata:
      m_Items: []
  - m_Id: 128947584183828500
    m_Key: MULTIMIRROR_PANEL_AFFECT_HUE
    m_Metadata:
      m_Items: []
  - m_Id: 128947584183828501
    m_Key: MULTIMIRROR_PANEL_AFFECT_SATURATION
    m_Metadata:
      m_Items: []
  - m_Id: 128947584183828502
    m_Key: MULTIMIRROR_PANEL_AFFECT_BRIGHTNESS
    m_Metadata:
      m_Items: []
  - m_Id: 128947584183828503
    m_Key: MULTIMIRROR_PANEL_AMOUNT
    m_Metadata:
      m_Items: []
  - m_Id: 128947584183828504
    m_Key: MULTIMIRROR_PANEL_FREQUENCY
    m_Metadata:
      m_Items: []
  - m_Id: 128947584183828505
    m_Key: MULTIMIRROR_PANEL_SINE_WAVE
    m_Metadata:
      m_Items: []
  - m_Id: 128947584183828506
    m_Key: MULTIMIRROR_PANEL_TRIANGLE_WAVE
    m_Metadata:
      m_Items: []
  - m_Id: 128947584183828507
    m_Key: MULTIMIRROR_PANEL_SAWTOOTH_WAVE
    m_Metadata:
      m_Items: []
  - m_Id: 128947584188022784
    m_Key: MULTIMIRROR_PANEL_SQUARE_WAVE
    m_Metadata:
      m_Items: []
  - m_Id: 128947584188022785
    m_Key: MULTIMIRROR_PANEL_NOISE
    m_Metadata:
      m_Items: []
  - m_Id: 128947584188022786
    m_Key: MULTIMIRROR_PANEL_SUMMON_MIRROR
    m_Metadata:
      m_Items: []
  - m_Id: 128978688454426624
    m_Key: SNAP_SETTINGS_PANEL_GUIDES
    m_Metadata:
      m_Items: []
  - m_Id: 128979151367176192
    m_Key: SNAP_SETTINGS_PANEL_SNAP_TO_GUIDES
    m_Metadata:
      m_Items: []
  - m_Id: 129010807801118720
    m_Key: MULTIMIRROR_SYMMETRY_ORDER
    m_Metadata:
      m_Items: []
  - m_Id: 129011310442315776
    m_Key: MULTIMIRROR_PANEL_X_REPEATS
    m_Metadata:
      m_Items: []
  - m_Id: 129011387676229632
    m_Key: MULTIMIRROR_PANEL_Y_REPEATS
    m_Metadata:
      m_Items: []
  - m_Id: 129011445721202688
    m_Key: MULTIMIRROR_PANEL_SYMMETRY_SCALE
    m_Metadata:
      m_Items: []
  - m_Id: 129011519415123968
    m_Key: MULTIMIRROR_PANEL_SYMMETRY_SCALE_X
    m_Metadata:
      m_Items: []
  - m_Id: 129011554005549056
    m_Key: MULTIMIRROR_PANEL_SYMMETRY_SCALE_Y
    m_Metadata:
      m_Items: []
  - m_Id: 129011580064759808
    m_Key: MULTIMIRROR_PANEL_SYMMETRY_SKEW_X
    m_Metadata:
      m_Items: []
  - m_Id: 129011621378654208
    m_Key: MULTIMIRROR_PANEL_SYMMETRY_SKEW_Y
    m_Metadata:
      m_Items: []
  - m_Id: 129251051561549824
    m_Key: LABS_PANEL_WEBCAM_BUTTON
    m_Metadata:
      m_Items: []
  - m_Id: 129251441224974336
    m_Key: WEBCAM_PANEL_PREVIOUS_DEVICE
    m_Metadata:
      m_Items: []
  - m_Id: 129251554584428544
    m_Key: WEBCAM_PANEL_NEXT_DEVICE
    m_Metadata:
      m_Items: []
  - m_Id: 137988464450723840
    m_Key: LAYERS_PANEL_MOVELAYER_BUTTON_DESCRIPTION
    m_Metadata:
      m_Items: []
<<<<<<< HEAD
  - m_Id: 147809767845167104
    m_Key: SETTINGS_PANEL_LOCALE_BUTTON_DESCRIPTION
    m_Metadata:
      m_Items: []
  - m_Id: 147811113256255488
    m_Key: SETTINGS_PANEL_LOCALE_BUTTON_POPUP
=======
  - m_Id: 147094550989828096
    m_Key: POPUP_ACCOUNTS_UNAVAILABLE_TITLE
    m_Metadata:
      m_Items: []
  - m_Id: 147094689821290496
    m_Key: POPUP_ACCOUNTS_UNAVAILABLE_DESCRIPTION
>>>>>>> e35b9d38
    m_Metadata:
      m_Items: []
  m_Metadata:
    m_Items: []
  m_KeyGenerator:
    rid: 6394126504544960513
  references:
    version: 2
    RefIds:
    - rid: 6394126504544960513
      type: {class: DistributedUIDGenerator, ns: UnityEngine.Localization.Tables,
        asm: Unity.Localization}
      data:
        m_CustomEpoch: 1659973725356<|MERGE_RESOLUTION|>--- conflicted
+++ resolved
@@ -3247,21 +3247,20 @@
     m_Key: LAYERS_PANEL_MOVELAYER_BUTTON_DESCRIPTION
     m_Metadata:
       m_Items: []
-<<<<<<< HEAD
+  - m_Id: 147094550989828096
+    m_Key: POPUP_ACCOUNTS_UNAVAILABLE_TITLE
+    m_Metadata:
+      m_Items: []
+  - m_Id: 147094689821290496
+    m_Key: POPUP_ACCOUNTS_UNAVAILABLE_DESCRIPTION
+    m_Metadata:
+      m_Items: []
   - m_Id: 147809767845167104
     m_Key: SETTINGS_PANEL_LOCALE_BUTTON_DESCRIPTION
     m_Metadata:
       m_Items: []
   - m_Id: 147811113256255488
     m_Key: SETTINGS_PANEL_LOCALE_BUTTON_POPUP
-=======
-  - m_Id: 147094550989828096
-    m_Key: POPUP_ACCOUNTS_UNAVAILABLE_TITLE
-    m_Metadata:
-      m_Items: []
-  - m_Id: 147094689821290496
-    m_Key: POPUP_ACCOUNTS_UNAVAILABLE_DESCRIPTION
->>>>>>> e35b9d38
     m_Metadata:
       m_Items: []
   m_Metadata:
