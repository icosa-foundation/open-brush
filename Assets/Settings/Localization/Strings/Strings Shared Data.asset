--- conflicted
+++ resolved
@@ -11,7 +11,7 @@
   m_EditorHideFlags: 0
   m_Script: {fileID: 11500000, guid: 5b11a58205ec3474ca216360e9fa74a8, type: 3}
   m_Name: Strings Shared Data
-  m_EditorClassIdentifier: 
+  m_EditorClassIdentifier:
   m_TableCollectionName: Strings
   m_TableCollectionNameGuidString: c84355079ab3f3e4f8f3812258805f86
   m_Entries:
@@ -3279,17 +3279,16 @@
     m_Key: CONTROLLER_HINT_THUMBPAD_BRUSHSIZE
     m_Metadata:
       m_Items: []
-<<<<<<< HEAD
   - m_Id: 164911761917042688
     m_Key: POPUP_ACCOUNTS_ICOSAINFO_DESCRIPTION
     m_Metadata:
       m_Items: []
   - m_Id: 164911966586494976
     m_Key: POPUP_ACCOUNTS_ICOSAINFO_TITLE
-=======
+    m_Metadata:
+      m_Items: []
   - m_Id: 176764812224364544
     m_Key: BRUSH_PASSTHROUGHHULL
->>>>>>> f5228c53
     m_Metadata:
       m_Items: []
   - m_Id: 188791089062830080
