--- conflicted
+++ resolved
@@ -2911,97 +2911,96 @@
     m_Key: SETTINGS_PANEL_BUTTON_RESET_DESCRIPTION_EXTRA
     m_Metadata:
       m_Items: []
-<<<<<<< HEAD
+  - m_Id: 95006156311494656
+    m_Key: LABS_PANEL_TRANSFORM_BUTTON_DESCRIPTION
+    m_Metadata:
+      m_Items: []
+  - m_Id: 95221400803737600
+    m_Key: KEYBOARD_UP
+    m_Metadata:
+      m_Items: []
+  - m_Id: 95221400837292032
+    m_Key: KEYBOARD_DOWN
+    m_Metadata:
+      m_Items: []
+  - m_Id: 95221400837292033
+    m_Key: KEYBOARD_LEFT
+    m_Metadata:
+      m_Items: []
+  - m_Id: 95221400837292034
+    m_Key: KEYBOARD_RIGHT
+    m_Metadata:
+      m_Items: []
+  - m_Id: 95221400837292035
+    m_Key: KEYBOARD_SPACE
+    m_Metadata:
+      m_Items: []
+  - m_Id: 95221400837292036
+    m_Key: KEYBOARD_SHIFT
+    m_Metadata:
+      m_Items: []
+  - m_Id: 95221400837292037
+    m_Key: KEYBOARD_LEFT_SHIFT
+    m_Metadata:
+      m_Items: []
+  - m_Id: 95221400841486336
+    m_Key: KEYBOARD_RIGHT_SHIFT
+    m_Metadata:
+      m_Items: []
+  - m_Id: 95221400841486337
+    m_Key: KEYBOARD_CONTROL
+    m_Metadata:
+      m_Items: []
+  - m_Id: 95221400841486338
+    m_Key: KEYBOARD_LEFT_ALT
+    m_Metadata:
+      m_Items: []
+  - m_Id: 95221400841486339
+    m_Key: KEYBOARD_RIGHT_ALT
+    m_Metadata:
+      m_Items: []
+  - m_Id: 95221400841486340
+    m_Key: KEYBOARD_ALT
+    m_Metadata:
+      m_Items: []
+  - m_Id: 95221400841486341
+    m_Key: KEYBOARD_LEFT_CONTROL
+    m_Metadata:
+      m_Items: []
+  - m_Id: 95221400841486342
+    m_Key: KEYBOARD_RIGHT_CONTROL
+    m_Metadata:
+      m_Items: []
+  - m_Id: 95221400841486343
+    m_Key: KEYBOARD_ESCAPE
+    m_Metadata:
+      m_Items: []
+  - m_Id: 95221400841486344
+    m_Key: KEYBOARD_ENTER
+    m_Metadata:
+      m_Items: []
+  - m_Id: 95221400841486345
+    m_Key: KEYBOARD_TAB
+    m_Metadata:
+      m_Items: []
+  - m_Id: 95221400841486346
+    m_Key: KEYBOARD_BACKSPACE
+    m_Metadata:
+      m_Items: []
+  - m_Id: 95221400841486347
+    m_Key: KEYBOARD_ALTGR
+    m_Metadata:
+      m_Items: []
+  - m_Id: 95221400841486348
+    m_Key: KEYBOARD_CAPSLOCK
+    m_Metadata:
+      m_Items: []
+  - m_Id: 103924956079587328
+    m_Key: POPUP_SKETCHMENU_BUTTON_DESCRIPTION_RENAME_SKETCH
+    m_Metadata:
+      m_Items: []
   - m_Id: 103943359016206336
     m_Key: EXTRA_PANEL_TRANSFORMTOOLS_BUTTON_DESCRIPTION
-=======
-  - m_Id: 95006156311494656
-    m_Key: LABS_PANEL_TRANSFORM_BUTTON_DESCRIPTION
-    m_Metadata:
-      m_Items: []
-  - m_Id: 95221400803737600
-    m_Key: KEYBOARD_UP
-    m_Metadata:
-      m_Items: []
-  - m_Id: 95221400837292032
-    m_Key: KEYBOARD_DOWN
-    m_Metadata:
-      m_Items: []
-  - m_Id: 95221400837292033
-    m_Key: KEYBOARD_LEFT
-    m_Metadata:
-      m_Items: []
-  - m_Id: 95221400837292034
-    m_Key: KEYBOARD_RIGHT
-    m_Metadata:
-      m_Items: []
-  - m_Id: 95221400837292035
-    m_Key: KEYBOARD_SPACE
-    m_Metadata:
-      m_Items: []
-  - m_Id: 95221400837292036
-    m_Key: KEYBOARD_SHIFT
-    m_Metadata:
-      m_Items: []
-  - m_Id: 95221400837292037
-    m_Key: KEYBOARD_LEFT_SHIFT
-    m_Metadata:
-      m_Items: []
-  - m_Id: 95221400841486336
-    m_Key: KEYBOARD_RIGHT_SHIFT
-    m_Metadata:
-      m_Items: []
-  - m_Id: 95221400841486337
-    m_Key: KEYBOARD_CONTROL
-    m_Metadata:
-      m_Items: []
-  - m_Id: 95221400841486338
-    m_Key: KEYBOARD_LEFT_ALT
-    m_Metadata:
-      m_Items: []
-  - m_Id: 95221400841486339
-    m_Key: KEYBOARD_RIGHT_ALT
-    m_Metadata:
-      m_Items: []
-  - m_Id: 95221400841486340
-    m_Key: KEYBOARD_ALT
-    m_Metadata:
-      m_Items: []
-  - m_Id: 95221400841486341
-    m_Key: KEYBOARD_LEFT_CONTROL
-    m_Metadata:
-      m_Items: []
-  - m_Id: 95221400841486342
-    m_Key: KEYBOARD_RIGHT_CONTROL
-    m_Metadata:
-      m_Items: []
-  - m_Id: 95221400841486343
-    m_Key: KEYBOARD_ESCAPE
-    m_Metadata:
-      m_Items: []
-  - m_Id: 95221400841486344
-    m_Key: KEYBOARD_ENTER
-    m_Metadata:
-      m_Items: []
-  - m_Id: 95221400841486345
-    m_Key: KEYBOARD_TAB
-    m_Metadata:
-      m_Items: []
-  - m_Id: 95221400841486346
-    m_Key: KEYBOARD_BACKSPACE
-    m_Metadata:
-      m_Items: []
-  - m_Id: 95221400841486347
-    m_Key: KEYBOARD_ALTGR
-    m_Metadata:
-      m_Items: []
-  - m_Id: 95221400841486348
-    m_Key: KEYBOARD_CAPSLOCK
-    m_Metadata:
-      m_Items: []
-  - m_Id: 103924956079587328
-    m_Key: POPUP_SKETCHMENU_BUTTON_DESCRIPTION_RENAME_SKETCH
->>>>>>> 9d3158b2
     m_Metadata:
       m_Items: []
   m_Metadata:
