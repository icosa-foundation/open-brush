%YAML 1.1
%TAG !u! tag:unity3d.com,2011:
--- !u!114 &11400000
MonoBehaviour:
  m_ObjectHideFlags: 0
  m_CorrespondingSourceObject: {fileID: 0}
  m_PrefabInstance: {fileID: 0}
  m_PrefabAsset: {fileID: 0}
  m_GameObject: {fileID: 0}
  m_Enabled: 1
  m_EditorHideFlags: 0
  m_Script: {fileID: 11500000, guid: 5b11a58205ec3474ca216360e9fa74a8, type: 3}
  m_Name: Strings Shared Data
  m_EditorClassIdentifier: 
  m_TableCollectionName: Strings
  m_TableCollectionNameGuidString: c84355079ab3f3e4f8f3812258805f86
  m_Entries:
  - m_Id: 5065710952488960
    m_Key: ADMIN_PANEL_ADVANCED_BUTTON_DESCRIPTION
    m_Metadata:
      m_Items: []
  - m_Id: 5056691860905984
    m_Key: ADMIN_PANEL_ADVANCED_PROMO
    m_Metadata:
      m_Items: []
  - m_Id: 5065842783657984
    m_Key: ADMIN_PANEL_BEGINNER_BUTTON_DESCRIPTION
    m_Metadata:
      m_Items: []
  - m_Id: 5065289022283776
    m_Key: ADMIN_PANEL_MOREOPTIONS_BUTTON_DESCRIPTION
    m_Metadata:
      m_Items: []
  - m_Id: 5067123833151488
    m_Key: ADMIN_PANEL_MOREOPTIONS_BUTTON_POPUP
    m_Metadata:
      m_Items: []
  - m_Id: 5066003496804352
    m_Key: ADMIN_PANEL_NEW_BUTTON_DESCRIPTION
    m_Metadata:
      m_Items: []
  - m_Id: 5066113400152064
    m_Key: ADMIN_PANEL_NEW_BUTTON_POPUP
    m_Metadata:
      m_Items: []
  - m_Id: 5065459298443264
    m_Key: ADMIN_PANEL_PROFILE_BUTTON_LOGGEDIN
    m_Metadata:
      m_Items: []
  - m_Id: 5065626072358912
    m_Key: ADMIN_PANEL_PROFILE_BUTTON_LOGIN
    m_Metadata:
      m_Items: []
  - m_Id: 5064506084139008
    m_Key: ADMIN_PANEL_WHAT_S_NEW
    m_Metadata:
      m_Items: []
  - m_Id: 5065176065482752
    m_Key: ADMIN_PANEL_SETTINGS_BUTTON_DESCRIPTION
    m_Metadata:
      m_Items: []
  - m_Id: 5065040224559104
    m_Key: ADMIN_PANEL_SHARE_BUTTON_DESCRIPTION
    m_Metadata:
      m_Items: []
  - m_Id: 5064085647106048
    m_Key: ADMIN_PANEL_SHARE_BUTTON_LOGGED_OUT_EXTRA_TEXT
    m_Metadata:
      m_Items: []
  - m_Id: 5064369941225472
    m_Key: ADMIN_PANEL_SKETCHBOOK_BUTTON_DESCRIPTION
    m_Metadata:
      m_Items: []
  - m_Id: 5143682283708416
    m_Key: ADVANCEDTOOLS_PANEL_BUTTON_CAMERAS
    m_Metadata:
      m_Items: []
  - m_Id: 5143517279789056
    m_Key: ADVANCEDTOOLS_PANEL_BUTTON_DROPPER
    m_Metadata:
      m_Items: []
  - m_Id: 5143299389890560
    m_Key: ADVANCEDTOOLS_PANEL_BUTTON_ERASER
    m_Metadata:
      m_Items: []
  - m_Id: 5144159373205504
    m_Key: ADVANCEDTOOLS_PANEL_BUTTON_FLY
    m_Metadata:
      m_Items: []
  - m_Id: 5143986307833856
    m_Key: ADVANCEDTOOLS_PANEL_BUTTON_MIRROR
    m_Metadata:
      m_Items: []
  - m_Id: 5144350784462848
    m_Key: ADVANCEDTOOLS_PANEL_BUTTON_MORE
    m_Metadata:
      m_Items: []
  - m_Id: 5148146801549312
    m_Key: ADVANCEDTOOLS_PANEL_BUTTON_MORE_POPUP
    m_Metadata:
      m_Items: []
  - m_Id: 5143592097783808
    m_Key: ADVANCEDTOOLS_PANEL_BUTTON_REPAINT
    m_Metadata:
      m_Items: []
  - m_Id: 5143817222856704
    m_Key: ADVANCEDTOOLS_PANEL_BUTTON_SELECTION
    m_Metadata:
      m_Items: []
  - m_Id: 5144456485117952
    m_Key: ADVANCEDTOOLS_PANEL_BUTTON_SNIP
    m_Metadata:
      m_Items: []
  - m_Id: 5144088976007168
    m_Key: ADVANCEDTOOLS_PANEL_BUTTON_STRAIGHTEDGE
    m_Metadata:
      m_Items: []
  - m_Id: 5143754866139136
    m_Key: ADVANCEDTOOLS_PANEL_BUTTON_TELEPORT
    m_Metadata:
      m_Items: []
  - m_Id: 5142890986315776
    m_Key: ADVANCEDTOOLS_PANEL_DESCRIPTION
    m_Metadata:
      m_Items: []
  - m_Id: 5147011692863488
    m_Key: ADVANCEDTOOLS_PANEL_REPAINT_TRAY_JITTER
    m_Metadata:
      m_Items: []
  - m_Id: 5147092923949056
    m_Key: ADVANCEDTOOLS_PANEL_REPAINT_TRAY_JITTER_TOGGLE
    m_Metadata:
      m_Items: []
  - m_Id: 5146868541267968
    m_Key: ADVANCEDTOOLS_PANEL_REPAINT_TRAY_REBRUSH
    m_Metadata:
      m_Items: []
  - m_Id: 5146944894377984
    m_Key: ADVANCEDTOOLS_PANEL_REPAINT_TRAY_REBRUSH_TOGGLE
    m_Metadata:
      m_Items: []
  - m_Id: 5145561143156736
    m_Key: ADVANCEDTOOLS_PANEL_REPAINT_TRAY_RECOLOR
    m_Metadata:
      m_Items: []
  - m_Id: 5146220882010112
    m_Key: ADVANCEDTOOLS_PANEL_REPAINT_TRAY_RECOLOR_TOGGLE
    m_Metadata:
      m_Items: []
  - m_Id: 5146583311818752
    m_Key: ADVANCEDTOOLS_PANEL_REPAINT_TRAY_RESIZE
    m_Metadata:
      m_Items: []
  - m_Id: 5146654665318400
    m_Key: ADVANCEDTOOLS_PANEL_REPAINT_TRAY_RESIZE_TOGGLE
    m_Metadata:
      m_Items: []
  - m_Id: 5145130421690368
    m_Key: ADVANCEDTOOLS_PANEL_SELECTION_TRAY_FLIP
    m_Metadata:
      m_Items: []
  - m_Id: 5144771179552768
    m_Key: ADVANCEDTOOLS_PANEL_SELECTION_TRAY_GROUP
    m_Metadata:
      m_Items: []
  - m_Id: 5145342544420864
    m_Key: ADVANCEDTOOLS_PANEL_SELECTION_TRAY_INVERT
    m_Metadata:
      m_Items: []
  - m_Id: 5145273980133376
    m_Key: ADVANCEDTOOLS_PANEL_SELECTION_TRAY_SELECTALL
    m_Metadata:
      m_Items: []
  - m_Id: 5145968804339712
    m_Key: ADVANCEDTOOLS_PANEL_SELECTION_TRAY_UNGROUP
    m_Metadata:
      m_Items: []
  - m_Id: 5322973046874112
    m_Key: BACKDROP_PANEL_DESCRIPTION
    m_Metadata:
      m_Items: []
  - m_Id: 5324587094745088
    m_Key: BACKDROP_PANEL_FOG_TEXT
    m_Metadata:
      m_Items: []
  - m_Id: 5325700112031744
    m_Key: BACKDROP_PANEL_FOGCOLOR_BUTTON_DESCRIPTION
    m_Metadata:
      m_Items: []
  - m_Id: 5325291863646208
    m_Key: BACKDROP_PANEL_FOGDENSITY_SLIDER_DESCRIPTION
    m_Metadata:
      m_Items: []
  - m_Id: 5329997507829760
    m_Key: BACKDROP_PANEL_SKYBOX_COLOR_TEXT
    m_Metadata:
      m_Items: []
  - m_Id: 5324999763927040
    m_Key: BACKDROP_PANEL_SKYBOX_TEXT
    m_Metadata:
      m_Items: []
  - m_Id: 5330470583377920
    m_Key: BACKDROP_PANEL_UNLOCKSKBOX_BUTTON_DESCRIPTION
    m_Metadata:
      m_Items: []
  - m_Id: 5335959689994240
    m_Key: BRUSH_PANEL_AUDIOREACTOR_BUTTON_DESCRIPTION
    m_Metadata:
      m_Items: []
  - m_Id: 5336069865971712
    m_Key: BRUSH_PANEL_AUDIOREACTOR_POPUP
    m_Metadata:
      m_Items: []
  - m_Id: 5335779313950720
    m_Key: BRUSH_PANEL_DESCRIPTION
    m_Metadata:
      m_Items: []
  - m_Id: 5337337812459520
    m_Key: BRUSH_PANEL_MORE_BUTTON_DESCRIPTION
    m_Metadata:
      m_Items: []
  - m_Id: 7674180243529728
    m_Key: CAMERA_PANEL_CLOSE_BUTTON_DESCRIPTION
    m_Metadata:
      m_Items: []
  - m_Id: 7673072670449664
    m_Key: CAMERA_PANEL_DESCRIPTION
    m_Metadata:
      m_Items: []
  - m_Id: 7673467597725696
    m_Key: CAMERA_PANEL_FOV_SLIDER_DESCRIPTION
    m_Metadata:
      m_Items: []
  - m_Id: 7673215754936320
    m_Key: CAMERA_PANEL_POSTEFFECTS_BUTTON_DESCRIPTION
    m_Metadata:
      m_Items: []
  - m_Id: 7673684577460224
    m_Key: CAMERA_PANEL_SMOOTHCAM_SLIDER_DESCRIPTION
    m_Metadata:
      m_Items: []
  - m_Id: 7673323997339648
    m_Key: CAMERA_PANEL_WATERMARK_BUTTON_DESCRIPTION
    m_Metadata:
      m_Items: []
  - m_Id: 7677508033683456
    m_Key: CAMERAPATH_PANEL_ADDFOVKNOT_BUTTON_DESCRIPTION
    m_Metadata:
      m_Items: []
  - m_Id: 7677699654656000
    m_Key: CAMERAPATH_PANEL_ADDPATH_BUTTON_DESCRIPTION
    m_Metadata:
      m_Items: []
  - m_Id: 7676879580143616
    m_Key: CAMERAPATH_PANEL_ADDPOSITIONKNOT_BUTTON_DESCRIPTION
    m_Metadata:
      m_Items: []
  - m_Id: 7677371119017984
    m_Key: CAMERAPATH_PANEL_ADDROTATIONKNOT_BUTTON_DESCRIPTION
    m_Metadata:
      m_Items: []
  - m_Id: 7677444783579136
    m_Key: CAMERAPATH_PANEL_ADDSPEEDKNOT_BUTTON_DESCRIPTION
    m_Metadata:
      m_Items: []
  - m_Id: 7677024573038592
    m_Key: CAMERAPATH_PANEL_DELETEKNOT_BUTTON_DESCRIPTION
    m_Metadata:
      m_Items: []
  - m_Id: 7676309209325568
    m_Key: CAMERAPATH_PANEL_DELETEPATH_BUTTON_DESCRIPTION
    m_Metadata:
      m_Items: []
  - m_Id: 7675077484847104
    m_Key: CAMERAPATH_PANEL_DESCRIPTION
    m_Metadata:
      m_Items: []
  - m_Id: 7676581176385536
    m_Key: CAMERAPATH_PANEL_RECORDPATH_BUTTON_DESCRIPTION
    m_Metadata:
      m_Items: []
  - m_Id: 7675859500244992
    m_Key: CAMERAPATH_PANEL_SELECTPATH_BUTTON_DESCRIPTION
    m_Metadata:
      m_Items: []
  - m_Id: 7675982082973696
    m_Key: CAMERAPATH_PANEL_SELECTPATH_POPUP
    m_Metadata:
      m_Items: []
  - m_Id: 7676094104444928
    m_Key: CAMERAPATH_PANEL_TOGGLEVISIBILITY_BUTTON_DESCRIPTION
    m_Metadata:
      m_Items: []
  - m_Id: 7676408429780992
    m_Key: CAMERPATH_PANEL_DELETEPATH_BUTTON_POPUP
    m_Metadata:
      m_Items: []
  - m_Id: 7678055402938368
    m_Key: COLORPICKER_PANEL_DESCRIPTION
    m_Metadata:
      m_Items: []
  - m_Id: 7688701444071424
    m_Key: COLORPICKER_PANEL_JITTER_BUTTON_DESCRIPTION
    m_Metadata:
      m_Items: []
  - m_Id: 7688987650793472
    m_Key: COLORPICKER_PANEL_JITTER_BUTTON_POPUP
    m_Metadata:
      m_Items: []
  - m_Id: 286778752929792
    m_Key: CONTROLLER_CONSOLE_TITLE
    m_Metadata:
      m_Items: []
  - m_Id: 281134452871168
    m_Key: WIDGET_DROPCAM_DESCRIPTION
    m_Metadata:
      m_Items: []
  - m_Id: 281373578530816
    m_Key: WIDGET_DROPCAM_HINT
    m_Metadata:
      m_Items: []
  - m_Id: 264453647142912
    m_Key: DROPPER_TOOL_BRUSH_CONFIRM
    m_Metadata:
      m_Items: []
  - m_Id: 249453461278720
    m_Key: ERASER_TOOL_DESCRIPTION
    m_Metadata:
      m_Items: []
  - m_Id: 7691111650533376
    m_Key: EXTRA_PANEL_BACKDROP_BUTTON_DESCRIPTION
    m_Metadata:
      m_Items: []
  - m_Id: 7691821452599296
    m_Key: EXTRA_PANEL_CAMERAPATHS_BUTTON_DESCRIPTION
    m_Metadata:
      m_Items: []
  - m_Id: 7689873479409664
    m_Key: EXTRA_PANEL_DESCRIPTION
    m_Metadata:
      m_Items: []
  - m_Id: 7690667696037888
    m_Key: EXTRA_PANEL_ENVIRONMENT_BUTTON_DESCRIPTION
    m_Metadata:
      m_Items: []
  - m_Id: 7690784670982144
    m_Key: EXTRA_PANEL_ENVIRONMENT_BUTTON_POPUP
    m_Metadata:
      m_Items: []
  - m_Id: 7691186472722432
    m_Key: EXTRA_PANEL_GUIDES_BUTTON_DESCRIPTION
    m_Metadata:
      m_Items: []
  - m_Id: 7690924718792704
    m_Key: EXTRA_PANEL_LIGHTS_BUTTON_DESCRIPTION
    m_Metadata:
      m_Items: []
  - m_Id: 7691576060649472
    m_Key: LABS_PANEL_POLY_BUTTON_DESCRIPTION
    m_Metadata:
      m_Items: []
  - m_Id: 249886669967360
    m_Key: FREEPAINT_TOOL_DESCRIPTION
    m_Metadata:
      m_Items: []
  - m_Id: 7860833050402816
    m_Key: GUIDESETTINGS_PANEL_DESCRIPTION
    m_Metadata:
      m_Items: []
  - m_Id: 7862314168197120
    m_Key: GUIDESETTINGS_PANEL_FRAMEWIDTH_SLIDER_DESCRIPTION
    m_Metadata:
      m_Items: []
  - m_Id: 7862047624372224
    m_Key: GUIDESETTINGS_PANEL_GRIDSIZE_SLIDER_DESCRIPTION
    m_Metadata:
      m_Items: []
  - m_Id: 7862159872335872
    m_Key: GUIDESETTINGS_PANEL_LINEWIDTH_SLIDER_DESCRIPTION
    m_Metadata:
      m_Items: []
  - m_Id: 7861838345379840
    m_Key: GUIDESETTINGS_PANEL_SNAPDISTANCE_SLIDER_DESCRIPTION
    m_Metadata:
      m_Items: []
  - m_Id: 7865322218168320
    m_Key: GUIDETOOLS_PANEL_CAPSULEGUIDE_BUTTON_DESCRIPTION
    m_Metadata:
      m_Items: []
  - m_Id: 7865252521418752
    m_Key: GUIDETOOLS_PANEL_CUBEGUIDE_BUTTON_DESCRIPTION
    m_Metadata:
      m_Items: []
  - m_Id: 7862801433075712
    m_Key: GUIDETOOLS_PANEL_DESCRIPTION
    m_Metadata:
      m_Items: []
  - m_Id: 7864726178209792
    m_Key: GUIDETOOLS_PANEL_DRAFTING_BUTTON_DESCRIPTION
    m_Metadata:
      m_Items: []
  - m_Id: 7865394515386368
    m_Key: GUIDETOOLS_PANEL_ELLIPSOIDGUIDE_BUTTON_DESCRIPTION
    m_Metadata:
      m_Items: []
  - m_Id: 7866297771335680
    m_Key: GUIDETOOLS_PANEL_GUIDESETTINGS_BUTTON_DESCRIPTION
    m_Metadata:
      m_Items: []
  - m_Id: 7865004726132736
    m_Key: GUIDETOOLS_PANEL_PLANEGUIDE_BUTTON_DESCRIPTION
    m_Metadata:
      m_Items: []
  - m_Id: 7865139518480384
    m_Key: GUIDETOOLS_PANEL_SPHEREGUIDE_BUTTON_DESCRIPTION
    m_Metadata:
      m_Items: []
  - m_Id: 7866040475951104
    m_Key: GUIDETOOLS_PANEL_TOGGLEGUIDE_BUTTON_DESCRIPTION
    m_Metadata:
      m_Items: []
  - m_Id: 7866191982600192
    m_Key: GUIDETOOLS_PANEL_TOGGLEGUIDE_BUTTON_POPUP
    m_Metadata:
      m_Items: []
  - m_Id: 7870978190974976
    m_Key: LABS_PANEL_CAMERAMODE_SLIDER_DESCRIPTION
    m_Metadata:
      m_Items: []
  - m_Id: 7866918104702976
    m_Key: LABS_PANEL_DESCRIPTION
    m_Metadata:
      m_Items: []
  - m_Id: 7868539698126848
    m_Key: LABS_PANEL_EXPORT_BUTTON_DESCRIPTION
    m_Metadata:
      m_Items: []
  - m_Id: 7867671724662784
    m_Key: EXTRA_PANEL_LOCALMEDIA_BUTTON_DESCRIPTION
    m_Metadata:
      m_Items: []
  - m_Id: 7868186579673088
    m_Key: LABS_PANEL_MODELPIN_BUTTON_DESCRIPTION
    m_Metadata:
      m_Items: []
  - m_Id: 7870646065012736
    m_Key: LABS_PANEL_SCRIPTS_BUTTON_DESCRIPTION
    m_Metadata:
      m_Items: []
  - m_Id: 7870824155160576
    m_Key: LABS_PANEL_SNAP_BUTTON_DESCRIPTION
    m_Metadata:
      m_Items: []
  - m_Id: 7869944320204800
    m_Key: LABS_PANEL_SPECTATOR_BUTTON_DESCRIPTION
    m_Metadata:
      m_Items: []
  - m_Id: 7867554347065344
    m_Key: LABS_PANEL_TILTASAURUS_BUTTON_DESCRIPTION
    m_Metadata:
      m_Items: []
  - m_Id: 7867814297444352
    m_Key: LABS_PANEL_TILTASAURUS_PANEL_POPUP
    m_Metadata:
      m_Items: []
  - m_Id: 7867354345873408
    m_Key: LABS_PANEL_TWITCH_BUTTON_DESCRIPTION
    m_Metadata:
      m_Items: []
  - m_Id: 7867485648560128
    m_Key: LABS_PANEL_YOUTUBE_BUTTON_DESCRIPTION
    m_Metadata:
      m_Items: []
  - m_Id: 7874341855010816
    m_Key: LAYERS_PANEL_ACTIVE_BUTTON_DESCRIPTION
    m_Metadata:
      m_Items: []
  - m_Id: 7879279536480256
    m_Key: LAYERS_PANEL_ADDLAYER_BUTTON_DESCRIPTION
    m_Metadata:
      m_Items: []
  - m_Id: 7874007866777600
    m_Key: LAYERS_PANEL_CLEAR_BUTTON_DESCRIPTION
    m_Metadata:
      m_Items: []
  - m_Id: 7874528715448320
    m_Key: LAYERS_PANEL_DELETE_BUTTON_DESCRIPTION
    m_Metadata:
      m_Items: []
  - m_Id: 7874610038808576
    m_Key: LAYERS_PANEL_DELETE_BUTTON_POPUP
    m_Metadata:
      m_Items: []
  - m_Id: 7874683799838720
    m_Key: LAYERS_PANEL_DELETE_BUTTON_TOGGLE_DESCRIPTION
    m_Metadata:
      m_Items: []
  - m_Id: 7872343826997248
    m_Key: LAYERS_PANEL_DESCRIPTION
    m_Metadata:
      m_Items: []
  - m_Id: 7873280473800704
    m_Key: LAYERS_PANEL_SHOWHIDE_BUTTON_DESCRIPTION
    m_Metadata:
      m_Items: []
  - m_Id: 7874216034279424
    m_Key: LAYERS_PANEL_SQUASH_BUTTON_DESCRIPTION
    m_Metadata:
      m_Items: []
  - m_Id: 7887557695873024
    m_Key: LIGHTS_PANEL_COLOR_LABEL_TEXT
    m_Metadata:
      m_Items: []
  - m_Id: 7883364289454080
    m_Key: LIGHTS_PANEL_DESCRIPTION
    m_Metadata:
      m_Items: []
  - m_Id: 7886356342349824
    m_Key: LIGHTS_PANEL_FILLLIGHT_BUTTON_DESCRIPTION
    m_Metadata:
      m_Items: []
  - m_Id: 7886474181320704
    m_Key: LIGHTS_PANEL_FILLLIGHT_BUTTON_DESCRIPTION_EXTRA
    m_Metadata:
      m_Items: []
  - m_Id: 7884096078061568
    m_Key: LIGHTS_PANEL_MAINLIGHT_BUTTON_DESCRIPTION
    m_Metadata:
      m_Items: []
  - m_Id: 7885974799097856
    m_Key: LIGHTS_PANEL_MAINLIGHT_BUTTON_DESCRIPTION_EXTRA
    m_Metadata:
      m_Items: []
  - m_Id: 7886169574187008
    m_Key: LIGHTS_PANEL_SECONDLIGHT_BUTTON_DESCRIPTION
    m_Metadata:
      m_Items: []
  - m_Id: 7886276944175104
    m_Key: LIGHTS_PANEL_SECONDLIGHT_BUTTON_DESCRIPTION_EXTRA
    m_Metadata:
      m_Items: []
  - m_Id: 287897575133184
    m_Key: LOADING_SCENE_OVERLAY_LOADING
    m_Metadata:
      m_Items: []
  - m_Id: 7892854560759808
    m_Key: MEMORYWARNING_PANEL_EXCEEDED_BUTTON_DESCRIPTION
    m_Metadata:
      m_Items: []
  - m_Id: 7892372832362496
    m_Key: MEMORYWARNING_PANEL_EXCEEDED_DESCRIPTION_TEXT
    m_Metadata:
      m_Items: []
  - m_Id: 7891984230096896
    m_Key: MEMORYWARNING_PANEL_EXCEEDED_TITLE_TEXT
    m_Metadata:
      m_Items: []
  - m_Id: 7892226182717440
    m_Key: MEMORYWARNING_PANEL_WARNING_DESCRIPTION_TEXT
    m_Metadata:
      m_Items: []
  - m_Id: 7891809302454272
    m_Key: MEMORYWARNING_PANEL_WARNING_TITLE_TEXT
    m_Metadata:
      m_Items: []
  - m_Id: 7892515468058624
    m_Key: MEMORYWARNING_PANEL_WARNINGBACK_BUTTON_DESCRIPTION
    m_Metadata:
      m_Items: []
  - m_Id: 7892717637705728
    m_Key: MEMORYWARNING_PANEL_WARNINGOK_BUTTON_DESCRIPTION
    m_Metadata:
      m_Items: []
  - m_Id: 260825024729088
    m_Key: MULTICAM_TOOL_AUDIO_FOUND_TEXT
    m_Metadata:
      m_Items: []
  - m_Id: 260740236873728
    m_Key: MULTICAM_TOOL_AUDIO_LOOKING_TEXT
    m_Metadata:
      m_Items: []
  - m_Id: 260910827606016
    m_Key: MULTICAM_TOOL_AUDIO_NONE_TEXT
    m_Metadata:
      m_Items: []
  - m_Id: 261135713603584
    m_Key: MULTICAM_TOOL_AUTH_NEEDED_TEXT
    m_Metadata:
      m_Items: []
  - m_Id: 254616443981824
    m_Key: MULTICAM_TOOL_AUTOGIF_TEXT
    m_Metadata:
      m_Items: []
  - m_Id: 252524492918784
    m_Key: MULTICAM_TOOL_SNAPSHOT_TEXT
    m_Metadata:
      m_Items: []
  - m_Id: 251895636725760
    m_Key: MULTICAM_TOOL_SWIPE_HINT_TEXT
    m_Metadata:
      m_Items: []
  - m_Id: 255232243306496
    m_Key: MULTICAM_TOOL_TIMEGIF_TEXT
    m_Metadata:
      m_Items: []
  - m_Id: 261025797672960
    m_Key: MULTICAM_TOOL_UPLOADING_TEXT
    m_Metadata:
      m_Items: []
  - m_Id: 260046566100992
    m_Key: MULTICAM_TOOL_VIDEO_PLAYBACK_TEXT
    m_Metadata:
      m_Items: []
  - m_Id: 260157501247488
    m_Key: MULTICAM_TOOL_VIDEO_PREVIEW_TEXT
    m_Metadata:
      m_Items: []
  - m_Id: 260325810278400
    m_Key: MULTICAM_TOOL_VIDEO_READY_TEXT
    m_Metadata:
      m_Items: []
  - m_Id: 259940966109184
    m_Key: MULTICAM_TOOL_VIDEO_SAVING_TEXT
    m_Metadata:
      m_Items: []
  - m_Id: 255577010900992
    m_Key: MULTICAM_TOOL_VIDEO_TEXT
    m_Metadata:
      m_Items: []
  - m_Id: 274600943587328
    m_Key: PIN_TOOL_DESCRIPTION
    m_Metadata:
      m_Items: []
  - m_Id: 7931780608532480
    m_Key: POLY_PANEL_BROWSE_BUTTON_DESCRIPTION
    m_Metadata:
      m_Items: []
  - m_Id: 7939526611410944
    m_Key: POLY_PANEL_BROWSE_BUTTON_DESCRIPTION_EXTRA
    m_Metadata:
      m_Items: []
  - m_Id: 7934199497203712
    m_Key: POLY_PANEL_CONNECTIONERROR_TEXT
    m_Metadata:
      m_Items: []
  - m_Id: 7930206087782400
    m_Key: POLY_PANEL_DESCRIPTION
    m_Metadata:
      m_Items: []
  - m_Id: 7932160536977408
    m_Key: POLY_PANEL_FEATUREDMODELS_BUTTON_DESCRIPTION
    m_Metadata:
      m_Items: []
  - m_Id: 7932977482539008
    m_Key: POLY_PANEL_INTERNETERROR_TEXT
    m_Metadata:
      m_Items: []
  - m_Id: 7932251041669120
    m_Key: POLY_PANEL_LIKEDMODELS_BUTTON_DESCRIPTION
    m_Metadata:
      m_Items: []
  - m_Id: 7933944802287616
    m_Key: POLY_PANEL_NOAUTHORED_OK_BUTTON
    m_Metadata:
      m_Items: []
  - m_Id: 7933827554713600
    m_Key: POLY_PANEL_NOAUTHORED_TEXT
    m_Metadata:
      m_Items: []
  - m_Id: 7933313635033088
    m_Key: POLY_PANEL_NOLIKES_OK_BUTTON
    m_Metadata:
      m_Items: []
  - m_Id: 7933149889404928
    m_Key: POLY_PANEL_NOLIKES_TEXT
    m_Metadata:
      m_Items: []
  - m_Id: 7933561489039360
    m_Key: BUTTON_SIGNIN
    m_Metadata:
      m_Items: []
  - m_Id: 7933450197377024
    m_Key: POLY_PANEL_NOLOGIN_TEXT
    m_Metadata:
      m_Items: []
  - m_Id: 7932746569326592
    m_Key: POLY_PANEL_NOOBJECTS_OK_BUTTON
    m_Metadata:
      m_Items: []
  - m_Id: 7932559960547328
    m_Key: POLY_PANEL_NOOBJECTS_TEXT
    m_Metadata:
      m_Items: []
  - m_Id: 7934076549570560
    m_Key: POLY_PANEL_OUTOFDATE_TEXT
    m_Metadata:
      m_Items: []
  - m_Id: 7931482930388992
    m_Key: POLY_PANEL_SUBTITLE
    m_Metadata:
      m_Items: []
  - m_Id: 7930412489482240
    m_Key: POLY_PANEL_TITLE_FEATURED
    m_Metadata:
      m_Items: []
  - m_Id: 7930550461112320
    m_Key: POLY_PANEL_TITLE_LIKED
    m_Metadata:
      m_Items: []
  - m_Id: 7930140920881152
    m_Key: POLY_PANEL_TITLE_STANDARD
    m_Metadata:
      m_Items: []
  - m_Id: 7931977472385024
    m_Key: POLY_PANEL_USERMODELS_BUTTON_DESCRIPTION
    m_Metadata:
      m_Items: []
  - m_Id: 7931629680697344
    m_Key: POLY_PANEL_USERSUBTITLE
    m_Metadata:
      m_Items: []
  - m_Id: 15526523405381632
    m_Key: POPUP_ACCOUNTS_CANCEL_BUTTON_DESCRIPTION
    m_Metadata:
      m_Items: []
  - m_Id: 15524391402909696
    m_Key: POPUP_ACCOUNTS_DRIVELINK_BUTTON_DESCRIPTION
    m_Metadata:
      m_Items: []
  - m_Id: 15522362785837056
    m_Key: POPUP_ACCOUNTS_SIGNOUT_BUTTON_DESCRIPTION
    m_Metadata:
      m_Items: []
  - m_Id: 15531555001511936
    m_Key: POPUP_ACCOUNTS_SIGNOUT_CONFIRM_TEXT
    m_Metadata:
      m_Items: []
  - m_Id: 18090084441858048
    m_Key: POPUP_AUDIOVIZ_AUDIOFOUND_TEXT
    m_Metadata:
      m_Items: []
  - m_Id: 18090764850241536
    m_Key: POPUP_AUDIOVIZ_CLOSE_BUTTON_DESCRIPTION
    m_Metadata:
      m_Items: []
  - m_Id: 18091078533849088
    m_Key: POPUP_AUDIOVIZ_DESCRIPTION
    m_Metadata:
      m_Items: []
  - m_Id: 18090455927169024
    m_Key: POPUP_AUDIOVIZ_TITLE
    m_Metadata:
      m_Items: []
  - m_Id: 18090913311825920
    m_Key: POPUP_AUDIOVIZ_STATUS_TEXT
    m_Metadata:
      m_Items: []
  - m_Id: 18094451278553088
    m_Key: POPUP_CAMERAOPTIONS_CAMERAOPTIONS_DESCRIPTION
    m_Metadata:
      m_Items: []
  - m_Id: 18094306084331520
    m_Key: POPUP_CAMERAOPTIONS_CAMERAS_DESCRIPTION
    m_Metadata:
      m_Items: []
  - m_Id: 18095883364933632
    m_Key: POPUP_CAMERAPATHS_TEXT
    m_Metadata:
      m_Items: []
  - m_Id: 18098892484452352
    m_Key: POPUP_CANTLOADSKETCH_DESCRIPTION_TEXT
    m_Metadata:
      m_Items: []
  - m_Id: 18098764352659456
    m_Key: POPUP_CANTLOADSKETCH_TITLE_TEXT
    m_Metadata:
      m_Items: []
  - m_Id: 18098512052690944
    m_Key: POPUP_CLOSE_BUTTON_DESCRIPTION
    m_Metadata:
      m_Items: []
  - m_Id: 18101292528115712
    m_Key: POPUP_COLOROPTIONS_HUE_SLIDER_DESCRIPTION
    m_Metadata:
      m_Items: []
  - m_Id: 18101388099526656
    m_Key: POPUP_COLOROPTIONS_SAT_SLIDER_DESCRIPTION
    m_Metadata:
      m_Items: []
  - m_Id: 18101498871095296
    m_Key: POPUP_COLOROPTIONS_SIZE_SLIDER_DESCRIPTION
    m_Metadata:
      m_Items: []
  - m_Id: 18101440956145664
    m_Key: POPUP_COLOROPTIONS_VAL_SLIDER_DESCRIPTION
    m_Metadata:
      m_Items: []
  - m_Id: 15520387964907520
    m_Key: POPUP_CONFIRM_DESCRIPTION
    m_Metadata:
      m_Items: []
  - m_Id: 15520489844551680
    m_Key: POPUP_DECLINE_DESCRIPTION
    m_Metadata:
      m_Items: []
  - m_Id: 15520598732877824
    m_Key: POPUP_OK_DESCRIPTION
    m_Metadata:
      m_Items: []
  - m_Id: 18101557633294336
    m_Key: SNAP_PANEL_POSITION_TEXT
    m_Metadata:
      m_Items: []
  - m_Id: 6606866780160
    m_Key: PROMOMANAGER_GRAB_PANEL_HINT_TEXT
    m_Metadata:
      m_Items: []
  - m_Id: 6887293751296
    m_Key: PROMOMANAGER_TOSS_PANEL_HINT_TEXT
    m_Metadata:
      m_Items: []
  - m_Id: 267911297142784
    m_Key: REBRUSH_TOOL_DESCRIPTION
    m_Metadata:
      m_Items: []
  - m_Id: 265936560099328
    m_Key: RECOLOR_TOOL_DESCRIPTION
    m_Metadata:
      m_Items: []
  - m_Id: 265487907983360
    m_Key: REPAINT_TOOL_DESCRIPTION
    m_Metadata:
      m_Items: []
  - m_Id: 13240867393536
    m_Key: SAVELOAD_AUTOSAVE_FILENAME_PATTERN
    m_Metadata:
      m_Items: []
  - m_Id: 7943936175480832
    m_Key: SCRIPTS_PANEL_COMMANDLIST_BUTTON_DESCRIPTION
    m_Metadata:
      m_Items: []
  - m_Id: 7940280365588480
    m_Key: SCRIPTS_PANEL_DESCRIPTION
    m_Metadata:
      m_Items: []
  - m_Id: 7943571044540416
    m_Key: SCRIPTS_PANEL_EXAMPLES_BUTTON_DESCRIPTION
    m_Metadata:
      m_Items: []
  - m_Id: 7943711960571904
    m_Key: SCRIPTS_PANEL_SCRIPTSLIST_BUTTON_DESCRIPTION
    m_Metadata:
      m_Items: []
  - m_Id: 268509593636864
    m_Key: SELECTION_TOOL_DESCRIPTION
    m_Metadata:
      m_Items: []
  - m_Id: 7948298104840192
    m_Key: SETTINGS_PANEL_ABOUT_BUTTON_DESCRIPTION
    m_Metadata:
      m_Items: []
  - m_Id: 7948470994051072
    m_Key: SETTINGS_PANEL_ABOUT_BUTTON_DESCRIPTION_EXTRA
    m_Metadata:
      m_Items: []
  - m_Id: 7949724893814784
    m_Key: SETTINGS_PANEL_AUTOSIMPLIFY_BUTTON_DESCRIPTION
    m_Metadata:
      m_Items: []
  - m_Id: 7949811581689856
    m_Key: SETTINGS_PANEL_AUTOSIMPLIFY_BUTTON_DESCRIPTION_EXTRA
    m_Metadata:
      m_Items: []
  - m_Id: 7959094121701376
    m_Key: SETTINGS_PANEL_CLOSE_BUTTON_DESCRIPTION
    m_Metadata:
      m_Items: []
  - m_Id: 7949438875836416
    m_Key: SETTINGS_PANEL_CONTRIBUTE_BUTTON_DESCRIPTION
    m_Metadata:
      m_Items: []
  - m_Id: 7949356432596992
    m_Key: SETTINGS_PANEL_CONTRIBUTE_BUTTON_DESCRIPTION_EXTRA
    m_Metadata:
      m_Items: []
  - m_Id: 7948094068727808
    m_Key: SETTINGS_PANEL_HELP_BUTTON_DESCRIPTION
    m_Metadata:
      m_Items: []
  - m_Id: 7948187597512704
    m_Key: SETTINGS_PANEL_HELP_BUTTON_POPUP
    m_Metadata:
      m_Items: []
  - m_Id: 7950172098895872
    m_Key: SETTINGS_PANEL_POINTERANGLE_SLIDER_DESCRIPTION
    m_Metadata:
      m_Items: []
  - m_Id: 7950275601735680
    m_Key: SETTINGS_PANEL_QUALITY_SLIDER_DESCRIPTION
    m_Metadata:
      m_Items: []
  - m_Id: 7949594065084416
    m_Key: SETTINGS_PANEL_RULER_BUTTON_DESCRIPTION
    m_Metadata:
      m_Items: []
  - m_Id: 7949642022756352
    m_Key: SETTINGS_PANEL_RULER_BUTTON_DESCRIPTION_EXTRA
    m_Metadata:
      m_Items: []
  - m_Id: 7961508530855936
    m_Key: SETTINGS_PANEL_SCENECOST_TEXT
    m_Metadata:
      m_Items: []
  - m_Id: 7950347307556864
    m_Key: SETTINGS_PANEL_SIMPLIFICATION_SLIDER_DESCRIPTION
    m_Metadata:
      m_Items: []
  - m_Id: 7951591048716288
    m_Key: SETTINGS_PANEL_SIMPLIFYACCEPT_BUTTON_DESCRIPTION
    m_Metadata:
      m_Items: []
  - m_Id: 7951827204808704
    m_Key: SETTINGS_PANEL_SIMPLIFYDECLINE_BUTTON_DESCRIPTION
    m_Metadata:
      m_Items: []
  - m_Id: 7952483592413184
    m_Key: SETTINGS_PANEL_UPDATE_SIMPLIFICATION_TEXT
    m_Metadata:
      m_Items: []
  - m_Id: 8044507112906752
    m_Key: SKETCHBOOK_PANEL_CLOSE_BUTTON_DESCRIPTION
    m_Metadata:
      m_Items: []
  - m_Id: 10133516949626880
    m_Key: SKETCHBOOK_PANEL_CONTACTSERVER_TEXT
    m_Metadata:
      m_Items: []
  - m_Id: 8052288863838208
    m_Key: SKETCHBOOK_PANEL_DRIVE_BUTTON_DESCRIPTION
    m_Metadata:
      m_Items: []
  - m_Id: 8052489070551040
    m_Key: SKETCHBOOK_PANEL_DRIVE_BUTTON_DESCRIPTION_EXTRA
    m_Metadata:
      m_Items: []
  - m_Id: 8044139993866240
    m_Key: SKETCHBOOK_PANEL_DRIVE_TEXT
    m_Metadata:
      m_Items: []
  - m_Id: 8054126757519360
    m_Key: SKETCHBOOK_PANEL_DRIVEDISABLED_BUTTON_DESCRIPTION
    m_Metadata:
      m_Items: []
  - m_Id: 8054034549940224
    m_Key: SKETCHBOOK_PANEL_DRIVEENABLED_BUTTON_DESCRIPTION
    m_Metadata:
      m_Items: []
  - m_Id: 8054220533768192
    m_Key: SKETCHBOOK_PANEL_DRIVEFULL_BUTTON_DESCRIPTION
    m_Metadata:
      m_Items: []
  - m_Id: 8053860821868544
    m_Key: SKETCHBOOK_PANEL_DRIVESYNCING_BUTTON_DESCRIPTION
    m_Metadata:
      m_Items: []
  - m_Id: 8052141249503232
    m_Key: SKETCHBOOK_PANEL_LIKED_BUTTON_DESCRIPTION
    m_Metadata:
      m_Items: []
  - m_Id: 8052215190888448
    m_Key: SKETCHBOOK_PANEL_LIKED_BUTTON_DESCRIPTION_EXTRA
    m_Metadata:
      m_Items: []
  - m_Id: 8044071635099648
    m_Key: SKETCHBOOK_PANEL_LIKED_TEXT
    m_Metadata:
      m_Items: []
  - m_Id: 8051469124870144
    m_Key: SKETCHBOOK_PANEL_LOCALGALLERY_BUTTON_DESCRIPTION
    m_Metadata:
      m_Items: []
  - m_Id: 8051592198332416
    m_Key: SKETCHBOOK_PANEL_LOCALGALLERY_BUTTON_DESCRIPTION_EXTRA
    m_Metadata:
      m_Items: []
  - m_Id: 10138131262840832
    m_Key: SKETCHBOOK_PANEL_NEWSKETCH_TEXT
    m_Metadata:
      m_Items: []
  - m_Id: 10132930728534016
    m_Key: SKETCHBOOK_PANEL_NODRIVESKETCHES_TEXT
    m_Metadata:
      m_Items: []
  - m_Id: 10133306584309760
    m_Key: SKETCHBOOK_PANEL_NOLIKES_BUTTON_TEXT
    m_Metadata:
      m_Items: []
  - m_Id: 10133179773722624
    m_Key: SKETCHBOOK_PANEL_NOLIKES_TEXT
    m_Metadata:
      m_Items: []
  - m_Id: 10137908562075648
    m_Key: SKETCHBOOK_PANEL_NOLOGINDRIVE_BUTTON_TEXT
    m_Metadata:
      m_Items: []
  - m_Id: 10134688972382208
    m_Key: SKETCHBOOK_PANEL_NOLOGINDRIVE_TEXT
    m_Metadata:
      m_Items: []
  - m_Id: 10137717402476544
    m_Key: SKETCHBOOK_PANEL_NOLOGINPOLY_BUTTON_TEXT
    m_Metadata:
      m_Items: []
  - m_Id: 10134539248312320
    m_Key: SKETCHBOOK_PANEL_NOLOGINPOLY_TEXT
    m_Metadata:
      m_Items: []
  - m_Id: 10134947404423168
    m_Key: SKETCHBOOK_PANEL_NOPOLYCONNECTION_TEXT
    m_Metadata:
      m_Items: []
  - m_Id: 10132688213876736
    m_Key: SKETCHBOOK_PANEL_NOSKETCHES_TEXT
    m_Metadata:
      m_Items: []
  - m_Id: 8053396663410688
    m_Key: SKETCHBOOK_PANEL_ONLINEGALLERY_BUTTON_DESCRIPTION
    m_Metadata:
      m_Items: []
  - m_Id: 10134789291745280
    m_Key: SKETCHBOOK_PANEL_OUTOFDATE_TEXT
    m_Metadata:
      m_Items: []
  - m_Id: 8051847228792832
    m_Key: SKETCHBOOK_PANEL_SHOWCASE_BUTTON_DESCRIPTION
    m_Metadata:
      m_Items: []
  - m_Id: 8052065399709696
    m_Key: SKETCHBOOK_PANEL_SHOWCASE_BUTTON_DESCRIPTION_EXTRA
    m_Metadata:
      m_Items: []
  - m_Id: 8043915934146560
    m_Key: SKETCHBOOK_PANEL_SHOWCASE_TEXT
    m_Metadata:
      m_Items: []
  - m_Id: 10134247853236224
    m_Key: SKETCHBOOK_PANEL_SHOWCASEERROR_TEXT
    m_Metadata:
      m_Items: []
  - m_Id: 8042722189090816
    m_Key: SKETCHBOOK_PANEL_STANDARD_TEXT
    m_Metadata:
      m_Items: []
  - m_Id: 10149748172103680
    m_Key: SNAP_PANEL_ANGLE_TEXT
    m_Metadata:
      m_Items: []
  - m_Id: 10142251554152448
    m_Key: SNAP_PANEL_DESCRIPTION
    m_Metadata:
      m_Items: []
  - m_Id: 10149812609196032
    m_Key: SNAP_PANEL_GRID_TEXT
    m_Metadata:
      m_Items: []
  - m_Id: 10160187903811584
    m_Key: SNAP_PANEL_JITTER_TEXT
    m_Metadata:
      m_Items: []
  - m_Id: 10142405791293440
    m_Key: SNAP_PANEL_SNAPANGLE_BUTTON_DESCRIPTION
    m_Metadata:
      m_Items: []
  - m_Id: 10149921501716480
    m_Key: SNAP_PANEL_SNAPGRID_BUTTON_DESCRIPTION
    m_Metadata:
      m_Items: []
  - m_Id: 278827682140160
    m_Key: WIDGET_SYMMETRY_DESCRIPTION
    m_Metadata:
      m_Items: []
  - m_Id: 279130447974400
    m_Key: WIDGET_SYMMETRY_HINT
    m_Metadata:
      m_Items: []
  - m_Id: 10778529927168
    m_Key: TILTMETER_MAX_METER_DESCRIPTION
    m_Metadata:
      m_Items: []
  - m_Id: 11410951278592
    m_Key: TILTMETER_SKETCH_COST_HIGH
    m_Metadata:
      m_Items: []
  - m_Id: 11531013230592
    m_Key: TILTMETER_SKETCH_COST_HIGHEST
    m_Metadata:
      m_Items: []
  - m_Id: 11105966657536
    m_Key: TILTMETER_SKETCH_COST_LOW
    m_Metadata:
      m_Items: []
  - m_Id: 11327010672640
    m_Key: TILTMETER_SKETCH_COST_MEDIUM
    m_Metadata:
      m_Items: []
  - m_Id: 11625947107328
    m_Key: TILTMETER_SKETCH_COST_PICASSO
    m_Metadata:
      m_Items: []
  - m_Id: 15506686318784512
    m_Key: TOOLS_PANEL_CAMERA_BUTTON_DESCRIPTION
    m_Metadata:
      m_Items: []
  - m_Id: 15506037610950656
    m_Key: TOOLS_PANEL_DESCRIPTION
    m_Metadata:
      m_Items: []
  - m_Id: 15506435650400256
    m_Key: TOOLS_PANEL_ENVRIONMENT_BUTTON_DESCRIPTION
    m_Metadata:
      m_Items: []
  - m_Id: 15506545880903680
    m_Key: TOOLS_PANEL_ENVRIONMENT_BUTTON_POPUP
    m_Metadata:
      m_Items: []
  - m_Id: 15506183434317824
    m_Key: TOOLS_PANEL_ERASER_BUTTON_DESCRIPTION
    m_Metadata:
      m_Items: []
  - m_Id: 15506869836361728
    m_Key: TOOLS_PANEL_MIRROR_BUTTON_DESCRIPTION
    m_Metadata:
      m_Items: []
  - m_Id: 15507184623071232
    m_Key: TOOLS_PANEL_REDO_BUTTON_DESCRIPTION
    m_Metadata:
      m_Items: []
  - m_Id: 15506327693209600
    m_Key: TOOLS_PANEL_STRAIGHTEDGE_BUTTON_DESCRIPTION
    m_Metadata:
      m_Items: []
  - m_Id: 15506782473203712
    m_Key: TOOLS_PANEL_TELEPORT_BUTTON_DESCRIPTION
    m_Metadata:
      m_Items: []
  - m_Id: 15507089726943232
    m_Key: TOOLS_PANEL_UNDO_BUTTON_DESCRIPTION
    m_Metadata:
      m_Items: []
  - m_Id: 15508321694691328
    m_Key: TUTORIAL_PANEL_DESCRIPTION
    m_Metadata:
      m_Items: []
  - m_Id: 15509162824609792
    m_Key: TUTORIAL_PANEL_DISMISS_DESCRIPTION
    m_Metadata:
      m_Items: []
  - m_Id: 9359005487104
    m_Key: YOUTUBE_AUTHORIZE_MESSAGE
    m_Metadata:
      m_Items: []
  - m_Id: 10508081205248
    m_Key: YOUTUBE_DEFAULT_DESCRIPTION
    m_Metadata:
      m_Items: []
  - m_Id: 10372936536064
    m_Key: YOUTUBE_DEFAULT_TITLE
    m_Metadata:
      m_Items: []
  - m_Id: 9169397780480
    m_Key: YOUTUBE_UPLOAD_SUCCESSFUL
    m_Metadata:
      m_Items: []
  - m_Id: 68763796961820672
    m_Key: ADVANCEDTOOLS_PANEL_BUTTON_JOIN
    m_Metadata:
      m_Items: []
  - m_Id: 68764809030598656
    m_Key: EXTRA_PANEL_LAYERS_BUTTON_DESCRIPTION
    m_Metadata:
      m_Items: []
  - m_Id: 68768010396041216
    m_Key: SETTINGS_PANEL_BUTTON_EXPERIMENTAL_DESCRIPTION
    m_Metadata:
      m_Items: []
  - m_Id: 68768580896882688
    m_Key: SETTINGS_PANEL_BUTTON_EXPERIMENTAL_POPUP
    m_Metadata:
      m_Items: []
  - m_Id: 68773633749745664
    m_Key: SETTINGS_PANELMOBILE_ABOUT_BUTTON_DESCRIPTION_EXTRA
    m_Metadata:
      m_Items: []
  - m_Id: 68773760459669504
    m_Key: SETTINGS_PANELMOBILE_CONTRIBUTE_BUTTON_DESCRIPTION_EXTRA
    m_Metadata:
      m_Items: []
  - m_Id: 68774380566544384
    m_Key: SETTINGS_PANEL_BUTTON_EXPERIMENTALTOGGLE_TEXT
    m_Metadata:
      m_Items: []
  - m_Id: 76036335840321536
    m_Key: POPUP_WAITONDOWNLOAD_TEXT
    m_Metadata:
      m_Items: []
  - m_Id: 76036630477594624
    m_Key: POPUP_YOUTUBESEARCH_TEXT
    m_Metadata:
      m_Items: []
  - m_Id: 76036746777255936
    m_Key: BUTTON_CONFIRM
    m_Metadata:
      m_Items: []
  - m_Id: 76039048963612672
    m_Key: BUTTON_CANCEL
    m_Metadata:
      m_Items: []
  - m_Id: 76044213523374080
    m_Key: POPUP_UPLOAD_LOGINDESKTOP_TITLE
    m_Metadata:
      m_Items: []
  - m_Id: 76044393131859968
    m_Key: POPUP_UPLOAD_LOGINDESKTOP_DESCRIPTION
    m_Metadata:
      m_Items: []
  - m_Id: 76044674418663424
    m_Key: POPUP_UPLOAD_CONFIRMUPLOAD_TITLE
    m_Metadata:
      m_Items: []
  - m_Id: 76068346479042560
    m_Key: POPUP_UPLOAD_UPLOADING_TITLE
    m_Metadata:
      m_Items: []
  - m_Id: 76069123176062976
    m_Key: POPUP_UPLOAD_COMPLETE_TITLE
    m_Metadata:
      m_Items: []
  - m_Id: 76069201752154112
    m_Key: POPUP_UPLOAD_COMPLETE_DESCRIPTION
    m_Metadata:
      m_Items: []
  - m_Id: 76069352969396224
    m_Key: POPUP_UPLOAD_FAILED_TITLE
    m_Metadata:
      m_Items: []
  - m_Id: 76069430274613248
    m_Key: POPUP_UPLOAD_FAILED_DESCRIPTION
    m_Metadata:
      m_Items: []
  - m_Id: 76069769677692928
    m_Key: POPUP_UPLOAD_SHARINGDISABLED_TITLE
    m_Metadata:
      m_Items: []
  - m_Id: 76069893405466624
    m_Key: POPUP_UPLOAD_SHARINGDISABLED_DESCRIPTION
    m_Metadata:
      m_Items: []
  - m_Id: 76070234092003328
    m_Key: POPUP_UPLOAD_CONNECTIONERR_TITLE
    m_Metadata:
      m_Items: []
  - m_Id: 76070420314906624
    m_Key: POPUP_UPLOAD_CONNECTIONERR_DESCRIPTION
    m_Metadata:
      m_Items: []
  - m_Id: 76070518675529728
    m_Key: BUTTON_OK
    m_Metadata:
      m_Items: []
  - m_Id: 76070712456568832
    m_Key: POPUP_UPLOAD_WAIT_TITLE
    m_Metadata:
      m_Items: []
  - m_Id: 76070854366650368
    m_Key: POPUP_UPLOAD_EMBEDPOLY_TITLE
    m_Metadata:
      m_Items: []
  - m_Id: 76071039813607424
    m_Key: POPUP_UPLOAD_EMBEDPOLY_DESCRIPTION
    m_Metadata:
      m_Items: []
  - m_Id: 76071162597662720
    m_Key: POPUP_UPLOAD_BUTTON_UPLOAD
    m_Metadata:
      m_Items: []
  - m_Id: 76071373843783680
    m_Key: POPUP_UPLOAD_BUTTON_CANCEL
    m_Metadata:
      m_Items: []
  - m_Id: 76071488323117056
    m_Key: POPUP_UPLOAD_EMBEDSKETCHFAB_TITLE
    m_Metadata:
      m_Items: []
  - m_Id: 76071619017629696
    m_Key: POPUP_UPLOAD_EMBEDSKETCHFAB_DESCRIPTION
    m_Metadata:
      m_Items: []
  - m_Id: 76072279146553344
    m_Key: POPUP_UPLOAD_NOTHING_TITLE
    m_Metadata:
      m_Items: []
  - m_Id: 76072352228106240
    m_Key: POPUP_UPLOAD_NOTHING_DESCRIPTION
    m_Metadata:
      m_Items: []
  - m_Id: 76072542007779328
    m_Key: POPUP_UPLOAD_OUTDATED_TITLE
    m_Metadata:
      m_Items: []
  - m_Id: 76072667581046784
    m_Key: POPUP_UPLOAD_OUTDATED_DESCRIPTION
    m_Metadata:
      m_Items: []
  - m_Id: 76080842438926336
    m_Key: POPUP_UPLOAD_MOBILELOGIN_TITLE
    m_Metadata:
      m_Items: []
  - m_Id: 76081074568486912
    m_Key: POPUP_UPLOAD_MOBILELOGIN_DESCRIPTION
    m_Metadata:
      m_Items: []
  - m_Id: 76084187576721408
    m_Key: POPUP_UPLOAD_BUTTON_SAVELOGIN
    m_Metadata:
      m_Items: []
  - m_Id: 76084383412969472
    m_Key: POPUP_UPLOAD_BUTTON_LOGIN
    m_Metadata:
      m_Items: []
  - m_Id: 76086604699590656
    m_Key: POPUP_UPLOAD_COMPLETEMOBILE_DESCRIPTION
    m_Metadata:
      m_Items: []
  - m_Id: 76094622149435392
    m_Key: POPUP_UNLOADIMAGES_TITLE
    m_Metadata:
      m_Items: []
  - m_Id: 76094798670913536
    m_Key: POPUP_UNLOADIMAGES_DESCRIPTION
    m_Metadata:
      m_Items: []
  - m_Id: 76095425199267840
    m_Key: BUTTON_PROCEED
    m_Metadata:
      m_Items: []
  - m_Id: 76095819690336256
    m_Key: POPUP_TILTASAURUS_DESCRIPTION
    m_Metadata:
      m_Items: []
  - m_Id: 76095964649676800
    m_Key: POPUP_TILTASAURUS_BUTTON_DESCRIPTION_REFRESH
    m_Metadata:
      m_Items: []
  - m_Id: 76096109499965440
    m_Key: POPUP_TILTASAURUS_BUTTON_DESCRIPTION_EXTRA_REFRESH
    m_Metadata:
      m_Items: []
  - m_Id: 76096615622434816
    m_Key: BUTTON_CLOSE
    m_Metadata:
      m_Items: []
  - m_Id: 76096904425431040
    m_Key: POPUP_SKETCHMENU_BUTTON_DESCRIPTION_MERGE
    m_Metadata:
      m_Items: []
  - m_Id: 76097050869555200
    m_Key: POPUP_SKETCHMENU_BUTTON_DESCRIPTION_TRASH
    m_Metadata:
      m_Items: []
  - m_Id: 76097256218484736
    m_Key: POPUP_SKETCHMENU_BUTTON_DESCRIPTION_REVEAL
    m_Metadata:
      m_Items: []
  - m_Id: 76115339591081984
    m_Key: POPUP_SAVEOPTIONS_TITLE
    m_Metadata:
      m_Items: []
  - m_Id: 76115745704566784
    m_Key: POPUP_SAVEOPTIONS_BUTTON_DESCRIPTION_EXTRA_OVERWRITE
    m_Metadata:
      m_Items: []
  - m_Id: 76115842710429696
    m_Key: POPUP_SAVEOPTIONS_BUTTON_DESCRIPTION_OVERWRITE
    m_Metadata:
      m_Items: []
  - m_Id: 76115933538082816
    m_Key: POPUP_SAVEOPTIONS_BUTTON_DESCRIPTION_NEW
    m_Metadata:
      m_Items: []
  - m_Id: 76115996574277632
    m_Key: POPUP_SAVEOPTIONS_BUTTON_DESCRIPTION_EXTRA_NEW
    m_Metadata:
      m_Items: []
  - m_Id: 76116098625888256
    m_Key: POPUP_READONLY_TITLE
    m_Metadata:
      m_Items: []
  - m_Id: 76116655574933504
    m_Key: POPUP_PANELS_BUTTON_DESCRIPTION_TUTORIAL
    m_Metadata:
      m_Items: []
  - m_Id: 76116867701858304
    m_Key: POPUP_PANELS_BUTTON_DESCRIPTION_LABS
    m_Metadata:
      m_Items: []
  - m_Id: 76116941706158080
    m_Key: POPUP_PANELS_BUTTON_DESCRIPTION_SETTINGS
    m_Metadata:
      m_Items: []
  - m_Id: 76117036946219008
    m_Key: POPUP_PANELS_BUTTON_RESET_DESCRIPTION
    m_Metadata:
      m_Items: []
  - m_Id: 76117383567695872
    m_Key: POPUP_MIRROROPTIONS_BUTTON_DESCRIPTION_MIRROR
    m_Metadata:
      m_Items: []
  - m_Id: 76117650451259392
    m_Key: POPUP_MIRROROPTIONS_BUTTON_DESCRIPTION_SUMMON
    m_Metadata:
      m_Items: []
  - m_Id: 76117800062083072
    m_Key: POPUP_HELP_BUTTON_DESCRIPTION_RELEASENOTES
    m_Metadata:
      m_Items: []
  - m_Id: 76117892328382464
    m_Key: POPUP_HELP_BUTTON_DESCRIPTION_EXTRA_BROWSER
    m_Metadata:
      m_Items: []
  - m_Id: 76118256381386752
    m_Key: POPUP_HELP_BUTTON_DESCRIPTION_HELPCENTER
    m_Metadata:
      m_Items: []
  - m_Id: 76118351730499584
    m_Key: POPUP_HELP_BUTTON_DESCRIPTION_TOS
    m_Metadata:
      m_Items: []
  - m_Id: 76118538846789632
    m_Key: POPUP_HELP_BUTTON_DESCRIPTION_PRIVACY
    m_Metadata:
      m_Items: []
  - m_Id: 76119468057092096
    m_Key: POPUP_EXIT_TITLE
    m_Metadata:
      m_Items: []
  - m_Id: 76119645530677248
    m_Key: POPUP_EXIT_DESCRIPTION
    m_Metadata:
      m_Items: []
  - m_Id: 76120862092746752
    m_Key: POPUP_GDRIVE_ENABLED_TITLE
    m_Metadata:
      m_Items: []
  - m_Id: 76121021711179776
    m_Key: LABEL_BETATAG
    m_Metadata:
      m_Items: []
  - m_Id: 76121263181455360
    m_Key: POPUP_GRDRIVE_ENABLED_STATUSCOMPLETE
    m_Metadata:
      m_Items: []
  - m_Id: 76121447906992128
    m_Key: POPUP_GRDRIVE_ENABLED_STATUSPROGRESS
    m_Metadata:
      m_Items: []
  - m_Id: 76122859638415360
    m_Key: POPUP_GRDRIVE_ENABLED_VIEW
    m_Metadata:
      m_Items: []
  - m_Id: 76123261897334784
    m_Key: POPUP_GRDRIVE_ENABLED_DISABLE
    m_Metadata:
      m_Items: []
  - m_Id: 76123531960180736
    m_Key: POPUP_GRDRIVE_ENABLED_CHECK_SKETCHES
    m_Metadata:
      m_Items: []
  - m_Id: 76123762810478592
    m_Key: POPUP_GRDRIVE_ENABLED_CHECK_SNAPSHOTS
    m_Metadata:
      m_Items: []
  - m_Id: 76123842049269760
    m_Key: POPUP_GRDRIVE_ENABLED_CHECK_MEDIALIB
    m_Metadata:
      m_Items: []
  - m_Id: 76123960488026112
    m_Key: POPUP_GRDRIVE_ENABLED_CHECK_EXPORTS
    m_Metadata:
      m_Items: []
  - m_Id: 76124083175612416
    m_Key: POPUP_GRDRIVE_ENABLED_CHECK_VIDEOS
    m_Metadata:
      m_Items: []
  - m_Id: 76124177820082176
    m_Key: POPUP_GDRIVE_DISABLED_TITLE
    m_Metadata:
      m_Items: []
  - m_Id: 76124332547956736
    m_Key: POPUP_GDRIVE_DISABLED_DESCRIPTION
    m_Metadata:
      m_Items: []
  - m_Id: 76124651742879744
    m_Key: POPUP_GDRIVE_DISABLED_BUTTON_ENABLE
    m_Metadata:
      m_Items: []
  - m_Id: 76124790830194688
    m_Key: POPUP_GDRIVE_FULL_TITLE
    m_Metadata:
      m_Items: []
  - m_Id: 76124861466468352
    m_Key: POPUP_GDRIVE_FULL_DESCRIPTION
    m_Metadata:
      m_Items: []
  - m_Id: 76124975501205504
    m_Key: POPUP_GDRIVE_FULL_BUTTON_MANAGE
    m_Metadata:
      m_Items: []
  - m_Id: 76125091268190208
    m_Key: POPUP_GDRIVE_FULL_BUTTON_DISABLE
    m_Metadata:
      m_Items: []
  - m_Id: 76126070290046976
    m_Key: POPUP_CONFIRMLOAD_TITLE
    m_Metadata:
      m_Items: []
  - m_Id: 76126242747244544
    m_Key: POPUP_CONFIRMLOAD_DESCRIPTION
    m_Metadata:
      m_Items: []
  - m_Id: 76126335156150272
    m_Key: POPUP_CONFIRMLOAD_TITLECOMPLEX
    m_Metadata:
      m_Items: []
  - m_Id: 76126452525359104
    m_Key: POPUP_CONFIRMLOAD_DESCRIPTIONCOMPLEX
    m_Metadata:
      m_Items: []
  - m_Id: 76126729437503488
    m_Key: POPUP_CONFIRMLOAD_DESCRIPTIONCOMPLEX_EXTRA
    m_Metadata:
      m_Items: []
  - m_Id: 76126873826418688
    m_Key: POPUP_CONFIRMLOAD_BUTTON_DESCRIPTION_CONFIRM
    m_Metadata:
      m_Items: []
  - m_Id: 76131299773440000
    m_Key: POPUP_ACCOUNTS_TITLE
    m_Metadata:
      m_Items: []
  - m_Id: 76134950436921344
    m_Key: POPUP_ACCOUNTS_REMOVEHEADSET
    m_Metadata:
      m_Items: []
  - m_Id: 76137928887689216
    m_Key: POPUP_ACCOUNTS_GOOGLEINFO_TITLE
    m_Metadata:
      m_Items: []
  - m_Id: 76138083292602368
    m_Key: POPUP_ACCOUNTS_GOOGLEINFO_DESCRIPTION
    m_Metadata:
      m_Items: []
  - m_Id: 76138395621449728
    m_Key: POPUP_ACCOUNTS_SKETCHFABINFO_TITLE
    m_Metadata:
      m_Items: []
  - m_Id: 76138521224077312
    m_Key: POPUP_ACCOUNTS_SKETCHFABINFO_DESCRIPTION
    m_Metadata:
      m_Items: []
  - m_Id: 81182403783614464
    m_Key: CAMERAPATH_TOOL_PATHRECORDED
    m_Metadata:
      m_Items: []
  - m_Id: 81182608851525632
    m_Key: CAMERAPATH_TOOL_PATHCANCELLED
    m_Metadata:
      m_Items: []
  - m_Id: 81183732522344448
    m_Key: LAYERS_PANEL_COPYLAYER_BUTTON_DESCRIPTION
    m_Metadata:
      m_Items: []
  - m_Id: 81184247687733248
    m_Key: LAYERS_PANEL_MAINLAYER_NAME
    m_Metadata:
      m_Items: []
  - m_Id: 81184440202092544
    m_Key: LAYERS_PANEL_ADDITIONALLAYER_NAME
    m_Metadata:
      m_Items: []
  - m_Id: 81187452349898752
    m_Key: DROPPER_TOOL_CONFIRM_TEXT
    m_Metadata:
      m_Items: []
  - m_Id: 81194531575881728
    m_Key: OVERLAY_LOADSKETCH
    m_Metadata:
      m_Items: []
  - m_Id: 81194664648564736
    m_Key: OVERLAY_LOADMODEL
    m_Metadata:
      m_Items: []
  - m_Id: 81194744055128064
    m_Key: OVERLAY_LOADGENERIC
    m_Metadata:
      m_Items: []
  - m_Id: 81194843074256896
    m_Key: OVERLAY_LOADIMAGES
    m_Metadata:
      m_Items: []
  - m_Id: 81194906580213760
    m_Key: OVERLAY_EXPORT
    m_Metadata:
      m_Items: []
  - m_Id: 81194990285938688
    m_Key: OVERLAY_LOADMEDIA
    m_Metadata:
      m_Items: []
  - m_Id: 81203094671122432
    m_Key: BRUSH_BUBBLES
    m_Metadata:
      m_Items: []
  - m_Id: 81203153294909440
    m_Key: BRUSH_BUBBLEWAND
    m_Metadata:
      m_Items: []
  - m_Id: 81203246727225344
    m_Key: BRUSH_CANDYCANE
    m_Metadata:
      m_Items: []
  - m_Id: 81203301878128640
    m_Key: BRUSH_CELVINYL
    m_Metadata:
      m_Items: []
  - m_Id: 81203372350824448
    m_Key: BRUSH_CHARCOAL
    m_Metadata:
      m_Items: []
  - m_Id: 81203423919792128
    m_Key: BRUSH_CHROMATICWAVE
    m_Metadata:
      m_Items: []
  - m_Id: 81203481385951232
    m_Key: BRUSH_COARSEBRISTLES
    m_Metadata:
      m_Items: []
  - m_Id: 81203567432097792
    m_Key: BRUSH_COMET
    m_Metadata:
      m_Items: []
  - m_Id: 81203611405180928
    m_Key: BRUSH_CONCAVEHULL
    m_Metadata:
      m_Items: []
  - m_Id: 81203662118510592
    m_Key: BRUSH_DANCEFLOOR
    m_Metadata:
      m_Items: []
  - m_Id: 81203709862273024
    m_Key: BRUSH_DIAMOND
    m_Metadata:
      m_Items: []
  - m_Id: 81203777713528832
    m_Key: BRUSH_DIGITAL
    m_Metadata:
      m_Items: []
  - m_Id: 81203824031227904
    m_Key: BRUSH_DISCO
    m_Metadata:
      m_Items: []
  - m_Id: 81203865550643200
    m_Key: BRUSH_DOTMARKER
    m_Metadata:
      m_Items: []
  - m_Id: 81203913957105664
    m_Key: BRUSH_DOTS
    m_Metadata:
      m_Items: []
  - m_Id: 81203958152486912
    m_Key: BRUSH_DOUBLEFLAT
    m_Metadata:
      m_Items: []
  - m_Id: 81204005120303104
    m_Key: BRUSH_PINCHEDFLAT
    m_Metadata:
      m_Items: []
  - m_Id: 81204078575149056
    m_Key: BRUSH_PINCHEDMARKER
    m_Metadata:
      m_Items: []
  - m_Id: 81204129737269248
    m_Key: BRUSH_DRAFTING
    m_Metadata:
      m_Items: []
  - m_Id: 81204173685186560
    m_Key: BRUSH_DRYBRUSH
    m_Metadata:
      m_Items: []
  - m_Id: 81204235328872448
    m_Key: BRUSH_DUCTTAPE
    m_Metadata:
      m_Items: []
  - m_Id: 81204288453926912
    m_Key: BRUSH_DUCTTAPEGEO
    m_Metadata:
      m_Items: []
  - m_Id: 81204382188232704
    m_Key: BRUSH_ELECTRICITY
    m_Metadata:
      m_Items: []
  - m_Id: 81204427818065920
    m_Key: BRUSH_EMBERS
    m_Metadata:
      m_Items: []
  - m_Id: 81204493236625408
    m_Key: BRUSH_FACETEDTUBE
    m_Metadata:
      m_Items: []
  - m_Id: 81204541060079616
    m_Key: BRUSH_FAIRY
    m_Metadata:
      m_Items: []
  - m_Id: 81204581946155008
    m_Key: BRUSH_FEATHER
    m_Metadata:
      m_Items: []
  - m_Id: 81204635582914560
    m_Key: BRUSH_FELT
    m_Metadata:
      m_Items: []
  - m_Id: 81204676406075392
    m_Key: BRUSH_FIRE
    m_Metadata:
      m_Items: []
  - m_Id: 81204735243771904
    m_Key: BRUSH_FIRE2
    m_Metadata:
      m_Items: []
  - m_Id: 81204778390577152
    m_Key: BRUSH_FLAT
    m_Metadata:
      m_Items: []
  - m_Id: 81204889594159104
    m_Key: BRUSH_FLATGEOMETRY
    m_Metadata:
      m_Items: []
  - m_Id: 81204982288277504
    m_Key: BRUSH_GOUACHE
    m_Metadata:
      m_Items: []
  - m_Id: 81205065486491648
    m_Key: BRUSH_GUTS
    m_Metadata:
      m_Items: []
  - m_Id: 81205104946503680
    m_Key: BRUSH_HIGHLIGHTER
    m_Metadata:
      m_Items: []
  - m_Id: 81205150878326784
    m_Key: BRUSH_TREE
    m_Metadata:
      m_Items: []
  - m_Id: 81205201507770368
    m_Key: BRUSH_HYPERCOLOR
    m_Metadata:
      m_Items: []
  - m_Id: 81205290808696832
    m_Key: BRUSH_HYPERGRID
    m_Metadata:
      m_Items: []
  - m_Id: 81205339491983360
    m_Key: BRUSH_ICING
    m_Metadata:
      m_Items: []
  - m_Id: 81205378532564992
    m_Key: BRUSH_INK
    m_Metadata:
      m_Items: []
  - m_Id: 81205417556369408
    m_Key: BRUSH_INKGEOMETRY
    m_Metadata:
      m_Items: []
  - m_Id: 81205502021263360
    m_Key: BRUSH_KEIJIROTUBE
    m_Metadata:
      m_Items: []
  - m_Id: 81205552273219584
    m_Key: BRUSH_LACEWING
    m_Metadata:
      m_Items: []
  - m_Id: 81205593624862720
    m_Key: BRUSH_LEAKYPEN
    m_Metadata:
      m_Items: []
  - m_Id: 81205636259962880
    m_Key: BRUSH_LEAVES
    m_Metadata:
      m_Items: []
  - m_Id: 81205679876530176
    m_Key: BRUSH_LEAVES2
    m_Metadata:
      m_Items: []
  - m_Id: 81205749166432256
    m_Key: BRUSH_LIGHT
    m_Metadata:
      m_Items: []
  - m_Id: 81205790060896256
    m_Key: BRUSH_LIGHTWIRE
    m_Metadata:
      m_Items: []
  - m_Id: 81205838656102400
    m_Key: BRUSH_WIRELIT
    m_Metadata:
      m_Items: []
  - m_Id: 81205898521403392
    m_Key: BRUSH_LOFTED
    m_Metadata:
      m_Items: []
  - m_Id: 81205943849246720
    m_Key: BRUSH_LOFTEDHUESHIFT
    m_Metadata:
      m_Items: []
  - m_Id: 81206004192698368
    m_Key: BRUSH_MARBLEDRAINBOW
    m_Metadata:
      m_Items: []
  - m_Id: 81206060224405504
    m_Key: BRUSH_MARKER
    m_Metadata:
      m_Items: []
  - m_Id: 81206102402326528
    m_Key: BRUSH_MARKERGEOMETRY
    m_Metadata:
      m_Items: []
  - m_Id: 81206156286550016
    m_Key: BRUSH_MATTEHULL
    m_Metadata:
      m_Items: []
  - m_Id: 81206207075377152
    m_Key: BRUSH_MUSCLE
    m_Metadata:
      m_Items: []
  - m_Id: 81206251857960960
    m_Key: BRUSH_MYLARTUBE
    m_Metadata:
      m_Items: []
  - m_Id: 81206295621328896
    m_Key: BRUSH_NEONPULSE
    m_Metadata:
      m_Items: []
  - m_Id: 81206368749019136
    m_Key: BRUSH_OILPAINT
    m_Metadata:
      m_Items: []
  - m_Id: 81206416861880320
    m_Key: BRUSH_OILPAINTGEOMETRY
    m_Metadata:
      m_Items: []
  - m_Id: 81206494716551168
    m_Key: BRUSH_PAPER
    m_Metadata:
      m_Items: []
  - m_Id: 81206536990941184
    m_Key: BRUSH_PAPERGEOMETRY
    m_Metadata:
      m_Items: []
  - m_Id: 81206595077857280
    m_Key: BRUSH_BRAID
    m_Metadata:
      m_Items: []
  - m_Id: 81206666636877824
    m_Key: BRUSH_PETAL
    m_Metadata:
      m_Items: []
  - m_Id: 81206859902017536
    m_Key: BRUSH_PLASMA
    m_Metadata:
      m_Items: []
  - m_Id: 81206904026095616
    m_Key: BRUSH_RACE
    m_Metadata:
      m_Items: []
  - m_Id: 81206946329845760
    m_Key: BRUSH_RAIN
    m_Metadata:
      m_Items: []
  - m_Id: 81206986301562880
    m_Key: BRUSH_RAINBOW
    m_Metadata:
      m_Items: []
  - m_Id: 81207025421836288
    m_Key: BRUSH_RISINGBUBBLES
    m_Metadata:
      m_Items: []
  - m_Id: 81207069424279552
    m_Key: BRUSH_SHINYHULL
    m_Metadata:
      m_Items: []
  - m_Id: 81207135908192256
    m_Key: BRUSH_SINGLESIDED
    m_Metadata:
      m_Items: []
  - m_Id: 81207182829871104
    m_Key: BRUSH_SLICE
    m_Metadata:
      m_Items: []
  - m_Id: 81207223535591424
    m_Key: BRUSH_SMOKE
    m_Metadata:
      m_Items: []
  - m_Id: 81207263394062336
    m_Key: BRUSH_SMOOTHHULL
    m_Metadata:
      m_Items: []
  - m_Id: 81207308449275904
    m_Key: BRUSH_SNOW
    m_Metadata:
      m_Items: []
  - m_Id: 81207357476495360
    m_Key: BRUSH_SNOWFLAKE
    m_Metadata:
      m_Items: []
  - m_Id: 81207400497471488
    m_Key: BRUSH_SOFTHIGHLIGHTER
    m_Metadata:
      m_Items: []
  - m_Id: 81207449709240320
    m_Key: BRUSH_SPACE
    m_Metadata:
      m_Items: []
  - m_Id: 81207491186712576
    m_Key: BRUSH_SPARKS
    m_Metadata:
      m_Items: []
  - m_Id: 81207535642140672
    m_Key: BRUSH_SPIKES
    m_Metadata:
      m_Items: []
  - m_Id: 81207574603030528
    m_Key: BRUSH_SPLATTER
    m_Metadata:
      m_Items: []
  - m_Id: 81207648775102464
    m_Key: BRUSH_3DPRINTING
    m_Metadata:
      m_Items: []
  - m_Id: 81207710548811776
    m_Key: BRUSH_SQUAREFLAT
    m_Metadata:
      m_Items: []
  - m_Id: 81207756761653248
    m_Key: BRUSH_STARS
    m_Metadata:
      m_Items: []
  - m_Id: 81207807806332928
    m_Key: BRUSH_STREAMERS
    m_Metadata:
      m_Items: []
  - m_Id: 81207912810733568
    m_Key: BRUSH_TAFFY
    m_Metadata:
      m_Items: []
  - m_Id: 81207961254944768
    m_Key: BRUSH_TAPEREDFLAT
    m_Metadata:
      m_Items: []
  - m_Id: 81208043572355072
    m_Key: BRUSH_TAPEREDHIGHLIGHTER
    m_Metadata:
      m_Items: []
  - m_Id: 81208094986133504
    m_Key: BRUSH_TAPEREDHUESHIFT
    m_Metadata:
      m_Items: []
  - m_Id: 81208142008475648
    m_Key: BRUSH_TAPEREDMARKER
    m_Metadata:
      m_Items: []
  - m_Id: 81208255854469120
    m_Key: BRUSH_TAPEREDMARKERGEO
    m_Metadata:
      m_Items: []
  - m_Id: 81208320484499456
    m_Key: BRUSH_TAPEREDWIRE
    m_Metadata:
      m_Items: []
  - m_Id: 81208372611309568
    m_Key: BRUSH_GEOMTHICKDUCTTAPE
    m_Metadata:
      m_Items: []
  - m_Id: 81208728183431168
    m_Key: BRUSH_THICKPAINT
    m_Metadata:
      m_Items: []
  - m_Id: 81208800589701120
    m_Key: BRUSH_TOON
    m_Metadata:
      m_Items: []
  - m_Id: 81208843535179776
    m_Key: BRUSH_TUBEHIGHLIGHTER
    m_Metadata:
      m_Items: []
  - m_Id: 81208895842344960
    m_Key: BRUSH_TUBEFLAT
    m_Metadata:
      m_Items: []
  - m_Id: 81208961575477248
    m_Key: BRUSH_TUBETOONINVERTED
    m_Metadata:
      m_Items: []
  - m_Id: 81209021776322560
    m_Key: BRUSH_TUBEMARKER
    m_Metadata:
      m_Items: []
  - m_Id: 81209066508574720
    m_Key: BRUSH_UNLITHULL
    m_Metadata:
      m_Items: []
  - m_Id: 81209114365583360
    m_Key: BRUSH_VELVETINK
    m_Metadata:
      m_Items: []
  - m_Id: 81209159253024768
    m_Key: BRUSH_WATERCOLORPAPER
    m_Metadata:
      m_Items: []
  - m_Id: 81209241222307840
    m_Key: BRUSH_WATERCOLORPAPERGEOMETRY
    m_Metadata:
      m_Items: []
  - m_Id: 81209297144963072
    m_Key: BRUSH_WAVEFORM
    m_Metadata:
      m_Items: []
  - m_Id: 81209348688764928
    m_Key: BRUSH_WAVEFORMFFT
    m_Metadata:
      m_Items: []
  - m_Id: 81209390745051136
    m_Key: BRUSH_WAVEFORMPARTICLES
    m_Metadata:
      m_Items: []
  - m_Id: 81209436215500800
    m_Key: BRUSH_WAVEFORMTUBE
    m_Metadata:
      m_Items: []
  - m_Id: 81209474924732416
    m_Key: BRUSH_WETPAINT
    m_Metadata:
      m_Items: []
  - m_Id: 81209522190344192
    m_Key: BRUSH_WETPAINTGEOMETRY
    m_Metadata:
      m_Items: []
  - m_Id: 81209591056621568
    m_Key: BRUSH_DRWIGGLEZ
    m_Metadata:
      m_Items: []
  - m_Id: 81209706207043584
    m_Key: BRUSH_WIND
    m_Metadata:
      m_Items: []
  - m_Id: 81209742752014336
    m_Key: BRUSH_WIRE
    m_Metadata:
      m_Items: []
  - m_Id: 81209777615069184
    m_Key: BRUSH_WIREFRAME
    m_Metadata:
      m_Items: []
  - m_Id: 81212669579288576
    m_Key: ENVIRONMENT_BLACK
    m_Metadata:
      m_Items: []
  - m_Id: 81212740198785024
    m_Key: ENVIRONMENT_BLUE
    m_Metadata:
      m_Items: []
  - m_Id: 81212798805794816
    m_Key: ENVIRONMENT_DRESSFORM
    m_Metadata:
      m_Items: []
  - m_Id: 81212845635198976
    m_Key: ENVIRONMENT_EXAMPLE
    m_Metadata:
      m_Items: []
  - m_Id: 81212886244450304
    m_Key: ENVIRONMENT_HOT
    m_Metadata:
      m_Items: []
  - m_Id: 81212929865211904
    m_Key: ENVIRONMENT_ILLUSTRATIVE
    m_Metadata:
      m_Items: []
  - m_Id: 81212976329711616
    m_Key: ENVIRONMENT_NIGHTSKY
    m_Metadata:
      m_Items: []
  - m_Id: 81213029828059136
    m_Key: ENVIRONMENT_NOLIGHTS
    m_Metadata:
      m_Items: []
  - m_Id: 81213093988327424
    m_Key: ENVIRONMENT_PASSTHROUGH
    m_Metadata:
      m_Items: []
  - m_Id: 81213138796077056
    m_Key: ENVIRONMENT_PEDESTAL
    m_Metadata:
      m_Items: []
  - m_Id: 81213180441321472
    m_Key: ENVIRONMENT_PINKLEMONADE
    m_Metadata:
      m_Items: []
  - m_Id: 81213231821545472
    m_Key: ENVIRONMENT_PISTACHIO
    m_Metadata:
      m_Items: []
  - m_Id: 81213302868860928
    m_Key: ENVIRONMENT_SNOWMAN
    m_Metadata:
      m_Items: []
  - m_Id: 81213342391787520
    m_Key: ENVIRONMENT_SPACE
    m_Metadata:
      m_Items: []
  - m_Id: 81213390877941760
    m_Key: ENVIRONMENT_STANDARD
    m_Metadata:
      m_Items: []
  - m_Id: 81213430556057600
    m_Key: ENVIRONMENT_WHITE
    m_Metadata:
      m_Items: []
  - m_Id: 81450547493494784
    m_Key: EXPORT_SUCCESS
    m_Metadata:
      m_Items: []
  - m_Id: 81477322290257920
    m_Key: OVERLAY_SUCCESS
    m_Metadata:
      m_Items: []
  - m_Id: 81558424363229184
    m_Key: COLOR_COOL_WHITE
    m_Metadata:
      m_Items: []
  - m_Id: 81558424400977920
    m_Key: COLOR_ANTIQUE_WHITE
    m_Metadata:
      m_Items: []
  - m_Id: 81558424400977921
    m_Key: COLOR_LIGHT_CYAN
    m_Metadata:
      m_Items: []
  - m_Id: 81558424400977922
    m_Key: COLOR_WHITE
    m_Metadata:
      m_Items: []
  - m_Id: 81558424400977923
    m_Key: COLOR_BEIGE
    m_Metadata:
      m_Items: []
  - m_Id: 81558424400977924
    m_Key: COLOR_BISQUE
    m_Metadata:
      m_Items: []
  - m_Id: 81558424400977925
    m_Key: COLOR_BLACK
    m_Metadata:
      m_Items: []
  - m_Id: 81558424400977926
    m_Key: COLOR_MIDDLE_GREY
    m_Metadata:
      m_Items: []
  - m_Id: 81558424400977927
    m_Key: COLOR_BONE_WHITE
    m_Metadata:
      m_Items: []
  - m_Id: 81558424400977928
    m_Key: COLOR_BLUE
    m_Metadata:
      m_Items: []
  - m_Id: 81558424400977929
    m_Key: COLOR_BLUE_VIOLET
    m_Metadata:
      m_Items: []
  - m_Id: 81558424400977930
    m_Key: COLOR_BROWN
    m_Metadata:
      m_Items: []
  - m_Id: 81558424400977931
    m_Key: COLOR_DEEP_BEIGE
    m_Metadata:
      m_Items: []
  - m_Id: 81558424400977932
    m_Key: COLOR_ASH_BLUE
    m_Metadata:
      m_Items: []
  - m_Id: 81558424400977933
    m_Key: COLOR_CHARTREUSE
    m_Metadata:
      m_Items: []
  - m_Id: 81558424400977934
    m_Key: COLOR_RAW_SIENNA
    m_Metadata:
      m_Items: []
  - m_Id: 81558424400977935
    m_Key: COLOR_CORNFLOWER_BLUE
    m_Metadata:
      m_Items: []
  - m_Id: 81558424400977936
    m_Key: COLOR_CORNSILK
    m_Metadata:
      m_Items: []
  - m_Id: 81558424400977937
    m_Key: COLOR_CRIMSON
    m_Metadata:
      m_Items: []
  - m_Id: 81558424400977938
    m_Key: COLOR_CYAN
    m_Metadata:
      m_Items: []
  - m_Id: 81558424400977939
    m_Key: COLOR_DARK_BLUE
    m_Metadata:
      m_Items: []
  - m_Id: 81558424400977940
    m_Key: COLOR_DARK_TEAL
    m_Metadata:
      m_Items: []
  - m_Id: 81558424400977941
    m_Key: COLOR_DARK_OCHRE
    m_Metadata:
      m_Items: []
  - m_Id: 81558424400977942
    m_Key: COLOR_DARK_GREEN
    m_Metadata:
      m_Items: []
  - m_Id: 81558424400977943
    m_Key: COLOR_DARK_KHAKI
    m_Metadata:
      m_Items: []
  - m_Id: 81558424400977944
    m_Key: COLOR_DARK_MAGENTA
    m_Metadata:
      m_Items: []
  - m_Id: 81558424400977945
    m_Key: COLOR_DARK_OLIVE_GREEN
    m_Metadata:
      m_Items: []
  - m_Id: 81558424400977946
    m_Key: COLOR_DARK_ORANGE
    m_Metadata:
      m_Items: []
  - m_Id: 81558424400977947
    m_Key: COLOR_DARK_ORCHID
    m_Metadata:
      m_Items: []
  - m_Id: 81558424400977948
    m_Key: COLOR_DARK_RED
    m_Metadata:
      m_Items: []
  - m_Id: 81558424400977949
    m_Key: COLOR_DARK_SALMON
    m_Metadata:
      m_Items: []
  - m_Id: 81558424400977950
    m_Key: COLOR_DARK_SEA_GREEN
    m_Metadata:
      m_Items: []
  - m_Id: 81558424400977951
    m_Key: COLOR_DARK_SLATE_BLUE
    m_Metadata:
      m_Items: []
  - m_Id: 81558424400977952
    m_Key: COLOR_NEUTRAL_GREY
    m_Metadata:
      m_Items: []
  - m_Id: 81558424400977953
    m_Key: COLOR_DARK_TURQUOISE
    m_Metadata:
      m_Items: []
  - m_Id: 81558424400977954
    m_Key: COLOR_DARK_VIOLET
    m_Metadata:
      m_Items: []
  - m_Id: 81558424400977955
    m_Key: COLOR_DEEP_PINK
    m_Metadata:
      m_Items: []
  - m_Id: 81558424400977956
    m_Key: COLOR_DEEP_SKY_BLUE
    m_Metadata:
      m_Items: []
  - m_Id: 81558424400977957
    m_Key: COLOR_DIM_GREY
    m_Metadata:
      m_Items: []
  - m_Id: 81558424400977958
    m_Key: COLOR_CERULEAN_BLUE
    m_Metadata:
      m_Items: []
  - m_Id: 81558424400977959
    m_Key: COLOR_CARMINE
    m_Metadata:
      m_Items: []
  - m_Id: 81558424400977960
    m_Key: COLOR_FLORAL_WHITE
    m_Metadata:
      m_Items: []
  - m_Id: 81558424400977961
    m_Key: COLOR_FOREST_GREEN
    m_Metadata:
      m_Items: []
  - m_Id: 81558424400977962
    m_Key: COLOR_SILVER
    m_Metadata:
      m_Items: []
  - m_Id: 81558424400977963
    m_Key: COLOR_GHOST_WHITE
    m_Metadata:
      m_Items: []
  - m_Id: 81558424400977964
    m_Key: COLOR_CADMIUM_YELLOW
    m_Metadata:
      m_Items: []
  - m_Id: 81558424400977965
    m_Key: COLOR_OCHRE
    m_Metadata:
      m_Items: []
  - m_Id: 81558424400977966
    m_Key: COLOR_GREY
    m_Metadata:
      m_Items: []
  - m_Id: 81558424400977967
    m_Key: COLOR_GREEN
    m_Metadata:
      m_Items: []
  - m_Id: 81558424400977968
    m_Key: COLOR_GREEN_YELLOW
    m_Metadata:
      m_Items: []
  - m_Id: 81558424400977969
    m_Key: COLOR_HONEYDEW
    m_Metadata:
      m_Items: []
  - m_Id: 81558424400977970
    m_Key: COLOR_HOT_PINK
    m_Metadata:
      m_Items: []
  - m_Id: 81558424400977971
    m_Key: COLOR_RED_OXIDE
    m_Metadata:
      m_Items: []
  - m_Id: 81558424400977972
    m_Key: COLOR_INDIGO
    m_Metadata:
      m_Items: []
  - m_Id: 81558424400977973
    m_Key: COLOR_IVORY
    m_Metadata:
      m_Items: []
  - m_Id: 81558424400977974
    m_Key: COLOR_KHAKI
    m_Metadata:
      m_Items: []
  - m_Id: 81558424400977975
    m_Key: COLOR_LAVENDER
    m_Metadata:
      m_Items: []
  - m_Id: 81558424400977976
    m_Key: COLOR_PALE_LAVENDER
    m_Metadata:
      m_Items: []
  - m_Id: 81558424400977977
    m_Key: COLOR_LUMINOUS_GREEN
    m_Metadata:
      m_Items: []
  - m_Id: 81558424400977978
    m_Key: COLOR_PALE_LEMON
    m_Metadata:
      m_Items: []
  - m_Id: 81558424400977979
    m_Key: COLOR_LIGHT_BLUE
    m_Metadata:
      m_Items: []
  - m_Id: 81558424400977980
    m_Key: COLOR_LIGHT_CORAL
    m_Metadata:
      m_Items: []
  - m_Id: 81558424400977981
    m_Key: COLOR_PALE_LIME
    m_Metadata:
      m_Items: []
  - m_Id: 81558424400977982
    m_Key: COLOR_LIGHT_GREEN
    m_Metadata:
      m_Items: []
  - m_Id: 81558424400977983
    m_Key: COLOR_LIGHT_GREY
    m_Metadata:
      m_Items: []
  - m_Id: 81558424400977984
    m_Key: COLOR_LIGHT_PINK
    m_Metadata:
      m_Items: []
  - m_Id: 81558424400977985
    m_Key: COLOR_LIGHT_SALMON
    m_Metadata:
      m_Items: []
  - m_Id: 81558424400977986
    m_Key: COLOR_LIGHT_SEA_GREEN
    m_Metadata:
      m_Items: []
  - m_Id: 81558424400977987
    m_Key: COLOR_LIGHT_SKY_BLUE
    m_Metadata:
      m_Items: []
  - m_Id: 81558424400977988
    m_Key: COLOR_LIGHT_ASH_BLUE
    m_Metadata:
      m_Items: []
  - m_Id: 81558424400977989
    m_Key: COLOR_LIGHT_STEEL_BLUE
    m_Metadata:
      m_Items: []
  - m_Id: 81558424400977990
    m_Key: COLOR_LIGHT_YELLOW
    m_Metadata:
      m_Items: []
  - m_Id: 81558424400977991
    m_Key: COLOR_LIME
    m_Metadata:
      m_Items: []
  - m_Id: 81558424400977992
    m_Key: COLOR_LIME_GREEN
    m_Metadata:
      m_Items: []
  - m_Id: 81558424400977993
    m_Key: COLOR_LINEN
    m_Metadata:
      m_Items: []
  - m_Id: 81558424400977994
    m_Key: COLOR_MAGENTA
    m_Metadata:
      m_Items: []
  - m_Id: 81558424400977995
    m_Key: COLOR_MAROON
    m_Metadata:
      m_Items: []
  - m_Id: 81558424400977996
    m_Key: COLOR_MEDIUM_AQUAMARINE
    m_Metadata:
      m_Items: []
  - m_Id: 81558424400977997
    m_Key: COLOR_ULTRAMARINE
    m_Metadata:
      m_Items: []
  - m_Id: 81558424400977998
    m_Key: COLOR_MEDIUM_ORCHID
    m_Metadata:
      m_Items: []
  - m_Id: 81558424400977999
    m_Key: COLOR_MEDIUM_PURPLE
    m_Metadata:
      m_Items: []
  - m_Id: 81558424400978000
    m_Key: COLOR_MEDIUM_SEA_GREEN
    m_Metadata:
      m_Items: []
  - m_Id: 81558424400978001
    m_Key: COLOR_MEDIUM_SLATE_BLUE
    m_Metadata:
      m_Items: []
  - m_Id: 81558424400978002
    m_Key: COLOR_MEDIUM_SPRING_GREEN
    m_Metadata:
      m_Items: []
  - m_Id: 81558424400978003
    m_Key: COLOR_MEDIUM_TURQUOISE
    m_Metadata:
      m_Items: []
  - m_Id: 81558424400978004
    m_Key: COLOR_ROSE_VOILET
    m_Metadata:
      m_Items: []
  - m_Id: 81558424400978005
    m_Key: COLOR_MIDNIGHT_BLUE
    m_Metadata:
      m_Items: []
  - m_Id: 81558424400978006
    m_Key: COLOR_MINT_CREAM
    m_Metadata:
      m_Items: []
  - m_Id: 81558424400978007
    m_Key: COLOR_MISTY_ROSE
    m_Metadata:
      m_Items: []
  - m_Id: 81558424400978008
    m_Key: COLOR_NAPLES_YELLOW
    m_Metadata:
      m_Items: []
  - m_Id: 81558424400978009
    m_Key: COLOR_TITAN_BUFF
    m_Metadata:
      m_Items: []
  - m_Id: 81558424400978010
    m_Key: COLOR_NAVY
    m_Metadata:
      m_Items: []
  - m_Id: 81558424400978011
    m_Key: COLOR_OLD_LACE
    m_Metadata:
      m_Items: []
  - m_Id: 81558424400978012
    m_Key: COLOR_OLIVE
    m_Metadata:
      m_Items: []
  - m_Id: 81558424400978013
    m_Key: COLOR_MOSS_GREEN
    m_Metadata:
      m_Items: []
  - m_Id: 81558424400978014
    m_Key: COLOR_ORANGE_YELLOW
    m_Metadata:
      m_Items: []
  - m_Id: 81558424400978015
    m_Key: COLOR_SCARLET
    m_Metadata:
      m_Items: []
  - m_Id: 81558424400978016
    m_Key: COLOR_ORCHID
    m_Metadata:
      m_Items: []
  - m_Id: 81558424400978017
    m_Key: COLOR_PALE_OCHRE
    m_Metadata:
      m_Items: []
  - m_Id: 81558424400978018
    m_Key: COLOR_PALE_GREEN
    m_Metadata:
      m_Items: []
  - m_Id: 81558424400978019
    m_Key: COLOR_PALE_TURQUOISE
    m_Metadata:
      m_Items: []
  - m_Id: 81558424400978020
    m_Key: COLOR_PALE_VIOLET_RED
    m_Metadata:
      m_Items: []
  - m_Id: 81558424400978021
    m_Key: COLOR_PAPAYA_WHIP
    m_Metadata:
      m_Items: []
  - m_Id: 81558424400978022
    m_Key: COLOR_PEACH_PUFF
    m_Metadata:
      m_Items: []
  - m_Id: 81558424400978023
    m_Key: COLOR_PINK
    m_Metadata:
      m_Items: []
  - m_Id: 81558424400978024
    m_Key: COLOR_LILAC
    m_Metadata:
      m_Items: []
  - m_Id: 81558424400978025
    m_Key: COLOR_POWDER_BLUE
    m_Metadata:
      m_Items: []
  - m_Id: 81558424400978026
    m_Key: COLOR_PURPLE
    m_Metadata:
      m_Items: []
  - m_Id: 81558424400978027
    m_Key: COLOR_RED
    m_Metadata:
      m_Items: []
  - m_Id: 81558424400978028
    m_Key: COLOR_ROSY_BROWN
    m_Metadata:
      m_Items: []
  - m_Id: 81558424400978029
    m_Key: COLOR_ROYAL_BLUE
    m_Metadata:
      m_Items: []
  - m_Id: 81558424400978030
    m_Key: COLOR_BURNT_UMBER
    m_Metadata:
      m_Items: []
  - m_Id: 81558424400978031
    m_Key: COLOR_SALMON
    m_Metadata:
      m_Items: []
  - m_Id: 81558424400978032
    m_Key: COLOR_SANDY_BROWN
    m_Metadata:
      m_Items: []
  - m_Id: 81558424400978033
    m_Key: COLOR_SEA_GREEN
    m_Metadata:
      m_Items: []
  - m_Id: 81558424400978034
    m_Key: COLOR_SEASHELL
    m_Metadata:
      m_Items: []
  - m_Id: 81558424400978035
    m_Key: COLOR_SIENNA
    m_Metadata:
      m_Items: []
  - m_Id: 81558424400978036
    m_Key: COLOR_SKY_BLUE
    m_Metadata:
      m_Items: []
  - m_Id: 81558424400978037
    m_Key: COLOR_SLATE_BLUE
    m_Metadata:
      m_Items: []
  - m_Id: 81558424400978038
    m_Key: COLOR_SLATE_GREY
    m_Metadata:
      m_Items: []
  - m_Id: 81558424400978039
    m_Key: COLOR_SNOW
    m_Metadata:
      m_Items: []
  - m_Id: 81558424400978040
    m_Key: COLOR_SPRING_GREEN
    m_Metadata:
      m_Items: []
  - m_Id: 81558424400978041
    m_Key: COLOR_STEEL_BLUE
    m_Metadata:
      m_Items: []
  - m_Id: 81558424405172224
    m_Key: COLOR_TAN
    m_Metadata:
      m_Items: []
  - m_Id: 81558424405172225
    m_Key: COLOR_TEAL
    m_Metadata:
      m_Items: []
  - m_Id: 81558424405172226
    m_Key: COLOR_PALE_LILAC
    m_Metadata:
      m_Items: []
  - m_Id: 81558424405172227
    m_Key: COLOR_TOMATO
    m_Metadata:
      m_Items: []
  - m_Id: 81558424405172228
    m_Key: COLOR_TURQUOISE
    m_Metadata:
      m_Items: []
  - m_Id: 81558424405172229
    m_Key: COLOR_VIOLET
    m_Metadata:
      m_Items: []
  - m_Id: 81558424405172230
    m_Key: COLOR_TITAN
    m_Metadata:
      m_Items: []
  - m_Id: 81558424405172231
    m_Key: COLOR_BRIGHT_WHITE
    m_Metadata:
      m_Items: []
  - m_Id: 81558424405172232
    m_Key: COLOR_YELLOW
    m_Metadata:
      m_Items: []
  - m_Id: 81558424405172233
    m_Key: COLOR_LEAF_GREEN
    m_Metadata:
      m_Items: []
  - m_Id: 81558424405172234
    m_Key: COLOR_ORANGE
    m_Metadata:
      m_Items: []
  - m_Id: 85227255933722624
    m_Key: CONTROLLER_HINT_TRIGGER_QUICKLOAD_LEFT
    m_Metadata:
      m_Items: []
  - m_Id: 86502336588701696
    m_Key: CONTROLLER_HINT_TRIGGER_PAINT
    m_Metadata:
      m_Items: []
  - m_Id: 86503100627312640
    m_Key: CONTROLLER_HINT_TRIGGER_UNPIN
    m_Metadata:
      m_Items: []
  - m_Id: 86503188791582720
    m_Key: CONTROLLER_HINT_TRIGGER_PIN
    m_Metadata:
      m_Items: []
  - m_Id: 86503489334435840
    m_Key: CONTROLLER_HINT_TRIGGER_SAVEICON
    m_Metadata:
      m_Items: []
  - m_Id: 86503586919112704
    m_Key: CONTROLLER_HINT_TRIGGER_PREVEWPATH
    m_Metadata:
      m_Items: []
  - m_Id: 86505772348628992
    m_Key: CONTROLLER_HINT_THUMBSTICK_UNLOCK
    m_Metadata:
      m_Items: []
  - m_Id: 86507370093240320
    m_Key: CONTROLLER_HINT_THUMBSTICK_BRUSHSIZE
    m_Metadata:
      m_Items: []
  - m_Id: 86510761523568640
    m_Key: CONTROLLER_HINT_FACEBUTTON_SELECTION_LEFT
    m_Metadata:
      m_Items: []
  - m_Id: 86512053855739904
    m_Key: CONTROLLER_HINT_FACEBUTTON_DESELECTION_LEFT
    m_Metadata:
      m_Items: []
  - m_Id: 86512303735595008
    m_Key: CONTROLLER_HINT_FACEBUTTON_DUPLICATE_LEFT
    m_Metadata:
      m_Items: []
  - m_Id: 86513132228075520
    m_Key: CONTROLLER_HINT_GRIP_FLOATINGPANEL
    m_Metadata:
      m_Items: []
  - m_Id: 86515258303995904
    m_Key: CONTROLLER_HINT_POINT
    m_Metadata:
      m_Items: []
  - m_Id: 86515585589731328
    m_Key: CONTROLLER_HINT_SHARE
    m_Metadata:
      m_Items: []
  - m_Id: 86516117700108288
    m_Key: CONTROLLER_HINT_ADVANCED
    m_Metadata:
      m_Items: []
  - m_Id: 86522814208434176
    m_Key: CONTROLLER_HINT_TRIGGER_QUICKLOAD_RIGHT
    m_Metadata:
      m_Items: []
  - m_Id: 86526550477660160
    m_Key: CONTROLLER_HINT_FACEBUTTON_DESELECTION_RIGHT
    m_Metadata:
      m_Items: []
  - m_Id: 86526918276177920
    m_Key: CONTROLLER_HINT_FACEBUTTON_SELECTION_RIGHT
    m_Metadata:
      m_Items: []
  - m_Id: 86527241187254272
    m_Key: CONTROLLER_HINT_FACEBUTTON_DUPLICATE_RIGHT
    m_Metadata:
      m_Items: []
  - m_Id: 86542625575559168
    m_Key: CONTROLLER_HINT_TRIGGER_QUICKLOAD
    m_Metadata:
      m_Items: []
  - m_Id: 86542994603008000
    m_Key: CONTROLLER_HINT_THUMBPAD_UNLOCK
    m_Metadata:
      m_Items: []
  - m_Id: 86543386296475648
    m_Key: CONTROLLER_HINT_FACEBUTTON_SELECTION_PAD
    m_Metadata:
      m_Items: []
  - m_Id: 86543571617603584
    m_Key: CONTROLLER_HINT_FACEBUTTON_DESELECTION_PAD
    m_Metadata:
      m_Items: []
  - m_Id: 86543649577132032
    m_Key: CONTROLLER_HINT_FACEBUTTON_DUPLICATE_PAD
    m_Metadata:
      m_Items: []
  - m_Id: 86583802232332288
    m_Key: TUTORIAL_ADDCOLOR
    m_Metadata:
      m_Items: []
  - m_Id: 86584733715947520
    m_Key: TUTORIAL_CONTROLLERCONSOLE
    m_Metadata:
      m_Items: []
  - m_Id: 86586444966813696
    m_Key: TUTORIAL_DUPLICATE
    m_Metadata:
      m_Items: []
  - m_Id: 86605819400708096
    m_Key: TUTORIAL_GRIP
    m_Metadata:
      m_Items: []
  - m_Id: 86605978197057536
    m_Key: TUTORIAL_GUIDE
    m_Metadata:
      m_Items: []
  - m_Id: 86606072233353216
    m_Key: TUTORIAL_NEXTTIP
    m_Metadata:
      m_Items: []
  - m_Id: 86606143058370560
    m_Key: TUTORIAL_PIN
    m_Metadata:
      m_Items: []
  - m_Id: 86606447405457408
    m_Key: TUTORIAL_QUICKTOOL
    m_Metadata:
      m_Items: []
  - m_Id: 86606504787730432
    m_Key: TUTORIAL_SCALE
    m_Metadata:
      m_Items: []
  - m_Id: 86606528972087296
    m_Key: TUTORIAL_SWAPCONTROLLERS
    m_Metadata:
      m_Items: []
  - m_Id: 86607071601778688
    m_Key: TUTORIAL_TOSS
    m_Metadata:
      m_Items: []
  - m_Id: 86607314393260032
    m_Key: TUTORIAL_UNDO
    m_Metadata:
      m_Items: []
  - m_Id: 86607365643460608
    m_Key: TUTORIAL_REDO
    m_Metadata:
      m_Items: []
  - m_Id: 86607461726576640
    m_Key: TUTORIAL_WORLDTRANSFORM
    m_Metadata:
      m_Items: []
  - m_Id: 86607568958152704
    m_Key: TUTORIAL_WORLDTRANSFORMRESET_KNUCKLES
    m_Metadata:
      m_Items: []
  - m_Id: 86607659639005184
    m_Key: TUTORIAL_WORLDTRANSFORMRESET_VIVE
    m_Metadata:
      m_Items: []
  - m_Id: 86607720842289152
    m_Key: TUTORIAL_WORLDTRANSFORMRESET_OCULUS
    m_Metadata:
      m_Items: []
  - m_Id: 89041955544915968
    m_Key: PANEL_REFERENCE_DESCRIPTION
    m_Metadata:
      m_Items: []
  - m_Id: 89043032713486336
    m_Key: PANEL_REFERENCE_ICONMODEL_LOADTEXT
    m_Metadata:
      m_Items: []
  - m_Id: 89044237590224896
    m_Key: PANEL_REFERENCE_MODEL_DESCRIPTION
    m_Metadata:
      m_Items: []
  - m_Id: 89044379697438720
    m_Key: PANEL_REFERENCE_VIDEO_DESCRIPTION
    m_Metadata:
      m_Items: []
  - m_Id: 89044625424932864
    m_Key: PANEL_REFERENCE_IMAGE_DESCRIPTION
    m_Metadata:
      m_Items: []
  - m_Id: 89060241993129984
    m_Key: POPUP_REFERENCEPANEL_NODATA_TEXT
    m_Metadata:
      m_Items: []
  - m_Id: 89060975102943232
    m_Key: BUTTON_OPEN
    m_Metadata:
      m_Items: []
  - m_Id: 89061114353836032
    m_Key: POPUP_REFERENCEPANEL_NODATA_BUTTON_ADDMEDIA_DESCRIPTION
    m_Metadata:
      m_Items: []
  - m_Id: 89064000617996288
    m_Key: POPUP_REFERENCEPANEL_NODATA_MOBILETEXT
    m_Metadata:
      m_Items: []
  - m_Id: 89064741239808000
    m_Key: BUTTON_OPENMOBILE
    m_Metadata:
      m_Items: []
  - m_Id: 89072407659962368
    m_Key: PANEL_REFERENCE_BUTTON_ADDMEDIA_DESCRIPTION
    m_Metadata:
      m_Items: []
  - m_Id: 89074692188299264
    m_Key: PANEL_REFERENCE_BUTTON_VIDEO_REWIND_DESCRIPTION
    m_Metadata:
      m_Items: []
  - m_Id: 89074820936654848
    m_Key: PANEL_REFERENCE_BUTTON_VIDEO_PLAYPAUSE_DESCRIPTION
    m_Metadata:
      m_Items: []
  - m_Id: 89074884501331968
    m_Key: PANEL_REFERENCE_BUTTON_VIDEO_FORWARD_DESCRIPTION
    m_Metadata:
      m_Items: []
  - m_Id: 89093153698373632
    m_Key: SETTINGS_PANEL_BUTTON_EXPERIMENTAL_DESCRIPTION_EXTRA
    m_Metadata:
      m_Items: []
  - m_Id: 89093320602312704
    m_Key: SETTINGS_PANEL_BUTTON_SWAPHAND_DESCRIPTION
    m_Metadata:
      m_Items: []
  - m_Id: 89093701847769088
    m_Key: SETTINGS_PANEL_BUTTON_RESET_DESCRIPTION
    m_Metadata:
      m_Items: []
  - m_Id: 89093763399180288
    m_Key: SETTINGS_PANEL_BUTTON_RESET_DESCRIPTION_EXTRA
    m_Metadata:
      m_Items: []
  - m_Id: 95006156311494656
    m_Key: LABS_PANEL_TRANSFORM_BUTTON_DESCRIPTION
    m_Metadata:
      m_Items: []
  - m_Id: 95221400803737600
    m_Key: KEYBOARD_UP
    m_Metadata:
      m_Items: []
  - m_Id: 95221400837292032
    m_Key: KEYBOARD_DOWN
    m_Metadata:
      m_Items: []
  - m_Id: 95221400837292033
    m_Key: KEYBOARD_LEFT
    m_Metadata:
      m_Items: []
  - m_Id: 95221400837292034
    m_Key: KEYBOARD_RIGHT
    m_Metadata:
      m_Items: []
  - m_Id: 95221400837292035
    m_Key: KEYBOARD_SPACE
    m_Metadata:
      m_Items: []
  - m_Id: 95221400837292036
    m_Key: KEYBOARD_SHIFT
    m_Metadata:
      m_Items: []
  - m_Id: 95221400837292037
    m_Key: KEYBOARD_LEFT_SHIFT
    m_Metadata:
      m_Items: []
  - m_Id: 95221400841486336
    m_Key: KEYBOARD_RIGHT_SHIFT
    m_Metadata:
      m_Items: []
  - m_Id: 95221400841486337
    m_Key: KEYBOARD_CONTROL
    m_Metadata:
      m_Items: []
  - m_Id: 95221400841486338
    m_Key: KEYBOARD_LEFT_ALT
    m_Metadata:
      m_Items: []
  - m_Id: 95221400841486339
    m_Key: KEYBOARD_RIGHT_ALT
    m_Metadata:
      m_Items: []
  - m_Id: 95221400841486340
    m_Key: KEYBOARD_ALT
    m_Metadata:
      m_Items: []
  - m_Id: 95221400841486341
    m_Key: KEYBOARD_LEFT_CONTROL
    m_Metadata:
      m_Items: []
  - m_Id: 95221400841486342
    m_Key: KEYBOARD_RIGHT_CONTROL
    m_Metadata:
      m_Items: []
  - m_Id: 95221400841486343
    m_Key: KEYBOARD_ESCAPE
    m_Metadata:
      m_Items: []
  - m_Id: 95221400841486344
    m_Key: KEYBOARD_ENTER
    m_Metadata:
      m_Items: []
  - m_Id: 95221400841486345
    m_Key: KEYBOARD_TAB
    m_Metadata:
      m_Items: []
  - m_Id: 95221400841486346
    m_Key: KEYBOARD_BACKSPACE
    m_Metadata:
      m_Items: []
  - m_Id: 95221400841486347
    m_Key: KEYBOARD_ALTGR
    m_Metadata:
      m_Items: []
  - m_Id: 95221400841486348
    m_Key: KEYBOARD_CAPSLOCK
    m_Metadata:
      m_Items: []
  - m_Id: 103943359016206336
    m_Key: EXTRA_PANEL_TRANSFORMTOOLS_BUTTON_DESCRIPTION
    m_Metadata:
      m_Items: []
  - m_Id: 103924956079587328
    m_Key: POPUP_SKETCHMENU_BUTTON_DESCRIPTION_RENAME_SKETCH
    m_Metadata:
      m_Items: []
  - m_Id: 106429517453328384
    m_Key: PANEL_BACKGROUND_IMAGE_DESCRIPTION
    m_Metadata:
      m_Items: []
  - m_Id: 109424659466551296
    m_Key: ADVANCEDTOOLS_PANEL_SELECTION_TRAY_REPAINT_SELECTED
    m_Metadata:
      m_Items: []
  - m_Id: 128947584125108224
    m_Key: SNAP_SETTINGS_PANEL_TOGGLE_X
    m_Metadata:
      m_Items: []
  - m_Id: 128947584179634176
    m_Key: SNAP_SETTINGS_PANEL_SNAP_SELECTED
    m_Metadata:
      m_Items: []
  - m_Id: 128947584179634177
    m_Key: SNAP_SETTINGS_PANEL_TOGGLE_X_POSITION_SNAP
    m_Metadata:
      m_Items: []
  - m_Id: 128947584179634178
    m_Key: SNAP_SETTINGS_PANEL_TOGGLE_Y_POSITION_SNAP
    m_Metadata:
      m_Items: []
  - m_Id: 128947584179634179
    m_Key: SNAP_SETTINGS_PANEL_TOGGLE_Z_POSITION_SNAP
    m_Metadata:
      m_Items: []
  - m_Id: 128947584179634180
    m_Key: SNAP_SETTINGS_PANEL_SNAP_SELECTED_TO_GRID
    m_Metadata:
      m_Items: []
  - m_Id: 128947584179634181
    m_Key: SNAP_SETTINGS_PANEL_SNAP_SELECTED_ROTATION_ANGLES
    m_Metadata:
      m_Items: []
  - m_Id: 128947584179634182
    m_Key: TRANSFORM_PANEL_POSITION
    m_Metadata:
      m_Items: []
  - m_Id: 128947584179634183
    m_Key: TRANSFORM_PANEL_ROTATION
    m_Metadata:
      m_Items: []
  - m_Id: 128947584179634184
    m_Key: TRANSFORM_PANEL_ALIGN
    m_Metadata:
      m_Items: []
  - m_Id: 128947584179634185
    m_Key: TRANSFORM_PANEL_TOGGLE_X_POSITION_LOCK
    m_Metadata:
      m_Items: []
  - m_Id: 128947584179634186
    m_Key: TRANSFORM_PANEL_TOGGLE_Y_POSITION_LOCK
    m_Metadata:
      m_Items: []
  - m_Id: 128947584179634187
    m_Key: TRANSFORM_PANEL_TOGGLE_Z_POSITION_LOCK
    m_Metadata:
      m_Items: []
  - m_Id: 128947584179634188
    m_Key: TRANSFORM_PANEL_TOGGLE_X_ROTATION_LOCK
    m_Metadata:
      m_Items: []
  - m_Id: 128947584183828480
    m_Key: TRANSFORM_PANEL_TOGGLE_Y_ROTATION_LOCK
    m_Metadata:
      m_Items: []
  - m_Id: 128947584183828481
    m_Key: TRANSFORM_PANEL_TOGGLE_Z_ROTATION_LOCK
    m_Metadata:
      m_Items: []
  - m_Id: 128947584183828482
    m_Key: TRANSFORM_PANEL_ALIGN_X
    m_Metadata:
      m_Items: []
  - m_Id: 128947584183828483
    m_Key: TRANSFORM_PANEL_ALIGN_Y
    m_Metadata:
      m_Items: []
  - m_Id: 128947584183828484
    m_Key: TRANSFORM_PANEL_ALIGN_Z
    m_Metadata:
      m_Items: []
  - m_Id: 128947584183828485
    m_Key: TRANSFORM_PANEL_ALIGN_BY
    m_Metadata:
      m_Items: []
  - m_Id: 128947584183828486
    m_Key: TRANSFORM_PANEL_LEFT_BOTTOM_FRONT_EDGES
    m_Metadata:
      m_Items: []
  - m_Id: 128947584183828487
    m_Key: TRANSFORM_PANEL_CENTERS
    m_Metadata:
      m_Items: []
  - m_Id: 128947584183828488
    m_Key: TRANSFORM_PANEL_RIGHT_TOP_BACK_EDGES
    m_Metadata:
      m_Items: []
  - m_Id: 128947584183828489
    m_Key: TRANSFORM_PANEL_ALIGN_ROTATION
    m_Metadata:
      m_Items: []
  - m_Id: 128947584183828490
    m_Key: TRANSFORM_PANEL_DISTRIBUTE
    m_Metadata:
      m_Items: []
  - m_Id: 128947584183828491
    m_Key: TRANSFORM_PANEL_DISTRIBUTE_X
    m_Metadata:
      m_Items: []
  - m_Id: 128947584183828492
    m_Key: TRANSFORM_PANEL_DISTRIBUTE_Y
    m_Metadata:
      m_Items: []
  - m_Id: 128947584183828493
    m_Key: TRANSFORM_PANEL_DISTRIBUTE_Z
    m_Metadata:
      m_Items: []
  - m_Id: 128947584183828494
    m_Key: TRANSFORM_PANEL_DISTRIBUTE_BY
    m_Metadata:
      m_Items: []
  - m_Id: 128947584183828495
    m_Key: TRANSFORM_PANEL_SPACING
    m_Metadata:
      m_Items: []
  - m_Id: 128947584183828496
    m_Key: MULTIMIRROR_PANEL_MULTI_MIRROR
    m_Metadata:
      m_Items: []
  - m_Id: 128947584183828497
    m_Key: MULTIMIRROR_PANEL_POINT_SYMMETRY
    m_Metadata:
      m_Items: []
  - m_Id: 128947584183828498
    m_Key: MULTIMIRROR_PANEL_WALLPAPER_SYMMETRY
    m_Metadata:
      m_Items: []
  - m_Id: 128947584183828499
    m_Key: MULTIMIRROR_PANEL_OPTIONS
    m_Metadata:
      m_Items: []
  - m_Id: 128947584183828500
    m_Key: MULTIMIRROR_PANEL_AFFECT_HUE
    m_Metadata:
      m_Items: []
  - m_Id: 128947584183828501
    m_Key: MULTIMIRROR_PANEL_AFFECT_SATURATION
    m_Metadata:
      m_Items: []
  - m_Id: 128947584183828502
    m_Key: MULTIMIRROR_PANEL_AFFECT_BRIGHTNESS
    m_Metadata:
      m_Items: []
  - m_Id: 128947584183828503
    m_Key: MULTIMIRROR_PANEL_AMOUNT
    m_Metadata:
      m_Items: []
  - m_Id: 128947584183828504
    m_Key: MULTIMIRROR_PANEL_FREQUENCY
    m_Metadata:
      m_Items: []
  - m_Id: 128947584183828505
    m_Key: MULTIMIRROR_PANEL_SINE_WAVE
    m_Metadata:
      m_Items: []
  - m_Id: 128947584183828506
    m_Key: MULTIMIRROR_PANEL_TRIANGLE_WAVE
    m_Metadata:
      m_Items: []
  - m_Id: 128947584183828507
    m_Key: MULTIMIRROR_PANEL_SAWTOOTH_WAVE
    m_Metadata:
      m_Items: []
  - m_Id: 128947584188022784
    m_Key: MULTIMIRROR_PANEL_SQUARE_WAVE
    m_Metadata:
      m_Items: []
  - m_Id: 128947584188022785
    m_Key: MULTIMIRROR_PANEL_NOISE
    m_Metadata:
      m_Items: []
  - m_Id: 128947584188022786
    m_Key: MULTIMIRROR_PANEL_SUMMON_MIRROR
    m_Metadata:
      m_Items: []
  - m_Id: 128978688454426624
    m_Key: SNAP_SETTINGS_PANEL_GUIDES
    m_Metadata:
      m_Items: []
  - m_Id: 128979151367176192
    m_Key: SNAP_SETTINGS_PANEL_SNAP_TO_GUIDES
    m_Metadata:
      m_Items: []
  - m_Id: 129010807801118720
    m_Key: MULTIMIRROR_SYMMETRY_ORDER
    m_Metadata:
      m_Items: []
  - m_Id: 129011310442315776
    m_Key: MULTIMIRROR_PANEL_X_REPEATS
    m_Metadata:
      m_Items: []
  - m_Id: 129011387676229632
    m_Key: MULTIMIRROR_PANEL_Y_REPEATS
    m_Metadata:
      m_Items: []
  - m_Id: 129011445721202688
    m_Key: MULTIMIRROR_PANEL_SYMMETRY_SCALE
    m_Metadata:
      m_Items: []
  - m_Id: 129011519415123968
    m_Key: MULTIMIRROR_PANEL_SYMMETRY_SCALE_X
    m_Metadata:
      m_Items: []
  - m_Id: 129011554005549056
    m_Key: MULTIMIRROR_PANEL_SYMMETRY_SCALE_Y
    m_Metadata:
      m_Items: []
  - m_Id: 129011580064759808
    m_Key: MULTIMIRROR_PANEL_SYMMETRY_SKEW_X
    m_Metadata:
      m_Items: []
  - m_Id: 129011621378654208
    m_Key: MULTIMIRROR_PANEL_SYMMETRY_SKEW_Y
    m_Metadata:
      m_Items: []
  - m_Id: 129251051561549824
    m_Key: LABS_PANEL_WEBCAM_BUTTON
    m_Metadata:
      m_Items: []
  - m_Id: 129251441224974336
    m_Key: WEBCAM_PANEL_PREVIOUS_DEVICE
    m_Metadata:
      m_Items: []
  - m_Id: 129251554584428544
    m_Key: WEBCAM_PANEL_NEXT_DEVICE
    m_Metadata:
      m_Items: []
  - m_Id: 141243230077059072
    m_Key: MULTICAM_TOOL_DEPTH_TEXT
    m_Metadata:
      m_Items: []
  - m_Id: 137988464450723840
    m_Key: LAYERS_PANEL_MOVELAYER_BUTTON_DESCRIPTION
    m_Metadata:
      m_Items: []
  - m_Id: 147094550989828096
    m_Key: POPUP_ACCOUNTS_UNAVAILABLE_TITLE
    m_Metadata:
      m_Items: []
  - m_Id: 147094689821290496
    m_Key: POPUP_ACCOUNTS_UNAVAILABLE_DESCRIPTION
    m_Metadata:
      m_Items: []
  - m_Id: 147809767845167104
    m_Key: SETTINGS_PANEL_LOCALE_BUTTON_DESCRIPTION
    m_Metadata:
      m_Items: []
  - m_Id: 147811113256255488
    m_Key: SETTINGS_PANEL_LOCALE_BUTTON_POPUP
    m_Metadata:
      m_Items: []
  - m_Id: 151489918612377600
    m_Key: POPUP_RECORD_UNSUPPORTED_TITLE
    m_Metadata:
      m_Items: []
  - m_Id: 151490030713540608
    m_Key: POPUP_RECORD_UNSUPPORTED_TEXT
    m_Metadata:
      m_Items: []
  - m_Id: 170004956477833216
    m_Key: LOADING_SCENE_OVERLAY_ANDROIDPERMISSIONS
    m_Metadata:
      m_Items: []
  - m_Id: 172767995928834048
    m_Key: CONTROLLER_HINT_THUMBPAD_BRUSHSIZE
    m_Metadata:
      m_Items: []
  - m_Id: 164911761917042688
    m_Key: POPUP_ACCOUNTS_ICOSAINFO_DESCRIPTION
    m_Metadata:
      m_Items: []
  - m_Id: 164911966586494976
    m_Key: POPUP_ACCOUNTS_ICOSAINFO_TITLE
    m_Metadata:
      m_Items: []
  - m_Id: 176764812224364544
    m_Key: BRUSH_PASSTHROUGHHULL
    m_Metadata:
      m_Items: []
  - m_Id: 188791089062830080
    m_Key: ENVIRONMENT_PANEL_RESET_CANVAS
    m_Metadata:
      m_Items: []
  - m_Id: 188791266398003200
    m_Key: ENVIRONMENT_PANEL_LOCK_CANVAS
    m_Metadata:
      m_Items: []
  - m_Id: 188792931159203840
    m_Key: ENVIRONMENT_PANEL_UNLOCK_CANVAS
    m_Metadata:
      m_Items: []
  - m_Id: 189087250755706880
    m_Key: POPUP_UPLOAD_COMPLETE_MOBILE_DESCRIPTION
    m_Metadata:
      m_Items: []
  - m_Id: 156198200358006784
    m_Key: MULTIPLAYER_PANEL_ALERT_PASSTHROUGH_ACTIVE
    m_Metadata:
      m_Items: []
  - m_Id: 157582826200739840
    m_Key: MULTIPLAYER_PANEL_CLOSE_BUTTON_DESCRIPTION
    m_Metadata:
      m_Items: []
  - m_Id: 176097607781543936
    m_Key: LABEL_ALPHATAG
    m_Metadata:
      m_Items: []
  - m_Id: 217069105871577088
    m_Key: VIEW_MODE_TEXT
    m_Metadata:
      m_Items: []
  - m_Id: 217070349893754880
    m_Key: VR_NOT_DETECTED
    m_Metadata:
      m_Items: []
  - m_Id: 218558579745579008
    m_Key: MONOSCOPIC_HELP
    m_Metadata:
      m_Items: []
  - m_Id: 224363142209691648
    m_Key: DirectoryChooserPopupButton
    m_Metadata:
      m_Items: []
  - m_Id: 234808679492837376
    m_Key: PANEL_REFERENCE_SAVED_STROKE_DESCRIPTION
    m_Metadata:
      m_Items: []
  - m_Id: 235160207315525632
    m_Key: LABS_PANEL_EXPORT_STROKES_BUTTON_DESCRIPTION
    m_Metadata:
      m_Items: []
  - m_Id: 235163428054458368
    m_Key: PANEL_SAVED_STROKES_DESCRIPTION
    m_Metadata:
      m_Items: []
  - m_Id: 238556149774557184
    m_Key: PANEL_REFERENCE_ICONIMAGE_LOADERRORTEXT
    m_Metadata:
      m_Items: []
  - m_Id: 238935604850335744
    m_Key: PANEL_REFERENCE_ICONBACKGROUNDIMAGE_LOADERRORTEXT
    m_Metadata:
      m_Items: []
  - m_Id: 242372529028341760
    m_Key: PANEL_REFERENCE_ICONIMAGE_GENERICERRORTEXT
    m_Metadata:
      m_Items: []
  - m_Id: 276171365497266176
    m_Key: BRUSH_SETTINGS_TRAY_BRUSH_SIZE
    m_Metadata:
      m_Items: []
  - m_Id: 294636550056648704
    m_Key: MP_CONNECT
    m_Metadata:
      m_Items: []
  - m_Id: 294636769901092864
    m_Key: MP_JOIN_ROOM
    m_Metadata:
      m_Items: []
  - m_Id: 294636908816441344
    m_Key: MP_LEAVE_ROOM
    m_Metadata:
      m_Items: []
  - m_Id: 294637000357126144
    m_Key: MP_DISCONNECT
    m_Metadata:
      m_Items: []
  - m_Id: 294637073212186624
    m_Key: MP_EDIT_ROOM_NAME
    m_Metadata:
      m_Items: []
  - m_Id: 294637384320491520
    m_Key: MP_EDIT_NICK_NAME
    m_Metadata:
      m_Items: []
  - m_Id: 307216698459103232
    m_Key: erase text
    m_Metadata:
      m_Items: []
  - m_Id: 310819533771841536
    m_Key: New Entry
    m_Metadata:
      m_Items: []
  - m_Id: 312729904472465408
    m_Key: New Entry 1
    m_Metadata:
      m_Items: []
  - m_Id: 312730512516521984
    m_Key: ADMIN_PANEL_SAVE_SKETCH_BUTTON_DESCRIPTION
    m_Metadata:
      m_Items: []
  - m_Id: 312781662766833664
    m_Key: MULTIPLAYER_STATUS
    m_Metadata:
      m_Items: []
  - m_Id: 312783011751469056
    m_Key: MULTIPLAYER__PANEL_STATE
    m_Metadata:
      m_Items: []
  - m_Id: 312783116814589952
    m_Key: MULTIPLAYER_PANEL_ROOM_NAME
    m_Metadata:
      m_Items: []
  - m_Id: 312783250461892608
    m_Key: MULTIPLAYER_PANEL_NICKNAME
    m_Metadata:
      m_Items: []
  - m_Id: 312783415369342976
    m_Key: New Entry 2
    m_Metadata:
      m_Items: []
  - m_Id: 312962917202468864
    m_Key: MULTIPLAYER_PANEL_ROOM_OWNER
    m_Metadata:
      m_Items: []
  - m_Id: 312963339069759488
    m_Key: MULTIPLAYER_PANEL_ROOM_OWNE
    m_Metadata:
      m_Items: []
  - m_Id: 312963447907753984
    m_Key: MULTIPLAYER_PANEL_NOT_ROOM_OWNER
    m_Metadata:
      m_Items: []
  - m_Id: 312967307862810624
    m_Key: MULTIPLAYER_PANEL_ALERT_BEGINNER_MODE
    m_Metadata:
      m_Items: []
  - m_Id: 312967595889860608
    m_Key: New Entry 3
    m_Metadata:
      m_Items: []
  - m_Id: 312967604588847104
    m_Key: MULTIPLAYER_PANEL_ALERT_ROOM_EXIST
    m_Metadata:
      m_Items: []
  - m_Id: 313081115495178240
    m_Key: MULTIPLAYER_PANEL_ALERT_PASSTHROUGH_EXIST
    m_Metadata:
      m_Items: []
  - m_Id: 313111533204348928
    m_Key: ADMIN_PANEL_MULTIPLAYER_BUTTON_DESCRIPTION
    m_Metadata:
      m_Items: []
  - m_Id: 313111642914758656
    m_Key: ADMIN_PANEL_MULTIPLAYER_DESCRIPTION
    m_Metadata:
      m_Items: []
  - m_Id: 317029250049335296
    m_Key: VIEW_MODE_CONTROLS
    m_Metadata:
      m_Items: []
  - m_Id: 317029250049335296
    m_Key: VIEW_MODE_CONTROLS
    m_Metadata:
      m_Items: []
  - m_Id: 332314407106863104
    m_Key: ICOSAPANEL_PANEL_OPTIONS_POPUP
    m_Metadata:
      m_Items: []
  - m_Id: 332573810292776960
    m_Key: ICOSAPANEL_PANEL_SEARCH_POPUP
    m_Metadata:
      m_Items: []
  - m_Id: 332574165927813120
    m_Key: ICOSAPANEL_PANEL_FILTER_POPUP
    m_Metadata:
      m_Items: []
  - m_Id: 326532953040941056
    m_Key: MULTIPLAYER_PANEL_MAX_ROOM_NUMBER
    m_Metadata:
      m_Items: []
  - m_Id: 326549804571619328
    m_Key: MULTIPLAYER_ROOM_SETTINGS
    m_Metadata:
      m_Items: []
  - m_Id: 326570591894564864
    m_Key: MULTIPLAYER_IN_ROOM_PANEL_BUTTON
    m_Metadata:
      m_Items: []
  - m_Id: 326572252843143168
    m_Key: MULTIPLAYER_EDIT_MAX_PLAYERS
    m_Metadata:
      m_Items: []
  - m_Id: 326807657823793152
    m_Key: MULTIPLAYER_ROOM_OWNERSHIP_TRANSFER_BUTTON
    m_Metadata:
      m_Items: []
  - m_Id: 326808393542463488
    m_Key: MULTIPLAYER_MUTE_UNMUTE_PLAYERBUTTON
    m_Metadata:
      m_Items: []
  - m_Id: 326808972507410432
    m_Key: MULTIPLAYER_UNMUTE_PLAYER_BUTTON
    m_Metadata:
      m_Items: []
  - m_Id: 326832067431559168
    m_Key: MULTIPLAYER_ENABLE_USER_VIEW_ONLY_BUTTON
    m_Metadata:
      m_Items: []
  - m_Id: 326833306865168384
    m_Key: MULTIPLAYER_DISABLE_USER_VIEW_ONLY_BUTTON
    m_Metadata:
      m_Items: []
  - m_Id: 326852018926186496
    m_Key: MULTIPLAYER_IN_ROOM_SETTINGS
    m_Metadata:
      m_Items: []
  - m_Id: 326852593516474368
    m_Key: MULTIPLAYER_PLAYERS_LIST_TITLE
    m_Metadata:
      m_Items: []
  - m_Id: 326864334061236224
    m_Key: MULTIPLAYER_KICK_OUT_USER
    m_Metadata:
      m_Items: []
  - m_Id: 326869993834082304
    m_Key: MULTIPLAYER_MUTE_ALL_USER_BUTTON
    m_Metadata:
      m_Items: []
  - m_Id: 326870578603945984
    m_Key: MULTIPLAYER_UNMUTE_ALL_PLAYERS_BUTTON
    m_Metadata:
      m_Items: []
  - m_Id: 326871085665939456
    m_Key: MULTIPLAYER_SET_ALL_PLAYERS_TO_VIEWONLY
    m_Metadata:
      m_Items: []
  - m_Id: 326871757446639616
    m_Key: MULTIPLAYER_UNSET_ALL_PLAYERS_TO_VIEWONLY
    m_Metadata:
      m_Items: []
  - m_Id: 340941283698237440
    m_Key: MULTIPLAYER_MUTE_ALL_USER_FOR_ALL_BUTTON
    m_Metadata:
      m_Items: []
  - m_Id: 340941524061216768
    m_Key: MULTIPLAYER_MUTE_UNMUTE_FOR_ALL_PLAYERBUTTON
    m_Metadata:
      m_Items: []
  - m_Id: 341358942189346816
    m_Key: MULTIPLAYER_PANEL_ROOM_AVAIL
    m_Metadata:
      m_Items: []
  - m_Id: 341359317994790912
    m_Key: MULTIPLAYER_PANEL_ROOM_NOT_AVAIL
    m_Metadata:
      m_Items: []
  - m_Id: 369886448819200000
    m_Key: FILTER_POPUP_CURATED_ON
    m_Metadata:
      m_Items: []
  - m_Id: 380760416547594240
    m_Key: POPUP_ICOSA_LOGIN_DESCRIPTION
    m_Metadata:
      m_Items: []
  - m_Id: 381885131211235328
    m_Key: VIEW_MODE_LOADING_SKETCHES
    m_Metadata:
      m_Items: []
  - m_Id: 393175499957428224
    m_Key: POPUP_SPLIT_MESH
    m_Metadata:
      m_Items: []
  - m_Id: 393175792879230976
    m_Key: POPUP_SPLIT_MESH_TEXT
    m_Metadata:
      m_Items: []
  - m_Id: 397532058527293440
    m_Key: NOT_SIGNED_IN
    m_Metadata:
      m_Items: []
  - m_Id: 401824908597354496
    m_Key: POPUP_REFERENCEPANEL_NOSAVEDSTROKES_TEXT
    m_Metadata:
      m_Items: []
<<<<<<< HEAD
  - m_Id: 423748078849216512
    m_Key: POPUP_ACCOUNTS_VIVEINFO_TITLE
    m_Metadata:
      m_Items: []
  - m_Id: 423748375394897920
    m_Key: POPUP_ACCOUNTS_VIVEINFO_DESCRIPTION
    m_Metadata:
      m_Items: []
  - m_Id: 430213467397410816
    m_Key: POPUP_UPLOAD_VIVERSE_TITLE
    m_Metadata:
      m_Items: []
  - m_Id: 430213857824198656
    m_Key: POPUP_UPLOAD_VIVERSE_DESCRIPTION
=======
  - m_Id: 422456507319803904
    m_Key: SNAP_SETTINGS_PANEL_TOGGLE_Y
    m_Metadata:
      m_Items: []
  - m_Id: 422456718544953344
    m_Key: SNAP_SETTINGS_PANEL_TOGGLE_Z
>>>>>>> caa9d29d
    m_Metadata:
      m_Items: []
  m_Metadata:
    m_Items: []
  m_KeyGenerator:
    rid: 6394126504544960513
  references:
    version: 2
    RefIds:
    - rid: 6394126504544960513
      type: {class: DistributedUIDGenerator, ns: UnityEngine.Localization.Tables,
        asm: Unity.Localization}
      data:
        m_CustomEpoch: 1659973725356<|MERGE_RESOLUTION|>--- conflicted
+++ resolved
@@ -3591,7 +3591,14 @@
     m_Key: POPUP_REFERENCEPANEL_NOSAVEDSTROKES_TEXT
     m_Metadata:
       m_Items: []
-<<<<<<< HEAD
+  - m_Id: 422456507319803904
+    m_Key: SNAP_SETTINGS_PANEL_TOGGLE_Y
+    m_Metadata:
+      m_Items: []
+  - m_Id: 422456718544953344
+    m_Key: SNAP_SETTINGS_PANEL_TOGGLE_Z
+    m_Metadata:
+      m_Items: []
   - m_Id: 423748078849216512
     m_Key: POPUP_ACCOUNTS_VIVEINFO_TITLE
     m_Metadata:
@@ -3606,14 +3613,6 @@
       m_Items: []
   - m_Id: 430213857824198656
     m_Key: POPUP_UPLOAD_VIVERSE_DESCRIPTION
-=======
-  - m_Id: 422456507319803904
-    m_Key: SNAP_SETTINGS_PANEL_TOGGLE_Y
-    m_Metadata:
-      m_Items: []
-  - m_Id: 422456718544953344
-    m_Key: SNAP_SETTINGS_PANEL_TOGGLE_Z
->>>>>>> caa9d29d
     m_Metadata:
       m_Items: []
   m_Metadata:
