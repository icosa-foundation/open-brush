--- conflicted
+++ resolved
@@ -11,7 +11,7 @@
   m_EditorHideFlags: 0
   m_Script: {fileID: 11500000, guid: 5b11a58205ec3474ca216360e9fa74a8, type: 3}
   m_Name: Strings Shared Data
-  m_EditorClassIdentifier: 
+  m_EditorClassIdentifier:
   m_TableCollectionName: Strings
   m_TableCollectionNameGuidString: c84355079ab3f3e4f8f3812258805f86
   m_Entries:
@@ -3279,7 +3279,6 @@
     m_Key: CONTROLLER_HINT_THUMBPAD_BRUSHSIZE
     m_Metadata:
       m_Items: []
-<<<<<<< HEAD
   - m_Id: 188791089062830080
     m_Key: ENVIRONMENT_PANEL_RESET_CANVAS
     m_Metadata:
@@ -3290,10 +3289,10 @@
       m_Items: []
   - m_Id: 188792931159203840
     m_Key: ENVIRONMENT_PANEL_UNLOCK_CANVAS
-=======
+    m_Metadata:
+      m_Items: []
   - m_Id: 189087250755706880
     m_Key: POPUP_UPLOAD_COMPLETE_MOBILE_DESCRIPTION
->>>>>>> ee941bcf
     m_Metadata:
       m_Items: []
   m_Metadata:
