--- conflicted
+++ resolved
@@ -3472,26 +3472,6 @@
       Brush Size'
     m_Metadata:
       m_Items: []
-<<<<<<< HEAD
-  - m_Id: 176764812224364544
-    m_Localized: Passthrough Hull
-    m_Metadata:
-      m_Items: []
-  - m_Id: 177558531188809728
-    m_Localized: 'Passthrough:'
-    m_Metadata:
-      m_Items: []
-  - m_Id: 177989628385124352
-    m_Localized: Skybox
-    m_Metadata:
-      m_Items: []
-  - m_Id: 177989815199424512
-    m_Localized: Gradient
-    m_Metadata:
-      m_Items: []
-  - m_Id: 177989991964172288
-    m_Localized: "Passthrough\t"
-=======
   - m_Id: 189087250755706880
     m_Localized: To avoid error 403 on Sketchfab when publishing - change visibility
       to public (free Sketchfab accounts can't publish private models)
@@ -3526,7 +3506,26 @@
       m_Items: []
   - m_Id: 224363142209691648
     m_Localized: Pick a Subfolder
->>>>>>> 33c86d64
+    m_Metadata:
+      m_Items: []
+  - m_Id: 176764812224364544
+    m_Localized: Passthrough Hull
+    m_Metadata:
+      m_Items: []
+  - m_Id: 177558531188809728
+    m_Localized: 'Passthrough:'
+    m_Metadata:
+      m_Items: []
+  - m_Id: 177989628385124352
+    m_Localized: Skybox
+    m_Metadata:
+      m_Items: []
+  - m_Id: 177989815199424512
+    m_Localized: Gradient
+    m_Metadata:
+      m_Items: []
+  - m_Id: 177989991964172288
+    m_Localized: "Passthrough\t"
     m_Metadata:
       m_Items: []
   references:
