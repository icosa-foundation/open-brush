--- conflicted
+++ resolved
@@ -3504,13 +3504,12 @@
     m_Localized: More info on using Open Brush without VR
     m_Metadata:
       m_Items: []
-<<<<<<< HEAD
   - m_Id: 176764812224364544
     m_Localized: Passthrough Hull
-=======
+    m_Metadata:
+      m_Items: []
   - m_Id: 224363142209691648
     m_Localized: Pick a Subfolder
->>>>>>> 0f4d1a46
     m_Metadata:
       m_Items: []
   references:
