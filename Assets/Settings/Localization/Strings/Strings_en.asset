%YAML 1.1
%TAG !u! tag:unity3d.com,2011:
--- !u!114 &11400000
MonoBehaviour:
  m_ObjectHideFlags: 0
  m_CorrespondingSourceObject: {fileID: 0}
  m_PrefabInstance: {fileID: 0}
  m_PrefabAsset: {fileID: 0}
  m_GameObject: {fileID: 0}
  m_Enabled: 1
  m_EditorHideFlags: 0
  m_Script: {fileID: 11500000, guid: e9620f8c34305754d8cc9a7e49e852d9, type: 3}
  m_Name: Strings_en
  m_EditorClassIdentifier: 
  m_LocaleId:
    m_Code: en
  m_SharedData: {fileID: 11400000, guid: c84355079ab3f3e4f8f3812258805f86, type: 2}
  m_Metadata:
    m_Items: []
  m_TableData:
  - m_Id: 6606866780160
    m_Localized: 'Use Grip To Grab

      The Blinking Panel'
    m_Metadata:
      m_Items: []
  - m_Id: 6887293751296
    m_Localized: 'Toss The Panel

      To Dismiss It'
    m_Metadata:
      m_Items: []
  - m_Id: 9169397780480
    m_Localized: Video successfully uploaded to YouTube
    m_Metadata:
      m_Items: []
  - m_Id: 9359005487104
    m_Localized: Check your Desktop!
    m_Metadata:
      m_Items: []
  - m_Id: 10372936536064
    m_Localized: My
    m_Metadata:
      m_Items: []
  - m_Id: 10508081205248
    m_Localized: Check out my
    m_Metadata:
      m_Items: []
  - m_Id: 10778529927168
    m_Localized: Tilt Meter Full
    m_Metadata:
      m_Items: []
  - m_Id: 11105966657536
    m_Localized: 'Sketch Cost: Low'
    m_Metadata:
      m_Items: []
  - m_Id: 11327010672640
    m_Localized: 'Sketch Cost: Medium'
    m_Metadata:
      m_Items: []
  - m_Id: 11410951278592
    m_Localized: 'Sketch Cost: High'
    m_Metadata:
      m_Items: []
  - m_Id: 11531013230592
    m_Localized: 'Sketch Cost: Highest'
    m_Metadata:
      m_Items: []
  - m_Id: 11625947107328
    m_Localized: 'Sketch Cost: Picasso'
    m_Metadata:
      m_Items: []
  - m_Id: 13240867393536
    m_Localized: Autosave_{0:yyyy-MM-dd_HH-mm-ss}.tilt
    m_Metadata:
      m_Items: []
  - m_Id: 249453461278720
    m_Localized: Eraser
    m_Metadata:
      m_Items: []
  - m_Id: 249886669967360
    m_Localized: Free Paint
    m_Metadata:
      m_Items: []
  - m_Id: 251895636725760
    m_Localized: Swipe to Change
    m_Metadata:
      m_Items: []
  - m_Id: 252524492918784
    m_Localized: Snapshot
    m_Metadata:
      m_Items: []
  - m_Id: 254616443981824
    m_Localized: Auto-Gif
    m_Metadata:
      m_Items: []
  - m_Id: 255232243306496
    m_Localized: 5 Second Gif
    m_Metadata:
      m_Items: []
  - m_Id: 255577010900992
    m_Localized: Video
    m_Metadata:
      m_Items: []
  - m_Id: 259940966109184
    m_Localized: Finalizing Video...
    m_Metadata:
      m_Items: []
  - m_Id: 260046566100992
    m_Localized: Video Preview
    m_Metadata:
      m_Items: []
  - m_Id: 260157501247488
    m_Localized: Upload to YouTube
    m_Metadata:
      m_Items: []
  - m_Id: 260325810278400
    m_Localized: Video
    m_Metadata:
      m_Items: []
  - m_Id: 260740236873728
    m_Localized: Looking for audio...
    m_Metadata:
      m_Items: []
  - m_Id: 260825024729088
    m_Localized: Audio found!
    m_Metadata:
      m_Items: []
  - m_Id: 260910827606016
    m_Localized: No audio
    m_Metadata:
      m_Items: []
  - m_Id: 261025797672960
    m_Localized: Uploading...
    m_Metadata:
      m_Items: []
  - m_Id: 261135713603584
    m_Localized: Please Login
    m_Metadata:
      m_Items: []
  - m_Id: 264453647142912
    m_Localized: Trigger To Confirm
    m_Metadata:
      m_Items: []
  - m_Id: 265487907983360
    m_Localized: Re-paint
    m_Metadata:
      m_Items: []
  - m_Id: 265936560099328
    m_Localized: Re-Color
    m_Metadata:
      m_Items: []
  - m_Id: 267911297142784
    m_Localized: Re-Brush
    m_Metadata:
      m_Items: []
  - m_Id: 268509593636864
    m_Localized: Spherical Selection
    m_Metadata:
      m_Items: []
  - m_Id: 274600943587328
    m_Localized: Pin
    m_Metadata:
      m_Items: []
  - m_Id: 278827682140160
    m_Localized: Mirror
    m_Metadata:
      m_Items: []
  - m_Id: 279130447974400
    m_Localized: Hold Grip to Move
    m_Metadata:
      m_Items: []
  - m_Id: 281134452871168
    m_Localized: Spectator
    m_Metadata:
      m_Items: []
  - m_Id: 281373578530816
    m_Localized: Hold Grip to Move
    m_Metadata:
      m_Items: []
  - m_Id: 286778752929792
    m_Localized: Info
    m_Metadata:
      m_Items: []
  - m_Id: 287897575133184
    m_Localized: Loading...
    m_Metadata:
      m_Items: []
  - m_Id: 5056691860905984
    m_Localized: 'Unlock

      advanced features'
    m_Metadata:
      m_Items: []
  - m_Id: 5064085647106048
    m_Localized: Requires Sign-In
    m_Metadata:
      m_Items: []
  - m_Id: 5064369941225472
    m_Localized: Sketchbook
    m_Metadata:
      m_Items: []
  - m_Id: 5064506084139008
    m_Localized: Save Sketch
    m_Metadata:
      m_Items: []
  - m_Id: 5065040224559104
    m_Localized: Upload
    m_Metadata:
      m_Items: []
  - m_Id: 5065176065482752
    m_Localized: Settings
    m_Metadata:
      m_Items: []
  - m_Id: 5065289022283776
    m_Localized: More Options...
    m_Metadata:
      m_Items: []
  - m_Id: 5065459298443264
    m_Localized: Accounts
    m_Metadata:
      m_Items: []
  - m_Id: 5065626072358912
    m_Localized: Accounts
    m_Metadata:
      m_Items: []
  - m_Id: 5065710952488960
    m_Localized: Advanced Mode
    m_Metadata:
      m_Items: []
  - m_Id: 5065842783657984
    m_Localized: Beginner Mode
    m_Metadata:
      m_Items: []
  - m_Id: 5066003496804352
    m_Localized: Clear Sketch
    m_Metadata:
      m_Items: []
  - m_Id: 5066113400152064
    m_Localized: Clear Sketch?
    m_Metadata:
      m_Items: []
  - m_Id: 5067123833151488
    m_Localized: More Options
    m_Metadata:
      m_Items: []
  - m_Id: 5142890986315776
    m_Localized: Tools
    m_Metadata:
      m_Items: []
  - m_Id: 5143299389890560
    m_Localized: Eraser
    m_Metadata:
      m_Items: []
  - m_Id: 5143517279789056
    m_Localized: Dropper
    m_Metadata:
      m_Items: []
  - m_Id: 5143592097783808
    m_Localized: Repaint
    m_Metadata:
      m_Items: []
  - m_Id: 5143682283708416
    m_Localized: Cameras
    m_Metadata:
      m_Items: []
  - m_Id: 5143754866139136
    m_Localized: Teleport
    m_Metadata:
      m_Items: []
  - m_Id: 5143817222856704
    m_Localized: Selection
    m_Metadata:
      m_Items: []
  - m_Id: 5143986307833856
    m_Localized: Mirror
    m_Metadata:
      m_Items: []
  - m_Id: 5144088976007168
    m_Localized: Straightedge
    m_Metadata:
      m_Items: []
  - m_Id: 5144159373205504
    m_Localized: Fly
    m_Metadata:
      m_Items: []
  - m_Id: 5144350784462848
    m_Localized: More Tools...
    m_Metadata:
      m_Items: []
  - m_Id: 5144456485117952
    m_Localized: Snip
    m_Metadata:
      m_Items: []
  - m_Id: 5144771179552768
    m_Localized: Group Selection
    m_Metadata:
      m_Items: []
  - m_Id: 5145130421690368
    m_Localized: Flip Selection
    m_Metadata:
      m_Items: []
  - m_Id: 5145273980133376
    m_Localized: Select All
    m_Metadata:
      m_Items: []
  - m_Id: 5145342544420864
    m_Localized: Invert Selection
    m_Metadata:
      m_Items: []
  - m_Id: 5145561143156736
    m_Localized: Recolor Off
    m_Metadata:
      m_Items: []
  - m_Id: 5145968804339712
    m_Localized: Ungroup Selection
    m_Metadata:
      m_Items: []
  - m_Id: 5146654665318400
    m_Localized: Resize On
    m_Metadata:
      m_Items: []
  - m_Id: 5146583311818752
    m_Localized: Resize Off
    m_Metadata:
      m_Items: []
  - m_Id: 5146868541267968
    m_Localized: Rebrush Off
    m_Metadata:
      m_Items: []
  - m_Id: 5146944894377984
    m_Localized: Rebrush On
    m_Metadata:
      m_Items: []
  - m_Id: 5147011692863488
    m_Localized: Jitter Off
    m_Metadata:
      m_Items: []
  - m_Id: 5147092923949056
    m_Localized: Jitter On
    m_Metadata:
      m_Items: []
  - m_Id: 5148146801549312
    m_Localized: More Tools
    m_Metadata:
      m_Items: []
  - m_Id: 5322973046874112
    m_Localized: Backdrop
    m_Metadata:
      m_Items: []
  - m_Id: 5324587094745088
    m_Localized: Fog
    m_Metadata:
      m_Items: []
  - m_Id: 5324999763927040
    m_Localized: Sky
    m_Metadata:
      m_Items: []
  - m_Id: 5325291863646208
    m_Localized: Density
    m_Metadata:
      m_Items: []
  - m_Id: 5325700112031744
    m_Localized: Fog Color
    m_Metadata:
      m_Items: []
  - m_Id: 5329997507829760
    m_Localized: color
    m_Metadata:
      m_Items: []
  - m_Id: 5330470583377920
    m_Localized: Switch to Custom Sky
    m_Metadata:
      m_Items: []
  - m_Id: 5335779313950720
    m_Localized: Brushes
    m_Metadata:
      m_Items: []
  - m_Id: 5335959689994240
    m_Localized: Audio Reactor
    m_Metadata:
      m_Items: []
  - m_Id: 5336069865971712
    m_Localized: Looking for audio...
    m_Metadata:
      m_Items: []
  - m_Id: 5337337812459520
    m_Localized: More...
    m_Metadata:
      m_Items: []
  - m_Id: 7673072670449664
    m_Localized: Camera
    m_Metadata:
      m_Items: []
  - m_Id: 7673215754936320
    m_Localized: Post Effects
    m_Metadata:
      m_Items: []
  - m_Id: 7673323997339648
    m_Localized: Watermark
    m_Metadata:
      m_Items: []
  - m_Id: 7673467597725696
    m_Localized: Field of View
    m_Metadata:
      m_Items: []
  - m_Id: 7673684577460224
    m_Localized: Video Smoothing
    m_Metadata:
      m_Items: []
  - m_Id: 7674180243529728
    m_Localized: Close Settings
    m_Metadata:
      m_Items: []
  - m_Id: 7675077484847104
    m_Localized: Path
    m_Metadata:
      m_Items: []
  - m_Id: 7675859500244992
    m_Localized: Select Path
    m_Metadata:
      m_Items: []
  - m_Id: 7675982082973696
    m_Localized: Camera Paths
    m_Metadata:
      m_Items: []
  - m_Id: 7676094104444928
    m_Localized: Show Paths
    m_Metadata:
      m_Items: []
  - m_Id: 7676309209325568
    m_Localized: Delete Path
    m_Metadata:
      m_Items: []
  - m_Id: 7676408429780992
    m_Localized: Delete Path
    m_Metadata:
      m_Items: []
  - m_Id: 7676581176385536
    m_Localized: Record Path
    m_Metadata:
      m_Items: []
  - m_Id: 7676879580143616
    m_Localized: Add Anchor Point
    m_Metadata:
      m_Items: []
  - m_Id: 7677024573038592
    m_Localized: Delete Points
    m_Metadata:
      m_Items: []
  - m_Id: 7677371119017984
    m_Localized: Add Direction Point
    m_Metadata:
      m_Items: []
  - m_Id: 7677444783579136
    m_Localized: Add Speed Point
    m_Metadata:
      m_Items: []
  - m_Id: 7677508033683456
    m_Localized: Add Zoom Point
    m_Metadata:
      m_Items: []
  - m_Id: 7677699654656000
    m_Localized: Add New Path
    m_Metadata:
      m_Items: []
  - m_Id: 7678055402938368
    m_Localized: Color Picker
    m_Metadata:
      m_Items: []
  - m_Id: 7688701444071424
    m_Localized: Jitter
    m_Metadata:
      m_Items: []
  - m_Id: 7688987650793472
    m_Localized: Jitter
    m_Metadata:
      m_Items: []
  - m_Id: 7689873479409664
    m_Localized: More...
    m_Metadata:
      m_Items: []
  - m_Id: 7690667696037888
    m_Localized: Environment
    m_Metadata:
      m_Items: []
  - m_Id: 7690784670982144
    m_Localized: Environment
    m_Metadata:
      m_Items: []
  - m_Id: 7690924718792704
    m_Localized: Lights
    m_Metadata:
      m_Items: []
  - m_Id: 7691111650533376
    m_Localized: Backdrop
    m_Metadata:
      m_Items: []
  - m_Id: 7691186472722432
    m_Localized: Guides
    m_Metadata:
      m_Items: []
  - m_Id: 7691576060649472
    m_Localized: Poly Library
    m_Metadata:
      m_Items: []
  - m_Id: 7691821452599296
    m_Localized: Camera Paths
    m_Metadata:
      m_Items: []
  - m_Id: 7860833050402816
    m_Localized: Guide Settings
    m_Metadata:
      m_Items: []
  - m_Id: 7861838345379840
    m_Localized: Pointer Snap Distance
    m_Metadata:
      m_Items: []
  - m_Id: 7862047624372224
    m_Localized: Grid Size
    m_Metadata:
      m_Items: []
  - m_Id: 7862159872335872
    m_Localized: Grid Line Width
    m_Metadata:
      m_Items: []
  - m_Id: 7862314168197120
    m_Localized: Grid Frame Width
    m_Metadata:
      m_Items: []
  - m_Id: 7862801433075712
    m_Localized: Guides
    m_Metadata:
      m_Items: []
  - m_Id: 7864726178209792
    m_Localized: Show/Hide Drafting Lines
    m_Metadata:
      m_Items: []
  - m_Id: 7865004726132736
    m_Localized: Plane Guide
    m_Metadata:
      m_Items: []
  - m_Id: 7865139518480384
    m_Localized: Sphere Guide
    m_Metadata:
      m_Items: []
  - m_Id: 7865252521418752
    m_Localized: Cube Guide
    m_Metadata:
      m_Items: []
  - m_Id: 7865322218168320
    m_Localized: Capsule Guide
    m_Metadata:
      m_Items: []
  - m_Id: 7865394515386368
    m_Localized: Ellipsoid Guide
    m_Metadata:
      m_Items: []
  - m_Id: 7866040475951104
    m_Localized: Toggle Guides
    m_Metadata:
      m_Items: []
  - m_Id: 7866191982600192
    m_Localized: Toggle Guides
    m_Metadata:
      m_Items: []
  - m_Id: 7866297771335680
    m_Localized: Guide Settings
    m_Metadata:
      m_Items: []
  - m_Id: 7866918104702976
    m_Localized: Labs
    m_Metadata:
      m_Items: []
  - m_Id: 7867354345873408
    m_Localized: Twitch Chat
    m_Metadata:
      m_Items: []
  - m_Id: 7867485648560128
    m_Localized: YouTube Chat
    m_Metadata:
      m_Items: []
  - m_Id: 7867554347065344
    m_Localized: '"Guess the Word"'
    m_Metadata:
      m_Items: []
  - m_Id: 7867671724662784
    m_Localized: Local Media Library
    m_Metadata:
      m_Items: []
  - m_Id: 7867814297444352
    m_Localized: Tiltasaurus says... (only you see this)
    m_Metadata:
      m_Items: []
  - m_Id: 7868186579673088
    m_Localized: Model Pin
    m_Metadata:
      m_Items: []
  - m_Id: 7868539698126848
    m_Localized: Export
    m_Metadata:
      m_Items: []
  - m_Id: 7869944320204800
    m_Localized: Spectator Camera
    m_Metadata:
      m_Items: []
  - m_Id: 7870646065012736
    m_Localized: Plugins and Scripts
    m_Metadata:
      m_Items: []
  - m_Id: 7870824155160576
    m_Localized: Grid and Snap Settings
    m_Metadata:
      m_Items: []
  - m_Id: 7870978190974976
    m_Localized: Camera Mode
    m_Metadata:
      m_Items: []
  - m_Id: 7872343826997248
    m_Localized: Layers
    m_Metadata:
      m_Items: []
  - m_Id: 7873280473800704
    m_Localized: Hide/Show
    m_Metadata:
      m_Items: []
  - m_Id: 7874007866777600
    m_Localized: Clear Contents
    m_Metadata:
      m_Items: []
  - m_Id: 7874216034279424
    m_Localized: Squash
    m_Metadata:
      m_Items: []
  - m_Id: 7874341855010816
    m_Localized: Make Active
    m_Metadata:
      m_Items: []
  - m_Id: 7874528715448320
    m_Localized: Delete
    m_Metadata:
      m_Items: []
  - m_Id: 7874610038808576
    m_Localized: Delete Layer?
    m_Metadata:
      m_Items: []
  - m_Id: 7874683799838720
    m_Localized: Are you sure you want to delete this layer?
    m_Metadata:
      m_Items: []
  - m_Id: 7879279536480256
    m_Localized: Add New Layer
    m_Metadata:
      m_Items: []
  - m_Id: 7883364289454080
    m_Localized: Lights
    m_Metadata:
      m_Items: []
  - m_Id: 7884096078061568
    m_Localized: Main Light
    m_Metadata:
      m_Items: []
  - m_Id: 7885974799097856
    m_Localized: Color Name
    m_Metadata:
      m_Items: []
  - m_Id: 7886169574187008
    m_Localized: Secondary Light
    m_Metadata:
      m_Items: []
  - m_Id: 7886276944175104
    m_Localized: Color Name
    m_Metadata:
      m_Items: []
  - m_Id: 7886356342349824
    m_Localized: Fill Light
    m_Metadata:
      m_Items: []
  - m_Id: 7886474181320704
    m_Localized: Color Name
    m_Metadata:
      m_Items: []
  - m_Id: 7887557695873024
    m_Localized: Light Color
    m_Metadata:
      m_Items: []
  - m_Id: 7891809302454272
    m_Localized: Memory Limit Caution
    m_Metadata:
      m_Items: []
  - m_Id: 7891984230096896
    m_Localized: Memory Limit Exceeded
    m_Metadata:
      m_Items: []
  - m_Id: 7892226182717440
    m_Localized: 'This operation will put you beyond a safe memory limit.

      Proceed
      with caution.'
    m_Metadata:
      m_Items: []
  - m_Id: 7892372832362496
    m_Localized: 'You are now in the danger zone.

      Further work may cause crashes
      and lost work.'
    m_Metadata:
      m_Items: []
  - m_Id: 7892515468058624
    m_Localized: Cancel Action
    m_Metadata:
      m_Items: []
  - m_Id: 7892717637705728
    m_Localized: Understood
    m_Metadata:
      m_Items: []
  - m_Id: 7892854560759808
    m_Localized: Understood
    m_Metadata:
      m_Items: []
  - m_Id: 7930140920881152
    m_Localized: Your Models
    m_Metadata:
      m_Items: []
  - m_Id: 7930206087782400
    m_Localized: Poly Library
    m_Metadata:
      m_Items: []
  - m_Id: 7930412489482240
    m_Localized: Featured Models
    m_Metadata:
      m_Items: []
  - m_Id: 7930550461112320
    m_Localized: Liked Models
    m_Metadata:
      m_Items: []
  - m_Id: 7931482930388992
    m_Localized: Only remixable models available
    m_Metadata:
      m_Items: []
  - m_Id: 7931629680697344
    m_Localized: Only published models available
    m_Metadata:
      m_Items: []
  - m_Id: 7931780608532480
    m_Localized: Browse Poly
    m_Metadata:
      m_Items: []
  - m_Id: 7931977472385024
    m_Localized: Your Models
    m_Metadata:
      m_Items: []
  - m_Id: 7932160536977408
    m_Localized: Featured Models
    m_Metadata:
      m_Items: []
  - m_Id: 7932251041669120
    m_Localized: Liked Models
    m_Metadata:
      m_Items: []
  - m_Id: 7932559960547328
    m_Localized: 'Share to Poly

      to see models and

      Blocks objects here'
    m_Metadata:
      m_Items: []
  - m_Id: 7932746569326592
    m_Localized: OPEN
    m_Metadata:
      m_Items: []
  - m_Id: 7932977482539008
    m_Localized: 'Loading models from Poly



      Check back soon!'
    m_Metadata:
      m_Items: []
  - m_Id: 7933149889404928
    m_Localized: 'Like       models

      on Poly to

      see them here'
    m_Metadata:
      m_Items: []
  - m_Id: 7933313635033088
    m_Localized: OPEN
    m_Metadata:
      m_Items: []
  - m_Id: 7933450197377024
    m_Localized: 'Sign in on desktop

      to load

      Poly models'
    m_Metadata:
      m_Items: []
  - m_Id: 7933561489039360
    m_Localized: SIGN IN
    m_Metadata:
      m_Items: []
  - m_Id: 7933827554713600
    m_Localized: 'Share to Poly

      to see your

      models here'
    m_Metadata:
      m_Items: []
  - m_Id: 7933944802287616
    m_Localized: LEARN MORE
    m_Metadata:
      m_Items: []
  - m_Id: 7934076549570560
    m_Localized: 'Poly was shut down

      on 2021/06/30



      Icosa Gallery
      support

      coming soon!'
    m_Metadata:
      m_Items: []
  - m_Id: 7934199497203712
    m_Localized: 'Error Connecting

      to Poly'
    m_Metadata:
      m_Items: []
  - m_Id: 7939526611410944
    m_Localized: View in browser
    m_Metadata:
      m_Items: []
  - m_Id: 7940280365588480
    m_Localized: Scripts
    m_Metadata:
      m_Items: []
  - m_Id: 7943571044540416
    m_Localized: Examples Scripts List
    m_Metadata:
      m_Items: []
  - m_Id: 7943711960571904
    m_Localized: Scripts List
    m_Metadata:
      m_Items: []
  - m_Id: 7943936175480832
    m_Localized: Commands List
    m_Metadata:
      m_Items: []
  - m_Id: 7948094068727808
    m_Localized: Help
    m_Metadata:
      m_Items: []
  - m_Id: 7948187597512704
    m_Localized: Help
    m_Metadata:
      m_Items: []
  - m_Id: 7948298104840192
    m_Localized: About
    m_Metadata:
      m_Items: []
  - m_Id: 7948470994051072
    m_Localized: Opens in External Browser
    m_Metadata:
      m_Items: []
  - m_Id: 7949356432596992
    m_Localized: Opens in External Browser
    m_Metadata:
      m_Items: []
  - m_Id: 7949438875836416
    m_Localized: Contribute
    m_Metadata:
      m_Items: []
  - m_Id: 7949594065084416
    m_Localized: Distance Indicator
    m_Metadata:
      m_Items: []
  - m_Id: 7949642022756352
    m_Localized: On Straightedge Tool
    m_Metadata:
      m_Items: []
  - m_Id: 7949724893814784
    m_Localized: Autosimplification
    m_Metadata:
      m_Items: []
  - m_Id: 7949811581689856
    m_Localized: Simplify on Load
    m_Metadata:
      m_Items: []
  - m_Id: 7950172098895872
    m_Localized: Brush Tip Angle
    m_Metadata:
      m_Items: []
  - m_Id: 7950275601735680
    m_Localized: Visual Quality
    m_Metadata:
      m_Items: []
  - m_Id: 7950347307556864
    m_Localized: Stroke Simplification
    m_Metadata:
      m_Items: []
  - m_Id: 7951591048716288
    m_Localized: Update
    m_Metadata:
      m_Items: []
  - m_Id: 7951827204808704
    m_Localized: Cancel
    m_Metadata:
      m_Items: []
  - m_Id: 7952483592413184
    m_Localized: 'Update

      Simplification?'
    m_Metadata:
      m_Items: []
  - m_Id: 7959094121701376
    m_Localized: Close Settings
    m_Metadata:
      m_Items: []
  - m_Id: 7961508530855936
    m_Localized: Scene Cost
    m_Metadata:
      m_Items: []
  - m_Id: 8042722189090816
    m_Localized: Your Sketches
    m_Metadata:
      m_Items: []
  - m_Id: 8043915934146560
    m_Localized: Featured Sketches
    m_Metadata:
      m_Items: []
  - m_Id: 8044071635099648
    m_Localized: Liked Sketches
    m_Metadata:
      m_Items: []
  - m_Id: 8044139993866240
    m_Localized: Backed-up Sketches
    m_Metadata:
      m_Items: []
  - m_Id: 8044507112906752
    m_Localized: Close Sketchbook
    m_Metadata:
      m_Items: []
  - m_Id: 8051469124870144
    m_Localized: Your Sketches
    m_Metadata:
      m_Items: []
  - m_Id: 8051592198332416
    m_Localized: From This Device
    m_Metadata:
      m_Items: []
  - m_Id: 8051847228792832
    m_Localized: Featured Sketches
    m_Metadata:
      m_Items: []
  - m_Id: 8052065399709696
    m_Localized: From Poly
    m_Metadata:
      m_Items: []
  - m_Id: 8052141249503232
    m_Localized: Liked Sketches
    m_Metadata:
      m_Items: []
  - m_Id: 8052215190888448
    m_Localized: From Poly
    m_Metadata:
      m_Items: []
  - m_Id: 8052288863838208
    m_Localized: Backed-up Sketches
    m_Metadata:
      m_Items: []
  - m_Id: 8052489070551040
    m_Localized: On Google Drive
    m_Metadata:
      m_Items: []
  - m_Id: 8053396663410688
    m_Localized: Browse Poly
    m_Metadata:
      m_Items: []
  - m_Id: 8053860821868544
    m_Localized: Backing up on Drive
    m_Metadata:
      m_Items: []
  - m_Id: 8054034549940224
    m_Localized: Drive Backup Complete
    m_Metadata:
      m_Items: []
  - m_Id: 8054126757519360
    m_Localized: Drive Backup Disabled
    m_Metadata:
      m_Items: []
  - m_Id: 8054220533768192
    m_Localized: Drive Backup Full
    m_Metadata:
      m_Items: []
  - m_Id: 10132688213876736
    m_Localized: 'No saved

      sketches'
    m_Metadata:
      m_Items: []
  - m_Id: 10132930728534016
    m_Localized: 'No Google Drive

      sketches

      available'
    m_Metadata:
      m_Items: []
  - m_Id: 10133179773722624
    m_Localized: 'Like       sketches

      on Poly to

      see them here'
    m_Metadata:
      m_Items: []
  - m_Id: 10133306584309760
    m_Localized: OPEN
    m_Metadata:
      m_Items: []
  - m_Id: 10133516949626880
    m_Localized: 'Retrieving

      sketches...'
    m_Metadata:
      m_Items: []
  - m_Id: 10134247853236224
    m_Localized: 'Error gathering sketches from Poly

      <color=#969696>

      How''s
      your Internet?</color>'
    m_Metadata:
      m_Items: []
  - m_Id: 10134539248312320
    m_Localized: 'Sign in to access

      Poly sketches'
    m_Metadata:
      m_Items: []
  - m_Id: 10134688972382208
    m_Localized: 'Sign in to access

      Google Drive'
    m_Metadata:
      m_Items: []
  - m_Id: 10134789291745280
    m_Localized: 'Poly was shut down

      on 2021/06/30



      Icosa Gallery
      support

      coming soon!'
    m_Metadata:
      m_Items: []
  - m_Id: 10134947404423168
    m_Localized: 'Error Connecting

      to Poly'
    m_Metadata:
      m_Items: []
  - m_Id: 10137717402476544
    m_Localized: SIGN IN
    m_Metadata:
      m_Items: []
  - m_Id: 10137908562075648
    m_Localized: SIGN IN
    m_Metadata:
      m_Items: []
  - m_Id: 10138131262840832
    m_Localized: New Sketch
    m_Metadata:
      m_Items: []
  - m_Id: 10142251554152448
    m_Localized: Snap and Stroke Settings
    m_Metadata:
      m_Items: []
  - m_Id: 10142405791293440
    m_Localized: Snap Angle
    m_Metadata:
      m_Items: []
  - m_Id: 10149748172103680
    m_Localized: Snap Angle
    m_Metadata:
      m_Items: []
  - m_Id: 10149812609196032
    m_Localized: Snap Grid
    m_Metadata:
      m_Items: []
  - m_Id: 10149921501716480
    m_Localized: Snap Grid
    m_Metadata:
      m_Items: []
  - m_Id: 10160187903811584
    m_Localized: Jitter
    m_Metadata:
      m_Items: []
  - m_Id: 15506037610950656
    m_Localized: Tools
    m_Metadata:
      m_Items: []
  - m_Id: 15506183434317824
    m_Localized: Eraser
    m_Metadata:
      m_Items: []
  - m_Id: 15506327693209600
    m_Localized: Straightedge
    m_Metadata:
      m_Items: []
  - m_Id: 15506435650400256
    m_Localized: Environment
    m_Metadata:
      m_Items: []
  - m_Id: 15506545880903680
    m_Localized: Environment
    m_Metadata:
      m_Items: []
  - m_Id: 15506686318784512
    m_Localized: Cameras
    m_Metadata:
      m_Items: []
  - m_Id: 15506782473203712
    m_Localized: Teleport
    m_Metadata:
      m_Items: []
  - m_Id: 15506869836361728
    m_Localized: Mirror
    m_Metadata:
      m_Items: []
  - m_Id: 15507089726943232
    m_Localized: Undo
    m_Metadata:
      m_Items: []
  - m_Id: 15507184623071232
    m_Localized: Redo
    m_Metadata:
      m_Items: []
  - m_Id: 15508321694691328
    m_Localized: Tips 'N Tricks
    m_Metadata:
      m_Items: []
  - m_Id: 15509162824609792
    m_Localized: Toss to Dismiss
    m_Metadata:
      m_Items: []
  - m_Id: 15520387964907520
    m_Localized: Yes
    m_Metadata:
      m_Items: []
  - m_Id: 15520489844551680
    m_Localized: No
    m_Metadata:
      m_Items: []
  - m_Id: 15520598732877824
    m_Localized: OK
    m_Metadata:
      m_Items: []
  - m_Id: 15522362785837056
    m_Localized: Sign Out
    m_Metadata:
      m_Items: []
  - m_Id: 15524391402909696
    m_Localized: Drive Backup
    m_Metadata:
      m_Items: []
  - m_Id: 15526523405381632
    m_Localized: Cancel
    m_Metadata:
      m_Items: []
  - m_Id: 15531555001511936
    m_Localized: Sign Out?
    m_Metadata:
      m_Items: []
  - m_Id: 18090084441858048
    m_Localized: Audio found!
    m_Metadata:
      m_Items: []
  - m_Id: 18090455927169024
    m_Localized: Looking for audio...
    m_Metadata:
      m_Items: []
  - m_Id: 18090764850241536
    m_Localized: Stop Listening
    m_Metadata:
      m_Items: []
  - m_Id: 18090913311825920
    m_Localized: Status
    m_Metadata:
      m_Items: []
  - m_Id: 18091078533849088
    m_Localized: Play some music on your computer!
    m_Metadata:
      m_Items: []
  - m_Id: 18094306084331520
    m_Localized: Cameras
    m_Metadata:
      m_Items: []
  - m_Id: 18094451278553088
    m_Localized: Camera Options
    m_Metadata:
      m_Items: []
  - m_Id: 18095883364933632
    m_Localized: Camera Paths
    m_Metadata:
      m_Items: []
  - m_Id: 18098512052690944
    m_Localized: Close
    m_Metadata:
      m_Items: []
  - m_Id: 18098764352659456
    m_Localized: Sketch Not Supported
    m_Metadata:
      m_Items: []
  - m_Id: 18098892484452352
    m_Localized: This sketch is beyond size limitations and cannot be loaded on this
      platform.
    m_Metadata:
      m_Items: []
  - m_Id: 18101292528115712
    m_Localized: Hue
    m_Metadata:
      m_Items: []
  - m_Id: 18101388099526656
    m_Localized: Saturation
    m_Metadata:
      m_Items: []
  - m_Id: 18101440956145664
    m_Localized: Brightness
    m_Metadata:
      m_Items: []
  - m_Id: 18101498871095296
    m_Localized: Size
    m_Metadata:
      m_Items: []
  - m_Id: 18101557633294336
    m_Localized: Position
    m_Metadata:
      m_Items: []
  - m_Id: 68763796961820672
    m_Localized: Join
    m_Metadata:
      m_Items: []
  - m_Id: 68764809030598656
    m_Localized: Layers
    m_Metadata:
      m_Items: []
  - m_Id: 68768010396041216
    m_Localized: Turn Experimental Mode On
    m_Metadata:
      m_Items: []
  - m_Id: 68768580896882688
    m_Localized: Turn Experimental Mode Off
    m_Metadata:
      m_Items: []
  - m_Id: 68773633749745664
    m_Localized: View in browser
    m_Metadata:
      m_Items: []
  - m_Id: 68773760459669504
    m_Localized: View in browser
    m_Metadata:
      m_Items: []
  - m_Id: 68774380566544384
    m_Localized: 'Restart Required

      for Experimental Mode'
    m_Metadata:
      m_Items: []
  - m_Id: 76036335840321536
    m_Localized: Sketch Downloading...
    m_Metadata:
      m_Items: []
  - m_Id: 76036630477594624
    m_Localized: 'Search not implemented,

      but I like your enthusiasm.'
    m_Metadata:
      m_Items: []
  - m_Id: 76036746777255936
    m_Localized: GOT IT
    m_Metadata:
      m_Items: []
  - m_Id: 76039048963612672
    m_Localized: Cancel
    m_Metadata:
      m_Items: []
  - m_Id: 76044213523374080
    m_Localized: Take Off Headset
    m_Metadata:
      m_Items: []
  - m_Id: 76044393131859968
    m_Localized: Sign in on desktop
    m_Metadata:
      m_Items: []
  - m_Id: 76044674418663424
    m_Localized: Save and Upload Sketch?
    m_Metadata:
      m_Items: []
  - m_Id: 76068346479042560
    m_Localized: Uploading...
    m_Metadata:
      m_Items: []
  - m_Id: 76072279146553344
    m_Localized: Nothing to Upload
    m_Metadata:
      m_Items: []
  - m_Id: 76069123176062976
    m_Localized: Success!
    m_Metadata:
      m_Items: []
  - m_Id: 76069201752154112
    m_Localized: Finish publishing on desktop
    m_Metadata:
      m_Items: []
  - m_Id: 76069352969396224
    m_Localized: Oh no!
    m_Metadata:
      m_Items: []
  - m_Id: 76069430274613248
    m_Localized: Looks like something went wrong
    m_Metadata:
      m_Items: []
  - m_Id: 76069769677692928
    m_Localized: Non-Remixable Sketch
    m_Metadata:
      m_Items: []
  - m_Id: 76069893405466624
    m_Localized: 'Non-remixable sketches can''t

      be uploaded to Poly'
    m_Metadata:
      m_Items: []
  - m_Id: 76070234092003328
    m_Localized: Connection Error
    m_Metadata:
      m_Items: []
  - m_Id: 76070420314906624
    m_Localized: 'There was an error connecting

      to the Poly server. Try again
      later.'
    m_Metadata:
      m_Items: []
  - m_Id: 76070518675529728
    m_Localized: OK
    m_Metadata:
      m_Items: []
  - m_Id: 76070712456568832
    m_Localized: Please wait...
    m_Metadata:
      m_Items: []
  - m_Id: 76070854366650368
    m_Localized: Media Library Content
    m_Metadata:
      m_Items: []
  - m_Id: 76071039813607424
    m_Localized: 'Media Library content

      will not be uploaded

      with the
      rest of your sketch.'
    m_Metadata:
      m_Items: []
  - m_Id: 76071162597662720
    m_Localized: UPLOAD
    m_Metadata:
      m_Items: []
  - m_Id: 76071373843783680
    m_Localized: CANCEL
    m_Metadata:
      m_Items: []
  - m_Id: 76071488323117056
    m_Localized: Media Library Videos
    m_Metadata:
      m_Items: []
  - m_Id: 76071619017629696
    m_Localized: 'Media Library videos

      will not be uploaded

      with the
      rest of your sketch.'
    m_Metadata:
      m_Items: []
  - m_Id: 76072352228106240
    m_Localized: 'This sketch contains

      nothing to upload.'
    m_Metadata:
      m_Items: []
  - m_Id: 76072542007779328
    m_Localized: Out of date
    m_Metadata:
      m_Items: []
  - m_Id: 76072667581046784
    m_Localized: 'Update Tilt Brush to share

      sketches to Poly and Sketchfab'
    m_Metadata:
      m_Items: []
  - m_Id: 76080842438926336
    m_Localized: Sign-In Required to Upload
    m_Metadata:
      m_Items: []
  - m_Id: 76081074568486912
    m_Localized: 'Signing in requires exiting Open Brush.

      We suggest saving
      your work

      before proceeding.'
    m_Metadata:
      m_Items: []
  - m_Id: 76084187576721408
    m_Localized: Save and Login
    m_Metadata:
      m_Items: []
  - m_Id: 76084383412969472
    m_Localized: Login
    m_Metadata:
      m_Items: []
  - m_Id: 76086604699590656
    m_Localized: Exit Open Brush to finish publishing
    m_Metadata:
      m_Items: []
  - m_Id: 76094622149435392
    m_Localized: Free Image Memory?
    m_Metadata:
      m_Items: []
  - m_Id: 76094798670913536
    m_Localized: 'This will unload unused images

      to free up memory.

      Images
      will not be deleted.'
    m_Metadata:
      m_Items: []
  - m_Id: 76095425199267840
    m_Localized: Proceed
    m_Metadata:
      m_Items: []
  - m_Id: 76095819690336256
    m_Localized: 'Draw:'
    m_Metadata:
      m_Items: []
  - m_Id: 76095964649676800
    m_Localized: Refresh
    m_Metadata:
      m_Items: []
  - m_Id: 76096109499965440
    m_Localized: Clear Sketch and Reload Word
    m_Metadata:
      m_Items: []
  - m_Id: 76096615622434816
    m_Localized: Close
    m_Metadata:
      m_Items: []
  - m_Id: 76096904425431040
    m_Localized: Merge Brush Strokes (Experimental)
    m_Metadata:
      m_Items: []
  - m_Id: 76097050869555200
    m_Localized: Delete Sketch
    m_Metadata:
      m_Items: []
  - m_Id: 76097256218484736
    m_Localized: Reveal on desktop
    m_Metadata:
      m_Items: []
  - m_Id: 76115339591081984
    m_Localized: Save Options
    m_Metadata:
      m_Items: []
  - m_Id: 76115745704566784
    m_Localized: Overwrite last save
    m_Metadata:
      m_Items: []
  - m_Id: 76115842710429696
    m_Localized: Save
    m_Metadata:
      m_Items: []
  - m_Id: 76115933538082816
    m_Localized: Save New
    m_Metadata:
      m_Items: []
  - m_Id: 76115996574277632
    m_Localized: Create a new savefile
    m_Metadata:
      m_Items: []
  - m_Id: 76116098625888256
    m_Localized: 'These sketches are

      <b>Read-Only</b>'
    m_Metadata:
      m_Items: []
  - m_Id: 76116655574933504
    m_Localized: Tips 'N Tricks
    m_Metadata:
      m_Items: []
  - m_Id: 76116867701858304
    m_Localized: Labs
    m_Metadata:
      m_Items: []
  - m_Id: 76116941706158080
    m_Localized: Settings
    m_Metadata:
      m_Items: []
  - m_Id: 76117036946219008
    m_Localized: Reset Panels
    m_Metadata:
      m_Items: []
  - m_Id: 76117383567695872
    m_Localized: Mirror
    m_Metadata:
      m_Items: []
  - m_Id: 76117650451259392
    m_Localized: Summon Mirror
    m_Metadata:
      m_Items: []
  - m_Id: 76117800062083072
    m_Localized: Release Notes
    m_Metadata:
      m_Items: []
  - m_Id: 76117892328382464
    m_Localized: View in browser
    m_Metadata:
      m_Items: []
  - m_Id: 76118256381386752
    m_Localized: Help Center
    m_Metadata:
      m_Items: []
  - m_Id: 76118351730499584
    m_Localized: Terms of Service
    m_Metadata:
      m_Items: []
  - m_Id: 76118538846789632
    m_Localized: Privacy Policy
    m_Metadata:
      m_Items: []
  - m_Id: 76119468057092096
    m_Localized: Save your sketch?
    m_Metadata:
      m_Items: []
  - m_Id: 76119645530677248
    m_Localized: "You're about to exit \nOpen Brush"
    m_Metadata:
      m_Items: []
  - m_Id: 76120862092746752
    m_Localized: Google Drive Backup
    m_Metadata:
      m_Items: []
  - m_Id: 76121021711179776
    m_Localized: BETA
    m_Metadata:
      m_Items: []
  - m_Id: 76121263181455360
    m_Localized: Backup Complete
    m_Metadata:
      m_Items: []
  - m_Id: 76121447906992128
    m_Localized: Backing Up... 888%
    m_Metadata:
      m_Items: []
  - m_Id: 76122859638415360
    m_Localized: View on Drive
    m_Metadata:
      m_Items: []
  - m_Id: 76123261897334784
    m_Localized: Disable Backup
    m_Metadata:
      m_Items: []
  - m_Id: 76123531960180736
    m_Localized: Sketches
    m_Metadata:
      m_Items: []
  - m_Id: 76123762810478592
    m_Localized: Snapshots
    m_Metadata:
      m_Items: []
  - m_Id: 76123842049269760
    m_Localized: Media Library
    m_Metadata:
      m_Items: []
  - m_Id: 76123960488026112
    m_Localized: Exports
    m_Metadata:
      m_Items: []
  - m_Id: 76124083175612416
    m_Localized: Videos
    m_Metadata:
      m_Items: []
  - m_Id: 76124177820082176
    m_Localized: Google Drive Backup Disabled
    m_Metadata:
      m_Items: []
  - m_Id: 76124332547956736
    m_Localized: 'Enabling Google Drive backup keeps

      your work saved to the
      cloud.'
    m_Metadata:
      m_Items: []
  - m_Id: 76124651742879744
    m_Localized: ENABLE DRIVE BACKUP
    m_Metadata:
      m_Items: []
  - m_Id: 76124790830194688
    m_Localized: Google Drive Backup Full
    m_Metadata:
      m_Items: []
  - m_Id: 76124861466468352
    m_Localized: 'Remove items from Google Drive

      to free up storage space.'
    m_Metadata:
      m_Items: []
  - m_Id: 76124975501205504
    m_Localized: MANAGE
    m_Metadata:
      m_Items: []
  - m_Id: 76125091268190208
    m_Localized: DISABLE
    m_Metadata:
      m_Items: []
  - m_Id: 76126070290046976
    m_Localized: Load Sketch?
    m_Metadata:
      m_Items: []
  - m_Id: 76126242747244544
    m_Localized: Unsaved changes will be lost
    m_Metadata:
      m_Items: []
  - m_Id: 76126335156150272
    m_Localized: Load Complex Sketch?
    m_Metadata:
      m_Items: []
  - m_Id: 76126729437503488
    m_Localized: This sketch is beyond size limitations and may cause a poor experience
      or crash.
    m_Metadata:
      m_Items: []
  - m_Id: 76126873826418688
    m_Localized: Load Anyway
    m_Metadata:
      m_Items: []
  - m_Id: 76126452525359104
    m_Localized: Sketch may run slowly.
    m_Metadata:
      m_Items: []
  - m_Id: 76131299773440000
    m_Localized: Accounts
    m_Metadata:
      m_Items: []
  - m_Id: 76134950436921344
    m_Localized: Take Off Headset
    m_Metadata:
      m_Items: []
  - m_Id: 76137928887689216
    m_Localized: Share with Google
    m_Metadata:
      m_Items: []
  - m_Id: 76138083292602368
    m_Localized: 'Sign in to a Google account to access

      Drive and YouTube
      support.'
    m_Metadata:
      m_Items: []
  - m_Id: 76138395621449728
    m_Localized: Share to Sketchfab
    m_Metadata:
      m_Items: []
  - m_Id: 76138521224077312
    m_Localized: 'Sign in to a Sketchfab account to allow

      uploading to Sketchfab.'
    m_Metadata:
      m_Items: []
  - m_Id: 81182403783614464
    m_Localized: Path Recorded!
    m_Metadata:
      m_Items: []
  - m_Id: 81182608851525632
    m_Localized: Recording Canceled
    m_Metadata:
      m_Items: []
  - m_Id: 81183732522344448
    m_Localized: Copy Selection to Current Layer
    m_Metadata:
      m_Items: []
  - m_Id: 81184247687733248
    m_Localized: Main Layer
    m_Metadata:
      m_Items: []
  - m_Id: 81184440202092544
    m_Localized: Layer
    m_Metadata:
      m_Items: []
  - m_Id: 81187452349898752
    m_Localized: Trigger To Confirm
    m_Metadata:
      m_Items: []
  - m_Id: 81194531575881728
    m_Localized: Loading Sketch...
    m_Metadata:
      m_Items: []
  - m_Id: 81194664648564736
    m_Localized: Loading Models...
    m_Metadata:
      m_Items: []
  - m_Id: 81194744055128064
    m_Localized: Loading...
    m_Metadata:
      m_Items: []
  - m_Id: 81194843074256896
    m_Localized: Loading Images...
    m_Metadata:
      m_Items: []
  - m_Id: 81194906580213760
    m_Localized: Exporting...
    m_Metadata:
      m_Items: []
  - m_Id: 81194990285938688
    m_Localized: Loading Media...
    m_Metadata:
      m_Items: []
  - m_Id: 81203094671122432
    m_Localized: Bubbles
    m_Metadata:
      m_Items: []
  - m_Id: 81203153294909440
    m_Localized: Bubble Wand
    m_Metadata:
      m_Items: []
  - m_Id: 81203246727225344
    m_Localized: Candy Cane
    m_Metadata:
      m_Items: []
  - m_Id: 81203301878128640
    m_Localized: Cel Vinyl
    m_Metadata:
      m_Items: []
  - m_Id: 81203372350824448
    m_Localized: Charcoal
    m_Metadata:
      m_Items: []
  - m_Id: 81203423919792128
    m_Localized: Chromatic Wave
    m_Metadata:
      m_Items: []
  - m_Id: 81203481385951232
    m_Localized: Coarse Bristles
    m_Metadata:
      m_Items: []
  - m_Id: 81203567432097792
    m_Localized: Comet
    m_Metadata:
      m_Items: []
  - m_Id: 81203611405180928
    m_Localized: Concave Hull
    m_Metadata:
      m_Items: []
  - m_Id: 81203662118510592
    m_Localized: Dance Floor
    m_Metadata:
      m_Items: []
  - m_Id: 81203709862273024
    m_Localized: Diamond
    m_Metadata:
      m_Items: []
  - m_Id: 81203777713528832
    m_Localized: Digital
    m_Metadata:
      m_Items: []
  - m_Id: 81203824031227904
    m_Localized: Disco
    m_Metadata:
      m_Items: []
  - m_Id: 81203865550643200
    m_Localized: Dot Marker
    m_Metadata:
      m_Items: []
  - m_Id: 81203913957105664
    m_Localized: Dots
    m_Metadata:
      m_Items: []
  - m_Id: 81203958152486912
    m_Localized: Double Flat
    m_Metadata:
      m_Items: []
  - m_Id: 81204005120303104
    m_Localized: Pinched Flat
    m_Metadata:
      m_Items: []
  - m_Id: 81204078575149056
    m_Localized: Pinched Marker
    m_Metadata:
      m_Items: []
  - m_Id: 81204129737269248
    m_Localized: Drafting
    m_Metadata:
      m_Items: []
  - m_Id: 81204173685186560
    m_Localized: Dry Brush
    m_Metadata:
      m_Items: []
  - m_Id: 81204235328872448
    m_Localized: Duct Tape
    m_Metadata:
      m_Items: []
  - m_Id: 81204288453926912
    m_Localized: Duct Tape (Geometry)
    m_Metadata:
      m_Items: []
  - m_Id: 81204382188232704
    m_Localized: Electricity
    m_Metadata:
      m_Items: []
  - m_Id: 81204427818065920
    m_Localized: Embers
    m_Metadata:
      m_Items: []
  - m_Id: 81204493236625408
    m_Localized: Faceted Tube
    m_Metadata:
      m_Items: []
  - m_Id: 81204541060079616
    m_Localized: Fairy
    m_Metadata:
      m_Items: []
  - m_Id: 81204581946155008
    m_Localized: Feather
    m_Metadata:
      m_Items: []
  - m_Id: 81204635582914560
    m_Localized: Felt
    m_Metadata:
      m_Items: []
  - m_Id: 81204676406075392
    m_Localized: Fire
    m_Metadata:
      m_Items: []
  - m_Id: 81204735243771904
    m_Localized: Fire2
    m_Metadata:
      m_Items: []
  - m_Id: 81204778390577152
    m_Localized: Flat
    m_Metadata:
      m_Items: []
  - m_Id: 81204889594159104
    m_Localized: Flat Geometry
    m_Metadata:
      m_Items: []
  - m_Id: 81204982288277504
    m_Localized: Gouache
    m_Metadata:
      m_Items: []
  - m_Id: 81205065486491648
    m_Localized: Guts
    m_Metadata:
      m_Items: []
  - m_Id: 81205104946503680
    m_Localized: Highlighter
    m_Metadata:
      m_Items: []
  - m_Id: 81205150878326784
    m_Localized: Tree
    m_Metadata:
      m_Items: []
  - m_Id: 81205201507770368
    m_Localized: Hypercolor
    m_Metadata:
      m_Items: []
  - m_Id: 81205290808696832
    m_Localized: Hyper Grid
    m_Metadata:
      m_Items: []
  - m_Id: 81205339491983360
    m_Localized: Icing
    m_Metadata:
      m_Items: []
  - m_Id: 81205378532564992
    m_Localized: Ink
    m_Metadata:
      m_Items: []
  - m_Id: 81205417556369408
    m_Localized: Ink (Geometry)
    m_Metadata:
      m_Items: []
  - m_Id: 81205502021263360
    m_Localized: Keijiro Tube
    m_Metadata:
      m_Items: []
  - m_Id: 81205552273219584
    m_Localized: Lacewing
    m_Metadata:
      m_Items: []
  - m_Id: 81205593624862720
    m_Localized: Leaky Pen
    m_Metadata:
      m_Items: []
  - m_Id: 81205636259962880
    m_Localized: Leaves
    m_Metadata:
      m_Items: []
  - m_Id: 81205679876530176
    m_Localized: Leaves2
    m_Metadata:
      m_Items: []
  - m_Id: 81205749166432256
    m_Localized: Light
    m_Metadata:
      m_Items: []
  - m_Id: 81205790060896256
    m_Localized: Light Wire
    m_Metadata:
      m_Items: []
  - m_Id: 81205838656102400
    m_Localized: Wire (Lit)
    m_Metadata:
      m_Items: []
  - m_Id: 81205898521403392
    m_Localized: Lofted
    m_Metadata:
      m_Items: []
  - m_Id: 81205943849246720
    m_Localized: Lofted (Hue Shift)
    m_Metadata:
      m_Items: []
  - m_Id: 81206004192698368
    m_Localized: Marbled Rainbow
    m_Metadata:
      m_Items: []
  - m_Id: 81206060224405504
    m_Localized: Marker
    m_Metadata:
      m_Items: []
  - m_Id: 81206102402326528
    m_Localized: Marker (Geometry)
    m_Metadata:
      m_Items: []
  - m_Id: 81206156286550016
    m_Localized: Matte Hull
    m_Metadata:
      m_Items: []
  - m_Id: 81206207075377152
    m_Localized: Muscle
    m_Metadata:
      m_Items: []
  - m_Id: 81206251857960960
    m_Localized: Mylar Tube
    m_Metadata:
      m_Items: []
  - m_Id: 81206295621328896
    m_Localized: Neon Pulse
    m_Metadata:
      m_Items: []
  - m_Id: 81206368749019136
    m_Localized: Oil Paint
    m_Metadata:
      m_Items: []
  - m_Id: 81206416861880320
    m_Localized: Oil Paint (Geometry)
    m_Metadata:
      m_Items: []
  - m_Id: 81206494716551168
    m_Localized: Paper
    m_Metadata:
      m_Items: []
  - m_Id: 81206536990941184
    m_Localized: Paper (Geometry)
    m_Metadata:
      m_Items: []
  - m_Id: 81206666636877824
    m_Localized: Petal
    m_Metadata:
      m_Items: []
  - m_Id: 81206595077857280
    m_Localized: Braid
    m_Metadata:
      m_Items: []
  - m_Id: 81206859902017536
    m_Localized: Plasma
    m_Metadata:
      m_Items: []
  - m_Id: 81206904026095616
    m_Localized: Race
    m_Metadata:
      m_Items: []
  - m_Id: 81206946329845760
    m_Localized: Rain
    m_Metadata:
      m_Items: []
  - m_Id: 81206986301562880
    m_Localized: Rainbow
    m_Metadata:
      m_Items: []
  - m_Id: 81207025421836288
    m_Localized: Rising Bubbles
    m_Metadata:
      m_Items: []
  - m_Id: 81207069424279552
    m_Localized: Shiny Hull
    m_Metadata:
      m_Items: []
  - m_Id: 81207135908192256
    m_Localized: Single Sided
    m_Metadata:
      m_Items: []
  - m_Id: 81207182829871104
    m_Localized: Slice
    m_Metadata:
      m_Items: []
  - m_Id: 81207263394062336
    m_Localized: Smooth Hull
    m_Metadata:
      m_Items: []
  - m_Id: 81207308449275904
    m_Localized: Snow
    m_Metadata:
      m_Items: []
  - m_Id: 81207357476495360
    m_Localized: Snowflake
    m_Metadata:
      m_Items: []
  - m_Id: 81207400497471488
    m_Localized: Soft Highlighter
    m_Metadata:
      m_Items: []
  - m_Id: 81207449709240320
    m_Localized: Space
    m_Metadata:
      m_Items: []
  - m_Id: 81207491186712576
    m_Localized: Sparks
    m_Metadata:
      m_Items: []
  - m_Id: 81207535642140672
    m_Localized: Spikes
    m_Metadata:
      m_Items: []
  - m_Id: 81207574603030528
    m_Localized: Splatter
    m_Metadata:
      m_Items: []
  - m_Id: 81207648775102464
    m_Localized: 3D Printing Brush
    m_Metadata:
      m_Items: []
  - m_Id: 81207710548811776
    m_Localized: Square Flat
    m_Metadata:
      m_Items: []
  - m_Id: 81207756761653248
    m_Localized: Stars
    m_Metadata:
      m_Items: []
  - m_Id: 81207807806332928
    m_Localized: Streamers
    m_Metadata:
      m_Items: []
  - m_Id: 81207912810733568
    m_Localized: Taffy
    m_Metadata:
      m_Items: []
  - m_Id: 81207961254944768
    m_Localized: Tapered Flat
    m_Metadata:
      m_Items: []
  - m_Id: 81208043572355072
    m_Localized: Tapered Highlighter
    m_Metadata:
      m_Items: []
  - m_Id: 81208094986133504
    m_Localized: TaperedHueShift
    m_Metadata:
      m_Items: []
  - m_Id: 81208142008475648
    m_Localized: Tapered Marker
    m_Metadata:
      m_Items: []
  - m_Id: 81208255854469120
    m_Localized: TaperedMarkerGeo
    m_Metadata:
      m_Items: []
  - m_Id: 81208320484499456
    m_Localized: Tapered Wire
    m_Metadata:
      m_Items: []
  - m_Id: 81208372611309568
    m_Localized: Geom/Thick (Duct Tape)
    m_Metadata:
      m_Items: []
  - m_Id: 81208728183431168
    m_Localized: Thick Paint
    m_Metadata:
      m_Items: []
  - m_Id: 81208800589701120
    m_Localized: Toon
    m_Metadata:
      m_Items: []
  - m_Id: 81208843535179776
    m_Localized: Tube (Highlighter)
    m_Metadata:
      m_Items: []
  - m_Id: 81208895842344960
    m_Localized: Tube (Flat)
    m_Metadata:
      m_Items: []
  - m_Id: 81208961575477248
    m_Localized: Tube Toon Inverted
    m_Metadata:
      m_Items: []
  - m_Id: 81209021776322560
    m_Localized: Tube (Marker)
    m_Metadata:
      m_Items: []
  - m_Id: 81209066508574720
    m_Localized: Unlit Hull
    m_Metadata:
      m_Items: []
  - m_Id: 81209114365583360
    m_Localized: Velvet Ink
    m_Metadata:
      m_Items: []
  - m_Id: 81209159253024768
    m_Localized: Watercolor Paper
    m_Metadata:
      m_Items: []
  - m_Id: 81209241222307840
    m_Localized: Watercolor Paper (Geometry)
    m_Metadata:
      m_Items: []
  - m_Id: 81209297144963072
    m_Localized: Waveform
    m_Metadata:
      m_Items: []
  - m_Id: 81209348688764928
    m_Localized: Waveform FFT
    m_Metadata:
      m_Items: []
  - m_Id: 81209390745051136
    m_Localized: Waveform Particles
    m_Metadata:
      m_Items: []
  - m_Id: 81209436215500800
    m_Localized: Waveform Tube
    m_Metadata:
      m_Items: []
  - m_Id: 81209474924732416
    m_Localized: Wet Paint
    m_Metadata:
      m_Items: []
  - m_Id: 81209522190344192
    m_Localized: Wet Paint (Geometry)
    m_Metadata:
      m_Items: []
  - m_Id: 81209591056621568
    m_Localized: Dr. Wigglez
    m_Metadata:
      m_Items: []
  - m_Id: 81209706207043584
    m_Localized: Wind
    m_Metadata:
      m_Items: []
  - m_Id: 81209742752014336
    m_Localized: Wire
    m_Metadata:
      m_Items: []
  - m_Id: 81209777615069184
    m_Localized: Wireframe
    m_Metadata:
      m_Items: []
  - m_Id: 81212669579288576
    m_Localized: Black
    m_Metadata:
      m_Items: []
  - m_Id: 81212740198785024
    m_Localized: Blue
    m_Metadata:
      m_Items: []
  - m_Id: 81212798805794816
    m_Localized: Dress Form
    m_Metadata:
      m_Items: []
  - m_Id: 81212845635198976
    m_Localized: Example
    m_Metadata:
      m_Items: []
  - m_Id: 81212886244450304
    m_Localized: Hot
    m_Metadata:
      m_Items: []
  - m_Id: 81212929865211904
    m_Localized: Illustrative
    m_Metadata:
      m_Items: []
  - m_Id: 81212976329711616
    m_Localized: Night Sky
    m_Metadata:
      m_Items: []
  - m_Id: 81213029828059136
    m_Localized: No Lights
    m_Metadata:
      m_Items: []
  - m_Id: 81213093988327424
    m_Localized: Passthrough
    m_Metadata:
      m_Items: []
  - m_Id: 81213138796077056
    m_Localized: Pedestal
    m_Metadata:
      m_Items: []
  - m_Id: 81213180441321472
    m_Localized: Pink Lemonade
    m_Metadata:
      m_Items: []
  - m_Id: 81213231821545472
    m_Localized: Pistachio
    m_Metadata:
      m_Items: []
  - m_Id: 81213302868860928
    m_Localized: Snowman
    m_Metadata:
      m_Items: []
  - m_Id: 81213342391787520
    m_Localized: Space
    m_Metadata:
      m_Items: []
  - m_Id: 81213390877941760
    m_Localized: Standard
    m_Metadata:
      m_Items: []
  - m_Id: 81213430556057600
    m_Localized: White
    m_Metadata:
      m_Items: []
  - m_Id: 81450547493494784
    m_Localized: exported!
    m_Metadata:
      m_Items: []
  - m_Id: 81477322290257920
    m_Localized: Success!
    m_Metadata:
      m_Items: []
  - m_Id: 81558424363229184
    m_Localized: Cool White
    m_Metadata:
      m_Items: []
  - m_Id: 81558424400977920
    m_Localized: Antique White
    m_Metadata:
      m_Items: []
  - m_Id: 81558424400977921
    m_Localized: Light Cyan
    m_Metadata:
      m_Items: []
  - m_Id: 81558424400977922
    m_Localized: White
    m_Metadata:
      m_Items: []
  - m_Id: 81558424400977923
    m_Localized: Beige
    m_Metadata:
      m_Items: []
  - m_Id: 81558424400977924
    m_Localized: Bisque
    m_Metadata:
      m_Items: []
  - m_Id: 81558424400977925
    m_Localized: Black
    m_Metadata:
      m_Items: []
  - m_Id: 81558424400977926
    m_Localized: Middle Grey
    m_Metadata:
      m_Items: []
  - m_Id: 81558424400977927
    m_Localized: Bone White
    m_Metadata:
      m_Items: []
  - m_Id: 81558424400977928
    m_Localized: Blue
    m_Metadata:
      m_Items: []
  - m_Id: 81558424400977929
    m_Localized: Blue Violet
    m_Metadata:
      m_Items: []
  - m_Id: 81558424400977930
    m_Localized: Brown
    m_Metadata:
      m_Items: []
  - m_Id: 81558424400977931
    m_Localized: Deep Beige
    m_Metadata:
      m_Items: []
  - m_Id: 81558424400977932
    m_Localized: Ash Blue
    m_Metadata:
      m_Items: []
  - m_Id: 81558424400977933
    m_Localized: Chartreuse
    m_Metadata:
      m_Items: []
  - m_Id: 81558424400977934
    m_Localized: Raw Sienna
    m_Metadata:
      m_Items: []
  - m_Id: 81558424400977935
    m_Localized: Cornflower Blue
    m_Metadata:
      m_Items: []
  - m_Id: 81558424400977936
    m_Localized: Cornsilk
    m_Metadata:
      m_Items: []
  - m_Id: 81558424400977937
    m_Localized: Crimson
    m_Metadata:
      m_Items: []
  - m_Id: 81558424400977938
    m_Localized: Cyan
    m_Metadata:
      m_Items: []
  - m_Id: 81558424400977939
    m_Localized: Dark Blue
    m_Metadata:
      m_Items: []
  - m_Id: 81558424400977940
    m_Localized: Dark Teal
    m_Metadata:
      m_Items: []
  - m_Id: 81558424400977941
    m_Localized: Dark Ochre
    m_Metadata:
      m_Items: []
  - m_Id: 81558424400977942
    m_Localized: Dark Green
    m_Metadata:
      m_Items: []
  - m_Id: 81558424400977943
    m_Localized: Dark Khaki
    m_Metadata:
      m_Items: []
  - m_Id: 81558424400977944
    m_Localized: Dark Magenta
    m_Metadata:
      m_Items: []
  - m_Id: 81558424400977945
    m_Localized: Dark Olive Green
    m_Metadata:
      m_Items: []
  - m_Id: 81558424400977946
    m_Localized: Dark Orange
    m_Metadata:
      m_Items: []
  - m_Id: 81558424400977947
    m_Localized: Dark Orchid
    m_Metadata:
      m_Items: []
  - m_Id: 81558424400977948
    m_Localized: Dark Red
    m_Metadata:
      m_Items: []
  - m_Id: 81558424400977949
    m_Localized: Dark Salmon
    m_Metadata:
      m_Items: []
  - m_Id: 81558424400977950
    m_Localized: Dark Sea Green
    m_Metadata:
      m_Items: []
  - m_Id: 81558424400977951
    m_Localized: Dark Slate Blue
    m_Metadata:
      m_Items: []
  - m_Id: 81558424400977952
    m_Localized: Neutral Grey
    m_Metadata:
      m_Items: []
  - m_Id: 81558424400977953
    m_Localized: Dark Turquoise
    m_Metadata:
      m_Items: []
  - m_Id: 81558424400977954
    m_Localized: Dark Violet
    m_Metadata:
      m_Items: []
  - m_Id: 81558424400977955
    m_Localized: Deep Pink
    m_Metadata:
      m_Items: []
  - m_Id: 81558424400977956
    m_Localized: Deep Sky Blue
    m_Metadata:
      m_Items: []
  - m_Id: 81558424400977957
    m_Localized: Dim Grey
    m_Metadata:
      m_Items: []
  - m_Id: 81558424400977958
    m_Localized: Cerulean Blue
    m_Metadata:
      m_Items: []
  - m_Id: 81558424400977959
    m_Localized: Carmine
    m_Metadata:
      m_Items: []
  - m_Id: 81558424400977960
    m_Localized: Floral White
    m_Metadata:
      m_Items: []
  - m_Id: 81558424400977961
    m_Localized: Forest Green
    m_Metadata:
      m_Items: []
  - m_Id: 81558424400977962
    m_Localized: Silver
    m_Metadata:
      m_Items: []
  - m_Id: 81558424400977963
    m_Localized: Ghost White
    m_Metadata:
      m_Items: []
  - m_Id: 81558424400977964
    m_Localized: Cadmium Yellow
    m_Metadata:
      m_Items: []
  - m_Id: 81558424400977965
    m_Localized: Ochre
    m_Metadata:
      m_Items: []
  - m_Id: 81558424400977966
    m_Localized: Grey
    m_Metadata:
      m_Items: []
  - m_Id: 81558424400977967
    m_Localized: Green
    m_Metadata:
      m_Items: []
  - m_Id: 81558424400977968
    m_Localized: Green Yellow
    m_Metadata:
      m_Items: []
  - m_Id: 81558424400977969
    m_Localized: Honeydew
    m_Metadata:
      m_Items: []
  - m_Id: 81558424400977970
    m_Localized: Hot Pink
    m_Metadata:
      m_Items: []
  - m_Id: 81558424400977971
    m_Localized: Red Oxide
    m_Metadata:
      m_Items: []
  - m_Id: 81558424400977972
    m_Localized: Indigo
    m_Metadata:
      m_Items: []
  - m_Id: 81558424400977973
    m_Localized: Ivory
    m_Metadata:
      m_Items: []
  - m_Id: 81558424400977974
    m_Localized: Khaki
    m_Metadata:
      m_Items: []
  - m_Id: 81558424400977975
    m_Localized: Lavender
    m_Metadata:
      m_Items: []
  - m_Id: 81558424400977976
    m_Localized: Pale Lavender
    m_Metadata:
      m_Items: []
  - m_Id: 81558424400977977
    m_Localized: Luminous Green
    m_Metadata:
      m_Items: []
  - m_Id: 81558424400977978
    m_Localized: Pale Lemon
    m_Metadata:
      m_Items: []
  - m_Id: 81558424400977979
    m_Localized: Light Blue
    m_Metadata:
      m_Items: []
  - m_Id: 81558424400977980
    m_Localized: Light Coral
    m_Metadata:
      m_Items: []
  - m_Id: 81558424400977981
    m_Localized: Pale Lime
    m_Metadata:
      m_Items: []
  - m_Id: 81558424400977982
    m_Localized: Light Green
    m_Metadata:
      m_Items: []
  - m_Id: 81558424400977983
    m_Localized: Light Grey
    m_Metadata:
      m_Items: []
  - m_Id: 81558424400977984
    m_Localized: Light Pink
    m_Metadata:
      m_Items: []
  - m_Id: 81558424400977985
    m_Localized: Light Salmon
    m_Metadata:
      m_Items: []
  - m_Id: 81558424400977986
    m_Localized: Light Sea Green
    m_Metadata:
      m_Items: []
  - m_Id: 81558424400977987
    m_Localized: Light Sky Blue
    m_Metadata:
      m_Items: []
  - m_Id: 81558424400977988
    m_Localized: Light Ash Blue
    m_Metadata:
      m_Items: []
  - m_Id: 81558424400977989
    m_Localized: Light Steel Blue
    m_Metadata:
      m_Items: []
  - m_Id: 81558424400977990
    m_Localized: Light Yellow
    m_Metadata:
      m_Items: []
  - m_Id: 81558424400977991
    m_Localized: Lime
    m_Metadata:
      m_Items: []
  - m_Id: 81558424400977992
    m_Localized: Lime Green
    m_Metadata:
      m_Items: []
  - m_Id: 81558424400977993
    m_Localized: Linen
    m_Metadata:
      m_Items: []
  - m_Id: 81558424400977994
    m_Localized: Magenta
    m_Metadata:
      m_Items: []
  - m_Id: 81558424400977995
    m_Localized: Maroon
    m_Metadata:
      m_Items: []
  - m_Id: 81558424400977996
    m_Localized: Medium Aquamarine
    m_Metadata:
      m_Items: []
  - m_Id: 81558424400977997
    m_Localized: Ultramarine
    m_Metadata:
      m_Items: []
  - m_Id: 81558424400977998
    m_Localized: Medium Orchid
    m_Metadata:
      m_Items: []
  - m_Id: 81558424400977999
    m_Localized: Medium Purple
    m_Metadata:
      m_Items: []
  - m_Id: 81558424400978000
    m_Localized: Medium Sea Green
    m_Metadata:
      m_Items: []
  - m_Id: 81558424400978001
    m_Localized: Medium Slate Blue
    m_Metadata:
      m_Items: []
  - m_Id: 81558424400978002
    m_Localized: Medium Spring Green
    m_Metadata:
      m_Items: []
  - m_Id: 81558424400978003
    m_Localized: Medium Turquoise
    m_Metadata:
      m_Items: []
  - m_Id: 81558424400978004
    m_Localized: Rose Voilet
    m_Metadata:
      m_Items: []
  - m_Id: 81558424400978005
    m_Localized: Midnight Blue
    m_Metadata:
      m_Items: []
  - m_Id: 81558424400978006
    m_Localized: Mint Cream
    m_Metadata:
      m_Items: []
  - m_Id: 81558424400978007
    m_Localized: Misty Rose
    m_Metadata:
      m_Items: []
  - m_Id: 81558424400978008
    m_Localized: Naples Yellow
    m_Metadata:
      m_Items: []
  - m_Id: 81558424400978009
    m_Localized: Titan Buff
    m_Metadata:
      m_Items: []
  - m_Id: 81558424400978010
    m_Localized: Navy
    m_Metadata:
      m_Items: []
  - m_Id: 81558424400978011
    m_Localized: Old Lace
    m_Metadata:
      m_Items: []
  - m_Id: 81558424400978012
    m_Localized: Olive
    m_Metadata:
      m_Items: []
  - m_Id: 81558424400978013
    m_Localized: Moss Green
    m_Metadata:
      m_Items: []
  - m_Id: 81558424400978014
    m_Localized: Orange Yellow
    m_Metadata:
      m_Items: []
  - m_Id: 81558424400978015
    m_Localized: Scarlet
    m_Metadata:
      m_Items: []
  - m_Id: 81558424400978016
    m_Localized: Orchid
    m_Metadata:
      m_Items: []
  - m_Id: 81558424400978017
    m_Localized: Pale Ochre
    m_Metadata:
      m_Items: []
  - m_Id: 81558424400978018
    m_Localized: Pale Green
    m_Metadata:
      m_Items: []
  - m_Id: 81558424400978019
    m_Localized: Pale Turquoise
    m_Metadata:
      m_Items: []
  - m_Id: 81558424400978020
    m_Localized: Pale Violet Red
    m_Metadata:
      m_Items: []
  - m_Id: 81558424400978021
    m_Localized: Papaya Whip
    m_Metadata:
      m_Items: []
  - m_Id: 81558424400978022
    m_Localized: Peach Puff
    m_Metadata:
      m_Items: []
  - m_Id: 81558424400978023
    m_Localized: Pink
    m_Metadata:
      m_Items: []
  - m_Id: 81558424400978024
    m_Localized: Lilac
    m_Metadata:
      m_Items: []
  - m_Id: 81558424400978025
    m_Localized: Powder Blue
    m_Metadata:
      m_Items: []
  - m_Id: 81558424400978026
    m_Localized: Purple
    m_Metadata:
      m_Items: []
  - m_Id: 81558424400978027
    m_Localized: Red
    m_Metadata:
      m_Items: []
  - m_Id: 81558424400978028
    m_Localized: Rosy Brown
    m_Metadata:
      m_Items: []
  - m_Id: 81558424400978029
    m_Localized: Royal Blue
    m_Metadata:
      m_Items: []
  - m_Id: 81558424400978030
    m_Localized: Burnt Umber
    m_Metadata:
      m_Items: []
  - m_Id: 81558424400978031
    m_Localized: Salmon
    m_Metadata:
      m_Items: []
  - m_Id: 81558424400978032
    m_Localized: Sandy Brown
    m_Metadata:
      m_Items: []
  - m_Id: 81558424400978033
    m_Localized: Sea Green
    m_Metadata:
      m_Items: []
  - m_Id: 81558424400978034
    m_Localized: Seashell
    m_Metadata:
      m_Items: []
  - m_Id: 81558424400978035
    m_Localized: Sienna
    m_Metadata:
      m_Items: []
  - m_Id: 81558424400978036
    m_Localized: Sky Blue
    m_Metadata:
      m_Items: []
  - m_Id: 81558424400978037
    m_Localized: Slate Blue
    m_Metadata:
      m_Items: []
  - m_Id: 81558424400978038
    m_Localized: Slate Grey
    m_Metadata:
      m_Items: []
  - m_Id: 81558424400978039
    m_Localized: Snow
    m_Metadata:
      m_Items: []
  - m_Id: 81558424400978040
    m_Localized: Spring Green
    m_Metadata:
      m_Items: []
  - m_Id: 81558424400978041
    m_Localized: Steel Blue
    m_Metadata:
      m_Items: []
  - m_Id: 81558424405172224
    m_Localized: Tan
    m_Metadata:
      m_Items: []
  - m_Id: 81558424405172225
    m_Localized: Teal
    m_Metadata:
      m_Items: []
  - m_Id: 81558424405172226
    m_Localized: Pale Lilac
    m_Metadata:
      m_Items: []
  - m_Id: 81558424405172227
    m_Localized: Tomato
    m_Metadata:
      m_Items: []
  - m_Id: 81558424405172228
    m_Localized: Turquoise
    m_Metadata:
      m_Items: []
  - m_Id: 81558424405172229
    m_Localized: Violet
    m_Metadata:
      m_Items: []
  - m_Id: 81558424405172230
    m_Localized: Titan
    m_Metadata:
      m_Items: []
  - m_Id: 81558424405172231
    m_Localized: Bright White
    m_Metadata:
      m_Items: []
  - m_Id: 81558424405172232
    m_Localized: Yellow
    m_Metadata:
      m_Items: []
  - m_Id: 81558424405172233
    m_Localized: Leaf Green
    m_Metadata:
      m_Items: []
  - m_Id: 81558424405172234
    m_Localized: Orange
    m_Metadata:
      m_Items: []
  - m_Id: 85227255933722624
    m_Localized: 'Press Left Trigger

      to Quick-Load'
    m_Metadata:
      m_Items: []
  - m_Id: 86502336588701696
    m_Localized: Hold Trigger to Paint
    m_Metadata:
      m_Items: []
  - m_Id: 86503100627312640
    m_Localized: 'Press Trigger to

      Unpin Object'
    m_Metadata:
      m_Items: []
  - m_Id: 86503188791582720
    m_Localized: 'Press Trigger to

      Pin Object'
    m_Metadata:
      m_Items: []
  - m_Id: 86503489334435840
    m_Localized: 'Press Trigger to

      Capture Save Icon'
    m_Metadata:
      m_Items: []
  - m_Id: 86503586919112704
    m_Localized: 'Hold Trigger for

      Preview'
    m_Metadata:
      m_Items: []
  - m_Id: 86505772348628992
    m_Localized: Move Thumbstick
    m_Metadata:
      m_Items: []
  - m_Id: 86507370093240320
    m_Localized: Adjust Brush Size
    m_Metadata:
      m_Items: []
  - m_Id: 86510761523568640
    m_Localized: 'Press X To Enter

      Deselect Mode'
    m_Metadata:
      m_Items: []
  - m_Id: 86512053855739904
    m_Localized: 'Press X to Exit

      Deselect Mode'
    m_Metadata:
      m_Items: []
  - m_Id: 86512303735595008
    m_Localized: 'Hold X To Duplicate

      A Selection'
    m_Metadata:
      m_Items: []
  - m_Id: 86513132228075520
    m_Localized: 'Use Grip to Grab

      The Blinking Panel'
    m_Metadata:
      m_Items: []
  - m_Id: 86515258303995904
    m_Localized: Point to Interact
    m_Metadata:
      m_Items: []
  - m_Id: 86515585589731328
    m_Localized: 'Share Your Sketch

      with the Community'
    m_Metadata:
      m_Items: []
  - m_Id: 86516117700108288
    m_Localized: 'Unlock

      advanced features'
    m_Metadata:
      m_Items: []
  - m_Id: 86522814208434176
    m_Localized: 'Press Right Trigger

      to Quick-Load'
    m_Metadata:
      m_Items: []
  - m_Id: 86526550477660160
    m_Localized: 'Press A To Exit

      Deselect Mode'
    m_Metadata:
      m_Items: []
  - m_Id: 86526918276177920
    m_Localized: 'Press A To Enter

      Deselect Mode'
    m_Metadata:
      m_Items: []
  - m_Id: 86527241187254272
    m_Localized: 'Hold  A To Duplicate

      A Selection'
    m_Metadata:
      m_Items: []
  - m_Id: 86542625575559168
    m_Localized: 'Press Trigger to

      Quick-Load'
    m_Metadata:
      m_Items: []
  - m_Id: 86542994603008000
    m_Localized: Swipe Thumbpad
    m_Metadata:
      m_Items: []
  - m_Id: 86543386296475648
    m_Localized: 'Press Thumbpad for

      Deselect Mode'
    m_Metadata:
      m_Items: []
  - m_Id: 86543571617603584
    m_Localized: 'Press Thumbpad to

      Exit Deselect Mode'
    m_Metadata:
      m_Items: []
  - m_Id: 86543649577132032
    m_Localized: 'Hold Thumbpad to

      Duplicate'
    m_Metadata:
      m_Items: []
  - m_Id: 86583802232332288
    m_Localized: 'Save colors to your

      sketch palette'
    m_Metadata:
      m_Items: []
  - m_Id: 86584733715947520
    m_Localized: 'Helpful info behind

      Brush Controller'
    m_Metadata:
      m_Items: []
  - m_Id: 86586444966813696
    m_Localized: 'Duplicate when Selection

      Tool overlaps selection'
    m_Metadata:
      m_Items: []
  - m_Id: 86605819400708096
    m_Localized: 'Grip to Grab Objects

      <color=#787878>Try grabbing this panel'
    m_Metadata:
      m_Items: []
  - m_Id: 86605978197057536
    m_Localized: 'Use Guides to

      Paint Precisely'
    m_Metadata:
      m_Items: []
  - m_Id: 86606072233353216
    m_Localized: Use Arrows for more...
    m_Metadata:
      m_Items: []
  - m_Id: 86606143058370560
    m_Localized: Pull Trigger to Pin
    m_Metadata:
      m_Items: []
  - m_Id: 86606447405457408
    m_Localized: 'Press and Hold

      to Change Tools'
    m_Metadata:
      m_Items: []
  - m_Id: 86606504787730432
    m_Localized: 'Use Both Grips on

      Objects to Scale'
    m_Metadata:
      m_Items: []
  - m_Id: 86606528972087296
    m_Localized: Tap bottoms to Swap Controllers
    m_Metadata:
      m_Items: []
  - m_Id: 86607071601778688
    m_Localized: Toss Objects to Dismiss<color=#787878>Try tossing this cube
    m_Metadata:
      m_Items: []
  - m_Id: 86607314393260032
    m_Localized: Press to Undo
    m_Metadata:
      m_Items: []
  - m_Id: 86607365643460608
    m_Localized: Press to Redo
    m_Metadata:
      m_Items: []
  - m_Id: 86607461726576640
    m_Localized: 'Use Both Grips to Rotate

      and Resize Yourself'
    m_Metadata:
      m_Items: []
  - m_Id: 86607568958152704
    m_Localized: 'Grip then Press A Button

      to Reset Your Size'
    m_Metadata:
      m_Items: []
  - m_Id: 86607659639005184
    m_Localized: "Grip then Press Trackpad \nto Reset Your Size"
    m_Metadata:
      m_Items: []
  - m_Id: 86607720842289152
    m_Localized: 'Grip then Press X or A Button

      to Reset Your Size'
    m_Metadata:
      m_Items: []
  - m_Id: 89041955544915968
    m_Localized: Media Library
    m_Metadata:
      m_Items: []
  - m_Id: 89043032713486336
    m_Localized: Click to Load
    m_Metadata:
      m_Items: []
  - m_Id: 89044237590224896
    m_Localized: Local Models
    m_Metadata:
      m_Items: []
  - m_Id: 89044379697438720
    m_Localized: Local Videos
    m_Metadata:
      m_Items: []
  - m_Id: 89044625424932864
    m_Localized: Local Images
    m_Metadata:
      m_Items: []
  - m_Id: 89060975102943232
    m_Localized: OPEN
    m_Metadata:
      m_Items: []
  - m_Id: 89061114353836032
    m_Localized: Add Media
    m_Metadata:
      m_Items: []
  - m_Id: 89060241993129984
    m_Localized: 'Add images and

      models to

      see them here'
    m_Metadata:
      m_Items: []
  - m_Id: 89064000617996288
    m_Localized: 'Add images to

      your Device to

      see them here'
    m_Metadata:
      m_Items: []
  - m_Id: 89064741239808000
    m_Localized: Learn How
    m_Metadata:
      m_Items: []
  - m_Id: 89072407659962368
    m_Localized: Add Media
    m_Metadata:
      m_Items: []
  - m_Id: 89074692188299264
    m_Localized: Skip Backward
    m_Metadata:
      m_Items: []
  - m_Id: 89074820936654848
    m_Localized: Play / Pause
    m_Metadata:
      m_Items: []
  - m_Id: 89074884501331968
    m_Localized: Skip Forward
    m_Metadata:
      m_Items: []
  - m_Id: 89093153698373632
    m_Localized: (Restart required)
    m_Metadata:
      m_Items: []
  - m_Id: 89093320602312704
    m_Localized: Swap Hands
    m_Metadata:
      m_Items: []
  - m_Id: 89093701847769088
    m_Localized: Tutorial Next Restart
    m_Metadata:
      m_Items: []
  - m_Id: 89093763399180288
    m_Localized: Turns Advanced+Experimental modes off
    m_Metadata:
      m_Items: []
  - m_Id: 81207223535591424
    m_Localized: Smoke
    m_Metadata:
      m_Items: []
<<<<<<< HEAD
  - m_Id: 95221400803737600
    m_Localized: Up arrow
    m_Metadata:
      m_Items: []
  - m_Id: 95221400837292032
    m_Localized: Down arrow
    m_Metadata:
      m_Items: []
  - m_Id: 95221400837292033
    m_Localized: Left arrow
    m_Metadata:
      m_Items: []
  - m_Id: 95221400837292034
    m_Localized: Right arrow
    m_Metadata:
      m_Items: []
  - m_Id: 95221400837292035
    m_Localized: Space bar
    m_Metadata:
      m_Items: []
  - m_Id: 95221400837292036
    m_Localized: Shift
    m_Metadata:
      m_Items: []
  - m_Id: 95221400837292037
    m_Localized: Left Shift
    m_Metadata:
      m_Items: []
  - m_Id: 95221400841486336
    m_Localized: Right Shift
    m_Metadata:
      m_Items: []
  - m_Id: 95221400841486337
    m_Localized: Control
    m_Metadata:
      m_Items: []
  - m_Id: 95221400841486338
    m_Localized: Left Control
    m_Metadata:
      m_Items: []
  - m_Id: 95221400841486339
    m_Localized: Right Control
    m_Metadata:
      m_Items: []
  - m_Id: 95221400841486340
    m_Localized: Alt
    m_Metadata:
      m_Items: []
  - m_Id: 95221400841486341
    m_Localized: Left Alt
    m_Metadata:
      m_Items: []
  - m_Id: 95221400841486342
    m_Localized: Right Alt
    m_Metadata:
      m_Items: []
  - m_Id: 95221400841486343
    m_Localized: Escape
    m_Metadata:
      m_Items: []
  - m_Id: 95221400841486344
    m_Localized: Enter
    m_Metadata:
      m_Items: []
  - m_Id: 95221400841486345
    m_Localized: Tab
    m_Metadata:
      m_Items: []
  - m_Id: 95221400841486346
    m_Localized: Backspace
    m_Metadata:
      m_Items: []
  - m_Id: 95221400841486347
    m_Localized: AltGr
    m_Metadata:
      m_Items: []
  - m_Id: 95221400841486348
    m_Localized: Caps Lock
    m_Metadata:
      m_Items: []
  - m_Id: 103924956079587328
    m_Localized: Rename Sketch
    m_Metadata:
      m_Items: []
=======
>>>>>>> 2e9abfad
  - m_Id: 106429517453328384
    m_Localized: "Background Images\t"
    m_Metadata:
      m_Items: []
<<<<<<< HEAD
  - m_Id: 109424659466551296
    m_Localized: Repaint Selected
    m_Metadata:
      m_Items: []
  - m_Id: 5146220882010112
    m_Localized: Recolor On
    m_Metadata:
      m_Items: []
  - m_Id: 103943359016206336
    m_Localized: Transform Tools
    m_Metadata:
      m_Items: []
    references:
=======
  references:
>>>>>>> 2e9abfad
    version: 2
    RefIds: []<|MERGE_RESOLUTION|>--- conflicted
+++ resolved
@@ -3100,7 +3100,6 @@
     m_Localized: Smoke
     m_Metadata:
       m_Items: []
-<<<<<<< HEAD
   - m_Id: 95221400803737600
     m_Localized: Up arrow
     m_Metadata:
@@ -3185,13 +3184,10 @@
     m_Localized: Rename Sketch
     m_Metadata:
       m_Items: []
-=======
->>>>>>> 2e9abfad
   - m_Id: 106429517453328384
     m_Localized: "Background Images\t"
     m_Metadata:
       m_Items: []
-<<<<<<< HEAD
   - m_Id: 109424659466551296
     m_Localized: Repaint Selected
     m_Metadata:
@@ -3205,8 +3201,5 @@
     m_Metadata:
       m_Items: []
     references:
-=======
-  references:
->>>>>>> 2e9abfad
     version: 2
     RefIds: []