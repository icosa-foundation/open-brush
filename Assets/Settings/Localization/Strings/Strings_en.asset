--- conflicted
+++ resolved
@@ -3512,14 +3512,14 @@
     m_Localized: Pick a Subfolder
     m_Metadata:
       m_Items: []
-<<<<<<< HEAD
   - m_Id: 241026419819896832
     m_Localized: Texture Paint
     m_Metadata:
       m_Items: []
   - m_Id: 241060493515120640
     m_Localized: Make Paintable
-=======
+    m_Metadata:
+      m_Items: []
   - m_Id: 157582826200739840
     m_Localized: Close
     m_Metadata:
@@ -3530,7 +3530,6 @@
       m_Items: []
   - m_Id: 156198200358006784
     m_Localized: Switch off passthrough environment mode to use Multiplayer
->>>>>>> cbb54d6a
     m_Metadata:
       m_Items: []
   - m_Id: 238556149774557184
@@ -3549,14 +3548,14 @@
     m_Localized: Brush Size
     m_Metadata:
       m_Items: []
-<<<<<<< HEAD
   - m_Id: 241074401919459328
     m_Localized: UV Mapping
     m_Metadata:
       m_Items: []
   - m_Id: 241075235319275520
     m_Localized: Brush Settings
-=======
+    m_Metadata:
+      m_Items: []
   - m_Id: 294636550056648704
     m_Localized: Connect
     m_Metadata:
@@ -3623,7 +3622,6 @@
       m_Items: []
   - m_Id: 313111533204348928
     m_Localized: 'Multiplayer Menu '
->>>>>>> cbb54d6a
     m_Metadata:
       m_Items: []
   references:
