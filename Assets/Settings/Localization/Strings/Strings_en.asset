%YAML 1.1
%TAG !u! tag:unity3d.com,2011:
--- !u!114 &11400000
MonoBehaviour:
  m_ObjectHideFlags: 0
  m_CorrespondingSourceObject: {fileID: 0}
  m_PrefabInstance: {fileID: 0}
  m_PrefabAsset: {fileID: 0}
  m_GameObject: {fileID: 0}
  m_Enabled: 1
  m_EditorHideFlags: 0
  m_Script: {fileID: 11500000, guid: e9620f8c34305754d8cc9a7e49e852d9, type: 3}
  m_Name: Strings_en
  m_EditorClassIdentifier: 
  m_LocaleId:
    m_Code: en
  m_SharedData: {fileID: 11400000, guid: c84355079ab3f3e4f8f3812258805f86, type: 2}
  m_Metadata:
    m_Items: []
  m_TableData:
  - m_Id: 6606866780160
    m_Localized: 'Use Grip To Grab

      The Blinking Panel'
    m_Metadata:
      m_Items: []
  - m_Id: 6887293751296
    m_Localized: 'Toss The Panel

      To Dismiss It'
    m_Metadata:
      m_Items: []
  - m_Id: 9169397780480
    m_Localized: Video successfully uploaded to YouTube
    m_Metadata:
      m_Items: []
  - m_Id: 9359005487104
    m_Localized: Check your Desktop!
    m_Metadata:
      m_Items: []
  - m_Id: 10372936536064
    m_Localized: My
    m_Metadata:
      m_Items: []
  - m_Id: 10508081205248
    m_Localized: Check out my
    m_Metadata:
      m_Items: []
  - m_Id: 10778529927168
    m_Localized: Tilt Meter Full
    m_Metadata:
      m_Items: []
  - m_Id: 11105966657536
    m_Localized: 'Sketch Cost: Low'
    m_Metadata:
      m_Items: []
  - m_Id: 11327010672640
    m_Localized: 'Sketch Cost: Medium'
    m_Metadata:
      m_Items: []
  - m_Id: 11410951278592
    m_Localized: 'Sketch Cost: High'
    m_Metadata:
      m_Items: []
  - m_Id: 11531013230592
    m_Localized: 'Sketch Cost: Highest'
    m_Metadata:
      m_Items: []
  - m_Id: 11625947107328
    m_Localized: 'Sketch Cost: Picasso'
    m_Metadata:
      m_Items: []
  - m_Id: 13240867393536
    m_Localized: Autosave_{0:yyyy-MM-dd_HH-mm-ss}.tilt
    m_Metadata:
      m_Items: []
  - m_Id: 249453461278720
    m_Localized: Eraser
    m_Metadata:
      m_Items: []
  - m_Id: 249886669967360
    m_Localized: Free Paint
    m_Metadata:
      m_Items: []
  - m_Id: 251895636725760
    m_Localized: Swipe to Change
    m_Metadata:
      m_Items: []
  - m_Id: 252524492918784
    m_Localized: Snapshot
    m_Metadata:
      m_Items: []
  - m_Id: 254616443981824
    m_Localized: Auto-Gif
    m_Metadata:
      m_Items: []
  - m_Id: 255232243306496
    m_Localized: 5 Second Gif
    m_Metadata:
      m_Items: []
  - m_Id: 255577010900992
    m_Localized: Video
    m_Metadata:
      m_Items: []
  - m_Id: 259940966109184
    m_Localized: Finalizing Video...
    m_Metadata:
      m_Items: []
  - m_Id: 260046566100992
    m_Localized: Video Preview
    m_Metadata:
      m_Items: []
  - m_Id: 260157501247488
    m_Localized: Upload to YouTube
    m_Metadata:
      m_Items: []
  - m_Id: 260325810278400
    m_Localized: Video
    m_Metadata:
      m_Items: []
  - m_Id: 260740236873728
    m_Localized: Looking for audio...
    m_Metadata:
      m_Items: []
  - m_Id: 260825024729088
    m_Localized: Audio found!
    m_Metadata:
      m_Items: []
  - m_Id: 260910827606016
    m_Localized: No audio
    m_Metadata:
      m_Items: []
  - m_Id: 261025797672960
    m_Localized: Uploading...
    m_Metadata:
      m_Items: []
  - m_Id: 261135713603584
    m_Localized: Please Login
    m_Metadata:
      m_Items: []
  - m_Id: 264453647142912
    m_Localized: Trigger To Confirm
    m_Metadata:
      m_Items: []
  - m_Id: 265487907983360
    m_Localized: Re-paint
    m_Metadata:
      m_Items: []
  - m_Id: 265936560099328
    m_Localized: Re-Color
    m_Metadata:
      m_Items: []
  - m_Id: 267911297142784
    m_Localized: Re-Brush
    m_Metadata:
      m_Items: []
  - m_Id: 268509593636864
    m_Localized: Spherical Selection
    m_Metadata:
      m_Items: []
  - m_Id: 274600943587328
    m_Localized: Pin
    m_Metadata:
      m_Items: []
  - m_Id: 278827682140160
    m_Localized: Mirror
    m_Metadata:
      m_Items: []
  - m_Id: 279130447974400
    m_Localized: Hold Grip to Move
    m_Metadata:
      m_Items: []
  - m_Id: 281134452871168
    m_Localized: Spectator
    m_Metadata:
      m_Items: []
  - m_Id: 281373578530816
    m_Localized: Hold Grip to Move
    m_Metadata:
      m_Items: []
  - m_Id: 286778752929792
    m_Localized: Info
    m_Metadata:
      m_Items: []
  - m_Id: 287897575133184
    m_Localized: Loading...
    m_Metadata:
      m_Items: []
  - m_Id: 5056691860905984
    m_Localized: 'Unlock

      advanced features'
    m_Metadata:
      m_Items: []
  - m_Id: 5064085647106048
    m_Localized: Requires Sign-In
    m_Metadata:
      m_Items: []
  - m_Id: 5064369941225472
    m_Localized: Sketchbook
    m_Metadata:
      m_Items: []
  - m_Id: 5064506084139008
    m_Localized: Save Sketch
    m_Metadata:
      m_Items: []
  - m_Id: 5065040224559104
    m_Localized: Upload
    m_Metadata:
      m_Items: []
  - m_Id: 5065176065482752
    m_Localized: Settings
    m_Metadata:
      m_Items: []
  - m_Id: 5065289022283776
    m_Localized: More Options...
    m_Metadata:
      m_Items: []
  - m_Id: 5065459298443264
    m_Localized: Accounts
    m_Metadata:
      m_Items: []
  - m_Id: 5065626072358912
    m_Localized: Accounts
    m_Metadata:
      m_Items: []
  - m_Id: 5065710952488960
    m_Localized: Advanced Mode
    m_Metadata:
      m_Items: []
  - m_Id: 5065842783657984
    m_Localized: Beginner Mode
    m_Metadata:
      m_Items: []
  - m_Id: 5066003496804352
    m_Localized: Clear Sketch
    m_Metadata:
      m_Items: []
  - m_Id: 5066113400152064
    m_Localized: Clear Sketch?
    m_Metadata:
      m_Items: []
  - m_Id: 5067123833151488
    m_Localized: More Options
    m_Metadata:
      m_Items: []
  - m_Id: 5142890986315776
    m_Localized: Tools
    m_Metadata:
      m_Items: []
  - m_Id: 5143299389890560
    m_Localized: Eraser
    m_Metadata:
      m_Items: []
  - m_Id: 5143517279789056
    m_Localized: Dropper
    m_Metadata:
      m_Items: []
  - m_Id: 5143592097783808
    m_Localized: Repaint
    m_Metadata:
      m_Items: []
  - m_Id: 5143682283708416
    m_Localized: Cameras
    m_Metadata:
      m_Items: []
  - m_Id: 5143754866139136
    m_Localized: Teleport
    m_Metadata:
      m_Items: []
  - m_Id: 5143817222856704
    m_Localized: Selection
    m_Metadata:
      m_Items: []
  - m_Id: 5143986307833856
    m_Localized: Mirror
    m_Metadata:
      m_Items: []
  - m_Id: 5144088976007168
    m_Localized: Straightedge
    m_Metadata:
      m_Items: []
  - m_Id: 5144159373205504
    m_Localized: Fly
    m_Metadata:
      m_Items: []
  - m_Id: 5144350784462848
    m_Localized: More Tools...
    m_Metadata:
      m_Items: []
  - m_Id: 5144456485117952
    m_Localized: Snip
    m_Metadata:
      m_Items: []
  - m_Id: 5144771179552768
    m_Localized: Group Selection
    m_Metadata:
      m_Items: []
  - m_Id: 5145130421690368
    m_Localized: Flip Selection
    m_Metadata:
      m_Items: []
  - m_Id: 5145273980133376
    m_Localized: Select All
    m_Metadata:
      m_Items: []
  - m_Id: 5145342544420864
    m_Localized: Invert Selection
    m_Metadata:
      m_Items: []
  - m_Id: 5145561143156736
    m_Localized: Recolor Off
    m_Metadata:
      m_Items: []
  - m_Id: 5145968804339712
    m_Localized: Ungroup Selection
    m_Metadata:
      m_Items: []
  - m_Id: 5146654665318400
    m_Localized: Resize On
    m_Metadata:
      m_Items: []
  - m_Id: 5146583311818752
    m_Localized: Resize Off
    m_Metadata:
      m_Items: []
  - m_Id: 5146868541267968
    m_Localized: Rebrush Off
    m_Metadata:
      m_Items: []
  - m_Id: 5146944894377984
    m_Localized: Rebrush On
    m_Metadata:
      m_Items: []
  - m_Id: 5147011692863488
    m_Localized: Jitter Off
    m_Metadata:
      m_Items: []
  - m_Id: 5147092923949056
    m_Localized: Jitter On
    m_Metadata:
      m_Items: []
  - m_Id: 5148146801549312
    m_Localized: More Tools
    m_Metadata:
      m_Items: []
  - m_Id: 5322973046874112
    m_Localized: Backdrop
    m_Metadata:
      m_Items: []
  - m_Id: 5324587094745088
    m_Localized: Fog
    m_Metadata:
      m_Items: []
  - m_Id: 5324999763927040
    m_Localized: Sky
    m_Metadata:
      m_Items: []
  - m_Id: 5325291863646208
    m_Localized: Density
    m_Metadata:
      m_Items: []
  - m_Id: 5325700112031744
    m_Localized: Fog Color
    m_Metadata:
      m_Items: []
  - m_Id: 5329997507829760
    m_Localized: color
    m_Metadata:
      m_Items: []
  - m_Id: 5330470583377920
    m_Localized: Switch to Custom Sky
    m_Metadata:
      m_Items: []
  - m_Id: 5335779313950720
    m_Localized: Brushes
    m_Metadata:
      m_Items: []
  - m_Id: 5335959689994240
    m_Localized: Audio Reactor
    m_Metadata:
      m_Items: []
  - m_Id: 5336069865971712
    m_Localized: Looking for audio...
    m_Metadata:
      m_Items: []
  - m_Id: 5337337812459520
    m_Localized: More...
    m_Metadata:
      m_Items: []
  - m_Id: 7673072670449664
    m_Localized: Camera
    m_Metadata:
      m_Items: []
  - m_Id: 7673215754936320
    m_Localized: Post Effects
    m_Metadata:
      m_Items: []
  - m_Id: 7673323997339648
    m_Localized: Watermark
    m_Metadata:
      m_Items: []
  - m_Id: 7673467597725696
    m_Localized: Field of View
    m_Metadata:
      m_Items: []
  - m_Id: 7673684577460224
    m_Localized: Video Smoothing
    m_Metadata:
      m_Items: []
  - m_Id: 7674180243529728
    m_Localized: Close Settings
    m_Metadata:
      m_Items: []
  - m_Id: 7675077484847104
    m_Localized: Path
    m_Metadata:
      m_Items: []
  - m_Id: 7675859500244992
    m_Localized: Select Path
    m_Metadata:
      m_Items: []
  - m_Id: 7675982082973696
    m_Localized: Camera Paths
    m_Metadata:
      m_Items: []
  - m_Id: 7676094104444928
    m_Localized: Show Paths
    m_Metadata:
      m_Items: []
  - m_Id: 7676309209325568
    m_Localized: Delete Path
    m_Metadata:
      m_Items: []
  - m_Id: 7676408429780992
    m_Localized: Delete Path
    m_Metadata:
      m_Items: []
  - m_Id: 7676581176385536
    m_Localized: Record Path
    m_Metadata:
      m_Items: []
  - m_Id: 7676879580143616
    m_Localized: Add Anchor Point
    m_Metadata:
      m_Items: []
  - m_Id: 7677024573038592
    m_Localized: Delete Points
    m_Metadata:
      m_Items: []
  - m_Id: 7677371119017984
    m_Localized: Add Direction Point
    m_Metadata:
      m_Items: []
  - m_Id: 7677444783579136
    m_Localized: Add Speed Point
    m_Metadata:
      m_Items: []
  - m_Id: 7677508033683456
    m_Localized: Add Zoom Point
    m_Metadata:
      m_Items: []
  - m_Id: 7677699654656000
    m_Localized: Add New Path
    m_Metadata:
      m_Items: []
  - m_Id: 7678055402938368
    m_Localized: Color Picker
    m_Metadata:
      m_Items: []
  - m_Id: 7688701444071424
    m_Localized: Jitter
    m_Metadata:
      m_Items: []
  - m_Id: 7688987650793472
    m_Localized: Jitter
    m_Metadata:
      m_Items: []
  - m_Id: 7689873479409664
    m_Localized: More...
    m_Metadata:
      m_Items: []
  - m_Id: 7690667696037888
    m_Localized: Environment
    m_Metadata:
      m_Items: []
  - m_Id: 7690784670982144
    m_Localized: Environment
    m_Metadata:
      m_Items: []
  - m_Id: 7690924718792704
    m_Localized: Lights
    m_Metadata:
      m_Items: []
  - m_Id: 7691111650533376
    m_Localized: Backdrop
    m_Metadata:
      m_Items: []
  - m_Id: 7691186472722432
    m_Localized: Guides
    m_Metadata:
      m_Items: []
  - m_Id: 7691576060649472
    m_Localized: Poly Library
    m_Metadata:
      m_Items: []
  - m_Id: 7691821452599296
    m_Localized: Camera Paths
    m_Metadata:
      m_Items: []
  - m_Id: 7860833050402816
    m_Localized: Guide Settings
    m_Metadata:
      m_Items: []
  - m_Id: 7861838345379840
    m_Localized: Pointer Snap Distance
    m_Metadata:
      m_Items: []
  - m_Id: 7862047624372224
    m_Localized: Grid Size
    m_Metadata:
      m_Items: []
  - m_Id: 7862159872335872
    m_Localized: Grid Line Width
    m_Metadata:
      m_Items: []
  - m_Id: 7862314168197120
    m_Localized: Grid Frame Width
    m_Metadata:
      m_Items: []
  - m_Id: 7862801433075712
    m_Localized: Guides
    m_Metadata:
      m_Items: []
  - m_Id: 7864726178209792
    m_Localized: Show/Hide Drafting Lines
    m_Metadata:
      m_Items: []
  - m_Id: 7865004726132736
    m_Localized: Plane Guide
    m_Metadata:
      m_Items: []
  - m_Id: 7865139518480384
    m_Localized: Sphere Guide
    m_Metadata:
      m_Items: []
  - m_Id: 7865252521418752
    m_Localized: Cube Guide
    m_Metadata:
      m_Items: []
  - m_Id: 7865322218168320
    m_Localized: Capsule Guide
    m_Metadata:
      m_Items: []
  - m_Id: 7865394515386368
    m_Localized: Ellipsoid Guide
    m_Metadata:
      m_Items: []
  - m_Id: 7866040475951104
    m_Localized: Toggle Guides
    m_Metadata:
      m_Items: []
  - m_Id: 7866191982600192
    m_Localized: Toggle Guides
    m_Metadata:
      m_Items: []
  - m_Id: 7866297771335680
    m_Localized: Guide Settings
    m_Metadata:
      m_Items: []
  - m_Id: 7866918104702976
    m_Localized: Labs
    m_Metadata:
      m_Items: []
  - m_Id: 7867354345873408
    m_Localized: Twitch Chat
    m_Metadata:
      m_Items: []
  - m_Id: 7867485648560128
    m_Localized: YouTube Chat
    m_Metadata:
      m_Items: []
  - m_Id: 7867554347065344
    m_Localized: '"Guess the Word"'
    m_Metadata:
      m_Items: []
  - m_Id: 7867671724662784
    m_Localized: Local Media Library
    m_Metadata:
      m_Items: []
  - m_Id: 7867814297444352
    m_Localized: Tiltasaurus says... (only you see this)
    m_Metadata:
      m_Items: []
  - m_Id: 7868186579673088
    m_Localized: Model Pin
    m_Metadata:
      m_Items: []
  - m_Id: 7868539698126848
    m_Localized: Export
    m_Metadata:
      m_Items: []
  - m_Id: 7869944320204800
    m_Localized: Spectator Camera
    m_Metadata:
      m_Items: []
  - m_Id: 7870646065012736
    m_Localized: Scripts
    m_Metadata:
      m_Items: []
  - m_Id: 7870824155160576
    m_Localized: Grid and Snap Settings
    m_Metadata:
      m_Items: []
  - m_Id: 7870978190974976
    m_Localized: Camera Mode
    m_Metadata:
      m_Items: []
  - m_Id: 7872343826997248
    m_Localized: Layers
    m_Metadata:
      m_Items: []
  - m_Id: 7873280473800704
    m_Localized: Hide/Show
    m_Metadata:
      m_Items: []
  - m_Id: 7874007866777600
    m_Localized: Clear Contents
    m_Metadata:
      m_Items: []
  - m_Id: 7874216034279424
    m_Localized: Squash
    m_Metadata:
      m_Items: []
  - m_Id: 7874341855010816
    m_Localized: Make Active
    m_Metadata:
      m_Items: []
  - m_Id: 7874528715448320
    m_Localized: Delete
    m_Metadata:
      m_Items: []
  - m_Id: 7874610038808576
    m_Localized: Delete Layer?
    m_Metadata:
      m_Items: []
  - m_Id: 7874683799838720
    m_Localized: Are you sure you want to delete this layer?
    m_Metadata:
      m_Items: []
  - m_Id: 7879279536480256
    m_Localized: Add New Layer
    m_Metadata:
      m_Items: []
  - m_Id: 7883364289454080
    m_Localized: Lights
    m_Metadata:
      m_Items: []
  - m_Id: 7884096078061568
    m_Localized: Main Light
    m_Metadata:
      m_Items: []
  - m_Id: 7885974799097856
    m_Localized: Color Name
    m_Metadata:
      m_Items: []
  - m_Id: 7886169574187008
    m_Localized: Secondary Light
    m_Metadata:
      m_Items: []
  - m_Id: 7886276944175104
    m_Localized: Color Name
    m_Metadata:
      m_Items: []
  - m_Id: 7886356342349824
    m_Localized: Fill Light
    m_Metadata:
      m_Items: []
  - m_Id: 7886474181320704
    m_Localized: Color Name
    m_Metadata:
      m_Items: []
  - m_Id: 7887557695873024
    m_Localized: Light Color
    m_Metadata:
      m_Items: []
  - m_Id: 7891809302454272
    m_Localized: Memory Limit Caution
    m_Metadata:
      m_Items: []
  - m_Id: 7891984230096896
    m_Localized: Memory Limit Exceeded
    m_Metadata:
      m_Items: []
  - m_Id: 7892226182717440
    m_Localized: 'This operation will put you beyond a safe memory limit.

      Proceed
      with caution.'
    m_Metadata:
      m_Items: []
  - m_Id: 7892372832362496
    m_Localized: 'You are now in the danger zone.

      Further work may cause crashes
      and lost work.'
    m_Metadata:
      m_Items: []
  - m_Id: 7892515468058624
    m_Localized: Cancel Action
    m_Metadata:
      m_Items: []
  - m_Id: 7892717637705728
    m_Localized: Understood
    m_Metadata:
      m_Items: []
  - m_Id: 7892854560759808
    m_Localized: Understood
    m_Metadata:
      m_Items: []
  - m_Id: 7930140920881152
    m_Localized: Your Models
    m_Metadata:
      m_Items: []
  - m_Id: 7930206087782400
    m_Localized: Poly Library
    m_Metadata:
      m_Items: []
  - m_Id: 7930412489482240
    m_Localized: Featured Models
    m_Metadata:
      m_Items: []
  - m_Id: 7930550461112320
    m_Localized: Liked Models
    m_Metadata:
      m_Items: []
  - m_Id: 7931482930388992
    m_Localized: Only remixable models available
    m_Metadata:
      m_Items: []
  - m_Id: 7931629680697344
    m_Localized: Only published models available
    m_Metadata:
      m_Items: []
  - m_Id: 7931780608532480
    m_Localized: Browse Poly
    m_Metadata:
      m_Items: []
  - m_Id: 7931977472385024
    m_Localized: Your Models
    m_Metadata:
      m_Items: []
  - m_Id: 7932160536977408
    m_Localized: Featured Models
    m_Metadata:
      m_Items: []
  - m_Id: 7932251041669120
    m_Localized: Liked Models
    m_Metadata:
      m_Items: []
  - m_Id: 7932559960547328
    m_Localized: 'Share to Poly

      to see models and

      Blocks objects here'
    m_Metadata:
      m_Items: []
  - m_Id: 7932746569326592
    m_Localized: OPEN
    m_Metadata:
      m_Items: []
  - m_Id: 7932977482539008
    m_Localized: 'Loading models from Poly



      Check back soon!'
    m_Metadata:
      m_Items: []
  - m_Id: 7933149889404928
    m_Localized: 'Like       models

      on Poly to

      see them here'
    m_Metadata:
      m_Items: []
  - m_Id: 7933313635033088
    m_Localized: OPEN
    m_Metadata:
      m_Items: []
  - m_Id: 7933450197377024
    m_Localized: 'Sign in on desktop

      to load

      Poly models'
    m_Metadata:
      m_Items: []
  - m_Id: 7933561489039360
    m_Localized: SIGN IN
    m_Metadata:
      m_Items: []
  - m_Id: 7933827554713600
    m_Localized: 'Share to Poly

      to see your

      models here'
    m_Metadata:
      m_Items: []
  - m_Id: 7933944802287616
    m_Localized: LEARN MORE
    m_Metadata:
      m_Items: []
  - m_Id: 7934076549570560
    m_Localized: 'Poly was shut down

      on 2021/06/30



      Icosa Gallery
      support

      coming soon!'
    m_Metadata:
      m_Items: []
  - m_Id: 7934199497203712
    m_Localized: 'Error Connecting

      to Poly'
    m_Metadata:
      m_Items: []
  - m_Id: 7939526611410944
    m_Localized: View in browser
    m_Metadata:
      m_Items: []
  - m_Id: 7940280365588480
    m_Localized: Scripts
    m_Metadata:
      m_Items: []
  - m_Id: 7943571044540416
    m_Localized: Examples Scripts List
    m_Metadata:
      m_Items: []
  - m_Id: 7943711960571904
    m_Localized: Scripts List
    m_Metadata:
      m_Items: []
  - m_Id: 7943936175480832
    m_Localized: Commands List
    m_Metadata:
      m_Items: []
  - m_Id: 7948094068727808
    m_Localized: Help
    m_Metadata:
      m_Items: []
  - m_Id: 7948187597512704
    m_Localized: Help
    m_Metadata:
      m_Items: []
  - m_Id: 7948298104840192
    m_Localized: About
    m_Metadata:
      m_Items: []
  - m_Id: 7948470994051072
    m_Localized: Opens in External Browser
    m_Metadata:
      m_Items: []
  - m_Id: 7949356432596992
    m_Localized: Opens in External Browser
    m_Metadata:
      m_Items: []
  - m_Id: 7949438875836416
    m_Localized: Contribute
    m_Metadata:
      m_Items: []
  - m_Id: 7949594065084416
    m_Localized: Distance Indicator
    m_Metadata:
      m_Items: []
  - m_Id: 7949642022756352
    m_Localized: On Straightedge Tool
    m_Metadata:
      m_Items: []
  - m_Id: 7949724893814784
    m_Localized: Autosimplification
    m_Metadata:
      m_Items: []
  - m_Id: 7949811581689856
    m_Localized: Simplify on Load
    m_Metadata:
      m_Items: []
  - m_Id: 7950172098895872
    m_Localized: Brush Tip Angle
    m_Metadata:
      m_Items: []
  - m_Id: 7950275601735680
    m_Localized: Visual Quality
    m_Metadata:
      m_Items: []
  - m_Id: 7950347307556864
    m_Localized: Stroke Simplification
    m_Metadata:
      m_Items: []
  - m_Id: 7951591048716288
    m_Localized: Update
    m_Metadata:
      m_Items: []
  - m_Id: 7951827204808704
    m_Localized: Cancel
    m_Metadata:
      m_Items: []
  - m_Id: 7952483592413184
    m_Localized: 'Update

      Simplification?'
    m_Metadata:
      m_Items: []
  - m_Id: 7959094121701376
    m_Localized: Close Settings
    m_Metadata:
      m_Items: []
  - m_Id: 7961508530855936
    m_Localized: Scene Cost
    m_Metadata:
      m_Items: []
  - m_Id: 8042722189090816
    m_Localized: Your Sketches
    m_Metadata:
      m_Items: []
  - m_Id: 8043915934146560
    m_Localized: Featured Sketches
    m_Metadata:
      m_Items: []
  - m_Id: 8044071635099648
    m_Localized: Liked Sketches
    m_Metadata:
      m_Items: []
  - m_Id: 8044139993866240
    m_Localized: Backed-up Sketches
    m_Metadata:
      m_Items: []
  - m_Id: 8044507112906752
    m_Localized: Close Sketchbook
    m_Metadata:
      m_Items: []
  - m_Id: 8051469124870144
    m_Localized: Your Sketches
    m_Metadata:
      m_Items: []
  - m_Id: 8051592198332416
    m_Localized: From This Device
    m_Metadata:
      m_Items: []
  - m_Id: 8051847228792832
    m_Localized: Featured Sketches
    m_Metadata:
      m_Items: []
  - m_Id: 8052065399709696
    m_Localized: From Poly
    m_Metadata:
      m_Items: []
  - m_Id: 8052141249503232
    m_Localized: Liked Sketches
    m_Metadata:
      m_Items: []
  - m_Id: 8052215190888448
    m_Localized: From Poly
    m_Metadata:
      m_Items: []
  - m_Id: 8052288863838208
    m_Localized: Backed-up Sketches
    m_Metadata:
      m_Items: []
  - m_Id: 8052489070551040
    m_Localized: On Google Drive
    m_Metadata:
      m_Items: []
  - m_Id: 8053396663410688
    m_Localized: Browse Poly
    m_Metadata:
      m_Items: []
  - m_Id: 8053860821868544
    m_Localized: Backing up on Drive
    m_Metadata:
      m_Items: []
  - m_Id: 8054034549940224
    m_Localized: Drive Backup Complete
    m_Metadata:
      m_Items: []
  - m_Id: 8054126757519360
    m_Localized: Drive Backup Disabled
    m_Metadata:
      m_Items: []
  - m_Id: 8054220533768192
    m_Localized: Drive Backup Full
    m_Metadata:
      m_Items: []
  - m_Id: 10132688213876736
    m_Localized: 'No saved

      sketches'
    m_Metadata:
      m_Items: []
  - m_Id: 10132930728534016
    m_Localized: 'No Google Drive

      sketches

      available'
    m_Metadata:
      m_Items: []
  - m_Id: 10133179773722624
    m_Localized: 'Like       sketches

      on Poly to

      see them here'
    m_Metadata:
      m_Items: []
  - m_Id: 10133306584309760
    m_Localized: OPEN
    m_Metadata:
      m_Items: []
  - m_Id: 10133516949626880
    m_Localized: 'Retrieving

      sketches...'
    m_Metadata:
      m_Items: []
  - m_Id: 10134247853236224
    m_Localized: 'Error gathering sketches from Poly

      <color=#969696>

      How''s
      your Internet?</color>'
    m_Metadata:
      m_Items: []
  - m_Id: 10134539248312320
    m_Localized: 'Sign in to access

      Poly sketches'
    m_Metadata:
      m_Items: []
  - m_Id: 10134688972382208
    m_Localized: 'Sign in to access

      Google Drive'
    m_Metadata:
      m_Items: []
  - m_Id: 10134789291745280
    m_Localized: 'Poly was shut down

      on 2021/06/30



      Icosa Gallery
      support

      coming soon!'
    m_Metadata:
      m_Items: []
  - m_Id: 10134947404423168
    m_Localized: 'Error Connecting

      to Poly'
    m_Metadata:
      m_Items: []
  - m_Id: 10137717402476544
    m_Localized: SIGN IN
    m_Metadata:
      m_Items: []
  - m_Id: 10137908562075648
    m_Localized: SIGN IN
    m_Metadata:
      m_Items: []
  - m_Id: 10138131262840832
    m_Localized: New Sketch
    m_Metadata:
      m_Items: []
  - m_Id: 10142251554152448
    m_Localized: Grid and Snap Settings
    m_Metadata:
      m_Items: []
  - m_Id: 10142405791293440
    m_Localized: Snap Angle
    m_Metadata:
      m_Items: []
  - m_Id: 10149748172103680
    m_Localized: Snap Angle
    m_Metadata:
      m_Items: []
  - m_Id: 10149812609196032
    m_Localized: Snap Grid
    m_Metadata:
      m_Items: []
  - m_Id: 10149921501716480
    m_Localized: Snap Grid
    m_Metadata:
      m_Items: []
  - m_Id: 10160187903811584
    m_Localized: Jitter
    m_Metadata:
      m_Items: []
  - m_Id: 15506037610950656
    m_Localized: Tools
    m_Metadata:
      m_Items: []
  - m_Id: 15506183434317824
    m_Localized: Eraser
    m_Metadata:
      m_Items: []
  - m_Id: 15506327693209600
    m_Localized: Straightedge
    m_Metadata:
      m_Items: []
  - m_Id: 15506435650400256
    m_Localized: Environment
    m_Metadata:
      m_Items: []
  - m_Id: 15506545880903680
    m_Localized: Environment
    m_Metadata:
      m_Items: []
  - m_Id: 15506686318784512
    m_Localized: Cameras
    m_Metadata:
      m_Items: []
  - m_Id: 15506782473203712
    m_Localized: Teleport
    m_Metadata:
      m_Items: []
  - m_Id: 15506869836361728
    m_Localized: Mirror
    m_Metadata:
      m_Items: []
  - m_Id: 15507089726943232
    m_Localized: Undo
    m_Metadata:
      m_Items: []
  - m_Id: 15507184623071232
    m_Localized: Redo
    m_Metadata:
      m_Items: []
  - m_Id: 15508321694691328
    m_Localized: Tips 'N Tricks
    m_Metadata:
      m_Items: []
  - m_Id: 15509162824609792
    m_Localized: Toss to Dismiss
    m_Metadata:
      m_Items: []
  - m_Id: 15520387964907520
    m_Localized: Yes
    m_Metadata:
      m_Items: []
  - m_Id: 15520489844551680
    m_Localized: No
    m_Metadata:
      m_Items: []
  - m_Id: 15520598732877824
    m_Localized: OK
    m_Metadata:
      m_Items: []
  - m_Id: 15522362785837056
    m_Localized: Sign Out
    m_Metadata:
      m_Items: []
  - m_Id: 15524391402909696
    m_Localized: Drive Backup
    m_Metadata:
      m_Items: []
  - m_Id: 15526523405381632
    m_Localized: Cancel
    m_Metadata:
      m_Items: []
  - m_Id: 15531555001511936
    m_Localized: Sign Out?
    m_Metadata:
      m_Items: []
  - m_Id: 18090084441858048
    m_Localized: Audio found!
    m_Metadata:
      m_Items: []
  - m_Id: 18090455927169024
    m_Localized: Looking for audio...
    m_Metadata:
      m_Items: []
  - m_Id: 18090764850241536
    m_Localized: Stop Listening
    m_Metadata:
      m_Items: []
  - m_Id: 18090913311825920
    m_Localized: Status
    m_Metadata:
      m_Items: []
  - m_Id: 18091078533849088
    m_Localized: Play some music on your computer!
    m_Metadata:
      m_Items: []
  - m_Id: 18094306084331520
    m_Localized: Cameras
    m_Metadata:
      m_Items: []
  - m_Id: 18094451278553088
    m_Localized: Camera Options
    m_Metadata:
      m_Items: []
  - m_Id: 18095883364933632
    m_Localized: Camera Paths
    m_Metadata:
      m_Items: []
  - m_Id: 18098512052690944
    m_Localized: Close
    m_Metadata:
      m_Items: []
  - m_Id: 18098764352659456
    m_Localized: Sketch Not Supported
    m_Metadata:
      m_Items: []
  - m_Id: 18098892484452352
    m_Localized: This sketch is beyond size limitations and cannot be loaded on this
      platform.
    m_Metadata:
      m_Items: []
  - m_Id: 18101292528115712
    m_Localized: Hue
    m_Metadata:
      m_Items: []
  - m_Id: 18101388099526656
    m_Localized: Saturation
    m_Metadata:
      m_Items: []
  - m_Id: 18101440956145664
    m_Localized: Brightness
    m_Metadata:
      m_Items: []
  - m_Id: 18101498871095296
    m_Localized: Size
    m_Metadata:
      m_Items: []
  - m_Id: 18101557633294336
    m_Localized: Position
    m_Metadata:
      m_Items: []
  - m_Id: 68763796961820672
    m_Localized: Join
    m_Metadata:
      m_Items: []
  - m_Id: 68764809030598656
    m_Localized: Layers
    m_Metadata:
      m_Items: []
  - m_Id: 68768010396041216
    m_Localized: Turn Experimental Mode On
    m_Metadata:
      m_Items: []
  - m_Id: 68768580896882688
    m_Localized: Turn Experimental Mode Off
    m_Metadata:
      m_Items: []
  - m_Id: 68773633749745664
    m_Localized: View in browser
    m_Metadata:
      m_Items: []
  - m_Id: 68773760459669504
    m_Localized: View in browser
    m_Metadata:
      m_Items: []
  - m_Id: 68774380566544384
    m_Localized: 'Restart Required

      for Experimental Mode'
    m_Metadata:
      m_Items: []
  - m_Id: 76036335840321536
    m_Localized: Sketch Downloading...
    m_Metadata:
      m_Items: []
  - m_Id: 76036630477594624
    m_Localized: 'Search not implemented,

      but I like your enthusiasm.'
    m_Metadata:
      m_Items: []
  - m_Id: 76036746777255936
    m_Localized: GOT IT
    m_Metadata:
      m_Items: []
  - m_Id: 76039048963612672
    m_Localized: Cancel
    m_Metadata:
      m_Items: []
  - m_Id: 76044213523374080
    m_Localized: Take Off Headset
    m_Metadata:
      m_Items: []
  - m_Id: 76044393131859968
    m_Localized: Sign in on desktop
    m_Metadata:
      m_Items: []
  - m_Id: 76044674418663424
    m_Localized: Save and Upload Sketch?
    m_Metadata:
      m_Items: []
  - m_Id: 76068346479042560
    m_Localized: Uploading...
    m_Metadata:
      m_Items: []
  - m_Id: 76072279146553344
    m_Localized: Nothing to Upload
    m_Metadata:
      m_Items: []
  - m_Id: 76069123176062976
    m_Localized: Success!
    m_Metadata:
      m_Items: []
  - m_Id: 76069201752154112
    m_Localized: Finish publishing on desktop
    m_Metadata:
      m_Items: []
  - m_Id: 76069352969396224
    m_Localized: Oh no!
    m_Metadata:
      m_Items: []
  - m_Id: 76069430274613248
    m_Localized: Looks like something went wrong
    m_Metadata:
      m_Items: []
  - m_Id: 76069769677692928
    m_Localized: Non-Remixable Sketch
    m_Metadata:
      m_Items: []
  - m_Id: 76069893405466624
    m_Localized: 'Non-remixable sketches can''t

      be uploaded to Poly'
    m_Metadata:
      m_Items: []
  - m_Id: 76070234092003328
    m_Localized: Connection Error
    m_Metadata:
      m_Items: []
  - m_Id: 76070420314906624
    m_Localized: 'There was an error connecting

      to the Poly server. Try again
      later.'
    m_Metadata:
      m_Items: []
  - m_Id: 76070518675529728
    m_Localized: OK
    m_Metadata:
      m_Items: []
  - m_Id: 76070712456568832
    m_Localized: Please wait...
    m_Metadata:
      m_Items: []
  - m_Id: 76070854366650368
    m_Localized: Media Library Content
    m_Metadata:
      m_Items: []
  - m_Id: 76071039813607424
    m_Localized: 'Media Library content

      will not be uploaded

      with the
      rest of your sketch.'
    m_Metadata:
      m_Items: []
  - m_Id: 76071162597662720
    m_Localized: UPLOAD
    m_Metadata:
      m_Items: []
  - m_Id: 76071373843783680
    m_Localized: CANCEL
    m_Metadata:
      m_Items: []
  - m_Id: 76071488323117056
    m_Localized: Media Library Videos
    m_Metadata:
      m_Items: []
  - m_Id: 76071619017629696
    m_Localized: 'Media Library videos

      will not be uploaded

      with the
      rest of your sketch.'
    m_Metadata:
      m_Items: []
  - m_Id: 76072352228106240
    m_Localized: 'This sketch contains

      nothing to upload.'
    m_Metadata:
      m_Items: []
  - m_Id: 76072542007779328
    m_Localized: Out of date
    m_Metadata:
      m_Items: []
  - m_Id: 76072667581046784
    m_Localized: 'Update Tilt Brush to share

      sketches to Poly and Sketchfab'
    m_Metadata:
      m_Items: []
  - m_Id: 76080842438926336
    m_Localized: Sign-In Required to Upload
    m_Metadata:
      m_Items: []
  - m_Id: 76081074568486912
    m_Localized: 'Signing in requires exiting Open Brush.

      We suggest saving
      your work

      before proceeding.'
    m_Metadata:
      m_Items: []
  - m_Id: 76084187576721408
    m_Localized: Save and Login
    m_Metadata:
      m_Items: []
  - m_Id: 76084383412969472
    m_Localized: Login
    m_Metadata:
      m_Items: []
  - m_Id: 76086604699590656
    m_Localized: Exit Open Brush to finish publishing
    m_Metadata:
      m_Items: []
  - m_Id: 76094622149435392
    m_Localized: Free Image Memory?
    m_Metadata:
      m_Items: []
  - m_Id: 76094798670913536
    m_Localized: 'This will unload unused images

      to free up memory.

      Images
      will not be deleted.'
    m_Metadata:
      m_Items: []
  - m_Id: 76095425199267840
    m_Localized: Proceed
    m_Metadata:
      m_Items: []
  - m_Id: 76095819690336256
    m_Localized: 'Draw:'
    m_Metadata:
      m_Items: []
  - m_Id: 76095964649676800
    m_Localized: Refresh
    m_Metadata:
      m_Items: []
  - m_Id: 76096109499965440
    m_Localized: Clear Sketch and Reload Word
    m_Metadata:
      m_Items: []
  - m_Id: 76096615622434816
    m_Localized: Close
    m_Metadata:
      m_Items: []
  - m_Id: 76096904425431040
    m_Localized: Merge Brush Strokes (Experimental)
    m_Metadata:
      m_Items: []
  - m_Id: 76097050869555200
    m_Localized: Delete Sketch
    m_Metadata:
      m_Items: []
  - m_Id: 76097256218484736
    m_Localized: Reveal on desktop
    m_Metadata:
      m_Items: []
  - m_Id: 76115339591081984
    m_Localized: Save Options
    m_Metadata:
      m_Items: []
  - m_Id: 76115745704566784
    m_Localized: Overwrite last save
    m_Metadata:
      m_Items: []
  - m_Id: 76115842710429696
    m_Localized: Save
    m_Metadata:
      m_Items: []
  - m_Id: 76115933538082816
    m_Localized: Save New
    m_Metadata:
      m_Items: []
  - m_Id: 76115996574277632
    m_Localized: Create a new savefile
    m_Metadata:
      m_Items: []
  - m_Id: 76116098625888256
    m_Localized: 'These sketches are

      <b>Read-Only</b>'
    m_Metadata:
      m_Items: []
  - m_Id: 76116655574933504
    m_Localized: Tips 'N Tricks
    m_Metadata:
      m_Items: []
  - m_Id: 76116867701858304
    m_Localized: Labs
    m_Metadata:
      m_Items: []
  - m_Id: 76116941706158080
    m_Localized: Settings
    m_Metadata:
      m_Items: []
  - m_Id: 76117036946219008
    m_Localized: Reset Panels
    m_Metadata:
      m_Items: []
  - m_Id: 76117383567695872
    m_Localized: Mirror
    m_Metadata:
      m_Items: []
  - m_Id: 76117650451259392
    m_Localized: Summon Mirror
    m_Metadata:
      m_Items: []
  - m_Id: 76117800062083072
    m_Localized: Release Notes
    m_Metadata:
      m_Items: []
  - m_Id: 76117892328382464
    m_Localized: View in browser
    m_Metadata:
      m_Items: []
  - m_Id: 76118256381386752
    m_Localized: Help Center
    m_Metadata:
      m_Items: []
  - m_Id: 76118351730499584
    m_Localized: Terms of Service
    m_Metadata:
      m_Items: []
  - m_Id: 76118538846789632
    m_Localized: Privacy Policy
    m_Metadata:
      m_Items: []
  - m_Id: 76119468057092096
    m_Localized: Save your sketch?
    m_Metadata:
      m_Items: []
  - m_Id: 76119645530677248
    m_Localized: "You're about to exit \nOpen Brush"
    m_Metadata:
      m_Items: []
  - m_Id: 76120862092746752
    m_Localized: Google Drive Backup
    m_Metadata:
      m_Items: []
  - m_Id: 76121021711179776
    m_Localized: BETA
    m_Metadata:
      m_Items: []
  - m_Id: 76121263181455360
    m_Localized: Backup Complete
    m_Metadata:
      m_Items: []
  - m_Id: 76121447906992128
    m_Localized: Backing Up... 888%
    m_Metadata:
      m_Items: []
  - m_Id: 76122859638415360
    m_Localized: View on Drive
    m_Metadata:
      m_Items: []
  - m_Id: 76123261897334784
    m_Localized: Disable Backup
    m_Metadata:
      m_Items: []
  - m_Id: 76123531960180736
    m_Localized: Sketches
    m_Metadata:
      m_Items: []
  - m_Id: 76123762810478592
    m_Localized: Snapshots
    m_Metadata:
      m_Items: []
  - m_Id: 76123842049269760
    m_Localized: Media Library
    m_Metadata:
      m_Items: []
  - m_Id: 76123960488026112
    m_Localized: Exports
    m_Metadata:
      m_Items: []
  - m_Id: 76124083175612416
    m_Localized: Videos
    m_Metadata:
      m_Items: []
  - m_Id: 76124177820082176
    m_Localized: Google Drive Backup Disabled
    m_Metadata:
      m_Items: []
  - m_Id: 76124332547956736
    m_Localized: 'Enabling Google Drive backup keeps

      your work saved to the
      cloud.'
    m_Metadata:
      m_Items: []
  - m_Id: 76124651742879744
    m_Localized: ENABLE DRIVE BACKUP
    m_Metadata:
      m_Items: []
  - m_Id: 76124790830194688
    m_Localized: Google Drive Backup Full
    m_Metadata:
      m_Items: []
  - m_Id: 76124861466468352
    m_Localized: 'Remove items from Google Drive

      to free up storage space.'
    m_Metadata:
      m_Items: []
  - m_Id: 76124975501205504
    m_Localized: MANAGE
    m_Metadata:
      m_Items: []
  - m_Id: 76125091268190208
    m_Localized: DISABLE
    m_Metadata:
      m_Items: []
  - m_Id: 76126070290046976
    m_Localized: Load Sketch?
    m_Metadata:
      m_Items: []
  - m_Id: 76126242747244544
    m_Localized: Unsaved changes will be lost
    m_Metadata:
      m_Items: []
  - m_Id: 76126335156150272
    m_Localized: Load Complex Sketch?
    m_Metadata:
      m_Items: []
  - m_Id: 76126729437503488
    m_Localized: This sketch is beyond size limitations and may cause a poor experience
      or crash.
    m_Metadata:
      m_Items: []
  - m_Id: 76126873826418688
    m_Localized: Load Anyway
    m_Metadata:
      m_Items: []
  - m_Id: 76126452525359104
    m_Localized: Sketch may run slowly.
    m_Metadata:
      m_Items: []
  - m_Id: 76131299773440000
    m_Localized: Accounts
    m_Metadata:
      m_Items: []
  - m_Id: 76134950436921344
    m_Localized: Take Off Headset
    m_Metadata:
      m_Items: []
  - m_Id: 76137928887689216
    m_Localized: Share with Google
    m_Metadata:
      m_Items: []
  - m_Id: 76138083292602368
    m_Localized: 'Sign in to a Google account to access

      Drive and YouTube
      support.'
    m_Metadata:
      m_Items: []
  - m_Id: 76138395621449728
    m_Localized: Share to Sketchfab
    m_Metadata:
      m_Items: []
  - m_Id: 76138521224077312
    m_Localized: 'Sign in to a Sketchfab account to allow

      uploading to Sketchfab.'
    m_Metadata:
      m_Items: []
  - m_Id: 81182403783614464
    m_Localized: Path Recorded!
    m_Metadata:
      m_Items: []
  - m_Id: 81182608851525632
    m_Localized: Recording Canceled
    m_Metadata:
      m_Items: []
  - m_Id: 81183732522344448
    m_Localized: Copy Selection to Current Layer
    m_Metadata:
      m_Items: []
  - m_Id: 81184247687733248
    m_Localized: Main Layer
    m_Metadata:
      m_Items: []
  - m_Id: 81184440202092544
    m_Localized: Layer
    m_Metadata:
      m_Items: []
  - m_Id: 81187452349898752
    m_Localized: Trigger To Confirm
    m_Metadata:
      m_Items: []
  - m_Id: 81194531575881728
    m_Localized: Loading Sketch...
    m_Metadata:
      m_Items: []
  - m_Id: 81194664648564736
    m_Localized: Loading Models...
    m_Metadata:
      m_Items: []
  - m_Id: 81194744055128064
    m_Localized: Loading...
    m_Metadata:
      m_Items: []
  - m_Id: 81194843074256896
    m_Localized: Loading Images...
    m_Metadata:
      m_Items: []
  - m_Id: 81194906580213760
    m_Localized: Exporting...
    m_Metadata:
      m_Items: []
  - m_Id: 81194990285938688
    m_Localized: Loading Media...
    m_Metadata:
      m_Items: []
  - m_Id: 81203094671122432
    m_Localized: Bubbles
    m_Metadata:
      m_Items: []
  - m_Id: 81203153294909440
    m_Localized: Bubble Wand
    m_Metadata:
      m_Items: []
  - m_Id: 81203246727225344
    m_Localized: Candy Cane
    m_Metadata:
      m_Items: []
  - m_Id: 81203301878128640
    m_Localized: Cel Vinyl
    m_Metadata:
      m_Items: []
  - m_Id: 81203372350824448
    m_Localized: Charcoal
    m_Metadata:
      m_Items: []
  - m_Id: 81203423919792128
    m_Localized: Chromatic Wave
    m_Metadata:
      m_Items: []
  - m_Id: 81203481385951232
    m_Localized: Coarse Bristles
    m_Metadata:
      m_Items: []
  - m_Id: 81203567432097792
    m_Localized: Comet
    m_Metadata:
      m_Items: []
  - m_Id: 81203611405180928
    m_Localized: Concave Hull
    m_Metadata:
      m_Items: []
  - m_Id: 81203662118510592
    m_Localized: Dance Floor
    m_Metadata:
      m_Items: []
  - m_Id: 81203709862273024
    m_Localized: Diamond
    m_Metadata:
      m_Items: []
  - m_Id: 81203777713528832
    m_Localized: Digital
    m_Metadata:
      m_Items: []
  - m_Id: 81203824031227904
    m_Localized: Disco
    m_Metadata:
      m_Items: []
  - m_Id: 81203865550643200
    m_Localized: Dot Marker
    m_Metadata:
      m_Items: []
  - m_Id: 81203913957105664
    m_Localized: Dots
    m_Metadata:
      m_Items: []
  - m_Id: 81203958152486912
    m_Localized: Double Flat
    m_Metadata:
      m_Items: []
  - m_Id: 81204005120303104
    m_Localized: Pinched Flat
    m_Metadata:
      m_Items: []
  - m_Id: 81204078575149056
    m_Localized: Pinched Marker
    m_Metadata:
      m_Items: []
  - m_Id: 81204129737269248
    m_Localized: Drafting
    m_Metadata:
      m_Items: []
  - m_Id: 81204173685186560
    m_Localized: Dry Brush
    m_Metadata:
      m_Items: []
  - m_Id: 81204235328872448
    m_Localized: Duct Tape
    m_Metadata:
      m_Items: []
  - m_Id: 81204288453926912
    m_Localized: Duct Tape (Geometry)
    m_Metadata:
      m_Items: []
  - m_Id: 81204382188232704
    m_Localized: Electricity
    m_Metadata:
      m_Items: []
  - m_Id: 81204427818065920
    m_Localized: Embers
    m_Metadata:
      m_Items: []
  - m_Id: 81204493236625408
    m_Localized: Faceted Tube
    m_Metadata:
      m_Items: []
  - m_Id: 81204541060079616
    m_Localized: Fairy
    m_Metadata:
      m_Items: []
  - m_Id: 81204581946155008
    m_Localized: Feather
    m_Metadata:
      m_Items: []
  - m_Id: 81204635582914560
    m_Localized: Felt
    m_Metadata:
      m_Items: []
  - m_Id: 81204676406075392
    m_Localized: Fire
    m_Metadata:
      m_Items: []
  - m_Id: 81204735243771904
    m_Localized: Fire2
    m_Metadata:
      m_Items: []
  - m_Id: 81204778390577152
    m_Localized: Flat
    m_Metadata:
      m_Items: []
  - m_Id: 81204889594159104
    m_Localized: Flat Geometry
    m_Metadata:
      m_Items: []
  - m_Id: 81204982288277504
    m_Localized: Gouache
    m_Metadata:
      m_Items: []
  - m_Id: 81205065486491648
    m_Localized: Guts
    m_Metadata:
      m_Items: []
  - m_Id: 81205104946503680
    m_Localized: Highlighter
    m_Metadata:
      m_Items: []
  - m_Id: 81205150878326784
    m_Localized: Tree
    m_Metadata:
      m_Items: []
  - m_Id: 81205201507770368
    m_Localized: Hypercolor
    m_Metadata:
      m_Items: []
  - m_Id: 81205290808696832
    m_Localized: Hyper Grid
    m_Metadata:
      m_Items: []
  - m_Id: 81205339491983360
    m_Localized: Icing
    m_Metadata:
      m_Items: []
  - m_Id: 81205378532564992
    m_Localized: Ink
    m_Metadata:
      m_Items: []
  - m_Id: 81205417556369408
    m_Localized: Ink (Geometry)
    m_Metadata:
      m_Items: []
  - m_Id: 81205502021263360
    m_Localized: Keijiro Tube
    m_Metadata:
      m_Items: []
  - m_Id: 81205552273219584
    m_Localized: Lacewing
    m_Metadata:
      m_Items: []
  - m_Id: 81205593624862720
    m_Localized: Leaky Pen
    m_Metadata:
      m_Items: []
  - m_Id: 81205636259962880
    m_Localized: Leaves
    m_Metadata:
      m_Items: []
  - m_Id: 81205679876530176
    m_Localized: Leaves2
    m_Metadata:
      m_Items: []
  - m_Id: 81205749166432256
    m_Localized: Light
    m_Metadata:
      m_Items: []
  - m_Id: 81205790060896256
    m_Localized: Light Wire
    m_Metadata:
      m_Items: []
  - m_Id: 81205838656102400
    m_Localized: Wire (Lit)
    m_Metadata:
      m_Items: []
  - m_Id: 81205898521403392
    m_Localized: Lofted
    m_Metadata:
      m_Items: []
  - m_Id: 81205943849246720
    m_Localized: Lofted (Hue Shift)
    m_Metadata:
      m_Items: []
  - m_Id: 81206004192698368
    m_Localized: Marbled Rainbow
    m_Metadata:
      m_Items: []
  - m_Id: 81206060224405504
    m_Localized: Marker
    m_Metadata:
      m_Items: []
  - m_Id: 81206102402326528
    m_Localized: Marker (Geometry)
    m_Metadata:
      m_Items: []
  - m_Id: 81206156286550016
    m_Localized: Matte Hull
    m_Metadata:
      m_Items: []
  - m_Id: 81206207075377152
    m_Localized: Muscle
    m_Metadata:
      m_Items: []
  - m_Id: 81206251857960960
    m_Localized: Mylar Tube
    m_Metadata:
      m_Items: []
  - m_Id: 81206295621328896
    m_Localized: Neon Pulse
    m_Metadata:
      m_Items: []
  - m_Id: 81206368749019136
    m_Localized: Oil Paint
    m_Metadata:
      m_Items: []
  - m_Id: 81206416861880320
    m_Localized: Oil Paint (Geometry)
    m_Metadata:
      m_Items: []
  - m_Id: 81206494716551168
    m_Localized: Paper
    m_Metadata:
      m_Items: []
  - m_Id: 81206536990941184
    m_Localized: Paper (Geometry)
    m_Metadata:
      m_Items: []
  - m_Id: 81206666636877824
    m_Localized: Petal
    m_Metadata:
      m_Items: []
  - m_Id: 81206595077857280
    m_Localized: Braid
    m_Metadata:
      m_Items: []
  - m_Id: 81206859902017536
    m_Localized: Plasma
    m_Metadata:
      m_Items: []
  - m_Id: 81206904026095616
    m_Localized: Race
    m_Metadata:
      m_Items: []
  - m_Id: 81206946329845760
    m_Localized: Rain
    m_Metadata:
      m_Items: []
  - m_Id: 81206986301562880
    m_Localized: Rainbow
    m_Metadata:
      m_Items: []
  - m_Id: 81207025421836288
    m_Localized: Rising Bubbles
    m_Metadata:
      m_Items: []
  - m_Id: 81207069424279552
    m_Localized: Shiny Hull
    m_Metadata:
      m_Items: []
  - m_Id: 81207135908192256
    m_Localized: Single Sided
    m_Metadata:
      m_Items: []
  - m_Id: 81207182829871104
    m_Localized: Slice
    m_Metadata:
      m_Items: []
  - m_Id: 81207263394062336
    m_Localized: Smooth Hull
    m_Metadata:
      m_Items: []
  - m_Id: 81207308449275904
    m_Localized: Snow
    m_Metadata:
      m_Items: []
  - m_Id: 81207357476495360
    m_Localized: Snowflake
    m_Metadata:
      m_Items: []
  - m_Id: 81207400497471488
    m_Localized: Soft Highlighter
    m_Metadata:
      m_Items: []
  - m_Id: 81207449709240320
    m_Localized: Space
    m_Metadata:
      m_Items: []
  - m_Id: 81207491186712576
    m_Localized: Sparks
    m_Metadata:
      m_Items: []
  - m_Id: 81207535642140672
    m_Localized: Spikes
    m_Metadata:
      m_Items: []
  - m_Id: 81207574603030528
    m_Localized: Splatter
    m_Metadata:
      m_Items: []
  - m_Id: 81207648775102464
    m_Localized: 3D Printing Brush
    m_Metadata:
      m_Items: []
  - m_Id: 81207710548811776
    m_Localized: Square Flat
    m_Metadata:
      m_Items: []
  - m_Id: 81207756761653248
    m_Localized: Stars
    m_Metadata:
      m_Items: []
  - m_Id: 81207807806332928
    m_Localized: Streamers
    m_Metadata:
      m_Items: []
  - m_Id: 81207912810733568
    m_Localized: Taffy
    m_Metadata:
      m_Items: []
  - m_Id: 81207961254944768
    m_Localized: Tapered Flat
    m_Metadata:
      m_Items: []
  - m_Id: 81208043572355072
    m_Localized: Tapered Highlighter
    m_Metadata:
      m_Items: []
  - m_Id: 81208094986133504
    m_Localized: TaperedHueShift
    m_Metadata:
      m_Items: []
  - m_Id: 81208142008475648
    m_Localized: Tapered Marker
    m_Metadata:
      m_Items: []
  - m_Id: 81208255854469120
    m_Localized: TaperedMarkerGeo
    m_Metadata:
      m_Items: []
  - m_Id: 81208320484499456
    m_Localized: Tapered Wire
    m_Metadata:
      m_Items: []
  - m_Id: 81208372611309568
    m_Localized: Geom/Thick (Duct Tape)
    m_Metadata:
      m_Items: []
  - m_Id: 81208728183431168
    m_Localized: Thick Paint
    m_Metadata:
      m_Items: []
  - m_Id: 81208800589701120
    m_Localized: Toon
    m_Metadata:
      m_Items: []
  - m_Id: 81208843535179776
    m_Localized: Tube (Highlighter)
    m_Metadata:
      m_Items: []
  - m_Id: 81208895842344960
    m_Localized: Tube (Flat)
    m_Metadata:
      m_Items: []
  - m_Id: 81208961575477248
    m_Localized: Tube Toon Inverted
    m_Metadata:
      m_Items: []
  - m_Id: 81209021776322560
    m_Localized: Tube (Marker)
    m_Metadata:
      m_Items: []
  - m_Id: 81209066508574720
    m_Localized: Unlit Hull
    m_Metadata:
      m_Items: []
  - m_Id: 81209114365583360
    m_Localized: Velvet Ink
    m_Metadata:
      m_Items: []
  - m_Id: 81209159253024768
    m_Localized: Watercolor Paper
    m_Metadata:
      m_Items: []
  - m_Id: 81209241222307840
    m_Localized: Watercolor Paper (Geometry)
    m_Metadata:
      m_Items: []
  - m_Id: 81209297144963072
    m_Localized: Waveform
    m_Metadata:
      m_Items: []
  - m_Id: 81209348688764928
    m_Localized: Waveform FFT
    m_Metadata:
      m_Items: []
  - m_Id: 81209390745051136
    m_Localized: Waveform Particles
    m_Metadata:
      m_Items: []
  - m_Id: 81209436215500800
    m_Localized: Waveform Tube
    m_Metadata:
      m_Items: []
  - m_Id: 81209474924732416
    m_Localized: Wet Paint
    m_Metadata:
      m_Items: []
  - m_Id: 81209522190344192
    m_Localized: Wet Paint (Geometry)
    m_Metadata:
      m_Items: []
  - m_Id: 81209591056621568
    m_Localized: Dr. Wigglez
    m_Metadata:
      m_Items: []
  - m_Id: 81209706207043584
    m_Localized: Wind
    m_Metadata:
      m_Items: []
  - m_Id: 81209742752014336
    m_Localized: Wire
    m_Metadata:
      m_Items: []
  - m_Id: 81209777615069184
    m_Localized: Wireframe
    m_Metadata:
      m_Items: []
  - m_Id: 81212669579288576
    m_Localized: Black
    m_Metadata:
      m_Items: []
  - m_Id: 81212740198785024
    m_Localized: Blue
    m_Metadata:
      m_Items: []
  - m_Id: 81212798805794816
    m_Localized: Dress Form
    m_Metadata:
      m_Items: []
  - m_Id: 81212845635198976
    m_Localized: Example
    m_Metadata:
      m_Items: []
  - m_Id: 81212886244450304
    m_Localized: Hot
    m_Metadata:
      m_Items: []
  - m_Id: 81212929865211904
    m_Localized: Illustrative
    m_Metadata:
      m_Items: []
  - m_Id: 81212976329711616
    m_Localized: Night Sky
    m_Metadata:
      m_Items: []
  - m_Id: 81213029828059136
    m_Localized: No Lights
    m_Metadata:
      m_Items: []
  - m_Id: 81213093988327424
    m_Localized: Passthrough
    m_Metadata:
      m_Items: []
  - m_Id: 81213138796077056
    m_Localized: Pedestal
    m_Metadata:
      m_Items: []
  - m_Id: 81213180441321472
    m_Localized: Pink Lemonade
    m_Metadata:
      m_Items: []
  - m_Id: 81213231821545472
    m_Localized: Pistachio
    m_Metadata:
      m_Items: []
  - m_Id: 81213302868860928
    m_Localized: Snowman
    m_Metadata:
      m_Items: []
  - m_Id: 81213342391787520
    m_Localized: Space
    m_Metadata:
      m_Items: []
  - m_Id: 81213390877941760
    m_Localized: Standard
    m_Metadata:
      m_Items: []
  - m_Id: 81213430556057600
    m_Localized: White
    m_Metadata:
      m_Items: []
  - m_Id: 81450547493494784
    m_Localized: exported!
    m_Metadata:
      m_Items: []
  - m_Id: 81477322290257920
    m_Localized: Success!
    m_Metadata:
      m_Items: []
  - m_Id: 81558424363229184
    m_Localized: Cool White
    m_Metadata:
      m_Items: []
  - m_Id: 81558424400977920
    m_Localized: Antique White
    m_Metadata:
      m_Items: []
  - m_Id: 81558424400977921
    m_Localized: Light Cyan
    m_Metadata:
      m_Items: []
  - m_Id: 81558424400977922
    m_Localized: White
    m_Metadata:
      m_Items: []
  - m_Id: 81558424400977923
    m_Localized: Beige
    m_Metadata:
      m_Items: []
  - m_Id: 81558424400977924
    m_Localized: Bisque
    m_Metadata:
      m_Items: []
  - m_Id: 81558424400977925
    m_Localized: Black
    m_Metadata:
      m_Items: []
  - m_Id: 81558424400977926
    m_Localized: Middle Grey
    m_Metadata:
      m_Items: []
  - m_Id: 81558424400977927
    m_Localized: Bone White
    m_Metadata:
      m_Items: []
  - m_Id: 81558424400977928
    m_Localized: Blue
    m_Metadata:
      m_Items: []
  - m_Id: 81558424400977929
    m_Localized: Blue Violet
    m_Metadata:
      m_Items: []
  - m_Id: 81558424400977930
    m_Localized: Brown
    m_Metadata:
      m_Items: []
  - m_Id: 81558424400977931
    m_Localized: Deep Beige
    m_Metadata:
      m_Items: []
  - m_Id: 81558424400977932
    m_Localized: Ash Blue
    m_Metadata:
      m_Items: []
  - m_Id: 81558424400977933
    m_Localized: Chartreuse
    m_Metadata:
      m_Items: []
  - m_Id: 81558424400977934
    m_Localized: Raw Sienna
    m_Metadata:
      m_Items: []
  - m_Id: 81558424400977935
    m_Localized: Cornflower Blue
    m_Metadata:
      m_Items: []
  - m_Id: 81558424400977936
    m_Localized: Cornsilk
    m_Metadata:
      m_Items: []
  - m_Id: 81558424400977937
    m_Localized: Crimson
    m_Metadata:
      m_Items: []
  - m_Id: 81558424400977938
    m_Localized: Cyan
    m_Metadata:
      m_Items: []
  - m_Id: 81558424400977939
    m_Localized: Dark Blue
    m_Metadata:
      m_Items: []
  - m_Id: 81558424400977940
    m_Localized: Dark Teal
    m_Metadata:
      m_Items: []
  - m_Id: 81558424400977941
    m_Localized: Dark Ochre
    m_Metadata:
      m_Items: []
  - m_Id: 81558424400977942
    m_Localized: Dark Green
    m_Metadata:
      m_Items: []
  - m_Id: 81558424400977943
    m_Localized: Dark Khaki
    m_Metadata:
      m_Items: []
  - m_Id: 81558424400977944
    m_Localized: Dark Magenta
    m_Metadata:
      m_Items: []
  - m_Id: 81558424400977945
    m_Localized: Dark Olive Green
    m_Metadata:
      m_Items: []
  - m_Id: 81558424400977946
    m_Localized: Dark Orange
    m_Metadata:
      m_Items: []
  - m_Id: 81558424400977947
    m_Localized: Dark Orchid
    m_Metadata:
      m_Items: []
  - m_Id: 81558424400977948
    m_Localized: Dark Red
    m_Metadata:
      m_Items: []
  - m_Id: 81558424400977949
    m_Localized: Dark Salmon
    m_Metadata:
      m_Items: []
  - m_Id: 81558424400977950
    m_Localized: Dark Sea Green
    m_Metadata:
      m_Items: []
  - m_Id: 81558424400977951
    m_Localized: Dark Slate Blue
    m_Metadata:
      m_Items: []
  - m_Id: 81558424400977952
    m_Localized: Neutral Grey
    m_Metadata:
      m_Items: []
  - m_Id: 81558424400977953
    m_Localized: Dark Turquoise
    m_Metadata:
      m_Items: []
  - m_Id: 81558424400977954
    m_Localized: Dark Violet
    m_Metadata:
      m_Items: []
  - m_Id: 81558424400977955
    m_Localized: Deep Pink
    m_Metadata:
      m_Items: []
  - m_Id: 81558424400977956
    m_Localized: Deep Sky Blue
    m_Metadata:
      m_Items: []
  - m_Id: 81558424400977957
    m_Localized: Dim Grey
    m_Metadata:
      m_Items: []
  - m_Id: 81558424400977958
    m_Localized: Cerulean Blue
    m_Metadata:
      m_Items: []
  - m_Id: 81558424400977959
    m_Localized: Carmine
    m_Metadata:
      m_Items: []
  - m_Id: 81558424400977960
    m_Localized: Floral White
    m_Metadata:
      m_Items: []
  - m_Id: 81558424400977961
    m_Localized: Forest Green
    m_Metadata:
      m_Items: []
  - m_Id: 81558424400977962
    m_Localized: Silver
    m_Metadata:
      m_Items: []
  - m_Id: 81558424400977963
    m_Localized: Ghost White
    m_Metadata:
      m_Items: []
  - m_Id: 81558424400977964
    m_Localized: Cadmium Yellow
    m_Metadata:
      m_Items: []
  - m_Id: 81558424400977965
    m_Localized: Ochre
    m_Metadata:
      m_Items: []
  - m_Id: 81558424400977966
    m_Localized: Grey
    m_Metadata:
      m_Items: []
  - m_Id: 81558424400977967
    m_Localized: Green
    m_Metadata:
      m_Items: []
  - m_Id: 81558424400977968
    m_Localized: Green Yellow
    m_Metadata:
      m_Items: []
  - m_Id: 81558424400977969
    m_Localized: Honeydew
    m_Metadata:
      m_Items: []
  - m_Id: 81558424400977970
    m_Localized: Hot Pink
    m_Metadata:
      m_Items: []
  - m_Id: 81558424400977971
    m_Localized: Red Oxide
    m_Metadata:
      m_Items: []
  - m_Id: 81558424400977972
    m_Localized: Indigo
    m_Metadata:
      m_Items: []
  - m_Id: 81558424400977973
    m_Localized: Ivory
    m_Metadata:
      m_Items: []
  - m_Id: 81558424400977974
    m_Localized: Khaki
    m_Metadata:
      m_Items: []
  - m_Id: 81558424400977975
    m_Localized: Lavender
    m_Metadata:
      m_Items: []
  - m_Id: 81558424400977976
    m_Localized: Pale Lavender
    m_Metadata:
      m_Items: []
  - m_Id: 81558424400977977
    m_Localized: Luminous Green
    m_Metadata:
      m_Items: []
  - m_Id: 81558424400977978
    m_Localized: Pale Lemon
    m_Metadata:
      m_Items: []
  - m_Id: 81558424400977979
    m_Localized: Light Blue
    m_Metadata:
      m_Items: []
  - m_Id: 81558424400977980
    m_Localized: Light Coral
    m_Metadata:
      m_Items: []
  - m_Id: 81558424400977981
    m_Localized: Pale Lime
    m_Metadata:
      m_Items: []
  - m_Id: 81558424400977982
    m_Localized: Light Green
    m_Metadata:
      m_Items: []
  - m_Id: 81558424400977983
    m_Localized: Light Grey
    m_Metadata:
      m_Items: []
  - m_Id: 81558424400977984
    m_Localized: Light Pink
    m_Metadata:
      m_Items: []
  - m_Id: 81558424400977985
    m_Localized: Light Salmon
    m_Metadata:
      m_Items: []
  - m_Id: 81558424400977986
    m_Localized: Light Sea Green
    m_Metadata:
      m_Items: []
  - m_Id: 81558424400977987
    m_Localized: Light Sky Blue
    m_Metadata:
      m_Items: []
  - m_Id: 81558424400977988
    m_Localized: Light Ash Blue
    m_Metadata:
      m_Items: []
  - m_Id: 81558424400977989
    m_Localized: Light Steel Blue
    m_Metadata:
      m_Items: []
  - m_Id: 81558424400977990
    m_Localized: Light Yellow
    m_Metadata:
      m_Items: []
  - m_Id: 81558424400977991
    m_Localized: Lime
    m_Metadata:
      m_Items: []
  - m_Id: 81558424400977992
    m_Localized: Lime Green
    m_Metadata:
      m_Items: []
  - m_Id: 81558424400977993
    m_Localized: Linen
    m_Metadata:
      m_Items: []
  - m_Id: 81558424400977994
    m_Localized: Magenta
    m_Metadata:
      m_Items: []
  - m_Id: 81558424400977995
    m_Localized: Maroon
    m_Metadata:
      m_Items: []
  - m_Id: 81558424400977996
    m_Localized: Medium Aquamarine
    m_Metadata:
      m_Items: []
  - m_Id: 81558424400977997
    m_Localized: Ultramarine
    m_Metadata:
      m_Items: []
  - m_Id: 81558424400977998
    m_Localized: Medium Orchid
    m_Metadata:
      m_Items: []
  - m_Id: 81558424400977999
    m_Localized: Medium Purple
    m_Metadata:
      m_Items: []
  - m_Id: 81558424400978000
    m_Localized: Medium Sea Green
    m_Metadata:
      m_Items: []
  - m_Id: 81558424400978001
    m_Localized: Medium Slate Blue
    m_Metadata:
      m_Items: []
  - m_Id: 81558424400978002
    m_Localized: Medium Spring Green
    m_Metadata:
      m_Items: []
  - m_Id: 81558424400978003
    m_Localized: Medium Turquoise
    m_Metadata:
      m_Items: []
  - m_Id: 81558424400978004
    m_Localized: Rose Voilet
    m_Metadata:
      m_Items: []
  - m_Id: 81558424400978005
    m_Localized: Midnight Blue
    m_Metadata:
      m_Items: []
  - m_Id: 81558424400978006
    m_Localized: Mint Cream
    m_Metadata:
      m_Items: []
  - m_Id: 81558424400978007
    m_Localized: Misty Rose
    m_Metadata:
      m_Items: []
  - m_Id: 81558424400978008
    m_Localized: Naples Yellow
    m_Metadata:
      m_Items: []
  - m_Id: 81558424400978009
    m_Localized: Titan Buff
    m_Metadata:
      m_Items: []
  - m_Id: 81558424400978010
    m_Localized: Navy
    m_Metadata:
      m_Items: []
  - m_Id: 81558424400978011
    m_Localized: Old Lace
    m_Metadata:
      m_Items: []
  - m_Id: 81558424400978012
    m_Localized: Olive
    m_Metadata:
      m_Items: []
  - m_Id: 81558424400978013
    m_Localized: Moss Green
    m_Metadata:
      m_Items: []
  - m_Id: 81558424400978014
    m_Localized: Orange Yellow
    m_Metadata:
      m_Items: []
  - m_Id: 81558424400978015
    m_Localized: Scarlet
    m_Metadata:
      m_Items: []
  - m_Id: 81558424400978016
    m_Localized: Orchid
    m_Metadata:
      m_Items: []
  - m_Id: 81558424400978017
    m_Localized: Pale Ochre
    m_Metadata:
      m_Items: []
  - m_Id: 81558424400978018
    m_Localized: Pale Green
    m_Metadata:
      m_Items: []
  - m_Id: 81558424400978019
    m_Localized: Pale Turquoise
    m_Metadata:
      m_Items: []
  - m_Id: 81558424400978020
    m_Localized: Pale Violet Red
    m_Metadata:
      m_Items: []
  - m_Id: 81558424400978021
    m_Localized: Papaya Whip
    m_Metadata:
      m_Items: []
  - m_Id: 81558424400978022
    m_Localized: Peach Puff
    m_Metadata:
      m_Items: []
  - m_Id: 81558424400978023
    m_Localized: Pink
    m_Metadata:
      m_Items: []
  - m_Id: 81558424400978024
    m_Localized: Lilac
    m_Metadata:
      m_Items: []
  - m_Id: 81558424400978025
    m_Localized: Powder Blue
    m_Metadata:
      m_Items: []
  - m_Id: 81558424400978026
    m_Localized: Purple
    m_Metadata:
      m_Items: []
  - m_Id: 81558424400978027
    m_Localized: Red
    m_Metadata:
      m_Items: []
  - m_Id: 81558424400978028
    m_Localized: Rosy Brown
    m_Metadata:
      m_Items: []
  - m_Id: 81558424400978029
    m_Localized: Royal Blue
    m_Metadata:
      m_Items: []
  - m_Id: 81558424400978030
    m_Localized: Burnt Umber
    m_Metadata:
      m_Items: []
  - m_Id: 81558424400978031
    m_Localized: Salmon
    m_Metadata:
      m_Items: []
  - m_Id: 81558424400978032
    m_Localized: Sandy Brown
    m_Metadata:
      m_Items: []
  - m_Id: 81558424400978033
    m_Localized: Sea Green
    m_Metadata:
      m_Items: []
  - m_Id: 81558424400978034
    m_Localized: Seashell
    m_Metadata:
      m_Items: []
  - m_Id: 81558424400978035
    m_Localized: Sienna
    m_Metadata:
      m_Items: []
  - m_Id: 81558424400978036
    m_Localized: Sky Blue
    m_Metadata:
      m_Items: []
  - m_Id: 81558424400978037
    m_Localized: Slate Blue
    m_Metadata:
      m_Items: []
  - m_Id: 81558424400978038
    m_Localized: Slate Grey
    m_Metadata:
      m_Items: []
  - m_Id: 81558424400978039
    m_Localized: Snow
    m_Metadata:
      m_Items: []
  - m_Id: 81558424400978040
    m_Localized: Spring Green
    m_Metadata:
      m_Items: []
  - m_Id: 81558424400978041
    m_Localized: Steel Blue
    m_Metadata:
      m_Items: []
  - m_Id: 81558424405172224
    m_Localized: Tan
    m_Metadata:
      m_Items: []
  - m_Id: 81558424405172225
    m_Localized: Teal
    m_Metadata:
      m_Items: []
  - m_Id: 81558424405172226
    m_Localized: Pale Lilac
    m_Metadata:
      m_Items: []
  - m_Id: 81558424405172227
    m_Localized: Tomato
    m_Metadata:
      m_Items: []
  - m_Id: 81558424405172228
    m_Localized: Turquoise
    m_Metadata:
      m_Items: []
  - m_Id: 81558424405172229
    m_Localized: Violet
    m_Metadata:
      m_Items: []
  - m_Id: 81558424405172230
    m_Localized: Titan
    m_Metadata:
      m_Items: []
  - m_Id: 81558424405172231
    m_Localized: Bright White
    m_Metadata:
      m_Items: []
  - m_Id: 81558424405172232
    m_Localized: Yellow
    m_Metadata:
      m_Items: []
  - m_Id: 81558424405172233
    m_Localized: Leaf Green
    m_Metadata:
      m_Items: []
  - m_Id: 81558424405172234
    m_Localized: Orange
    m_Metadata:
      m_Items: []
  - m_Id: 85227255933722624
    m_Localized: 'Press Left Trigger

      to Quick-Load'
    m_Metadata:
      m_Items: []
  - m_Id: 86502336588701696
    m_Localized: Hold Trigger to Paint
    m_Metadata:
      m_Items: []
  - m_Id: 86503100627312640
    m_Localized: 'Press Trigger to

      Unpin Object'
    m_Metadata:
      m_Items: []
  - m_Id: 86503188791582720
    m_Localized: 'Press Trigger to

      Pin Object'
    m_Metadata:
      m_Items: []
  - m_Id: 86503489334435840
    m_Localized: 'Press Trigger to

      Capture Save Icon'
    m_Metadata:
      m_Items: []
  - m_Id: 86503586919112704
    m_Localized: 'Hold Trigger for

      Preview'
    m_Metadata:
      m_Items: []
  - m_Id: 86505772348628992
    m_Localized: Move Thumbstick
    m_Metadata:
      m_Items: []
  - m_Id: 86507370093240320
    m_Localized: Adjust Brush Size
    m_Metadata:
      m_Items: []
  - m_Id: 86510761523568640
    m_Localized: 'Press X To Enter

      Deselect Mode'
    m_Metadata:
      m_Items: []
  - m_Id: 86512053855739904
    m_Localized: 'Press X to Exit

      Deselect Mode'
    m_Metadata:
      m_Items: []
  - m_Id: 86512303735595008
    m_Localized: 'Hold X To Duplicate

      A Selection'
    m_Metadata:
      m_Items: []
  - m_Id: 86513132228075520
    m_Localized: 'Use Grip to Grab

      The Blinking Panel'
    m_Metadata:
      m_Items: []
  - m_Id: 86515258303995904
    m_Localized: Point to Interact
    m_Metadata:
      m_Items: []
  - m_Id: 86515585589731328
    m_Localized: 'Share Your Sketch

      with the Community'
    m_Metadata:
      m_Items: []
  - m_Id: 86516117700108288
    m_Localized: 'Unlock

      advanced features'
    m_Metadata:
      m_Items: []
  - m_Id: 86522814208434176
    m_Localized: 'Press Right Trigger

      to Quick-Load'
    m_Metadata:
      m_Items: []
  - m_Id: 86526550477660160
    m_Localized: 'Press A To Exit

      Deselect Mode'
    m_Metadata:
      m_Items: []
  - m_Id: 86526918276177920
    m_Localized: 'Press A To Enter

      Deselect Mode'
    m_Metadata:
      m_Items: []
  - m_Id: 86527241187254272
    m_Localized: 'Hold  A To Duplicate

      A Selection'
    m_Metadata:
      m_Items: []
  - m_Id: 86542625575559168
    m_Localized: 'Press Trigger to

      Quick-Load'
    m_Metadata:
      m_Items: []
  - m_Id: 86542994603008000
    m_Localized: Swipe Thumbpad
    m_Metadata:
      m_Items: []
  - m_Id: 86543386296475648
    m_Localized: 'Press Thumbpad for

      Deselect Mode'
    m_Metadata:
      m_Items: []
  - m_Id: 86543571617603584
    m_Localized: 'Press Thumbpad to

      Exit Deselect Mode'
    m_Metadata:
      m_Items: []
  - m_Id: 86543649577132032
    m_Localized: 'Hold Thumbpad to

      Duplicate'
    m_Metadata:
      m_Items: []
  - m_Id: 86583802232332288
    m_Localized: 'Save colors to your

      sketch palette'
    m_Metadata:
      m_Items: []
  - m_Id: 86584733715947520
    m_Localized: 'Helpful info behind

      Brush Controller'
    m_Metadata:
      m_Items: []
  - m_Id: 86586444966813696
    m_Localized: 'Duplicate when Selection

      Tool overlaps selection'
    m_Metadata:
      m_Items: []
  - m_Id: 86605819400708096
    m_Localized: 'Grip to Grab Objects

      <color=#787878>Try grabbing this panel'
    m_Metadata:
      m_Items: []
  - m_Id: 86605978197057536
    m_Localized: 'Use Guides to

      Paint Precisely'
    m_Metadata:
      m_Items: []
  - m_Id: 86606072233353216
    m_Localized: Use Arrows for more...
    m_Metadata:
      m_Items: []
  - m_Id: 86606143058370560
    m_Localized: Pull Trigger to Pin
    m_Metadata:
      m_Items: []
  - m_Id: 86606447405457408
    m_Localized: 'Press and Hold

      to Change Tools'
    m_Metadata:
      m_Items: []
  - m_Id: 86606504787730432
    m_Localized: 'Use Both Grips on

      Objects to Scale'
    m_Metadata:
      m_Items: []
  - m_Id: 86606528972087296
    m_Localized: Tap bottoms to Swap Controllers
    m_Metadata:
      m_Items: []
  - m_Id: 86607071601778688
    m_Localized: Toss Objects to Dismiss<color=#787878>Try tossing this cube
    m_Metadata:
      m_Items: []
  - m_Id: 86607314393260032
    m_Localized: Press to Undo
    m_Metadata:
      m_Items: []
  - m_Id: 86607365643460608
    m_Localized: Press to Redo
    m_Metadata:
      m_Items: []
  - m_Id: 86607461726576640
    m_Localized: 'Use Both Grips to Rotate

      and Resize Yourself'
    m_Metadata:
      m_Items: []
  - m_Id: 86607568958152704
    m_Localized: 'Grip then Press A Button

      to Reset Your Size'
    m_Metadata:
      m_Items: []
  - m_Id: 86607659639005184
    m_Localized: "Grip then Press Trackpad \nto Reset Your Size"
    m_Metadata:
      m_Items: []
  - m_Id: 86607720842289152
    m_Localized: 'Grip then Press X or A Button

      to Reset Your Size'
    m_Metadata:
      m_Items: []
  - m_Id: 89041955544915968
    m_Localized: Media Library
    m_Metadata:
      m_Items: []
  - m_Id: 89043032713486336
    m_Localized: Click to Load
    m_Metadata:
      m_Items: []
  - m_Id: 89044237590224896
    m_Localized: Local Models
    m_Metadata:
      m_Items: []
  - m_Id: 89044379697438720
    m_Localized: Local Videos
    m_Metadata:
      m_Items: []
  - m_Id: 89044625424932864
    m_Localized: Local Images
    m_Metadata:
      m_Items: []
  - m_Id: 89060975102943232
    m_Localized: OPEN
    m_Metadata:
      m_Items: []
  - m_Id: 89061114353836032
    m_Localized: Add Media
    m_Metadata:
      m_Items: []
  - m_Id: 89060241993129984
    m_Localized: 'Add images and

      models to

      see them here'
    m_Metadata:
      m_Items: []
  - m_Id: 89064000617996288
    m_Localized: 'Add images to

      your Device to

      see them here'
    m_Metadata:
      m_Items: []
  - m_Id: 89064741239808000
    m_Localized: Learn How
    m_Metadata:
      m_Items: []
  - m_Id: 89072407659962368
    m_Localized: Add Media
    m_Metadata:
      m_Items: []
  - m_Id: 89074692188299264
    m_Localized: Skip Backward
    m_Metadata:
      m_Items: []
  - m_Id: 89074820936654848
    m_Localized: Play / Pause
    m_Metadata:
      m_Items: []
  - m_Id: 89074884501331968
    m_Localized: Skip Forward
    m_Metadata:
      m_Items: []
  - m_Id: 89093153698373632
    m_Localized: (Restart required)
    m_Metadata:
      m_Items: []
  - m_Id: 89093320602312704
    m_Localized: Swap Hands
    m_Metadata:
      m_Items: []
  - m_Id: 89093701847769088
    m_Localized: Tutorial Next Restart
    m_Metadata:
      m_Items: []
  - m_Id: 89093763399180288
    m_Localized: Turns Advanced+Experimental modes off
    m_Metadata:
      m_Items: []
  - m_Id: 81207223535591424
    m_Localized: Smoke
    m_Metadata:
      m_Items: []
  - m_Id: 106429517453328384
    m_Localized: Background Images
    m_Metadata:
      m_Items: []
  - m_Id: 95221400803737600
    m_Localized: Up arrow
    m_Metadata:
      m_Items: []
  - m_Id: 95221400837292032
    m_Localized: Down arrow
    m_Metadata:
      m_Items: []
  - m_Id: 95221400837292033
    m_Localized: Left arrow
    m_Metadata:
      m_Items: []
  - m_Id: 95221400837292034
    m_Localized: Right arrow
    m_Metadata:
      m_Items: []
  - m_Id: 95221400837292035
    m_Localized: Space bar
    m_Metadata:
      m_Items: []
  - m_Id: 95221400837292036
    m_Localized: Shift
    m_Metadata:
      m_Items: []
  - m_Id: 95221400837292037
    m_Localized: Left Shift
    m_Metadata:
      m_Items: []
  - m_Id: 95221400841486336
    m_Localized: Right Shift
    m_Metadata:
      m_Items: []
  - m_Id: 95221400841486337
    m_Localized: Control
    m_Metadata:
      m_Items: []
  - m_Id: 95221400841486338
    m_Localized: Left Control
    m_Metadata:
      m_Items: []
  - m_Id: 95221400841486339
    m_Localized: Right Control
    m_Metadata:
      m_Items: []
  - m_Id: 95221400841486340
    m_Localized: Alt
    m_Metadata:
      m_Items: []
  - m_Id: 95221400841486341
    m_Localized: Left Alt
    m_Metadata:
      m_Items: []
  - m_Id: 95221400841486342
    m_Localized: Right Alt
    m_Metadata:
      m_Items: []
  - m_Id: 95221400841486343
    m_Localized: Escape
    m_Metadata:
      m_Items: []
  - m_Id: 95221400841486344
    m_Localized: Enter
    m_Metadata:
      m_Items: []
  - m_Id: 95221400841486345
    m_Localized: Tab
    m_Metadata:
      m_Items: []
  - m_Id: 95221400841486346
    m_Localized: Backspace
    m_Metadata:
      m_Items: []
  - m_Id: 95221400841486347
    m_Localized: AltGr
    m_Metadata:
      m_Items: []
  - m_Id: 95221400841486348
    m_Localized: Caps Lock
    m_Metadata:
      m_Items: []
  - m_Id: 103924956079587328
    m_Localized: Rename Sketch
    m_Metadata:
      m_Items: []
  - m_Id: 103943359016206336
    m_Localized: Transform Tools
    m_Metadata:
      m_Items: []
  - m_Id: 109424659466551296
    m_Localized: Repaint Selected
    m_Metadata:
      m_Items: []
  - m_Id: 5146220882010112
    m_Localized: Recolor On
    m_Metadata:
      m_Items: []
  - m_Id: 128947584125108224
    m_Localized: Snap Axes
    m_Metadata:
      m_Items: []
  - m_Id: 128947584179634176
    m_Localized: Snap Selected
    m_Metadata:
      m_Items: []
  - m_Id: 128947584179634177
    m_Localized: Toggle X Position Snap
    m_Metadata:
      m_Items: []
  - m_Id: 128947584179634178
    m_Localized: Toggle Y Position Snap
    m_Metadata:
      m_Items: []
  - m_Id: 128947584179634179
    m_Localized: Toggle Z Position Snap
    m_Metadata:
      m_Items: []
  - m_Id: 128947584179634180
    m_Localized: Snap Selected to Grid
    m_Metadata:
      m_Items: []
  - m_Id: 128947584179634181
    m_Localized: Snap Selected Rotation Angles
    m_Metadata:
      m_Items: []
  - m_Id: 128947584179634182
    m_Localized: Position
    m_Metadata:
      m_Items: []
  - m_Id: 128947584179634183
    m_Localized: Rotation
    m_Metadata:
      m_Items: []
  - m_Id: 128947584179634184
    m_Localized: Align
    m_Metadata:
      m_Items: []
  - m_Id: 128947584179634185
    m_Localized: Toggle X Position Lock
    m_Metadata:
      m_Items: []
  - m_Id: 128947584179634186
    m_Localized: Toggle Y Position Lock
    m_Metadata:
      m_Items: []
  - m_Id: 128947584179634187
    m_Localized: Toggle Z Position Lock
    m_Metadata:
      m_Items: []
  - m_Id: 128947584179634188
    m_Localized: Toggle X Rotation Lock
    m_Metadata:
      m_Items: []
  - m_Id: 128947584183828480
    m_Localized: Toggle Y Rotation Lock
    m_Metadata:
      m_Items: []
  - m_Id: 128947584183828481
    m_Localized: Toggle Z Rotation Lock
    m_Metadata:
      m_Items: []
  - m_Id: 128947584183828482
    m_Localized: Align X
    m_Metadata:
      m_Items: []
  - m_Id: 128947584183828483
    m_Localized: Align Y
    m_Metadata:
      m_Items: []
  - m_Id: 128947584183828484
    m_Localized: Align Z
    m_Metadata:
      m_Items: []
  - m_Id: 128947584183828485
    m_Localized: 'Align by:'
    m_Metadata:
      m_Items: []
  - m_Id: 128947584183828486
    m_Localized: Left/Bottom/Front edges
    m_Metadata:
      m_Items: []
  - m_Id: 128947584183828487
    m_Localized: Centers
    m_Metadata:
      m_Items: []
  - m_Id: 128947584183828488
    m_Localized: Right/Top/Back edges
    m_Metadata:
      m_Items: []
  - m_Id: 128947584183828489
    m_Localized: Align Rotation
    m_Metadata:
      m_Items: []
  - m_Id: 128947584183828490
    m_Localized: 'Distribute:'
    m_Metadata:
      m_Items: []
  - m_Id: 128947584183828491
    m_Localized: Distribute X
    m_Metadata:
      m_Items: []
  - m_Id: 128947584183828492
    m_Localized: Distribute Y
    m_Metadata:
      m_Items: []
  - m_Id: 128947584183828493
    m_Localized: Distribute Z
    m_Metadata:
      m_Items: []
  - m_Id: 128947584183828494
    m_Localized: 'Distribute By:'
    m_Metadata:
      m_Items: []
  - m_Id: 128947584183828495
    m_Localized: Spacing
    m_Metadata:
      m_Items: []
  - m_Id: 128947584183828496
    m_Localized: Multimirror
    m_Metadata:
      m_Items: []
  - m_Id: 128947584183828497
    m_Localized: Point Symmetry
    m_Metadata:
      m_Items: []
  - m_Id: 128947584183828498
    m_Localized: Wallpaper Symmetry
    m_Metadata:
      m_Items: []
  - m_Id: 128947584183828499
    m_Localized: Options
    m_Metadata:
      m_Items: []
  - m_Id: 128947584183828500
    m_Localized: Affect Hue
    m_Metadata:
      m_Items: []
  - m_Id: 128947584183828501
    m_Localized: Affect Saturation
    m_Metadata:
      m_Items: []
  - m_Id: 128947584183828502
    m_Localized: Affect Brightness
    m_Metadata:
      m_Items: []
  - m_Id: 128947584183828503
    m_Localized: Amount
    m_Metadata:
      m_Items: []
  - m_Id: 128947584183828504
    m_Localized: Frequency
    m_Metadata:
      m_Items: []
  - m_Id: 128947584183828505
    m_Localized: Sine Wave
    m_Metadata:
      m_Items: []
  - m_Id: 128947584183828506
    m_Localized: Triangle Wave
    m_Metadata:
      m_Items: []
  - m_Id: 128947584183828507
    m_Localized: Sawtooth Wave
    m_Metadata:
      m_Items: []
  - m_Id: 128947584188022784
    m_Localized: Square Wave
    m_Metadata:
      m_Items: []
  - m_Id: 128947584188022785
    m_Localized: Noise
    m_Metadata:
      m_Items: []
  - m_Id: 128947584188022786
    m_Localized: Summon Mirror
    m_Metadata:
      m_Items: []
  - m_Id: 128978688454426624
    m_Localized: Guides
    m_Metadata:
      m_Items: []
  - m_Id: 128979151367176192
    m_Localized: Snap to Guides
    m_Metadata:
      m_Items: []
  - m_Id: 129010807801118720
    m_Localized: Symmetry Order
    m_Metadata:
      m_Items: []
  - m_Id: 129011310442315776
    m_Localized: X Repeats
    m_Metadata:
      m_Items: []
  - m_Id: 129011387676229632
    m_Localized: Y Repeats
    m_Metadata:
      m_Items: []
  - m_Id: 129011445721202688
    m_Localized: Scale
    m_Metadata:
      m_Items: []
  - m_Id: 129011519415123968
    m_Localized: Scale X
    m_Metadata:
      m_Items: []
  - m_Id: 129011554005549056
    m_Localized: Scale Y
    m_Metadata:
      m_Items: []
  - m_Id: 129011580064759808
    m_Localized: Skew X
    m_Metadata:
      m_Items: []
  - m_Id: 129011621378654208
    m_Localized: Skew Y
    m_Metadata:
      m_Items: []
  - m_Id: 129251051561549824
    m_Localized: Webcam
    m_Metadata:
      m_Items: []
  - m_Id: 129251441224974336
    m_Localized: Previous Device
    m_Metadata:
      m_Items: []
  - m_Id: 129251554584428544
    m_Localized: Next Device
    m_Metadata:
      m_Items: []
<<<<<<< HEAD
  - m_Id: 140585981667180544
    m_Localized: Text
=======
  - m_Id: 137988464450723840
    m_Localized: Move Selection to Current Layer
    m_Metadata:
      m_Items: []
  - m_Id: 147094550989828096
    m_Localized: Error
    m_Metadata:
      m_Items: []
  - m_Id: 147094689821290496
    m_Localized: Account sign-in is currently unavailable on this platform.
    m_Metadata:
      m_Items: []
  - m_Id: 147809767845167104
    m_Localized: Change language
    m_Metadata:
      m_Items: []
  - m_Id: 147811113256255488
    m_Localized: Language
>>>>>>> b0aa4a8c
    m_Metadata:
      m_Items: []
  references:
    version: 2
    RefIds: []<|MERGE_RESOLUTION|>--- conflicted
+++ resolved
@@ -3432,10 +3432,10 @@
     m_Localized: Next Device
     m_Metadata:
       m_Items: []
-<<<<<<< HEAD
   - m_Id: 140585981667180544
     m_Localized: Text
-=======
+    m_Metadata:
+      m_Items: []
   - m_Id: 137988464450723840
     m_Localized: Move Selection to Current Layer
     m_Metadata:
@@ -3454,7 +3454,6 @@
       m_Items: []
   - m_Id: 147811113256255488
     m_Localized: Language
->>>>>>> b0aa4a8c
     m_Metadata:
       m_Items: []
   references:
