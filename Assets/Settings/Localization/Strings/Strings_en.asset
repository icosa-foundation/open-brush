%YAML 1.1
%TAG !u! tag:unity3d.com,2011:
--- !u!114 &11400000
MonoBehaviour:
  m_ObjectHideFlags: 0
  m_CorrespondingSourceObject: {fileID: 0}
  m_PrefabInstance: {fileID: 0}
  m_PrefabAsset: {fileID: 0}
  m_GameObject: {fileID: 0}
  m_Enabled: 1
  m_EditorHideFlags: 0
  m_Script: {fileID: 11500000, guid: e9620f8c34305754d8cc9a7e49e852d9, type: 3}
  m_Name: Strings_en
  m_EditorClassIdentifier:
  m_LocaleId:
    m_Code: en
  m_SharedData: {fileID: 11400000, guid: c84355079ab3f3e4f8f3812258805f86, type: 2}
  m_Metadata:
    m_Items: []
  m_TableData:
  - m_Id: 6606866780160
    m_Localized: 'Use Grip To Grab

      The Blinking Panel'
    m_Metadata:
      m_Items: []
  - m_Id: 6887293751296
    m_Localized: 'Toss The Panel

      To Dismiss It'
    m_Metadata:
      m_Items: []
  - m_Id: 9169397780480
    m_Localized: Video successfully uploaded to YouTube
    m_Metadata:
      m_Items: []
  - m_Id: 9359005487104
    m_Localized: Check your Desktop!
    m_Metadata:
      m_Items: []
  - m_Id: 10372936536064
    m_Localized: My
    m_Metadata:
      m_Items: []
  - m_Id: 10508081205248
    m_Localized: Check out my
    m_Metadata:
      m_Items: []
  - m_Id: 10778529927168
    m_Localized: Tilt Meter Full
    m_Metadata:
      m_Items: []
  - m_Id: 11105966657536
    m_Localized: 'Sketch Cost: Low'
    m_Metadata:
      m_Items: []
  - m_Id: 11327010672640
    m_Localized: 'Sketch Cost: Medium'
    m_Metadata:
      m_Items: []
  - m_Id: 11410951278592
    m_Localized: 'Sketch Cost: High'
    m_Metadata:
      m_Items: []
  - m_Id: 11531013230592
    m_Localized: 'Sketch Cost: Highest'
    m_Metadata:
      m_Items: []
  - m_Id: 11625947107328
    m_Localized: 'Sketch Cost: Picasso'
    m_Metadata:
      m_Items: []
  - m_Id: 13240867393536
    m_Localized: Autosave_{0:yyyy-MM-dd_HH-mm-ss}.tilt
    m_Metadata:
      m_Items: []
  - m_Id: 249453461278720
    m_Localized: Eraser
    m_Metadata:
      m_Items: []
  - m_Id: 249886669967360
    m_Localized: Free Paint
    m_Metadata:
      m_Items: []
  - m_Id: 251895636725760
    m_Localized: Swipe to Change
    m_Metadata:
      m_Items: []
  - m_Id: 252524492918784
    m_Localized: Snapshot
    m_Metadata:
      m_Items: []
  - m_Id: 254616443981824
    m_Localized: Auto-Gif
    m_Metadata:
      m_Items: []
  - m_Id: 255232243306496
    m_Localized: 5 Second Gif
    m_Metadata:
      m_Items: []
  - m_Id: 255577010900992
    m_Localized: Video
    m_Metadata:
      m_Items: []
  - m_Id: 259940966109184
    m_Localized: Finalizing Video...
    m_Metadata:
      m_Items: []
  - m_Id: 260046566100992
    m_Localized: Video Preview
    m_Metadata:
      m_Items: []
  - m_Id: 260157501247488
    m_Localized: Upload to YouTube
    m_Metadata:
      m_Items: []
  - m_Id: 260325810278400
    m_Localized: Video
    m_Metadata:
      m_Items: []
  - m_Id: 260740236873728
    m_Localized: Looking for audio...
    m_Metadata:
      m_Items: []
  - m_Id: 260825024729088
    m_Localized: Audio found!
    m_Metadata:
      m_Items: []
  - m_Id: 260910827606016
    m_Localized: No audio
    m_Metadata:
      m_Items: []
  - m_Id: 261025797672960
    m_Localized: Uploading...
    m_Metadata:
      m_Items: []
  - m_Id: 261135713603584
    m_Localized: Please Login
    m_Metadata:
      m_Items: []
  - m_Id: 264453647142912
    m_Localized: Trigger To Confirm
    m_Metadata:
      m_Items: []
  - m_Id: 265487907983360
    m_Localized: Re-paint
    m_Metadata:
      m_Items: []
  - m_Id: 265936560099328
    m_Localized: Re-Color
    m_Metadata:
      m_Items: []
  - m_Id: 267911297142784
    m_Localized: Re-Brush
    m_Metadata:
      m_Items: []
  - m_Id: 268509593636864
    m_Localized: Spherical Selection
    m_Metadata:
      m_Items: []
  - m_Id: 274600943587328
    m_Localized: Pin
    m_Metadata:
      m_Items: []
  - m_Id: 278827682140160
    m_Localized: Mirror
    m_Metadata:
      m_Items: []
  - m_Id: 279130447974400
    m_Localized: Hold Grip to Move
    m_Metadata:
      m_Items: []
  - m_Id: 281134452871168
    m_Localized: Spectator
    m_Metadata:
      m_Items: []
  - m_Id: 281373578530816
    m_Localized: Hold Grip to Move
    m_Metadata:
      m_Items: []
  - m_Id: 286778752929792
    m_Localized: Info
    m_Metadata:
      m_Items: []
  - m_Id: 287897575133184
    m_Localized: Loading...
    m_Metadata:
      m_Items: []
  - m_Id: 5056691860905984
    m_Localized: 'Unlock

      advanced features'
    m_Metadata:
      m_Items: []
  - m_Id: 5064085647106048
    m_Localized: Requires Sign-In
    m_Metadata:
      m_Items: []
  - m_Id: 5064369941225472
    m_Localized: Sketchbook
    m_Metadata:
      m_Items: []
  - m_Id: 5064506084139008
    m_Localized: Save Sketch
    m_Metadata:
      m_Items: []
  - m_Id: 5065040224559104
    m_Localized: Upload
    m_Metadata:
      m_Items: []
  - m_Id: 5065176065482752
    m_Localized: Settings
    m_Metadata:
      m_Items: []
  - m_Id: 5065289022283776
    m_Localized: More Options...
    m_Metadata:
      m_Items: []
  - m_Id: 5065459298443264
    m_Localized: Accounts
    m_Metadata:
      m_Items: []
  - m_Id: 5065626072358912
    m_Localized: Accounts
    m_Metadata:
      m_Items: []
  - m_Id: 5065710952488960
    m_Localized: Advanced Mode
    m_Metadata:
      m_Items: []
  - m_Id: 5065842783657984
    m_Localized: Beginner Mode
    m_Metadata:
      m_Items: []
  - m_Id: 5066003496804352
    m_Localized: Clear Sketch
    m_Metadata:
      m_Items: []
  - m_Id: 5066113400152064
    m_Localized: Clear Sketch?
    m_Metadata:
      m_Items: []
  - m_Id: 5067123833151488
    m_Localized: More Options
    m_Metadata:
      m_Items: []
  - m_Id: 5142890986315776
    m_Localized: Tools
    m_Metadata:
      m_Items: []
  - m_Id: 5143299389890560
    m_Localized: Eraser
    m_Metadata:
      m_Items: []
  - m_Id: 5143517279789056
    m_Localized: Dropper
    m_Metadata:
      m_Items: []
  - m_Id: 5143592097783808
    m_Localized: Repaint
    m_Metadata:
      m_Items: []
  - m_Id: 5143682283708416
    m_Localized: Cameras
    m_Metadata:
      m_Items: []
  - m_Id: 5143754866139136
    m_Localized: Teleport
    m_Metadata:
      m_Items: []
  - m_Id: 5143817222856704
    m_Localized: Selection
    m_Metadata:
      m_Items: []
  - m_Id: 5143986307833856
    m_Localized: Mirror
    m_Metadata:
      m_Items: []
  - m_Id: 5144088976007168
    m_Localized: Straightedge
    m_Metadata:
      m_Items: []
  - m_Id: 5144159373205504
    m_Localized: Fly
    m_Metadata:
      m_Items: []
  - m_Id: 5144350784462848
    m_Localized: More Tools...
    m_Metadata:
      m_Items: []
  - m_Id: 5144456485117952
    m_Localized: Snip
    m_Metadata:
      m_Items: []
  - m_Id: 5144771179552768
    m_Localized: Group Selection
    m_Metadata:
      m_Items: []
  - m_Id: 5145130421690368
    m_Localized: Flip Selection
    m_Metadata:
      m_Items: []
  - m_Id: 5145273980133376
    m_Localized: Select All
    m_Metadata:
      m_Items: []
  - m_Id: 5145342544420864
    m_Localized: Invert Selection
    m_Metadata:
      m_Items: []
  - m_Id: 5145561143156736
    m_Localized: Recolor Off
    m_Metadata:
      m_Items: []
  - m_Id: 5145968804339712
    m_Localized: Ungroup Selection
    m_Metadata:
      m_Items: []
  - m_Id: 5146654665318400
    m_Localized: Resize On
    m_Metadata:
      m_Items: []
  - m_Id: 5146583311818752
    m_Localized: Resize Off
    m_Metadata:
      m_Items: []
  - m_Id: 5146868541267968
    m_Localized: Rebrush Off
    m_Metadata:
      m_Items: []
  - m_Id: 5146944894377984
    m_Localized: Rebrush On
    m_Metadata:
      m_Items: []
  - m_Id: 5147011692863488
    m_Localized: Jitter Off
    m_Metadata:
      m_Items: []
  - m_Id: 5147092923949056
    m_Localized: Jitter On
    m_Metadata:
      m_Items: []
  - m_Id: 5148146801549312
    m_Localized: More Tools
    m_Metadata:
      m_Items: []
  - m_Id: 5322973046874112
    m_Localized: Backdrop
    m_Metadata:
      m_Items: []
  - m_Id: 5324587094745088
    m_Localized: Fog
    m_Metadata:
      m_Items: []
  - m_Id: 5324999763927040
    m_Localized: Sky
    m_Metadata:
      m_Items: []
  - m_Id: 5325291863646208
    m_Localized: Density
    m_Metadata:
      m_Items: []
  - m_Id: 5325700112031744
    m_Localized: Fog Color
    m_Metadata:
      m_Items: []
  - m_Id: 5329997507829760
    m_Localized: color
    m_Metadata:
      m_Items: []
  - m_Id: 5330470583377920
    m_Localized: Switch to Custom Sky
    m_Metadata:
      m_Items: []
  - m_Id: 5335779313950720
    m_Localized: Brushes
    m_Metadata:
      m_Items: []
  - m_Id: 5335959689994240
    m_Localized: Audio Reactor
    m_Metadata:
      m_Items: []
  - m_Id: 5336069865971712
    m_Localized: Looking for audio...
    m_Metadata:
      m_Items: []
  - m_Id: 5337337812459520
    m_Localized: More...
    m_Metadata:
      m_Items: []
  - m_Id: 7673072670449664
    m_Localized: Camera
    m_Metadata:
      m_Items: []
  - m_Id: 7673215754936320
    m_Localized: Post Effects
    m_Metadata:
      m_Items: []
  - m_Id: 7673323997339648
    m_Localized: Watermark
    m_Metadata:
      m_Items: []
  - m_Id: 7673467597725696
    m_Localized: Field of View
    m_Metadata:
      m_Items: []
  - m_Id: 7673684577460224
    m_Localized: Video Smoothing
    m_Metadata:
      m_Items: []
  - m_Id: 7674180243529728
    m_Localized: Close Settings
    m_Metadata:
      m_Items: []
  - m_Id: 7675077484847104
    m_Localized: Path
    m_Metadata:
      m_Items: []
  - m_Id: 7675859500244992
    m_Localized: Select Path
    m_Metadata:
      m_Items: []
  - m_Id: 7675982082973696
    m_Localized: Camera Paths
    m_Metadata:
      m_Items: []
  - m_Id: 7676094104444928
    m_Localized: Show Paths
    m_Metadata:
      m_Items: []
  - m_Id: 7676309209325568
    m_Localized: Delete Path
    m_Metadata:
      m_Items: []
  - m_Id: 7676408429780992
    m_Localized: Delete Path
    m_Metadata:
      m_Items: []
  - m_Id: 7676581176385536
    m_Localized: Record Path
    m_Metadata:
      m_Items: []
  - m_Id: 7676879580143616
    m_Localized: Add Anchor Point
    m_Metadata:
      m_Items: []
  - m_Id: 7677024573038592
    m_Localized: Delete Points
    m_Metadata:
      m_Items: []
  - m_Id: 7677371119017984
    m_Localized: Add Direction Point
    m_Metadata:
      m_Items: []
  - m_Id: 7677444783579136
    m_Localized: Add Speed Point
    m_Metadata:
      m_Items: []
  - m_Id: 7677508033683456
    m_Localized: Add Zoom Point
    m_Metadata:
      m_Items: []
  - m_Id: 7677699654656000
    m_Localized: Add New Path
    m_Metadata:
      m_Items: []
  - m_Id: 7678055402938368
    m_Localized: Color Picker
    m_Metadata:
      m_Items: []
  - m_Id: 7688701444071424
    m_Localized: Jitter
    m_Metadata:
      m_Items: []
  - m_Id: 7688987650793472
    m_Localized: Jitter
    m_Metadata:
      m_Items: []
  - m_Id: 7689873479409664
    m_Localized: More...
    m_Metadata:
      m_Items: []
  - m_Id: 7690667696037888
    m_Localized: Environment
    m_Metadata:
      m_Items: []
  - m_Id: 7690784670982144
    m_Localized: Environment
    m_Metadata:
      m_Items: []
  - m_Id: 7690924718792704
    m_Localized: Lights
    m_Metadata:
      m_Items: []
  - m_Id: 7691111650533376
    m_Localized: Backdrop
    m_Metadata:
      m_Items: []
  - m_Id: 7691186472722432
    m_Localized: Guides
    m_Metadata:
      m_Items: []
  - m_Id: 7691576060649472
    m_Localized: Poly Library
    m_Metadata:
      m_Items: []
  - m_Id: 7691821452599296
    m_Localized: Camera Paths
    m_Metadata:
      m_Items: []
  - m_Id: 7860833050402816
    m_Localized: Guide Settings
    m_Metadata:
      m_Items: []
  - m_Id: 7861838345379840
    m_Localized: Pointer Snap Distance
    m_Metadata:
      m_Items: []
  - m_Id: 7862047624372224
    m_Localized: Grid Size
    m_Metadata:
      m_Items: []
  - m_Id: 7862159872335872
    m_Localized: Grid Line Width
    m_Metadata:
      m_Items: []
  - m_Id: 7862314168197120
    m_Localized: Grid Frame Width
    m_Metadata:
      m_Items: []
  - m_Id: 7862801433075712
    m_Localized: Guides
    m_Metadata:
      m_Items: []
  - m_Id: 7864726178209792
    m_Localized: Show/Hide Drafting Lines
    m_Metadata:
      m_Items: []
  - m_Id: 7865004726132736
    m_Localized: Plane Guide
    m_Metadata:
      m_Items: []
  - m_Id: 7865139518480384
    m_Localized: Sphere Guide
    m_Metadata:
      m_Items: []
  - m_Id: 7865252521418752
    m_Localized: Cube Guide
    m_Metadata:
      m_Items: []
  - m_Id: 7865322218168320
    m_Localized: Capsule Guide
    m_Metadata:
      m_Items: []
  - m_Id: 7865394515386368
    m_Localized: Ellipsoid Guide
    m_Metadata:
      m_Items: []
  - m_Id: 7866040475951104
    m_Localized: Toggle Guides
    m_Metadata:
      m_Items: []
  - m_Id: 7866191982600192
    m_Localized: Toggle Guides
    m_Metadata:
      m_Items: []
  - m_Id: 7866297771335680
    m_Localized: Guide Settings
    m_Metadata:
      m_Items: []
  - m_Id: 7866918104702976
    m_Localized: Labs
    m_Metadata:
      m_Items: []
  - m_Id: 7867354345873408
    m_Localized: Twitch Chat
    m_Metadata:
      m_Items: []
  - m_Id: 7867485648560128
    m_Localized: YouTube Chat
    m_Metadata:
      m_Items: []
  - m_Id: 7867554347065344
    m_Localized: '"Guess the Word"'
    m_Metadata:
      m_Items: []
  - m_Id: 7867671724662784
    m_Localized: Local Media Library
    m_Metadata:
      m_Items: []
  - m_Id: 7867814297444352
    m_Localized: Tiltasaurus says... (only you see this)
    m_Metadata:
      m_Items: []
  - m_Id: 7868186579673088
    m_Localized: Model Pin
    m_Metadata:
      m_Items: []
  - m_Id: 7868539698126848
    m_Localized: Export
    m_Metadata:
      m_Items: []
  - m_Id: 7869944320204800
    m_Localized: Spectator Camera
    m_Metadata:
      m_Items: []
  - m_Id: 7870646065012736
    m_Localized: Scripts
    m_Metadata:
      m_Items: []
  - m_Id: 7870824155160576
    m_Localized: Grid and Snap Settings
    m_Metadata:
      m_Items: []
  - m_Id: 7870978190974976
    m_Localized: Camera Mode
    m_Metadata:
      m_Items: []
  - m_Id: 7872343826997248
    m_Localized: Layers
    m_Metadata:
      m_Items: []
  - m_Id: 7873280473800704
    m_Localized: Hide/Show
    m_Metadata:
      m_Items: []
  - m_Id: 7874007866777600
    m_Localized: Clear Contents
    m_Metadata:
      m_Items: []
  - m_Id: 7874216034279424
    m_Localized: Squash
    m_Metadata:
      m_Items: []
  - m_Id: 7874341855010816
    m_Localized: Make Active
    m_Metadata:
      m_Items: []
  - m_Id: 7874528715448320
    m_Localized: Delete
    m_Metadata:
      m_Items: []
  - m_Id: 7874610038808576
    m_Localized: Delete Layer?
    m_Metadata:
      m_Items: []
  - m_Id: 7874683799838720
    m_Localized: Are you sure you want to delete this layer?
    m_Metadata:
      m_Items: []
  - m_Id: 7879279536480256
    m_Localized: Add New Layer
    m_Metadata:
      m_Items: []
  - m_Id: 7883364289454080
    m_Localized: Lights
    m_Metadata:
      m_Items: []
  - m_Id: 7884096078061568
    m_Localized: Main Light
    m_Metadata:
      m_Items: []
  - m_Id: 7885974799097856
    m_Localized: Color Name
    m_Metadata:
      m_Items: []
  - m_Id: 7886169574187008
    m_Localized: Secondary Light
    m_Metadata:
      m_Items: []
  - m_Id: 7886276944175104
    m_Localized: Color Name
    m_Metadata:
      m_Items: []
  - m_Id: 7886356342349824
    m_Localized: Fill Light
    m_Metadata:
      m_Items: []
  - m_Id: 7886474181320704
    m_Localized: Color Name
    m_Metadata:
      m_Items: []
  - m_Id: 7887557695873024
    m_Localized: Light Color
    m_Metadata:
      m_Items: []
  - m_Id: 7891809302454272
    m_Localized: Memory Limit Caution
    m_Metadata:
      m_Items: []
  - m_Id: 7891984230096896
    m_Localized: Memory Limit Exceeded
    m_Metadata:
      m_Items: []
  - m_Id: 7892226182717440
    m_Localized: 'This operation will put you beyond a safe memory limit.

      Proceed
      with caution.'
    m_Metadata:
      m_Items: []
  - m_Id: 7892372832362496
    m_Localized: 'You are now in the danger zone.

      Further work may cause crashes
      and lost work.'
    m_Metadata:
      m_Items: []
  - m_Id: 7892515468058624
    m_Localized: Cancel Action
    m_Metadata:
      m_Items: []
  - m_Id: 7892717637705728
    m_Localized: Understood
    m_Metadata:
      m_Items: []
  - m_Id: 7892854560759808
    m_Localized: Understood
    m_Metadata:
      m_Items: []
  - m_Id: 7930140920881152
    m_Localized: Your Models
    m_Metadata:
      m_Items: []
  - m_Id: 7930206087782400
    m_Localized: Poly Library
    m_Metadata:
      m_Items: []
  - m_Id: 7930412489482240
    m_Localized: Featured Models
    m_Metadata:
      m_Items: []
  - m_Id: 7930550461112320
    m_Localized: Liked Models
    m_Metadata:
      m_Items: []
  - m_Id: 7931482930388992
    m_Localized: Only remixable models available
    m_Metadata:
      m_Items: []
  - m_Id: 7931629680697344
    m_Localized: Only published models available
    m_Metadata:
      m_Items: []
  - m_Id: 7931780608532480
    m_Localized: Browse Poly
    m_Metadata:
      m_Items: []
  - m_Id: 7931977472385024
    m_Localized: Your Models
    m_Metadata:
      m_Items: []
  - m_Id: 7932160536977408
    m_Localized: Featured Models
    m_Metadata:
      m_Items: []
  - m_Id: 7932251041669120
    m_Localized: Liked Models
    m_Metadata:
      m_Items: []
  - m_Id: 7932559960547328
    m_Localized: 'Share to Poly

      to see models and

      Blocks objects here'
    m_Metadata:
      m_Items: []
  - m_Id: 7932746569326592
    m_Localized: OPEN
    m_Metadata:
      m_Items: []
  - m_Id: 7932977482539008
    m_Localized: 'Loading models from Poly



      Check back soon!'
    m_Metadata:
      m_Items: []
  - m_Id: 7933149889404928
    m_Localized: 'Like       models

      on Poly to

      see them here'
    m_Metadata:
      m_Items: []
  - m_Id: 7933313635033088
    m_Localized: OPEN
    m_Metadata:
      m_Items: []
  - m_Id: 7933450197377024
    m_Localized: 'Sign in on desktop

      to load

      Poly models'
    m_Metadata:
      m_Items: []
  - m_Id: 7933561489039360
    m_Localized: SIGN IN
    m_Metadata:
      m_Items: []
  - m_Id: 7933827554713600
    m_Localized: 'Share to Poly

      to see your

      models here'
    m_Metadata:
      m_Items: []
  - m_Id: 7933944802287616
    m_Localized: LEARN MORE
    m_Metadata:
      m_Items: []
  - m_Id: 7934076549570560
    m_Localized: 'Poly was shut down

      on 2021/06/30



      Icosa Gallery
      support

      coming soon!'
    m_Metadata:
      m_Items: []
  - m_Id: 7934199497203712
    m_Localized: 'Error Connecting

      to Poly'
    m_Metadata:
      m_Items: []
  - m_Id: 7939526611410944
    m_Localized: View in browser
    m_Metadata:
      m_Items: []
  - m_Id: 7940280365588480
    m_Localized: Scripts
    m_Metadata:
      m_Items: []
  - m_Id: 7943571044540416
    m_Localized: Examples Scripts List
    m_Metadata:
      m_Items: []
  - m_Id: 7943711960571904
    m_Localized: Scripts List
    m_Metadata:
      m_Items: []
  - m_Id: 7943936175480832
    m_Localized: Commands List
    m_Metadata:
      m_Items: []
  - m_Id: 7948094068727808
    m_Localized: Help
    m_Metadata:
      m_Items: []
  - m_Id: 7948187597512704
    m_Localized: Help
    m_Metadata:
      m_Items: []
  - m_Id: 7948298104840192
    m_Localized: About
    m_Metadata:
      m_Items: []
  - m_Id: 7948470994051072
    m_Localized: Opens in External Browser
    m_Metadata:
      m_Items: []
  - m_Id: 7949356432596992
    m_Localized: Opens in External Browser
    m_Metadata:
      m_Items: []
  - m_Id: 7949438875836416
    m_Localized: Contribute
    m_Metadata:
      m_Items: []
  - m_Id: 7949594065084416
    m_Localized: Distance Indicator
    m_Metadata:
      m_Items: []
  - m_Id: 7949642022756352
    m_Localized: On Straightedge Tool
    m_Metadata:
      m_Items: []
  - m_Id: 7949724893814784
    m_Localized: Autosimplification
    m_Metadata:
      m_Items: []
  - m_Id: 7949811581689856
    m_Localized: Simplify on Load
    m_Metadata:
      m_Items: []
  - m_Id: 7950172098895872
    m_Localized: Brush Tip Angle
    m_Metadata:
      m_Items: []
  - m_Id: 7950275601735680
    m_Localized: Visual Quality
    m_Metadata:
      m_Items: []
  - m_Id: 7950347307556864
    m_Localized: Stroke Simplification
    m_Metadata:
      m_Items: []
  - m_Id: 7951591048716288
    m_Localized: Update
    m_Metadata:
      m_Items: []
  - m_Id: 7951827204808704
    m_Localized: Cancel
    m_Metadata:
      m_Items: []
  - m_Id: 7952483592413184
    m_Localized: 'Update

      Simplification?'
    m_Metadata:
      m_Items: []
  - m_Id: 7959094121701376
    m_Localized: Close Settings
    m_Metadata:
      m_Items: []
  - m_Id: 7961508530855936
    m_Localized: Scene Cost
    m_Metadata:
      m_Items: []
  - m_Id: 8042722189090816
    m_Localized: Your Sketches
    m_Metadata:
      m_Items: []
  - m_Id: 8043915934146560
    m_Localized: Featured Sketches
    m_Metadata:
      m_Items: []
  - m_Id: 8044071635099648
    m_Localized: Liked Sketches
    m_Metadata:
      m_Items: []
  - m_Id: 8044139993866240
    m_Localized: Backed-up Sketches
    m_Metadata:
      m_Items: []
  - m_Id: 8044507112906752
    m_Localized: Close Sketchbook
    m_Metadata:
      m_Items: []
  - m_Id: 8051469124870144
    m_Localized: Your Sketches
    m_Metadata:
      m_Items: []
  - m_Id: 8051592198332416
    m_Localized: From This Device
    m_Metadata:
      m_Items: []
  - m_Id: 8051847228792832
    m_Localized: Featured Sketches
    m_Metadata:
      m_Items: []
  - m_Id: 8052065399709696
    m_Localized: From Poly
    m_Metadata:
      m_Items: []
  - m_Id: 8052141249503232
    m_Localized: Liked Sketches
    m_Metadata:
      m_Items: []
  - m_Id: 8052215190888448
    m_Localized: From Poly
    m_Metadata:
      m_Items: []
  - m_Id: 8052288863838208
    m_Localized: Backed-up Sketches
    m_Metadata:
      m_Items: []
  - m_Id: 8052489070551040
    m_Localized: On Google Drive
    m_Metadata:
      m_Items: []
  - m_Id: 8053396663410688
    m_Localized: Browse Poly
    m_Metadata:
      m_Items: []
  - m_Id: 8053860821868544
    m_Localized: Backing up on Drive
    m_Metadata:
      m_Items: []
  - m_Id: 8054034549940224
    m_Localized: Drive Backup Complete
    m_Metadata:
      m_Items: []
  - m_Id: 8054126757519360
    m_Localized: Drive Backup Disabled
    m_Metadata:
      m_Items: []
  - m_Id: 8054220533768192
    m_Localized: Drive Backup Full
    m_Metadata:
      m_Items: []
  - m_Id: 10132688213876736
    m_Localized: 'No saved

      sketches'
    m_Metadata:
      m_Items: []
  - m_Id: 10132930728534016
    m_Localized: 'No Google Drive

      sketches

      available'
    m_Metadata:
      m_Items: []
  - m_Id: 10133179773722624
    m_Localized: 'Like       sketches

      on Poly to

      see them here'
    m_Metadata:
      m_Items: []
  - m_Id: 10133306584309760
    m_Localized: OPEN
    m_Metadata:
      m_Items: []
  - m_Id: 10133516949626880
    m_Localized: 'Retrieving

      sketches...'
    m_Metadata:
      m_Items: []
  - m_Id: 10134247853236224
    m_Localized: 'Error gathering sketches from Poly

      <color=#969696>

      How''s
      your Internet?</color>'
    m_Metadata:
      m_Items: []
  - m_Id: 10134539248312320
    m_Localized: 'Sign in to access

      Poly sketches'
    m_Metadata:
      m_Items: []
  - m_Id: 10134688972382208
    m_Localized: 'Sign in to access

      Google Drive'
    m_Metadata:
      m_Items: []
  - m_Id: 10134789291745280
    m_Localized: 'Poly was shut down

      on 2021/06/30



      Icosa Gallery
      support

      coming soon!'
    m_Metadata:
      m_Items: []
  - m_Id: 10134947404423168
    m_Localized: 'Error Connecting

      to Poly'
    m_Metadata:
      m_Items: []
  - m_Id: 10137717402476544
    m_Localized: SIGN IN
    m_Metadata:
      m_Items: []
  - m_Id: 10137908562075648
    m_Localized: SIGN IN
    m_Metadata:
      m_Items: []
  - m_Id: 10138131262840832
    m_Localized: New Sketch
    m_Metadata:
      m_Items: []
  - m_Id: 10142251554152448
    m_Localized: Grid and Snap Settings
    m_Metadata:
      m_Items: []
  - m_Id: 10142405791293440
    m_Localized: Snap Angle
    m_Metadata:
      m_Items: []
  - m_Id: 10149748172103680
    m_Localized: Snap Angle
    m_Metadata:
      m_Items: []
  - m_Id: 10149812609196032
    m_Localized: Snap Grid
    m_Metadata:
      m_Items: []
  - m_Id: 10149921501716480
    m_Localized: Snap Grid
    m_Metadata:
      m_Items: []
  - m_Id: 10160187903811584
    m_Localized: Jitter
    m_Metadata:
      m_Items: []
  - m_Id: 15506037610950656
    m_Localized: Tools
    m_Metadata:
      m_Items: []
  - m_Id: 15506183434317824
    m_Localized: Eraser
    m_Metadata:
      m_Items: []
  - m_Id: 15506327693209600
    m_Localized: Straightedge
    m_Metadata:
      m_Items: []
  - m_Id: 15506435650400256
    m_Localized: Environment
    m_Metadata:
      m_Items: []
  - m_Id: 15506545880903680
    m_Localized: Environment
    m_Metadata:
      m_Items: []
  - m_Id: 15506686318784512
    m_Localized: Cameras
    m_Metadata:
      m_Items: []
  - m_Id: 15506782473203712
    m_Localized: Teleport
    m_Metadata:
      m_Items: []
  - m_Id: 15506869836361728
    m_Localized: Mirror
    m_Metadata:
      m_Items: []
  - m_Id: 15507089726943232
    m_Localized: Undo
    m_Metadata:
      m_Items: []
  - m_Id: 15507184623071232
    m_Localized: Redo
    m_Metadata:
      m_Items: []
  - m_Id: 15508321694691328
    m_Localized: Tips 'N Tricks
    m_Metadata:
      m_Items: []
  - m_Id: 15509162824609792
    m_Localized: Toss to Dismiss
    m_Metadata:
      m_Items: []
  - m_Id: 15520387964907520
    m_Localized: Yes
    m_Metadata:
      m_Items: []
  - m_Id: 15520489844551680
    m_Localized: No
    m_Metadata:
      m_Items: []
  - m_Id: 15520598732877824
    m_Localized: OK
    m_Metadata:
      m_Items: []
  - m_Id: 15522362785837056
    m_Localized: Sign Out
    m_Metadata:
      m_Items: []
  - m_Id: 15524391402909696
    m_Localized: Drive Backup
    m_Metadata:
      m_Items: []
  - m_Id: 15526523405381632
    m_Localized: Cancel
    m_Metadata:
      m_Items: []
  - m_Id: 15531555001511936
    m_Localized: Sign Out?
    m_Metadata:
      m_Items: []
  - m_Id: 18090084441858048
    m_Localized: Audio found!
    m_Metadata:
      m_Items: []
  - m_Id: 18090455927169024
    m_Localized: Looking for audio...
    m_Metadata:
      m_Items: []
  - m_Id: 18090764850241536
    m_Localized: Stop Listening
    m_Metadata:
      m_Items: []
  - m_Id: 18090913311825920
    m_Localized: Status
    m_Metadata:
      m_Items: []
  - m_Id: 18091078533849088
    m_Localized: Play some music on your computer!
    m_Metadata:
      m_Items: []
  - m_Id: 18094306084331520
    m_Localized: Cameras
    m_Metadata:
      m_Items: []
  - m_Id: 18094451278553088
    m_Localized: Camera Options
    m_Metadata:
      m_Items: []
  - m_Id: 18095883364933632
    m_Localized: Camera Paths
    m_Metadata:
      m_Items: []
  - m_Id: 18098512052690944
    m_Localized: Close
    m_Metadata:
      m_Items: []
  - m_Id: 18098764352659456
    m_Localized: Sketch Not Supported
    m_Metadata:
      m_Items: []
  - m_Id: 18098892484452352
    m_Localized: This sketch is beyond size limitations and cannot be loaded on this
      platform.
    m_Metadata:
      m_Items: []
  - m_Id: 18101292528115712
    m_Localized: Hue
    m_Metadata:
      m_Items: []
  - m_Id: 18101388099526656
    m_Localized: Saturation
    m_Metadata:
      m_Items: []
  - m_Id: 18101440956145664
    m_Localized: Brightness
    m_Metadata:
      m_Items: []
  - m_Id: 18101498871095296
    m_Localized: Size
    m_Metadata:
      m_Items: []
  - m_Id: 18101557633294336
    m_Localized: Position
    m_Metadata:
      m_Items: []
  - m_Id: 68763796961820672
    m_Localized: Join
    m_Metadata:
      m_Items: []
  - m_Id: 68764809030598656
    m_Localized: Layers
    m_Metadata:
      m_Items: []
  - m_Id: 68768010396041216
    m_Localized: Turn Experimental Mode On
    m_Metadata:
      m_Items: []
  - m_Id: 68768580896882688
    m_Localized: Turn Experimental Mode Off
    m_Metadata:
      m_Items: []
  - m_Id: 68773633749745664
    m_Localized: View in browser
    m_Metadata:
      m_Items: []
  - m_Id: 68773760459669504
    m_Localized: View in browser
    m_Metadata:
      m_Items: []
  - m_Id: 68774380566544384
    m_Localized: 'Restart Required

      for Experimental Mode'
    m_Metadata:
      m_Items: []
  - m_Id: 76036335840321536
    m_Localized: Sketch Downloading...
    m_Metadata:
      m_Items: []
  - m_Id: 76036630477594624
    m_Localized: 'Search not implemented,

      but I like your enthusiasm.'
    m_Metadata:
      m_Items: []
  - m_Id: 76036746777255936
    m_Localized: GOT IT
    m_Metadata:
      m_Items: []
  - m_Id: 76039048963612672
    m_Localized: Cancel
    m_Metadata:
      m_Items: []
  - m_Id: 76044213523374080
    m_Localized: Take Off Headset
    m_Metadata:
      m_Items: []
  - m_Id: 76044393131859968
    m_Localized: Sign in on desktop
    m_Metadata:
      m_Items: []
  - m_Id: 76044674418663424
    m_Localized: Save and Upload Sketch?
    m_Metadata:
      m_Items: []
  - m_Id: 76068346479042560
    m_Localized: Uploading...
    m_Metadata:
      m_Items: []
  - m_Id: 76072279146553344
    m_Localized: Nothing to Upload
    m_Metadata:
      m_Items: []
  - m_Id: 76069123176062976
    m_Localized: Success!
    m_Metadata:
      m_Items: []
  - m_Id: 76069201752154112
    m_Localized: Finish publishing on desktop
    m_Metadata:
      m_Items: []
  - m_Id: 76069352969396224
    m_Localized: Oh no!
    m_Metadata:
      m_Items: []
  - m_Id: 76069430274613248
    m_Localized: Looks like something went wrong
    m_Metadata:
      m_Items: []
  - m_Id: 76069769677692928
    m_Localized: Non-Remixable Sketch
    m_Metadata:
      m_Items: []
  - m_Id: 76069893405466624
    m_Localized: 'Non-remixable sketches can''t

      be uploaded to Poly'
    m_Metadata:
      m_Items: []
  - m_Id: 76070234092003328
    m_Localized: Connection Error
    m_Metadata:
      m_Items: []
  - m_Id: 76070420314906624
    m_Localized: 'There was an error connecting

      to the Poly server. Try again
      later.'
    m_Metadata:
      m_Items: []
  - m_Id: 76070518675529728
    m_Localized: OK
    m_Metadata:
      m_Items: []
  - m_Id: 76070712456568832
    m_Localized: Please wait...
    m_Metadata:
      m_Items: []
  - m_Id: 76070854366650368
    m_Localized: Media Library Content
    m_Metadata:
      m_Items: []
  - m_Id: 76071039813607424
    m_Localized: 'Media Library content

      will not be uploaded

      with the
      rest of your sketch.'
    m_Metadata:
      m_Items: []
  - m_Id: 76071162597662720
    m_Localized: UPLOAD
    m_Metadata:
      m_Items: []
  - m_Id: 76071373843783680
    m_Localized: CANCEL
    m_Metadata:
      m_Items: []
  - m_Id: 76071488323117056
    m_Localized: Media Library Videos
    m_Metadata:
      m_Items: []
  - m_Id: 76071619017629696
    m_Localized: 'Media Library videos

      will not be uploaded

      with the
      rest of your sketch.'
    m_Metadata:
      m_Items: []
  - m_Id: 76072352228106240
    m_Localized: 'This sketch contains

      nothing to upload.'
    m_Metadata:
      m_Items: []
  - m_Id: 76072542007779328
    m_Localized: Out of date
    m_Metadata:
      m_Items: []
  - m_Id: 76072667581046784
    m_Localized: 'Update Tilt Brush to share

      sketches to Poly and Sketchfab'
    m_Metadata:
      m_Items: []
  - m_Id: 76080842438926336
    m_Localized: Sign-In Required to Upload
    m_Metadata:
      m_Items: []
  - m_Id: 76081074568486912
    m_Localized: 'Signing in requires exiting Open Brush.

      We suggest saving
      your work

      before proceeding.'
    m_Metadata:
      m_Items: []
  - m_Id: 76084187576721408
    m_Localized: Save and Login
    m_Metadata:
      m_Items: []
  - m_Id: 76084383412969472
    m_Localized: Login
    m_Metadata:
      m_Items: []
  - m_Id: 76086604699590656
    m_Localized: Click to Finish Publishing
    m_Metadata:
      m_Items: []
  - m_Id: 76094622149435392
    m_Localized: Free Image Memory?
    m_Metadata:
      m_Items: []
  - m_Id: 76094798670913536
    m_Localized: 'This will unload unused images

      to free up memory.

      Images
      will not be deleted.'
    m_Metadata:
      m_Items: []
  - m_Id: 76095425199267840
    m_Localized: Proceed
    m_Metadata:
      m_Items: []
  - m_Id: 76095819690336256
    m_Localized: 'Draw:'
    m_Metadata:
      m_Items: []
  - m_Id: 76095964649676800
    m_Localized: Refresh
    m_Metadata:
      m_Items: []
  - m_Id: 76096109499965440
    m_Localized: Clear Sketch and Reload Word
    m_Metadata:
      m_Items: []
  - m_Id: 76096615622434816
    m_Localized: Close
    m_Metadata:
      m_Items: []
  - m_Id: 76096904425431040
    m_Localized: Merge Brush Strokes (Experimental)
    m_Metadata:
      m_Items: []
  - m_Id: 76097050869555200
    m_Localized: Delete Sketch
    m_Metadata:
      m_Items: []
  - m_Id: 76097256218484736
    m_Localized: Reveal on desktop
    m_Metadata:
      m_Items: []
  - m_Id: 76115339591081984
    m_Localized: Save Options
    m_Metadata:
      m_Items: []
  - m_Id: 76115745704566784
    m_Localized: Overwrite last save
    m_Metadata:
      m_Items: []
  - m_Id: 76115842710429696
    m_Localized: Save
    m_Metadata:
      m_Items: []
  - m_Id: 76115933538082816
    m_Localized: Save New
    m_Metadata:
      m_Items: []
  - m_Id: 76115996574277632
    m_Localized: Create a new savefile
    m_Metadata:
      m_Items: []
  - m_Id: 76116098625888256
    m_Localized: 'These sketches are

      <b>Read-Only</b>'
    m_Metadata:
      m_Items: []
  - m_Id: 76116655574933504
    m_Localized: Tips 'N Tricks
    m_Metadata:
      m_Items: []
  - m_Id: 76116867701858304
    m_Localized: Labs
    m_Metadata:
      m_Items: []
  - m_Id: 76116941706158080
    m_Localized: Settings
    m_Metadata:
      m_Items: []
  - m_Id: 76117036946219008
    m_Localized: Reset Panels
    m_Metadata:
      m_Items: []
  - m_Id: 76117383567695872
    m_Localized: Mirror
    m_Metadata:
      m_Items: []
  - m_Id: 76117650451259392
    m_Localized: Summon Mirror
    m_Metadata:
      m_Items: []
  - m_Id: 76117800062083072
    m_Localized: Release Notes
    m_Metadata:
      m_Items: []
  - m_Id: 76117892328382464
    m_Localized: View in browser
    m_Metadata:
      m_Items: []
  - m_Id: 76118256381386752
    m_Localized: Help Center
    m_Metadata:
      m_Items: []
  - m_Id: 76118351730499584
    m_Localized: Terms of Service
    m_Metadata:
      m_Items: []
  - m_Id: 76118538846789632
    m_Localized: Privacy Policy
    m_Metadata:
      m_Items: []
  - m_Id: 76119468057092096
    m_Localized: Save your sketch?
    m_Metadata:
      m_Items: []
  - m_Id: 76119645530677248
    m_Localized: "You're about to exit \nOpen Brush"
    m_Metadata:
      m_Items: []
  - m_Id: 76120862092746752
    m_Localized: Google Drive Backup
    m_Metadata:
      m_Items: []
  - m_Id: 76121021711179776
    m_Localized: BETA
    m_Metadata:
      m_Items: []
  - m_Id: 76121263181455360
    m_Localized: Backup Complete
    m_Metadata:
      m_Items: []
  - m_Id: 76121447906992128
    m_Localized: Backing Up... 888%
    m_Metadata:
      m_Items: []
  - m_Id: 76122859638415360
    m_Localized: View on Drive
    m_Metadata:
      m_Items: []
  - m_Id: 76123261897334784
    m_Localized: Disable Backup
    m_Metadata:
      m_Items: []
  - m_Id: 76123531960180736
    m_Localized: Sketches
    m_Metadata:
      m_Items: []
  - m_Id: 76123762810478592
    m_Localized: Snapshots
    m_Metadata:
      m_Items: []
  - m_Id: 76123842049269760
    m_Localized: Media Library
    m_Metadata:
      m_Items: []
  - m_Id: 76123960488026112
    m_Localized: Exports
    m_Metadata:
      m_Items: []
  - m_Id: 76124083175612416
    m_Localized: Videos
    m_Metadata:
      m_Items: []
  - m_Id: 76124177820082176
    m_Localized: Google Drive Backup Disabled
    m_Metadata:
      m_Items: []
  - m_Id: 76124332547956736
    m_Localized: 'Enabling Google Drive backup keeps

      your work saved to the
      cloud.'
    m_Metadata:
      m_Items: []
  - m_Id: 76124651742879744
    m_Localized: ENABLE DRIVE BACKUP
    m_Metadata:
      m_Items: []
  - m_Id: 76124790830194688
    m_Localized: Google Drive Backup Full
    m_Metadata:
      m_Items: []
  - m_Id: 76124861466468352
    m_Localized: 'Remove items from Google Drive

      to free up storage space.'
    m_Metadata:
      m_Items: []
  - m_Id: 76124975501205504
    m_Localized: MANAGE
    m_Metadata:
      m_Items: []
  - m_Id: 76125091268190208
    m_Localized: DISABLE
    m_Metadata:
      m_Items: []
  - m_Id: 76126070290046976
    m_Localized: Load Sketch?
    m_Metadata:
      m_Items: []
  - m_Id: 76126242747244544
    m_Localized: Unsaved changes will be lost
    m_Metadata:
      m_Items: []
  - m_Id: 76126335156150272
    m_Localized: Load Complex Sketch?
    m_Metadata:
      m_Items: []
  - m_Id: 76126729437503488
    m_Localized: This sketch is beyond size limitations and may cause a poor experience
      or crash.
    m_Metadata:
      m_Items: []
  - m_Id: 76126873826418688
    m_Localized: Load Anyway
    m_Metadata:
      m_Items: []
  - m_Id: 76126452525359104
    m_Localized: Sketch may run slowly.
    m_Metadata:
      m_Items: []
  - m_Id: 76131299773440000
    m_Localized: Accounts
    m_Metadata:
      m_Items: []
  - m_Id: 76134950436921344
    m_Localized: Take Off Headset
    m_Metadata:
      m_Items: []
  - m_Id: 76137928887689216
    m_Localized: Share with Google
    m_Metadata:
      m_Items: []
  - m_Id: 76138083292602368
    m_Localized: 'Sign in to a Google account to access

      Drive and YouTube
      support.'
    m_Metadata:
      m_Items: []
  - m_Id: 76138395621449728
    m_Localized: Share to Sketchfab
    m_Metadata:
      m_Items: []
  - m_Id: 76138521224077312
    m_Localized: 'Sign in to a Sketchfab account to allow

      uploading to Sketchfab.'
    m_Metadata:
      m_Items: []
  - m_Id: 81182403783614464
    m_Localized: Path Recorded!
    m_Metadata:
      m_Items: []
  - m_Id: 81182608851525632
    m_Localized: Recording Canceled
    m_Metadata:
      m_Items: []
  - m_Id: 81183732522344448
    m_Localized: Copy Selection to Current Layer
    m_Metadata:
      m_Items: []
  - m_Id: 81184247687733248
    m_Localized: Main Layer
    m_Metadata:
      m_Items: []
  - m_Id: 81184440202092544
    m_Localized: Layer
    m_Metadata:
      m_Items: []
  - m_Id: 81187452349898752
    m_Localized: Trigger To Confirm
    m_Metadata:
      m_Items: []
  - m_Id: 81194531575881728
    m_Localized: Loading Sketch...
    m_Metadata:
      m_Items: []
  - m_Id: 81194664648564736
    m_Localized: Loading Models...
    m_Metadata:
      m_Items: []
  - m_Id: 81194744055128064
    m_Localized: Loading...
    m_Metadata:
      m_Items: []
  - m_Id: 81194843074256896
    m_Localized: Loading Images...
    m_Metadata:
      m_Items: []
  - m_Id: 81194906580213760
    m_Localized: Exporting...
    m_Metadata:
      m_Items: []
  - m_Id: 81194990285938688
    m_Localized: Loading Media...
    m_Metadata:
      m_Items: []
  - m_Id: 81203094671122432
    m_Localized: Bubbles
    m_Metadata:
      m_Items: []
  - m_Id: 81203153294909440
    m_Localized: Bubble Wand
    m_Metadata:
      m_Items: []
  - m_Id: 81203246727225344
    m_Localized: Candy Cane
    m_Metadata:
      m_Items: []
  - m_Id: 81203301878128640
    m_Localized: Cel Vinyl
    m_Metadata:
      m_Items: []
  - m_Id: 81203372350824448
    m_Localized: Charcoal
    m_Metadata:
      m_Items: []
  - m_Id: 81203423919792128
    m_Localized: Chromatic Wave
    m_Metadata:
      m_Items: []
  - m_Id: 81203481385951232
    m_Localized: Coarse Bristles
    m_Metadata:
      m_Items: []
  - m_Id: 81203567432097792
    m_Localized: Comet
    m_Metadata:
      m_Items: []
  - m_Id: 81203611405180928
    m_Localized: Concave Hull
    m_Metadata:
      m_Items: []
  - m_Id: 81203662118510592
    m_Localized: Dance Floor
    m_Metadata:
      m_Items: []
  - m_Id: 81203709862273024
    m_Localized: Diamond
    m_Metadata:
      m_Items: []
  - m_Id: 81203777713528832
    m_Localized: Digital
    m_Metadata:
      m_Items: []
  - m_Id: 81203824031227904
    m_Localized: Disco
    m_Metadata:
      m_Items: []
  - m_Id: 81203865550643200
    m_Localized: Dot Marker
    m_Metadata:
      m_Items: []
  - m_Id: 81203913957105664
    m_Localized: Dots
    m_Metadata:
      m_Items: []
  - m_Id: 81203958152486912
    m_Localized: Double Flat
    m_Metadata:
      m_Items: []
  - m_Id: 81204005120303104
    m_Localized: Pinched Flat
    m_Metadata:
      m_Items: []
  - m_Id: 81204078575149056
    m_Localized: Pinched Marker
    m_Metadata:
      m_Items: []
  - m_Id: 81204129737269248
    m_Localized: Drafting
    m_Metadata:
      m_Items: []
  - m_Id: 81204173685186560
    m_Localized: Dry Brush
    m_Metadata:
      m_Items: []
  - m_Id: 81204235328872448
    m_Localized: Duct Tape
    m_Metadata:
      m_Items: []
  - m_Id: 81204288453926912
    m_Localized: Duct Tape (Geometry)
    m_Metadata:
      m_Items: []
  - m_Id: 81204382188232704
    m_Localized: Electricity
    m_Metadata:
      m_Items: []
  - m_Id: 81204427818065920
    m_Localized: Embers
    m_Metadata:
      m_Items: []
  - m_Id: 81204493236625408
    m_Localized: Faceted Tube
    m_Metadata:
      m_Items: []
  - m_Id: 81204541060079616
    m_Localized: Fairy
    m_Metadata:
      m_Items: []
  - m_Id: 81204581946155008
    m_Localized: Feather
    m_Metadata:
      m_Items: []
  - m_Id: 81204635582914560
    m_Localized: Felt
    m_Metadata:
      m_Items: []
  - m_Id: 81204676406075392
    m_Localized: Fire
    m_Metadata:
      m_Items: []
  - m_Id: 81204735243771904
    m_Localized: Fire2
    m_Metadata:
      m_Items: []
  - m_Id: 81204778390577152
    m_Localized: Flat
    m_Metadata:
      m_Items: []
  - m_Id: 81204889594159104
    m_Localized: Flat Geometry
    m_Metadata:
      m_Items: []
  - m_Id: 81204982288277504
    m_Localized: Gouache
    m_Metadata:
      m_Items: []
  - m_Id: 81205065486491648
    m_Localized: Guts
    m_Metadata:
      m_Items: []
  - m_Id: 81205104946503680
    m_Localized: Highlighter
    m_Metadata:
      m_Items: []
  - m_Id: 81205150878326784
    m_Localized: Tree
    m_Metadata:
      m_Items: []
  - m_Id: 81205201507770368
    m_Localized: Hypercolor
    m_Metadata:
      m_Items: []
  - m_Id: 81205290808696832
    m_Localized: Hyper Grid
    m_Metadata:
      m_Items: []
  - m_Id: 81205339491983360
    m_Localized: Icing
    m_Metadata:
      m_Items: []
  - m_Id: 81205378532564992
    m_Localized: Ink
    m_Metadata:
      m_Items: []
  - m_Id: 81205417556369408
    m_Localized: Ink (Geometry)
    m_Metadata:
      m_Items: []
  - m_Id: 81205502021263360
    m_Localized: Keijiro Tube
    m_Metadata:
      m_Items: []
  - m_Id: 81205552273219584
    m_Localized: Lacewing
    m_Metadata:
      m_Items: []
  - m_Id: 81205593624862720
    m_Localized: Leaky Pen
    m_Metadata:
      m_Items: []
  - m_Id: 81205636259962880
    m_Localized: Leaves
    m_Metadata:
      m_Items: []
  - m_Id: 81205679876530176
    m_Localized: Leaves2
    m_Metadata:
      m_Items: []
  - m_Id: 81205749166432256
    m_Localized: Light
    m_Metadata:
      m_Items: []
  - m_Id: 81205790060896256
    m_Localized: Light Wire
    m_Metadata:
      m_Items: []
  - m_Id: 81205838656102400
    m_Localized: Wire (Lit)
    m_Metadata:
      m_Items: []
  - m_Id: 81205898521403392
    m_Localized: Lofted
    m_Metadata:
      m_Items: []
  - m_Id: 81205943849246720
    m_Localized: Lofted (Hue Shift)
    m_Metadata:
      m_Items: []
  - m_Id: 81206004192698368
    m_Localized: Marbled Rainbow
    m_Metadata:
      m_Items: []
  - m_Id: 81206060224405504
    m_Localized: Marker
    m_Metadata:
      m_Items: []
  - m_Id: 81206102402326528
    m_Localized: Marker (Geometry)
    m_Metadata:
      m_Items: []
  - m_Id: 81206156286550016
    m_Localized: Matte Hull
    m_Metadata:
      m_Items: []
  - m_Id: 81206207075377152
    m_Localized: Muscle
    m_Metadata:
      m_Items: []
  - m_Id: 81206251857960960
    m_Localized: Mylar Tube
    m_Metadata:
      m_Items: []
  - m_Id: 81206295621328896
    m_Localized: Neon Pulse
    m_Metadata:
      m_Items: []
  - m_Id: 81206368749019136
    m_Localized: Oil Paint
    m_Metadata:
      m_Items: []
  - m_Id: 81206416861880320
    m_Localized: Oil Paint (Geometry)
    m_Metadata:
      m_Items: []
  - m_Id: 81206494716551168
    m_Localized: Paper
    m_Metadata:
      m_Items: []
  - m_Id: 81206536990941184
    m_Localized: Paper (Geometry)
    m_Metadata:
      m_Items: []
  - m_Id: 81206666636877824
    m_Localized: Petal
    m_Metadata:
      m_Items: []
  - m_Id: 81206595077857280
    m_Localized: Braid
    m_Metadata:
      m_Items: []
  - m_Id: 81206859902017536
    m_Localized: Plasma
    m_Metadata:
      m_Items: []
  - m_Id: 81206904026095616
    m_Localized: Race
    m_Metadata:
      m_Items: []
  - m_Id: 81206946329845760
    m_Localized: Rain
    m_Metadata:
      m_Items: []
  - m_Id: 81206986301562880
    m_Localized: Rainbow
    m_Metadata:
      m_Items: []
  - m_Id: 81207025421836288
    m_Localized: Rising Bubbles
    m_Metadata:
      m_Items: []
  - m_Id: 81207069424279552
    m_Localized: Shiny Hull
    m_Metadata:
      m_Items: []
  - m_Id: 81207135908192256
    m_Localized: Single Sided
    m_Metadata:
      m_Items: []
  - m_Id: 81207182829871104
    m_Localized: Slice
    m_Metadata:
      m_Items: []
  - m_Id: 81207263394062336
    m_Localized: Smooth Hull
    m_Metadata:
      m_Items: []
  - m_Id: 81207308449275904
    m_Localized: Snow
    m_Metadata:
      m_Items: []
  - m_Id: 81207357476495360
    m_Localized: Snowflake
    m_Metadata:
      m_Items: []
  - m_Id: 81207400497471488
    m_Localized: Soft Highlighter
    m_Metadata:
      m_Items: []
  - m_Id: 81207449709240320
    m_Localized: Space
    m_Metadata:
      m_Items: []
  - m_Id: 81207491186712576
    m_Localized: Sparks
    m_Metadata:
      m_Items: []
  - m_Id: 81207535642140672
    m_Localized: Spikes
    m_Metadata:
      m_Items: []
  - m_Id: 81207574603030528
    m_Localized: Splatter
    m_Metadata:
      m_Items: []
  - m_Id: 81207648775102464
    m_Localized: 3D Printing Brush
    m_Metadata:
      m_Items: []
  - m_Id: 81207710548811776
    m_Localized: Square Flat
    m_Metadata:
      m_Items: []
  - m_Id: 81207756761653248
    m_Localized: Stars
    m_Metadata:
      m_Items: []
  - m_Id: 81207807806332928
    m_Localized: Streamers
    m_Metadata:
      m_Items: []
  - m_Id: 81207912810733568
    m_Localized: Taffy
    m_Metadata:
      m_Items: []
  - m_Id: 81207961254944768
    m_Localized: Tapered Flat
    m_Metadata:
      m_Items: []
  - m_Id: 81208043572355072
    m_Localized: Tapered Highlighter
    m_Metadata:
      m_Items: []
  - m_Id: 81208094986133504
    m_Localized: TaperedHueShift
    m_Metadata:
      m_Items: []
  - m_Id: 81208142008475648
    m_Localized: Tapered Marker
    m_Metadata:
      m_Items: []
  - m_Id: 81208255854469120
    m_Localized: TaperedMarkerGeo
    m_Metadata:
      m_Items: []
  - m_Id: 81208320484499456
    m_Localized: Tapered Wire
    m_Metadata:
      m_Items: []
  - m_Id: 81208372611309568
    m_Localized: Geom/Thick (Duct Tape)
    m_Metadata:
      m_Items: []
  - m_Id: 81208728183431168
    m_Localized: Thick Paint
    m_Metadata:
      m_Items: []
  - m_Id: 81208800589701120
    m_Localized: Toon
    m_Metadata:
      m_Items: []
  - m_Id: 81208843535179776
    m_Localized: Tube (Highlighter)
    m_Metadata:
      m_Items: []
  - m_Id: 81208895842344960
    m_Localized: Tube (Flat)
    m_Metadata:
      m_Items: []
  - m_Id: 81208961575477248
    m_Localized: Tube Toon Inverted
    m_Metadata:
      m_Items: []
  - m_Id: 81209021776322560
    m_Localized: Tube (Marker)
    m_Metadata:
      m_Items: []
  - m_Id: 81209066508574720
    m_Localized: Unlit Hull
    m_Metadata:
      m_Items: []
  - m_Id: 81209114365583360
    m_Localized: Velvet Ink
    m_Metadata:
      m_Items: []
  - m_Id: 81209159253024768
    m_Localized: Watercolor Paper
    m_Metadata:
      m_Items: []
  - m_Id: 81209241222307840
    m_Localized: Watercolor Paper (Geometry)
    m_Metadata:
      m_Items: []
  - m_Id: 81209297144963072
    m_Localized: Waveform
    m_Metadata:
      m_Items: []
  - m_Id: 81209348688764928
    m_Localized: Waveform FFT
    m_Metadata:
      m_Items: []
  - m_Id: 81209390745051136
    m_Localized: Waveform Particles
    m_Metadata:
      m_Items: []
  - m_Id: 81209436215500800
    m_Localized: Waveform Tube
    m_Metadata:
      m_Items: []
  - m_Id: 81209474924732416
    m_Localized: Wet Paint
    m_Metadata:
      m_Items: []
  - m_Id: 81209522190344192
    m_Localized: Wet Paint (Geometry)
    m_Metadata:
      m_Items: []
  - m_Id: 81209591056621568
    m_Localized: Dr. Wigglez
    m_Metadata:
      m_Items: []
  - m_Id: 81209706207043584
    m_Localized: Wind
    m_Metadata:
      m_Items: []
  - m_Id: 81209742752014336
    m_Localized: Wire
    m_Metadata:
      m_Items: []
  - m_Id: 81209777615069184
    m_Localized: Wireframe
    m_Metadata:
      m_Items: []
  - m_Id: 81212669579288576
    m_Localized: Black
    m_Metadata:
      m_Items: []
  - m_Id: 81212740198785024
    m_Localized: Blue
    m_Metadata:
      m_Items: []
  - m_Id: 81212798805794816
    m_Localized: Dress Form
    m_Metadata:
      m_Items: []
  - m_Id: 81212845635198976
    m_Localized: Example
    m_Metadata:
      m_Items: []
  - m_Id: 81212886244450304
    m_Localized: Hot
    m_Metadata:
      m_Items: []
  - m_Id: 81212929865211904
    m_Localized: Illustrative
    m_Metadata:
      m_Items: []
  - m_Id: 81212976329711616
    m_Localized: Night Sky
    m_Metadata:
      m_Items: []
  - m_Id: 81213029828059136
    m_Localized: No Lights
    m_Metadata:
      m_Items: []
  - m_Id: 81213093988327424
    m_Localized: Passthrough
    m_Metadata:
      m_Items: []
  - m_Id: 81213138796077056
    m_Localized: Pedestal
    m_Metadata:
      m_Items: []
  - m_Id: 81213180441321472
    m_Localized: Pink Lemonade
    m_Metadata:
      m_Items: []
  - m_Id: 81213231821545472
    m_Localized: Pistachio
    m_Metadata:
      m_Items: []
  - m_Id: 81213302868860928
    m_Localized: Snowman
    m_Metadata:
      m_Items: []
  - m_Id: 81213342391787520
    m_Localized: Space
    m_Metadata:
      m_Items: []
  - m_Id: 81213390877941760
    m_Localized: Standard
    m_Metadata:
      m_Items: []
  - m_Id: 81213430556057600
    m_Localized: White
    m_Metadata:
      m_Items: []
  - m_Id: 81450547493494784
    m_Localized: exported!
    m_Metadata:
      m_Items: []
  - m_Id: 81477322290257920
    m_Localized: Success!
    m_Metadata:
      m_Items: []
  - m_Id: 81558424363229184
    m_Localized: Cool White
    m_Metadata:
      m_Items: []
  - m_Id: 81558424400977920
    m_Localized: Antique White
    m_Metadata:
      m_Items: []
  - m_Id: 81558424400977921
    m_Localized: Light Cyan
    m_Metadata:
      m_Items: []
  - m_Id: 81558424400977922
    m_Localized: White
    m_Metadata:
      m_Items: []
  - m_Id: 81558424400977923
    m_Localized: Beige
    m_Metadata:
      m_Items: []
  - m_Id: 81558424400977924
    m_Localized: Bisque
    m_Metadata:
      m_Items: []
  - m_Id: 81558424400977925
    m_Localized: Black
    m_Metadata:
      m_Items: []
  - m_Id: 81558424400977926
    m_Localized: Middle Grey
    m_Metadata:
      m_Items: []
  - m_Id: 81558424400977927
    m_Localized: Bone White
    m_Metadata:
      m_Items: []
  - m_Id: 81558424400977928
    m_Localized: Blue
    m_Metadata:
      m_Items: []
  - m_Id: 81558424400977929
    m_Localized: Blue Violet
    m_Metadata:
      m_Items: []
  - m_Id: 81558424400977930
    m_Localized: Brown
    m_Metadata:
      m_Items: []
  - m_Id: 81558424400977931
    m_Localized: Deep Beige
    m_Metadata:
      m_Items: []
  - m_Id: 81558424400977932
    m_Localized: Ash Blue
    m_Metadata:
      m_Items: []
  - m_Id: 81558424400977933
    m_Localized: Chartreuse
    m_Metadata:
      m_Items: []
  - m_Id: 81558424400977934
    m_Localized: Raw Sienna
    m_Metadata:
      m_Items: []
  - m_Id: 81558424400977935
    m_Localized: Cornflower Blue
    m_Metadata:
      m_Items: []
  - m_Id: 81558424400977936
    m_Localized: Cornsilk
    m_Metadata:
      m_Items: []
  - m_Id: 81558424400977937
    m_Localized: Crimson
    m_Metadata:
      m_Items: []
  - m_Id: 81558424400977938
    m_Localized: Cyan
    m_Metadata:
      m_Items: []
  - m_Id: 81558424400977939
    m_Localized: Dark Blue
    m_Metadata:
      m_Items: []
  - m_Id: 81558424400977940
    m_Localized: Dark Teal
    m_Metadata:
      m_Items: []
  - m_Id: 81558424400977941
    m_Localized: Dark Ochre
    m_Metadata:
      m_Items: []
  - m_Id: 81558424400977942
    m_Localized: Dark Green
    m_Metadata:
      m_Items: []
  - m_Id: 81558424400977943
    m_Localized: Dark Khaki
    m_Metadata:
      m_Items: []
  - m_Id: 81558424400977944
    m_Localized: Dark Magenta
    m_Metadata:
      m_Items: []
  - m_Id: 81558424400977945
    m_Localized: Dark Olive Green
    m_Metadata:
      m_Items: []
  - m_Id: 81558424400977946
    m_Localized: Dark Orange
    m_Metadata:
      m_Items: []
  - m_Id: 81558424400977947
    m_Localized: Dark Orchid
    m_Metadata:
      m_Items: []
  - m_Id: 81558424400977948
    m_Localized: Dark Red
    m_Metadata:
      m_Items: []
  - m_Id: 81558424400977949
    m_Localized: Dark Salmon
    m_Metadata:
      m_Items: []
  - m_Id: 81558424400977950
    m_Localized: Dark Sea Green
    m_Metadata:
      m_Items: []
  - m_Id: 81558424400977951
    m_Localized: Dark Slate Blue
    m_Metadata:
      m_Items: []
  - m_Id: 81558424400977952
    m_Localized: Neutral Grey
    m_Metadata:
      m_Items: []
  - m_Id: 81558424400977953
    m_Localized: Dark Turquoise
    m_Metadata:
      m_Items: []
  - m_Id: 81558424400977954
    m_Localized: Dark Violet
    m_Metadata:
      m_Items: []
  - m_Id: 81558424400977955
    m_Localized: Deep Pink
    m_Metadata:
      m_Items: []
  - m_Id: 81558424400977956
    m_Localized: Deep Sky Blue
    m_Metadata:
      m_Items: []
  - m_Id: 81558424400977957
    m_Localized: Dim Grey
    m_Metadata:
      m_Items: []
  - m_Id: 81558424400977958
    m_Localized: Cerulean Blue
    m_Metadata:
      m_Items: []
  - m_Id: 81558424400977959
    m_Localized: Carmine
    m_Metadata:
      m_Items: []
  - m_Id: 81558424400977960
    m_Localized: Floral White
    m_Metadata:
      m_Items: []
  - m_Id: 81558424400977961
    m_Localized: Forest Green
    m_Metadata:
      m_Items: []
  - m_Id: 81558424400977962
    m_Localized: Silver
    m_Metadata:
      m_Items: []
  - m_Id: 81558424400977963
    m_Localized: Ghost White
    m_Metadata:
      m_Items: []
  - m_Id: 81558424400977964
    m_Localized: Cadmium Yellow
    m_Metadata:
      m_Items: []
  - m_Id: 81558424400977965
    m_Localized: Ochre
    m_Metadata:
      m_Items: []
  - m_Id: 81558424400977966
    m_Localized: Grey
    m_Metadata:
      m_Items: []
  - m_Id: 81558424400977967
    m_Localized: Green
    m_Metadata:
      m_Items: []
  - m_Id: 81558424400977968
    m_Localized: Green Yellow
    m_Metadata:
      m_Items: []
  - m_Id: 81558424400977969
    m_Localized: Honeydew
    m_Metadata:
      m_Items: []
  - m_Id: 81558424400977970
    m_Localized: Hot Pink
    m_Metadata:
      m_Items: []
  - m_Id: 81558424400977971
    m_Localized: Red Oxide
    m_Metadata:
      m_Items: []
  - m_Id: 81558424400977972
    m_Localized: Indigo
    m_Metadata:
      m_Items: []
  - m_Id: 81558424400977973
    m_Localized: Ivory
    m_Metadata:
      m_Items: []
  - m_Id: 81558424400977974
    m_Localized: Khaki
    m_Metadata:
      m_Items: []
  - m_Id: 81558424400977975
    m_Localized: Lavender
    m_Metadata:
      m_Items: []
  - m_Id: 81558424400977976
    m_Localized: Pale Lavender
    m_Metadata:
      m_Items: []
  - m_Id: 81558424400977977
    m_Localized: Luminous Green
    m_Metadata:
      m_Items: []
  - m_Id: 81558424400977978
    m_Localized: Pale Lemon
    m_Metadata:
      m_Items: []
  - m_Id: 81558424400977979
    m_Localized: Light Blue
    m_Metadata:
      m_Items: []
  - m_Id: 81558424400977980
    m_Localized: Light Coral
    m_Metadata:
      m_Items: []
  - m_Id: 81558424400977981
    m_Localized: Pale Lime
    m_Metadata:
      m_Items: []
  - m_Id: 81558424400977982
    m_Localized: Light Green
    m_Metadata:
      m_Items: []
  - m_Id: 81558424400977983
    m_Localized: Light Grey
    m_Metadata:
      m_Items: []
  - m_Id: 81558424400977984
    m_Localized: Light Pink
    m_Metadata:
      m_Items: []
  - m_Id: 81558424400977985
    m_Localized: Light Salmon
    m_Metadata:
      m_Items: []
  - m_Id: 81558424400977986
    m_Localized: Light Sea Green
    m_Metadata:
      m_Items: []
  - m_Id: 81558424400977987
    m_Localized: Light Sky Blue
    m_Metadata:
      m_Items: []
  - m_Id: 81558424400977988
    m_Localized: Light Ash Blue
    m_Metadata:
      m_Items: []
  - m_Id: 81558424400977989
    m_Localized: Light Steel Blue
    m_Metadata:
      m_Items: []
  - m_Id: 81558424400977990
    m_Localized: Light Yellow
    m_Metadata:
      m_Items: []
  - m_Id: 81558424400977991
    m_Localized: Lime
    m_Metadata:
      m_Items: []
  - m_Id: 81558424400977992
    m_Localized: Lime Green
    m_Metadata:
      m_Items: []
  - m_Id: 81558424400977993
    m_Localized: Linen
    m_Metadata:
      m_Items: []
  - m_Id: 81558424400977994
    m_Localized: Magenta
    m_Metadata:
      m_Items: []
  - m_Id: 81558424400977995
    m_Localized: Maroon
    m_Metadata:
      m_Items: []
  - m_Id: 81558424400977996
    m_Localized: Medium Aquamarine
    m_Metadata:
      m_Items: []
  - m_Id: 81558424400977997
    m_Localized: Ultramarine
    m_Metadata:
      m_Items: []
  - m_Id: 81558424400977998
    m_Localized: Medium Orchid
    m_Metadata:
      m_Items: []
  - m_Id: 81558424400977999
    m_Localized: Medium Purple
    m_Metadata:
      m_Items: []
  - m_Id: 81558424400978000
    m_Localized: Medium Sea Green
    m_Metadata:
      m_Items: []
  - m_Id: 81558424400978001
    m_Localized: Medium Slate Blue
    m_Metadata:
      m_Items: []
  - m_Id: 81558424400978002
    m_Localized: Medium Spring Green
    m_Metadata:
      m_Items: []
  - m_Id: 81558424400978003
    m_Localized: Medium Turquoise
    m_Metadata:
      m_Items: []
  - m_Id: 81558424400978004
    m_Localized: Rose Voilet
    m_Metadata:
      m_Items: []
  - m_Id: 81558424400978005
    m_Localized: Midnight Blue
    m_Metadata:
      m_Items: []
  - m_Id: 81558424400978006
    m_Localized: Mint Cream
    m_Metadata:
      m_Items: []
  - m_Id: 81558424400978007
    m_Localized: Misty Rose
    m_Metadata:
      m_Items: []
  - m_Id: 81558424400978008
    m_Localized: Naples Yellow
    m_Metadata:
      m_Items: []
  - m_Id: 81558424400978009
    m_Localized: Titan Buff
    m_Metadata:
      m_Items: []
  - m_Id: 81558424400978010
    m_Localized: Navy
    m_Metadata:
      m_Items: []
  - m_Id: 81558424400978011
    m_Localized: Old Lace
    m_Metadata:
      m_Items: []
  - m_Id: 81558424400978012
    m_Localized: Olive
    m_Metadata:
      m_Items: []
  - m_Id: 81558424400978013
    m_Localized: Moss Green
    m_Metadata:
      m_Items: []
  - m_Id: 81558424400978014
    m_Localized: Orange Yellow
    m_Metadata:
      m_Items: []
  - m_Id: 81558424400978015
    m_Localized: Scarlet
    m_Metadata:
      m_Items: []
  - m_Id: 81558424400978016
    m_Localized: Orchid
    m_Metadata:
      m_Items: []
  - m_Id: 81558424400978017
    m_Localized: Pale Ochre
    m_Metadata:
      m_Items: []
  - m_Id: 81558424400978018
    m_Localized: Pale Green
    m_Metadata:
      m_Items: []
  - m_Id: 81558424400978019
    m_Localized: Pale Turquoise
    m_Metadata:
      m_Items: []
  - m_Id: 81558424400978020
    m_Localized: Pale Violet Red
    m_Metadata:
      m_Items: []
  - m_Id: 81558424400978021
    m_Localized: Papaya Whip
    m_Metadata:
      m_Items: []
  - m_Id: 81558424400978022
    m_Localized: Peach Puff
    m_Metadata:
      m_Items: []
  - m_Id: 81558424400978023
    m_Localized: Pink
    m_Metadata:
      m_Items: []
  - m_Id: 81558424400978024
    m_Localized: Lilac
    m_Metadata:
      m_Items: []
  - m_Id: 81558424400978025
    m_Localized: Powder Blue
    m_Metadata:
      m_Items: []
  - m_Id: 81558424400978026
    m_Localized: Purple
    m_Metadata:
      m_Items: []
  - m_Id: 81558424400978027
    m_Localized: Red
    m_Metadata:
      m_Items: []
  - m_Id: 81558424400978028
    m_Localized: Rosy Brown
    m_Metadata:
      m_Items: []
  - m_Id: 81558424400978029
    m_Localized: Royal Blue
    m_Metadata:
      m_Items: []
  - m_Id: 81558424400978030
    m_Localized: Burnt Umber
    m_Metadata:
      m_Items: []
  - m_Id: 81558424400978031
    m_Localized: Salmon
    m_Metadata:
      m_Items: []
  - m_Id: 81558424400978032
    m_Localized: Sandy Brown
    m_Metadata:
      m_Items: []
  - m_Id: 81558424400978033
    m_Localized: Sea Green
    m_Metadata:
      m_Items: []
  - m_Id: 81558424400978034
    m_Localized: Seashell
    m_Metadata:
      m_Items: []
  - m_Id: 81558424400978035
    m_Localized: Sienna
    m_Metadata:
      m_Items: []
  - m_Id: 81558424400978036
    m_Localized: Sky Blue
    m_Metadata:
      m_Items: []
  - m_Id: 81558424400978037
    m_Localized: Slate Blue
    m_Metadata:
      m_Items: []
  - m_Id: 81558424400978038
    m_Localized: Slate Grey
    m_Metadata:
      m_Items: []
  - m_Id: 81558424400978039
    m_Localized: Snow
    m_Metadata:
      m_Items: []
  - m_Id: 81558424400978040
    m_Localized: Spring Green
    m_Metadata:
      m_Items: []
  - m_Id: 81558424400978041
    m_Localized: Steel Blue
    m_Metadata:
      m_Items: []
  - m_Id: 81558424405172224
    m_Localized: Tan
    m_Metadata:
      m_Items: []
  - m_Id: 81558424405172225
    m_Localized: Teal
    m_Metadata:
      m_Items: []
  - m_Id: 81558424405172226
    m_Localized: Pale Lilac
    m_Metadata:
      m_Items: []
  - m_Id: 81558424405172227
    m_Localized: Tomato
    m_Metadata:
      m_Items: []
  - m_Id: 81558424405172228
    m_Localized: Turquoise
    m_Metadata:
      m_Items: []
  - m_Id: 81558424405172229
    m_Localized: Violet
    m_Metadata:
      m_Items: []
  - m_Id: 81558424405172230
    m_Localized: Titan
    m_Metadata:
      m_Items: []
  - m_Id: 81558424405172231
    m_Localized: Bright White
    m_Metadata:
      m_Items: []
  - m_Id: 81558424405172232
    m_Localized: Yellow
    m_Metadata:
      m_Items: []
  - m_Id: 81558424405172233
    m_Localized: Leaf Green
    m_Metadata:
      m_Items: []
  - m_Id: 81558424405172234
    m_Localized: Orange
    m_Metadata:
      m_Items: []
  - m_Id: 85227255933722624
    m_Localized: 'Press Left Trigger

      to Quick-Load'
    m_Metadata:
      m_Items: []
  - m_Id: 86502336588701696
    m_Localized: Hold Trigger to Paint
    m_Metadata:
      m_Items: []
  - m_Id: 86503100627312640
    m_Localized: 'Press Trigger to

      Unpin Object'
    m_Metadata:
      m_Items: []
  - m_Id: 86503188791582720
    m_Localized: 'Press Trigger to

      Pin Object'
    m_Metadata:
      m_Items: []
  - m_Id: 86503489334435840
    m_Localized: 'Press Trigger to

      Capture Save Icon'
    m_Metadata:
      m_Items: []
  - m_Id: 86503586919112704
    m_Localized: 'Hold Trigger for

      Preview'
    m_Metadata:
      m_Items: []
  - m_Id: 86505772348628992
    m_Localized: Move Thumbstick
    m_Metadata:
      m_Items: []
  - m_Id: 86507370093240320
    m_Localized: Adjust Brush Size
    m_Metadata:
      m_Items: []
  - m_Id: 86510761523568640
    m_Localized: 'Press X To Enter

      Deselect Mode'
    m_Metadata:
      m_Items: []
  - m_Id: 86512053855739904
    m_Localized: 'Press X to Exit

      Deselect Mode'
    m_Metadata:
      m_Items: []
  - m_Id: 86512303735595008
    m_Localized: 'Hold X To Duplicate

      A Selection'
    m_Metadata:
      m_Items: []
  - m_Id: 86513132228075520
    m_Localized: 'Use Grip to Grab

      The Blinking Panel'
    m_Metadata:
      m_Items: []
  - m_Id: 86515258303995904
    m_Localized: Point to Interact
    m_Metadata:
      m_Items: []
  - m_Id: 86515585589731328
    m_Localized: 'Share Your Sketch

      with the Community'
    m_Metadata:
      m_Items: []
  - m_Id: 86516117700108288
    m_Localized: 'Unlock

      advanced features'
    m_Metadata:
      m_Items: []
  - m_Id: 86522814208434176
    m_Localized: 'Press Right Trigger

      to Quick-Load'
    m_Metadata:
      m_Items: []
  - m_Id: 86526550477660160
    m_Localized: 'Press A To Exit

      Deselect Mode'
    m_Metadata:
      m_Items: []
  - m_Id: 86526918276177920
    m_Localized: 'Press A To Enter

      Deselect Mode'
    m_Metadata:
      m_Items: []
  - m_Id: 86527241187254272
    m_Localized: 'Hold  A To Duplicate

      A Selection'
    m_Metadata:
      m_Items: []
  - m_Id: 86542625575559168
    m_Localized: 'Press Trigger to

      Quick-Load'
    m_Metadata:
      m_Items: []
  - m_Id: 86542994603008000
    m_Localized: Swipe Thumbpad
    m_Metadata:
      m_Items: []
  - m_Id: 86543386296475648
    m_Localized: 'Press Thumbpad for

      Deselect Mode'
    m_Metadata:
      m_Items: []
  - m_Id: 86543571617603584
    m_Localized: 'Press Thumbpad to

      Exit Deselect Mode'
    m_Metadata:
      m_Items: []
  - m_Id: 86543649577132032
    m_Localized: 'Hold Thumbpad to

      Duplicate'
    m_Metadata:
      m_Items: []
  - m_Id: 86583802232332288
    m_Localized: 'Save colors to your

      sketch palette'
    m_Metadata:
      m_Items: []
  - m_Id: 86584733715947520
    m_Localized: 'Helpful info behind

      Brush Controller'
    m_Metadata:
      m_Items: []
  - m_Id: 86586444966813696
    m_Localized: 'Duplicate when Selection

      Tool overlaps selection'
    m_Metadata:
      m_Items: []
  - m_Id: 86605819400708096
    m_Localized: 'Grip to Grab Objects

      <color=#787878>Try grabbing this panel'
    m_Metadata:
      m_Items: []
  - m_Id: 86605978197057536
    m_Localized: 'Use Guides to

      Paint Precisely'
    m_Metadata:
      m_Items: []
  - m_Id: 86606072233353216
    m_Localized: Use Arrows for more...
    m_Metadata:
      m_Items: []
  - m_Id: 86606143058370560
    m_Localized: Pull Trigger to Pin
    m_Metadata:
      m_Items: []
  - m_Id: 86606447405457408
    m_Localized: 'Press and Hold

      to Change Tools'
    m_Metadata:
      m_Items: []
  - m_Id: 86606504787730432
    m_Localized: 'Use Both Grips on

      Objects to Scale'
    m_Metadata:
      m_Items: []
  - m_Id: 86606528972087296
    m_Localized: Tap bottoms to Swap Controllers
    m_Metadata:
      m_Items: []
  - m_Id: 86607071601778688
    m_Localized: Toss Objects to Dismiss<color=#787878>Try tossing this cube
    m_Metadata:
      m_Items: []
  - m_Id: 86607314393260032
    m_Localized: Press to Undo
    m_Metadata:
      m_Items: []
  - m_Id: 86607365643460608
    m_Localized: Press to Redo
    m_Metadata:
      m_Items: []
  - m_Id: 86607461726576640
    m_Localized: 'Use Both Grips to Rotate

      and Resize Yourself'
    m_Metadata:
      m_Items: []
  - m_Id: 86607568958152704
    m_Localized: 'Grip then Press A Button

      to Reset Your Size'
    m_Metadata:
      m_Items: []
  - m_Id: 86607659639005184
    m_Localized: "Grip then Press Trackpad \nto Reset Your Size"
    m_Metadata:
      m_Items: []
  - m_Id: 86607720842289152
    m_Localized: 'Grip then Press X or A Button

      to Reset Your Size'
    m_Metadata:
      m_Items: []
  - m_Id: 89041955544915968
    m_Localized: Media Library
    m_Metadata:
      m_Items: []
  - m_Id: 89043032713486336
    m_Localized: Click to Load
    m_Metadata:
      m_Items: []
  - m_Id: 89044237590224896
    m_Localized: Local Models
    m_Metadata:
      m_Items: []
  - m_Id: 89044379697438720
    m_Localized: Local Videos
    m_Metadata:
      m_Items: []
  - m_Id: 89044625424932864
    m_Localized: Local Images
    m_Metadata:
      m_Items: []
  - m_Id: 89060975102943232
    m_Localized: OPEN
    m_Metadata:
      m_Items: []
  - m_Id: 89061114353836032
    m_Localized: Add Media
    m_Metadata:
      m_Items: []
  - m_Id: 89060241993129984
    m_Localized: 'Add images and

      models to

      see them here'
    m_Metadata:
      m_Items: []
  - m_Id: 89064000617996288
    m_Localized: 'Add images to

      your Device to

      see them here'
    m_Metadata:
      m_Items: []
  - m_Id: 89064741239808000
    m_Localized: Learn How
    m_Metadata:
      m_Items: []
  - m_Id: 89072407659962368
    m_Localized: Add Media
    m_Metadata:
      m_Items: []
  - m_Id: 89074692188299264
    m_Localized: Skip Backward
    m_Metadata:
      m_Items: []
  - m_Id: 89074820936654848
    m_Localized: Play / Pause
    m_Metadata:
      m_Items: []
  - m_Id: 89074884501331968
    m_Localized: Skip Forward
    m_Metadata:
      m_Items: []
  - m_Id: 89093153698373632
    m_Localized: (Restart required)
    m_Metadata:
      m_Items: []
  - m_Id: 89093320602312704
    m_Localized: Swap Hands
    m_Metadata:
      m_Items: []
  - m_Id: 89093701847769088
    m_Localized: Tutorial Next Restart
    m_Metadata:
      m_Items: []
  - m_Id: 89093763399180288
    m_Localized: Turns Advanced+Experimental modes off
    m_Metadata:
      m_Items: []
  - m_Id: 81207223535591424
    m_Localized: Smoke
    m_Metadata:
      m_Items: []
  - m_Id: 106429517453328384
    m_Localized: Background Images
    m_Metadata:
      m_Items: []
  - m_Id: 95221400803737600
    m_Localized: Up arrow
    m_Metadata:
      m_Items: []
  - m_Id: 95221400837292032
    m_Localized: Down arrow
    m_Metadata:
      m_Items: []
  - m_Id: 95221400837292033
    m_Localized: Left arrow
    m_Metadata:
      m_Items: []
  - m_Id: 95221400837292034
    m_Localized: Right arrow
    m_Metadata:
      m_Items: []
  - m_Id: 95221400837292035
    m_Localized: Space bar
    m_Metadata:
      m_Items: []
  - m_Id: 95221400837292036
    m_Localized: Shift
    m_Metadata:
      m_Items: []
  - m_Id: 95221400837292037
    m_Localized: Left Shift
    m_Metadata:
      m_Items: []
  - m_Id: 95221400841486336
    m_Localized: Right Shift
    m_Metadata:
      m_Items: []
  - m_Id: 95221400841486337
    m_Localized: Control
    m_Metadata:
      m_Items: []
  - m_Id: 95221400841486338
    m_Localized: Left Control
    m_Metadata:
      m_Items: []
  - m_Id: 95221400841486339
    m_Localized: Right Control
    m_Metadata:
      m_Items: []
  - m_Id: 95221400841486340
    m_Localized: Alt
    m_Metadata:
      m_Items: []
  - m_Id: 95221400841486341
    m_Localized: Left Alt
    m_Metadata:
      m_Items: []
  - m_Id: 95221400841486342
    m_Localized: Right Alt
    m_Metadata:
      m_Items: []
  - m_Id: 95221400841486343
    m_Localized: Escape
    m_Metadata:
      m_Items: []
  - m_Id: 95221400841486344
    m_Localized: Enter
    m_Metadata:
      m_Items: []
  - m_Id: 95221400841486345
    m_Localized: Tab
    m_Metadata:
      m_Items: []
  - m_Id: 95221400841486346
    m_Localized: Backspace
    m_Metadata:
      m_Items: []
  - m_Id: 95221400841486347
    m_Localized: AltGr
    m_Metadata:
      m_Items: []
  - m_Id: 95221400841486348
    m_Localized: Caps Lock
    m_Metadata:
      m_Items: []
  - m_Id: 103924956079587328
    m_Localized: Rename Sketch
    m_Metadata:
      m_Items: []
  - m_Id: 103943359016206336
    m_Localized: Transform Tools
    m_Metadata:
      m_Items: []
  - m_Id: 109424659466551296
    m_Localized: Repaint Selected
    m_Metadata:
      m_Items: []
  - m_Id: 5146220882010112
    m_Localized: Recolor On
    m_Metadata:
      m_Items: []
  - m_Id: 128947584125108224
    m_Localized: Snap Axes
    m_Metadata:
      m_Items: []
  - m_Id: 128947584179634176
    m_Localized: Snap Selected
    m_Metadata:
      m_Items: []
  - m_Id: 128947584179634177
    m_Localized: Toggle X Position Snap
    m_Metadata:
      m_Items: []
  - m_Id: 128947584179634178
    m_Localized: Toggle Y Position Snap
    m_Metadata:
      m_Items: []
  - m_Id: 128947584179634179
    m_Localized: Toggle Z Position Snap
    m_Metadata:
      m_Items: []
  - m_Id: 128947584179634180
    m_Localized: Snap Selected to Grid
    m_Metadata:
      m_Items: []
  - m_Id: 128947584179634181
    m_Localized: Snap Selected Rotation Angles
    m_Metadata:
      m_Items: []
  - m_Id: 128947584179634182
    m_Localized: Position
    m_Metadata:
      m_Items: []
  - m_Id: 128947584179634183
    m_Localized: Rotation
    m_Metadata:
      m_Items: []
  - m_Id: 128947584179634184
    m_Localized: Align
    m_Metadata:
      m_Items: []
  - m_Id: 128947584179634185
    m_Localized: Toggle X Position Lock
    m_Metadata:
      m_Items: []
  - m_Id: 128947584179634186
    m_Localized: Toggle Y Position Lock
    m_Metadata:
      m_Items: []
  - m_Id: 128947584179634187
    m_Localized: Toggle Z Position Lock
    m_Metadata:
      m_Items: []
  - m_Id: 128947584179634188
    m_Localized: Toggle X Rotation Lock
    m_Metadata:
      m_Items: []
  - m_Id: 128947584183828480
    m_Localized: Toggle Y Rotation Lock
    m_Metadata:
      m_Items: []
  - m_Id: 128947584183828481
    m_Localized: Toggle Z Rotation Lock
    m_Metadata:
      m_Items: []
  - m_Id: 128947584183828482
    m_Localized: Align X
    m_Metadata:
      m_Items: []
  - m_Id: 128947584183828483
    m_Localized: Align Y
    m_Metadata:
      m_Items: []
  - m_Id: 128947584183828484
    m_Localized: Align Z
    m_Metadata:
      m_Items: []
  - m_Id: 128947584183828485
    m_Localized: 'Align by:'
    m_Metadata:
      m_Items: []
  - m_Id: 128947584183828486
    m_Localized: Left/Bottom/Front edges
    m_Metadata:
      m_Items: []
  - m_Id: 128947584183828487
    m_Localized: Centers
    m_Metadata:
      m_Items: []
  - m_Id: 128947584183828488
    m_Localized: Right/Top/Back edges
    m_Metadata:
      m_Items: []
  - m_Id: 128947584183828489
    m_Localized: Align Rotation
    m_Metadata:
      m_Items: []
  - m_Id: 128947584183828490
    m_Localized: 'Distribute:'
    m_Metadata:
      m_Items: []
  - m_Id: 128947584183828491
    m_Localized: Distribute X
    m_Metadata:
      m_Items: []
  - m_Id: 128947584183828492
    m_Localized: Distribute Y
    m_Metadata:
      m_Items: []
  - m_Id: 128947584183828493
    m_Localized: Distribute Z
    m_Metadata:
      m_Items: []
  - m_Id: 128947584183828494
    m_Localized: 'Distribute By:'
    m_Metadata:
      m_Items: []
  - m_Id: 128947584183828495
    m_Localized: Spacing
    m_Metadata:
      m_Items: []
  - m_Id: 128947584183828496
    m_Localized: Multimirror
    m_Metadata:
      m_Items: []
  - m_Id: 128947584183828497
    m_Localized: Point Symmetry
    m_Metadata:
      m_Items: []
  - m_Id: 128947584183828498
    m_Localized: Wallpaper Symmetry
    m_Metadata:
      m_Items: []
  - m_Id: 128947584183828499
    m_Localized: Options
    m_Metadata:
      m_Items: []
  - m_Id: 128947584183828500
    m_Localized: Affect Hue
    m_Metadata:
      m_Items: []
  - m_Id: 128947584183828501
    m_Localized: Affect Saturation
    m_Metadata:
      m_Items: []
  - m_Id: 128947584183828502
    m_Localized: Affect Brightness
    m_Metadata:
      m_Items: []
  - m_Id: 128947584183828503
    m_Localized: Amount
    m_Metadata:
      m_Items: []
  - m_Id: 128947584183828504
    m_Localized: Frequency
    m_Metadata:
      m_Items: []
  - m_Id: 128947584183828505
    m_Localized: Sine Wave
    m_Metadata:
      m_Items: []
  - m_Id: 128947584183828506
    m_Localized: Triangle Wave
    m_Metadata:
      m_Items: []
  - m_Id: 128947584183828507
    m_Localized: Sawtooth Wave
    m_Metadata:
      m_Items: []
  - m_Id: 128947584188022784
    m_Localized: Square Wave
    m_Metadata:
      m_Items: []
  - m_Id: 128947584188022785
    m_Localized: Noise
    m_Metadata:
      m_Items: []
  - m_Id: 128947584188022786
    m_Localized: Summon Mirror
    m_Metadata:
      m_Items: []
  - m_Id: 128978688454426624
    m_Localized: Guides
    m_Metadata:
      m_Items: []
  - m_Id: 128979151367176192
    m_Localized: Snap to Guides
    m_Metadata:
      m_Items: []
  - m_Id: 129010807801118720
    m_Localized: Symmetry Order
    m_Metadata:
      m_Items: []
  - m_Id: 129011310442315776
    m_Localized: X Repeats
    m_Metadata:
      m_Items: []
  - m_Id: 129011387676229632
    m_Localized: Y Repeats
    m_Metadata:
      m_Items: []
  - m_Id: 129011445721202688
    m_Localized: Scale
    m_Metadata:
      m_Items: []
  - m_Id: 129011519415123968
    m_Localized: Scale X
    m_Metadata:
      m_Items: []
  - m_Id: 129011554005549056
    m_Localized: Scale Y
    m_Metadata:
      m_Items: []
  - m_Id: 129011580064759808
    m_Localized: Skew X
    m_Metadata:
      m_Items: []
  - m_Id: 129011621378654208
    m_Localized: Skew Y
    m_Metadata:
      m_Items: []
  - m_Id: 129251051561549824
    m_Localized: Webcam
    m_Metadata:
      m_Items: []
  - m_Id: 129251441224974336
    m_Localized: Previous Device
    m_Metadata:
      m_Items: []
  - m_Id: 129251554584428544
    m_Localized: Next Device
    m_Metadata:
      m_Items: []
  - m_Id: 137988464450723840
    m_Localized: Move Selection to Current Layer
    m_Metadata:
      m_Items: []
  - m_Id: 147094550989828096
    m_Localized: Error
    m_Metadata:
      m_Items: []
  - m_Id: 147094689821290496
    m_Localized: Account sign-in is currently unavailable on this platform.
    m_Metadata:
      m_Items: []
  - m_Id: 147809767845167104
    m_Localized: Change language
    m_Metadata:
      m_Items: []
  - m_Id: 147811113256255488
    m_Localized: Language
    m_Metadata:
      m_Items: []
  - m_Id: 151489918612377600
    m_Localized: Video Recording is not supported on this device.
    m_Metadata:
      m_Items: []
  - m_Id: 151490030713540608
    m_Localized: 'You can create a video of your sketch by opening it on a Mac or
      PC. Search for "Exporting video" on our docs website: https://docs.openbrush.app
      for a step by step guide.'
    m_Metadata:
      m_Items: []
  - m_Id: 170004956477833216
    m_Localized: Please give Open Brush file access to save your creations!
    m_Metadata:
      m_Items: []
  - m_Id: 172767995928834048
    m_Localized: 'Swipe To Adjust

      Brush Size'
    m_Metadata:
      m_Items: []
<<<<<<< HEAD
  - m_Id: 176764812224364544
    m_Localized: Passthrough Hull
=======
  - m_Id: 189087250755706880
    m_Localized: To avoid error 403 on Sketchfab when publishing - change visibility
      to public (free Sketchfab accounts can't publish private models)
    m_Metadata:
      m_Items: []
  - m_Id: 188791089062830080
    m_Localized: Reset Canvas Position
    m_Metadata:
      m_Items: []
  - m_Id: 188791266398003200
    m_Localized: Lock Canvas Position
    m_Metadata:
      m_Items: []
  - m_Id: 188792931159203840
    m_Localized: Unlock Canvas Position
>>>>>>> f12eaffc
    m_Metadata:
      m_Items: []
  references:
    version: 2
    RefIds: []<|MERGE_RESOLUTION|>--- conflicted
+++ resolved
@@ -3472,10 +3472,6 @@
       Brush Size'
     m_Metadata:
       m_Items: []
-<<<<<<< HEAD
-  - m_Id: 176764812224364544
-    m_Localized: Passthrough Hull
-=======
   - m_Id: 189087250755706880
     m_Localized: To avoid error 403 on Sketchfab when publishing - change visibility
       to public (free Sketchfab accounts can't publish private models)
@@ -3491,7 +3487,10 @@
       m_Items: []
   - m_Id: 188792931159203840
     m_Localized: Unlock Canvas Position
->>>>>>> f12eaffc
+    m_Metadata:
+      m_Items: []
+  - m_Id: 176764812224364544
+    m_Localized: Passthrough Hull
     m_Metadata:
       m_Items: []
   references:
