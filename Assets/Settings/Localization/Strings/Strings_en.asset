%YAML 1.1
%TAG !u! tag:unity3d.com,2011:
--- !u!114 &11400000
MonoBehaviour:
  m_ObjectHideFlags: 0
  m_CorrespondingSourceObject: {fileID: 0}
  m_PrefabInstance: {fileID: 0}
  m_PrefabAsset: {fileID: 0}
  m_GameObject: {fileID: 0}
  m_Enabled: 1
  m_EditorHideFlags: 0
  m_Script: {fileID: 11500000, guid: e9620f8c34305754d8cc9a7e49e852d9, type: 3}
  m_Name: Strings_en
  m_EditorClassIdentifier: 
  m_LocaleId:
    m_Code: en
  m_SharedData: {fileID: 11400000, guid: c84355079ab3f3e4f8f3812258805f86, type: 2}
  m_Metadata:
    m_Items: []
  m_TableData:
  - m_Id: 6606866780160
    m_Localized: 'Use Grip To Grab

      The Blinking Panel'
    m_Metadata:
      m_Items: []
  - m_Id: 6887293751296
    m_Localized: 'Toss The Panel

      To Dismiss It'
    m_Metadata:
      m_Items: []
  - m_Id: 9169397780480
    m_Localized: Video successfully uploaded to YouTube
    m_Metadata:
      m_Items: []
  - m_Id: 9359005487104
    m_Localized: Check your Desktop!
    m_Metadata:
      m_Items: []
  - m_Id: 10372936536064
    m_Localized: My
    m_Metadata:
      m_Items: []
  - m_Id: 10508081205248
    m_Localized: Check out my
    m_Metadata:
      m_Items: []
  - m_Id: 10778529927168
    m_Localized: Tilt Meter Full
    m_Metadata:
      m_Items: []
  - m_Id: 11105966657536
    m_Localized: 'Sketch Cost: Low'
    m_Metadata:
      m_Items: []
  - m_Id: 11327010672640
    m_Localized: 'Sketch Cost: Medium'
    m_Metadata:
      m_Items: []
  - m_Id: 11410951278592
    m_Localized: 'Sketch Cost: High'
    m_Metadata:
      m_Items: []
  - m_Id: 11531013230592
    m_Localized: 'Sketch Cost: Highest'
    m_Metadata:
      m_Items: []
  - m_Id: 11625947107328
    m_Localized: 'Sketch Cost: Picasso'
    m_Metadata:
      m_Items: []
  - m_Id: 13240867393536
    m_Localized: Autosave_{0:yyyy-MM-dd_HH-mm-ss}.tilt
    m_Metadata:
      m_Items: []
  - m_Id: 249453461278720
    m_Localized: Eraser
    m_Metadata:
      m_Items: []
  - m_Id: 249886669967360
    m_Localized: Free Paint
    m_Metadata:
      m_Items: []
  - m_Id: 251895636725760
    m_Localized: Swipe to Change
    m_Metadata:
      m_Items: []
  - m_Id: 252524492918784
    m_Localized: Snapshot
    m_Metadata:
      m_Items: []
  - m_Id: 254616443981824
    m_Localized: Auto-Gif
    m_Metadata:
      m_Items: []
  - m_Id: 255232243306496
    m_Localized: 5 Second Gif
    m_Metadata:
      m_Items: []
  - m_Id: 255577010900992
    m_Localized: Video
    m_Metadata:
      m_Items: []
  - m_Id: 259940966109184
    m_Localized: Finalizing Video...
    m_Metadata:
      m_Items: []
  - m_Id: 260046566100992
    m_Localized: Video Preview
    m_Metadata:
      m_Items: []
  - m_Id: 260157501247488
    m_Localized: Upload to YouTube
    m_Metadata:
      m_Items: []
  - m_Id: 260325810278400
    m_Localized: Video
    m_Metadata:
      m_Items: []
  - m_Id: 260740236873728
    m_Localized: Looking for audio...
    m_Metadata:
      m_Items: []
  - m_Id: 260825024729088
    m_Localized: Audio found!
    m_Metadata:
      m_Items: []
  - m_Id: 260910827606016
    m_Localized: No audio
    m_Metadata:
      m_Items: []
  - m_Id: 261025797672960
    m_Localized: Uploading...
    m_Metadata:
      m_Items: []
  - m_Id: 261135713603584
    m_Localized: Please Login
    m_Metadata:
      m_Items: []
  - m_Id: 264453647142912
    m_Localized: Trigger To Confirm
    m_Metadata:
      m_Items: []
  - m_Id: 265487907983360
    m_Localized: Re-paint
    m_Metadata:
      m_Items: []
  - m_Id: 265936560099328
    m_Localized: Re-Color
    m_Metadata:
      m_Items: []
  - m_Id: 267911297142784
    m_Localized: Re-Brush
    m_Metadata:
      m_Items: []
  - m_Id: 268509593636864
    m_Localized: Spherical Selection
    m_Metadata:
      m_Items: []
  - m_Id: 274600943587328
    m_Localized: Pin
    m_Metadata:
      m_Items: []
  - m_Id: 278827682140160
    m_Localized: Mirror
    m_Metadata:
      m_Items: []
  - m_Id: 279130447974400
    m_Localized: Hold Grip to Move
    m_Metadata:
      m_Items: []
  - m_Id: 281134452871168
    m_Localized: Spectator
    m_Metadata:
      m_Items: []
  - m_Id: 281373578530816
    m_Localized: Hold Grip to Move
    m_Metadata:
      m_Items: []
  - m_Id: 286778752929792
    m_Localized: Info
    m_Metadata:
      m_Items: []
  - m_Id: 287897575133184
    m_Localized: Loading...
    m_Metadata:
      m_Items: []
  - m_Id: 5056691860905984
    m_Localized: 'Unlock

      advanced features'
    m_Metadata:
      m_Items: []
  - m_Id: 5064085647106048
    m_Localized: Requires Sign-In
    m_Metadata:
      m_Items: []
  - m_Id: 5064369941225472
    m_Localized: Sketchbook
    m_Metadata:
      m_Items: []
  - m_Id: 5064506084139008
    m_Localized: Save Sketch
    m_Metadata:
      m_Items: []
  - m_Id: 5065040224559104
    m_Localized: Upload
    m_Metadata:
      m_Items: []
  - m_Id: 5065176065482752
    m_Localized: Settings
    m_Metadata:
      m_Items: []
  - m_Id: 5065289022283776
    m_Localized: More Options...
    m_Metadata:
      m_Items: []
  - m_Id: 5065459298443264
    m_Localized: Accounts
    m_Metadata:
      m_Items: []
  - m_Id: 5065626072358912
    m_Localized: Accounts
    m_Metadata:
      m_Items: []
  - m_Id: 5065710952488960
    m_Localized: Advanced Mode
    m_Metadata:
      m_Items: []
  - m_Id: 5065842783657984
    m_Localized: Beginner Mode
    m_Metadata:
      m_Items: []
  - m_Id: 5066003496804352
    m_Localized: Clear Sketch
    m_Metadata:
      m_Items: []
  - m_Id: 5066113400152064
    m_Localized: Clear Sketch?
    m_Metadata:
      m_Items: []
  - m_Id: 5067123833151488
    m_Localized: More Options
    m_Metadata:
      m_Items: []
  - m_Id: 5142890986315776
    m_Localized: Tools
    m_Metadata:
      m_Items: []
  - m_Id: 5143299389890560
    m_Localized: Eraser
    m_Metadata:
      m_Items: []
  - m_Id: 5143517279789056
    m_Localized: Dropper
    m_Metadata:
      m_Items: []
  - m_Id: 5143592097783808
    m_Localized: Repaint
    m_Metadata:
      m_Items: []
  - m_Id: 5143682283708416
    m_Localized: Cameras
    m_Metadata:
      m_Items: []
  - m_Id: 5143754866139136
    m_Localized: Teleport
    m_Metadata:
      m_Items: []
  - m_Id: 5143817222856704
    m_Localized: Selection
    m_Metadata:
      m_Items: []
  - m_Id: 5143986307833856
    m_Localized: Mirror
    m_Metadata:
      m_Items: []
  - m_Id: 5144088976007168
    m_Localized: Straightedge
    m_Metadata:
      m_Items: []
  - m_Id: 5144159373205504
    m_Localized: Fly
    m_Metadata:
      m_Items: []
  - m_Id: 5144350784462848
    m_Localized: More Tools...
    m_Metadata:
      m_Items: []
  - m_Id: 5144456485117952
    m_Localized: Snip
    m_Metadata:
      m_Items: []
  - m_Id: 5144771179552768
    m_Localized: Group Selection
    m_Metadata:
      m_Items: []
  - m_Id: 5145130421690368
    m_Localized: Flip Selection
    m_Metadata:
      m_Items: []
  - m_Id: 5145273980133376
    m_Localized: Select All
    m_Metadata:
      m_Items: []
  - m_Id: 5145342544420864
    m_Localized: Invert Selection
    m_Metadata:
      m_Items: []
  - m_Id: 5145561143156736
    m_Localized: Recolor Off
    m_Metadata:
      m_Items: []
  - m_Id: 5145968804339712
    m_Localized: Ungroup Selection
    m_Metadata:
      m_Items: []
  - m_Id: 5146654665318400
    m_Localized: Resize On
    m_Metadata:
      m_Items: []
  - m_Id: 5146583311818752
    m_Localized: Resize Off
    m_Metadata:
      m_Items: []
  - m_Id: 5146868541267968
    m_Localized: Rebrush Off
    m_Metadata:
      m_Items: []
  - m_Id: 5146944894377984
    m_Localized: Rebrush On
    m_Metadata:
      m_Items: []
  - m_Id: 5147011692863488
    m_Localized: Jitter Off
    m_Metadata:
      m_Items: []
  - m_Id: 5147092923949056
    m_Localized: Jitter On
    m_Metadata:
      m_Items: []
  - m_Id: 5148146801549312
    m_Localized: More Tools
    m_Metadata:
      m_Items: []
  - m_Id: 5322973046874112
    m_Localized: Backdrop
    m_Metadata:
      m_Items: []
  - m_Id: 5324587094745088
    m_Localized: Fog
    m_Metadata:
      m_Items: []
  - m_Id: 5324999763927040
    m_Localized: Sky
    m_Metadata:
      m_Items: []
  - m_Id: 5325291863646208
    m_Localized: Density
    m_Metadata:
      m_Items: []
  - m_Id: 5325700112031744
    m_Localized: Fog Color
    m_Metadata:
      m_Items: []
  - m_Id: 5329997507829760
    m_Localized: color
    m_Metadata:
      m_Items: []
  - m_Id: 5330470583377920
    m_Localized: Switch to Custom Sky
    m_Metadata:
      m_Items: []
  - m_Id: 5335779313950720
    m_Localized: Brushes
    m_Metadata:
      m_Items: []
  - m_Id: 5335959689994240
    m_Localized: Audio Reactor
    m_Metadata:
      m_Items: []
  - m_Id: 5336069865971712
    m_Localized: Looking for audio...
    m_Metadata:
      m_Items: []
  - m_Id: 5337337812459520
    m_Localized: More...
    m_Metadata:
      m_Items: []
  - m_Id: 7673072670449664
    m_Localized: Camera
    m_Metadata:
      m_Items: []
  - m_Id: 7673215754936320
    m_Localized: Post Effects
    m_Metadata:
      m_Items: []
  - m_Id: 7673323997339648
    m_Localized: Watermark
    m_Metadata:
      m_Items: []
  - m_Id: 7673467597725696
    m_Localized: Field of View
    m_Metadata:
      m_Items: []
  - m_Id: 7673684577460224
    m_Localized: Video Smoothing
    m_Metadata:
      m_Items: []
  - m_Id: 7674180243529728
    m_Localized: Close Settings
    m_Metadata:
      m_Items: []
  - m_Id: 7675077484847104
    m_Localized: Path
    m_Metadata:
      m_Items: []
  - m_Id: 7675859500244992
    m_Localized: Select Path
    m_Metadata:
      m_Items: []
  - m_Id: 7675982082973696
    m_Localized: Camera Paths
    m_Metadata:
      m_Items: []
  - m_Id: 7676094104444928
    m_Localized: Show Paths
    m_Metadata:
      m_Items: []
  - m_Id: 7676309209325568
    m_Localized: Delete Path
    m_Metadata:
      m_Items: []
  - m_Id: 7676408429780992
    m_Localized: Delete Path
    m_Metadata:
      m_Items: []
  - m_Id: 7676581176385536
    m_Localized: Record Path
    m_Metadata:
      m_Items: []
  - m_Id: 7676879580143616
    m_Localized: Add Anchor Point
    m_Metadata:
      m_Items: []
  - m_Id: 7677024573038592
    m_Localized: Delete Points
    m_Metadata:
      m_Items: []
  - m_Id: 7677371119017984
    m_Localized: Add Direction Point
    m_Metadata:
      m_Items: []
  - m_Id: 7677444783579136
    m_Localized: Add Speed Point
    m_Metadata:
      m_Items: []
  - m_Id: 7677508033683456
    m_Localized: Add Zoom Point
    m_Metadata:
      m_Items: []
  - m_Id: 7677699654656000
    m_Localized: Add New Path
    m_Metadata:
      m_Items: []
  - m_Id: 7678055402938368
    m_Localized: Color Picker
    m_Metadata:
      m_Items: []
  - m_Id: 7688701444071424
    m_Localized: Jitter
    m_Metadata:
      m_Items: []
  - m_Id: 7688987650793472
    m_Localized: Jitter
    m_Metadata:
      m_Items: []
  - m_Id: 7689873479409664
    m_Localized: More...
    m_Metadata:
      m_Items: []
  - m_Id: 7690667696037888
    m_Localized: Environment
    m_Metadata:
      m_Items: []
  - m_Id: 7690784670982144
    m_Localized: Environment
    m_Metadata:
      m_Items: []
  - m_Id: 7690924718792704
    m_Localized: Lights
    m_Metadata:
      m_Items: []
  - m_Id: 7691111650533376
    m_Localized: Backdrop
    m_Metadata:
      m_Items: []
  - m_Id: 7691186472722432
    m_Localized: Guides
    m_Metadata:
      m_Items: []
  - m_Id: 7691576060649472
    m_Localized: Poly Library
    m_Metadata:
      m_Items: []
  - m_Id: 7691821452599296
    m_Localized: Camera Paths
    m_Metadata:
      m_Items: []
  - m_Id: 7860833050402816
    m_Localized: Guide Settings
    m_Metadata:
      m_Items: []
  - m_Id: 7861838345379840
    m_Localized: Pointer Snap Distance
    m_Metadata:
      m_Items: []
  - m_Id: 7862047624372224
    m_Localized: Grid Size
    m_Metadata:
      m_Items: []
  - m_Id: 7862159872335872
    m_Localized: Grid Line Width
    m_Metadata:
      m_Items: []
  - m_Id: 7862314168197120
    m_Localized: Grid Frame Width
    m_Metadata:
      m_Items: []
  - m_Id: 7862801433075712
    m_Localized: Guides
    m_Metadata:
      m_Items: []
  - m_Id: 7864726178209792
    m_Localized: Show/Hide Drafting Lines
    m_Metadata:
      m_Items: []
  - m_Id: 7865004726132736
    m_Localized: Plane Guide
    m_Metadata:
      m_Items: []
  - m_Id: 7865139518480384
    m_Localized: Sphere Guide
    m_Metadata:
      m_Items: []
  - m_Id: 7865252521418752
    m_Localized: Cube Guide
    m_Metadata:
      m_Items: []
  - m_Id: 7865322218168320
    m_Localized: Capsule Guide
    m_Metadata:
      m_Items: []
  - m_Id: 7865394515386368
    m_Localized: Ellipsoid Guide
    m_Metadata:
      m_Items: []
  - m_Id: 7866040475951104
    m_Localized: Toggle Guides
    m_Metadata:
      m_Items: []
  - m_Id: 7866191982600192
    m_Localized: Toggle Guides
    m_Metadata:
      m_Items: []
  - m_Id: 7866297771335680
    m_Localized: Guide Settings
    m_Metadata:
      m_Items: []
  - m_Id: 7866918104702976
    m_Localized: Labs
    m_Metadata:
      m_Items: []
  - m_Id: 7867354345873408
    m_Localized: Twitch Chat
    m_Metadata:
      m_Items: []
  - m_Id: 7867485648560128
    m_Localized: YouTube Chat
    m_Metadata:
      m_Items: []
  - m_Id: 7867554347065344
    m_Localized: '"Guess the Word"'
    m_Metadata:
      m_Items: []
  - m_Id: 7867671724662784
    m_Localized: Local Media Library
    m_Metadata:
      m_Items: []
  - m_Id: 7867814297444352
    m_Localized: Tiltasaurus says... (only you see this)
    m_Metadata:
      m_Items: []
  - m_Id: 7868186579673088
    m_Localized: Model Pin
    m_Metadata:
      m_Items: []
  - m_Id: 7868539698126848
    m_Localized: Export
    m_Metadata:
      m_Items: []
  - m_Id: 7869944320204800
    m_Localized: Spectator Camera
    m_Metadata:
      m_Items: []
  - m_Id: 7870646065012736
    m_Localized: Scripts
    m_Metadata:
      m_Items: []
  - m_Id: 7870824155160576
    m_Localized: Grid and Snap Settings
    m_Metadata:
      m_Items: []
  - m_Id: 7870978190974976
    m_Localized: Camera Mode
    m_Metadata:
      m_Items: []
  - m_Id: 7872343826997248
    m_Localized: Layers
    m_Metadata:
      m_Items: []
  - m_Id: 7873280473800704
    m_Localized: Hide/Show
    m_Metadata:
      m_Items: []
  - m_Id: 7874007866777600
    m_Localized: Clear Contents
    m_Metadata:
      m_Items: []
  - m_Id: 7874216034279424
    m_Localized: Squash
    m_Metadata:
      m_Items: []
  - m_Id: 7874341855010816
    m_Localized: Make Active
    m_Metadata:
      m_Items: []
  - m_Id: 7874528715448320
    m_Localized: Delete
    m_Metadata:
      m_Items: []
  - m_Id: 7874610038808576
    m_Localized: Delete Layer?
    m_Metadata:
      m_Items: []
  - m_Id: 7874683799838720
    m_Localized: Are you sure you want to delete this layer?
    m_Metadata:
      m_Items: []
  - m_Id: 7879279536480256
    m_Localized: Add New Layer
    m_Metadata:
      m_Items: []
  - m_Id: 7883364289454080
    m_Localized: Lights
    m_Metadata:
      m_Items: []
  - m_Id: 7884096078061568
    m_Localized: Main Light
    m_Metadata:
      m_Items: []
  - m_Id: 7885974799097856
    m_Localized: Color Name
    m_Metadata:
      m_Items: []
  - m_Id: 7886169574187008
    m_Localized: Secondary Light
    m_Metadata:
      m_Items: []
  - m_Id: 7886276944175104
    m_Localized: Color Name
    m_Metadata:
      m_Items: []
  - m_Id: 7886356342349824
    m_Localized: Fill Light
    m_Metadata:
      m_Items: []
  - m_Id: 7886474181320704
    m_Localized: Color Name
    m_Metadata:
      m_Items: []
  - m_Id: 7887557695873024
    m_Localized: Light Color
    m_Metadata:
      m_Items: []
  - m_Id: 7891809302454272
    m_Localized: Memory Limit Caution
    m_Metadata:
      m_Items: []
  - m_Id: 7891984230096896
    m_Localized: Memory Limit Exceeded
    m_Metadata:
      m_Items: []
  - m_Id: 7892226182717440
    m_Localized: 'This operation will put you beyond a safe memory limit.

      Proceed
      with caution.'
    m_Metadata:
      m_Items: []
  - m_Id: 7892372832362496
    m_Localized: 'You are now in the danger zone.

      Further work may cause crashes
      and lost work.'
    m_Metadata:
      m_Items: []
  - m_Id: 7892515468058624
    m_Localized: Cancel Action
    m_Metadata:
      m_Items: []
  - m_Id: 7892717637705728
    m_Localized: Understood
    m_Metadata:
      m_Items: []
  - m_Id: 7892854560759808
    m_Localized: Understood
    m_Metadata:
      m_Items: []
  - m_Id: 7930140920881152
    m_Localized: Your Models
    m_Metadata:
      m_Items: []
  - m_Id: 7930206087782400
    m_Localized: Poly Library
    m_Metadata:
      m_Items: []
  - m_Id: 7930412489482240
    m_Localized: Featured Models
    m_Metadata:
      m_Items: []
  - m_Id: 7930550461112320
    m_Localized: Liked Models
    m_Metadata:
      m_Items: []
  - m_Id: 7931482930388992
    m_Localized: Only remixable models available
    m_Metadata:
      m_Items: []
  - m_Id: 7931629680697344
    m_Localized: Only published models available
    m_Metadata:
      m_Items: []
  - m_Id: 7931780608532480
    m_Localized: Browse Poly
    m_Metadata:
      m_Items: []
  - m_Id: 7931977472385024
    m_Localized: Your Models
    m_Metadata:
      m_Items: []
  - m_Id: 7932160536977408
    m_Localized: Featured Models
    m_Metadata:
      m_Items: []
  - m_Id: 7932251041669120
    m_Localized: Liked Models
    m_Metadata:
      m_Items: []
  - m_Id: 7932559960547328
    m_Localized: 'Share to Poly

      to see models and

      Blocks objects here'
    m_Metadata:
      m_Items: []
  - m_Id: 7932746569326592
    m_Localized: OPEN
    m_Metadata:
      m_Items: []
  - m_Id: 7932977482539008
    m_Localized: 'Loading models from Poly



      Check back soon!'
    m_Metadata:
      m_Items: []
  - m_Id: 7933149889404928
    m_Localized: 'Like       models

      on Poly to

      see them here'
    m_Metadata:
      m_Items: []
  - m_Id: 7933313635033088
    m_Localized: OPEN
    m_Metadata:
      m_Items: []
  - m_Id: 7933450197377024
    m_Localized: 'Sign in on desktop

      to load

      Poly models'
    m_Metadata:
      m_Items: []
  - m_Id: 7933561489039360
    m_Localized: SIGN IN
    m_Metadata:
      m_Items: []
  - m_Id: 7933827554713600
    m_Localized: 'Share to Poly

      to see your

      models here'
    m_Metadata:
      m_Items: []
  - m_Id: 7933944802287616
    m_Localized: LEARN MORE
    m_Metadata:
      m_Items: []
  - m_Id: 7934076549570560
    m_Localized: 'Poly was shut down

      on 2021/06/30



      Icosa Gallery
      support

      coming soon!'
    m_Metadata:
      m_Items: []
  - m_Id: 7934199497203712
    m_Localized: 'Error Connecting

      to Poly'
    m_Metadata:
      m_Items: []
  - m_Id: 7939526611410944
    m_Localized: View in browser
    m_Metadata:
      m_Items: []
  - m_Id: 7940280365588480
    m_Localized: Scripts
    m_Metadata:
      m_Items: []
  - m_Id: 7943571044540416
    m_Localized: Examples Scripts List
    m_Metadata:
      m_Items: []
  - m_Id: 7943711960571904
    m_Localized: Scripts List
    m_Metadata:
      m_Items: []
  - m_Id: 7943936175480832
    m_Localized: Commands List
    m_Metadata:
      m_Items: []
  - m_Id: 7948094068727808
    m_Localized: Help
    m_Metadata:
      m_Items: []
  - m_Id: 7948187597512704
    m_Localized: Help
    m_Metadata:
      m_Items: []
  - m_Id: 7948298104840192
    m_Localized: About
    m_Metadata:
      m_Items: []
  - m_Id: 7948470994051072
    m_Localized: Opens in External Browser
    m_Metadata:
      m_Items: []
  - m_Id: 7949356432596992
    m_Localized: Opens in External Browser
    m_Metadata:
      m_Items: []
  - m_Id: 7949438875836416
    m_Localized: Contribute
    m_Metadata:
      m_Items: []
  - m_Id: 7949594065084416
    m_Localized: Distance Indicator
    m_Metadata:
      m_Items: []
  - m_Id: 7949642022756352
    m_Localized: On Straightedge Tool
    m_Metadata:
      m_Items: []
  - m_Id: 7949724893814784
    m_Localized: Autosimplification
    m_Metadata:
      m_Items: []
  - m_Id: 7949811581689856
    m_Localized: Simplify on Load
    m_Metadata:
      m_Items: []
  - m_Id: 7950172098895872
    m_Localized: Brush Tip Angle
    m_Metadata:
      m_Items: []
  - m_Id: 7950275601735680
    m_Localized: Visual Quality
    m_Metadata:
      m_Items: []
  - m_Id: 7950347307556864
    m_Localized: Stroke Simplification
    m_Metadata:
      m_Items: []
  - m_Id: 7951591048716288
    m_Localized: Update
    m_Metadata:
      m_Items: []
  - m_Id: 7951827204808704
    m_Localized: Cancel
    m_Metadata:
      m_Items: []
  - m_Id: 7952483592413184
    m_Localized: 'Update

      Simplification?'
    m_Metadata:
      m_Items: []
  - m_Id: 7959094121701376
    m_Localized: Close Settings
    m_Metadata:
      m_Items: []
  - m_Id: 7961508530855936
    m_Localized: Scene Cost
    m_Metadata:
      m_Items: []
  - m_Id: 8042722189090816
    m_Localized: Your Sketches
    m_Metadata:
      m_Items: []
  - m_Id: 8043915934146560
    m_Localized: Featured Sketches
    m_Metadata:
      m_Items: []
  - m_Id: 8044071635099648
    m_Localized: Liked Sketches
    m_Metadata:
      m_Items: []
  - m_Id: 8044139993866240
    m_Localized: Backed-up Sketches
    m_Metadata:
      m_Items: []
  - m_Id: 8044507112906752
    m_Localized: Close Sketchbook
    m_Metadata:
      m_Items: []
  - m_Id: 8051469124870144
    m_Localized: Your Sketches
    m_Metadata:
      m_Items: []
  - m_Id: 8051592198332416
    m_Localized: From This Device
    m_Metadata:
      m_Items: []
  - m_Id: 8051847228792832
    m_Localized: Featured Sketches
    m_Metadata:
      m_Items: []
  - m_Id: 8052065399709696
    m_Localized: From Poly
    m_Metadata:
      m_Items: []
  - m_Id: 8052141249503232
    m_Localized: Liked Sketches
    m_Metadata:
      m_Items: []
  - m_Id: 8052215190888448
    m_Localized: From Poly
    m_Metadata:
      m_Items: []
  - m_Id: 8052288863838208
    m_Localized: Backed-up Sketches
    m_Metadata:
      m_Items: []
  - m_Id: 8052489070551040
    m_Localized: On Google Drive
    m_Metadata:
      m_Items: []
  - m_Id: 8053396663410688
    m_Localized: Browse Poly
    m_Metadata:
      m_Items: []
  - m_Id: 8053860821868544
    m_Localized: Backing up on Drive
    m_Metadata:
      m_Items: []
  - m_Id: 8054034549940224
    m_Localized: Drive Backup Complete
    m_Metadata:
      m_Items: []
  - m_Id: 8054126757519360
    m_Localized: Drive Backup Disabled
    m_Metadata:
      m_Items: []
  - m_Id: 8054220533768192
    m_Localized: Drive Backup Full
    m_Metadata:
      m_Items: []
  - m_Id: 10132688213876736
    m_Localized: 'No saved

      sketches'
    m_Metadata:
      m_Items: []
  - m_Id: 10132930728534016
    m_Localized: 'No Google Drive

      sketches

      available'
    m_Metadata:
      m_Items: []
  - m_Id: 10133179773722624
    m_Localized: 'Like       sketches

      on Poly to

      see them here'
    m_Metadata:
      m_Items: []
  - m_Id: 10133306584309760
    m_Localized: OPEN
    m_Metadata:
      m_Items: []
  - m_Id: 10133516949626880
    m_Localized: 'Retrieving

      sketches...'
    m_Metadata:
      m_Items: []
  - m_Id: 10134247853236224
    m_Localized: 'Error gathering sketches from Poly

      <color=#969696>

      How''s
      your Internet?</color>'
    m_Metadata:
      m_Items: []
  - m_Id: 10134539248312320
    m_Localized: 'Sign in to access

      Poly sketches'
    m_Metadata:
      m_Items: []
  - m_Id: 10134688972382208
    m_Localized: 'Sign in to access

      Google Drive'
    m_Metadata:
      m_Items: []
  - m_Id: 10134789291745280
    m_Localized: 'Poly was shut down

      on 2021/06/30



      Icosa Gallery
      support

      coming soon!'
    m_Metadata:
      m_Items: []
  - m_Id: 10134947404423168
    m_Localized: 'Error Connecting

      to Poly'
    m_Metadata:
      m_Items: []
  - m_Id: 10137717402476544
    m_Localized: SIGN IN
    m_Metadata:
      m_Items: []
  - m_Id: 10137908562075648
    m_Localized: SIGN IN
    m_Metadata:
      m_Items: []
  - m_Id: 10138131262840832
    m_Localized: New Sketch
    m_Metadata:
      m_Items: []
  - m_Id: 10142251554152448
    m_Localized: Grid and Snap Settings
    m_Metadata:
      m_Items: []
  - m_Id: 10142405791293440
    m_Localized: Snap Angle
    m_Metadata:
      m_Items: []
  - m_Id: 10149748172103680
    m_Localized: Snap Angle
    m_Metadata:
      m_Items: []
  - m_Id: 10149812609196032
    m_Localized: Snap Grid
    m_Metadata:
      m_Items: []
  - m_Id: 10149921501716480
    m_Localized: Snap Grid
    m_Metadata:
      m_Items: []
  - m_Id: 10160187903811584
    m_Localized: Jitter
    m_Metadata:
      m_Items: []
  - m_Id: 15506037610950656
    m_Localized: Tools
    m_Metadata:
      m_Items: []
  - m_Id: 15506183434317824
    m_Localized: Eraser
    m_Metadata:
      m_Items: []
  - m_Id: 15506327693209600
    m_Localized: Straightedge
    m_Metadata:
      m_Items: []
  - m_Id: 15506435650400256
    m_Localized: Environment
    m_Metadata:
      m_Items: []
  - m_Id: 15506545880903680
    m_Localized: Environment
    m_Metadata:
      m_Items: []
  - m_Id: 15506686318784512
    m_Localized: Cameras
    m_Metadata:
      m_Items: []
  - m_Id: 15506782473203712
    m_Localized: Teleport
    m_Metadata:
      m_Items: []
  - m_Id: 15506869836361728
    m_Localized: Mirror
    m_Metadata:
      m_Items: []
  - m_Id: 15507089726943232
    m_Localized: Undo
    m_Metadata:
      m_Items: []
  - m_Id: 15507184623071232
    m_Localized: Redo
    m_Metadata:
      m_Items: []
  - m_Id: 15508321694691328
    m_Localized: Tips 'N Tricks
    m_Metadata:
      m_Items: []
  - m_Id: 15509162824609792
    m_Localized: Toss to Dismiss
    m_Metadata:
      m_Items: []
  - m_Id: 15520387964907520
    m_Localized: Yes
    m_Metadata:
      m_Items: []
  - m_Id: 15520489844551680
    m_Localized: No
    m_Metadata:
      m_Items: []
  - m_Id: 15520598732877824
    m_Localized: OK
    m_Metadata:
      m_Items: []
  - m_Id: 15522362785837056
    m_Localized: Sign Out
    m_Metadata:
      m_Items: []
  - m_Id: 15524391402909696
    m_Localized: Drive Backup
    m_Metadata:
      m_Items: []
  - m_Id: 15526523405381632
    m_Localized: Cancel
    m_Metadata:
      m_Items: []
  - m_Id: 15531555001511936
    m_Localized: Sign Out?
    m_Metadata:
      m_Items: []
  - m_Id: 18090084441858048
    m_Localized: Audio found!
    m_Metadata:
      m_Items: []
  - m_Id: 18090455927169024
    m_Localized: Looking for audio...
    m_Metadata:
      m_Items: []
  - m_Id: 18090764850241536
    m_Localized: Stop Listening
    m_Metadata:
      m_Items: []
  - m_Id: 18090913311825920
    m_Localized: Status
    m_Metadata:
      m_Items: []
  - m_Id: 18091078533849088
    m_Localized: Play some music on your computer!
    m_Metadata:
      m_Items: []
  - m_Id: 18094306084331520
    m_Localized: Cameras
    m_Metadata:
      m_Items: []
  - m_Id: 18094451278553088
    m_Localized: Camera Options
    m_Metadata:
      m_Items: []
  - m_Id: 18095883364933632
    m_Localized: Camera Paths
    m_Metadata:
      m_Items: []
  - m_Id: 18098512052690944
    m_Localized: Close
    m_Metadata:
      m_Items: []
  - m_Id: 18098764352659456
    m_Localized: Sketch Not Supported
    m_Metadata:
      m_Items: []
  - m_Id: 18098892484452352
    m_Localized: This sketch is beyond size limitations and cannot be loaded on this
      platform.
    m_Metadata:
      m_Items: []
  - m_Id: 18101292528115712
    m_Localized: Hue
    m_Metadata:
      m_Items: []
  - m_Id: 18101388099526656
    m_Localized: Saturation
    m_Metadata:
      m_Items: []
  - m_Id: 18101440956145664
    m_Localized: Brightness
    m_Metadata:
      m_Items: []
  - m_Id: 18101498871095296
    m_Localized: Size
    m_Metadata:
      m_Items: []
  - m_Id: 18101557633294336
    m_Localized: Position
    m_Metadata:
      m_Items: []
  - m_Id: 68763796961820672
    m_Localized: Join
    m_Metadata:
      m_Items: []
  - m_Id: 68764809030598656
    m_Localized: Layers
    m_Metadata:
      m_Items: []
  - m_Id: 68768010396041216
    m_Localized: Turn Experimental Mode On
    m_Metadata:
      m_Items: []
  - m_Id: 68768580896882688
    m_Localized: Turn Experimental Mode Off
    m_Metadata:
      m_Items: []
  - m_Id: 68773633749745664
    m_Localized: View in browser
    m_Metadata:
      m_Items: []
  - m_Id: 68773760459669504
    m_Localized: View in browser
    m_Metadata:
      m_Items: []
  - m_Id: 68774380566544384
    m_Localized: 'Restart Required

      for Experimental Mode'
    m_Metadata:
      m_Items: []
  - m_Id: 76036335840321536
    m_Localized: Sketch Downloading...
    m_Metadata:
      m_Items: []
  - m_Id: 76036630477594624
    m_Localized: 'Search not implemented,

      but I like your enthusiasm.'
    m_Metadata:
      m_Items: []
  - m_Id: 76036746777255936
    m_Localized: GOT IT
    m_Metadata:
      m_Items: []
  - m_Id: 76039048963612672
    m_Localized: Cancel
    m_Metadata:
      m_Items: []
  - m_Id: 76044213523374080
    m_Localized: Take Off Headset
    m_Metadata:
      m_Items: []
  - m_Id: 76044393131859968
    m_Localized: Sign in on desktop
    m_Metadata:
      m_Items: []
  - m_Id: 76044674418663424
    m_Localized: Save and Upload Sketch?
    m_Metadata:
      m_Items: []
  - m_Id: 76068346479042560
    m_Localized: Uploading...
    m_Metadata:
      m_Items: []
  - m_Id: 76072279146553344
    m_Localized: Nothing to Upload
    m_Metadata:
      m_Items: []
  - m_Id: 76069123176062976
    m_Localized: Success!
    m_Metadata:
      m_Items: []
  - m_Id: 76069201752154112
    m_Localized: Finish publishing on desktop
    m_Metadata:
      m_Items: []
  - m_Id: 76069352969396224
    m_Localized: Oh no!
    m_Metadata:
      m_Items: []
  - m_Id: 76069430274613248
    m_Localized: Looks like something went wrong
    m_Metadata:
      m_Items: []
  - m_Id: 76069769677692928
    m_Localized: Non-Remixable Sketch
    m_Metadata:
      m_Items: []
  - m_Id: 76069893405466624
    m_Localized: 'Non-remixable sketches can''t

      be uploaded to Poly'
    m_Metadata:
      m_Items: []
  - m_Id: 76070234092003328
    m_Localized: Connection Error
    m_Metadata:
      m_Items: []
  - m_Id: 76070420314906624
    m_Localized: 'There was an error connecting

      to the Poly server. Try again
      later.'
    m_Metadata:
      m_Items: []
  - m_Id: 76070518675529728
    m_Localized: OK
    m_Metadata:
      m_Items: []
  - m_Id: 76070712456568832
    m_Localized: Please wait...
    m_Metadata:
      m_Items: []
  - m_Id: 76070854366650368
    m_Localized: Media Library Content
    m_Metadata:
      m_Items: []
  - m_Id: 76071039813607424
    m_Localized: 'Media Library content

      will not be uploaded

      with the
      rest of your sketch.'
    m_Metadata:
      m_Items: []
  - m_Id: 76071162597662720
    m_Localized: UPLOAD
    m_Metadata:
      m_Items: []
  - m_Id: 76071373843783680
    m_Localized: CANCEL
    m_Metadata:
      m_Items: []
  - m_Id: 76071488323117056
    m_Localized: Media Library Videos
    m_Metadata:
      m_Items: []
  - m_Id: 76071619017629696
    m_Localized: 'Media Library videos

      will not be uploaded

      with the
      rest of your sketch.'
    m_Metadata:
      m_Items: []
  - m_Id: 76072352228106240
    m_Localized: 'This sketch contains

      nothing to upload.'
    m_Metadata:
      m_Items: []
  - m_Id: 76072542007779328
    m_Localized: Out of date
    m_Metadata:
      m_Items: []
  - m_Id: 76072667581046784
    m_Localized: 'Update Tilt Brush to share

      sketches to Poly and Sketchfab'
    m_Metadata:
      m_Items: []
  - m_Id: 76080842438926336
    m_Localized: Sign-In Required to Upload
    m_Metadata:
      m_Items: []
  - m_Id: 76081074568486912
    m_Localized: 'Signing in requires exiting Open Brush.

      We suggest saving
      your work

      before proceeding.'
    m_Metadata:
      m_Items: []
  - m_Id: 76084187576721408
    m_Localized: Save and Login
    m_Metadata:
      m_Items: []
  - m_Id: 76084383412969472
    m_Localized: Login
    m_Metadata:
      m_Items: []
  - m_Id: 76086604699590656
    m_Localized: Exit Open Brush to finish publishing
    m_Metadata:
      m_Items: []
  - m_Id: 76094622149435392
    m_Localized: Free Image Memory?
    m_Metadata:
      m_Items: []
  - m_Id: 76094798670913536
    m_Localized: 'This will unload unused images

      to free up memory.

      Images
      will not be deleted.'
    m_Metadata:
      m_Items: []
  - m_Id: 76095425199267840
    m_Localized: Proceed
    m_Metadata:
      m_Items: []
  - m_Id: 76095819690336256
    m_Localized: 'Draw:'
    m_Metadata:
      m_Items: []
  - m_Id: 76095964649676800
    m_Localized: Refresh
    m_Metadata:
      m_Items: []
  - m_Id: 76096109499965440
    m_Localized: Clear Sketch and Reload Word
    m_Metadata:
      m_Items: []
  - m_Id: 76096615622434816
    m_Localized: Close
    m_Metadata:
      m_Items: []
  - m_Id: 76096904425431040
    m_Localized: Merge Brush Strokes (Experimental)
    m_Metadata:
      m_Items: []
  - m_Id: 76097050869555200
    m_Localized: Delete Sketch
    m_Metadata:
      m_Items: []
  - m_Id: 76097256218484736
    m_Localized: Reveal on desktop
    m_Metadata:
      m_Items: []
  - m_Id: 76115339591081984
    m_Localized: Save Options
    m_Metadata:
      m_Items: []
  - m_Id: 76115745704566784
    m_Localized: Overwrite last save
    m_Metadata:
      m_Items: []
  - m_Id: 76115842710429696
    m_Localized: Save
    m_Metadata:
      m_Items: []
  - m_Id: 76115933538082816
    m_Localized: Save New
    m_Metadata:
      m_Items: []
  - m_Id: 76115996574277632
    m_Localized: Create a new savefile
    m_Metadata:
      m_Items: []
  - m_Id: 76116098625888256
    m_Localized: 'These sketches are

      <b>Read-Only</b>'
    m_Metadata:
      m_Items: []
  - m_Id: 76116655574933504
    m_Localized: Tips 'N Tricks
    m_Metadata:
      m_Items: []
  - m_Id: 76116867701858304
    m_Localized: Labs
    m_Metadata:
      m_Items: []
  - m_Id: 76116941706158080
    m_Localized: Settings
    m_Metadata:
      m_Items: []
  - m_Id: 76117036946219008
    m_Localized: Reset Panels
    m_Metadata:
      m_Items: []
  - m_Id: 76117383567695872
    m_Localized: Mirror
    m_Metadata:
      m_Items: []
  - m_Id: 76117650451259392
    m_Localized: Summon Mirror
    m_Metadata:
      m_Items: []
  - m_Id: 76117800062083072
    m_Localized: Release Notes
    m_Metadata:
      m_Items: []
  - m_Id: 76117892328382464
    m_Localized: View in browser
    m_Metadata:
      m_Items: []
  - m_Id: 76118256381386752
    m_Localized: Help Center
    m_Metadata:
      m_Items: []
  - m_Id: 76118351730499584
    m_Localized: Terms of Service
    m_Metadata:
      m_Items: []
  - m_Id: 76118538846789632
    m_Localized: Privacy Policy
    m_Metadata:
      m_Items: []
  - m_Id: 76119468057092096
    m_Localized: Save your sketch?
    m_Metadata:
      m_Items: []
  - m_Id: 76119645530677248
    m_Localized: "You're about to exit \nOpen Brush"
    m_Metadata:
      m_Items: []
  - m_Id: 76120862092746752
    m_Localized: Google Drive Backup
    m_Metadata:
      m_Items: []
  - m_Id: 76121021711179776
    m_Localized: BETA
    m_Metadata:
      m_Items: []
  - m_Id: 76121263181455360
    m_Localized: Backup Complete
    m_Metadata:
      m_Items: []
  - m_Id: 76121447906992128
    m_Localized: Backing Up... 888%
    m_Metadata:
      m_Items: []
  - m_Id: 76122859638415360
    m_Localized: View on Drive
    m_Metadata:
      m_Items: []
  - m_Id: 76123261897334784
    m_Localized: Disable Backup
    m_Metadata:
      m_Items: []
  - m_Id: 76123531960180736
    m_Localized: Sketches
    m_Metadata:
      m_Items: []
  - m_Id: 76123762810478592
    m_Localized: Snapshots
    m_Metadata:
      m_Items: []
  - m_Id: 76123842049269760
    m_Localized: Media Library
    m_Metadata:
      m_Items: []
  - m_Id: 76123960488026112
    m_Localized: Exports
    m_Metadata:
      m_Items: []
  - m_Id: 76124083175612416
    m_Localized: Videos
    m_Metadata:
      m_Items: []
  - m_Id: 76124177820082176
    m_Localized: Google Drive Backup Disabled
    m_Metadata:
      m_Items: []
  - m_Id: 76124332547956736
    m_Localized: 'Enabling Google Drive backup keeps

      your work saved to the
      cloud.'
    m_Metadata:
      m_Items: []
  - m_Id: 76124651742879744
    m_Localized: ENABLE DRIVE BACKUP
    m_Metadata:
      m_Items: []
  - m_Id: 76124790830194688
    m_Localized: Google Drive Backup Full
    m_Metadata:
      m_Items: []
  - m_Id: 76124861466468352
    m_Localized: 'Remove items from Google Drive

      to free up storage space.'
    m_Metadata:
      m_Items: []
  - m_Id: 76124975501205504
    m_Localized: MANAGE
    m_Metadata:
      m_Items: []
  - m_Id: 76125091268190208
    m_Localized: DISABLE
    m_Metadata:
      m_Items: []
  - m_Id: 76126070290046976
    m_Localized: Load Sketch?
    m_Metadata:
      m_Items: []
  - m_Id: 76126242747244544
    m_Localized: Unsaved changes will be lost
    m_Metadata:
      m_Items: []
  - m_Id: 76126335156150272
    m_Localized: Load Complex Sketch?
    m_Metadata:
      m_Items: []
  - m_Id: 76126729437503488
    m_Localized: This sketch is beyond size limitations and may cause a poor experience
      or crash.
    m_Metadata:
      m_Items: []
  - m_Id: 76126873826418688
    m_Localized: Load Anyway
    m_Metadata:
      m_Items: []
  - m_Id: 76126452525359104
    m_Localized: Sketch may run slowly.
    m_Metadata:
      m_Items: []
  - m_Id: 76131299773440000
    m_Localized: Accounts
    m_Metadata:
      m_Items: []
  - m_Id: 76134950436921344
    m_Localized: Take Off Headset
    m_Metadata:
      m_Items: []
  - m_Id: 76137928887689216
    m_Localized: Share with Google
    m_Metadata:
      m_Items: []
  - m_Id: 76138083292602368
    m_Localized: 'Sign in to a Google account to access

      Drive and YouTube
      support.'
    m_Metadata:
      m_Items: []
  - m_Id: 76138395621449728
    m_Localized: Share to Sketchfab
    m_Metadata:
      m_Items: []
  - m_Id: 76138521224077312
    m_Localized: 'Sign in to a Sketchfab account to allow

      uploading to Sketchfab.'
    m_Metadata:
      m_Items: []
  - m_Id: 81182403783614464
    m_Localized: Path Recorded!
    m_Metadata:
      m_Items: []
  - m_Id: 81182608851525632
    m_Localized: Recording Canceled
    m_Metadata:
      m_Items: []
  - m_Id: 81183732522344448
    m_Localized: Copy Selection to Current Layer
    m_Metadata:
      m_Items: []
  - m_Id: 81184247687733248
    m_Localized: Main Layer
    m_Metadata:
      m_Items: []
  - m_Id: 81184440202092544
    m_Localized: Layer
    m_Metadata:
      m_Items: []
  - m_Id: 81187452349898752
    m_Localized: Trigger To Confirm
    m_Metadata:
      m_Items: []
  - m_Id: 81194531575881728
    m_Localized: Loading Sketch...
    m_Metadata:
      m_Items: []
  - m_Id: 81194664648564736
    m_Localized: Loading Models...
    m_Metadata:
      m_Items: []
  - m_Id: 81194744055128064
    m_Localized: Loading...
    m_Metadata:
      m_Items: []
  - m_Id: 81194843074256896
    m_Localized: Loading Images...
    m_Metadata:
      m_Items: []
  - m_Id: 81194906580213760
    m_Localized: Exporting...
    m_Metadata:
      m_Items: []
  - m_Id: 81194990285938688
    m_Localized: Loading Media...
    m_Metadata:
      m_Items: []
  - m_Id: 81203094671122432
    m_Localized: Bubbles
    m_Metadata:
      m_Items: []
  - m_Id: 81203153294909440
    m_Localized: Bubble Wand
    m_Metadata:
      m_Items: []
  - m_Id: 81203246727225344
    m_Localized: Candy Cane
    m_Metadata:
      m_Items: []
  - m_Id: 81203301878128640
    m_Localized: Cel Vinyl
    m_Metadata:
      m_Items: []
  - m_Id: 81203372350824448
    m_Localized: Charcoal
    m_Metadata:
      m_Items: []
  - m_Id: 81203423919792128
    m_Localized: Chromatic Wave
    m_Metadata:
      m_Items: []
  - m_Id: 81203481385951232
    m_Localized: Coarse Bristles
    m_Metadata:
      m_Items: []
  - m_Id: 81203567432097792
    m_Localized: Comet
    m_Metadata:
      m_Items: []
  - m_Id: 81203611405180928
    m_Localized: Concave Hull
    m_Metadata:
      m_Items: []
  - m_Id: 81203662118510592
    m_Localized: Dance Floor
    m_Metadata:
      m_Items: []
  - m_Id: 81203709862273024
    m_Localized: Diamond
    m_Metadata:
      m_Items: []
  - m_Id: 81203777713528832
    m_Localized: Digital
    m_Metadata:
      m_Items: []
  - m_Id: 81203824031227904
    m_Localized: Disco
    m_Metadata:
      m_Items: []
  - m_Id: 81203865550643200
    m_Localized: Dot Marker
    m_Metadata:
      m_Items: []
  - m_Id: 81203913957105664
    m_Localized: Dots
    m_Metadata:
      m_Items: []
  - m_Id: 81203958152486912
    m_Localized: Double Flat
    m_Metadata:
      m_Items: []
  - m_Id: 81204005120303104
    m_Localized: Pinched Flat
    m_Metadata:
      m_Items: []
  - m_Id: 81204078575149056
    m_Localized: Pinched Marker
    m_Metadata:
      m_Items: []
  - m_Id: 81204129737269248
    m_Localized: Drafting
    m_Metadata:
      m_Items: []
  - m_Id: 81204173685186560
    m_Localized: Dry Brush
    m_Metadata:
      m_Items: []
  - m_Id: 81204235328872448
    m_Localized: Duct Tape
    m_Metadata:
      m_Items: []
  - m_Id: 81204288453926912
    m_Localized: Duct Tape (Geometry)
    m_Metadata:
      m_Items: []
  - m_Id: 81204382188232704
    m_Localized: Electricity
    m_Metadata:
      m_Items: []
  - m_Id: 81204427818065920
    m_Localized: Embers
    m_Metadata:
      m_Items: []
  - m_Id: 81204493236625408
    m_Localized: Faceted Tube
    m_Metadata:
      m_Items: []
  - m_Id: 81204541060079616
    m_Localized: Fairy
    m_Metadata:
      m_Items: []
  - m_Id: 81204581946155008
    m_Localized: Feather
    m_Metadata:
      m_Items: []
  - m_Id: 81204635582914560
    m_Localized: Felt
    m_Metadata:
      m_Items: []
  - m_Id: 81204676406075392
    m_Localized: Fire
    m_Metadata:
      m_Items: []
  - m_Id: 81204735243771904
    m_Localized: Fire2
    m_Metadata:
      m_Items: []
  - m_Id: 81204778390577152
    m_Localized: Flat
    m_Metadata:
      m_Items: []
  - m_Id: 81204889594159104
    m_Localized: Flat Geometry
    m_Metadata:
      m_Items: []
  - m_Id: 81204982288277504
    m_Localized: Gouache
    m_Metadata:
      m_Items: []
  - m_Id: 81205065486491648
    m_Localized: Guts
    m_Metadata:
      m_Items: []
  - m_Id: 81205104946503680
    m_Localized: Highlighter
    m_Metadata:
      m_Items: []
  - m_Id: 81205150878326784
    m_Localized: Tree
    m_Metadata:
      m_Items: []
  - m_Id: 81205201507770368
    m_Localized: Hypercolor
    m_Metadata:
      m_Items: []
  - m_Id: 81205290808696832
    m_Localized: Hyper Grid
    m_Metadata:
      m_Items: []
  - m_Id: 81205339491983360
    m_Localized: Icing
    m_Metadata:
      m_Items: []
  - m_Id: 81205378532564992
    m_Localized: Ink
    m_Metadata:
      m_Items: []
  - m_Id: 81205417556369408
    m_Localized: Ink (Geometry)
    m_Metadata:
      m_Items: []
  - m_Id: 81205502021263360
    m_Localized: Keijiro Tube
    m_Metadata:
      m_Items: []
  - m_Id: 81205552273219584
    m_Localized: Lacewing
    m_Metadata:
      m_Items: []
  - m_Id: 81205593624862720
    m_Localized: Leaky Pen
    m_Metadata:
      m_Items: []
  - m_Id: 81205636259962880
    m_Localized: Leaves
    m_Metadata:
      m_Items: []
  - m_Id: 81205679876530176
    m_Localized: Leaves2
    m_Metadata:
      m_Items: []
  - m_Id: 81205749166432256
    m_Localized: Light
    m_Metadata:
      m_Items: []
  - m_Id: 81205790060896256
    m_Localized: Light Wire
    m_Metadata:
      m_Items: []
  - m_Id: 81205838656102400
    m_Localized: Wire (Lit)
    m_Metadata:
      m_Items: []
  - m_Id: 81205898521403392
    m_Localized: Lofted
    m_Metadata:
      m_Items: []
  - m_Id: 81205943849246720
    m_Localized: Lofted (Hue Shift)
    m_Metadata:
      m_Items: []
  - m_Id: 81206004192698368
    m_Localized: Marbled Rainbow
    m_Metadata:
      m_Items: []
  - m_Id: 81206060224405504
    m_Localized: Marker
    m_Metadata:
      m_Items: []
  - m_Id: 81206102402326528
    m_Localized: Marker (Geometry)
    m_Metadata:
      m_Items: []
  - m_Id: 81206156286550016
    m_Localized: Matte Hull
    m_Metadata:
      m_Items: []
  - m_Id: 81206207075377152
    m_Localized: Muscle
    m_Metadata:
      m_Items: []
  - m_Id: 81206251857960960
    m_Localized: Mylar Tube
    m_Metadata:
      m_Items: []
  - m_Id: 81206295621328896
    m_Localized: Neon Pulse
    m_Metadata:
      m_Items: []
  - m_Id: 81206368749019136
    m_Localized: Oil Paint
    m_Metadata:
      m_Items: []
  - m_Id: 81206416861880320
    m_Localized: Oil Paint (Geometry)
    m_Metadata:
      m_Items: []
  - m_Id: 81206494716551168
    m_Localized: Paper
    m_Metadata:
      m_Items: []
  - m_Id: 81206536990941184
    m_Localized: Paper (Geometry)
    m_Metadata:
      m_Items: []
  - m_Id: 81206666636877824
    m_Localized: Petal
    m_Metadata:
      m_Items: []
  - m_Id: 81206595077857280
    m_Localized: Braid
    m_Metadata:
      m_Items: []
  - m_Id: 81206859902017536
    m_Localized: Plasma
    m_Metadata:
      m_Items: []
  - m_Id: 81206904026095616
    m_Localized: Race
    m_Metadata:
      m_Items: []
  - m_Id: 81206946329845760
    m_Localized: Rain
    m_Metadata:
      m_Items: []
  - m_Id: 81206986301562880
    m_Localized: Rainbow
    m_Metadata:
      m_Items: []
  - m_Id: 81207025421836288
    m_Localized: Rising Bubbles
    m_Metadata:
      m_Items: []
  - m_Id: 81207069424279552
    m_Localized: Shiny Hull
    m_Metadata:
      m_Items: []
  - m_Id: 81207135908192256
    m_Localized: Single Sided
    m_Metadata:
      m_Items: []
  - m_Id: 81207182829871104
    m_Localized: Slice
    m_Metadata:
      m_Items: []
  - m_Id: 81207263394062336
    m_Localized: Smooth Hull
    m_Metadata:
      m_Items: []
  - m_Id: 81207308449275904
    m_Localized: Snow
    m_Metadata:
      m_Items: []
  - m_Id: 81207357476495360
    m_Localized: Snowflake
    m_Metadata:
      m_Items: []
  - m_Id: 81207400497471488
    m_Localized: Soft Highlighter
    m_Metadata:
      m_Items: []
  - m_Id: 81207449709240320
    m_Localized: Space
    m_Metadata:
      m_Items: []
  - m_Id: 81207491186712576
    m_Localized: Sparks
    m_Metadata:
      m_Items: []
  - m_Id: 81207535642140672
    m_Localized: Spikes
    m_Metadata:
      m_Items: []
  - m_Id: 81207574603030528
    m_Localized: Splatter
    m_Metadata:
      m_Items: []
  - m_Id: 81207648775102464
    m_Localized: 3D Printing Brush
    m_Metadata:
      m_Items: []
  - m_Id: 81207710548811776
    m_Localized: Square Flat
    m_Metadata:
      m_Items: []
  - m_Id: 81207756761653248
    m_Localized: Stars
    m_Metadata:
      m_Items: []
  - m_Id: 81207807806332928
    m_Localized: Streamers
    m_Metadata:
      m_Items: []
  - m_Id: 81207912810733568
    m_Localized: Taffy
    m_Metadata:
      m_Items: []
  - m_Id: 81207961254944768
    m_Localized: Tapered Flat
    m_Metadata:
      m_Items: []
  - m_Id: 81208043572355072
    m_Localized: Tapered Highlighter
    m_Metadata:
      m_Items: []
  - m_Id: 81208094986133504
    m_Localized: TaperedHueShift
    m_Metadata:
      m_Items: []
  - m_Id: 81208142008475648
    m_Localized: Tapered Marker
    m_Metadata:
      m_Items: []
  - m_Id: 81208255854469120
    m_Localized: TaperedMarkerGeo
    m_Metadata:
      m_Items: []
  - m_Id: 81208320484499456
    m_Localized: Tapered Wire
    m_Metadata:
      m_Items: []
  - m_Id: 81208372611309568
    m_Localized: Geom/Thick (Duct Tape)
    m_Metadata:
      m_Items: []
  - m_Id: 81208728183431168
    m_Localized: Thick Paint
    m_Metadata:
      m_Items: []
  - m_Id: 81208800589701120
    m_Localized: Toon
    m_Metadata:
      m_Items: []
  - m_Id: 81208843535179776
    m_Localized: Tube (Highlighter)
    m_Metadata:
      m_Items: []
  - m_Id: 81208895842344960
    m_Localized: Tube (Flat)
    m_Metadata:
      m_Items: []
  - m_Id: 81208961575477248
    m_Localized: Tube Toon Inverted
    m_Metadata:
      m_Items: []
  - m_Id: 81209021776322560
    m_Localized: Tube (Marker)
    m_Metadata:
      m_Items: []
  - m_Id: 81209066508574720
    m_Localized: Unlit Hull
    m_Metadata:
      m_Items: []
  - m_Id: 81209114365583360
    m_Localized: Velvet Ink
    m_Metadata:
      m_Items: []
  - m_Id: 81209159253024768
    m_Localized: Watercolor Paper
    m_Metadata:
      m_Items: []
  - m_Id: 81209241222307840
    m_Localized: Watercolor Paper (Geometry)
    m_Metadata:
      m_Items: []
  - m_Id: 81209297144963072
    m_Localized: Waveform
    m_Metadata:
      m_Items: []
  - m_Id: 81209348688764928
    m_Localized: Waveform FFT
    m_Metadata:
      m_Items: []
  - m_Id: 81209390745051136
    m_Localized: Waveform Particles
    m_Metadata:
      m_Items: []
  - m_Id: 81209436215500800
    m_Localized: Waveform Tube
    m_Metadata:
      m_Items: []
  - m_Id: 81209474924732416
    m_Localized: Wet Paint
    m_Metadata:
      m_Items: []
  - m_Id: 81209522190344192
    m_Localized: Wet Paint (Geometry)
    m_Metadata:
      m_Items: []
  - m_Id: 81209591056621568
    m_Localized: Dr. Wigglez
    m_Metadata:
      m_Items: []
  - m_Id: 81209706207043584
    m_Localized: Wind
    m_Metadata:
      m_Items: []
  - m_Id: 81209742752014336
    m_Localized: Wire
    m_Metadata:
      m_Items: []
  - m_Id: 81209777615069184
    m_Localized: Wireframe
    m_Metadata:
      m_Items: []
  - m_Id: 81212669579288576
    m_Localized: Black
    m_Metadata:
      m_Items: []
  - m_Id: 81212740198785024
    m_Localized: Blue
    m_Metadata:
      m_Items: []
  - m_Id: 81212798805794816
    m_Localized: Dress Form
    m_Metadata:
      m_Items: []
  - m_Id: 81212845635198976
    m_Localized: Example
    m_Metadata:
      m_Items: []
  - m_Id: 81212886244450304
    m_Localized: Hot
    m_Metadata:
      m_Items: []
  - m_Id: 81212929865211904
    m_Localized: Illustrative
    m_Metadata:
      m_Items: []
  - m_Id: 81212976329711616
    m_Localized: Night Sky
    m_Metadata:
      m_Items: []
  - m_Id: 81213029828059136
    m_Localized: No Lights
    m_Metadata:
      m_Items: []
  - m_Id: 81213093988327424
    m_Localized: Passthrough
    m_Metadata:
      m_Items: []
  - m_Id: 81213138796077056
    m_Localized: Pedestal
    m_Metadata:
      m_Items: []
  - m_Id: 81213180441321472
    m_Localized: Pink Lemonade
    m_Metadata:
      m_Items: []
  - m_Id: 81213231821545472
    m_Localized: Pistachio
    m_Metadata:
      m_Items: []
  - m_Id: 81213302868860928
    m_Localized: Snowman
    m_Metadata:
      m_Items: []
  - m_Id: 81213342391787520
    m_Localized: Space
    m_Metadata:
      m_Items: []
  - m_Id: 81213390877941760
    m_Localized: Standard
    m_Metadata:
      m_Items: []
  - m_Id: 81213430556057600
    m_Localized: White
    m_Metadata:
      m_Items: []
  - m_Id: 81450547493494784
    m_Localized: exported!
    m_Metadata:
      m_Items: []
  - m_Id: 81477322290257920
    m_Localized: Success!
    m_Metadata:
      m_Items: []
  - m_Id: 81558424363229184
    m_Localized: Cool White
    m_Metadata:
      m_Items: []
  - m_Id: 81558424400977920
    m_Localized: Antique White
    m_Metadata:
      m_Items: []
  - m_Id: 81558424400977921
    m_Localized: Light Cyan
    m_Metadata:
      m_Items: []
  - m_Id: 81558424400977922
    m_Localized: White
    m_Metadata:
      m_Items: []
  - m_Id: 81558424400977923
    m_Localized: Beige
    m_Metadata:
      m_Items: []
  - m_Id: 81558424400977924
    m_Localized: Bisque
    m_Metadata:
      m_Items: []
  - m_Id: 81558424400977925
    m_Localized: Black
    m_Metadata:
      m_Items: []
  - m_Id: 81558424400977926
    m_Localized: Middle Grey
    m_Metadata:
      m_Items: []
  - m_Id: 81558424400977927
    m_Localized: Bone White
    m_Metadata:
      m_Items: []
  - m_Id: 81558424400977928
    m_Localized: Blue
    m_Metadata:
      m_Items: []
  - m_Id: 81558424400977929
    m_Localized: Blue Violet
    m_Metadata:
      m_Items: []
  - m_Id: 81558424400977930
    m_Localized: Brown
    m_Metadata:
      m_Items: []
  - m_Id: 81558424400977931
    m_Localized: Deep Beige
    m_Metadata:
      m_Items: []
  - m_Id: 81558424400977932
    m_Localized: Ash Blue
    m_Metadata:
      m_Items: []
  - m_Id: 81558424400977933
    m_Localized: Chartreuse
    m_Metadata:
      m_Items: []
  - m_Id: 81558424400977934
    m_Localized: Raw Sienna
    m_Metadata:
      m_Items: []
  - m_Id: 81558424400977935
    m_Localized: Cornflower Blue
    m_Metadata:
      m_Items: []
  - m_Id: 81558424400977936
    m_Localized: Cornsilk
    m_Metadata:
      m_Items: []
  - m_Id: 81558424400977937
    m_Localized: Crimson
    m_Metadata:
      m_Items: []
  - m_Id: 81558424400977938
    m_Localized: Cyan
    m_Metadata:
      m_Items: []
  - m_Id: 81558424400977939
    m_Localized: Dark Blue
    m_Metadata:
      m_Items: []
  - m_Id: 81558424400977940
    m_Localized: Dark Teal
    m_Metadata:
      m_Items: []
  - m_Id: 81558424400977941
    m_Localized: Dark Ochre
    m_Metadata:
      m_Items: []
  - m_Id: 81558424400977942
    m_Localized: Dark Green
    m_Metadata:
      m_Items: []
  - m_Id: 81558424400977943
    m_Localized: Dark Khaki
    m_Metadata:
      m_Items: []
  - m_Id: 81558424400977944
    m_Localized: Dark Magenta
    m_Metadata:
      m_Items: []
  - m_Id: 81558424400977945
    m_Localized: Dark Olive Green
    m_Metadata:
      m_Items: []
  - m_Id: 81558424400977946
    m_Localized: Dark Orange
    m_Metadata:
      m_Items: []
  - m_Id: 81558424400977947
    m_Localized: Dark Orchid
    m_Metadata:
      m_Items: []
  - m_Id: 81558424400977948
    m_Localized: Dark Red
    m_Metadata:
      m_Items: []
  - m_Id: 81558424400977949
    m_Localized: Dark Salmon
    m_Metadata:
      m_Items: []
  - m_Id: 81558424400977950
    m_Localized: Dark Sea Green
    m_Metadata:
      m_Items: []
  - m_Id: 81558424400977951
    m_Localized: Dark Slate Blue
    m_Metadata:
      m_Items: []
  - m_Id: 81558424400977952
    m_Localized: Neutral Grey
    m_Metadata:
      m_Items: []
  - m_Id: 81558424400977953
    m_Localized: Dark Turquoise
    m_Metadata:
      m_Items: []
  - m_Id: 81558424400977954
    m_Localized: Dark Violet
    m_Metadata:
      m_Items: []
  - m_Id: 81558424400977955
    m_Localized: Deep Pink
    m_Metadata:
      m_Items: []
  - m_Id: 81558424400977956
    m_Localized: Deep Sky Blue
    m_Metadata:
      m_Items: []
  - m_Id: 81558424400977957
    m_Localized: Dim Grey
    m_Metadata:
      m_Items: []
  - m_Id: 81558424400977958
    m_Localized: Cerulean Blue
    m_Metadata:
      m_Items: []
  - m_Id: 81558424400977959
    m_Localized: Carmine
    m_Metadata:
      m_Items: []
  - m_Id: 81558424400977960
    m_Localized: Floral White
    m_Metadata:
      m_Items: []
  - m_Id: 81558424400977961
    m_Localized: Forest Green
    m_Metadata:
      m_Items: []
  - m_Id: 81558424400977962
    m_Localized: Silver
    m_Metadata:
      m_Items: []
  - m_Id: 81558424400977963
    m_Localized: Ghost White
    m_Metadata:
      m_Items: []
  - m_Id: 81558424400977964
    m_Localized: Cadmium Yellow
    m_Metadata:
      m_Items: []
  - m_Id: 81558424400977965
    m_Localized: Ochre
    m_Metadata:
      m_Items: []
  - m_Id: 81558424400977966
    m_Localized: Grey
    m_Metadata:
      m_Items: []
  - m_Id: 81558424400977967
    m_Localized: Green
    m_Metadata:
      m_Items: []
  - m_Id: 81558424400977968
    m_Localized: Green Yellow
    m_Metadata:
      m_Items: []
  - m_Id: 81558424400977969
    m_Localized: Honeydew
    m_Metadata:
      m_Items: []
  - m_Id: 81558424400977970
    m_Localized: Hot Pink
    m_Metadata:
      m_Items: []
  - m_Id: 81558424400977971
    m_Localized: Red Oxide
    m_Metadata:
      m_Items: []
  - m_Id: 81558424400977972
    m_Localized: Indigo
    m_Metadata:
      m_Items: []
  - m_Id: 81558424400977973
    m_Localized: Ivory
    m_Metadata:
      m_Items: []
  - m_Id: 81558424400977974
    m_Localized: Khaki
    m_Metadata:
      m_Items: []
  - m_Id: 81558424400977975
    m_Localized: Lavender
    m_Metadata:
      m_Items: []
  - m_Id: 81558424400977976
    m_Localized: Pale Lavender
    m_Metadata:
      m_Items: []
  - m_Id: 81558424400977977
    m_Localized: Luminous Green
    m_Metadata:
      m_Items: []
  - m_Id: 81558424400977978
    m_Localized: Pale Lemon
    m_Metadata:
      m_Items: []
  - m_Id: 81558424400977979
    m_Localized: Light Blue
    m_Metadata:
      m_Items: []
  - m_Id: 81558424400977980
    m_Localized: Light Coral
    m_Metadata:
      m_Items: []
  - m_Id: 81558424400977981
    m_Localized: Pale Lime
    m_Metadata:
      m_Items: []
  - m_Id: 81558424400977982
    m_Localized: Light Green
    m_Metadata:
      m_Items: []
  - m_Id: 81558424400977983
    m_Localized: Light Grey
    m_Metadata:
      m_Items: []
  - m_Id: 81558424400977984
    m_Localized: Light Pink
    m_Metadata:
      m_Items: []
  - m_Id: 81558424400977985
    m_Localized: Light Salmon
    m_Metadata:
      m_Items: []
  - m_Id: 81558424400977986
    m_Localized: Light Sea Green
    m_Metadata:
      m_Items: []
  - m_Id: 81558424400977987
    m_Localized: Light Sky Blue
    m_Metadata:
      m_Items: []
  - m_Id: 81558424400977988
    m_Localized: Light Ash Blue
    m_Metadata:
      m_Items: []
  - m_Id: 81558424400977989
    m_Localized: Light Steel Blue
    m_Metadata:
      m_Items: []
  - m_Id: 81558424400977990
    m_Localized: Light Yellow
    m_Metadata:
      m_Items: []
  - m_Id: 81558424400977991
    m_Localized: Lime
    m_Metadata:
      m_Items: []
  - m_Id: 81558424400977992
    m_Localized: Lime Green
    m_Metadata:
      m_Items: []
  - m_Id: 81558424400977993
    m_Localized: Linen
    m_Metadata:
      m_Items: []
  - m_Id: 81558424400977994
    m_Localized: Magenta
    m_Metadata:
      m_Items: []
  - m_Id: 81558424400977995
    m_Localized: Maroon
    m_Metadata:
      m_Items: []
  - m_Id: 81558424400977996
    m_Localized: Medium Aquamarine
    m_Metadata:
      m_Items: []
  - m_Id: 81558424400977997
    m_Localized: Ultramarine
    m_Metadata:
      m_Items: []
  - m_Id: 81558424400977998
    m_Localized: Medium Orchid
    m_Metadata:
      m_Items: []
  - m_Id: 81558424400977999
    m_Localized: Medium Purple
    m_Metadata:
      m_Items: []
  - m_Id: 81558424400978000
    m_Localized: Medium Sea Green
    m_Metadata:
      m_Items: []
  - m_Id: 81558424400978001
    m_Localized: Medium Slate Blue
    m_Metadata:
      m_Items: []
  - m_Id: 81558424400978002
    m_Localized: Medium Spring Green
    m_Metadata:
      m_Items: []
  - m_Id: 81558424400978003
    m_Localized: Medium Turquoise
    m_Metadata:
      m_Items: []
  - m_Id: 81558424400978004
    m_Localized: Rose Voilet
    m_Metadata:
      m_Items: []
  - m_Id: 81558424400978005
    m_Localized: Midnight Blue
    m_Metadata:
      m_Items: []
  - m_Id: 81558424400978006
    m_Localized: Mint Cream
    m_Metadata:
      m_Items: []
  - m_Id: 81558424400978007
    m_Localized: Misty Rose
    m_Metadata:
      m_Items: []
  - m_Id: 81558424400978008
    m_Localized: Naples Yellow
    m_Metadata:
      m_Items: []
  - m_Id: 81558424400978009
    m_Localized: Titan Buff
    m_Metadata:
      m_Items: []
  - m_Id: 81558424400978010
    m_Localized: Navy
    m_Metadata:
      m_Items: []
  - m_Id: 81558424400978011
    m_Localized: Old Lace
    m_Metadata:
      m_Items: []
  - m_Id: 81558424400978012
    m_Localized: Olive
    m_Metadata:
      m_Items: []
  - m_Id: 81558424400978013
    m_Localized: Moss Green
    m_Metadata:
      m_Items: []
  - m_Id: 81558424400978014
    m_Localized: Orange Yellow
    m_Metadata:
      m_Items: []
  - m_Id: 81558424400978015
    m_Localized: Scarlet
    m_Metadata:
      m_Items: []
  - m_Id: 81558424400978016
    m_Localized: Orchid
    m_Metadata:
      m_Items: []
  - m_Id: 81558424400978017
    m_Localized: Pale Ochre
    m_Metadata:
      m_Items: []
  - m_Id: 81558424400978018
    m_Localized: Pale Green
    m_Metadata:
      m_Items: []
  - m_Id: 81558424400978019
    m_Localized: Pale Turquoise
    m_Metadata:
      m_Items: []
  - m_Id: 81558424400978020
    m_Localized: Pale Violet Red
    m_Metadata:
      m_Items: []
  - m_Id: 81558424400978021
    m_Localized: Papaya Whip
    m_Metadata:
      m_Items: []
  - m_Id: 81558424400978022
    m_Localized: Peach Puff
    m_Metadata:
      m_Items: []
  - m_Id: 81558424400978023
    m_Localized: Pink
    m_Metadata:
      m_Items: []
  - m_Id: 81558424400978024
    m_Localized: Lilac
    m_Metadata:
      m_Items: []
  - m_Id: 81558424400978025
    m_Localized: Powder Blue
    m_Metadata:
      m_Items: []
  - m_Id: 81558424400978026
    m_Localized: Purple
    m_Metadata:
      m_Items: []
  - m_Id: 81558424400978027
    m_Localized: Red
    m_Metadata:
      m_Items: []
  - m_Id: 81558424400978028
    m_Localized: Rosy Brown
    m_Metadata:
      m_Items: []
  - m_Id: 81558424400978029
    m_Localized: Royal Blue
    m_Metadata:
      m_Items: []
  - m_Id: 81558424400978030
    m_Localized: Burnt Umber
    m_Metadata:
      m_Items: []
  - m_Id: 81558424400978031
    m_Localized: Salmon
    m_Metadata:
      m_Items: []
  - m_Id: 81558424400978032
    m_Localized: Sandy Brown
    m_Metadata:
      m_Items: []
  - m_Id: 81558424400978033
    m_Localized: Sea Green
    m_Metadata:
      m_Items: []
  - m_Id: 81558424400978034
    m_Localized: Seashell
    m_Metadata:
      m_Items: []
  - m_Id: 81558424400978035
    m_Localized: Sienna
    m_Metadata:
      m_Items: []
  - m_Id: 81558424400978036
    m_Localized: Sky Blue
    m_Metadata:
      m_Items: []
  - m_Id: 81558424400978037
    m_Localized: Slate Blue
    m_Metadata:
      m_Items: []
  - m_Id: 81558424400978038
    m_Localized: Slate Grey
    m_Metadata:
      m_Items: []
  - m_Id: 81558424400978039
    m_Localized: Snow
    m_Metadata:
      m_Items: []
  - m_Id: 81558424400978040
    m_Localized: Spring Green
    m_Metadata:
      m_Items: []
  - m_Id: 81558424400978041
    m_Localized: Steel Blue
    m_Metadata:
      m_Items: []
  - m_Id: 81558424405172224
    m_Localized: Tan
    m_Metadata:
      m_Items: []
  - m_Id: 81558424405172225
    m_Localized: Teal
    m_Metadata:
      m_Items: []
  - m_Id: 81558424405172226
    m_Localized: Pale Lilac
    m_Metadata:
      m_Items: []
  - m_Id: 81558424405172227
    m_Localized: Tomato
    m_Metadata:
      m_Items: []
  - m_Id: 81558424405172228
    m_Localized: Turquoise
    m_Metadata:
      m_Items: []
  - m_Id: 81558424405172229
    m_Localized: Violet
    m_Metadata:
      m_Items: []
  - m_Id: 81558424405172230
    m_Localized: Titan
    m_Metadata:
      m_Items: []
  - m_Id: 81558424405172231
    m_Localized: Bright White
    m_Metadata:
      m_Items: []
  - m_Id: 81558424405172232
    m_Localized: Yellow
    m_Metadata:
      m_Items: []
  - m_Id: 81558424405172233
    m_Localized: Leaf Green
    m_Metadata:
      m_Items: []
  - m_Id: 81558424405172234
    m_Localized: Orange
    m_Metadata:
      m_Items: []
  - m_Id: 85227255933722624
    m_Localized: 'Press Left Trigger

      to Quick-Load'
    m_Metadata:
      m_Items: []
  - m_Id: 86502336588701696
    m_Localized: Hold Trigger to Paint
    m_Metadata:
      m_Items: []
  - m_Id: 86503100627312640
    m_Localized: 'Press Trigger to

      Unpin Object'
    m_Metadata:
      m_Items: []
  - m_Id: 86503188791582720
    m_Localized: 'Press Trigger to

      Pin Object'
    m_Metadata:
      m_Items: []
  - m_Id: 86503489334435840
    m_Localized: 'Press Trigger to

      Capture Save Icon'
    m_Metadata:
      m_Items: []
  - m_Id: 86503586919112704
    m_Localized: 'Hold Trigger for

      Preview'
    m_Metadata:
      m_Items: []
  - m_Id: 86505772348628992
    m_Localized: Move Thumbstick
    m_Metadata:
      m_Items: []
  - m_Id: 86507370093240320
    m_Localized: Adjust Brush Size
    m_Metadata:
      m_Items: []
  - m_Id: 86510761523568640
    m_Localized: 'Press X To Enter

      Deselect Mode'
    m_Metadata:
      m_Items: []
  - m_Id: 86512053855739904
    m_Localized: 'Press X to Exit

      Deselect Mode'
    m_Metadata:
      m_Items: []
  - m_Id: 86512303735595008
    m_Localized: 'Hold X To Duplicate

      A Selection'
    m_Metadata:
      m_Items: []
  - m_Id: 86513132228075520
    m_Localized: 'Use Grip to Grab

      The Blinking Panel'
    m_Metadata:
      m_Items: []
  - m_Id: 86515258303995904
    m_Localized: Point to Interact
    m_Metadata:
      m_Items: []
  - m_Id: 86515585589731328
    m_Localized: 'Share Your Sketch

      with the Community'
    m_Metadata:
      m_Items: []
  - m_Id: 86516117700108288
    m_Localized: 'Unlock

      advanced features'
    m_Metadata:
      m_Items: []
  - m_Id: 86522814208434176
    m_Localized: 'Press Right Trigger

      to Quick-Load'
    m_Metadata:
      m_Items: []
  - m_Id: 86526550477660160
    m_Localized: 'Press A To Exit

      Deselect Mode'
    m_Metadata:
      m_Items: []
  - m_Id: 86526918276177920
    m_Localized: 'Press A To Enter

      Deselect Mode'
    m_Metadata:
      m_Items: []
  - m_Id: 86527241187254272
    m_Localized: 'Hold  A To Duplicate

      A Selection'
    m_Metadata:
      m_Items: []
  - m_Id: 86542625575559168
    m_Localized: 'Press Trigger to

      Quick-Load'
    m_Metadata:
      m_Items: []
  - m_Id: 86542994603008000
    m_Localized: Swipe Thumbpad
    m_Metadata:
      m_Items: []
  - m_Id: 86543386296475648
    m_Localized: 'Press Thumbpad for

      Deselect Mode'
    m_Metadata:
      m_Items: []
  - m_Id: 86543571617603584
    m_Localized: 'Press Thumbpad to

      Exit Deselect Mode'
    m_Metadata:
      m_Items: []
  - m_Id: 86543649577132032
    m_Localized: 'Hold Thumbpad to

      Duplicate'
    m_Metadata:
      m_Items: []
  - m_Id: 86583802232332288
    m_Localized: 'Save colors to your

      sketch palette'
    m_Metadata:
      m_Items: []
  - m_Id: 86584733715947520
    m_Localized: 'Helpful info behind

      Brush Controller'
    m_Metadata:
      m_Items: []
  - m_Id: 86586444966813696
    m_Localized: 'Duplicate when Selection

      Tool overlaps selection'
    m_Metadata:
      m_Items: []
  - m_Id: 86605819400708096
    m_Localized: 'Grip to Grab Objects

      <color=#787878>Try grabbing this panel'
    m_Metadata:
      m_Items: []
  - m_Id: 86605978197057536
    m_Localized: 'Use Guides to

      Paint Precisely'
    m_Metadata:
      m_Items: []
  - m_Id: 86606072233353216
    m_Localized: Use Arrows for more...
    m_Metadata:
      m_Items: []
  - m_Id: 86606143058370560
    m_Localized: Pull Trigger to Pin
    m_Metadata:
      m_Items: []
  - m_Id: 86606447405457408
    m_Localized: 'Press and Hold

      to Change Tools'
    m_Metadata:
      m_Items: []
  - m_Id: 86606504787730432
    m_Localized: 'Use Both Grips on

      Objects to Scale'
    m_Metadata:
      m_Items: []
  - m_Id: 86606528972087296
    m_Localized: Tap bottoms to Swap Controllers
    m_Metadata:
      m_Items: []
  - m_Id: 86607071601778688
    m_Localized: Toss Objects to Dismiss<color=#787878>Try tossing this cube
    m_Metadata:
      m_Items: []
  - m_Id: 86607314393260032
    m_Localized: Press to Undo
    m_Metadata:
      m_Items: []
  - m_Id: 86607365643460608
    m_Localized: Press to Redo
    m_Metadata:
      m_Items: []
  - m_Id: 86607461726576640
    m_Localized: 'Use Both Grips to Rotate

      and Resize Yourself'
    m_Metadata:
      m_Items: []
  - m_Id: 86607568958152704
    m_Localized: 'Grip then Press A Button

      to Reset Your Size'
    m_Metadata:
      m_Items: []
  - m_Id: 86607659639005184
    m_Localized: "Grip then Press Trackpad \nto Reset Your Size"
    m_Metadata:
      m_Items: []
  - m_Id: 86607720842289152
    m_Localized: 'Grip then Press X or A Button

      to Reset Your Size'
    m_Metadata:
      m_Items: []
  - m_Id: 89041955544915968
    m_Localized: Media Library
    m_Metadata:
      m_Items: []
  - m_Id: 89043032713486336
    m_Localized: Click to Load
    m_Metadata:
      m_Items: []
  - m_Id: 89044237590224896
    m_Localized: Local Models
    m_Metadata:
      m_Items: []
  - m_Id: 89044379697438720
    m_Localized: Local Videos
    m_Metadata:
      m_Items: []
  - m_Id: 89044625424932864
    m_Localized: Local Images
    m_Metadata:
      m_Items: []
  - m_Id: 89060975102943232
    m_Localized: OPEN
    m_Metadata:
      m_Items: []
  - m_Id: 89061114353836032
    m_Localized: Add Media
    m_Metadata:
      m_Items: []
  - m_Id: 89060241993129984
    m_Localized: 'Add images and

      models to

      see them here'
    m_Metadata:
      m_Items: []
  - m_Id: 89064000617996288
    m_Localized: 'Add images to

      your Device to

      see them here'
    m_Metadata:
      m_Items: []
  - m_Id: 89064741239808000
    m_Localized: Learn How
    m_Metadata:
      m_Items: []
  - m_Id: 89072407659962368
    m_Localized: Add Media
    m_Metadata:
      m_Items: []
  - m_Id: 89074692188299264
    m_Localized: Skip Backward
    m_Metadata:
      m_Items: []
  - m_Id: 89074820936654848
    m_Localized: Play / Pause
    m_Metadata:
      m_Items: []
  - m_Id: 89074884501331968
    m_Localized: Skip Forward
    m_Metadata:
      m_Items: []
  - m_Id: 89093153698373632
    m_Localized: (Restart required)
    m_Metadata:
      m_Items: []
  - m_Id: 89093320602312704
    m_Localized: Swap Hands
    m_Metadata:
      m_Items: []
  - m_Id: 89093701847769088
    m_Localized: Tutorial Next Restart
    m_Metadata:
      m_Items: []
  - m_Id: 89093763399180288
    m_Localized: Turns Advanced+Experimental modes off
    m_Metadata:
      m_Items: []
  - m_Id: 81207223535591424
    m_Localized: Smoke
    m_Metadata:
      m_Items: []
  - m_Id: 106429517453328384
    m_Localized: "Background Images"
    m_Metadata:
      m_Items: []
  - m_Id: 95221400803737600
    m_Localized: Up arrow
    m_Metadata:
      m_Items: []
  - m_Id: 95221400837292032
    m_Localized: Down arrow
    m_Metadata:
      m_Items: []
  - m_Id: 95221400837292033
    m_Localized: Left arrow
    m_Metadata:
      m_Items: []
  - m_Id: 95221400837292034
    m_Localized: Right arrow
    m_Metadata:
      m_Items: []
  - m_Id: 95221400837292035
    m_Localized: Space bar
    m_Metadata:
      m_Items: []
  - m_Id: 95221400837292036
    m_Localized: Shift
    m_Metadata:
      m_Items: []
  - m_Id: 95221400837292037
    m_Localized: Left Shift
    m_Metadata:
      m_Items: []
  - m_Id: 95221400841486336
    m_Localized: Right Shift
    m_Metadata:
      m_Items: []
  - m_Id: 95221400841486337
    m_Localized: Control
    m_Metadata:
      m_Items: []
  - m_Id: 95221400841486338
    m_Localized: Left Control
    m_Metadata:
      m_Items: []
  - m_Id: 95221400841486339
    m_Localized: Right Control
    m_Metadata:
      m_Items: []
  - m_Id: 95221400841486340
    m_Localized: Alt
    m_Metadata:
      m_Items: []
  - m_Id: 95221400841486341
    m_Localized: Left Alt
    m_Metadata:
      m_Items: []
  - m_Id: 95221400841486342
    m_Localized: Right Alt
    m_Metadata:
      m_Items: []
  - m_Id: 95221400841486343
    m_Localized: Escape
    m_Metadata:
      m_Items: []
  - m_Id: 95221400841486344
    m_Localized: Enter
    m_Metadata:
      m_Items: []
  - m_Id: 95221400841486345
    m_Localized: Tab
    m_Metadata:
      m_Items: []
  - m_Id: 95221400841486346
    m_Localized: Backspace
    m_Metadata:
      m_Items: []
  - m_Id: 95221400841486347
    m_Localized: AltGr
    m_Metadata:
      m_Items: []
  - m_Id: 95221400841486348
    m_Localized: Caps Lock
    m_Metadata:
      m_Items: []
  - m_Id: 103924956079587328
    m_Localized: Rename Sketch
    m_Metadata:
      m_Items: []
  - m_Id: 103943359016206336
    m_Localized: Transform Tools
    m_Metadata:
      m_Items: []
  - m_Id: 109424659466551296
    m_Localized: Repaint Selected
    m_Metadata:
      m_Items: []
  - m_Id: 5146220882010112
    m_Localized: Recolor On
    m_Metadata:
      m_Items: []
  - m_Id: 128947584125108224
    m_Localized: Snap Axes
    m_Metadata:
      m_Items: []
  - m_Id: 128947584179634176
    m_Localized: Snap Selected
    m_Metadata:
      m_Items: []
  - m_Id: 128947584179634177
    m_Localized: Toggle X Position Snap
    m_Metadata:
      m_Items: []
  - m_Id: 128947584179634178
    m_Localized: Toggle Y Position Snap
    m_Metadata:
      m_Items: []
  - m_Id: 128947584179634179
    m_Localized: Toggle Z Position Snap
    m_Metadata:
      m_Items: []
  - m_Id: 128947584179634180
    m_Localized: Snap Selected to Grid
    m_Metadata:
      m_Items: []
  - m_Id: 128947584179634181
    m_Localized: Snap Selected Rotation Angles
    m_Metadata:
      m_Items: []
  - m_Id: 128947584179634182
    m_Localized: Position
    m_Metadata:
      m_Items: []
  - m_Id: 128947584179634183
    m_Localized: Rotation
    m_Metadata:
      m_Items: []
  - m_Id: 128947584179634184
    m_Localized: Align
    m_Metadata:
      m_Items: []
  - m_Id: 128947584179634185
    m_Localized: Toggle X Position Lock
    m_Metadata:
      m_Items: []
  - m_Id: 128947584179634186
    m_Localized: Toggle Y Position Lock
    m_Metadata:
      m_Items: []
  - m_Id: 128947584179634187
    m_Localized: Toggle Z Position Lock
    m_Metadata:
      m_Items: []
  - m_Id: 128947584179634188
    m_Localized: Toggle X Rotation Lock
    m_Metadata:
      m_Items: []
  - m_Id: 128947584183828480
    m_Localized: Toggle Y Rotation Lock
    m_Metadata:
      m_Items: []
  - m_Id: 128947584183828481
    m_Localized: Toggle Z Rotation Lock
    m_Metadata:
      m_Items: []
  - m_Id: 128947584183828482
    m_Localized: Align X
    m_Metadata:
      m_Items: []
  - m_Id: 128947584183828483
    m_Localized: Align Y
    m_Metadata:
      m_Items: []
  - m_Id: 128947584183828484
    m_Localized: Align Z
    m_Metadata:
      m_Items: []
  - m_Id: 128947584183828485
    m_Localized: 'Align by:'
    m_Metadata:
      m_Items: []
  - m_Id: 128947584183828486
    m_Localized: Left/Bottom/Front edges
    m_Metadata:
      m_Items: []
  - m_Id: 128947584183828487
    m_Localized: Centers
    m_Metadata:
      m_Items: []
  - m_Id: 128947584183828488
    m_Localized: Right/Top/Back edges
    m_Metadata:
      m_Items: []
  - m_Id: 128947584183828489
    m_Localized: Align Rotation
    m_Metadata:
      m_Items: []
  - m_Id: 128947584183828490
    m_Localized: 'Distribute:'
    m_Metadata:
      m_Items: []
  - m_Id: 128947584183828491
    m_Localized: Distribute X
    m_Metadata:
      m_Items: []
  - m_Id: 128947584183828492
    m_Localized: Distribute Y
    m_Metadata:
      m_Items: []
  - m_Id: 128947584183828493
    m_Localized: Distribute Z
    m_Metadata:
      m_Items: []
  - m_Id: 128947584183828494
    m_Localized: 'Distribute By:'
    m_Metadata:
      m_Items: []
  - m_Id: 128947584183828495
    m_Localized: Spacing
    m_Metadata:
      m_Items: []
  - m_Id: 128947584183828496
    m_Localized: Multimirror
    m_Metadata:
      m_Items: []
  - m_Id: 128947584183828497
    m_Localized: Point Symmetry
    m_Metadata:
      m_Items: []
  - m_Id: 128947584183828498
    m_Localized: Wallpaper Symmetry
    m_Metadata:
      m_Items: []
  - m_Id: 128947584183828499
    m_Localized: Options
    m_Metadata:
      m_Items: []
  - m_Id: 128947584183828500
    m_Localized: Affect Hue
    m_Metadata:
      m_Items: []
  - m_Id: 128947584183828501
    m_Localized: Affect Saturation
    m_Metadata:
      m_Items: []
  - m_Id: 128947584183828502
    m_Localized: Affect Brightness
    m_Metadata:
      m_Items: []
  - m_Id: 128947584183828503
    m_Localized: Amount
    m_Metadata:
      m_Items: []
  - m_Id: 128947584183828504
    m_Localized: Frequency
    m_Metadata:
      m_Items: []
  - m_Id: 128947584183828505
    m_Localized: Sine Wave
    m_Metadata:
      m_Items: []
  - m_Id: 128947584183828506
    m_Localized: Triangle Wave
    m_Metadata:
      m_Items: []
  - m_Id: 128947584183828507
    m_Localized: Sawtooth Wave
    m_Metadata:
      m_Items: []
  - m_Id: 128947584188022784
    m_Localized: Square Wave
    m_Metadata:
      m_Items: []
  - m_Id: 128947584188022785
    m_Localized: Noise
    m_Metadata:
      m_Items: []
  - m_Id: 128947584188022786
    m_Localized: Summon Mirror
    m_Metadata:
      m_Items: []
  - m_Id: 128978688454426624
    m_Localized: Guides
    m_Metadata:
      m_Items: []
  - m_Id: 128979151367176192
    m_Localized: Snap to Guides
    m_Metadata:
      m_Items: []
  - m_Id: 129010807801118720
    m_Localized: Symmetry Order
    m_Metadata:
      m_Items: []
  - m_Id: 129011310442315776
    m_Localized: X Repeats
    m_Metadata:
      m_Items: []
  - m_Id: 129011387676229632
    m_Localized: Y Repeats
    m_Metadata:
      m_Items: []
  - m_Id: 129011445721202688
    m_Localized: Scale
    m_Metadata:
      m_Items: []
  - m_Id: 129011519415123968
    m_Localized: Scale X
    m_Metadata:
      m_Items: []
  - m_Id: 129011554005549056
    m_Localized: Scale Y
    m_Metadata:
      m_Items: []
  - m_Id: 129011580064759808
    m_Localized: Skew X
    m_Metadata:
      m_Items: []
  - m_Id: 129011621378654208
    m_Localized: Skew Y
    m_Metadata:
      m_Items: []
  - m_Id: 129251051561549824
    m_Localized: Webcam
    m_Metadata:
      m_Items: []
  - m_Id: 129251441224974336
    m_Localized: Previous Device
    m_Metadata:
      m_Items: []
  - m_Id: 129251554584428544
    m_Localized: Next Device
    m_Metadata:
      m_Items: []
<<<<<<< HEAD
  - m_Id: 140576377201754112
    m_Localized: Snip/Join
=======
  - m_Id: 137988464450723840
    m_Localized: Move Selection to Current Layer
>>>>>>> ecedce06
    m_Metadata:
      m_Items: []
  references:
    version: 2
    RefIds: []<|MERGE_RESOLUTION|>--- conflicted
+++ resolved
@@ -3432,13 +3432,12 @@
     m_Localized: Next Device
     m_Metadata:
       m_Items: []
-<<<<<<< HEAD
   - m_Id: 140576377201754112
     m_Localized: Snip/Join
-=======
+    m_Metadata:
+      m_Items: []
   - m_Id: 137988464450723840
     m_Localized: Move Selection to Current Layer
->>>>>>> ecedce06
     m_Metadata:
       m_Items: []
   references:
