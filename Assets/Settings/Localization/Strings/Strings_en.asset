--- conflicted
+++ resolved
@@ -3200,9 +3200,6 @@
     m_Localized: Rename Sketch
     m_Metadata:
       m_Items: []
-<<<<<<< HEAD
-    references:
-=======
   - m_Id: 109424659466551296
     m_Localized: Repaint Selected
     m_Metadata:
@@ -3211,7 +3208,6 @@
     m_Localized: Recolor On
     m_Metadata:
       m_Items: []
-  references:
->>>>>>> f3588569
+    references:
     version: 2
     RefIds: []