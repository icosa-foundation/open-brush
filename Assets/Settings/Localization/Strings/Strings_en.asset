%YAML 1.1
%TAG !u! tag:unity3d.com,2011:
--- !u!114 &11400000
MonoBehaviour:
  m_ObjectHideFlags: 0
  m_CorrespondingSourceObject: {fileID: 0}
  m_PrefabInstance: {fileID: 0}
  m_PrefabAsset: {fileID: 0}
  m_GameObject: {fileID: 0}
  m_Enabled: 1
  m_EditorHideFlags: 0
  m_Script: {fileID: 11500000, guid: e9620f8c34305754d8cc9a7e49e852d9, type: 3}
  m_Name: Strings_en
  m_EditorClassIdentifier:
  m_LocaleId:
    m_Code: en
  m_SharedData: {fileID: 11400000, guid: c84355079ab3f3e4f8f3812258805f86, type: 2}
  m_Metadata:
    m_Items: []
  m_TableData:
  - m_Id: 6606866780160
    m_Localized: 'Use Grip To Grab

      The Blinking Panel'
    m_Metadata:
      m_Items: []
  - m_Id: 6887293751296
    m_Localized: 'Toss The Panel

      To Dismiss It'
    m_Metadata:
      m_Items: []
  - m_Id: 9169397780480
    m_Localized: Video successfully uploaded to YouTube
    m_Metadata:
      m_Items: []
  - m_Id: 9359005487104
    m_Localized: Check your Desktop!
    m_Metadata:
      m_Items: []
  - m_Id: 10372936536064
    m_Localized: My
    m_Metadata:
      m_Items: []
  - m_Id: 10508081205248
    m_Localized: Check out my
    m_Metadata:
      m_Items: []
  - m_Id: 10778529927168
    m_Localized: Tilt Meter Full
    m_Metadata:
      m_Items: []
  - m_Id: 11105966657536
    m_Localized: 'Sketch Cost: Low'
    m_Metadata:
      m_Items: []
  - m_Id: 11327010672640
    m_Localized: 'Sketch Cost: Medium'
    m_Metadata:
      m_Items: []
  - m_Id: 11410951278592
    m_Localized: 'Sketch Cost: High'
    m_Metadata:
      m_Items: []
  - m_Id: 11531013230592
    m_Localized: 'Sketch Cost: Highest'
    m_Metadata:
      m_Items: []
  - m_Id: 11625947107328
    m_Localized: 'Sketch Cost: Picasso'
    m_Metadata:
      m_Items: []
  - m_Id: 13240867393536
    m_Localized: Autosave_{0:yyyy-MM-dd_HH-mm-ss}.tilt
    m_Metadata:
      m_Items: []
  - m_Id: 249453461278720
    m_Localized: Eraser
    m_Metadata:
      m_Items: []
  - m_Id: 249886669967360
    m_Localized: Free Paint
    m_Metadata:
      m_Items: []
  - m_Id: 251895636725760
    m_Localized: Swipe to Change
    m_Metadata:
      m_Items: []
  - m_Id: 252524492918784
    m_Localized: Snapshot
    m_Metadata:
      m_Items: []
  - m_Id: 254616443981824
    m_Localized: Auto-Gif
    m_Metadata:
      m_Items: []
  - m_Id: 255232243306496
    m_Localized: 5 Second Gif
    m_Metadata:
      m_Items: []
  - m_Id: 255577010900992
    m_Localized: Video
    m_Metadata:
      m_Items: []
  - m_Id: 259940966109184
    m_Localized: Finalizing Video...
    m_Metadata:
      m_Items: []
  - m_Id: 260046566100992
    m_Localized: Video Preview
    m_Metadata:
      m_Items: []
  - m_Id: 260157501247488
    m_Localized: Upload to YouTube
    m_Metadata:
      m_Items: []
  - m_Id: 260325810278400
    m_Localized: Video
    m_Metadata:
      m_Items: []
  - m_Id: 260740236873728
    m_Localized: Looking for audio...
    m_Metadata:
      m_Items: []
  - m_Id: 260825024729088
    m_Localized: Audio found!
    m_Metadata:
      m_Items: []
  - m_Id: 260910827606016
    m_Localized: No audio
    m_Metadata:
      m_Items: []
  - m_Id: 261025797672960
    m_Localized: Uploading...
    m_Metadata:
      m_Items: []
  - m_Id: 261135713603584
    m_Localized: Please Login
    m_Metadata:
      m_Items: []
  - m_Id: 264453647142912
    m_Localized: Trigger To Confirm
    m_Metadata:
      m_Items: []
  - m_Id: 265487907983360
    m_Localized: Re-paint
    m_Metadata:
      m_Items: []
  - m_Id: 265936560099328
    m_Localized: Re-Color
    m_Metadata:
      m_Items: []
  - m_Id: 267911297142784
    m_Localized: Re-Brush
    m_Metadata:
      m_Items: []
  - m_Id: 268509593636864
    m_Localized: Spherical Selection
    m_Metadata:
      m_Items: []
  - m_Id: 274600943587328
    m_Localized: Pin
    m_Metadata:
      m_Items: []
  - m_Id: 278827682140160
    m_Localized: Mirror
    m_Metadata:
      m_Items: []
  - m_Id: 279130447974400
    m_Localized: Hold Grip to Move
    m_Metadata:
      m_Items: []
  - m_Id: 281134452871168
    m_Localized: Spectator
    m_Metadata:
      m_Items: []
  - m_Id: 281373578530816
    m_Localized: Hold Grip to Move
    m_Metadata:
      m_Items: []
  - m_Id: 286778752929792
    m_Localized: Info
    m_Metadata:
      m_Items: []
  - m_Id: 287897575133184
    m_Localized: Loading...
    m_Metadata:
      m_Items: []
  - m_Id: 5056691860905984
    m_Localized: 'Unlock

      advanced features'
    m_Metadata:
      m_Items: []
  - m_Id: 5064085647106048
    m_Localized: Requires Sign-In
    m_Metadata:
      m_Items: []
  - m_Id: 5064369941225472
    m_Localized: Sketchbook
    m_Metadata:
      m_Items: []
  - m_Id: 5064506084139008
    m_Localized: Save Sketch
    m_Metadata:
      m_Items: []
  - m_Id: 5065040224559104
    m_Localized: Upload
    m_Metadata:
      m_Items: []
  - m_Id: 5065176065482752
    m_Localized: Settings
    m_Metadata:
      m_Items: []
  - m_Id: 5065289022283776
    m_Localized: More Options...
    m_Metadata:
      m_Items: []
  - m_Id: 5065459298443264
    m_Localized: Accounts
    m_Metadata:
      m_Items: []
  - m_Id: 5065626072358912
    m_Localized: Accounts
    m_Metadata:
      m_Items: []
  - m_Id: 5065710952488960
    m_Localized: Advanced Mode
    m_Metadata:
      m_Items: []
  - m_Id: 5065842783657984
    m_Localized: Beginner Mode
    m_Metadata:
      m_Items: []
  - m_Id: 5066003496804352
    m_Localized: Clear Sketch
    m_Metadata:
      m_Items: []
  - m_Id: 5066113400152064
    m_Localized: Clear Sketch?
    m_Metadata:
      m_Items: []
  - m_Id: 5067123833151488
    m_Localized: More Options
    m_Metadata:
      m_Items: []
  - m_Id: 5142890986315776
    m_Localized: Tools
    m_Metadata:
      m_Items: []
  - m_Id: 5143299389890560
    m_Localized: Eraser
    m_Metadata:
      m_Items: []
  - m_Id: 5143517279789056
    m_Localized: Dropper
    m_Metadata:
      m_Items: []
  - m_Id: 5143592097783808
    m_Localized: Repaint
    m_Metadata:
      m_Items: []
  - m_Id: 5143682283708416
    m_Localized: Cameras
    m_Metadata:
      m_Items: []
  - m_Id: 5143754866139136
    m_Localized: Teleport
    m_Metadata:
      m_Items: []
  - m_Id: 5143817222856704
    m_Localized: Selection
    m_Metadata:
      m_Items: []
  - m_Id: 5143986307833856
    m_Localized: Mirror
    m_Metadata:
      m_Items: []
  - m_Id: 5144088976007168
    m_Localized: Straightedge
    m_Metadata:
      m_Items: []
  - m_Id: 5144159373205504
    m_Localized: Fly
    m_Metadata:
      m_Items: []
  - m_Id: 5144350784462848
    m_Localized: More Tools...
    m_Metadata:
      m_Items: []
  - m_Id: 5144456485117952
    m_Localized: Snip
    m_Metadata:
      m_Items: []
  - m_Id: 5144771179552768
    m_Localized: Group Selection
    m_Metadata:
      m_Items: []
  - m_Id: 5145130421690368
    m_Localized: Flip Selection
    m_Metadata:
      m_Items: []
  - m_Id: 5145273980133376
    m_Localized: Select All
    m_Metadata:
      m_Items: []
  - m_Id: 5145342544420864
    m_Localized: Invert Selection
    m_Metadata:
      m_Items: []
  - m_Id: 5145561143156736
    m_Localized: Recolor Off
    m_Metadata:
      m_Items: []
  - m_Id: 5145968804339712
    m_Localized: Ungroup Selection
    m_Metadata:
      m_Items: []
  - m_Id: 5146654665318400
    m_Localized: Resize On
    m_Metadata:
      m_Items: []
  - m_Id: 5146583311818752
    m_Localized: Resize Off
    m_Metadata:
      m_Items: []
  - m_Id: 5146868541267968
    m_Localized: Rebrush Off
    m_Metadata:
      m_Items: []
  - m_Id: 5146944894377984
    m_Localized: Rebrush On
    m_Metadata:
      m_Items: []
  - m_Id: 5147011692863488
    m_Localized: Jitter Off
    m_Metadata:
      m_Items: []
  - m_Id: 5147092923949056
    m_Localized: Jitter On
    m_Metadata:
      m_Items: []
  - m_Id: 5148146801549312
    m_Localized: More Tools
    m_Metadata:
      m_Items: []
  - m_Id: 5322973046874112
    m_Localized: Backdrop
    m_Metadata:
      m_Items: []
  - m_Id: 5324587094745088
    m_Localized: Fog
    m_Metadata:
      m_Items: []
  - m_Id: 5324999763927040
    m_Localized: Sky
    m_Metadata:
      m_Items: []
  - m_Id: 5325291863646208
    m_Localized: Density
    m_Metadata:
      m_Items: []
  - m_Id: 5325700112031744
    m_Localized: Fog Color
    m_Metadata:
      m_Items: []
  - m_Id: 5329997507829760
    m_Localized: color
    m_Metadata:
      m_Items: []
  - m_Id: 5330470583377920
    m_Localized: Switch to Custom Sky
    m_Metadata:
      m_Items: []
  - m_Id: 5335779313950720
    m_Localized: Brushes
    m_Metadata:
      m_Items: []
  - m_Id: 5335959689994240
    m_Localized: Audio Reactor
    m_Metadata:
      m_Items: []
  - m_Id: 5336069865971712
    m_Localized: Looking for audio...
    m_Metadata:
      m_Items: []
  - m_Id: 5337337812459520
    m_Localized: More...
    m_Metadata:
      m_Items: []
  - m_Id: 7673072670449664
    m_Localized: Camera
    m_Metadata:
      m_Items: []
  - m_Id: 7673215754936320
    m_Localized: Post Effects
    m_Metadata:
      m_Items: []
  - m_Id: 7673323997339648
    m_Localized: Watermark
    m_Metadata:
      m_Items: []
  - m_Id: 7673467597725696
    m_Localized: Field of View
    m_Metadata:
      m_Items: []
  - m_Id: 7673684577460224
    m_Localized: Video Smoothing
    m_Metadata:
      m_Items: []
  - m_Id: 7674180243529728
    m_Localized: Close Settings
    m_Metadata:
      m_Items: []
  - m_Id: 7675077484847104
    m_Localized: Path
    m_Metadata:
      m_Items: []
  - m_Id: 7675859500244992
    m_Localized: Select Path
    m_Metadata:
      m_Items: []
  - m_Id: 7675982082973696
    m_Localized: Camera Paths
    m_Metadata:
      m_Items: []
  - m_Id: 7676094104444928
    m_Localized: Show Paths
    m_Metadata:
      m_Items: []
  - m_Id: 7676309209325568
    m_Localized: Delete Path
    m_Metadata:
      m_Items: []
  - m_Id: 7676408429780992
    m_Localized: Delete Path
    m_Metadata:
      m_Items: []
  - m_Id: 7676581176385536
    m_Localized: Record Path
    m_Metadata:
      m_Items: []
  - m_Id: 7676879580143616
    m_Localized: Add Anchor Point
    m_Metadata:
      m_Items: []
  - m_Id: 7677024573038592
    m_Localized: Delete Points
    m_Metadata:
      m_Items: []
  - m_Id: 7677371119017984
    m_Localized: Add Direction Point
    m_Metadata:
      m_Items: []
  - m_Id: 7677444783579136
    m_Localized: Add Speed Point
    m_Metadata:
      m_Items: []
  - m_Id: 7677508033683456
    m_Localized: Add Zoom Point
    m_Metadata:
      m_Items: []
  - m_Id: 7677699654656000
    m_Localized: Add New Path
    m_Metadata:
      m_Items: []
  - m_Id: 7678055402938368
    m_Localized: Color Picker
    m_Metadata:
      m_Items: []
  - m_Id: 7688701444071424
    m_Localized: Jitter
    m_Metadata:
      m_Items: []
  - m_Id: 7688987650793472
    m_Localized: Jitter
    m_Metadata:
      m_Items: []
  - m_Id: 7689873479409664
    m_Localized: More...
    m_Metadata:
      m_Items: []
  - m_Id: 7690667696037888
    m_Localized: Environment
    m_Metadata:
      m_Items: []
  - m_Id: 7690784670982144
    m_Localized: Environment
    m_Metadata:
      m_Items: []
  - m_Id: 7690924718792704
    m_Localized: Lights
    m_Metadata:
      m_Items: []
  - m_Id: 7691111650533376
    m_Localized: Backdrop
    m_Metadata:
      m_Items: []
  - m_Id: 7691186472722432
    m_Localized: Guides
    m_Metadata:
      m_Items: []
  - m_Id: 7691576060649472
    m_Localized: Poly Library
    m_Metadata:
      m_Items: []
  - m_Id: 7691821452599296
    m_Localized: Camera Paths
    m_Metadata:
      m_Items: []
  - m_Id: 7860833050402816
    m_Localized: Guide Settings
    m_Metadata:
      m_Items: []
  - m_Id: 7861838345379840
    m_Localized: Pointer Snap Distance
    m_Metadata:
      m_Items: []
  - m_Id: 7862047624372224
    m_Localized: Grid Size
    m_Metadata:
      m_Items: []
  - m_Id: 7862159872335872
    m_Localized: Grid Line Width
    m_Metadata:
      m_Items: []
  - m_Id: 7862314168197120
    m_Localized: Grid Frame Width
    m_Metadata:
      m_Items: []
  - m_Id: 7862801433075712
    m_Localized: Guides
    m_Metadata:
      m_Items: []
  - m_Id: 7864726178209792
    m_Localized: Show/Hide Drafting Lines
    m_Metadata:
      m_Items: []
  - m_Id: 7865004726132736
    m_Localized: Plane Guide
    m_Metadata:
      m_Items: []
  - m_Id: 7865139518480384
    m_Localized: Sphere Guide
    m_Metadata:
      m_Items: []
  - m_Id: 7865252521418752
    m_Localized: Cube Guide
    m_Metadata:
      m_Items: []
  - m_Id: 7865322218168320
    m_Localized: Capsule Guide
    m_Metadata:
      m_Items: []
  - m_Id: 7865394515386368
    m_Localized: Ellipsoid Guide
    m_Metadata:
      m_Items: []
  - m_Id: 7866040475951104
    m_Localized: Toggle Guides
    m_Metadata:
      m_Items: []
  - m_Id: 7866191982600192
    m_Localized: Toggle Guides
    m_Metadata:
      m_Items: []
  - m_Id: 7866297771335680
    m_Localized: Guide Settings
    m_Metadata:
      m_Items: []
  - m_Id: 7866918104702976
    m_Localized: Labs
    m_Metadata:
      m_Items: []
  - m_Id: 7867354345873408
    m_Localized: Twitch Chat
    m_Metadata:
      m_Items: []
  - m_Id: 7867485648560128
    m_Localized: YouTube Chat
    m_Metadata:
      m_Items: []
  - m_Id: 7867554347065344
    m_Localized: '"Guess the Word"'
    m_Metadata:
      m_Items: []
  - m_Id: 7867671724662784
    m_Localized: Local Media Library
    m_Metadata:
      m_Items: []
  - m_Id: 7867814297444352
    m_Localized: Tiltasaurus says... (only you see this)
    m_Metadata:
      m_Items: []
  - m_Id: 7868186579673088
    m_Localized: Model Pin
    m_Metadata:
      m_Items: []
  - m_Id: 7868539698126848
    m_Localized: Export
    m_Metadata:
      m_Items: []
  - m_Id: 7869944320204800
    m_Localized: Spectator Camera
    m_Metadata:
      m_Items: []
  - m_Id: 7870646065012736
    m_Localized: Scripts
    m_Metadata:
      m_Items: []
  - m_Id: 7870824155160576
    m_Localized: Grid and Snap Settings
    m_Metadata:
      m_Items: []
  - m_Id: 7870978190974976
    m_Localized: Camera Mode
    m_Metadata:
      m_Items: []
  - m_Id: 7872343826997248
    m_Localized: Layers
    m_Metadata:
      m_Items: []
  - m_Id: 7873280473800704
    m_Localized: Hide/Show
    m_Metadata:
      m_Items: []
  - m_Id: 7874007866777600
    m_Localized: Clear Contents
    m_Metadata:
      m_Items: []
  - m_Id: 7874216034279424
    m_Localized: Squash
    m_Metadata:
      m_Items: []
  - m_Id: 7874341855010816
    m_Localized: Make Active
    m_Metadata:
      m_Items: []
  - m_Id: 7874528715448320
    m_Localized: Delete
    m_Metadata:
      m_Items: []
  - m_Id: 7874610038808576
    m_Localized: Delete Layer?
    m_Metadata:
      m_Items: []
  - m_Id: 7874683799838720
    m_Localized: Are you sure you want to delete this layer?
    m_Metadata:
      m_Items: []
  - m_Id: 7879279536480256
    m_Localized: Add New Layer
    m_Metadata:
      m_Items: []
  - m_Id: 7883364289454080
    m_Localized: Lights
    m_Metadata:
      m_Items: []
  - m_Id: 7884096078061568
    m_Localized: Main Light
    m_Metadata:
      m_Items: []
  - m_Id: 7885974799097856
    m_Localized: Color Name
    m_Metadata:
      m_Items: []
  - m_Id: 7886169574187008
    m_Localized: Secondary Light
    m_Metadata:
      m_Items: []
  - m_Id: 7886276944175104
    m_Localized: Color Name
    m_Metadata:
      m_Items: []
  - m_Id: 7886356342349824
    m_Localized: Fill Light
    m_Metadata:
      m_Items: []
  - m_Id: 7886474181320704
    m_Localized: Color Name
    m_Metadata:
      m_Items: []
  - m_Id: 7887557695873024
    m_Localized: Light Color
    m_Metadata:
      m_Items: []
  - m_Id: 7891809302454272
    m_Localized: Memory Limit Caution
    m_Metadata:
      m_Items: []
  - m_Id: 7891984230096896
    m_Localized: Memory Limit Exceeded
    m_Metadata:
      m_Items: []
  - m_Id: 7892226182717440
    m_Localized: 'This operation will put you beyond a safe memory limit.

      Proceed
      with caution.'
    m_Metadata:
      m_Items: []
  - m_Id: 7892372832362496
    m_Localized: 'You are now in the danger zone.

      Further work may cause crashes
      and lost work.'
    m_Metadata:
      m_Items: []
  - m_Id: 7892515468058624
    m_Localized: Cancel Action
    m_Metadata:
      m_Items: []
  - m_Id: 7892717637705728
    m_Localized: Understood
    m_Metadata:
      m_Items: []
  - m_Id: 7892854560759808
    m_Localized: Understood
    m_Metadata:
      m_Items: []
  - m_Id: 7930140920881152
    m_Localized: Your Models
    m_Metadata:
      m_Items: []
  - m_Id: 7930206087782400
    m_Localized: Poly Library
    m_Metadata:
      m_Items: []
  - m_Id: 7930412489482240
    m_Localized: Featured Models
    m_Metadata:
      m_Items: []
  - m_Id: 7930550461112320
    m_Localized: Liked Models
    m_Metadata:
      m_Items: []
  - m_Id: 7931482930388992
    m_Localized: Only remixable models available
    m_Metadata:
      m_Items: []
  - m_Id: 7931629680697344
    m_Localized: Only published models available
    m_Metadata:
      m_Items: []
  - m_Id: 7931780608532480
    m_Localized: Browse Poly
    m_Metadata:
      m_Items: []
  - m_Id: 7931977472385024
    m_Localized: Your Models
    m_Metadata:
      m_Items: []
  - m_Id: 7932160536977408
    m_Localized: Featured Models
    m_Metadata:
      m_Items: []
  - m_Id: 7932251041669120
    m_Localized: Liked Models
    m_Metadata:
      m_Items: []
  - m_Id: 7932559960547328
    m_Localized: 'Share to Poly

      to see models and

      Blocks objects here'
    m_Metadata:
      m_Items: []
  - m_Id: 7932746569326592
    m_Localized: OPEN
    m_Metadata:
      m_Items: []
  - m_Id: 7932977482539008
    m_Localized: 'Loading models from Poly



      Check back soon!'
    m_Metadata:
      m_Items: []
  - m_Id: 7933149889404928
    m_Localized: 'Like       models

      on Poly to

      see them here'
    m_Metadata:
      m_Items: []
  - m_Id: 7933313635033088
    m_Localized: OPEN
    m_Metadata:
      m_Items: []
  - m_Id: 7933450197377024
    m_Localized: 'Sign in on desktop

      to load

      Poly models'
    m_Metadata:
      m_Items: []
  - m_Id: 7933561489039360
    m_Localized: SIGN IN
    m_Metadata:
      m_Items: []
  - m_Id: 7933827554713600
    m_Localized: 'Share to Poly

      to see your

      models here'
    m_Metadata:
      m_Items: []
  - m_Id: 7933944802287616
    m_Localized: LEARN MORE
    m_Metadata:
      m_Items: []
  - m_Id: 7934076549570560
    m_Localized: 'Poly was shut down

      on 2021/06/30



      Icosa Gallery
      support

      coming soon!'
    m_Metadata:
      m_Items: []
  - m_Id: 7934199497203712
    m_Localized: 'Error Connecting

      to Poly'
    m_Metadata:
      m_Items: []
  - m_Id: 7939526611410944
    m_Localized: View in browser
    m_Metadata:
      m_Items: []
  - m_Id: 7940280365588480
    m_Localized: Scripts
    m_Metadata:
      m_Items: []
  - m_Id: 7943571044540416
    m_Localized: Examples Scripts List
    m_Metadata:
      m_Items: []
  - m_Id: 7943711960571904
    m_Localized: Scripts List
    m_Metadata:
      m_Items: []
  - m_Id: 7943936175480832
    m_Localized: Commands List
    m_Metadata:
      m_Items: []
  - m_Id: 7948094068727808
    m_Localized: Help
    m_Metadata:
      m_Items: []
  - m_Id: 7948187597512704
    m_Localized: Help
    m_Metadata:
      m_Items: []
  - m_Id: 7948298104840192
    m_Localized: About
    m_Metadata:
      m_Items: []
  - m_Id: 7948470994051072
    m_Localized: Opens in External Browser
    m_Metadata:
      m_Items: []
  - m_Id: 7949356432596992
    m_Localized: Opens in External Browser
    m_Metadata:
      m_Items: []
  - m_Id: 7949438875836416
    m_Localized: Contribute
    m_Metadata:
      m_Items: []
  - m_Id: 7949594065084416
    m_Localized: Distance Indicator
    m_Metadata:
      m_Items: []
  - m_Id: 7949642022756352
    m_Localized: On Straightedge Tool
    m_Metadata:
      m_Items: []
  - m_Id: 7949724893814784
    m_Localized: Autosimplification
    m_Metadata:
      m_Items: []
  - m_Id: 7949811581689856
    m_Localized: Simplify on Load
    m_Metadata:
      m_Items: []
  - m_Id: 7950172098895872
    m_Localized: Brush Tip Angle
    m_Metadata:
      m_Items: []
  - m_Id: 7950275601735680
    m_Localized: Visual Quality
    m_Metadata:
      m_Items: []
  - m_Id: 7950347307556864
    m_Localized: Stroke Simplification
    m_Metadata:
      m_Items: []
  - m_Id: 7951591048716288
    m_Localized: Update
    m_Metadata:
      m_Items: []
  - m_Id: 7951827204808704
    m_Localized: Cancel
    m_Metadata:
      m_Items: []
  - m_Id: 7952483592413184
    m_Localized: 'Update

      Simplification?'
    m_Metadata:
      m_Items: []
  - m_Id: 7959094121701376
    m_Localized: Close Settings
    m_Metadata:
      m_Items: []
  - m_Id: 7961508530855936
    m_Localized: Scene Cost
    m_Metadata:
      m_Items: []
  - m_Id: 8042722189090816
    m_Localized: Your Sketches
    m_Metadata:
      m_Items: []
  - m_Id: 8043915934146560
    m_Localized: Featured Sketches
    m_Metadata:
      m_Items: []
  - m_Id: 8044071635099648
    m_Localized: Liked Sketches
    m_Metadata:
      m_Items: []
  - m_Id: 8044139993866240
    m_Localized: Backed-up Sketches
    m_Metadata:
      m_Items: []
  - m_Id: 8044507112906752
    m_Localized: Close Sketchbook
    m_Metadata:
      m_Items: []
  - m_Id: 8051469124870144
    m_Localized: Your Sketches
    m_Metadata:
      m_Items: []
  - m_Id: 8051592198332416
    m_Localized: From This Device
    m_Metadata:
      m_Items: []
  - m_Id: 8051847228792832
    m_Localized: Featured Sketches
    m_Metadata:
      m_Items: []
  - m_Id: 8052065399709696
    m_Localized: From Poly
    m_Metadata:
      m_Items: []
  - m_Id: 8052141249503232
    m_Localized: Liked Sketches
    m_Metadata:
      m_Items: []
  - m_Id: 8052215190888448
    m_Localized: From Poly
    m_Metadata:
      m_Items: []
  - m_Id: 8052288863838208
    m_Localized: Backed-up Sketches
    m_Metadata:
      m_Items: []
  - m_Id: 8052489070551040
    m_Localized: On Google Drive
    m_Metadata:
      m_Items: []
  - m_Id: 8053396663410688
    m_Localized: Browse Poly
    m_Metadata:
      m_Items: []
  - m_Id: 8053860821868544
    m_Localized: Backing up on Drive
    m_Metadata:
      m_Items: []
  - m_Id: 8054034549940224
    m_Localized: Drive Backup Complete
    m_Metadata:
      m_Items: []
  - m_Id: 8054126757519360
    m_Localized: Drive Backup Disabled
    m_Metadata:
      m_Items: []
  - m_Id: 8054220533768192
    m_Localized: Drive Backup Full
    m_Metadata:
      m_Items: []
  - m_Id: 10132688213876736
    m_Localized: 'No saved

      sketches'
    m_Metadata:
      m_Items: []
  - m_Id: 10132930728534016
    m_Localized: 'No Google Drive

      sketches

      available'
    m_Metadata:
      m_Items: []
  - m_Id: 10133179773722624
    m_Localized: 'Like       sketches

      on Poly to

      see them here'
    m_Metadata:
      m_Items: []
  - m_Id: 10133306584309760
    m_Localized: OPEN
    m_Metadata:
      m_Items: []
  - m_Id: 10133516949626880
    m_Localized: 'Retrieving

      sketches...'
    m_Metadata:
      m_Items: []
  - m_Id: 10134247853236224
    m_Localized: 'Error gathering sketches from Poly

      <color=#969696>

      How''s
      your Internet?</color>'
    m_Metadata:
      m_Items: []
  - m_Id: 10134539248312320
    m_Localized: 'Sign in to access

      Poly sketches'
    m_Metadata:
      m_Items: []
  - m_Id: 10134688972382208
    m_Localized: 'Sign in to access

      Google Drive'
    m_Metadata:
      m_Items: []
  - m_Id: 10134789291745280
    m_Localized: 'Poly was shut down

      on 2021/06/30



      Icosa Gallery
      support

      coming soon!'
    m_Metadata:
      m_Items: []
  - m_Id: 10134947404423168
    m_Localized: 'Error Connecting

      to Poly'
    m_Metadata:
      m_Items: []
  - m_Id: 10137717402476544
    m_Localized: SIGN IN
    m_Metadata:
      m_Items: []
  - m_Id: 10137908562075648
    m_Localized: SIGN IN
    m_Metadata:
      m_Items: []
  - m_Id: 10138131262840832
    m_Localized: New Sketch
    m_Metadata:
      m_Items: []
  - m_Id: 10142251554152448
    m_Localized: Grid and Snap Settings
    m_Metadata:
      m_Items: []
  - m_Id: 10142405791293440
    m_Localized: Snap Angle
    m_Metadata:
      m_Items: []
  - m_Id: 10149748172103680
    m_Localized: Snap Angle
    m_Metadata:
      m_Items: []
  - m_Id: 10149812609196032
    m_Localized: Snap Grid
    m_Metadata:
      m_Items: []
  - m_Id: 10149921501716480
    m_Localized: Snap Grid
    m_Metadata:
      m_Items: []
  - m_Id: 10160187903811584
    m_Localized: Jitter
    m_Metadata:
      m_Items: []
  - m_Id: 15506037610950656
    m_Localized: Tools
    m_Metadata:
      m_Items: []
  - m_Id: 15506183434317824
    m_Localized: Eraser
    m_Metadata:
      m_Items: []
  - m_Id: 15506327693209600
    m_Localized: Straightedge
    m_Metadata:
      m_Items: []
  - m_Id: 15506435650400256
    m_Localized: Environment
    m_Metadata:
      m_Items: []
  - m_Id: 15506545880903680
    m_Localized: Environment
    m_Metadata:
      m_Items: []
  - m_Id: 15506686318784512
    m_Localized: Cameras
    m_Metadata:
      m_Items: []
  - m_Id: 15506782473203712
    m_Localized: Teleport
    m_Metadata:
      m_Items: []
  - m_Id: 15506869836361728
    m_Localized: Mirror
    m_Metadata:
      m_Items: []
  - m_Id: 15507089726943232
    m_Localized: Undo
    m_Metadata:
      m_Items: []
  - m_Id: 15507184623071232
    m_Localized: Redo
    m_Metadata:
      m_Items: []
  - m_Id: 15508321694691328
    m_Localized: Tips 'N Tricks
    m_Metadata:
      m_Items: []
  - m_Id: 15509162824609792
    m_Localized: Toss to Dismiss
    m_Metadata:
      m_Items: []
  - m_Id: 15520387964907520
    m_Localized: Yes
    m_Metadata:
      m_Items: []
  - m_Id: 15520489844551680
    m_Localized: No
    m_Metadata:
      m_Items: []
  - m_Id: 15520598732877824
    m_Localized: OK
    m_Metadata:
      m_Items: []
  - m_Id: 15522362785837056
    m_Localized: Sign Out
    m_Metadata:
      m_Items: []
  - m_Id: 15524391402909696
    m_Localized: Drive Backup
    m_Metadata:
      m_Items: []
  - m_Id: 15526523405381632
    m_Localized: Cancel
    m_Metadata:
      m_Items: []
  - m_Id: 15531555001511936
    m_Localized: Sign Out?
    m_Metadata:
      m_Items: []
  - m_Id: 18090084441858048
    m_Localized: Audio found!
    m_Metadata:
      m_Items: []
  - m_Id: 18090455927169024
    m_Localized: Looking for audio...
    m_Metadata:
      m_Items: []
  - m_Id: 18090764850241536
    m_Localized: Stop Listening
    m_Metadata:
      m_Items: []
  - m_Id: 18090913311825920
    m_Localized: Status
    m_Metadata:
      m_Items: []
  - m_Id: 18091078533849088
    m_Localized: Play some music on your computer!
    m_Metadata:
      m_Items: []
  - m_Id: 18094306084331520
    m_Localized: Cameras
    m_Metadata:
      m_Items: []
  - m_Id: 18094451278553088
    m_Localized: Camera Options
    m_Metadata:
      m_Items: []
  - m_Id: 18095883364933632
    m_Localized: Camera Paths
    m_Metadata:
      m_Items: []
  - m_Id: 18098512052690944
    m_Localized: Close
    m_Metadata:
      m_Items: []
  - m_Id: 18098764352659456
    m_Localized: Sketch Not Supported
    m_Metadata:
      m_Items: []
  - m_Id: 18098892484452352
    m_Localized: This sketch is beyond size limitations and cannot be loaded on this
      platform.
    m_Metadata:
      m_Items: []
  - m_Id: 18101292528115712
    m_Localized: Hue
    m_Metadata:
      m_Items: []
  - m_Id: 18101388099526656
    m_Localized: Saturation
    m_Metadata:
      m_Items: []
  - m_Id: 18101440956145664
    m_Localized: Brightness
    m_Metadata:
      m_Items: []
  - m_Id: 18101498871095296
    m_Localized: Size
    m_Metadata:
      m_Items: []
  - m_Id: 18101557633294336
    m_Localized: Position
    m_Metadata:
      m_Items: []
  - m_Id: 68763796961820672
    m_Localized: Join
    m_Metadata:
      m_Items: []
  - m_Id: 68764809030598656
    m_Localized: Layers
    m_Metadata:
      m_Items: []
  - m_Id: 68768010396041216
    m_Localized: Enable Experimental Brushes
    m_Metadata:
      m_Items: []
  - m_Id: 68768580896882688
    m_Localized: Disable Experimental Brushes
    m_Metadata:
      m_Items: []
  - m_Id: 68773633749745664
    m_Localized: View in browser
    m_Metadata:
      m_Items: []
  - m_Id: 68773760459669504
    m_Localized: View in browser
    m_Metadata:
      m_Items: []
  - m_Id: 68774380566544384
    m_Localized: 'Restart Required

      for Experimental Mode'
    m_Metadata:
      m_Items: []
  - m_Id: 76036335840321536
    m_Localized: Sketch Downloading...
    m_Metadata:
      m_Items: []
  - m_Id: 76036630477594624
    m_Localized: 'Search not implemented,

      but I like your enthusiasm.'
    m_Metadata:
      m_Items: []
  - m_Id: 76036746777255936
    m_Localized: GOT IT
    m_Metadata:
      m_Items: []
  - m_Id: 76039048963612672
    m_Localized: Cancel
    m_Metadata:
      m_Items: []
  - m_Id: 76044213523374080
    m_Localized: Take Off Headset
    m_Metadata:
      m_Items: []
  - m_Id: 76044393131859968
    m_Localized: Sign in on desktop
    m_Metadata:
      m_Items: []
  - m_Id: 76044674418663424
    m_Localized: Save and Upload Sketch?
    m_Metadata:
      m_Items: []
  - m_Id: 76068346479042560
    m_Localized: Uploading...
    m_Metadata:
      m_Items: []
  - m_Id: 76072279146553344
    m_Localized: Nothing to Upload
    m_Metadata:
      m_Items: []
  - m_Id: 76069123176062976
    m_Localized: Success!
    m_Metadata:
      m_Items: []
  - m_Id: 76069201752154112
    m_Localized: Finish publishing on desktop
    m_Metadata:
      m_Items: []
  - m_Id: 76069352969396224
    m_Localized: Oh no!
    m_Metadata:
      m_Items: []
  - m_Id: 76069430274613248
    m_Localized: Looks like something went wrong
    m_Metadata:
      m_Items: []
  - m_Id: 76069769677692928
    m_Localized: Non-Remixable Sketch
    m_Metadata:
      m_Items: []
  - m_Id: 76069893405466624
    m_Localized: 'Non-remixable sketches can''t

      be uploaded to Poly'
    m_Metadata:
      m_Items: []
  - m_Id: 76070234092003328
    m_Localized: Connection Error
    m_Metadata:
      m_Items: []
  - m_Id: 76070420314906624
    m_Localized: 'There was an error connecting

      to the Poly server. Try again
      later.'
    m_Metadata:
      m_Items: []
  - m_Id: 76070518675529728
    m_Localized: OK
    m_Metadata:
      m_Items: []
  - m_Id: 76070712456568832
    m_Localized: Please wait...
    m_Metadata:
      m_Items: []
  - m_Id: 76070854366650368
    m_Localized: Media Library Content
    m_Metadata:
      m_Items: []
  - m_Id: 76071039813607424
    m_Localized: 'Media Library content

      will not be uploaded

      with the
      rest of your sketch.'
    m_Metadata:
      m_Items: []
  - m_Id: 76071162597662720
    m_Localized: UPLOAD
    m_Metadata:
      m_Items: []
  - m_Id: 76071373843783680
    m_Localized: CANCEL
    m_Metadata:
      m_Items: []
  - m_Id: 76071488323117056
    m_Localized: Media Library Videos
    m_Metadata:
      m_Items: []
  - m_Id: 76071619017629696
    m_Localized: 'Media Library videos

      will not be uploaded

      with the
      rest of your sketch.'
    m_Metadata:
      m_Items: []
  - m_Id: 76072352228106240
    m_Localized: 'This sketch contains

      nothing to upload.'
    m_Metadata:
      m_Items: []
  - m_Id: 76072542007779328
    m_Localized: Out of date
    m_Metadata:
      m_Items: []
  - m_Id: 76072667581046784
    m_Localized: 'Update Tilt Brush to share

      sketches to Poly and Sketchfab'
    m_Metadata:
      m_Items: []
  - m_Id: 76080842438926336
    m_Localized: Sign-In Required to Upload
    m_Metadata:
      m_Items: []
  - m_Id: 76081074568486912
    m_Localized: 'Signing in requires exiting Open Brush.

      We suggest saving
      your work

      before proceeding.'
    m_Metadata:
      m_Items: []
  - m_Id: 76084187576721408
    m_Localized: Save and Login
    m_Metadata:
      m_Items: []
  - m_Id: 76084383412969472
    m_Localized: Login
    m_Metadata:
      m_Items: []
  - m_Id: 76086604699590656
    m_Localized: Click to Finish Publishing
    m_Metadata:
      m_Items: []
  - m_Id: 76094622149435392
    m_Localized: Free Image Memory?
    m_Metadata:
      m_Items: []
  - m_Id: 76094798670913536
    m_Localized: 'This will unload unused images

      to free up memory.

      Images
      will not be deleted.'
    m_Metadata:
      m_Items: []
  - m_Id: 76095425199267840
    m_Localized: Proceed
    m_Metadata:
      m_Items: []
  - m_Id: 76095819690336256
    m_Localized: 'Draw:'
    m_Metadata:
      m_Items: []
  - m_Id: 76095964649676800
    m_Localized: Refresh
    m_Metadata:
      m_Items: []
  - m_Id: 76096109499965440
    m_Localized: Clear Sketch and Reload Word
    m_Metadata:
      m_Items: []
  - m_Id: 76096615622434816
    m_Localized: Close
    m_Metadata:
      m_Items: []
  - m_Id: 76096904425431040
    m_Localized: Merge Brush Strokes (Experimental)
    m_Metadata:
      m_Items: []
  - m_Id: 76097050869555200
    m_Localized: Delete Sketch
    m_Metadata:
      m_Items: []
  - m_Id: 76097256218484736
    m_Localized: Reveal on desktop
    m_Metadata:
      m_Items: []
  - m_Id: 76115339591081984
    m_Localized: Save Options
    m_Metadata:
      m_Items: []
  - m_Id: 76115745704566784
    m_Localized: Overwrite last save
    m_Metadata:
      m_Items: []
  - m_Id: 76115842710429696
    m_Localized: Save
    m_Metadata:
      m_Items: []
  - m_Id: 76115933538082816
    m_Localized: Save New
    m_Metadata:
      m_Items: []
  - m_Id: 76115996574277632
    m_Localized: Create a new savefile
    m_Metadata:
      m_Items: []
  - m_Id: 76116098625888256
    m_Localized: 'These sketches are

      <b>Read-Only</b>'
    m_Metadata:
      m_Items: []
  - m_Id: 76116655574933504
    m_Localized: Tips 'N Tricks
    m_Metadata:
      m_Items: []
  - m_Id: 76116867701858304
    m_Localized: Labs
    m_Metadata:
      m_Items: []
  - m_Id: 76116941706158080
    m_Localized: Settings
    m_Metadata:
      m_Items: []
  - m_Id: 76117036946219008
    m_Localized: Reset Panels
    m_Metadata:
      m_Items: []
  - m_Id: 76117383567695872
    m_Localized: Mirror
    m_Metadata:
      m_Items: []
  - m_Id: 76117650451259392
    m_Localized: Summon Mirror
    m_Metadata:
      m_Items: []
  - m_Id: 76117800062083072
    m_Localized: Release Notes
    m_Metadata:
      m_Items: []
  - m_Id: 76117892328382464
    m_Localized: View in browser
    m_Metadata:
      m_Items: []
  - m_Id: 76118256381386752
    m_Localized: Help Center
    m_Metadata:
      m_Items: []
  - m_Id: 76118351730499584
    m_Localized: Terms of Service
    m_Metadata:
      m_Items: []
  - m_Id: 76118538846789632
    m_Localized: Privacy Policy
    m_Metadata:
      m_Items: []
  - m_Id: 76119468057092096
    m_Localized: Save your sketch?
    m_Metadata:
      m_Items: []
  - m_Id: 76119645530677248
    m_Localized: "You're about to exit \nOpen Brush"
    m_Metadata:
      m_Items: []
  - m_Id: 76120862092746752
    m_Localized: Google Drive Backup
    m_Metadata:
      m_Items: []
  - m_Id: 76121021711179776
    m_Localized: BETA
    m_Metadata:
      m_Items: []
  - m_Id: 76121263181455360
    m_Localized: Backup Complete
    m_Metadata:
      m_Items: []
  - m_Id: 76121447906992128
    m_Localized: Backing Up... 888%
    m_Metadata:
      m_Items: []
  - m_Id: 76122859638415360
    m_Localized: View on Drive
    m_Metadata:
      m_Items: []
  - m_Id: 76123261897334784
    m_Localized: Disable Backup
    m_Metadata:
      m_Items: []
  - m_Id: 76123531960180736
    m_Localized: Sketches
    m_Metadata:
      m_Items: []
  - m_Id: 76123762810478592
    m_Localized: Snapshots
    m_Metadata:
      m_Items: []
  - m_Id: 76123842049269760
    m_Localized: Media Library
    m_Metadata:
      m_Items: []
  - m_Id: 76123960488026112
    m_Localized: Exports
    m_Metadata:
      m_Items: []
  - m_Id: 76124083175612416
    m_Localized: Videos
    m_Metadata:
      m_Items: []
  - m_Id: 76124177820082176
    m_Localized: Google Drive Backup Disabled
    m_Metadata:
      m_Items: []
  - m_Id: 76124332547956736
    m_Localized: 'Enabling Google Drive backup keeps

      your work saved to the
      cloud.'
    m_Metadata:
      m_Items: []
  - m_Id: 76124651742879744
    m_Localized: ENABLE DRIVE BACKUP
    m_Metadata:
      m_Items: []
  - m_Id: 76124790830194688
    m_Localized: Google Drive Backup Full
    m_Metadata:
      m_Items: []
  - m_Id: 76124861466468352
    m_Localized: 'Remove items from Google Drive

      to free up storage space.'
    m_Metadata:
      m_Items: []
  - m_Id: 76124975501205504
    m_Localized: MANAGE
    m_Metadata:
      m_Items: []
  - m_Id: 76125091268190208
    m_Localized: DISABLE
    m_Metadata:
      m_Items: []
  - m_Id: 76126070290046976
    m_Localized: Load Sketch?
    m_Metadata:
      m_Items: []
  - m_Id: 76126242747244544
    m_Localized: Unsaved changes will be lost
    m_Metadata:
      m_Items: []
  - m_Id: 76126335156150272
    m_Localized: Load Complex Sketch?
    m_Metadata:
      m_Items: []
  - m_Id: 76126729437503488
    m_Localized: This sketch is beyond size limitations and may cause a poor experience
      or crash.
    m_Metadata:
      m_Items: []
  - m_Id: 76126873826418688
    m_Localized: Load Anyway
    m_Metadata:
      m_Items: []
  - m_Id: 76126452525359104
    m_Localized: Sketch may run slowly.
    m_Metadata:
      m_Items: []
  - m_Id: 76131299773440000
    m_Localized: Accounts
    m_Metadata:
      m_Items: []
  - m_Id: 76134950436921344
    m_Localized: Take Off Headset
    m_Metadata:
      m_Items: []
  - m_Id: 76137928887689216
    m_Localized: Share with Google
    m_Metadata:
      m_Items: []
  - m_Id: 76138083292602368
    m_Localized: 'Sign in to a Google account to access

      Drive and YouTube
      support.'
    m_Metadata:
      m_Items: []
  - m_Id: 76138395621449728
    m_Localized: Share to Sketchfab
    m_Metadata:
      m_Items: []
  - m_Id: 76138521224077312
    m_Localized: 'Sign in to a Sketchfab account to allow

      uploading to Sketchfab.'
    m_Metadata:
      m_Items: []
  - m_Id: 81182403783614464
    m_Localized: Path Recorded!
    m_Metadata:
      m_Items: []
  - m_Id: 81182608851525632
    m_Localized: Recording Canceled
    m_Metadata:
      m_Items: []
  - m_Id: 81183732522344448
    m_Localized: Copy Selection to Current Layer
    m_Metadata:
      m_Items: []
  - m_Id: 81184247687733248
    m_Localized: Main Layer
    m_Metadata:
      m_Items: []
  - m_Id: 81184440202092544
    m_Localized: Layer
    m_Metadata:
      m_Items: []
  - m_Id: 81187452349898752
    m_Localized: Trigger To Confirm
    m_Metadata:
      m_Items: []
  - m_Id: 81194531575881728
    m_Localized: Loading Sketch...
    m_Metadata:
      m_Items: []
  - m_Id: 81194664648564736
    m_Localized: Loading Models...
    m_Metadata:
      m_Items: []
  - m_Id: 81194744055128064
    m_Localized: Loading...
    m_Metadata:
      m_Items: []
  - m_Id: 81194843074256896
    m_Localized: Loading Images...
    m_Metadata:
      m_Items: []
  - m_Id: 81194906580213760
    m_Localized: Exporting...
    m_Metadata:
      m_Items: []
  - m_Id: 81194990285938688
    m_Localized: Loading Media...
    m_Metadata:
      m_Items: []
  - m_Id: 81203094671122432
    m_Localized: Bubbles
    m_Metadata:
      m_Items: []
  - m_Id: 81203153294909440
    m_Localized: Bubble Wand
    m_Metadata:
      m_Items: []
  - m_Id: 81203246727225344
    m_Localized: Candy Cane
    m_Metadata:
      m_Items: []
  - m_Id: 81203301878128640
    m_Localized: Cel Vinyl
    m_Metadata:
      m_Items: []
  - m_Id: 81203372350824448
    m_Localized: Charcoal
    m_Metadata:
      m_Items: []
  - m_Id: 81203423919792128
    m_Localized: Chromatic Wave
    m_Metadata:
      m_Items: []
  - m_Id: 81203481385951232
    m_Localized: Coarse Bristles
    m_Metadata:
      m_Items: []
  - m_Id: 81203567432097792
    m_Localized: Comet
    m_Metadata:
      m_Items: []
  - m_Id: 81203611405180928
    m_Localized: Concave Hull
    m_Metadata:
      m_Items: []
  - m_Id: 81203662118510592
    m_Localized: Dance Floor
    m_Metadata:
      m_Items: []
  - m_Id: 81203709862273024
    m_Localized: Diamond
    m_Metadata:
      m_Items: []
  - m_Id: 81203777713528832
    m_Localized: Digital
    m_Metadata:
      m_Items: []
  - m_Id: 81203824031227904
    m_Localized: Disco
    m_Metadata:
      m_Items: []
  - m_Id: 81203865550643200
    m_Localized: Dot Marker
    m_Metadata:
      m_Items: []
  - m_Id: 81203913957105664
    m_Localized: Dots
    m_Metadata:
      m_Items: []
  - m_Id: 81203958152486912
    m_Localized: Double Flat
    m_Metadata:
      m_Items: []
  - m_Id: 81204005120303104
    m_Localized: Pinched Flat
    m_Metadata:
      m_Items: []
  - m_Id: 81204078575149056
    m_Localized: Pinched Marker
    m_Metadata:
      m_Items: []
  - m_Id: 81204129737269248
    m_Localized: Drafting
    m_Metadata:
      m_Items: []
  - m_Id: 81204173685186560
    m_Localized: Dry Brush
    m_Metadata:
      m_Items: []
  - m_Id: 81204235328872448
    m_Localized: Duct Tape
    m_Metadata:
      m_Items: []
  - m_Id: 81204288453926912
    m_Localized: Duct Tape (Geometry)
    m_Metadata:
      m_Items: []
  - m_Id: 81204382188232704
    m_Localized: Electricity
    m_Metadata:
      m_Items: []
  - m_Id: 81204427818065920
    m_Localized: Embers
    m_Metadata:
      m_Items: []
  - m_Id: 81204493236625408
    m_Localized: Faceted Tube
    m_Metadata:
      m_Items: []
  - m_Id: 81204541060079616
    m_Localized: Fairy
    m_Metadata:
      m_Items: []
  - m_Id: 81204581946155008
    m_Localized: Feather
    m_Metadata:
      m_Items: []
  - m_Id: 81204635582914560
    m_Localized: Felt
    m_Metadata:
      m_Items: []
  - m_Id: 81204676406075392
    m_Localized: Fire
    m_Metadata:
      m_Items: []
  - m_Id: 81204735243771904
    m_Localized: Fire2
    m_Metadata:
      m_Items: []
  - m_Id: 81204778390577152
    m_Localized: Flat
    m_Metadata:
      m_Items: []
  - m_Id: 81204889594159104
    m_Localized: Flat Geometry
    m_Metadata:
      m_Items: []
  - m_Id: 81204982288277504
    m_Localized: Gouache
    m_Metadata:
      m_Items: []
  - m_Id: 81205065486491648
    m_Localized: Guts
    m_Metadata:
      m_Items: []
  - m_Id: 81205104946503680
    m_Localized: Highlighter
    m_Metadata:
      m_Items: []
  - m_Id: 81205150878326784
    m_Localized: Tree
    m_Metadata:
      m_Items: []
  - m_Id: 81205201507770368
    m_Localized: Hypercolor
    m_Metadata:
      m_Items: []
  - m_Id: 81205290808696832
    m_Localized: Hyper Grid
    m_Metadata:
      m_Items: []
  - m_Id: 81205339491983360
    m_Localized: Icing
    m_Metadata:
      m_Items: []
  - m_Id: 81205378532564992
    m_Localized: Ink
    m_Metadata:
      m_Items: []
  - m_Id: 81205417556369408
    m_Localized: Ink (Geometry)
    m_Metadata:
      m_Items: []
  - m_Id: 81205502021263360
    m_Localized: Keijiro Tube
    m_Metadata:
      m_Items: []
  - m_Id: 81205552273219584
    m_Localized: Lacewing
    m_Metadata:
      m_Items: []
  - m_Id: 81205593624862720
    m_Localized: Leaky Pen
    m_Metadata:
      m_Items: []
  - m_Id: 81205636259962880
    m_Localized: Leaves
    m_Metadata:
      m_Items: []
  - m_Id: 81205679876530176
    m_Localized: Leaves2
    m_Metadata:
      m_Items: []
  - m_Id: 81205749166432256
    m_Localized: Light
    m_Metadata:
      m_Items: []
  - m_Id: 81205790060896256
    m_Localized: Light Wire
    m_Metadata:
      m_Items: []
  - m_Id: 81205838656102400
    m_Localized: Wire (Lit)
    m_Metadata:
      m_Items: []
  - m_Id: 81205898521403392
    m_Localized: Lofted
    m_Metadata:
      m_Items: []
  - m_Id: 81205943849246720
    m_Localized: Lofted (Hue Shift)
    m_Metadata:
      m_Items: []
  - m_Id: 81206004192698368
    m_Localized: Marbled Rainbow
    m_Metadata:
      m_Items: []
  - m_Id: 81206060224405504
    m_Localized: Marker
    m_Metadata:
      m_Items: []
  - m_Id: 81206102402326528
    m_Localized: Marker (Geometry)
    m_Metadata:
      m_Items: []
  - m_Id: 81206156286550016
    m_Localized: Matte Hull
    m_Metadata:
      m_Items: []
  - m_Id: 81206207075377152
    m_Localized: Muscle
    m_Metadata:
      m_Items: []
  - m_Id: 81206251857960960
    m_Localized: Mylar Tube
    m_Metadata:
      m_Items: []
  - m_Id: 81206295621328896
    m_Localized: Neon Pulse
    m_Metadata:
      m_Items: []
  - m_Id: 81206368749019136
    m_Localized: Oil Paint
    m_Metadata:
      m_Items: []
  - m_Id: 81206416861880320
    m_Localized: Oil Paint (Geometry)
    m_Metadata:
      m_Items: []
  - m_Id: 81206494716551168
    m_Localized: Paper
    m_Metadata:
      m_Items: []
  - m_Id: 81206536990941184
    m_Localized: Paper (Geometry)
    m_Metadata:
      m_Items: []
  - m_Id: 81206666636877824
    m_Localized: Petal
    m_Metadata:
      m_Items: []
  - m_Id: 81206595077857280
    m_Localized: Braid
    m_Metadata:
      m_Items: []
  - m_Id: 81206859902017536
    m_Localized: Plasma
    m_Metadata:
      m_Items: []
  - m_Id: 81206904026095616
    m_Localized: Race
    m_Metadata:
      m_Items: []
  - m_Id: 81206946329845760
    m_Localized: Rain
    m_Metadata:
      m_Items: []
  - m_Id: 81206986301562880
    m_Localized: Rainbow
    m_Metadata:
      m_Items: []
  - m_Id: 81207025421836288
    m_Localized: Rising Bubbles
    m_Metadata:
      m_Items: []
  - m_Id: 81207069424279552
    m_Localized: Shiny Hull
    m_Metadata:
      m_Items: []
  - m_Id: 81207135908192256
    m_Localized: Single Sided
    m_Metadata:
      m_Items: []
  - m_Id: 81207182829871104
    m_Localized: Slice
    m_Metadata:
      m_Items: []
  - m_Id: 81207263394062336
    m_Localized: Smooth Hull
    m_Metadata:
      m_Items: []
  - m_Id: 81207308449275904
    m_Localized: Snow
    m_Metadata:
      m_Items: []
  - m_Id: 81207357476495360
    m_Localized: Snowflake
    m_Metadata:
      m_Items: []
  - m_Id: 81207400497471488
    m_Localized: Soft Highlighter
    m_Metadata:
      m_Items: []
  - m_Id: 81207449709240320
    m_Localized: Space
    m_Metadata:
      m_Items: []
  - m_Id: 81207491186712576
    m_Localized: Sparks
    m_Metadata:
      m_Items: []
  - m_Id: 81207535642140672
    m_Localized: Spikes
    m_Metadata:
      m_Items: []
  - m_Id: 81207574603030528
    m_Localized: Splatter
    m_Metadata:
      m_Items: []
  - m_Id: 81207648775102464
    m_Localized: 3D Printing Brush
    m_Metadata:
      m_Items: []
  - m_Id: 81207710548811776
    m_Localized: Square Flat
    m_Metadata:
      m_Items: []
  - m_Id: 81207756761653248
    m_Localized: Stars
    m_Metadata:
      m_Items: []
  - m_Id: 81207807806332928
    m_Localized: Streamers
    m_Metadata:
      m_Items: []
  - m_Id: 81207912810733568
    m_Localized: Taffy
    m_Metadata:
      m_Items: []
  - m_Id: 81207961254944768
    m_Localized: Tapered Flat
    m_Metadata:
      m_Items: []
  - m_Id: 81208043572355072
    m_Localized: Tapered Highlighter
    m_Metadata:
      m_Items: []
  - m_Id: 81208094986133504
    m_Localized: TaperedHueShift
    m_Metadata:
      m_Items: []
  - m_Id: 81208142008475648
    m_Localized: Tapered Marker
    m_Metadata:
      m_Items: []
  - m_Id: 81208255854469120
    m_Localized: TaperedMarkerGeo
    m_Metadata:
      m_Items: []
  - m_Id: 81208320484499456
    m_Localized: Tapered Wire
    m_Metadata:
      m_Items: []
  - m_Id: 81208372611309568
    m_Localized: Geom/Thick (Duct Tape)
    m_Metadata:
      m_Items: []
  - m_Id: 81208728183431168
    m_Localized: Thick Paint
    m_Metadata:
      m_Items: []
  - m_Id: 81208800589701120
    m_Localized: Toon
    m_Metadata:
      m_Items: []
  - m_Id: 81208843535179776
    m_Localized: Tube (Highlighter)
    m_Metadata:
      m_Items: []
  - m_Id: 81208895842344960
    m_Localized: Tube (Flat)
    m_Metadata:
      m_Items: []
  - m_Id: 81208961575477248
    m_Localized: Tube Toon Inverted
    m_Metadata:
      m_Items: []
  - m_Id: 81209021776322560
    m_Localized: Tube (Marker)
    m_Metadata:
      m_Items: []
  - m_Id: 81209066508574720
    m_Localized: Unlit Hull
    m_Metadata:
      m_Items: []
  - m_Id: 81209114365583360
    m_Localized: Velvet Ink
    m_Metadata:
      m_Items: []
  - m_Id: 81209159253024768
    m_Localized: Watercolor Paper
    m_Metadata:
      m_Items: []
  - m_Id: 81209241222307840
    m_Localized: Watercolor Paper (Geometry)
    m_Metadata:
      m_Items: []
  - m_Id: 81209297144963072
    m_Localized: Waveform
    m_Metadata:
      m_Items: []
  - m_Id: 81209348688764928
    m_Localized: Waveform FFT
    m_Metadata:
      m_Items: []
  - m_Id: 81209390745051136
    m_Localized: Waveform Particles
    m_Metadata:
      m_Items: []
  - m_Id: 81209436215500800
    m_Localized: Waveform Tube
    m_Metadata:
      m_Items: []
  - m_Id: 81209474924732416
    m_Localized: Wet Paint
    m_Metadata:
      m_Items: []
  - m_Id: 81209522190344192
    m_Localized: Wet Paint (Geometry)
    m_Metadata:
      m_Items: []
  - m_Id: 81209591056621568
    m_Localized: Dr. Wigglez
    m_Metadata:
      m_Items: []
  - m_Id: 81209706207043584
    m_Localized: Wind
    m_Metadata:
      m_Items: []
  - m_Id: 81209742752014336
    m_Localized: Wire
    m_Metadata:
      m_Items: []
  - m_Id: 81209777615069184
    m_Localized: Wireframe
    m_Metadata:
      m_Items: []
  - m_Id: 81212669579288576
    m_Localized: Black
    m_Metadata:
      m_Items: []
  - m_Id: 81212740198785024
    m_Localized: Blue
    m_Metadata:
      m_Items: []
  - m_Id: 81212798805794816
    m_Localized: Dress Form
    m_Metadata:
      m_Items: []
  - m_Id: 81212845635198976
    m_Localized: Example
    m_Metadata:
      m_Items: []
  - m_Id: 81212886244450304
    m_Localized: Hot
    m_Metadata:
      m_Items: []
  - m_Id: 81212929865211904
    m_Localized: Illustrative
    m_Metadata:
      m_Items: []
  - m_Id: 81212976329711616
    m_Localized: Night Sky
    m_Metadata:
      m_Items: []
  - m_Id: 81213029828059136
    m_Localized: No Lights
    m_Metadata:
      m_Items: []
  - m_Id: 81213093988327424
    m_Localized: Passthrough
    m_Metadata:
      m_Items: []
  - m_Id: 81213138796077056
    m_Localized: Pedestal
    m_Metadata:
      m_Items: []
  - m_Id: 81213180441321472
    m_Localized: Pink Lemonade
    m_Metadata:
      m_Items: []
  - m_Id: 81213231821545472
    m_Localized: Pistachio
    m_Metadata:
      m_Items: []
  - m_Id: 81213302868860928
    m_Localized: Snowman
    m_Metadata:
      m_Items: []
  - m_Id: 81213342391787520
    m_Localized: Space
    m_Metadata:
      m_Items: []
  - m_Id: 81213390877941760
    m_Localized: Standard
    m_Metadata:
      m_Items: []
  - m_Id: 81213430556057600
    m_Localized: White
    m_Metadata:
      m_Items: []
  - m_Id: 81450547493494784
    m_Localized: exported!
    m_Metadata:
      m_Items: []
  - m_Id: 81477322290257920
    m_Localized: Success!
    m_Metadata:
      m_Items: []
  - m_Id: 81558424363229184
    m_Localized: Cool White
    m_Metadata:
      m_Items: []
  - m_Id: 81558424400977920
    m_Localized: Antique White
    m_Metadata:
      m_Items: []
  - m_Id: 81558424400977921
    m_Localized: Light Cyan
    m_Metadata:
      m_Items: []
  - m_Id: 81558424400977922
    m_Localized: White
    m_Metadata:
      m_Items: []
  - m_Id: 81558424400977923
    m_Localized: Beige
    m_Metadata:
      m_Items: []
  - m_Id: 81558424400977924
    m_Localized: Bisque
    m_Metadata:
      m_Items: []
  - m_Id: 81558424400977925
    m_Localized: Black
    m_Metadata:
      m_Items: []
  - m_Id: 81558424400977926
    m_Localized: Middle Grey
    m_Metadata:
      m_Items: []
  - m_Id: 81558424400977927
    m_Localized: Bone White
    m_Metadata:
      m_Items: []
  - m_Id: 81558424400977928
    m_Localized: Blue
    m_Metadata:
      m_Items: []
  - m_Id: 81558424400977929
    m_Localized: Blue Violet
    m_Metadata:
      m_Items: []
  - m_Id: 81558424400977930
    m_Localized: Brown
    m_Metadata:
      m_Items: []
  - m_Id: 81558424400977931
    m_Localized: Deep Beige
    m_Metadata:
      m_Items: []
  - m_Id: 81558424400977932
    m_Localized: Ash Blue
    m_Metadata:
      m_Items: []
  - m_Id: 81558424400977933
    m_Localized: Chartreuse
    m_Metadata:
      m_Items: []
  - m_Id: 81558424400977934
    m_Localized: Raw Sienna
    m_Metadata:
      m_Items: []
  - m_Id: 81558424400977935
    m_Localized: Cornflower Blue
    m_Metadata:
      m_Items: []
  - m_Id: 81558424400977936
    m_Localized: Cornsilk
    m_Metadata:
      m_Items: []
  - m_Id: 81558424400977937
    m_Localized: Crimson
    m_Metadata:
      m_Items: []
  - m_Id: 81558424400977938
    m_Localized: Cyan
    m_Metadata:
      m_Items: []
  - m_Id: 81558424400977939
    m_Localized: Dark Blue
    m_Metadata:
      m_Items: []
  - m_Id: 81558424400977940
    m_Localized: Dark Teal
    m_Metadata:
      m_Items: []
  - m_Id: 81558424400977941
    m_Localized: Dark Ochre
    m_Metadata:
      m_Items: []
  - m_Id: 81558424400977942
    m_Localized: Dark Green
    m_Metadata:
      m_Items: []
  - m_Id: 81558424400977943
    m_Localized: Dark Khaki
    m_Metadata:
      m_Items: []
  - m_Id: 81558424400977944
    m_Localized: Dark Magenta
    m_Metadata:
      m_Items: []
  - m_Id: 81558424400977945
    m_Localized: Dark Olive Green
    m_Metadata:
      m_Items: []
  - m_Id: 81558424400977946
    m_Localized: Dark Orange
    m_Metadata:
      m_Items: []
  - m_Id: 81558424400977947
    m_Localized: Dark Orchid
    m_Metadata:
      m_Items: []
  - m_Id: 81558424400977948
    m_Localized: Dark Red
    m_Metadata:
      m_Items: []
  - m_Id: 81558424400977949
    m_Localized: Dark Salmon
    m_Metadata:
      m_Items: []
  - m_Id: 81558424400977950
    m_Localized: Dark Sea Green
    m_Metadata:
      m_Items: []
  - m_Id: 81558424400977951
    m_Localized: Dark Slate Blue
    m_Metadata:
      m_Items: []
  - m_Id: 81558424400977952
    m_Localized: Neutral Grey
    m_Metadata:
      m_Items: []
  - m_Id: 81558424400977953
    m_Localized: Dark Turquoise
    m_Metadata:
      m_Items: []
  - m_Id: 81558424400977954
    m_Localized: Dark Violet
    m_Metadata:
      m_Items: []
  - m_Id: 81558424400977955
    m_Localized: Deep Pink
    m_Metadata:
      m_Items: []
  - m_Id: 81558424400977956
    m_Localized: Deep Sky Blue
    m_Metadata:
      m_Items: []
  - m_Id: 81558424400977957
    m_Localized: Dim Grey
    m_Metadata:
      m_Items: []
  - m_Id: 81558424400977958
    m_Localized: Cerulean Blue
    m_Metadata:
      m_Items: []
  - m_Id: 81558424400977959
    m_Localized: Carmine
    m_Metadata:
      m_Items: []
  - m_Id: 81558424400977960
    m_Localized: Floral White
    m_Metadata:
      m_Items: []
  - m_Id: 81558424400977961
    m_Localized: Forest Green
    m_Metadata:
      m_Items: []
  - m_Id: 81558424400977962
    m_Localized: Silver
    m_Metadata:
      m_Items: []
  - m_Id: 81558424400977963
    m_Localized: Ghost White
    m_Metadata:
      m_Items: []
  - m_Id: 81558424400977964
    m_Localized: Cadmium Yellow
    m_Metadata:
      m_Items: []
  - m_Id: 81558424400977965
    m_Localized: Ochre
    m_Metadata:
      m_Items: []
  - m_Id: 81558424400977966
    m_Localized: Grey
    m_Metadata:
      m_Items: []
  - m_Id: 81558424400977967
    m_Localized: Green
    m_Metadata:
      m_Items: []
  - m_Id: 81558424400977968
    m_Localized: Green Yellow
    m_Metadata:
      m_Items: []
  - m_Id: 81558424400977969
    m_Localized: Honeydew
    m_Metadata:
      m_Items: []
  - m_Id: 81558424400977970
    m_Localized: Hot Pink
    m_Metadata:
      m_Items: []
  - m_Id: 81558424400977971
    m_Localized: Red Oxide
    m_Metadata:
      m_Items: []
  - m_Id: 81558424400977972
    m_Localized: Indigo
    m_Metadata:
      m_Items: []
  - m_Id: 81558424400977973
    m_Localized: Ivory
    m_Metadata:
      m_Items: []
  - m_Id: 81558424400977974
    m_Localized: Khaki
    m_Metadata:
      m_Items: []
  - m_Id: 81558424400977975
    m_Localized: Lavender
    m_Metadata:
      m_Items: []
  - m_Id: 81558424400977976
    m_Localized: Pale Lavender
    m_Metadata:
      m_Items: []
  - m_Id: 81558424400977977
    m_Localized: Luminous Green
    m_Metadata:
      m_Items: []
  - m_Id: 81558424400977978
    m_Localized: Pale Lemon
    m_Metadata:
      m_Items: []
  - m_Id: 81558424400977979
    m_Localized: Light Blue
    m_Metadata:
      m_Items: []
  - m_Id: 81558424400977980
    m_Localized: Light Coral
    m_Metadata:
      m_Items: []
  - m_Id: 81558424400977981
    m_Localized: Pale Lime
    m_Metadata:
      m_Items: []
  - m_Id: 81558424400977982
    m_Localized: Light Green
    m_Metadata:
      m_Items: []
  - m_Id: 81558424400977983
    m_Localized: Light Grey
    m_Metadata:
      m_Items: []
  - m_Id: 81558424400977984
    m_Localized: Light Pink
    m_Metadata:
      m_Items: []
  - m_Id: 81558424400977985
    m_Localized: Light Salmon
    m_Metadata:
      m_Items: []
  - m_Id: 81558424400977986
    m_Localized: Light Sea Green
    m_Metadata:
      m_Items: []
  - m_Id: 81558424400977987
    m_Localized: Light Sky Blue
    m_Metadata:
      m_Items: []
  - m_Id: 81558424400977988
    m_Localized: Light Ash Blue
    m_Metadata:
      m_Items: []
  - m_Id: 81558424400977989
    m_Localized: Light Steel Blue
    m_Metadata:
      m_Items: []
  - m_Id: 81558424400977990
    m_Localized: Light Yellow
    m_Metadata:
      m_Items: []
  - m_Id: 81558424400977991
    m_Localized: Lime
    m_Metadata:
      m_Items: []
  - m_Id: 81558424400977992
    m_Localized: Lime Green
    m_Metadata:
      m_Items: []
  - m_Id: 81558424400977993
    m_Localized: Linen
    m_Metadata:
      m_Items: []
  - m_Id: 81558424400977994
    m_Localized: Magenta
    m_Metadata:
      m_Items: []
  - m_Id: 81558424400977995
    m_Localized: Maroon
    m_Metadata:
      m_Items: []
  - m_Id: 81558424400977996
    m_Localized: Medium Aquamarine
    m_Metadata:
      m_Items: []
  - m_Id: 81558424400977997
    m_Localized: Ultramarine
    m_Metadata:
      m_Items: []
  - m_Id: 81558424400977998
    m_Localized: Medium Orchid
    m_Metadata:
      m_Items: []
  - m_Id: 81558424400977999
    m_Localized: Medium Purple
    m_Metadata:
      m_Items: []
  - m_Id: 81558424400978000
    m_Localized: Medium Sea Green
    m_Metadata:
      m_Items: []
  - m_Id: 81558424400978001
    m_Localized: Medium Slate Blue
    m_Metadata:
      m_Items: []
  - m_Id: 81558424400978002
    m_Localized: Medium Spring Green
    m_Metadata:
      m_Items: []
  - m_Id: 81558424400978003
    m_Localized: Medium Turquoise
    m_Metadata:
      m_Items: []
  - m_Id: 81558424400978004
    m_Localized: Rose Voilet
    m_Metadata:
      m_Items: []
  - m_Id: 81558424400978005
    m_Localized: Midnight Blue
    m_Metadata:
      m_Items: []
  - m_Id: 81558424400978006
    m_Localized: Mint Cream
    m_Metadata:
      m_Items: []
  - m_Id: 81558424400978007
    m_Localized: Misty Rose
    m_Metadata:
      m_Items: []
  - m_Id: 81558424400978008
    m_Localized: Naples Yellow
    m_Metadata:
      m_Items: []
  - m_Id: 81558424400978009
    m_Localized: Titan Buff
    m_Metadata:
      m_Items: []
  - m_Id: 81558424400978010
    m_Localized: Navy
    m_Metadata:
      m_Items: []
  - m_Id: 81558424400978011
    m_Localized: Old Lace
    m_Metadata:
      m_Items: []
  - m_Id: 81558424400978012
    m_Localized: Olive
    m_Metadata:
      m_Items: []
  - m_Id: 81558424400978013
    m_Localized: Moss Green
    m_Metadata:
      m_Items: []
  - m_Id: 81558424400978014
    m_Localized: Orange Yellow
    m_Metadata:
      m_Items: []
  - m_Id: 81558424400978015
    m_Localized: Scarlet
    m_Metadata:
      m_Items: []
  - m_Id: 81558424400978016
    m_Localized: Orchid
    m_Metadata:
      m_Items: []
  - m_Id: 81558424400978017
    m_Localized: Pale Ochre
    m_Metadata:
      m_Items: []
  - m_Id: 81558424400978018
    m_Localized: Pale Green
    m_Metadata:
      m_Items: []
  - m_Id: 81558424400978019
    m_Localized: Pale Turquoise
    m_Metadata:
      m_Items: []
  - m_Id: 81558424400978020
    m_Localized: Pale Violet Red
    m_Metadata:
      m_Items: []
  - m_Id: 81558424400978021
    m_Localized: Papaya Whip
    m_Metadata:
      m_Items: []
  - m_Id: 81558424400978022
    m_Localized: Peach Puff
    m_Metadata:
      m_Items: []
  - m_Id: 81558424400978023
    m_Localized: Pink
    m_Metadata:
      m_Items: []
  - m_Id: 81558424400978024
    m_Localized: Lilac
    m_Metadata:
      m_Items: []
  - m_Id: 81558424400978025
    m_Localized: Powder Blue
    m_Metadata:
      m_Items: []
  - m_Id: 81558424400978026
    m_Localized: Purple
    m_Metadata:
      m_Items: []
  - m_Id: 81558424400978027
    m_Localized: Red
    m_Metadata:
      m_Items: []
  - m_Id: 81558424400978028
    m_Localized: Rosy Brown
    m_Metadata:
      m_Items: []
  - m_Id: 81558424400978029
    m_Localized: Royal Blue
    m_Metadata:
      m_Items: []
  - m_Id: 81558424400978030
    m_Localized: Burnt Umber
    m_Metadata:
      m_Items: []
  - m_Id: 81558424400978031
    m_Localized: Salmon
    m_Metadata:
      m_Items: []
  - m_Id: 81558424400978032
    m_Localized: Sandy Brown
    m_Metadata:
      m_Items: []
  - m_Id: 81558424400978033
    m_Localized: Sea Green
    m_Metadata:
      m_Items: []
  - m_Id: 81558424400978034
    m_Localized: Seashell
    m_Metadata:
      m_Items: []
  - m_Id: 81558424400978035
    m_Localized: Sienna
    m_Metadata:
      m_Items: []
  - m_Id: 81558424400978036
    m_Localized: Sky Blue
    m_Metadata:
      m_Items: []
  - m_Id: 81558424400978037
    m_Localized: Slate Blue
    m_Metadata:
      m_Items: []
  - m_Id: 81558424400978038
    m_Localized: Slate Grey
    m_Metadata:
      m_Items: []
  - m_Id: 81558424400978039
    m_Localized: Snow
    m_Metadata:
      m_Items: []
  - m_Id: 81558424400978040
    m_Localized: Spring Green
    m_Metadata:
      m_Items: []
  - m_Id: 81558424400978041
    m_Localized: Steel Blue
    m_Metadata:
      m_Items: []
  - m_Id: 81558424405172224
    m_Localized: Tan
    m_Metadata:
      m_Items: []
  - m_Id: 81558424405172225
    m_Localized: Teal
    m_Metadata:
      m_Items: []
  - m_Id: 81558424405172226
    m_Localized: Pale Lilac
    m_Metadata:
      m_Items: []
  - m_Id: 81558424405172227
    m_Localized: Tomato
    m_Metadata:
      m_Items: []
  - m_Id: 81558424405172228
    m_Localized: Turquoise
    m_Metadata:
      m_Items: []
  - m_Id: 81558424405172229
    m_Localized: Violet
    m_Metadata:
      m_Items: []
  - m_Id: 81558424405172230
    m_Localized: Titan
    m_Metadata:
      m_Items: []
  - m_Id: 81558424405172231
    m_Localized: Bright White
    m_Metadata:
      m_Items: []
  - m_Id: 81558424405172232
    m_Localized: Yellow
    m_Metadata:
      m_Items: []
  - m_Id: 81558424405172233
    m_Localized: Leaf Green
    m_Metadata:
      m_Items: []
  - m_Id: 81558424405172234
    m_Localized: Orange
    m_Metadata:
      m_Items: []
  - m_Id: 85227255933722624
    m_Localized: 'Press Left Trigger

      to Quick-Load'
    m_Metadata:
      m_Items: []
  - m_Id: 86502336588701696
    m_Localized: Hold Trigger to Paint
    m_Metadata:
      m_Items: []
  - m_Id: 86503100627312640
    m_Localized: 'Press Trigger to

      Unpin Object'
    m_Metadata:
      m_Items: []
  - m_Id: 86503188791582720
    m_Localized: 'Press Trigger to

      Pin Object'
    m_Metadata:
      m_Items: []
  - m_Id: 86503489334435840
    m_Localized: 'Press Trigger to

      Capture Save Icon'
    m_Metadata:
      m_Items: []
  - m_Id: 86503586919112704
    m_Localized: 'Hold Trigger for

      Preview'
    m_Metadata:
      m_Items: []
  - m_Id: 86505772348628992
    m_Localized: Move Thumbstick
    m_Metadata:
      m_Items: []
  - m_Id: 86507370093240320
    m_Localized: Adjust Brush Size
    m_Metadata:
      m_Items: []
  - m_Id: 86510761523568640
    m_Localized: 'Press X To Enter

      Deselect Mode'
    m_Metadata:
      m_Items: []
  - m_Id: 86512053855739904
    m_Localized: 'Press X to Exit

      Deselect Mode'
    m_Metadata:
      m_Items: []
  - m_Id: 86512303735595008
    m_Localized: 'Hold X To Duplicate

      A Selection'
    m_Metadata:
      m_Items: []
  - m_Id: 86513132228075520
    m_Localized: 'Use Grip to Grab

      The Blinking Panel'
    m_Metadata:
      m_Items: []
  - m_Id: 86515258303995904
    m_Localized: Point to Interact
    m_Metadata:
      m_Items: []
  - m_Id: 86515585589731328
    m_Localized: 'Share Your Sketch

      with the Community'
    m_Metadata:
      m_Items: []
  - m_Id: 86516117700108288
    m_Localized: 'Unlock

      advanced features'
    m_Metadata:
      m_Items: []
  - m_Id: 86522814208434176
    m_Localized: 'Press Right Trigger

      to Quick-Load'
    m_Metadata:
      m_Items: []
  - m_Id: 86526550477660160
    m_Localized: 'Press A To Exit

      Deselect Mode'
    m_Metadata:
      m_Items: []
  - m_Id: 86526918276177920
    m_Localized: 'Press A To Enter

      Deselect Mode'
    m_Metadata:
      m_Items: []
  - m_Id: 86527241187254272
    m_Localized: 'Hold  A To Duplicate

      A Selection'
    m_Metadata:
      m_Items: []
  - m_Id: 86542625575559168
    m_Localized: 'Press Trigger to

      Quick-Load'
    m_Metadata:
      m_Items: []
  - m_Id: 86542994603008000
    m_Localized: Swipe Thumbpad
    m_Metadata:
      m_Items: []
  - m_Id: 86543386296475648
    m_Localized: 'Press Thumbpad for

      Deselect Mode'
    m_Metadata:
      m_Items: []
  - m_Id: 86543571617603584
    m_Localized: 'Press Thumbpad to

      Exit Deselect Mode'
    m_Metadata:
      m_Items: []
  - m_Id: 86543649577132032
    m_Localized: 'Hold Thumbpad to

      Duplicate'
    m_Metadata:
      m_Items: []
  - m_Id: 86583802232332288
    m_Localized: 'Save colors to your

      sketch palette'
    m_Metadata:
      m_Items: []
  - m_Id: 86584733715947520
    m_Localized: 'Helpful info behind

      Brush Controller'
    m_Metadata:
      m_Items: []
  - m_Id: 86586444966813696
    m_Localized: 'Duplicate when Selection

      Tool overlaps selection'
    m_Metadata:
      m_Items: []
  - m_Id: 86605819400708096
    m_Localized: 'Grip to Grab Objects

      <color=#787878>Try grabbing this panel'
    m_Metadata:
      m_Items: []
  - m_Id: 86605978197057536
    m_Localized: 'Use Guides to

      Paint Precisely'
    m_Metadata:
      m_Items: []
  - m_Id: 86606072233353216
    m_Localized: Use Arrows for more...
    m_Metadata:
      m_Items: []
  - m_Id: 86606143058370560
    m_Localized: Pull Trigger to Pin
    m_Metadata:
      m_Items: []
  - m_Id: 86606447405457408
    m_Localized: 'Press and Hold

      to Change Tools'
    m_Metadata:
      m_Items: []
  - m_Id: 86606504787730432
    m_Localized: 'Use Both Grips on

      Objects to Scale'
    m_Metadata:
      m_Items: []
  - m_Id: 86606528972087296
    m_Localized: Tap bottoms to Swap Controllers
    m_Metadata:
      m_Items: []
  - m_Id: 86607071601778688
    m_Localized: Toss Objects to Dismiss<color=#787878>Try tossing this cube
    m_Metadata:
      m_Items: []
  - m_Id: 86607314393260032
    m_Localized: Press to Undo
    m_Metadata:
      m_Items: []
  - m_Id: 86607365643460608
    m_Localized: Press to Redo
    m_Metadata:
      m_Items: []
  - m_Id: 86607461726576640
    m_Localized: 'Use Both Grips to Rotate

      and Resize Yourself'
    m_Metadata:
      m_Items: []
  - m_Id: 86607568958152704
    m_Localized: 'Grip then Press A Button

      to Reset Your Size'
    m_Metadata:
      m_Items: []
  - m_Id: 86607659639005184
    m_Localized: "Grip then Press Trackpad \nto Reset Your Size"
    m_Metadata:
      m_Items: []
  - m_Id: 86607720842289152
    m_Localized: 'Grip then Press X or A Button

      to Reset Your Size'
    m_Metadata:
      m_Items: []
  - m_Id: 89041955544915968
    m_Localized: Media Library
    m_Metadata:
      m_Items: []
  - m_Id: 89043032713486336
    m_Localized: Click to Load
    m_Metadata:
      m_Items: []
  - m_Id: 89044237590224896
    m_Localized: Local Models
    m_Metadata:
      m_Items: []
  - m_Id: 89044379697438720
    m_Localized: Local Videos
    m_Metadata:
      m_Items: []
  - m_Id: 89044625424932864
    m_Localized: Local Images
    m_Metadata:
      m_Items: []
  - m_Id: 89060975102943232
    m_Localized: OPEN
    m_Metadata:
      m_Items: []
  - m_Id: 89061114353836032
    m_Localized: Add Media
    m_Metadata:
      m_Items: []
  - m_Id: 89060241993129984
    m_Localized: 'Add images and

      models to

      see them here'
    m_Metadata:
      m_Items: []
  - m_Id: 89064000617996288
    m_Localized: 'Add images to

      your Device to

      see them here'
    m_Metadata:
      m_Items: []
  - m_Id: 89064741239808000
    m_Localized: Learn How
    m_Metadata:
      m_Items: []
  - m_Id: 89072407659962368
    m_Localized: Add Media
    m_Metadata:
      m_Items: []
  - m_Id: 89074692188299264
    m_Localized: Skip Backward
    m_Metadata:
      m_Items: []
  - m_Id: 89074820936654848
    m_Localized: Play / Pause
    m_Metadata:
      m_Items: []
  - m_Id: 89074884501331968
    m_Localized: Skip Forward
    m_Metadata:
      m_Items: []
  - m_Id: 89093153698373632
    m_Localized: (Restart required)
    m_Metadata:
      m_Items: []
  - m_Id: 89093320602312704
    m_Localized: Swap Hands
    m_Metadata:
      m_Items: []
  - m_Id: 89093701847769088
    m_Localized: Tutorial Next Restart
    m_Metadata:
      m_Items: []
  - m_Id: 89093763399180288
    m_Localized: Turns Advanced+Experimental modes off
    m_Metadata:
      m_Items: []
  - m_Id: 81207223535591424
    m_Localized: Smoke
    m_Metadata:
      m_Items: []
  - m_Id: 106429517453328384
    m_Localized: Background Images
    m_Metadata:
      m_Items: []
  - m_Id: 95221400803737600
    m_Localized: Up arrow
    m_Metadata:
      m_Items: []
  - m_Id: 95221400837292032
    m_Localized: Down arrow
    m_Metadata:
      m_Items: []
  - m_Id: 95221400837292033
    m_Localized: Left arrow
    m_Metadata:
      m_Items: []
  - m_Id: 95221400837292034
    m_Localized: Right arrow
    m_Metadata:
      m_Items: []
  - m_Id: 95221400837292035
    m_Localized: Space bar
    m_Metadata:
      m_Items: []
  - m_Id: 95221400837292036
    m_Localized: Shift
    m_Metadata:
      m_Items: []
  - m_Id: 95221400837292037
    m_Localized: Left Shift
    m_Metadata:
      m_Items: []
  - m_Id: 95221400841486336
    m_Localized: Right Shift
    m_Metadata:
      m_Items: []
  - m_Id: 95221400841486337
    m_Localized: Control
    m_Metadata:
      m_Items: []
  - m_Id: 95221400841486338
    m_Localized: Left Control
    m_Metadata:
      m_Items: []
  - m_Id: 95221400841486339
    m_Localized: Right Control
    m_Metadata:
      m_Items: []
  - m_Id: 95221400841486340
    m_Localized: Alt
    m_Metadata:
      m_Items: []
  - m_Id: 95221400841486341
    m_Localized: Left Alt
    m_Metadata:
      m_Items: []
  - m_Id: 95221400841486342
    m_Localized: Right Alt
    m_Metadata:
      m_Items: []
  - m_Id: 95221400841486343
    m_Localized: Escape
    m_Metadata:
      m_Items: []
  - m_Id: 95221400841486344
    m_Localized: Enter
    m_Metadata:
      m_Items: []
  - m_Id: 95221400841486345
    m_Localized: Tab
    m_Metadata:
      m_Items: []
  - m_Id: 95221400841486346
    m_Localized: Backspace
    m_Metadata:
      m_Items: []
  - m_Id: 95221400841486347
    m_Localized: AltGr
    m_Metadata:
      m_Items: []
  - m_Id: 95221400841486348
    m_Localized: Caps Lock
    m_Metadata:
      m_Items: []
  - m_Id: 103924956079587328
    m_Localized: Rename Sketch
    m_Metadata:
      m_Items: []
  - m_Id: 103943359016206336
    m_Localized: Transform Tools
    m_Metadata:
      m_Items: []
  - m_Id: 109424659466551296
    m_Localized: Repaint Selected
    m_Metadata:
      m_Items: []
  - m_Id: 5146220882010112
    m_Localized: Recolor On
    m_Metadata:
      m_Items: []
  - m_Id: 128947584125108224
    m_Localized: Snap Axes
    m_Metadata:
      m_Items: []
  - m_Id: 128947584179634176
    m_Localized: Snap Selected
    m_Metadata:
      m_Items: []
  - m_Id: 128947584179634177
    m_Localized: Toggle X Position Snap
    m_Metadata:
      m_Items: []
  - m_Id: 128947584179634178
    m_Localized: Toggle Y Position Snap
    m_Metadata:
      m_Items: []
  - m_Id: 128947584179634179
    m_Localized: Toggle Z Position Snap
    m_Metadata:
      m_Items: []
  - m_Id: 128947584179634180
    m_Localized: Snap Selected to Grid
    m_Metadata:
      m_Items: []
  - m_Id: 128947584179634181
    m_Localized: Snap Selected Rotation Angles
    m_Metadata:
      m_Items: []
  - m_Id: 128947584179634182
    m_Localized: Position
    m_Metadata:
      m_Items: []
  - m_Id: 128947584179634183
    m_Localized: Rotation
    m_Metadata:
      m_Items: []
  - m_Id: 128947584179634184
    m_Localized: Align
    m_Metadata:
      m_Items: []
  - m_Id: 128947584179634185
    m_Localized: Toggle X Position Lock
    m_Metadata:
      m_Items: []
  - m_Id: 128947584179634186
    m_Localized: Toggle Y Position Lock
    m_Metadata:
      m_Items: []
  - m_Id: 128947584179634187
    m_Localized: Toggle Z Position Lock
    m_Metadata:
      m_Items: []
  - m_Id: 128947584179634188
    m_Localized: Toggle X Rotation Lock
    m_Metadata:
      m_Items: []
  - m_Id: 128947584183828480
    m_Localized: Toggle Y Rotation Lock
    m_Metadata:
      m_Items: []
  - m_Id: 128947584183828481
    m_Localized: Toggle Z Rotation Lock
    m_Metadata:
      m_Items: []
  - m_Id: 128947584183828482
    m_Localized: Align X
    m_Metadata:
      m_Items: []
  - m_Id: 128947584183828483
    m_Localized: Align Y
    m_Metadata:
      m_Items: []
  - m_Id: 128947584183828484
    m_Localized: Align Z
    m_Metadata:
      m_Items: []
  - m_Id: 128947584183828485
    m_Localized: 'Align by:'
    m_Metadata:
      m_Items: []
  - m_Id: 128947584183828486
    m_Localized: Left/Bottom/Front edges
    m_Metadata:
      m_Items: []
  - m_Id: 128947584183828487
    m_Localized: Centers
    m_Metadata:
      m_Items: []
  - m_Id: 128947584183828488
    m_Localized: Right/Top/Back edges
    m_Metadata:
      m_Items: []
  - m_Id: 128947584183828489
    m_Localized: Align Rotation
    m_Metadata:
      m_Items: []
  - m_Id: 128947584183828490
    m_Localized: 'Distribute:'
    m_Metadata:
      m_Items: []
  - m_Id: 128947584183828491
    m_Localized: Distribute X
    m_Metadata:
      m_Items: []
  - m_Id: 128947584183828492
    m_Localized: Distribute Y
    m_Metadata:
      m_Items: []
  - m_Id: 128947584183828493
    m_Localized: Distribute Z
    m_Metadata:
      m_Items: []
  - m_Id: 128947584183828494
    m_Localized: 'Distribute By:'
    m_Metadata:
      m_Items: []
  - m_Id: 128947584183828495
    m_Localized: Spacing
    m_Metadata:
      m_Items: []
  - m_Id: 128947584183828496
    m_Localized: Multimirror
    m_Metadata:
      m_Items: []
  - m_Id: 128947584183828497
    m_Localized: Point Symmetry
    m_Metadata:
      m_Items: []
  - m_Id: 128947584183828498
    m_Localized: Wallpaper Symmetry
    m_Metadata:
      m_Items: []
  - m_Id: 128947584183828499
    m_Localized: Options
    m_Metadata:
      m_Items: []
  - m_Id: 128947584183828500
    m_Localized: Affect Hue
    m_Metadata:
      m_Items: []
  - m_Id: 128947584183828501
    m_Localized: Affect Saturation
    m_Metadata:
      m_Items: []
  - m_Id: 128947584183828502
    m_Localized: Affect Brightness
    m_Metadata:
      m_Items: []
  - m_Id: 128947584183828503
    m_Localized: Amount
    m_Metadata:
      m_Items: []
  - m_Id: 128947584183828504
    m_Localized: Frequency
    m_Metadata:
      m_Items: []
  - m_Id: 128947584183828505
    m_Localized: Sine Wave
    m_Metadata:
      m_Items: []
  - m_Id: 128947584183828506
    m_Localized: Triangle Wave
    m_Metadata:
      m_Items: []
  - m_Id: 128947584183828507
    m_Localized: Sawtooth Wave
    m_Metadata:
      m_Items: []
  - m_Id: 128947584188022784
    m_Localized: Square Wave
    m_Metadata:
      m_Items: []
  - m_Id: 128947584188022785
    m_Localized: Noise
    m_Metadata:
      m_Items: []
  - m_Id: 128947584188022786
    m_Localized: Summon Mirror
    m_Metadata:
      m_Items: []
  - m_Id: 128978688454426624
    m_Localized: Guides
    m_Metadata:
      m_Items: []
  - m_Id: 128979151367176192
    m_Localized: Snap to Guides
    m_Metadata:
      m_Items: []
  - m_Id: 129010807801118720
    m_Localized: Symmetry Order
    m_Metadata:
      m_Items: []
  - m_Id: 129011310442315776
    m_Localized: X Repeats
    m_Metadata:
      m_Items: []
  - m_Id: 129011387676229632
    m_Localized: Y Repeats
    m_Metadata:
      m_Items: []
  - m_Id: 129011445721202688
    m_Localized: Scale
    m_Metadata:
      m_Items: []
  - m_Id: 129011519415123968
    m_Localized: Scale X
    m_Metadata:
      m_Items: []
  - m_Id: 129011554005549056
    m_Localized: Scale Y
    m_Metadata:
      m_Items: []
  - m_Id: 129011580064759808
    m_Localized: Skew X
    m_Metadata:
      m_Items: []
  - m_Id: 129011621378654208
    m_Localized: Skew Y
    m_Metadata:
      m_Items: []
  - m_Id: 129251051561549824
    m_Localized: Webcam
    m_Metadata:
      m_Items: []
  - m_Id: 129251441224974336
    m_Localized: Previous Device
    m_Metadata:
      m_Items: []
  - m_Id: 129251554584428544
    m_Localized: Next Device
    m_Metadata:
      m_Items: []
  - m_Id: 137988464450723840
    m_Localized: Move Selection to Current Layer
    m_Metadata:
      m_Items: []
  - m_Id: 147094550989828096
    m_Localized: Error
    m_Metadata:
      m_Items: []
  - m_Id: 147094689821290496
    m_Localized: Account sign-in is currently unavailable on this platform.
    m_Metadata:
      m_Items: []
  - m_Id: 147809767845167104
    m_Localized: Change language
    m_Metadata:
      m_Items: []
  - m_Id: 147811113256255488
    m_Localized: Language
    m_Metadata:
      m_Items: []
  - m_Id: 151489918612377600
    m_Localized: Video Recording is not supported on this device.
    m_Metadata:
      m_Items: []
  - m_Id: 151490030713540608
    m_Localized: 'You can create a video of your sketch by opening it on a Mac or
      PC. Search for "Exporting video" on our docs website: https://docs.openbrush.app
      for a step by step guide.'
    m_Metadata:
      m_Items: []
  - m_Id: 170004956477833216
    m_Localized: Please give Open Brush file access to save your creations!
    m_Metadata:
      m_Items: []
  - m_Id: 172767995928834048
    m_Localized: 'Swipe To Adjust

      Brush Size'
    m_Metadata:
      m_Items: []
  - m_Id: 189087250755706880
    m_Localized: To avoid error 403 on Sketchfab when publishing - change visibility
      to public (free Sketchfab accounts can't publish private models)
    m_Metadata:
      m_Items: []
  - m_Id: 188791089062830080
    m_Localized: Reset Canvas Position
    m_Metadata:
      m_Items: []
  - m_Id: 188791266398003200
    m_Localized: Lock Canvas Position
    m_Metadata:
      m_Items: []
  - m_Id: 188792931159203840
    m_Localized: Unlock Canvas Position
    m_Metadata:
      m_Items: []
  - m_Id: 217069105871577088
    m_Localized: "You can continue without a VR headset. Choose a sketch below to
      enter Viewing Mode with the following controls:\n\nMouse: look around (press
      I to invert up/down) \nW,A,S,D: move forward/back/left/right\nQ,E: move up/down\nHold
      shift to move faster\n"
    m_Metadata:
      m_Items: []
  - m_Id: 217070349893754880
    m_Localized: Failed to Detect VR
    m_Metadata:
      m_Items: []
  - m_Id: 218558579745579008
    m_Localized: More info on using Open Brush without VR
    m_Metadata:
      m_Items: []
<<<<<<< HEAD
  - m_Id: 206971550222082048
    m_Localized: Info
    m_Metadata:
      m_Items: []
  - m_Id: 206971762546139136
    m_Localized: "Transform"
    m_Metadata:
      m_Items: []
  - m_Id: 206971911959830528
    m_Localized: Appearance
    m_Metadata:
      m_Items: []
  - m_Id: 207037701752971264
    m_Localized: Inspector
=======
  - m_Id: 176764812224364544
    m_Localized: Passthrough Hull
>>>>>>> f5228c53
    m_Metadata:
      m_Items: []
  - m_Id: 224363142209691648
    m_Localized: Pick a Subfolder
    m_Metadata:
      m_Items: []
  references:
    version: 2
    RefIds: []<|MERGE_RESOLUTION|>--- conflicted
+++ resolved
@@ -3504,7 +3504,6 @@
     m_Localized: More info on using Open Brush without VR
     m_Metadata:
       m_Items: []
-<<<<<<< HEAD
   - m_Id: 206971550222082048
     m_Localized: Info
     m_Metadata:
@@ -3519,10 +3518,10 @@
       m_Items: []
   - m_Id: 207037701752971264
     m_Localized: Inspector
-=======
+    m_Metadata:
+      m_Items: []
   - m_Id: 176764812224364544
     m_Localized: Passthrough Hull
->>>>>>> f5228c53
     m_Metadata:
       m_Items: []
   - m_Id: 224363142209691648
