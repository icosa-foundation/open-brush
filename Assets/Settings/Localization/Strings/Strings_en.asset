--- conflicted
+++ resolved
@@ -3499,13 +3499,12 @@
   - m_Id: 217069105871577088
     m_Localized: 'You can continue without a VR headset.
 
-<<<<<<< HEAD
+      Choose a sketch
+      below to enter Viewing Mode.'
+    m_Localized: 'You can continue without a VR headset.
+
       Choose a sketch below
       to enter Viewing Mode.'
-=======
-      Choose a sketch
-      below to enter Viewing Mode.'
->>>>>>> 29419912
     m_Metadata:
       m_Items: []
   - m_Id: 217070349893754880
@@ -3626,7 +3625,6 @@
       move faster"
     m_Metadata:
       m_Items: []
-<<<<<<< HEAD
   - m_Id: 332314407106863104
     m_Localized: Options
     m_Metadata:
@@ -3639,8 +3637,6 @@
     m_Localized: Filter/Sorting
     m_Metadata:
       m_Items: []
-=======
->>>>>>> 29419912
   - m_Id: 326532953040941056
     m_Localized: 'Max Players: '
     m_Metadata:
