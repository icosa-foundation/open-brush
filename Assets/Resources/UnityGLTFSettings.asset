--- conflicted
+++ resolved
@@ -13,19 +13,6 @@
   m_Name: AudioExport
   m_EditorClassIdentifier: 
   enabled: 0
---- !u!114 &-8821068644114918255
-MonoBehaviour:
-  m_ObjectHideFlags: 3
-  m_CorrespondingSourceObject: {fileID: 0}
-  m_PrefabInstance: {fileID: 0}
-  m_PrefabAsset: {fileID: 0}
-  m_GameObject: {fileID: 0}
-  m_Enabled: 1
-  m_EditorHideFlags: 0
-  m_Script: {fileID: 0}
-  m_Name: LodsImport
-  m_EditorClassIdentifier: UnityGLTFScripts:UnityGLTF.Plugins:LodsImport
-  enabled: 1
 --- !u!114 &-8630084581239784447
 MonoBehaviour:
   m_ObjectHideFlags: 3
@@ -49,32 +36,6 @@
   KHR_materials_pbrSpecularGlossiness: 1
   KHR_materials_emissive_strength: 1
   KHR_materials_anisotropy: 1
---- !u!114 &-8562582193759743377
-MonoBehaviour:
-  m_ObjectHideFlags: 3
-  m_CorrespondingSourceObject: {fileID: 0}
-  m_PrefabInstance: {fileID: 0}
-  m_PrefabAsset: {fileID: 0}
-  m_GameObject: {fileID: 0}
-  m_Enabled: 1
-  m_EditorHideFlags: 0
-  m_Script: {fileID: 0}
-  m_Name: LodsImport
-  m_EditorClassIdentifier: UnityGLTFScripts:UnityGLTF.Plugins:LodsImport
-  enabled: 1
---- !u!114 &-8424547619905045479
-MonoBehaviour:
-  m_ObjectHideFlags: 3
-  m_CorrespondingSourceObject: {fileID: 0}
-  m_PrefabInstance: {fileID: 0}
-  m_PrefabAsset: {fileID: 0}
-  m_GameObject: {fileID: 0}
-  m_Enabled: 1
-  m_EditorHideFlags: 0
-  m_Script: {fileID: 0}
-  m_Name: MeshoptImport
-  m_EditorClassIdentifier: UnityGLTFScripts:UnityGLTF.Plugins:MeshoptImport
-  enabled: 1
 --- !u!114 &-7716978867629807533
 MonoBehaviour:
   m_ObjectHideFlags: 3
@@ -123,19 +84,6 @@
   KHR_materials_emissive_strength: 1
   KHR_materials_sheen: 1
   KHR_materials_anisotropy: 1
---- !u!114 &-6960108736307011653
-MonoBehaviour:
-  m_ObjectHideFlags: 3
-  m_CorrespondingSourceObject: {fileID: 0}
-  m_PrefabInstance: {fileID: 0}
-  m_PrefabAsset: {fileID: 0}
-  m_GameObject: {fileID: 0}
-  m_Enabled: 1
-  m_EditorHideFlags: 0
-  m_Script: {fileID: 11500000, guid: 2239c10507484fb78bb19067a66500f2, type: 3}
-  m_Name: LodsImport
-  m_EditorClassIdentifier: 
-  enabled: 1
 --- !u!114 &-6871233445226533543
 MonoBehaviour:
   m_ObjectHideFlags: 3
@@ -162,32 +110,6 @@
   m_Name: UnlitMaterialsExport
   m_EditorClassIdentifier: 
   enabled: 1
---- !u!114 &-6305596108448312474
-MonoBehaviour:
-  m_ObjectHideFlags: 3
-  m_CorrespondingSourceObject: {fileID: 0}
-  m_PrefabInstance: {fileID: 0}
-  m_PrefabAsset: {fileID: 0}
-  m_GameObject: {fileID: 0}
-  m_Enabled: 1
-  m_EditorHideFlags: 0
-  m_Script: {fileID: 0}
-  m_Name: LodsExport
-  m_EditorClassIdentifier: UnityGLTFScripts:UnityGLTF.Plugins:LodsExport
-  enabled: 1
---- !u!114 &-6252836715767127410
-MonoBehaviour:
-  m_ObjectHideFlags: 3
-  m_CorrespondingSourceObject: {fileID: 0}
-  m_PrefabInstance: {fileID: 0}
-  m_PrefabAsset: {fileID: 0}
-  m_GameObject: {fileID: 0}
-  m_Enabled: 1
-  m_EditorHideFlags: 0
-  m_Script: {fileID: 0}
-  m_Name: MeshoptImport
-  m_EditorClassIdentifier: UnityGLTFScripts:UnityGLTF.Plugins:MeshoptImport
-  enabled: 1
 --- !u!114 &-6092789625841630549
 MonoBehaviour:
   m_ObjectHideFlags: 3
@@ -201,19 +123,6 @@
   m_Name: OpenBrushLightsImport
   m_EditorClassIdentifier: 
   enabled: 1
---- !u!114 &-6043260794048593615
-MonoBehaviour:
-  m_ObjectHideFlags: 3
-  m_CorrespondingSourceObject: {fileID: 0}
-  m_PrefabInstance: {fileID: 0}
-  m_PrefabAsset: {fileID: 0}
-  m_GameObject: {fileID: 0}
-  m_Enabled: 1
-  m_EditorHideFlags: 0
-  m_Script: {fileID: 0}
-  m_Name: Ktx2Import
-  m_EditorClassIdentifier: UnityGLTFScripts:UnityGLTF.Plugins:Ktx2Import
-  enabled: 1
 --- !u!114 &-5728475199642485532
 MonoBehaviour:
   m_ObjectHideFlags: 3
@@ -226,19 +135,6 @@
   m_Script: {fileID: 11500000, guid: 3d9fe28b7eb945fd891714c55c74f44b, type: 3}
   m_Name: CanvasExport
   m_EditorClassIdentifier: 
-  enabled: 1
---- !u!114 &-5537778205788426781
-MonoBehaviour:
-  m_ObjectHideFlags: 3
-  m_CorrespondingSourceObject: {fileID: 0}
-  m_PrefabInstance: {fileID: 0}
-  m_PrefabAsset: {fileID: 0}
-  m_GameObject: {fileID: 0}
-  m_Enabled: 1
-  m_EditorHideFlags: 0
-  m_Script: {fileID: 0}
-  m_Name: Ktx2Import
-  m_EditorClassIdentifier: UnityGLTFScripts:UnityGLTF.Plugins:Ktx2Import
   enabled: 1
 --- !u!114 &-5101350394804673800
 MonoBehaviour:
@@ -253,19 +149,6 @@
   m_Name: ObMeshExportPlugin
   m_EditorClassIdentifier: Assembly-CSharp:TiltBrush:ObMeshExportPlugin
   <Enabled>k__BackingField: 1
---- !u!114 &-5026418160133471449
-MonoBehaviour:
-  m_ObjectHideFlags: 3
-  m_CorrespondingSourceObject: {fileID: 0}
-  m_PrefabInstance: {fileID: 0}
-  m_PrefabAsset: {fileID: 0}
-  m_GameObject: {fileID: 0}
-  m_Enabled: 1
-  m_EditorHideFlags: 0
-  m_Script: {fileID: 11500000, guid: c8a499790d224828914fe49fb7b26368, type: 3}
-  m_Name: OpenBrushGltfSketchImport
-  m_EditorClassIdentifier: 
-  enabled: 1
 --- !u!114 &-5020980606651475385
 MonoBehaviour:
   m_ObjectHideFlags: 3
@@ -279,32 +162,6 @@
   m_Name: TextureTransformImport
   m_EditorClassIdentifier: 
   enabled: 1
---- !u!114 &-5013599188656274893
-MonoBehaviour:
-  m_ObjectHideFlags: 3
-  m_CorrespondingSourceObject: {fileID: 0}
-  m_PrefabInstance: {fileID: 0}
-  m_PrefabAsset: {fileID: 0}
-  m_GameObject: {fileID: 0}
-  m_Enabled: 1
-  m_EditorHideFlags: 0
-  m_Script: {fileID: 0}
-  m_Name: MeshoptImport
-  m_EditorClassIdentifier: UnityGLTFScripts:UnityGLTF.Plugins:MeshoptImport
-  enabled: 1
---- !u!114 &-4893916336975898359
-MonoBehaviour:
-  m_ObjectHideFlags: 3
-  m_CorrespondingSourceObject: {fileID: 0}
-  m_PrefabInstance: {fileID: 0}
-  m_PrefabAsset: {fileID: 0}
-  m_GameObject: {fileID: 0}
-  m_Enabled: 1
-  m_EditorHideFlags: 0
-  m_Script: {fileID: 0}
-  m_Name: LodsExport
-  m_EditorClassIdentifier: UnityGLTFScripts:UnityGLTF.Plugins:LodsExport
-  enabled: 1
 --- !u!114 &-4300759631978224901
 MonoBehaviour:
   m_ObjectHideFlags: 3
@@ -318,19 +175,6 @@
   m_Name: MaterialVariantsPlugin
   m_EditorClassIdentifier: 
   enabled: 1
---- !u!114 &-4240784569962921270
-MonoBehaviour:
-  m_ObjectHideFlags: 3
-  m_CorrespondingSourceObject: {fileID: 0}
-  m_PrefabInstance: {fileID: 0}
-  m_PrefabAsset: {fileID: 0}
-  m_GameObject: {fileID: 0}
-  m_Enabled: 1
-  m_EditorHideFlags: 0
-  m_Script: {fileID: 0}
-  m_Name: LodsImport
-  m_EditorClassIdentifier: UnityGLTFScripts:UnityGLTF.Plugins:LodsImport
-  enabled: 1
 --- !u!114 &-4070862177138860178
 MonoBehaviour:
   m_ObjectHideFlags: 3
@@ -344,41 +188,6 @@
   m_Name: VisibilityImport
   m_EditorClassIdentifier: 
   enabled: 1
---- !u!114 &-3260404979651147455
-MonoBehaviour:
-  m_ObjectHideFlags: 3
-  m_CorrespondingSourceObject: {fileID: 0}
-  m_PrefabInstance: {fileID: 0}
-  m_PrefabAsset: {fileID: 0}
-  m_GameObject: {fileID: 0}
-  m_Enabled: 1
-  m_EditorHideFlags: 0
-  m_Script: {fileID: 0}
-  m_Name: MeshoptImport
-  m_EditorClassIdentifier: UnityGLTFScripts:UnityGLTF.Plugins:MeshoptImport
-  enabled: 1
---- !u!114 &-2943850291617809413
-MonoBehaviour:
-  m_ObjectHideFlags: 3
-  m_CorrespondingSourceObject: {fileID: 0}
-  m_PrefabInstance: {fileID: 0}
-  m_PrefabAsset: {fileID: 0}
-  m_GameObject: {fileID: 0}
-  m_Enabled: 1
-  m_EditorHideFlags: 0
-  m_Script: {fileID: 0}
-  m_Name: MaterialExtensionsExport
-  m_EditorClassIdentifier: UnityGLTFScripts:UnityGLTF.Plugins:MaterialExtensionsExport
-  enabled: 1
-  KHR_materials_ior: 1
-  KHR_materials_transmission: 1
-  KHR_materials_volume: 1
-  KHR_materials_iridescence: 1
-  KHR_materials_specular: 1
-  KHR_materials_clearcoat: 1
-  KHR_materials_emissive_strength: 1
-  KHR_materials_sheen: 1
-  KHR_materials_anisotropy: 1
 --- !u!114 &-2913368442722201512
 MonoBehaviour:
   m_ObjectHideFlags: 3
@@ -392,45 +201,6 @@
   m_Name: AnimationPointerImport
   m_EditorClassIdentifier: 
   enabled: 1
---- !u!114 &-2658518577159245975
-MonoBehaviour:
-  m_ObjectHideFlags: 3
-  m_CorrespondingSourceObject: {fileID: 0}
-  m_PrefabInstance: {fileID: 0}
-  m_PrefabAsset: {fileID: 0}
-  m_GameObject: {fileID: 0}
-  m_Enabled: 1
-  m_EditorHideFlags: 0
-  m_Script: {fileID: 0}
-  m_Name: LodsExport
-  m_EditorClassIdentifier: UnityGLTFScripts:UnityGLTF.Plugins:LodsExport
-  enabled: 1
---- !u!114 &-2443238879481940950
-MonoBehaviour:
-  m_ObjectHideFlags: 3
-  m_CorrespondingSourceObject: {fileID: 0}
-  m_PrefabInstance: {fileID: 0}
-  m_PrefabAsset: {fileID: 0}
-  m_GameObject: {fileID: 0}
-  m_Enabled: 1
-  m_EditorHideFlags: 0
-  m_Script: {fileID: 0}
-  m_Name: LodsImport
-  m_EditorClassIdentifier: UnityGLTFScripts:UnityGLTF.Plugins:LodsImport
-  enabled: 1
---- !u!114 &-1939130528700765720
-MonoBehaviour:
-  m_ObjectHideFlags: 3
-  m_CorrespondingSourceObject: {fileID: 0}
-  m_PrefabInstance: {fileID: 0}
-  m_PrefabAsset: {fileID: 0}
-  m_GameObject: {fileID: 0}
-  m_Enabled: 1
-  m_EditorHideFlags: 0
-  m_Script: {fileID: 0}
-  m_Name: MeshoptImport
-  m_EditorClassIdentifier: UnityGLTFScripts:UnityGLTF.Plugins:MeshoptImport
-  enabled: 1
 --- !u!114 &-1747776196752816388
 MonoBehaviour:
   m_ObjectHideFlags: 3
@@ -443,7 +213,7 @@
   m_Script: {fileID: 11500000, guid: f2b6fa8618a247c3a77768773459dcd5, type: 3}
   m_Name: VisibilityExport
   m_EditorClassIdentifier: 
-  enabled: 1
+  enabled: 0
 --- !u!114 &-1701294651066981149
 MonoBehaviour:
   m_ObjectHideFlags: 3
@@ -483,19 +253,6 @@
   m_Name: ObMeshExportPlugin
   m_EditorClassIdentifier: 
   enabled: 1
---- !u!114 &-889706174686731625
-MonoBehaviour:
-  m_ObjectHideFlags: 3
-  m_CorrespondingSourceObject: {fileID: 0}
-  m_PrefabInstance: {fileID: 0}
-  m_PrefabAsset: {fileID: 0}
-  m_GameObject: {fileID: 0}
-  m_Enabled: 1
-  m_EditorHideFlags: 0
-  m_Script: {fileID: 0}
-  m_Name: LodsImport
-  m_EditorClassIdentifier: UnityGLTFScripts:UnityGLTF.Plugins:LodsImport
-  enabled: 1
 --- !u!114 &-682178813687408182
 MonoBehaviour:
   m_ObjectHideFlags: 3
@@ -509,32 +266,6 @@
   m_Name: OpenBrushExportPlugin
   m_EditorClassIdentifier: 
   enabled: 1
---- !u!114 &-167775365010834748
-MonoBehaviour:
-  m_ObjectHideFlags: 3
-  m_CorrespondingSourceObject: {fileID: 0}
-  m_PrefabInstance: {fileID: 0}
-  m_PrefabAsset: {fileID: 0}
-  m_GameObject: {fileID: 0}
-  m_Enabled: 1
-  m_EditorHideFlags: 0
-  m_Script: {fileID: 0}
-  m_Name: LodsExport
-  m_EditorClassIdentifier: UnityGLTFScripts:UnityGLTF.Plugins:LodsExport
-  enabled: 1
---- !u!114 &-94577699173582584
-MonoBehaviour:
-  m_ObjectHideFlags: 3
-  m_CorrespondingSourceObject: {fileID: 0}
-  m_PrefabInstance: {fileID: 0}
-  m_PrefabAsset: {fileID: 0}
-  m_GameObject: {fileID: 0}
-  m_Enabled: 1
-  m_EditorHideFlags: 0
-  m_Script: {fileID: 0}
-  m_Name: MeshoptImport
-  m_EditorClassIdentifier: UnityGLTFScripts:UnityGLTF.Plugins:MeshoptImport
-  enabled: 1
 --- !u!114 &1
 MonoBehaviour:
   m_ObjectHideFlags: 0
@@ -549,12 +280,15 @@
   m_EditorClassIdentifier: 
   packageVersion: 
   shaderStrippingSettings:
-    stripPassesFromAllShaders: 1
-    stripPasses: 6
+    stripPassesFromAllShaders: 0
+    stripPasses: 0
   ImportPlugins:
   - {fileID: 6228052705860985836}
+  - {fileID: 5944692436833662843}
   - {fileID: 6637830443630214129}
+  - {fileID: 6408916617862751518}
   - {fileID: -8630084581239784447}
+  - {fileID: 1115410688402324010}
   - {fileID: -5020980606651475385}
   - {fileID: 8372111537548844026}
   - {fileID: -7716978867629807533}
@@ -562,13 +296,7 @@
   - {fileID: -2913368442722201512}
   - {fileID: -6871233445226533543}
   - {fileID: -4070862177138860178}
-<<<<<<< HEAD
-  - {fileID: 7545966955198979338}
-  - {fileID: -6960108736307011653}
-  - {fileID: 484358770689020591}
-=======
   - {fileID: 637454249380963975}
->>>>>>> 5a846ceb
   ExportPlugins:
   - {fileID: 242952683485160214}
   - {fileID: -5728475199642485532}
@@ -576,19 +304,15 @@
   - {fileID: -1701294651066981149}
   - {fileID: 6646381916753263187}
   - {fileID: 5798040331557388862}
+  - {fileID: -1473009081019275097}
+  - {fileID: -7373113640993280472}
   - {fileID: 7420168740226561727}
   - {fileID: -6755212205620999988}
   - {fileID: -682178813687408182}
   - {fileID: -8874749437110775378}
   - {fileID: 2593049991224130751}
   - {fileID: -1747776196752816388}
-<<<<<<< HEAD
-  - {fileID: 1002102758676015575}
-  - {fileID: 7626200265741504706}
-  - {fileID: 5983092837072465177}
-=======
   - {fileID: 8152404127141299315}
->>>>>>> 5a846ceb
   exportNames: 1
   exportFullPath: 0
   EditorExportTransformMode: 0
@@ -619,110 +343,44 @@
   m_Name: BakeParticleSystem
   m_EditorClassIdentifier: 
   enabled: 1
-<<<<<<< HEAD
---- !u!114 &484358770689020591
-=======
 --- !u!114 &637454249380963975
->>>>>>> 5a846ceb
-MonoBehaviour:
-  m_ObjectHideFlags: 3
-  m_CorrespondingSourceObject: {fileID: 0}
-  m_PrefabInstance: {fileID: 0}
-  m_PrefabAsset: {fileID: 0}
-  m_GameObject: {fileID: 0}
-  m_Enabled: 1
-  m_EditorHideFlags: 0
-<<<<<<< HEAD
+MonoBehaviour:
+  m_ObjectHideFlags: 3
+  m_CorrespondingSourceObject: {fileID: 0}
+  m_PrefabInstance: {fileID: 0}
+  m_PrefabAsset: {fileID: 0}
+  m_GameObject: {fileID: 0}
+  m_Enabled: 1
+  m_EditorHideFlags: 0
+  m_Script: {fileID: 11500000, guid: b9a3fd901e1e4ecdb175e939718d5f76, type: 3}
+  m_Name: PolyLegacyGltfImport
+  m_EditorClassIdentifier: 
+  enabled: 1
+--- !u!114 &1002102758676015575
+MonoBehaviour:
+  m_ObjectHideFlags: 3
+  m_CorrespondingSourceObject: {fileID: 0}
+  m_PrefabInstance: {fileID: 0}
+  m_PrefabAsset: {fileID: 0}
+  m_GameObject: {fileID: 0}
+  m_Enabled: 1
+  m_EditorHideFlags: 0
+  m_Script: {fileID: 11500000, guid: cb76c8816d3a4724ebef125401472ac6, type: 3}
+  m_Name: VisualScriptingExportPlugin
+  m_EditorClassIdentifier: 
+--- !u!114 &1115410688402324010
+MonoBehaviour:
+  m_ObjectHideFlags: 3
+  m_CorrespondingSourceObject: {fileID: 0}
+  m_PrefabInstance: {fileID: 0}
+  m_PrefabAsset: {fileID: 0}
+  m_GameObject: {fileID: 0}
+  m_Enabled: 1
+  m_EditorHideFlags: 0
   m_Script: {fileID: 11500000, guid: 837601ceb763400cadb3575e55885670, type: 3}
   m_Name: MeshoptImport
-=======
-  m_Script: {fileID: 11500000, guid: b9a3fd901e1e4ecdb175e939718d5f76, type: 3}
-  m_Name: PolyLegacyGltfImport
->>>>>>> 5a846ceb
-  m_EditorClassIdentifier: 
-  enabled: 1
---- !u!114 &1002102758676015575
-MonoBehaviour:
-  m_ObjectHideFlags: 3
-  m_CorrespondingSourceObject: {fileID: 0}
-  m_PrefabInstance: {fileID: 0}
-  m_PrefabAsset: {fileID: 0}
-  m_GameObject: {fileID: 0}
-  m_Enabled: 1
-  m_EditorHideFlags: 0
-  m_Script: {fileID: 11500000, guid: cb76c8816d3a4724ebef125401472ac6, type: 3}
-  m_Name: VisualScriptingExportPlugin
-  m_EditorClassIdentifier: 
---- !u!114 &1115410688402324010
-MonoBehaviour:
-  m_ObjectHideFlags: 3
-  m_CorrespondingSourceObject: {fileID: 0}
-  m_PrefabInstance: {fileID: 0}
-  m_PrefabAsset: {fileID: 0}
-  m_GameObject: {fileID: 0}
-  m_Enabled: 1
-  m_EditorHideFlags: 0
-  m_Script: {fileID: 11500000, guid: 837601ceb763400cadb3575e55885670, type: 3}
-  m_Name: MeshoptImport
-  m_EditorClassIdentifier: 
-  enabled: 1
---- !u!114 &2240038406459730649
-MonoBehaviour:
-  m_ObjectHideFlags: 3
-  m_CorrespondingSourceObject: {fileID: 0}
-  m_PrefabInstance: {fileID: 0}
-  m_PrefabAsset: {fileID: 0}
-  m_GameObject: {fileID: 0}
-  m_Enabled: 1
-  m_EditorHideFlags: 0
-  m_Script: {fileID: 0}
-  m_Name: Ktx2Import
-  m_EditorClassIdentifier: UnityGLTFScripts:UnityGLTF.Plugins:Ktx2Import
-  enabled: 1
---- !u!114 &2324641096748259236
-MonoBehaviour:
-  m_ObjectHideFlags: 3
-  m_CorrespondingSourceObject: {fileID: 0}
-  m_PrefabInstance: {fileID: 0}
-  m_PrefabAsset: {fileID: 0}
-  m_GameObject: {fileID: 0}
-  m_Enabled: 1
-  m_EditorHideFlags: 0
-  m_Script: {fileID: 0}
-  m_Name: MaterialExtensionsExport
-  m_EditorClassIdentifier: UnityGLTFScripts:UnityGLTF.Plugins:MaterialExtensionsExport
-  enabled: 1
-  KHR_materials_ior: 1
-  KHR_materials_transmission: 1
-  KHR_materials_volume: 1
-  KHR_materials_iridescence: 1
-  KHR_materials_specular: 1
-  KHR_materials_clearcoat: 1
-  KHR_materials_emissive_strength: 1
-  KHR_materials_sheen: 1
-  KHR_materials_anisotropy: 1
---- !u!114 &2377643405114467130
-MonoBehaviour:
-  m_ObjectHideFlags: 3
-  m_CorrespondingSourceObject: {fileID: 0}
-  m_PrefabInstance: {fileID: 0}
-  m_PrefabAsset: {fileID: 0}
-  m_GameObject: {fileID: 0}
-  m_Enabled: 1
-  m_EditorHideFlags: 0
-  m_Script: {fileID: 0}
-  m_Name: MaterialExtensionsExport
-  m_EditorClassIdentifier: UnityGLTFScripts:UnityGLTF.Plugins:MaterialExtensionsExport
-  enabled: 1
-  KHR_materials_ior: 1
-  KHR_materials_transmission: 1
-  KHR_materials_volume: 1
-  KHR_materials_iridescence: 1
-  KHR_materials_specular: 1
-  KHR_materials_clearcoat: 1
-  KHR_materials_emissive_strength: 1
-  KHR_materials_sheen: 1
-  KHR_materials_anisotropy: 1
+  m_EditorClassIdentifier: 
+  enabled: 1
 --- !u!114 &2593049991224130751
 MonoBehaviour:
   m_ObjectHideFlags: 3
@@ -736,124 +394,6 @@
   m_Name: SpriteRendererExport
   m_EditorClassIdentifier: 
   enabled: 1
---- !u!114 &2999189734826646865
-MonoBehaviour:
-  m_ObjectHideFlags: 3
-  m_CorrespondingSourceObject: {fileID: 0}
-  m_PrefabInstance: {fileID: 0}
-  m_PrefabAsset: {fileID: 0}
-  m_GameObject: {fileID: 0}
-  m_Enabled: 1
-  m_EditorHideFlags: 0
-  m_Script: {fileID: 0}
-  m_Name: Ktx2Import
-  m_EditorClassIdentifier: UnityGLTFScripts:UnityGLTF.Plugins:Ktx2Import
-  enabled: 1
---- !u!114 &3816878264420634099
-MonoBehaviour:
-  m_ObjectHideFlags: 3
-  m_CorrespondingSourceObject: {fileID: 0}
-  m_PrefabInstance: {fileID: 0}
-  m_PrefabAsset: {fileID: 0}
-  m_GameObject: {fileID: 0}
-  m_Enabled: 1
-  m_EditorHideFlags: 0
-  m_Script: {fileID: 0}
-  m_Name: LodsExport
-  m_EditorClassIdentifier: UnityGLTFScripts:UnityGLTF.Plugins:LodsExport
-  enabled: 1
---- !u!114 &4370110169103193112
-MonoBehaviour:
-  m_ObjectHideFlags: 3
-  m_CorrespondingSourceObject: {fileID: 0}
-  m_PrefabInstance: {fileID: 0}
-  m_PrefabAsset: {fileID: 0}
-  m_GameObject: {fileID: 0}
-  m_Enabled: 1
-  m_EditorHideFlags: 0
-  m_Script: {fileID: 0}
-  m_Name: LodsImport
-  m_EditorClassIdentifier: UnityGLTFScripts:UnityGLTF.Plugins:LodsImport
-  enabled: 1
---- !u!114 &4989943198191420556
-MonoBehaviour:
-  m_ObjectHideFlags: 3
-  m_CorrespondingSourceObject: {fileID: 0}
-  m_PrefabInstance: {fileID: 0}
-  m_PrefabAsset: {fileID: 0}
-  m_GameObject: {fileID: 0}
-  m_Enabled: 1
-  m_EditorHideFlags: 0
-  m_Script: {fileID: 0}
-  m_Name: MaterialExtensionsExport
-  m_EditorClassIdentifier: UnityGLTFScripts:UnityGLTF.Plugins:MaterialExtensionsExport
-  enabled: 1
-  KHR_materials_ior: 1
-  KHR_materials_transmission: 1
-  KHR_materials_volume: 1
-  KHR_materials_iridescence: 1
-  KHR_materials_specular: 1
-  KHR_materials_clearcoat: 1
-  KHR_materials_emissive_strength: 1
-  KHR_materials_sheen: 1
-  KHR_materials_anisotropy: 1
---- !u!114 &5040202932603064571
-MonoBehaviour:
-  m_ObjectHideFlags: 3
-  m_CorrespondingSourceObject: {fileID: 0}
-  m_PrefabInstance: {fileID: 0}
-  m_PrefabAsset: {fileID: 0}
-  m_GameObject: {fileID: 0}
-  m_Enabled: 1
-  m_EditorHideFlags: 0
-  m_Script: {fileID: 0}
-  m_Name: MaterialExtensionsExport
-  m_EditorClassIdentifier: UnityGLTFScripts:UnityGLTF.Plugins:MaterialExtensionsExport
-  enabled: 1
-  KHR_materials_ior: 1
-  KHR_materials_transmission: 1
-  KHR_materials_volume: 1
-  KHR_materials_iridescence: 1
-  KHR_materials_specular: 1
-  KHR_materials_clearcoat: 1
-  KHR_materials_emissive_strength: 1
-  KHR_materials_sheen: 1
-  KHR_materials_anisotropy: 1
---- !u!114 &5399653212648522013
-MonoBehaviour:
-  m_ObjectHideFlags: 3
-  m_CorrespondingSourceObject: {fileID: 0}
-  m_PrefabInstance: {fileID: 0}
-  m_PrefabAsset: {fileID: 0}
-  m_GameObject: {fileID: 0}
-  m_Enabled: 1
-  m_EditorHideFlags: 0
-  m_Script: {fileID: 0}
-  m_Name: LodsExport
-  m_EditorClassIdentifier: UnityGLTFScripts:UnityGLTF.Plugins:LodsExport
-  enabled: 1
---- !u!114 &5729809853645292940
-MonoBehaviour:
-  m_ObjectHideFlags: 3
-  m_CorrespondingSourceObject: {fileID: 0}
-  m_PrefabInstance: {fileID: 0}
-  m_PrefabAsset: {fileID: 0}
-  m_GameObject: {fileID: 0}
-  m_Enabled: 1
-  m_EditorHideFlags: 0
-  m_Script: {fileID: 0}
-  m_Name: MaterialExtensionsExport
-  m_EditorClassIdentifier: UnityGLTFScripts:UnityGLTF.Plugins:MaterialExtensionsExport
-  enabled: 1
-  KHR_materials_ior: 1
-  KHR_materials_transmission: 1
-  KHR_materials_volume: 1
-  KHR_materials_iridescence: 1
-  KHR_materials_specular: 1
-  KHR_materials_clearcoat: 1
-  KHR_materials_emissive_strength: 1
-  KHR_materials_sheen: 1
-  KHR_materials_anisotropy: 1
 --- !u!114 &5798040331557388862
 MonoBehaviour:
   m_ObjectHideFlags: 3
@@ -880,28 +420,6 @@
   m_Name: Ktx2Import
   m_EditorClassIdentifier: 
   enabled: 1
---- !u!114 &5983092837072465177
-MonoBehaviour:
-  m_ObjectHideFlags: 3
-  m_CorrespondingSourceObject: {fileID: 0}
-  m_PrefabInstance: {fileID: 0}
-  m_PrefabAsset: {fileID: 0}
-  m_GameObject: {fileID: 0}
-  m_Enabled: 1
-  m_EditorHideFlags: 0
-  m_Script: {fileID: 11500000, guid: 5152940c6ada2f3449baca5def38ea64, type: 3}
-  m_Name: MaterialExtensionsExport
-  m_EditorClassIdentifier: 
-  enabled: 1
-  KHR_materials_ior: 1
-  KHR_materials_transmission: 1
-  KHR_materials_volume: 1
-  KHR_materials_iridescence: 1
-  KHR_materials_specular: 1
-  KHR_materials_clearcoat: 1
-  KHR_materials_emissive_strength: 1
-  KHR_materials_sheen: 1
-  KHR_materials_anisotropy: 1
 --- !u!114 &6228052705860985836
 MonoBehaviour:
   m_ObjectHideFlags: 3
@@ -980,56 +498,19 @@
   m_Name: TextureTransformExport
   m_EditorClassIdentifier: 
   enabled: 1
-<<<<<<< HEAD
---- !u!114 &7519915545648802243
-=======
 --- !u!114 &8152404127141299315
->>>>>>> 5a846ceb
-MonoBehaviour:
-  m_ObjectHideFlags: 3
-  m_CorrespondingSourceObject: {fileID: 0}
-  m_PrefabInstance: {fileID: 0}
-  m_PrefabAsset: {fileID: 0}
-  m_GameObject: {fileID: 0}
-  m_Enabled: 1
-  m_EditorHideFlags: 0
-<<<<<<< HEAD
-  m_Script: {fileID: 0}
-  m_Name: Ktx2Import
-  m_EditorClassIdentifier: UnityGLTFScripts:UnityGLTF.Plugins:Ktx2Import
-  enabled: 1
---- !u!114 &7545966955198979338
-MonoBehaviour:
-  m_ObjectHideFlags: 3
-  m_CorrespondingSourceObject: {fileID: 0}
-  m_PrefabInstance: {fileID: 0}
-  m_PrefabAsset: {fileID: 0}
-  m_GameObject: {fileID: 0}
-  m_Enabled: 1
-  m_EditorHideFlags: 0
-  m_Script: {fileID: 11500000, guid: 969cbb3ac6864c2f9e49e468eef2744c, type: 3}
-  m_Name: Ktx2Import
-  m_EditorClassIdentifier: 
-  enabled: 1
---- !u!114 &7626200265741504706
-MonoBehaviour:
-  m_ObjectHideFlags: 3
-  m_CorrespondingSourceObject: {fileID: 0}
-  m_PrefabInstance: {fileID: 0}
-  m_PrefabAsset: {fileID: 0}
-  m_GameObject: {fileID: 0}
-  m_Enabled: 1
-  m_EditorHideFlags: 0
-  m_Script: {fileID: 11500000, guid: e63c00ddf0924f0c8bd05f7f16935dfe, type: 3}
-  m_Name: LodsExport
-  m_EditorClassIdentifier: 
-  enabled: 1
-=======
+MonoBehaviour:
+  m_ObjectHideFlags: 3
+  m_CorrespondingSourceObject: {fileID: 0}
+  m_PrefabInstance: {fileID: 0}
+  m_PrefabAsset: {fileID: 0}
+  m_GameObject: {fileID: 0}
+  m_Enabled: 1
+  m_EditorHideFlags: 0
   m_Script: {fileID: 11500000, guid: 13416558369ebcb46a99c28ceb137930, type: 3}
   m_Name: VisualScriptingExportPlugin
   m_EditorClassIdentifier: 
   enabled: 0
->>>>>>> 5a846ceb
 --- !u!114 &8207833083978872644
 MonoBehaviour:
   m_ObjectHideFlags: 3
@@ -1054,17 +535,4 @@
   m_Script: {fileID: 11500000, guid: 2d3bb2aeeab442db8c587d6e67450acc, type: 3}
   m_Name: UnlitMaterialsImport
   m_EditorClassIdentifier: 
-  enabled: 1
---- !u!114 &8941286415716242271
-MonoBehaviour:
-  m_ObjectHideFlags: 3
-  m_CorrespondingSourceObject: {fileID: 0}
-  m_PrefabInstance: {fileID: 0}
-  m_PrefabAsset: {fileID: 0}
-  m_GameObject: {fileID: 0}
-  m_Enabled: 1
-  m_EditorHideFlags: 0
-  m_Script: {fileID: 0}
-  m_Name: Ktx2Import
-  m_EditorClassIdentifier: UnityGLTFScripts:UnityGLTF.Plugins:Ktx2Import
   enabled: 1