%YAML 1.1
%TAG !u! tag:unity3d.com,2011:
--- !u!114 &-8630084581239784447
MonoBehaviour:
  m_ObjectHideFlags: 3
  m_CorrespondingSourceObject: {fileID: 0}
  m_PrefabInstance: {fileID: 0}
  m_PrefabAsset: {fileID: 0}
  m_GameObject: {fileID: 0}
  m_Enabled: 1
  m_EditorHideFlags: 0
  m_Script: {fileID: 11500000, guid: 5d19ac0d23e84c248f196d1afbe9b9d0, type: 3}
  m_Name: MaterialExtensionsImport
  m_EditorClassIdentifier: 
  KHR_materials_ior: 1
  KHR_materials_transmission: 1
  KHR_materials_volume: 1
  KHR_materials_iridescence: 1
  KHR_materials_specular: 1
  KHR_materials_clearcoat: 1
  KHR_materials_pbrSpecularGlossiness: 1
  KHR_materials_emissive_strength: 1
--- !u!114 &-7716978867629807533
MonoBehaviour:
  m_ObjectHideFlags: 3
  m_CorrespondingSourceObject: {fileID: 0}
  m_PrefabInstance: {fileID: 0}
  m_PrefabAsset: {fileID: 0}
  m_GameObject: {fileID: 0}
  m_Enabled: 1
  m_EditorHideFlags: 0
  m_Script: {fileID: 11500000, guid: 056f401eae1a4f76b6f580ebf76127a9, type: 3}
  m_Name: GPUInstancingImport
  m_EditorClassIdentifier: 
--- !u!114 &-7610138946625775758
MonoBehaviour:
  m_ObjectHideFlags: 3
  m_CorrespondingSourceObject: {fileID: 0}
  m_PrefabInstance: {fileID: 0}
  m_PrefabAsset: {fileID: 0}
  m_GameObject: {fileID: 0}
  m_Enabled: 1
  m_EditorHideFlags: 0
  m_Script: {fileID: 11500000, guid: c261146868c45eb4eb6b9987bd8c9084, type: 3}
  m_Name: OpenBrushExportPlugin
  m_EditorClassIdentifier: 
--- !u!114 &-7373113640993280472
MonoBehaviour:
  m_ObjectHideFlags: 3
  m_CorrespondingSourceObject: {fileID: 0}
  m_PrefabInstance: {fileID: 0}
  m_PrefabAsset: {fileID: 0}
  m_GameObject: {fileID: 0}
  m_Enabled: 1
  m_EditorHideFlags: 0
  m_Script: {fileID: 11500000, guid: 5152940c6ada2f3449baca5def38ea64, type: 3}
  m_Name: MaterialExtensionsExport
  m_EditorClassIdentifier: 
  KHR_materials_ior: 1
  KHR_materials_transmission: 1
  KHR_materials_volume: 1
  KHR_materials_iridescence: 1
  KHR_materials_specular: 1
  KHR_materials_clearcoat: 1
  KHR_materials_emissive_strength: 1
--- !u!114 &-6755212205620999988
MonoBehaviour:
  m_ObjectHideFlags: 3
  m_CorrespondingSourceObject: {fileID: 0}
  m_PrefabInstance: {fileID: 0}
  m_PrefabAsset: {fileID: 0}
  m_GameObject: {fileID: 0}
  m_Enabled: 1
  m_EditorHideFlags: 0
  m_Script: {fileID: 11500000, guid: 9571021a85f04ddfb74e8aa5aad9cc5a, type: 3}
  m_Name: UnlitMaterialsExport
  m_EditorClassIdentifier: 
--- !u!114 &-6092789625841630549
MonoBehaviour:
  m_ObjectHideFlags: 3
  m_CorrespondingSourceObject: {fileID: 0}
  m_PrefabInstance: {fileID: 0}
  m_PrefabAsset: {fileID: 0}
  m_GameObject: {fileID: 0}
  m_Enabled: 1
  m_EditorHideFlags: 0
  m_Script: {fileID: 11500000, guid: 6843a59b1a844430b7b7c08e8711a6d7, type: 3}
  m_Name: OpenBrushLightsImport
  m_EditorClassIdentifier: 
--- !u!114 &-5728475199642485532
MonoBehaviour:
  m_ObjectHideFlags: 3
  m_CorrespondingSourceObject: {fileID: 0}
  m_PrefabInstance: {fileID: 0}
  m_PrefabAsset: {fileID: 0}
  m_GameObject: {fileID: 0}
  m_Enabled: 1
  m_EditorHideFlags: 0
  m_Script: {fileID: 11500000, guid: 3d9fe28b7eb945fd891714c55c74f44b, type: 3}
  m_Name: CanvasExport
  m_EditorClassIdentifier: 
--- !u!114 &-5101350394804673800
MonoBehaviour:
  m_ObjectHideFlags: 3
  m_CorrespondingSourceObject: {fileID: 0}
  m_PrefabInstance: {fileID: 0}
  m_PrefabAsset: {fileID: 0}
  m_GameObject: {fileID: 0}
  m_Enabled: 1
  m_EditorHideFlags: 0
  m_Script: {fileID: 0}
  m_Name: ObMeshExportPlugin
  m_EditorClassIdentifier: Assembly-CSharp:TiltBrush:ObMeshExportPlugin
  <Enabled>k__BackingField: 1
--- !u!114 &-5020980606651475385
MonoBehaviour:
  m_ObjectHideFlags: 3
  m_CorrespondingSourceObject: {fileID: 0}
  m_PrefabInstance: {fileID: 0}
  m_PrefabAsset: {fileID: 0}
  m_GameObject: {fileID: 0}
  m_Enabled: 1
  m_EditorHideFlags: 0
  m_Script: {fileID: 11500000, guid: 60bb1ecd8af04e0e864c773a2aaf6263, type: 3}
  m_Name: TextureTransformImport
  m_EditorClassIdentifier: 
--- !u!114 &-4300759631978224901
MonoBehaviour:
  m_ObjectHideFlags: 3
  m_CorrespondingSourceObject: {fileID: 0}
  m_PrefabInstance: {fileID: 0}
  m_PrefabAsset: {fileID: 0}
  m_GameObject: {fileID: 0}
  m_Enabled: 1
  m_EditorHideFlags: 0
  m_Script: {fileID: 11500000, guid: 5066402b4fbd41e79ab3d7023cca96c5, type: 3}
  m_Name: MaterialVariantsPlugin
  m_EditorClassIdentifier: 
--- !u!114 &-2913368442722201512
MonoBehaviour:
  m_ObjectHideFlags: 3
  m_CorrespondingSourceObject: {fileID: 0}
  m_PrefabInstance: {fileID: 0}
  m_PrefabAsset: {fileID: 0}
  m_GameObject: {fileID: 0}
  m_Enabled: 1
  m_EditorHideFlags: 0
  m_Script: {fileID: 11500000, guid: 473c2b5b3de547139304b32beee641e9, type: 3}
  m_Name: AnimationPointerImport
  m_EditorClassIdentifier: 
--- !u!114 &-1701294651066981149
MonoBehaviour:
  m_ObjectHideFlags: 3
  m_CorrespondingSourceObject: {fileID: 0}
  m_PrefabInstance: {fileID: 0}
  m_PrefabAsset: {fileID: 0}
  m_GameObject: {fileID: 0}
  m_Enabled: 1
  m_EditorHideFlags: 0
  m_Script: {fileID: 11500000, guid: 5dd4c08c7d6d71f4ca7d83fb653d4f9b, type: 3}
  m_Name: TextMeshGameObjectExport
  m_EditorClassIdentifier: 
--- !u!114 &-1473009081019275097
MonoBehaviour:
  m_ObjectHideFlags: 3
  m_CorrespondingSourceObject: {fileID: 0}
  m_PrefabInstance: {fileID: 0}
  m_PrefabAsset: {fileID: 0}
  m_GameObject: {fileID: 0}
  m_Enabled: 1
  m_EditorHideFlags: 0
  m_Script: {fileID: 11500000, guid: e63c00ddf0924f0c8bd05f7f16935dfe, type: 3}
  m_Name: LodsExport
  m_EditorClassIdentifier: 
--- !u!114 &-1229656505305497778
MonoBehaviour:
  m_ObjectHideFlags: 3
  m_CorrespondingSourceObject: {fileID: 0}
  m_PrefabInstance: {fileID: 0}
  m_PrefabAsset: {fileID: 0}
  m_GameObject: {fileID: 0}
  m_Enabled: 1
  m_EditorHideFlags: 0
  m_Script: {fileID: 11500000, guid: c261146868c45eb4eb6b9987bd8c9084, type: 3}
  m_Name: ObMeshExportPlugin
  m_EditorClassIdentifier: 
--- !u!114 &-682178813687408182
MonoBehaviour:
  m_ObjectHideFlags: 3
  m_CorrespondingSourceObject: {fileID: 0}
  m_PrefabInstance: {fileID: 0}
  m_PrefabAsset: {fileID: 0}
  m_GameObject: {fileID: 0}
  m_Enabled: 1
  m_EditorHideFlags: 0
  m_Script: {fileID: 11500000, guid: c261146868c45eb4eb6b9987bd8c9084, type: 3}
  m_Name: OpenBrushExportPlugin
  m_EditorClassIdentifier: 
--- !u!114 &1
MonoBehaviour:
  m_ObjectHideFlags: 0
  m_CorrespondingSourceObject: {fileID: 0}
  m_PrefabInstance: {fileID: 0}
  m_PrefabAsset: {fileID: 0}
  m_GameObject: {fileID: 0}
  m_Enabled: 1
  m_EditorHideFlags: 0
  m_Script: {fileID: 11500000, guid: 9d9a5969691dba845877d0a52b6d9397, type: 3}
  m_Name: UnityGLTFSettings
  m_EditorClassIdentifier: 
  ImportPlugins:
  - {fileID: 6228052705860985836}
  - {fileID: 5944692436833662843}
  - {fileID: 6637830443630214129}
  - {fileID: 6408916617862751518}
  - {fileID: -8630084581239784447}
  - {fileID: 1115410688402324010}
  - {fileID: -5020980606651475385}
  - {fileID: 8372111537548844026}
  - {fileID: -7716978867629807533}
<<<<<<< HEAD
  - {fileID: 6916234453510156686}
  - {fileID: -2913368442722201512}
=======
  - {fileID: -6092789625841630549}
>>>>>>> cbb54d6a
  ExportPlugins:
  - {fileID: 242952683485160214}
  - {fileID: -5728475199642485532}
  - {fileID: -4300759631978224901}
  - {fileID: -1701294651066981149}
  - {fileID: 6646381916753263187}
  - {fileID: 5798040331557388862}
  - {fileID: -1473009081019275097}
  - {fileID: -7373113640993280472}
  - {fileID: 7420168740226561727}
  - {fileID: -6755212205620999988}
<<<<<<< HEAD
  - {fileID: -682178813687408182}
=======
  - {fileID: -7610138946625775758}
>>>>>>> cbb54d6a
  exportNames: 1
  exportFullPath: 0
  requireExtensions: 0
  useMainCameraVisibility: 0
  exportDisabledGameObjects: 0
  tryExportTexturesFromDisk: 0
  useTextureFileTypeHeuristic: 1
  defaultJpegQuality: 90
  exportAnimations: 1
  bakeAnimationSpeed: 0
  uniqueAnimationNames: 0
  bakeSkinnedMeshes: 0
  blendShapeExportProperties: -1
  blendShapeExportSparseAccessors: 1
  exportVertexColors: 1
  UseCaching: 1
--- !u!114 &242952683485160214
MonoBehaviour:
  m_ObjectHideFlags: 3
  m_CorrespondingSourceObject: {fileID: 0}
  m_PrefabInstance: {fileID: 0}
  m_PrefabAsset: {fileID: 0}
  m_GameObject: {fileID: 0}
  m_Enabled: 1
  m_EditorHideFlags: 0
  m_Script: {fileID: 11500000, guid: c85d7bc6d6ea44f46b33f0a3a2e09283, type: 3}
  m_Name: BakeParticleSystem
  m_EditorClassIdentifier: 
--- !u!114 &1115410688402324010
MonoBehaviour:
  m_ObjectHideFlags: 3
  m_CorrespondingSourceObject: {fileID: 0}
  m_PrefabInstance: {fileID: 0}
  m_PrefabAsset: {fileID: 0}
  m_GameObject: {fileID: 0}
  m_Enabled: 1
  m_EditorHideFlags: 0
  m_Script: {fileID: 11500000, guid: 837601ceb763400cadb3575e55885670, type: 3}
  m_Name: MeshoptImport
  m_EditorClassIdentifier: 
--- !u!114 &5798040331557388862
MonoBehaviour:
  m_ObjectHideFlags: 3
  m_CorrespondingSourceObject: {fileID: 0}
  m_PrefabInstance: {fileID: 0}
  m_PrefabAsset: {fileID: 0}
  m_GameObject: {fileID: 0}
  m_Enabled: 1
  m_EditorHideFlags: 0
  m_Script: {fileID: 11500000, guid: 3579a4c311b8427f81a0c1a29e9acfe8, type: 3}
  m_Name: LightsPunctualExport
  m_EditorClassIdentifier: 
--- !u!114 &5944692436833662843
MonoBehaviour:
  m_ObjectHideFlags: 3
  m_CorrespondingSourceObject: {fileID: 0}
  m_PrefabInstance: {fileID: 0}
  m_PrefabAsset: {fileID: 0}
  m_GameObject: {fileID: 0}
  m_Enabled: 1
  m_EditorHideFlags: 0
  m_Script: {fileID: 11500000, guid: 969cbb3ac6864c2f9e49e468eef2744c, type: 3}
  m_Name: Ktx2Import
  m_EditorClassIdentifier: 
--- !u!114 &6228052705860985836
MonoBehaviour:
  m_ObjectHideFlags: 3
  m_CorrespondingSourceObject: {fileID: 0}
  m_PrefabInstance: {fileID: 0}
  m_PrefabAsset: {fileID: 0}
  m_GameObject: {fileID: 0}
  m_Enabled: 1
  m_EditorHideFlags: 0
  m_Script: {fileID: 11500000, guid: 7dca6a7cdc544a17b19918041bc59d14, type: 3}
  m_Name: DracoImport
  m_EditorClassIdentifier: 
--- !u!114 &6408916617862751518
MonoBehaviour:
  m_ObjectHideFlags: 3
  m_CorrespondingSourceObject: {fileID: 0}
  m_PrefabInstance: {fileID: 0}
  m_PrefabAsset: {fileID: 0}
  m_GameObject: {fileID: 0}
  m_Enabled: 1
  m_EditorHideFlags: 0
  m_Script: {fileID: 11500000, guid: 2239c10507484fb78bb19067a66500f2, type: 3}
  m_Name: LodsImport
  m_EditorClassIdentifier: 
--- !u!114 &6637830443630214129
MonoBehaviour:
  m_ObjectHideFlags: 3
  m_CorrespondingSourceObject: {fileID: 0}
  m_PrefabInstance: {fileID: 0}
  m_PrefabAsset: {fileID: 0}
  m_GameObject: {fileID: 0}
  m_Enabled: 1
  m_EditorHideFlags: 0
  m_Script: {fileID: 11500000, guid: d48839dd2db84f9f94ec4e3bb77e9f9e, type: 3}
  m_Name: LightsPunctualImport
  m_EditorClassIdentifier: 
--- !u!114 &6646381916753263187
MonoBehaviour:
  m_ObjectHideFlags: 3
  m_CorrespondingSourceObject: {fileID: 0}
  m_PrefabInstance: {fileID: 0}
  m_PrefabAsset: {fileID: 0}
  m_GameObject: {fileID: 0}
  m_Enabled: 1
  m_EditorHideFlags: 0
  m_Script: {fileID: 11500000, guid: b6d87ebf60834245a388cd150253839d, type: 3}
  m_Name: AnimationPointerExport
  m_EditorClassIdentifier: 
--- !u!114 &6916234453510156686
MonoBehaviour:
  m_ObjectHideFlags: 3
  m_CorrespondingSourceObject: {fileID: 0}
  m_PrefabInstance: {fileID: 0}
  m_PrefabAsset: {fileID: 0}
  m_GameObject: {fileID: 0}
  m_Enabled: 1
  m_EditorHideFlags: 0
  m_Script: {fileID: 11500000, guid: 6843a59b1a844430b7b7c08e8711a6d7, type: 3}
  m_Name: OpenBrushLightsImport
  m_EditorClassIdentifier: 
--- !u!114 &7420168740226561727
MonoBehaviour:
  m_ObjectHideFlags: 3
  m_CorrespondingSourceObject: {fileID: 0}
  m_PrefabInstance: {fileID: 0}
  m_PrefabAsset: {fileID: 0}
  m_GameObject: {fileID: 0}
  m_Enabled: 1
  m_EditorHideFlags: 0
  m_Script: {fileID: 11500000, guid: 984138db70144b97b48597182a21b46c, type: 3}
  m_Name: TextureTransformExport
  m_EditorClassIdentifier: 
--- !u!114 &8207833083978872644
MonoBehaviour:
  m_ObjectHideFlags: 3
  m_CorrespondingSourceObject: {fileID: 0}
  m_PrefabInstance: {fileID: 0}
  m_PrefabAsset: {fileID: 0}
  m_GameObject: {fileID: 0}
  m_Enabled: 1
  m_EditorHideFlags: 0
  m_Script: {fileID: 11500000, guid: 664d6e75fec3044eb9274db51fbb70da, type: 3}
  m_Name: KHRAudioPlugin
  m_EditorClassIdentifier: 
--- !u!114 &8372111537548844026
MonoBehaviour:
  m_ObjectHideFlags: 3
  m_CorrespondingSourceObject: {fileID: 0}
  m_PrefabInstance: {fileID: 0}
  m_PrefabAsset: {fileID: 0}
  m_GameObject: {fileID: 0}
  m_Enabled: 1
  m_EditorHideFlags: 0
  m_Script: {fileID: 11500000, guid: 2d3bb2aeeab442db8c587d6e67450acc, type: 3}
  m_Name: UnlitMaterialsImport
  m_EditorClassIdentifier: <|MERGE_RESOLUTION|>--- conflicted
+++ resolved
@@ -11,7 +11,7 @@
   m_EditorHideFlags: 0
   m_Script: {fileID: 11500000, guid: 5d19ac0d23e84c248f196d1afbe9b9d0, type: 3}
   m_Name: MaterialExtensionsImport
-  m_EditorClassIdentifier: 
+  m_EditorClassIdentifier:
   KHR_materials_ior: 1
   KHR_materials_transmission: 1
   KHR_materials_volume: 1
@@ -31,7 +31,7 @@
   m_EditorHideFlags: 0
   m_Script: {fileID: 11500000, guid: 056f401eae1a4f76b6f580ebf76127a9, type: 3}
   m_Name: GPUInstancingImport
-  m_EditorClassIdentifier: 
+  m_EditorClassIdentifier:
 --- !u!114 &-7610138946625775758
 MonoBehaviour:
   m_ObjectHideFlags: 3
@@ -43,7 +43,7 @@
   m_EditorHideFlags: 0
   m_Script: {fileID: 11500000, guid: c261146868c45eb4eb6b9987bd8c9084, type: 3}
   m_Name: OpenBrushExportPlugin
-  m_EditorClassIdentifier: 
+  m_EditorClassIdentifier:
 --- !u!114 &-7373113640993280472
 MonoBehaviour:
   m_ObjectHideFlags: 3
@@ -55,7 +55,7 @@
   m_EditorHideFlags: 0
   m_Script: {fileID: 11500000, guid: 5152940c6ada2f3449baca5def38ea64, type: 3}
   m_Name: MaterialExtensionsExport
-  m_EditorClassIdentifier: 
+  m_EditorClassIdentifier:
   KHR_materials_ior: 1
   KHR_materials_transmission: 1
   KHR_materials_volume: 1
@@ -74,7 +74,7 @@
   m_EditorHideFlags: 0
   m_Script: {fileID: 11500000, guid: 9571021a85f04ddfb74e8aa5aad9cc5a, type: 3}
   m_Name: UnlitMaterialsExport
-  m_EditorClassIdentifier: 
+  m_EditorClassIdentifier:
 --- !u!114 &-6092789625841630549
 MonoBehaviour:
   m_ObjectHideFlags: 3
@@ -86,7 +86,7 @@
   m_EditorHideFlags: 0
   m_Script: {fileID: 11500000, guid: 6843a59b1a844430b7b7c08e8711a6d7, type: 3}
   m_Name: OpenBrushLightsImport
-  m_EditorClassIdentifier: 
+  m_EditorClassIdentifier:
 --- !u!114 &-5728475199642485532
 MonoBehaviour:
   m_ObjectHideFlags: 3
@@ -98,7 +98,7 @@
   m_EditorHideFlags: 0
   m_Script: {fileID: 11500000, guid: 3d9fe28b7eb945fd891714c55c74f44b, type: 3}
   m_Name: CanvasExport
-  m_EditorClassIdentifier: 
+  m_EditorClassIdentifier:
 --- !u!114 &-5101350394804673800
 MonoBehaviour:
   m_ObjectHideFlags: 3
@@ -123,7 +123,7 @@
   m_EditorHideFlags: 0
   m_Script: {fileID: 11500000, guid: 60bb1ecd8af04e0e864c773a2aaf6263, type: 3}
   m_Name: TextureTransformImport
-  m_EditorClassIdentifier: 
+  m_EditorClassIdentifier:
 --- !u!114 &-4300759631978224901
 MonoBehaviour:
   m_ObjectHideFlags: 3
@@ -135,7 +135,7 @@
   m_EditorHideFlags: 0
   m_Script: {fileID: 11500000, guid: 5066402b4fbd41e79ab3d7023cca96c5, type: 3}
   m_Name: MaterialVariantsPlugin
-  m_EditorClassIdentifier: 
+  m_EditorClassIdentifier:
 --- !u!114 &-2913368442722201512
 MonoBehaviour:
   m_ObjectHideFlags: 3
@@ -147,7 +147,7 @@
   m_EditorHideFlags: 0
   m_Script: {fileID: 11500000, guid: 473c2b5b3de547139304b32beee641e9, type: 3}
   m_Name: AnimationPointerImport
-  m_EditorClassIdentifier: 
+  m_EditorClassIdentifier:
 --- !u!114 &-1701294651066981149
 MonoBehaviour:
   m_ObjectHideFlags: 3
@@ -159,7 +159,7 @@
   m_EditorHideFlags: 0
   m_Script: {fileID: 11500000, guid: 5dd4c08c7d6d71f4ca7d83fb653d4f9b, type: 3}
   m_Name: TextMeshGameObjectExport
-  m_EditorClassIdentifier: 
+  m_EditorClassIdentifier:
 --- !u!114 &-1473009081019275097
 MonoBehaviour:
   m_ObjectHideFlags: 3
@@ -171,7 +171,7 @@
   m_EditorHideFlags: 0
   m_Script: {fileID: 11500000, guid: e63c00ddf0924f0c8bd05f7f16935dfe, type: 3}
   m_Name: LodsExport
-  m_EditorClassIdentifier: 
+  m_EditorClassIdentifier:
 --- !u!114 &-1229656505305497778
 MonoBehaviour:
   m_ObjectHideFlags: 3
@@ -183,7 +183,7 @@
   m_EditorHideFlags: 0
   m_Script: {fileID: 11500000, guid: c261146868c45eb4eb6b9987bd8c9084, type: 3}
   m_Name: ObMeshExportPlugin
-  m_EditorClassIdentifier: 
+  m_EditorClassIdentifier:
 --- !u!114 &-682178813687408182
 MonoBehaviour:
   m_ObjectHideFlags: 3
@@ -195,7 +195,7 @@
   m_EditorHideFlags: 0
   m_Script: {fileID: 11500000, guid: c261146868c45eb4eb6b9987bd8c9084, type: 3}
   m_Name: OpenBrushExportPlugin
-  m_EditorClassIdentifier: 
+  m_EditorClassIdentifier:
 --- !u!114 &1
 MonoBehaviour:
   m_ObjectHideFlags: 0
@@ -207,7 +207,7 @@
   m_EditorHideFlags: 0
   m_Script: {fileID: 11500000, guid: 9d9a5969691dba845877d0a52b6d9397, type: 3}
   m_Name: UnityGLTFSettings
-  m_EditorClassIdentifier: 
+  m_EditorClassIdentifier:
   ImportPlugins:
   - {fileID: 6228052705860985836}
   - {fileID: 5944692436833662843}
@@ -218,12 +218,8 @@
   - {fileID: -5020980606651475385}
   - {fileID: 8372111537548844026}
   - {fileID: -7716978867629807533}
-<<<<<<< HEAD
   - {fileID: 6916234453510156686}
   - {fileID: -2913368442722201512}
-=======
-  - {fileID: -6092789625841630549}
->>>>>>> cbb54d6a
   ExportPlugins:
   - {fileID: 242952683485160214}
   - {fileID: -5728475199642485532}
@@ -235,11 +231,7 @@
   - {fileID: -7373113640993280472}
   - {fileID: 7420168740226561727}
   - {fileID: -6755212205620999988}
-<<<<<<< HEAD
   - {fileID: -682178813687408182}
-=======
-  - {fileID: -7610138946625775758}
->>>>>>> cbb54d6a
   exportNames: 1
   exportFullPath: 0
   requireExtensions: 0
@@ -267,7 +259,7 @@
   m_EditorHideFlags: 0
   m_Script: {fileID: 11500000, guid: c85d7bc6d6ea44f46b33f0a3a2e09283, type: 3}
   m_Name: BakeParticleSystem
-  m_EditorClassIdentifier: 
+  m_EditorClassIdentifier:
 --- !u!114 &1115410688402324010
 MonoBehaviour:
   m_ObjectHideFlags: 3
@@ -279,7 +271,7 @@
   m_EditorHideFlags: 0
   m_Script: {fileID: 11500000, guid: 837601ceb763400cadb3575e55885670, type: 3}
   m_Name: MeshoptImport
-  m_EditorClassIdentifier: 
+  m_EditorClassIdentifier:
 --- !u!114 &5798040331557388862
 MonoBehaviour:
   m_ObjectHideFlags: 3
@@ -291,7 +283,7 @@
   m_EditorHideFlags: 0
   m_Script: {fileID: 11500000, guid: 3579a4c311b8427f81a0c1a29e9acfe8, type: 3}
   m_Name: LightsPunctualExport
-  m_EditorClassIdentifier: 
+  m_EditorClassIdentifier:
 --- !u!114 &5944692436833662843
 MonoBehaviour:
   m_ObjectHideFlags: 3
@@ -303,7 +295,7 @@
   m_EditorHideFlags: 0
   m_Script: {fileID: 11500000, guid: 969cbb3ac6864c2f9e49e468eef2744c, type: 3}
   m_Name: Ktx2Import
-  m_EditorClassIdentifier: 
+  m_EditorClassIdentifier:
 --- !u!114 &6228052705860985836
 MonoBehaviour:
   m_ObjectHideFlags: 3
@@ -315,7 +307,7 @@
   m_EditorHideFlags: 0
   m_Script: {fileID: 11500000, guid: 7dca6a7cdc544a17b19918041bc59d14, type: 3}
   m_Name: DracoImport
-  m_EditorClassIdentifier: 
+  m_EditorClassIdentifier:
 --- !u!114 &6408916617862751518
 MonoBehaviour:
   m_ObjectHideFlags: 3
@@ -327,7 +319,7 @@
   m_EditorHideFlags: 0
   m_Script: {fileID: 11500000, guid: 2239c10507484fb78bb19067a66500f2, type: 3}
   m_Name: LodsImport
-  m_EditorClassIdentifier: 
+  m_EditorClassIdentifier:
 --- !u!114 &6637830443630214129
 MonoBehaviour:
   m_ObjectHideFlags: 3
@@ -339,7 +331,7 @@
   m_EditorHideFlags: 0
   m_Script: {fileID: 11500000, guid: d48839dd2db84f9f94ec4e3bb77e9f9e, type: 3}
   m_Name: LightsPunctualImport
-  m_EditorClassIdentifier: 
+  m_EditorClassIdentifier:
 --- !u!114 &6646381916753263187
 MonoBehaviour:
   m_ObjectHideFlags: 3
@@ -351,7 +343,7 @@
   m_EditorHideFlags: 0
   m_Script: {fileID: 11500000, guid: b6d87ebf60834245a388cd150253839d, type: 3}
   m_Name: AnimationPointerExport
-  m_EditorClassIdentifier: 
+  m_EditorClassIdentifier:
 --- !u!114 &6916234453510156686
 MonoBehaviour:
   m_ObjectHideFlags: 3
@@ -363,7 +355,7 @@
   m_EditorHideFlags: 0
   m_Script: {fileID: 11500000, guid: 6843a59b1a844430b7b7c08e8711a6d7, type: 3}
   m_Name: OpenBrushLightsImport
-  m_EditorClassIdentifier: 
+  m_EditorClassIdentifier:
 --- !u!114 &7420168740226561727
 MonoBehaviour:
   m_ObjectHideFlags: 3
@@ -375,7 +367,7 @@
   m_EditorHideFlags: 0
   m_Script: {fileID: 11500000, guid: 984138db70144b97b48597182a21b46c, type: 3}
   m_Name: TextureTransformExport
-  m_EditorClassIdentifier: 
+  m_EditorClassIdentifier:
 --- !u!114 &8207833083978872644
 MonoBehaviour:
   m_ObjectHideFlags: 3
@@ -387,7 +379,7 @@
   m_EditorHideFlags: 0
   m_Script: {fileID: 11500000, guid: 664d6e75fec3044eb9274db51fbb70da, type: 3}
   m_Name: KHRAudioPlugin
-  m_EditorClassIdentifier: 
+  m_EditorClassIdentifier:
 --- !u!114 &8372111537548844026
 MonoBehaviour:
   m_ObjectHideFlags: 3
@@ -399,4 +391,4 @@
   m_EditorHideFlags: 0
   m_Script: {fileID: 11500000, guid: 2d3bb2aeeab442db8c587d6e67450acc, type: 3}
   m_Name: UnlitMaterialsImport
-  m_EditorClassIdentifier: +  m_EditorClassIdentifier: