%YAML 1.1
%TAG !u! tag:unity3d.com,2011:
--- !u!114 &11400000
MonoBehaviour:
  m_ObjectHideFlags: 0
  m_CorrespondingSourceObject: {fileID: 0}
  m_PrefabInstance: {fileID: 0}
  m_PrefabAsset: {fileID: 0}
  m_GameObject: {fileID: 0}
  m_Enabled: 1
  m_EditorHideFlags: 0
  m_Script: {fileID: 11500000, guid: 3863570e7e6387a40ae4f323d83291e5, type: 3}
  m_Name: OculusRuntimeSettings
  m_EditorClassIdentifier: 
  colorSpace: 7
<<<<<<< HEAD
=======
  requestsVisualFaceTracking: 0
  requestsAudioFaceTracking: 0
>>>>>>> e14f94c8
  hasSentConsentEvent: 1
  hasSetTelemetryEnabled: 1
  telemetryEnabled: 0
  telemetryProjectGuid: d2819a94-2022-4c64-af65-82f34c4eb115
  bodyTrackingFidelity: 1
  bodyTrackingJointSet: 0<|MERGE_RESOLUTION|>--- conflicted
+++ resolved
@@ -13,11 +13,8 @@
   m_Name: OculusRuntimeSettings
   m_EditorClassIdentifier: 
   colorSpace: 7
-<<<<<<< HEAD
-=======
   requestsVisualFaceTracking: 0
   requestsAudioFaceTracking: 0
->>>>>>> e14f94c8
   hasSentConsentEvent: 1
   hasSetTelemetryEnabled: 1
   telemetryEnabled: 0
