--- conflicted
+++ resolved
@@ -19,10 +19,7 @@
 		_Shininess ("Shininess", Range (0.01, 1)) = 0.078125
 		_MainTex("Base (RGB) TransGloss (A)", 2D) = "white" {}
 
-<<<<<<< HEAD
-=======
 		_Opacity("Opacity", Range(0,1)) = 1
->>>>>>> ba390f49
 		_ClipStart("Clip Start", Float) = 0
 	    _ClipEnd("Clip End", Float) = -1
 	}
@@ -52,11 +49,7 @@
 
 			uniform float _ClipStart;
 			uniform float _ClipEnd;
-<<<<<<< HEAD
-
-=======
 			uniform half _Opacity;
->>>>>>> ba390f49
 
 			struct appdata_full_plus_id {
 				float4 vertex : POSITION;
@@ -79,13 +72,8 @@
 
 			void surf(Input IN, inout SurfaceOutputStandardSpecular o) {
 
-<<<<<<< HEAD
-				float completion = _ClipEnd < 0 || (IN.id > _ClipStart && IN.id < _ClipEnd) ? 1 : -1;
-		        clip(completion);
-=======
 				if (_ClipEnd > 0 && !(IN.id.x > _ClipStart && IN.id.x < _ClipEnd)) discard;
 				if (_Opacity < 1 && Dither8x8(IN.screenPos.xy / IN.screenPos.w * _ScreenParams) >= _Opacity) discard;
->>>>>>> ba390f49
 
 				fixed4 tex = tex2D(_MainTex, IN.uv_MainTex) * IN.color;
 
