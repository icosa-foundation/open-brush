// Copyright 2020 The Tilt Brush Authors
//
// Licensed under the Apache License, Version 2.0 (the "License");
// you may not use this file except in compliance with the License.
// You may obtain a copy of the License at
//
//      http://www.apache.org/licenses/LICENSE-2.0
//
// Unless required by applicable law or agreed to in writing, software
// distributed under the License is distributed on an "AS IS" BASIS,
// WITHOUT WARRANTIES OR CONDITIONS OF ANY KIND, either express or implied.
// See the License for the specific language governing permissions and
// limitations under the License.

Shader "Brush/Special/Fire2" {
Properties {
  _MainTex ("Particle Texture", 2D) = "white" {}
  _DisplaceTex ("Displace Texture", 2D) = "white" {}

  _Scroll1 ("Scroll1", Float) = 0
  _Scroll2 ("Scroll2", Float) = 0
  _DisplacementIntensity("Displacement", Float) = .1
  _EmissionGain ("Emission Gain", Range(0, 1)) = 0.5

  _FlameFadeMin ("Fade Flame Min", Float) = 1
  _FlameFadeMax ("Fade Flame Max", Float) = 30

<<<<<<< HEAD
      [Toggle] _OverrideTime ("Overriden Time", Float) = 0.0
=======

>>>>>>> 4b8df0d2
  _TimeOverrideValue("Time Override Value", Vector) = (0,0,0,0)
  _TimeBlend("Time Blend", Float) = 0
  _TimeSpeed("Time Speed", Float) = 1.0

    _Dissolve("Dissolve", Range(0, 1)) = 1
	_ClipStart("Clip Start", Float) = 0
	_ClipEnd("Clip End", Float) = -1
}

Category {
  Tags { "Queue"="Transparent" "IgnoreProjector"="True" "RenderType"="Transparent" }
  Blend One One // SrcAlpha One
  BlendOp Add, Min
  ColorMask RGBA
  Cull Off Lighting Off ZWrite Off Fog { Color (0,0,0,0) }

  SubShader {
    Pass {

      CGPROGRAM
      #pragma vertex vert
      #pragma fragment frag
      #pragma target 3.0
      #pragma multi_compile_particles
      #pragma multi_compile __ AUDIO_REACTIVE
      #pragma multi_compile __ HDR_EMULATED HDR_SIMPLE
      #pragma multi_compile __ ODS_RENDER ODS_RENDER_CM

      #include "UnityCG.cginc"
      #include "Assets/Shaders/Include/TimeOverride.cginc"
      #include "Assets/Shaders/Include/Brush.cginc"
      #include "Assets/Shaders/Include/Hdr.cginc"

      sampler2D _MainTex;
      sampler2D _DisplaceTex;

<<<<<<< HEAD
      uniform float _ClipStart;
      uniform float _ClipEnd;
=======
      uniform half _ClipStart;
      uniform half _ClipEnd;
>>>>>>> 4b8df0d2
      uniform half _Dissolve;

      struct appdata_t {
        float4 vertex : POSITION;
        fixed4 color : COLOR;
        float3 normal : NORMAL;
#if SHADER_TARGET >= 40
        centroid float2 texcoord : TEXCOORD0;
#else
        float2 texcoord : TEXCOORD0;
#endif
        float3 worldPos : TEXCOORD1;
        uint id : SV_VertexID;

        UNITY_VERTEX_INPUT_INSTANCE_ID
      };

      struct v2f {
        float4 vertex : POSITION;
        float4 color : COLOR;
#if SHADER_TARGET >= 40
        centroid float2 texcoord : TEXCOORD0;
#else
        float2 texcoord : TEXCOORD0;
#endif
        float3 worldPos : TEXCOORD1;
        uint id : TEXCOORD2;

        UNITY_VERTEX_OUTPUT_STEREO
      };

      float4 _MainTex_ST;
      fixed _Scroll1;
      fixed _Scroll2;
      half _DisplacementIntensity;
      half _EmissionGain;

      half _FlameFadeMax;
      half _FlameFadeMin;

      v2f vert (appdata_t v)
      {
        PrepForOds(v.vertex);


        v.color = TbVertToSrgb(v.color);
        v2f o;

        UNITY_SETUP_INSTANCE_ID(v);
        UNITY_INITIALIZE_OUTPUT(v2f, o);
        UNITY_INITIALIZE_VERTEX_OUTPUT_STEREO(o);

        o.texcoord = TRANSFORM_TEX(v.texcoord,_MainTex);
        o.color = bloomColor(v.color, _EmissionGain);
        o.vertex = UnityObjectToClipPos(v.vertex);
        o.worldPos = mul(unity_ObjectToWorld, v.vertex);
        o.id = (float2)v.id;
        return o;
      }

      // Note: input color is srgb
      fixed4 frag (v2f i) : COLOR
      {
<<<<<<< HEAD

        if (_ClipEnd > 0 && !(i.id.x > _ClipStart && i.id.x < _ClipEnd)) discard;
        if (_Dissolve < 1 && Dither8x8(i.vertex.xy) >= _Dissolve) discard;
=======
        #ifdef SHADER_SCRIPTING_ON
        if (_ClipEnd > 0 && !(i.id.x > _ClipStart && i.id.x < _ClipEnd)) discard;
        if (_Dissolve < 1 && Dither8x8(i.vertex.xy) >= _Dissolve) discard;
        #endif
>>>>>>> 4b8df0d2

        half2 displacement;
        float procedural_line = 0;
        float flame_fade_mix = 0;

        displacement = tex2D( _DisplaceTex, i.texcoord ).xy;
        displacement =  displacement * 2.0 - 1.0;
        displacement *= _DisplacementIntensity;

        half mask =   tex2D(_MainTex, i.texcoord).y;

#ifdef AUDIO_REACTIVE
        flame_fade_mix = 1.0- saturate(_BeatOutput.w);
#else
#endif
        half2 uv = i.texcoord;
        uv += displacement;

        half flame1 = tex2D(_MainTex, uv * .7 + half2(-GetTime().x * _Scroll1, 0)).x;
        half flame2 = tex2D(_MainTex, half2(uv.x,1.0-uv.y) + half2(-GetTime().x * _Scroll2, -GetTime().x * _Scroll2 / 4 )).x;

        half flames = saturate( flame2 + flame1 ) / 2.0;
        flames = smoothstep( 0, 0.8, mask*flames);
        flames *= mask;

        half4 tex = half4(flames,flames,flames,1.0);
        float flame_fade  = lerp(_FlameFadeMin,_FlameFadeMax,flame_fade_mix);

        tex.xyz *= pow(1.0-i.texcoord.x, flame_fade) * (flame_fade*2);

        float4 color = i.color * tex;
        color = encodeHdr(color.rgb * color.a);
        color = SrgbToNative(color);
        return color * _Dissolve;
      }
      ENDCG
    }
  }
}
}<|MERGE_RESOLUTION|>--- conflicted
+++ resolved
@@ -25,11 +25,7 @@
   _FlameFadeMin ("Fade Flame Min", Float) = 1
   _FlameFadeMax ("Fade Flame Max", Float) = 30
 
-<<<<<<< HEAD
-      [Toggle] _OverrideTime ("Overriden Time", Float) = 0.0
-=======
 
->>>>>>> 4b8df0d2
   _TimeOverrideValue("Time Override Value", Vector) = (0,0,0,0)
   _TimeBlend("Time Blend", Float) = 0
   _TimeSpeed("Time Speed", Float) = 1.0
@@ -59,20 +55,14 @@
       #pragma multi_compile __ ODS_RENDER ODS_RENDER_CM
 
       #include "UnityCG.cginc"
-      #include "Assets/Shaders/Include/TimeOverride.cginc"
       #include "Assets/Shaders/Include/Brush.cginc"
       #include "Assets/Shaders/Include/Hdr.cginc"
 
       sampler2D _MainTex;
       sampler2D _DisplaceTex;
 
-<<<<<<< HEAD
-      uniform float _ClipStart;
-      uniform float _ClipEnd;
-=======
       uniform half _ClipStart;
       uniform half _ClipEnd;
->>>>>>> 4b8df0d2
       uniform half _Dissolve;
 
       struct appdata_t {
@@ -136,16 +126,10 @@
       // Note: input color is srgb
       fixed4 frag (v2f i) : COLOR
       {
-<<<<<<< HEAD
-
-        if (_ClipEnd > 0 && !(i.id.x > _ClipStart && i.id.x < _ClipEnd)) discard;
-        if (_Dissolve < 1 && Dither8x8(i.vertex.xy) >= _Dissolve) discard;
-=======
         #ifdef SHADER_SCRIPTING_ON
         if (_ClipEnd > 0 && !(i.id.x > _ClipStart && i.id.x < _ClipEnd)) discard;
         if (_Dissolve < 1 && Dither8x8(i.vertex.xy) >= _Dissolve) discard;
         #endif
->>>>>>> 4b8df0d2
 
         half2 displacement;
         float procedural_line = 0;
