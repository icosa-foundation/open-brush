--- conflicted
+++ resolved
@@ -22,25 +22,14 @@
 	_NumSides ("Number of Sides", Float) = 5
 	_Speed ("Speed", Float) = 1
 
-<<<<<<< HEAD
-	  [Toggle] _OverrideTime ("Overriden Time", Float) = 0.0
-  _TimeOverrideValue("Time Override Value", Vector) = (0,0,0,0)
-  _TimeBlend("Time Blend", Float) = 0
-  _TimeSpeed("Time Speed", Float) = 1.0
-=======
 	[Toggle] _OverrideTime ("Overriden Time", Float) = 0.0
     _TimeOverrideValue("Time Override Value", Vector) = (0,0,0,0)
     _TimeBlend("Time Blend", Float) = 0
     _TimeSpeed("Time Speed", Float) = 1.0
->>>>>>> ba390f49
 
     _Opacity ("Opacity", Range(0, 1)) = 1
 	_ClipStart("Clip Start", Float) = 0
 	_ClipEnd("Clip End", Float) = -1
-<<<<<<< HEAD
-
-=======
->>>>>>> ba390f49
 }
 
 Category {
@@ -95,11 +84,7 @@
 
             uniform float _ClipStart;
 			uniform float _ClipEnd;
-<<<<<<< HEAD
-			uniform float _Opacity;
-=======
 			uniform half _Opacity;
->>>>>>> ba390f49
 
 			v2f vert (appdata_t v)
 			{
@@ -133,13 +118,8 @@
 
 			fixed4 frag (v2f i) : COLOR
 			{
-<<<<<<< HEAD
-				float completion = _ClipEnd < 0 || (i.id > _ClipStart && i.id < _ClipEnd) ? 1 : -1;
-				clip(completion);
-=======
                 if (_ClipEnd > 0 && !(i.id.x > _ClipStart && i.id.x < _ClipEnd)) discard;
                 if (_Opacity < 1 && Dither8x8(i.vertex.xy) >= _Opacity) discard;
->>>>>>> ba390f49
 
 				// Distort U coord to taste. This makes the effect to "slow down" towards the end of the stroke
 				// by clumping UV's closer together toward the beginning of the stroke
