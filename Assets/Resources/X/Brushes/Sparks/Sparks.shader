// Copyright 2020 The Tilt Brush Authors
//
// Licensed under the Apache License, Version 2.0 (the "License");
// you may not use this file except in compliance with the License.
// You may obtain a copy of the License at
//
//      http://www.apache.org/licenses/LICENSE-2.0
//
// Unless required by applicable law or agreed to in writing, software
// distributed under the License is distributed on an "AS IS" BASIS,
// WITHOUT WARRANTIES OR CONDITIONS OF ANY KIND, either express or implied.
// See the License for the specific language governing permissions and
// limitations under the License.

Shader "Brush/Special/Sparks" {
Properties {
	_MainTex ("Particle Texture", 2D) = "white" {}
    _EmissionGain ("Emission Gain", Range(0, 1)) = 0.5
	_DisplacementAmount ("Displacement Amount", Float) = 1
	_DisplacementExponent ("Displacement Exponent", Float) = 3
	_StretchDistortionExponent ("Stretch Distortion Exponent", Float) = 3
	_NumSides ("Number of Sides", Float) = 5
	_Speed ("Speed", Float) = 1

<<<<<<< HEAD
	[Toggle] _OverrideTime ("Overriden Time", Float) = 0.0
=======

>>>>>>> 4b8df0d2
    _TimeOverrideValue("Time Override Value", Vector) = (0,0,0,0)
    _TimeBlend("Time Blend", Float) = 0
    _TimeSpeed("Time Speed", Float) = 1.0

    _Dissolve("Dissolve", Range(0, 1)) = 1
	_ClipStart("Clip Start", Float) = 0
	_ClipEnd("Clip End", Float) = -1
}

Category {
	Tags { "Queue"="Transparent" "IgnoreProjector"="True" "RenderType"="Transparent" }
	Blend One One
	BlendOp Add, Min
	AlphaTest Greater .01
	ColorMask RGBA
	Cull Off Lighting Off ZWrite Off Fog { Color (0,0,0,0) }

	SubShader {
		Pass {

			CGPROGRAM
			#pragma vertex vert
			#pragma fragment frag
			#pragma multi_compile __ AUDIO_REACTIVE
			#pragma multi_compile_particles
			#pragma multi_compile __ HDR_EMULATED HDR_SIMPLE
			#pragma multi_compile __ ODS_RENDER ODS_RENDER_CM
			#pragma target 3.0

			#include "UnityCG.cginc"
<<<<<<< HEAD
			#include "Assets/Shaders/Include/TimeOverride.cginc"
			#include "Assets/Shaders/Include/Brush.cginc"
=======
            #include "Assets/Shaders/Include/Brush.cginc"
>>>>>>> 4b8df0d2
			#include "Assets/Shaders/Include/Hdr.cginc"

			sampler2D _MainTex;

			struct appdata_t {
				float4 vertex : POSITION;
				fixed4 color : COLOR;
				float3 normal : NORMAL;
				float2 texcoord : TEXCOORD0;
                uint id : SV_VertexID;

				UNITY_VERTEX_INPUT_INSTANCE_ID
			};

			struct v2f {
				float4 vertex : POSITION;
				fixed4 color : COLOR;
				float2 texcoord : TEXCOORD0;
                uint id : TEXCOORD2;

				UNITY_VERTEX_OUTPUT_STEREO
			};

			float4 _MainTex_ST;
			half _EmissionGain;
			float _DisplacementAmount;
			float _DisplacementExponent;
			float _StretchDistortionExponent;
			float _NumSides;
			float _Speed;

<<<<<<< HEAD
            uniform float _ClipStart;
			uniform float _ClipEnd;
=======
            uniform half _ClipStart;
			uniform half _ClipEnd;
>>>>>>> 4b8df0d2
			uniform half _Dissolve;

			v2f vert (appdata_t v)
			{
				PrepForOds(v.vertex);
				v.color = TbVertToSrgb(v.color);

				v2f o;

				UNITY_SETUP_INSTANCE_ID(v);
          		UNITY_INITIALIZE_OUTPUT(v2f, o);
          		UNITY_INITIALIZE_VERTEX_OUTPUT_STEREO(o);

				// This multiplier is a magic number but it's still not right. Is there a better
				// multiplciation for this (not using fmod) so I can count on the "lifetime" being contstant?
				/*
				float t01 = fmod(GetTime().y * 0.95, 1);
				float3 incolor = v.color.rgb;
				v.color.rgb *= incolor * pow(1 - t01, 2) * 10;
				*/

				float displacement = pow(v.texcoord.x,_DisplacementExponent);
				v.vertex.xyz += v.normal * displacement * _DisplacementAmount;
				o.vertex = UnityObjectToClipPos(v.vertex);
				o.texcoord = TRANSFORM_TEX(v.texcoord,_MainTex);
				o.color = TbVertToNative(v.color);
                o.id = (float2)v.id;
				return o;
			}

			float rand_1_05(in float2 uv)
			{
				float2 noise = (frac(sin(dot(uv, float2(12.9898, 78.233)*2.0)) * 50));
				return abs(noise.x + noise.y) * 0.75;
			}

			fixed4 frag (v2f i) : COLOR
			{
<<<<<<< HEAD
                if (_ClipEnd > 0 && !(i.id.x > _ClipStart && i.id.x < _ClipEnd)) discard;
                if (_Dissolve < 1 && Dither8x8(i.vertex.xy) >= _Dissolve) discard;
=======
				#ifdef SHADER_SCRIPTING_ON
                if (_ClipEnd > 0 && !(i.id.x > _ClipStart && i.id.x < _ClipEnd)) discard;
                if (_Dissolve < 1 && Dither8x8(i.vertex.xy) >= _Dissolve) discard;
				#endif
>>>>>>> 4b8df0d2

				// Distort U coord to taste. This makes the effect to "slow down" towards the end of the stroke
				// by clumping UV's closer together toward the beginning of the stroke
				i.texcoord.x = pow(i.texcoord.x, _StretchDistortionExponent);

				// Rescale time to go between 0 : u_scale, where u_scale is the range of warped u coords on the stroke
				float u_scale = _Speed;
				float t = fmod(GetTime().w * u_scale, u_scale);

				// Rescale U coord in range 0 : u_scale.
				// Note that we subtract "t" because we want to move the origin (i.e. the "0" value)
				// of the U coordinate along the length of the stroke
				//
				// e.g.
				//     0  1  2  3  4  5  6 ...
				//    -1  0  1  2  3  4  5
				//    -2 -1  0  1  2  3  4
				//
				//  where the texture will begin at u = 0
				//
				float2 uvs = i.texcoord;
				float u = uvs.x * u_scale -  t;

				// Calculate a an ID value for each face.
				// on a 4 sided tube, the v coords are  0:.25, .25:.5, .5,.75, .75:1
				// so multiplying by number of sides and taking the integer is the ID
				// *NOTE: we should ask jeremy I think this only actually works because of float precision
				float row_id = (int) (uvs.y * (_NumSides));
				float rand = rand_1_05(row_id.xx);

				// Randomize by row ID and add an offset back into U, so the strips don't animate together
				u += rand * u_scale;

				// Wrap the u coordinate in the 0:u_scale range.
				// If we don't do this, then the strokes we offset previously
				// will have values that are too large
				u = fmod(u, u_scale);

				// Rescale the V coord of each strip in the 0:1 range
				float v = uvs.y * _NumSides;

				// Sample texture
				float4 tex = tex2D(_MainTex, half2(u, v));

				// Because texture is set to repeat, manually clamp
				// to zero outside texture bounds
				tex = u < 0 ? 0 : tex;
				tex = u > 1 ? 0 : tex;

				// Apply bloom based on a falloff down the stroke
				float bloom = exp(_EmissionGain * 5.0f) * (1 - i.texcoord.x);

				float4 color = i.color * tex * bloom;
				color = encodeHdr(color.rgb * color.a);
				color = SrgbToNative(color);
				return color * _Dissolve;
			}
			ENDCG
		}
	}
}
}<|MERGE_RESOLUTION|>--- conflicted
+++ resolved
@@ -22,11 +22,7 @@
 	_NumSides ("Number of Sides", Float) = 5
 	_Speed ("Speed", Float) = 1
 
-<<<<<<< HEAD
-	[Toggle] _OverrideTime ("Overriden Time", Float) = 0.0
-=======
 
->>>>>>> 4b8df0d2
     _TimeOverrideValue("Time Override Value", Vector) = (0,0,0,0)
     _TimeBlend("Time Blend", Float) = 0
     _TimeSpeed("Time Speed", Float) = 1.0
@@ -57,12 +53,7 @@
 			#pragma target 3.0
 
 			#include "UnityCG.cginc"
-<<<<<<< HEAD
-			#include "Assets/Shaders/Include/TimeOverride.cginc"
-			#include "Assets/Shaders/Include/Brush.cginc"
-=======
             #include "Assets/Shaders/Include/Brush.cginc"
->>>>>>> 4b8df0d2
 			#include "Assets/Shaders/Include/Hdr.cginc"
 
 			sampler2D _MainTex;
@@ -94,13 +85,8 @@
 			float _NumSides;
 			float _Speed;
 
-<<<<<<< HEAD
-            uniform float _ClipStart;
-			uniform float _ClipEnd;
-=======
             uniform half _ClipStart;
 			uniform half _ClipEnd;
->>>>>>> 4b8df0d2
 			uniform half _Dissolve;
 
 			v2f vert (appdata_t v)
@@ -139,15 +125,10 @@
 
 			fixed4 frag (v2f i) : COLOR
 			{
-<<<<<<< HEAD
-                if (_ClipEnd > 0 && !(i.id.x > _ClipStart && i.id.x < _ClipEnd)) discard;
-                if (_Dissolve < 1 && Dither8x8(i.vertex.xy) >= _Dissolve) discard;
-=======
 				#ifdef SHADER_SCRIPTING_ON
                 if (_ClipEnd > 0 && !(i.id.x > _ClipStart && i.id.x < _ClipEnd)) discard;
                 if (_Dissolve < 1 && Dither8x8(i.vertex.xy) >= _Dissolve) discard;
 				#endif
->>>>>>> 4b8df0d2
 
 				// Distort U coord to taste. This makes the effect to "slow down" towards the end of the stroke
 				// by clumping UV's closer together toward the beginning of the stroke
