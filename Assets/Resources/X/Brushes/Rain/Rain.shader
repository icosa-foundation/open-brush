// Copyright 2020 The Tilt Brush Authors
//
// Licensed under the Apache License, Version 2.0 (the "License");
// you may not use this file except in compliance with the License.
// You may obtain a copy of the License at
//
//      http://www.apache.org/licenses/LICENSE-2.0
//
// Unless required by applicable law or agreed to in writing, software
// distributed under the License is distributed on an "AS IS" BASIS,
// WITHOUT WARRANTIES OR CONDITIONS OF ANY KIND, either express or implied.
// See the License for the specific language governing permissions and
// limitations under the License.

Shader "Brush/Special/Rain" {
Properties {
	_MainTex ("Particle Texture", 2D) = "white" {}
	_NumSides("Number of Sides", Float) = 5
	_Speed("Speed", Float) = 1
	_Bulge("Displacement Amount", Float) = 2.25

	  [Toggle] _OverrideTime ("Overriden Time", Float) = 0.0
  _TimeOverrideValue("Time Override Value", Vector) = (0,0,0,0)
  _TimeBlend("Time Blend", Float) = 0
  _TimeSpeed("Time Speed", Float) = 1.0

  _Opacity ("Opacity", Range(0, 1)) = 1
  _ClipStart("Clip Start", Float) = 0
  _ClipEnd("Clip End", Float) = -1
}

Category {
	Tags { "Queue"="Transparent" "IgnoreProjector"="True" "RenderType"="Transparent" }
	Blend One One
	BlendOp Add, Min
	AlphaTest Greater .01
	ColorMask RGBA
	Cull off Lighting Off ZWrite Off Fog { Color (0,0,0,0) }

	SubShader {
		Pass {

			CGPROGRAM
			#pragma vertex vert
			#pragma fragment frag
			#pragma multi_compile __ AUDIO_REACTIVE
			#pragma multi_compile_particles
			#pragma multi_compile __ HDR_EMULATED HDR_SIMPLE
			#pragma multi_compile __ ODS_RENDER ODS_RENDER_CM
			#pragma target 3.0

			#include "UnityCG.cginc"
			#include "Assets/Shaders/Include/TimeOverride.cginc"
			#include "Assets/Shaders/Include/Brush.cginc"
			#include "Assets/Shaders/Include/Hdr.cginc"

			sampler2D _MainTex;
			float4 _MainTex_ST;
			float _NumSides;
			float _Speed;
			float _Bulge;

            uniform float _ClipStart;
            uniform float _ClipEnd;
            uniform half _Opacity;

			struct appdata_full_plus_id {
				float4 vertex : POSITION;
				float4 tangent : TANGENT;
				float3 normal : NORMAL;
<<<<<<< HEAD
				float4 texcoord : TEXCOORD0;
				float4 texcoord1 : TEXCOORD1;
				float4 texcoord2 : TEXCOORD2;
				float4 texcoord3 : TEXCOORD3;
				fixed4 color : COLOR;
				uint id : SV_VertexID;
=======
				float2 texcoord : TEXCOORD0;

>>>>>>> 2fef407c
				UNITY_VERTEX_INPUT_INSTANCE_ID
			};

			struct v2f {
				float4 vertex : POSITION;
				fixed4 color : COLOR;
				float2 texcoord : TEXCOORD0;
				float4 worldPos : TEXCOORD1;
<<<<<<< HEAD
                uint id : TEXCOORD2;
=======

				UNITY_VERTEX_OUTPUT_STEREO
>>>>>>> 2fef407c
			};


			v2f vert (appdata_full_plus_id v)
			{
				PrepForOds(v.vertex);
				v.color = TbVertToSrgb(v.color);

				v2f o;

				UNITY_SETUP_INSTANCE_ID(v);
          		UNITY_INITIALIZE_OUTPUT(v2f, o);
          		UNITY_INITIALIZE_VERTEX_OUTPUT_STEREO(o);

				// Inflate the tube outward to explode it into
				// strips - giving us negative space w/o as much overdraw.
				_Bulge = 2.25;
				float radius = v.texcoord.z;
				v.vertex.xyz += v.normal.xyz * _Bulge * radius;

				o.worldPos = mul(unity_ObjectToWorld, v.vertex);
				o.vertex = UnityObjectToClipPos(v.vertex);
				o.texcoord = TRANSFORM_TEX(v.texcoord,_MainTex);
				o.color = TbVertToNative(v.color);
                o.id = (float2)v.id;
				return o;
			}

			float rand_1_05(in float2 uv)
			{
				float2 noise = (frac(sin(dot(uv, float2(12.9898, 78.233)*2.0)) * 4550));
				return abs(noise.x) * 0.7;
			}

			// Input color is srgb
			fixed4 frag (v2f i) : COLOR
			{

				if (_ClipEnd > 0 && !(i.id.x > _ClipStart && i.id.x < _ClipEnd)) discard;


				float u_scale = _Speed;
				float t = fmod(GetTime().y * 4 * u_scale, u_scale);

				// Rescale U coord in range 0 : u_scale.
				// Note that we subtract "t" because we want to move the origin (i.e. the "0" value)
				// of the U coordinate along the length of the stroke
				//
				// e.g.
				//     0  1  2  3  4  5  6 ...
				//    -1  0  1  2  3  4  5
				//    -2 -1  0  1  2  3  4
				//
				//  where the texture will begin at u = 0
				//
				float2 uvs = i.texcoord;
				float u = uvs.x * u_scale - t;

				// Calculate a an ID value for each face.
				// on a 4 sided tube, the v coords are  0:.25, .25:.5, .5,.75, .75:1
				// so multiplying by number of sides and taking the integer is the ID
				// *NOTE: we should ask jeremy I think this only actually works because of float precisions

				float row_id = (int) (uvs.y *(_NumSides));
				float rand = rand_1_05(row_id.xx);

				// Randomize by row ID, add GetTime() offset by row and add an offset back into U
				// so the strips don't animate together
				u += rand * GetTime().y * 2.75 * u_scale;

				// Wrap the u coordinate in the 0:u_scale range.
				// If we don't do this, then the strokes we offset previously
				// will have values that are too large
				u = fmod(u, u_scale);

				// Rescale the V coord of each strip in the 0:1 range
				float v = uvs.y * _NumSides;

				// Sample final texture
				half4 tex = tex2D(_MainTex, half2(u,v));

				tex = u < 0 ? 0 : tex;
				tex = u > 1 ? 0 : tex;

				// Fade at edges of a given stroke
				float fade = pow(abs(i.texcoord.x * 0.25), 9);
				float4 color = i.color * tex;
				float4 finalColor = lerp(color, float4(0, 0, 0, 0), saturate(fade));

				color = encodeHdr(finalColor.rgb * finalColor.a);
				color = SrgbToNative(color);
				return color * _Opacity;
			}
			ENDCG
		}
	}
}
}<|MERGE_RESOLUTION|>--- conflicted
+++ resolved
@@ -68,17 +68,12 @@
 				float4 vertex : POSITION;
 				float4 tangent : TANGENT;
 				float3 normal : NORMAL;
-<<<<<<< HEAD
 				float4 texcoord : TEXCOORD0;
 				float4 texcoord1 : TEXCOORD1;
 				float4 texcoord2 : TEXCOORD2;
 				float4 texcoord3 : TEXCOORD3;
 				fixed4 color : COLOR;
 				uint id : SV_VertexID;
-=======
-				float2 texcoord : TEXCOORD0;
-
->>>>>>> 2fef407c
 				UNITY_VERTEX_INPUT_INSTANCE_ID
 			};
 
@@ -87,12 +82,9 @@
 				fixed4 color : COLOR;
 				float2 texcoord : TEXCOORD0;
 				float4 worldPos : TEXCOORD1;
-<<<<<<< HEAD
                 uint id : TEXCOORD2;
-=======
 
 				UNITY_VERTEX_OUTPUT_STEREO
->>>>>>> 2fef407c
 			};
 
 
