<<<<<<< HEAD
// Copyright 2020 The Tilt Brush Authors
//
// Licensed under the Apache License, Version 2.0 (the "License");
// you may not use this file except in compliance with the License.
// You may obtain a copy of the License at
//
//      http://www.apache.org/licenses/LICENSE-2.0
//
// Unless required by applicable law or agreed to in writing, software
// distributed under the License is distributed on an "AS IS" BASIS,
// WITHOUT WARRANTIES OR CONDITIONS OF ANY KIND, either express or implied.
// See the License for the specific language governing permissions and
// limitations under the License.

Shader "Brush/Special/Rain" {
Properties {
	_MainTex ("Particle Texture", 2D) = "white" {}
	_NumSides("Number of Sides", Float) = 5
	_Speed("Speed", Float) = 1
	_Bulge("Displacement Amount", Float) = 2.25


  _TimeOverrideValue("Time Override Value", Vector) = (0,0,0,0)
  _TimeBlend("Time Blend", Float) = 0
  _TimeSpeed("Time Speed", Float) = 1.0

  _Opacity ("Opacity", Range(0, 1)) = 1
  _Dissolve ("Dissolve", Range(0, 1)) = 1
  _ClipStart("Clip Start", Float) = 0
  _ClipEnd("Clip End", Float) = -1
}

Category {
	Tags { "Queue"="Transparent" "IgnoreProjector"="True" "RenderType"="Transparent" }
	Blend One One
	BlendOp Add, Min
	AlphaTest Greater .01
	ColorMask RGBA
	Cull off Lighting Off ZWrite Off Fog { Color (0,0,0,0) }

	SubShader {
		Pass {

			CGPROGRAM
			#pragma vertex vert
			#pragma fragment frag
			#pragma multi_compile __ AUDIO_REACTIVE
			#pragma multi_compile_particles
			#pragma multi_compile __ HDR_EMULATED HDR_SIMPLE
			#pragma multi_compile __ ODS_RENDER ODS_RENDER_CM
			#pragma target 3.0

			#include "UnityCG.cginc"
            #include "Assets/Shaders/Include/Brush.cginc"
			#include "Assets/Shaders/Include/Hdr.cginc"

			sampler2D _MainTex;
			float4 _MainTex_ST;
			float _NumSides;
			float _Speed;
			float _Bulge;

            uniform half _ClipStart;
            uniform half _ClipEnd;
			uniform half _Dissolve;
            uniform half _Opacity;

			struct appdata_full_plus_id {
				float4 vertex : POSITION;
				float4 tangent : TANGENT;
				float3 normal : NORMAL;
				float4 texcoord : TEXCOORD0;
				float4 texcoord1 : TEXCOORD1;
				float4 texcoord2 : TEXCOORD2;
				float4 texcoord3 : TEXCOORD3;
				fixed4 color : COLOR;
				uint id : SV_VertexID;
				UNITY_VERTEX_INPUT_INSTANCE_ID
			};

			struct v2f {
				float4 vertex : POSITION;
				fixed4 color : COLOR;
				float2 texcoord : TEXCOORD0;
				float4 worldPos : TEXCOORD1;
                uint id : TEXCOORD2;

				UNITY_VERTEX_OUTPUT_STEREO
			};


			v2f vert (appdata_full_plus_id v)
			{
				PrepForOds(v.vertex);
				v.color = TbVertToSrgb(v.color);

				v2f o;

				UNITY_SETUP_INSTANCE_ID(v);
          		UNITY_INITIALIZE_OUTPUT(v2f, o);
          		UNITY_INITIALIZE_VERTEX_OUTPUT_STEREO(o);

				// Inflate the tube outward to explode it into
				// strips - giving us negative space w/o as much overdraw.
				_Bulge = 2.25;
				float radius = v.texcoord.z;
				v.vertex.xyz += v.normal.xyz * _Bulge * radius;

				o.worldPos = mul(unity_ObjectToWorld, v.vertex);
				o.vertex = UnityObjectToClipPos(v.vertex);
				o.texcoord = TRANSFORM_TEX(v.texcoord,_MainTex);
				o.color = TbVertToNative(v.color);
                o.id = (float2)v.id;
				return o;
			}

			float rand_1_05(in float2 uv)
			{
				float2 noise = (frac(sin(dot(uv, float2(12.9898, 78.233)*2.0)) * 4550));
				return abs(noise.x) * 0.7;
			}

			// Input color is srgb
			fixed4 frag (v2f i) : COLOR
			{
				#ifdef SHADER_SCRIPTING_ON
				if (_ClipEnd > 0 && !(i.id.x > _ClipStart && i.id.x < _ClipEnd)) discard;
                if (_Dissolve < 1 && Dither8x8(i.vertex.xy) >= _Dissolve) discard;
				#endif

				float u_scale = _Speed;
				float t = fmod(GetTime().y * 4 * u_scale, u_scale);

				// Rescale U coord in range 0 : u_scale.
				// Note that we subtract "t" because we want to move the origin (i.e. the "0" value)
				// of the U coordinate along the length of the stroke
				//
				// e.g.
				//     0  1  2  3  4  5  6 ...
				//    -1  0  1  2  3  4  5
				//    -2 -1  0  1  2  3  4
				//
				//  where the texture will begin at u = 0
				//
				float2 uvs = i.texcoord;
				float u = uvs.x * u_scale - t;

				// Calculate a an ID value for each face.
				// on a 4 sided tube, the v coords are  0:.25, .25:.5, .5,.75, .75:1
				// so multiplying by number of sides and taking the integer is the ID
				// *NOTE: we should ask jeremy I think this only actually works because of float precisions

				float row_id = (int) (uvs.y *(_NumSides));
				float rand = rand_1_05(row_id.xx);

				// Randomize by row ID, add GetTime() offset by row and add an offset back into U
				// so the strips don't animate together
				u += rand * GetTime().y * 2.75 * u_scale;

				// Wrap the u coordinate in the 0:u_scale range.
				// If we don't do this, then the strokes we offset previously
				// will have values that are too large
				u = fmod(u, u_scale);

				// Rescale the V coord of each strip in the 0:1 range
				float v = uvs.y * _NumSides;

				// Sample final texture
				half4 tex = tex2D(_MainTex, half2(u,v));

				tex = u < 0 ? 0 : tex;
				tex = u > 1 ? 0 : tex;

				// Fade at edges of a given stroke
				float fade = pow(abs(i.texcoord.x * 0.25), 9);
				float4 color = i.color * tex;
				float4 finalColor = lerp(color, float4(0, 0, 0, 0), saturate(fade));

				color = encodeHdr(finalColor.rgb * finalColor.a);
				color = SrgbToNative(color);
				return color * _Opacity;
			}
			ENDCG
		}
	}
}
}
=======
// Copyright 2020 The Tilt Brush Authors
//
// Licensed under the Apache License, Version 2.0 (the "License");
// you may not use this file except in compliance with the License.
// You may obtain a copy of the License at
//
//      http://www.apache.org/licenses/LICENSE-2.0
//
// Unless required by applicable law or agreed to in writing, software
// distributed under the License is distributed on an "AS IS" BASIS,
// WITHOUT WARRANTIES OR CONDITIONS OF ANY KIND, either express or implied.
// See the License for the specific language governing permissions and
// limitations under the License.

Shader "Brush/Special/Rain" {
Properties {
	_MainTex ("Particle Texture", 2D) = "white" {}
	_NumSides("Number of Sides", Float) = 5
	_Speed("Speed", Float) = 1
	_Bulge("Displacement Amount", Float) = 2.25


  _TimeOverrideValue("Time Override Value", Vector) = (0,0,0,0)
  _TimeBlend("Time Blend", Float) = 0
  _TimeSpeed("Time Speed", Float) = 1.0

  _Opacity ("Opacity", Range(0, 1)) = 1
  _Dissolve ("Dissolve", Range(0, 1)) = 1
  _ClipStart("Clip Start", Float) = 0
  _ClipEnd("Clip End", Float) = -1
}

Category {
	Tags { "Queue"="Transparent" "IgnoreProjector"="True" "RenderType"="Transparent" }
	Blend One One
	BlendOp Add, Min
	AlphaTest Greater .01
	ColorMask RGBA
	Cull off Lighting Off ZWrite Off Fog { Color (0,0,0,0) }

	SubShader {
		Pass {

			CGPROGRAM
			#pragma vertex vert
			#pragma fragment frag
			#pragma multi_compile __ AUDIO_REACTIVE
			#pragma multi_compile_particles
			#pragma multi_compile __ HDR_EMULATED HDR_SIMPLE
			#pragma multi_compile __ ODS_RENDER ODS_RENDER_CM
			#pragma target 3.0

			#include "UnityCG.cginc"
            #include "Assets/Shaders/Include/Brush.cginc"
			#include "Assets/Shaders/Include/Hdr.cginc"

			sampler2D _MainTex;
			float4 _MainTex_ST;
			float _NumSides;
			float _Speed;
			float _Bulge;

            uniform half _ClipStart;
            uniform half _ClipEnd;
			uniform half _Dissolve;
            uniform half _Opacity;

			struct appdata_full_plus_id {
				float4 vertex : POSITION;
				float4 tangent : TANGENT;
				float3 normal : NORMAL;
				float4 texcoord : TEXCOORD0;
				float4 texcoord1 : TEXCOORD1;
				float4 texcoord2 : TEXCOORD2;
				float4 texcoord3 : TEXCOORD3;
				fixed4 color : COLOR;
				uint id : SV_VertexID;
				UNITY_VERTEX_INPUT_INSTANCE_ID
			};

			struct v2f {
				float4 vertex : POSITION;
				fixed4 color : COLOR;
				float2 texcoord : TEXCOORD0;
				float4 worldPos : TEXCOORD1;
                uint id : TEXCOORD2;

				UNITY_VERTEX_OUTPUT_STEREO
			};


			v2f vert (appdata_full_plus_id v)
			{
				PrepForOds(v.vertex);
				v.color = TbVertToSrgb(v.color);

				v2f o;

				UNITY_SETUP_INSTANCE_ID(v);
          		UNITY_INITIALIZE_OUTPUT(v2f, o);
          		UNITY_INITIALIZE_VERTEX_OUTPUT_STEREO(o);

				// Inflate the tube outward to explode it into
				// strips - giving us negative space w/o as much overdraw.
				_Bulge = 2.25;
				float radius = v.texcoord.z;
				v.vertex.xyz += v.normal.xyz * _Bulge * radius;

				o.worldPos = mul(unity_ObjectToWorld, v.vertex);
				o.vertex = UnityObjectToClipPos(v.vertex);
				o.texcoord = TRANSFORM_TEX(v.texcoord,_MainTex);
				o.color = TbVertToNative(v.color);
                o.id = (float2)v.id;
				return o;
			}

			float rand_1_05(in float2 uv)
			{
				float2 noise = (frac(sin(dot(uv, float2(12.9898, 78.233)*2.0)) * 4550));
				return abs(noise.x) * 0.7;
			}

			// Input color is srgb
			fixed4 frag (v2f i) : COLOR
			{
				#ifdef SHADER_SCRIPTING_ON
				if (_ClipEnd > 0 && !(i.id.x > _ClipStart && i.id.x < _ClipEnd)) discard;
                if (_Dissolve < 1 && Dither8x8(i.vertex.xy) >= _Dissolve) discard;
				#endif

				float u_scale = _Speed;
				float t = fmod(GetTime().y * 4 * u_scale, u_scale);

				// Rescale U coord in range 0 : u_scale.
				// Note that we subtract "t" because we want to move the origin (i.e. the "0" value)
				// of the U coordinate along the length of the stroke
				//
				// e.g.
				//     0  1  2  3  4  5  6 ...
				//    -1  0  1  2  3  4  5
				//    -2 -1  0  1  2  3  4
				//
				//  where the texture will begin at u = 0
				//
				float2 uvs = i.texcoord;
				float u = uvs.x * u_scale - t;

				// Calculate a an ID value for each face.
				// on a 4 sided tube, the v coords are  0:.25, .25:.5, .5,.75, .75:1
				// so multiplying by number of sides and taking the integer is the ID
				// *NOTE: we should ask jeremy I think this only actually works because of float precisions

				float row_id = (int) (uvs.y *(_NumSides));
				float rand = rand_1_05(row_id.xx);

				// Randomize by row ID, add GetTime() offset by row and add an offset back into U
				// so the strips don't animate together
				u += rand * GetTime().y * 2.75 * u_scale;

				// Wrap the u coordinate in the 0:u_scale range.
				// If we don't do this, then the strokes we offset previously
				// will have values that are too large
				u = fmod(u, u_scale);

				// Rescale the V coord of each strip in the 0:1 range
				float v = uvs.y * _NumSides;

				// Sample final texture
				half4 tex = tex2D(_MainTex, half2(u,v));

				tex = u < 0 ? 0 : tex;
				tex = u > 1 ? 0 : tex;

				// Fade at edges of a given stroke
				float fade = pow(abs(i.texcoord.x * 0.25), 9);
				float4 color = i.color * tex;
				float4 finalColor = lerp(color, float4(0, 0, 0, 0), saturate(fade));

				color = encodeHdr(finalColor.rgb * finalColor.a);
				color = SrgbToNative(color);
				return color * _Opacity;
			}
			ENDCG
		}
	}
}
}
>>>>>>> 29419912
<|MERGE_RESOLUTION|>--- conflicted
+++ resolved
@@ -1,4 +1,3 @@
-<<<<<<< HEAD
 // Copyright 2020 The Tilt Brush Authors
 //
 // Licensed under the Apache License, Version 2.0 (the "License");
@@ -185,193 +184,4 @@
 		}
 	}
 }
-}
-=======
-// Copyright 2020 The Tilt Brush Authors
-//
-// Licensed under the Apache License, Version 2.0 (the "License");
-// you may not use this file except in compliance with the License.
-// You may obtain a copy of the License at
-//
-//      http://www.apache.org/licenses/LICENSE-2.0
-//
-// Unless required by applicable law or agreed to in writing, software
-// distributed under the License is distributed on an "AS IS" BASIS,
-// WITHOUT WARRANTIES OR CONDITIONS OF ANY KIND, either express or implied.
-// See the License for the specific language governing permissions and
-// limitations under the License.
-
-Shader "Brush/Special/Rain" {
-Properties {
-	_MainTex ("Particle Texture", 2D) = "white" {}
-	_NumSides("Number of Sides", Float) = 5
-	_Speed("Speed", Float) = 1
-	_Bulge("Displacement Amount", Float) = 2.25
-
-
-  _TimeOverrideValue("Time Override Value", Vector) = (0,0,0,0)
-  _TimeBlend("Time Blend", Float) = 0
-  _TimeSpeed("Time Speed", Float) = 1.0
-
-  _Opacity ("Opacity", Range(0, 1)) = 1
-  _Dissolve ("Dissolve", Range(0, 1)) = 1
-  _ClipStart("Clip Start", Float) = 0
-  _ClipEnd("Clip End", Float) = -1
-}
-
-Category {
-	Tags { "Queue"="Transparent" "IgnoreProjector"="True" "RenderType"="Transparent" }
-	Blend One One
-	BlendOp Add, Min
-	AlphaTest Greater .01
-	ColorMask RGBA
-	Cull off Lighting Off ZWrite Off Fog { Color (0,0,0,0) }
-
-	SubShader {
-		Pass {
-
-			CGPROGRAM
-			#pragma vertex vert
-			#pragma fragment frag
-			#pragma multi_compile __ AUDIO_REACTIVE
-			#pragma multi_compile_particles
-			#pragma multi_compile __ HDR_EMULATED HDR_SIMPLE
-			#pragma multi_compile __ ODS_RENDER ODS_RENDER_CM
-			#pragma target 3.0
-
-			#include "UnityCG.cginc"
-            #include "Assets/Shaders/Include/Brush.cginc"
-			#include "Assets/Shaders/Include/Hdr.cginc"
-
-			sampler2D _MainTex;
-			float4 _MainTex_ST;
-			float _NumSides;
-			float _Speed;
-			float _Bulge;
-
-            uniform half _ClipStart;
-            uniform half _ClipEnd;
-			uniform half _Dissolve;
-            uniform half _Opacity;
-
-			struct appdata_full_plus_id {
-				float4 vertex : POSITION;
-				float4 tangent : TANGENT;
-				float3 normal : NORMAL;
-				float4 texcoord : TEXCOORD0;
-				float4 texcoord1 : TEXCOORD1;
-				float4 texcoord2 : TEXCOORD2;
-				float4 texcoord3 : TEXCOORD3;
-				fixed4 color : COLOR;
-				uint id : SV_VertexID;
-				UNITY_VERTEX_INPUT_INSTANCE_ID
-			};
-
-			struct v2f {
-				float4 vertex : POSITION;
-				fixed4 color : COLOR;
-				float2 texcoord : TEXCOORD0;
-				float4 worldPos : TEXCOORD1;
-                uint id : TEXCOORD2;
-
-				UNITY_VERTEX_OUTPUT_STEREO
-			};
-
-
-			v2f vert (appdata_full_plus_id v)
-			{
-				PrepForOds(v.vertex);
-				v.color = TbVertToSrgb(v.color);
-
-				v2f o;
-
-				UNITY_SETUP_INSTANCE_ID(v);
-          		UNITY_INITIALIZE_OUTPUT(v2f, o);
-          		UNITY_INITIALIZE_VERTEX_OUTPUT_STEREO(o);
-
-				// Inflate the tube outward to explode it into
-				// strips - giving us negative space w/o as much overdraw.
-				_Bulge = 2.25;
-				float radius = v.texcoord.z;
-				v.vertex.xyz += v.normal.xyz * _Bulge * radius;
-
-				o.worldPos = mul(unity_ObjectToWorld, v.vertex);
-				o.vertex = UnityObjectToClipPos(v.vertex);
-				o.texcoord = TRANSFORM_TEX(v.texcoord,_MainTex);
-				o.color = TbVertToNative(v.color);
-                o.id = (float2)v.id;
-				return o;
-			}
-
-			float rand_1_05(in float2 uv)
-			{
-				float2 noise = (frac(sin(dot(uv, float2(12.9898, 78.233)*2.0)) * 4550));
-				return abs(noise.x) * 0.7;
-			}
-
-			// Input color is srgb
-			fixed4 frag (v2f i) : COLOR
-			{
-				#ifdef SHADER_SCRIPTING_ON
-				if (_ClipEnd > 0 && !(i.id.x > _ClipStart && i.id.x < _ClipEnd)) discard;
-                if (_Dissolve < 1 && Dither8x8(i.vertex.xy) >= _Dissolve) discard;
-				#endif
-
-				float u_scale = _Speed;
-				float t = fmod(GetTime().y * 4 * u_scale, u_scale);
-
-				// Rescale U coord in range 0 : u_scale.
-				// Note that we subtract "t" because we want to move the origin (i.e. the "0" value)
-				// of the U coordinate along the length of the stroke
-				//
-				// e.g.
-				//     0  1  2  3  4  5  6 ...
-				//    -1  0  1  2  3  4  5
-				//    -2 -1  0  1  2  3  4
-				//
-				//  where the texture will begin at u = 0
-				//
-				float2 uvs = i.texcoord;
-				float u = uvs.x * u_scale - t;
-
-				// Calculate a an ID value for each face.
-				// on a 4 sided tube, the v coords are  0:.25, .25:.5, .5,.75, .75:1
-				// so multiplying by number of sides and taking the integer is the ID
-				// *NOTE: we should ask jeremy I think this only actually works because of float precisions
-
-				float row_id = (int) (uvs.y *(_NumSides));
-				float rand = rand_1_05(row_id.xx);
-
-				// Randomize by row ID, add GetTime() offset by row and add an offset back into U
-				// so the strips don't animate together
-				u += rand * GetTime().y * 2.75 * u_scale;
-
-				// Wrap the u coordinate in the 0:u_scale range.
-				// If we don't do this, then the strokes we offset previously
-				// will have values that are too large
-				u = fmod(u, u_scale);
-
-				// Rescale the V coord of each strip in the 0:1 range
-				float v = uvs.y * _NumSides;
-
-				// Sample final texture
-				half4 tex = tex2D(_MainTex, half2(u,v));
-
-				tex = u < 0 ? 0 : tex;
-				tex = u > 1 ? 0 : tex;
-
-				// Fade at edges of a given stroke
-				float fade = pow(abs(i.texcoord.x * 0.25), 9);
-				float4 color = i.color * tex;
-				float4 finalColor = lerp(color, float4(0, 0, 0, 0), saturate(fade));
-
-				color = encodeHdr(finalColor.rgb * finalColor.a);
-				color = SrgbToNative(color);
-				return color * _Opacity;
-			}
-			ENDCG
-		}
-	}
-}
-}
->>>>>>> 29419912
+}