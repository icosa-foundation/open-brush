--- conflicted
+++ resolved
@@ -19,11 +19,7 @@
 	_Speed("Speed", Float) = 1
 	_Bulge("Displacement Amount", Float) = 2.25
 
-<<<<<<< HEAD
-	  [Toggle] _OverrideTime ("Overriden Time", Float) = 0.0
-=======
 
->>>>>>> 4b8df0d2
   _TimeOverrideValue("Time Override Value", Vector) = (0,0,0,0)
   _TimeBlend("Time Blend", Float) = 0
   _TimeSpeed("Time Speed", Float) = 1.0
@@ -55,12 +51,7 @@
 			#pragma target 3.0
 
 			#include "UnityCG.cginc"
-<<<<<<< HEAD
-			#include "Assets/Shaders/Include/TimeOverride.cginc"
-			#include "Assets/Shaders/Include/Brush.cginc"
-=======
             #include "Assets/Shaders/Include/Brush.cginc"
->>>>>>> 4b8df0d2
 			#include "Assets/Shaders/Include/Hdr.cginc"
 
 			sampler2D _MainTex;
@@ -69,13 +60,8 @@
 			float _Speed;
 			float _Bulge;
 
-<<<<<<< HEAD
-            uniform float _ClipStart;
-            uniform float _ClipEnd;
-=======
             uniform half _ClipStart;
             uniform half _ClipEnd;
->>>>>>> 4b8df0d2
 			uniform half _Dissolve;
             uniform half _Opacity;
 
@@ -137,15 +123,10 @@
 			// Input color is srgb
 			fixed4 frag (v2f i) : COLOR
 			{
-<<<<<<< HEAD
-				if (_ClipEnd > 0 && !(i.id.x > _ClipStart && i.id.x < _ClipEnd)) discard;
-                if (_Dissolve < 1 && Dither8x8(i.vertex.xy) >= _Dissolve) discard;
-=======
 				#ifdef SHADER_SCRIPTING_ON
 				if (_ClipEnd > 0 && !(i.id.x > _ClipStart && i.id.x < _ClipEnd)) discard;
                 if (_Dissolve < 1 && Dither8x8(i.vertex.xy) >= _Dissolve) discard;
 				#endif
->>>>>>> 4b8df0d2
 
 				float u_scale = _Speed;
 				float t = fmod(GetTime().y * 4 * u_scale, u_scale);
