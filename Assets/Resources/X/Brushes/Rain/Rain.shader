--- conflicted
+++ resolved
@@ -18,15 +18,6 @@
 	_NumSides("Number of Sides", Float) = 5
 	_Speed("Speed", Float) = 1
 	_Bulge("Displacement Amount", Float) = 2.25
-
-	  [Toggle] _OverrideTime ("Overriden Time", Float) = 0.0
-  _TimeOverrideValue("Time Override Value", Vector) = (0,0,0,0)
-  _TimeBlend("Time Blend", Float) = 0
-  _TimeSpeed("Time Speed", Float) = 1.0
-
-  _Opacity ("Opacity", Range(0, 1)) = 1
-  _ClipStart("Clip Start", Float) = 0
-  _ClipEnd("Clip End", Float) = -1
 }
 
 Category {
@@ -50,7 +41,6 @@
 			#pragma target 3.0
 
 			#include "UnityCG.cginc"
-			#include "Assets/Shaders/Include/TimeOverride.cginc"
 			#include "Assets/Shaders/Include/Brush.cginc"
 			#include "Assets/Shaders/Include/Hdr.cginc"
 
@@ -60,25 +50,12 @@
 			float _Speed;
 			float _Bulge;
 
-            uniform float _ClipStart;
-            uniform float _ClipEnd;
-            uniform half _Opacity;
-
-			struct appdata_full_plus_id {
+			struct appdata_t {
 				float4 vertex : POSITION;
-				float4 tangent : TANGENT;
+				fixed4 color : COLOR;
 				float3 normal : NORMAL;
-<<<<<<< HEAD
-				float4 texcoord : TEXCOORD0;
-				float4 texcoord1 : TEXCOORD1;
-				float4 texcoord2 : TEXCOORD2;
-				float4 texcoord3 : TEXCOORD3;
-				fixed4 color : COLOR;
-				uint id : SV_VertexID;
-=======
 				float2 texcoord : TEXCOORD0;
 
->>>>>>> 33c86d64
 				UNITY_VERTEX_INPUT_INSTANCE_ID
 			};
 
@@ -87,16 +64,12 @@
 				fixed4 color : COLOR;
 				float2 texcoord : TEXCOORD0;
 				float4 worldPos : TEXCOORD1;
-<<<<<<< HEAD
-                uint id : TEXCOORD2;
-=======
 
 				UNITY_VERTEX_OUTPUT_STEREO
->>>>>>> 33c86d64
 			};
 
 
-			v2f vert (appdata_full_plus_id v)
+			v2f vert (appdata_full v)
 			{
 				PrepForOds(v.vertex);
 				v.color = TbVertToSrgb(v.color);
@@ -117,7 +90,6 @@
 				o.vertex = UnityObjectToClipPos(v.vertex);
 				o.texcoord = TRANSFORM_TEX(v.texcoord,_MainTex);
 				o.color = TbVertToNative(v.color);
-                o.id = (float2)v.id;
 				return o;
 			}
 
@@ -130,12 +102,8 @@
 			// Input color is srgb
 			fixed4 frag (v2f i) : COLOR
 			{
-
-				if (_ClipEnd > 0 && !(i.id.x > _ClipStart && i.id.x < _ClipEnd)) discard;
-
-
 				float u_scale = _Speed;
-				float t = fmod(GetTime().y * 4 * u_scale, u_scale);
+				float t = fmod(_Time.y * 4 * u_scale, u_scale);
 
 				// Rescale U coord in range 0 : u_scale.
 				// Note that we subtract "t" because we want to move the origin (i.e. the "0" value)
@@ -159,9 +127,9 @@
 				float row_id = (int) (uvs.y *(_NumSides));
 				float rand = rand_1_05(row_id.xx);
 
-				// Randomize by row ID, add GetTime() offset by row and add an offset back into U
+				// Randomize by row ID, add _Time offset by row and add an offset back into U
 				// so the strips don't animate together
-				u += rand * GetTime().y * 2.75 * u_scale;
+				u += rand * _Time.y * 2.75 * u_scale;
 
 				// Wrap the u coordinate in the 0:u_scale range.
 				// If we don't do this, then the strokes we offset previously
@@ -184,7 +152,7 @@
 
 				color = encodeHdr(finalColor.rgb * finalColor.a);
 				color = SrgbToNative(color);
-				return color * _Opacity;
+				return color;
 			}
 			ENDCG
 		}
