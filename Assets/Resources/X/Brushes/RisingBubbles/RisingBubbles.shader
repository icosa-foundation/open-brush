<<<<<<< HEAD
// Copyright 2020 The Tilt Brush Authors
//
// Licensed under the Apache License, Version 2.0 (the "License");
// you may not use this file except in compliance with the License.
// You may obtain a copy of the License at
//
//      http://www.apache.org/licenses/LICENSE-2.0
//
// Unless required by applicable law or agreed to in writing, software
// distributed under the License is distributed on an "AS IS" BASIS,
// WITHOUT WARRANTIES OR CONDITIONS OF ANY KIND, either express or implied.
// See the License for the specific language governing permissions and
// limitations under the License.

Shader "Brush/Particle/RisingBubbles" {
Properties {
  _TintColor ("Tint Color", Color) = (0.5,0.5,0.5,0.5)
  _MainTex ("Particle Texture", 2D) = "white" {}
  _ScrollRate("Scroll Rate", Float) = 1.0
  _ScrollDistance("Scroll Distance", Vector) = (1.0, 0, 0)
  _ScrollJitterIntensity("Scroll Jitter Intensity", Float) = 1.0
  _ScrollJitterFrequency("Scroll Jitter Frequency", Float) = 1.0
  _SpreadRate ("Spread Rate", Range(0.3, 5)) = 1.539


  _TimeOverrideValue("Time Override Value", Vector) = (0,0,0,0)
  _TimeBlend("Time Blend", Float) = 0
  _TimeSpeed("Time Speed", Float) = 1.0

  _Opacity ("Opacity", Range(0, 1)) = 1
  _Dissolve ("Dissolve", Range(0, 1)) = 1
	_ClipStart("Clip Start", Float) = 0
	_ClipEnd("Clip End", Float) = -1
}

Category {
  Tags { "Queue"="Transparent" "IgnoreProjector"="True" "RenderType"="Transparent" "DisableBatching"="True" }
  Blend One One
  BlendOp Add, Min
  ColorMask RGBA
  Cull Off Lighting Off ZWrite Off Fog { Color (0,0,0,0) }

  SubShader {
    Pass {

      CGPROGRAM
      #pragma vertex vert
      #pragma fragment frag
      #pragma multi_compile_particles
      #pragma multi_compile __ AUDIO_REACTIVE
      #pragma multi_compile __ HDR_EMULATED HDR_SIMPLE
      #pragma multi_compile __ ODS_RENDER ODS_RENDER_CM
      #pragma target 3.0

      #include "UnityCG.cginc"
      #include "Assets/Shaders/Include/Brush.cginc"
      #include "Assets/Shaders/Include/Hdr.cginc"
      #include "Assets/Shaders/Include/Particles.cginc"
      #include "Assets/ThirdParty/Shaders/Noise.cginc"

      sampler2D _MainTex;
      fixed4 _TintColor;

      uniform half _ClipStart;
      uniform half _ClipEnd;
      uniform half _Dissolve;
      uniform half _Opacity;

      struct v2f {
        float4 vertex : SV_POSITION;
        fixed4 color : COLOR;
        float2 texcoord : TEXCOORD0;
        uint id : TEXCOORD2;

        UNITY_VERTEX_OUTPUT_STEREO
      };

      float4 _MainTex_ST;
      float _ScrollRate;
      // In decimeters
      float3 _ScrollDistance;
      // Amplitude: in decimeters
      float _ScrollJitterIntensity;
      float _ScrollJitterFrequency;
      float _SpreadRate;

      // pos and seed should be stable values.
      // seed is a value in [0, 1]
      // t01 is a time value in [0, 1]
      float3 ComputeDisplacement(float3 pos, float seed, float t01) {
        float t2 = GetTime().y / 3;

        // Animate the motion of the bubbles
        // Accumulate all displacement into a common, pre-transformed space.
        float4 dispVec = float4(_ScrollDistance, 0.0) * t01;

        // Overall motion of the bubbles
        dispVec.x += sin(t01 * _ScrollJitterFrequency + seed * 10 + t2 + pos.z) * _ScrollJitterIntensity;
        dispVec.y += (fmod(seed * 100, 1) - 0.5) * _ScrollDistance.y * t01;
        dispVec.z += cos(t01 * _ScrollJitterFrequency + seed * 7 + t2 + pos.x) * _ScrollJitterIntensity;

        return dispVec * kDecimetersToWorldUnits;
      }

      v2f vert (ParticleVertexWithSpread_t v) {
        v.color = TbVertToSrgb(v.color);
        v2f o;

        UNITY_SETUP_INSTANCE_ID(v);
        UNITY_INITIALIZE_OUTPUT(v2f, o);
        UNITY_INITIALIZE_VERTEX_OUTPUT_STEREO(o);

        // Used as a random-ish seed for various calculations
        float seed = v.color.a;
        float t01 = fmod(GetTime().y*_ScrollRate + seed * 10, 1);
        float birthTime = v.texcoord.w;
        float rotation = v.texcoord.z;
        float halfSize = GetParticleHalfSize(v.corner.xyz, v.center, birthTime);
        float spreadProgress = SpreadProgress(birthTime, _SpreadRate);
        float4 center = SpreadParticle(v, spreadProgress);
        float3 disp = ComputeDisplacement(center.xyz, seed, t01);
        disp = spreadProgress * disp;

        // Dim over lifetime
        v.color.rgb *= pow (1 - t01, 1)*5;

        // Custom vertex animation
#if 1
        // Displacement is in scene space
        // Note that xf_CS is actually scene, not canvas
        // The problem with this is that if you scale up a layer, the particles
        // get big but the overall motion stays the same.
        float4 center_WS = mul(unity_ObjectToWorld, center);
        center_WS.xyz += mul(xf_CS, disp);
        PrepForOdsWorldSpace(center_WS);
        float4 corner_WS = OrientParticle_WS(center_WS.xyz, halfSize, v.vid, rotation);
        o.vertex = mul(UNITY_MATRIX_VP, corner_WS);
#else
        // Displacement is in canvas space
        // Note that we assume object space == canvas space (which it is, for TB)

        PrepForOds(center);
        float4 corner = OrientParticle(center + disp, halfSize, v.vid, rotation);
        o.vertex UnityObjectToClipPos(corner);
#endif

        o.color = v.color;
        o.texcoord = TRANSFORM_TEX(v.texcoord.xy,_MainTex);
        o.id = (float2)v.id;
        return o;
      }

      // i.color is srgb
      fixed4 frag (v2f i) : SV_Target
      {
        #ifdef SHADER_SCRIPTING_ON
        if (_ClipEnd > 0 && !(i.id.x > _ClipStart && i.id.x < _ClipEnd)) discard;
        if (_Dissolve < 1 && Dither8x8(i.vertex.xy) >= _Dissolve) discard;
        #endif

        float4 tex = tex2D(_MainTex, i.texcoord);

        // RGB Channels of the texture are affected by color
        float3 basecolor = i.color * tex.rgb;
        // Alpha channel of the texture is not affected by color.  It is the fake "highlight" bubble effect.
        float3 highlightcolor = tex.a;

        float4 color = float4(basecolor + highlightcolor, 1);
        color.a *= _Opacity;

        return SrgbToNative(color * _Opacity);
        return color;
      }
      ENDCG
    }
  }
}
}
=======
// Copyright 2020 The Tilt Brush Authors
//
// Licensed under the Apache License, Version 2.0 (the "License");
// you may not use this file except in compliance with the License.
// You may obtain a copy of the License at
//
//      http://www.apache.org/licenses/LICENSE-2.0
//
// Unless required by applicable law or agreed to in writing, software
// distributed under the License is distributed on an "AS IS" BASIS,
// WITHOUT WARRANTIES OR CONDITIONS OF ANY KIND, either express or implied.
// See the License for the specific language governing permissions and
// limitations under the License.

Shader "Brush/Particle/RisingBubbles" {
Properties {
  _TintColor ("Tint Color", Color) = (0.5,0.5,0.5,0.5)
  _MainTex ("Particle Texture", 2D) = "white" {}
  _ScrollRate("Scroll Rate", Float) = 1.0
  _ScrollDistance("Scroll Distance", Vector) = (1.0, 0, 0)
  _ScrollJitterIntensity("Scroll Jitter Intensity", Float) = 1.0
  _ScrollJitterFrequency("Scroll Jitter Frequency", Float) = 1.0
  _SpreadRate ("Spread Rate", Range(0.3, 5)) = 1.539


  _TimeOverrideValue("Time Override Value", Vector) = (0,0,0,0)
  _TimeBlend("Time Blend", Float) = 0
  _TimeSpeed("Time Speed", Float) = 1.0

  _Opacity ("Opacity", Range(0, 1)) = 1
  _Dissolve ("Dissolve", Range(0, 1)) = 1
	_ClipStart("Clip Start", Float) = 0
	_ClipEnd("Clip End", Float) = -1
}

Category {
  Tags { "Queue"="Transparent" "IgnoreProjector"="True" "RenderType"="Transparent" "DisableBatching"="True" }
  Blend One One
  BlendOp Add, Min
  ColorMask RGBA
  Cull Off Lighting Off ZWrite Off Fog { Color (0,0,0,0) }

  SubShader {
    Pass {

      CGPROGRAM
      #pragma vertex vert
      #pragma fragment frag
      #pragma multi_compile_particles
      #pragma multi_compile __ AUDIO_REACTIVE
      #pragma multi_compile __ HDR_EMULATED HDR_SIMPLE
      #pragma multi_compile __ ODS_RENDER ODS_RENDER_CM
      #pragma target 3.0

      #include "UnityCG.cginc"
      #include "Assets/Shaders/Include/Brush.cginc"
      #include "Assets/Shaders/Include/Hdr.cginc"
      #include "Assets/Shaders/Include/Particles.cginc"
      #include "Assets/ThirdParty/Shaders/Noise.cginc"

      sampler2D _MainTex;
      fixed4 _TintColor;

      uniform half _ClipStart;
      uniform half _ClipEnd;
      uniform half _Dissolve;
      uniform half _Opacity;

      struct v2f {
        float4 vertex : SV_POSITION;
        fixed4 color : COLOR;
        float2 texcoord : TEXCOORD0;
        uint id : TEXCOORD2;

        UNITY_VERTEX_OUTPUT_STEREO
      };

      float4 _MainTex_ST;
      float _ScrollRate;
      // In decimeters
      float3 _ScrollDistance;
      // Amplitude: in decimeters
      float _ScrollJitterIntensity;
      float _ScrollJitterFrequency;
      float _SpreadRate;

      // pos and seed should be stable values.
      // seed is a value in [0, 1]
      // t01 is a time value in [0, 1]
      float3 ComputeDisplacement(float3 pos, float seed, float t01) {
        float t2 = GetTime().y / 3;

        // Animate the motion of the bubbles
        // Accumulate all displacement into a common, pre-transformed space.
        float4 dispVec = float4(_ScrollDistance, 0.0) * t01;

        // Overall motion of the bubbles
        dispVec.x += sin(t01 * _ScrollJitterFrequency + seed * 10 + t2 + pos.z) * _ScrollJitterIntensity;
        dispVec.y += (fmod(seed * 100, 1) - 0.5) * _ScrollDistance.y * t01;
        dispVec.z += cos(t01 * _ScrollJitterFrequency + seed * 7 + t2 + pos.x) * _ScrollJitterIntensity;

        return dispVec * kDecimetersToWorldUnits;
      }

      v2f vert (ParticleVertexWithSpread_t v) {
        v.color = TbVertToSrgb(v.color);
        v2f o;

        UNITY_SETUP_INSTANCE_ID(v);
        UNITY_INITIALIZE_OUTPUT(v2f, o);
        UNITY_INITIALIZE_VERTEX_OUTPUT_STEREO(o);

        // Used as a random-ish seed for various calculations
        float seed = v.color.a;
        float t01 = fmod(GetTime().y*_ScrollRate + seed * 10, 1);
        float birthTime = v.texcoord.w;
        float rotation = v.texcoord.z;
        float halfSize = GetParticleHalfSize(v.corner.xyz, v.center, birthTime);
        float spreadProgress = SpreadProgress(birthTime, _SpreadRate);
        float4 center = SpreadParticle(v, spreadProgress);
        float3 disp = ComputeDisplacement(center.xyz, seed, t01);
        disp = spreadProgress * disp;

        // Dim over lifetime
        v.color.rgb *= pow (1 - t01, 1)*5;

        // Custom vertex animation
#if 1
        // Displacement is in scene space
        // Note that xf_CS is actually scene, not canvas
        // The problem with this is that if you scale up a layer, the particles
        // get big but the overall motion stays the same.
        float4 center_WS = mul(unity_ObjectToWorld, center);
        center_WS.xyz += mul(xf_CS, disp);
        PrepForOdsWorldSpace(center_WS);
        float4 corner_WS = OrientParticle_WS(center_WS.xyz, halfSize, v.vid, rotation);
        o.vertex = mul(UNITY_MATRIX_VP, corner_WS);
#else
        // Displacement is in canvas space
        // Note that we assume object space == canvas space (which it is, for TB)

        PrepForOds(center);
        float4 corner = OrientParticle(center + disp, halfSize, v.vid, rotation);
        o.vertex UnityObjectToClipPos(corner);
#endif

        o.color = v.color;
        o.texcoord = TRANSFORM_TEX(v.texcoord.xy,_MainTex);
        o.id = (float2)v.id;
        return o;
      }

      // i.color is srgb
      fixed4 frag (v2f i) : SV_Target
      {
        #ifdef SHADER_SCRIPTING_ON
        if (_ClipEnd > 0 && !(i.id.x > _ClipStart && i.id.x < _ClipEnd)) discard;
        if (_Dissolve < 1 && Dither8x8(i.vertex.xy) >= _Dissolve) discard;
        #endif

        float4 tex = tex2D(_MainTex, i.texcoord);

        // RGB Channels of the texture are affected by color
        float3 basecolor = i.color * tex.rgb;
        // Alpha channel of the texture is not affected by color.  It is the fake "highlight" bubble effect.
        float3 highlightcolor = tex.a;

        float4 color = float4(basecolor + highlightcolor, 1);
        color.a *= _Opacity;

        return SrgbToNative(color * _Opacity);
        return color;
      }
      ENDCG
    }
  }
}
}
>>>>>>> 29419912
<|MERGE_RESOLUTION|>--- conflicted
+++ resolved
@@ -1,4 +1,3 @@
-<<<<<<< HEAD
 // Copyright 2020 The Tilt Brush Authors
 //
 // Licensed under the Apache License, Version 2.0 (the "License");
@@ -176,184 +175,4 @@
     }
   }
 }
-}
-=======
-// Copyright 2020 The Tilt Brush Authors
-//
-// Licensed under the Apache License, Version 2.0 (the "License");
-// you may not use this file except in compliance with the License.
-// You may obtain a copy of the License at
-//
-//      http://www.apache.org/licenses/LICENSE-2.0
-//
-// Unless required by applicable law or agreed to in writing, software
-// distributed under the License is distributed on an "AS IS" BASIS,
-// WITHOUT WARRANTIES OR CONDITIONS OF ANY KIND, either express or implied.
-// See the License for the specific language governing permissions and
-// limitations under the License.
-
-Shader "Brush/Particle/RisingBubbles" {
-Properties {
-  _TintColor ("Tint Color", Color) = (0.5,0.5,0.5,0.5)
-  _MainTex ("Particle Texture", 2D) = "white" {}
-  _ScrollRate("Scroll Rate", Float) = 1.0
-  _ScrollDistance("Scroll Distance", Vector) = (1.0, 0, 0)
-  _ScrollJitterIntensity("Scroll Jitter Intensity", Float) = 1.0
-  _ScrollJitterFrequency("Scroll Jitter Frequency", Float) = 1.0
-  _SpreadRate ("Spread Rate", Range(0.3, 5)) = 1.539
-
-
-  _TimeOverrideValue("Time Override Value", Vector) = (0,0,0,0)
-  _TimeBlend("Time Blend", Float) = 0
-  _TimeSpeed("Time Speed", Float) = 1.0
-
-  _Opacity ("Opacity", Range(0, 1)) = 1
-  _Dissolve ("Dissolve", Range(0, 1)) = 1
-	_ClipStart("Clip Start", Float) = 0
-	_ClipEnd("Clip End", Float) = -1
-}
-
-Category {
-  Tags { "Queue"="Transparent" "IgnoreProjector"="True" "RenderType"="Transparent" "DisableBatching"="True" }
-  Blend One One
-  BlendOp Add, Min
-  ColorMask RGBA
-  Cull Off Lighting Off ZWrite Off Fog { Color (0,0,0,0) }
-
-  SubShader {
-    Pass {
-
-      CGPROGRAM
-      #pragma vertex vert
-      #pragma fragment frag
-      #pragma multi_compile_particles
-      #pragma multi_compile __ AUDIO_REACTIVE
-      #pragma multi_compile __ HDR_EMULATED HDR_SIMPLE
-      #pragma multi_compile __ ODS_RENDER ODS_RENDER_CM
-      #pragma target 3.0
-
-      #include "UnityCG.cginc"
-      #include "Assets/Shaders/Include/Brush.cginc"
-      #include "Assets/Shaders/Include/Hdr.cginc"
-      #include "Assets/Shaders/Include/Particles.cginc"
-      #include "Assets/ThirdParty/Shaders/Noise.cginc"
-
-      sampler2D _MainTex;
-      fixed4 _TintColor;
-
-      uniform half _ClipStart;
-      uniform half _ClipEnd;
-      uniform half _Dissolve;
-      uniform half _Opacity;
-
-      struct v2f {
-        float4 vertex : SV_POSITION;
-        fixed4 color : COLOR;
-        float2 texcoord : TEXCOORD0;
-        uint id : TEXCOORD2;
-
-        UNITY_VERTEX_OUTPUT_STEREO
-      };
-
-      float4 _MainTex_ST;
-      float _ScrollRate;
-      // In decimeters
-      float3 _ScrollDistance;
-      // Amplitude: in decimeters
-      float _ScrollJitterIntensity;
-      float _ScrollJitterFrequency;
-      float _SpreadRate;
-
-      // pos and seed should be stable values.
-      // seed is a value in [0, 1]
-      // t01 is a time value in [0, 1]
-      float3 ComputeDisplacement(float3 pos, float seed, float t01) {
-        float t2 = GetTime().y / 3;
-
-        // Animate the motion of the bubbles
-        // Accumulate all displacement into a common, pre-transformed space.
-        float4 dispVec = float4(_ScrollDistance, 0.0) * t01;
-
-        // Overall motion of the bubbles
-        dispVec.x += sin(t01 * _ScrollJitterFrequency + seed * 10 + t2 + pos.z) * _ScrollJitterIntensity;
-        dispVec.y += (fmod(seed * 100, 1) - 0.5) * _ScrollDistance.y * t01;
-        dispVec.z += cos(t01 * _ScrollJitterFrequency + seed * 7 + t2 + pos.x) * _ScrollJitterIntensity;
-
-        return dispVec * kDecimetersToWorldUnits;
-      }
-
-      v2f vert (ParticleVertexWithSpread_t v) {
-        v.color = TbVertToSrgb(v.color);
-        v2f o;
-
-        UNITY_SETUP_INSTANCE_ID(v);
-        UNITY_INITIALIZE_OUTPUT(v2f, o);
-        UNITY_INITIALIZE_VERTEX_OUTPUT_STEREO(o);
-
-        // Used as a random-ish seed for various calculations
-        float seed = v.color.a;
-        float t01 = fmod(GetTime().y*_ScrollRate + seed * 10, 1);
-        float birthTime = v.texcoord.w;
-        float rotation = v.texcoord.z;
-        float halfSize = GetParticleHalfSize(v.corner.xyz, v.center, birthTime);
-        float spreadProgress = SpreadProgress(birthTime, _SpreadRate);
-        float4 center = SpreadParticle(v, spreadProgress);
-        float3 disp = ComputeDisplacement(center.xyz, seed, t01);
-        disp = spreadProgress * disp;
-
-        // Dim over lifetime
-        v.color.rgb *= pow (1 - t01, 1)*5;
-
-        // Custom vertex animation
-#if 1
-        // Displacement is in scene space
-        // Note that xf_CS is actually scene, not canvas
-        // The problem with this is that if you scale up a layer, the particles
-        // get big but the overall motion stays the same.
-        float4 center_WS = mul(unity_ObjectToWorld, center);
-        center_WS.xyz += mul(xf_CS, disp);
-        PrepForOdsWorldSpace(center_WS);
-        float4 corner_WS = OrientParticle_WS(center_WS.xyz, halfSize, v.vid, rotation);
-        o.vertex = mul(UNITY_MATRIX_VP, corner_WS);
-#else
-        // Displacement is in canvas space
-        // Note that we assume object space == canvas space (which it is, for TB)
-
-        PrepForOds(center);
-        float4 corner = OrientParticle(center + disp, halfSize, v.vid, rotation);
-        o.vertex UnityObjectToClipPos(corner);
-#endif
-
-        o.color = v.color;
-        o.texcoord = TRANSFORM_TEX(v.texcoord.xy,_MainTex);
-        o.id = (float2)v.id;
-        return o;
-      }
-
-      // i.color is srgb
-      fixed4 frag (v2f i) : SV_Target
-      {
-        #ifdef SHADER_SCRIPTING_ON
-        if (_ClipEnd > 0 && !(i.id.x > _ClipStart && i.id.x < _ClipEnd)) discard;
-        if (_Dissolve < 1 && Dither8x8(i.vertex.xy) >= _Dissolve) discard;
-        #endif
-
-        float4 tex = tex2D(_MainTex, i.texcoord);
-
-        // RGB Channels of the texture are affected by color
-        float3 basecolor = i.color * tex.rgb;
-        // Alpha channel of the texture is not affected by color.  It is the fake "highlight" bubble effect.
-        float3 highlightcolor = tex.a;
-
-        float4 color = float4(basecolor + highlightcolor, 1);
-        color.a *= _Opacity;
-
-        return SrgbToNative(color * _Opacity);
-        return color;
-      }
-      ENDCG
-    }
-  }
-}
-}
->>>>>>> 29419912
+}