--- conflicted
+++ resolved
@@ -21,15 +21,6 @@
   _ScrollJitterIntensity("Scroll Jitter Intensity", Float) = 1.0
   _ScrollJitterFrequency("Scroll Jitter Frequency", Float) = 1.0
   _SpreadRate ("Spread Rate", Range(0.3, 5)) = 1.539
-
-    [Toggle] _OverrideTime ("Overriden Time", Float) = 0.0
-  _TimeOverrideValue("Time Override Value", Vector) = (0,0,0,0)
-  _TimeBlend("Time Blend", Float) = 0
-  _TimeSpeed("Time Speed", Float) = 1.0
-
-  _Opacity ("Opacity", Range(0, 1)) = 1
-	_ClipStart("Clip Start", Float) = 0
-	_ClipEnd("Clip End", Float) = -1
 }
 
 Category {
@@ -52,7 +43,6 @@
       #pragma target 3.0
 
       #include "UnityCG.cginc"
-      #include "Assets/Shaders/Include/TimeOverride.cginc"
       #include "Assets/Shaders/Include/Brush.cginc"
       #include "Assets/Shaders/Include/Hdr.cginc"
       #include "Assets/Shaders/Include/Particles.cginc"
@@ -61,20 +51,12 @@
       sampler2D _MainTex;
       fixed4 _TintColor;
 
-      uniform float _ClipStart;
-      uniform float _ClipEnd;
-      uniform half _Opacity;
-
       struct v2f {
         float4 vertex : SV_POSITION;
         fixed4 color : COLOR;
         float2 texcoord : TEXCOORD0;
-<<<<<<< HEAD
-        uint id : TEXCOORD2;
-=======
 
         UNITY_VERTEX_OUTPUT_STEREO
->>>>>>> 33c86d64
       };
 
       float4 _MainTex_ST;
@@ -90,7 +72,7 @@
       // seed is a value in [0, 1]
       // t01 is a time value in [0, 1]
       float3 ComputeDisplacement(float3 pos, float seed, float t01) {
-        float t2 = GetTime().y / 3;
+        float t2 = _Time.y / 3;
 
         // Animate the motion of the bubbles
         // Accumulate all displacement into a common, pre-transformed space.
@@ -114,7 +96,7 @@
         
         // Used as a random-ish seed for various calculations
         float seed = v.color.a;
-        float t01 = fmod(GetTime().y*_ScrollRate + seed * 10, 1);
+        float t01 = fmod(_Time.y*_ScrollRate + seed * 10, 1);
         float birthTime = v.texcoord.w;
         float rotation = v.texcoord.z;
         float halfSize = GetParticleHalfSize(v.corner.xyz, v.center, birthTime);
@@ -148,15 +130,13 @@
 
         o.color = v.color;
         o.texcoord = TRANSFORM_TEX(v.texcoord.xy,_MainTex);
-        o.id = (float2)v.id;
+
         return o;
       }
 
       // i.color is srgb
       fixed4 frag (v2f i) : SV_Target
       {
-        if (_ClipEnd > 0 && !(i.id.x > _ClipStart && i.id.x < _ClipEnd)) discard;
-
         float4 tex = tex2D(_MainTex, i.texcoord);
 
         // RGB Channels of the texture are affected by color
@@ -165,9 +145,7 @@
         float3 highlightcolor = tex.a;
 
         float4 color = float4(basecolor + highlightcolor, 1);
-        color.a *= _Opacity;
-
-        return SrgbToNative(color * _Opacity);
+        return SrgbToNative(color);
         return color;
       }
       ENDCG
