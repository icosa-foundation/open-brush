// Copyright 2020 The Tilt Brush Authors
//
// Licensed under the Apache License, Version 2.0 (the "License");
// you may not use this file except in compliance with the License.
// You may obtain a copy of the License at
//
//      http://www.apache.org/licenses/LICENSE-2.0
//
// Unless required by applicable law or agreed to in writing, software
// distributed under the License is distributed on an "AS IS" BASIS,
// WITHOUT WARRANTIES OR CONDITIONS OF ANY KIND, either express or implied.
// See the License for the specific language governing permissions and
// limitations under the License.

Shader "Brush/Special/BubbleWand" {
Properties {
	_MainTex ("Texture", 2D) = "white" {}
	_ScrollRate("Scroll Rate", Float) = 1.0
	_ScrollJitterIntensity("Scroll Jitter Intensity", Float) = 1.0
	_ScrollJitterFrequency("Scroll Jitter Frequency", Float) = 1.0

<<<<<<< HEAD
  [Toggle] _OverrideTime ("Overriden Time", Float) = 0.0
=======

>>>>>>> 29419912
  _TimeOverrideValue("Time Override Value", Vector) = (0,0,0,0)
  _TimeBlend("Time Blend", Float) = 0
  _TimeSpeed("Time Speed", Float) = 1.0

  _Opacity ("Opacity", Range(0, 1)) = 1
<<<<<<< HEAD
=======
  _Dissolve ("Dissolve", Range(0, 1)) = 1
>>>>>>> 29419912
  _ClipStart("Clip Start", Float) = 0
  _ClipEnd("Clip End", Float) = -1
}

    SubShader {
		Tags { "Queue"="Transparent" "IgnoreProjector"="True" "RenderType"="Transparent" }
		Blend One One
		Cull off ZWrite Off

		CGPROGRAM
		#pragma target 4.0
		#pragma surface surf StandardSpecular vertex:vert
		#pragma multi_compile __ AUDIO_REACTIVE
		#pragma multi_compile __ ODS_RENDER ODS_RENDER_CM
<<<<<<< HEAD
		#include "Assets/Shaders/Include/TimeOverride.cginc"
		#include "Assets/Shaders/Include/Brush.cginc"
=======

        #include "Assets/Shaders/Include/Brush.cginc"
>>>>>>> 29419912
		#include "Assets/ThirdParty/Shaders/Noise.cginc"

		sampler2D _MainTex;
		float _EmissionGain;
		float _ScrollRate;
		float _ScrollJitterIntensity;
		float _ScrollJitterFrequency;

<<<<<<< HEAD
        uniform float _ClipStart;
        uniform float _ClipEnd;
=======
        uniform half _ClipStart;
        uniform half _ClipEnd;
		uniform half _Dissolve;
>>>>>>> 29419912
        uniform half _Opacity;

		float4 displace(float4 pos, float timeOffset) {
			float t = GetTime().y*_ScrollRate + timeOffset;

			pos.x += sin(t + GetTime().y + pos.z * _ScrollJitterFrequency) * _ScrollJitterIntensity;
			pos.z += cos(t + GetTime().y + pos.x * _ScrollJitterFrequency) * _ScrollJitterIntensity;
			pos.y += cos(t * 1.2 + GetTime().y + pos.x * _ScrollJitterFrequency) * _ScrollJitterIntensity;

			float time = GetTime().x;
			float d = 30;
			float freq = .1;
			float3 disp = float3(1,0,0) * curlX(pos.xyz * freq + time, d);
			disp += float3(0,1,0) * curlY(pos.xyz * freq +time, d);
			disp += float3(0,0,1) * curlZ(pos.xyz * freq + time, d);
			pos.xyz = _ScrollJitterIntensity * disp * kDecimetersToWorldUnits;
			return pos;
		}

		struct Input {
			float4 color : Color;
			float2 tex : TEXCOORD0;
			float3 viewDir;
            uint id : SV_VertexID;
<<<<<<< HEAD
=======
			float4 screenPos;
>>>>>>> 29419912
			INTERNAL_DATA
		};

		struct appdata_full_plus_id {
             float4 vertex : POSITION;
             float4 tangent : TANGENT;
             float3 normal : NORMAL;
             float4 texcoord : TEXCOORD0;
             float4 texcoord1 : TEXCOORD1;
             float4 texcoord2 : TEXCOORD2;
             float4 texcoord3 : TEXCOORD3;
             fixed4 color : COLOR;
             uint id : SV_VertexID;
             UNITY_VERTEX_INPUT_INSTANCE_ID
      };

		void vert (inout appdata_full_plus_id v, out Input o) {
			PrepForOds(v.vertex);

			float radius = v.texcoord.z;

			// Bulge displacement
			float wave = sin(v.texcoord.x*3.14159);
			float3 wave_displacement = radius * v.normal.xyz * wave;
			v.vertex.xyz += wave_displacement;

			// Noise displacement
			// TO DO: Need to make this scale invariant
			float4 displacement = displace(v.vertex,0);
			v.vertex.xyz += displacement.xyz;

			// Perturb normal
			v.normal = normalize(v.normal + displacement.xyz * 2.5 + wave_displacement * 2.5);

			o.color = TbVertToSrgb(o.color);
			UNITY_INITIALIZE_OUTPUT(Input, o);
		    o.tex = v.texcoord.xy;
            o.id = v.id;
		}

		// Input color is srgb
		void surf (Input IN, inout SurfaceOutputStandardSpecular o) {

<<<<<<< HEAD
			if (_ClipEnd > 0 && !(IN.id.x > _ClipStart && IN.id.x < _ClipEnd)) discard;
=======
			#ifdef SHADER_SCRIPTING_ON
			if (_ClipEnd > 0 && !(IN.id.x > _ClipStart && IN.id.x < _ClipEnd)) discard;
			if (_Dissolve < 1 && Dither8x8(IN.screenPos.xy / IN.screenPos.w * _ScreenParams) >= _Dissolve) discard;
			#endif
>>>>>>> 29419912

			// Hardcode some shiny specular values
			o.Smoothness = .9;
			o.Specular = .6 * SrgbToNative(IN.color).rgb;
			o.Albedo = 0;

			// Calculate rim
			float3 n = WorldNormalVector (IN, o.Normal);
			half rim = 1.0 - abs(dot (normalize(IN.viewDir), n));
			rim *= 1-pow(rim,5);

			//Thin slit diffraction texture ramp lookup
			float3 diffraction = tex2D(_MainTex, half2(rim + GetTime().x + o.Normal.y, rim + o.Normal.y)).xyz;
			o.Emission = rim*(.25 * diffraction * rim  + .75 * diffraction * IN.color);
	        o.Emission *= _Opacity;
	        o.Specular *= _Opacity;
	        o.Smoothness *= _Opacity;
		}
		ENDCG
    }
}<|MERGE_RESOLUTION|>--- conflicted
+++ resolved
@@ -19,20 +19,13 @@
 	_ScrollJitterIntensity("Scroll Jitter Intensity", Float) = 1.0
 	_ScrollJitterFrequency("Scroll Jitter Frequency", Float) = 1.0
 
-<<<<<<< HEAD
-  [Toggle] _OverrideTime ("Overriden Time", Float) = 0.0
-=======
 
->>>>>>> 29419912
   _TimeOverrideValue("Time Override Value", Vector) = (0,0,0,0)
   _TimeBlend("Time Blend", Float) = 0
   _TimeSpeed("Time Speed", Float) = 1.0
 
   _Opacity ("Opacity", Range(0, 1)) = 1
-<<<<<<< HEAD
-=======
   _Dissolve ("Dissolve", Range(0, 1)) = 1
->>>>>>> 29419912
   _ClipStart("Clip Start", Float) = 0
   _ClipEnd("Clip End", Float) = -1
 }
@@ -47,13 +40,8 @@
 		#pragma surface surf StandardSpecular vertex:vert
 		#pragma multi_compile __ AUDIO_REACTIVE
 		#pragma multi_compile __ ODS_RENDER ODS_RENDER_CM
-<<<<<<< HEAD
-		#include "Assets/Shaders/Include/TimeOverride.cginc"
-		#include "Assets/Shaders/Include/Brush.cginc"
-=======
 
         #include "Assets/Shaders/Include/Brush.cginc"
->>>>>>> 29419912
 		#include "Assets/ThirdParty/Shaders/Noise.cginc"
 
 		sampler2D _MainTex;
@@ -62,14 +50,9 @@
 		float _ScrollJitterIntensity;
 		float _ScrollJitterFrequency;
 
-<<<<<<< HEAD
-        uniform float _ClipStart;
-        uniform float _ClipEnd;
-=======
         uniform half _ClipStart;
         uniform half _ClipEnd;
 		uniform half _Dissolve;
->>>>>>> 29419912
         uniform half _Opacity;
 
 		float4 displace(float4 pos, float timeOffset) {
@@ -94,10 +77,7 @@
 			float2 tex : TEXCOORD0;
 			float3 viewDir;
             uint id : SV_VertexID;
-<<<<<<< HEAD
-=======
 			float4 screenPos;
->>>>>>> 29419912
 			INTERNAL_DATA
 		};
 
@@ -141,14 +121,10 @@
 		// Input color is srgb
 		void surf (Input IN, inout SurfaceOutputStandardSpecular o) {
 
-<<<<<<< HEAD
-			if (_ClipEnd > 0 && !(IN.id.x > _ClipStart && IN.id.x < _ClipEnd)) discard;
-=======
 			#ifdef SHADER_SCRIPTING_ON
 			if (_ClipEnd > 0 && !(IN.id.x > _ClipStart && IN.id.x < _ClipEnd)) discard;
 			if (_Dissolve < 1 && Dither8x8(IN.screenPos.xy / IN.screenPos.w * _ScreenParams) >= _Dissolve) discard;
 			#endif
->>>>>>> 29419912
 
 			// Hardcode some shiny specular values
 			o.Smoothness = .9;
