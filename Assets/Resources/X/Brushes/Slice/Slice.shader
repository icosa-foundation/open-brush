--- conflicted
+++ resolved
@@ -1,4 +1,3 @@
-<<<<<<< HEAD
 // Copyright 2020 The Tilt Brush Authors
 //
 // Licensed under the Apache License, Version 2.0 (the "License");
@@ -114,122 +113,4 @@
         }
     }
 }
-}
-=======
-// Copyright 2020 The Tilt Brush Authors
-//
-// Licensed under the Apache License, Version 2.0 (the "License");
-// you may not use this file except in compliance with the License.
-// You may obtain a copy of the License at
-//
-//      http://www.apache.org/licenses/LICENSE-2.0
-//
-// Unless required by applicable law or agreed to in writing, software
-// distributed under the License is distributed on an "AS IS" BASIS,
-// WITHOUT WARRANTIES OR CONDITIONS OF ANY KIND, either express or implied.
-// See the License for the specific language governing permissions and
-// limitations under the License.
-
-Shader "Brush/Special/Slice" {
-Properties {
-    _MainTex ("Particle Texture", 2D) = "white" {}
-    _EmissionGain ("Emission Gain", Range(0, 1)) = 0.5
-
-    _Opacity ("Opacity", Range(0, 1)) = 1
-    _Dissolve ("Dissolve", Range(0, 1)) = 1
-	_ClipStart("Clip Start", Float) = 0
-	_ClipEnd("Clip End", Float) = -1
-}
-
-Category {
-    Tags { "Queue"="Transparent" "IgnoreProjector"="True" "RenderType"="Transparent" }
-    Blend SrcAlpha OneMinusSrcAlpha
-    AlphaTest Greater .01
-    ColorMask RGB
-    Cull Off Lighting Off ZWrite Off Fog { Color (0,0,0,0) }
-
-    SubShader {
-        Pass {
-
-            CGPROGRAM
-            #pragma vertex vert
-            #pragma fragment frag
-            #pragma multi_compile_particles
-
-            #include "UnityCG.cginc"
-            #include "Assets/Shaders/Include/ColorSpace.cginc"
-
-            sampler2D _MainTex;
-
-            struct appdata_t {
-                float4 vertex : POSITION;
-                // fixed4 color : COLOR;
-                // float3 normal : NORMAL;
-                float3 texcoord : TEXCOORD0;
-                uint id : SV_VertexID;
-
-                UNITY_VERTEX_INPUT_INSTANCE_ID
-            };
-
-            struct v2f {
-                float4 vertex : POSITION;
-                // fixed4 color : COLOR;
-                float3 texcoord : TEXCOORD0;
-                uint id : TEXCOORD2;
-
-                UNITY_VERTEX_OUTPUT_STEREO
-            };
-
-            float4 _MainTex_ST;
-            half _EmissionGain;
-
-            uniform half _ClipStart;
-            uniform half _ClipEnd;
-            uniform half _Dissolve;
-            uniform half _Opacity;
-
-            v2f vert (appdata_t v)
-            {
-                v2f o;
-
-                UNITY_SETUP_INSTANCE_ID(v);
-                UNITY_INITIALIZE_OUTPUT(v2f, o);
-                UNITY_INITIALIZE_VERTEX_OUTPUT_STEREO(o);
-
-                o.vertex = UnityObjectToClipPos(v.vertex);
-                o.texcoord = v.texcoord;
-                o.id = (float2)v.id;
-                return o;
-            }
-
-            float random( float2 p )
-            {
-              const float2 r = float2(23.14079263, 2.7651234);
-              return frac( cos( fmod( 123432189., 1e-7 + 256. * dot(p,r) ) ) );
-            }
-
-            fixed4 frag (v2f i) : COLOR
-            {
-                #ifdef SHADER_SCRIPTING_ON
-                if (_ClipEnd > 0 && !(i.id.x > _ClipStart && i.id.x < _ClipEnd)) discard;
-                if (_Dissolve < 1 && Dither8x8(i.pos.xy) >= _Dissolve) discard;
-                #endif
-
-                //float rubbishRand = random(i.texcoord.xz);
-                //clip(rubbishRand-.9);
-
-                float4 tex;
-                float hue = fmod(i.texcoord.z * 5, 6);
-                float3 base_rgb = hue06_to_base_rgb(hue);
-                tex.rgb = cy_to_rgb(base_rgb, i.texcoord.x, i.texcoord.y);
-                tex.a = _Opacity;
-
-                // With MSAA enabled, RGB values in tex are > 1.0, but was not intented.
-                return saturate(tex);
-            }
-            ENDCG
-        }
-    }
-}
-}
->>>>>>> 29419912
+}