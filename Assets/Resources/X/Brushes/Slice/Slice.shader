--- conflicted
+++ resolved
@@ -16,10 +16,6 @@
 Properties {
     _MainTex ("Particle Texture", 2D) = "white" {}
     _EmissionGain ("Emission Gain", Range(0, 1)) = 0.5
-
-    _Opacity ("Opacity", Range(0, 1)) = 1
-	_ClipStart("Clip Start", Float) = 0
-	_ClipEnd("Clip End", Float) = -1
 }
 
 Category {
@@ -47,32 +43,20 @@
                 // fixed4 color : COLOR;
                 // float3 normal : NORMAL;
                 float3 texcoord : TEXCOORD0;
-<<<<<<< HEAD
-                uint id : SV_VertexID;
-=======
 
                 UNITY_VERTEX_INPUT_INSTANCE_ID
->>>>>>> 33c86d64
             };
 
             struct v2f {
                 float4 vertex : POSITION;
                 // fixed4 color : COLOR;
                 float3 texcoord : TEXCOORD0;
-<<<<<<< HEAD
-                uint id : TEXCOORD2;
-=======
 
                 UNITY_VERTEX_OUTPUT_STEREO
->>>>>>> 33c86d64
             };
 
             float4 _MainTex_ST;
             half _EmissionGain;
-
-            uniform float _ClipStart;
-            uniform float _ClipEnd;
-            uniform half _Opacity;
 
             v2f vert (appdata_t v)
             {
@@ -84,7 +68,6 @@
 
                 o.vertex = UnityObjectToClipPos(v.vertex);
                 o.texcoord = v.texcoord;
-                o.id = (float2)v.id;
                 return o;
             }
 
@@ -96,9 +79,6 @@
 
             fixed4 frag (v2f i) : COLOR
             {
-                if (_ClipEnd > 0 && !(i.id.x > _ClipStart && i.id.x < _ClipEnd)) discard;
-
-
                 //float rubbishRand = random(i.texcoord.xz);
                 //clip(rubbishRand-.9);
 
@@ -106,7 +86,7 @@
                 float hue = fmod(i.texcoord.z * 5, 6);
                 float3 base_rgb = hue06_to_base_rgb(hue);
                 tex.rgb = cy_to_rgb(base_rgb, i.texcoord.x, i.texcoord.y);
-                tex.a = _Opacity;
+                tex.a = .3;
 
                 // With MSAA enabled, RGB values in tex are > 1.0, but was not intented.
                 return saturate(tex);
