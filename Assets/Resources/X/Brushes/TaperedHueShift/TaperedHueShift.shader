// Copyright 2020 The Tilt Brush Authors
//
// Licensed under the Apache License, Version 2.0 (the "License");
// you may not use this file except in compliance with the License.
// You may obtain a copy of the License at
//
//      http://www.apache.org/licenses/LICENSE-2.0
//
// Unless required by applicable law or agreed to in writing, software
// distributed under the License is distributed on an "AS IS" BASIS,
// WITHOUT WARRANTIES OR CONDITIONS OF ANY KIND, either express or implied.
// See the License for the specific language governing permissions and
// limitations under the License.

Shader "Brush/Special/TaperedHueShift" {
Properties {
    _MainTex ("Texture", 2D) = "white" {}
    _Cutoff ("Alpha cutoff", Range(0,1)) = 0.5

    _Opacity("Opacity", Range(0,1)) = 1
    _ClipStart("Clip Start", Float) = 0
	_ClipEnd("Clip End", Float) = -1
}

SubShader {
    Pass {
        Tags {"Queue"="AlphaTest" "IgnoreProjector"="True" "RenderType"="TransparentCutout"}
        Lighting Off
        Cull Off

        CGPROGRAM

        #pragma vertex vert
        #pragma fragment frag
        #pragma multi_compile __ ODS_RENDER ODS_RENDER_CM
        #pragma multi_compile_fog
        #include "Assets/Shaders/Include/Brush.cginc"
		#include "Assets/Shaders/Include/ColorSpace.cginc"
        #include "UnityCG.cginc"

        sampler2D _MainTex;
        float _Cutoff;

        uniform float _ClipStart;
        uniform float _ClipEnd;
        uniform half _Opacity;

        struct appdata_t {
            float4 vertex : POSITION;
            float2 texcoord : TEXCOORD0;
            float4 color : COLOR;
<<<<<<< HEAD
            uint id : SV_VertexID;
=======

            UNITY_VERTEX_INPUT_INSTANCE_ID
>>>>>>> 33c86d64
        };

        struct v2f {
            float4 vertex : POSITION;
            float2 texcoord : TEXCOORD0;
            float4 color : COLOR;
            uint id : TEXCOORD2;
            UNITY_FOG_COORDS(1)

            UNITY_VERTEX_OUTPUT_STEREO
        };

        v2f vert (appdata_t v)
        {
            PrepForOds(v.vertex);

            v2f o;

            UNITY_SETUP_INSTANCE_ID(v);
            UNITY_INITIALIZE_OUTPUT(v2f, o);
            UNITY_INITIALIZE_VERTEX_OUTPUT_STEREO(o);


            o.vertex = UnityObjectToClipPos(v.vertex);
            o.texcoord = v.texcoord;
            o.color = TbVertToNative(v.color);
            UNITY_TRANSFER_FOG(o, o.vertex);
            o.id = (float2)v.id;
            return o;
        }

        fixed4 frag (v2f i) : COLOR
        {
            if (_ClipEnd > 0 && !(i.id.x > _ClipStart && i.id.x < _ClipEnd)) discard;
            if (_Opacity < 1 && Dither8x8(i.vertex.xy) >= _Opacity) discard;

			UNITY_APPLY_FOG(i.fogCoord, i.color);
            fixed4 c = tex2D(_MainTex, i.texcoord) * i.color;

			// Hijack colorspace to make a hue shift..this is probably awful and technically wrong?
			float shift = 5;
			shift += i.color;
			float3 hueshift = hue06_to_base_rgb(i.color * shift);
			fixed4 _ColorShift = float4(hueshift, 1);

			// Discard transparent pixels
			if (c.a < _Cutoff) {
                discard;
            }

			c.a = 1;

			float huevignette = pow(abs(i.texcoord - .5) * 2.0, 2.0);
            return lerp(c, _ColorShift, saturate(huevignette));
        }

        ENDCG
    }
}

Fallback "Unlit/Diffuse"

}<|MERGE_RESOLUTION|>--- conflicted
+++ resolved
@@ -17,9 +17,6 @@
     _MainTex ("Texture", 2D) = "white" {}
     _Cutoff ("Alpha cutoff", Range(0,1)) = 0.5
 
-    _Opacity("Opacity", Range(0,1)) = 1
-    _ClipStart("Clip Start", Float) = 0
-	_ClipEnd("Clip End", Float) = -1
 }
 
 SubShader {
@@ -41,27 +38,18 @@
         sampler2D _MainTex;
         float _Cutoff;
 
-        uniform float _ClipStart;
-        uniform float _ClipEnd;
-        uniform half _Opacity;
-
         struct appdata_t {
             float4 vertex : POSITION;
             float2 texcoord : TEXCOORD0;
             float4 color : COLOR;
-<<<<<<< HEAD
-            uint id : SV_VertexID;
-=======
 
             UNITY_VERTEX_INPUT_INSTANCE_ID
->>>>>>> 33c86d64
         };
 
         struct v2f {
             float4 vertex : POSITION;
             float2 texcoord : TEXCOORD0;
             float4 color : COLOR;
-            uint id : TEXCOORD2;
             UNITY_FOG_COORDS(1)
 
             UNITY_VERTEX_OUTPUT_STEREO
@@ -82,15 +70,11 @@
             o.texcoord = v.texcoord;
             o.color = TbVertToNative(v.color);
             UNITY_TRANSFER_FOG(o, o.vertex);
-            o.id = (float2)v.id;
             return o;
         }
 
         fixed4 frag (v2f i) : COLOR
         {
-            if (_ClipEnd > 0 && !(i.id.x > _ClipStart && i.id.x < _ClipEnd)) discard;
-            if (_Opacity < 1 && Dither8x8(i.vertex.xy) >= _Opacity) discard;
-
 			UNITY_APPLY_FOG(i.fogCoord, i.color);
             fixed4 c = tex2D(_MainTex, i.texcoord) * i.color;
 
