// Copyright 2020 The Tilt Brush Authors
//
// Licensed under the Apache License, Version 2.0 (the "License");
// you may not use this file except in compliance with the License.
// You may obtain a copy of the License at
//
//      http://www.apache.org/licenses/LICENSE-2.0
//
// Unless required by applicable law or agreed to in writing, software
// distributed under the License is distributed on an "AS IS" BASIS,
// WITHOUT WARRANTIES OR CONDITIONS OF ANY KIND, either express or implied.
// See the License for the specific language governing permissions and
// limitations under the License.

Shader "Brush/Special/TaperedHueShift" {
Properties {
    _MainTex ("Texture", 2D) = "white" {}
    _Cutoff ("Alpha cutoff", Range(0,1)) = 0.5

    _Opacity("Opacity", Range(0,1)) = 1
    _ClipStart("Clip Start", Float) = 0
	_ClipEnd("Clip End", Float) = -1
}

SubShader {
    Pass {
        Tags {"Queue"="AlphaTest" "IgnoreProjector"="True" "RenderType"="TransparentCutout"}
        Lighting Off
        Cull Off

        CGPROGRAM

        #pragma vertex vert
        #pragma fragment frag
        #pragma multi_compile __ ODS_RENDER ODS_RENDER_CM
        #pragma multi_compile_fog
        #include "Assets/Shaders/Include/Brush.cginc"
		#include "Assets/Shaders/Include/ColorSpace.cginc"
        #include "UnityCG.cginc"

        sampler2D _MainTex;
        float _Cutoff;

        uniform float _ClipStart;
        uniform float _ClipEnd;
        uniform half _Opacity;

        struct appdata_t {
            float4 vertex : POSITION;
            float2 texcoord : TEXCOORD0;
            float4 color : COLOR;
<<<<<<< HEAD
            uint id : SV_VertexID;
=======

            UNITY_VERTEX_INPUT_INSTANCE_ID
>>>>>>> 2fef407c
        };

        struct v2f {
            float4 vertex : POSITION;
            float2 texcoord : TEXCOORD0;
            float4 color : COLOR;
            uint id : TEXCOORD2;
            UNITY_FOG_COORDS(1)

            UNITY_VERTEX_OUTPUT_STEREO
        };

        v2f vert (appdata_t v)
        {
            PrepForOds(v.vertex);

            v2f o;

            UNITY_SETUP_INSTANCE_ID(v);
            UNITY_INITIALIZE_OUTPUT(v2f, o);
            UNITY_INITIALIZE_VERTEX_OUTPUT_STEREO(o);


            o.vertex = UnityObjectToClipPos(v.vertex);
            o.texcoord = v.texcoord;
            o.color = TbVertToNative(v.color);
            UNITY_TRANSFER_FOG(o, o.vertex);
            o.id = (float2)v.id;
            return o;
        }

        fixed4 frag (v2f i) : COLOR
        {
            if (_ClipEnd > 0 && !(i.id.x > _ClipStart && i.id.x < _ClipEnd)) discard;
            if (_Opacity < 1 && Dither8x8(i.vertex.xy) >= _Opacity) discard;

			UNITY_APPLY_FOG(i.fogCoord, i.color);
            fixed4 c = tex2D(_MainTex, i.texcoord) * i.color;

			// Hijack colorspace to make a hue shift..this is probably awful and technically wrong?
			float shift = 5;
			shift += i.color;
			float3 hueshift = hue06_to_base_rgb(i.color * shift);
			fixed4 _ColorShift = float4(hueshift, 1);

			// Discard transparent pixels
			if (c.a < _Cutoff) {
                discard;
            }

			c.a = 1;

			float huevignette = pow(abs(i.texcoord - .5) * 2.0, 2.0);
            return lerp(c, _ColorShift, saturate(huevignette));
        }

        ENDCG
    }
}

Fallback "Unlit/Diffuse"

}<|MERGE_RESOLUTION|>--- conflicted
+++ resolved
@@ -49,12 +49,9 @@
             float4 vertex : POSITION;
             float2 texcoord : TEXCOORD0;
             float4 color : COLOR;
-<<<<<<< HEAD
             uint id : SV_VertexID;
-=======
 
             UNITY_VERTEX_INPUT_INSTANCE_ID
->>>>>>> 2fef407c
         };
 
         struct v2f {
