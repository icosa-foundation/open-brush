// Copyright 2020 The Tilt Brush Authors
//
// Licensed under the Apache License, Version 2.0 (the "License");
// you may not use this file except in compliance with the License.
// You may obtain a copy of the License at
//
//      http://www.apache.org/licenses/LICENSE-2.0
//
// Unless required by applicable law or agreed to in writing, software
// distributed under the License is distributed on an "AS IS" BASIS,
// WITHOUT WARRANTIES OR CONDITIONS OF ANY KIND, either express or implied.
// See the License for the specific language governing permissions and
// limitations under the License.

Shader "Brush/Special/LeakyPen" {
	Properties {
		_MainTex ("Alpha Mask", 2D) = "white" {}
		_SecondaryTex("Diffuse Tex", 2D) = "white" {}
		_Cutoff("Alpha cutoff", Range(0,1)) = 0.5

<<<<<<< HEAD
=======
		_Opacity("Opacity", Range(0,1)) = 1
>>>>>>> ba390f49
	    _ClipStart("Clip Start", Float) = 0
	    _ClipEnd("Clip End", Float) = -1
	}

	Category {
		Cull Back
		SubShader {
			Tags{ "Queue" = "AlphaTest" "IgnoreProjector" = "True" "RenderType" = "TransparentCutout" }

			LOD 400
			CGPROGRAM
			#pragma surface surf StandardSpecular vertex:vert alphatest:_Cutoff addshadow
			#pragma multi_compile __ ODS_RENDER ODS_RENDER_CM
			#pragma target 4.0

			#include "UnityCG.cginc"
			#include "Assets/Shaders/Include/Brush.cginc"

			sampler2D _MainTex;
			sampler2D _SecondaryTex;

			uniform float _ClipStart;
			uniform float _ClipEnd;
<<<<<<< HEAD
=======
			uniform half _Opacity;
>>>>>>> ba390f49

			struct Input {
				float2 uv_MainTex;
				float2 uv_SecondaryTex;
				float4 color : Color;
	            uint id : SV_VertexID;
<<<<<<< HEAD
=======
				float4 screenPos;
>>>>>>> ba390f49
			};

			struct appdata_full_plus_id {
				float4 vertex : POSITION;
				float4 tangent : TANGENT;
				float3 normal : NORMAL;
				float4 texcoord : TEXCOORD0;
				float4 texcoord1 : TEXCOORD1;
				float4 texcoord2 : TEXCOORD2;
				float4 texcoord3 : TEXCOORD3;
				fixed4 color : COLOR;
				uint id : SV_VertexID;
				UNITY_VERTEX_INPUT_INSTANCE_ID
			};

			void vert(inout appdata_full_plus_id i, out Input o) {
                UNITY_INITIALIZE_OUTPUT(Input, o);
				PrepForOds(i.vertex);
				i.color = TbVertToNative(i.color);
                o.id = i.id;
			}

			void surf (Input IN, inout SurfaceOutputStandardSpecular o) {

<<<<<<< HEAD
				float completion = _ClipEnd < 0 || (IN.id > _ClipStart && IN.id < _ClipEnd) ? 1 : -1;
		        clip(completion);
=======
				if (_ClipEnd > 0 && !(IN.id.x > _ClipStart && IN.id.x < _ClipEnd)) discard;
                if (_Opacity < 1 && Dither8x8(IN.screenPos.xy / IN.screenPos.w * _ScreenParams) >= _Opacity) discard;
>>>>>>> ba390f49

				float3 secondary_tex = tex2D(_MainTex, IN.uv_SecondaryTex).rgb;

				// Apply the alpha mask
				float primary_tex = tex2D(_MainTex, IN.uv_MainTex).w;

				// Combine the two texture elements
				float3 tex = secondary_tex * primary_tex;
				o.Specular = 0;
				o.Albedo = IN.color.rgb;
				o.Alpha = tex * IN.color.a;

			}
			ENDCG
		}
	}
	FallBack "Diffuse"
}<|MERGE_RESOLUTION|>--- conflicted
+++ resolved
@@ -18,10 +18,7 @@
 		_SecondaryTex("Diffuse Tex", 2D) = "white" {}
 		_Cutoff("Alpha cutoff", Range(0,1)) = 0.5
 
-<<<<<<< HEAD
-=======
 		_Opacity("Opacity", Range(0,1)) = 1
->>>>>>> ba390f49
 	    _ClipStart("Clip Start", Float) = 0
 	    _ClipEnd("Clip End", Float) = -1
 	}
@@ -45,20 +42,14 @@
 
 			uniform float _ClipStart;
 			uniform float _ClipEnd;
-<<<<<<< HEAD
-=======
 			uniform half _Opacity;
->>>>>>> ba390f49
 
 			struct Input {
 				float2 uv_MainTex;
 				float2 uv_SecondaryTex;
 				float4 color : Color;
 	            uint id : SV_VertexID;
-<<<<<<< HEAD
-=======
 				float4 screenPos;
->>>>>>> ba390f49
 			};
 
 			struct appdata_full_plus_id {
@@ -83,13 +74,8 @@
 
 			void surf (Input IN, inout SurfaceOutputStandardSpecular o) {
 
-<<<<<<< HEAD
-				float completion = _ClipEnd < 0 || (IN.id > _ClipStart && IN.id < _ClipEnd) ? 1 : -1;
-		        clip(completion);
-=======
 				if (_ClipEnd > 0 && !(IN.id.x > _ClipStart && IN.id.x < _ClipEnd)) discard;
                 if (_Opacity < 1 && Dither8x8(IN.screenPos.xy / IN.screenPos.w * _ScreenParams) >= _Opacity) discard;
->>>>>>> ba390f49
 
 				float3 secondary_tex = tex2D(_MainTex, IN.uv_SecondaryTex).rgb;
 
