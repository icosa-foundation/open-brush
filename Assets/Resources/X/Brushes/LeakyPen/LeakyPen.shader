--- conflicted
+++ resolved
@@ -18,11 +18,7 @@
 		_SecondaryTex("Diffuse Tex", 2D) = "white" {}
 		_Cutoff("Alpha cutoff", Range(0,1)) = 0.5
 
-<<<<<<< HEAD
-		_Opacity("Opacity", Range(0,1)) = 1
-=======
 		_Dissolve("Dissolve", Range(0,1)) = 1
->>>>>>> 29419912
 	    _ClipStart("Clip Start", Float) = 0
 	    _ClipEnd("Clip End", Float) = -1
 	}
@@ -44,15 +40,9 @@
 			sampler2D _MainTex;
 			sampler2D _SecondaryTex;
 
-<<<<<<< HEAD
-			uniform float _ClipStart;
-			uniform float _ClipEnd;
-			uniform half _Opacity;
-=======
 			uniform half _ClipStart;
 			uniform half _ClipEnd;
 			uniform half _Dissolve;
->>>>>>> 29419912
 
 			struct Input {
 				float2 uv_MainTex;
@@ -84,15 +74,10 @@
 
 			void surf (Input IN, inout SurfaceOutputStandardSpecular o) {
 
-<<<<<<< HEAD
-				if (_ClipEnd > 0 && !(IN.id.x > _ClipStart && IN.id.x < _ClipEnd)) discard;
-                if (_Opacity < 1 && Dither8x8(IN.screenPos.xy / IN.screenPos.w * _ScreenParams) >= _Opacity) discard;
-=======
 				#ifdef SHADER_SCRIPTING_ON
 				if (_ClipEnd > 0 && !(IN.id.x > _ClipStart && IN.id.x < _ClipEnd)) discard;
                 if (_Dissolve < 1 && Dither8x8(IN.screenPos.xy / IN.screenPos.w * _ScreenParams) >= _Dissolve) discard;
 				#endif
->>>>>>> 29419912
 
 				float3 secondary_tex = tex2D(_MainTex, IN.uv_SecondaryTex).rgb;
 
