--- conflicted
+++ resolved
@@ -16,10 +16,6 @@
 Properties {
   _MainTex ("Particle Texture", 2D) = "white" {}
   _EmissionGain ("Emission Gain", Range(0, 1)) = 0.5
-
-  _Opacity ("Opacity", Range(0, 1)) = 1
-	_ClipStart("Clip Start", Float) = 0
-	_ClipEnd("Clip End", Float) = -1
 }
 
 Category {
@@ -49,21 +45,13 @@
 
       sampler2D _MainTex;
 
-      uniform float _ClipStart;
-      uniform float _ClipEnd;
-      uniform half _Opacity;
-
       struct appdata_t {
         float4 vertex : POSITION;
         fixed4 color : COLOR;
         float3 normal : NORMAL;
         float2 texcoord : TEXCOORD0;
-<<<<<<< HEAD
-        uint id : SV_VertexID;
-=======
 
         UNITY_VERTEX_INPUT_INSTANCE_ID
->>>>>>> 33c86d64
       };
 
       struct v2f {
@@ -71,12 +59,8 @@
         fixed4 color : COLOR;
         float2 texcoord : TEXCOORD0;
         float2 st : TEXCOORD1;
-<<<<<<< HEAD
-        uint id : TEXCOORD2;
-=======
 
         UNITY_VERTEX_OUTPUT_STEREO
->>>>>>> 33c86d64
       };
 
       float4 _MainTex_ST;
@@ -105,16 +89,11 @@
 
         // scale it up so we can make a grid
         o.st *= BRUSHES_DIGITAL_ROWS;
-        o.id = (float2)v.id;
         return o;
       }
 
       // Input color is srgb
       fixed4 frag (v2f i) : COLOR {
-
-        if (_ClipEnd > 0 && !(i.id.x > _ClipStart && i.id.x < _ClipEnd)) discard;
-
-
         float stroke_width = .1;
         float antialias_feather_px = 4;
 
@@ -195,7 +174,7 @@
         fixed4 color;
         color.a = 1;
         color.rgb = lum*bloomColor(i.color,lum*_EmissionGain);
-        return color * _Opacity;
+        return color;
       }
       ENDCG
     }
