// Copyright 2020 The Tilt Brush Authors
//
// Licensed under the Apache License, Version 2.0 (the "License");
// you may not use this file except in compliance with the License.
// You may obtain a copy of the License at
//
//      http://www.apache.org/licenses/LICENSE-2.0
//
// Unless required by applicable law or agreed to in writing, software
// distributed under the License is distributed on an "AS IS" BASIS,
// WITHOUT WARRANTIES OR CONDITIONS OF ANY KIND, either express or implied.
// See the License for the specific language governing permissions and
// limitations under the License.

Shader "Brush/Special/Digital" {
Properties {
  _MainTex ("Particle Texture", 2D) = "white" {}
  _EmissionGain ("Emission Gain", Range(0, 1)) = 0.5

  _Opacity ("Opacity", Range(0, 1)) = 1
	_ClipStart("Clip Start", Float) = 0
	_ClipEnd("Clip End", Float) = -1
<<<<<<< HEAD

=======
>>>>>>> ba390f49
}

Category {
  Tags { "Queue"="Transparent" "IgnoreProjector"="True" "RenderType"="Transparent" }
  Blend One One // SrcAlpha One
  BlendOp Add, Min
  ColorMask RGBA
  Cull Off Lighting Off ZWrite Off Fog { Color (0,0,0,0) }

  SubShader {
    Pass {

      CGPROGRAM
      #pragma vertex vert
      #pragma fragment frag
      #pragma multi_compile __ AUDIO_REACTIVE
      #pragma multi_compile __ HDR_EMULATED HDR_SIMPLE
      #pragma multi_compile __ ODS_RENDER ODS_RENDER_CM

      #pragma target 3.0
      #include "UnityCG.cginc"
      #include "Assets/Shaders/Include/Brush.cginc"
      #include "Assets/Shaders/Include/Hdr.cginc"
      #include "Assets/ThirdParty/Shaders/Noise.cginc"

      #define BRUSHES_DIGITAL_ROWS 5

      sampler2D _MainTex;

      uniform float _ClipStart;
      uniform float _ClipEnd;
<<<<<<< HEAD
      uniform float _Opacity;
=======
      uniform half _Opacity;
>>>>>>> ba390f49

      struct appdata_t {
        float4 vertex : POSITION;
        fixed4 color : COLOR;
        float3 normal : NORMAL;
        float2 texcoord : TEXCOORD0;
        uint id : SV_VertexID;
      };

      struct v2f {
        float4 vertex : POSITION;
        fixed4 color : COLOR;
        float2 texcoord : TEXCOORD0;
        float2 st : TEXCOORD1;
        uint id : TEXCOORD2;
      };

      float4 _MainTex_ST;
      half _EmissionGain;

      v2f vert (appdata_t v)
      {
        PrepForOds(v.vertex);
        v.color = TbVertToSrgb(v.color);

        v2f o;
        o.vertex = UnityObjectToClipPos(v.vertex);
        o.texcoord = TRANSFORM_TEX(v.texcoord,_MainTex);
        o.color = v.color;

        // start transforming the uv
        o.st = o.texcoord;

        // fix aspect ratio
        o.st.x *= 5;

        // scale it up so we can make a grid
        o.st *= BRUSHES_DIGITAL_ROWS;
        o.id = (float2)v.id;
        return o;
      }

      // Input color is srgb
      fixed4 frag (v2f i) : COLOR {

<<<<<<< HEAD
        float completion = _ClipEnd < 0 || (i.id > _ClipStart && i.id < _ClipEnd) ? 1 : -1;
        clip(completion);
=======
        if (_ClipEnd > 0 && !(i.id.x > _ClipStart && i.id.x < _ClipEnd)) discard;

>>>>>>> ba390f49

        float stroke_width = .1;
        float antialias_feather_px = 4;

        float2 st = i.texcoord;

        // used for antialiasing
        float2 st_per_px = fwidth(st);

        // create the grid.
        // rc means row,col. rc.x actually really means x i.e. it's columns (from the perspective
        // of a stroke going from left to right in front of you).
        float2 rc = floor(st);

        // get the tile coordinates
        // map tile_st.y to [-1, 1]
        float tile_st = frac(st);
        tile_st -= .5;
        tile_st *= 2;

        float lum = 0;
        float r = length(tile_st);

        // for each neighboring tile...
        for (int ii = -1; ii <= 1; ii++) {
          if (rc.x + ii < 0) continue;
          for (int jj = -1; jj <= 1; jj++) {
            if (abs(ii) == abs(jj)) continue;
            if (rc.y + jj < 0) continue;
            if (rc.y + jj >= BRUSHES_DIGITAL_ROWS) continue;

            // me and my neighbor decide if we should connect our tiles
            //
            // (x) represents random(rc)
            // [x] represents random(rc) + random(rc + ij)
            //
            // (0.5)xx[1.3]xx(0.8)
            //   x
            //   x
            // [1.1]         [0.4]
            //   x
            //   x
            // (0.6)  [0.7]  (0.1)
            //
            // if i'm (0.5), then i'm going to draw (0.5)xxx---(0.8)
            // if i'm (0.8), then i'm going to draw (0.5)---xxx(0.8)
            if (random(rc) + random(rc + float2(ii, jj)) < 1) continue;

            // draw a rectangle with width stroke_width through the center of
            // this tile towards the other tile
            //      i=0,j=1   i=-1,j=0
            //    ( --111--   ------- )   --111--
            //    ( --111--   ------- )   --111--
            //    ( --111--   11111-- )   11111--
            // max( --111-- , 11111-- ) = 11111--
            //    ( --111--   11111-- )   11111--
            //    ( -------   ------- )   -------
            //    ( -------   ------- )   -------

            float2 ij = float2(ii, jj);
            float2 ij_perp = float2(-jj, ii);
            // when ij points to the right:
            // bound1 is bottomleft
            // bound2 is topright
            float2 bound1 = stroke_width * -ij_perp + stroke_width * -ij;
            float2 bound2 = ij + stroke_width * ij_perp;
            float2 min_bound = min(bound1, bound2);
            float2 max_bound = max(bound1, bound2);

            float2 aa_feather = st_per_px * antialias_feather_px;
            float current_lum =
                smoothstep(min_bound.x - aa_feather.x, min_bound.x, st.x) *
                smoothstep(max_bound.x + aa_feather.x, max_bound.x, st.x) *
                smoothstep(min_bound.y - aa_feather.y, min_bound.y, st.y) *
                smoothstep(max_bound.y + aa_feather.y, max_bound.y, st.y);
            lum = max(lum, current_lum);
          }
        }
        fixed4 color;
        color.a = 1;
        color.rgb = lum*bloomColor(i.color,lum*_EmissionGain);
        return color * _Opacity;
      }
      ENDCG
    }
  }
}
}<|MERGE_RESOLUTION|>--- conflicted
+++ resolved
@@ -20,10 +20,6 @@
   _Opacity ("Opacity", Range(0, 1)) = 1
 	_ClipStart("Clip Start", Float) = 0
 	_ClipEnd("Clip End", Float) = -1
-<<<<<<< HEAD
-
-=======
->>>>>>> ba390f49
 }
 
 Category {
@@ -55,11 +51,7 @@
 
       uniform float _ClipStart;
       uniform float _ClipEnd;
-<<<<<<< HEAD
-      uniform float _Opacity;
-=======
       uniform half _Opacity;
->>>>>>> ba390f49
 
       struct appdata_t {
         float4 vertex : POSITION;
@@ -105,13 +97,8 @@
       // Input color is srgb
       fixed4 frag (v2f i) : COLOR {
 
-<<<<<<< HEAD
-        float completion = _ClipEnd < 0 || (i.id > _ClipStart && i.id < _ClipEnd) ? 1 : -1;
-        clip(completion);
-=======
         if (_ClipEnd > 0 && !(i.id.x > _ClipStart && i.id.x < _ClipEnd)) discard;
 
->>>>>>> ba390f49
 
         float stroke_width = .1;
         float antialias_feather_px = 4;
