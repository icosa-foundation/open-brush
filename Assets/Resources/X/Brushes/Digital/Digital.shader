// Copyright 2020 The Tilt Brush Authors
//
// Licensed under the Apache License, Version 2.0 (the "License");
// you may not use this file except in compliance with the License.
// You may obtain a copy of the License at
//
//      http://www.apache.org/licenses/LICENSE-2.0
//
// Unless required by applicable law or agreed to in writing, software
// distributed under the License is distributed on an "AS IS" BASIS,
// WITHOUT WARRANTIES OR CONDITIONS OF ANY KIND, either express or implied.
// See the License for the specific language governing permissions and
// limitations under the License.

Shader "Brush/Special/Digital" {
Properties {
  _MainTex ("Particle Texture", 2D) = "white" {}
  _EmissionGain ("Emission Gain", Range(0, 1)) = 0.5

  _Opacity ("Opacity", Range(0, 1)) = 1
  _Dissolve ("Dissolve", Range(0, 1)) = 1
	_ClipStart("Clip Start", Float) = 0
	_ClipEnd("Clip End", Float) = -1
}

Category {
  Tags { "Queue"="Transparent" "IgnoreProjector"="True" "RenderType"="Transparent" }
  Blend One One // SrcAlpha One
  BlendOp Add, Min
  ColorMask RGBA
  Cull Off Lighting Off ZWrite Off Fog { Color (0,0,0,0) }

  SubShader {
    Pass {

      CGPROGRAM
      #pragma vertex vert
      #pragma fragment frag
      #pragma multi_compile __ AUDIO_REACTIVE
      #pragma multi_compile __ HDR_EMULATED HDR_SIMPLE
      #pragma multi_compile __ ODS_RENDER ODS_RENDER_CM

      #pragma target 3.0
      #include "UnityCG.cginc"
      #include "Assets/Shaders/Include/Brush.cginc"
      #include "Assets/Shaders/Include/Hdr.cginc"
      #include "Assets/ThirdParty/Shaders/Noise.cginc"

      #define BRUSHES_DIGITAL_ROWS 5

      sampler2D _MainTex;

<<<<<<< HEAD
      uniform float _ClipStart;
      uniform float _ClipEnd;
=======
      uniform half _ClipStart;
      uniform half _ClipEnd;
>>>>>>> 4b8df0d2
      uniform half _Dissolve;
      uniform half _Opacity;

      struct appdata_t {
        float4 vertex : POSITION;
        fixed4 color : COLOR;
        float3 normal : NORMAL;
        float2 texcoord : TEXCOORD0;
        uint id : SV_VertexID;

        UNITY_VERTEX_INPUT_INSTANCE_ID
      };

      struct v2f {
        float4 vertex : POSITION;
        fixed4 color : COLOR;
        float2 texcoord : TEXCOORD0;
        float2 st : TEXCOORD1;
        uint id : TEXCOORD2;

        UNITY_VERTEX_OUTPUT_STEREO
      };

      float4 _MainTex_ST;
      half _EmissionGain;

      v2f vert (appdata_t v)
      {
        PrepForOds(v.vertex);
        v.color = TbVertToSrgb(v.color);

        v2f o;

        UNITY_SETUP_INSTANCE_ID(v);
        UNITY_INITIALIZE_OUTPUT(v2f, o);
        UNITY_INITIALIZE_VERTEX_OUTPUT_STEREO(o);

        o.vertex = UnityObjectToClipPos(v.vertex);
        o.texcoord = TRANSFORM_TEX(v.texcoord,_MainTex);
        o.color = v.color;

        // start transforming the uv
        o.st = o.texcoord;

        // fix aspect ratio
        o.st.x *= 5;

        // scale it up so we can make a grid
        o.st *= BRUSHES_DIGITAL_ROWS;
        o.id = (float2)v.id;
        return o;
      }

      // Input color is srgb
      fixed4 frag (v2f i) : COLOR {

<<<<<<< HEAD
        if (_ClipEnd > 0 && !(i.id.x > _ClipStart && i.id.x < _ClipEnd)) discard;
        if (_Dissolve < 1 && Dither8x8(i.vertex.xy) >= _Dissolve) discard;
=======
        #ifdef SHADER_SCRIPTING_ON
        if (_ClipEnd > 0 && !(i.id.x > _ClipStart && i.id.x < _ClipEnd)) discard;
        if (_Dissolve < 1 && Dither8x8(i.vertex.xy) >= _Dissolve) discard;
        #endif
>>>>>>> 4b8df0d2

        float stroke_width = .1;
        float antialias_feather_px = 4;

        float2 st = i.texcoord;

        // used for antialiasing
        float2 st_per_px = fwidth(st);

        // create the grid.
        // rc means row,col. rc.x actually really means x i.e. it's columns (from the perspective
        // of a stroke going from left to right in front of you).
        float2 rc = floor(st);

        // get the tile coordinates
        // map tile_st.y to [-1, 1]
        float tile_st = frac(st);
        tile_st -= .5;
        tile_st *= 2;

        float lum = 0;
        float r = length(tile_st);

        // for each neighboring tile...
        for (int ii = -1; ii <= 1; ii++) {
          if (rc.x + ii < 0) continue;
          for (int jj = -1; jj <= 1; jj++) {
            if (abs(ii) == abs(jj)) continue;
            if (rc.y + jj < 0) continue;
            if (rc.y + jj >= BRUSHES_DIGITAL_ROWS) continue;

            // me and my neighbor decide if we should connect our tiles
            //
            // (x) represents random(rc)
            // [x] represents random(rc) + random(rc + ij)
            //
            // (0.5)xx[1.3]xx(0.8)
            //   x
            //   x
            // [1.1]         [0.4]
            //   x
            //   x
            // (0.6)  [0.7]  (0.1)
            //
            // if i'm (0.5), then i'm going to draw (0.5)xxx---(0.8)
            // if i'm (0.8), then i'm going to draw (0.5)---xxx(0.8)
            if (random(rc) + random(rc + float2(ii, jj)) < 1) continue;

            // draw a rectangle with width stroke_width through the center of
            // this tile towards the other tile
            //      i=0,j=1   i=-1,j=0
            //    ( --111--   ------- )   --111--
            //    ( --111--   ------- )   --111--
            //    ( --111--   11111-- )   11111--
            // max( --111-- , 11111-- ) = 11111--
            //    ( --111--   11111-- )   11111--
            //    ( -------   ------- )   -------
            //    ( -------   ------- )   -------

            float2 ij = float2(ii, jj);
            float2 ij_perp = float2(-jj, ii);
            // when ij points to the right:
            // bound1 is bottomleft
            // bound2 is topright
            float2 bound1 = stroke_width * -ij_perp + stroke_width * -ij;
            float2 bound2 = ij + stroke_width * ij_perp;
            float2 min_bound = min(bound1, bound2);
            float2 max_bound = max(bound1, bound2);

            float2 aa_feather = st_per_px * antialias_feather_px;
            float current_lum =
                smoothstep(min_bound.x - aa_feather.x, min_bound.x, st.x) *
                smoothstep(max_bound.x + aa_feather.x, max_bound.x, st.x) *
                smoothstep(min_bound.y - aa_feather.y, min_bound.y, st.y) *
                smoothstep(max_bound.y + aa_feather.y, max_bound.y, st.y);
            lum = max(lum, current_lum);
          }
        }
        fixed4 color;
        color.a = 1;
        color.rgb = lum*bloomColor(i.color,lum*_EmissionGain);
        return color * _Opacity;
      }
      ENDCG
    }
  }
}
}<|MERGE_RESOLUTION|>--- conflicted
+++ resolved
@@ -50,13 +50,8 @@
 
       sampler2D _MainTex;
 
-<<<<<<< HEAD
-      uniform float _ClipStart;
-      uniform float _ClipEnd;
-=======
       uniform half _ClipStart;
       uniform half _ClipEnd;
->>>>>>> 4b8df0d2
       uniform half _Dissolve;
       uniform half _Opacity;
 
@@ -113,15 +108,10 @@
       // Input color is srgb
       fixed4 frag (v2f i) : COLOR {
 
-<<<<<<< HEAD
-        if (_ClipEnd > 0 && !(i.id.x > _ClipStart && i.id.x < _ClipEnd)) discard;
-        if (_Dissolve < 1 && Dither8x8(i.vertex.xy) >= _Dissolve) discard;
-=======
         #ifdef SHADER_SCRIPTING_ON
         if (_ClipEnd > 0 && !(i.id.x > _ClipStart && i.id.x < _ClipEnd)) discard;
         if (_Dissolve < 1 && Dither8x8(i.vertex.xy) >= _Dissolve) discard;
         #endif
->>>>>>> 4b8df0d2
 
         float stroke_width = .1;
         float antialias_feather_px = 4;
