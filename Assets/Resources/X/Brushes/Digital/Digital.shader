--- conflicted
+++ resolved
@@ -58,12 +58,9 @@
         fixed4 color : COLOR;
         float3 normal : NORMAL;
         float2 texcoord : TEXCOORD0;
-<<<<<<< HEAD
         uint id : SV_VertexID;
-=======
 
         UNITY_VERTEX_INPUT_INSTANCE_ID
->>>>>>> 2fef407c
       };
 
       struct v2f {
@@ -71,12 +68,9 @@
         fixed4 color : COLOR;
         float2 texcoord : TEXCOORD0;
         float2 st : TEXCOORD1;
-<<<<<<< HEAD
         uint id : TEXCOORD2;
-=======
 
         UNITY_VERTEX_OUTPUT_STEREO
->>>>>>> 2fef407c
       };
 
       float4 _MainTex_ST;
