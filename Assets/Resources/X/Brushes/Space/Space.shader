--- conflicted
+++ resolved
@@ -25,10 +25,6 @@
   _Opacity ("Opacity", Range(0, 1)) = 1
 	_ClipStart("Clip Start", Float) = 0
 	_ClipEnd("Clip End", Float) = -1
-<<<<<<< HEAD
-
-=======
->>>>>>> ba390f49
 }
 
 Category {
@@ -79,11 +75,7 @@
 
       uniform float _ClipStart;
       uniform float _ClipEnd;
-<<<<<<< HEAD
-      uniform float _Opacity;
-=======
       uniform half _Opacity;
->>>>>>> ba390f49
 
       v2f vert (appdata_t v)
       {
@@ -101,14 +93,9 @@
       // Input color is srgb
       fixed4 frag (v2f i) : COLOR
       {
-<<<<<<< HEAD
-        float completion = _ClipEnd < 0 || (i.id > _ClipStart && i.id < _ClipEnd) ? 1 : -1;
-        clip(completion);
-=======
 
         if (_ClipEnd > 0 && !(i.id.x > _ClipStart && i.id.x < _ClipEnd)) discard;
         if (_Opacity < 1 && Dither8x8(i.vertex.xy) >= _Opacity) discard;
->>>>>>> ba390f49
 
         float analog_spread = .1;  // how far the analogous hues are from the primary
         float gain = 10;
@@ -161,11 +148,7 @@
         color = SrgbToNative(color);
         color = encodeHdr(color.rgb);
 
-<<<<<<< HEAD
-        return color * _Opacity;
-=======
         return color;
->>>>>>> ba390f49
       }
       ENDCG
     }
