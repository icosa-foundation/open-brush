--- conflicted
+++ resolved
@@ -18,11 +18,6 @@
 	_Speed ("Animation Speed", Range (0,1)) = 1
 
 	  [Toggle] _OverrideTime ("Overriden Time", Float) = 0.0
-<<<<<<< HEAD
-  _TimeOverrideValue("Time Override Value", Vector) = (0,0,0,0)
-  _TimeBlend("Time Blend", Float) = 0
-  _TimeSpeed("Time Speed", Float) = 1.0
-=======
       _TimeOverrideValue("Time Override Value", Vector) = (0,0,0,0)
       _TimeBlend("Time Blend", Float) = 0
       _TimeSpeed("Time Speed", Float) = 1.0
@@ -30,7 +25,6 @@
       _Opacity ("Opacity", Range(0, 1)) = 1
 	  _ClipStart("Clip Start", Float) = 0
 	  _ClipEnd("Clip End", Float) = -1
->>>>>>> dfca920d
 }
 
 Category {
