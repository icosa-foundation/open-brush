--- conflicted
+++ resolved
@@ -16,15 +16,6 @@
 Properties {
 	_MainTex ("Texture", 2D) = "white" {}
 	_Speed ("Animation Speed", Range (0,1)) = 1
-
-	  [Toggle] _OverrideTime ("Overriden Time", Float) = 0.0
-      _TimeOverrideValue("Time Override Value", Vector) = (0,0,0,0)
-      _TimeBlend("Time Blend", Float) = 0
-      _TimeSpeed("Time Speed", Float) = 1.0
-
-      _Opacity ("Opacity", Range(0, 1)) = 1
-	  _ClipStart("Clip Start", Float) = 0
-	  _ClipEnd("Clip End", Float) = -1
 }
 
 Category {
@@ -45,7 +36,6 @@
 			#pragma multi_compile __ HDR_EMULATED HDR_SIMPLE
 			#pragma multi_compile __ ODS_RENDER ODS_RENDER_CM
 			#include "UnityCG.cginc"
-			#include "Assets/Shaders/Include/TimeOverride.cginc"
 			#include "Assets/Shaders/Include/Brush.cginc"
 			#include "Assets/Shaders/Include/Hdr.cginc"
 
@@ -54,33 +44,21 @@
 			float4 _MainTex_ST;
 			float _Speed;
 
-			uniform float _ClipStart;
-			uniform float _ClipEnd;
-			uniform half _Opacity;
-
 			struct appdata_t {
 				float4 vertex : POSITION;
 				fixed4 color : COLOR;
 				float3 normal : NORMAL;
 				float2 texcoord : TEXCOORD0;
-<<<<<<< HEAD
-                uint id : SV_VertexID;
-=======
 
 				UNITY_VERTEX_INPUT_INSTANCE_ID
->>>>>>> 33c86d64
 			};
 
 			struct v2f {
 				float4 vertex : POSITION;
 				fixed4 color : COLOR;
 				float2 texcoord : TEXCOORD0;
-<<<<<<< HEAD
-                uint id : TEXCOORD2;
-=======
 
 				UNITY_VERTEX_OUTPUT_STEREO
->>>>>>> 33c86d64
 			};
 
 
@@ -96,21 +74,19 @@
 				o.texcoord = TRANSFORM_TEX(v.texcoord,_MainTex);
 				o.color = TbVertToNative(v.color);
 				o.vertex = UnityObjectToClipPos(v.vertex);
-                o.id = (float2)v.id;
+
 				return o;
 			}
 
 			fixed4 frag (v2f i) : COLOR
 			{
-				if (_ClipEnd > 0 && !(i.id.x > _ClipStart && i.id.x < _ClipEnd)) discard;
-
 				// Simple scrollin'
-				float time = GetTime().y * _Speed;
+				float time = _Time.y * _Speed;
 				fixed2 scrollUV = i.texcoord;
 				scrollUV.x += time * 0.5;
 
 				float4 tex = tex2D(_MainTex, scrollUV);
-				return encodeHdr(tex * i.color.rgb * i.color.a) * _Opacity;
+				return encodeHdr(tex * i.color.rgb * i.color.a);
 			}
 			ENDCG
 		}
