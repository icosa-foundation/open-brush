--- conflicted
+++ resolved
@@ -25,10 +25,7 @@
 	_TimeBlend("Time Blend", Float) = 0
 	_TimeSpeed("Time Speed", Float) = 1.0
 
-<<<<<<< HEAD
-=======
 	_Opacity("Opacity", Range(0,1)) = 1.0
->>>>>>> ba390f49
 	_ClipStart("Clip Start", Float) = 0
 	_ClipEnd("Clip End", Float) = -1
 }
@@ -53,20 +50,14 @@
 
 		uniform float _ClipStart;
 		uniform float _ClipEnd;
-<<<<<<< HEAD
-=======
 		uniform half _Opacity;
->>>>>>> ba390f49
 
 		struct Input {
 			float4 color : Color;
 			float2 tex : TEXCOORD0;
 			float3 viewDir;
 			uint id : SV_VertexID;
-<<<<<<< HEAD
-=======
 			float4 screenPos;
->>>>>>> ba390f49
 			INTERNAL_DATA
 		};
 
@@ -105,13 +96,8 @@
 		// Input color is srgb
 		void surf (Input IN, inout SurfaceOutputStandardSpecular o) {
 
-<<<<<<< HEAD
-			float completion = _ClipEnd < 0 || (IN.id > _ClipStart && IN.id < _ClipEnd) ? 1 : -1;
-	        clip(completion);
-=======
 			if (_ClipEnd > 0 && !(IN.id.x > _ClipStart && IN.id.x < _ClipEnd)) discard;
 			if (_Opacity < 1 && Dither8x8(IN.screenPos.xy / IN.screenPos.w * _ScreenParams) >= _Opacity) discard;
->>>>>>> ba390f49
 
 		    o.Albedo =  _Color.rgb * IN.color.rgb;
 			//o.Emission =  _Color.rgb * IN.color.rgb;
