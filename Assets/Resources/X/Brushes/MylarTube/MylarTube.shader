--- conflicted
+++ resolved
@@ -20,11 +20,7 @@
 	_Shininess ("Shininess", Range (0.01, 1)) = 0.078125
 	_SqueezeAmount("Squeeze Amount", Range(0.0,1)) = 0.825
 
-<<<<<<< HEAD
-	[Toggle] _OverrideTime ("Overriden Time", Float) = 0.0
-=======
 
->>>>>>> 4b8df0d2
 	_TimeOverrideValue("Time Override Value", Vector) = (0,0,0,0)
 	_TimeBlend("Time Blend", Float) = 0
 	_TimeSpeed("Time Speed", Float) = 1.0
@@ -43,13 +39,8 @@
 		#pragma surface surf StandardSpecular vertex:vert addshadow
 		#pragma multi_compile __ AUDIO_REACTIVE
 		#pragma multi_compile __ ODS_RENDER ODS_RENDER_CM
-<<<<<<< HEAD
-		#include "Assets/Shaders/Include/TimeOverride.cginc"
-		#include "Assets/Shaders/Include/Brush.cginc"
-=======
 
         #include "Assets/Shaders/Include/Brush.cginc"
->>>>>>> 4b8df0d2
 		#include "Assets/ThirdParty/Shaders/Noise.cginc"
 
 		sampler2D _MainTex;
@@ -57,13 +48,8 @@
 		half _Shininess;
 		half _SqueezeAmount;
 
-<<<<<<< HEAD
-		uniform float _ClipStart;
-		uniform float _ClipEnd;
-=======
 		uniform half _ClipStart;
 		uniform half _ClipEnd;
->>>>>>> 4b8df0d2
 		uniform half _Dissolve;
 
 		struct Input {
@@ -110,15 +96,10 @@
 		// Input color is srgb
 		void surf (Input IN, inout SurfaceOutputStandardSpecular o) {
 
-<<<<<<< HEAD
-			if (_ClipEnd > 0 && !(IN.id.x > _ClipStart && IN.id.x < _ClipEnd)) discard;
-			if (_Dissolve < 1 && Dither8x8(IN.screenPos.xy / IN.screenPos.w * _ScreenParams) >= _Dissolve) discard;
-=======
 			#ifdef SHADER_SCRIPTING_ON
 			if (_ClipEnd > 0 && !(IN.id.x > _ClipStart && IN.id.x < _ClipEnd)) discard;
 			if (_Dissolve < 1 && Dither8x8(IN.screenPos.xy / IN.screenPos.w * _ScreenParams) >= _Dissolve) discard;
 			#endif
->>>>>>> 4b8df0d2
 
 		    o.Albedo =  _Color.rgb * IN.color.rgb;
 			//o.Emission =  _Color.rgb * IN.color.rgb;
