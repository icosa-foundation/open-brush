// Copyright 2020 The Tilt Brush Authors
//
// Licensed under the Apache License, Version 2.0 (the "License");
// you may not use this file except in compliance with the License.
// You may obtain a copy of the License at
//
//      http://www.apache.org/licenses/LICENSE-2.0
//
// Unless required by applicable law or agreed to in writing, software
// distributed under the License is distributed on an "AS IS" BASIS,
// WITHOUT WARRANTIES OR CONDITIONS OF ANY KIND, either express or implied.
// See the License for the specific language governing permissions and
// limitations under the License.

Shader "Brush/Special/KeijiroTube" {
Properties {
	_Color ("Main Color", Color) = (1,1,1,1)
	_SpecColor ("Specular Color", Color) = (0.5, 0.5, 0.5, 0)
	_Shininess ("Shininess", Range (0.01, 1)) = 0.078125

    [Toggle] _OverrideTime ("Overriden Time", Float) = 0.0
    _TimeOverrideValue("Time Override Value", Vector) = (0,0,0,0)
    _TimeBlend("Time Blend", Float) = 0
    _TimeSpeed("Time Speed", Float) = 1.0
<<<<<<< HEAD
=======

	_Opacity("Opacity", Range(0,1)) = 1
>>>>>>> ba390f49
    _ClipStart("Clip Start", Float) = 0
    _ClipEnd("Clip End", Float) = -1
}
    SubShader {
		LOD 400
    Cull Back

		CGPROGRAM
		#pragma target 4.0
		#pragma surface surf StandardSpecular vertex:vert alphatest:_Cutoff addshadow
		#pragma multi_compile __ AUDIO_REACTIVE
		#pragma multi_compile __ ODS_RENDER ODS_RENDER_CM

		#include "Assets/Shaders/Include/TimeOverride.cginc"
		#include "Assets/Shaders/Include/Brush.cginc"

		fixed4 _Color;
		half _Shininess;

    	uniform float _ClipStart;
	    uniform float _ClipEnd;
<<<<<<< HEAD
=======
		uniform half _Opacity;
>>>>>>> ba390f49

		struct Input {
			float2 uv_MainTex;
			float2 uv_BumpMap;
			float4 color : Color;
			float radius;
            uint id : SV_VertexID;
<<<<<<< HEAD
=======
			float4 screenPos;
>>>>>>> ba390f49
		};

        struct appdata_full_plus_id {
	        float4 vertex : POSITION;
	        float4 tangent : TANGENT;
	        float3 normal : NORMAL;
	        float4 texcoord : TEXCOORD0;
	        float4 texcoord1 : TEXCOORD1;
	        float4 texcoord2 : TEXCOORD2;
	        float4 texcoord3 : TEXCOORD3;
	        fixed4 color : COLOR;
	        uint id : SV_VertexID;
	        UNITY_VERTEX_INPUT_INSTANCE_ID
	    };

		void vert (inout appdata_full_plus_id i, out Input o) {
			UNITY_INITIALIZE_OUTPUT(Input, o);
			// o.tangent = v.tangent;
			PrepForOds(i.vertex);
			i.color = TbVertToNative(i.color);

			float radius = i.texcoord.z;
			float wave = sin(i.texcoord.x - GetTime().z);
			float pulse = smoothstep(.45, .5, saturate(wave));
			i.vertex.xyz -= pulse * radius * i.normal.xyz;
			o.radius = radius;
            o.id = i.id;
		}

		void surf (Input IN, inout SurfaceOutputStandardSpecular o) {

<<<<<<< HEAD
	        float completion = _ClipEnd < 0 || (IN.id > _ClipStart && IN.id < _ClipEnd) ? 1 : -1;
	        clip(completion);
=======
	        if (_ClipEnd > 0 && !(IN.id.x > _ClipStart && IN.id.x < _ClipEnd)) discard;
			if (_Opacity < 1 && Dither8x8(IN.screenPos.xy / IN.screenPos.w * _ScreenParams) >= _Opacity) discard;
>>>>>>> ba390f49

			o.Albedo = _Color.rgb * IN.color.rgb;
			o.Smoothness = _Shininess;
			o.Specular = _SpecColor * IN.color.rgb;
		}
      ENDCG
    }


	FallBack "Diffuse"
}<|MERGE_RESOLUTION|>--- conflicted
+++ resolved
@@ -22,11 +22,8 @@
     _TimeOverrideValue("Time Override Value", Vector) = (0,0,0,0)
     _TimeBlend("Time Blend", Float) = 0
     _TimeSpeed("Time Speed", Float) = 1.0
-<<<<<<< HEAD
-=======
 
 	_Opacity("Opacity", Range(0,1)) = 1
->>>>>>> ba390f49
     _ClipStart("Clip Start", Float) = 0
     _ClipEnd("Clip End", Float) = -1
 }
@@ -48,10 +45,7 @@
 
     	uniform float _ClipStart;
 	    uniform float _ClipEnd;
-<<<<<<< HEAD
-=======
 		uniform half _Opacity;
->>>>>>> ba390f49
 
 		struct Input {
 			float2 uv_MainTex;
@@ -59,10 +53,7 @@
 			float4 color : Color;
 			float radius;
             uint id : SV_VertexID;
-<<<<<<< HEAD
-=======
 			float4 screenPos;
->>>>>>> ba390f49
 		};
 
         struct appdata_full_plus_id {
@@ -94,13 +85,8 @@
 
 		void surf (Input IN, inout SurfaceOutputStandardSpecular o) {
 
-<<<<<<< HEAD
-	        float completion = _ClipEnd < 0 || (IN.id > _ClipStart && IN.id < _ClipEnd) ? 1 : -1;
-	        clip(completion);
-=======
 	        if (_ClipEnd > 0 && !(IN.id.x > _ClipStart && IN.id.x < _ClipEnd)) discard;
 			if (_Opacity < 1 && Dither8x8(IN.screenPos.xy / IN.screenPos.w * _ScreenParams) >= _Opacity) discard;
->>>>>>> ba390f49
 
 			o.Albedo = _Color.rgb * IN.color.rgb;
 			o.Smoothness = _Shininess;
