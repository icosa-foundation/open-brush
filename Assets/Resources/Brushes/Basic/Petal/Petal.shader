﻿// Copyright 2020 The Tilt Brush Authors
//
// Licensed under the Apache License, Version 2.0 (the "License");
// you may not use this file except in compliance with the License.
// You may obtain a copy of the License at
//
//      http://www.apache.org/licenses/LICENSE-2.0
//
// Unless required by applicable law or agreed to in writing, software
// distributed under the License is distributed on an "AS IS" BASIS,
// WITHOUT WARRANTIES OR CONDITIONS OF ANY KIND, either express or implied.
// See the License for the specific language governing permissions and
// limitations under the License.

Shader "Brush/Special/Petal" {
  Properties{
    _SpecColor("Specular Color", Color) = (0.5, 0.5, 0.5, 0)
    _Shininess("Shininess", Range(0.01, 1)) = 0.3
    _MainTex("Base (RGB) TransGloss (A)", 2D) = "white" {}

<<<<<<< HEAD
    _Opacity("Opacity", Range(0,1)) = 1
=======
    _Dissolve("Dissolve", Range(0,1)) = 1
>>>>>>> 29419912
    _ClipStart("Clip Start", Float) = 0
    _ClipEnd("Clip End", Float) = -1
  }

  SubShader{
    Tags {"IgnoreProjector" = "True" "RenderType" = "Opaque"}
    Cull Off

    CGPROGRAM
      #pragma target 4.0
      #pragma surface surf StandardSpecular vertex:vert addshadow
      #pragma multi_compile __ AUDIO_REACTIVE
      #pragma multi_compile __ ODS_RENDER
      #pragma multi_compile __ SELECTION_ON
      #include "Assets/Shaders/Include/Brush.cginc"
      #include "Assets/Shaders/Include/MobileSelection.cginc"

      struct Input {
        float2 uv_MainTex;
        float4 color : Color;
        fixed vface : VFACE;
        uint id : SV_VertexID;
        float4 screenPos;
      };

      half _Shininess;

<<<<<<< HEAD
  	  uniform float _ClipStart;
      uniform float _ClipEnd;
      uniform half _Opacity;
=======
  	  uniform half _ClipStart;
      uniform half _ClipEnd;
      uniform half _Dissolve;
>>>>>>> 29419912

      struct appdata_full_plus_id {
        float4 vertex : POSITION;
        float4 tangent : TANGENT;
        float3 normal : NORMAL;
        float4 texcoord : TEXCOORD0;
        float4 texcoord1 : TEXCOORD1;
        float4 texcoord2 : TEXCOORD2;
        float4 texcoord3 : TEXCOORD3;
        fixed4 color : COLOR;
        uint id : SV_VertexID;
        UNITY_VERTEX_INPUT_INSTANCE_ID
      };

      void vert(inout appdata_full_plus_id i, out Input o) {
        UNITY_INITIALIZE_OUTPUT(Input, o);
        PrepForOds(i.vertex);
        i.color = TbVertToNative(i.color);
        o.id = i.id;
      }

      void surf(Input IN, inout SurfaceOutputStandardSpecular o) {

<<<<<<< HEAD
        if (_ClipEnd > 0 && !(IN.id.x > _ClipStart && IN.id.x < _ClipEnd)) discard;
        if (_Opacity < 1 && Dither8x8(IN.screenPos.xy / IN.screenPos.w * _ScreenParams) >= _Opacity) discard;
=======
        #ifdef SHADER_SCRIPTING_ON
        if (_ClipEnd > 0 && !(IN.id.x > _ClipStart && IN.id.x < _ClipEnd)) discard;
        if (_Dissolve < 1 && Dither8x8(IN.screenPos.xy / IN.screenPos.w * _ScreenParams) >= _Dissolve) discard;
        #endif
>>>>>>> 29419912

        // Fade from center outward (dark to light)
        float4 darker_color = IN.color;
        darker_color *= 0.6;
        float4 finalColor = lerp(IN.color, darker_color, 1- IN.uv_MainTex.x);

        float fAO = IN.vface == -1 ? .5 * IN.uv_MainTex.x : 1;
        o.Albedo = finalColor * fAO;
        o.Smoothness = _Shininess;
        o.Specular = _SpecColor * fAO;
        o.Alpha = 1;

        SURF_FRAG_MOBILESELECT(o);
      }
    ENDCG
  }
}<|MERGE_RESOLUTION|>--- conflicted
+++ resolved
@@ -18,11 +18,7 @@
     _Shininess("Shininess", Range(0.01, 1)) = 0.3
     _MainTex("Base (RGB) TransGloss (A)", 2D) = "white" {}
 
-<<<<<<< HEAD
-    _Opacity("Opacity", Range(0,1)) = 1
-=======
     _Dissolve("Dissolve", Range(0,1)) = 1
->>>>>>> 29419912
     _ClipStart("Clip Start", Float) = 0
     _ClipEnd("Clip End", Float) = -1
   }
@@ -50,15 +46,9 @@
 
       half _Shininess;
 
-<<<<<<< HEAD
-  	  uniform float _ClipStart;
-      uniform float _ClipEnd;
-      uniform half _Opacity;
-=======
   	  uniform half _ClipStart;
       uniform half _ClipEnd;
       uniform half _Dissolve;
->>>>>>> 29419912
 
       struct appdata_full_plus_id {
         float4 vertex : POSITION;
@@ -82,15 +72,10 @@
 
       void surf(Input IN, inout SurfaceOutputStandardSpecular o) {
 
-<<<<<<< HEAD
-        if (_ClipEnd > 0 && !(IN.id.x > _ClipStart && IN.id.x < _ClipEnd)) discard;
-        if (_Opacity < 1 && Dither8x8(IN.screenPos.xy / IN.screenPos.w * _ScreenParams) >= _Opacity) discard;
-=======
         #ifdef SHADER_SCRIPTING_ON
         if (_ClipEnd > 0 && !(IN.id.x > _ClipStart && IN.id.x < _ClipEnd)) discard;
         if (_Dissolve < 1 && Dither8x8(IN.screenPos.xy / IN.screenPos.w * _ScreenParams) >= _Dissolve) discard;
         #endif
->>>>>>> 29419912
 
         // Fade from center outward (dark to light)
         float4 darker_color = IN.color;
