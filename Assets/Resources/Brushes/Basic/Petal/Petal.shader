--- conflicted
+++ resolved
@@ -46,13 +46,8 @@
 
       half _Shininess;
 
-<<<<<<< HEAD
-  	  uniform float _ClipStart;
-      uniform float _ClipEnd;
-=======
   	  uniform half _ClipStart;
       uniform half _ClipEnd;
->>>>>>> 4b8df0d2
       uniform half _Dissolve;
 
       struct appdata_full_plus_id {
@@ -77,15 +72,10 @@
 
       void surf(Input IN, inout SurfaceOutputStandardSpecular o) {
 
-<<<<<<< HEAD
-        if (_ClipEnd > 0 && !(IN.id.x > _ClipStart && IN.id.x < _ClipEnd)) discard;
-        if (_Dissolve < 1 && Dither8x8(IN.screenPos.xy / IN.screenPos.w * _ScreenParams) >= _Dissolve) discard;
-=======
         #ifdef SHADER_SCRIPTING_ON
         if (_ClipEnd > 0 && !(IN.id.x > _ClipStart && IN.id.x < _ClipEnd)) discard;
         if (_Dissolve < 1 && Dither8x8(IN.screenPos.xy / IN.screenPos.w * _ScreenParams) >= _Dissolve) discard;
         #endif
->>>>>>> 4b8df0d2
 
         // Fade from center outward (dark to light)
         float4 darker_color = IN.color;
