--- conflicted
+++ resolved
@@ -60,12 +60,9 @@
         float4 pos : SV_POSITION;
         fixed4 color : COLOR;
         float2 texcoord : TEXCOORD0;
-<<<<<<< HEAD
         uint id : TEXCOORD2;
-=======
 
         UNITY_VERTEX_OUTPUT_STEREO
->>>>>>> 2fef407c
       };
 
       float4 _MainTex_ST;
