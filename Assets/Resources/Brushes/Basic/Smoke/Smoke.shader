﻿// Copyright 2020 The Tilt Brush Authors
//
// Licensed under the Apache License, Version 2.0 (the "License");
// you may not use this file except in compliance with the License.
// You may obtain a copy of the License at
//
//      http://www.apache.org/licenses/LICENSE-2.0
//
// Unless required by applicable law or agreed to in writing, software
// distributed under the License is distributed on an "AS IS" BASIS,
// WITHOUT WARRANTIES OR CONDITIONS OF ANY KIND, either express or implied.
// See the License for the specific language governing permissions and
// limitations under the License.

Shader "Brush/Particle/Smoke" {
Properties {
  _TintColor ("Tint Color", Color) = (0.5,0.5,0.5,0.5)
  _MainTex ("Particle Texture", 2D) = "white" {}
  _ScrollRate("Scroll Rate", Float) = 1.0

  [Toggle] _OverrideTime ("Overriden Time", Float) = 0.0
  _TimeOverrideValue("Time Override Value", Vector) = (0,0,0,0)
  _TimeBlend("Time Blend", Float) = 0
  _TimeSpeed("Time Speed", Float) = 1.0

  _Opacity ("Opacity", Range(0, 1)) = 1
  _ClipStart("Clip Start", Float) = 0
  _ClipEnd("Clip End", Float) = -1
}

Category {
  Tags { "Queue"="Transparent" "IgnoreProjector"="True" "RenderType"="Transparent" "DisableBatching"="True" }
  Blend SrcAlpha One
  AlphaTest Greater .01
  ColorMask RGB
  Cull Off Lighting Off ZWrite Off Fog { Color (0,0,0,0) }

  SubShader {
    Pass {

      CGPROGRAM
      #pragma vertex vert
      #pragma fragment frag
      #pragma multi_compile_particles
      #pragma target 3.0
      #pragma multi_compile __ ODS_RENDER ODS_RENDER_CM
      #pragma multi_compile __ SELECTION_ON

      #include "UnityCG.cginc"
      #include "Assets/Shaders/Include/TimeOverride.cginc"
      #include "Assets/Shaders/Include/Brush.cginc"
      #include "Assets/Shaders/Include/Particles.cginc"
      #include "Assets/ThirdParty/Shaders/Noise.cginc"
      #include "Assets/Shaders/Include/MobileSelection.cginc"

      sampler2D _MainTex;
      fixed4 _TintColor;

      struct v2f {
        float4 pos : SV_POSITION;
        fixed4 color : COLOR;
        float2 texcoord : TEXCOORD0;
        uint id : TEXCOORD2;
      };

      float4 _MainTex_ST;
      float _ScrollRate;

      uniform float _ClipStart;
      uniform float _ClipEnd;
<<<<<<< HEAD
      uniform float _Opacity;
=======
      uniform half _Opacity;
>>>>>>> ba390f49

      //
      // Functions for line/plane distances. Experimental.
      //
      float dist_from_line(float3 line_dir, float3 point_on_line, float3 pos) {
        float3 point_to_line = pos - point_on_line;
        float3 dist_along_line = dot(point_to_line, line_dir);
        float3 closest_point_on_line = dist_along_line * line_dir + point_on_line;
        return length(closest_point_on_line - pos);
      }

      float dist_from_line_repeating(float3 line_dir, float3 point_on_line, float3 pos) {
        float3 point_to_line = pos - point_on_line;
        float3 dist_along_line = dot(point_to_line, line_dir);
        float3 closest_point_on_line = dist_along_line * line_dir + point_on_line;
        return length( sin(closest_point_on_line - pos));
      }

      float4 dist_from_plane(float3 plane_normal, float3 point_on_plane, float3 pos) {
        float dist = dot(plane_normal, pos - point_on_plane);
        float3 closest_point_on_plane = pos - dist * plane_normal;
        return float4(closest_point_on_plane.xyz, abs(dist));
      }

      v2f vert (ParticleVertex_t v)
      {
        v.color = TbVertToSrgb(v.color);
        v2f o;
        float birthTime = v.texcoord.w;
        float rotation = v.texcoord.z;
        float halfSize = GetParticleHalfSize(v.corner.xyz, v.center, birthTime);
        float4 center = float4(v.center.xyz, 1);
        float4 center_WS = mul(unity_ObjectToWorld, center);

        float t = GetTime().y*_ScrollRate + v.color.a * 10;
        float time = GetTime().x * 5;
        float d = 30;
        float freq = .1;
        float3 disp = float3(1,0,0) * curlX(center_WS.xyz * freq + time, d);
        disp += float3(0,1,0) * curlY(center_WS.xyz * freq +time, d);
        disp += float3(0,0,1) * curlZ(center_WS.xyz * freq + time, d);
        disp = disp * 5 * kDecimetersToWorldUnits;

        center_WS.xyz += mul(xf_CS, float4(disp, 0));

        PrepForOdsWorldSpace(center_WS);
        float4 corner = OrientParticle_WS(center_WS.xyz, halfSize, v.vid, rotation);
        o.pos = mul(UNITY_MATRIX_VP, corner);

        o.color = v.color;
        v.color.a = 1;
        o.texcoord = TRANSFORM_TEX(v.texcoord.xy,_MainTex);
        o.id = (float2)v.id;

        return o;
      }

      fixed4 frag (v2f i) : SV_Target
      {
<<<<<<< HEAD
        float completion = _ClipEnd < 0 || (i.id > _ClipStart && i.id < _ClipEnd) ? 1 : -1;
        clip(completion);
=======
        if (_ClipEnd > 0 && !(i.id.x > _ClipStart && i.id.x < _ClipEnd)) discard;

>>>>>>> ba390f49

        float4 c =  tex2D(_MainTex, i.texcoord);
        c *= i.color * _TintColor;
        c = SrgbToNative(c);
#if SELECTION_ON
        float strength = length(c.rgb * c.a) * 3;
        FRAG_MOBILESELECT(c)
        c.rgb *= strength;
#endif
        c.a *= _Opacity;
        return c;
      }
      ENDCG
    }
  }
}
}<|MERGE_RESOLUTION|>--- conflicted
+++ resolved
@@ -68,11 +68,7 @@
 
       uniform float _ClipStart;
       uniform float _ClipEnd;
-<<<<<<< HEAD
-      uniform float _Opacity;
-=======
       uniform half _Opacity;
->>>>>>> ba390f49
 
       //
       // Functions for line/plane distances. Experimental.
@@ -132,13 +128,8 @@
 
       fixed4 frag (v2f i) : SV_Target
       {
-<<<<<<< HEAD
-        float completion = _ClipEnd < 0 || (i.id > _ClipStart && i.id < _ClipEnd) ? 1 : -1;
-        clip(completion);
-=======
         if (_ClipEnd > 0 && !(i.id.x > _ClipStart && i.id.x < _ClipEnd)) discard;
 
->>>>>>> ba390f49
 
         float4 c =  tex2D(_MainTex, i.texcoord);
         c *= i.color * _TintColor;
