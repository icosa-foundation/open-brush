--- conflicted
+++ resolved
@@ -25,10 +25,7 @@
     _TimeBlend("Time Blend", Float) = 0
     _TimeSpeed("Time Speed", Float) = 1.0
 
-<<<<<<< HEAD
-=======
     _Opacity("Opacity", Range(0,1)) = 1
->>>>>>> ba390f49
     _ClipStart("Clip Start", Float) = 0
     _ClipEnd("Clip End", Float) = -1
   }
@@ -49,10 +46,7 @@
       float2 uv_MainTex;
       float4 color : Color;
       float2 id : TEXCOORD2;
-<<<<<<< HEAD
-=======
       float4 screenPos;
->>>>>>> ba390f49
     };
 
     sampler2D _MainTex;
@@ -62,10 +56,7 @@
 
     uniform float _ClipStart;
     uniform float _ClipEnd;
-<<<<<<< HEAD
-=======
     uniform half _Opacity;
->>>>>>> ba390f49
 
     struct appdata_full_plus_id {
       float4 vertex : POSITION;
@@ -104,13 +95,8 @@
     // Input color is srgb
     void surf (Input IN, inout SurfaceOutputStandardSpecular o) {
 
-<<<<<<< HEAD
-      float completion = _ClipEnd < 0 || (IN.id > _ClipStart && IN.id < _ClipEnd) ? 1 : -1;
-      clip(completion);
-=======
       if (_ClipEnd > 0 && !(IN.id.x > _ClipStart && IN.id.x < _ClipEnd)) discard;
       if (_Opacity < 1 && Dither8x8(IN.screenPos.xy / IN.screenPos.w * _ScreenParams) >= _Opacity) discard;
->>>>>>> ba390f49
 
       float envelope = sin ( fmod ( IN.uv_MainTex.x*2, 1.0f) * 3.14159);
       float lights = envelope < .1 ? 1 : 0;
