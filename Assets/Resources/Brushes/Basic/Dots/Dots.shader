﻿// Copyright 2020 The Tilt Brush Authors
//
// Licensed under the Apache License, Version 2.0 (the "License");
// you may not use this file except in compliance with the License.
// You may obtain a copy of the License at
//
//      http://www.apache.org/licenses/LICENSE-2.0
//
// Unless required by applicable law or agreed to in writing, software
// distributed under the License is distributed on an "AS IS" BASIS,
// WITHOUT WARRANTIES OR CONDITIONS OF ANY KIND, either express or implied.
// See the License for the specific language governing permissions and
// limitations under the License.

Shader "Brush/Visualizer/Dots" {
Properties {
  _TintColor ("Tint Color", Color) = (0.5,0.5,0.5,0.5)
  _MainTex ("Particle Texture", 2D) = "white" {}
  _WaveformFreq("Waveform Freq", Float) = 1
  _WaveformIntensity("Waveform Intensity", Vector) = (0,1,0,0)
  _BaseGain("Base Gain", Float) = 0
  _EmissionGain("Emission Gain", Float) = 0

  _Opacity ("Opacity", Range(0, 1)) = 1
  _ClipStart("Clip Start", Float) = 0
  _ClipEnd("Clip End", Float) = -1
}

Category {
  Tags { "Queue"="Transparent" "IgnoreProjector"="True" "RenderType"="Transparent" "DisableBatching"="True" }
  Blend One One
  BlendOp Add, Min
  AlphaTest Greater .01
  ColorMask RGBA
  Cull Off Lighting Off ZWrite Off Fog { Color (0,0,0,0) }

  SubShader {
    Pass {

      CGPROGRAM
      #pragma vertex vert
      #pragma fragment frag
      #pragma target 3.0
      #pragma glsl
      #pragma multi_compile __ HDR_EMULATED HDR_SIMPLE
      #pragma multi_compile __ AUDIO_REACTIVE
      #pragma multi_compile __ ODS_RENDER ODS_RENDER_CM
      #pragma multi_compile __ SELECTION_ON
      #include "UnityCG.cginc"
      #include "Assets/Shaders/Include/Brush.cginc"
      #include "Assets/Shaders/Include/Hdr.cginc"
      #include "Assets/Shaders/Include/Particles.cginc"
      #include "Assets/ThirdParty/Shaders/Noise.cginc"
      #include "Assets/Shaders/Include/MobileSelection.cginc"

      sampler2D _MainTex;
      fixed4 _TintColor;

      uniform float _ClipStart;
      uniform float _ClipEnd;
      uniform half _Opacity;

      struct v2f {
        float4 vertex : SV_POSITION;
        fixed4 color : COLOR;
        float2 texcoord : TEXCOORD0;
        float waveform : TEXCOORD1;
<<<<<<< HEAD
        uint id : TEXCOORD2;
=======

        UNITY_VERTEX_OUTPUT_STEREO
>>>>>>> 2fef407c
      };

      float4 _MainTex_ST;
      float _WaveformFreq;
      float4 _WaveformIntensity;
      float _EmissionGain;
      float _BaseGain;

      v2f vert (ParticleVertex_t v)
      {
        v.color = TbVertToSrgb(v.color);
        v2f o;

        UNITY_SETUP_INSTANCE_ID(v);
        UNITY_INITIALIZE_OUTPUT(v2f, o);
        UNITY_INITIALIZE_VERTEX_OUTPUT_STEREO(o);
        
        float birthTime = v.texcoord.w;
        float rotation = v.texcoord.z;
        float halfSize = GetParticleHalfSize(v.corner.xyz, v.center, birthTime);
        float4 center = float4(v.center.xyz, 1);
        PrepForOds(center);
        float4 corner = OrientParticle(center.xyz, halfSize, v.vid, rotation);
        float waveform = 0;
        // TODO: displacement should happen before orientation
#ifdef AUDIO_REACTIVE
        float4 dispVec = float4(0,0,0,0);
        float4 corner_WS = mul(unity_ObjectToWorld, corner);
        // TODO: worldspace is almost certainly incorrect: use scene or object?
        waveform = tex2Dlod(_FFTTex, float4(fmod(corner_WS.x * _WaveformFreq + _BeatOutputAccum.z*.5,1),0,0,0) ).b * .25;
        dispVec.xyz += waveform * _WaveformIntensity.xyz;
        corner = corner + dispVec;
#endif
        o.vertex = UnityObjectToClipPos(corner);
        o.color = v.color * _BaseGain;
        o.texcoord = TRANSFORM_TEX(v.texcoord.xy,_MainTex);
        o.waveform = waveform * 15;
        o.id = v.id;
        return o;
      }

      // Input color is srgb
      fixed4 frag (v2f i) : SV_Target
      {
        if (_ClipEnd > 0 && !(i.id.x > _ClipStart && i.id.x < _ClipEnd)) discard;
        // It's hard to get alpha curves right so use dithering for hdr shaders
        if (_Opacity < 1 && Dither8x8(i.vertex.xy) >= _Opacity) discard;

        #ifdef AUDIO_REACTIVE
        // Deform uv's by waveform displacement amount vertically
        // Envelop by "V" UV to keep the edges clean
        float vDistance = abs(i.texcoord.y - .5)*2;
        float vStretched = (i.texcoord.y - 0.5) * (.5 - abs(i.waveform)) * 2 + 0.5;
        i.texcoord.y = lerp(vStretched, i.texcoord.y, vDistance);
#endif
        float4 tex = tex2D(_MainTex, i.texcoord);
        float4 c = i.color * _TintColor * tex;

        // Only alpha channel receives emission boost
        c.rgb += c.rgb * c.a * _EmissionGain;
        c.a = 1;
        c = SrgbToNative(c);
        c = encodeHdr(c.rgb);
#if SELECTION_ON
        c.rgb = GetSelectionColor() * tex.r;
#endif
          return c * _Opacity;
      }
      ENDCG
    }
  }
}
}<|MERGE_RESOLUTION|>--- conflicted
+++ resolved
@@ -65,12 +65,9 @@
         fixed4 color : COLOR;
         float2 texcoord : TEXCOORD0;
         float waveform : TEXCOORD1;
-<<<<<<< HEAD
         uint id : TEXCOORD2;
-=======
 
         UNITY_VERTEX_OUTPUT_STEREO
->>>>>>> 2fef407c
       };
 
       float4 _MainTex_ST;
@@ -87,7 +84,7 @@
         UNITY_SETUP_INSTANCE_ID(v);
         UNITY_INITIALIZE_OUTPUT(v2f, o);
         UNITY_INITIALIZE_VERTEX_OUTPUT_STEREO(o);
-        
+
         float birthTime = v.texcoord.w;
         float rotation = v.texcoord.z;
         float halfSize = GetParticleHalfSize(v.corner.xyz, v.center, birthTime);
