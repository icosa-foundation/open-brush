﻿// Copyright 2020 The Tilt Brush Authors
//
// Licensed under the Apache License, Version 2.0 (the "License");
// you may not use this file except in compliance with the License.
// You may obtain a copy of the License at
//
//      http://www.apache.org/licenses/LICENSE-2.0
//
// Unless required by applicable law or agreed to in writing, software
// distributed under the License is distributed on an "AS IS" BASIS,
// WITHOUT WARRANTIES OR CONDITIONS OF ANY KIND, either express or implied.
// See the License for the specific language governing permissions and
// limitations under the License.

Shader "Brush/Particle/Stars" {
Properties {
  _MainTex ("Particle Texture", 2D) = "white" {}
  _SparkleRate ("Sparkle Rate", Float) = 2.5
  _SpreadRate ("Spread Rate", Range(0.3, 5)) = 1.539

<<<<<<< HEAD
  [Toggle] _OverrideTime ("Overriden Time", Float) = 0.0
=======

>>>>>>> 4b8df0d2
  _TimeOverrideValue("Time Override Value", Vector) = (0,0,0,0)
  _TimeBlend("Time Blend", Float) = 0
  _TimeSpeed("Time Speed", Float) = 1.0

  _Dissolve("Dissolve", Range(0, 1)) = 1
  _ClipStart("Clip Start", Float) = 0
  _ClipEnd("Clip End", Float) = -1
}

Category {
  Tags { "Queue"="Transparent" "IgnoreProjector"="True" "RenderType"="Transparent" "DisableBatching"="True" }
  Blend One One // SrcAlpha One
  BlendOp Add, Min
  AlphaTest Greater .01
  ColorMask RGBA
  Cull Off Lighting Off ZWrite Off Fog { Color (0,0,0,0) }

  SubShader {
    Pass {

      CGPROGRAM
      #pragma vertex vert
      #pragma fragment frag
      #pragma multi_compile_particles
      #pragma multi_compile __ AUDIO_REACTIVE
      #pragma multi_compile __ HDR_EMULATED HDR_SIMPLE
      #pragma multi_compile __ ODS_RENDER ODS_RENDER_CM
      #pragma multi_compile __ SELECTION_ON
      #pragma target 3.0

      #include "UnityCG.cginc"
      #include "Assets/Shaders/Include/TimeOverride.cginc"
      #include "Assets/Shaders/Include/Brush.cginc"
      #include "Assets/Shaders/Include/Hdr.cginc"
      #include "Assets/Shaders/Include/Particles.cginc"
      #include "Assets/Shaders/Include/MobileSelection.cginc"

      sampler2D _MainTex;
      float4 _MainTex_ST;
      float _SparkleRate;
      float _SpreadRate;

<<<<<<< HEAD
      uniform float _ClipStart;
      uniform float _ClipEnd;
=======
      uniform half _ClipStart;
      uniform half _ClipEnd;
>>>>>>> 4b8df0d2
      uniform half _Dissolve;

      struct v2f {
        float4 vertex : SV_POSITION;
        fixed4 color : COLOR;
        float2 texcoord : TEXCOORD0;
        uint id : TEXCOORD2;

        UNITY_VERTEX_OUTPUT_STEREO
      };

      v2f vert (ParticleVertexWithSpread_t v)
      {
        v.color = TbVertToSrgb(v.color);
        const float PI = 3.14159265359;
        v2f o;

        UNITY_SETUP_INSTANCE_ID(v);
        UNITY_INITIALIZE_OUTPUT(v2f, o);
        UNITY_INITIALIZE_VERTEX_OUTPUT_STEREO(o);

        float birthTime = v.texcoord.w;
        float rotation = v.texcoord.z;
        float halfSize = GetParticleHalfSize(v.corner.xyz, v.center, birthTime);
        float spreadProgress = SpreadProgress(birthTime, _SpreadRate);
        float4 center = SpreadParticle(v, spreadProgress);
        PrepForOds(center);

        float phase = v.color.a * (2 * PI);
        float brightness;

#ifdef AUDIO_REACTIVE
        brightness = 800 * pow(abs(sin(_BeatOutputAccum.w * _SparkleRate + phase)), 20);
        brightness = brightness*.25 + 2*brightness * (_BeatOutput.w);
#else
        brightness = 800 * pow(abs(sin(GetTime().y * _SparkleRate + phase)), 20);
#endif
        o.color.rgb = v.color.rgb * brightness;
        o.color.a = 1;
        o.texcoord = TRANSFORM_TEX(v.texcoord.xy,_MainTex);

        float4 corner = OrientParticle(center.xyz, halfSize, v.vid, rotation);
        o.vertex = UnityObjectToClipPos(corner);
        o.id = (float2)v.id;

        return o;
      }

      // Input color is srgb
      fixed4 frag (v2f i) : SV_Target
      {
<<<<<<< HEAD
        if (_ClipEnd > 0 && !(i.id.x > _ClipStart && i.id.x < _ClipEnd)) discard;
      // It's hard to get alpha curves right so use dithering for hdr shaders
      if (_Dissolve < 1 && Dither8x8(i.vertex.xy) >= _Dissolve) discard;
=======
        #ifdef SHADER_SCRIPTING_ON
        if (_ClipEnd > 0 && !(i.id.x > _ClipStart && i.id.x < _ClipEnd)) discard;
        // It's hard to get alpha curves right so use dithering for hdr shaders
        if (_Dissolve < 1 && Dither8x8(i.vertex.xy) >= _Dissolve) discard;
        #endif
>>>>>>> 4b8df0d2

        float4 texCol = tex2D(_MainTex, i.texcoord);
        float4 color = i.color * texCol;
        color = encodeHdr(color.rgb * color.a);
        color = SrgbToNative(color);
#if SELECTION_ON
        color.rgb = GetSelectionColor() * texCol.r;
        color.a = texCol.a;
#endif
        return color * _Dissolve;
      }
      ENDCG
    }
  }
}
}<|MERGE_RESOLUTION|>--- conflicted
+++ resolved
@@ -18,11 +18,7 @@
   _SparkleRate ("Sparkle Rate", Float) = 2.5
   _SpreadRate ("Spread Rate", Range(0.3, 5)) = 1.539
 
-<<<<<<< HEAD
-  [Toggle] _OverrideTime ("Overriden Time", Float) = 0.0
-=======
 
->>>>>>> 4b8df0d2
   _TimeOverrideValue("Time Override Value", Vector) = (0,0,0,0)
   _TimeBlend("Time Blend", Float) = 0
   _TimeSpeed("Time Speed", Float) = 1.0
@@ -54,7 +50,6 @@
       #pragma target 3.0
 
       #include "UnityCG.cginc"
-      #include "Assets/Shaders/Include/TimeOverride.cginc"
       #include "Assets/Shaders/Include/Brush.cginc"
       #include "Assets/Shaders/Include/Hdr.cginc"
       #include "Assets/Shaders/Include/Particles.cginc"
@@ -65,13 +60,8 @@
       float _SparkleRate;
       float _SpreadRate;
 
-<<<<<<< HEAD
-      uniform float _ClipStart;
-      uniform float _ClipEnd;
-=======
       uniform half _ClipStart;
       uniform half _ClipEnd;
->>>>>>> 4b8df0d2
       uniform half _Dissolve;
 
       struct v2f {
@@ -123,17 +113,11 @@
       // Input color is srgb
       fixed4 frag (v2f i) : SV_Target
       {
-<<<<<<< HEAD
-        if (_ClipEnd > 0 && !(i.id.x > _ClipStart && i.id.x < _ClipEnd)) discard;
-      // It's hard to get alpha curves right so use dithering for hdr shaders
-      if (_Dissolve < 1 && Dither8x8(i.vertex.xy) >= _Dissolve) discard;
-=======
         #ifdef SHADER_SCRIPTING_ON
         if (_ClipEnd > 0 && !(i.id.x > _ClipStart && i.id.x < _ClipEnd)) discard;
         // It's hard to get alpha curves right so use dithering for hdr shaders
         if (_Dissolve < 1 && Dither8x8(i.vertex.xy) >= _Dissolve) discard;
         #endif
->>>>>>> 4b8df0d2
 
         float4 texCol = tex2D(_MainTex, i.texcoord);
         float4 color = i.color * texCol;
