--- conflicted
+++ resolved
@@ -69,12 +69,9 @@
         float4 vertex : SV_POSITION;
         fixed4 color : COLOR;
         float2 texcoord : TEXCOORD0;
-<<<<<<< HEAD
         uint id : TEXCOORD2;
-=======
 
         UNITY_VERTEX_OUTPUT_STEREO
->>>>>>> 2fef407c
       };
 
       v2f vert (ParticleVertexWithSpread_t v)
