--- conflicted
+++ resolved
@@ -42,10 +42,6 @@
 
       CGPROGRAM
       #pragma multi_compile __ SHADER_SCRIPTING_ON
-<<<<<<< HEAD
-      #pragma multi_compile __ SHADER_SCRIPTING_ON
-=======
->>>>>>> 1fa6c138
       #pragma vertex vert
       #pragma fragment frag
       #pragma target 3.0
