--- conflicted
+++ resolved
@@ -52,12 +52,9 @@
         fixed4 color : COLOR;
         float2 texcoord0 : TEXCOORD0;
         float3 texcoord1 : TEXCOORD1; //per vert offset vector
-<<<<<<< HEAD
         uint id : SV_VertexID;
-=======
 
         UNITY_VERTEX_INPUT_INSTANCE_ID
->>>>>>> 2fef407c
       };
 
       struct v2f {
