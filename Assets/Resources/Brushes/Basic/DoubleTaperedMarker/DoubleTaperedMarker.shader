// Copyright 2020 The Tilt Brush Authors
//
// Licensed under the Apache License, Version 2.0 (the "License");
// you may not use this file except in compliance with the License.
// You may obtain a copy of the License at
//
//      http://www.apache.org/licenses/LICENSE-2.0
//
// Unless required by applicable law or agreed to in writing, software
// distributed under the License is distributed on an "AS IS" BASIS,
// WITHOUT WARRANTIES OR CONDITIONS OF ANY KIND, either express or implied.
// See the License for the specific language governing permissions and
// limitations under the License.

Shader "Brush/Special/DoubleTaperedMarker" {
Properties {
<<<<<<< HEAD
=======
  _Opacity("Opacity", Range(0,1)) = 1
>>>>>>> ba390f49
  _ClipStart("Clip Start", Float) = 0
  _ClipEnd("Clip End", Float) = -1
}

Category {
  Cull Off Lighting Off

  SubShader {
    Tags{ "DisableBatching" = "True" }
    Pass {

      CGPROGRAM
      #pragma vertex vert
      #pragma fragment frag
      #pragma target 3.0
      #pragma multi_compile_particles
      #pragma multi_compile_fog
      #pragma multi_compile __ HDR_EMULATED HDR_SIMPLE
      #pragma multi_compile __ ODS_RENDER ODS_RENDER_CM
      #pragma multi_compile __ SELECTION_ON

      #include "UnityCG.cginc"
      #include "Assets/Shaders/Include/Brush.cginc"
      #include "Assets/Shaders/Include/Hdr.cginc"
      #include "Assets/Shaders/Include/MobileSelection.cginc"

      sampler2D _MainTex;

      uniform float _ClipStart;
      uniform float _ClipEnd;
<<<<<<< HEAD
=======
      uniform half _Opacity;
>>>>>>> ba390f49

      struct appdata_t {
        float4 vertex : POSITION;
        fixed4 color : COLOR;
        float2 texcoord0 : TEXCOORD0;
        float3 texcoord1 : TEXCOORD1; //per vert offset vector
        uint id : SV_VertexID;
      };

      struct v2f {
        float4 pos : POSITION;
        fixed4 color : COLOR;
        float2 texcoord : TEXCOORD0;
        uint id : TEXCOORD2;
        UNITY_FOG_COORDS(1)
      };

      v2f vert (appdata_t v)
      {
        PrepForOds(v.vertex);

        //
        // XXX - THIS SHADER SHOULD BE DELETED AFTER TAPERING IS DONE IN THE GEOMETRY GENERATION
        //

        v2f o;
        float envelope = sin(v.texcoord0.x * 3.14159);
        float widthMultiplier = 1 - envelope;
        v.vertex.xyz += -v.texcoord1 * widthMultiplier;
        o.pos = UnityObjectToClipPos(v.vertex);
        o.color = TbVertToNative(v.color);
        o.texcoord = v.texcoord0;
        o.id = (float2)v.id;
        UNITY_TRANSFER_FOG(o, o.pos);
        return o;
      }

      fixed4 frag (v2f i) : COLOR
      {
<<<<<<< HEAD
        float completion = _ClipEnd < 0 || (i.id > _ClipStart && i.id < _ClipEnd) ? 1 : -1;
        clip(completion);
=======
        if (_ClipEnd > 0 && !(i.id.x > _ClipStart && i.id.x < _ClipEnd)) discard;
        if (_Opacity < 1 && Dither8x8(i.pos.xy) >= _Opacity) discard;
>>>>>>> ba390f49

        UNITY_APPLY_FOG(i.fogCoord, i.color.rgb);
        float4 color = float4(i.color.rgb, 1);
        FRAG_MOBILESELECT(color)
        return color;
      }

      ENDCG
    }
  }
}
}<|MERGE_RESOLUTION|>--- conflicted
+++ resolved
@@ -14,10 +14,7 @@
 
 Shader "Brush/Special/DoubleTaperedMarker" {
 Properties {
-<<<<<<< HEAD
-=======
   _Opacity("Opacity", Range(0,1)) = 1
->>>>>>> ba390f49
   _ClipStart("Clip Start", Float) = 0
   _ClipEnd("Clip End", Float) = -1
 }
@@ -48,10 +45,7 @@
 
       uniform float _ClipStart;
       uniform float _ClipEnd;
-<<<<<<< HEAD
-=======
       uniform half _Opacity;
->>>>>>> ba390f49
 
       struct appdata_t {
         float4 vertex : POSITION;
@@ -91,13 +85,8 @@
 
       fixed4 frag (v2f i) : COLOR
       {
-<<<<<<< HEAD
-        float completion = _ClipEnd < 0 || (i.id > _ClipStart && i.id < _ClipEnd) ? 1 : -1;
-        clip(completion);
-=======
         if (_ClipEnd > 0 && !(i.id.x > _ClipStart && i.id.x < _ClipEnd)) discard;
         if (_Opacity < 1 && Dither8x8(i.pos.xy) >= _Opacity) discard;
->>>>>>> ba390f49
 
         UNITY_APPLY_FOG(i.fogCoord, i.color.rgb);
         float4 color = float4(i.color.rgb, 1);
