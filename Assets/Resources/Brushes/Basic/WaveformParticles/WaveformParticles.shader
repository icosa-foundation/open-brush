﻿// Copyright 2020 The Tilt Brush Authors
//
// Licensed under the Apache License, Version 2.0 (the "License");
// you may not use this file except in compliance with the License.
// You may obtain a copy of the License at
//
//      http://www.apache.org/licenses/LICENSE-2.0
//
// Unless required by applicable law or agreed to in writing, software
// distributed under the License is distributed on an "AS IS" BASIS,
// WITHOUT WARRANTIES OR CONDITIONS OF ANY KIND, either express or implied.
// See the License for the specific language governing permissions and
// limitations under the License.

Shader "Brush/Visualizer/WaveformParticles" {
Properties {
  _TintColor ("Tint Color", Color) = (0.5,0.5,0.5,0.5)
  _MainTex ("Particle Texture", 2D) = "white" {}

<<<<<<< HEAD
  [Toggle] _OverrideTime ("Overriden Time", Float) = 0.0
=======

>>>>>>> 4b8df0d2
  _TimeOverrideValue("Time Override Value", Vector) = (0,0,0,0)
  _TimeBlend("Time Blend", Float) = 0
  _TimeSpeed("Time Speed", Float) = 1.0

  _Opacity ("Opacity", Range(0, 1)) = 1
  _Dissolve ("Dissolve", Range(0, 1)) = 1
	_ClipStart("Clip Start", Float) = 0
	_ClipEnd("Clip End", Float) = -1
}

Category {
  Tags { "Queue"="Transparent" "IgnoreProjector"="True" "RenderType"="Transparent" }
  Blend One One
  BlendOp Add, Min
  AlphaTest Greater .01
  ColorMask RGBA
  Cull Off Lighting Off ZWrite Off Fog { Color (0,0,0,0) }

  SubShader {
    Pass {

      CGPROGRAM
      #pragma vertex vert
      #pragma fragment frag
      #pragma target 3.0
      #pragma glsl
      #pragma multi_compile __ HDR_EMULATED HDR_SIMPLE
      #pragma multi_compile __ AUDIO_REACTIVE
      #pragma multi_compile __ ODS_RENDER ODS_RENDER_CM

      #include "UnityCG.cginc"
      #include "Assets/Shaders/Include/TimeOverride.cginc"
      #include "Assets/Shaders/Include/Brush.cginc"
      #include "Assets/Shaders/Include/Hdr.cginc"
      #include "Assets/ThirdParty/Shaders/Noise.cginc"
      #include "Assets/Shaders/Include/Math.cginc"

      sampler2D _MainTex;
      fixed4 _TintColor;

<<<<<<< HEAD
      uniform float _ClipStart;
      uniform float _ClipEnd;
=======
      uniform half _ClipStart;
      uniform half _ClipEnd;
>>>>>>> 4b8df0d2
      uniform half _Dissolve;
      uniform half _Opacity;

      struct appdata_t {
        float4 vertex : POSITION;
        fixed4 color : COLOR;
        float2 texcoord : TEXCOORD0;
        float4 texcoord1 : TEXCOORD1;
        float3 tangent : TANGENT;
        uint id : SV_VertexID;

        UNITY_VERTEX_INPUT_INSTANCE_ID
      };

      struct v2f {
        float4 vertex : SV_POSITION;
        fixed4 color : COLOR;
        float2 texcoord : TEXCOORD0;
        float3 worldPos : TEXCOORD1;
        float lifetime : TEXCOORD2;
        uint id : TEXCOORD3;

        UNITY_VERTEX_OUTPUT_STEREO
      };

      float4 _MainTex_ST;

      v2f vert (appdata_t v)
      {
        PrepForOds(v.vertex);

        v2f o;

        UNITY_SETUP_INSTANCE_ID(v);
        UNITY_INITIALIZE_OUTPUT(v2f, o);
        UNITY_INITIALIZE_VERTEX_OUTPUT_STEREO(o);

        float4 worldPos = mul(unity_ObjectToWorld, v.vertex);
        float3 perVertOffset = v.texcoord1.xyz;
        float lifetime = GetTime().y - v.texcoord1.w;
        o.lifetime = lifetime;
        float release = saturate(lifetime * .1);
        float3 localMidpointPos = v.vertex.xyz - perVertOffset;
        float4 worldMidpointPos = mul(unity_ObjectToWorld, localMidpointPos);

#ifdef AUDIO_REACTIVE
        lifetime = -lifetime*.1 + _BeatOutputAccum.x;

#endif

        float time = lifetime;
        float d = 10 + v.color.g * 3;
        float freq = 1.5 + v.color.r;
        float3 disp = float3(1,0,0) * curlX(worldMidpointPos.xyz * freq + time, d);
        disp += float3(0,1,0) * curlY(worldMidpointPos.xyz * freq +time, d);
        disp += float3(0,0,1) * curlZ(worldMidpointPos.xyz * freq + time, d);

        worldMidpointPos.xyz += release * disp * 10;
        worldPos.xyz = worldMidpointPos.xyz + perVertOffset;

        o.vertex = mul(UNITY_MATRIX_VP, worldPos);
        o.color = v.color;
        o.texcoord = TRANSFORM_TEX(v.texcoord,_MainTex);
        o.worldPos = worldPos.xyz;
        o.id = (float2)v.id;
        return o;
      }

      fixed4 frag (v2f i) : SV_Target
      {
<<<<<<< HEAD
        if (_ClipEnd > 0 && !(i.id.x > _ClipStart && i.id.x < _ClipEnd)) discard;
        if (_Dissolve < 1 && Dither8x8(i.vertex.xy) >= _Dissolve) discard;
=======
        #ifdef SHADER_SCRIPTING_ON
        if (_ClipEnd > 0 && !(i.id.x > _ClipStart && i.id.x < _ClipEnd)) discard;
        if (_Dissolve < 1 && Dither8x8(i.vertex.xy) >= _Dissolve) discard;
        #endif
>>>>>>> 4b8df0d2

        float4 c = i.color * _TintColor * tex2D(_MainTex, i.texcoord);
        c = encodeHdr(c.rgb * c.a);
        return c * _Opacity;
      }
      ENDCG
    }
  }
}
}<|MERGE_RESOLUTION|>--- conflicted
+++ resolved
@@ -17,11 +17,7 @@
   _TintColor ("Tint Color", Color) = (0.5,0.5,0.5,0.5)
   _MainTex ("Particle Texture", 2D) = "white" {}
 
-<<<<<<< HEAD
-  [Toggle] _OverrideTime ("Overriden Time", Float) = 0.0
-=======
 
->>>>>>> 4b8df0d2
   _TimeOverrideValue("Time Override Value", Vector) = (0,0,0,0)
   _TimeBlend("Time Blend", Float) = 0
   _TimeSpeed("Time Speed", Float) = 1.0
@@ -53,7 +49,6 @@
       #pragma multi_compile __ ODS_RENDER ODS_RENDER_CM
 
       #include "UnityCG.cginc"
-      #include "Assets/Shaders/Include/TimeOverride.cginc"
       #include "Assets/Shaders/Include/Brush.cginc"
       #include "Assets/Shaders/Include/Hdr.cginc"
       #include "Assets/ThirdParty/Shaders/Noise.cginc"
@@ -62,13 +57,8 @@
       sampler2D _MainTex;
       fixed4 _TintColor;
 
-<<<<<<< HEAD
-      uniform float _ClipStart;
-      uniform float _ClipEnd;
-=======
       uniform half _ClipStart;
       uniform half _ClipEnd;
->>>>>>> 4b8df0d2
       uniform half _Dissolve;
       uniform half _Opacity;
 
@@ -139,15 +129,10 @@
 
       fixed4 frag (v2f i) : SV_Target
       {
-<<<<<<< HEAD
-        if (_ClipEnd > 0 && !(i.id.x > _ClipStart && i.id.x < _ClipEnd)) discard;
-        if (_Dissolve < 1 && Dither8x8(i.vertex.xy) >= _Dissolve) discard;
-=======
         #ifdef SHADER_SCRIPTING_ON
         if (_ClipEnd > 0 && !(i.id.x > _ClipStart && i.id.x < _ClipEnd)) discard;
         if (_Dissolve < 1 && Dither8x8(i.vertex.xy) >= _Dissolve) discard;
         #endif
->>>>>>> 4b8df0d2
 
         float4 c = i.color * _TintColor * tex2D(_MainTex, i.texcoord);
         c = encodeHdr(c.rgb * c.a);
