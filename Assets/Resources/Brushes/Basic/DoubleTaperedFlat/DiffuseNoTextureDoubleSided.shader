// Copyright 2020 The Tilt Brush Authors
//
// Licensed under the Apache License, Version 2.0 (the "License");
// you may not use this file except in compliance with the License.
// You may obtain a copy of the License at
//
//      http://www.apache.org/licenses/LICENSE-2.0
//
// Unless required by applicable law or agreed to in writing, software
// distributed under the License is distributed on an "AS IS" BASIS,
// WITHOUT WARRANTIES OR CONDITIONS OF ANY KIND, either express or implied.
// See the License for the specific language governing permissions and
// limitations under the License.

Shader "Brush/Special/DiffuseNoTextureDoubleSided" {
Properties {
  _Color ("Main Color", Color) = (1,1,1,1)
<<<<<<< HEAD
=======

  _Opacity("Opacity", Range(0,1)) = 1
>>>>>>> ba390f49
  _ClipStart("Clip Start", Float) = 0
  _ClipEnd("Clip End", Float) = -1
}

SubShader {
  Cull Off
  Tags{ "DisableBatching" = "True" }

  CGPROGRAM
  #pragma surface surf Lambert vertex:vert addshadow
  #pragma target 3.0
  #pragma multi_compile __ ODS_RENDER ODS_RENDER_CM
  #pragma multi_compile __ SELECTION_ON
  // Faster compiles
  #pragma skip_variants INSTANCING_ON
  #include "Assets/Shaders/Include/Brush.cginc"
  #include "Assets/Shaders/Include/MobileSelection.cginc"

  fixed4 _Color;
  uniform float _ClipStart;
  uniform float _ClipEnd;

  uniform float _ClipStart;
  uniform float _ClipEnd;
  uniform half _Opacity;

  struct appdata_t {
    float4 vertex : POSITION;
    fixed4 color : COLOR;
    float3 normal : NORMAL;
    float4 tangent : TANGENT;
    float2 texcoord0 : TEXCOORD0;
    float3 texcoord1 : TEXCOORD1;
    float4 texcoord2 : TEXCOORD2;
    uint id : SV_VertexID;
    UNITY_VERTEX_INPUT_INSTANCE_ID
  };


  struct Input {
    float2 uv_MainTex;
    float4 color : COLOR;
    fixed vface : VFACE;
    uint id : SV_VertexID;
<<<<<<< HEAD
=======
    float4 screenPos;
>>>>>>> ba390f49
  };

  void vert (inout appdata_t v, out Input o) {
    PrepForOds(v.vertex);

    //
    // XXX - THIS TAPERING CODE SHOULD BE REMOVED ONCE THE TAPERING IS DONE IN THE GEOMETRY GENERATION
    // THE SHADER WILL REMAIN AS A SIMPLE "DiffuseNoTextureDoubleSided" SHADER.
    //

    UNITY_INITIALIZE_OUTPUT(Input, o);
    float envelope = sin(v.texcoord0.x * 3.14159);
    float widthMultiplier = 1 - envelope;
    v.vertex.xyz += -v.texcoord1 * widthMultiplier;
    v.color = TbVertToNative(v.color);
    o.id = v.id;
  }

  void surf (Input IN, inout SurfaceOutput o) {

<<<<<<< HEAD
    float completion = _ClipEnd < 0 || (IN.id > _ClipStart && IN.id < _ClipEnd) ? 1 : -1;
    clip(completion);
=======
    if (_ClipEnd > 0 && !(IN.id.x > _ClipStart && IN.id.x < _ClipEnd)) discard;
    if (_Opacity < 1 && Dither8x8(IN.screenPos.xy / IN.screenPos.w * _ScreenParams) >= _Opacity) discard;
>>>>>>> ba390f49

    fixed4 c = _Color;
    o.Normal = float3(0,0,IN.vface);
    o.Albedo = c.rgb * IN.color.rgb;
    SURF_FRAG_MOBILESELECT(o);
  }
  ENDCG
}

Fallback "Transparent/Cutout/VertexLit"
}<|MERGE_RESOLUTION|>--- conflicted
+++ resolved
@@ -15,11 +15,8 @@
 Shader "Brush/Special/DiffuseNoTextureDoubleSided" {
 Properties {
   _Color ("Main Color", Color) = (1,1,1,1)
-<<<<<<< HEAD
-=======
 
   _Opacity("Opacity", Range(0,1)) = 1
->>>>>>> ba390f49
   _ClipStart("Clip Start", Float) = 0
   _ClipEnd("Clip End", Float) = -1
 }
@@ -39,8 +36,6 @@
   #include "Assets/Shaders/Include/MobileSelection.cginc"
 
   fixed4 _Color;
-  uniform float _ClipStart;
-  uniform float _ClipEnd;
 
   uniform float _ClipStart;
   uniform float _ClipEnd;
@@ -64,10 +59,7 @@
     float4 color : COLOR;
     fixed vface : VFACE;
     uint id : SV_VertexID;
-<<<<<<< HEAD
-=======
     float4 screenPos;
->>>>>>> ba390f49
   };
 
   void vert (inout appdata_t v, out Input o) {
@@ -88,13 +80,8 @@
 
   void surf (Input IN, inout SurfaceOutput o) {
 
-<<<<<<< HEAD
-    float completion = _ClipEnd < 0 || (IN.id > _ClipStart && IN.id < _ClipEnd) ? 1 : -1;
-    clip(completion);
-=======
     if (_ClipEnd > 0 && !(IN.id.x > _ClipStart && IN.id.x < _ClipEnd)) discard;
     if (_Opacity < 1 && Dither8x8(IN.screenPos.xy / IN.screenPos.w * _ScreenParams) >= _Opacity) discard;
->>>>>>> ba390f49
 
     fixed4 c = _Color;
     o.Normal = float3(0,0,IN.vface);
