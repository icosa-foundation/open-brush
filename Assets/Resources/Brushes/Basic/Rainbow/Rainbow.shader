// Copyright 2020 The Tilt Brush Authors
//
// Licensed under the Apache License, Version 2.0 (the "License");
// you may not use this file except in compliance with the License.
// You may obtain a copy of the License at
//
//      http://www.apache.org/licenses/LICENSE-2.0
//
// Unless required by applicable law or agreed to in writing, software
// distributed under the License is distributed on an "AS IS" BASIS,
// WITHOUT WARRANTIES OR CONDITIONS OF ANY KIND, either express or implied.
// See the License for the specific language governing permissions and
// limitations under the License.

Shader "Brush/Special/Rainbow" {
Properties {
  _MainTex ("Particle Texture", 2D) = "white" {}
  _EmissionGain ("Emission Gain", Range(0, 1)) = 0.5

    [Toggle] _OverrideTime ("Overriden Time", Float) = 0.0
  _TimeOverrideValue("Time Override Value", Vector) = (0,0,0,0)
  _TimeBlend("Time Blend", Float) = 0
  _TimeSpeed("Time Speed", Float) = 1.0

  _Opacity ("Opacity", Range(0, 1)) = 1
	_ClipStart("Clip Start", Float) = 0
	_ClipEnd("Clip End", Float) = -1
}

Category {
  Tags { "Queue"="Transparent" "IgnoreProjector"="True" "RenderType"="Transparent" }
  Blend One One // SrcAlpha One
  ColorMask RGBA
  Cull Off Lighting Off ZWrite Off Fog { Color (0,0,0,0) }

  // Split into two different LOD passes as the 200 lod (mobile) needs to use a different
  // blend mode than standard.
  CGINCLUDE
    #pragma multi_compile __ AUDIO_REACTIVE
    #pragma multi_compile __ HDR_EMULATED HDR_SIMPLE
    #pragma multi_compile __ ODS_RENDER ODS_RENDER_CM
    #pragma multi_compile __ SELECTION_ON

    #pragma target 3.0
    #include "UnityCG.cginc"
    #include "Assets/Shaders/Include/TimeOverride.cginc"
    #include "Assets/Shaders/Include/Brush.cginc"
    #include "Assets/Shaders/Include/Hdr.cginc"
    #include "Assets/Shaders/Include/MobileSelection.cginc"

    sampler2D _MainTex;

    uniform float _ClipStart;
    uniform float _ClipEnd;
    uniform half _Opacity;

    struct appdata_t {
      float4 vertex : POSITION;
      fixed4 color : COLOR;
      float3 normal : NORMAL;
      float2 texcoord : TEXCOORD0;
<<<<<<< HEAD
      uint id : SV_VertexID;
=======

      UNITY_VERTEX_INPUT_INSTANCE_ID
>>>>>>> 2fef407c
    };

    struct v2f {
      float4 pos : POSITION;
      fixed4 color : COLOR;
      float2 texcoord : TEXCOORD0;
<<<<<<< HEAD
      uint id : TEXCOORD2;
=======

      UNITY_VERTEX_OUTPUT_STEREO
>>>>>>> 2fef407c
    };

    float4 _MainTex_ST;
    half _EmissionGain;

    v2f vert (appdata_t v)
    {
      PrepForOds(v.vertex);
      v.color = TbVertToSrgb(v.color);

      v2f o;

      UNITY_SETUP_INSTANCE_ID(v);
      UNITY_INITIALIZE_OUTPUT(v2f, o);
      UNITY_INITIALIZE_VERTEX_OUTPUT_STEREO(o);

      o.pos = UnityObjectToClipPos(v.vertex);
      o.texcoord = TRANSFORM_TEX(v.texcoord,_MainTex);
      o.color = v.color;
      o.id = (float2)v.id;
      return o;
    }

    float4 GetRainbowColor( half2 texcoord)
    {
      texcoord = saturate(texcoord);
      // Create parametric UV's
      half2 uvs = texcoord;
      float row_id = floor(uvs.y * 5);
      uvs.y *= 5;

      // Create parametric colors
      half4 tex = float4(0,0,0,1);
      half row_y = fmod(uvs.y,1);
       
      float time = frac( GetTime().z * 0.2 ) * 5;
      float rowOffset = floor( time );

      row_id += rowOffset;
      row_id = floor(fmod( row_id, 5) + 0.1);

      tex.rgb = row_id == 0 ? float3(1,0,0) : tex.rgb;
      tex.rgb = row_id == 1 ? float3(.7,.3,0) : tex.rgb;
      tex.rgb = row_id == 2 ? float3(0,1,.0) : tex.rgb;
      tex.rgb = row_id == 3 ? float3(0,.2,1) : tex.rgb;
      tex.rgb = row_id == 4 ? float3(.4,0,1.2) : tex.rgb;

      // Make rainbow lines pulse
      tex.rgb *= pow( (sin(row_id * 1 + GetTime().z) + 1)/2,5);

      // Make rainbow lines thin
      tex.rgb *= saturate(pow(row_y * (1 - row_y) * 5, 50));

      return tex;
    }

    float4 GetAudioReactiveRainbowColor( half2 texcoord)
    {
      texcoord = saturate(texcoord);
      // Create parametric UV's
      half2 uvs = texcoord;
      float row_id = floor(uvs.y * 5);
      uvs.y *= 5;

      // Create parametric colors
      half4 tex = float4(0,0,0,1);
      half row_y = fmod(uvs.y,1);

      row_id = ceil(fmod(row_id + _BeatOutputAccum.x*3,5)) - 1;

      tex.rgb = row_id == 0 ? float3(1,0,0) : tex.rgb;
      tex.rgb = row_id == 1 ? float3(.7,.3,0) : tex.rgb;
      tex.rgb = row_id == 2 ? float3(0,1,.0) : tex.rgb;
      tex.rgb = row_id == 3 ? float3(0,.2,1) : tex.rgb;
      tex.rgb = row_id == 4 ? float3(.4,0,1.2) : tex.rgb;

      // Make rainbow lines pulse
      // tex.rgb *= pow( (sin(row_id * 1 + _BeatOutputAccum.x*10)   + 1)/2,5);

      // Make rainbow lines thin
      tex.rgb *= saturate(pow(row_y * (1 - row_y) * 5, 50));

      return tex;
    }

    float4 GetAudioReactiveColor( half2 texcoord)
    {
      texcoord = texcoord.yx;
      texcoord.y *= 2;

      // Create parametric UV's
      float quantizedMotion = ceil((_BeatOutputAccum.z*.1) / 10);
      float row_id = abs(texcoord.y * 12 + quantizedMotion);

      // Create parametric colors
      float4 tex = float4(0,0,0,1);
      float row_y = fmod(abs(row_id),1.0);

      row_id = ceil(fmod(row_id, 8));

      float bandlevels = tex2D(_FFTTex, float2(row_id/8,0) ).w;
      bandlevels = max(bandlevels, .1);
      tex.rgb = abs(texcoord.x - .5) < bandlevels * .5 ? float3(1,1,1) : tex.rgb;

      // Make rainbow lines pulse
      tex.rgb *= tex.rgb * .5 + tex.rgb * _BeatOutput.y;

      // Make rainbow lines thin
      tex.rgb *= saturate(20 - abs(row_y - .5)*50);
      return tex;
    }



    // Input color is srgb
    fixed4 frag (v2f i) : COLOR
    {
      if (_ClipEnd > 0 && !(i.id.x > _ClipStart && i.id.x < _ClipEnd)) discard;
      // It's hard to get alpha curves right so use dithering for hdr shaders
      if (_Opacity < 1 && Dither8x8(i.pos.xy) >= _Opacity) discard;

      i.color.a = 1; //ignore incoming vert alpha
#ifdef AUDIO_REACTIVE
      float4 tex =  GetAudioReactiveRainbowColor(i.texcoord.xy);
      tex *= GetAudioReactiveColor(i.texcoord.xy);
      tex = i.color * tex * exp(_EmissionGain * 2.5f);
#else
      float4 tex =  GetRainbowColor(i.texcoord.xy);
      tex = i.color * tex * exp(_EmissionGain * 3.0f);
#endif
      float4 color = encodeHdr(tex.rgb * tex.a);
      color = SrgbToNative(color);
      FRAG_MOBILESELECT(color)
      return color * _Opacity;
    }


  ENDCG

  // PC (Uses 'Add' blend mode for RGB)
  SubShader {
    LOD 201
    Pass {
      BlendOp Add, Min

      CGPROGRAM
        #pragma vertex vert
        #pragma fragment frag
      ENDCG
    }
  }

  // Mobile (Uses 'Max' blend mode for RGB)
  SubShader {
    LOD 150
    Pass {
      BlendOp Max, Min

      CGPROGRAM
        #pragma vertex vert
        #pragma fragment frag
      ENDCG
    }
  }
}
}<|MERGE_RESOLUTION|>--- conflicted
+++ resolved
@@ -59,24 +59,18 @@
       fixed4 color : COLOR;
       float3 normal : NORMAL;
       float2 texcoord : TEXCOORD0;
-<<<<<<< HEAD
       uint id : SV_VertexID;
-=======
 
       UNITY_VERTEX_INPUT_INSTANCE_ID
->>>>>>> 2fef407c
     };
 
     struct v2f {
       float4 pos : POSITION;
       fixed4 color : COLOR;
       float2 texcoord : TEXCOORD0;
-<<<<<<< HEAD
       uint id : TEXCOORD2;
-=======
 
       UNITY_VERTEX_OUTPUT_STEREO
->>>>>>> 2fef407c
     };
 
     float4 _MainTex_ST;
@@ -111,7 +105,7 @@
       // Create parametric colors
       half4 tex = float4(0,0,0,1);
       half row_y = fmod(uvs.y,1);
-       
+
       float time = frac( GetTime().z * 0.2 ) * 5;
       float rowOffset = floor( time );
 
