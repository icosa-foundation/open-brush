<<<<<<< HEAD
// Copyright 2020 The Tilt Brush Authors
//
// Licensed under the Apache License, Version 2.0 (the "License");
// you may not use this file except in compliance with the License.
// You may obtain a copy of the License at
//
//      http://www.apache.org/licenses/LICENSE-2.0
//
// Unless required by applicable law or agreed to in writing, software
// distributed under the License is distributed on an "AS IS" BASIS,
// WITHOUT WARRANTIES OR CONDITIONS OF ANY KIND, either express or implied.
// See the License for the specific language governing permissions and
// limitations under the License.

Shader "Brush/Special/Rainbow" {
Properties {
  _MainTex ("Particle Texture", 2D) = "white" {}
  _EmissionGain ("Emission Gain", Range(0, 1)) = 0.5


  _TimeOverrideValue("Time Override Value", Vector) = (0,0,0,0)
  _TimeBlend("Time Blend", Float) = 0
  _TimeSpeed("Time Speed", Float) = 1.0

  _Dissolve("Dissolve", Range(0, 1)) = 1
	_ClipStart("Clip Start", Float) = 0
	_ClipEnd("Clip End", Float) = -1
}

Category {
  Tags { "Queue"="Transparent" "IgnoreProjector"="True" "RenderType"="Transparent" }
  Blend One One // SrcAlpha One
  ColorMask RGBA
  Cull Off Lighting Off ZWrite Off Fog { Color (0,0,0,0) }

  // Split into two different LOD passes as the 200 lod (mobile) needs to use a different
  // blend mode than standard.
  CGINCLUDE
    #pragma multi_compile __ AUDIO_REACTIVE
    #pragma multi_compile __ HDR_EMULATED HDR_SIMPLE
    #pragma multi_compile __ ODS_RENDER ODS_RENDER_CM
    #pragma multi_compile __ SELECTION_ON

    #pragma target 3.0

    #include "UnityCG.cginc"
    #include "Assets/Shaders/Include/Brush.cginc"
    #include "Assets/Shaders/Include/Hdr.cginc"
    #include "Assets/Shaders/Include/MobileSelection.cginc"

    sampler2D _MainTex;

    uniform half _ClipStart;
    uniform half _ClipEnd;
    uniform half _Dissolve;

    struct appdata_t {
      float4 vertex : POSITION;
      fixed4 color : COLOR;
      float3 normal : NORMAL;
      float2 texcoord : TEXCOORD0;
      uint id : SV_VertexID;

      UNITY_VERTEX_INPUT_INSTANCE_ID
    };

    struct v2f {
      float4 pos : POSITION;
      fixed4 color : COLOR;
      float2 texcoord : TEXCOORD0;
      uint id : TEXCOORD2;

      UNITY_VERTEX_OUTPUT_STEREO
    };

    float4 _MainTex_ST;
    half _EmissionGain;

    v2f vert (appdata_t v)
    {
      PrepForOds(v.vertex);
      v.color = TbVertToSrgb(v.color);

      v2f o;

      UNITY_SETUP_INSTANCE_ID(v);
      UNITY_INITIALIZE_OUTPUT(v2f, o);
      UNITY_INITIALIZE_VERTEX_OUTPUT_STEREO(o);

      o.pos = UnityObjectToClipPos(v.vertex);
      o.texcoord = TRANSFORM_TEX(v.texcoord,_MainTex);
      o.color = v.color;
      o.id = (float2)v.id;
      return o;
    }

    float4 GetRainbowColor( half2 texcoord)
    {
      texcoord = saturate(texcoord);
      // Create parametric UV's
      half2 uvs = texcoord;
      float row_id = floor(uvs.y * 5);
      uvs.y *= 5;

      // Create parametric colors
      half4 tex = float4(0,0,0,1);
      half row_y = fmod(uvs.y,1);

      float time = frac( GetTime().z * 0.2 ) * 5;
      float rowOffset = floor( time );

      row_id += rowOffset;
      row_id = floor(fmod( row_id, 5) + 0.1);

      tex.rgb = row_id == 0 ? float3(1,0,0) : tex.rgb;
      tex.rgb = row_id == 1 ? float3(.7,.3,0) : tex.rgb;
      tex.rgb = row_id == 2 ? float3(0,1,.0) : tex.rgb;
      tex.rgb = row_id == 3 ? float3(0,.2,1) : tex.rgb;
      tex.rgb = row_id == 4 ? float3(.4,0,1.2) : tex.rgb;

      // Make rainbow lines pulse
      tex.rgb *= pow( (sin(row_id * 1 + GetTime().z) + 1)/2,5);

      // Make rainbow lines thin
      tex.rgb *= saturate(pow(row_y * (1 - row_y) * 5, 50));

      return tex;
    }

    float4 GetAudioReactiveRainbowColor( half2 texcoord)
    {
      texcoord = saturate(texcoord);
      // Create parametric UV's
      half2 uvs = texcoord;
      float row_id = floor(uvs.y * 5);
      uvs.y *= 5;

      // Create parametric colors
      half4 tex = float4(0,0,0,1);
      half row_y = fmod(uvs.y,1);

      row_id = ceil(fmod(row_id + _BeatOutputAccum.x*3,5)) - 1;

      tex.rgb = row_id == 0 ? float3(1,0,0) : tex.rgb;
      tex.rgb = row_id == 1 ? float3(.7,.3,0) : tex.rgb;
      tex.rgb = row_id == 2 ? float3(0,1,.0) : tex.rgb;
      tex.rgb = row_id == 3 ? float3(0,.2,1) : tex.rgb;
      tex.rgb = row_id == 4 ? float3(.4,0,1.2) : tex.rgb;

      // Make rainbow lines pulse
      // tex.rgb *= pow( (sin(row_id * 1 + _BeatOutputAccum.x*10)   + 1)/2,5);

      // Make rainbow lines thin
      tex.rgb *= saturate(pow(row_y * (1 - row_y) * 5, 50));

      return tex;
    }

    float4 GetAudioReactiveColor( half2 texcoord)
    {
      texcoord = texcoord.yx;
      texcoord.y *= 2;

      // Create parametric UV's
      float quantizedMotion = ceil((_BeatOutputAccum.z*.1) / 10);
      float row_id = abs(texcoord.y * 12 + quantizedMotion);

      // Create parametric colors
      float4 tex = float4(0,0,0,1);
      float row_y = fmod(abs(row_id),1.0);

      row_id = ceil(fmod(row_id, 8));

      float bandlevels = tex2D(_FFTTex, float2(row_id/8,0) ).w;
      bandlevels = max(bandlevels, .1);
      tex.rgb = abs(texcoord.x - .5) < bandlevels * .5 ? float3(1,1,1) : tex.rgb;

      // Make rainbow lines pulse
      tex.rgb *= tex.rgb * .5 + tex.rgb * _BeatOutput.y;

      // Make rainbow lines thin
      tex.rgb *= saturate(20 - abs(row_y - .5)*50);
      return tex;
    }



    // Input color is srgb
    fixed4 frag (v2f i) : COLOR
    {
      #ifdef SHADER_SCRIPTING_ON
      if (_ClipEnd > 0 && !(i.id.x > _ClipStart && i.id.x < _ClipEnd)) discard;
      // It's hard to get alpha curves right so use dithering for hdr shaders
      if (_Dissolve < 1 && Dither8x8(i.pos.xy) >= _Dissolve) discard;
      #endif

      i.color.a = 1; //ignore incoming vert alpha
#ifdef AUDIO_REACTIVE
      float4 tex =  GetAudioReactiveRainbowColor(i.texcoord.xy);
      tex *= GetAudioReactiveColor(i.texcoord.xy);
      tex = i.color * tex * exp(_EmissionGain * 2.5f);
#else
      float4 tex =  GetRainbowColor(i.texcoord.xy);
      tex = i.color * tex * exp(_EmissionGain * 3.0f);
#endif
      float4 color = encodeHdr(tex.rgb * tex.a);
      color = SrgbToNative(color);
      FRAG_MOBILESELECT(color)
      return color * _Dissolve;
    }


  ENDCG

  // PC (Uses 'Add' blend mode for RGB)
  SubShader {
    LOD 201
    Pass {
      BlendOp Add, Min

      CGPROGRAM
        #pragma vertex vert
        #pragma fragment frag
      ENDCG
    }
  }

  // Mobile (Uses 'Max' blend mode for RGB)
  SubShader {
    LOD 150
    Pass {
      BlendOp Max, Min

      CGPROGRAM
        #pragma vertex vert
        #pragma fragment frag
      ENDCG
    }
  }
}
}
=======
// Copyright 2020 The Tilt Brush Authors
//
// Licensed under the Apache License, Version 2.0 (the "License");
// you may not use this file except in compliance with the License.
// You may obtain a copy of the License at
//
//      http://www.apache.org/licenses/LICENSE-2.0
//
// Unless required by applicable law or agreed to in writing, software
// distributed under the License is distributed on an "AS IS" BASIS,
// WITHOUT WARRANTIES OR CONDITIONS OF ANY KIND, either express or implied.
// See the License for the specific language governing permissions and
// limitations under the License.

Shader "Brush/Special/Rainbow" {
Properties {
  _MainTex ("Particle Texture", 2D) = "white" {}
  _EmissionGain ("Emission Gain", Range(0, 1)) = 0.5


  _TimeOverrideValue("Time Override Value", Vector) = (0,0,0,0)
  _TimeBlend("Time Blend", Float) = 0
  _TimeSpeed("Time Speed", Float) = 1.0

  _Dissolve("Dissolve", Range(0, 1)) = 1
	_ClipStart("Clip Start", Float) = 0
	_ClipEnd("Clip End", Float) = -1
}

Category {
  Tags { "Queue"="Transparent" "IgnoreProjector"="True" "RenderType"="Transparent" }
  Blend One One // SrcAlpha One
  ColorMask RGBA
  Cull Off Lighting Off ZWrite Off Fog { Color (0,0,0,0) }

  // Split into two different LOD passes as the 200 lod (mobile) needs to use a different
  // blend mode than standard.
  CGINCLUDE
    #pragma multi_compile __ AUDIO_REACTIVE
    #pragma multi_compile __ HDR_EMULATED HDR_SIMPLE
    #pragma multi_compile __ ODS_RENDER ODS_RENDER_CM
    #pragma multi_compile __ SELECTION_ON

    #pragma target 3.0

    #include "UnityCG.cginc"
    #include "Assets/Shaders/Include/Brush.cginc"
    #include "Assets/Shaders/Include/Hdr.cginc"
    #include "Assets/Shaders/Include/MobileSelection.cginc"

    sampler2D _MainTex;

    uniform half _ClipStart;
    uniform half _ClipEnd;
    uniform half _Dissolve;

    struct appdata_t {
      float4 vertex : POSITION;
      fixed4 color : COLOR;
      float3 normal : NORMAL;
      float2 texcoord : TEXCOORD0;
      uint id : SV_VertexID;

      UNITY_VERTEX_INPUT_INSTANCE_ID
    };

    struct v2f {
      float4 pos : POSITION;
      fixed4 color : COLOR;
      float2 texcoord : TEXCOORD0;
      uint id : TEXCOORD2;

      UNITY_VERTEX_OUTPUT_STEREO
    };

    float4 _MainTex_ST;
    half _EmissionGain;

    v2f vert (appdata_t v)
    {
      PrepForOds(v.vertex);
      v.color = TbVertToSrgb(v.color);

      v2f o;

      UNITY_SETUP_INSTANCE_ID(v);
      UNITY_INITIALIZE_OUTPUT(v2f, o);
      UNITY_INITIALIZE_VERTEX_OUTPUT_STEREO(o);

      o.pos = UnityObjectToClipPos(v.vertex);
      o.texcoord = TRANSFORM_TEX(v.texcoord,_MainTex);
      o.color = v.color;
      o.id = (float2)v.id;
      return o;
    }

    float4 GetRainbowColor( half2 texcoord)
    {
      texcoord = saturate(texcoord);
      // Create parametric UV's
      half2 uvs = texcoord;
      float row_id = floor(uvs.y * 5);
      uvs.y *= 5;

      // Create parametric colors
      half4 tex = float4(0,0,0,1);
      half row_y = fmod(uvs.y,1);

      float time = frac( GetTime().z * 0.2 ) * 5;
      float rowOffset = floor( time );

      row_id += rowOffset;
      row_id = floor(fmod( row_id, 5) + 0.1);

      tex.rgb = row_id == 0 ? float3(1,0,0) : tex.rgb;
      tex.rgb = row_id == 1 ? float3(.7,.3,0) : tex.rgb;
      tex.rgb = row_id == 2 ? float3(0,1,.0) : tex.rgb;
      tex.rgb = row_id == 3 ? float3(0,.2,1) : tex.rgb;
      tex.rgb = row_id == 4 ? float3(.4,0,1.2) : tex.rgb;

      // Make rainbow lines pulse
      tex.rgb *= pow( (sin(row_id * 1 + GetTime().z) + 1)/2,5);

      // Make rainbow lines thin
      tex.rgb *= saturate(pow(row_y * (1 - row_y) * 5, 50));

      return tex;
    }

    float4 GetAudioReactiveRainbowColor( half2 texcoord)
    {
      texcoord = saturate(texcoord);
      // Create parametric UV's
      half2 uvs = texcoord;
      float row_id = floor(uvs.y * 5);
      uvs.y *= 5;

      // Create parametric colors
      half4 tex = float4(0,0,0,1);
      half row_y = fmod(uvs.y,1);

      row_id = ceil(fmod(row_id + _BeatOutputAccum.x*3,5)) - 1;

      tex.rgb = row_id == 0 ? float3(1,0,0) : tex.rgb;
      tex.rgb = row_id == 1 ? float3(.7,.3,0) : tex.rgb;
      tex.rgb = row_id == 2 ? float3(0,1,.0) : tex.rgb;
      tex.rgb = row_id == 3 ? float3(0,.2,1) : tex.rgb;
      tex.rgb = row_id == 4 ? float3(.4,0,1.2) : tex.rgb;

      // Make rainbow lines pulse
      // tex.rgb *= pow( (sin(row_id * 1 + _BeatOutputAccum.x*10)   + 1)/2,5);

      // Make rainbow lines thin
      tex.rgb *= saturate(pow(row_y * (1 - row_y) * 5, 50));

      return tex;
    }

    float4 GetAudioReactiveColor( half2 texcoord)
    {
      texcoord = texcoord.yx;
      texcoord.y *= 2;

      // Create parametric UV's
      float quantizedMotion = ceil((_BeatOutputAccum.z*.1) / 10);
      float row_id = abs(texcoord.y * 12 + quantizedMotion);

      // Create parametric colors
      float4 tex = float4(0,0,0,1);
      float row_y = fmod(abs(row_id),1.0);

      row_id = ceil(fmod(row_id, 8));

      float bandlevels = tex2D(_FFTTex, float2(row_id/8,0) ).w;
      bandlevels = max(bandlevels, .1);
      tex.rgb = abs(texcoord.x - .5) < bandlevels * .5 ? float3(1,1,1) : tex.rgb;

      // Make rainbow lines pulse
      tex.rgb *= tex.rgb * .5 + tex.rgb * _BeatOutput.y;

      // Make rainbow lines thin
      tex.rgb *= saturate(20 - abs(row_y - .5)*50);
      return tex;
    }



    // Input color is srgb
    fixed4 frag (v2f i) : COLOR
    {
      #ifdef SHADER_SCRIPTING_ON
      if (_ClipEnd > 0 && !(i.id.x > _ClipStart && i.id.x < _ClipEnd)) discard;
      // It's hard to get alpha curves right so use dithering for hdr shaders
      if (_Dissolve < 1 && Dither8x8(i.pos.xy) >= _Dissolve) discard;
      #endif

      i.color.a = 1; //ignore incoming vert alpha
#ifdef AUDIO_REACTIVE
      float4 tex =  GetAudioReactiveRainbowColor(i.texcoord.xy);
      tex *= GetAudioReactiveColor(i.texcoord.xy);
      tex = i.color * tex * exp(_EmissionGain * 2.5f);
#else
      float4 tex =  GetRainbowColor(i.texcoord.xy);
      tex = i.color * tex * exp(_EmissionGain * 3.0f);
#endif
      float4 color = encodeHdr(tex.rgb * tex.a);
      color = SrgbToNative(color);
      FRAG_MOBILESELECT(color)
      return color * _Dissolve;
    }


  ENDCG

  // PC (Uses 'Add' blend mode for RGB)
  SubShader {
    LOD 201
    Pass {
      BlendOp Add, Min

      CGPROGRAM
        #pragma vertex vert
        #pragma fragment frag
      ENDCG
    }
  }

  // Mobile (Uses 'Max' blend mode for RGB)
  SubShader {
    LOD 150
    Pass {
      BlendOp Max, Min

      CGPROGRAM
        #pragma vertex vert
        #pragma fragment frag
      ENDCG
    }
  }
}
}
>>>>>>> 29419912
<|MERGE_RESOLUTION|>--- conflicted
+++ resolved
@@ -1,4 +1,3 @@
-<<<<<<< HEAD
 // Copyright 2020 The Tilt Brush Authors
 //
 // Licensed under the Apache License, Version 2.0 (the "License");
@@ -239,247 +238,4 @@
     }
   }
 }
-}
-=======
-// Copyright 2020 The Tilt Brush Authors
-//
-// Licensed under the Apache License, Version 2.0 (the "License");
-// you may not use this file except in compliance with the License.
-// You may obtain a copy of the License at
-//
-//      http://www.apache.org/licenses/LICENSE-2.0
-//
-// Unless required by applicable law or agreed to in writing, software
-// distributed under the License is distributed on an "AS IS" BASIS,
-// WITHOUT WARRANTIES OR CONDITIONS OF ANY KIND, either express or implied.
-// See the License for the specific language governing permissions and
-// limitations under the License.
-
-Shader "Brush/Special/Rainbow" {
-Properties {
-  _MainTex ("Particle Texture", 2D) = "white" {}
-  _EmissionGain ("Emission Gain", Range(0, 1)) = 0.5
-
-
-  _TimeOverrideValue("Time Override Value", Vector) = (0,0,0,0)
-  _TimeBlend("Time Blend", Float) = 0
-  _TimeSpeed("Time Speed", Float) = 1.0
-
-  _Dissolve("Dissolve", Range(0, 1)) = 1
-	_ClipStart("Clip Start", Float) = 0
-	_ClipEnd("Clip End", Float) = -1
-}
-
-Category {
-  Tags { "Queue"="Transparent" "IgnoreProjector"="True" "RenderType"="Transparent" }
-  Blend One One // SrcAlpha One
-  ColorMask RGBA
-  Cull Off Lighting Off ZWrite Off Fog { Color (0,0,0,0) }
-
-  // Split into two different LOD passes as the 200 lod (mobile) needs to use a different
-  // blend mode than standard.
-  CGINCLUDE
-    #pragma multi_compile __ AUDIO_REACTIVE
-    #pragma multi_compile __ HDR_EMULATED HDR_SIMPLE
-    #pragma multi_compile __ ODS_RENDER ODS_RENDER_CM
-    #pragma multi_compile __ SELECTION_ON
-
-    #pragma target 3.0
-
-    #include "UnityCG.cginc"
-    #include "Assets/Shaders/Include/Brush.cginc"
-    #include "Assets/Shaders/Include/Hdr.cginc"
-    #include "Assets/Shaders/Include/MobileSelection.cginc"
-
-    sampler2D _MainTex;
-
-    uniform half _ClipStart;
-    uniform half _ClipEnd;
-    uniform half _Dissolve;
-
-    struct appdata_t {
-      float4 vertex : POSITION;
-      fixed4 color : COLOR;
-      float3 normal : NORMAL;
-      float2 texcoord : TEXCOORD0;
-      uint id : SV_VertexID;
-
-      UNITY_VERTEX_INPUT_INSTANCE_ID
-    };
-
-    struct v2f {
-      float4 pos : POSITION;
-      fixed4 color : COLOR;
-      float2 texcoord : TEXCOORD0;
-      uint id : TEXCOORD2;
-
-      UNITY_VERTEX_OUTPUT_STEREO
-    };
-
-    float4 _MainTex_ST;
-    half _EmissionGain;
-
-    v2f vert (appdata_t v)
-    {
-      PrepForOds(v.vertex);
-      v.color = TbVertToSrgb(v.color);
-
-      v2f o;
-
-      UNITY_SETUP_INSTANCE_ID(v);
-      UNITY_INITIALIZE_OUTPUT(v2f, o);
-      UNITY_INITIALIZE_VERTEX_OUTPUT_STEREO(o);
-
-      o.pos = UnityObjectToClipPos(v.vertex);
-      o.texcoord = TRANSFORM_TEX(v.texcoord,_MainTex);
-      o.color = v.color;
-      o.id = (float2)v.id;
-      return o;
-    }
-
-    float4 GetRainbowColor( half2 texcoord)
-    {
-      texcoord = saturate(texcoord);
-      // Create parametric UV's
-      half2 uvs = texcoord;
-      float row_id = floor(uvs.y * 5);
-      uvs.y *= 5;
-
-      // Create parametric colors
-      half4 tex = float4(0,0,0,1);
-      half row_y = fmod(uvs.y,1);
-
-      float time = frac( GetTime().z * 0.2 ) * 5;
-      float rowOffset = floor( time );
-
-      row_id += rowOffset;
-      row_id = floor(fmod( row_id, 5) + 0.1);
-
-      tex.rgb = row_id == 0 ? float3(1,0,0) : tex.rgb;
-      tex.rgb = row_id == 1 ? float3(.7,.3,0) : tex.rgb;
-      tex.rgb = row_id == 2 ? float3(0,1,.0) : tex.rgb;
-      tex.rgb = row_id == 3 ? float3(0,.2,1) : tex.rgb;
-      tex.rgb = row_id == 4 ? float3(.4,0,1.2) : tex.rgb;
-
-      // Make rainbow lines pulse
-      tex.rgb *= pow( (sin(row_id * 1 + GetTime().z) + 1)/2,5);
-
-      // Make rainbow lines thin
-      tex.rgb *= saturate(pow(row_y * (1 - row_y) * 5, 50));
-
-      return tex;
-    }
-
-    float4 GetAudioReactiveRainbowColor( half2 texcoord)
-    {
-      texcoord = saturate(texcoord);
-      // Create parametric UV's
-      half2 uvs = texcoord;
-      float row_id = floor(uvs.y * 5);
-      uvs.y *= 5;
-
-      // Create parametric colors
-      half4 tex = float4(0,0,0,1);
-      half row_y = fmod(uvs.y,1);
-
-      row_id = ceil(fmod(row_id + _BeatOutputAccum.x*3,5)) - 1;
-
-      tex.rgb = row_id == 0 ? float3(1,0,0) : tex.rgb;
-      tex.rgb = row_id == 1 ? float3(.7,.3,0) : tex.rgb;
-      tex.rgb = row_id == 2 ? float3(0,1,.0) : tex.rgb;
-      tex.rgb = row_id == 3 ? float3(0,.2,1) : tex.rgb;
-      tex.rgb = row_id == 4 ? float3(.4,0,1.2) : tex.rgb;
-
-      // Make rainbow lines pulse
-      // tex.rgb *= pow( (sin(row_id * 1 + _BeatOutputAccum.x*10)   + 1)/2,5);
-
-      // Make rainbow lines thin
-      tex.rgb *= saturate(pow(row_y * (1 - row_y) * 5, 50));
-
-      return tex;
-    }
-
-    float4 GetAudioReactiveColor( half2 texcoord)
-    {
-      texcoord = texcoord.yx;
-      texcoord.y *= 2;
-
-      // Create parametric UV's
-      float quantizedMotion = ceil((_BeatOutputAccum.z*.1) / 10);
-      float row_id = abs(texcoord.y * 12 + quantizedMotion);
-
-      // Create parametric colors
-      float4 tex = float4(0,0,0,1);
-      float row_y = fmod(abs(row_id),1.0);
-
-      row_id = ceil(fmod(row_id, 8));
-
-      float bandlevels = tex2D(_FFTTex, float2(row_id/8,0) ).w;
-      bandlevels = max(bandlevels, .1);
-      tex.rgb = abs(texcoord.x - .5) < bandlevels * .5 ? float3(1,1,1) : tex.rgb;
-
-      // Make rainbow lines pulse
-      tex.rgb *= tex.rgb * .5 + tex.rgb * _BeatOutput.y;
-
-      // Make rainbow lines thin
-      tex.rgb *= saturate(20 - abs(row_y - .5)*50);
-      return tex;
-    }
-
-
-
-    // Input color is srgb
-    fixed4 frag (v2f i) : COLOR
-    {
-      #ifdef SHADER_SCRIPTING_ON
-      if (_ClipEnd > 0 && !(i.id.x > _ClipStart && i.id.x < _ClipEnd)) discard;
-      // It's hard to get alpha curves right so use dithering for hdr shaders
-      if (_Dissolve < 1 && Dither8x8(i.pos.xy) >= _Dissolve) discard;
-      #endif
-
-      i.color.a = 1; //ignore incoming vert alpha
-#ifdef AUDIO_REACTIVE
-      float4 tex =  GetAudioReactiveRainbowColor(i.texcoord.xy);
-      tex *= GetAudioReactiveColor(i.texcoord.xy);
-      tex = i.color * tex * exp(_EmissionGain * 2.5f);
-#else
-      float4 tex =  GetRainbowColor(i.texcoord.xy);
-      tex = i.color * tex * exp(_EmissionGain * 3.0f);
-#endif
-      float4 color = encodeHdr(tex.rgb * tex.a);
-      color = SrgbToNative(color);
-      FRAG_MOBILESELECT(color)
-      return color * _Dissolve;
-    }
-
-
-  ENDCG
-
-  // PC (Uses 'Add' blend mode for RGB)
-  SubShader {
-    LOD 201
-    Pass {
-      BlendOp Add, Min
-
-      CGPROGRAM
-        #pragma vertex vert
-        #pragma fragment frag
-      ENDCG
-    }
-  }
-
-  // Mobile (Uses 'Max' blend mode for RGB)
-  SubShader {
-    LOD 150
-    Pass {
-      BlendOp Max, Min
-
-      CGPROGRAM
-        #pragma vertex vert
-        #pragma fragment frag
-      ENDCG
-    }
-  }
-}
-}
->>>>>>> 29419912
+}