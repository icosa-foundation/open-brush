--- conflicted
+++ resolved
@@ -17,11 +17,7 @@
   _MainTex ("Particle Texture", 2D) = "white" {}
   _EmissionGain ("Emission Gain", Range(0, 1)) = 0.5
 
-<<<<<<< HEAD
-    [Toggle] _OverrideTime ("Overriden Time", Float) = 0.0
-=======
-
->>>>>>> 4b8df0d2
+
   _TimeOverrideValue("Time Override Value", Vector) = (0,0,0,0)
   _TimeBlend("Time Blend", Float) = 0
   _TimeSpeed("Time Speed", Float) = 1.0
@@ -48,20 +44,14 @@
     #pragma target 3.0
 
     #include "UnityCG.cginc"
-    #include "Assets/Shaders/Include/TimeOverride.cginc"
     #include "Assets/Shaders/Include/Brush.cginc"
     #include "Assets/Shaders/Include/Hdr.cginc"
     #include "Assets/Shaders/Include/MobileSelection.cginc"
 
     sampler2D _MainTex;
 
-<<<<<<< HEAD
-    uniform float _ClipStart;
-    uniform float _ClipEnd;
-=======
     uniform half _ClipStart;
     uniform half _ClipEnd;
->>>>>>> 4b8df0d2
     uniform half _Dissolve;
 
     struct appdata_t {
@@ -198,17 +188,11 @@
     // Input color is srgb
     fixed4 frag (v2f i) : COLOR
     {
-<<<<<<< HEAD
-      if (_ClipEnd > 0 && !(i.id.x > _ClipStart && i.id.x < _ClipEnd)) discard;
-      // It's hard to get alpha curves right so use dithering for hdr shaders
-      if (_Dissolve < 1 && Dither8x8(i.pos.xy) >= _Dissolve) discard;
-=======
       #ifdef SHADER_SCRIPTING_ON
       if (_ClipEnd > 0 && !(i.id.x > _ClipStart && i.id.x < _ClipEnd)) discard;
       // It's hard to get alpha curves right so use dithering for hdr shaders
       if (_Dissolve < 1 && Dither8x8(i.pos.xy) >= _Dissolve) discard;
       #endif
->>>>>>> 4b8df0d2
 
       i.color.a = 1; //ignore incoming vert alpha
 #ifdef AUDIO_REACTIVE
