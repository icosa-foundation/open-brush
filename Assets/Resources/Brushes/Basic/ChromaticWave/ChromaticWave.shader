<<<<<<< HEAD
// Copyright 2020 The Tilt Brush Authors
//
// Licensed under the Apache License, Version 2.0 (the "License");
// you may not use this file except in compliance with the License.
// You may obtain a copy of the License at
//
//      http://www.apache.org/licenses/LICENSE-2.0
//
// Unless required by applicable law or agreed to in writing, software
// distributed under the License is distributed on an "AS IS" BASIS,
// WITHOUT WARRANTIES OR CONDITIONS OF ANY KIND, either express or implied.
// See the License for the specific language governing permissions and
// limitations under the License.

Shader "Brush/Visualizer/RainbowTube" {
Properties {
  _EmissionGain ("Emission Gain", Range(0, 1)) = 0.5

  _TimeOverrideValue("Time Override Value", Vector) = (0,0,0,0)
  _TimeBlend("Time Blend", Float) = 0
  _TimeSpeed("Time Speed", Float) = 1.0

  _Dissolve ("Dissolve", Range(0, 1)) = 1
	_ClipStart("Clip Start", Float) = 0
	_ClipEnd("Clip End", Float) = -1
}

Category {
  Tags { "Queue"="Transparent" "IgnoreProjector"="True" "RenderType"="Transparent" }
  Blend One One //SrcAlpha One
  BlendOp Add, Min
  AlphaTest Greater .01
  ColorMask RGBA
  Cull Off Lighting Off ZWrite Off Fog { Color (0,0,0,0) }

  SubShader {
    Pass {

      CGPROGRAM
      #pragma vertex vert
      #pragma fragment frag
      #pragma target 3.0
      #pragma multi_compile_particles
      #pragma multi_compile __ AUDIO_REACTIVE
      #pragma multi_compile __ HDR_EMULATED HDR_SIMPLE
      #pragma multi_compile __ ODS_RENDER ODS_RENDER_CM
      #pragma multi_compile __ SELECTION_ON
      #pragma target 3.0

      #include "UnityCG.cginc"
      #include "Assets/Shaders/Include/Brush.cginc"
      #include "Assets/Shaders/Include/Hdr.cginc"
      #include "Assets/Shaders/Include/MobileSelection.cginc"

      float _EmissionGain;

      uniform half _ClipStart;
      uniform half _ClipEnd;
      uniform half _Dissolve;

      struct appdata_t {
        float4 vertex : POSITION;
        fixed4 color : COLOR;
        float2 texcoord : TEXCOORD0;
        uint id : SV_VertexID;

        UNITY_VERTEX_INPUT_INSTANCE_ID
      };

      struct v2f {
        float4 pos : POSITION;
        float4 color : COLOR;
        float2 texcoord : TEXCOORD0;
        float4 unbloomedColor : TEXCOORD1;
        uint id : TEXCOORD2;

        UNITY_VERTEX_OUTPUT_STEREO
      };

      v2f vert (appdata_t v)
      {
        PrepForOds(v.vertex);
        v.color = TbVertToSrgb(v.color);
        v2f o;

        UNITY_SETUP_INSTANCE_ID(v);
        UNITY_INITIALIZE_OUTPUT(v2f, o);
        UNITY_INITIALIZE_VERTEX_OUTPUT_STEREO(o);

        o.pos = UnityObjectToClipPos(v.vertex);
        o.texcoord = v.texcoord;
        o.color = bloomColor(v.color, _EmissionGain);
        o.unbloomedColor = v.color;
        o.id = (float2)v.id;
        return o;
      }

      // Input color is srgb
      fixed4 frag (v2f i) : COLOR
      {
        #ifdef SHADER_SCRIPTING_ON
        if (_ClipEnd > 0 && !(i.id.x > _ClipStart && i.id.x < _ClipEnd)) discard;
        // It's hard to get alpha curves right so use dithering for hdr shaders
        if (_Dissolve < 1 && Dither8x8(i.pos.xy) >= _Dissolve) discard;
        #endif

        // Envelope
        float envelope = sin(i.texcoord.x * 3.14159);
        i.texcoord.y += i.texcoord.x * 3 + _BeatOutputAccum.b*3;
#ifdef AUDIO_REACTIVE
        float waveform_r =  .5*(tex2D(_WaveFormTex, float2(i.texcoord.x,0)).r - .5f);
        float waveform_g =  .5*(tex2D(_WaveFormTex, float2(i.texcoord.x*1.8,0)).r - .5f);
        float waveform_b =  .5*(tex2D(_WaveFormTex, float2(i.texcoord.x*2.4,0)).r - .5f);
#else
        float waveform_r = .15 * sin( -20 * i.unbloomedColor.r * GetTime().w + i.texcoord.x * 100 * i.unbloomedColor.r);
        float waveform_g = .15 * sin( -30 * i.unbloomedColor.g * GetTime().w + i.texcoord.x * 100 * i.unbloomedColor.g);
        float waveform_b = .15 * sin( -40 * i.unbloomedColor.b * GetTime().w + i.texcoord.x * 100 * i.unbloomedColor.b);
#endif
          i.texcoord.y = fmod(i.texcoord.y + i.texcoord.x, 1);
        float procedural_line_r = saturate(1 - 40*abs(i.texcoord.y - .5 + waveform_r));
        float procedural_line_g = saturate(1 - 40*abs(i.texcoord.y - .5 + waveform_g));
        float procedural_line_b = saturate(1 - 40*abs(i.texcoord.y - .5 + waveform_b));
        float4 color = procedural_line_r * float4(1,0,0,0) + procedural_line_g * float4(0,1,0,0) + procedural_line_b * float4(0,0,1,0);
        color.w = 1;
        color = i.color * color;
        color = encodeHdr(color.rgb * color.a);
        color = SrgbToNative(color);
        FRAG_MOBILESELECT(color)
        return color * _Dissolve;
      }
      ENDCG
    }
  }
}
}
=======
// Copyright 2020 The Tilt Brush Authors
//
// Licensed under the Apache License, Version 2.0 (the "License");
// you may not use this file except in compliance with the License.
// You may obtain a copy of the License at
//
//      http://www.apache.org/licenses/LICENSE-2.0
//
// Unless required by applicable law or agreed to in writing, software
// distributed under the License is distributed on an "AS IS" BASIS,
// WITHOUT WARRANTIES OR CONDITIONS OF ANY KIND, either express or implied.
// See the License for the specific language governing permissions and
// limitations under the License.

Shader "Brush/Visualizer/RainbowTube" {
Properties {
  _EmissionGain ("Emission Gain", Range(0, 1)) = 0.5

  _TimeOverrideValue("Time Override Value", Vector) = (0,0,0,0)
  _TimeBlend("Time Blend", Float) = 0
  _TimeSpeed("Time Speed", Float) = 1.0

  _Dissolve ("Dissolve", Range(0, 1)) = 1
	_ClipStart("Clip Start", Float) = 0
	_ClipEnd("Clip End", Float) = -1
}

Category {
  Tags { "Queue"="Transparent" "IgnoreProjector"="True" "RenderType"="Transparent" }
  Blend One One //SrcAlpha One
  BlendOp Add, Min
  AlphaTest Greater .01
  ColorMask RGBA
  Cull Off Lighting Off ZWrite Off Fog { Color (0,0,0,0) }

  SubShader {
    Pass {

      CGPROGRAM
      #pragma vertex vert
      #pragma fragment frag
      #pragma target 3.0
      #pragma multi_compile_particles
      #pragma multi_compile __ AUDIO_REACTIVE
      #pragma multi_compile __ HDR_EMULATED HDR_SIMPLE
      #pragma multi_compile __ ODS_RENDER ODS_RENDER_CM
      #pragma multi_compile __ SELECTION_ON
      #pragma target 3.0

      #include "UnityCG.cginc"
      #include "Assets/Shaders/Include/Brush.cginc"
      #include "Assets/Shaders/Include/Hdr.cginc"
      #include "Assets/Shaders/Include/MobileSelection.cginc"

      float _EmissionGain;

      uniform half _ClipStart;
      uniform half _ClipEnd;
      uniform half _Dissolve;

      struct appdata_t {
        float4 vertex : POSITION;
        fixed4 color : COLOR;
        float2 texcoord : TEXCOORD0;
        uint id : SV_VertexID;

        UNITY_VERTEX_INPUT_INSTANCE_ID
      };

      struct v2f {
        float4 pos : POSITION;
        float4 color : COLOR;
        float2 texcoord : TEXCOORD0;
        float4 unbloomedColor : TEXCOORD1;
        uint id : TEXCOORD2;

        UNITY_VERTEX_OUTPUT_STEREO
      };

      v2f vert (appdata_t v)
      {
        PrepForOds(v.vertex);
        v.color = TbVertToSrgb(v.color);
        v2f o;

        UNITY_SETUP_INSTANCE_ID(v);
        UNITY_INITIALIZE_OUTPUT(v2f, o);
        UNITY_INITIALIZE_VERTEX_OUTPUT_STEREO(o);

        o.pos = UnityObjectToClipPos(v.vertex);
        o.texcoord = v.texcoord;
        o.color = bloomColor(v.color, _EmissionGain);
        o.unbloomedColor = v.color;
        o.id = (float2)v.id;
        return o;
      }

      // Input color is srgb
      fixed4 frag (v2f i) : COLOR
      {
        #ifdef SHADER_SCRIPTING_ON
        if (_ClipEnd > 0 && !(i.id.x > _ClipStart && i.id.x < _ClipEnd)) discard;
        // It's hard to get alpha curves right so use dithering for hdr shaders
        if (_Dissolve < 1 && Dither8x8(i.pos.xy) >= _Dissolve) discard;
        #endif

        // Envelope
        float envelope = sin(i.texcoord.x * 3.14159);
        i.texcoord.y += i.texcoord.x * 3 + _BeatOutputAccum.b*3;
#ifdef AUDIO_REACTIVE
        float waveform_r =  .5*(tex2D(_WaveFormTex, float2(i.texcoord.x,0)).r - .5f);
        float waveform_g =  .5*(tex2D(_WaveFormTex, float2(i.texcoord.x*1.8,0)).r - .5f);
        float waveform_b =  .5*(tex2D(_WaveFormTex, float2(i.texcoord.x*2.4,0)).r - .5f);
#else
        float waveform_r = .15 * sin( -20 * i.unbloomedColor.r * GetTime().w + i.texcoord.x * 100 * i.unbloomedColor.r);
        float waveform_g = .15 * sin( -30 * i.unbloomedColor.g * GetTime().w + i.texcoord.x * 100 * i.unbloomedColor.g);
        float waveform_b = .15 * sin( -40 * i.unbloomedColor.b * GetTime().w + i.texcoord.x * 100 * i.unbloomedColor.b);
#endif
          i.texcoord.y = fmod(i.texcoord.y + i.texcoord.x, 1);
        float procedural_line_r = saturate(1 - 40*abs(i.texcoord.y - .5 + waveform_r));
        float procedural_line_g = saturate(1 - 40*abs(i.texcoord.y - .5 + waveform_g));
        float procedural_line_b = saturate(1 - 40*abs(i.texcoord.y - .5 + waveform_b));
        float4 color = procedural_line_r * float4(1,0,0,0) + procedural_line_g * float4(0,1,0,0) + procedural_line_b * float4(0,0,1,0);
        color.w = 1;
        color = i.color * color;
        color = encodeHdr(color.rgb * color.a);
        color = SrgbToNative(color);
        FRAG_MOBILESELECT(color)
        return color * _Dissolve;
      }
      ENDCG
    }
  }
}
}
>>>>>>> 29419912
<|MERGE_RESOLUTION|>--- conflicted
+++ resolved
@@ -1,4 +1,3 @@
-<<<<<<< HEAD
 // Copyright 2020 The Tilt Brush Authors
 //
 // Licensed under the Apache License, Version 2.0 (the "License");
@@ -133,141 +132,4 @@
     }
   }
 }
-}
-=======
-// Copyright 2020 The Tilt Brush Authors
-//
-// Licensed under the Apache License, Version 2.0 (the "License");
-// you may not use this file except in compliance with the License.
-// You may obtain a copy of the License at
-//
-//      http://www.apache.org/licenses/LICENSE-2.0
-//
-// Unless required by applicable law or agreed to in writing, software
-// distributed under the License is distributed on an "AS IS" BASIS,
-// WITHOUT WARRANTIES OR CONDITIONS OF ANY KIND, either express or implied.
-// See the License for the specific language governing permissions and
-// limitations under the License.
-
-Shader "Brush/Visualizer/RainbowTube" {
-Properties {
-  _EmissionGain ("Emission Gain", Range(0, 1)) = 0.5
-
-  _TimeOverrideValue("Time Override Value", Vector) = (0,0,0,0)
-  _TimeBlend("Time Blend", Float) = 0
-  _TimeSpeed("Time Speed", Float) = 1.0
-
-  _Dissolve ("Dissolve", Range(0, 1)) = 1
-	_ClipStart("Clip Start", Float) = 0
-	_ClipEnd("Clip End", Float) = -1
-}
-
-Category {
-  Tags { "Queue"="Transparent" "IgnoreProjector"="True" "RenderType"="Transparent" }
-  Blend One One //SrcAlpha One
-  BlendOp Add, Min
-  AlphaTest Greater .01
-  ColorMask RGBA
-  Cull Off Lighting Off ZWrite Off Fog { Color (0,0,0,0) }
-
-  SubShader {
-    Pass {
-
-      CGPROGRAM
-      #pragma vertex vert
-      #pragma fragment frag
-      #pragma target 3.0
-      #pragma multi_compile_particles
-      #pragma multi_compile __ AUDIO_REACTIVE
-      #pragma multi_compile __ HDR_EMULATED HDR_SIMPLE
-      #pragma multi_compile __ ODS_RENDER ODS_RENDER_CM
-      #pragma multi_compile __ SELECTION_ON
-      #pragma target 3.0
-
-      #include "UnityCG.cginc"
-      #include "Assets/Shaders/Include/Brush.cginc"
-      #include "Assets/Shaders/Include/Hdr.cginc"
-      #include "Assets/Shaders/Include/MobileSelection.cginc"
-
-      float _EmissionGain;
-
-      uniform half _ClipStart;
-      uniform half _ClipEnd;
-      uniform half _Dissolve;
-
-      struct appdata_t {
-        float4 vertex : POSITION;
-        fixed4 color : COLOR;
-        float2 texcoord : TEXCOORD0;
-        uint id : SV_VertexID;
-
-        UNITY_VERTEX_INPUT_INSTANCE_ID
-      };
-
-      struct v2f {
-        float4 pos : POSITION;
-        float4 color : COLOR;
-        float2 texcoord : TEXCOORD0;
-        float4 unbloomedColor : TEXCOORD1;
-        uint id : TEXCOORD2;
-
-        UNITY_VERTEX_OUTPUT_STEREO
-      };
-
-      v2f vert (appdata_t v)
-      {
-        PrepForOds(v.vertex);
-        v.color = TbVertToSrgb(v.color);
-        v2f o;
-
-        UNITY_SETUP_INSTANCE_ID(v);
-        UNITY_INITIALIZE_OUTPUT(v2f, o);
-        UNITY_INITIALIZE_VERTEX_OUTPUT_STEREO(o);
-
-        o.pos = UnityObjectToClipPos(v.vertex);
-        o.texcoord = v.texcoord;
-        o.color = bloomColor(v.color, _EmissionGain);
-        o.unbloomedColor = v.color;
-        o.id = (float2)v.id;
-        return o;
-      }
-
-      // Input color is srgb
-      fixed4 frag (v2f i) : COLOR
-      {
-        #ifdef SHADER_SCRIPTING_ON
-        if (_ClipEnd > 0 && !(i.id.x > _ClipStart && i.id.x < _ClipEnd)) discard;
-        // It's hard to get alpha curves right so use dithering for hdr shaders
-        if (_Dissolve < 1 && Dither8x8(i.pos.xy) >= _Dissolve) discard;
-        #endif
-
-        // Envelope
-        float envelope = sin(i.texcoord.x * 3.14159);
-        i.texcoord.y += i.texcoord.x * 3 + _BeatOutputAccum.b*3;
-#ifdef AUDIO_REACTIVE
-        float waveform_r =  .5*(tex2D(_WaveFormTex, float2(i.texcoord.x,0)).r - .5f);
-        float waveform_g =  .5*(tex2D(_WaveFormTex, float2(i.texcoord.x*1.8,0)).r - .5f);
-        float waveform_b =  .5*(tex2D(_WaveFormTex, float2(i.texcoord.x*2.4,0)).r - .5f);
-#else
-        float waveform_r = .15 * sin( -20 * i.unbloomedColor.r * GetTime().w + i.texcoord.x * 100 * i.unbloomedColor.r);
-        float waveform_g = .15 * sin( -30 * i.unbloomedColor.g * GetTime().w + i.texcoord.x * 100 * i.unbloomedColor.g);
-        float waveform_b = .15 * sin( -40 * i.unbloomedColor.b * GetTime().w + i.texcoord.x * 100 * i.unbloomedColor.b);
-#endif
-          i.texcoord.y = fmod(i.texcoord.y + i.texcoord.x, 1);
-        float procedural_line_r = saturate(1 - 40*abs(i.texcoord.y - .5 + waveform_r));
-        float procedural_line_g = saturate(1 - 40*abs(i.texcoord.y - .5 + waveform_g));
-        float procedural_line_b = saturate(1 - 40*abs(i.texcoord.y - .5 + waveform_b));
-        float4 color = procedural_line_r * float4(1,0,0,0) + procedural_line_g * float4(0,1,0,0) + procedural_line_b * float4(0,0,1,0);
-        color.w = 1;
-        color = i.color * color;
-        color = encodeHdr(color.rgb * color.a);
-        color = SrgbToNative(color);
-        FRAG_MOBILESELECT(color)
-        return color * _Dissolve;
-      }
-      ENDCG
-    }
-  }
-}
-}
->>>>>>> 29419912
+}