// Copyright 2020 The Tilt Brush Authors
//
// Licensed under the Apache License, Version 2.0 (the "License");
// you may not use this file except in compliance with the License.
// You may obtain a copy of the License at
//
//      http://www.apache.org/licenses/LICENSE-2.0
//
// Unless required by applicable law or agreed to in writing, software
// distributed under the License is distributed on an "AS IS" BASIS,
// WITHOUT WARRANTIES OR CONDITIONS OF ANY KIND, either express or implied.
// See the License for the specific language governing permissions and
// limitations under the License.

Shader "Brush/Visualizer/WaveformTube" {
Properties {
  _MainTex ("Particle Texture", 2D) = "white" {}
  _EmissionGain ("Emission Gain", Range(0, 1)) = 0.5

  _Opacity ("Opacity", Range(0, 1)) = 1
	_ClipStart("Clip Start", Float) = 0
	_ClipEnd("Clip End", Float) = -1
}

Category {
  Tags { "Queue"="Transparent" "IgnoreProjector"="True" "RenderType"="Transparent" }
  Blend One One //SrcAlpha One
  BlendOp Add, Min
  AlphaTest Greater .01
  ColorMask RGBA
  Cull Off Lighting Off ZWrite Off Fog { Color (0,0,0,0) }

  SubShader {
    Pass {

      CGPROGRAM
      #pragma vertex vert
      #pragma fragment frag
      #pragma multi_compile_particles
      #pragma multi_compile __ HDR_EMULATED HDR_SIMPLE
      #pragma multi_compile __ ODS_RENDER ODS_RENDER_CM

      #include "UnityCG.cginc"
      #include "Assets/Shaders/Include/Brush.cginc"
      #include "Assets/Shaders/Include/Hdr.cginc"

      sampler2D _MainTex;
      float4 _MainTex_ST;
      float _EmissionGain;

      uniform float _ClipStart;
      uniform float _ClipEnd;
      uniform half _Opacity;

      struct appdata_t {
        float4 vertex : POSITION;
        fixed4 color : COLOR;
        float2 texcoord : TEXCOORD0;
<<<<<<< HEAD
        uint id : SV_VertexID;
=======

        UNITY_VERTEX_INPUT_INSTANCE_ID
>>>>>>> 2fef407c
      };

      struct v2f {
        float4 vertex : POSITION;
        float4 color : COLOR;
        float2 texcoord : TEXCOORD0;
<<<<<<< HEAD
        uint id : TEXCOORD2;
=======

        UNITY_VERTEX_OUTPUT_STEREO
>>>>>>> 2fef407c
      };

      v2f vert (appdata_t v)
      {
        PrepForOds(v.vertex);

        v2f o;

        UNITY_SETUP_INSTANCE_ID(v);
        UNITY_INITIALIZE_OUTPUT(v2f, o);
        UNITY_INITIALIZE_VERTEX_OUTPUT_STEREO(o);

        o.vertex = UnityObjectToClipPos(v.vertex);
        o.texcoord = TRANSFORM_TEX(v.texcoord, _MainTex);

        o.color = bloomColor(v.color, _EmissionGain);
        o.id = (float2)v.id;
        return o;
      }

      fixed4 frag (v2f i) : COLOR
      {

        if (_ClipEnd > 0 && !(i.id.x > _ClipStart && i.id.x < _ClipEnd)) discard;
        if (_Opacity < 1 && Dither8x8(i.vertex.xy) >= _Opacity) discard;

        i.texcoord.x -= _BeatOutputAccum.x;
        i.texcoord.y += i.texcoord.x;
        i.texcoord.x *= .25;

        float wav = (tex2D(_WaveFormTex, float2(i.texcoord.x,0)).r - .5f);
        i.texcoord.y += wav;
        float4 c = i.color * tex2D(_MainTex, i.texcoord);
        c = encodeHdr(c.rgb * c.a);
        return c * _Opacity;
      }
      ENDCG
    }
  }
}
}<|MERGE_RESOLUTION|>--- conflicted
+++ resolved
@@ -56,24 +56,18 @@
         float4 vertex : POSITION;
         fixed4 color : COLOR;
         float2 texcoord : TEXCOORD0;
-<<<<<<< HEAD
         uint id : SV_VertexID;
-=======
 
         UNITY_VERTEX_INPUT_INSTANCE_ID
->>>>>>> 2fef407c
       };
 
       struct v2f {
         float4 vertex : POSITION;
         float4 color : COLOR;
         float2 texcoord : TEXCOORD0;
-<<<<<<< HEAD
         uint id : TEXCOORD2;
-=======
 
         UNITY_VERTEX_OUTPUT_STEREO
->>>>>>> 2fef407c
       };
 
       v2f vert (appdata_t v)
