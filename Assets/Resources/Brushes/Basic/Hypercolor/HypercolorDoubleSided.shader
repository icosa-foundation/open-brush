// Copyright 2020 The Tilt Brush Authors
//
// Licensed under the Apache License, Version 2.0 (the "License");
// you may not use this file except in compliance with the License.
// You may obtain a copy of the License at
//
//      http://www.apache.org/licenses/LICENSE-2.0
//
// Unless required by applicable law or agreed to in writing, software
// distributed under the License is distributed on an "AS IS" BASIS,
// WITHOUT WARRANTIES OR CONDITIONS OF ANY KIND, either express or implied.
// See the License for the specific language governing permissions and
// limitations under the License.

Shader "Brush/Special/HypercolorDoubleSided" {
Properties {
  _Color ("Main Color", Color) = (1,1,1,1)
  _SpecColor ("Specular Color", Color) = (0.5, 0.5, 0.5, 0)
  _Shininess ("Shininess", Range (0.01, 1)) = 0.078125
  _MainTex ("Base (RGB) TransGloss (A)", 2D) = "white" {}
  _BumpMap ("Normalmap", 2D) = "bump" {}
  _Cutoff ("Alpha cutoff", Range(0,1)) = 0.5

<<<<<<< HEAD
 [Toggle] _OverrideTime ("Overriden Time", Float) = 0.0
=======

>>>>>>> 29419912
 _TimeOverrideValue("Time Override Value", Vector) = (0,0,0,0)
 _TimeBlend("Time Blend", Float) = 0
 _TimeSpeed("Time Speed", Float) = 1.0

<<<<<<< HEAD
 _Opacity ("Opacity", Range(0,1)) = 1
=======
 _Dissolve("Dissolve", Range(0,1)) = 1
>>>>>>> 29419912
 _ClipStart("Clip Start", Float) = 0
 _ClipEnd("Clip End", Float) = -1
}
    SubShader {
    Tags {"Queue"="AlphaTest" "IgnoreProjector"="True" "RenderType"="TransparentCutout"}
    Cull Off
    LOD 100

    CGPROGRAM
    #pragma target 4.0
    #pragma surface surf StandardSpecular vertex:vert addshadow
    #pragma multi_compile __ AUDIO_REACTIVE
    #pragma multi_compile __ ODS_RENDER ODS_RENDER_CM
    #pragma multi_compile __ SELECTION_ON
    // Faster compiles
    #pragma skip_variants INSTANCING_ON
<<<<<<< HEAD
    #include "Assets/Shaders/Include/TimeOverride.cginc"
=======

>>>>>>> 29419912
    #include "Assets/Shaders/Include/Brush.cginc"
    #include "Assets/Shaders/Include/MobileSelection.cginc"

    struct appdata {
      float4 vertex : POSITION;
      float3 texcoord : TEXCOORD0;
      float3 texcoord1 : TEXCOORD1;
      float3 texcoord2 : TEXCOORD2;
      half3 normal : NORMAL;
      fixed4 color : COLOR;
      float4 tangent : TANGENT;
      uint id : SV_VertexID;
      UNITY_VERTEX_INPUT_INSTANCE_ID
    };

    struct Input {
      float2 uv_MainTex;
      float2 uv_BumpMap;
      float4 color : Color;
      float3 worldPos;
      fixed vface : VFACE;
      uint id : TEXCOORD2;
      float4 screenPos;
    };

    sampler2D _MainTex;
    sampler2D _BumpMap;
    fixed4 _Color;
    half _Shininess;
    fixed _Cutoff;

<<<<<<< HEAD
    uniform float _ClipStart;
    uniform float _ClipEnd;
    uniform half _Opacity;
=======
    uniform half _ClipStart;
    uniform half _ClipEnd;
    uniform half _Dissolve;
>>>>>>> 29419912

    void vert (inout appdata v, out Input o) {
      UNITY_INITIALIZE_OUTPUT(Input, o);
      PrepForOds(v.vertex);
      v.color = TbVertToSrgb(v.color);

      float t = 0.0;

      float strokeWidth = abs(v.texcoord.z) * 1.2;

#ifdef AUDIO_REACTIVE
      t = _BeatOutputAccum.z * 5;
      float waveIntensity = _BeatOutput.z * .1 * strokeWidth;
      v.vertex.xyz += (pow(1 - (sin(t + v.texcoord.x * 5 + v.texcoord.y * 10) + 1), 2)
                * cross(v.tangent.xyz, v.normal.xyz)
                * waveIntensity)
              ;
#endif
      o.id = v.id;
    }

    void surf (Input IN, inout SurfaceOutputStandardSpecular o) {

<<<<<<< HEAD
      if (_ClipEnd > 0 && !(IN.id.x > _ClipStart && IN.id.x < _ClipEnd)) discard;
      if (_Opacity < 1 && Dither8x8(IN.screenPos.xy / IN.screenPos.w * _ScreenParams) >= _Opacity) discard;
=======
      #ifdef SHADER_SCRIPTING_ON
      if (_ClipEnd > 0 && !(IN.id.x > _ClipStart && IN.id.x < _ClipEnd)) discard;
      if (_Dissolve < 1 && Dither8x8(IN.screenPos.xy / IN.screenPos.w * _ScreenParams) >= _Dissolve) discard;
      #endif
>>>>>>> 29419912

      fixed4 tex = tex2D(_MainTex, IN.uv_MainTex);

      float scroll = GetTime().z;
#ifdef AUDIO_REACTIVE
      float3 localPos = mul(xf_I_CS, float4(IN.worldPos, 1.0)).xyz;
      float t = length(localPos) * .5;
      scroll =  _BeatOutputAccum.y*30;
      float angle = atan2(localPos.x, localPos.y);
      float waveform = tex2D(_WaveFormTex, float2(angle * 6,0)).g*2;

      tex.rgb =  float3(1,0,0) * (sin(tex.r*2 + scroll*0.5 - t) + 1);
      tex.rgb += float3(0,1,0) * (sin(tex.r*3 + scroll*1 - t) + 1);
      tex.rgb += float3(0,0,1) * (sin(tex.r*4 + scroll*0.25 - t) + 1);
#else
      tex.rgb =  float3(1,0,0) * (sin(tex.r * 2 + scroll*0.5 - IN.uv_MainTex.x) + 1) * 2;
      tex.rgb += float3(0,1,0) * (sin(tex.r * 3.3 + scroll*1 - IN.uv_MainTex.x) + 1) * 2;
      tex.rgb += float3(0,0,1) * (sin(tex.r * 4.66 + scroll*0.25 - IN.uv_MainTex.x) + 1) * 2;
#endif

      o.Albedo = SrgbToNative(tex * IN.color).rgb;
      o.Smoothness = _Shininess;
      o.Specular = SrgbToNative(_SpecColor * tex).rgb;
      o.Normal = UnpackNormal(tex2D(_BumpMap, IN.uv_BumpMap));
      o.Alpha = tex.a * IN.color.a;
      if (o.Alpha < _Cutoff) {
        discard;
      }
      o.Alpha = 1;
#ifdef AUDIO_REACTIVE
      o.Emission = o.Albedo;
      o.Albedo = .2;
      o.Specular *= .5;
#endif
      SURF_FRAG_MOBILESELECT(o);
      o.Normal.z *= IN.vface;
    }
    ENDCG
    }

  FallBack "Transparent/Cutout/VertexLit"
}


<|MERGE_RESOLUTION|>--- conflicted
+++ resolved
@@ -21,20 +21,12 @@
   _BumpMap ("Normalmap", 2D) = "bump" {}
   _Cutoff ("Alpha cutoff", Range(0,1)) = 0.5
 
-<<<<<<< HEAD
- [Toggle] _OverrideTime ("Overriden Time", Float) = 0.0
-=======
 
->>>>>>> 29419912
  _TimeOverrideValue("Time Override Value", Vector) = (0,0,0,0)
  _TimeBlend("Time Blend", Float) = 0
  _TimeSpeed("Time Speed", Float) = 1.0
 
-<<<<<<< HEAD
- _Opacity ("Opacity", Range(0,1)) = 1
-=======
  _Dissolve("Dissolve", Range(0,1)) = 1
->>>>>>> 29419912
  _ClipStart("Clip Start", Float) = 0
  _ClipEnd("Clip End", Float) = -1
 }
@@ -51,11 +43,7 @@
     #pragma multi_compile __ SELECTION_ON
     // Faster compiles
     #pragma skip_variants INSTANCING_ON
-<<<<<<< HEAD
-    #include "Assets/Shaders/Include/TimeOverride.cginc"
-=======
 
->>>>>>> 29419912
     #include "Assets/Shaders/Include/Brush.cginc"
     #include "Assets/Shaders/Include/MobileSelection.cginc"
 
@@ -87,15 +75,9 @@
     half _Shininess;
     fixed _Cutoff;
 
-<<<<<<< HEAD
-    uniform float _ClipStart;
-    uniform float _ClipEnd;
-    uniform half _Opacity;
-=======
     uniform half _ClipStart;
     uniform half _ClipEnd;
     uniform half _Dissolve;
->>>>>>> 29419912
 
     void vert (inout appdata v, out Input o) {
       UNITY_INITIALIZE_OUTPUT(Input, o);
@@ -119,15 +101,10 @@
 
     void surf (Input IN, inout SurfaceOutputStandardSpecular o) {
 
-<<<<<<< HEAD
-      if (_ClipEnd > 0 && !(IN.id.x > _ClipStart && IN.id.x < _ClipEnd)) discard;
-      if (_Opacity < 1 && Dither8x8(IN.screenPos.xy / IN.screenPos.w * _ScreenParams) >= _Opacity) discard;
-=======
       #ifdef SHADER_SCRIPTING_ON
       if (_ClipEnd > 0 && !(IN.id.x > _ClipStart && IN.id.x < _ClipEnd)) discard;
       if (_Dissolve < 1 && Dither8x8(IN.screenPos.xy / IN.screenPos.w * _ScreenParams) >= _Dissolve) discard;
       #endif
->>>>>>> 29419912
 
       fixed4 tex = tex2D(_MainTex, IN.uv_MainTex);
 
