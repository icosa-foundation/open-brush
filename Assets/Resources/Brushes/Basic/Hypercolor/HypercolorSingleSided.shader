--- conflicted
+++ resolved
@@ -21,11 +21,7 @@
   _BumpMap ("Normalmap", 2D) = "bump" {}
   _Cutoff ("Alpha cutoff", Range(0,1)) = 0.5
 
-<<<<<<< HEAD
-      [Toggle] _OverrideTime ("Overriden Time", Float) = 0.0
-=======
   [Toggle] _OverrideTime ("Overriden Time", Float) = 0.0
->>>>>>> ba390f49
   _TimeOverrideValue("Time Override Value", Vector) = (0,0,0,0)
   _TimeBlend("Time Blend", Float) = 0
   _TimeSpeed("Time Speed", Float) = 1.0
