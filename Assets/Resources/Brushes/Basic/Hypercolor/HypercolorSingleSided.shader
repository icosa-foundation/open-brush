<<<<<<< HEAD
// Copyright 2020 The Tilt Brush Authors
//
// Licensed under the Apache License, Version 2.0 (the "License");
// you may not use this file except in compliance with the License.
// You may obtain a copy of the License at
//
//      http://www.apache.org/licenses/LICENSE-2.0
//
// Unless required by applicable law or agreed to in writing, software
// distributed under the License is distributed on an "AS IS" BASIS,
// WITHOUT WARRANTIES OR CONDITIONS OF ANY KIND, either express or implied.
// See the License for the specific language governing permissions and
// limitations under the License.

Shader "Brush/Special/HypercolorSingleSided" {
Properties {
  _Color ("Main Color", Color) = (1,1,1,1)
  _SpecColor ("Specular Color", Color) = (0.5, 0.5, 0.5, 0)
  _Shininess ("Shininess", Range (0.01, 1)) = 0.078125
  _MainTex ("Base (RGB) TransGloss (A)", 2D) = "white" {}
  _BumpMap ("Normalmap", 2D) = "bump" {}
  _Cutoff ("Alpha cutoff", Range(0,1)) = 0.5


  _TimeOverrideValue("Time Override Value", Vector) = (0,0,0,0)
  _TimeBlend("Time Blend", Float) = 0
  _TimeSpeed("Time Speed", Float) = 1.0
}
    SubShader {
    Tags {"Queue"="AlphaTest" "IgnoreProjector"="True" "RenderType"="TransparentCutout"}
    Cull Back
    LOD 100

    CGPROGRAM
    #pragma target 3.0
    #pragma surface surf StandardSpecular vertex:vert alphatest:_Cutoff addshadow
    #pragma multi_compile __ AUDIO_REACTIVE
    #pragma multi_compile __ ODS_RENDER ODS_RENDER_CM

    #include "Assets/Shaders/Include/Brush.cginc"

    struct Input {
      float2 uv_MainTex;
      float2 uv_BumpMap;
      float4 color : Color;
      float3 worldPos;
    };

    sampler2D _MainTex;
    sampler2D _BumpMap;
    fixed4 _Color;
    half _Shininess;

    void vert (inout appdata_full v) {
      PrepForOds(v.vertex);
      v.color = TbVertToSrgb(v.color);

      float t = 0.0;

      float strokeWidth = abs(v.texcoord.z) * 1.2;

#ifdef AUDIO_REACTIVE
      t = _BeatOutputAccum.z * 5;
      float waveIntensity = _BeatOutput.z * .1 * strokeWidth;
      v.vertex.xyz += (pow(1 - (sin(t + v.texcoord.x * 5 + v.texcoord.y * 10) + 1), 2)
                * cross(v.tangent.xyz, v.normal.xyz)
                * waveIntensity)
              ;
#endif
    }

    void surf (Input IN, inout SurfaceOutputStandardSpecular o) {
      fixed4 tex = tex2D(_MainTex, IN.uv_MainTex);

      float scroll = GetTime().z;
#ifdef AUDIO_REACTIVE
      float3 localPos = mul(xf_I_CS, float4(IN.worldPos, 1.0)).xyz;
      float t = length(localPos) * .5;
      scroll =  _BeatOutputAccum.y*30;
      float angle = atan2(localPos.x, localPos.y);
      float waveform = tex2D(_WaveFormTex, float2(angle * 6,0)).g*2;

      tex.rgb =  float3(1,0,0) * (sin(tex.r*2 + scroll*0.5 - t) + 1);
      tex.rgb += float3(0,1,0) * (sin(tex.r*3 + scroll*1 - t) + 1);
      tex.rgb += float3(0,0,1) * (sin(tex.r*4 + scroll*0.25 - t) + 1);
#else
      tex.rgb =  float3(1,0,0) * (sin(tex.r * 2 + scroll*0.5 - IN.uv_MainTex.x) + 1) * 2;
      tex.rgb += float3(0,1,0) * (sin(tex.r * 3.3 + scroll*1 - IN.uv_MainTex.x) + 1) * 2;
      tex.rgb += float3(0,0,1) * (sin(tex.r * 4.66 + scroll*0.25 - IN.uv_MainTex.x) + 1) * 2;
#endif

      o.Albedo = SrgbToNative(tex * IN.color).rgb;
      o.Smoothness = _Shininess;
      o.Specular = SrgbToNative(_SpecColor * tex).rgb;
      o.Normal = UnpackNormal(tex2D(_BumpMap, IN.uv_BumpMap));
      o.Alpha = tex.a * IN.color.a;
#ifdef AUDIO_REACTIVE
      o.Emission = o.Albedo;
      o.Albedo = .2;
      o.Specular *= .5;
#endif

    }
    ENDCG
    }

  FallBack "Transparent/Cutout/VertexLit"
}



=======
// Copyright 2020 The Tilt Brush Authors
//
// Licensed under the Apache License, Version 2.0 (the "License");
// you may not use this file except in compliance with the License.
// You may obtain a copy of the License at
//
//      http://www.apache.org/licenses/LICENSE-2.0
//
// Unless required by applicable law or agreed to in writing, software
// distributed under the License is distributed on an "AS IS" BASIS,
// WITHOUT WARRANTIES OR CONDITIONS OF ANY KIND, either express or implied.
// See the License for the specific language governing permissions and
// limitations under the License.

Shader "Brush/Special/HypercolorSingleSided" {
Properties {
  _Color ("Main Color", Color) = (1,1,1,1)
  _SpecColor ("Specular Color", Color) = (0.5, 0.5, 0.5, 0)
  _Shininess ("Shininess", Range (0.01, 1)) = 0.078125
  _MainTex ("Base (RGB) TransGloss (A)", 2D) = "white" {}
  _BumpMap ("Normalmap", 2D) = "bump" {}
  _Cutoff ("Alpha cutoff", Range(0,1)) = 0.5


  _TimeOverrideValue("Time Override Value", Vector) = (0,0,0,0)
  _TimeBlend("Time Blend", Float) = 0
  _TimeSpeed("Time Speed", Float) = 1.0
}
    SubShader {
    Tags {"Queue"="AlphaTest" "IgnoreProjector"="True" "RenderType"="TransparentCutout"}
    Cull Back
    LOD 100

    CGPROGRAM
    #pragma target 3.0
    #pragma surface surf StandardSpecular vertex:vert alphatest:_Cutoff addshadow
    #pragma multi_compile __ AUDIO_REACTIVE
    #pragma multi_compile __ ODS_RENDER ODS_RENDER_CM

    #include "Assets/Shaders/Include/Brush.cginc"

    struct Input {
      float2 uv_MainTex;
      float2 uv_BumpMap;
      float4 color : Color;
      float3 worldPos;
    };

    sampler2D _MainTex;
    sampler2D _BumpMap;
    fixed4 _Color;
    half _Shininess;

    void vert (inout appdata_full v) {
      PrepForOds(v.vertex);
      v.color = TbVertToSrgb(v.color);

      float t = 0.0;

      float strokeWidth = abs(v.texcoord.z) * 1.2;

#ifdef AUDIO_REACTIVE
      t = _BeatOutputAccum.z * 5;
      float waveIntensity = _BeatOutput.z * .1 * strokeWidth;
      v.vertex.xyz += (pow(1 - (sin(t + v.texcoord.x * 5 + v.texcoord.y * 10) + 1), 2)
                * cross(v.tangent.xyz, v.normal.xyz)
                * waveIntensity)
              ;
#endif
    }

    void surf (Input IN, inout SurfaceOutputStandardSpecular o) {
      fixed4 tex = tex2D(_MainTex, IN.uv_MainTex);

      float scroll = GetTime().z;
#ifdef AUDIO_REACTIVE
      float3 localPos = mul(xf_I_CS, float4(IN.worldPos, 1.0)).xyz;
      float t = length(localPos) * .5;
      scroll =  _BeatOutputAccum.y*30;
      float angle = atan2(localPos.x, localPos.y);
      float waveform = tex2D(_WaveFormTex, float2(angle * 6,0)).g*2;

      tex.rgb =  float3(1,0,0) * (sin(tex.r*2 + scroll*0.5 - t) + 1);
      tex.rgb += float3(0,1,0) * (sin(tex.r*3 + scroll*1 - t) + 1);
      tex.rgb += float3(0,0,1) * (sin(tex.r*4 + scroll*0.25 - t) + 1);
#else
      tex.rgb =  float3(1,0,0) * (sin(tex.r * 2 + scroll*0.5 - IN.uv_MainTex.x) + 1) * 2;
      tex.rgb += float3(0,1,0) * (sin(tex.r * 3.3 + scroll*1 - IN.uv_MainTex.x) + 1) * 2;
      tex.rgb += float3(0,0,1) * (sin(tex.r * 4.66 + scroll*0.25 - IN.uv_MainTex.x) + 1) * 2;
#endif

      o.Albedo = SrgbToNative(tex * IN.color).rgb;
      o.Smoothness = _Shininess;
      o.Specular = SrgbToNative(_SpecColor * tex).rgb;
      o.Normal = UnpackNormal(tex2D(_BumpMap, IN.uv_BumpMap));
      o.Alpha = tex.a * IN.color.a;
#ifdef AUDIO_REACTIVE
      o.Emission = o.Albedo;
      o.Albedo = .2;
      o.Specular *= .5;
#endif

    }
    ENDCG
    }

  FallBack "Transparent/Cutout/VertexLit"
}


>>>>>>> 29419912
<|MERGE_RESOLUTION|>--- conflicted
+++ resolved
@@ -1,4 +1,3 @@
-<<<<<<< HEAD
 // Copyright 2020 The Tilt Brush Authors
 //
 // Licensed under the Apache License, Version 2.0 (the "License");
@@ -109,116 +108,3 @@
 }
 
 
-
-=======
-// Copyright 2020 The Tilt Brush Authors
-//
-// Licensed under the Apache License, Version 2.0 (the "License");
-// you may not use this file except in compliance with the License.
-// You may obtain a copy of the License at
-//
-//      http://www.apache.org/licenses/LICENSE-2.0
-//
-// Unless required by applicable law or agreed to in writing, software
-// distributed under the License is distributed on an "AS IS" BASIS,
-// WITHOUT WARRANTIES OR CONDITIONS OF ANY KIND, either express or implied.
-// See the License for the specific language governing permissions and
-// limitations under the License.
-
-Shader "Brush/Special/HypercolorSingleSided" {
-Properties {
-  _Color ("Main Color", Color) = (1,1,1,1)
-  _SpecColor ("Specular Color", Color) = (0.5, 0.5, 0.5, 0)
-  _Shininess ("Shininess", Range (0.01, 1)) = 0.078125
-  _MainTex ("Base (RGB) TransGloss (A)", 2D) = "white" {}
-  _BumpMap ("Normalmap", 2D) = "bump" {}
-  _Cutoff ("Alpha cutoff", Range(0,1)) = 0.5
-
-
-  _TimeOverrideValue("Time Override Value", Vector) = (0,0,0,0)
-  _TimeBlend("Time Blend", Float) = 0
-  _TimeSpeed("Time Speed", Float) = 1.0
-}
-    SubShader {
-    Tags {"Queue"="AlphaTest" "IgnoreProjector"="True" "RenderType"="TransparentCutout"}
-    Cull Back
-    LOD 100
-
-    CGPROGRAM
-    #pragma target 3.0
-    #pragma surface surf StandardSpecular vertex:vert alphatest:_Cutoff addshadow
-    #pragma multi_compile __ AUDIO_REACTIVE
-    #pragma multi_compile __ ODS_RENDER ODS_RENDER_CM
-
-    #include "Assets/Shaders/Include/Brush.cginc"
-
-    struct Input {
-      float2 uv_MainTex;
-      float2 uv_BumpMap;
-      float4 color : Color;
-      float3 worldPos;
-    };
-
-    sampler2D _MainTex;
-    sampler2D _BumpMap;
-    fixed4 _Color;
-    half _Shininess;
-
-    void vert (inout appdata_full v) {
-      PrepForOds(v.vertex);
-      v.color = TbVertToSrgb(v.color);
-
-      float t = 0.0;
-
-      float strokeWidth = abs(v.texcoord.z) * 1.2;
-
-#ifdef AUDIO_REACTIVE
-      t = _BeatOutputAccum.z * 5;
-      float waveIntensity = _BeatOutput.z * .1 * strokeWidth;
-      v.vertex.xyz += (pow(1 - (sin(t + v.texcoord.x * 5 + v.texcoord.y * 10) + 1), 2)
-                * cross(v.tangent.xyz, v.normal.xyz)
-                * waveIntensity)
-              ;
-#endif
-    }
-
-    void surf (Input IN, inout SurfaceOutputStandardSpecular o) {
-      fixed4 tex = tex2D(_MainTex, IN.uv_MainTex);
-
-      float scroll = GetTime().z;
-#ifdef AUDIO_REACTIVE
-      float3 localPos = mul(xf_I_CS, float4(IN.worldPos, 1.0)).xyz;
-      float t = length(localPos) * .5;
-      scroll =  _BeatOutputAccum.y*30;
-      float angle = atan2(localPos.x, localPos.y);
-      float waveform = tex2D(_WaveFormTex, float2(angle * 6,0)).g*2;
-
-      tex.rgb =  float3(1,0,0) * (sin(tex.r*2 + scroll*0.5 - t) + 1);
-      tex.rgb += float3(0,1,0) * (sin(tex.r*3 + scroll*1 - t) + 1);
-      tex.rgb += float3(0,0,1) * (sin(tex.r*4 + scroll*0.25 - t) + 1);
-#else
-      tex.rgb =  float3(1,0,0) * (sin(tex.r * 2 + scroll*0.5 - IN.uv_MainTex.x) + 1) * 2;
-      tex.rgb += float3(0,1,0) * (sin(tex.r * 3.3 + scroll*1 - IN.uv_MainTex.x) + 1) * 2;
-      tex.rgb += float3(0,0,1) * (sin(tex.r * 4.66 + scroll*0.25 - IN.uv_MainTex.x) + 1) * 2;
-#endif
-
-      o.Albedo = SrgbToNative(tex * IN.color).rgb;
-      o.Smoothness = _Shininess;
-      o.Specular = SrgbToNative(_SpecColor * tex).rgb;
-      o.Normal = UnpackNormal(tex2D(_BumpMap, IN.uv_BumpMap));
-      o.Alpha = tex.a * IN.color.a;
-#ifdef AUDIO_REACTIVE
-      o.Emission = o.Albedo;
-      o.Albedo = .2;
-      o.Specular *= .5;
-#endif
-
-    }
-    ENDCG
-    }
-
-  FallBack "Transparent/Cutout/VertexLit"
-}
-
-
->>>>>>> 29419912
