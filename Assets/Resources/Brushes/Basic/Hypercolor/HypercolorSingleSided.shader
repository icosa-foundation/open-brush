--- conflicted
+++ resolved
@@ -21,11 +21,7 @@
   _BumpMap ("Normalmap", 2D) = "bump" {}
   _Cutoff ("Alpha cutoff", Range(0,1)) = 0.5
 
-<<<<<<< HEAD
-  [Toggle] _OverrideTime ("Overriden Time", Float) = 0.0
-=======
 
->>>>>>> 29419912
   _TimeOverrideValue("Time Override Value", Vector) = (0,0,0,0)
   _TimeBlend("Time Blend", Float) = 0
   _TimeSpeed("Time Speed", Float) = 1.0
@@ -40,11 +36,7 @@
     #pragma surface surf StandardSpecular vertex:vert alphatest:_Cutoff addshadow
     #pragma multi_compile __ AUDIO_REACTIVE
     #pragma multi_compile __ ODS_RENDER ODS_RENDER_CM
-<<<<<<< HEAD
-    #include "Assets/Shaders/Include/TimeOverride.cginc"
-=======
 
->>>>>>> 29419912
     #include "Assets/Shaders/Include/Brush.cginc"
 
     struct Input {
