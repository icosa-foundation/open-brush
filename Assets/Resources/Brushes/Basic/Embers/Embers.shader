<<<<<<< HEAD
﻿// Copyright 2020 The Tilt Brush Authors
//
// Licensed under the Apache License, Version 2.0 (the "License");
// you may not use this file except in compliance with the License.
// You may obtain a copy of the License at
//
//      http://www.apache.org/licenses/LICENSE-2.0
//
// Unless required by applicable law or agreed to in writing, software
// distributed under the License is distributed on an "AS IS" BASIS,
// WITHOUT WARRANTIES OR CONDITIONS OF ANY KIND, either express or implied.
// See the License for the specific language governing permissions and
// limitations under the License.

Shader "Brush/Particle/Embers" {
Properties {
  _TintColor ("Tint Color", Color) = (0.5,0.5,0.5,0.5)
  _MainTex ("Particle Texture", 2D) = "white" {}
  _ScrollRate("Scroll Rate", Float) = 1.0
  _ScrollDistance("Scroll Distance", Vector) = (1.0, 0, 0)
  _ScrollJitterIntensity("Scroll Jitter Intensity", Float) = 1.0
  _ScrollJitterFrequency("Scroll Jitter Frequency", Float) = 1.0
  _SpreadRate ("Spread Rate", Range(0.3, 5)) = 1.539


  _TimeOverrideValue("Time Override Value", Vector) = (0,0,0,0)
  _TimeBlend("Time Blend", Float) = 0
  _TimeSpeed("Time Speed", Float) = 1.0

  _Dissolve("Dissolve", Range(0, 1)) = 1
  _ClipStart("Clip Start", Float) = 0
  _ClipEnd("Clip End", Float) = -1
}

Category {
  Tags { "Queue"="Transparent" "IgnoreProjector"="True" "RenderType"="Transparent" "DisableBatching"="True" }
  Blend One One  // SrcAlpha One
  BlendOp Add, Min
  ColorMask RGBA
  Cull Off Lighting Off ZWrite Off Fog { Color (0,0,0,0) }

  SubShader {
    Pass {

      CGPROGRAM
      #pragma vertex vert
      #pragma fragment frag
      #pragma multi_compile_particles
      #pragma multi_compile __ AUDIO_REACTIVE
      #pragma multi_compile __ HDR_EMULATED HDR_SIMPLE
      #pragma multi_compile __ ODS_RENDER ODS_RENDER_CM
      #pragma multi_compile __ SELECTION_ON
      #pragma target 3.0

      #include "UnityCG.cginc"
      #include "Assets/Shaders/Include/Brush.cginc"
      #include "Assets/Shaders/Include/Hdr.cginc"
      #include "Assets/Shaders/Include/Particles.cginc"
      #include "Assets/ThirdParty/Shaders/Noise.cginc"
      #include "Assets/Shaders/Include/MobileSelection.cginc"

      sampler2D _MainTex;
      fixed4 _TintColor;

      uniform half _ClipStart;
      uniform half _ClipEnd;
      uniform half _Dissolve;

      struct v2f {
        float4 vertex : SV_POSITION;
        fixed4 color : COLOR;
        float2 texcoord : TEXCOORD0;
        uint id : TEXCOORD2;

        UNITY_VERTEX_OUTPUT_STEREO
      };

      float4 _MainTex_ST;
      float _ScrollRate;
      // In decimeters
      float3 _ScrollDistance;
      // Amplitude: in decimeters
      float _ScrollJitterIntensity;
      float _ScrollJitterFrequency;
      float _SpreadRate;

      // pos and seed should be stable values.
      // seed is a value in [0, 1]
      // t01 is a time value in [0, 1]
      float3 ComputeDisplacement(float3 pos, float seed, float t01) {
        float t2 = GetTime().y;
        float floatUpTime01 = t01;

#if SELECTION_ON
        t01 = 0;
        t2 = 0;
#endif

        // Animate the motion of the embers
        // Accumulate all displacement into a common, pre-transformed space.
        float4 dispVec = float4(_ScrollDistance, 0.0) * t01;

        dispVec.x += sin(t01 * _ScrollJitterFrequency + seed * 100 + t2 + pos.z) * _ScrollJitterIntensity;
        dispVec.y += (fmod(seed * 100, 1) - 0.5) * _ScrollDistance.y * floatUpTime01;
        dispVec.z += cos(t01 * _ScrollJitterFrequency + seed * 100 + t2 + pos.x) * _ScrollJitterIntensity;

#ifdef AUDIO_REACTIVE
        float fft = (tex2Dlod(_FFTTex, float4(pos.y,0,0,0)).b)*2 + .1;
        dispVec.y += fft;
#endif

#if SELECTION_ON
        dispVec.y = abs(dispVec.y * 0.2);
        dispVec *= 0.5;
#endif
        return dispVec * kDecimetersToWorldUnits;
      }

      v2f vert (ParticleVertexWithSpread_t v) {
        v.color = TbVertToSrgb(v.color);
        v2f o;

        UNITY_SETUP_INSTANCE_ID(v);
        UNITY_INITIALIZE_OUTPUT(v2f, o);
        UNITY_INITIALIZE_VERTEX_OUTPUT_STEREO(o);

        // Used as a random-ish seed for various calculations
        float seed = v.color.a;
        float t01 = fmod(GetTime().y*_ScrollRate + seed * 10, 1);
        float birthTime = v.texcoord.w;
        float rotation = v.texcoord.z;
        float halfSize = GetParticleHalfSize(v.corner.xyz, v.center, birthTime);
        float spreadProgress = SpreadProgress(birthTime, _SpreadRate);
        float4 center = SpreadParticle(v, spreadProgress);
        float3 disp = ComputeDisplacement(center.xyz, seed, t01);
        disp = spreadProgress * disp;

        // Ramp color from bright to dark over particle lifetime
        float3 incolor = v.color.rgb;
        float t_minus_1 = 1-t01;
        float sparkle = (pow(abs(sin(GetTime().y * 3 + seed * 10)), 30));
        v.color.rgb += pow(t_minus_1,10)*incolor*200;
        v.color.rgb += incolor * sparkle * 50;

#ifdef AUDIO_REACTIVE
        // Additional color boost from beat detection
        v.color.rgb = v.color.rgb * .5 + 2*_BeatOutput.x * v.color.rgb;
#endif

        // Dim over lifetime
        v.color.rgb *= incolor * pow (1 - t01, 2)*5;

        // Custom vertex animation
#if 1
        // Displacement is in scene space
        // Note that xf_CS is actually scene, not canvas
        // The problem with this is that if you scale up a layer, the particles
        // get big but the overall motion stays the same.
        float4 center_WS = mul(unity_ObjectToWorld, center);
        center_WS.xyz += mul(xf_CS, float4(disp, 0));
        PrepForOdsWorldSpace(center_WS);
        float4 corner_WS = OrientParticle_WS(center_WS.xyz, halfSize, v.vid, rotation);
        o.vertex = mul(UNITY_MATRIX_VP, corner_WS);
#else
        // Displacement is in canvas space
        // Note that we assume object space == canvas space (which it is, for TB)
        PrepForOds(center);
        center = center + float4(disp.xyz, 0);
        float4 corner = OrientParticle(center.xyz, halfSize, v.vid, rotation);
        o.vertex = UnityObjectToClipPos(corner);
#endif

        o.color = v.color;
        o.texcoord = TRANSFORM_TEX(v.texcoord.xy,_MainTex);
        o.id = (float2)v.id;
        return o;
      }

      // i.color is srgb
      fixed4 frag (v2f i) : SV_Target
      {
        #ifdef SHADER_SCRIPTING_ON
        if (_ClipEnd > 0 && !(i.id.x > _ClipStart && i.id.x < _ClipEnd)) discard;
        // It's hard to get alpha curves right so use dithering for hdr shaders
        if (_Dissolve < 1 && Dither8x8(i.vertex.xy) >= _Dissolve) discard;
        #endif

        float4 texCol = tex2D(_MainTex, i.texcoord);
        float4 color = 2.0f * i.color * _TintColor * texCol;
        color = encodeHdr(color.rgb * color.a);
        color = SrgbToNative(color);
#if SELECTION_ON
        color.rgb = GetSelectionColor() * texCol.a;
#endif
        return color * _Dissolve;
      }
      ENDCG
    }
  }
}
}
=======
﻿// Copyright 2020 The Tilt Brush Authors
//
// Licensed under the Apache License, Version 2.0 (the "License");
// you may not use this file except in compliance with the License.
// You may obtain a copy of the License at
//
//      http://www.apache.org/licenses/LICENSE-2.0
//
// Unless required by applicable law or agreed to in writing, software
// distributed under the License is distributed on an "AS IS" BASIS,
// WITHOUT WARRANTIES OR CONDITIONS OF ANY KIND, either express or implied.
// See the License for the specific language governing permissions and
// limitations under the License.

Shader "Brush/Particle/Embers" {
Properties {
  _TintColor ("Tint Color", Color) = (0.5,0.5,0.5,0.5)
  _MainTex ("Particle Texture", 2D) = "white" {}
  _ScrollRate("Scroll Rate", Float) = 1.0
  _ScrollDistance("Scroll Distance", Vector) = (1.0, 0, 0)
  _ScrollJitterIntensity("Scroll Jitter Intensity", Float) = 1.0
  _ScrollJitterFrequency("Scroll Jitter Frequency", Float) = 1.0
  _SpreadRate ("Spread Rate", Range(0.3, 5)) = 1.539


  _TimeOverrideValue("Time Override Value", Vector) = (0,0,0,0)
  _TimeBlend("Time Blend", Float) = 0
  _TimeSpeed("Time Speed", Float) = 1.0

  _Dissolve("Dissolve", Range(0, 1)) = 1
  _ClipStart("Clip Start", Float) = 0
  _ClipEnd("Clip End", Float) = -1
}

Category {
  Tags { "Queue"="Transparent" "IgnoreProjector"="True" "RenderType"="Transparent" "DisableBatching"="True" }
  Blend One One  // SrcAlpha One
  BlendOp Add, Min
  ColorMask RGBA
  Cull Off Lighting Off ZWrite Off Fog { Color (0,0,0,0) }

  SubShader {
    Pass {

      CGPROGRAM
      #pragma vertex vert
      #pragma fragment frag
      #pragma multi_compile_particles
      #pragma multi_compile __ AUDIO_REACTIVE
      #pragma multi_compile __ HDR_EMULATED HDR_SIMPLE
      #pragma multi_compile __ ODS_RENDER ODS_RENDER_CM
      #pragma multi_compile __ SELECTION_ON
      #pragma target 3.0

      #include "UnityCG.cginc"
      #include "Assets/Shaders/Include/Brush.cginc"
      #include "Assets/Shaders/Include/Hdr.cginc"
      #include "Assets/Shaders/Include/Particles.cginc"
      #include "Assets/ThirdParty/Shaders/Noise.cginc"
      #include "Assets/Shaders/Include/MobileSelection.cginc"

      sampler2D _MainTex;
      fixed4 _TintColor;

      uniform half _ClipStart;
      uniform half _ClipEnd;
      uniform half _Dissolve;

      struct v2f {
        float4 vertex : SV_POSITION;
        fixed4 color : COLOR;
        float2 texcoord : TEXCOORD0;
        uint id : TEXCOORD2;

        UNITY_VERTEX_OUTPUT_STEREO
      };

      float4 _MainTex_ST;
      float _ScrollRate;
      // In decimeters
      float3 _ScrollDistance;
      // Amplitude: in decimeters
      float _ScrollJitterIntensity;
      float _ScrollJitterFrequency;
      float _SpreadRate;

      // pos and seed should be stable values.
      // seed is a value in [0, 1]
      // t01 is a time value in [0, 1]
      float3 ComputeDisplacement(float3 pos, float seed, float t01) {
        float t2 = GetTime().y;
        float floatUpTime01 = t01;

#if SELECTION_ON
        t01 = 0;
        t2 = 0;
#endif

        // Animate the motion of the embers
        // Accumulate all displacement into a common, pre-transformed space.
        float4 dispVec = float4(_ScrollDistance, 0.0) * t01;

        dispVec.x += sin(t01 * _ScrollJitterFrequency + seed * 100 + t2 + pos.z) * _ScrollJitterIntensity;
        dispVec.y += (fmod(seed * 100, 1) - 0.5) * _ScrollDistance.y * floatUpTime01;
        dispVec.z += cos(t01 * _ScrollJitterFrequency + seed * 100 + t2 + pos.x) * _ScrollJitterIntensity;

#ifdef AUDIO_REACTIVE
        float fft = (tex2Dlod(_FFTTex, float4(pos.y,0,0,0)).b)*2 + .1;
        dispVec.y += fft;
#endif

#if SELECTION_ON
        dispVec.y = abs(dispVec.y * 0.2);
        dispVec *= 0.5;
#endif
        return dispVec * kDecimetersToWorldUnits;
      }

      v2f vert (ParticleVertexWithSpread_t v) {
        v.color = TbVertToSrgb(v.color);
        v2f o;

        UNITY_SETUP_INSTANCE_ID(v);
        UNITY_INITIALIZE_OUTPUT(v2f, o);
        UNITY_INITIALIZE_VERTEX_OUTPUT_STEREO(o);

        // Used as a random-ish seed for various calculations
        float seed = v.color.a;
        float t01 = fmod(GetTime().y*_ScrollRate + seed * 10, 1);
        float birthTime = v.texcoord.w;
        float rotation = v.texcoord.z;
        float halfSize = GetParticleHalfSize(v.corner.xyz, v.center, birthTime);
        float spreadProgress = SpreadProgress(birthTime, _SpreadRate);
        float4 center = SpreadParticle(v, spreadProgress);
        float3 disp = ComputeDisplacement(center.xyz, seed, t01);
        disp = spreadProgress * disp;

        // Ramp color from bright to dark over particle lifetime
        float3 incolor = v.color.rgb;
        float t_minus_1 = 1-t01;
        float sparkle = (pow(abs(sin(GetTime().y * 3 + seed * 10)), 30));
        v.color.rgb += pow(t_minus_1,10)*incolor*200;
        v.color.rgb += incolor * sparkle * 50;

#ifdef AUDIO_REACTIVE
        // Additional color boost from beat detection
        v.color.rgb = v.color.rgb * .5 + 2*_BeatOutput.x * v.color.rgb;
#endif

        // Dim over lifetime
        v.color.rgb *= incolor * pow (1 - t01, 2)*5;

        // Custom vertex animation
#if 1
        // Displacement is in scene space
        // Note that xf_CS is actually scene, not canvas
        // The problem with this is that if you scale up a layer, the particles
        // get big but the overall motion stays the same.
        float4 center_WS = mul(unity_ObjectToWorld, center);
        center_WS.xyz += mul(xf_CS, float4(disp, 0));
        PrepForOdsWorldSpace(center_WS);
        float4 corner_WS = OrientParticle_WS(center_WS.xyz, halfSize, v.vid, rotation);
        o.vertex = mul(UNITY_MATRIX_VP, corner_WS);
#else
        // Displacement is in canvas space
        // Note that we assume object space == canvas space (which it is, for TB)
        PrepForOds(center);
        center = center + float4(disp.xyz, 0);
        float4 corner = OrientParticle(center.xyz, halfSize, v.vid, rotation);
        o.vertex = UnityObjectToClipPos(corner);
#endif

        o.color = v.color;
        o.texcoord = TRANSFORM_TEX(v.texcoord.xy,_MainTex);
        o.id = (float2)v.id;
        return o;
      }

      // i.color is srgb
      fixed4 frag (v2f i) : SV_Target
      {
        #ifdef SHADER_SCRIPTING_ON
        if (_ClipEnd > 0 && !(i.id.x > _ClipStart && i.id.x < _ClipEnd)) discard;
        // It's hard to get alpha curves right so use dithering for hdr shaders
        if (_Dissolve < 1 && Dither8x8(i.vertex.xy) >= _Dissolve) discard;
        #endif

        float4 texCol = tex2D(_MainTex, i.texcoord);
        float4 color = 2.0f * i.color * _TintColor * texCol;
        color = encodeHdr(color.rgb * color.a);
        color = SrgbToNative(color);
#if SELECTION_ON
        color.rgb = GetSelectionColor() * texCol.a;
#endif
        return color * _Dissolve;
      }
      ENDCG
    }
  }
}
}
>>>>>>> 29419912
<|MERGE_RESOLUTION|>--- conflicted
+++ resolved
@@ -1,4 +1,3 @@
-<<<<<<< HEAD
 ﻿// Copyright 2020 The Tilt Brush Authors
 //
 // Licensed under the Apache License, Version 2.0 (the "License");
@@ -199,207 +198,4 @@
     }
   }
 }
-}
-=======
-﻿// Copyright 2020 The Tilt Brush Authors
-//
-// Licensed under the Apache License, Version 2.0 (the "License");
-// you may not use this file except in compliance with the License.
-// You may obtain a copy of the License at
-//
-//      http://www.apache.org/licenses/LICENSE-2.0
-//
-// Unless required by applicable law or agreed to in writing, software
-// distributed under the License is distributed on an "AS IS" BASIS,
-// WITHOUT WARRANTIES OR CONDITIONS OF ANY KIND, either express or implied.
-// See the License for the specific language governing permissions and
-// limitations under the License.
-
-Shader "Brush/Particle/Embers" {
-Properties {
-  _TintColor ("Tint Color", Color) = (0.5,0.5,0.5,0.5)
-  _MainTex ("Particle Texture", 2D) = "white" {}
-  _ScrollRate("Scroll Rate", Float) = 1.0
-  _ScrollDistance("Scroll Distance", Vector) = (1.0, 0, 0)
-  _ScrollJitterIntensity("Scroll Jitter Intensity", Float) = 1.0
-  _ScrollJitterFrequency("Scroll Jitter Frequency", Float) = 1.0
-  _SpreadRate ("Spread Rate", Range(0.3, 5)) = 1.539
-
-
-  _TimeOverrideValue("Time Override Value", Vector) = (0,0,0,0)
-  _TimeBlend("Time Blend", Float) = 0
-  _TimeSpeed("Time Speed", Float) = 1.0
-
-  _Dissolve("Dissolve", Range(0, 1)) = 1
-  _ClipStart("Clip Start", Float) = 0
-  _ClipEnd("Clip End", Float) = -1
-}
-
-Category {
-  Tags { "Queue"="Transparent" "IgnoreProjector"="True" "RenderType"="Transparent" "DisableBatching"="True" }
-  Blend One One  // SrcAlpha One
-  BlendOp Add, Min
-  ColorMask RGBA
-  Cull Off Lighting Off ZWrite Off Fog { Color (0,0,0,0) }
-
-  SubShader {
-    Pass {
-
-      CGPROGRAM
-      #pragma vertex vert
-      #pragma fragment frag
-      #pragma multi_compile_particles
-      #pragma multi_compile __ AUDIO_REACTIVE
-      #pragma multi_compile __ HDR_EMULATED HDR_SIMPLE
-      #pragma multi_compile __ ODS_RENDER ODS_RENDER_CM
-      #pragma multi_compile __ SELECTION_ON
-      #pragma target 3.0
-
-      #include "UnityCG.cginc"
-      #include "Assets/Shaders/Include/Brush.cginc"
-      #include "Assets/Shaders/Include/Hdr.cginc"
-      #include "Assets/Shaders/Include/Particles.cginc"
-      #include "Assets/ThirdParty/Shaders/Noise.cginc"
-      #include "Assets/Shaders/Include/MobileSelection.cginc"
-
-      sampler2D _MainTex;
-      fixed4 _TintColor;
-
-      uniform half _ClipStart;
-      uniform half _ClipEnd;
-      uniform half _Dissolve;
-
-      struct v2f {
-        float4 vertex : SV_POSITION;
-        fixed4 color : COLOR;
-        float2 texcoord : TEXCOORD0;
-        uint id : TEXCOORD2;
-
-        UNITY_VERTEX_OUTPUT_STEREO
-      };
-
-      float4 _MainTex_ST;
-      float _ScrollRate;
-      // In decimeters
-      float3 _ScrollDistance;
-      // Amplitude: in decimeters
-      float _ScrollJitterIntensity;
-      float _ScrollJitterFrequency;
-      float _SpreadRate;
-
-      // pos and seed should be stable values.
-      // seed is a value in [0, 1]
-      // t01 is a time value in [0, 1]
-      float3 ComputeDisplacement(float3 pos, float seed, float t01) {
-        float t2 = GetTime().y;
-        float floatUpTime01 = t01;
-
-#if SELECTION_ON
-        t01 = 0;
-        t2 = 0;
-#endif
-
-        // Animate the motion of the embers
-        // Accumulate all displacement into a common, pre-transformed space.
-        float4 dispVec = float4(_ScrollDistance, 0.0) * t01;
-
-        dispVec.x += sin(t01 * _ScrollJitterFrequency + seed * 100 + t2 + pos.z) * _ScrollJitterIntensity;
-        dispVec.y += (fmod(seed * 100, 1) - 0.5) * _ScrollDistance.y * floatUpTime01;
-        dispVec.z += cos(t01 * _ScrollJitterFrequency + seed * 100 + t2 + pos.x) * _ScrollJitterIntensity;
-
-#ifdef AUDIO_REACTIVE
-        float fft = (tex2Dlod(_FFTTex, float4(pos.y,0,0,0)).b)*2 + .1;
-        dispVec.y += fft;
-#endif
-
-#if SELECTION_ON
-        dispVec.y = abs(dispVec.y * 0.2);
-        dispVec *= 0.5;
-#endif
-        return dispVec * kDecimetersToWorldUnits;
-      }
-
-      v2f vert (ParticleVertexWithSpread_t v) {
-        v.color = TbVertToSrgb(v.color);
-        v2f o;
-
-        UNITY_SETUP_INSTANCE_ID(v);
-        UNITY_INITIALIZE_OUTPUT(v2f, o);
-        UNITY_INITIALIZE_VERTEX_OUTPUT_STEREO(o);
-
-        // Used as a random-ish seed for various calculations
-        float seed = v.color.a;
-        float t01 = fmod(GetTime().y*_ScrollRate + seed * 10, 1);
-        float birthTime = v.texcoord.w;
-        float rotation = v.texcoord.z;
-        float halfSize = GetParticleHalfSize(v.corner.xyz, v.center, birthTime);
-        float spreadProgress = SpreadProgress(birthTime, _SpreadRate);
-        float4 center = SpreadParticle(v, spreadProgress);
-        float3 disp = ComputeDisplacement(center.xyz, seed, t01);
-        disp = spreadProgress * disp;
-
-        // Ramp color from bright to dark over particle lifetime
-        float3 incolor = v.color.rgb;
-        float t_minus_1 = 1-t01;
-        float sparkle = (pow(abs(sin(GetTime().y * 3 + seed * 10)), 30));
-        v.color.rgb += pow(t_minus_1,10)*incolor*200;
-        v.color.rgb += incolor * sparkle * 50;
-
-#ifdef AUDIO_REACTIVE
-        // Additional color boost from beat detection
-        v.color.rgb = v.color.rgb * .5 + 2*_BeatOutput.x * v.color.rgb;
-#endif
-
-        // Dim over lifetime
-        v.color.rgb *= incolor * pow (1 - t01, 2)*5;
-
-        // Custom vertex animation
-#if 1
-        // Displacement is in scene space
-        // Note that xf_CS is actually scene, not canvas
-        // The problem with this is that if you scale up a layer, the particles
-        // get big but the overall motion stays the same.
-        float4 center_WS = mul(unity_ObjectToWorld, center);
-        center_WS.xyz += mul(xf_CS, float4(disp, 0));
-        PrepForOdsWorldSpace(center_WS);
-        float4 corner_WS = OrientParticle_WS(center_WS.xyz, halfSize, v.vid, rotation);
-        o.vertex = mul(UNITY_MATRIX_VP, corner_WS);
-#else
-        // Displacement is in canvas space
-        // Note that we assume object space == canvas space (which it is, for TB)
-        PrepForOds(center);
-        center = center + float4(disp.xyz, 0);
-        float4 corner = OrientParticle(center.xyz, halfSize, v.vid, rotation);
-        o.vertex = UnityObjectToClipPos(corner);
-#endif
-
-        o.color = v.color;
-        o.texcoord = TRANSFORM_TEX(v.texcoord.xy,_MainTex);
-        o.id = (float2)v.id;
-        return o;
-      }
-
-      // i.color is srgb
-      fixed4 frag (v2f i) : SV_Target
-      {
-        #ifdef SHADER_SCRIPTING_ON
-        if (_ClipEnd > 0 && !(i.id.x > _ClipStart && i.id.x < _ClipEnd)) discard;
-        // It's hard to get alpha curves right so use dithering for hdr shaders
-        if (_Dissolve < 1 && Dither8x8(i.vertex.xy) >= _Dissolve) discard;
-        #endif
-
-        float4 texCol = tex2D(_MainTex, i.texcoord);
-        float4 color = 2.0f * i.color * _TintColor * texCol;
-        color = encodeHdr(color.rgb * color.a);
-        color = SrgbToNative(color);
-#if SELECTION_ON
-        color.rgb = GetSelectionColor() * texCol.a;
-#endif
-        return color * _Dissolve;
-      }
-      ENDCG
-    }
-  }
-}
-}
->>>>>>> 29419912
+}