﻿// Copyright 2020 The Tilt Brush Authors
//
// Licensed under the Apache License, Version 2.0 (the "License");
// you may not use this file except in compliance with the License.
// You may obtain a copy of the License at
//
//      http://www.apache.org/licenses/LICENSE-2.0
//
// Unless required by applicable law or agreed to in writing, software
// distributed under the License is distributed on an "AS IS" BASIS,
// WITHOUT WARRANTIES OR CONDITIONS OF ANY KIND, either express or implied.
// See the License for the specific language governing permissions and
// limitations under the License.

Shader "Brush/Particle/Embers" {
Properties {
  _TintColor ("Tint Color", Color) = (0.5,0.5,0.5,0.5)
  _MainTex ("Particle Texture", 2D) = "white" {}
  _ScrollRate("Scroll Rate", Float) = 1.0
  _ScrollDistance("Scroll Distance", Vector) = (1.0, 0, 0)
  _ScrollJitterIntensity("Scroll Jitter Intensity", Float) = 1.0
  _ScrollJitterFrequency("Scroll Jitter Frequency", Float) = 1.0
  _SpreadRate ("Spread Rate", Range(0.3, 5)) = 1.539

  [Toggle] _OverrideTime ("Overriden Time", Float) = 0.0
  _TimeOverrideValue("Time Override Value", Vector) = (0,0,0,0)
  _TimeBlend("Time Blend", Float) = 0
  _TimeSpeed("Time Speed", Float) = 1.0

  _Opacity ("Opacity", Range(0, 1)) = 1
  _ClipStart("Clip Start", Float) = 0
  _ClipEnd("Clip End", Float) = -1
}

Category {
  Tags { "Queue"="Transparent" "IgnoreProjector"="True" "RenderType"="Transparent" "DisableBatching"="True" }
  Blend One One  // SrcAlpha One
  BlendOp Add, Min
  ColorMask RGBA
  Cull Off Lighting Off ZWrite Off Fog { Color (0,0,0,0) }

  SubShader {
    Pass {

      CGPROGRAM
      #pragma vertex vert
      #pragma fragment frag
      #pragma multi_compile_particles
      #pragma multi_compile __ AUDIO_REACTIVE
      #pragma multi_compile __ HDR_EMULATED HDR_SIMPLE
      #pragma multi_compile __ ODS_RENDER ODS_RENDER_CM
      #pragma multi_compile __ SELECTION_ON
      #pragma target 3.0

      #include "UnityCG.cginc"
      #include "Assets/Shaders/Include/TimeOverride.cginc"
      #include "Assets/Shaders/Include/Brush.cginc"
      #include "Assets/Shaders/Include/Hdr.cginc"
      #include "Assets/Shaders/Include/Particles.cginc"
      #include "Assets/ThirdParty/Shaders/Noise.cginc"
      #include "Assets/Shaders/Include/MobileSelection.cginc"

      sampler2D _MainTex;
      fixed4 _TintColor;

      uniform float _ClipStart;
      uniform float _ClipEnd;
      uniform half _Opacity;

      struct v2f {
        float4 vertex : SV_POSITION;
        fixed4 color : COLOR;
        float2 texcoord : TEXCOORD0;
<<<<<<< HEAD
        uint id : TEXCOORD2;
=======

        UNITY_VERTEX_OUTPUT_STEREO
>>>>>>> 2fef407c
      };

      float4 _MainTex_ST;
      float _ScrollRate;
      // In decimeters
      float3 _ScrollDistance;
      // Amplitude: in decimeters
      float _ScrollJitterIntensity;
      float _ScrollJitterFrequency;
      float _SpreadRate;

      // pos and seed should be stable values.
      // seed is a value in [0, 1]
      // t01 is a time value in [0, 1]
      float3 ComputeDisplacement(float3 pos, float seed, float t01) {
        float t2 = GetTime().y;
        float floatUpTime01 = t01;

#if SELECTION_ON
        t01 = 0;
        t2 = 0;
#endif

        // Animate the motion of the embers
        // Accumulate all displacement into a common, pre-transformed space.
        float4 dispVec = float4(_ScrollDistance, 0.0) * t01;

        dispVec.x += sin(t01 * _ScrollJitterFrequency + seed * 100 + t2 + pos.z) * _ScrollJitterIntensity;
        dispVec.y += (fmod(seed * 100, 1) - 0.5) * _ScrollDistance.y * floatUpTime01;
        dispVec.z += cos(t01 * _ScrollJitterFrequency + seed * 100 + t2 + pos.x) * _ScrollJitterIntensity;

#ifdef AUDIO_REACTIVE
        float fft = (tex2Dlod(_FFTTex, float4(pos.y,0,0,0)).b)*2 + .1;
        dispVec.y += fft;
#endif

#if SELECTION_ON
        dispVec.y = abs(dispVec.y * 0.2);
        dispVec *= 0.5;
#endif
        return dispVec * kDecimetersToWorldUnits;
      }

      v2f vert (ParticleVertexWithSpread_t v) {
        v.color = TbVertToSrgb(v.color);
        v2f o;

        UNITY_SETUP_INSTANCE_ID(v);
        UNITY_INITIALIZE_OUTPUT(v2f, o);
        UNITY_INITIALIZE_VERTEX_OUTPUT_STEREO(o);

        // Used as a random-ish seed for various calculations
        float seed = v.color.a;
        float t01 = fmod(GetTime().y*_ScrollRate + seed * 10, 1);
        float birthTime = v.texcoord.w;
        float rotation = v.texcoord.z;
        float halfSize = GetParticleHalfSize(v.corner.xyz, v.center, birthTime);
        float spreadProgress = SpreadProgress(birthTime, _SpreadRate);
        float4 center = SpreadParticle(v, spreadProgress);
        float3 disp = ComputeDisplacement(center.xyz, seed, t01);
        disp = spreadProgress * disp;

        // Ramp color from bright to dark over particle lifetime
        float3 incolor = v.color.rgb;
        float t_minus_1 = 1-t01;
        float sparkle = (pow(abs(sin(GetTime().y * 3 + seed * 10)), 30));
        v.color.rgb += pow(t_minus_1,10)*incolor*200;
        v.color.rgb += incolor * sparkle * 50;

#ifdef AUDIO_REACTIVE
        // Additional color boost from beat detection
        v.color.rgb = v.color.rgb * .5 + 2*_BeatOutput.x * v.color.rgb;
#endif

        // Dim over lifetime
        v.color.rgb *= incolor * pow (1 - t01, 2)*5;

        // Custom vertex animation
#if 1
        // Displacement is in scene space
        // Note that xf_CS is actually scene, not canvas
        // The problem with this is that if you scale up a layer, the particles
        // get big but the overall motion stays the same.
        float4 center_WS = mul(unity_ObjectToWorld, center);
        center_WS.xyz += mul(xf_CS, float4(disp, 0));
        PrepForOdsWorldSpace(center_WS);
        float4 corner_WS = OrientParticle_WS(center_WS.xyz, halfSize, v.vid, rotation);
        o.vertex = mul(UNITY_MATRIX_VP, corner_WS);
#else
        // Displacement is in canvas space
        // Note that we assume object space == canvas space (which it is, for TB)
        PrepForOds(center);
        center = center + float4(disp.xyz, 0);
        float4 corner = OrientParticle(center.xyz, halfSize, v.vid, rotation);
        o.vertex = UnityObjectToClipPos(corner);
#endif

        o.color = v.color;
        o.texcoord = TRANSFORM_TEX(v.texcoord.xy,_MainTex);
        o.id = (float2)v.id;
        return o;
      }

      // i.color is srgb
      fixed4 frag (v2f i) : SV_Target
      {
        if (_ClipEnd > 0 && !(i.id.x > _ClipStart && i.id.x < _ClipEnd)) discard;
      // It's hard to get alpha curves right so use dithering for hdr shaders
      if (_Opacity < 1 && Dither8x8(i.vertex.xy) >= _Opacity) discard;

        float4 texCol = tex2D(_MainTex, i.texcoord);
        float4 color = 2.0f * i.color * _TintColor * texCol;
        color = encodeHdr(color.rgb * color.a);
        color = SrgbToNative(color);
#if SELECTION_ON
        color.rgb = GetSelectionColor() * texCol.a;
#endif
        return color * _Opacity;
      }
      ENDCG
    }
  }
}
}<|MERGE_RESOLUTION|>--- conflicted
+++ resolved
@@ -71,12 +71,9 @@
         float4 vertex : SV_POSITION;
         fixed4 color : COLOR;
         float2 texcoord : TEXCOORD0;
-<<<<<<< HEAD
         uint id : TEXCOORD2;
-=======
 
         UNITY_VERTEX_OUTPUT_STEREO
->>>>>>> 2fef407c
       };
 
       float4 _MainTex_ST;
