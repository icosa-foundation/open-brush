// Copyright 2020 The Tilt Brush Authors
//
// Licensed under the Apache License, Version 2.0 (the "License");
// you may not use this file except in compliance with the License.
// You may obtain a copy of the License at
//
//      http://www.apache.org/licenses/LICENSE-2.0
//
// Unless required by applicable law or agreed to in writing, software
// distributed under the License is distributed on an "AS IS" BASIS,
// WITHOUT WARRANTIES OR CONDITIONS OF ANY KIND, either express or implied.
// See the License for the specific language governing permissions and
// limitations under the License.

Shader "Brush/Special/TubeToonInverted" {
Properties {
  _MainTex ("Base (RGB) Trans (A)", 2D) = "white" {}

  _Dissolve("Dissolve", Range(0,1)) = 1
	_ClipStart("Clip Start", Float) = 0
	_ClipEnd("Clip End", Float) = -1
}

CGINCLUDE

  #pragma multi_compile __ ODS_RENDER ODS_RENDER_CM

  #include "UnityCG.cginc"
  #include "Assets/Shaders/Include/Brush.cginc"
  #include "Assets/ThirdParty/Shaders/Noise.cginc"
  sampler2D _MainTex;
  float4 _MainTex_ST;

<<<<<<< HEAD
  uniform float _ClipStart;
  uniform float _ClipEnd;
=======
  uniform half _ClipStart;
  uniform half _ClipEnd;
>>>>>>> 4b8df0d2
  uniform half _Dissolve;

  struct appdata_t {
    float4 vertex : POSITION;
    fixed4 color : COLOR;
    float3 normal : NORMAL;
    float2 texcoord : TEXCOORD0;
    uint id : SV_VertexID;

    UNITY_VERTEX_INPUT_INSTANCE_ID
  };

  struct v2f {
    float4 vertex : SV_POSITION;
    fixed4 color : COLOR;
    float2 texcoord : TEXCOORD0;
    uint id : TEXCOORD2;

    UNITY_VERTEX_OUTPUT_STEREO
  };

  v2f vertInflate (appdata_t v, float inflate)
  {
    PrepForOds(v.vertex);

    v2f o;

    UNITY_SETUP_INSTANCE_ID(v);
    UNITY_INITIALIZE_OUTPUT(v2f, o);
    UNITY_INITIALIZE_VERTEX_OUTPUT_STEREO(o);

    v.vertex.xyz += v.normal.xyz * inflate;
    o.vertex = UnityObjectToClipPos(v.vertex);
    o.color = v.color;
    o.color.a = 1;
    o.color.xyz += v.normal.y *.2;
    o.texcoord = TRANSFORM_TEX(v.texcoord,_MainTex);
    o.id = (float2)v.id;
    return o;
  }

  v2f vert (appdata_t v)
  {
    return vertInflate(v,0);
  }

  v2f vertEdge (appdata_t v)
  {
    // As the scale goes up, we want the outline to be smaller, almost as if it's in screenspace
    // however we don't want the outline to be a constant size, it should get smaller as the
    // stroke gets further from camera, to avoid distant strokes turning into a big black mess.
    float scale = length(mul(xf_I_CS, float3(0.05, 0, 0)));
    return vertInflate(v, scale);
  }

  fixed4 fragBlack (v2f i) : SV_Target
  {
<<<<<<< HEAD
    if (_ClipEnd > 0 && !(i.id.x > _ClipStart && i.id.x < _ClipEnd)) discard;
    if (_Dissolve < 1 && Dither8x8(i.vertex.xy) >= _Dissolve) discard;
=======
    #ifdef SHADER_SCRIPTING_ON
    if (_ClipEnd > 0 && !(i.id.x > _ClipStart && i.id.x < _ClipEnd)) discard;
    if (_Dissolve < 1 && Dither8x8(i.vertex.xy) >= _Dissolve) discard;
    #endif
>>>>>>> 4b8df0d2
    return float4(0,0,0,1);
  }

  fixed4 fragColor (v2f i) : SV_Target
  {
<<<<<<< HEAD
    if (_ClipEnd > 0 && !(i.id.x > _ClipStart && i.id.x < _ClipEnd)) discard;
    if (_Dissolve < 1 && Dither8x8(i.vertex.xy) >= _Dissolve) discard;
=======
    #ifdef SHADER_SCRIPTING_ON
    if (_ClipEnd > 0 && !(i.id.x > _ClipStart && i.id.x < _ClipEnd)) discard;
    if (_Dissolve < 1 && Dither8x8(i.vertex.xy) >= _Dissolve) discard;
    #endif
>>>>>>> 4b8df0d2
    return i.color;
  }

ENDCG



SubShader {
  Cull Back
  Pass{
    CGPROGRAM
    #pragma vertex vert
    #pragma fragment fragBlack
    ENDCG
    }

  Cull Front
  Pass{
    CGPROGRAM
    #pragma vertex vertEdge
    #pragma fragment fragColor
    ENDCG
    }
  }
Fallback "Diffuse"
}<|MERGE_RESOLUTION|>--- conflicted
+++ resolved
@@ -31,13 +31,8 @@
   sampler2D _MainTex;
   float4 _MainTex_ST;
 
-<<<<<<< HEAD
-  uniform float _ClipStart;
-  uniform float _ClipEnd;
-=======
   uniform half _ClipStart;
   uniform half _ClipEnd;
->>>>>>> 4b8df0d2
   uniform half _Dissolve;
 
   struct appdata_t {
@@ -95,29 +90,19 @@
 
   fixed4 fragBlack (v2f i) : SV_Target
   {
-<<<<<<< HEAD
-    if (_ClipEnd > 0 && !(i.id.x > _ClipStart && i.id.x < _ClipEnd)) discard;
-    if (_Dissolve < 1 && Dither8x8(i.vertex.xy) >= _Dissolve) discard;
-=======
     #ifdef SHADER_SCRIPTING_ON
     if (_ClipEnd > 0 && !(i.id.x > _ClipStart && i.id.x < _ClipEnd)) discard;
     if (_Dissolve < 1 && Dither8x8(i.vertex.xy) >= _Dissolve) discard;
     #endif
->>>>>>> 4b8df0d2
     return float4(0,0,0,1);
   }
 
   fixed4 fragColor (v2f i) : SV_Target
   {
-<<<<<<< HEAD
-    if (_ClipEnd > 0 && !(i.id.x > _ClipStart && i.id.x < _ClipEnd)) discard;
-    if (_Dissolve < 1 && Dither8x8(i.vertex.xy) >= _Dissolve) discard;
-=======
     #ifdef SHADER_SCRIPTING_ON
     if (_ClipEnd > 0 && !(i.id.x > _ClipStart && i.id.x < _ClipEnd)) discard;
     if (_Dissolve < 1 && Dither8x8(i.vertex.xy) >= _Dissolve) discard;
     #endif
->>>>>>> 4b8df0d2
     return i.color;
   }
 
