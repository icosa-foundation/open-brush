<<<<<<< HEAD
// Copyright 2020 The Tilt Brush Authors
//
// Licensed under the Apache License, Version 2.0 (the "License");
// you may not use this file except in compliance with the License.
// You may obtain a copy of the License at
//
//      http://www.apache.org/licenses/LICENSE-2.0
//
// Unless required by applicable law or agreed to in writing, software
// distributed under the License is distributed on an "AS IS" BASIS,
// WITHOUT WARRANTIES OR CONDITIONS OF ANY KIND, either express or implied.
// See the License for the specific language governing permissions and
// limitations under the License.

Shader "Brush/Special/Plasma" {
Properties {
  _MainTex ("Particle Texture", 2D) = "white" {}

  _Scroll1 ("Scroll1", Float) = 0
  _Scroll2 ("Scroll2", Float) = 0
  _EmissionScroll1 ("Emission Scroll1", Float) = 0
  _EmissionScroll2 ("Emission Scroll2", Float) = 0

  _DisplacementIntensity("Displacement", Float) = .1

  _EmissionGain ("Emission Gain", Range(0, 1)) = 0.5


  _TimeOverrideValue("Time Override Value", Vector) = (0,0,0,0)
  _TimeBlend("Time Blend", Float) = 0
  _TimeSpeed("Time Speed", Float) = 1.0

  _Opacity ("Opacity", Range(0, 1)) = 1
  _Dissolve ("Dissolve", Range(0, 1)) = 1
	_ClipStart("Clip Start", Float) = 0
	_ClipEnd("Clip End", Float) = -1
}

Category {
  Tags { "Queue"="Transparent" "IgnoreProjector"="True" "RenderType"="Transparent" }
  Blend One One //SrcAlpha One
  BlendOp Add, Min
  AlphaTest Greater .01
  ColorMask RGBA
  Cull Off Lighting Off ZWrite Off Fog { Color (0,0,0,0) }

  SubShader {
    Pass {

      CGPROGRAM
      #pragma vertex vert
      #pragma fragment frag
      #pragma target 3.0
      #pragma multi_compile_particles
      #pragma multi_compile __ SELECTION_ON
      #pragma multi_compile __ AUDIO_REACTIVE
      #pragma multi_compile __ HDR_EMULATED HDR_SIMPLE
      #pragma multi_compile __ ODS_RENDER ODS_RENDER_CM

      #include "UnityCG.cginc"
      #include "Assets/Shaders/Include/Brush.cginc"
      #include "Assets/Shaders/Include/Hdr.cginc"
      #include "Assets/Shaders/Include/MobileSelection.cginc"

      sampler2D _MainTex;

      uniform half _ClipStart;
      uniform half _ClipEnd;
      uniform half _Dissolve;
      uniform half _Opacity;

      struct appdata_t {
        float4 vertex : POSITION;
        fixed4 color : COLOR;
        float3 normal : NORMAL;
        float2 texcoord : TEXCOORD0;
        uint id : SV_VertexID;

        UNITY_VERTEX_INPUT_INSTANCE_ID
      };

      struct v2f {
        float4 vertex : POSITION;
        fixed4 color : COLOR;
        float2 texcoord : TEXCOORD0;
        float3 worldPos : TEXCOORD1;
        uint id : TEXCOORD2;

        UNITY_VERTEX_OUTPUT_STEREO
      };

      float4 _MainTex_ST;
      fixed _Scroll1;
      fixed _Scroll2;
      fixed _EmissionScroll1;
      fixed _EmissionScroll2;
      half _DisplacementIntensity;
      half _EmissionGain;

      v2f vert (appdata_t v)
      {
        PrepForOds(v.vertex);

        v2f o;

        UNITY_SETUP_INSTANCE_ID(v);
        UNITY_INITIALIZE_OUTPUT(v2f, o);
        UNITY_INITIALIZE_VERTEX_OUTPUT_STEREO(o);

        o.worldPos = mul(unity_ObjectToWorld, v.vertex);
        o.vertex = UnityObjectToClipPos(v.vertex);
        o.color = v.color;
        o.texcoord = TRANSFORM_TEX(v.texcoord,_MainTex);
        o.id = (float2)v.id;
        return o;
      }

      float rand_1_05(in float2 uv)
      {
        float2 noise = (frac(sin(dot(uv ,float2(12.9898,78.233)*2.0)) * 43758.5453));
        return abs(noise.x + noise.y) * 0.5;
      }

      fixed4 frag (v2f i) : COLOR
      {
        #ifdef SHADER_SCRIPTING_ON
        if (_ClipEnd > 0 && !(i.id.x > _ClipStart && i.id.x < _ClipEnd)) discard;
        if (_Dissolve < 1 && Dither8x8(i.vertex.xy) >= _Dissolve) discard;
        #endif

        // Workaround for b/30500118, caused by b/30504121
        i.color.a = saturate(i.color.a);

        // Tuning constants for 3 lines
        half3 A     = half3(0.55, 0.3, 0.7 );
        half3 aRate = half3(1.2 , 1.0, 1.33);
        half3 M     = half3(1.0 , 2.2, 1.5);  // kind of a multiplier on A's values
        half3 bRate = half3(1.5 , 3.0, 2.25) + M * aRate;
        half3 LINE_POS = 0.5;
        half3 LINE_WIDTH = .012;

#ifdef AUDIO_REACTIVE
        float waveformcoord = i.texcoord.x * .2f;
        float envelope = sin(3.14159 * waveformcoord);
        float waveform = (tex2D(_WaveFormTex, float2(waveformcoord,0)).r - .5f);
        i.texcoord.y += waveform * envelope * .5f;
#endif

        // Calculate uvs for each line
        half3 us, vs;
        {
          us = A * i.texcoord.x - aRate * GetTime().y;

          half3 tmp = M*A * i.texcoord.x - bRate * GetTime().y;
          tmp = abs(frac(tmp) - 0.5);
          vs = i.texcoord.y + .4 * i.color.a * half3(1,-1,1) * tmp;
          vs = saturate(lerp((vs - .5) * 4, vs,  sin( (3.14159/2) * i.color.a)));
          }

        half4 tex = tex2D(_MainTex, half2(us[0], vs[0]));
        tex += tex2D(_MainTex, half2(us[1], vs[1]));
        tex += tex2D(_MainTex, half2(us[2], vs[2]));

        // render 3 procedural lines
        half3 procline = 1 - saturate(pow((vs - LINE_POS)/LINE_WIDTH, 2));
        tex += dot(procline, half3(1,1,1));

        // adjust brightness; modulate by color
        tex *= .8 * (1 + 30 * pow((1 - i.color.a), 5));
        i.color.a = 1; // kill any other alpha values that may come into this brush

        float4 c = i.color * tex;
#if SELECTION_ON
        c.rgb = GetSelectionColor() * tex;
#endif
        float4 color = encodeHdr(c.rgb * c.a);
        return color * _Opacity;
      }

      ENDCG
    }
  }
}
}
=======
// Copyright 2020 The Tilt Brush Authors
//
// Licensed under the Apache License, Version 2.0 (the "License");
// you may not use this file except in compliance with the License.
// You may obtain a copy of the License at
//
//      http://www.apache.org/licenses/LICENSE-2.0
//
// Unless required by applicable law or agreed to in writing, software
// distributed under the License is distributed on an "AS IS" BASIS,
// WITHOUT WARRANTIES OR CONDITIONS OF ANY KIND, either express or implied.
// See the License for the specific language governing permissions and
// limitations under the License.

Shader "Brush/Special/Plasma" {
Properties {
  _MainTex ("Particle Texture", 2D) = "white" {}

  _Scroll1 ("Scroll1", Float) = 0
  _Scroll2 ("Scroll2", Float) = 0
  _EmissionScroll1 ("Emission Scroll1", Float) = 0
  _EmissionScroll2 ("Emission Scroll2", Float) = 0

  _DisplacementIntensity("Displacement", Float) = .1

  _EmissionGain ("Emission Gain", Range(0, 1)) = 0.5


  _TimeOverrideValue("Time Override Value", Vector) = (0,0,0,0)
  _TimeBlend("Time Blend", Float) = 0
  _TimeSpeed("Time Speed", Float) = 1.0

  _Opacity ("Opacity", Range(0, 1)) = 1
  _Dissolve ("Dissolve", Range(0, 1)) = 1
	_ClipStart("Clip Start", Float) = 0
	_ClipEnd("Clip End", Float) = -1
}

Category {
  Tags { "Queue"="Transparent" "IgnoreProjector"="True" "RenderType"="Transparent" }
  Blend One One //SrcAlpha One
  BlendOp Add, Min
  AlphaTest Greater .01
  ColorMask RGBA
  Cull Off Lighting Off ZWrite Off Fog { Color (0,0,0,0) }

  SubShader {
    Pass {

      CGPROGRAM
      #pragma vertex vert
      #pragma fragment frag
      #pragma target 3.0
      #pragma multi_compile_particles
      #pragma multi_compile __ SELECTION_ON
      #pragma multi_compile __ AUDIO_REACTIVE
      #pragma multi_compile __ HDR_EMULATED HDR_SIMPLE
      #pragma multi_compile __ ODS_RENDER ODS_RENDER_CM

      #include "UnityCG.cginc"
      #include "Assets/Shaders/Include/Brush.cginc"
      #include "Assets/Shaders/Include/Hdr.cginc"
      #include "Assets/Shaders/Include/MobileSelection.cginc"

      sampler2D _MainTex;

      uniform half _ClipStart;
      uniform half _ClipEnd;
      uniform half _Dissolve;
      uniform half _Opacity;

      struct appdata_t {
        float4 vertex : POSITION;
        fixed4 color : COLOR;
        float3 normal : NORMAL;
        float2 texcoord : TEXCOORD0;
        uint id : SV_VertexID;

        UNITY_VERTEX_INPUT_INSTANCE_ID
      };

      struct v2f {
        float4 vertex : POSITION;
        fixed4 color : COLOR;
        float2 texcoord : TEXCOORD0;
        float3 worldPos : TEXCOORD1;
        uint id : TEXCOORD2;

        UNITY_VERTEX_OUTPUT_STEREO
      };

      float4 _MainTex_ST;
      fixed _Scroll1;
      fixed _Scroll2;
      fixed _EmissionScroll1;
      fixed _EmissionScroll2;
      half _DisplacementIntensity;
      half _EmissionGain;

      v2f vert (appdata_t v)
      {
        PrepForOds(v.vertex);

        v2f o;

        UNITY_SETUP_INSTANCE_ID(v);
        UNITY_INITIALIZE_OUTPUT(v2f, o);
        UNITY_INITIALIZE_VERTEX_OUTPUT_STEREO(o);

        o.worldPos = mul(unity_ObjectToWorld, v.vertex);
        o.vertex = UnityObjectToClipPos(v.vertex);
        o.color = v.color;
        o.texcoord = TRANSFORM_TEX(v.texcoord,_MainTex);
        o.id = (float2)v.id;
        return o;
      }

      float rand_1_05(in float2 uv)
      {
        float2 noise = (frac(sin(dot(uv ,float2(12.9898,78.233)*2.0)) * 43758.5453));
        return abs(noise.x + noise.y) * 0.5;
      }

      fixed4 frag (v2f i) : COLOR
      {
        #ifdef SHADER_SCRIPTING_ON
        if (_ClipEnd > 0 && !(i.id.x > _ClipStart && i.id.x < _ClipEnd)) discard;
        if (_Dissolve < 1 && Dither8x8(i.vertex.xy) >= _Dissolve) discard;
        #endif

        // Workaround for b/30500118, caused by b/30504121
        i.color.a = saturate(i.color.a);

        // Tuning constants for 3 lines
        half3 A     = half3(0.55, 0.3, 0.7 );
        half3 aRate = half3(1.2 , 1.0, 1.33);
        half3 M     = half3(1.0 , 2.2, 1.5);  // kind of a multiplier on A's values
        half3 bRate = half3(1.5 , 3.0, 2.25) + M * aRate;
        half3 LINE_POS = 0.5;
        half3 LINE_WIDTH = .012;

#ifdef AUDIO_REACTIVE
        float waveformcoord = i.texcoord.x * .2f;
        float envelope = sin(3.14159 * waveformcoord);
        float waveform = (tex2D(_WaveFormTex, float2(waveformcoord,0)).r - .5f);
        i.texcoord.y += waveform * envelope * .5f;
#endif

        // Calculate uvs for each line
        half3 us, vs;
        {
          us = A * i.texcoord.x - aRate * GetTime().y;

          half3 tmp = M*A * i.texcoord.x - bRate * GetTime().y;
          tmp = abs(frac(tmp) - 0.5);
          vs = i.texcoord.y + .4 * i.color.a * half3(1,-1,1) * tmp;
          vs = saturate(lerp((vs - .5) * 4, vs,  sin( (3.14159/2) * i.color.a)));
          }

        half4 tex = tex2D(_MainTex, half2(us[0], vs[0]));
        tex += tex2D(_MainTex, half2(us[1], vs[1]));
        tex += tex2D(_MainTex, half2(us[2], vs[2]));

        // render 3 procedural lines
        half3 procline = 1 - saturate(pow((vs - LINE_POS)/LINE_WIDTH, 2));
        tex += dot(procline, half3(1,1,1));

        // adjust brightness; modulate by color
        tex *= .8 * (1 + 30 * pow((1 - i.color.a), 5));
        i.color.a = 1; // kill any other alpha values that may come into this brush

        float4 c = i.color * tex;
#if SELECTION_ON
        c.rgb = GetSelectionColor() * tex;
#endif
        float4 color = encodeHdr(c.rgb * c.a);
        return color * _Opacity;
      }

      ENDCG
    }
  }
}
}
>>>>>>> 29419912
<|MERGE_RESOLUTION|>--- conflicted
+++ resolved
@@ -1,4 +1,3 @@
-<<<<<<< HEAD
 // Copyright 2020 The Tilt Brush Authors
 //
 // Licensed under the Apache License, Version 2.0 (the "License");
@@ -182,190 +181,4 @@
     }
   }
 }
-}
-=======
-// Copyright 2020 The Tilt Brush Authors
-//
-// Licensed under the Apache License, Version 2.0 (the "License");
-// you may not use this file except in compliance with the License.
-// You may obtain a copy of the License at
-//
-//      http://www.apache.org/licenses/LICENSE-2.0
-//
-// Unless required by applicable law or agreed to in writing, software
-// distributed under the License is distributed on an "AS IS" BASIS,
-// WITHOUT WARRANTIES OR CONDITIONS OF ANY KIND, either express or implied.
-// See the License for the specific language governing permissions and
-// limitations under the License.
-
-Shader "Brush/Special/Plasma" {
-Properties {
-  _MainTex ("Particle Texture", 2D) = "white" {}
-
-  _Scroll1 ("Scroll1", Float) = 0
-  _Scroll2 ("Scroll2", Float) = 0
-  _EmissionScroll1 ("Emission Scroll1", Float) = 0
-  _EmissionScroll2 ("Emission Scroll2", Float) = 0
-
-  _DisplacementIntensity("Displacement", Float) = .1
-
-  _EmissionGain ("Emission Gain", Range(0, 1)) = 0.5
-
-
-  _TimeOverrideValue("Time Override Value", Vector) = (0,0,0,0)
-  _TimeBlend("Time Blend", Float) = 0
-  _TimeSpeed("Time Speed", Float) = 1.0
-
-  _Opacity ("Opacity", Range(0, 1)) = 1
-  _Dissolve ("Dissolve", Range(0, 1)) = 1
-	_ClipStart("Clip Start", Float) = 0
-	_ClipEnd("Clip End", Float) = -1
-}
-
-Category {
-  Tags { "Queue"="Transparent" "IgnoreProjector"="True" "RenderType"="Transparent" }
-  Blend One One //SrcAlpha One
-  BlendOp Add, Min
-  AlphaTest Greater .01
-  ColorMask RGBA
-  Cull Off Lighting Off ZWrite Off Fog { Color (0,0,0,0) }
-
-  SubShader {
-    Pass {
-
-      CGPROGRAM
-      #pragma vertex vert
-      #pragma fragment frag
-      #pragma target 3.0
-      #pragma multi_compile_particles
-      #pragma multi_compile __ SELECTION_ON
-      #pragma multi_compile __ AUDIO_REACTIVE
-      #pragma multi_compile __ HDR_EMULATED HDR_SIMPLE
-      #pragma multi_compile __ ODS_RENDER ODS_RENDER_CM
-
-      #include "UnityCG.cginc"
-      #include "Assets/Shaders/Include/Brush.cginc"
-      #include "Assets/Shaders/Include/Hdr.cginc"
-      #include "Assets/Shaders/Include/MobileSelection.cginc"
-
-      sampler2D _MainTex;
-
-      uniform half _ClipStart;
-      uniform half _ClipEnd;
-      uniform half _Dissolve;
-      uniform half _Opacity;
-
-      struct appdata_t {
-        float4 vertex : POSITION;
-        fixed4 color : COLOR;
-        float3 normal : NORMAL;
-        float2 texcoord : TEXCOORD0;
-        uint id : SV_VertexID;
-
-        UNITY_VERTEX_INPUT_INSTANCE_ID
-      };
-
-      struct v2f {
-        float4 vertex : POSITION;
-        fixed4 color : COLOR;
-        float2 texcoord : TEXCOORD0;
-        float3 worldPos : TEXCOORD1;
-        uint id : TEXCOORD2;
-
-        UNITY_VERTEX_OUTPUT_STEREO
-      };
-
-      float4 _MainTex_ST;
-      fixed _Scroll1;
-      fixed _Scroll2;
-      fixed _EmissionScroll1;
-      fixed _EmissionScroll2;
-      half _DisplacementIntensity;
-      half _EmissionGain;
-
-      v2f vert (appdata_t v)
-      {
-        PrepForOds(v.vertex);
-
-        v2f o;
-
-        UNITY_SETUP_INSTANCE_ID(v);
-        UNITY_INITIALIZE_OUTPUT(v2f, o);
-        UNITY_INITIALIZE_VERTEX_OUTPUT_STEREO(o);
-
-        o.worldPos = mul(unity_ObjectToWorld, v.vertex);
-        o.vertex = UnityObjectToClipPos(v.vertex);
-        o.color = v.color;
-        o.texcoord = TRANSFORM_TEX(v.texcoord,_MainTex);
-        o.id = (float2)v.id;
-        return o;
-      }
-
-      float rand_1_05(in float2 uv)
-      {
-        float2 noise = (frac(sin(dot(uv ,float2(12.9898,78.233)*2.0)) * 43758.5453));
-        return abs(noise.x + noise.y) * 0.5;
-      }
-
-      fixed4 frag (v2f i) : COLOR
-      {
-        #ifdef SHADER_SCRIPTING_ON
-        if (_ClipEnd > 0 && !(i.id.x > _ClipStart && i.id.x < _ClipEnd)) discard;
-        if (_Dissolve < 1 && Dither8x8(i.vertex.xy) >= _Dissolve) discard;
-        #endif
-
-        // Workaround for b/30500118, caused by b/30504121
-        i.color.a = saturate(i.color.a);
-
-        // Tuning constants for 3 lines
-        half3 A     = half3(0.55, 0.3, 0.7 );
-        half3 aRate = half3(1.2 , 1.0, 1.33);
-        half3 M     = half3(1.0 , 2.2, 1.5);  // kind of a multiplier on A's values
-        half3 bRate = half3(1.5 , 3.0, 2.25) + M * aRate;
-        half3 LINE_POS = 0.5;
-        half3 LINE_WIDTH = .012;
-
-#ifdef AUDIO_REACTIVE
-        float waveformcoord = i.texcoord.x * .2f;
-        float envelope = sin(3.14159 * waveformcoord);
-        float waveform = (tex2D(_WaveFormTex, float2(waveformcoord,0)).r - .5f);
-        i.texcoord.y += waveform * envelope * .5f;
-#endif
-
-        // Calculate uvs for each line
-        half3 us, vs;
-        {
-          us = A * i.texcoord.x - aRate * GetTime().y;
-
-          half3 tmp = M*A * i.texcoord.x - bRate * GetTime().y;
-          tmp = abs(frac(tmp) - 0.5);
-          vs = i.texcoord.y + .4 * i.color.a * half3(1,-1,1) * tmp;
-          vs = saturate(lerp((vs - .5) * 4, vs,  sin( (3.14159/2) * i.color.a)));
-          }
-
-        half4 tex = tex2D(_MainTex, half2(us[0], vs[0]));
-        tex += tex2D(_MainTex, half2(us[1], vs[1]));
-        tex += tex2D(_MainTex, half2(us[2], vs[2]));
-
-        // render 3 procedural lines
-        half3 procline = 1 - saturate(pow((vs - LINE_POS)/LINE_WIDTH, 2));
-        tex += dot(procline, half3(1,1,1));
-
-        // adjust brightness; modulate by color
-        tex *= .8 * (1 + 30 * pow((1 - i.color.a), 5));
-        i.color.a = 1; // kill any other alpha values that may come into this brush
-
-        float4 c = i.color * tex;
-#if SELECTION_ON
-        c.rgb = GetSelectionColor() * tex;
-#endif
-        float4 color = encodeHdr(c.rgb * c.a);
-        return color * _Opacity;
-      }
-
-      ENDCG
-    }
-  }
-}
-}
->>>>>>> 29419912
+}