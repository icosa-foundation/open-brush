--- conflicted
+++ resolved
@@ -23,14 +23,6 @@
 
   _DisplacementIntensity("Displacement", Float) = .1
 
-<<<<<<< HEAD
-    _EmissionGain ("Emission Gain", Range(0, 1)) = 0.5
-
-    [Toggle] _OverrideTime ("Overriden Time", Float) = 0.0
-  _TimeOverrideValue("Time Override Value", Vector) = (0,0,0,0)
-  _TimeBlend("Time Blend", Float) = 0
-  _TimeSpeed("Time Speed", Float) = 1.0
-=======
   _EmissionGain ("Emission Gain", Range(0, 1)) = 0.5
 
   [Toggle] _OverrideTime ("Overriden Time", Float) = 0.0
@@ -41,7 +33,6 @@
   _Opacity ("Opacity", Range(0, 1)) = 1
 	_ClipStart("Clip Start", Float) = 0
 	_ClipEnd("Clip End", Float) = -1
->>>>>>> dfca920d
 }
 
 Category {
