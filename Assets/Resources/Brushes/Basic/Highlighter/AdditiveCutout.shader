// Copyright 2020 The Tilt Brush Authors
//
// Licensed under the Apache License, Version 2.0 (the "License");
// you may not use this file except in compliance with the License.
// You may obtain a copy of the License at
//
//      http://www.apache.org/licenses/LICENSE-2.0
//
// Unless required by applicable law or agreed to in writing, software
// distributed under the License is distributed on an "AS IS" BASIS,
// WITHOUT WARRANTIES OR CONDITIONS OF ANY KIND, either express or implied.
// See the License for the specific language governing permissions and
// limitations under the License.

Shader "Brush/Special/AdditiveCutout" {
Properties {
  _MainTex ("Texture", 2D) = "white" {}
  _Cutoff ("Alpha cutoff", Range(0,1)) = 0.5

  _Opacity ("Opacity", Range(0, 1)) = 1
  _Dissolve ("Dissolve", Range(0, 1)) = 1
	_ClipStart("Clip Start", Float) = 0
	_ClipEnd("Clip End", Float) = -1
}

Category {
  Tags { "Queue"="Transparent" "IgnoreProjector"="True" "RenderType"="Transparent" }
  Blend SrcAlpha One
  AlphaTest Greater .01
  ColorMask RGB
  Cull Off Lighting Off ZWrite Off Fog { Color (0,0,0,0) }

  SubShader {
    Pass {

      CGPROGRAM
      #pragma vertex vert
      #pragma fragment frag
      #pragma multi_compile __ ODS_RENDER ODS_RENDER_CM
      #pragma multi_compile __ SELECTION_ON
      #include "UnityCG.cginc"
      #include "Assets/Shaders/Include/Brush.cginc"
      #include "Assets/Shaders/Include/MobileSelection.cginc"

      sampler2D _MainTex;
      uniform float _Cutoff;
      struct appdata_t {
        float4 vertex : POSITION;
        fixed4 color : COLOR;
        float3 normal : NORMAL;
        float2 texcoord : TEXCOORD0;
        uint id : SV_VertexID;

        UNITY_VERTEX_INPUT_INSTANCE_ID
      };

      struct v2f {
        float4 pos : POSITION;
        fixed4 color : COLOR;
        float2 texcoord : TEXCOORD0;
        uint id : TEXCOORD2;

        UNITY_VERTEX_OUTPUT_STEREO
      };

      float4 _MainTex_ST;

<<<<<<< HEAD
      uniform float _ClipStart;
      uniform float _ClipEnd;
=======
      uniform half _ClipStart;
      uniform half _ClipEnd;
>>>>>>> 4b8df0d2
      uniform half _Dissolve;
      uniform half _Opacity;

      v2f vert (appdata_t v)
      {
        PrepForOds(v.vertex);

        v2f o;

        UNITY_SETUP_INSTANCE_ID(v);
        UNITY_INITIALIZE_OUTPUT(v2f, o);
        UNITY_INITIALIZE_VERTEX_OUTPUT_STEREO(o);

        o.pos = UnityObjectToClipPos(v.vertex);
        o.texcoord = TRANSFORM_TEX(v.texcoord,_MainTex);
        o.color = TbVertToNative(v.color);
        o.id = v.id;
        return o;
      }

      fixed4 frag (v2f i) : COLOR
      {
<<<<<<< HEAD
        if (_ClipEnd > 0 && !(i.id.x > _ClipStart && i.id.x < _ClipEnd)) discard;
        if (_Dissolve < 1 && Dither8x8(i.pos.xy) >= _Dissolve) discard;
=======
        #ifdef SHADER_SCRIPTING_ON
        if (_ClipEnd > 0 && !(i.id.x > _ClipStart && i.id.x < _ClipEnd)) discard;
        if (_Dissolve < 1 && Dither8x8(i.pos.xy) >= _Dissolve) discard;
        #endif
>>>>>>> 4b8df0d2

         half4 c = tex2D(_MainTex, i.texcoord );

        // Cutoff the alpha value based on the incoming vertex alpha
        i.color.a = (i.color.a * c.a < _Cutoff) ? 0 : 1;

        float4 col = i.color * float4(c.rgb,1);
        FRAG_MOBILESELECT(col)
        col.a *= _Opacity;
        return col;
      }
      ENDCG
    }
  }
}
}<|MERGE_RESOLUTION|>--- conflicted
+++ resolved
@@ -65,13 +65,8 @@
 
       float4 _MainTex_ST;
 
-<<<<<<< HEAD
-      uniform float _ClipStart;
-      uniform float _ClipEnd;
-=======
       uniform half _ClipStart;
       uniform half _ClipEnd;
->>>>>>> 4b8df0d2
       uniform half _Dissolve;
       uniform half _Opacity;
 
@@ -94,15 +89,10 @@
 
       fixed4 frag (v2f i) : COLOR
       {
-<<<<<<< HEAD
-        if (_ClipEnd > 0 && !(i.id.x > _ClipStart && i.id.x < _ClipEnd)) discard;
-        if (_Dissolve < 1 && Dither8x8(i.pos.xy) >= _Dissolve) discard;
-=======
         #ifdef SHADER_SCRIPTING_ON
         if (_ClipEnd > 0 && !(i.id.x > _ClipStart && i.id.x < _ClipEnd)) discard;
         if (_Dissolve < 1 && Dither8x8(i.pos.xy) >= _Dissolve) discard;
         #endif
->>>>>>> 4b8df0d2
 
          half4 c = tex2D(_MainTex, i.texcoord );
 
