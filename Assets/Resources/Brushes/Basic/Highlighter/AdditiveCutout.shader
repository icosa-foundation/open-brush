<<<<<<< HEAD
// Copyright 2020 The Tilt Brush Authors
//
// Licensed under the Apache License, Version 2.0 (the "License");
// you may not use this file except in compliance with the License.
// You may obtain a copy of the License at
//
//      http://www.apache.org/licenses/LICENSE-2.0
//
// Unless required by applicable law or agreed to in writing, software
// distributed under the License is distributed on an "AS IS" BASIS,
// WITHOUT WARRANTIES OR CONDITIONS OF ANY KIND, either express or implied.
// See the License for the specific language governing permissions and
// limitations under the License.

Shader "Brush/Special/AdditiveCutout" {
Properties {
  _MainTex ("Texture", 2D) = "white" {}
  _Cutoff ("Alpha cutoff", Range(0,1)) = 0.5

  _Opacity ("Opacity", Range(0, 1)) = 1
  _Dissolve ("Dissolve", Range(0, 1)) = 1
	_ClipStart("Clip Start", Float) = 0
	_ClipEnd("Clip End", Float) = -1
}

Category {
  Tags { "Queue"="Transparent" "IgnoreProjector"="True" "RenderType"="Transparent" }
  Blend SrcAlpha One
  AlphaTest Greater .01
  ColorMask RGB
  Cull Off Lighting Off ZWrite Off Fog { Color (0,0,0,0) }

  SubShader {
    Pass {

      CGPROGRAM
      #pragma vertex vert
      #pragma fragment frag
      #pragma multi_compile __ ODS_RENDER ODS_RENDER_CM
      #pragma multi_compile __ SELECTION_ON
      #include "UnityCG.cginc"
      #include "Assets/Shaders/Include/Brush.cginc"
      #include "Assets/Shaders/Include/MobileSelection.cginc"

      sampler2D _MainTex;
      uniform float _Cutoff;
      struct appdata_t {
        float4 vertex : POSITION;
        fixed4 color : COLOR;
        float3 normal : NORMAL;
        float2 texcoord : TEXCOORD0;
        uint id : SV_VertexID;

        UNITY_VERTEX_INPUT_INSTANCE_ID
      };

      struct v2f {
        float4 pos : POSITION;
        fixed4 color : COLOR;
        float2 texcoord : TEXCOORD0;
        uint id : TEXCOORD2;

        UNITY_VERTEX_OUTPUT_STEREO
      };

      float4 _MainTex_ST;

      uniform half _ClipStart;
      uniform half _ClipEnd;
      uniform half _Dissolve;
      uniform half _Opacity;

      v2f vert (appdata_t v)
      {
        PrepForOds(v.vertex);

        v2f o;

        UNITY_SETUP_INSTANCE_ID(v);
        UNITY_INITIALIZE_OUTPUT(v2f, o);
        UNITY_INITIALIZE_VERTEX_OUTPUT_STEREO(o);

        o.pos = UnityObjectToClipPos(v.vertex);
        o.texcoord = TRANSFORM_TEX(v.texcoord,_MainTex);
        o.color = TbVertToNative(v.color);
        o.id = v.id;
        return o;
      }

      fixed4 frag (v2f i) : COLOR
      {
        #ifdef SHADER_SCRIPTING_ON
        if (_ClipEnd > 0 && !(i.id.x > _ClipStart && i.id.x < _ClipEnd)) discard;
        if (_Dissolve < 1 && Dither8x8(i.pos.xy) >= _Dissolve) discard;
        #endif

         half4 c = tex2D(_MainTex, i.texcoord );

        // Cutoff the alpha value based on the incoming vertex alpha
        i.color.a = (i.color.a * c.a < _Cutoff) ? 0 : 1;

        float4 col = i.color * float4(c.rgb,1);
        FRAG_MOBILESELECT(col)
        col.a *= _Opacity;
        return col;
      }
      ENDCG
    }
  }
}
}
=======
// Copyright 2020 The Tilt Brush Authors
//
// Licensed under the Apache License, Version 2.0 (the "License");
// you may not use this file except in compliance with the License.
// You may obtain a copy of the License at
//
//      http://www.apache.org/licenses/LICENSE-2.0
//
// Unless required by applicable law or agreed to in writing, software
// distributed under the License is distributed on an "AS IS" BASIS,
// WITHOUT WARRANTIES OR CONDITIONS OF ANY KIND, either express or implied.
// See the License for the specific language governing permissions and
// limitations under the License.

Shader "Brush/Special/AdditiveCutout" {
Properties {
  _MainTex ("Texture", 2D) = "white" {}
  _Cutoff ("Alpha cutoff", Range(0,1)) = 0.5

  _Opacity ("Opacity", Range(0, 1)) = 1
  _Dissolve ("Dissolve", Range(0, 1)) = 1
	_ClipStart("Clip Start", Float) = 0
	_ClipEnd("Clip End", Float) = -1
}

Category {
  Tags { "Queue"="Transparent" "IgnoreProjector"="True" "RenderType"="Transparent" }
  Blend SrcAlpha One
  AlphaTest Greater .01
  ColorMask RGB
  Cull Off Lighting Off ZWrite Off Fog { Color (0,0,0,0) }

  SubShader {
    Pass {

      CGPROGRAM
      #pragma vertex vert
      #pragma fragment frag
      #pragma multi_compile __ ODS_RENDER ODS_RENDER_CM
      #pragma multi_compile __ SELECTION_ON
      #include "UnityCG.cginc"
      #include "Assets/Shaders/Include/Brush.cginc"
      #include "Assets/Shaders/Include/MobileSelection.cginc"

      sampler2D _MainTex;
      uniform float _Cutoff;
      struct appdata_t {
        float4 vertex : POSITION;
        fixed4 color : COLOR;
        float3 normal : NORMAL;
        float2 texcoord : TEXCOORD0;
        uint id : SV_VertexID;

        UNITY_VERTEX_INPUT_INSTANCE_ID
      };

      struct v2f {
        float4 pos : POSITION;
        fixed4 color : COLOR;
        float2 texcoord : TEXCOORD0;
        uint id : TEXCOORD2;

        UNITY_VERTEX_OUTPUT_STEREO
      };

      float4 _MainTex_ST;

      uniform half _ClipStart;
      uniform half _ClipEnd;
      uniform half _Dissolve;
      uniform half _Opacity;

      v2f vert (appdata_t v)
      {
        PrepForOds(v.vertex);

        v2f o;

        UNITY_SETUP_INSTANCE_ID(v);
        UNITY_INITIALIZE_OUTPUT(v2f, o);
        UNITY_INITIALIZE_VERTEX_OUTPUT_STEREO(o);

        o.pos = UnityObjectToClipPos(v.vertex);
        o.texcoord = TRANSFORM_TEX(v.texcoord,_MainTex);
        o.color = TbVertToNative(v.color);
        o.id = v.id;
        return o;
      }

      fixed4 frag (v2f i) : COLOR
      {
        #ifdef SHADER_SCRIPTING_ON
        if (_ClipEnd > 0 && !(i.id.x > _ClipStart && i.id.x < _ClipEnd)) discard;
        if (_Dissolve < 1 && Dither8x8(i.pos.xy) >= _Dissolve) discard;
        #endif

         half4 c = tex2D(_MainTex, i.texcoord );

        // Cutoff the alpha value based on the incoming vertex alpha
        i.color.a = (i.color.a * c.a < _Cutoff) ? 0 : 1;

        float4 col = i.color * float4(c.rgb,1);
        FRAG_MOBILESELECT(col)
        col.a *= _Opacity;
        return col;
      }
      ENDCG
    }
  }
}
}
>>>>>>> 29419912
<|MERGE_RESOLUTION|>--- conflicted
+++ resolved
@@ -1,4 +1,3 @@
-<<<<<<< HEAD
 // Copyright 2020 The Tilt Brush Authors
 //
 // Licensed under the Apache License, Version 2.0 (the "License");
@@ -109,117 +108,4 @@
     }
   }
 }
-}
-=======
-// Copyright 2020 The Tilt Brush Authors
-//
-// Licensed under the Apache License, Version 2.0 (the "License");
-// you may not use this file except in compliance with the License.
-// You may obtain a copy of the License at
-//
-//      http://www.apache.org/licenses/LICENSE-2.0
-//
-// Unless required by applicable law or agreed to in writing, software
-// distributed under the License is distributed on an "AS IS" BASIS,
-// WITHOUT WARRANTIES OR CONDITIONS OF ANY KIND, either express or implied.
-// See the License for the specific language governing permissions and
-// limitations under the License.
-
-Shader "Brush/Special/AdditiveCutout" {
-Properties {
-  _MainTex ("Texture", 2D) = "white" {}
-  _Cutoff ("Alpha cutoff", Range(0,1)) = 0.5
-
-  _Opacity ("Opacity", Range(0, 1)) = 1
-  _Dissolve ("Dissolve", Range(0, 1)) = 1
-	_ClipStart("Clip Start", Float) = 0
-	_ClipEnd("Clip End", Float) = -1
-}
-
-Category {
-  Tags { "Queue"="Transparent" "IgnoreProjector"="True" "RenderType"="Transparent" }
-  Blend SrcAlpha One
-  AlphaTest Greater .01
-  ColorMask RGB
-  Cull Off Lighting Off ZWrite Off Fog { Color (0,0,0,0) }
-
-  SubShader {
-    Pass {
-
-      CGPROGRAM
-      #pragma vertex vert
-      #pragma fragment frag
-      #pragma multi_compile __ ODS_RENDER ODS_RENDER_CM
-      #pragma multi_compile __ SELECTION_ON
-      #include "UnityCG.cginc"
-      #include "Assets/Shaders/Include/Brush.cginc"
-      #include "Assets/Shaders/Include/MobileSelection.cginc"
-
-      sampler2D _MainTex;
-      uniform float _Cutoff;
-      struct appdata_t {
-        float4 vertex : POSITION;
-        fixed4 color : COLOR;
-        float3 normal : NORMAL;
-        float2 texcoord : TEXCOORD0;
-        uint id : SV_VertexID;
-
-        UNITY_VERTEX_INPUT_INSTANCE_ID
-      };
-
-      struct v2f {
-        float4 pos : POSITION;
-        fixed4 color : COLOR;
-        float2 texcoord : TEXCOORD0;
-        uint id : TEXCOORD2;
-
-        UNITY_VERTEX_OUTPUT_STEREO
-      };
-
-      float4 _MainTex_ST;
-
-      uniform half _ClipStart;
-      uniform half _ClipEnd;
-      uniform half _Dissolve;
-      uniform half _Opacity;
-
-      v2f vert (appdata_t v)
-      {
-        PrepForOds(v.vertex);
-
-        v2f o;
-
-        UNITY_SETUP_INSTANCE_ID(v);
-        UNITY_INITIALIZE_OUTPUT(v2f, o);
-        UNITY_INITIALIZE_VERTEX_OUTPUT_STEREO(o);
-
-        o.pos = UnityObjectToClipPos(v.vertex);
-        o.texcoord = TRANSFORM_TEX(v.texcoord,_MainTex);
-        o.color = TbVertToNative(v.color);
-        o.id = v.id;
-        return o;
-      }
-
-      fixed4 frag (v2f i) : COLOR
-      {
-        #ifdef SHADER_SCRIPTING_ON
-        if (_ClipEnd > 0 && !(i.id.x > _ClipStart && i.id.x < _ClipEnd)) discard;
-        if (_Dissolve < 1 && Dither8x8(i.pos.xy) >= _Dissolve) discard;
-        #endif
-
-         half4 c = tex2D(_MainTex, i.texcoord );
-
-        // Cutoff the alpha value based on the incoming vertex alpha
-        i.color.a = (i.color.a * c.a < _Cutoff) ? 0 : 1;
-
-        float4 col = i.color * float4(c.rgb,1);
-        FRAG_MOBILESELECT(col)
-        col.a *= _Opacity;
-        return col;
-      }
-      ENDCG
-    }
-  }
-}
-}
->>>>>>> 29419912
+}