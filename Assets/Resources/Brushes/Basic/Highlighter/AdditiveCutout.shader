--- conflicted
+++ resolved
@@ -62,11 +62,7 @@
 
       uniform float _ClipStart;
       uniform float _ClipEnd;
-<<<<<<< HEAD
-      uniform float _Opacity;
-=======
       uniform half _Opacity;
->>>>>>> ba390f49
 
       v2f vert (appdata_t v)
       {
@@ -82,13 +78,8 @@
 
       fixed4 frag (v2f i) : COLOR
       {
-<<<<<<< HEAD
-        float completion = _ClipEnd < 0 || (i.id > _ClipStart && i.id < _ClipEnd) ? 1 : -1;
-        clip(completion);
-=======
         if (_ClipEnd > 0 && !(i.id.x > _ClipStart && i.id.x < _ClipEnd)) discard;
 
->>>>>>> ba390f49
 
          half4 c = tex2D(_MainTex, i.texcoord );
 
