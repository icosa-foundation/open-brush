--- conflicted
+++ resolved
@@ -183,11 +183,7 @@
       void surf (Input IN, inout SurfaceOutputStandardSpecular o) {
 
         if (_ClipEnd > 0 && !(IN.id.x > _ClipStart && IN.id.x < _ClipEnd)) discard;
-<<<<<<< HEAD
-        if (_Dissolve < 1 && Dither8x8(i.pos.xy) >= _Dissolve) discard;
-=======
         if (_Dissolve < 1 && Dither8x8(IN.vertex.xy) >= _Dissolve) discard;
->>>>>>> 3d781c11
 
         // Hardcode some shiny specular values
         o.Smoothness = .8;
