--- conflicted
+++ resolved
@@ -16,20 +16,13 @@
   Properties {
     _MainTex("Texture", 2D) = "white" {}
 
-<<<<<<< HEAD
-    [Toggle] _OverrideTime ("Overriden Time", Float) = 0.0
-=======
-
->>>>>>> 29419912
+
     _TimeOverrideValue("Time Override Value", Vector) = (0,0,0,0)
     _TimeBlend("Time Blend", Float) = 0
     _TimeSpeed("Time Speed", Float) = 1.0
 
     _Opacity ("Opacity", Range(0, 1)) = 1
-<<<<<<< HEAD
-=======
     _Dissolve ("Dissolve", Range(0, 1)) = 1
->>>>>>> 29419912
     _ClipStart("Clip Start", Float) = 0
     _ClipEnd("Clip End", Float) = -1
   }
@@ -46,25 +39,16 @@
       #pragma multi_compile __ AUDIO_REACTIVE
       #pragma multi_compile __ ODS_RENDER ODS_RENDER_CM
       #pragma multi_compile __ SELECTION_ON
-<<<<<<< HEAD
-      #include "Assets/Shaders/Include/TimeOverride.cginc"
-=======
-
->>>>>>> 29419912
+
       #include "Assets/Shaders/Include/Brush.cginc"
       #include "Assets/ThirdParty/Shaders/Noise.cginc"
       #include "Assets/Shaders/Include/MobileSelection.cginc"
 
       sampler2D _MainTex;
 
-<<<<<<< HEAD
-      uniform float _ClipStart;
-      uniform float _ClipEnd;
-=======
       uniform half _ClipStart;
       uniform half _ClipEnd;
       uniform half _Dissolve;
->>>>>>> 29419912
       uniform half _Opacity;
 
       struct Input {
@@ -198,14 +182,10 @@
       // Input color is srgb
       void surf (Input IN, inout SurfaceOutputStandardSpecular o) {
 
-<<<<<<< HEAD
-        if (_ClipEnd > 0 && !(IN.id.x > _ClipStart && IN.id.x < _ClipEnd)) discard;
-=======
         #ifdef SHADER_SCRIPTING_ON
         if (_ClipEnd > 0 && !(IN.id.x > _ClipStart && IN.id.x < _ClipEnd)) discard;
         if (_Dissolve < 1 && Dither8x8(IN.vertex.xy) >= _Dissolve) discard;
         #endif
->>>>>>> 29419912
 
         // Hardcode some shiny specular values
         o.Smoothness = .8;
