--- conflicted
+++ resolved
@@ -24,11 +24,6 @@
     _Opacity ("Opacity", Range(0, 1)) = 1
     _ClipStart("Clip Start", Float) = 0
     _ClipEnd("Clip End", Float) = -1
-<<<<<<< HEAD
-
-
-=======
->>>>>>> ba390f49
   }
 
   SubShader {
@@ -52,11 +47,7 @@
 
       uniform float _ClipStart;
       uniform float _ClipEnd;
-<<<<<<< HEAD
-      uniform float _Opacity;
-=======
       uniform half _Opacity;
->>>>>>> ba390f49
 
       struct Input {
         float4 color : Color;
@@ -188,12 +179,7 @@
       // Input color is srgb
       void surf (Input IN, inout SurfaceOutputStandardSpecular o) {
 
-<<<<<<< HEAD
-        float completion = _ClipEnd < 0 || (IN.id > _ClipStart && IN.id < _ClipEnd) ? 1 : -1;
-        clip(completion);
-=======
         if (_ClipEnd > 0 && !(IN.id.x > _ClipStart && IN.id.x < _ClipEnd)) discard;
->>>>>>> ba390f49
 
         // Hardcode some shiny specular values
         o.Smoothness = .8;
@@ -216,10 +202,6 @@
         o.Emission *= _Opacity;
         o.Albedo *= _Opacity;
         o.Specular *= _Opacity;
-<<<<<<< HEAD
-        o.Smoothness *= _Opacity;
-=======
->>>>>>> ba390f49
       }
     ENDCG
   }
