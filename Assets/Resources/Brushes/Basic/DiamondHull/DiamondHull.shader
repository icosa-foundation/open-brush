<<<<<<< HEAD
// Copyright 2020 The Tilt Brush Authors
//
// Licensed under the Apache License, Version 2.0 (the "License");
// you may not use this file except in compliance with the License.
// You may obtain a copy of the License at
//
//      http://www.apache.org/licenses/LICENSE-2.0
//
// Unless required by applicable law or agreed to in writing, software
// distributed under the License is distributed on an "AS IS" BASIS,
// WITHOUT WARRANTIES OR CONDITIONS OF ANY KIND, either express or implied.
// See the License for the specific language governing permissions and
// limitations under the License.

Shader "Brush/Special/DiamondHull" {
  Properties {
    _MainTex("Texture", 2D) = "white" {}
  }

  SubShader {
    Tags { "Queue"="Transparent" "IgnoreProjector"="True" "RenderType"="Transparent" }
    Blend One One
    Cull off ZWrite Off
    Fog{ Mode Off }

    CGPROGRAM
      #pragma target 4.0
      #pragma surface surf StandardSpecular vertex:vert nofog
      #pragma multi_compile __ ODS_RENDER ODS_RENDER_CM
      #pragma multi_compile __ SELECTION_ON
      #include "Assets/Shaders/Include/Brush.cginc"
      #include "Assets/ThirdParty/Shaders/Noise.cginc"
      #include "Assets/Shaders/Include/MobileSelection.cginc"

      sampler2D _MainTex;

      struct Input {
        float4 color : Color;
        float2 tex : TEXCOORD0;
        float3 viewDir;
        float3 worldPos;
        float3 worldNormal;
        INTERNAL_DATA
      };

      // Amplitude reflection coefficient (s-polarized)
      float rs(float n1, float n2, float cosI, float cosT) {
        return (n1 * cosI - n2 * cosT) / (n1 * cosI + n2 * cosT);
      }

      // Amplitude reflection coefficient (p-polarized)
      float rp(float n1, float n2, float cosI, float cosT) {
        return (n2 * cosI - n1 * cosT) / (n1 * cosT + n2 * cosI);
      }

      // Amplitude transmission coefficient (s-polarized)
      float ts(float n1, float n2, float cosI, float cosT) {
        return 2 * n1 * cosI / (n1 * cosI + n2 * cosT);
      }

      // Amplitude transmission coefficient (p-polarized)
      float tp(float n1, float n2, float cosI, float cosT) {
        return 2 * n1 * cosI / (n1 * cosT + n2 * cosI);
      }

      // cosI is the cosine of the incident angle, that is, cos0 = dot(view angle, normal)
      // lambda is the wavelength of the incident light (e.g. lambda = 510 for green)
      // http://www.gamedev.net/page/resources/_/technical/graphics-programming-and-theory/thin-film-interference-for-computer-graphics-r2962
      float thinFilmReflectance(float cos0, float lambda, float thickness, float n0, float n1, float n2) {
        float PI = 3.1415926536;

        // Phase change terms.
        const float d10 = lerp(PI, 0, n1 > n0);
        const float d12 = lerp(PI, 0, n1 > n2);
        const float delta = d10 + d12;

        // Cosine of the reflected angle.
        const float sin1 = pow(n0 / n1, 2) * (1 - pow(cos0, 2));

        // Total internal reflection.
        if (sin1 > 1) return 1.0;
        const float cos1 = sqrt(1 - sin1);

        // Cosine of the final transmitted angle, i.e. cos(theta_2)
        // This angle is for the Fresnel term at the bottom interface.
        const float sin2 = pow(n0 / n2, 2) * (1 - pow(cos0, 2));

        // Total internal reflection.
        if (sin2 > 1) return 1.0;

        const float cos2 = sqrt(1 - sin2);

        // Reflection transmission amplitude Fresnel coefficients.
        // rho_10 * rho_12 (s-polarized)
        const float alpha_s = rs(n1, n0, cos1, cos0) * rs(n1, n2, cos1, cos2);
        // rho_10 * rho_12 (p-polarized)
        const float alpha_p = rp(n1, n0, cos1, cos0) * rp(n1, n2, cos1, cos2);

        // tau_01 * tau_12 (s-polarized)
        const float beta_s = ts(n0, n1, cos0, cos1) * ts(n1, n2, cos1, cos2);
        // tau_01 * tau_12 (p-polarized)
        const float beta_p = tp(n0, n1, cos0, cos1) * tp(n1, n2, cos1, cos2);

        // Compute the phase term (phi).
        const float phi = (2 * PI / lambda) * (2 * n1 * thickness * cos1) + delta;

        // Evaluate the transmitted intensity for the two possible polarizations.
        const float ts = pow(beta_s, 2) / (pow(alpha_s, 2) - 2 * alpha_s * cos(phi) + 1);
        const float tp = pow(beta_p, 2) / (pow(alpha_p, 2) - 2 * alpha_p * cos(phi) + 1);

        // Take into account conservation of energy for transmission.
        const float beamRatio = (n2 * cos2) / (n0 * cos0);

        // Calculate the average transmitted intensity (polarization distribution of the
        // light source here. If unknown, 50%/50% average is generally used)
        const float t = beamRatio * (ts + tp) / 2;

        // Derive the reflected intensity.
        return 1 - t;
      }

      float3 GetDiffraction(float3 thickTex, float3 I, float3 N) {
        const float thicknessMin = 250;
        const float thicknessMax = 400;
        const float nmedium = 1;
        const float nfilm = 1.3;
        const float ninternal = 1;

        const float cos0 = abs(dot(I, N));

        //float3 thickTex = texture(thickness, u, v);
        const float t = (thickTex[0] + thickTex[1] + thickTex[2]) / 3.0;
        const float thick = thicknessMin*(1.0 - t) + thicknessMax*t;

        const float red = thinFilmReflectance(cos0, 650, thick, nmedium, nfilm, ninternal);
        const float green = thinFilmReflectance(cos0, 510, thick, nmedium, nfilm, ninternal);
        const float blue = thinFilmReflectance(cos0, 475, thick, nmedium, nfilm, ninternal);

        return float3(red, green, blue);
      }

      void vert (inout appdata_full v, out Input o) {
        PrepForOds(v.vertex);
        o.color = TbVertToSrgb(o.color);
        UNITY_INITIALIZE_OUTPUT(Input, o);
        o.tex = v.texcoord.xy;
      }

      // Input color is srgb
      void surf (Input IN, inout SurfaceOutputStandardSpecular o) {
        // Hardcode some shiny specular values
        o.Smoothness = .8;
        o.Albedo = IN.color * .2;

        // Calculate rim
        half rim = 1.0 - abs(dot(normalize(IN.viewDir), IN.worldNormal));
        rim *= 1-pow(rim,5);

        const float3 I = (_WorldSpaceCameraPos - IN.worldPos);
        rim = lerp(rim, 150,
              1 - saturate(abs(dot(normalize(I), IN.worldNormal)) / .1));

        float3 diffraction = tex2D(_MainTex, half2(rim + _Time.x * .3 + o.Normal.x, rim + o.Normal.y)).xyz;
        diffraction = GetDiffraction(diffraction, o.Normal, normalize(IN.viewDir));

        o.Emission = rim * IN.color * diffraction * .5 + rim * diffraction * .25;
        SURF_FRAG_MOBILESELECT(o);
        o.Specular = SrgbToNative(IN.color).rgb * clamp(diffraction, .0, 1);
      }
    ENDCG
  }
}
=======
// Copyright 2020 The Tilt Brush Authors
//
// Licensed under the Apache License, Version 2.0 (the "License");
// you may not use this file except in compliance with the License.
// You may obtain a copy of the License at
//
//      http://www.apache.org/licenses/LICENSE-2.0
//
// Unless required by applicable law or agreed to in writing, software
// distributed under the License is distributed on an "AS IS" BASIS,
// WITHOUT WARRANTIES OR CONDITIONS OF ANY KIND, either express or implied.
// See the License for the specific language governing permissions and
// limitations under the License.

Shader "Brush/Special/DiamondHull" {
  Properties {
    _MainTex("Texture", 2D) = "white" {}


    _TimeOverrideValue("Time Override Value", Vector) = (0,0,0,0)
    _TimeBlend("Time Blend", Float) = 0
    _TimeSpeed("Time Speed", Float) = 1.0

    _Opacity ("Opacity", Range(0, 1)) = 1
    _Dissolve ("Dissolve", Range(0, 1)) = 1
    _ClipStart("Clip Start", Float) = 0
    _ClipEnd("Clip End", Float) = -1
  }

  SubShader {
    Tags { "Queue"="Transparent" "IgnoreProjector"="True" "RenderType"="Transparent" }
    Blend One One
    Cull off ZWrite Off
    Fog{ Mode Off }

    CGPROGRAM
      #pragma target 4.0
      #pragma surface surf StandardSpecular vertex:vert nofog
      #pragma multi_compile __ AUDIO_REACTIVE
      #pragma multi_compile __ ODS_RENDER ODS_RENDER_CM
      #pragma multi_compile __ SELECTION_ON

      #include "Assets/Shaders/Include/Brush.cginc"
      #include "Assets/ThirdParty/Shaders/Noise.cginc"
      #include "Assets/Shaders/Include/MobileSelection.cginc"

      sampler2D _MainTex;

      uniform half _ClipStart;
      uniform half _ClipEnd;
      uniform half _Dissolve;
      uniform half _Opacity;

      struct Input {
        float4 vertex : SV_POSITION;
        float4 color : Color;
        float2 tex : TEXCOORD0;
        float3 viewDir;
        float3 worldPos;
        float3 worldNormal;
        uint id : SV_VertexID;
        INTERNAL_DATA
      };

      // Amplitude reflection coefficient (s-polarized)
      float rs(float n1, float n2, float cosI, float cosT) {
        return (n1 * cosI - n2 * cosT) / (n1 * cosI + n2 * cosT);
      }

      // Amplitude reflection coefficient (p-polarized)
      float rp(float n1, float n2, float cosI, float cosT) {
        return (n2 * cosI - n1 * cosT) / (n1 * cosT + n2 * cosI);
      }

      // Amplitude transmission coefficient (s-polarized)
      float ts(float n1, float n2, float cosI, float cosT) {
        return 2 * n1 * cosI / (n1 * cosI + n2 * cosT);
      }

      // Amplitude transmission coefficient (p-polarized)
      float tp(float n1, float n2, float cosI, float cosT) {
        return 2 * n1 * cosI / (n1 * cosT + n2 * cosI);
      }

      // cosI is the cosine of the incident angle, that is, cos0 = dot(view angle, normal)
      // lambda is the wavelength of the incident light (e.g. lambda = 510 for green)
      // http://www.gamedev.net/page/resources/_/technical/graphics-programming-and-theory/thin-film-interference-for-computer-graphics-r2962
      float thinFilmReflectance(float cos0, float lambda, float thickness, float n0, float n1, float n2) {
        float PI = 3.1415926536;

        // Phase change terms.
        const float d10 = lerp(PI, 0, n1 > n0);
        const float d12 = lerp(PI, 0, n1 > n2);
        const float delta = d10 + d12;

        // Cosine of the reflected angle.
        const float sin1 = pow(n0 / n1, 2) * (1 - pow(cos0, 2));

        // Total internal reflection.
        if (sin1 > 1) return 1.0;
        const float cos1 = sqrt(1 - sin1);

        // Cosine of the final transmitted angle, i.e. cos(theta_2)
        // This angle is for the Fresnel term at the bottom interface.
        const float sin2 = pow(n0 / n2, 2) * (1 - pow(cos0, 2));

        // Total internal reflection.
        if (sin2 > 1) return 1.0;

        const float cos2 = sqrt(1 - sin2);

        // Reflection transmission amplitude Fresnel coefficients.
        // rho_10 * rho_12 (s-polarized)
        const float alpha_s = rs(n1, n0, cos1, cos0) * rs(n1, n2, cos1, cos2);
        // rho_10 * rho_12 (p-polarized)
        const float alpha_p = rp(n1, n0, cos1, cos0) * rp(n1, n2, cos1, cos2);

        // tau_01 * tau_12 (s-polarized)
        const float beta_s = ts(n0, n1, cos0, cos1) * ts(n1, n2, cos1, cos2);
        // tau_01 * tau_12 (p-polarized)
        const float beta_p = tp(n0, n1, cos0, cos1) * tp(n1, n2, cos1, cos2);

        // Compute the phase term (phi).
        const float phi = (2 * PI / lambda) * (2 * n1 * thickness * cos1) + delta;

        // Evaluate the transmitted intensity for the two possible polarizations.
        const float ts = pow(beta_s, 2) / (pow(alpha_s, 2) - 2 * alpha_s * cos(phi) + 1);
        const float tp = pow(beta_p, 2) / (pow(alpha_p, 2) - 2 * alpha_p * cos(phi) + 1);

        // Take into account conservation of energy for transmission.
        const float beamRatio = (n2 * cos2) / (n0 * cos0);

        // Calculate the average transmitted intensity (polarization distribution of the
        // light source here. If unknown, 50%/50% average is generally used)
        const float t = beamRatio * (ts + tp) / 2;

        // Derive the reflected intensity.
        return 1 - t;
      }

      float3 GetDiffraction(float3 thickTex, float3 I, float3 N) {
        const float thicknessMin = 250;
        const float thicknessMax = 400;
        const float nmedium = 1;
        const float nfilm = 1.3;
        const float ninternal = 1;

        const float cos0 = abs(dot(I, N));

        //float3 thickTex = texture(thickness, u, v);
        const float t = (thickTex[0] + thickTex[1] + thickTex[2]) / 3.0;
        const float thick = thicknessMin*(1.0 - t) + thicknessMax*t;

        const float red = thinFilmReflectance(cos0, 650, thick, nmedium, nfilm, ninternal);
        const float green = thinFilmReflectance(cos0, 510, thick, nmedium, nfilm, ninternal);
        const float blue = thinFilmReflectance(cos0, 475, thick, nmedium, nfilm, ninternal);

        return float3(red, green, blue);
      }

      struct appdata_full_plus_id {
        float4 vertex : POSITION;
        float4 tangent : TANGENT;
        float3 normal : NORMAL;
        float4 texcoord : TEXCOORD0;
        float4 texcoord1 : TEXCOORD1;
        float4 texcoord2 : TEXCOORD2;
        float4 texcoord3 : TEXCOORD3;
        fixed4 color : COLOR;
        uint id : SV_VertexID;
        UNITY_VERTEX_INPUT_INSTANCE_ID
      };

      void vert (inout appdata_full_plus_id v, out Input o) {
        PrepForOds(v.vertex);
        o.color = TbVertToSrgb(o.color);
        UNITY_INITIALIZE_OUTPUT(Input, o);
        o.tex = v.texcoord.xy;
        o.id = v.id;
      }

      // Input color is srgb
      void surf (Input IN, inout SurfaceOutputStandardSpecular o) {

        #ifdef SHADER_SCRIPTING_ON
        if (_ClipEnd > 0 && !(IN.id.x > _ClipStart && IN.id.x < _ClipEnd)) discard;
        if (_Dissolve < 1 && Dither8x8(IN.vertex.xy) >= _Dissolve) discard;
        #endif

        // Hardcode some shiny specular values
        o.Smoothness = .8;
        o.Albedo = IN.color * .2;

        // Calculate rim
        half rim = 1.0 - abs(dot(normalize(IN.viewDir), IN.worldNormal));
        rim *= 1-pow(rim,5);

        const float3 I = (_WorldSpaceCameraPos - IN.worldPos);
        rim = lerp(rim, 150,
              1 - saturate(abs(dot(normalize(I), IN.worldNormal)) / .1));

        float3 diffraction = tex2D(_MainTex, half2(rim + GetTime().x * .3 + o.Normal.x, rim + o.Normal.y)).xyz;
        diffraction = GetDiffraction(diffraction, o.Normal, normalize(IN.viewDir));

        o.Emission = rim * IN.color * diffraction * .5 + rim * diffraction * .25;
        // SURF_FRAG_MOBILESELECT(o);
        o.Specular = SrgbToNative(IN.color).rgb * clamp(diffraction, .0, 1);
        o.Emission *= _Opacity;
        o.Albedo *= _Opacity;
        o.Specular *= _Opacity;
      }
    ENDCG
  }
}
>>>>>>> 29419912
<|MERGE_RESOLUTION|>--- conflicted
+++ resolved
@@ -1,4 +1,3 @@
-<<<<<<< HEAD
 // Copyright 2020 The Tilt Brush Authors
 //
 // Licensed under the Apache License, Version 2.0 (the "License");
@@ -16,179 +15,6 @@
 Shader "Brush/Special/DiamondHull" {
   Properties {
     _MainTex("Texture", 2D) = "white" {}
-  }
-
-  SubShader {
-    Tags { "Queue"="Transparent" "IgnoreProjector"="True" "RenderType"="Transparent" }
-    Blend One One
-    Cull off ZWrite Off
-    Fog{ Mode Off }
-
-    CGPROGRAM
-      #pragma target 4.0
-      #pragma surface surf StandardSpecular vertex:vert nofog
-      #pragma multi_compile __ ODS_RENDER ODS_RENDER_CM
-      #pragma multi_compile __ SELECTION_ON
-      #include "Assets/Shaders/Include/Brush.cginc"
-      #include "Assets/ThirdParty/Shaders/Noise.cginc"
-      #include "Assets/Shaders/Include/MobileSelection.cginc"
-
-      sampler2D _MainTex;
-
-      struct Input {
-        float4 color : Color;
-        float2 tex : TEXCOORD0;
-        float3 viewDir;
-        float3 worldPos;
-        float3 worldNormal;
-        INTERNAL_DATA
-      };
-
-      // Amplitude reflection coefficient (s-polarized)
-      float rs(float n1, float n2, float cosI, float cosT) {
-        return (n1 * cosI - n2 * cosT) / (n1 * cosI + n2 * cosT);
-      }
-
-      // Amplitude reflection coefficient (p-polarized)
-      float rp(float n1, float n2, float cosI, float cosT) {
-        return (n2 * cosI - n1 * cosT) / (n1 * cosT + n2 * cosI);
-      }
-
-      // Amplitude transmission coefficient (s-polarized)
-      float ts(float n1, float n2, float cosI, float cosT) {
-        return 2 * n1 * cosI / (n1 * cosI + n2 * cosT);
-      }
-
-      // Amplitude transmission coefficient (p-polarized)
-      float tp(float n1, float n2, float cosI, float cosT) {
-        return 2 * n1 * cosI / (n1 * cosT + n2 * cosI);
-      }
-
-      // cosI is the cosine of the incident angle, that is, cos0 = dot(view angle, normal)
-      // lambda is the wavelength of the incident light (e.g. lambda = 510 for green)
-      // http://www.gamedev.net/page/resources/_/technical/graphics-programming-and-theory/thin-film-interference-for-computer-graphics-r2962
-      float thinFilmReflectance(float cos0, float lambda, float thickness, float n0, float n1, float n2) {
-        float PI = 3.1415926536;
-
-        // Phase change terms.
-        const float d10 = lerp(PI, 0, n1 > n0);
-        const float d12 = lerp(PI, 0, n1 > n2);
-        const float delta = d10 + d12;
-
-        // Cosine of the reflected angle.
-        const float sin1 = pow(n0 / n1, 2) * (1 - pow(cos0, 2));
-
-        // Total internal reflection.
-        if (sin1 > 1) return 1.0;
-        const float cos1 = sqrt(1 - sin1);
-
-        // Cosine of the final transmitted angle, i.e. cos(theta_2)
-        // This angle is for the Fresnel term at the bottom interface.
-        const float sin2 = pow(n0 / n2, 2) * (1 - pow(cos0, 2));
-
-        // Total internal reflection.
-        if (sin2 > 1) return 1.0;
-
-        const float cos2 = sqrt(1 - sin2);
-
-        // Reflection transmission amplitude Fresnel coefficients.
-        // rho_10 * rho_12 (s-polarized)
-        const float alpha_s = rs(n1, n0, cos1, cos0) * rs(n1, n2, cos1, cos2);
-        // rho_10 * rho_12 (p-polarized)
-        const float alpha_p = rp(n1, n0, cos1, cos0) * rp(n1, n2, cos1, cos2);
-
-        // tau_01 * tau_12 (s-polarized)
-        const float beta_s = ts(n0, n1, cos0, cos1) * ts(n1, n2, cos1, cos2);
-        // tau_01 * tau_12 (p-polarized)
-        const float beta_p = tp(n0, n1, cos0, cos1) * tp(n1, n2, cos1, cos2);
-
-        // Compute the phase term (phi).
-        const float phi = (2 * PI / lambda) * (2 * n1 * thickness * cos1) + delta;
-
-        // Evaluate the transmitted intensity for the two possible polarizations.
-        const float ts = pow(beta_s, 2) / (pow(alpha_s, 2) - 2 * alpha_s * cos(phi) + 1);
-        const float tp = pow(beta_p, 2) / (pow(alpha_p, 2) - 2 * alpha_p * cos(phi) + 1);
-
-        // Take into account conservation of energy for transmission.
-        const float beamRatio = (n2 * cos2) / (n0 * cos0);
-
-        // Calculate the average transmitted intensity (polarization distribution of the
-        // light source here. If unknown, 50%/50% average is generally used)
-        const float t = beamRatio * (ts + tp) / 2;
-
-        // Derive the reflected intensity.
-        return 1 - t;
-      }
-
-      float3 GetDiffraction(float3 thickTex, float3 I, float3 N) {
-        const float thicknessMin = 250;
-        const float thicknessMax = 400;
-        const float nmedium = 1;
-        const float nfilm = 1.3;
-        const float ninternal = 1;
-
-        const float cos0 = abs(dot(I, N));
-
-        //float3 thickTex = texture(thickness, u, v);
-        const float t = (thickTex[0] + thickTex[1] + thickTex[2]) / 3.0;
-        const float thick = thicknessMin*(1.0 - t) + thicknessMax*t;
-
-        const float red = thinFilmReflectance(cos0, 650, thick, nmedium, nfilm, ninternal);
-        const float green = thinFilmReflectance(cos0, 510, thick, nmedium, nfilm, ninternal);
-        const float blue = thinFilmReflectance(cos0, 475, thick, nmedium, nfilm, ninternal);
-
-        return float3(red, green, blue);
-      }
-
-      void vert (inout appdata_full v, out Input o) {
-        PrepForOds(v.vertex);
-        o.color = TbVertToSrgb(o.color);
-        UNITY_INITIALIZE_OUTPUT(Input, o);
-        o.tex = v.texcoord.xy;
-      }
-
-      // Input color is srgb
-      void surf (Input IN, inout SurfaceOutputStandardSpecular o) {
-        // Hardcode some shiny specular values
-        o.Smoothness = .8;
-        o.Albedo = IN.color * .2;
-
-        // Calculate rim
-        half rim = 1.0 - abs(dot(normalize(IN.viewDir), IN.worldNormal));
-        rim *= 1-pow(rim,5);
-
-        const float3 I = (_WorldSpaceCameraPos - IN.worldPos);
-        rim = lerp(rim, 150,
-              1 - saturate(abs(dot(normalize(I), IN.worldNormal)) / .1));
-
-        float3 diffraction = tex2D(_MainTex, half2(rim + _Time.x * .3 + o.Normal.x, rim + o.Normal.y)).xyz;
-        diffraction = GetDiffraction(diffraction, o.Normal, normalize(IN.viewDir));
-
-        o.Emission = rim * IN.color * diffraction * .5 + rim * diffraction * .25;
-        SURF_FRAG_MOBILESELECT(o);
-        o.Specular = SrgbToNative(IN.color).rgb * clamp(diffraction, .0, 1);
-      }
-    ENDCG
-  }
-}
-=======
-// Copyright 2020 The Tilt Brush Authors
-//
-// Licensed under the Apache License, Version 2.0 (the "License");
-// you may not use this file except in compliance with the License.
-// You may obtain a copy of the License at
-//
-//      http://www.apache.org/licenses/LICENSE-2.0
-//
-// Unless required by applicable law or agreed to in writing, software
-// distributed under the License is distributed on an "AS IS" BASIS,
-// WITHOUT WARRANTIES OR CONDITIONS OF ANY KIND, either express or implied.
-// See the License for the specific language governing permissions and
-// limitations under the License.
-
-Shader "Brush/Special/DiamondHull" {
-  Properties {
-    _MainTex("Texture", 2D) = "white" {}
 
 
     _TimeOverrideValue("Time Override Value", Vector) = (0,0,0,0)
@@ -385,5 +211,4 @@
       }
     ENDCG
   }
-}
->>>>>>> 29419912
+}