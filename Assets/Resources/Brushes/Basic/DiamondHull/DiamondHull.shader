--- conflicted
+++ resolved
@@ -16,11 +16,7 @@
   Properties {
     _MainTex("Texture", 2D) = "white" {}
 
-<<<<<<< HEAD
-    [Toggle] _OverrideTime ("Overriden Time", Float) = 0.0
-=======
-
->>>>>>> 4b8df0d2
+
     _TimeOverrideValue("Time Override Value", Vector) = (0,0,0,0)
     _TimeBlend("Time Blend", Float) = 0
     _TimeSpeed("Time Speed", Float) = 1.0
@@ -43,24 +39,15 @@
       #pragma multi_compile __ AUDIO_REACTIVE
       #pragma multi_compile __ ODS_RENDER ODS_RENDER_CM
       #pragma multi_compile __ SELECTION_ON
-<<<<<<< HEAD
-      #include "Assets/Shaders/Include/TimeOverride.cginc"
-=======
-
->>>>>>> 4b8df0d2
+
       #include "Assets/Shaders/Include/Brush.cginc"
       #include "Assets/ThirdParty/Shaders/Noise.cginc"
       #include "Assets/Shaders/Include/MobileSelection.cginc"
 
       sampler2D _MainTex;
 
-<<<<<<< HEAD
-      uniform float _ClipStart;
-      uniform float _ClipEnd;
-=======
       uniform half _ClipStart;
       uniform half _ClipEnd;
->>>>>>> 4b8df0d2
       uniform half _Dissolve;
       uniform half _Opacity;
 
@@ -195,15 +182,10 @@
       // Input color is srgb
       void surf (Input IN, inout SurfaceOutputStandardSpecular o) {
 
-<<<<<<< HEAD
-        if (_ClipEnd > 0 && !(IN.id.x > _ClipStart && IN.id.x < _ClipEnd)) discard;
-        if (_Dissolve < 1 && Dither8x8(IN.vertex.xy) >= _Dissolve) discard;
-=======
         #ifdef SHADER_SCRIPTING_ON
         if (_ClipEnd > 0 && !(IN.id.x > _ClipStart && IN.id.x < _ClipEnd)) discard;
         if (_Dissolve < 1 && Dither8x8(IN.vertex.xy) >= _Dissolve) discard;
         #endif
->>>>>>> 4b8df0d2
 
         // Hardcode some shiny specular values
         o.Smoothness = .8;
