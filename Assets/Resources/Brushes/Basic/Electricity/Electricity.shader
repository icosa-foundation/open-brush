<<<<<<< HEAD
// Copyright 2020 The Tilt Brush Authors
//
// Licensed under the Apache License, Version 2.0 (the "License");
// you may not use this file except in compliance with the License.
// You may obtain a copy of the License at
//
//      http://www.apache.org/licenses/LICENSE-2.0
//
// Unless required by applicable law or agreed to in writing, software
// distributed under the License is distributed on an "AS IS" BASIS,
// WITHOUT WARRANTIES OR CONDITIONS OF ANY KIND, either express or implied.
// See the License for the specific language governing permissions and
// limitations under the License.

Shader "Brush/Special/Electricity" {
Properties {
  _MainTex ("Color", 2D) = "white" {}
  _DisplacementIntensity("Displacement", Float) = .1
  _EmissionGain ("Emission Gain", Range(0, 1)) = 0.5


  _TimeOverrideValue("Time Override Value", Vector) = (0,0,0,0)
  _TimeBlend("Time Blend", Float) = 0
  _TimeSpeed("Time Speed", Float) = 1.0

    _Dissolve("Dissolve", Range(0, 1)) = 1
	_ClipStart("Clip Start", Float) = 0
	_ClipEnd("Clip End", Float) = -1
}

CGINCLUDE
  #pragma multi_compile __ SELECTION_ON
  #include "UnityCG.cginc"
  #include "Assets/Shaders/Include/Brush.cginc"

  #include "Assets/Shaders/Include/Hdr.cginc"
  #include "Assets/ThirdParty/Shaders/Noise.cginc"
  #include "Assets/Shaders/Include/MobileSelection.cginc"

  #ifdef SHADER_API_D3D11
  #  define SHARP_AND_BLOOMY 1
  #else
  #  define SHARP_AND_BLOOMY 0
  #endif

  struct appdata_t {
    float4 vertex : POSITION;
    fixed4 color : COLOR;
    float3 normal : NORMAL;
    float3 tangent : TANGENT;
    float2 texcoord0 : TEXCOORD0;
    float3 texcoord1 : TEXCOORD1;
    uint id : SV_VertexID;

    UNITY_VERTEX_INPUT_INSTANCE_ID
  };

  sampler2D _MainTex;
  half _DisplacementIntensity;
  half _EmissionGain;

  uniform half _ClipStart;
  uniform half _ClipEnd;
  uniform half _Dissolve;

  struct v2f {
    float4 vertex : POSITION;
    fixed4 color : COLOR;
    float2 texcoord : TEXCOORD0;
    uint id : TEXCOORD2;

    UNITY_VERTEX_OUTPUT_STEREO
  };

  float3 displacement(float3 pos, float mod) {
    // Noise
    float time = GetTime().w;
    float d = 30;
    float freq = .1 + mod;
    float3 disp = float3(1,0,0) * curlX(pos * freq + time, d);
    disp += float3(0,1,0) * curlY(pos * freq + time, d);
    disp += float3(0,0,1) * curlZ(pos * freq + time, d);

    time = GetTime().w*1.777;
    d = 100;
    freq = .2 + mod;
    float3 disp2 = float3(1,0,0) * curlX(pos * freq + time, d);
    disp2 += float3(0,1,0) * curlY(pos * freq + time, d);
    disp2 += float3(0,0,1) * curlZ(pos * freq + time, d);
    disp = disp * 3 + disp2 * 7;
    return disp;
  }


  v2f vertModulated (appdata_t v, float mod, float dir)
  {
    PrepForOds(v.vertex);
    v.color = TbVertToSrgb(v.color);
    v2f o;

    UNITY_SETUP_INSTANCE_ID(v);
    UNITY_INITIALIZE_OUTPUT(v2f, o);
    UNITY_INITIALIZE_VERTEX_OUTPUT_STEREO(o);

    float envelope = sin(v.texcoord0.x * (3.14159));
    float envelopePow =  (1-pow(1  - envelope, 10));

    float3 offsetFromMiddleToEdge_CS = v.texcoord1;
    float widthiness_CS = length(offsetFromMiddleToEdge_CS) / .02;
    float3 midpointPos_CS = v.vertex.xyz - offsetFromMiddleToEdge_CS;
    float3 disp = displacement(midpointPos_CS / widthiness_CS, mod);
    disp *= widthiness_CS;

    float waveform = 0;
#ifdef AUDIO_REACTIVE
    disp *= (_BeatOutput.x * 1 + .5);
    waveform = (tex2Dlod(_WaveFormTex, float4(v.texcoord0.x,0,0,0)).r - .5f);
    disp.y += waveform * .1;
    v.color = v.color*.5 + v.color*_BeatOutput.z*.5;
#endif

    // Slightly thicken the line on mobile to accommodate the softer interior line. This reduces artifacts
    // from the low resolution.
#if SHARP_AND_BLOOMY
    float widthScale = 1.0;
#else
    float widthScale = 1.6;
#endif

    // This recreates the standard ribbon position with some tapering at edges
    v.vertex.xyz = midpointPos_CS + offsetFromMiddleToEdge_CS * envelopePow * widthScale;

    // This adds curl noise
    v.vertex.xyz += disp * _DisplacementIntensity * envelopePow;

    o.vertex = UnityObjectToClipPos(v.vertex);
    // TODO(b/123094204) bloom is turned off on mobile as it completely broke the shader
    // for still-unknown reasons.
#if SHARP_AND_BLOOMY
    o.color = bloomColor(v.color, _EmissionGain);
#else
    o.color = v.color;
#endif
    o.texcoord = v.texcoord0;
    o.id = (float2)v.id;
    return o;
  }

  v2f vert_1 (appdata_t v)
  {
    return vertModulated(v, 1, 1);
  }

  v2f vert_2 (appdata_t v)
  {
    return vertModulated(v, 1.333, -1);
  }

  v2f vert_3 (appdata_t v)
  {
    return vertModulated(v, 1.77, -1);
  }

  // Input color is srgb
  fixed4 frag (v2f i) : COLOR
  {
    #ifdef SHADER_SCRIPTING_ON
    if (_ClipEnd > 0 && !(i.id.x > _ClipStart && i.id.x < _ClipEnd)) discard;
    // It's hard to get alpha curves right so use dithering for hdr shaders
    if (_Dissolve < 1 && Dither8x8(i.vertex.xy) >= _Dissolve) discard;
    #endif

    // interior procedural line
#if SHARP_AND_BLOOMY
    // Step function: 3 in [.4, .6], 1 elsewhere
    float procedural = ( abs(i.texcoord.y - 0.5) < .1 ) ? 3 : 1;
#else
    // The lack of AA and low resolution on mobile is really visible, so instead use a
    // softer interior line.  This has a lot more brightness, so it's good that the
    // vertex color isn't also blown out.

    float edginess = ( abs(i.texcoord.y - 0.5) * 2.0 );  // in [0, 1]
    // Smooth ramp from 2 in the middle to 1 on the edge
    float procedural = lerp(2.0, 1.0, edginess);
#endif

    // Ignore incoming i.color.a
#if SELECTION_ON
    float3 unencoded = GetSelectionColor() * (0.5 * procedural);
#else
    float3 unencoded = i.color.rgb * (procedural * procedural);
#endif

    // It doesn't matter which of these is first since they can't both be active at the same time;
    // but only one ordering will compile because of the return types.
    float4 color = encodeHdr(unencoded);
    return SrgbToNative(color * _Dissolve);
  }
ENDCG

Category {
  Tags { "Queue"="Transparent" "IgnoreProjector"="True" "RenderType"="Transparent" }
  Blend One One //SrcAlpha One
  BlendOp Add, Min
  AlphaTest Greater .01
  ColorMask RGBA
  Cull Off Lighting Off ZWrite Off Fog { Color (0,0,0,0) }


  SubShader {
    Pass {
      CGPROGRAM
      #pragma vertex vert_1
      #pragma fragment frag
      #pragma target 3.0
      #pragma multi_compile_particles
      #pragma multi_compile __ AUDIO_REACTIVE
      #pragma multi_compile __ HDR_EMULATED HDR_SIMPLE
      #pragma multi_compile __ ODS_RENDER ODS_RENDER_CM
      ENDCG
    }

    Pass {
      CGPROGRAM
      #pragma vertex vert_2
      #pragma fragment frag
      #pragma target 3.0
      #pragma multi_compile_particles
      #pragma multi_compile __ AUDIO_REACTIVE
      #pragma multi_compile __ HDR_EMULATED HDR_SIMPLE
      #pragma multi_compile __ ODS_RENDER ODS_RENDER_CM
      ENDCG
    }

    Pass {
      CGPROGRAM
      #pragma vertex vert_3
      #pragma fragment frag
      #pragma target 3.0
      #pragma multi_compile_particles
      #pragma multi_compile __ AUDIO_REACTIVE
      #pragma multi_compile __ HDR_EMULATED HDR_SIMPLE
      #pragma multi_compile __ ODS_RENDER ODS_RENDER_CM
      ENDCG
    }
  }
}
}
=======
// Copyright 2020 The Tilt Brush Authors
//
// Licensed under the Apache License, Version 2.0 (the "License");
// you may not use this file except in compliance with the License.
// You may obtain a copy of the License at
//
//      http://www.apache.org/licenses/LICENSE-2.0
//
// Unless required by applicable law or agreed to in writing, software
// distributed under the License is distributed on an "AS IS" BASIS,
// WITHOUT WARRANTIES OR CONDITIONS OF ANY KIND, either express or implied.
// See the License for the specific language governing permissions and
// limitations under the License.

Shader "Brush/Special/Electricity" {
Properties {
  _MainTex ("Color", 2D) = "white" {}
  _DisplacementIntensity("Displacement", Float) = .1
  _EmissionGain ("Emission Gain", Range(0, 1)) = 0.5


  _TimeOverrideValue("Time Override Value", Vector) = (0,0,0,0)
  _TimeBlend("Time Blend", Float) = 0
  _TimeSpeed("Time Speed", Float) = 1.0

    _Dissolve("Dissolve", Range(0, 1)) = 1
	_ClipStart("Clip Start", Float) = 0
	_ClipEnd("Clip End", Float) = -1
}

CGINCLUDE
  #pragma multi_compile __ SELECTION_ON
  #include "UnityCG.cginc"
  #include "Assets/Shaders/Include/Brush.cginc"

  #include "Assets/Shaders/Include/Hdr.cginc"
  #include "Assets/ThirdParty/Shaders/Noise.cginc"
  #include "Assets/Shaders/Include/MobileSelection.cginc"

  #ifdef SHADER_API_D3D11
  #  define SHARP_AND_BLOOMY 1
  #else
  #  define SHARP_AND_BLOOMY 0
  #endif

  struct appdata_t {
    float4 vertex : POSITION;
    fixed4 color : COLOR;
    float3 normal : NORMAL;
    float3 tangent : TANGENT;
    float2 texcoord0 : TEXCOORD0;
    float3 texcoord1 : TEXCOORD1;
    uint id : SV_VertexID;

    UNITY_VERTEX_INPUT_INSTANCE_ID
  };

  sampler2D _MainTex;
  half _DisplacementIntensity;
  half _EmissionGain;

  uniform half _ClipStart;
  uniform half _ClipEnd;
  uniform half _Dissolve;

  struct v2f {
    float4 vertex : POSITION;
    fixed4 color : COLOR;
    float2 texcoord : TEXCOORD0;
    uint id : TEXCOORD2;

    UNITY_VERTEX_OUTPUT_STEREO
  };

  float3 displacement(float3 pos, float mod) {
    // Noise
    float time = GetTime().w;
    float d = 30;
    float freq = .1 + mod;
    float3 disp = float3(1,0,0) * curlX(pos * freq + time, d);
    disp += float3(0,1,0) * curlY(pos * freq + time, d);
    disp += float3(0,0,1) * curlZ(pos * freq + time, d);

    time = GetTime().w*1.777;
    d = 100;
    freq = .2 + mod;
    float3 disp2 = float3(1,0,0) * curlX(pos * freq + time, d);
    disp2 += float3(0,1,0) * curlY(pos * freq + time, d);
    disp2 += float3(0,0,1) * curlZ(pos * freq + time, d);
    disp = disp * 3 + disp2 * 7;
    return disp;
  }


  v2f vertModulated (appdata_t v, float mod, float dir)
  {
    PrepForOds(v.vertex);
    v.color = TbVertToSrgb(v.color);
    v2f o;

    UNITY_SETUP_INSTANCE_ID(v);
    UNITY_INITIALIZE_OUTPUT(v2f, o);
    UNITY_INITIALIZE_VERTEX_OUTPUT_STEREO(o);

    float envelope = sin(v.texcoord0.x * (3.14159));
    float envelopePow =  (1-pow(1  - envelope, 10));

    float3 offsetFromMiddleToEdge_CS = v.texcoord1;
    float widthiness_CS = length(offsetFromMiddleToEdge_CS) / .02;
    float3 midpointPos_CS = v.vertex.xyz - offsetFromMiddleToEdge_CS;
    float3 disp = displacement(midpointPos_CS / widthiness_CS, mod);
    disp *= widthiness_CS;

    float waveform = 0;
#ifdef AUDIO_REACTIVE
    disp *= (_BeatOutput.x * 1 + .5);
    waveform = (tex2Dlod(_WaveFormTex, float4(v.texcoord0.x,0,0,0)).r - .5f);
    disp.y += waveform * .1;
    v.color = v.color*.5 + v.color*_BeatOutput.z*.5;
#endif

    // Slightly thicken the line on mobile to accommodate the softer interior line. This reduces artifacts
    // from the low resolution.
#if SHARP_AND_BLOOMY
    float widthScale = 1.0;
#else
    float widthScale = 1.6;
#endif

    // This recreates the standard ribbon position with some tapering at edges
    v.vertex.xyz = midpointPos_CS + offsetFromMiddleToEdge_CS * envelopePow * widthScale;

    // This adds curl noise
    v.vertex.xyz += disp * _DisplacementIntensity * envelopePow;

    o.vertex = UnityObjectToClipPos(v.vertex);
    // TODO(b/123094204) bloom is turned off on mobile as it completely broke the shader
    // for still-unknown reasons.
#if SHARP_AND_BLOOMY
    o.color = bloomColor(v.color, _EmissionGain);
#else
    o.color = v.color;
#endif
    o.texcoord = v.texcoord0;
    o.id = (float2)v.id;
    return o;
  }

  v2f vert_1 (appdata_t v)
  {
    return vertModulated(v, 1, 1);
  }

  v2f vert_2 (appdata_t v)
  {
    return vertModulated(v, 1.333, -1);
  }

  v2f vert_3 (appdata_t v)
  {
    return vertModulated(v, 1.77, -1);
  }

  // Input color is srgb
  fixed4 frag (v2f i) : COLOR
  {
    #ifdef SHADER_SCRIPTING_ON
    if (_ClipEnd > 0 && !(i.id.x > _ClipStart && i.id.x < _ClipEnd)) discard;
    // It's hard to get alpha curves right so use dithering for hdr shaders
    if (_Dissolve < 1 && Dither8x8(i.vertex.xy) >= _Dissolve) discard;
    #endif

    // interior procedural line
#if SHARP_AND_BLOOMY
    // Step function: 3 in [.4, .6], 1 elsewhere
    float procedural = ( abs(i.texcoord.y - 0.5) < .1 ) ? 3 : 1;
#else
    // The lack of AA and low resolution on mobile is really visible, so instead use a
    // softer interior line.  This has a lot more brightness, so it's good that the
    // vertex color isn't also blown out.

    float edginess = ( abs(i.texcoord.y - 0.5) * 2.0 );  // in [0, 1]
    // Smooth ramp from 2 in the middle to 1 on the edge
    float procedural = lerp(2.0, 1.0, edginess);
#endif

    // Ignore incoming i.color.a
#if SELECTION_ON
    float3 unencoded = GetSelectionColor() * (0.5 * procedural);
#else
    float3 unencoded = i.color.rgb * (procedural * procedural);
#endif

    // It doesn't matter which of these is first since they can't both be active at the same time;
    // but only one ordering will compile because of the return types.
    float4 color = encodeHdr(unencoded);
    return SrgbToNative(color * _Dissolve);
  }
ENDCG

Category {
  Tags { "Queue"="Transparent" "IgnoreProjector"="True" "RenderType"="Transparent" }
  Blend One One //SrcAlpha One
  BlendOp Add, Min
  AlphaTest Greater .01
  ColorMask RGBA
  Cull Off Lighting Off ZWrite Off Fog { Color (0,0,0,0) }


  SubShader {
    Pass {
      CGPROGRAM
      #pragma vertex vert_1
      #pragma fragment frag
      #pragma target 3.0
      #pragma multi_compile_particles
      #pragma multi_compile __ AUDIO_REACTIVE
      #pragma multi_compile __ HDR_EMULATED HDR_SIMPLE
      #pragma multi_compile __ ODS_RENDER ODS_RENDER_CM
      ENDCG
    }

    Pass {
      CGPROGRAM
      #pragma vertex vert_2
      #pragma fragment frag
      #pragma target 3.0
      #pragma multi_compile_particles
      #pragma multi_compile __ AUDIO_REACTIVE
      #pragma multi_compile __ HDR_EMULATED HDR_SIMPLE
      #pragma multi_compile __ ODS_RENDER ODS_RENDER_CM
      ENDCG
    }

    Pass {
      CGPROGRAM
      #pragma vertex vert_3
      #pragma fragment frag
      #pragma target 3.0
      #pragma multi_compile_particles
      #pragma multi_compile __ AUDIO_REACTIVE
      #pragma multi_compile __ HDR_EMULATED HDR_SIMPLE
      #pragma multi_compile __ ODS_RENDER ODS_RENDER_CM
      ENDCG
    }
  }
}
}
>>>>>>> 29419912
<|MERGE_RESOLUTION|>--- conflicted
+++ resolved
@@ -1,4 +1,3 @@
-<<<<<<< HEAD
 // Copyright 2020 The Tilt Brush Authors
 //
 // Licensed under the Apache License, Version 2.0 (the "License");
@@ -246,254 +245,4 @@
     }
   }
 }
-}
-=======
-// Copyright 2020 The Tilt Brush Authors
-//
-// Licensed under the Apache License, Version 2.0 (the "License");
-// you may not use this file except in compliance with the License.
-// You may obtain a copy of the License at
-//
-//      http://www.apache.org/licenses/LICENSE-2.0
-//
-// Unless required by applicable law or agreed to in writing, software
-// distributed under the License is distributed on an "AS IS" BASIS,
-// WITHOUT WARRANTIES OR CONDITIONS OF ANY KIND, either express or implied.
-// See the License for the specific language governing permissions and
-// limitations under the License.
-
-Shader "Brush/Special/Electricity" {
-Properties {
-  _MainTex ("Color", 2D) = "white" {}
-  _DisplacementIntensity("Displacement", Float) = .1
-  _EmissionGain ("Emission Gain", Range(0, 1)) = 0.5
-
-
-  _TimeOverrideValue("Time Override Value", Vector) = (0,0,0,0)
-  _TimeBlend("Time Blend", Float) = 0
-  _TimeSpeed("Time Speed", Float) = 1.0
-
-    _Dissolve("Dissolve", Range(0, 1)) = 1
-	_ClipStart("Clip Start", Float) = 0
-	_ClipEnd("Clip End", Float) = -1
-}
-
-CGINCLUDE
-  #pragma multi_compile __ SELECTION_ON
-  #include "UnityCG.cginc"
-  #include "Assets/Shaders/Include/Brush.cginc"
-
-  #include "Assets/Shaders/Include/Hdr.cginc"
-  #include "Assets/ThirdParty/Shaders/Noise.cginc"
-  #include "Assets/Shaders/Include/MobileSelection.cginc"
-
-  #ifdef SHADER_API_D3D11
-  #  define SHARP_AND_BLOOMY 1
-  #else
-  #  define SHARP_AND_BLOOMY 0
-  #endif
-
-  struct appdata_t {
-    float4 vertex : POSITION;
-    fixed4 color : COLOR;
-    float3 normal : NORMAL;
-    float3 tangent : TANGENT;
-    float2 texcoord0 : TEXCOORD0;
-    float3 texcoord1 : TEXCOORD1;
-    uint id : SV_VertexID;
-
-    UNITY_VERTEX_INPUT_INSTANCE_ID
-  };
-
-  sampler2D _MainTex;
-  half _DisplacementIntensity;
-  half _EmissionGain;
-
-  uniform half _ClipStart;
-  uniform half _ClipEnd;
-  uniform half _Dissolve;
-
-  struct v2f {
-    float4 vertex : POSITION;
-    fixed4 color : COLOR;
-    float2 texcoord : TEXCOORD0;
-    uint id : TEXCOORD2;
-
-    UNITY_VERTEX_OUTPUT_STEREO
-  };
-
-  float3 displacement(float3 pos, float mod) {
-    // Noise
-    float time = GetTime().w;
-    float d = 30;
-    float freq = .1 + mod;
-    float3 disp = float3(1,0,0) * curlX(pos * freq + time, d);
-    disp += float3(0,1,0) * curlY(pos * freq + time, d);
-    disp += float3(0,0,1) * curlZ(pos * freq + time, d);
-
-    time = GetTime().w*1.777;
-    d = 100;
-    freq = .2 + mod;
-    float3 disp2 = float3(1,0,0) * curlX(pos * freq + time, d);
-    disp2 += float3(0,1,0) * curlY(pos * freq + time, d);
-    disp2 += float3(0,0,1) * curlZ(pos * freq + time, d);
-    disp = disp * 3 + disp2 * 7;
-    return disp;
-  }
-
-
-  v2f vertModulated (appdata_t v, float mod, float dir)
-  {
-    PrepForOds(v.vertex);
-    v.color = TbVertToSrgb(v.color);
-    v2f o;
-
-    UNITY_SETUP_INSTANCE_ID(v);
-    UNITY_INITIALIZE_OUTPUT(v2f, o);
-    UNITY_INITIALIZE_VERTEX_OUTPUT_STEREO(o);
-
-    float envelope = sin(v.texcoord0.x * (3.14159));
-    float envelopePow =  (1-pow(1  - envelope, 10));
-
-    float3 offsetFromMiddleToEdge_CS = v.texcoord1;
-    float widthiness_CS = length(offsetFromMiddleToEdge_CS) / .02;
-    float3 midpointPos_CS = v.vertex.xyz - offsetFromMiddleToEdge_CS;
-    float3 disp = displacement(midpointPos_CS / widthiness_CS, mod);
-    disp *= widthiness_CS;
-
-    float waveform = 0;
-#ifdef AUDIO_REACTIVE
-    disp *= (_BeatOutput.x * 1 + .5);
-    waveform = (tex2Dlod(_WaveFormTex, float4(v.texcoord0.x,0,0,0)).r - .5f);
-    disp.y += waveform * .1;
-    v.color = v.color*.5 + v.color*_BeatOutput.z*.5;
-#endif
-
-    // Slightly thicken the line on mobile to accommodate the softer interior line. This reduces artifacts
-    // from the low resolution.
-#if SHARP_AND_BLOOMY
-    float widthScale = 1.0;
-#else
-    float widthScale = 1.6;
-#endif
-
-    // This recreates the standard ribbon position with some tapering at edges
-    v.vertex.xyz = midpointPos_CS + offsetFromMiddleToEdge_CS * envelopePow * widthScale;
-
-    // This adds curl noise
-    v.vertex.xyz += disp * _DisplacementIntensity * envelopePow;
-
-    o.vertex = UnityObjectToClipPos(v.vertex);
-    // TODO(b/123094204) bloom is turned off on mobile as it completely broke the shader
-    // for still-unknown reasons.
-#if SHARP_AND_BLOOMY
-    o.color = bloomColor(v.color, _EmissionGain);
-#else
-    o.color = v.color;
-#endif
-    o.texcoord = v.texcoord0;
-    o.id = (float2)v.id;
-    return o;
-  }
-
-  v2f vert_1 (appdata_t v)
-  {
-    return vertModulated(v, 1, 1);
-  }
-
-  v2f vert_2 (appdata_t v)
-  {
-    return vertModulated(v, 1.333, -1);
-  }
-
-  v2f vert_3 (appdata_t v)
-  {
-    return vertModulated(v, 1.77, -1);
-  }
-
-  // Input color is srgb
-  fixed4 frag (v2f i) : COLOR
-  {
-    #ifdef SHADER_SCRIPTING_ON
-    if (_ClipEnd > 0 && !(i.id.x > _ClipStart && i.id.x < _ClipEnd)) discard;
-    // It's hard to get alpha curves right so use dithering for hdr shaders
-    if (_Dissolve < 1 && Dither8x8(i.vertex.xy) >= _Dissolve) discard;
-    #endif
-
-    // interior procedural line
-#if SHARP_AND_BLOOMY
-    // Step function: 3 in [.4, .6], 1 elsewhere
-    float procedural = ( abs(i.texcoord.y - 0.5) < .1 ) ? 3 : 1;
-#else
-    // The lack of AA and low resolution on mobile is really visible, so instead use a
-    // softer interior line.  This has a lot more brightness, so it's good that the
-    // vertex color isn't also blown out.
-
-    float edginess = ( abs(i.texcoord.y - 0.5) * 2.0 );  // in [0, 1]
-    // Smooth ramp from 2 in the middle to 1 on the edge
-    float procedural = lerp(2.0, 1.0, edginess);
-#endif
-
-    // Ignore incoming i.color.a
-#if SELECTION_ON
-    float3 unencoded = GetSelectionColor() * (0.5 * procedural);
-#else
-    float3 unencoded = i.color.rgb * (procedural * procedural);
-#endif
-
-    // It doesn't matter which of these is first since they can't both be active at the same time;
-    // but only one ordering will compile because of the return types.
-    float4 color = encodeHdr(unencoded);
-    return SrgbToNative(color * _Dissolve);
-  }
-ENDCG
-
-Category {
-  Tags { "Queue"="Transparent" "IgnoreProjector"="True" "RenderType"="Transparent" }
-  Blend One One //SrcAlpha One
-  BlendOp Add, Min
-  AlphaTest Greater .01
-  ColorMask RGBA
-  Cull Off Lighting Off ZWrite Off Fog { Color (0,0,0,0) }
-
-
-  SubShader {
-    Pass {
-      CGPROGRAM
-      #pragma vertex vert_1
-      #pragma fragment frag
-      #pragma target 3.0
-      #pragma multi_compile_particles
-      #pragma multi_compile __ AUDIO_REACTIVE
-      #pragma multi_compile __ HDR_EMULATED HDR_SIMPLE
-      #pragma multi_compile __ ODS_RENDER ODS_RENDER_CM
-      ENDCG
-    }
-
-    Pass {
-      CGPROGRAM
-      #pragma vertex vert_2
-      #pragma fragment frag
-      #pragma target 3.0
-      #pragma multi_compile_particles
-      #pragma multi_compile __ AUDIO_REACTIVE
-      #pragma multi_compile __ HDR_EMULATED HDR_SIMPLE
-      #pragma multi_compile __ ODS_RENDER ODS_RENDER_CM
-      ENDCG
-    }
-
-    Pass {
-      CGPROGRAM
-      #pragma vertex vert_3
-      #pragma fragment frag
-      #pragma target 3.0
-      #pragma multi_compile_particles
-      #pragma multi_compile __ AUDIO_REACTIVE
-      #pragma multi_compile __ HDR_EMULATED HDR_SIMPLE
-      #pragma multi_compile __ ODS_RENDER ODS_RENDER_CM
-      ENDCG
-    }
-  }
-}
-}
->>>>>>> 29419912
+}