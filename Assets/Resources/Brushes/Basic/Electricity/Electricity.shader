--- conflicted
+++ resolved
@@ -50,12 +50,9 @@
     float3 tangent : TANGENT;
     float2 texcoord0 : TEXCOORD0;
     float3 texcoord1 : TEXCOORD1;
-<<<<<<< HEAD
     uint id : SV_VertexID;
-=======
 
     UNITY_VERTEX_INPUT_INSTANCE_ID
->>>>>>> 2fef407c
   };
 
   sampler2D _MainTex;
@@ -70,12 +67,9 @@
     float4 vertex : POSITION;
     fixed4 color : COLOR;
     float2 texcoord : TEXCOORD0;
-<<<<<<< HEAD
     uint id : TEXCOORD2;
-=======
 
     UNITY_VERTEX_OUTPUT_STEREO
->>>>>>> 2fef407c
   };
 
   float3 displacement(float3 pos, float mod) {
