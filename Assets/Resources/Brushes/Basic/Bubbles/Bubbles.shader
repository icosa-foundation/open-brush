--- conflicted
+++ resolved
@@ -136,11 +136,7 @@
       {
 
         if (_ClipEnd > 0 && !(i.id.x > _ClipStart && i.id.x < _ClipEnd)) discard;
-<<<<<<< HEAD
-        if (_Dissolve < 1 && Dither8x8(i.pos.xy) >= _Dissolve) discard;
-=======
         if (_Dissolve < 1 && Dither8x8(i.vertex.xy) >= _Dissolve) discard;
->>>>>>> 3d781c11
 
         float4 tex = tex2D(_MainTex, i.texcoord);
 
