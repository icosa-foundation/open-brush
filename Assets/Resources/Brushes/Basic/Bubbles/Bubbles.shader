<<<<<<< HEAD
﻿// Copyright 2020 The Tilt Brush Authors
//
// Licensed under the Apache License, Version 2.0 (the "License");
// you may not use this file except in compliance with the License.
// You may obtain a copy of the License at
//
//      http://www.apache.org/licenses/LICENSE-2.0
//
// Unless required by applicable law or agreed to in writing, software
// distributed under the License is distributed on an "AS IS" BASIS,
// WITHOUT WARRANTIES OR CONDITIONS OF ANY KIND, either express or implied.
// See the License for the specific language governing permissions and
// limitations under the License.

Shader "Brush/Particle/Bubbles" {
Properties {
  _MainTex ("Particle Texture", 2D) = "white" {}
  _ScrollRate("Scroll Rate", Float) = 1.0
  _ScrollJitterIntensity("Scroll Jitter Intensity", Float) = 1.0
  _ScrollJitterFrequency("Scroll Jitter Frequency", Float) = 1.0
  _SpreadRate ("Spread Rate", Range(0.3, 5)) = 1.539

  _TimeOverrideValue("Time Override Value", Vector) = (0,0,0,0)
  _TimeBlend("Time Blend", Float) = 0
  _TimeSpeed("Time Speed", Float) = 1.0

  _Opacity ("Opacity", Range(0, 1)) = 1
  _Dissolve ("Dissolve", Range(0, 1)) = 1
	_ClipStart("Clip Start", Float) = 0
	_ClipEnd("Clip End", Float) = -1
}

Category {
  Tags { "Queue"="Transparent" "IgnoreProjector"="True" "RenderType"="Transparent" "DisableBatching"="True" }
  Blend One One
  AlphaTest Greater .01
  ColorMask RGB
  Cull Off Lighting Off ZWrite Off Fog { Color (0,0,0,0) }

  SubShader {
    Pass {

      CGPROGRAM
      #pragma vertex vert
      #pragma fragment frag
      #pragma multi_compile_particles
      #pragma target 3.0
      #pragma multi_compile __ ODS_RENDER ODS_RENDER_CM
      #pragma multi_compile __ SELECTION_ON

      #include "UnityCG.cginc"
      #include "Assets/Shaders/Include/Brush.cginc"
      #include "Assets/Shaders/Include/Particles.cginc"
      #include "Assets/ThirdParty/Shaders/Noise.cginc"
      #include "Assets/Shaders/Include/MobileSelection.cginc"

      sampler2D _MainTex;
      fixed4 _TintColor;

      uniform half _ClipStart;
      uniform half _ClipEnd;
      uniform half _Dissolve;
      uniform half _Opacity;

      struct v2f {
        float4 vertex : SV_POSITION;
        fixed4 color : COLOR;
        float2 texcoord : TEXCOORD0;
        uint id : TEXCOORD2;

        UNITY_VERTEX_OUTPUT_STEREO
      };

      float4 _MainTex_ST;
      float _ScrollRate;
      float _ScrollJitterIntensity;
      float _ScrollJitterFrequency;
      float3 _WorldSpaceRootCameraPosition;
      float _SpreadRate;

      float3 computeDisplacement(float3 seed, float timeOffset) {
        float3 jitter; {
          float t = GetTime().y * _ScrollRate + timeOffset;
          jitter.x = sin(t       + GetTime().y + seed.z * _ScrollJitterFrequency);
          jitter.z = cos(t       + GetTime().y + seed.x * _ScrollJitterFrequency);
          jitter.y = cos(t * 1.2 + GetTime().y + seed.x * _ScrollJitterFrequency);
          jitter *= _ScrollJitterIntensity;
        }

        float3 curl; {
          float3 v = (seed + jitter) * .1 + GetTime().x * 5;
          float d = 30;
          curl = float3(curlX(v, d), curlY(v, d), curlZ(v, d)) * 10;
        }

        return (jitter + curl) * kDecimetersToWorldUnits;
      }

      v2f vert (ParticleVertexWithSpread_t v) {



        v2f o;

        UNITY_SETUP_INSTANCE_ID(v);
        UNITY_INITIALIZE_OUTPUT(v2f, o);
        UNITY_INITIALIZE_VERTEX_OUTPUT_STEREO(o);

        v.color = TbVertToSrgb(v.color);
        float birthTime = v.texcoord.w;
        float rotation = v.texcoord.z;
        float halfSize = GetParticleHalfSize(v.corner.xyz, v.center, birthTime);
        float spreadProgress = SpreadProgress(birthTime, _SpreadRate);
        float4 center = SpreadParticle(v, spreadProgress);
        PrepForOds(center);

        float3 displacement_SS = spreadProgress * computeDisplacement(center, 1);
        float3 displacement_WS = mul(xf_CS, float4(displacement_SS, 0));
        float3 displacement_OS = mul(unity_WorldToObject, float4(displacement_WS, 0));
        center.xyz += displacement_OS;
        float4 corner = OrientParticle(center.xyz, halfSize, v.vid, rotation);
        o.vertex = UnityObjectToClipPos(corner);

        // Brighten up the bubbles
        o.color = v.color;
        o.color.a = 1;
        o.texcoord = TRANSFORM_TEX(v.texcoord.xy,_MainTex);
        o.id = v.id;

        return o;
      }

      fixed4 frag (v2f i) : SV_Target
      {
        #ifdef SHADER_SCRIPTING_ON
        if (_ClipEnd > 0 && !(i.id.x > _ClipStart && i.id.x < _ClipEnd)) discard;
        if (_Dissolve < 1 && Dither8x8(i.vertex.xy) >= _Dissolve) discard;
        #endif

        float4 tex = tex2D(_MainTex, i.texcoord);

        // RGB Channels of the texture are affected by color
        float3 basecolor = i.color * tex.rgb;

        // Alpha channel of the texture is not affected by color.  It is the fake "highlight" bubble effect.
        float3 highlightcolor = tex.a;

        float4 color = float4(basecolor + highlightcolor, 1);
        color = SrgbToNative(color);

#if SELECTION_ON
        color.rgb = GetSelectionColor() * tex.r;
        color.a = tex.a;
#endif

        return color * _Opacity;
      }
      ENDCG
    }
  }
}
}
=======
﻿// Copyright 2020 The Tilt Brush Authors
//
// Licensed under the Apache License, Version 2.0 (the "License");
// you may not use this file except in compliance with the License.
// You may obtain a copy of the License at
//
//      http://www.apache.org/licenses/LICENSE-2.0
//
// Unless required by applicable law or agreed to in writing, software
// distributed under the License is distributed on an "AS IS" BASIS,
// WITHOUT WARRANTIES OR CONDITIONS OF ANY KIND, either express or implied.
// See the License for the specific language governing permissions and
// limitations under the License.

Shader "Brush/Particle/Bubbles" {
Properties {
  _MainTex ("Particle Texture", 2D) = "white" {}
  _ScrollRate("Scroll Rate", Float) = 1.0
  _ScrollJitterIntensity("Scroll Jitter Intensity", Float) = 1.0
  _ScrollJitterFrequency("Scroll Jitter Frequency", Float) = 1.0
  _SpreadRate ("Spread Rate", Range(0.3, 5)) = 1.539

  _TimeOverrideValue("Time Override Value", Vector) = (0,0,0,0)
  _TimeBlend("Time Blend", Float) = 0
  _TimeSpeed("Time Speed", Float) = 1.0

  _Opacity ("Opacity", Range(0, 1)) = 1
  _Dissolve ("Dissolve", Range(0, 1)) = 1
	_ClipStart("Clip Start", Float) = 0
	_ClipEnd("Clip End", Float) = -1
}

Category {
  Tags { "Queue"="Transparent" "IgnoreProjector"="True" "RenderType"="Transparent" "DisableBatching"="True" }
  Blend One One
  AlphaTest Greater .01
  ColorMask RGB
  Cull Off Lighting Off ZWrite Off Fog { Color (0,0,0,0) }

  SubShader {
    Pass {

      CGPROGRAM
      #pragma vertex vert
      #pragma fragment frag
      #pragma multi_compile_particles
      #pragma target 3.0
      #pragma multi_compile __ ODS_RENDER ODS_RENDER_CM
      #pragma multi_compile __ SELECTION_ON

      #include "UnityCG.cginc"
      #include "Assets/Shaders/Include/Brush.cginc"
      #include "Assets/Shaders/Include/Particles.cginc"
      #include "Assets/ThirdParty/Shaders/Noise.cginc"
      #include "Assets/Shaders/Include/MobileSelection.cginc"

      sampler2D _MainTex;
      fixed4 _TintColor;

      uniform half _ClipStart;
      uniform half _ClipEnd;
      uniform half _Dissolve;
      uniform half _Opacity;

      struct v2f {
        float4 vertex : SV_POSITION;
        fixed4 color : COLOR;
        float2 texcoord : TEXCOORD0;
        uint id : TEXCOORD2;

        UNITY_VERTEX_OUTPUT_STEREO
      };

      float4 _MainTex_ST;
      float _ScrollRate;
      float _ScrollJitterIntensity;
      float _ScrollJitterFrequency;
      float3 _WorldSpaceRootCameraPosition;
      float _SpreadRate;

      float3 computeDisplacement(float3 seed, float timeOffset) {
        float3 jitter; {
          float t = GetTime().y * _ScrollRate + timeOffset;
          jitter.x = sin(t       + GetTime().y + seed.z * _ScrollJitterFrequency);
          jitter.z = cos(t       + GetTime().y + seed.x * _ScrollJitterFrequency);
          jitter.y = cos(t * 1.2 + GetTime().y + seed.x * _ScrollJitterFrequency);
          jitter *= _ScrollJitterIntensity;
        }

        float3 curl; {
          float3 v = (seed + jitter) * .1 + GetTime().x * 5;
          float d = 30;
          curl = float3(curlX(v, d), curlY(v, d), curlZ(v, d)) * 10;
        }

        return (jitter + curl) * kDecimetersToWorldUnits;
      }

      v2f vert (ParticleVertexWithSpread_t v) {



        v2f o;

        UNITY_SETUP_INSTANCE_ID(v);
        UNITY_INITIALIZE_OUTPUT(v2f, o);
        UNITY_INITIALIZE_VERTEX_OUTPUT_STEREO(o);

        v.color = TbVertToSrgb(v.color);
        float birthTime = v.texcoord.w;
        float rotation = v.texcoord.z;
        float halfSize = GetParticleHalfSize(v.corner.xyz, v.center, birthTime);
        float spreadProgress = SpreadProgress(birthTime, _SpreadRate);
        float4 center = SpreadParticle(v, spreadProgress);
        PrepForOds(center);

        float3 displacement_SS = spreadProgress * computeDisplacement(center, 1);
        float3 displacement_WS = mul(xf_CS, float4(displacement_SS, 0));
        float3 displacement_OS = mul(unity_WorldToObject, float4(displacement_WS, 0));
        center.xyz += displacement_OS;
        float4 corner = OrientParticle(center.xyz, halfSize, v.vid, rotation);
        o.vertex = UnityObjectToClipPos(corner);

        // Brighten up the bubbles
        o.color = v.color;
        o.color.a = 1;
        o.texcoord = TRANSFORM_TEX(v.texcoord.xy,_MainTex);
        o.id = v.id;

        return o;
      }

      fixed4 frag (v2f i) : SV_Target
      {
        #ifdef SHADER_SCRIPTING_ON
        if (_ClipEnd > 0 && !(i.id.x > _ClipStart && i.id.x < _ClipEnd)) discard;
        if (_Dissolve < 1 && Dither8x8(i.vertex.xy) >= _Dissolve) discard;
        #endif

        float4 tex = tex2D(_MainTex, i.texcoord);

        // RGB Channels of the texture are affected by color
        float3 basecolor = i.color * tex.rgb;

        // Alpha channel of the texture is not affected by color.  It is the fake "highlight" bubble effect.
        float3 highlightcolor = tex.a;

        float4 color = float4(basecolor + highlightcolor, 1);
        color = SrgbToNative(color);

#if SELECTION_ON
        color.rgb = GetSelectionColor() * tex.r;
        color.a = tex.a;
#endif

        return color * _Opacity;
      }
      ENDCG
    }
  }
}
}
>>>>>>> 29419912
<|MERGE_RESOLUTION|>--- conflicted
+++ resolved
@@ -1,4 +1,3 @@
-<<<<<<< HEAD
 ﻿// Copyright 2020 The Tilt Brush Authors
 //
 // Licensed under the Apache License, Version 2.0 (the "License");
@@ -160,168 +159,4 @@
     }
   }
 }
-}
-=======
-﻿// Copyright 2020 The Tilt Brush Authors
-//
-// Licensed under the Apache License, Version 2.0 (the "License");
-// you may not use this file except in compliance with the License.
-// You may obtain a copy of the License at
-//
-//      http://www.apache.org/licenses/LICENSE-2.0
-//
-// Unless required by applicable law or agreed to in writing, software
-// distributed under the License is distributed on an "AS IS" BASIS,
-// WITHOUT WARRANTIES OR CONDITIONS OF ANY KIND, either express or implied.
-// See the License for the specific language governing permissions and
-// limitations under the License.
-
-Shader "Brush/Particle/Bubbles" {
-Properties {
-  _MainTex ("Particle Texture", 2D) = "white" {}
-  _ScrollRate("Scroll Rate", Float) = 1.0
-  _ScrollJitterIntensity("Scroll Jitter Intensity", Float) = 1.0
-  _ScrollJitterFrequency("Scroll Jitter Frequency", Float) = 1.0
-  _SpreadRate ("Spread Rate", Range(0.3, 5)) = 1.539
-
-  _TimeOverrideValue("Time Override Value", Vector) = (0,0,0,0)
-  _TimeBlend("Time Blend", Float) = 0
-  _TimeSpeed("Time Speed", Float) = 1.0
-
-  _Opacity ("Opacity", Range(0, 1)) = 1
-  _Dissolve ("Dissolve", Range(0, 1)) = 1
-	_ClipStart("Clip Start", Float) = 0
-	_ClipEnd("Clip End", Float) = -1
-}
-
-Category {
-  Tags { "Queue"="Transparent" "IgnoreProjector"="True" "RenderType"="Transparent" "DisableBatching"="True" }
-  Blend One One
-  AlphaTest Greater .01
-  ColorMask RGB
-  Cull Off Lighting Off ZWrite Off Fog { Color (0,0,0,0) }
-
-  SubShader {
-    Pass {
-
-      CGPROGRAM
-      #pragma vertex vert
-      #pragma fragment frag
-      #pragma multi_compile_particles
-      #pragma target 3.0
-      #pragma multi_compile __ ODS_RENDER ODS_RENDER_CM
-      #pragma multi_compile __ SELECTION_ON
-
-      #include "UnityCG.cginc"
-      #include "Assets/Shaders/Include/Brush.cginc"
-      #include "Assets/Shaders/Include/Particles.cginc"
-      #include "Assets/ThirdParty/Shaders/Noise.cginc"
-      #include "Assets/Shaders/Include/MobileSelection.cginc"
-
-      sampler2D _MainTex;
-      fixed4 _TintColor;
-
-      uniform half _ClipStart;
-      uniform half _ClipEnd;
-      uniform half _Dissolve;
-      uniform half _Opacity;
-
-      struct v2f {
-        float4 vertex : SV_POSITION;
-        fixed4 color : COLOR;
-        float2 texcoord : TEXCOORD0;
-        uint id : TEXCOORD2;
-
-        UNITY_VERTEX_OUTPUT_STEREO
-      };
-
-      float4 _MainTex_ST;
-      float _ScrollRate;
-      float _ScrollJitterIntensity;
-      float _ScrollJitterFrequency;
-      float3 _WorldSpaceRootCameraPosition;
-      float _SpreadRate;
-
-      float3 computeDisplacement(float3 seed, float timeOffset) {
-        float3 jitter; {
-          float t = GetTime().y * _ScrollRate + timeOffset;
-          jitter.x = sin(t       + GetTime().y + seed.z * _ScrollJitterFrequency);
-          jitter.z = cos(t       + GetTime().y + seed.x * _ScrollJitterFrequency);
-          jitter.y = cos(t * 1.2 + GetTime().y + seed.x * _ScrollJitterFrequency);
-          jitter *= _ScrollJitterIntensity;
-        }
-
-        float3 curl; {
-          float3 v = (seed + jitter) * .1 + GetTime().x * 5;
-          float d = 30;
-          curl = float3(curlX(v, d), curlY(v, d), curlZ(v, d)) * 10;
-        }
-
-        return (jitter + curl) * kDecimetersToWorldUnits;
-      }
-
-      v2f vert (ParticleVertexWithSpread_t v) {
-
-
-
-        v2f o;
-
-        UNITY_SETUP_INSTANCE_ID(v);
-        UNITY_INITIALIZE_OUTPUT(v2f, o);
-        UNITY_INITIALIZE_VERTEX_OUTPUT_STEREO(o);
-
-        v.color = TbVertToSrgb(v.color);
-        float birthTime = v.texcoord.w;
-        float rotation = v.texcoord.z;
-        float halfSize = GetParticleHalfSize(v.corner.xyz, v.center, birthTime);
-        float spreadProgress = SpreadProgress(birthTime, _SpreadRate);
-        float4 center = SpreadParticle(v, spreadProgress);
-        PrepForOds(center);
-
-        float3 displacement_SS = spreadProgress * computeDisplacement(center, 1);
-        float3 displacement_WS = mul(xf_CS, float4(displacement_SS, 0));
-        float3 displacement_OS = mul(unity_WorldToObject, float4(displacement_WS, 0));
-        center.xyz += displacement_OS;
-        float4 corner = OrientParticle(center.xyz, halfSize, v.vid, rotation);
-        o.vertex = UnityObjectToClipPos(corner);
-
-        // Brighten up the bubbles
-        o.color = v.color;
-        o.color.a = 1;
-        o.texcoord = TRANSFORM_TEX(v.texcoord.xy,_MainTex);
-        o.id = v.id;
-
-        return o;
-      }
-
-      fixed4 frag (v2f i) : SV_Target
-      {
-        #ifdef SHADER_SCRIPTING_ON
-        if (_ClipEnd > 0 && !(i.id.x > _ClipStart && i.id.x < _ClipEnd)) discard;
-        if (_Dissolve < 1 && Dither8x8(i.vertex.xy) >= _Dissolve) discard;
-        #endif
-
-        float4 tex = tex2D(_MainTex, i.texcoord);
-
-        // RGB Channels of the texture are affected by color
-        float3 basecolor = i.color * tex.rgb;
-
-        // Alpha channel of the texture is not affected by color.  It is the fake "highlight" bubble effect.
-        float3 highlightcolor = tex.a;
-
-        float4 color = float4(basecolor + highlightcolor, 1);
-        color = SrgbToNative(color);
-
-#if SELECTION_ON
-        color.rgb = GetSelectionColor() * tex.r;
-        color.a = tex.a;
-#endif
-
-        return color * _Opacity;
-      }
-      ENDCG
-    }
-  }
-}
-}
->>>>>>> 29419912
+}