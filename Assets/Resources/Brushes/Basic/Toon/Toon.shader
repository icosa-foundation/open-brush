// Copyright 2020 The Tilt Brush Authors
//
// Licensed under the Apache License, Version 2.0 (the "License");
// you may not use this file except in compliance with the License.
// You may obtain a copy of the License at
//
//      http://www.apache.org/licenses/LICENSE-2.0
//
// Unless required by applicable law or agreed to in writing, software
// distributed under the License is distributed on an "AS IS" BASIS,
// WITHOUT WARRANTIES OR CONDITIONS OF ANY KIND, either express or implied.
// See the License for the specific language governing permissions and
// limitations under the License.

Shader "Brush/Special/Toon" {
Properties {
  _MainTex ("Base (RGB) Trans (A)", 2D) = "white" {}
  _OutlineMax("Maximum outline size", Range(0, .5)) = .005
<<<<<<< HEAD
=======

  _Opacity("Opacity", Range(0,1)) = 1
>>>>>>> ba390f49
	_ClipStart("Clip Start", Float) = 0
	_ClipEnd("Clip End", Float) = -1
}

CGINCLUDE
  #include "UnityCG.cginc"
  #include "Assets/Shaders/Include/Brush.cginc"
  #include "Assets/ThirdParty/Shaders/Noise.cginc"
  #include "Assets/Shaders/Include/MobileSelection.cginc"
  #pragma multi_compile __ AUDIO_REACTIVE
  #pragma multi_compile __ ODS_RENDER ODS_RENDER_CM
  #pragma multi_compile_fog
  #pragma multi_compile __ SELECTION_ON
  #pragma target 3.0
  sampler2D _MainTex;
  float4 _MainTex_ST;
  float _OutlineMax;

  uniform float _ClipStart;
  uniform float _ClipEnd;
<<<<<<< HEAD
=======
  uniform half _Opacity;
>>>>>>> ba390f49

  struct appdata_t {
    float4 vertex : POSITION;
    fixed4 color : COLOR;
    float3 normal : NORMAL;
    float3 texcoord : TEXCOORD0;
    uint id : SV_VertexID;
  };

  struct v2f {
    float4 pos : SV_POSITION;
    fixed4 color : COLOR;
    float2 texcoord : TEXCOORD0;
    uint id : TEXCOORD2;
    UNITY_FOG_COORDS(1)
  };

  v2f vertInflate (appdata_t v, float inflate)
  {
    PrepForOds(v.vertex);

    v2f o;
    float outlineEnabled = inflate;
    float radius = v.texcoord.z;
    inflate *= radius * .4;
    float bulge = 0.0;
	float3 worldNormal = UnityObjectToWorldNormal(v.normal);

#ifdef AUDIO_REACTIVE
    float fft = tex2Dlod(_FFTTex, float4(_BeatOutputAccum.z*.25 + v.texcoord.x, 0,0,0)).g;
    bulge = fft * radius * 10.0;
#endif

    //
    // Careful: perspective projection is non-afine, so math assumptions may not be valid here.
    //

    // Technically these are not yet in NDC because they haven't been divided by W, so their
    // range is currently [-W, W].
    o.pos = UnityObjectToClipPos(float4(v.vertex.xyz + v.normal.xyz * bulge, v.vertex.w));
    float4 outline_NDC = UnityObjectToClipPos(float4(v.vertex.xyz + v.normal.xyz * inflate, v.vertex.w));

    // Displacement in proper NDC coords (e.g. [-1, 1])
    float3 disp = outline_NDC.xyz / outline_NDC.w - o.pos.xyz / o.pos.w;

    // Magnitude is a scaling factor to shrink large outlines down to a max width, in NDC space.
    // Notice here we're only measuring 2D displacment in X and Y.
    float mag = length(disp.xy);
    mag = min(_OutlineMax, mag) / mag;

    // Ideally we would project back into world space to do the scaling, but the inverse
    // projection matrix is not currently available. So instead, we multiply back in the w
    // component so both sides of the += operator below are in the same space. Also note
    // that the w component is a function of depth, so modifying X and Y independent of Z
    // should mean that the original w value remains valid.
    o.pos.xyz += float3(disp.xy * mag, disp.z) * o.pos.w * outlineEnabled;

    // Push Z back to avoid z-fighting when scaled very small. This is not legit,
    // mathematically speaking and likely causes crazy surface derivitives.
    o.pos.z -= disp.z * o.pos.w * outlineEnabled;

    o.color = v.color;
    o.color.a = 1;
    o.color.xyz += worldNormal.y *.2;
    o.color.xyz = max(0, o.color.xyz);
    o.texcoord = TRANSFORM_TEX(v.texcoord,_MainTex);
    UNITY_TRANSFER_FOG(o, o.pos);
    o.id = (float2)v.id;
    return o;
  }

  v2f vert (appdata_t v)
  {
    v.color = TbVertToNative(v.color);
    return vertInflate(v,0);
  }

  v2f vertEdge (appdata_t v)
  {
    // v.color = TbVertToNative(v.color); no need
    return vertInflate(v, 1.0);
  }

  fixed4 fragBlack (v2f i) : SV_Target
  {
<<<<<<< HEAD
    float completion = _ClipEnd < 0 || (i.id > _ClipStart && i.id < _ClipEnd) ? 1 : -1;
    clip(completion);
=======
    if (_ClipEnd > 0 && !(i.id.x > _ClipStart && i.id.x < _ClipEnd)) discard;
    if (_Opacity < 1 && Dither8x8(i.pos.xy) >= _Opacity) discard;
>>>>>>> ba390f49

    float4 color = float4(0,0,0,1);
    UNITY_APPLY_FOG(i.fogCoord, color);
    FRAG_MOBILESELECT(color)
    return color;
  }

  fixed4 fragColor (v2f i) : SV_Target
  {
<<<<<<< HEAD
    float completion = _ClipEnd < 0 || (i.id > _ClipStart && i.id < _ClipEnd) ? 1 : -1;
    clip(completion);
=======
    if (_ClipEnd > 0 && !(i.id.x > _ClipStart && i.id.x < _ClipEnd)) discard;
    if (_Opacity < 1 && Dither8x8(i.pos.xy) >= _Opacity) discard;
>>>>>>> ba390f49

    UNITY_APPLY_FOG(i.fogCoord, i.color);
    FRAG_MOBILESELECT(i.color)
    return i.color;
  }

ENDCG



SubShader {
  // For exportManifest.json:
  //   GltfCull Back
  Cull Back
  Pass{
    CGPROGRAM
    #pragma vertex vert
    #pragma fragment fragColor
    ENDCG
    }

  Cull Front
  Pass{
    CGPROGRAM
    #pragma vertex vertEdge
    #pragma fragment fragBlack
    ENDCG
    }
  }
Fallback "Diffuse"
}<|MERGE_RESOLUTION|>--- conflicted
+++ resolved
@@ -16,11 +16,8 @@
 Properties {
   _MainTex ("Base (RGB) Trans (A)", 2D) = "white" {}
   _OutlineMax("Maximum outline size", Range(0, .5)) = .005
-<<<<<<< HEAD
-=======
 
   _Opacity("Opacity", Range(0,1)) = 1
->>>>>>> ba390f49
 	_ClipStart("Clip Start", Float) = 0
 	_ClipEnd("Clip End", Float) = -1
 }
@@ -41,10 +38,7 @@
 
   uniform float _ClipStart;
   uniform float _ClipEnd;
-<<<<<<< HEAD
-=======
   uniform half _Opacity;
->>>>>>> ba390f49
 
   struct appdata_t {
     float4 vertex : POSITION;
@@ -130,13 +124,8 @@
 
   fixed4 fragBlack (v2f i) : SV_Target
   {
-<<<<<<< HEAD
-    float completion = _ClipEnd < 0 || (i.id > _ClipStart && i.id < _ClipEnd) ? 1 : -1;
-    clip(completion);
-=======
     if (_ClipEnd > 0 && !(i.id.x > _ClipStart && i.id.x < _ClipEnd)) discard;
     if (_Opacity < 1 && Dither8x8(i.pos.xy) >= _Opacity) discard;
->>>>>>> ba390f49
 
     float4 color = float4(0,0,0,1);
     UNITY_APPLY_FOG(i.fogCoord, color);
@@ -146,13 +135,8 @@
 
   fixed4 fragColor (v2f i) : SV_Target
   {
-<<<<<<< HEAD
-    float completion = _ClipEnd < 0 || (i.id > _ClipStart && i.id < _ClipEnd) ? 1 : -1;
-    clip(completion);
-=======
     if (_ClipEnd > 0 && !(i.id.x > _ClipStart && i.id.x < _ClipEnd)) discard;
     if (_Opacity < 1 && Dither8x8(i.pos.xy) >= _Opacity) discard;
->>>>>>> ba390f49
 
     UNITY_APPLY_FOG(i.fogCoord, i.color);
     FRAG_MOBILESELECT(i.color)
