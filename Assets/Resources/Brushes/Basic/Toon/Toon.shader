<<<<<<< HEAD
// Copyright 2020 The Tilt Brush Authors
//
// Licensed under the Apache License, Version 2.0 (the "License");
// you may not use this file except in compliance with the License.
// You may obtain a copy of the License at
//
//      http://www.apache.org/licenses/LICENSE-2.0
//
// Unless required by applicable law or agreed to in writing, software
// distributed under the License is distributed on an "AS IS" BASIS,
// WITHOUT WARRANTIES OR CONDITIONS OF ANY KIND, either express or implied.
// See the License for the specific language governing permissions and
// limitations under the License.

Shader "Brush/Special/Toon" {
Properties {
  _MainTex ("Base (RGB) Trans (A)", 2D) = "white" {}
  _OutlineMax("Maximum outline size", Range(0, .5)) = .005

  _Dissolve("Dissolve", Range(0,1)) = 1
	_ClipStart("Clip Start", Float) = 0
	_ClipEnd("Clip End", Float) = -1
}

CGINCLUDE
  #include "UnityCG.cginc"
  #include "Assets/Shaders/Include/Brush.cginc"
  #include "Assets/ThirdParty/Shaders/Noise.cginc"
  #include "Assets/Shaders/Include/MobileSelection.cginc"
  #pragma multi_compile __ AUDIO_REACTIVE
  #pragma multi_compile __ ODS_RENDER ODS_RENDER_CM
  #pragma multi_compile_fog
  #pragma multi_compile __ SELECTION_ON
  #pragma target 3.0
  sampler2D _MainTex;
  float4 _MainTex_ST;
  float _OutlineMax;

  uniform half _ClipStart;
  uniform half _ClipEnd;
  uniform half _Dissolve;

  struct appdata_t {
    float4 vertex : POSITION;
    fixed4 color : COLOR;
    float3 normal : NORMAL;
    float3 texcoord : TEXCOORD0;
    uint id : SV_VertexID;

    UNITY_VERTEX_INPUT_INSTANCE_ID
  };

  struct v2f {
    float4 pos : SV_POSITION;
    fixed4 color : COLOR;
    float2 texcoord : TEXCOORD0;
    uint id : TEXCOORD2;
    UNITY_FOG_COORDS(1)

    UNITY_VERTEX_OUTPUT_STEREO
  };

  v2f vertInflate (appdata_t v, float inflate)
  {
    PrepForOds(v.vertex);

    v2f o;

    UNITY_SETUP_INSTANCE_ID(v);
    UNITY_INITIALIZE_OUTPUT(v2f, o);
    UNITY_INITIALIZE_VERTEX_OUTPUT_STEREO(o);

    float outlineEnabled = inflate;
    float radius = v.texcoord.z;
    inflate *= radius * .4;
    float bulge = 0.0;
	float3 worldNormal = UnityObjectToWorldNormal(v.normal);

#ifdef AUDIO_REACTIVE
    float fft = tex2Dlod(_FFTTex, float4(_BeatOutputAccum.z*.25 + v.texcoord.x, 0,0,0)).g;
    bulge = fft * radius * 10.0;
#endif

    //
    // Careful: perspective projection is non-afine, so math assumptions may not be valid here.
    //

    // Technically these are not yet in NDC because they haven't been divided by W, so their
    // range is currently [-W, W].
    o.pos = UnityObjectToClipPos(float4(v.vertex.xyz + v.normal.xyz * bulge, v.vertex.w));
    float4 outline_NDC = UnityObjectToClipPos(float4(v.vertex.xyz + v.normal.xyz * inflate, v.vertex.w));

    // Displacement in proper NDC coords (e.g. [-1, 1])
    float3 disp = outline_NDC.xyz / outline_NDC.w - o.pos.xyz / o.pos.w;

    // Magnitude is a scaling factor to shrink large outlines down to a max width, in NDC space.
    // Notice here we're only measuring 2D displacment in X and Y.
    float mag = length(disp.xy);
    mag = min(_OutlineMax, mag) / mag;

    // Ideally we would project back into world space to do the scaling, but the inverse
    // projection matrix is not currently available. So instead, we multiply back in the w
    // component so both sides of the += operator below are in the same space. Also note
    // that the w component is a function of depth, so modifying X and Y independent of Z
    // should mean that the original w value remains valid.
    o.pos.xyz += float3(disp.xy * mag, disp.z) * o.pos.w * outlineEnabled;

    // Push Z back to avoid z-fighting when scaled very small. This is not legit,
    // mathematically speaking and likely causes crazy surface derivitives.
    o.pos.z -= disp.z * o.pos.w * outlineEnabled;

    o.color = v.color;
    o.color.a = 1;
    o.color.xyz += worldNormal.y *.2;
    o.color.xyz = max(0, o.color.xyz);
    o.texcoord = TRANSFORM_TEX(v.texcoord,_MainTex);
    UNITY_TRANSFER_FOG(o, o.pos);
    o.id = (float2)v.id;
    return o;
  }

  v2f vert (appdata_t v)
  {
    v.color = TbVertToNative(v.color);
    return vertInflate(v,0);
  }

  v2f vertEdge (appdata_t v)
  {
    // v.color = TbVertToNative(v.color); no need
    return vertInflate(v, 1.0);
  }

  fixed4 fragBlack (v2f i) : SV_Target
  {
    #ifdef SHADER_SCRIPTING_ON
    if (_ClipEnd > 0 && !(i.id.x > _ClipStart && i.id.x < _ClipEnd)) discard;
    if (_Dissolve < 1 && Dither8x8(i.pos.xy) >= _Dissolve) discard;
    #endif

    float4 color = float4(0,0,0,1);
    UNITY_APPLY_FOG(i.fogCoord, color);
    FRAG_MOBILESELECT(color)
    return color;
  }

  fixed4 fragColor (v2f i) : SV_Target
  {
    #ifdef SHADER_SCRIPTING_ON
    if (_ClipEnd > 0 && !(i.id.x > _ClipStart && i.id.x < _ClipEnd)) discard;
    if (_Dissolve < 1 && Dither8x8(i.pos.xy) >= _Dissolve) discard;
    #endif

    UNITY_APPLY_FOG(i.fogCoord, i.color);
    FRAG_MOBILESELECT(i.color)
    return i.color;
  }

ENDCG



SubShader {
  // For exportManifest.json:
  //   GltfCull Back
  Cull Back
  Pass{
    CGPROGRAM
    #pragma vertex vert
    #pragma fragment fragColor
    ENDCG
    }

  Cull Front
  Pass{
    CGPROGRAM
    #pragma vertex vertEdge
    #pragma fragment fragBlack
    ENDCG
    }
  }
Fallback "Diffuse"
}
=======
// Copyright 2020 The Tilt Brush Authors
//
// Licensed under the Apache License, Version 2.0 (the "License");
// you may not use this file except in compliance with the License.
// You may obtain a copy of the License at
//
//      http://www.apache.org/licenses/LICENSE-2.0
//
// Unless required by applicable law or agreed to in writing, software
// distributed under the License is distributed on an "AS IS" BASIS,
// WITHOUT WARRANTIES OR CONDITIONS OF ANY KIND, either express or implied.
// See the License for the specific language governing permissions and
// limitations under the License.

Shader "Brush/Special/Toon" {
Properties {
  _MainTex ("Base (RGB) Trans (A)", 2D) = "white" {}
  _OutlineMax("Maximum outline size", Range(0, .5)) = .005

  _Dissolve("Dissolve", Range(0,1)) = 1
	_ClipStart("Clip Start", Float) = 0
	_ClipEnd("Clip End", Float) = -1
}

CGINCLUDE
  #include "UnityCG.cginc"
  #include "Assets/Shaders/Include/Brush.cginc"
  #include "Assets/ThirdParty/Shaders/Noise.cginc"
  #include "Assets/Shaders/Include/MobileSelection.cginc"
  #pragma multi_compile __ AUDIO_REACTIVE
  #pragma multi_compile __ ODS_RENDER ODS_RENDER_CM
  #pragma multi_compile_fog
  #pragma multi_compile __ SELECTION_ON
  #pragma target 3.0
  sampler2D _MainTex;
  float4 _MainTex_ST;
  float _OutlineMax;

  uniform half _ClipStart;
  uniform half _ClipEnd;
  uniform half _Dissolve;

  struct appdata_t {
    float4 vertex : POSITION;
    fixed4 color : COLOR;
    float3 normal : NORMAL;
    float3 texcoord : TEXCOORD0;
    uint id : SV_VertexID;

    UNITY_VERTEX_INPUT_INSTANCE_ID
  };

  struct v2f {
    float4 pos : SV_POSITION;
    fixed4 color : COLOR;
    float2 texcoord : TEXCOORD0;
    uint id : TEXCOORD2;
    UNITY_FOG_COORDS(1)

    UNITY_VERTEX_OUTPUT_STEREO
  };

  v2f vertInflate (appdata_t v, float inflate)
  {
    PrepForOds(v.vertex);

    v2f o;

    UNITY_SETUP_INSTANCE_ID(v);
    UNITY_INITIALIZE_OUTPUT(v2f, o);
    UNITY_INITIALIZE_VERTEX_OUTPUT_STEREO(o);

    float outlineEnabled = inflate;
    float radius = v.texcoord.z;
    inflate *= radius * .4;
    float bulge = 0.0;
	float3 worldNormal = UnityObjectToWorldNormal(v.normal);

#ifdef AUDIO_REACTIVE
    float fft = tex2Dlod(_FFTTex, float4(_BeatOutputAccum.z*.25 + v.texcoord.x, 0,0,0)).g;
    bulge = fft * radius * 10.0;
#endif

    //
    // Careful: perspective projection is non-afine, so math assumptions may not be valid here.
    //

    // Technically these are not yet in NDC because they haven't been divided by W, so their
    // range is currently [-W, W].
    o.pos = UnityObjectToClipPos(float4(v.vertex.xyz + v.normal.xyz * bulge, v.vertex.w));
    float4 outline_NDC = UnityObjectToClipPos(float4(v.vertex.xyz + v.normal.xyz * inflate, v.vertex.w));

    // Displacement in proper NDC coords (e.g. [-1, 1])
    float3 disp = outline_NDC.xyz / outline_NDC.w - o.pos.xyz / o.pos.w;

    // Magnitude is a scaling factor to shrink large outlines down to a max width, in NDC space.
    // Notice here we're only measuring 2D displacment in X and Y.
    float mag = length(disp.xy);
    mag = min(_OutlineMax, mag) / mag;

    // Ideally we would project back into world space to do the scaling, but the inverse
    // projection matrix is not currently available. So instead, we multiply back in the w
    // component so both sides of the += operator below are in the same space. Also note
    // that the w component is a function of depth, so modifying X and Y independent of Z
    // should mean that the original w value remains valid.
    o.pos.xyz += float3(disp.xy * mag, disp.z) * o.pos.w * outlineEnabled;

    // Push Z back to avoid z-fighting when scaled very small. This is not legit,
    // mathematically speaking and likely causes crazy surface derivitives.
    o.pos.z -= disp.z * o.pos.w * outlineEnabled;

    o.color = v.color;
    o.color.a = 1;
    o.color.xyz += worldNormal.y *.2;
    o.color.xyz = max(0, o.color.xyz);
    o.texcoord = TRANSFORM_TEX(v.texcoord,_MainTex);
    UNITY_TRANSFER_FOG(o, o.pos);
    o.id = (float2)v.id;
    return o;
  }

  v2f vert (appdata_t v)
  {
    v.color = TbVertToNative(v.color);
    return vertInflate(v,0);
  }

  v2f vertEdge (appdata_t v)
  {
    // v.color = TbVertToNative(v.color); no need
    return vertInflate(v, 1.0);
  }

  fixed4 fragBlack (v2f i) : SV_Target
  {
    #ifdef SHADER_SCRIPTING_ON
    if (_ClipEnd > 0 && !(i.id.x > _ClipStart && i.id.x < _ClipEnd)) discard;
    if (_Dissolve < 1 && Dither8x8(i.pos.xy) >= _Dissolve) discard;
    #endif

    float4 color = float4(0,0,0,1);
    UNITY_APPLY_FOG(i.fogCoord, color);
    FRAG_MOBILESELECT(color)
    return color;
  }

  fixed4 fragColor (v2f i) : SV_Target
  {
    #ifdef SHADER_SCRIPTING_ON
    if (_ClipEnd > 0 && !(i.id.x > _ClipStart && i.id.x < _ClipEnd)) discard;
    if (_Dissolve < 1 && Dither8x8(i.pos.xy) >= _Dissolve) discard;
    #endif

    UNITY_APPLY_FOG(i.fogCoord, i.color);
    FRAG_MOBILESELECT(i.color)
    return i.color;
  }

ENDCG



SubShader {
  // For exportManifest.json:
  //   GltfCull Back
  Cull Back
  Pass{
    CGPROGRAM
    #pragma vertex vert
    #pragma fragment fragColor
    ENDCG
    }

  Cull Front
  Pass{
    CGPROGRAM
    #pragma vertex vertEdge
    #pragma fragment fragBlack
    ENDCG
    }
  }
Fallback "Diffuse"
}
>>>>>>> 29419912
<|MERGE_RESOLUTION|>--- conflicted
+++ resolved
@@ -1,4 +1,3 @@
-<<<<<<< HEAD
 // Copyright 2020 The Tilt Brush Authors
 //
 // Licensed under the Apache License, Version 2.0 (the "License");
@@ -181,189 +180,4 @@
     }
   }
 Fallback "Diffuse"
-}
-=======
-// Copyright 2020 The Tilt Brush Authors
-//
-// Licensed under the Apache License, Version 2.0 (the "License");
-// you may not use this file except in compliance with the License.
-// You may obtain a copy of the License at
-//
-//      http://www.apache.org/licenses/LICENSE-2.0
-//
-// Unless required by applicable law or agreed to in writing, software
-// distributed under the License is distributed on an "AS IS" BASIS,
-// WITHOUT WARRANTIES OR CONDITIONS OF ANY KIND, either express or implied.
-// See the License for the specific language governing permissions and
-// limitations under the License.
-
-Shader "Brush/Special/Toon" {
-Properties {
-  _MainTex ("Base (RGB) Trans (A)", 2D) = "white" {}
-  _OutlineMax("Maximum outline size", Range(0, .5)) = .005
-
-  _Dissolve("Dissolve", Range(0,1)) = 1
-	_ClipStart("Clip Start", Float) = 0
-	_ClipEnd("Clip End", Float) = -1
-}
-
-CGINCLUDE
-  #include "UnityCG.cginc"
-  #include "Assets/Shaders/Include/Brush.cginc"
-  #include "Assets/ThirdParty/Shaders/Noise.cginc"
-  #include "Assets/Shaders/Include/MobileSelection.cginc"
-  #pragma multi_compile __ AUDIO_REACTIVE
-  #pragma multi_compile __ ODS_RENDER ODS_RENDER_CM
-  #pragma multi_compile_fog
-  #pragma multi_compile __ SELECTION_ON
-  #pragma target 3.0
-  sampler2D _MainTex;
-  float4 _MainTex_ST;
-  float _OutlineMax;
-
-  uniform half _ClipStart;
-  uniform half _ClipEnd;
-  uniform half _Dissolve;
-
-  struct appdata_t {
-    float4 vertex : POSITION;
-    fixed4 color : COLOR;
-    float3 normal : NORMAL;
-    float3 texcoord : TEXCOORD0;
-    uint id : SV_VertexID;
-
-    UNITY_VERTEX_INPUT_INSTANCE_ID
-  };
-
-  struct v2f {
-    float4 pos : SV_POSITION;
-    fixed4 color : COLOR;
-    float2 texcoord : TEXCOORD0;
-    uint id : TEXCOORD2;
-    UNITY_FOG_COORDS(1)
-
-    UNITY_VERTEX_OUTPUT_STEREO
-  };
-
-  v2f vertInflate (appdata_t v, float inflate)
-  {
-    PrepForOds(v.vertex);
-
-    v2f o;
-
-    UNITY_SETUP_INSTANCE_ID(v);
-    UNITY_INITIALIZE_OUTPUT(v2f, o);
-    UNITY_INITIALIZE_VERTEX_OUTPUT_STEREO(o);
-
-    float outlineEnabled = inflate;
-    float radius = v.texcoord.z;
-    inflate *= radius * .4;
-    float bulge = 0.0;
-	float3 worldNormal = UnityObjectToWorldNormal(v.normal);
-
-#ifdef AUDIO_REACTIVE
-    float fft = tex2Dlod(_FFTTex, float4(_BeatOutputAccum.z*.25 + v.texcoord.x, 0,0,0)).g;
-    bulge = fft * radius * 10.0;
-#endif
-
-    //
-    // Careful: perspective projection is non-afine, so math assumptions may not be valid here.
-    //
-
-    // Technically these are not yet in NDC because they haven't been divided by W, so their
-    // range is currently [-W, W].
-    o.pos = UnityObjectToClipPos(float4(v.vertex.xyz + v.normal.xyz * bulge, v.vertex.w));
-    float4 outline_NDC = UnityObjectToClipPos(float4(v.vertex.xyz + v.normal.xyz * inflate, v.vertex.w));
-
-    // Displacement in proper NDC coords (e.g. [-1, 1])
-    float3 disp = outline_NDC.xyz / outline_NDC.w - o.pos.xyz / o.pos.w;
-
-    // Magnitude is a scaling factor to shrink large outlines down to a max width, in NDC space.
-    // Notice here we're only measuring 2D displacment in X and Y.
-    float mag = length(disp.xy);
-    mag = min(_OutlineMax, mag) / mag;
-
-    // Ideally we would project back into world space to do the scaling, but the inverse
-    // projection matrix is not currently available. So instead, we multiply back in the w
-    // component so both sides of the += operator below are in the same space. Also note
-    // that the w component is a function of depth, so modifying X and Y independent of Z
-    // should mean that the original w value remains valid.
-    o.pos.xyz += float3(disp.xy * mag, disp.z) * o.pos.w * outlineEnabled;
-
-    // Push Z back to avoid z-fighting when scaled very small. This is not legit,
-    // mathematically speaking and likely causes crazy surface derivitives.
-    o.pos.z -= disp.z * o.pos.w * outlineEnabled;
-
-    o.color = v.color;
-    o.color.a = 1;
-    o.color.xyz += worldNormal.y *.2;
-    o.color.xyz = max(0, o.color.xyz);
-    o.texcoord = TRANSFORM_TEX(v.texcoord,_MainTex);
-    UNITY_TRANSFER_FOG(o, o.pos);
-    o.id = (float2)v.id;
-    return o;
-  }
-
-  v2f vert (appdata_t v)
-  {
-    v.color = TbVertToNative(v.color);
-    return vertInflate(v,0);
-  }
-
-  v2f vertEdge (appdata_t v)
-  {
-    // v.color = TbVertToNative(v.color); no need
-    return vertInflate(v, 1.0);
-  }
-
-  fixed4 fragBlack (v2f i) : SV_Target
-  {
-    #ifdef SHADER_SCRIPTING_ON
-    if (_ClipEnd > 0 && !(i.id.x > _ClipStart && i.id.x < _ClipEnd)) discard;
-    if (_Dissolve < 1 && Dither8x8(i.pos.xy) >= _Dissolve) discard;
-    #endif
-
-    float4 color = float4(0,0,0,1);
-    UNITY_APPLY_FOG(i.fogCoord, color);
-    FRAG_MOBILESELECT(color)
-    return color;
-  }
-
-  fixed4 fragColor (v2f i) : SV_Target
-  {
-    #ifdef SHADER_SCRIPTING_ON
-    if (_ClipEnd > 0 && !(i.id.x > _ClipStart && i.id.x < _ClipEnd)) discard;
-    if (_Dissolve < 1 && Dither8x8(i.pos.xy) >= _Dissolve) discard;
-    #endif
-
-    UNITY_APPLY_FOG(i.fogCoord, i.color);
-    FRAG_MOBILESELECT(i.color)
-    return i.color;
-  }
-
-ENDCG
-
-
-
-SubShader {
-  // For exportManifest.json:
-  //   GltfCull Back
-  Cull Back
-  Pass{
-    CGPROGRAM
-    #pragma vertex vert
-    #pragma fragment fragColor
-    ENDCG
-    }
-
-  Cull Front
-  Pass{
-    CGPROGRAM
-    #pragma vertex vertEdge
-    #pragma fragment fragBlack
-    ENDCG
-    }
-  }
-Fallback "Diffuse"
-}
->>>>>>> 29419912
+}