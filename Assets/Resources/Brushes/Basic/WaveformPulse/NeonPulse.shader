--- conflicted
+++ resolved
@@ -25,10 +25,6 @@
   _Opacity ("Opacity", Range(0, 1)) = 1
 	_ClipStart("Clip Start", Float) = 0
 	_ClipEnd("Clip End", Float) = -1
-<<<<<<< HEAD
-
-=======
->>>>>>> ba390f49
 }
 
 SubShader {
@@ -68,10 +64,7 @@
     float3 viewDir;
     float3 worldNormal;
     uint id : SV_VertexID;
-<<<<<<< HEAD
-=======
     float4 screenPos;
->>>>>>> ba390f49
     INTERNAL_DATA
   };
 
@@ -79,11 +72,7 @@
 
   uniform float _ClipStart;
   uniform float _ClipEnd;
-<<<<<<< HEAD
-  uniform float _Opacity;
-=======
   uniform half _Opacity;
->>>>>>> ba390f49
 
   void vert (inout appdata i, out Input o) {
     PrepForOds(i.vertex);
@@ -95,14 +84,9 @@
   // Input color is srgb
   void surf (Input IN, inout SurfaceOutputStandardSpecular o) {
 
-<<<<<<< HEAD
-    float completion = _ClipEnd < 0 || (IN.id > _ClipStart && IN.id < _ClipEnd) ? 1 : -1;
-    clip(completion);
-=======
     if (_ClipEnd > 0 && !(IN.id.x > _ClipStart && IN.id.x < _ClipEnd)) discard;
     // It's hard to get alpha curves right so use dithering for hdr shaders
     if (_Opacity < 1 && Dither8x8(IN.screenPos.xy / IN.screenPos.w * _ScreenParams) >= _Opacity) discard;
->>>>>>> ba390f49
 
     o.Smoothness = .8;
     o.Specular = .05;
