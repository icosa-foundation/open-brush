// Copyright 2020 The Tilt Brush Authors
//
// Licensed under the Apache License, Version 2.0 (the "License");
// you may not use this file except in compliance with the License.
// You may obtain a copy of the License at
//
//      http://www.apache.org/licenses/LICENSE-2.0
//
// Unless required by applicable law or agreed to in writing, software
// distributed under the License is distributed on an "AS IS" BASIS,
// WITHOUT WARRANTIES OR CONDITIONS OF ANY KIND, either express or implied.
// See the License for the specific language governing permissions and
// limitations under the License.

Shader "Brush/Visualizer/WaveformPulse" {

Properties {
  _EmissionGain ("Emission Gain", Range(0, 1)) = 0.5

    [Toggle] _OverrideTime ("Overriden Time", Float) = 1.0
    _TimeOverrideValue("Time Override Value", Vector) = (0,0,0,0)
    _TimeBlend("Time Blend", Float) = 0
    _TimeSpeed("Time Speed", Float) = 1.0
<<<<<<< HEAD
=======

  _Opacity ("Opacity", Range(0, 1)) = 1
	_ClipStart("Clip Start", Float) = 0
	_ClipEnd("Clip End", Float) = -1

>>>>>>> dfca920d
}

SubShader {
  Tags { "Queue"="Transparent" "IgnoreProjector"="True" "RenderType"="Transparent" }
  Blend One One
  Cull Off ZWrite Off

  CGPROGRAM
  #pragma target 4.0
  #pragma surface surf StandardSpecular vertex:vert

  #pragma multi_compile __ AUDIO_REACTIVE
  #pragma multi_compile __ ODS_RENDER ODS_RENDER_CM
  #pragma multi_compile __ SELECTION_ON
  // Faster compiles
  #pragma skip_variants INSTANCING_ON

<<<<<<< HEAD
  #include "Assets/Shaders/Include/TimeOverride.cginc"
=======
    #include "Assets/Shaders/Include/TimeOverride.cginc"
>>>>>>> dfca920d
  #include "Assets/Shaders/Include/Brush.cginc"
  #include "Assets/Shaders/Include/MobileSelection.cginc"

  struct appdata {
    float4 vertex : POSITION;
    float3 texcoord : TEXCOORD0;
    float3 texcoord1 : TEXCOORD1;
    float3 texcoord2 : TEXCOORD2;
    half3 normal : NORMAL;
    fixed4 color : COLOR;
    float4 tangent : TANGENT;
    uint id : SV_VertexID;
    UNITY_VERTEX_INPUT_INSTANCE_ID
  };

  struct Input {
    float4 color : Color;
    float2 tex : TEXCOORD0;
    float3 viewDir;
    float3 worldNormal;
    uint id : SV_VertexID;
    INTERNAL_DATA
  };

  float _EmissionGain;

  uniform float _ClipStart;
  uniform float _ClipEnd;
  uniform float _Opacity;

  void vert (inout appdata i, out Input o) {
    PrepForOds(i.vertex);
    UNITY_INITIALIZE_OUTPUT(Input, o);
    o.color = TbVertToSrgb(o.color);
    o.id = (float2)i.id;
  }

  // Input color is srgb
  void surf (Input IN, inout SurfaceOutputStandardSpecular o) {

    float completion = _ClipEnd < 0 || (IN.id > _ClipStart && IN.id < _ClipEnd) ? 1 : -1;
    clip(completion);

    o.Smoothness = .8;
    o.Specular = .05;
    float audioMultiplier = 1;
#ifdef AUDIO_REACTIVE
    audioMultiplier += audioMultiplier * _BeatOutput.x;
    IN.tex.x -= _BeatOutputAccum.z;
    IN.color += IN.color * _BeatOutput.w * .25;
#else
    IN.tex.x -= GetTime().x*15;
#endif
    IN.tex.x = fmod( abs(IN.tex.x),1);
    float neon = saturate(pow( 10 * saturate(.2 - IN.tex.x),5) * audioMultiplier);
    float4 bloom = bloomColor(IN.color, _EmissionGain);
    float3 n = WorldNormalVector (IN, o.Normal);
    half rim = 1.0 - saturate(dot (normalize(IN.viewDir), n));
    bloom *= pow(1-rim,5);
    o.Emission = SrgbToNative(bloom * neon);
    o.Alpha *= _Opacity;
    o.Emission *= _Opacity;
    o.Albedo *= _Opacity;
    o.Specular *= _Opacity;
    SURF_FRAG_MOBILESELECT(o);
  }
  ENDCG
}  // SubShader

}  // Shader<|MERGE_RESOLUTION|>--- conflicted
+++ resolved
@@ -21,14 +21,11 @@
     _TimeOverrideValue("Time Override Value", Vector) = (0,0,0,0)
     _TimeBlend("Time Blend", Float) = 0
     _TimeSpeed("Time Speed", Float) = 1.0
-<<<<<<< HEAD
-=======
 
   _Opacity ("Opacity", Range(0, 1)) = 1
 	_ClipStart("Clip Start", Float) = 0
 	_ClipEnd("Clip End", Float) = -1
 
->>>>>>> dfca920d
 }
 
 SubShader {
@@ -46,11 +43,7 @@
   // Faster compiles
   #pragma skip_variants INSTANCING_ON
 
-<<<<<<< HEAD
-  #include "Assets/Shaders/Include/TimeOverride.cginc"
-=======
     #include "Assets/Shaders/Include/TimeOverride.cginc"
->>>>>>> dfca920d
   #include "Assets/Shaders/Include/Brush.cginc"
   #include "Assets/Shaders/Include/MobileSelection.cginc"
 
