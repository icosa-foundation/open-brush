<<<<<<< HEAD
// Copyright 2020 The Tilt Brush Authors
//
// Licensed under the Apache License, Version 2.0 (the "License");
// you may not use this file except in compliance with the License.
// You may obtain a copy of the License at
//
//      http://www.apache.org/licenses/LICENSE-2.0
//
// Unless required by applicable law or agreed to in writing, software
// distributed under the License is distributed on an "AS IS" BASIS,
// WITHOUT WARRANTIES OR CONDITIONS OF ANY KIND, either express or implied.
// See the License for the specific language governing permissions and
// limitations under the License.

Shader "Brush/Visualizer/WaveformPulse" {

Properties {
    _EmissionGain ("Emission Gain", Range(0, 1)) = 0.5
    _TimeOverrideValue("Time Override Value", Vector) = (0,0,0,0)
    _TimeBlend("Time Blend", Float) = 0
    _TimeSpeed("Time Speed", Float) = 1.0
    _Dissolve("Dissolve", Range(0, 1)) = 1
	_ClipStart("Clip Start", Float) = 0
	_ClipEnd("Clip End", Float) = -1
}

SubShader {
  Tags { "Queue"="Transparent" "IgnoreProjector"="True" "RenderType"="Transparent" }
  Blend One One
  Cull Off ZWrite Off

  CGPROGRAM
  #pragma target 4.0
  #pragma surface surf StandardSpecular vertex:vert

  #pragma multi_compile __ AUDIO_REACTIVE
  #pragma multi_compile __ ODS_RENDER ODS_RENDER_CM
  #pragma multi_compile __ SELECTION_ON
  // Faster compiles
  #pragma skip_variants INSTANCING_ON

  #include "Assets/Shaders/Include/Brush.cginc"
  #include "Assets/Shaders/Include/MobileSelection.cginc"

  struct appdata {
    float4 vertex : POSITION;
    float3 texcoord : TEXCOORD0;
    float3 texcoord1 : TEXCOORD1;
    float3 texcoord2 : TEXCOORD2;
    half3 normal : NORMAL;
    fixed4 color : COLOR;
    float4 tangent : TANGENT;
    uint id : SV_VertexID;
    UNITY_VERTEX_INPUT_INSTANCE_ID
  };

  struct Input {
    float4 color : Color;
    float2 tex : TEXCOORD0;
    float3 viewDir;
    float3 worldNormal;
    uint id : SV_VertexID;
    float4 screenPos;
    INTERNAL_DATA
  };

  float _EmissionGain;

  uniform half _ClipStart;
  uniform half _ClipEnd;
  uniform half _Dissolve;

  void vert (inout appdata i, out Input o) {
    PrepForOds(i.vertex);
    UNITY_INITIALIZE_OUTPUT(Input, o);
    o.color = TbVertToSrgb(o.color);
    o.id = (float2)i.id;
  }

  // Input color is srgb
  void surf (Input IN, inout SurfaceOutputStandardSpecular o) {

    #ifdef SHADER_SCRIPTING_ON
    if (_ClipEnd > 0 && !(IN.id.x > _ClipStart && IN.id.x < _ClipEnd)) discard;
    // It's hard to get alpha curves right so use dithering for hdr shaders
    if (_Dissolve < 1 && Dither8x8(IN.screenPos.xy / IN.screenPos.w * _ScreenParams) >= _Dissolve) discard;
    #endif

    o.Smoothness = .8;
    o.Specular = .05;
    float audioMultiplier = 1;
#ifdef AUDIO_REACTIVE
    audioMultiplier += audioMultiplier * _BeatOutput.x;
    IN.tex.x -= _BeatOutputAccum.z;
    IN.color += IN.color * _BeatOutput.w * .25;
#else
    IN.tex.x -= GetTime().x*15;
#endif
    IN.tex.x = fmod( abs(IN.tex.x),1);
    float neon = saturate(pow( 10 * saturate(.2 - IN.tex.x),5) * audioMultiplier);
    float4 bloom = bloomColor(IN.color, _EmissionGain);
    float3 n = WorldNormalVector (IN, o.Normal);
    half rim = 1.0 - saturate(dot (normalize(IN.viewDir), n));
    bloom *= pow(1-rim,5);
    o.Emission = SrgbToNative(bloom * neon);
    o.Alpha *= _Dissolve;
    o.Emission *= _Dissolve;
    o.Albedo *= _Dissolve;
    o.Specular *= _Dissolve;
    SURF_FRAG_MOBILESELECT(o);
  }
  ENDCG
}  // SubShader

}  // Shader
=======
// Copyright 2020 The Tilt Brush Authors
//
// Licensed under the Apache License, Version 2.0 (the "License");
// you may not use this file except in compliance with the License.
// You may obtain a copy of the License at
//
//      http://www.apache.org/licenses/LICENSE-2.0
//
// Unless required by applicable law or agreed to in writing, software
// distributed under the License is distributed on an "AS IS" BASIS,
// WITHOUT WARRANTIES OR CONDITIONS OF ANY KIND, either express or implied.
// See the License for the specific language governing permissions and
// limitations under the License.

Shader "Brush/Visualizer/WaveformPulse" {

Properties {
    _EmissionGain ("Emission Gain", Range(0, 1)) = 0.5
    _TimeOverrideValue("Time Override Value", Vector) = (0,0,0,0)
    _TimeBlend("Time Blend", Float) = 0
    _TimeSpeed("Time Speed", Float) = 1.0
    _Dissolve("Dissolve", Range(0, 1)) = 1
	_ClipStart("Clip Start", Float) = 0
	_ClipEnd("Clip End", Float) = -1
}

SubShader {
  Tags { "Queue"="Transparent" "IgnoreProjector"="True" "RenderType"="Transparent" }
  Blend One One
  Cull Off ZWrite Off

  CGPROGRAM
  #pragma target 4.0
  #pragma surface surf StandardSpecular vertex:vert

  #pragma multi_compile __ AUDIO_REACTIVE
  #pragma multi_compile __ ODS_RENDER ODS_RENDER_CM
  #pragma multi_compile __ SELECTION_ON
  // Faster compiles
  #pragma skip_variants INSTANCING_ON

  #include "Assets/Shaders/Include/Brush.cginc"
  #include "Assets/Shaders/Include/MobileSelection.cginc"

  struct appdata {
    float4 vertex : POSITION;
    float3 texcoord : TEXCOORD0;
    float3 texcoord1 : TEXCOORD1;
    float3 texcoord2 : TEXCOORD2;
    half3 normal : NORMAL;
    fixed4 color : COLOR;
    float4 tangent : TANGENT;
    uint id : SV_VertexID;
    UNITY_VERTEX_INPUT_INSTANCE_ID
  };

  struct Input {
    float4 color : Color;
    float2 tex : TEXCOORD0;
    float3 viewDir;
    float3 worldNormal;
    uint id : SV_VertexID;
    float4 screenPos;
    INTERNAL_DATA
  };

  float _EmissionGain;

  uniform half _ClipStart;
  uniform half _ClipEnd;
  uniform half _Dissolve;

  void vert (inout appdata i, out Input o) {
    PrepForOds(i.vertex);
    UNITY_INITIALIZE_OUTPUT(Input, o);
    o.color = TbVertToSrgb(o.color);
    o.id = (float2)i.id;
  }

  // Input color is srgb
  void surf (Input IN, inout SurfaceOutputStandardSpecular o) {

    #ifdef SHADER_SCRIPTING_ON
    if (_ClipEnd > 0 && !(IN.id.x > _ClipStart && IN.id.x < _ClipEnd)) discard;
    // It's hard to get alpha curves right so use dithering for hdr shaders
    if (_Dissolve < 1 && Dither8x8(IN.screenPos.xy / IN.screenPos.w * _ScreenParams) >= _Dissolve) discard;
    #endif

    o.Smoothness = .8;
    o.Specular = .05;
    float audioMultiplier = 1;
#ifdef AUDIO_REACTIVE
    audioMultiplier += audioMultiplier * _BeatOutput.x;
    IN.tex.x -= _BeatOutputAccum.z;
    IN.color += IN.color * _BeatOutput.w * .25;
#else
    IN.tex.x -= GetTime().x*15;
#endif
    IN.tex.x = fmod( abs(IN.tex.x),1);
    float neon = saturate(pow( 10 * saturate(.2 - IN.tex.x),5) * audioMultiplier);
    float4 bloom = bloomColor(IN.color, _EmissionGain);
    float3 n = WorldNormalVector (IN, o.Normal);
    half rim = 1.0 - saturate(dot (normalize(IN.viewDir), n));
    bloom *= pow(1-rim,5);
    o.Emission = SrgbToNative(bloom * neon);
    o.Alpha *= _Dissolve;
    o.Emission *= _Dissolve;
    o.Albedo *= _Dissolve;
    o.Specular *= _Dissolve;
    SURF_FRAG_MOBILESELECT(o);
  }
  ENDCG
}  // SubShader

}  // Shader
>>>>>>> 29419912
<|MERGE_RESOLUTION|>--- conflicted
+++ resolved
@@ -1,4 +1,3 @@
-<<<<<<< HEAD
 // Copyright 2020 The Tilt Brush Authors
 //
 // Licensed under the Apache License, Version 2.0 (the "License");
@@ -113,121 +112,4 @@
   ENDCG
 }  // SubShader
 
-}  // Shader
-=======
-// Copyright 2020 The Tilt Brush Authors
-//
-// Licensed under the Apache License, Version 2.0 (the "License");
-// you may not use this file except in compliance with the License.
-// You may obtain a copy of the License at
-//
-//      http://www.apache.org/licenses/LICENSE-2.0
-//
-// Unless required by applicable law or agreed to in writing, software
-// distributed under the License is distributed on an "AS IS" BASIS,
-// WITHOUT WARRANTIES OR CONDITIONS OF ANY KIND, either express or implied.
-// See the License for the specific language governing permissions and
-// limitations under the License.
-
-Shader "Brush/Visualizer/WaveformPulse" {
-
-Properties {
-    _EmissionGain ("Emission Gain", Range(0, 1)) = 0.5
-    _TimeOverrideValue("Time Override Value", Vector) = (0,0,0,0)
-    _TimeBlend("Time Blend", Float) = 0
-    _TimeSpeed("Time Speed", Float) = 1.0
-    _Dissolve("Dissolve", Range(0, 1)) = 1
-	_ClipStart("Clip Start", Float) = 0
-	_ClipEnd("Clip End", Float) = -1
-}
-
-SubShader {
-  Tags { "Queue"="Transparent" "IgnoreProjector"="True" "RenderType"="Transparent" }
-  Blend One One
-  Cull Off ZWrite Off
-
-  CGPROGRAM
-  #pragma target 4.0
-  #pragma surface surf StandardSpecular vertex:vert
-
-  #pragma multi_compile __ AUDIO_REACTIVE
-  #pragma multi_compile __ ODS_RENDER ODS_RENDER_CM
-  #pragma multi_compile __ SELECTION_ON
-  // Faster compiles
-  #pragma skip_variants INSTANCING_ON
-
-  #include "Assets/Shaders/Include/Brush.cginc"
-  #include "Assets/Shaders/Include/MobileSelection.cginc"
-
-  struct appdata {
-    float4 vertex : POSITION;
-    float3 texcoord : TEXCOORD0;
-    float3 texcoord1 : TEXCOORD1;
-    float3 texcoord2 : TEXCOORD2;
-    half3 normal : NORMAL;
-    fixed4 color : COLOR;
-    float4 tangent : TANGENT;
-    uint id : SV_VertexID;
-    UNITY_VERTEX_INPUT_INSTANCE_ID
-  };
-
-  struct Input {
-    float4 color : Color;
-    float2 tex : TEXCOORD0;
-    float3 viewDir;
-    float3 worldNormal;
-    uint id : SV_VertexID;
-    float4 screenPos;
-    INTERNAL_DATA
-  };
-
-  float _EmissionGain;
-
-  uniform half _ClipStart;
-  uniform half _ClipEnd;
-  uniform half _Dissolve;
-
-  void vert (inout appdata i, out Input o) {
-    PrepForOds(i.vertex);
-    UNITY_INITIALIZE_OUTPUT(Input, o);
-    o.color = TbVertToSrgb(o.color);
-    o.id = (float2)i.id;
-  }
-
-  // Input color is srgb
-  void surf (Input IN, inout SurfaceOutputStandardSpecular o) {
-
-    #ifdef SHADER_SCRIPTING_ON
-    if (_ClipEnd > 0 && !(IN.id.x > _ClipStart && IN.id.x < _ClipEnd)) discard;
-    // It's hard to get alpha curves right so use dithering for hdr shaders
-    if (_Dissolve < 1 && Dither8x8(IN.screenPos.xy / IN.screenPos.w * _ScreenParams) >= _Dissolve) discard;
-    #endif
-
-    o.Smoothness = .8;
-    o.Specular = .05;
-    float audioMultiplier = 1;
-#ifdef AUDIO_REACTIVE
-    audioMultiplier += audioMultiplier * _BeatOutput.x;
-    IN.tex.x -= _BeatOutputAccum.z;
-    IN.color += IN.color * _BeatOutput.w * .25;
-#else
-    IN.tex.x -= GetTime().x*15;
-#endif
-    IN.tex.x = fmod( abs(IN.tex.x),1);
-    float neon = saturate(pow( 10 * saturate(.2 - IN.tex.x),5) * audioMultiplier);
-    float4 bloom = bloomColor(IN.color, _EmissionGain);
-    float3 n = WorldNormalVector (IN, o.Normal);
-    half rim = 1.0 - saturate(dot (normalize(IN.viewDir), n));
-    bloom *= pow(1-rim,5);
-    o.Emission = SrgbToNative(bloom * neon);
-    o.Alpha *= _Dissolve;
-    o.Emission *= _Dissolve;
-    o.Albedo *= _Dissolve;
-    o.Specular *= _Dissolve;
-    SURF_FRAG_MOBILESELECT(o);
-  }
-  ENDCG
-}  // SubShader
-
-}  // Shader
->>>>>>> 29419912
+}  // Shader