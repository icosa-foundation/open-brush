--- conflicted
+++ resolved
@@ -1,4 +1,3 @@
-<<<<<<< HEAD
 ﻿// Copyright 2020 The Tilt Brush Authors
 //
 // Licensed under the Apache License, Version 2.0 (the "License");
@@ -115,123 +114,4 @@
     ENDCG
   }
   FallBack "Diffuse"
-}
-=======
-﻿// Copyright 2020 The Tilt Brush Authors
-//
-// Licensed under the Apache License, Version 2.0 (the "License");
-// you may not use this file except in compliance with the License.
-// You may obtain a copy of the License at
-//
-//      http://www.apache.org/licenses/LICENSE-2.0
-//
-// Unless required by applicable law or agreed to in writing, software
-// distributed under the License is distributed on an "AS IS" BASIS,
-// WITHOUT WARRANTIES OR CONDITIONS OF ANY KIND, either express or implied.
-// See the License for the specific language governing permissions and
-// limitations under the License.
-
-Shader "Brush/Special/WigglyGraphiteDoubleSided" {
-  Properties{
-    _MainTex("Main Texture", 2D) = "white" {}
-    _SecondaryTex("Diffuse Tex", 2D) = "white" {}
-    _Cutoff("Alpha cutoff", Range(0,1)) = 0.5
-
-
-    _TimeOverrideValue("Time Override Value", Vector) = (0,0,0,0)
-    _TimeBlend("Time Blend", Float) = 0
-    _TimeSpeed("Time Speed", Float) = 1.0
-
-    _Dissolve("Dissolve", Range(0,1)) = 1
-    _ClipStart("Clip Start", Float) = 0
-    _ClipEnd("Clip End", Float) = -1
-  }
-
-  SubShader{
-    Tags {"Queue"="AlphaTest" "IgnoreProjector"="True" "RenderType"="TransparentCutout"}
-    Cull Off
-
-    CGPROGRAM
-      #pragma target 4.0
-      #pragma surface surf StandardSpecular vertex:vert addshadow
-      #pragma multi_compile __ AUDIO_REACTIVE
-      #pragma multi_compile __ ODS_RENDER ODS_RENDER_CM
-      #pragma multi_compile __ SELECTION_ON
-      // Faster compiles
-      #pragma skip_variants INSTANCING_ON
-
-      #include "Assets/Shaders/Include/Brush.cginc"
-      #include "Assets/ThirdParty/Shaders/Noise.cginc"
-      #include "Assets/Shaders/Include/MobileSelection.cginc"
-
-      struct appdata {
-        float4 vertex : POSITION;
-        float2 texcoord : TEXCOORD0;
-        float2 texcoord1 : TEXCOORD1;
-        float2 texcoord2 : TEXCOORD2;
-        half3 normal : NORMAL;
-        fixed4 color : COLOR;
-        float4 tangent : TANGENT;
-        uint id : SV_VertexID;
-        UNITY_VERTEX_INPUT_INSTANCE_ID
-      };
-
-      struct Input {
-        float2 uv_MainTex;
-        float4 color : Color;
-        fixed vface : VFACE;
-        uint id : SV_VertexID;
-        float4 vertex : SV_POSITION;
-        float4 screenPos;
-      };
-
-      sampler2D _MainTex;
-      float _Cutoff;
-
-      uniform half _ClipStart;
-	    uniform half _ClipEnd;
-      uniform half _Dissolve;
-
-      void vert(inout appdata i, out Input o) {
-        UNITY_INITIALIZE_OUTPUT(Input, o);
-        o.vertex = UnityObjectToClipPos(i.vertex);
-        PrepForOds(i.vertex);
-        o.color = TbVertToSrgb(i.color);
-        o.id = i.id;
-      }
-
-      void surf(Input IN, inout SurfaceOutputStandardSpecular o) {
-
-        #ifdef SHADER_SCRIPTING_ON
-        if (_ClipEnd > 0 && !(IN.id.x > _ClipStart && IN.id.x < _ClipEnd)) discard;
-        if (_Dissolve < 1 && Dither8x8(IN.screenPos.xy / IN.screenPos.w * _ScreenParams) >= _Dissolve) discard;
-        #endif
-
-        fixed2 scrollUV = IN.uv_MainTex;
-
-        // Animate flipbook motion. Currently tuned to taste.
-#ifdef AUDIO_REACTIVE
-        float anim = ceil(fmod(GetTime().y * 3.0 + _BeatOutput.x * 3.0, 6.0));
-#else
-        float anim = ceil(fmod(GetTime().y * 12.0, 6.0));
-#endif
-        scrollUV.x += anim;
-        scrollUV.x *= 1.1;
-
-        o.Specular = 0;
-        o.Smoothness = 0;
-        o.Albedo = IN.color.rgb;
-        o.Alpha = tex2D(_MainTex, scrollUV).w * IN.color.a;
-        if (o.Alpha < _Cutoff) {
-          discard;
-        }
-        o.Alpha = 1;
-        o.Normal.z *= IN.vface;
-
-        SURF_FRAG_MOBILESELECT(o);
-      }
-    ENDCG
-  }
-  FallBack "Diffuse"
-}
->>>>>>> 29419912
+}