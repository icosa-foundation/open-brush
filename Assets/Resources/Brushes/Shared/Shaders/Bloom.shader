--- conflicted
+++ resolved
@@ -16,10 +16,7 @@
 Properties {
   _MainTex ("Particle Texture", 2D) = "white" {}
   _EmissionGain ("Emission Gain", Range(0, 1)) = 0.5
-<<<<<<< HEAD
-=======
 
->>>>>>> ba390f49
   _Opacity ("Opacity", Range(0, 1)) = 1
 	_ClipStart("Clip Start", Float) = 0
 	_ClipEnd("Clip End", Float) = -1
@@ -49,9 +46,6 @@
     sampler2D _MainTex;
     float4 _MainTex_ST;
     float _EmissionGain;
-    uniform float _ClipStart;
-    uniform float _ClipEnd;
-    uniform float _Opacity;
 
     uniform float _ClipStart;
     uniform float _ClipEnd;
@@ -89,14 +83,9 @@
 
     fixed4 frag (v2f i) : COLOR
     {
-<<<<<<< HEAD
-      float completion = _ClipEnd < 0 || (i.id > _ClipStart && i.id < _ClipEnd) ? 1 : -1;
-      clip(completion);
-=======
       if (_ClipEnd > 0 && !(i.id.x > _ClipStart && i.id.x < _ClipEnd)) discard;
       // It's hard to get alpha curves right so use dithering for hdr shaders
       if (_Opacity < 1 && Dither8x8(i.pos.xy) >= _Opacity) discard;
->>>>>>> ba390f49
 
       float4 color = i.color * tex2D(_MainTex, i.texcoord);
       color = float4(color.rgb * color.a, 1.0);
