--- conflicted
+++ resolved
@@ -20,11 +20,8 @@
     _MainTex ("Base (RGB) TransGloss (A)", 2D) = "white" {}
     _BumpMap ("Normalmap", 2D) = "bump" {}
     _Cutoff ("Alpha cutoff", Range(0,1)) = 0.5
-<<<<<<< HEAD
-=======
 
     _Opacity("Opacity", Range(0,1)) = 1
->>>>>>> ba390f49
     _ClipStart("Clip Start", Float) = 0
     _ClipEnd("Clip End", Float) = -1
   }
@@ -50,18 +47,17 @@
         float2 uv_BumpMap;
         float4 color : Color;
         uint id : SV_VertexID;
-<<<<<<< HEAD
-=======
         float4 screenPos;
->>>>>>> ba390f49
       };
 
       sampler2D _MainTex;
       sampler2D _BumpMap;
       fixed4 _Color;
       half _Shininess;
+
   	  uniform float _ClipStart;
 	    uniform float _ClipEnd;
+      uniform half _Opacity;
 
       struct appdata_full_plus_id {
         float4 vertex : POSITION;
@@ -76,26 +72,6 @@
         UNITY_VERTEX_INPUT_INSTANCE_ID
       };
 
-<<<<<<< HEAD
-=======
-  	  uniform float _ClipStart;
-	    uniform float _ClipEnd;
-      uniform half _Opacity;
-
-      struct appdata_full_plus_id {
-        float4 vertex : POSITION;
-        float4 tangent : TANGENT;
-        float3 normal : NORMAL;
-        float4 texcoord : TEXCOORD0;
-        float4 texcoord1 : TEXCOORD1;
-        float4 texcoord2 : TEXCOORD2;
-        float4 texcoord3 : TEXCOORD3;
-        fixed4 color : COLOR;
-        uint id : SV_VertexID;
-        UNITY_VERTEX_INPUT_INSTANCE_ID
-      };
-
->>>>>>> ba390f49
       void vert (inout appdata_full_plus_id i, out Input o) {
         UNITY_INITIALIZE_OUTPUT(Input, o);
         // o.tangent = v.tangent;
@@ -106,13 +82,8 @@
 
       void surf (Input IN, inout SurfaceOutputStandardSpecular o) {
 
-<<<<<<< HEAD
-        float completion = _ClipEnd < 0 || (IN.id > _ClipStart && IN.id < _ClipEnd) ? 1 : -1;
-        clip(completion);
-=======
         if (_ClipEnd > 0 && !(IN.id.x > _ClipStart && IN.id.x < _ClipEnd)) discard;
         if (_Opacity < 1 && Dither8x8(IN.screenPos.xy / IN.screenPos.w * _ScreenParams) >= _Opacity) discard;
->>>>>>> ba390f49
 
         fixed4 tex = tex2D(_MainTex, IN.uv_MainTex);
         o.Albedo = tex.rgb * _Color.rgb * IN.color.rgb;
@@ -175,8 +146,6 @@
 
         fixed _Cutoff;
         half _MipScale;
-        uniform float _ClipStart;
-        uniform float _ClipEnd;
 
         uniform float _ClipStart;
         uniform float _ClipEnd;
@@ -209,13 +178,8 @@
 
         fixed4 frag (v2f i, fixed vface : VFACE) : SV_Target {
 
-<<<<<<< HEAD
-          float completion = _ClipEnd < 0 || (i.id > _ClipStart && i.id < _ClipEnd) ? 1 : -1;
-          clip(completion);
-=======
           if (_ClipEnd > 0 && !(i.id.x > _ClipStart && i.id.x < _ClipEnd)) discard;
 
->>>>>>> ba390f49
 
           fixed4 col = i.color;
           col.a = tex2D(_MainTex, i.uv).a * col.a;
@@ -297,10 +261,7 @@
 
         uniform float _ClipStart;
         uniform float _ClipEnd;
-<<<<<<< HEAD
-=======
         uniform half _Opacity;
->>>>>>> ba390f49
 
         v2f vert (appdata v) {
           v2f o;
@@ -321,13 +282,8 @@
 
         fixed4 frag (v2f i, fixed vface : VFACE) : SV_Target {
 
-<<<<<<< HEAD
-          float completion = _ClipEnd < 0 || (i.id > _ClipStart && i.id < _ClipEnd) ? 1 : -1;
-          clip(completion);
-=======
           if (_ClipEnd > 0 && !(i.id.x > _ClipStart && i.id.x < _ClipEnd)) discard;
 
->>>>>>> ba390f49
 
           fixed4 col = i.color;
           col.a = tex2D(_MainTex, i.uv).a * col.a;
@@ -403,10 +359,7 @@
 
         uniform float _ClipStart;
         uniform float _ClipEnd;
-<<<<<<< HEAD
-=======
         uniform half _Opacity;
->>>>>>> ba390f49
 
         float ComputeMipLevel(float2 uv) {
           float2 dx = ddx(uv);
@@ -426,13 +379,8 @@
 
         fixed4 frag (v2f i, fixed vface : VFACE) : SV_Target {
 
-<<<<<<< HEAD
-          float completion = _ClipEnd < 0 || (i.id > _ClipStart && i.id < _ClipEnd) ? 1 : -1;
-          clip(completion);
-=======
           if (_ClipEnd > 0 && !(i.id.x > _ClipStart && i.id.x < _ClipEnd)) discard;
 
->>>>>>> ba390f49
 
           fixed4 col = i.color;
           col.a *= tex2D(_MainTex, i.uv).a;
