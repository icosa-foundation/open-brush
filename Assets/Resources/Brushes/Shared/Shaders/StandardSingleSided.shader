--- conflicted
+++ resolved
@@ -21,11 +21,7 @@
     _BumpMap ("Normalmap", 2D) = "bump" {}
     _Cutoff ("Alpha cutoff", Range(0,1)) = 0.5
 
-<<<<<<< HEAD
-    _Opacity("Opacity", Range(0,1)) = 1
-=======
     _Opacity ("Opacity", Range(0,1)) = 1
->>>>>>> ff795839
     _ClipStart("Clip Start", Float) = 0
     _ClipEnd("Clip End", Float) = -1
   }
@@ -52,34 +48,8 @@
         float4 color : Color;
         uint id : SV_VertexID;
         float4 screenPos;
-<<<<<<< HEAD
-=======
       };
 
-      struct appdata_full_plus_id {
-        float4 vertex : POSITION;
-        float4 tangent : TANGENT;
-        float3 normal : NORMAL;
-        float4 texcoord : TEXCOORD0;
-        float4 texcoord1 : TEXCOORD1;
-        float4 texcoord2 : TEXCOORD2;
-        float4 texcoord3 : TEXCOORD3;
-        fixed4 color : COLOR;
-        uint id : SV_VertexID;
-        UNITY_VERTEX_INPUT_INSTANCE_ID
->>>>>>> ff795839
-      };
-
-      sampler2D _MainTex;
-      sampler2D _BumpMap;
-      fixed4 _Color;
-      half _Shininess;
-
-  	  uniform float _ClipStart;
-	    uniform float _ClipEnd;
-      uniform half _Opacity;
-
-<<<<<<< HEAD
       struct appdata_full_plus_id {
         float4 vertex : POSITION;
         float4 tangent : TANGENT;
@@ -93,8 +63,15 @@
         UNITY_VERTEX_INPUT_INSTANCE_ID
       };
 
-=======
->>>>>>> ff795839
+      sampler2D _MainTex;
+      sampler2D _BumpMap;
+      fixed4 _Color;
+      half _Shininess;
+
+  	  uniform float _ClipStart;
+	    uniform float _ClipEnd;
+      uniform half _Opacity;
+
       void vert (inout appdata_full_plus_id i, out Input o) {
         UNITY_INITIALIZE_OUTPUT(Input, o);
         // o.tangent = v.tangent;
@@ -159,11 +136,7 @@
           half3 tspace0 : TEXCOORD1;
           half3 tspace1 : TEXCOORD2;
           half3 tspace2 : TEXCOORD3;
-<<<<<<< HEAD
-          float2 id : TEXCOORD4;
-=======
           uint id : TEXCOORD4;
->>>>>>> ff795839
         };
 
         sampler2D _MainTex;
@@ -199,18 +172,13 @@
           o.tspace0 = half3(wTangent.x, wBitangent.x, wNormal.x);
           o.tspace1 = half3(wTangent.y, wBitangent.y, wNormal.y);
           o.tspace2 = half3(wTangent.z, wBitangent.z, wNormal.z);
-          o.id = (float2)v.id;
           return o;
         }
 
         fixed4 frag (v2f i, fixed vface : VFACE) : SV_Target {
 
           if (_ClipEnd > 0 && !(i.id.x > _ClipStart && i.id.x < _ClipEnd)) discard;
-<<<<<<< HEAD
-
-=======
           if (_Opacity < 1 && Dither8x8(i.pos.xy) >= _Opacity) discard;
->>>>>>> ff795839
 
           fixed4 col = i.color;
           col.a = tex2D(_MainTex, i.uv).a * col.a;
@@ -280,14 +248,9 @@
             half3 tspace0 : TEXCOORD1;
             half3 tspace1 : TANGENT;
             half3 tspace2 : NORMAL;
-<<<<<<< HEAD
-            uint id : TEXCOORD2;
-            UNITY_FOG_COORDS(5)
-=======
             float4 worldPos : TEXCOORD4;
             float2 id : TEXCOORD5;
             UNITY_FOG_COORDS(6)
->>>>>>> ff795839
         };
 
         sampler2D _MainTex;
@@ -296,10 +259,6 @@
         half _Shininess;
 
         fixed _Cutoff;
-        uniform float _ClipStart;
-        uniform float _ClipEnd;
-        uniform half _Opacity;
-
         uniform float _ClipStart;
         uniform float _ClipEnd;
         uniform half _Opacity;
@@ -429,11 +388,7 @@
         fixed4 frag (v2f i, fixed vface : VFACE) : SV_Target {
 
           if (_ClipEnd > 0 && !(i.id.x > _ClipStart && i.id.x < _ClipEnd)) discard;
-<<<<<<< HEAD
-
-=======
           if (_Opacity < 1 && Dither8x8(i.pos.xy) >= _Opacity) discard;
->>>>>>> ff795839
 
           fixed4 col = i.color;
           col.a *= tex2D(_MainTex, i.uv).a;
@@ -472,11 +427,7 @@
       fixed4 _Color;
 
       uniform float _ClipStart;
-<<<<<<< HEAD
-	    uniform float _ClipEnd;
-=======
       uniform float _ClipEnd;
->>>>>>> ff795839
       uniform half _Opacity;
 
       struct Input {
