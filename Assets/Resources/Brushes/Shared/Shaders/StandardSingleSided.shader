// Copyright 2020 The Tilt Brush Authors
//
// Licensed under the Apache License, Version 2.0 (the "License");
// you may not use this file except in compliance with the License.
// You may obtain a copy of the License at
//
//      http://www.apache.org/licenses/LICENSE-2.0
//
// Unless required by applicable law or agreed to in writing, software
// distributed under the License is distributed on an "AS IS" BASIS,
// WITHOUT WARRANTIES OR CONDITIONS OF ANY KIND, either express or implied.
// See the License for the specific language governing permissions and
// limitations under the License.

Shader "Brush/StandardSingleSided" {
  Properties {
    _Color ("Main Color", Color) = (1,1,1,1)
    _SpecColor ("Specular Color", Color) = (0.5, 0.5, 0.5, 0)
    _Shininess ("Shininess", Range (0.01, 1)) = 0.078125
    _MainTex ("Base (RGB) TransGloss (A)", 2D) = "white" {}
    _BumpMap ("Normalmap", 2D) = "bump" {}
    _Cutoff ("Alpha cutoff", Range(0,1)) = 0.5

<<<<<<< HEAD
    _Opacity ("Opacity", Range(0,1)) = 1
=======
    _Dissolve("Dissolve", Range(0,1)) = 1
>>>>>>> 29419912
    _ClipStart("Clip Start", Float) = 0
    _ClipEnd("Clip End", Float) = -1
  }

  // -------------------------------------------------------------------------------------------- //
  // DESKTOP VERSION.
  // -------------------------------------------------------------------------------------------- //
  SubShader {
    Tags {"Queue"="AlphaTest" "IgnoreProjector"="True" "RenderType"="TransparentCutout"}
    LOD 400
    Cull Back

    CGPROGRAM
      #pragma target 4.0
      #pragma surface surf StandardSpecular vertex:vert alphatest:_Cutoff addshadow
      #pragma multi_compile __ AUDIO_REACTIVE
      #pragma multi_compile __ ODS_RENDER ODS_RENDER_CM

      #include "Assets/Shaders/Include/Brush.cginc"

      struct Input {
        float2 uv_MainTex;
        float2 uv_BumpMap;
        float4 color : Color;
        uint id : SV_VertexID;
        float4 screenPos;
      };

      struct appdata_full_plus_id {
        float4 vertex : POSITION;
        float4 tangent : TANGENT;
        float3 normal : NORMAL;
        float4 texcoord : TEXCOORD0;
        float4 texcoord1 : TEXCOORD1;
        float4 texcoord2 : TEXCOORD2;
        float4 texcoord3 : TEXCOORD3;
        fixed4 color : COLOR;
        uint id : SV_VertexID;
        UNITY_VERTEX_INPUT_INSTANCE_ID
      };

      sampler2D _MainTex;
      sampler2D _BumpMap;
      fixed4 _Color;
      half _Shininess;

<<<<<<< HEAD
  	  uniform float _ClipStart;
	    uniform float _ClipEnd;
      uniform half _Opacity;
=======
  	  uniform half _ClipStart;
	    uniform half _ClipEnd;
      uniform half _Dissolve;
>>>>>>> 29419912

      void vert (inout appdata_full_plus_id i, out Input o) {
        UNITY_INITIALIZE_OUTPUT(Input, o);
        // o.tangent = v.tangent;
        PrepForOds(i.vertex);
        i.color = TbVertToNative(i.color);
        o.id = i.id;
      }

      void surf (Input IN, inout SurfaceOutputStandardSpecular o) {
<<<<<<< HEAD

        if (_ClipEnd > 0 && !(IN.id.x > _ClipStart && IN.id.x < _ClipEnd)) discard;
        if (_Opacity < 1 && Dither8x8(IN.screenPos.xy / IN.screenPos.w * _ScreenParams) >= _Opacity) discard;
=======
        #ifdef SHADER_SCRIPTING_ON
        if (_ClipEnd > 0 && !(IN.id.x > _ClipStart && IN.id.x < _ClipEnd)) discard;
        if (_Dissolve < 1 && Dither8x8(IN.screenPos.xy / IN.screenPos.w * _ScreenParams) >= _Dissolve) discard;
        #endif
>>>>>>> 29419912

        fixed4 tex = tex2D(_MainTex, IN.uv_MainTex);
        o.Albedo = tex.rgb * _Color.rgb * IN.color.rgb;
        o.Smoothness = _Shininess;
        o.Specular = _SpecColor;
        o.Normal = UnpackNormal(tex2D(_BumpMap, IN.uv_BumpMap));
        o.Alpha = tex.a * IN.color.a;
      }
    ENDCG
  }

  // -------------------------------------------------------------------------------------------- //
  // MOBILE VERSION - Vert/Frag, MSAA + Alpha-To-Coverage, w/Bump.
  // -------------------------------------------------------------------------------------------- //
  SubShader {
    Tags{ "Queue" = "Geometry" "IgnoreProjector" = "True" }
    Cull Back
    LOD 201

    Pass {
      Tags { "LightMode"="ForwardBase" }
      AlphaToMask On

      CGPROGRAM
        #pragma vertex vert
        #pragma fragment frag
        #pragma target 3.0

        #include "Assets/Shaders/Include/Brush.cginc"
        #include "UnityCG.cginc"
        #include "Lighting.cginc"

        // Disable all the things.
        #pragma multi_compile_fwdbase nolightmap nodirlightmap nodynlightmap novertexlight noshadow

        struct appdata {
          float4 vertex : POSITION;
          float2 uv : TEXCOORD0;
          half3 normal : NORMAL;
          fixed4 color : COLOR;
          float4 tangent : TANGENT;
          uint id : SV_VertexID;
        };

        struct v2f {
          float4 pos : SV_POSITION;
          float2 uv : TEXCOORD0;
          half3 worldNormal : NORMAL;
          fixed4 color : COLOR;
          half3 tspace0 : TEXCOORD1;
          half3 tspace1 : TEXCOORD2;
          half3 tspace2 : TEXCOORD3;
          uint id : TEXCOORD4;
        };

        sampler2D _MainTex;
        float4 _MainTex_ST;
        float4 _MainTex_TexelSize;
        sampler2D _BumpMap;

        fixed _Cutoff;
        half _MipScale;

<<<<<<< HEAD
        uniform float _ClipStart;
        uniform float _ClipEnd;
        uniform half _Opacity;
=======
        uniform half _ClipStart;
        uniform half _ClipEnd;
        uniform half _Dissolve;
>>>>>>> 29419912

        float ComputeMipLevel(float2 uv) {
          float2 dx = ddx(uv);
          float2 dy = ddy(uv);
          float delta_max_sqr = max(dot(dx, dx), dot(dy, dy));
          return max(0.0, 0.5 * log2(delta_max_sqr));
        }

        v2f vert (appdata v) {
          v2f o;
          o.pos = UnityObjectToClipPos(v.vertex);
          o.uv = TRANSFORM_TEX(v.uv, _MainTex);
          o.worldNormal = UnityObjectToWorldNormal(v.normal);
          o.color = v.color;

          half3 wNormal = UnityObjectToWorldNormal(v.normal);
          half3 wTangent = UnityObjectToWorldDir(v.tangent.xyz);
          half tangentSign = v.tangent.w * unity_WorldTransformParams.w;
          half3 wBitangent = cross(wNormal, wTangent) * tangentSign;
          o.tspace0 = half3(wTangent.x, wBitangent.x, wNormal.x);
          o.tspace1 = half3(wTangent.y, wBitangent.y, wNormal.y);
          o.tspace2 = half3(wTangent.z, wBitangent.z, wNormal.z);
          return o;
        }

        fixed4 frag (v2f i, fixed vface : VFACE) : SV_Target {
<<<<<<< HEAD

          if (_ClipEnd > 0 && !(i.id.x > _ClipStart && i.id.x < _ClipEnd)) discard;
          if (_Opacity < 1 && Dither8x8(i.pos.xy) >= _Opacity) discard;
=======
          #ifdef SHADER_SCRIPTING_ON
          if (_ClipEnd > 0 && !(i.id.x > _ClipStart && i.id.x < _ClipEnd)) discard;
          if (_Dissolve < 1 && Dither8x8(i.pos.xy) >= _Dissolve) discard;
          #endif
>>>>>>> 29419912

          fixed4 col = i.color;
          col.a = tex2D(_MainTex, i.uv).a * col.a;
          col.a *= 1 + max(0, ComputeMipLevel(i.uv * _MainTex_TexelSize.zw)) * _MipScale;
          col.a = (col.a - _Cutoff) / max(2 * fwidth(col.a), 0.0001) + 0.5;

          half3 tnormal = UnpackNormal(tex2D(_BumpMap, i.uv));
          tnormal.z *= vface;

          // Transform normal from tangent to world space.
          half3 worldNormal;
          worldNormal.x = dot(i.tspace0, tnormal);
          worldNormal.y = dot(i.tspace1, tnormal);
          worldNormal.z = dot(i.tspace2, tnormal);

          fixed ndotl = saturate(dot(worldNormal, normalize(_WorldSpaceLightPos0.xyz)));
          fixed3 lighting = ndotl * _LightColor0;
          lighting += ShadeSH9(half4(worldNormal, 1.0));

          col.rgb *= lighting;

          return col;
        }

      ENDCG
    } // pass
  } // subshader

  // -------------------------------------------------------------------------------------------- //
  // MOBILE VERSION - Vert/Frag, Alpha Tested, w/Bump.
  // -------------------------------------------------------------------------------------------- //
  SubShader{
    Tags{ "Queue" = "AlphaTest" "IgnoreProjector" = "True" "RenderType" = "TransparentCutout" }
    Cull Back
    LOD 200

    Pass {
      Tags { "LightMode"="ForwardBase" }

      CGPROGRAM
        #pragma vertex vert
        #pragma fragment frag
        #pragma target 3.0
        #pragma multi_compile __ SELECTION_ON
        #pragma multi_compile_fog

        #include "UnityCG.cginc"
        #include "Lighting.cginc"
        #include "Assets/Shaders/Include/MobileSelection.cginc"

        // Disable all the things.
        #pragma multi_compile_fwdbase nolightmap nodirlightmap nodynlightmap novertexlight noshadow

        struct appdata {
            float4 vertex : POSITION;
            float2 uv : TEXCOORD0;
            half3 normal : NORMAL;
            fixed4 color : COLOR;
            float4 tangent : TANGENT;
            uint id : SV_VertexID;
        };

        struct v2f {
            float4 pos : SV_POSITION;
            float2 uv : TEXCOORD0;
            fixed4 color : COLOR;
            half3 tspace0 : TEXCOORD1;
            half3 tspace1 : TANGENT;
            half3 tspace2 : NORMAL;
            float4 worldPos : TEXCOORD4;
            float2 id : TEXCOORD5;
<<<<<<< HEAD
            UNITY_FOG_COORDS(5)
=======
            UNITY_FOG_COORDS(6)
>>>>>>> 29419912
        };

        sampler2D _MainTex;
        float4 _MainTex_ST;
        sampler2D _BumpMap;
        half _Shininess;

        fixed _Cutoff;
<<<<<<< HEAD
        uniform float _ClipStart;
        uniform float _ClipEnd;
        uniform half _Opacity;
=======
        uniform half _ClipStart;
        uniform half _ClipEnd;
        uniform half _Dissolve;
>>>>>>> 29419912

        v2f vert (appdata v) {
          v2f o;
          o.pos = UnityObjectToClipPos(v.vertex);
          o.uv = TRANSFORM_TEX(v.uv, _MainTex);
          o.color = v.color;

          half3 wNormal = UnityObjectToWorldNormal(v.normal);
          half3 wTangent = UnityObjectToWorldDir(v.tangent.xyz);
          half tangentSign = v.tangent.w * unity_WorldTransformParams.w;
          half3 wBitangent = cross(wNormal, wTangent) * tangentSign;
          o.tspace0 = half3(wTangent.x, wBitangent.x, wNormal.x);
          o.tspace1 = half3(wTangent.y, wBitangent.y, wNormal.y);
          o.tspace2 = half3(wTangent.z, wBitangent.z, wNormal.z);
          o.worldPos = mul (unity_ObjectToWorld, v.vertex);
          UNITY_TRANSFER_FOG(o, o.pos);
          o.id = (float2)v.id;
          return o;
        }

        fixed4 frag (v2f i, fixed vface : VFACE) : SV_Target {
<<<<<<< HEAD

          if (_ClipEnd > 0 && !(i.id.x > _ClipStart && i.id.x < _ClipEnd)) discard;

=======
          #ifdef SHADER_SCRIPTING_ON
          if (_ClipEnd > 0 && !(i.id.x > _ClipStart && i.id.x < _ClipEnd)) discard;
          if (_Dissolve < 1 && Dither8x8(i.pos.xy) >= _Dissolve) discard;
          #endif
>>>>>>> 29419912

          fixed4 col = i.color;
          col.a = tex2D(_MainTex, i.uv).a * col.a;
          if (col.a < _Cutoff) { discard; }

          // The standard shader we have desaturates the color of objects depending on the
          // brightness of their specular color - this seems to be a reasonable emulation.
          float desaturated = dot(col, float3(0.3, 0.59, 0.11));
          col.rgb = lerp(col, desaturated, _SpecColor * 1.2);

          col.a = 1;
          half3 tnormal = UnpackNormal(tex2D(_BumpMap, i.uv));
          tnormal.z *= vface;

          // transform normal from tangent to world space
          half3 worldNormal;
          worldNormal.x = dot(i.tspace0, tnormal);
          worldNormal.y = dot(i.tspace1, tnormal);
          worldNormal.z = dot(i.tspace2, tnormal);

          fixed ndotl = saturate(dot(worldNormal, normalize(_WorldSpaceLightPos0.xyz)));
          fixed3 lighting = ndotl * _LightColor0;
          lighting += ShadeSH9(half4(worldNormal, 1.0));
          col.rgb *= lighting;
          UNITY_APPLY_FOG(i.fogCoord, col);
          FRAG_MOBILESELECT(col)
          return col;
        }
      ENDCG
    } // pass
  } // subshader

  // -------------------------------------------------------------------------------------------- //
  // MOBILE VERSION -- vert/frag, MSAA + Alpha-To-Coverage, No Bump.
  // -------------------------------------------------------------------------------------------- //
  SubShader {
    Tags{ "Queue" = "Geometry" "IgnoreProjector" = "True" }
    Cull Back
    LOD 150

    Pass {
      Tags { "LightMode"="ForwardBase" }
      AlphaToMask On

      CGPROGRAM
        #pragma vertex vert
        #pragma fragment frag
        #pragma target 3.0

        #include "Assets/Shaders/Include/Brush.cginc"
        #include "UnityCG.cginc"
        #include "Lighting.cginc"

        // Disable all the things.
        #pragma multi_compile_fwdbase nolightmap nodirlightmap nodynlightmap novertexlight noshadow

        struct appdata {
            float4 vertex : POSITION;
            float2 uv : TEXCOORD0;
            half3 normal : NORMAL;
            fixed4 color : COLOR;
            uint id : SV_VertexID;
        };

        struct v2f {
            float4 pos : SV_POSITION;
            float2 uv : TEXCOORD0;
            half3 worldNormal : NORMAL;
            fixed4 color : COLOR;
            uint id : TEXCOORD2;
        };

        sampler2D _MainTex;
        float4 _MainTex_ST;
        float4 _MainTex_TexelSize;

        fixed _Cutoff;
        half _MipScale;

<<<<<<< HEAD
        uniform float _ClipStart;
        uniform float _ClipEnd;
        uniform half _Opacity;
=======
        uniform half _ClipStart;
        uniform half _ClipEnd;
        uniform half _Dissolve;
>>>>>>> 29419912

        float ComputeMipLevel(float2 uv) {
          float2 dx = ddx(uv);
          float2 dy = ddy(uv);
          float delta_max_sqr = max(dot(dx, dx), dot(dy, dy));
          return max(0.0, 0.5 * log2(delta_max_sqr));
        }

        v2f vert (appdata v) {
          v2f o;
          o.pos = UnityObjectToClipPos(v.vertex);
          o.uv = TRANSFORM_TEX(v.uv, _MainTex);
          o.worldNormal = UnityObjectToWorldNormal(v.normal);
          o.color = v.color;
          return o;
        }

        fixed4 frag (v2f i, fixed vface : VFACE) : SV_Target {
<<<<<<< HEAD

          if (_ClipEnd > 0 && !(i.id.x > _ClipStart && i.id.x < _ClipEnd)) discard;
          if (_Opacity < 1 && Dither8x8(i.pos.xy) >= _Opacity) discard;
=======
          #ifdef SHADER_SCRIPTING_ON
          if (_ClipEnd > 0 && !(i.id.x > _ClipStart && i.id.x < _ClipEnd)) discard;
          if (_Dissolve < 1 && Dither8x8(i.pos.xy) >= _Dissolve) discard;
          #endif
>>>>>>> 29419912

          fixed4 col = i.color;
          col.a *= tex2D(_MainTex, i.uv).a;
          col.a *= 1 + max(0, ComputeMipLevel(i.uv * _MainTex_TexelSize.zw)) * _MipScale;
          col.a = (col.a - _Cutoff) / max(2 * fwidth(col.a), 0.0001) + 0.5;

          half3 worldNormal = normalize(i.worldNormal * vface);

          fixed ndotl = saturate(dot(worldNormal, normalize(_WorldSpaceLightPos0.xyz)));
          fixed3 lighting = ndotl * _LightColor0;
          lighting += ShadeSH9(half4(worldNormal, 1.0));

          col.rgb *= lighting;

          return col;
        }
      ENDCG
    } // pass
  } // subshader

  // -------------------------------------------------------------------------------------------- //
  // MOBILE VERSION - Lambert SurfaceShader, Alpha Test, No Bump.
  // -------------------------------------------------------------------------------------------- //
  SubShader {
    Tags {"Queue"="AlphaTest" "IgnoreProjector"="True" "RenderType"="TransparentCutout"}
    LOD 50
    Cull Back

    CGPROGRAM
      #pragma surface surf Lambert vertex:vert alphatest:_Cutoff
      #pragma target 3.0

      #include "Assets/Shaders/Include/Brush.cginc"

      sampler2D _MainTex;
      fixed4 _Color;

<<<<<<< HEAD
      uniform float _ClipStart;
      uniform float _ClipEnd;
      uniform half _Opacity;
=======
      uniform half _ClipStart;
      uniform half _ClipEnd;
      uniform half _Dissolve;
>>>>>>> 29419912

      struct Input {
        float2 uv_MainTex;
        float4 color : COLOR;
        uint id : SV_VertexID;
        float4 screenPos;
      };

      void vert (inout appdata_full v) {
      }

      void surf (Input IN, inout SurfaceOutput o) {
<<<<<<< HEAD

        if (_ClipEnd > 0 && !(IN.id.x > _ClipStart && IN.id.x < _ClipEnd)) discard;
        if (_Opacity < 1 && Dither8x8(IN.screenPos.xy / IN.screenPos.w * _ScreenParams) >= _Opacity) discard;
=======
        #ifdef SHADER_SCRIPTING_ON
        if (_ClipEnd > 0 && !(IN.id.x > _ClipStart && IN.id.x < _ClipEnd)) discard;
        if (_Dissolve < 1 && Dither8x8(IN.screenPos.xy / IN.screenPos.w * _ScreenParams) >= _Dissolve) discard;
        #endif
>>>>>>> 29419912

        fixed4 c = tex2D(_MainTex, IN.uv_MainTex) * _Color;
        o.Albedo = c.rgb * IN.color.rgb;
        o.Alpha = c.a * IN.color.a;
      }
    ENDCG
  }

  FallBack "Transparent/Cutout/VertexLit"
}<|MERGE_RESOLUTION|>--- conflicted
+++ resolved
@@ -21,11 +21,7 @@
     _BumpMap ("Normalmap", 2D) = "bump" {}
     _Cutoff ("Alpha cutoff", Range(0,1)) = 0.5
 
-<<<<<<< HEAD
-    _Opacity ("Opacity", Range(0,1)) = 1
-=======
     _Dissolve("Dissolve", Range(0,1)) = 1
->>>>>>> 29419912
     _ClipStart("Clip Start", Float) = 0
     _ClipEnd("Clip End", Float) = -1
   }
@@ -72,15 +68,9 @@
       fixed4 _Color;
       half _Shininess;
 
-<<<<<<< HEAD
-  	  uniform float _ClipStart;
-	    uniform float _ClipEnd;
-      uniform half _Opacity;
-=======
   	  uniform half _ClipStart;
 	    uniform half _ClipEnd;
       uniform half _Dissolve;
->>>>>>> 29419912
 
       void vert (inout appdata_full_plus_id i, out Input o) {
         UNITY_INITIALIZE_OUTPUT(Input, o);
@@ -91,16 +81,10 @@
       }
 
       void surf (Input IN, inout SurfaceOutputStandardSpecular o) {
-<<<<<<< HEAD
-
-        if (_ClipEnd > 0 && !(IN.id.x > _ClipStart && IN.id.x < _ClipEnd)) discard;
-        if (_Opacity < 1 && Dither8x8(IN.screenPos.xy / IN.screenPos.w * _ScreenParams) >= _Opacity) discard;
-=======
         #ifdef SHADER_SCRIPTING_ON
         if (_ClipEnd > 0 && !(IN.id.x > _ClipStart && IN.id.x < _ClipEnd)) discard;
         if (_Dissolve < 1 && Dither8x8(IN.screenPos.xy / IN.screenPos.w * _ScreenParams) >= _Dissolve) discard;
         #endif
->>>>>>> 29419912
 
         fixed4 tex = tex2D(_MainTex, IN.uv_MainTex);
         o.Albedo = tex.rgb * _Color.rgb * IN.color.rgb;
@@ -164,15 +148,9 @@
         fixed _Cutoff;
         half _MipScale;
 
-<<<<<<< HEAD
-        uniform float _ClipStart;
-        uniform float _ClipEnd;
-        uniform half _Opacity;
-=======
         uniform half _ClipStart;
         uniform half _ClipEnd;
         uniform half _Dissolve;
->>>>>>> 29419912
 
         float ComputeMipLevel(float2 uv) {
           float2 dx = ddx(uv);
@@ -199,16 +177,10 @@
         }
 
         fixed4 frag (v2f i, fixed vface : VFACE) : SV_Target {
-<<<<<<< HEAD
-
-          if (_ClipEnd > 0 && !(i.id.x > _ClipStart && i.id.x < _ClipEnd)) discard;
-          if (_Opacity < 1 && Dither8x8(i.pos.xy) >= _Opacity) discard;
-=======
           #ifdef SHADER_SCRIPTING_ON
           if (_ClipEnd > 0 && !(i.id.x > _ClipStart && i.id.x < _ClipEnd)) discard;
           if (_Dissolve < 1 && Dither8x8(i.pos.xy) >= _Dissolve) discard;
           #endif
->>>>>>> 29419912
 
           fixed4 col = i.color;
           col.a = tex2D(_MainTex, i.uv).a * col.a;
@@ -280,11 +252,7 @@
             half3 tspace2 : NORMAL;
             float4 worldPos : TEXCOORD4;
             float2 id : TEXCOORD5;
-<<<<<<< HEAD
-            UNITY_FOG_COORDS(5)
-=======
             UNITY_FOG_COORDS(6)
->>>>>>> 29419912
         };
 
         sampler2D _MainTex;
@@ -293,15 +261,9 @@
         half _Shininess;
 
         fixed _Cutoff;
-<<<<<<< HEAD
-        uniform float _ClipStart;
-        uniform float _ClipEnd;
-        uniform half _Opacity;
-=======
         uniform half _ClipStart;
         uniform half _ClipEnd;
         uniform half _Dissolve;
->>>>>>> 29419912
 
         v2f vert (appdata v) {
           v2f o;
@@ -323,16 +285,10 @@
         }
 
         fixed4 frag (v2f i, fixed vface : VFACE) : SV_Target {
-<<<<<<< HEAD
-
-          if (_ClipEnd > 0 && !(i.id.x > _ClipStart && i.id.x < _ClipEnd)) discard;
-
-=======
           #ifdef SHADER_SCRIPTING_ON
           if (_ClipEnd > 0 && !(i.id.x > _ClipStart && i.id.x < _ClipEnd)) discard;
           if (_Dissolve < 1 && Dither8x8(i.pos.xy) >= _Dissolve) discard;
           #endif
->>>>>>> 29419912
 
           fixed4 col = i.color;
           col.a = tex2D(_MainTex, i.uv).a * col.a;
@@ -412,15 +368,9 @@
         fixed _Cutoff;
         half _MipScale;
 
-<<<<<<< HEAD
-        uniform float _ClipStart;
-        uniform float _ClipEnd;
-        uniform half _Opacity;
-=======
         uniform half _ClipStart;
         uniform half _ClipEnd;
         uniform half _Dissolve;
->>>>>>> 29419912
 
         float ComputeMipLevel(float2 uv) {
           float2 dx = ddx(uv);
@@ -439,16 +389,10 @@
         }
 
         fixed4 frag (v2f i, fixed vface : VFACE) : SV_Target {
-<<<<<<< HEAD
-
-          if (_ClipEnd > 0 && !(i.id.x > _ClipStart && i.id.x < _ClipEnd)) discard;
-          if (_Opacity < 1 && Dither8x8(i.pos.xy) >= _Opacity) discard;
-=======
           #ifdef SHADER_SCRIPTING_ON
           if (_ClipEnd > 0 && !(i.id.x > _ClipStart && i.id.x < _ClipEnd)) discard;
           if (_Dissolve < 1 && Dither8x8(i.pos.xy) >= _Dissolve) discard;
           #endif
->>>>>>> 29419912
 
           fixed4 col = i.color;
           col.a *= tex2D(_MainTex, i.uv).a;
@@ -486,15 +430,9 @@
       sampler2D _MainTex;
       fixed4 _Color;
 
-<<<<<<< HEAD
-      uniform float _ClipStart;
-      uniform float _ClipEnd;
-      uniform half _Opacity;
-=======
       uniform half _ClipStart;
       uniform half _ClipEnd;
       uniform half _Dissolve;
->>>>>>> 29419912
 
       struct Input {
         float2 uv_MainTex;
@@ -507,16 +445,10 @@
       }
 
       void surf (Input IN, inout SurfaceOutput o) {
-<<<<<<< HEAD
-
-        if (_ClipEnd > 0 && !(IN.id.x > _ClipStart && IN.id.x < _ClipEnd)) discard;
-        if (_Opacity < 1 && Dither8x8(IN.screenPos.xy / IN.screenPos.w * _ScreenParams) >= _Opacity) discard;
-=======
         #ifdef SHADER_SCRIPTING_ON
         if (_ClipEnd > 0 && !(IN.id.x > _ClipStart && IN.id.x < _ClipEnd)) discard;
         if (_Dissolve < 1 && Dither8x8(IN.screenPos.xy / IN.screenPos.w * _ScreenParams) >= _Dissolve) discard;
         #endif
->>>>>>> 29419912
 
         fixed4 c = tex2D(_MainTex, IN.uv_MainTex) * _Color;
         o.Albedo = c.rgb * IN.color.rgb;
