// Copyright 2020 The Tilt Brush Authors
//
// Licensed under the Apache License, Version 2.0 (the "License");
// you may not use this file except in compliance with the License.
// You may obtain a copy of the License at
//
//      http://www.apache.org/licenses/LICENSE-2.0
//
// Unless required by applicable law or agreed to in writing, software
// distributed under the License is distributed on an "AS IS" BASIS,
// WITHOUT WARRANTIES OR CONDITIONS OF ANY KIND, either express or implied.
// See the License for the specific language governing permissions and
// limitations under the License.

Shader "Brush/Additive" {
Properties {
  _MainTex ("Texture", 2D) = "white" {}

  _Opacity("Opacity", Range(0,1)) = 1
	_ClipStart("Clip Start", Float) = 0
	_ClipEnd("Clip End", Float) = -1
}

Category {
  Tags { "Queue"="Transparent" "IgnoreProjector"="True" "RenderType"="Transparent" }
  Blend One One // SrcAlpha One
  BlendOp Add, Min
  AlphaTest Greater .01
  ColorMask RGBA
  Cull Off Lighting Off ZWrite Off Fog { Color (0,0,0,0) }

  SubShader {
    Pass {

      CGPROGRAM
      #pragma vertex vert
      #pragma fragment frag
      #pragma multi_compile __ AUDIO_REACTIVE
      #pragma multi_compile __ HDR_EMULATED HDR_SIMPLE
      #pragma multi_compile __ ODS_RENDER ODS_RENDER_CM
      #pragma multi_compile __ SELECTION_ON
      #include "UnityCG.cginc"
      #include "Assets/Shaders/Include/Brush.cginc"
      #include "Assets/Shaders/Include/Hdr.cginc"
      #include "Assets/Shaders/Include/MobileSelection.cginc"

      sampler2D _MainTex;

      uniform float _ClipStart;
      uniform float _ClipEnd;
      uniform half _Opacity;

      struct appdata_t {
        float4 vertex : POSITION;
        fixed4 color : COLOR;
        float3 normal : NORMAL;
        float2 texcoord : TEXCOORD0;
<<<<<<< HEAD
        uint id : SV_VertexID;
=======

        UNITY_VERTEX_INPUT_INSTANCE_ID
>>>>>>> 33c86d64
      };

      struct v2f {
        float4 pos : POSITION;
        fixed4 color : COLOR;
        float2 texcoord : TEXCOORD0;
<<<<<<< HEAD
        float2 id : TEXCOORD2;
=======

        UNITY_VERTEX_OUTPUT_STEREO
>>>>>>> 33c86d64
      };

      float4 _MainTex_ST;

      v2f vert (appdata_t v)
      {
        PrepForOds(v.vertex);
        v2f o;

        UNITY_SETUP_INSTANCE_ID(v);
        UNITY_INITIALIZE_OUTPUT(v2f, o);
        UNITY_INITIALIZE_VERTEX_OUTPUT_STEREO(o);

        o.texcoord = TRANSFORM_TEX(v.texcoord,_MainTex);
#ifdef AUDIO_REACTIVE
        o.color = musicReactiveColor(v.color, _BeatOutput.w);
        v.vertex = musicReactiveAnimation(v.vertex, v.color, _BeatOutput.w, o.texcoord.x);
#else
        o.color = v.color;
#endif
        o.pos = UnityObjectToClipPos(v.vertex);
        o.id = (float2)v.id;
        return o;
      }

      fixed4 frag (v2f i) : COLOR
      {
        if (_ClipEnd > 0 && !(i.id.x > _ClipStart && i.id.x < _ClipEnd)) discard;


        half4 c = tex2D(_MainTex, i.texcoord);
        c = i.color * c;
        FRAG_MOBILESELECT(c)
        c = encodeHdr(c.rgb * c.a);
        return c * _Opacity;
      }
      ENDCG
    }
  }
}
}<|MERGE_RESOLUTION|>--- conflicted
+++ resolved
@@ -15,10 +15,6 @@
 Shader "Brush/Additive" {
 Properties {
   _MainTex ("Texture", 2D) = "white" {}
-
-  _Opacity("Opacity", Range(0,1)) = 1
-	_ClipStart("Clip Start", Float) = 0
-	_ClipEnd("Clip End", Float) = -1
 }
 
 Category {
@@ -46,33 +42,21 @@
 
       sampler2D _MainTex;
 
-      uniform float _ClipStart;
-      uniform float _ClipEnd;
-      uniform half _Opacity;
-
       struct appdata_t {
         float4 vertex : POSITION;
         fixed4 color : COLOR;
         float3 normal : NORMAL;
         float2 texcoord : TEXCOORD0;
-<<<<<<< HEAD
-        uint id : SV_VertexID;
-=======
 
         UNITY_VERTEX_INPUT_INSTANCE_ID
->>>>>>> 33c86d64
       };
 
       struct v2f {
         float4 pos : POSITION;
         fixed4 color : COLOR;
         float2 texcoord : TEXCOORD0;
-<<<<<<< HEAD
-        float2 id : TEXCOORD2;
-=======
 
         UNITY_VERTEX_OUTPUT_STEREO
->>>>>>> 33c86d64
       };
 
       float4 _MainTex_ST;
@@ -94,20 +78,17 @@
         o.color = v.color;
 #endif
         o.pos = UnityObjectToClipPos(v.vertex);
-        o.id = (float2)v.id;
+
         return o;
+
       }
 
       fixed4 frag (v2f i) : COLOR
       {
-        if (_ClipEnd > 0 && !(i.id.x > _ClipStart && i.id.x < _ClipEnd)) discard;
-
-
         half4 c = tex2D(_MainTex, i.texcoord);
         c = i.color * c;
         FRAG_MOBILESELECT(c)
-        c = encodeHdr(c.rgb * c.a);
-        return c * _Opacity;
+        return encodeHdr(c.rgb * c.a);
       }
       ENDCG
     }
