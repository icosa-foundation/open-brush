--- conflicted
+++ resolved
@@ -50,12 +50,9 @@
             float4 vertex : POSITION;
             float2 texcoord : TEXCOORD0;
             float4 color : COLOR;
-<<<<<<< HEAD
             uint id : SV_VertexID;
-=======
 
             UNITY_VERTEX_INPUT_INSTANCE_ID
->>>>>>> 2fef407c
         };
 
         struct v2f {
@@ -73,7 +70,7 @@
             PrepForOds(v.vertex);
 
             v2f o;
-            
+
             UNITY_SETUP_INSTANCE_ID(v);
             UNITY_INITIALIZE_OUTPUT(v2f, o);
             UNITY_INITIALIZE_VERTEX_OUTPUT_STEREO(o);
