// Copyright 2020 The Tilt Brush Authors
//
// Licensed under the Apache License, Version 2.0 (the "License");
// you may not use this file except in compliance with the License.
// You may obtain a copy of the License at
//
//      http://www.apache.org/licenses/LICENSE-2.0
//
// Unless required by applicable law or agreed to in writing, software
// distributed under the License is distributed on an "AS IS" BASIS,
// WITHOUT WARRANTIES OR CONDITIONS OF ANY KIND, either express or implied.
// See the License for the specific language governing permissions and
// limitations under the License.

Shader "Brush/Special/Unlit" {

Properties {
    _MainTex ("Texture", 2D) = "white" {}
    _Cutoff ("Alpha cutoff", Range(0,1)) = 0.5
<<<<<<< HEAD
=======

    _Opacity ("Opacity", Range(0,1)) = 1
>>>>>>> ba390f49
	_ClipStart("Clip Start", Float) = 0
	_ClipEnd("Clip End", Float) = -1
}

SubShader {
    Pass {
        Tags {"Queue"="AlphaTest" "IgnoreProjector"="True" "RenderType"="TransparentCutout"}
        Lighting Off
        Cull Off

        CGPROGRAM
        #pragma vertex vert
        #pragma fragment frag
        #pragma multi_compile __ ODS_RENDER ODS_RENDER_CM
        #pragma multi_compile_fog
        #pragma multi_compile __ SELECTION_ON
        #include "Assets/Shaders/Include/Brush.cginc"
        #include "UnityCG.cginc"
        #include "Assets/Shaders/Include/MobileSelection.cginc"

        sampler2D _MainTex;
        float _Cutoff;
<<<<<<< HEAD
  	    uniform float _ClipStart;
        uniform float _ClipEnd;
=======

  	    uniform float _ClipStart;
        uniform float _ClipEnd;
        uniform half _Opacity;
>>>>>>> ba390f49

        struct appdata_t {
            float4 vertex : POSITION;
            float2 texcoord : TEXCOORD0;
            float4 color : COLOR;
            uint id : SV_VertexID;
        };

        struct v2f {
            float4 pos : POSITION;
            float2 texcoord : TEXCOORD0;
            float4 color : COLOR;
            float2 id : TEXCOORD2;
            UNITY_FOG_COORDS(1)
        };

        v2f vert (appdata_t v)
        {
            PrepForOds(v.vertex);

            v2f o;

            o.pos = UnityObjectToClipPos(v.vertex);
            o.texcoord = v.texcoord;
            o.id = (float2)v.id;
            o.color = TbVertToNative(v.color);
            UNITY_TRANSFER_FOG(o, o.pos);
            return o;
        }

        fixed4 frag (v2f i) : COLOR
        {
<<<<<<< HEAD
            float completion = _ClipEnd < 0 || (i.id > _ClipStart && i.id < _ClipEnd) ? 1 : -1;
            clip(completion);
=======
            if (_ClipEnd > 0 && !(i.id.x > _ClipStart && i.id.x < _ClipEnd)) discard;
            if (_Opacity < 1 && Dither8x8(i.pos.xy) >= _Opacity) discard;
>>>>>>> ba390f49

            fixed4 c;
            UNITY_APPLY_FOG(i.fogCoord, i.color);
            c = tex2D(_MainTex, i.texcoord) * i.color;
            if (c.a < _Cutoff) {
                discard;
            }
            c.a = 1;
            FRAG_MOBILESELECT(c)
            return c;
        }

        ENDCG
    }
}

Fallback "Unlit/Diffuse"

}<|MERGE_RESOLUTION|>--- conflicted
+++ resolved
@@ -17,11 +17,8 @@
 Properties {
     _MainTex ("Texture", 2D) = "white" {}
     _Cutoff ("Alpha cutoff", Range(0,1)) = 0.5
-<<<<<<< HEAD
-=======
 
     _Opacity ("Opacity", Range(0,1)) = 1
->>>>>>> ba390f49
 	_ClipStart("Clip Start", Float) = 0
 	_ClipEnd("Clip End", Float) = -1
 }
@@ -44,15 +41,10 @@
 
         sampler2D _MainTex;
         float _Cutoff;
-<<<<<<< HEAD
-  	    uniform float _ClipStart;
-        uniform float _ClipEnd;
-=======
 
   	    uniform float _ClipStart;
         uniform float _ClipEnd;
         uniform half _Opacity;
->>>>>>> ba390f49
 
         struct appdata_t {
             float4 vertex : POSITION;
@@ -85,13 +77,8 @@
 
         fixed4 frag (v2f i) : COLOR
         {
-<<<<<<< HEAD
-            float completion = _ClipEnd < 0 || (i.id > _ClipStart && i.id < _ClipEnd) ? 1 : -1;
-            clip(completion);
-=======
             if (_ClipEnd > 0 && !(i.id.x > _ClipStart && i.id.x < _ClipEnd)) discard;
             if (_Opacity < 1 && Dither8x8(i.pos.xy) >= _Opacity) discard;
->>>>>>> ba390f49
 
             fixed4 c;
             UNITY_APPLY_FOG(i.fogCoord, i.color);
