--- conflicted
+++ resolved
@@ -18,11 +18,7 @@
   _MainTex ("Base (RGB) Trans (A)", 2D) = "white" {}
   _Cutoff ("Alpha cutoff", Range(0,1)) = 0.5
 
-<<<<<<< HEAD
-  _Opacity("Opacity", Range(0,1)) = 1
-=======
   _Dissolve("Dissolve", Range(0,1)) = 1
->>>>>>> 29419912
 	_ClipStart("Clip Start", Float) = 0
 	_ClipEnd("Clip End", Float) = -1
 }
@@ -43,15 +39,9 @@
 sampler2D _MainTex;
 fixed4 _Color;
 
-<<<<<<< HEAD
-uniform float _ClipStart;
-uniform float _ClipEnd;
-uniform half _Opacity;
-=======
 uniform half _ClipStart;
 uniform half _ClipEnd;
 uniform half _Dissolve;
->>>>>>> 29419912
 
 struct Input {
   float2 uv_MainTex;
@@ -82,15 +72,10 @@
 
 void surf (Input IN, inout SurfaceOutput o) {
 
-<<<<<<< HEAD
-  if (_ClipEnd > 0 && !(IN.id.x > _ClipStart && IN.id.x < _ClipEnd)) discard;
-  if (_Opacity < 1 && Dither8x8(IN.screenPos.xy / IN.screenPos.w * _ScreenParams) >= _Opacity) discard;
-=======
   #ifdef SHADER_SCRIPTING_ON
   if (_ClipEnd > 0 && !(IN.id.x > _ClipStart && IN.id.x < _ClipEnd)) discard;
   if (_Dissolve < 1 && Dither8x8(IN.screenPos.xy / IN.screenPos.w * _ScreenParams) >= _Dissolve) discard;
   #endif
->>>>>>> 29419912
 
   fixed4 c = tex2D(_MainTex, IN.uv_MainTex) * _Color;
   o.Albedo = c.rgb * IN.color.rgb;
@@ -116,15 +101,9 @@
 sampler2D _MainTex;
 fixed4 _Color;
 
-<<<<<<< HEAD
-uniform float _ClipStart;
-uniform float _ClipEnd;
-uniform half _Opacity;
-=======
 uniform half _ClipStart;
 uniform half _ClipEnd;
 uniform half _Dissolve;
->>>>>>> 29419912
 
 struct Input {
   float2 uv_MainTex;
@@ -156,15 +135,10 @@
 
 void surf (Input IN, inout SurfaceOutput o) {
 
-<<<<<<< HEAD
-  if (_ClipEnd > 0 && !(IN.id.x > _ClipStart && IN.id.x < _ClipEnd)) discard;
-  if (_Opacity < 1 && Dither8x8(IN.screenPos.xy / IN.screenPos.w * _ScreenParams) >= _Opacity) discard;
-=======
   #ifdef SHADER_SCRIPTING_ON
   if (_ClipEnd > 0 && !(IN.id.x > _ClipStart && IN.id.x < _ClipEnd)) discard;
   if (_Dissolve < 1 && Dither8x8(IN.screenPos.xy / IN.screenPos.w * _ScreenParams) >= _Dissolve) discard;
   #endif
->>>>>>> 29419912
 
   fixed4 c = tex2D(_MainTex, IN.uv_MainTex) * _Color;
   o.Albedo = c.rgb * IN.color.rgb;
