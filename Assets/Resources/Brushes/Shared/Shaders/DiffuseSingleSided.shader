--- conflicted
+++ resolved
@@ -39,13 +39,8 @@
 sampler2D _MainTex;
 fixed4 _Color;
 
-<<<<<<< HEAD
-uniform float _ClipStart;
-uniform float _ClipEnd;
-=======
 uniform half _ClipStart;
 uniform half _ClipEnd;
->>>>>>> 4b8df0d2
 uniform half _Dissolve;
 
 struct Input {
@@ -77,15 +72,10 @@
 
 void surf (Input IN, inout SurfaceOutput o) {
 
-<<<<<<< HEAD
-  if (_ClipEnd > 0 && !(IN.id.x > _ClipStart && IN.id.x < _ClipEnd)) discard;
-  if (_Dissolve < 1 && Dither8x8(IN.screenPos.xy / IN.screenPos.w * _ScreenParams) >= _Dissolve) discard;
-=======
   #ifdef SHADER_SCRIPTING_ON
   if (_ClipEnd > 0 && !(IN.id.x > _ClipStart && IN.id.x < _ClipEnd)) discard;
   if (_Dissolve < 1 && Dither8x8(IN.screenPos.xy / IN.screenPos.w * _ScreenParams) >= _Dissolve) discard;
   #endif
->>>>>>> 4b8df0d2
 
   fixed4 c = tex2D(_MainTex, IN.uv_MainTex) * _Color;
   o.Albedo = c.rgb * IN.color.rgb;
@@ -111,13 +101,8 @@
 sampler2D _MainTex;
 fixed4 _Color;
 
-<<<<<<< HEAD
-uniform float _ClipStart;
-uniform float _ClipEnd;
-=======
 uniform half _ClipStart;
 uniform half _ClipEnd;
->>>>>>> 4b8df0d2
 uniform half _Dissolve;
 
 struct Input {
@@ -150,15 +135,10 @@
 
 void surf (Input IN, inout SurfaceOutput o) {
 
-<<<<<<< HEAD
-  if (_ClipEnd > 0 && !(IN.id.x > _ClipStart && IN.id.x < _ClipEnd)) discard;
-  if (_Dissolve < 1 && Dither8x8(IN.screenPos.xy / IN.screenPos.w * _ScreenParams) >= _Dissolve) discard;
-=======
   #ifdef SHADER_SCRIPTING_ON
   if (_ClipEnd > 0 && !(IN.id.x > _ClipStart && IN.id.x < _ClipEnd)) discard;
   if (_Dissolve < 1 && Dither8x8(IN.screenPos.xy / IN.screenPos.w * _ScreenParams) >= _Dissolve) discard;
   #endif
->>>>>>> 4b8df0d2
 
   fixed4 c = tex2D(_MainTex, IN.uv_MainTex) * _Color;
   o.Albedo = c.rgb * IN.color.rgb;
