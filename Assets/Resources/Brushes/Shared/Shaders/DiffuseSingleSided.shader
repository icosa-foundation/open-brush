--- conflicted
+++ resolved
@@ -107,13 +107,9 @@
   float2 uv_MainTex;
   float4 color : COLOR;
   uint id : SV_VertexID;
-<<<<<<< HEAD
-  float4 screenPos;
-=======
   float4 vertex : POSITION;
   float4 screenPos;
   fixed vface : VFACE;
->>>>>>> ff795839
 };
 
 struct appdata_full_plus_id {
@@ -130,11 +126,7 @@
 };
 
 void vert (inout appdata_full_plus_id v, out Input o) {
-<<<<<<< HEAD
-  UNITY_INITIALIZE_OUTPUT(Input, v);
-=======
   UNITY_INITIALIZE_OUTPUT(Input, o);
->>>>>>> ff795839
   PrepForOds(v.vertex);
   v.color = TbVertToNative(v.color);
 }
