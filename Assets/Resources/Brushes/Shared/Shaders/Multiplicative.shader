--- conflicted
+++ resolved
@@ -15,7 +15,6 @@
 Shader "Brush/Multiplicative" {
 Properties {
   _MainTex ("Texture", 2D) = "white" {}
-  _Opacity ("Opacity", Range(0, 1)) = 1
 }
 
 Category {
@@ -43,31 +42,19 @@
         fixed4 color : COLOR;
         float3 normal : NORMAL;
         float2 texcoord : TEXCOORD0;
-<<<<<<< HEAD
-        uint id : SV_VertexID;
-=======
 
         UNITY_VERTEX_INPUT_INSTANCE_ID
->>>>>>> 33c86d64
       };
 
       struct v2f {
         float4 vertex : POSITION;
         fixed4 color : COLOR;
         float2 texcoord : TEXCOORD0;
-<<<<<<< HEAD
-        uint id : TEXCOORD2;
-=======
 
         UNITY_VERTEX_OUTPUT_STEREO
->>>>>>> 33c86d64
       };
 
       float4 _MainTex_ST;
-
-      uniform float _ClipStart;
-      uniform float _ClipEnd;
-      uniform half _Opacity;
 
       v2f vert (appdata_t v)
       {
@@ -82,21 +69,15 @@
         o.vertex = UnityObjectToClipPos(v.vertex);
         o.texcoord = TRANSFORM_TEX(v.texcoord,_MainTex);
                                 o.color = v.color;
-        o.id = (float2)v.id;
         return o;
       }
 
       fixed4 frag (v2f i) : COLOR
       {
-        if (_ClipEnd > 0 && !(i.id.x > _ClipStart && i.id.x < _ClipEnd)) discard;
-
-
          half4 c = tex2D(_MainTex, i.texcoord );
          c = i.color * c;
                                 // TODO: investigate doing this in the blend mode
-        c = lerp(1, c, c.a);
-        c.a *= _Opacity;
-        return c;
+        return lerp(1, c, c.a);
       }
       ENDCG
     }
