// Copyright 2020 The Tilt Brush Authors
//
// Licensed under the Apache License, Version 2.0 (the "License");
// you may not use this file except in compliance with the License.
// You may obtain a copy of the License at
//
//      http://www.apache.org/licenses/LICENSE-2.0
//
// Unless required by applicable law or agreed to in writing, software
// distributed under the License is distributed on an "AS IS" BASIS,
// WITHOUT WARRANTIES OR CONDITIONS OF ANY KIND, either express or implied.
// See the License for the specific language governing permissions and
// limitations under the License.

Shader "Brush/StandardDoubleSided" {
Properties {
  _Color ("Main Color", Color) = (1,1,1,1)
  _SpecColor ("Specular Color", Color) = (0.5, 0.5, 0.5, 0)
  _Shininess ("Shininess", Range (0.01, 1)) = 0.078125
  _MainTex ("Base (RGB) TransGloss (A)", 2D) = "white" {}
  _BumpMap ("Normalmap", 2D) = "bump" {}
  _Cutoff ("Alpha cutoff", Range(0,1)) = 0.5

  _Opacity ("Opacity", Range(0,1)) = 1
	_ClipStart("Clip Start", Float) = 0
	_ClipEnd("Clip End", Float) = -1
}

  // -------------------------------------------------------------------------------------------- //
  // DESKTOP VERSION.
  // -------------------------------------------------------------------------------------------- //
  SubShader {
    Tags {"Queue"="AlphaTest" "IgnoreProjector"="True" "RenderType"="TransparentCutout"}
    LOD 400
    Cull Off

    CGPROGRAM
    #pragma target 4.0
    #pragma surface surf StandardSpecular vertex:vert alphatest:_Cutoff addshadow
    #pragma multi_compile __ AUDIO_REACTIVE
    #pragma multi_compile __ ODS_RENDER ODS_RENDER_CM

    #include "Assets/Shaders/Include/Brush.cginc"

    struct Input {
      float2 uv_MainTex;
      float2 uv_BumpMap;
      float4 color : Color;
      fixed vface : VFACE;
      uint id : SV_VertexID;
      float4 screenPos;
    };

    struct appdata_full_plus_id {
      float4 vertex : POSITION;
      float4 tangent : TANGENT;
      float3 normal : NORMAL;
      float4 texcoord : TEXCOORD0;
      float4 texcoord1 : TEXCOORD1;
      float4 texcoord2 : TEXCOORD2;
      float4 texcoord3 : TEXCOORD3;
      fixed4 color : COLOR;
      uint id : SV_VertexID;
      UNITY_VERTEX_INPUT_INSTANCE_ID
    };

    sampler2D _MainTex;
    sampler2D _BumpMap;
    fixed4 _Color;
    half _Shininess;

	  uniform float _ClipStart;
	  uniform float _ClipEnd;
    uniform half _Opacity;

    void vert (inout appdata_full_plus_id i, out Input o) {
      UNITY_INITIALIZE_OUTPUT(Input, o);
      // o.tangent = v.tangent;
      PrepForOds(i.vertex);
      i.color = TbVertToNative(i.color);
      o.id = i.id;
    }

    void surf (Input IN, inout SurfaceOutputStandardSpecular o) {

      if (_ClipEnd > 0 && !(IN.id.x > _ClipStart && IN.id.x < _ClipEnd)) discard;
      if (_Opacity < 1 && Dither8x8(IN.screenPos.xy / IN.screenPos.w * _ScreenParams) >= _Opacity) discard;

      fixed4 tex = tex2D(_MainTex, IN.uv_MainTex);
      o.Albedo = tex.rgb * _Color.rgb * IN.color.rgb;
      o.Smoothness = _Shininess;
      o.Specular = _SpecColor;
      o.Normal = UnpackNormal(tex2D(_BumpMap, IN.uv_BumpMap));
      o.Normal.z *= IN.vface;

      o.Alpha = tex.a * IN.color.a;
    }
      ENDCG
    }

  // -------------------------------------------------------------------------------------------- //
  // MOBILE VERSION - Vert/Frag, MSAA + Alpha-To-Coverage, w/Bump.
  // -------------------------------------------------------------------------------------------- //
  SubShader {
    Tags{ "Queue" = "Geometry" "IgnoreProjector" = "True" }
    Cull off
    LOD 201

    Pass {
      Tags { "LightMode"="ForwardBase" }
      AlphaToMask On

      CGPROGRAM
        #pragma vertex vert
        #pragma fragment frag
        #pragma target 3.0

        #include "Assets/Shaders/Include/Brush.cginc"
        #include "UnityCG.cginc"
        #include "Lighting.cginc"

        // Disable all the things.
        #pragma multi_compile_fwdbase nolightmap nodirlightmap nodynlightmap novertexlight noshadow

        struct appdata {
          float4 vertex : POSITION;
          float2 uv : TEXCOORD0;
          half3 normal : NORMAL;
          fixed4 color : COLOR;
          float4 tangent : TANGENT;
          uint id : SV_VertexID;
        };

        struct v2f {
          float4 pos : SV_POSITION;
          float2 uv : TEXCOORD0;
          half3 worldNormal : NORMAL;
          fixed4 color : COLOR;
          half3 tspace0 : TEXCOORD1;
          half3 tspace1 : TEXCOORD2;
          half3 tspace2 : TEXCOORD3;
          uint id : TEXCOORD4;
        };

        sampler2D _MainTex;
        float4 _MainTex_ST;
        float4 _MainTex_TexelSize;
        sampler2D _BumpMap;

        fixed _Cutoff;
        half _MipScale;

        uniform float _ClipStart;
        uniform float _ClipEnd;
        uniform half _Opacity;

        float ComputeMipLevel(float2 uv) {
          float2 dx = ddx(uv);
          float2 dy = ddy(uv);
          float delta_max_sqr = max(dot(dx, dx), dot(dy, dy));
          return max(0.0, 0.5 * log2(delta_max_sqr));
        }

        v2f vert (appdata v) {
          v2f o;
          o.pos = UnityObjectToClipPos(v.vertex);
          o.uv = TRANSFORM_TEX(v.uv, _MainTex);
          o.worldNormal = UnityObjectToWorldNormal(v.normal);
          o.color = v.color;

          half3 wNormal = UnityObjectToWorldNormal(v.normal);
          half3 wTangent = UnityObjectToWorldDir(v.tangent.xyz);
          half tangentSign = v.tangent.w * unity_WorldTransformParams.w;
          half3 wBitangent = cross(wNormal, wTangent) * tangentSign;
          o.tspace0 = half3(wTangent.x, wBitangent.x, wNormal.x);
          o.tspace1 = half3(wTangent.y, wBitangent.y, wNormal.y);
          o.tspace2 = half3(wTangent.z, wBitangent.z, wNormal.z);
          return o;
        }

        fixed4 frag (v2f i, fixed vface : VFACE) : SV_Target {

          if (_ClipEnd > 0 && !(i.id.x > _ClipStart && i.id.x < _ClipEnd)) discard;
<<<<<<< HEAD
          if (_Opacity < 1 && Dither8x8(i.vertex.xy) >= _Opacity) discard;
=======
          if (_Opacity < 1 && Dither8x8(i.pos.xy) >= _Opacity) discard;
>>>>>>> ff795839

          fixed4 col = i.color;
          col.a = tex2D(_MainTex, i.uv).a * col.a;
          col.a *= 1 + max(0, ComputeMipLevel(i.uv * _MainTex_TexelSize.zw)) * _MipScale;
          col.a = (col.a - _Cutoff) / max(2 * fwidth(col.a), 0.0001) + 0.5;

          half3 tnormal = UnpackNormal(tex2D(_BumpMap, i.uv));
          tnormal.z *= vface;

          // Transform normal from tangent to world space.
          half3 worldNormal;
          worldNormal.x = dot(i.tspace0, tnormal);
          worldNormal.y = dot(i.tspace1, tnormal);
          worldNormal.z = dot(i.tspace2, tnormal);

          fixed ndotl = saturate(dot(worldNormal, normalize(_WorldSpaceLightPos0.xyz)));
          fixed3 lighting = ndotl * _LightColor0;
          lighting += ShadeSH9(half4(worldNormal, 1.0));

          col.rgb *= lighting;

          return col;
        }

      ENDCG
    } // pass
  } // subshader

  // -------------------------------------------------------------------------------------------- //
  // MOBILE VERSION - Vert/Frag, Alpha Tested, w/Bump.
  // -------------------------------------------------------------------------------------------- //
  SubShader{
    Tags{ "Queue" = "AlphaTest" "IgnoreProjector" = "True" "RenderType" = "TransparentCutout" }
    Cull off
    LOD 200

    Pass {
      Tags { "LightMode"="ForwardBase" }

      CGPROGRAM
        #pragma vertex vert
        #pragma fragment frag
        #pragma target 3.0
        #pragma multi_compile __ SELECTION_ON
        #pragma multi_compile_fog

        #include "UnityCG.cginc"
        #include "Lighting.cginc"
        #include "Assets/Shaders/Include/MobileSelection.cginc"

        // Disable all the things.
        #pragma multi_compile_fwdbase nolightmap nodirlightmap nodynlightmap novertexlight noshadow

        struct appdata {
            float4 vertex : POSITION;
            float2 uv : TEXCOORD0;
            half3 normal : NORMAL;
            fixed4 color : COLOR;
            float4 tangent : TANGENT;
            uint id : SV_VertexID;
        };

        struct v2f {
            float4 pos : SV_POSITION;
            float2 uv : TEXCOORD0;
            fixed4 color : COLOR;
            half3 tspace0 : TEXCOORD1;
            half3 tspace1 : TANGENT;
            half3 tspace2 : NORMAL;
            float4 worldPos : TEXCOORD4;
<<<<<<< HEAD
            float2 id : TEXCOORD5;
=======
            float2 id : TEXCOORD6;
>>>>>>> ff795839
            UNITY_FOG_COORDS(5)
        };

        sampler2D _MainTex;
        float4 _MainTex_ST;
        sampler2D _BumpMap;
        half _Shininess;

        fixed _Cutoff;
        uniform float _ClipStart;
        uniform float _ClipEnd;
        uniform half _Opacity;

        v2f vert (appdata v) {
          v2f o;
          o.pos = UnityObjectToClipPos(v.vertex);
          o.uv = TRANSFORM_TEX(v.uv, _MainTex);
          o.color = v.color;

          half3 wNormal = UnityObjectToWorldNormal(v.normal);
          half3 wTangent = UnityObjectToWorldDir(v.tangent.xyz);
          half tangentSign = v.tangent.w * unity_WorldTransformParams.w;
          half3 wBitangent = cross(wNormal, wTangent) * tangentSign;
          o.tspace0 = half3(wTangent.x, wBitangent.x, wNormal.x);
          o.tspace1 = half3(wTangent.y, wBitangent.y, wNormal.y);
          o.tspace2 = half3(wTangent.z, wBitangent.z, wNormal.z);
          o.worldPos = mul (unity_ObjectToWorld, v.vertex);
          UNITY_TRANSFER_FOG(o, o.pos);
          o.id = (float2)v.id;
          return o;
        }

        fixed4 frag (v2f i, fixed vface : VFACE) : SV_Target {

          if (_ClipEnd > 0 && !(i.id.x > _ClipStart && i.id.x < _ClipEnd)) discard;


          fixed4 col = i.color;
          col.a = tex2D(_MainTex, i.uv).a * col.a;
          if (col.a < _Cutoff) { discard; }

          // The standard shader we have desaturates the color of objects depending on the
          // brightness of their specular color - this seems to be a reasonable emulation.
          float desaturated = dot(col, float3(0.3, 0.59, 0.11));
          col.rgb = lerp(col, desaturated, _SpecColor * 1.2);

          col.a = 1;
          half3 tnormal = UnpackNormal(tex2D(_BumpMap, i.uv));
          tnormal.z *= vface;

          // transform normal from tangent to world space
          half3 worldNormal;
          worldNormal.x = dot(i.tspace0, tnormal);
          worldNormal.y = dot(i.tspace1, tnormal);
          worldNormal.z = dot(i.tspace2, tnormal);

          fixed3 worldLightDir = normalize(_WorldSpaceLightPos0.xyz);
          fixed ndotl = saturate(dot(worldNormal, worldLightDir));
          fixed3 lighting = ndotl * _LightColor0;
          lighting += ShadeSH9(half4(worldNormal, 1.0));
          col.rgb *= lighting;

          // Add in some (modified) Phong specular highlights.
          float3 viewDir = normalize(_WorldSpaceCameraPos - i.worldPos.xyz);
          float3 lightreflect = reflect(-worldLightDir, worldNormal);
          // The magic numbers here are generated by hand to try and match the specular highlights
          // generated by the surface shader on a scale between duct tape and shiny hull.
          float ratio = (_Shininess - 0.4) / 0.35; // ratio of shininess between duct tape and hull.
          float power = clamp(4 + ratio * 10, 1, 14);
          float strength = 1 + 3 * ratio;
          float specComponent = pow(max(0, dot(lightreflect, viewDir)), power) * strength;
          float3 specCol = _SpecColor * _LightColor0 * specComponent;
          col.rgb += specCol;
          UNITY_APPLY_FOG(i.fogCoord, col);
          FRAG_MOBILESELECT(col)
          return col;
        }
      ENDCG
    } // pass
  } // subshader

  // -------------------------------------------------------------------------------------------- //
  // MOBILE VERSION - Vert/Frag, NO ALPHA TEST, w/Bump.
  // -------------------------------------------------------------------------------------------- //
  SubShader{
    Tags{ "Queue" = "Geometry" "IgnoreProjector" = "True" }
    Cull off
    LOD 199

    Pass {
      Tags { "LightMode"="ForwardBase" }

      CGPROGRAM
        #pragma vertex vert
        #pragma fragment frag
        #pragma target 3.0

        #include "UnityCG.cginc"
        #include "Lighting.cginc"

        // Disable all the things.
        #pragma multi_compile_fwdbase nolightmap nodirlightmap nodynlightmap novertexlight noshadow

        struct appdata {
            float4 vertex : POSITION;
            float2 uv : TEXCOORD0;
            half3 normal : NORMAL;
            fixed4 color : COLOR;
            float4 tangent : TANGENT;
            uint id : SV_VertexID;
        };

        struct v2f {
            float4 pos : SV_POSITION;
            float2 uv : TEXCOORD0;
            half3 worldNormal : NORMAL;
            fixed4 color : COLOR;
            half3 tspace0 : TEXCOORD1;
            half3 tspace1 : TEXCOORD2;
            half3 tspace2 : TEXCOORD3;
            uint id : TEXCOORD4;
        };

        sampler2D _MainTex;
        float4 _MainTex_ST;
        sampler2D _BumpMap;

        fixed _Cutoff;

        uniform float _ClipStart;
        uniform float _ClipEnd;
        uniform half _Opacity;

        v2f vert (appdata v) {
          v2f o;
          o.pos = UnityObjectToClipPos(v.vertex);
          o.uv = TRANSFORM_TEX(v.uv, _MainTex);
          o.worldNormal = UnityObjectToWorldNormal(v.normal);
          o.color = v.color;

          half3 wNormal = UnityObjectToWorldNormal(v.normal);
          half3 wTangent = UnityObjectToWorldDir(v.tangent.xyz);
          half tangentSign = v.tangent.w * unity_WorldTransformParams.w;
          half3 wBitangent = cross(wNormal, wTangent) * tangentSign;
          o.tspace0 = half3(wTangent.x, wBitangent.x, wNormal.x);
          o.tspace1 = half3(wTangent.y, wBitangent.y, wNormal.y);
          o.tspace2 = half3(wTangent.z, wBitangent.z, wNormal.z);
          return o;
        }

        fixed4 frag (v2f i, fixed vface : VFACE) : SV_Target {

          if (_ClipEnd > 0 && !(i.id.x > _ClipStart && i.id.x < _ClipEnd)) discard;


          fixed4 col = i.color;
          col.a = tex2D(_MainTex, i.uv).a * col.a;
          //if (col.a < _Cutoff) { discard; }
          half3 tnormal = UnpackNormal(tex2D(_BumpMap, i.uv));
          tnormal.z *= vface;

          // transform normal from tangent to world space
          half3 worldNormal;
          worldNormal.x = dot(i.tspace0, tnormal);
          worldNormal.y = dot(i.tspace1, tnormal);
          worldNormal.z = dot(i.tspace2, tnormal);

          fixed ndotl = saturate(dot(worldNormal, normalize(_WorldSpaceLightPos0.xyz)));
          fixed3 lighting = ndotl * _LightColor0;
          lighting += ShadeSH9(half4(worldNormal, 1.0));

          col.rgb *= lighting;
          return col;
        }
      ENDCG
    } // pass
  } // subshader

  // -------------------------------------------------------------------------------------------- //
  // MOBILE VERSION -- vert/frag, MSAA + Alpha-To-Coverage, No Bump.
  // -------------------------------------------------------------------------------------------- //
  SubShader {
    Tags{ "Queue" = "Geometry" "IgnoreProjector" = "True" }
    Cull Off
    LOD 150

    Pass {
      Tags { "LightMode"="ForwardBase" }
      AlphaToMask On

      CGPROGRAM
        #pragma vertex vert
        #pragma fragment frag
        #pragma target 3.0

        #include "Assets/Shaders/Include/Brush.cginc"
        #include "UnityCG.cginc"
        #include "Lighting.cginc"

        // Disable all the things.
        #pragma multi_compile_fwdbase nolightmap nodirlightmap nodynlightmap novertexlight noshadow

        struct appdata {
            float4 vertex : POSITION;
            float2 uv : TEXCOORD0;
            half3 normal : NORMAL;
            fixed4 color : COLOR;
            uint id : SV_VertexID;
        };

        struct v2f {
            float4 pos : SV_POSITION;
            float2 uv : TEXCOORD0;
            half3 worldNormal : NORMAL;
            fixed4 color : COLOR;
            uint id : TEXCOORD2;
        };

        sampler2D _MainTex;
        float4 _MainTex_ST;
        float4 _MainTex_TexelSize;

        fixed _Cutoff;
        half _MipScale;

        uniform float _ClipStart;
        uniform float _ClipEnd;
        uniform half _Opacity;

        float ComputeMipLevel(float2 uv) {
          float2 dx = ddx(uv);
          float2 dy = ddy(uv);
          float delta_max_sqr = max(dot(dx, dx), dot(dy, dy));
          return max(0.0, 0.5 * log2(delta_max_sqr));
        }

        v2f vert (appdata v) {
          v2f o;
          o.pos = UnityObjectToClipPos(v.vertex);
          o.uv = TRANSFORM_TEX(v.uv, _MainTex);
          o.worldNormal = UnityObjectToWorldNormal(v.normal);
          o.color = v.color;
          return o;
        }

        fixed4 frag (v2f i, fixed vface : VFACE) : SV_Target {

          if (_ClipEnd > 0 && !(i.id.x > _ClipStart && i.id.x < _ClipEnd)) discard;
<<<<<<< HEAD
          if (_Opacity < 1 && Dither8x8(i.vertex.xy) >= _Opacity) discard;
=======
          if (_Opacity < 1 && Dither8x8(i.pos.xy) >= _Opacity) discard;
>>>>>>> ff795839

          fixed4 col = i.color;
          col.a *= tex2D(_MainTex, i.uv).a;
          col.a *= 1 + max(0, ComputeMipLevel(i.uv * _MainTex_TexelSize.zw)) * _MipScale;
          col.a = (col.a - _Cutoff) / max(2 * fwidth(col.a), 0.0001) + 0.5;

          half3 worldNormal = normalize(i.worldNormal * vface);

          fixed ndotl = saturate(dot(worldNormal, normalize(_WorldSpaceLightPos0.xyz)));
          fixed3 lighting = ndotl * _LightColor0;
          lighting += ShadeSH9(half4(worldNormal, 1.0));

          col.rgb *= lighting;

          // TODO: only apply a discard when MSAA is disabled. This kills the nicely
          // anti-aliased edges above, however that anti-aliasing manifests as bloom when in LDR
          // mode.
          if (col.a < _Cutoff) {
            discard;
          }
          col.a = 1.0;
          return col;
        }
      ENDCG
    } // pass
  } // subshader

  // -------------------------------------------------------------------------------------------- //
  // MOBILE VERSION -- vert/frag, NO CUTOUT, NO BUMP.
  // -------------------------------------------------------------------------------------------- //
  SubShader {
    Tags{ "Queue" = "Geometry" "IgnoreProjector" = "True" }
    Cull Off
    LOD 149

    Pass {
      Tags { "LightMode"="ForwardBase" }

      CGPROGRAM
        #pragma vertex vert
        #pragma fragment frag
        #pragma target 3.0

        #include "Assets/Shaders/Include/Brush.cginc"
        #include "UnityCG.cginc"
        #include "Lighting.cginc"

        // Disable all the things.
        #pragma multi_compile_fwdbase nolightmap nodirlightmap nodynlightmap novertexlight noshadow

        struct appdata {
            float4 vertex : POSITION;
            float2 uv : TEXCOORD0;
            half3 normal : NORMAL;
            fixed4 color : COLOR;
            uint id : SV_VertexID;
        };

        struct v2f {
            float4 pos : SV_POSITION;
            float2 uv : TEXCOORD0;
            half3 worldNormal : NORMAL;
            fixed4 color : COLOR;
            uint id : TEXCOORD2;
        };

        sampler2D _MainTex;
        float4 _MainTex_ST;
        float4 _MainTex_TexelSize;

        fixed _Cutoff;
        half _MipScale;

        uniform float _ClipStart;
        uniform float _ClipEnd;
        uniform half _Opacity;

        float ComputeMipLevel(float2 uv) {
          float2 dx = ddx(uv);
          float2 dy = ddy(uv);
          float delta_max_sqr = max(dot(dx, dx), dot(dy, dy));
          return max(0.0, 0.5 * log2(delta_max_sqr));
        }

        v2f vert (appdata v) {
          v2f o;
          o.pos = UnityObjectToClipPos(v.vertex);
          o.uv = TRANSFORM_TEX(v.uv, _MainTex);
          o.worldNormal = UnityObjectToWorldNormal(v.normal);
          o.color = v.color;
          return o;
        }

        fixed4 frag (v2f i, fixed vface : VFACE) : SV_Target {

          if (_ClipEnd > 0 && !(i.id.x > _ClipStart && i.id.x < _ClipEnd)) discard;
          if (_Opacity < 1 && Dither8x8(i.pos.xy) >= _Opacity) discard;

          fixed4 col = i.color;
          col.a = 1;

          half3 worldNormal = normalize(i.worldNormal * vface);

          fixed ndotl = saturate(dot(worldNormal, normalize(_WorldSpaceLightPos0.xyz)));
          fixed3 lighting = ndotl * _LightColor0;
          lighting += ShadeSH9(half4(worldNormal, 1.0));

          col.rgb *= lighting;

          return col;
        }
      ENDCG
    } // pass
  } // subshader

  // -------------------------------------------------------------------------------------------- //
  // MOBILE VERSION - Lambert SurfaceShader, Alpha Test, No Bump.
  // -------------------------------------------------------------------------------------------- //
  SubShader {
    Tags {"Queue"="AlphaTest" "IgnoreProjector"="True" "RenderType"="TransparentCutout"}
    LOD 50
    Cull Off

    CGPROGRAM
      #pragma surface surf Lambert vertex:vert alphatest:_Cutoff
      #pragma target 3.0

      #include "Assets/Shaders/Include/Brush.cginc"

      sampler2D _MainTex;
      fixed4 _Color;

      uniform float _ClipStart;
      uniform float _ClipEnd;
      uniform half _Opacity;

      struct Input {
        float2 uv_MainTex;
        float4 color : COLOR;
        fixed vface : VFACE;
        uint id : SV_VertexID;
        float4 screenPos;
      };

      struct appdata_full_plus_id {
        float4 vertex : POSITION;
        float4 tangent : TANGENT;
        float3 normal : NORMAL;
        float4 texcoord : TEXCOORD0;
        float4 texcoord1 : TEXCOORD1;
        float4 texcoord2 : TEXCOORD2;
        float4 texcoord3 : TEXCOORD3;
        fixed4 color : COLOR;
        uint id : SV_VertexID;
        UNITY_VERTEX_INPUT_INSTANCE_ID
      };

      void vert (inout appdata_full_plus_id v, out Input o) {
        UNITY_INITIALIZE_OUTPUT(Input, o);
        o.id = v.id;
      }

      void surf (Input IN, inout SurfaceOutput o) {

        if (_ClipEnd > 0 && !(IN.id.x > _ClipStart && IN.id.x < _ClipEnd)) discard;
        if (_Opacity < 1 && Dither8x8(IN.screenPos.xy / IN.screenPos.w * _ScreenParams) >= _Opacity) discard;

        fixed4 c = tex2D(_MainTex, IN.uv_MainTex) * _Color;
        o.Albedo = c.rgb * IN.color.rgb;
        o.Alpha = c.a * IN.color.a;
        o.Normal = float3(0,0,IN.vface);
      }
    ENDCG
  }

  FallBack "Transparent/Cutout/VertexLit"
}<|MERGE_RESOLUTION|>--- conflicted
+++ resolved
@@ -181,11 +181,7 @@
         fixed4 frag (v2f i, fixed vface : VFACE) : SV_Target {
 
           if (_ClipEnd > 0 && !(i.id.x > _ClipStart && i.id.x < _ClipEnd)) discard;
-<<<<<<< HEAD
-          if (_Opacity < 1 && Dither8x8(i.vertex.xy) >= _Opacity) discard;
-=======
           if (_Opacity < 1 && Dither8x8(i.pos.xy) >= _Opacity) discard;
->>>>>>> ff795839
 
           fixed4 col = i.color;
           col.a = tex2D(_MainTex, i.uv).a * col.a;
@@ -256,11 +252,7 @@
             half3 tspace1 : TANGENT;
             half3 tspace2 : NORMAL;
             float4 worldPos : TEXCOORD4;
-<<<<<<< HEAD
-            float2 id : TEXCOORD5;
-=======
             float2 id : TEXCOORD6;
->>>>>>> ff795839
             UNITY_FOG_COORDS(5)
         };
 
@@ -509,11 +501,7 @@
         fixed4 frag (v2f i, fixed vface : VFACE) : SV_Target {
 
           if (_ClipEnd > 0 && !(i.id.x > _ClipStart && i.id.x < _ClipEnd)) discard;
-<<<<<<< HEAD
-          if (_Opacity < 1 && Dither8x8(i.vertex.xy) >= _Opacity) discard;
-=======
           if (_Opacity < 1 && Dither8x8(i.pos.xy) >= _Opacity) discard;
->>>>>>> ff795839
 
           fixed4 col = i.color;
           col.a *= tex2D(_MainTex, i.uv).a;
