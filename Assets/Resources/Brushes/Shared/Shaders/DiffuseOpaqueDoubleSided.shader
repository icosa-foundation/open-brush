// Copyright 2020 The Tilt Brush Authors
//
// Licensed under the Apache License, Version 2.0 (the "License");
// you may not use this file except in compliance with the License.
// You may obtain a copy of the License at
//
//      http://www.apache.org/licenses/LICENSE-2.0
//
// Unless required by applicable law or agreed to in writing, software
// distributed under the License is distributed on an "AS IS" BASIS,
// WITHOUT WARRANTIES OR CONDITIONS OF ANY KIND, either express or implied.
// See the License for the specific language governing permissions and
// limitations under the License.

Shader "Brush/DiffuseOpaqueDoubleSided" {

Properties {
  _Color ("Main Color", Color) = (1,1,1,1)
<<<<<<< HEAD
=======

  _Opacity("Opacity", Range(0,1)) = 1
>>>>>>> ba390f49
	_ClipStart("Clip Start", Float) = 0
	_ClipEnd("Clip End", Float) = -1
}

SubShader {

  Cull Off

  CGPROGRAM
  #pragma surface surf Lambert vertex:vert addshadow
  #pragma multi_compile __ ODS_RENDER ODS_RENDER_CM
  #pragma multi_compile __ SELECTION_ON
  // Faster compiles
  #pragma skip_variants INSTANCING_ON

  #pragma target 3.0
  #include "Assets/Shaders/Include/Brush.cginc"
  #include "Assets/Shaders/Include/MobileSelection.cginc"

  fixed4 _Color;
	uniform float _ClipStart;
	uniform float _ClipEnd;

  uniform float _ClipStart;
  uniform float _ClipEnd;
  uniform half _Opacity;

  struct appdata {
    float4 vertex : POSITION;
    float2 texcoord : TEXCOORD0;
    float2 texcoord1 : TEXCOORD1;
    float2 texcoord2 : TEXCOORD2;
    half3 normal : NORMAL;
    fixed4 color : COLOR;
    float4 tangent : TANGENT;
    uint id : SV_VertexID;
    UNITY_VERTEX_INPUT_INSTANCE_ID
  };

  struct Input {
    float4 vertex : POSITION;
    float2 texcoord : TEXCOORD0;
    float4 color : COLOR;
    fixed vface : VFACE;
    uint id : SV_VertexID;
    float4 screenPos;
  };

  void vert(inout appdata v, out Input o) {
    UNITY_INITIALIZE_OUTPUT(Input, o);
    PrepForOds(v.vertex);
    v.color = TbVertToNative(v.color);
    o.vertex = v.vertex;
<<<<<<< HEAD
    o.texcoord = v.texcoord;
=======
    o.id = v.id;
>>>>>>> ba390f49
  }

  void surf (Input IN, inout SurfaceOutput o) {

<<<<<<< HEAD
      float completion = _ClipEnd < 0 || (IN.texcoord.x > _ClipStart && IN.texcoord.x < _ClipEnd) ? 1 : -1;
      clip(completion);
=======
    if (_ClipEnd > 0 && !(IN.id.x > _ClipStart && IN.id.x < _ClipEnd)) discard;
    if (_Opacity < 1 && Dither8x8(IN.screenPos.xy / IN.screenPos.w * _ScreenParams) >= _Opacity) discard;
>>>>>>> ba390f49

    o.Albedo = _Color * IN.color.rgb;
    o.Normal = float3(0,0,IN.vface);
    SURF_FRAG_MOBILESELECT(o);
  }

  ENDCG
}  // SubShader

Fallback "Diffuse"

}  // Shader DiffuseOpaqueDoubleSided<|MERGE_RESOLUTION|>--- conflicted
+++ resolved
@@ -16,11 +16,8 @@
 
 Properties {
   _Color ("Main Color", Color) = (1,1,1,1)
-<<<<<<< HEAD
-=======
 
   _Opacity("Opacity", Range(0,1)) = 1
->>>>>>> ba390f49
 	_ClipStart("Clip Start", Float) = 0
 	_ClipEnd("Clip End", Float) = -1
 }
@@ -41,8 +38,6 @@
   #include "Assets/Shaders/Include/MobileSelection.cginc"
 
   fixed4 _Color;
-	uniform float _ClipStart;
-	uniform float _ClipEnd;
 
   uniform float _ClipStart;
   uniform float _ClipEnd;
@@ -74,22 +69,13 @@
     PrepForOds(v.vertex);
     v.color = TbVertToNative(v.color);
     o.vertex = v.vertex;
-<<<<<<< HEAD
-    o.texcoord = v.texcoord;
-=======
     o.id = v.id;
->>>>>>> ba390f49
   }
 
   void surf (Input IN, inout SurfaceOutput o) {
 
-<<<<<<< HEAD
-      float completion = _ClipEnd < 0 || (IN.texcoord.x > _ClipStart && IN.texcoord.x < _ClipEnd) ? 1 : -1;
-      clip(completion);
-=======
     if (_ClipEnd > 0 && !(IN.id.x > _ClipStart && IN.id.x < _ClipEnd)) discard;
     if (_Opacity < 1 && Dither8x8(IN.screenPos.xy / IN.screenPos.w * _ScreenParams) >= _Opacity) discard;
->>>>>>> ba390f49
 
     o.Albedo = _Color * IN.color.rgb;
     o.Normal = float3(0,0,IN.vface);
