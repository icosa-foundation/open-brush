// Copyright 2020 The Tilt Brush Authors
//
// Licensed under the Apache License, Version 2.0 (the "License");
// you may not use this file except in compliance with the License.
// You may obtain a copy of the License at
//
//      http://www.apache.org/licenses/LICENSE-2.0
//
// Unless required by applicable law or agreed to in writing, software
// distributed under the License is distributed on an "AS IS" BASIS,
// WITHOUT WARRANTIES OR CONDITIONS OF ANY KIND, either express or implied.
// See the License for the specific language governing permissions and
// limitations under the License.

Shader "Brush/Special/Faceted" {
Properties {
  _MainTex ("Base (RGB) Trans (A)", 2D) = "white" {}
  _ColorX("Color X", Color) = (1,0,0,1)
  _ColorY("Color Y", Color) = (0,1,0,1)
  _ColorZ("Color Z", Color) = (0,0,1,1)

  _Opacity("Opacity", Range(0,1)) = 1
	_ClipStart("Clip Start", Float) = 0
	_ClipEnd("Clip End", Float) = -1
}

SubShader {
  Cull Back
  Pass{
    CGPROGRAM
    #pragma vertex vert
    #pragma fragment frag
    #pragma target 3.0
    #pragma multi_compile __ ODS_RENDER ODS_RENDER_CM

    #include "UnityCG.cginc"
    #include "Assets/Shaders/Include/Brush.cginc"
    #include "Assets/ThirdParty/Shaders/Noise.cginc"
    sampler2D _MainTex;
    float4 _MainTex_ST;
    fixed4 _ColorX;
    fixed4 _ColorY;
    fixed4 _ColorZ;

    uniform float _ClipStart;
    uniform float _ClipEnd;
    uniform half _Opacity;

    struct appdata_t {
      float4 vertex : POSITION;
      fixed4 color : COLOR;
      float3 normal : NORMAL;
      float2 texcoord : TEXCOORD0;
<<<<<<< HEAD
      uint id : SV_VertexID;
=======

      UNITY_VERTEX_INPUT_INSTANCE_ID
>>>>>>> 2fef407c
    };

    struct v2f {
      float4 vertex : SV_POSITION;
      fixed4 color : COLOR;
      float2 texcoord : TEXCOORD0;
      float3 worldPos : TEXCOORD1;
<<<<<<< HEAD
      float2 id : TEXCOORD2;
=======

      UNITY_VERTEX_OUTPUT_STEREO
>>>>>>> 2fef407c
    };

    v2f vert (appdata_t v)
    {
      PrepForOds(v.vertex);
      v2f o;

      UNITY_SETUP_INSTANCE_ID(v);
      UNITY_INITIALIZE_OUTPUT(v2f, o);
      UNITY_INITIALIZE_VERTEX_OUTPUT_STEREO(o);

      o.vertex = UnityObjectToClipPos(v.vertex);
      o.color = v.color;
      o.texcoord = TRANSFORM_TEX(v.texcoord,_MainTex);
      o.worldPos = mul(unity_ObjectToWorld, v.vertex).xyz;
      o.id = (float2)v.id;
      return o;
    }

    fixed4 frag (v2f i) : SV_Target
    {
      if (_ClipEnd > 0 && !(i.id.x > _ClipStart && i.id.x < _ClipEnd)) discard;
      if (_Opacity < 1 && Dither8x8(i.vertex.xy) >= _Opacity) discard;

      float3 n = normalize(cross(ddy(i.worldPos), ddx(i.worldPos)));
      i.color.xyz = float3(
        lerp(float3(0,0,0), _ColorX, n.x) +
        lerp(float3(0,0,0), _ColorY, n.y) +
        lerp(float3(0,0,0), _ColorZ, n.z)
      );
      return i.color;
    }

    ENDCG
    }
  }
Fallback "Diffuse"
}<|MERGE_RESOLUTION|>--- conflicted
+++ resolved
@@ -51,12 +51,9 @@
       fixed4 color : COLOR;
       float3 normal : NORMAL;
       float2 texcoord : TEXCOORD0;
-<<<<<<< HEAD
       uint id : SV_VertexID;
-=======
 
       UNITY_VERTEX_INPUT_INSTANCE_ID
->>>>>>> 2fef407c
     };
 
     struct v2f {
@@ -64,12 +61,9 @@
       fixed4 color : COLOR;
       float2 texcoord : TEXCOORD0;
       float3 worldPos : TEXCOORD1;
-<<<<<<< HEAD
       float2 id : TEXCOORD2;
-=======
 
       UNITY_VERTEX_OUTPUT_STEREO
->>>>>>> 2fef407c
     };
 
     v2f vert (appdata_t v)
