--- conflicted
+++ resolved
@@ -15,16 +15,6 @@
 Shader "Brush/Special/Faceted" {
 Properties {
   _MainTex ("Base (RGB) Trans (A)", 2D) = "white" {}
-<<<<<<< HEAD
-	_ClipStart("Clip Start", Float) = 0
-	_ClipEnd("Clip End", Float) = -1
-
-  _Opacity("Opacity", Range(0,1)) = 1
-
-  _ColorX("Color X", Color) = (1,0,0,1)
-  _ColorY("Color Y", Color) = (0,1,0,1)
-  _ColorZ("Color Z", Color) = (0,0,1,1)
-=======
   _ColorX("Color X", Color) = (1,0,0,1)
   _ColorY("Color Y", Color) = (0,1,0,1)
   _ColorZ("Color Z", Color) = (0,0,1,1)
@@ -32,7 +22,6 @@
   _Opacity("Opacity", Range(0,1)) = 1
 	_ClipStart("Clip Start", Float) = 0
 	_ClipEnd("Clip End", Float) = -1
->>>>>>> ba390f49
 }
 
 SubShader {
@@ -52,16 +41,10 @@
     fixed4 _ColorX;
     fixed4 _ColorY;
     fixed4 _ColorZ;
-<<<<<<< HEAD
-    uniform float _ClipStart;
-    uniform float _ClipEnd;
-    uniform float _Opacity;
-=======
 
     uniform float _ClipStart;
     uniform float _ClipEnd;
     uniform half _Opacity;
->>>>>>> ba390f49
 
     struct appdata_t {
       float4 vertex : POSITION;
@@ -93,13 +76,8 @@
 
     fixed4 frag (v2f i) : SV_Target
     {
-<<<<<<< HEAD
-      if (_ClipEnd < 0 || (i.id > _ClipStart && i.id < _ClipEnd)) discard;
-      if (_Opacity < 1 && Dither8x8(i.vertex.xy) > _Opacity) discard;
-=======
       if (_ClipEnd > 0 && !(i.id.x > _ClipStart && i.id.x < _ClipEnd)) discard;
       if (_Opacity < 1 && Dither8x8(i.vertex.xy) >= _Opacity) discard;
->>>>>>> ba390f49
 
       float3 n = normalize(cross(ddy(i.worldPos), ddx(i.worldPos)));
       i.color.xyz = float3(
