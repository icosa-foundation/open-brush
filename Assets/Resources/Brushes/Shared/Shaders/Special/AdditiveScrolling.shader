<<<<<<< HEAD
﻿// Copyright 2020 The Tilt Brush Authors
//
// Licensed under the Apache License, Version 2.0 (the "License");
// you may not use this file except in compliance with the License.
// You may obtain a copy of the License at
//
//      http://www.apache.org/licenses/LICENSE-2.0
//
// Unless required by applicable law or agreed to in writing, software
// distributed under the License is distributed on an "AS IS" BASIS,
// WITHOUT WARRANTIES OR CONDITIONS OF ANY KIND, either express or implied.
// See the License for the specific language governing permissions and
// limitations under the License.

Shader "Brush/Special/AdditiveScrolling" {
Properties {
  _TintColor ("Tint Color", Color) = (0.5,0.5,0.5,0.5)
  _MainTex ("Particle Texture", 2D) = "white" {}
  _ScrollRate("Scroll Rate", Float) = 1.0
  _ScrollDistance("Scroll Distance", Vector) = (1.0, 0, 0)
  _ScrollJitterIntensity("Scroll Jitter Intensity", Float) = 1.0
  _ScrollJitterFrequency("Scroll Jitter Frequency", Float) = 1.0
  _FalloffPower("Falloff Power", Float) = 2.0


  _TimeOverrideValue("Time Override Value", Vector) = (0,0,0,0)
  _TimeBlend("Time Blend", Float) = 0
  _TimeSpeed("Time Speed", Float) = 1.0
}

Category {
  Tags { "Queue"="Transparent" "IgnoreProjector"="True" "RenderType"="Transparent" }
  Blend SrcAlpha One
  AlphaTest Greater .01
  ColorMask RGB
  Cull Off Lighting Off ZWrite Off Fog { Color (0,0,0,0) }

  SubShader {
    Pass {

      CGPROGRAM
      #pragma vertex vert
      #pragma fragment frag
      #pragma multi_compile __ ODS_RENDER ODS_RENDER_CM
      #include "UnityCG.cginc"
      #include "Assets/Shaders/Include/Brush.cginc"

      sampler2D _MainTex;
      fixed4 _TintColor;

      struct appdata_t {
        float4 vertex : POSITION;
        fixed4 color : COLOR;
        float3 normal : NORMAL;
        float2 texcoord : TEXCOORD0;
      };

      struct v2f {
        float4 vertex : SV_POSITION;
        fixed4 color : COLOR;
        float2 texcoord : TEXCOORD0;
      };

      float4 _MainTex_ST;
      float _ScrollRate;
      float3 _ScrollDistance;
      float _ScrollJitterIntensity;
      float _ScrollJitterFrequency;
      float3 _WorldSpaceRootCameraPosition;
      half _FalloffPower;

      v2f vert (appdata_t v)
      {
        PrepForOds(v.vertex);
        v2f o;

        // Custom vertex animation
        float4 worldPos = mul(unity_ObjectToWorld, v.vertex);
        float t = fmod(GetTime().y*_ScrollRate + v.color.a, 1);
        worldPos.xyz +=  (t - .5f) * _ScrollDistance;
        worldPos.x += sin(t * _ScrollJitterFrequency + GetTime().y) * _ScrollJitterIntensity;
        worldPos.z += cos(t * _ScrollJitterFrequency * .5 + GetTime().y) * _ScrollJitterIntensity;
        v.color.a = pow(1 - abs(2*(t - .5)),3);

        o.vertex = mul(UNITY_MATRIX_VP, worldPos);
        o.color = v.color;
        o.texcoord = TRANSFORM_TEX(v.texcoord,_MainTex);

        // Edge Falloff
        float3 worldSpaceView = normalize(_WorldSpaceRootCameraPosition.xyz - mul(unity_ObjectToWorld, v.vertex).xyz);
        float3 worldSpaceNormal = normalize(mul(unity_ObjectToWorld, float4(v.normal.xyz,0)));
        float falloff =  abs(dot(worldSpaceNormal, worldSpaceView));
        o.color.a *= pow(falloff, _FalloffPower);

        return o;

      }

      fixed4 frag (v2f i) : SV_Target
      {
        return 2.0f * i.color * _TintColor * tex2D(_MainTex, i.texcoord);
      }
      ENDCG
    }
  }
}
}
=======
﻿// Copyright 2020 The Tilt Brush Authors
//
// Licensed under the Apache License, Version 2.0 (the "License");
// you may not use this file except in compliance with the License.
// You may obtain a copy of the License at
//
//      http://www.apache.org/licenses/LICENSE-2.0
//
// Unless required by applicable law or agreed to in writing, software
// distributed under the License is distributed on an "AS IS" BASIS,
// WITHOUT WARRANTIES OR CONDITIONS OF ANY KIND, either express or implied.
// See the License for the specific language governing permissions and
// limitations under the License.

Shader "Brush/Special/AdditiveScrolling" {
Properties {
  _TintColor ("Tint Color", Color) = (0.5,0.5,0.5,0.5)
  _MainTex ("Particle Texture", 2D) = "white" {}
  _ScrollRate("Scroll Rate", Float) = 1.0
  _ScrollDistance("Scroll Distance", Vector) = (1.0, 0, 0)
  _ScrollJitterIntensity("Scroll Jitter Intensity", Float) = 1.0
  _ScrollJitterFrequency("Scroll Jitter Frequency", Float) = 1.0
  _FalloffPower("Falloff Power", Float) = 2.0


  _TimeOverrideValue("Time Override Value", Vector) = (0,0,0,0)
  _TimeBlend("Time Blend", Float) = 0
  _TimeSpeed("Time Speed", Float) = 1.0
}

Category {
  Tags { "Queue"="Transparent" "IgnoreProjector"="True" "RenderType"="Transparent" }
  Blend SrcAlpha One
  AlphaTest Greater .01
  ColorMask RGB
  Cull Off Lighting Off ZWrite Off Fog { Color (0,0,0,0) }

  SubShader {
    Pass {

      CGPROGRAM
      #pragma vertex vert
      #pragma fragment frag
      #pragma multi_compile __ ODS_RENDER ODS_RENDER_CM
      #include "UnityCG.cginc"
      #include "Assets/Shaders/Include/Brush.cginc"

      sampler2D _MainTex;
      fixed4 _TintColor;

      struct appdata_t {
        float4 vertex : POSITION;
        fixed4 color : COLOR;
        float3 normal : NORMAL;
        float2 texcoord : TEXCOORD0;
      };

      struct v2f {
        float4 vertex : SV_POSITION;
        fixed4 color : COLOR;
        float2 texcoord : TEXCOORD0;
      };

      float4 _MainTex_ST;
      float _ScrollRate;
      float3 _ScrollDistance;
      float _ScrollJitterIntensity;
      float _ScrollJitterFrequency;
      float3 _WorldSpaceRootCameraPosition;
      half _FalloffPower;

      v2f vert (appdata_t v)
      {
        PrepForOds(v.vertex);
        v2f o;

        // Custom vertex animation
        float4 worldPos = mul(unity_ObjectToWorld, v.vertex);
        float t = fmod(GetTime().y*_ScrollRate + v.color.a, 1);
        worldPos.xyz +=  (t - .5f) * _ScrollDistance;
        worldPos.x += sin(t * _ScrollJitterFrequency + GetTime().y) * _ScrollJitterIntensity;
        worldPos.z += cos(t * _ScrollJitterFrequency * .5 + GetTime().y) * _ScrollJitterIntensity;
        v.color.a = pow(1 - abs(2*(t - .5)),3);

        o.vertex = mul(UNITY_MATRIX_VP, worldPos);
        o.color = v.color;
        o.texcoord = TRANSFORM_TEX(v.texcoord,_MainTex);

        // Edge Falloff
        float3 worldSpaceView = normalize(_WorldSpaceRootCameraPosition.xyz - mul(unity_ObjectToWorld, v.vertex).xyz);
        float3 worldSpaceNormal = normalize(mul(unity_ObjectToWorld, float4(v.normal.xyz,0)));
        float falloff =  abs(dot(worldSpaceNormal, worldSpaceView));
        o.color.a *= pow(falloff, _FalloffPower);

        return o;

      }

      fixed4 frag (v2f i) : SV_Target
      {
        return 2.0f * i.color * _TintColor * tex2D(_MainTex, i.texcoord);
      }
      ENDCG
    }
  }
}
}
>>>>>>> 29419912
<|MERGE_RESOLUTION|>--- conflicted
+++ resolved
@@ -1,4 +1,3 @@
-<<<<<<< HEAD
 ﻿// Copyright 2020 The Tilt Brush Authors
 //
 // Licensed under the Apache License, Version 2.0 (the "License");
@@ -105,113 +104,4 @@
     }
   }
 }
-}
-=======
-﻿// Copyright 2020 The Tilt Brush Authors
-//
-// Licensed under the Apache License, Version 2.0 (the "License");
-// you may not use this file except in compliance with the License.
-// You may obtain a copy of the License at
-//
-//      http://www.apache.org/licenses/LICENSE-2.0
-//
-// Unless required by applicable law or agreed to in writing, software
-// distributed under the License is distributed on an "AS IS" BASIS,
-// WITHOUT WARRANTIES OR CONDITIONS OF ANY KIND, either express or implied.
-// See the License for the specific language governing permissions and
-// limitations under the License.
-
-Shader "Brush/Special/AdditiveScrolling" {
-Properties {
-  _TintColor ("Tint Color", Color) = (0.5,0.5,0.5,0.5)
-  _MainTex ("Particle Texture", 2D) = "white" {}
-  _ScrollRate("Scroll Rate", Float) = 1.0
-  _ScrollDistance("Scroll Distance", Vector) = (1.0, 0, 0)
-  _ScrollJitterIntensity("Scroll Jitter Intensity", Float) = 1.0
-  _ScrollJitterFrequency("Scroll Jitter Frequency", Float) = 1.0
-  _FalloffPower("Falloff Power", Float) = 2.0
-
-
-  _TimeOverrideValue("Time Override Value", Vector) = (0,0,0,0)
-  _TimeBlend("Time Blend", Float) = 0
-  _TimeSpeed("Time Speed", Float) = 1.0
-}
-
-Category {
-  Tags { "Queue"="Transparent" "IgnoreProjector"="True" "RenderType"="Transparent" }
-  Blend SrcAlpha One
-  AlphaTest Greater .01
-  ColorMask RGB
-  Cull Off Lighting Off ZWrite Off Fog { Color (0,0,0,0) }
-
-  SubShader {
-    Pass {
-
-      CGPROGRAM
-      #pragma vertex vert
-      #pragma fragment frag
-      #pragma multi_compile __ ODS_RENDER ODS_RENDER_CM
-      #include "UnityCG.cginc"
-      #include "Assets/Shaders/Include/Brush.cginc"
-
-      sampler2D _MainTex;
-      fixed4 _TintColor;
-
-      struct appdata_t {
-        float4 vertex : POSITION;
-        fixed4 color : COLOR;
-        float3 normal : NORMAL;
-        float2 texcoord : TEXCOORD0;
-      };
-
-      struct v2f {
-        float4 vertex : SV_POSITION;
-        fixed4 color : COLOR;
-        float2 texcoord : TEXCOORD0;
-      };
-
-      float4 _MainTex_ST;
-      float _ScrollRate;
-      float3 _ScrollDistance;
-      float _ScrollJitterIntensity;
-      float _ScrollJitterFrequency;
-      float3 _WorldSpaceRootCameraPosition;
-      half _FalloffPower;
-
-      v2f vert (appdata_t v)
-      {
-        PrepForOds(v.vertex);
-        v2f o;
-
-        // Custom vertex animation
-        float4 worldPos = mul(unity_ObjectToWorld, v.vertex);
-        float t = fmod(GetTime().y*_ScrollRate + v.color.a, 1);
-        worldPos.xyz +=  (t - .5f) * _ScrollDistance;
-        worldPos.x += sin(t * _ScrollJitterFrequency + GetTime().y) * _ScrollJitterIntensity;
-        worldPos.z += cos(t * _ScrollJitterFrequency * .5 + GetTime().y) * _ScrollJitterIntensity;
-        v.color.a = pow(1 - abs(2*(t - .5)),3);
-
-        o.vertex = mul(UNITY_MATRIX_VP, worldPos);
-        o.color = v.color;
-        o.texcoord = TRANSFORM_TEX(v.texcoord,_MainTex);
-
-        // Edge Falloff
-        float3 worldSpaceView = normalize(_WorldSpaceRootCameraPosition.xyz - mul(unity_ObjectToWorld, v.vertex).xyz);
-        float3 worldSpaceNormal = normalize(mul(unity_ObjectToWorld, float4(v.normal.xyz,0)));
-        float falloff =  abs(dot(worldSpaceNormal, worldSpaceView));
-        o.color.a *= pow(falloff, _FalloffPower);
-
-        return o;
-
-      }
-
-      fixed4 frag (v2f i) : SV_Target
-      {
-        return 2.0f * i.color * _TintColor * tex2D(_MainTex, i.texcoord);
-      }
-      ENDCG
-    }
-  }
-}
-}
->>>>>>> 29419912
+}