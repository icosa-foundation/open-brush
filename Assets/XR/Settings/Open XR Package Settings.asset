--- conflicted
+++ resolved
@@ -219,21 +219,6 @@
   company: Unity
   priority: 0
   required: 0
---- !u!114 &-6090859469304045460
-MonoBehaviour:
-  m_ObjectHideFlags: 0
-  m_CorrespondingSourceObject: {fileID: 0}
-  m_PrefabInstance: {fileID: 0}
-  m_PrefabAsset: {fileID: 0}
-  m_GameObject: {fileID: 0}
-  m_Enabled: 1
-  m_EditorHideFlags: 0
-  m_Script: {fileID: 11500000, guid: b5a1f07dc5afe854f9f12a4194aca3fb, type: 3}
-  m_Name: iPhone
-  m_EditorClassIdentifier: 
-  features: []
-  m_renderMode: 1
-  m_depthSubmissionMode: 0
 --- !u!114 &-5453487588099642660
 MonoBehaviour:
   m_ObjectHideFlags: 0
@@ -708,9 +693,6 @@
   - {fileID: -1294329756112899549}
   - {fileID: 9061466112958658113}
   - {fileID: 5710753191044472963}
-<<<<<<< HEAD
-  - {fileID: -6090859469304045460}
-=======
   - {fileID: 2540959591261858297}
 --- !u!114 &574840683824583675
 MonoBehaviour:
@@ -732,7 +714,6 @@
   company: Unity
   priority: 0
   required: 0
->>>>>>> 61c465b2
 --- !u!114 &1263590293311991825
 MonoBehaviour:
   m_ObjectHideFlags: 0
