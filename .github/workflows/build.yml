---
# yamllint disable rule:line-length
# yaml-language-server: $schema=https://json.schemastore.org/github-workflow.json
name: Builds

on:  # yamllint disable-line rule:truthy
  pull_request: {}
  push:
    branches:
      - "**"
    tags:
      - "v*"
  schedule:
    - cron: "34 19 * * sat"  # Weekly, Saturday at 19:34 UTC

env:
  UNITY_VERSION: "2022.3.34f1"
  PHOTON_PAT: ${{ secrets.PHOTON_PAT }}  # This needs to be here, since you can't use a ${{ secrets }} within an if: condition
jobs:
  configuration:
    if: |
      (github.event_name == 'schedule') ||
      (github.event_name == 'pull_request') ||
      (
        github.event_name == 'push' &&
        (
        github.ref == 'refs/heads/main' ||
        contains(github.ref, 'refs/tags/v') ||
        contains(github.event.head_commit.message, '[CI BUILD]')
        )
      )
    name: Configure Build Parameters
    runs-on: ubuntu-latest
    outputs:
      version: ${{ steps.version.outputs.version}}
      androidVersionCode: ${{ steps.version.outputs.androidVersionCode }}
      stamp: ${{ steps.version.outputs.stamp }}
      prerelease: ${{ steps.version.outputs.prerelease }}
      previousrelease: ${{ steps.rawchangelogdata.outputs.previousrelease }}
      previousfullrelease: ${{ steps.rawchangelogdata.outputs.previousfullrelease }}
      currentrelease: ${{ steps.rawchangelogdata.outputs.currentrelease }}
      rawchangelog: ${{ steps.rawchangelogdata.outputs.rawchangelog}}
      basename: ${{ steps.github.outputs.basename }}
      description: ${{ steps.github.outputs.description}}
      itchchannelname: ${{ steps.version.outputs.itchchannelname }}
      fastlanelane: ${{ steps.version.outputs.fastlanelane}}
      uid: ${{ steps.github.outputs.uid }}
      gid: ${{ steps.github.outputs.gid }}
      flavors: ${{ steps.flavors.outputs.flavors }}
    steps:
      - name: Checkout repository
        uses: actions/checkout@v4
        with:
          fetch-depth: 0
          lfs: true  # We don't use LFS, but it adds no time, and leave it here in case we do at some point later

      - name: Calculate version and stamp
        id: version
        run: |
          # General note: for pull requests, we query github.event.pull_request.head.sha rather than the default sha, which is a merge commit of the target branch into the head. For pushes or tag commits, there's no additional commits made by the CI, so we can use the default, current, reference

          # Get the first two numbers from the last tag, including a tag on the current commit (to handle the case of a formal build)
          MAJOR_MINOR=$(git describe --tags --abbrev=0 --match "v[0-9]*.[0-9]*" ${{ github.event.pull_request.head.sha }})

          # How many commits have been made since the last tag of the form vX.Y.
          #
          # We used to use this version, however, it couldn't handle these two cases at the same time:
          #                    (v2.1)
          #                       |
          #             /-c2..c4..c5-\
          #            /              \
          #   c...c0..c1....c3.........m6..c7....c10.c11.....m13...c14 <- [main]
          #       ^                         \               /
          #    (v2.0)                        \-c8..c9..c12-/
          # If we use --first-parent, it wouldn't find a tag that was not a first parent, and so it'll think we're now in 2.0.8, though it skips the commits on the branches. If we did not use --first-parent, it gets the proper tag (v2.1), but counts each commit in the feature branch, and gives 2.1.10. While we almost always squash, if we ever do have an explicit merge commit, we don't want to count the commits on the feature branch. In this case, we actually want to get 2.1.7 (commits c3, m6, c7, c10, c11, m13, and c14).
          ######## OLD CODE ########
          # # If the value is not equal to zero, git describe will give us a version in the form vX.Y-Z-gAAAAAAA, where Z is the count. If the current commit has a vX.Y tag, it'll just return that, so the 'cut' does nothing. We test for this below
          # PATCH_VERSION=$(git describe --tags --match "v[0-9]*.[0-9]*" --first-parent ${{ github.event.pull_request.head.sha }} | cut -d'-' -f2)
          ######## END OLD CODE ########

          # Instead, we'll find the last tag, wherever it is, and then count the --first-parent commits "since" then (i.e., not included; they might be historically behind it)
          CLOSEST_TAG=$(git describe --tags --match "v[0-9]*.[0-9]*" --abbrev=0 HEAD)
          PATCH_VERSION=$(git log ${CLOSEST_TAG}.. --oneline --first-parent | wc -l)

          if [ $PATCH_VERSION == "0" ]
          then
            STAMP=""
            echo "prerelease=false" >> $GITHUB_OUTPUT
            echo "itchchannelname=release" >> $GITHUB_OUTPUT
            echo "fastlanelane=beta" >> $GITHUB_OUTPUT

          else
            # This is the first 7 characters of the commit; we do it this way rather than via rev-parse to avoid an 'if' conditional depending on whether it's a PR or push. (unlike git describe, git rev-parse doesn't default to the current HEAD)
            STAMP=$(git describe --tags --match "v[0-9]*.[0-9]*" ${{ github.event.pull_request.head.sha }} | cut -d'-' -f3)
            echo "prerelease=true" >> $GITHUB_OUTPUT
            echo "itchchannelname=beta" >> $GITHUB_OUTPUT
            echo "fastlanelane=beta" >> $GITHUB_OUTPUT
          fi
          VERSION=$(echo "$MAJOR_MINOR.$PATCH_VERSION" | sed -e 's/^v//')
          echo "version=$VERSION" >> $GITHUB_OUTPUT
          echo "stamp=$STAMP" >> $GITHUB_OUTPUT
          MAJOR=$(echo $VERSION | cut -d '.' -f 1)
          MINOR=$(echo $VERSION | cut -d '.' -f 2)
          ANDROID_VERSION_CODE=$((MAJOR * 1000000 + MINOR * 1000 + PATCH_VERSION))
          echo "androidVersionCode=$ANDROID_VERSION_CODE" >> $GITHUB_OUTPUT
          echo "Version $VERSION stamp=$STAMP androidVersionCode=$ANDROID_VERSION_CODE"
      - name: Calculate Release tags for Changelog and raw changelog
        id: rawchangelogdata
        env:
          PRERELEASE: ${{ steps.version.outputs.prerelease }}
          VERSION: ${{ steps.version.outputs.version }}
        run: |
          if [ "$PRERELEASE" == "true" ]
          then
            PREV=$(git describe --tags --abbrev=0 HEAD^)
          else
            PREV=$(git describe --tags --match "v[0-9]*.[0-9]*" --first-parent --abbrev=0 HEAD^)
          fi
          PREVFULL=$(git describe --tags --match "v[0-9]*.[0-9]*" --first-parent --abbrev=0 HEAD^)
          CUR="$(git rev-parse HEAD)"
          echo "previousrelease=$PREV" >> $GITHUB_OUTPUT
          echo "previousfullrelease=$PREVFULL" >> $GITHUB_OUTPUT
          echo "currentrelease=$CUR" >> $GITHUB_OUTPUT
          LAST_TAG=$(git describe --tags --match 'v[0-9]*.[0-9]*' --abbrev=0 HEAD^)
          RAW_CHANGELOG=$(echo "$(git log --first-parent ${LAST_TAG}.. --pretty=format:'%D-g%h: %s' | sed -e 's/tag: //' -e 's/HEAD -> main, //')" | sed -e "s/origin\/main/$VERSION/" | tac)
          echo "rawchangelog=${RAW_CHANGELOG//$'\n'/'\n'}" >> $GITHUB_OUTPUT

      - name: Echo Changelog (for debugging purposes)
        env:
          CHANGELOG: ${{ steps.rawchangelogdata.outputs.rawchangelog}}
        run: |
          echo "CHANGELOG=$CHANGELOG"

      - name: Set custom app name and package name, if relevant
        id: github
        env:
          PRERELEASE: ${{ steps.version.outputs.prerelease }}
        run: |
          # For a PR action (i.e., synchronize / open), the value of github.ref will be refs/pull/1234/merge
          # For a push action, it will be either refs/heads/foo_branch_name OR refs/tags/v1234.
          # We want to use the base name for pushes of tags or to main, the PR number for PRs, and the branch name for named branches.
          if [[ "$PRERELEASE" == "false" || ${{ github.ref }} == refs/heads/main ]]
          then
            echo "basename=OpenBrush" >> $GITHUB_OUTPUT
            echo "description=" >> $GITHUB_OUTPUT
          else
            if [[ ${{ github.ref }} == refs/pull/* ]]
            then
              DESCRIPTION="PR#$(echo ${{ github.ref }} | sed -e 's#refs/pull/##' -e 's#/merge##')"
            elif [[ ${{ github.ref }} == refs/heads/* ]]
            then
              DESCRIPTION="$(echo ${{ github.ref }} | sed -e 's#refs/heads/##')"
            else
              DESCRIPTION="Unknown"
            fi
            echo "description=-btb-description ${DESCRIPTION}" >> $GITHUB_OUTPUT
            IDENTIFIER=$(echo ${DESCRIPTION} | sed -e 's/[\/#_-]//g')
            echo "basename=OpenBrush-${IDENTIFIER}" >> $GITHUB_OUTPUT
          fi
          echo "uid=$(id -u)" >> $GITHUB_OUTPUT
          echo "gid=$(id -g)" >> $GITHUB_OUTPUT

      - name: Determine whether to build Development builds or not
        id: flavors
        run: |
          set -x
          if [[ $(git log --format=%B ${{ github.event.pull_request.head.sha }} -1) == *'[CI BUILD DEV]'* ]]
          then
            echo 'flavors=[{"development": true, "title": "Development"}, {"development": false}]' >> $GITHUB_OUTPUT

          else
            echo 'flavors=[{"development": false}]' >> $GITHUB_OUTPUT
          fi

  build:
    name: ${{ matrix.name }} ${{ matrix.flavors.title }}
    needs: configuration
    runs-on: ubuntu-latest
    strategy:
      fail-fast: false
      matrix:
        flavors: ${{ fromJson(needs.configuration.outputs.flavors) }}
        name: [Windows OpenXR, Windows Pimax, Windows Rift, Linux, MacOS, Android OpenXR, Oculus Quest (1), Oculus Quest (2+), Android Pico, Android Pico (CN), iOS Zapbox]  # These will all be overwritten, but because we have the flavors matrix as well, we can't just add configurations via include; they'll overwrite each other. This way ensures that we get each one
        include:
          - name: Windows OpenXR
            targetPlatform: StandaloneWindows64
            vrsdk: OpenXR
            cache: Windows

          - name: Windows Pimax
            targetPlatform: StandaloneWindows64
            vrsdk: OpenXR
            cache: Windows
            extra_defines: PIMAX_SUPPORTED

          - name: Windows Rift
            targetPlatform: StandaloneWindows64
            vrsdk: Oculus
            cache: Windows
            extra_defines: OCULUS_SUPPORTED

          - name: Linux
            targetPlatform: StandaloneLinux64
            vrsdk: Monoscopic  # All builds include monoscopic, but this one has no additional XrSdk, so we'll keep the name monoscopic
            cache: Linux

          - name: MacOS
            targetPlatform: StandaloneOSX
            vrsdk: Monoscopic
            cache: MacOS
            packages_to_remove: com.meta.xr.sdk.core

          - name: Android OpenXR
            targetPlatform: Android
            vrsdk: OpenXR
            cache: Android_Vulkan
            extraoptions: -btb-il2cpp
            versionSuffix: 0

          - name: Oculus Quest (1)
            targetPlatform: Android
            vrsdk: OpenXR
            cache: Android_Vulkan
            extraoptions: -btb-il2cpp
            versionSuffix: 0
            extra_defines: USE_QUEST_PACKAGE_NAME FORCE_QUEST_SUPPORT_DEVICE FORCE_FOCUSAWARE FORCE_HEADTRACKING
            packages_to_remove: com.meta.xr.sdk.platform com.meta.xr.sdk.utilities

          - name: Oculus Quest (2+)
            targetPlatform: Android
            vrsdk: Oculus
            cache: Android_Vulkan
            extraoptions: -btb-il2cpp
            versionSuffix: 1
            extra_defines: OCULUS_SUPPORTED USE_QUEST_PACKAGE_NAME

          - name: Android Pico
            targetPlatform: Android
            vrsdk: Pico
            cache: Android_GLES
            extraoptions: -btb-il2cpp
            versionSuffix: 0
            extra_defines: PICO_SUPPORTED

          - name: Android Pico (CN)
            targetPlatform: Android
            vrsdk: Pico
            cache: Android_GLES
            # Pico requested Chinese build that doesn't have google/sketchfab login.
            extraoptions: -btb-il2cpp -btb-disableAccountLogins
            versionSuffix: 1
            extra_defines: PICO_SUPPORTED

          - name: iOS Zapbox
            targetPlatform: iOS
            vrsdk: Zapbox
            cache: iOS
            extraoptions: -btb-il2cpp
            extra_defines: ZAPBOX_SUPPORTED
            packages_to_remove: com.unity.formats.usd

    steps:
      - name: Set masking
        run: echo "::add-mask::DoNotStealThis1"
      - name: Free extra space
        # As of 02/08/2024, this increases free space from 21GB to 47GB
        run: |
          echo "Initial free space"
          df -h /
          echo "Removing all pre-loaded docker images"
          docker rmi $(docker image ls -aq)  # Removes ~3GB
          df -h /
          echo "Listing 100 largest packages"
          dpkg-query -Wf '${Installed-Size}\t${Package}\n' | sort -rn | head -n 100
          echo "Removing unneeded large packages"
          sudo apt update
          sudo apt remove -y '^ghc-.*' '^dotnet-.*' azure-cli powershell google-chrome-stable firefox microsoft-edge-stable 'mongodb-*' 'mysql-*' 'mariadb-*' 'temurin-*' 'openjdk-*' default-jre-headless  mono-devel libgl1-mesa-dri # Removes ~6GB
          sudo apt autoremove -y
          sudo apt clean
          df -h /
          echo "Removing Android"
          sudo rm -rf /usr/local/lib/android # Removes ~9GB
          df -h /
          echo "Removing remaining large directories"
          rm -rf /usr/share/dotnet/  # Removes ~1GB
          rm -rf "$AGENT_TOOLSDIRECTORY"  # Removes ~7GB
          echo "Disk space after cleanup"
          df -h /

      - name: Checkout repository
        uses: actions/checkout@v4
        with:
          lfs: true  # We don't use LFS, but it adds no time, and leave it here in case we do at some point later

      - name: Install Pimax unity package
        if: startsWith(matrix.name, 'Windows Pimax')
        run: |
          # version 0.6.3
          # Same as above, but adapted to work for Pimax instead.
          wget -q https://dl.appstore.pimax.com/sdk/Pimax_Platform_Unity_SDK_v0.6.3.zip -O package.zip
          unzip package.zip
          mkdir tmp
          tar -C tmp -xzf PimaxPlatform_v0.6.3.unitypackage
          find tmp -type f | xargs chmod a-x
          for pn in tmp/*/pathname; do
            id=${pn%/*}
            id=${id#*/}
            p=$(head -1 $pn)
            d=${p%/*}
            mkdir -p "tmp/$d"
            [ -f "tmp/$id/asset" ] && cp -v "tmp/$id/asset" "tmp/$p"
            cp "tmp/$id/asset.meta" "tmp/${p}.meta"
          done
          cp -R tmp/Assets/Pimax Assets/
          rm -rf tmp package.zip PimaxPlatform_v0.6.3.unitypackage Tools

      - name: Install Pico unity package
        if: matrix.vrsdk == 'Pico'
        run: |
          # version 2.1.1
          mkdir Packages/com.unity.xr.picoxr
          wget -q https://sdk.picovr.com/developer-platform/sdk/PICO%20Unity%20Integration%20SDK%20v211.zip -O package.zip
          unzip package.zip -d Packages/com.unity.xr.picoxr
          # Pico has a GUID conflict because they copied code from Oculus. Delete the offending .meta file from our mutable Pico SDK.
          rm Packages/com.unity.xr.picoxr/Platform/Scripts/Models/Common.cs.meta

      - name: Install TextMesh Pro package
        run: |
          # version 3.0.6; must be updated if the version changes
          # This replaces the GUI's "Window -> TextMesh Pro -> Import TMP Essential Resources". I don't know why Unity makes this sort of thing so hard!
          mkdir tmp.plugin
          wget -q https://download.packages.unity.com/com.unity.textmeshpro/-/com.unity.textmeshpro-3.0.6.tgz -O tmp.plugin/plugin.tgz
          tar -C tmp.plugin -xzf tmp.plugin/plugin.tgz
          mkdir tmp.package
          tar -C tmp.package -xzf 'tmp.plugin/package/Package Resources/TMP Essential Resources.unitypackage'
          for pn in tmp.package/*/pathname; do
            id=${pn%/*}
            id=${id#*/}
            p=$(head -1 $pn)
            d=${p%/*}
            mkdir -p "tmp.package/$d"
            [ -f "tmp.package/$id/asset" ] && cp -v "tmp.package/$id/asset" "tmp.package/$p"
            cp "tmp.package/$id/asset.meta" "tmp.package/${p}.meta"
          done
          mkdir -p 'Assets/TextMesh Pro'
          cp -R 'tmp.package/Assets/TextMesh Pro' Assets/
          rm -rf tmp.plugin tmp.package

      - name: Checkout private photon repository if available
        if: ${{ env.PHOTON_PAT }}
        uses: actions/checkout@v4
        with:
          token: ${{ env.PHOTON_PAT }}
          repository: icosa-mirror/photon-fusion
<<<<<<< HEAD
          ref: Fusion_v1.1.10_Voice_2
=======
          ref: v1.1.8
>>>>>>> d4492408
          path: photon-fusion-mirror/

      - name: Copy photon files
        if: ${{ env.PHOTON_PAT }}
        run: |
          rsync -a --ignore-existing photon-fusion-mirror/ ./
          echo "For debugging: these are the files in Assets/Photon:"
          find Assets/Photon

      - name: Restore Library/
        id: cache_library
        uses: actions/cache/restore@v4
        env:
          SEGMENT_DOWNLOAD_TIMEOUT_MINS: 10
        with:
          path: Library
          # Some platforms share a cache; it's not a 1:1 mapping of either targetPlatform or vrsdk, so we have a distinct variable for which cache to use
          key: Library_${{ matrix.cache }}_${{ env.UNITY_VERSION }}

      - name: Restore Library/PackageCache
        id: cache_packagecache
        uses: actions/cache/restore@v4
        env:
          SEGMENT_DOWNLOAD_TIMEOUT_MINS: 10
        with:
          path: Library/PackageCache
          key: Library_PackageCache_${{ env.UNITY_VERSION }}_${{ hashFiles('Packages/packages-lock.json') }}
          restore-keys: |
            Library_PackageCache_${{ env.UNITY_VERSION }}
            Library_PackageCache

      - name: Remove problematic packages
        if: ${{ matrix.packages_to_remove }}
        run: |
          cp Packages/manifest.json{,.bak}
          cp Packages/packages-lock.json{,.bak}
          for PACKAGE in ${{ matrix.packages_to_remove }}; do
            cat Packages/manifest.json | jq 'del( .dependencies ["'${PACKAGE}'"] )' > Packages/manifest.json.new
            mv Packages/manifest.json.new Packages/manifest.json
            cat Packages/packages-lock.json | jq 'del( .dependencies ["'${PACKAGE}'"] )' > Packages/packages-lock.json.new
            mv Packages/packages-lock.json.new Packages/packages-lock.json
          done
          diff -u Packages/manifest.json.bak Packages/manifest.json || true
          diff -u Packages/packages-lock.json.bak Packages/packages-lock.json || true

      - name: Set output filename
        env:
          BASENAME: ${{ needs.configuration.outputs.basename }}
        run: |
          if [[ "${{ matrix.targetPlatform}}" == "StandaloneWindows64" ]]; then
            echo "filename=$BASENAME.exe" >> $GITHUB_ENV
          elif [[ "${{ matrix.targetPlatform}}" == "StandaloneLinux64" ]]; then
            echo "filename=$BASENAME" >> $GITHUB_ENV
          elif [[ "${{ matrix.targetPlatform}}" == "iOS" ]]; then
            echo "filename=$BASENAME" >> $GITHUB_ENV
          elif [[ "${{ matrix.targetPlatform}}" == "StandaloneOSX" ]]; then
            echo "filename=$BASENAME.app" >> $GITHUB_ENV
          elif [[ "${{ matrix.targetPlatform}}" == "Android" ]]; then
            echo "filename=com.Icosa.$BASENAME.apk" >> $GITHUB_ENV
          fi

      - name: Set build stamp
        if: ${{ needs.configuration.outputs.stamp }}
        # We checkout the merge commit, but for the purpose of the tag, use the version from the PR, not the merge commit, which is rather hard to find later. We skip the version tag, since this comes from the code and can't be easily overwritten
        run: |
          echo "stamp=-btb-stamp ${{needs.configuration.outputs.stamp}}" >> $GITHUB_ENV

      - name: Enable Development Mode
        if: ${{ matrix.flavors.development == true }}
        run: |
          echo "btbbopts=-btb-bopt Development" >> $GITHUB_ENV

      - name: Update version
        env:
          VERSION: ${{ needs.configuration.outputs.version}}
        run: |
          sed -e "s/m_VersionNumber:.*$/m_VersionNumber: $VERSION/" -i Assets/Scenes/Main.unity
          sed -e "s/bundleVersion:.*$/bundleVersion: $VERSION/" -i ProjectSettings/ProjectSettings.asset

      - name: Add secure secrets file
        env:
          SECRETS_ASSET: ${{ secrets.SECRETS_ASSET }}
          SECRETS_ASSET_META: ${{ secrets.SECRETS_ASSET_META }}
        if: |
          env.SECRETS_ASSET != null &&
          env.SECRETS_ASSET_META != null
        run: |
          echo "$SECRETS_ASSET" > Assets/Secrets.asset
          echo "$SECRETS_ASSET_META" > Assets/Secrets.asset.meta
          SECRETS_ASSET_META_GUID=$(grep "guid:" Assets/Secrets.asset.meta | cut -d" " -f2)
          sed -e "s/Secrets:.*$/Secrets: {fileID: 11400000, guid: $SECRETS_ASSET_META_GUID, type: 2}/" -i Assets/Scenes/Main.unity

      - name: Enable keystore
        run: |
          sed -e 's/androidUseCustomKeystore.*$/androidUseCustomKeystore: 1/' -i ProjectSettings/ProjectSettings.asset

      - name: Add PHOTON_PAT specific define
        if: ${{ env.PHOTON_PAT }}
        run: |
          echo -e "\n -define:PHOTON_UNITY_NETWORKING \n-define:PUN_2_0_OR_NEWER \n-define:PUN_2_OR_NEWER \n-define:PUN_2_19_OR_NEWER \n-define:FUSION_WEAVER \n-define:CROSS_PLATFORM_INPUT \n-define:MOBILE_INPUT \n-define:PHOTON_VOICE_DEFINED" | tee -a Assets/csc.rsp

      - name: Update build matrix specific defines in csc.rsp
        if: ${{ matrix.extra_defines }}
        run: |
          for DEFINE in ${{ matrix.extra_defines }}; do
            echo -e "\n-define:$DEFINE" | tee -a Assets/csc.rsp
          done

      - name: Build project
        uses: Wandalen/wretry.action@v3
        env:
          VERSION: ${{ needs.configuration.outputs.version}}
          UNITY_EMAIL: ${{ fromJSON(format('["unitytest@mikeage.net", "{0}"]', vars.UNITY_EMAIL))[secrets.UNITY_SERIAL != null] }}
          UNITY_SERIAL: ${{ secrets.UNITY_SERIAL }}
          UNITY_PASSWORD: ${{ fromJSON(format('["DoNotStealThis1", "{0}"]', secrets.UNITY_PASSWORD))[secrets.UNITY_SERIAL != null] }}
          UNITY_LICENSE: ${{ fromJSON('["<?xml version=\"1.0\" encoding=\"UTF-8\"?><root><TimeStamp Value=\"chxldhvc0zh5Vw==\"/>\n    <License id=\"Terms\">\n        <MachineBindings>\n            <Binding Key=\"1\" Value=\"C372866C-B44C-5E48-806F-7583B55F04FB\"/>\n            <Binding Key=\"2\" Value=\"C02F32Y5ML85\"/>\n        </MachineBindings>\n        <MachineID Value=\"LcL/yxIaeUG12OSX31mKDtxcVx8=\"/>\n        <SerialHash Value=\"e25c63636985259e763d40cc9253cdfe6a862ceb\"/>\n        <Features>\n            <Feature Value=\"33\"/>\n            <Feature Value=\"1\"/>\n            <Feature Value=\"12\"/>\n            <Feature Value=\"2\"/>\n            <Feature Value=\"24\"/>\n            <Feature Value=\"3\"/>\n            <Feature Value=\"36\"/>\n            <Feature Value=\"17\"/>\n            <Feature Value=\"19\"/>\n            <Feature Value=\"62\"/>\n        </Features>\n        <DeveloperData Value=\"AQAAAEY0LUtFWUItMzYyOC0zWEI3LVBZVVEtTUI5VQ==\"/>\n        <SerialMasked Value=\"F4-KEYB-3628-3XB7-PYUQ-XXXX\"/>\n        <StartDate Value=\"2023-11-21T00:00:00\"/>\n        <UpdateDate Value=\"2023-11-22T06:03:23\"/>\n        <InitialActivationDate Value=\"2023-11-21T06:03:21\"/>\n        <LicenseVersion Value=\"6.x\"/>\n        <ClientProvidedVersion Value=\"2017.2.0\"/>\n        <AlwaysOnline Value=\"false\"/>\n        <Entitlements>\n            <Entitlement Ns=\"unity_editor\" Tag=\"UnityPersonal\" Type=\"EDITOR\" ValidTo=\"9999-12-31T00:00:00\"/>\n            <Entitlement Ns=\"unity_editor\" Tag=\"DarkSkin\" Type=\"EDITOR_FEATURE\" ValidTo=\"9999-12-31T00:00:00\"/>\n        </Entitlements>\n    </License><Signature xmlns=\"http://www.w3.org/2000/09/xmldsig#\"><SignedInfo><CanonicalizationMethod Algorithm=\"http://www.w3.org/TR/2001/REC-xml-c14n-20010315#WithComments\"/><SignatureMethod Algorithm=\"http://www.w3.org/2000/09/xmldsig#rsa-sha1\"/><Reference URI=\"#Terms\"><Transforms><Transform Algorithm=\"http://www.w3.org/2000/09/xmldsig#enveloped-signature\"/></Transforms><DigestMethod Algorithm=\"http://www.w3.org/2000/09/xmldsig#sha1\"/><DigestValue>9DZF11miRAzx7TIuCxih78B6CXU=</DigestValue></Reference></SignedInfo><SignatureValue>weRQubqMNN61lSZtm/e7S+UDzTPNQjM5aQl/c4aKLH/b2khefpgLfdWneoxdnNopA6+rW6kBqxWt\nhMLdHY+oAOfDsfmMQRTnmQG0Y3G3xh6gjGP1RAIHoLDfFHf+0LQ3FakA2WehcFWPSYeVDrdxm3HW\nqMmdKWooD9i+J4s4rQFTDx9+/G6yjc5KGTyGxIz3c5kxTEkV2qsFPXsauomY9Z8YPKy+cZK7g+Ol\npO+LhtzetgTIlIN/qG8eByjlp6nOuVGdDOIrhNJW+vllNyx0qNWPREadVrhFViI4UXegMFRl5gJc\nrgcrlr/fD+NorDVLfcu7D863QXkkuriILUIq2Q==</SignatureValue></Signature></root>", null]')[secrets.UNITY_SERIAL != null] }}
        with:
          retry_condition: steps._this.outputs.engineExitCode == 1
          action: game-ci/unity-builder@v4
          with: |
            allowDirtyBuild: true  # Because of the OVR Update, the build tree might be dirty
            unityVersion: ${{ env.UNITY_VERSION }}
            targetPlatform: ${{ matrix.targetPlatform }}
            customParameters: -btb-target ${{ matrix.targetPlatform }} -btb-display ${{ matrix.vrsdk }} -btb-out /github/workspace/build/${{ matrix.vrsdk }}/${{ matrix.targetPlatform }}/${{ env.filename }} ${{ needs.configuration.outputs.description}} ${{ env.stamp }} ${{ env.btbbopts }} ${{ matrix.extraoptions }}
            versioning: Custom
            androidVersionCode: "${{ needs.configuration.outputs.androidVersionCode }}${{ matrix.versionSuffix }}"
            version: ${{ needs.configuration.outputs.version }}
            buildName: ${{ needs.configuration.outputs.basename }}
            buildsPath: build/${{ matrix.vrsdk }}
            chownFilesTo: ${{ needs.configuration.outputs.uid }}:${{ needs.configuration.outputs.gid }}
            buildMethod: BuildTiltBrush.CommandLine
            androidKeystoreName: openbrush.keystore
            androidKeystoreBase64: ${{ secrets.ANDROID_KEYSTORE_BASE64 || '/u3+7QAAAAIAAAABAAAAAQAWb3BlbmJydXNoLW5vbi1vZmZpY2lhbAAAAX66M2FtAAAFATCCBP0wDgYKKwYBBAEqAhEBAQUABIIE6Wufa9OVstw7Bu/gdATKqoPafXGefygChsN1d4LGY0SMLPORjHXiryEVMKi2rt61kNeXzeLkiM4yIQAam4HZtNTxgjoFQ6KB7uzkqMJYKViBUgg1HCAl2e+QpYjqG+YNJT67CiPgjpsJHNE628CwKAvjJ85FhqFz+MKzNF8BOpS5g5waqFda67oxaE4qO8eAL+F9P7us+ziY5B4O3EJC9s7xpT2GV2ro0m0fZI2dr3OO9UdUO72CYTg5qs250JiSij26Haf4t8Vq28F2S8rTcMUVtN4FRtzeR/wjeeZ3laER+WoxYni4MrZEXhYYCGhfor8Zcfi3p5ka8TJCQxywTKpghpSwgykgMJLn1HksxB0vhIMGTb87c2CTqS4t5Js/OPdcYS4Jnr7mHdQtOGfJCvl3TJC7NJwzLLOzUTmVIogaZCA9GlRballbD7XYbR8mcPxs+jLq5HJJk8/3B8ojAz/YA9vp6ml3RSYDA+yv9fBIefxNniAredJeqAnmH4o9er3+n0rKmpoqiXdzFkp1ywYbDDxrsFTiPrTc0gEiLRbfCERBx8GZ/7zGv6exKW1mc1L7QcFRmT1PRuJo6vRfCOtjdAdp0Mj1bllGGe9oBSKOxqtxs/NFygaVZjMDqryRvObKaJaj5CDhNdwsa21EsQ3+YvQWBzlcs5FTi5S2zG3W4+tMb+HoyV36SEV4yBLtqqrczhVCuPMlZu2p1iFLyODJJOxrWnmZy49BlQiudmiR7wILJoYKIFFvGv1jCJnTl9cI6UGX8IwSHYjGJIdLxaQM6c/7tw15+h+3jPajzZqkIQ7r0fyBp2TxE+QXMCP/knYu/dVzzQoBe5CgnAr5Fj60eEF78mJZbU3m9EjuVglURCTs2hDiyl3eRENgJjTc8p9iho4aK5eT5BVF7v2TAsTkfm+AwOq78chbWfh7J5OYnycG+v6S76LE6T8Yy0Arkk4lOF5SC05SmrDQpFcbRC9B7pR8XwJx3rabt4jvFsdqQtqv7TRasNQs95oROSC8335tzsaQfPwL/sGH4wi4zsH3YZ6As2V9myMEytqVEX5DdGBtzRr1opkx0aisyG48Evtk1UHMR9ROoZmkbNOIFNDUxCBvw7CU20aJSri4GX7kahg8Lj670Lfpx1C9OMwH0xRGUHE4e2ZWaw6Smkjc0Rru7j4YFKel0KtJgQaei2fz2i+6wOv1uz+H4j6f98pVMsf3HODmnh4x+qlUXaJWbNILQEGwv3zVReY123TPHIzkwImNLej62BLaqnEgiPkKr/gp/2MdrgepUEGC8FN0MTPbazDR4aE5XqLtnehhq8/9EfIk3b5WzNh00IAELwFrWnabkob5xmSLORBH8SpS3J6NwWa4jJMADRAGPYOUH7tYUM1/GRUK1HuboNP9v3KAny/k30CrxLvNHwe/zkXgoU9+M+gXVXL8pJJLMawVe/Dg13XyqTTa00UX7TsQFJZGm6lHrgeFIejKBEMLsMXNAIccphZe6sDnycDm/GY8vqmfjg9R05GwJOhBd46vhDi7Ph8YbLjohEoT4KfE5o8+Norzc/VHbRv5Y+G6JCL6hRV72meb3LswLYGUzGYP4nh2Y/yixg+rAtre80xjbXFfdvXVF6CuibKn5gmjCmiRN31rvEfdwVPIQDCaqv19Do2cQYDN+yGCo7yDHAAAAAEABVguNTA5AAADhzCCA4MwggJroAMCAQICBGNtJJswDQYJKoZIhvcNAQELBQAwcTELMAkGA1UEBhMCR0IxFzAVBgNVBAgTDldlc3QgWW9ya3NoaXJlMQ4wDAYDVQQHEwVMZWVkczEOMAwGA1UEChMFSWNvc2ExEzARBgNVBAsTCk9wZW4gQnJ1c2gxFDASBgNVBAMTC01pa2UgTWlsbGVyMCAXDTIyMDIwMjExMzAyNVoYDzIwNzIwMTIxMTEzMDI1WjBxMQswCQYDVQQGEwJHQjEXMBUGA1UECBMOV2VzdCBZb3Jrc2hpcmUxDjAMBgNVBAcTBUxlZWRzMQ4wDAYDVQQKEwVJY29zYTETMBEGA1UECxMKT3BlbiBCcnVzaDEUMBIGA1UEAxMLTWlrZSBNaWxsZXIwggEiMA0GCSqGSIb3DQEBAQUAA4IBDwAwggEKAoIBAQCZOlUSd2Z9VSuVE1NK2AKiKCYR3ADh3f3PN6ipTtqUdxP44l5jJnPVXc5YXJ4DyBsXHGTqCSiL9wiqdRCNTMcRf6vrpcuRWxqwMMu4bid0eDiFBU+wModQl70N0VblMolYZzD/y0NpXWh7VKPSXyA22ZwygeOPQFzxR4j2jRvM/g+9HeJeVN1p5f+6pvceg/9FBSCEOQg5fbDtO+ytZfMiawcyhSSwwlOzEOGT0Dq6d9xIs1/zTA8LxAlGYHLSpQCT/n3X27LNgUMNrCpWgLTtxH/qQ61NU3juqTqBBWT4nzTXl1J9JyPaHH1yzC908YiI5PQSFehX80KTvsf0B65DAgMBAAGjITAfMB0GA1UdDgQWBBTThSJ0yfVNgUC4h3Sa9o8aUmLY3jANBgkqhkiG9w0BAQsFAAOCAQEAUqE9NJA+PaMBrCcVHkxmk32DsVNIVCM/eaTPCyjBM3V5COgxscven160OKGHRn6Xhplr/UDy+StphE9Hwk8MAwSJ4reBdPiNMQvIsDEQ/aXSAyTiKQeIU5Zc+cYuJvHcyxIOVektDe8Er2AITvpXQDK1JRvYU6lFKym3j/CZ4comUwjdolB1C6fzlTkhP3ZuuFMfv543WyuVtb3A1mioLzQ5kfFlbTO0uXqEm+gltkK8AMqU6B5RJDYtQXIJkjR//UzNgpaILVvQ4pyyS6VvBNbUbrHaUKabtP3daDtQ0AQw3gSkCJ+QPpY9joIq38LMcVY5/x5/nbcxTuYvUlHozn/+qtNvA7MtikSNPcblNpmifg4o' }}
            androidKeystorePass: ${{ secrets.ANDROID_KEYSTORE_PASS || 'FakeKey' }}
            androidKeyaliasName: ${{ secrets.ANDROID_KEYALIAS_NAME || 'openbrush-non-official' }}
            androidKeyaliasPass: ${{ secrets.ANDROID_KEYALIAS_PASS || 'FakeKey' }}

      - name: Prepare for packaging (permissions and compression, OSX only)
        if: matrix.targetPlatform == 'StandaloneOSX'
        run: |
          mv build/${{ matrix.vrsdk }}/${{ matrix.targetPlatform }}/Support "build/${{ matrix.vrsdk }}/${{ matrix.targetPlatform }}/${{ env.filename }}/Contents/"
          find build -name 'UnityFbxSdkNative.bundle' -delete
          # Compress, but skip the top directories
          tar -c -v -z -f OpenBrush.tgz -C build/${{ matrix.vrsdk }} ${{ matrix.targetPlatform}}
          rm -rf build/${{ matrix.vrsdk }}/*
          mv OpenBrush.tgz build/${{ matrix.vrsdk }}/

      - name: Upload build/
        uses: actions/upload-artifact@v4
        with:
          name: ${{ matrix.name }} ${{ matrix.flavors.title }}
          path: |
            build/${{ matrix.vrsdk }}
            !build/Pico/*.symbols.zip
            !build/**/*_BackUpThisFolder_ButDontShipItWithYourGame

      - name: Check if packages-lock.json has changed or if it's cacheable
        id: check_packagecache
        run: |
          # Check if there are any changes to the packages-lock.json file
          set +e
          git diff --exit-code -- Packages/packages-lock.json
          CHANGES="$?"
          set -e
          echo "changes=$CHANGES" >> $GITHUB_OUTPUT
          echo "diff returned: $CHANGES"

      - name: Save Library/PackageCache cache
        uses: actions/cache/save@v4
        if: github.ref == 'refs/heads/main' && steps.check_packagecache.outputs.changes == 0 && steps.cache_packagecache.outputs.cache-hit != 'true' && ! matrix.packages_to_remove  # Ideally, we'd save caches on branches, but they're too big, and branch caches can evict those from main, which is unacceptable.
        env:
          SEGMENT_DOWNLOAD_TIMEOUT_MINS: 10
        with:
          path: Library/PackageCache
          key: Library_PackageCache_${{ env.UNITY_VERSION }}_${{ hashFiles('Packages/packages-lock.json') }}

      - name: Clean Library before caching
        if: github.ref == 'refs/heads/main' && steps.cache_library.outputs.cache-hit != 'true'  # Ideally, we'd save caches on branches, but they're too big, and branch caches can evict those from main, which is unacceptable.
        run: |
          # Remove the large files from the Library directory that we know we'll rebuild. As our il2cpp caches are huge and barely fit in the Github quota, it's better not to save an unneeded 1GB of space (or so). If a new Unity version is taken, this may need to be updated
          # Debugging
          echo "Library/ directories"
          du -mcsh Library/*
          find Library -size +50M -exec ls -altrh {} \;
          # chown all files, since some are owned by root after the docker run
          docker run -v $(pwd)/Library:/mnt alpine chown $(id -u).$(id -g) -R /mnt/
          # Print the files to be deleted
          find Library/Bee/ -name 'symbols.zip' -or -name 'libil2cpp*.so' -or -name 'launcher-release.apk' | tee todelete.txt
          cat todelete.txt | xargs -r rm
          # The package cache is stored in a separate, shared, cache
          rm -rf Library/PackageCache
          echo "Final space used"
          du -mcsh Library

      - name: Save Library/ cache
        uses: actions/cache/save@v4
        if: github.ref == 'refs/heads/main' && steps.cache_library.outputs.cache-hit != 'true'  # Ideally, we'd save caches on branches, but they're too big, and branch caches can evict those from main, which is unacceptable.
        env:
          SEGMENT_DOWNLOAD_TIMEOUT_MINS: 10
        with:
          path: Library
          # Some platforms share a cache; it's not a 1:1 mapping of either targetPlatform or vrsdk, so we have a distinct variable for which cache to use
          key: Library_${{ matrix.cache }}_${{ env.UNITY_VERSION }}

  signmacos:
    name: Sign the MacOS .app
    needs: [configuration, build]
    if: |
      github.event_name == 'push' &&
      github.repository == 'icosa-foundation/open-brush' &&
      (github.ref == 'refs/heads/main' || contains(github.ref, 'refs/tags/v'))
    runs-on: macos-latest
    steps:
      - name: Checkout repository
        uses: actions/checkout@v4
        with:
          fetch-depth: 0
          lfs: true  # We don't use LFS, but it adds no time, and leave it here in case we do at some point later
          sparse-checkout: |
            Support/macos

      - name: Download Build Artifacts
        uses: actions/download-artifact@v4
        with:
          name: MacOS
          path: build_macos

      # See https://docs.github.com/en/actions/deployment/deploying-xcode-applications/installing-an-apple-certificate-on-macos-runners-for-xcode-development
      - name: Install the Apple certificate and provisioning profile
        env:
          BUILD_CERTIFICATE_BASE64: ${{ secrets.APPLE_BUILD_CERTIFICATE_BASE64 }}
          INSTALL_CERTIFICATE_BASE64: ${{ secrets.APPLE_INSTALL_CERTIFICATE_BASE64 }}
          P12_PASSWORD: ${{ secrets.APPLE_P12_PASSWORD }}
          BUILD_PROVISION_PROFILE_BASE64: ${{ secrets.APPLE_BUILD_PROVISION_PROFILE_BASE64 }}
          KEYCHAIN_PASSWORD: ${{ secrets.APPLE_KEYCHAIN_PASSWORD }}
        run: |
          BUILD_CERTIFICATE_PATH=$RUNNER_TEMP/build_certificate.p12
          INSTALL_CERTIFICATE_PATH=$RUNNER_TEMP/install_certificate.p12
          PP_PATH=$RUNNER_TEMP/openbrushmac.provisionprofile
          KEYCHAIN_PATH=$RUNNER_TEMP/app-signing.keychain-db

          echo -n "$BUILD_CERTIFICATE_BASE64" | base64 --decode -o $BUILD_CERTIFICATE_PATH
          echo -n "$INSTALL_CERTIFICATE_BASE64" | base64 --decode -o $INSTALL_CERTIFICATE_PATH
          echo -n "$BUILD_PROVISION_PROFILE_BASE64" | base64 --decode -o $PP_PATH

          # create temporary keychain
          security create-keychain -p "$KEYCHAIN_PASSWORD" $KEYCHAIN_PATH
          security set-keychain-settings -lut 21600 $KEYCHAIN_PATH
          security unlock-keychain -p "$KEYCHAIN_PASSWORD" $KEYCHAIN_PATH

          # import certificate to keychain
          security import $BUILD_CERTIFICATE_PATH -P "$P12_PASSWORD" -A -t cert -f pkcs12 -k $KEYCHAIN_PATH
          security import $INSTALL_CERTIFICATE_PATH -P "$P12_PASSWORD" -A -t cert -f pkcs12 -k $KEYCHAIN_PATH
          security list-keychain -d user -s $KEYCHAIN_PATH

          mkdir -p ~/Library/MobileDevice/Provisioning\ Profiles
          cp $PP_PATH ~/Library/MobileDevice/Provisioning\ Profiles

      - name: Sign the release
        env:
          VERSION: ${{ needs.configuration.outputs.version }}
        run: |
          tar xvfz build_macos/*tgz

          export FILENAME=$(basename $(readlink -f StandaloneOSX/OpenBrush*.app))

          cd StandaloneOSX/
          codesign --deep --force --verify --verbose --timestamp --options runtime --entitlements ../Support/macos/OpenBrush.entitlements --sign "Developer ID Application: Icosa Gallery Ltd (${{ vars.APPLE_TEAM_ID }})" $FILENAME/Contents/Support/ThirdParty/ffmpeg/bin/ffmpeg
          for bundle in $FILENAME/Contents/Plugins/*.bundle; do
              codesign --deep --force --verify --verbose --timestamp --options runtime --entitlements ../Support/macos/OpenBrush.entitlements --sign "Developer ID Application: Icosa Gallery Ltd (${{ vars.APPLE_TEAM_ID }})" $bundle
          done
          codesign --deep --force --verify --verbose --timestamp --options runtime --entitlements ../Support/macos/OpenBrush.entitlements --sign "Developer ID Application: Icosa Gallery Ltd (${{ vars.APPLE_TEAM_ID }})" $FILENAME
          cd -

          tar -c -v -z -f OpenBrush.tgz StandaloneOSX
      - name: Upload signed app
        uses: actions/upload-artifact@v4
        with:
          name: MacOS (signed)
          path: |
            OpenBrush.tgz

  createdmg:
    name: Create and Notarize DMG
    needs: [configuration, signmacos]
    if: |
      github.event_name == 'push' &&
      github.repository == 'icosa-foundation/open-brush' &&
      (github.ref == 'refs/heads/main' || contains(github.ref, 'refs/tags/v'))

    runs-on: macos-latest
    steps:
      - name: Checkout repository
        uses: actions/checkout@v4
        with:
          fetch-depth: 0
          lfs: true  # We don't use LFS, but it adds no time, and leave it here in case we do at some point later
          sparse-checkout: |
            Support/macos

      - name: Download Build Artifacts
        uses: actions/download-artifact@v4
        with:
          name: MacOS (signed)
          path: build_macos

      - name: Create a notarized DMG
        env:
          VERSION: ${{ needs.configuration.outputs.version }}
        run: |
          tar xvfz build_macos/*tgz

          export FILENAME=$(basename $(readlink -f StandaloneOSX/OpenBrush*.app))
          mkdir dist

          cp Support/macos/background.png StandaloneOSX/
          cp Support/macos/background@2x.png StandaloneOSX/
          pip install jinjanator
          jinjanate Support/macos/openbrush-dmg.json.j2 > StandaloneOSX/openbrush-dmg.json
          pushd StandaloneOSX/
          npx appdmg openbrush-dmg.json ../dist/OpenBrush.dmg
          popd

          xcrun notarytool submit \
          --team-id ${{ vars.APPLE_TEAM_ID }} \
          --apple-id ${{ vars.APPLE_ID }} \
          --password ${{ secrets.APPLE_APPLICATION_SPECIFIC_PASSWORD }} \
          --wait \
          dist/OpenBrush.dmg

          xcrun stapler staple dist/OpenBrush.dmg

      - name: Upload notarized dmg
        uses: actions/upload-artifact@v4
        with:
          name: MacOS (DMG)
          path: |
            dist/OpenBrush.dmg

  release:
    name: Create Github Release
    needs: [configuration, build, createdmg]
    runs-on: ubuntu-latest
    if: |
      github.event_name == 'push' &&
      github.repository == 'icosa-foundation/open-brush' &&
      (github.ref == 'refs/heads/main' || contains(github.ref, 'refs/tags/v'))

    steps:
      - name: "Build Changelog"
        id: changelog
        uses: mikepenz/release-changelog-builder-action@v5
        with:
          fromTag: "${{ needs.configuration.outputs.previousrelease }}"
          toTag: "${{ needs.configuration.outputs.currentrelease }}"
          configurationJson: |
            {
              "categories": [
                {
                    "title": "## 🚀 Features",
                    "labels": ["feature", "enhancement"]
                },
                {
                    "title": "## 🎨 UI / UX",
                    "labels": ["ux"]
                },
                {
                    "title": "## 🐛 Fixes",
                    "labels": ["fix", "bugfix"]
                },
                {
                    "title": "## 🛠️ Infrastructure",
                    "labels": ["infrastructure"]
                },
                {
                    "title": "## 📦 Dependencies / Maintenance",
                    "labels": ["dependencies", "maintenance"]
                },
                {
                    "title": "## 💬 Uncategorized",
                    "labels": []
                }
              ],
              "pr_template": "- #{{TITLE}} (PR ##{{NUMBER}} by @#{{AUTHOR}})"
            }

      - name: Echo Changelog (for debugging purposes)
        env:
          CHANGELOG: ${{ steps.changelog.outputs.changelog }}
        run: echo "$CHANGELOG"

      - name: Download Build Artifacts (Windows OpenXR)
        uses: actions/download-artifact@v4
        with:
          name: Windows OpenXR
          path: build_windows_openxr

      - name: Download Build Artifacts (Windows Rift)
        uses: actions/download-artifact@v4
        with:
          name: Windows Rift
          path: build_windows_rift

      - name: Download Build Artifacts (Android OpenXR)
        uses: actions/download-artifact@v4
        with:
          name: Android OpenXR
          path: build_android_openxr

      - name: Download Build Artifacts (Oculus Quest 2+)
        uses: actions/download-artifact@v4
        with:
          name: Oculus Quest (2+)
          path: build_oculus_quest

      - name: Download Build Artifacts (Pico)
        uses: actions/download-artifact@v4
        with:
          name: Android Pico
          path: build_android_pico

      - name: Download Build Artifacts (Linux)
        uses: actions/download-artifact@v4
        with:
          name: Linux
          path: build_linux

      - name: Download Build Artifacts (Mac)
        uses: actions/download-artifact@v4
        with:
          name: MacOS (DMG)
          path: build_macos

      - name: Package Artifacts for release
        env:
          VERSION: ${{ needs.configuration.outputs.version }}
        run: |
          mkdir releases
          mv build_oculus_quest/*/com.Icosa.OpenBrush*apk releases/OpenBrush_Quest_$VERSION.apk
          mv build_android_openxr/*/com.Icosa.OpenBrush*apk releases/OpenBrush_OpenXR_$VERSION.apk
          mv build_android_pico/*/com.Icosa.OpenBrush*apk releases/OpenBrush_Pico_$VERSION.apk
          mv build_windows_openxr/StandaloneWindows64/ releases/OpenBrush_Desktop_$VERSION/
          mv build_windows_rift/StandaloneWindows64/ releases/OpenBrush_Rift_$VERSION/
          mv build_macos/*.dmg releases/OpenBrush_Mac_$VERSION.dmg
          mv build_linux/StandaloneLinux64/ releases/OpenBrush_Linux_$VERSION/
          cd releases
          zip -r OpenBrush_Desktop_$VERSION.zip OpenBrush_Desktop_$VERSION/
          rm -rf OpenBrush_Desktop_$VERSION
          zip -r OpenBrush_Rift_$VERSION.zip OpenBrush_Rift_$VERSION/
          rm -rf OpenBrush_Rift_$VERSION
          zip -r OpenBrush_Linux_$VERSION.zip OpenBrush_Linux_$VERSION/

      - name: Publish
        uses: softprops/action-gh-release@v2
        with:
          body: ${{ steps.changelog.outputs.changelog }}
          prerelease: ${{ needs.configuration.outputs.prerelease }}
          target_commitish: ${{ needs.configuration.outputs.currentrelease }}
          tag_name: ${{ needs.configuration.outputs.version }}
          files: releases/*
          token: ${{ secrets.RELEASE_TOKEN }}

  publish_gitbook:
    name: Publish changelog from last major build to open-brush-docs
    needs: [configuration, build]
    runs-on: ubuntu-latest
    if: |
      github.event_name == 'push' &&
      github.repository == 'icosa-foundation/open-brush' &&
      (github.ref == 'refs/heads/main' || contains(github.ref, 'refs/tags/v'))
    steps:
      - name: "Build Changelog"
        id: changelog
        uses: mikepenz/release-changelog-builder-action@v5
        with:
          fromTag: "${{ needs.configuration.outputs.previousfullrelease }}"
          toTag: "${{ needs.configuration.outputs.currentrelease }}"
          configurationJson: |
            {
              "categories": [
                {
                    "title": "## 🚀 Features",
                    "labels": ["feature", "enhancement"]
                },
                {
                    "title": "## 🎨 UI / UX",
                    "labels": ["ux"]
                },
                {
                    "title": "## 🐛 Fixes",
                    "labels": ["fix", "bugfix"]
                },
                {
                    "title": "## 🛠️ Infrastructure",
                    "labels": ["infrastructure"]
                },
                {
                    "title": "## 📦 Dependencies / Maintenance",
                    "labels": ["dependencies", "maintenance"]
                },
                {
                    "title": "## 💬 Uncategorized",
                    "labels": []
                }
              ],
              "template": "# Changelog since #{{FROM_TAG}}\n\n[Full release details](#{{RELEASE_DIFF}})\n\n#{{CHANGELOG}}\n\n",
              "pr_template": "- #{{TITLE}} ([PR ##{{NUMBER}}](#{{URL}}) by @#{{AUTHOR}})\n"
            }

      - name: Get the current contents of the docs repository
        uses: actions/checkout@v4
        with:
          repository: icosa-foundation/open-brush-docs
          path: open-brush-docs
          ref: master
          fetch-depth: 0
          sparse-checkout: |
            release-history/

      - name: Create Changelog file
        env:
          CHANGELOG: ${{ steps.changelog.outputs.changelog }}
        run: |
          echo "$CHANGELOG" | tee open-brush-docs/release-history/automatic-changelog.md

      - name: Publish release notes
        uses: cpina/github-action-push-to-another-repository@composite-1.5.1
        env:
          SSH_DEPLOY_KEY: ${{ secrets.OPENBRUSH_DOCS_SSH_DEPLOY_KEY }}
        with:
          source-directory: 'open-brush-docs/release-history/'
          target-directory: 'release-history/'
          destination-github-username: 'icosa-foundation'
          destination-repository-name: 'open-brush-docs'
          user-name: 'release-note-bot'
          user-email: automatic-release@icosa
          target-branch: master

  publish_steam:
    name: Publish Steam Release
    needs: [configuration, build, signmacos]
    if: |
      github.event_name == 'push' &&
      github.repository == 'icosa-foundation/open-brush' &&
      (github.ref == 'refs/heads/main' || contains(github.ref, 'refs/tags/v'))
    runs-on: ubuntu-latest
    steps:
      - name: Checkout repository
        uses: actions/checkout@v4
        with:
          fetch-depth: 0
          sparse-checkout: |
            Support/steam
          lfs: true  # We don't use LFS, but it adds no time, and leave it here in case we do at some point later
      - name: Setup steamcmd
        uses: CyberAndrii/setup-steamcmd@v1.2.0
      - name: Restore steam login config
        run: |
          mkdir -p /home/runner/Steam/config
          echo "${{ secrets.STEAM_CONFIG_VDF}}" | base64 -d - | gunzip - > /home/runner/Steam/config/config.vdf
          md5sum /home/runner/Steam/config/config.vdf
      - name: Download Build Artifacts (Windows OpenXR)
        uses: actions/download-artifact@v4
        with:
          name: Windows OpenXR
          path: build_windows_openxr
      - name: Download Build Artifacts (MacOS Signed)
        uses: actions/download-artifact@v4
        with:
          name: MacOS (signed)
          path: build_macos
      - name: Download Build Artifacts (Linux)
        uses: actions/download-artifact@v4
        with:
          name: Linux
          path: build_linux
      - name: Upload Build
        run: |
          cd build_macos
          tar xvfz OpenBrush.tgz
          cd -
          pip install -U jinjanator
          jinjanate Support/steam/app.vdf.j2 > app.vdf
          jinjanate Support/steam/main_depot.win.vdf.j2 > build_windows_openxr/main_depot.vdf
          jinjanate Support/steam/main_depot.mac.vdf.j2 > build_macos/main_depot.vdf
          jinjanate Support/steam/main_depot.linux.vdf.j2 > build_linux/main_depot.vdf
          jinjanate Support/steam/installscript_win.vdf.j2 > build_windows_openxr/installscript_win.vdf
          steamcmd +login $STEAM_USERNAME +run_app_build $(pwd)/app.vdf +quit
        env:
          STEAM_USERNAME: ${{ vars.STEAM_USERNAME }}
          STEAM_PASSWORD: ${{ secrets.STEAM_PASSWORD }}
          VERSION: ${{ needs.configuration.outputs.version }}
          OPEN_BRUSH_APP_ID: ${{ vars.STEAM_APP_ID }}
          OPEN_BRUSH_WINDOWS_DEPOT_ID: ${{ vars.STEAM_WINDOWS_DEPOT_ID }}
          OPEN_BRUSH_MAC_DEPOT_ID: ${{ vars.STEAM_MAC_DEPOT_ID }}
          OPEN_BRUSH_LINUX_DEPOT_ID: ${{ vars.STEAM_LINUX_DEPOT_ID }}
          OPEN_BRUSH_WINDOWS_EXECUTABLE: ${{ needs.configuration.outputs.basename}}.exe
          CHANNEL: beta
      - name: Update steam login secret
        run: |
          gzip /home/runner/Steam/config/config.vdf -c | base64 | gh secret set --visibility all --org icosa-foundation STEAM_CONFIG_VDF
          md5sum /home/runner/Steam/config/config.vdf
        env:
          GITHUB_TOKEN: ${{ secrets.SECRET_UPDATER_PAT }}
      - name: Save logs
        uses: actions/upload-artifact@v4
        if: ${{ failure() }}
        with:
          name: steamcmd logs
          path: build_output/

  publish_pimax:
    name: Publish Pimax Release
    needs: [configuration, build]
    runs-on: windows-latest
    env:
      PIMAX_APP_ID: ${{ vars.PIMAX_APP_ID }}
      PIMAX_USERNAME: ${{ vars.PIMAX_USERNAME }}
      PIMAX_PASSWORD: ${{ secrets.PIMAX_PASSWORD }}
      VERSION: ${{ needs.configuration.outputs.version}}
    if: |
      github.event_name == 'push' &&
      github.repository == 'icosa-foundation/open-brush' &&
      contains(github.ref, 'refs/tags/v')

    steps:
      - name: Download Build Artifacts (Windows Pimax)
        uses: actions/download-artifact@v4
        with:
          name: Windows Pimax
          path: build_windows_pimax

      - name: Publish Pimax Builds
        run: |
          New-Item "releases" -Type Directory
          Move-Item -Path build_windows_pimax/StandaloneWindows64/* releases/
          Set-Location -Path "releases"
          Compress-Archive -Path ./* -DestinationPath OpenBrush_Pimax_${Env:VERSION}.zip
          Invoke-WebRequest -Uri https://dl.appstore.pimax.com/tools/pimax-dev-util.exe -OutFile pimax-dev-util.exe
          ./pimax-dev-util.exe login -u $Env:PIMAX_USERNAME  -p $Env:PIMAX_PASSWORD
          ./pimax-dev-util.exe upload-pc-build -a $Env:PIMAX_APP_ID -d OpenBrush_Pimax_${Env:VERSION}.zip

  publish_viveport:
    name: Publish Viveport Release
    needs: [configuration, build]
    runs-on: windows-latest
    env:
      VIVEPORT_EMAIL: ${{ vars.VIVEPORT_EMAIL }}
      VIVEPORT_PASSWORD: ${{ secrets.VIVEPORT_PASSWORD }}
      VIVEPORT_APP_ID: ${{ vars.VIVEPORT_APP_ID }}
      VIVEPORT_ORG_ID: ${{ vars.VIVEPORT_ORG_ID }}
      VERSION: ${{ needs.configuration.outputs.version}}
    if: |
      github.event_name == 'push' &&
      github.repository == 'icosa-foundation/open-brush' &&
      contains(github.ref, 'refs/tags/v')

    steps:
      - name: Download Build Artifacts (Windows OpenXR)
        uses: actions/download-artifact@v4
        with:
          name: Windows OpenXR
          path: build_windows_openxr

      - name: Publish Viveport Builds
        run: |
          New-Item "releases" -Type Directory
          Move-Item -Path build_windows_openxr/StandaloneWindows64/* releases/
          Set-Location -Path "releases"
          Compress-Archive -Path ./* -DestinationPath OpenBrush_Viveport_${Env:VERSION}.zip
          Invoke-WebRequest -Uri https://assets-global.viveport.com/static-misc/developer-tool/ViveportUploader.exe -OutFile ViveportUploader.exe
          ./ViveportUploader.exe -email ${Env:VIVEPORT_EMAIL} -password ${Env:VIVEPORT_PASSWORD} -filepath OpenBrush_Viveport_${Env:VERSION}.zip -appid ${Env:VIVEPORT_APP_ID} -orgid ${Env:VIVEPORT_ORG_ID} -version ${VERSION}

  publish_itch:
    name: Publish Itch.io Release
    needs: [configuration, build]
    runs-on: ubuntu-latest
    env:
      ITCH_SUBCHANNEL_NAME: ${{ needs.configuration.outputs.itchchannelname }}
      BUTLER_CREDENTIALS: ${{ secrets.BUTLER_CREDENTIALS }}
      ITCH_GAME: openbrush
      ITCH_USER: openbrush
      VERSION: ${{ needs.configuration.outputs.version }}
    if: |
      github.event_name == 'push' &&
      github.repository == 'icosa-foundation/open-brush' &&
      (github.ref == 'refs/heads/main' || contains(github.ref, 'refs/tags/v'))

    steps:
      - name: Download Build Artifacts (Windows OpenXR)
        uses: actions/download-artifact@v4
        with:
          name: Windows OpenXR
          path: build_windows_openxr

      - name: Download Build Artifacts (Oculus Quest 2+)
        uses: actions/download-artifact@v4
        with:
          name: Oculus Quest (2+)
          path: build_oculus_quest

      - name: Package Artifacts for release
        run: |
          mkdir releases
          mv build_oculus_quest/*/com.Icosa.OpenBrush*apk releases/OpenBrush_Quest_$VERSION.apk
          mv build_windows_openxr/StandaloneWindows64/ releases/OpenBrush_Desktop_$VERSION/
      - name: Publish Windows
        uses: josephbmanley/butler-publish-itchio-action@master
        env:
          CHANNEL: windows-${{ env.ITCH_SUBCHANNEL_NAME }}
          PACKAGE: releases/OpenBrush_Desktop_${{ needs.configuration.outputs.version }}
      - name: Publish Quest
        uses: josephbmanley/butler-publish-itchio-action@master
        env:
          CHANNEL: android-quest-${{ env.ITCH_SUBCHANNEL_NAME }}
          PACKAGE: releases/OpenBrush_Quest_${{ needs.configuration.outputs.version }}.apk

  publish_oculus_quest:
    name: Publish Oculus Quest 2+ Release
    needs: [configuration, build]
    runs-on: macos-latest  # the ovr-platform-util tool is only available for Mac and Windows
    if: |
      github.event_name == 'push' &&
      github.repository == 'icosa-foundation/open-brush' &&
      (github.ref == 'refs/heads/main' || contains(github.ref, 'refs/tags/v'))

    steps:
      - name: Download Build Artifacts (Oculus Quest 2+)
        uses: actions/download-artifact@v4
        with:
          name: Oculus Quest (2+)
          path: build_oculus_quest
      - name: Publish Oculus Builds
        env:
          VERSION: ${{ needs.configuration.outputs.version }}
          PRERELEASE: ${{ needs.configuration.outputs.prerelease }}
          RAW_CHANGELOG: ${{ needs.configuration.outputs.rawchangelog }}
          OCULUS_QUEST_APP_ID: ${{ vars.OCULUS_QUEST_APP_ID }}
          OCULUS_QUEST_APP_SECRET: ${{ secrets.OCULUS_QUEST_APP_SECRET }}
        run: |
          mkdir releases
          mv build_oculus_quest/*/com.Icosa.OpenBrush*apk releases/OpenBrush_Quest_$VERSION.apk
          mv build_oculus_quest/*/com.Icosa.OpenBrush*.symbols.zip releases/symbols.zip

          cd releases
          unzip symbols.zip
          curl -L 'https://www.oculus.com/download_app/?id=1462426033810370' -o ovr-platform-util
          chmod 755 ovr-platform-util

          if [ "$PRERELEASE" == "false" ]
          then
            ./ovr-platform-util upload-quest-build --app-id ${OCULUS_QUEST_APP_ID} --app-secret ${OCULUS_QUEST_APP_SECRET} --apk OpenBrush_Quest_$VERSION.apk --channel LIVE:quest2+ --debug_symbols_dir ./arm64-v8a/ --debug-symbols-pattern '*.so' --age-group MIXED_AGES
          else
            CHANGELOG="${RAW_CHANGELOG}"
            ./ovr-platform-util upload-quest-build --app-id ${OCULUS_QUEST_APP_ID} --app-secret ${OCULUS_QUEST_APP_SECRET} --apk OpenBrush_Quest_$VERSION.apk --channel Beta:quest2+ --debug_symbols_dir ./arm64-v8a/ --debug-symbols-pattern '*.so' --notes "${CHANGELOG}" --age-group MIXED_AGES
          fi

  publish_oculus_quest1:
    name: Publish Oculus Quest 1 Release
    needs: [configuration, build]
    runs-on: macos-latest  # the ovr-platform-util tool is only available for Mac and Windows
    if: |
      github.event_name == 'push' &&
      github.repository == 'icosa-foundation/open-brush' &&
      (github.ref == 'refs/heads/main' || contains(github.ref, 'refs/tags/v'))

    steps:
      - name: Download Build Artifacts (Oculus Quest 1)
        uses: actions/download-artifact@v4
        with:
          name: Oculus Quest (1)
          path: build_oculus_quest1
      - name: Publish Oculus Builds
        env:
          VERSION: ${{ needs.configuration.outputs.version }}
          PRERELEASE: ${{ needs.configuration.outputs.prerelease }}
          RAW_CHANGELOG: ${{ needs.configuration.outputs.rawchangelog }}
          OCULUS_QUEST_APP_ID: ${{ vars.OCULUS_QUEST_APP_ID }}
          OCULUS_QUEST_APP_SECRET: ${{ secrets.OCULUS_QUEST_APP_SECRET }}
        run: |
          mkdir releases1
          mv build_oculus_quest1/*/com.Icosa.OpenBrush*apk releases1/OpenBrush_Quest1_$VERSION.apk
          mv build_oculus_quest1/*/com.Icosa.OpenBrush*.symbols.zip releases1/symbols.zip

          cd releases1
          unzip symbols.zip
          curl -L 'https://www.oculus.com/download_app/?id=1462426033810370' -o ovr-platform-util
          chmod 755 ovr-platform-util

          if [ "$PRERELEASE" == "false" ]
          then
            ./ovr-platform-util upload-quest-build --app-id ${OCULUS_QUEST_APP_ID} --app-secret ${OCULUS_QUEST_APP_SECRET} --apk OpenBrush_Quest1_$VERSION.apk --channel LIVE:quest1only --debug_symbols_dir ./arm64-v8a/ --debug-symbols-pattern '*.so' --age-group MIXED_AGES
          else
            CHANGELOG="${RAW_CHANGELOG}"
            ./ovr-platform-util upload-quest-build --app-id ${OCULUS_QUEST_APP_ID} --app-secret ${OCULUS_QUEST_APP_SECRET} --apk OpenBrush_Quest1_$VERSION.apk --channel Beta:quest1only --debug_symbols_dir ./arm64-v8a/ --debug-symbols-pattern '*.so' --notes "${CHANGELOG}" --age-group MIXED_AGES
          fi

  publish_oculus_rift:
    name: Publish Oculus Rift Release
    needs: [configuration, build]
    runs-on: macos-latest  # the ovr-platform-util tool is only available for Mac and Windows
    if: |
      github.event_name == 'push' &&
      github.repository == 'icosa-foundation/open-brush' &&
      (github.ref == 'refs/heads/main' || contains(github.ref, 'refs/tags/v'))

    steps:
      - name: Download Build Artifacts (Windows Rift)
        uses: actions/download-artifact@v4
        with:
          name: Windows Rift
          path: build_windows_rift
      - name: Publish Oculus Builds
        env:
          VERSION: ${{ needs.configuration.outputs.version }}
          PRERELEASE: ${{ needs.configuration.outputs.prerelease }}
          RAW_CHANGELOG: ${{ needs.configuration.outputs.rawchangelog }}
          OCULUS_RIFT_APP_ID: ${{ vars.OCULUS_RIFT_APP_ID }}
          OCULUS_RIFT_APP_SECRET: ${{ secrets.OCULUS_RIFT_APP_SECRET }}
        run: |
          mkdir releases
          mv build_windows_rift/StandaloneWindows64/ releases/OpenBrush_Rift_$VERSION/
          cd releases
          zip -r OpenBrush_Rift_$VERSION.zip OpenBrush_Rift_$VERSION/
          curl -L 'https://www.oculus.com/download_app/?id=1462426033810370' -o ovr-platform-util
          chmod 755 ovr-platform-util

          if [ "$PRERELEASE" == "false" ]
          then
            ./ovr-platform-util upload-rift-build --app-id ${OCULUS_RIFT_APP_ID} --app-secret ${OCULUS_RIFT_APP_SECRET} --build-dir OpenBrush_Rift_$VERSION --launch-file OpenBrush.exe --channel LIVE --version $VERSION --firewall_exceptions true --redistributables 822786567843179,1675031999409058,2657209094360789
          else
            CHANGELOG="${RAW_CHANGELOG}"
            ./ovr-platform-util upload-rift-build --app-id ${OCULUS_RIFT_APP_ID} --app-secret ${OCULUS_RIFT_APP_SECRET} --build-dir OpenBrush_Rift_$VERSION --launch-file OpenBrush.exe --channel BETA --version $VERSION --firewall_exceptions true --redistributables 822786567843179,1675031999409058,2657209094360789 --notes "${CHANGELOG}"
          fi

  publish_pico:
    name: Publish Pico Releases
    needs: [configuration, build]
    runs-on: ubuntu-latest  # the ovr-platform-util tool is only available for Mac and Windows
    if: |
      github.event_name == 'push' &&
      github.repository == 'icosa-foundation/open-brush' &&
      (github.ref == 'refs/heads/main' || contains(github.ref, 'refs/tags/v'))

    steps:
      - name: Download Build Artifacts (Android Pico)
        uses: actions/download-artifact@v4
        with:
          name: Android Pico
          path: build_android_pico
      - name: Download Build Artifacts (Android Pico CN)
        uses: actions/download-artifact@v4
        with:
          name: Android Pico (CN)
          path: build_android_pico_cn
      - name: Publish Pico Builds
        env:
          VERSION: ${{ needs.configuration.outputs.version }}
          PRERELEASE: ${{ needs.configuration.outputs.prerelease }}
          RAW_CHANGELOG: ${{ needs.configuration.outputs.rawchangelog }}
          PICO_APP_ID: ${{ vars.PICO_APP_ID }}
          PICO_APP_SECRET: ${{ secrets.PICO_APP_SECRET }}
        run: |
          mkdir releases
          mv build_android_pico/*/com.Icosa.OpenBrush*apk releases/OpenBrush_Pico_$VERSION.apk
          mv build_android_pico_cn/*/com.Icosa.OpenBrush*apk releases/OpenBrush_Pico_CN_$VERSION.apk

          cd releases
          # pico-cli v1.0.3
          curl -L 'https://p16-platform-static-va.ibyteimg.com/tos-maliva-i-jo6vmmv194-us/linux-noncn/202304111056/pico-cli?r=1681181814847245000' -o pico-cli
          chmod 755 pico-cli

          if [ "$PRERELEASE" == "false" ]
          then
            # The order here matters, because the Chinese build has a slightly higher version code due to the suffix of 1 vs 0
            ./pico-cli upload-build --app-id $PICO_APP_ID --app-secret $PICO_APP_SECRET --region noncn --apk OpenBrush_Pico_$VERSION.apk --channel 2 --notes-en "Version $VERSION" --device 'PICO Neo3,PICO Neo3 Pro,PICO Neo3 Eye,PICO 4'
            ./pico-cli upload-build --app-id $PICO_APP_ID --app-secret $PICO_APP_SECRET --region noncn --apk OpenBrush_Pico_CN_$VERSION.apk --channel 1 --notes-en "Version $VERSION" --device 'PICO Neo3,PICO Neo3 Pro,PICO Neo3 Eye,PICO 4'
          else
            # For Pico, Beta channels can only get one build, not a separate China / non-China build
            ./pico-cli upload-build --app-id $PICO_APP_ID --app-secret $PICO_APP_SECRET --region noncn --apk OpenBrush_Pico_$VERSION.apk --channel 3 --notes-en "Version $VERSION" --device 'PICO Neo3,PICO Neo3 Pro,PICO Neo3 Eye,PICO 4'
          fi

  publish_ios_zapbox:
    name: Publish Zapbox iOS
    needs: [configuration, build]
    runs-on: macos-latest
    if: |
      github.event_name == 'push' &&
      github.repository == 'icosa-foundation/open-brush' &&
      (github.ref == 'refs/heads/main' || contains(github.ref, 'refs/tags/v'))
    steps:
      - name: Checkout Repository
        uses: actions/checkout@v4
        with:
          fetch-depth: 0
          sparse-checkout: |
            Gemfile
            Gemfile.lock
            fastlane

      - name: Free extra space
        # As of 02/08/2024, this increases free space from 21GB to 47GB
        run: |
          echo "Initial free space"
          df -h
          rm -rf "$AGENT_TOOLSDIRECTORY"
          echo "Disk space after cleanup of \$AGENT_TOOLSDIRECTORY"
          df -h
          echo "Deleting all Xcode versions except 15.4"
          find /Applications/Xcode_* -maxdepth 0 -type d ! -name 'Xcode_15.4.app' -exec rm -rf {} \;
          df -h
          find /Applications/Xcode* -name "*.app" -exec du -mcsh {} \;  # Shows Xcode app sizes

      - name: Download iOS Artifact
        uses: actions/download-artifact@v4
        with:
          name: iOS Zapbox
          path: build

      - name: Fix File Permissions
        run: |
          export FILENAME=$(basename $(readlink -f build/iOS/OpenBrush*))
          export IOS_BUILD_PATH=$(pwd)/build/iOS/${FILENAME}

          find $IOS_BUILD_PATH -type f -name "*.sh" -exec chmod +x {} \;

      - name: Run fastlane
        env:
          APPLE_CONNECT_EMAIL: ${{ secrets.APPLE_CONNECT_EMAIL }}
          APPLE_DEVELOPER_EMAIL: ${{ secrets.APPLE_DEVELOPER_EMAIL }}
          APPLE_TEAM_ID: ${{ vars.APPLE_TEAM_ID }}

          MATCH_REPOSITORY: ${{ secrets.MATCH_REPOSITORY }}
          MATCH_DEPLOY_KEY: ${{ secrets.MATCH_DEPLOY_KEY }}
          MATCH_PASSWORD: ${{ secrets.MATCH_PASSWORD }}

          APPSTORE_ISSUER_ID: ${{ secrets.APPSTORE_ISSUER_ID }}
          APPSTORE_KEY_ID: ${{ secrets.APPSTORE_KEY_ID }}
          APPSTORE_P8: ${{ secrets.APPSTORE_P8 }}

          IOS_BUNDLE_ID: ${{ vars.IOS_ZAPBOX_BUNDLE_ID }}
          PROJECT_NAME: Open Brush for Zapbox
          FASTLANE_LANE: ${{ needs.configuration.outputs.fastlanelane }}
        run: |
          eval "$(ssh-agent -s)"
          ssh-add - <<< "${MATCH_DEPLOY_KEY}"
          export FILENAME=$(basename $(readlink -f build/iOS/OpenBrush*))
          export IOS_BUILD_PATH=$(pwd)/build/iOS/${FILENAME}

          bundle install
          bundle exec fastlane ios ${FASTLANE_LANE}

      - name: Save logs
        uses: actions/upload-artifact@v4
        if: ${{ failure() }}
        with:
          name: fastlane logs
          path: /Users/runner/Library/Logs/gym/<|MERGE_RESOLUTION|>--- conflicted
+++ resolved
@@ -352,11 +352,7 @@
         with:
           token: ${{ env.PHOTON_PAT }}
           repository: icosa-mirror/photon-fusion
-<<<<<<< HEAD
           ref: Fusion_v1.1.10_Voice_2
-=======
-          ref: v1.1.8
->>>>>>> d4492408
           path: photon-fusion-mirror/
 
       - name: Copy photon files
