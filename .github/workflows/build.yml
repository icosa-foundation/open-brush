--- conflicted
+++ resolved
@@ -180,35 +180,6 @@
         with:
           lfs: true  # We don't use LFS, but it adds no time, and leave it here in case we do at some point later
 
-<<<<<<< HEAD
-      - name: Install Oculus unity package
-        if: matrix.vrsdk == 'Oculus'
-        run: |
-          # version 43.0
-          # Code courtesy of Jonathan Perret, released freely. Download the package and manually extract it to Assets/Oculus. We only need VR and Platform.
-          wget -q https://securecdn.oculus.com/binaries/download/?id=5461031177272989 -O package.tmp
-          mkdir tmp
-          tar -C tmp -xzf package.tmp
-          find tmp -type f | xargs chmod a-x
-          for pn in tmp/*/pathname; do
-            id=${pn%/*}
-            id=${id#*/}
-            p=$(head -1 $pn)
-            d=${p%/*}
-            mkdir -p "tmp/$d"
-            [ -f "tmp/$id/asset" ] && cp -v "tmp/$id/asset" "tmp/$p"
-            cp "tmp/$id/asset.meta" "tmp/${p}.meta"
-          done
-          mkdir -p Assets/Oculus
-          cp -R tmp/Assets/Oculus/VR Assets/Oculus/
-          cp -R tmp/Assets/Oculus/Platform Assets/Oculus/
-          rm -rf tmp package.tmp
-          ln -s ../../Assets/Oculus/VR/Editor/OVRPluginUpdater.cs Assets/Editor/
-          # HACK to stop Oculus preventing building in gamma color space with OpenXR.
-          sed -i '/linear lighting/d' Assets/Oculus/VR/Editor/OVRGradleGeneration.cs
-
-=======
->>>>>>> 5f8abcb1
       - name: Install Pimax unity package
         if: matrix.name == 'Windows Pimax'
         run: |
