# yamllint disable rule:line-length
# yaml-language-server: $schema=https://json.schemastore.org/github-workflow.json
---
name: Builds

on:  # yamllint disable-line rule:truthy
  pull_request: {}
  push:
    branches:
      - "**"
    tags:
      - "v*"

env:
  UNITY_VERSION: "2021.3.3f1"
  UNITY_EMAIL: ${{ secrets.UNITY_EMAIL }}
  UNITY_PASSWORD: ${{ secrets.UNITY_PASSWORD }}
  UNITY_SERIAL: ${{ secrets.UNITY_SERIAL }}
  # If UNITY_SERIAL is not set, then use a hardcoded license. Otherwise, don't set this, so the game-ci actions will use EMAIL/PASS/SERIAL
  UNITY_LICENSE: ${{ fromJSON('["<?xml version=\"1.0\" encoding=\"UTF-8\"?><root>\n    <License id=\"Terms\">\n        <MachineBindings>\n            <Binding Key=\"1\" Value=\"576562626572264761624c65526f7578\"/>\n            <Binding Key=\"2\" Value=\"576562626572264761624c65526f7578\"/>\n        </MachineBindings>\n        <MachineID Value=\"D7nTUnjNAmtsUMcnoyrqkgIbYdM=\"/>\n        <SerialHash Value=\"56bce8b03146a1a47339b2bc8a7a40af276146b9\"/>\n        <Features>\n            <Feature Value=\"33\"/>\n            <Feature Value=\"1\"/>\n            <Feature Value=\"12\"/>\n            <Feature Value=\"2\"/>\n            <Feature Value=\"24\"/>\n            <Feature Value=\"3\"/>\n            <Feature Value=\"36\"/>\n            <Feature Value=\"17\"/>\n            <Feature Value=\"19\"/>\n            <Feature Value=\"62\"/>\n        </Features>\n        <DeveloperData Value=\"AQAAAEY0LURFWjQtVVk1TS04M1lULTNOWVAtNEtXNg==\"/>\n        <SerialMasked Value=\"F4-DEZ4-UY5M-83YT-3NYP-XXXX\"/>\n        <StartDate Value=\"2021-01-27T00:00:00\"/>\n        <UpdateDate Value=\"2021-05-06T05:54:38\"/>\n        <InitialActivationDate Value=\"2021-01-27T07:00:51\"/>\n        <LicenseVersion Value=\"6.x\"/>\n        <ClientProvidedVersion Value=\"2019.4.25f1\"/>\n        <AlwaysOnline Value=\"false\"/>\n        <Entitlements>\n            <Entitlement Ns=\"unity_editor\" Tag=\"UnityPersonal\" Type=\"EDITOR\" ValidTo=\"9999-12-31T00:00:00\"/>\n            <Entitlement Ns=\"unity_editor\" Tag=\"DarkSkin\" Type=\"EDITOR_FEATURE\" ValidTo=\"9999-12-31T00:00:00\"/>\n        </Entitlements>\n    </License>\n<Signature xmlns=\"http://www.w3.org/2000/09/xmldsig#\"><SignedInfo><CanonicalizationMethod Algorithm=\"http://www.w3.org/TR/2001/REC-xml-c14n-20010315#WithComments\"/><SignatureMethod Algorithm=\"http://www.w3.org/2000/09/xmldsig#rsa-sha1\"/><Reference URI=\"#Terms\"><Transforms><Transform Algorithm=\"http://www.w3.org/2000/09/xmldsig#enveloped-signature\"/></Transforms><DigestMethod Algorithm=\"http://www.w3.org/2000/09/xmldsig#sha1\"/><DigestValue>xCBKYap0JQVBqX22jba4k5Da5t0=</DigestValue></Reference></SignedInfo><SignatureValue>n8eYH6Exi6mpw6onE5blxgQY1bAb+NLrsblMlFLUTPVTGw5KmugyVHedyZiI47D3nZVK/FpGaVxJ\n2xcNBr8yR1lfQrakloAZhvlCTiNi/O8N+6aHGZgyi/5+2SLqj0E/ZB+bVlTaSioLy/cF6iOt0d0T\nvW+VEdhht9iWrKKeNBakcXGccX5tQhJFaTR8aYevp0t0TMz3cfGPhs5qDivufqoFl34Y6qa8HjAC\n+OvrlD0TIgMyev+czK0KMIRsT/euOoyOHupXb93BuiMWceRIqf4mYvPKJbhx15Zy3uxHbsF6lV8q\nGah5JCb8iGRTDmG2JzMg6pXCjiznPFNk4Tkl7Q==</SignatureValue></Signature></root>", null]')[secrets.UNITY_SERIAL != null] }}

jobs:
  configuration:
    if: |
      (github.event_name == 'pull_request') ||
      (
        github.event_name == 'push' &&
        (
        github.ref == 'refs/heads/main' ||
        contains(github.ref, 'refs/tags/v') ||
        contains(github.event.head_commit.message, '[CI BUILD]')
        )
      )
    name: Configure Build Parameters
    runs-on: ubuntu-latest
    outputs:
      version: ${{ steps.version.outputs.version}}
      stamp: ${{ steps.version.outputs.stamp }}
      prerelease: ${{ steps.version.outputs.prerelease }}
      changelog: ${{ steps.changelog.outputs.changelog }}
      basename: ${{ steps.github.outputs.basename }}
      description: ${{ steps.github.outputs.description}}
      itchchannelname: ${{ steps.version.outputs.itchchannelname }}
    steps:
      - name: Checkout repository
        uses: actions/checkout@v2
        with:
          fetch-depth: 0
          lfs: true  # We don't use LFS, but it adds no time, and leave it here in case we do at some point later

      - name: Calculate version and stamp
        id: version
        run: |
          MAJOR_MINOR=$(git describe --tags --abbrev=0 --match "v[0-9]*.[0-9]*" ${{ github.event.pull_request.head.sha }})
          PATCH_VERSION=$(git describe --tags --match "v[0-9]*.[0-9]*" --first-parent ${{ github.event.pull_request.head.sha }} | cut -d'-' -f2)
          STAMP=$(git describe --tags --match "v[0-9]*.[0-9]*" ${{ github.event.pull_request.head.sha }} | cut -d'-' -f3)
          if [ $PATCH_VERSION == $MAJOR_MINOR ]
          then
            PATCH_VERSION="0"
            STAMP=""
            echo "Formal version: $MAJOR_MINOR.$PATCH_VERSION"
            echo "::set-output name=prerelease::false"
            echo "::set-output name=itchchannelname::release"

          else
            echo "Prerelease version $MAJOR_MINOR.$PATCH_VERSION $STAMP"
            echo "::set-output name=prerelease::true"
            echo "::set-output name=itchchannelname::beta"
          fi
          VERSION=$(echo "$MAJOR_MINOR.$PATCH_VERSION" | sed -e 's/^v//')
          echo "::set-output name=version::$VERSION"
          echo "::set-output name=stamp::$STAMP"
      - name: Calculate Changelog
        id: changelog
        env:
          PRERELEASE: ${{ steps.version.outputs.prerelease }}
        run: |
          if [ "$PRERELEASE" == "true" ]
          then
            PREV=$(git describe --tags --abbrev=0 HEAD^)
          else
            PREV=$(git describe --tags --match "v[0-9]*.[0-9]*" --abbrev=0 HEAD^)
          fi
          CHANGELOG=$(git log --pretty=oneline --first-parent $PREV..HEAD)
          CHANGELOG="${CHANGELOG//'%'/'%25'}"
          CHANGELOG="${CHANGELOG//$'\n'/'%0A'}"
          CHANGELOG="${CHANGELOG//$'\r'/'%0D'}"
          echo "::set-output name=changelog::$CHANGELOG"
      - name: Set custom app name and package name, if relevant
        id: github
        env:
          PRERELEASE: ${{ steps.version.outputs.prerelease }}
        run: |
          # For a PR action (i.e., syncronize / open), the value of github.ref will be refs/pull/1234/merge
          # For a push action, it will be either refs/heads/foo_branch_name OR refs/tags/v1234.
          # We want to use the base name for pushes of tags or to main, the PR number for PRs, and the branch name for named branches.
          if [[ "$PRERELEASE" == "false" || ${{ github.ref }} == refs/heads/main ]]
          then
            echo "::set-output name=basename::OpenBrush"
            echo "::set-output name=description::"
          else
            if [[ ${{ github.ref }} == refs/pull/* ]]
            then
              DESCRIPTION="PR#$(echo ${{ github.ref }} | sed -e 's#refs/pull/##' -e 's#/merge##')"
            elif [[ ${{ github.ref }} == refs/heads/* ]]
            then
              DESCRIPTION="$(echo ${{ github.ref }} | sed -e 's#refs/heads/##')"
            else
              DESCRIPTION="Unknown"
            fi
            echo "::set-output name=description::-btb-description ${DESCRIPTION}"
            IDENTIFIER=$(echo ${DESCRIPTION} | sed -e 's/[\/#_-]//g')
            echo "::set-output name=basename::OpenBrush-${IDENTIFIER}"
          fi
  build:
    name: ${{ matrix.name }}
    needs: configuration
    runs-on: ubuntu-latest
    strategy:
      fail-fast: false
      matrix:
        # We don't use an actual matrix because there's more exceptions than actual cases!
        include:
          - name: Windows OpenXR
            targetPlatform: StandaloneWindows64
<<<<<<< HEAD
            vrsdk: OpenXR
=======
            vrsdk: SteamVR
          - name: Windows Pimax
            targetPlatform: StandaloneWindows64
            vrsdk: SteamVR
>>>>>>> 72758cb1
          - name: Windows Rift
            targetPlatform: StandaloneWindows64
            vrsdk: Oculus
          - name: Windows OpenXR Experimental
            targetPlatform: StandaloneWindows64
            vrsdk: OpenXR
            extraoptions: -btb-experimental
          - name: Windows Rift Experimental
            targetPlatform: StandaloneWindows64
            vrsdk: Oculus
            extraoptions: -btb-experimental
          - name: Android OpenXR
            targetPlatform: Android
            vrsdk: OpenXR
            extraoptions: -setDefaultPlatformTextureFormat astc -btb-il2cpp
          - name: Oculus Quest
            targetPlatform: Android
            vrsdk: Oculus
            extraoptions: -setDefaultPlatformTextureFormat astc -btb-il2cpp
          - name: Oculus Quest Experimental
            targetPlatform: Android
            vrsdk: Oculus
            extraoptions: -setDefaultPlatformTextureFormat astc -btb-il2cpp -btb-experimental


    steps:
      - name: Free extra space
        # This takes several minutes, so we only do it where required
        if: matrix.targetPlatform == 'Android'
        run: |
          echo "Initial free space"
          df -h
          sudo swapoff -a
          sudo rm -f /swapfile
          docker rmi $(docker image ls -aq)
          #echo "Listing 100 largest packages"
          #dpkg-query -Wf '${Installed-Size}\t${Package}\n' | sort -rn | head -n 100
          echo "Removing large packages"
          sudo apt-get update
          sudo apt-get remove -y '^ghc-.*' '^dotnet-.*' azure-cli google-cloud-sdk 'adoptopenjdk-.*-hotspot' google-chrome-stable firefox 'php.*'
          sudo apt-get autoremove -y
          sudo apt-get clean
          echo "Removing remaining large directories"
          rm -rf /usr/share/dotnet/
          rm -rf "$AGENT_TOOLSDIRECTORY"
          echo "Disk space after cleanup"
          df -h

      - name: Checkout repository
        uses: actions/checkout@v2
        with:
          lfs: true  # We don't use LFS, but it adds no time, and leave it here in case we do at some point later

      - name: Install Oculus unity package
        if: matrix.vrsdk == 'Oculus'
        run: |
          # version 40.0
          # Code courtesy of Jonathan Perret, released freely. Download the package and manually extract it to Assets/Oculus. We only need VR and Platform.
          wget -q https://securecdn.oculus.com/binaries/download/?id=5224406520935457 -O package.tmp
          mkdir tmp
          tar -C tmp -xzf package.tmp
          find tmp -type f | xargs chmod a-x
          for pn in tmp/*/pathname; do
            id=${pn%/*}
            id=${id#*/}
            p=$(head -1 $pn)
            d=${p%/*}
            mkdir -p "tmp/$d"
            [ -f "tmp/$id/asset" ] && cp -v "tmp/$id/asset" "tmp/$p"
            cp "tmp/$id/asset.meta" "tmp/${p}.meta"
          done
          mkdir -p Assets/Oculus
          cp -R tmp/Assets/Oculus/VR Assets/Oculus/
          cp -R tmp/Assets/Oculus/Platform Assets/Oculus/
          rm -rf tmp package.tmp
          ln -s ../../Assets/Oculus/VR/Editor/OVRPluginUpdater.cs Assets/Editor/

      - name: Install Pimax unity package
        if: matrix.name == 'Windows Pimax'
        run: |
          # version 0.6.3
          # Same as above, but adapted to work for Pimax instead.
          wget -q https://dl.appstore.pimax.com/sdk/Pimax_Platform_Unity_SDK_v0.6.3.zip -O package.zip
          unzip package.zip
          mkdir tmp
          tar -C tmp -xzf PimaxPlatform_v0.6.3.unitypackage
          find tmp -type f | xargs chmod a-x
          for pn in tmp/*/pathname; do
            id=${pn%/*}
            id=${id#*/}
            p=$(head -1 $pn)
            d=${p%/*}
            mkdir -p "tmp/$d"
            [ -f "tmp/$id/asset" ] && cp -v "tmp/$id/asset" "tmp/$p"
            cp "tmp/$id/asset.meta" "tmp/${p}.meta"
          done
          cp -R tmp/Assets/Pimax Assets/
          rm -rf tmp package.zip PimaxPlatform_v0.6.3.unitypackage Tools

      - name: Install TextMesh Pro package
        run: |
          # version 3.0.6; must be updated if the version changes
          # This replaces the GUI's "Window -> TextMesh Pro -> Import TMP Essential Resources". I don't know why Unity makes this sort of thing so hard!
          mkdir tmp.plugin
          wget -q https://download.packages.unity.com/com.unity.textmeshpro/-/com.unity.textmeshpro-3.0.6.tgz -O tmp.plugin/plugin.tgz
          tar -C tmp.plugin -xzf tmp.plugin/plugin.tgz
          mkdir tmp.package
          tar -C tmp.package -xzf 'tmp.plugin/package/Package Resources/TMP Essential Resources.unitypackage'
          for pn in tmp.package/*/pathname; do
            id=${pn%/*}
            id=${id#*/}
            p=$(head -1 $pn)
            d=${p%/*}
            mkdir -p "tmp.package/$d"
            [ -f "tmp.package/$id/asset" ] && cp -v "tmp.package/$id/asset" "tmp.package/$p"
            cp "tmp.package/$id/asset.meta" "tmp.package/${p}.meta"
          done
          mkdir -p 'Assets/TextMesh Pro'
          cp -R 'tmp.package/Assets/TextMesh Pro' Assets/
          rm -rf tmp.plugin tmp.package

      - uses: actions/cache@v3
        with:
          path: Library
          # We only use the targetPlatform for caching; saving a cache for each commit is far too expensive. Worst case, it's a few commits out of date.
          key: Library_${{ matrix.targetPlatform }}_${{ env.UNITY_VERSION }}

      - name: Update Oculus OVR Plugin
        uses: game-ci/unity-builder@v2
        if: matrix.vrsdk == 'Oculus'
        with:
          unityVersion: ${{ env.UNITY_VERSION }}
          targetPlatform: ${{ matrix.targetPlatform }}
          versioning: Custom
          version: ${{ needs.configuration.outputs.version }}
          buildMethod: OVRPluginUpdater.BatchmodePluginUpdate  # We created this symlink above

      - name: Set filename (for Windows)
        if: matrix.targetPlatform == 'StandaloneWindows64'
        env:
          BASENAME: ${{ needs.configuration.outputs.basename}}
        run:
          echo "filename=$BASENAME.exe" >> $GITHUB_ENV

      - name: Set filename (for Android)
        if: matrix.targetPlatform == 'Android'
        env:
          BASENAME: ${{ needs.configuration.outputs.basename}}
        run:
          echo "filename=com.Icosa.$BASENAME.apk" >> $GITHUB_ENV

      - name: Set build stamp
        if: ${{ needs.configuration.outputs.stamp }}
        # We checkout the merge commit, but for the purpose of the tag, use the version from the PR, not the merge commit, which is rather hard to find later. We skip the version tag, since this comes from the code and can't be easily overwritten
        run: |
          echo "stamp=-btb-stamp ${{needs.configuration.outputs.stamp}}" >> $GITHUB_ENV

      - name: Update version
        env:
          VERSION: ${{ needs.configuration.outputs.version}}
        run: |
          sed -e "s/m_VersionNumber:.*$/m_VersionNumber: $VERSION/" -i Assets/Scenes/Main.unity
          sed -e "s/bundleVersion:.*$/bundleVersion: $VERSION/" -i ProjectSettings/ProjectSettings.asset

      - name: Add secure secrets file
        env:
          SECRETS_ASSET: ${{ secrets.SECRETS_ASSET }}
          SECRETS_ASSET_META: ${{ secrets.SECRETS_ASSET_META }}
        if: |
          env.SECRETS_ASSET != null &&
          env.SECRETS_ASSET_META != null
        run: |
          echo "$SECRETS_ASSET" > Assets/Secrets.asset
          echo "$SECRETS_ASSET_META" > Assets/Secrets.asset.meta
          SECRETS_ASSET_META_GUID=$(grep "guid:" Assets/Secrets.asset.meta | cut -d" " -f2)
          sed -e "s/Secrets:.*$/Secrets: {fileID: 11400000, guid: $SECRETS_ASSET_META_GUID, type: 2}/" -i Assets/Scenes/Main.unity

      - name: Enable keystore
        run: |
          sed -e 's/androidUseCustomKeystore.*$/androidUseCustomKeystore: 1/' -i ProjectSettings/ProjectSettings.asset

<<<<<<< HEAD
      - name: Set OCULUS_SUPPORTED in csc.rsp
        if: matrix.vrsdk == 'Oculus'
        run: |
          echo -e "\n-define:OCULUS_SUPPORTED" | tee -a Assets/csc.rsp
=======
      - name: Set PIMAX_SUPPORTED in csc.rsp
        if: matrix.name == 'Windows Pimax'
        run: |
          echo -e "\n-define:PIMAX_SUPPORTED" | tee -a Assets/csc.rsp
>>>>>>> 72758cb1

      - name: Build project
        uses: game-ci/unity-builder@v2
        env:
          VERSION: ${{ needs.configuration.outputs.version}}
        with:
          allowDirtyBuild: true  # Because of the OVR Update, the build tree might be dirty
          unityVersion: ${{ env.UNITY_VERSION }}
          targetPlatform: ${{ matrix.targetPlatform }}
          customParameters: -btb-target ${{ matrix.targetPlatform }} -btb-display ${{ matrix.vrsdk }} -btb-out /github/workspace/build/${{ matrix.targetPlatform }}-${{ matrix.vrsdk }}/${{ env.filename }} ${{ needs.configuration.outputs.description}} ${{ env.stamp }} ${{ matrix.extraoptions }}
          versioning: Custom
          version: ${{ needs.configuration.outputs.version }}
          buildMethod: BuildTiltBrush.CommandLine
          androidKeystoreName: openbrush.keystore
          androidKeystoreBase64: ${{ secrets.ANDROID_KEYSTORE_BASE64 || '/u3+7QAAAAIAAAABAAAAAQAWb3BlbmJydXNoLW5vbi1vZmZpY2lhbAAAAX66M2FtAAAFATCCBP0wDgYKKwYBBAEqAhEBAQUABIIE6Wufa9OVstw7Bu/gdATKqoPafXGefygChsN1d4LGY0SMLPORjHXiryEVMKi2rt61kNeXzeLkiM4yIQAam4HZtNTxgjoFQ6KB7uzkqMJYKViBUgg1HCAl2e+QpYjqG+YNJT67CiPgjpsJHNE628CwKAvjJ85FhqFz+MKzNF8BOpS5g5waqFda67oxaE4qO8eAL+F9P7us+ziY5B4O3EJC9s7xpT2GV2ro0m0fZI2dr3OO9UdUO72CYTg5qs250JiSij26Haf4t8Vq28F2S8rTcMUVtN4FRtzeR/wjeeZ3laER+WoxYni4MrZEXhYYCGhfor8Zcfi3p5ka8TJCQxywTKpghpSwgykgMJLn1HksxB0vhIMGTb87c2CTqS4t5Js/OPdcYS4Jnr7mHdQtOGfJCvl3TJC7NJwzLLOzUTmVIogaZCA9GlRballbD7XYbR8mcPxs+jLq5HJJk8/3B8ojAz/YA9vp6ml3RSYDA+yv9fBIefxNniAredJeqAnmH4o9er3+n0rKmpoqiXdzFkp1ywYbDDxrsFTiPrTc0gEiLRbfCERBx8GZ/7zGv6exKW1mc1L7QcFRmT1PRuJo6vRfCOtjdAdp0Mj1bllGGe9oBSKOxqtxs/NFygaVZjMDqryRvObKaJaj5CDhNdwsa21EsQ3+YvQWBzlcs5FTi5S2zG3W4+tMb+HoyV36SEV4yBLtqqrczhVCuPMlZu2p1iFLyODJJOxrWnmZy49BlQiudmiR7wILJoYKIFFvGv1jCJnTl9cI6UGX8IwSHYjGJIdLxaQM6c/7tw15+h+3jPajzZqkIQ7r0fyBp2TxE+QXMCP/knYu/dVzzQoBe5CgnAr5Fj60eEF78mJZbU3m9EjuVglURCTs2hDiyl3eRENgJjTc8p9iho4aK5eT5BVF7v2TAsTkfm+AwOq78chbWfh7J5OYnycG+v6S76LE6T8Yy0Arkk4lOF5SC05SmrDQpFcbRC9B7pR8XwJx3rabt4jvFsdqQtqv7TRasNQs95oROSC8335tzsaQfPwL/sGH4wi4zsH3YZ6As2V9myMEytqVEX5DdGBtzRr1opkx0aisyG48Evtk1UHMR9ROoZmkbNOIFNDUxCBvw7CU20aJSri4GX7kahg8Lj670Lfpx1C9OMwH0xRGUHE4e2ZWaw6Smkjc0Rru7j4YFKel0KtJgQaei2fz2i+6wOv1uz+H4j6f98pVMsf3HODmnh4x+qlUXaJWbNILQEGwv3zVReY123TPHIzkwImNLej62BLaqnEgiPkKr/gp/2MdrgepUEGC8FN0MTPbazDR4aE5XqLtnehhq8/9EfIk3b5WzNh00IAELwFrWnabkob5xmSLORBH8SpS3J6NwWa4jJMADRAGPYOUH7tYUM1/GRUK1HuboNP9v3KAny/k30CrxLvNHwe/zkXgoU9+M+gXVXL8pJJLMawVe/Dg13XyqTTa00UX7TsQFJZGm6lHrgeFIejKBEMLsMXNAIccphZe6sDnycDm/GY8vqmfjg9R05GwJOhBd46vhDi7Ph8YbLjohEoT4KfE5o8+Norzc/VHbRv5Y+G6JCL6hRV72meb3LswLYGUzGYP4nh2Y/yixg+rAtre80xjbXFfdvXVF6CuibKn5gmjCmiRN31rvEfdwVPIQDCaqv19Do2cQYDN+yGCo7yDHAAAAAEABVguNTA5AAADhzCCA4MwggJroAMCAQICBGNtJJswDQYJKoZIhvcNAQELBQAwcTELMAkGA1UEBhMCR0IxFzAVBgNVBAgTDldlc3QgWW9ya3NoaXJlMQ4wDAYDVQQHEwVMZWVkczEOMAwGA1UEChMFSWNvc2ExEzARBgNVBAsTCk9wZW4gQnJ1c2gxFDASBgNVBAMTC01pa2UgTWlsbGVyMCAXDTIyMDIwMjExMzAyNVoYDzIwNzIwMTIxMTEzMDI1WjBxMQswCQYDVQQGEwJHQjEXMBUGA1UECBMOV2VzdCBZb3Jrc2hpcmUxDjAMBgNVBAcTBUxlZWRzMQ4wDAYDVQQKEwVJY29zYTETMBEGA1UECxMKT3BlbiBCcnVzaDEUMBIGA1UEAxMLTWlrZSBNaWxsZXIwggEiMA0GCSqGSIb3DQEBAQUAA4IBDwAwggEKAoIBAQCZOlUSd2Z9VSuVE1NK2AKiKCYR3ADh3f3PN6ipTtqUdxP44l5jJnPVXc5YXJ4DyBsXHGTqCSiL9wiqdRCNTMcRf6vrpcuRWxqwMMu4bid0eDiFBU+wModQl70N0VblMolYZzD/y0NpXWh7VKPSXyA22ZwygeOPQFzxR4j2jRvM/g+9HeJeVN1p5f+6pvceg/9FBSCEOQg5fbDtO+ytZfMiawcyhSSwwlOzEOGT0Dq6d9xIs1/zTA8LxAlGYHLSpQCT/n3X27LNgUMNrCpWgLTtxH/qQ61NU3juqTqBBWT4nzTXl1J9JyPaHH1yzC908YiI5PQSFehX80KTvsf0B65DAgMBAAGjITAfMB0GA1UdDgQWBBTThSJ0yfVNgUC4h3Sa9o8aUmLY3jANBgkqhkiG9w0BAQsFAAOCAQEAUqE9NJA+PaMBrCcVHkxmk32DsVNIVCM/eaTPCyjBM3V5COgxscven160OKGHRn6Xhplr/UDy+StphE9Hwk8MAwSJ4reBdPiNMQvIsDEQ/aXSAyTiKQeIU5Zc+cYuJvHcyxIOVektDe8Er2AITvpXQDK1JRvYU6lFKym3j/CZ4comUwjdolB1C6fzlTkhP3ZuuFMfv543WyuVtb3A1mioLzQ5kfFlbTO0uXqEm+gltkK8AMqU6B5RJDYtQXIJkjR//UzNgpaILVvQ4pyyS6VvBNbUbrHaUKabtP3daDtQ0AQw3gSkCJ+QPpY9joIq38LMcVY5/x5/nbcxTuYvUlHozn/+qtNvA7MtikSNPcblNpmifg4o' }}
          androidKeystorePass: ${{ secrets.ANDROID_KEYSTORE_PASS || 'FakeKey' }}
          androidKeyaliasName: ${{ secrets.ANDROID_KEYALIAS_NAME || 'openbrush-non-official' }}
          androidKeyaliasPass: ${{ secrets.ANDROID_KEYALIAS_PASS || 'FakeKey' }}

      - name: Upload build/
        uses: actions/upload-artifact@v2
        with:
          name: ${{ matrix.name }}
          path: build

  release:
    name: Create Github Release
    needs: [configuration, build]
    runs-on: ubuntu-latest
    if: |
      github.event_name == 'push' &&
      github.repository == 'icosa-gallery/open-brush' &&
      (github.ref == 'refs/heads/main' || contains(github.ref, 'refs/tags/v'))

    steps:
      - name: Download Build Artifacts (Windows OpenXR)
        uses: actions/download-artifact@v2
        with:
          name: Windows OpenXR
          path: build_windows_openxr

      - name: Download Build Artifacts (Windows OpenXR Experimental)
        uses: actions/download-artifact@v2
        with:
          name: Windows OpenXR Experimental
          path: build_windows_openxr_experimental

      - name: Download Build Artifacts (Windows Rift)
        uses: actions/download-artifact@v2
        with:
          name: Windows Rift
          path: build_windows_rift

      - name: Download Build Artifacts (Windows Rift Experimental)
        uses: actions/download-artifact@v2
        with:
          name: Windows Rift Experimental
          path: build_windows_rift_experimental

      - name: Download Build Artifacts (Oculus Quest)
        uses: actions/download-artifact@v2
        with:
          name: Oculus Quest
          path: build_oculus_quest

      - name: Download Build Artifacts (Oculus Quest Experimental)
        uses: actions/download-artifact@v2
        with:
          name: Oculus Quest Experimental
          path: build_oculus_quest_experimental

      - name: Package Artifacts for release
        env:
          VERSION: ${{ needs.configuration.outputs.version }}
        run: |
          mkdir releases
          mv build_oculus_quest/*/com.Icosa.OpenBrush*apk releases/OpenBrush_Quest_$VERSION.apk
          mv build_oculus_quest_experimental/*/com.Icosa.OpenBrush*apk releases/OpenBrush_Quest_Experimental_$VERSION.apk
          mv build_windows_openxr/StandaloneWindows64-OpenXR/ releases/OpenBrush_Desktop_$VERSION/
          mv build_windows_openxr_experimental/StandaloneWindows64-OpenXR/ releases/OpenBrush_Desktop_Experimental_$VERSION/
          mv build_windows_rift/StandaloneWindows64-Oculus/ releases/OpenBrush_Rift_$VERSION/
          mv build_windows_rift_experimental/StandaloneWindows64-Oculus/ releases/OpenBrush_Rift_Experimental_$VERSION/
          cd releases
          zip -r OpenBrush_Desktop_$VERSION.zip OpenBrush_Desktop_$VERSION/
          zip -r OpenBrush_Desktop_Experimental_$VERSION.zip OpenBrush_Desktop_Experimental_$VERSION/
          zip -r OpenBrush_Rift_$VERSION.zip OpenBrush_Rift_$VERSION/
          zip -r OpenBrush_Rift_Experimental_$VERSION.zip OpenBrush_Rift_Experimental_$VERSION/
          rm -rf OpenBrush_Desktop_$VERSION
          rm -rf OpenBrush_Desktop_Experimental_$VERSION
          rm -rf OpenBrush_Rift_$VERSION
          rm -rf OpenBrush_Rift_Experimental_$VERSION
      - name: Publish
        uses: softprops/action-gh-release@v1
        env:
          GITHUB_TOKEN: ${{ secrets.GITHUB_TOKEN }}
        with:
          body: ${{ needs.configuration.outputs.changelog }}
          prerelease: ${{ needs.configuration.outputs.prerelease }}
          tag_name: ${{ needs.configuration.outputs.version }}
          files: releases/*

  publish_steam:
    name: Publish Steam Release
    needs: [configuration, build]
    if: |
      github.event_name == 'push' &&
      github.repository == 'icosa-gallery/open-brush' &&
      (github.ref == 'refs/heads/main' || contains(github.ref, 'refs/tags/v'))
    runs-on: ubuntu-latest
    steps:
      - name: Checkout repository
        uses: actions/checkout@v2
        with:
          fetch-depth: 0
          lfs: true  # We don't use LFS, but it adds no time, and leave it here in case we do at some point later
      - name: Setup steamcmd
        uses: CyberAndrii/setup-steamcmd@v1.1.1
      - name: Restore steam login config
        run: |
          mkdir -p /home/runner/Steam/config
          echo "${{ secrets.STEAM_CONFIG_VDF}}" | base64 -d - > /home/runner/Steam/config/config.vdf
          echo "${{ secrets.STEAM_SSFN }}" | base64 -d - > /home/runner/Steam/${{ secrets.STEAM_SSFN_FILENAME }}
      - name: Download Build Artifacts (Windows OpenXR)
        uses: actions/download-artifact@v2
        with:
          name: Windows OpenXR
          path: build_windows_openxr
      - name: Download Build Artifacts (Windows OpenXR Experimental)
        uses: actions/download-artifact@v2
        with:
          name: Windows OpenXR Experimental
          path: build_windows_openxr_experimental
      - name: Upload Regular Build
        run: |
          pip install -U j2cli
          j2 Support/steam/app.vdf.j2 > build_windows_openxr/app.vdf
          j2 Support/steam/main_depot.vdf.j2 > build_windows_openxr/main_depot.vdf
          j2 Support/steam/installscript_win.vdf.j2 > build_windows_openxr/installscript_win.vdf
          steamcmd +login $STEAM_USERNAME $STEAM_PASSWORD +run_app_build $(pwd)/build_windows_openxr/app.vdf +quit
        env:
          STEAM_USERNAME: ${{ secrets.STEAM_USERNAME }}
          STEAM_PASSWORD: ${{ secrets.STEAM_PASSWORD }}
          VERSION: ${{ needs.configuration.outputs.version }}
          OPEN_BRUSH_APP_ID: 1634870
          OPEN_BRUSH_WINDOWS_DEPOT_ID: 1634871
          OPEN_BRUSH_EXECUTABLE: ${{ needs.configuration.outputs.basename}}.exe
          CHANNEL: prerelease
      - name: Upload Experimental Build
        run: |
          pip install -U j2cli
          j2 Support/steam/app.vdf.j2 > build_windows_openxr_experimental/app.vdf
          j2 Support/steam/main_depot.vdf.j2 > build_windows_openxr_experimental/main_depot.vdf
          j2 Support/steam/installscript_win.vdf.j2 > build_windows_openxr_experimental/installscript_win.vdf
          steamcmd +login $STEAM_USERNAME $STEAM_PASSWORD +run_app_build $(pwd)/build_windows_openxr_experimental/app.vdf +quit
        env:
          STEAM_USERNAME: ${{ secrets.STEAM_USERNAME }}
          STEAM_PASSWORD: ${{ secrets.STEAM_PASSWORD }}
          VERSION: ${{ needs.configuration.outputs.version }}
          OPEN_BRUSH_APP_ID: 1634870
          OPEN_BRUSH_WINDOWS_DEPOT_ID: 1634871
          OPEN_BRUSH_EXECUTABLE: ${{ needs.configuration.outputs.basename}}.exe
          CHANNEL: prerelease-experimental
      - name: Save logs
        uses: actions/upload-artifact@v2
        if: ${{ failure() }}
        with:
          name: steamcmd logs
          path: build_output/

  publish_pimax:
    name: Publish Pimax Release
    needs: [configuration, build]
    runs-on: windows-latest
    env:
      PIMAX_APP_ID: ${{ secrets.PIMAX_APP_ID }}
      PIMAX_USERNAME: ${{ secrets.PIMAX_USERNAME }}
      PIMAX_PASSWORD: ${{ secrets.PIMAX_PASSWORD }}
    if: |
      github.event_name == 'push' &&
      github.repository == 'icosa-gallery/open-brush' &&
      (contains(github.ref, 'refs/tags/v'))

    steps:
      - name: Download Build Artifacts (Windows Pimax)
        uses: actions/download-artifact@v2
        with:
          name: Windows Pimax
          path: build_windows_pimax

      - name: Publish Pimax Builds
        run: |
          New-Item "releases" -Type Directory
          Move-Item -Path build_windows_pimax/StandaloneWindows64-SteamVR/ releases/
          Set-Location -Path "releases"
          Compress-Archive -Path ./* -DestinationPath OpenBrush_Pimax_$env:VERSION.zip
          Invoke-WebRequest -Uri https://dl.appstore.pimax.com/tools/pimax-dev-util.exe -OutFile pimax-dev-util.exe
          pimax-dev-util.exe login -u $env:PIMAX_USERNAME  -p $env:PIMAX_PASSWORD
          pimax-dev-util.exe upload-pc-build -a $env:PIMAX_APP_ID -d OpenBrush_Pimax_$env:VERSION.zip

  publish_steam_xr_v2:
    name: Publish Steam Release (xr_v2)
    needs: [configuration, build]
    if: |
      github.event_name == 'push'  &&
      github.repository == 'icosa-gallery/open-brush' &&
      (github.ref == 'refs/heads/feature/xr_v2')
    runs-on: ubuntu-latest
    steps:
      - name: Checkout repository
        uses: actions/checkout@v2
        with:
          fetch-depth: 0
          lfs: true  # We don't use LFS, but it adds no time, and leave it here in case we do at some point later
      - name: Setup steamcmd
        uses: CyberAndrii/setup-steamcmd@v1.1.1
      - name: Restore steam login config
        run: |
          mkdir -p /home/runner/Steam/config
          echo "${{ secrets.STEAM_CONFIG_VDF}}" | base64 -d - > /home/runner/Steam/config/config.vdf
          echo "${{ secrets.STEAM_SSFN }}" | base64 -d - > /home/runner/Steam/${{ secrets.STEAM_SSFN_FILENAME }}
      - name: Download Build Artifacts (Windows OpenXR)
        uses: actions/download-artifact@v2
        with:
          name: Windows OpenXR
          path: build_windows_openxr
      - name: Download Build Artifacts (Windows OpenXR Experimental)
        uses: actions/download-artifact@v2
        with:
          name: Windows OpenXR Experimental
          path: build_windows_openxr_experimental
      - name: Upload Regular Build
        run: |
          pip install -U j2cli
          j2 Support/steam/app.vdf.j2 > build_windows_openxr/app.vdf
          j2 Support/steam/main_depot.vdf.j2 > build_windows_openxr/main_depot.vdf
          j2 Support/steam/installscript_win.vdf.j2 > build_windows_openxr/installscript_win.vdf
          steamcmd +login $STEAM_USERNAME $STEAM_PASSWORD +run_app_build $(pwd)/build_windows_openxr/app.vdf +quit
        env:
          STEAM_USERNAME: ${{ secrets.STEAM_USERNAME }}
          STEAM_PASSWORD: ${{ secrets.STEAM_PASSWORD }}
          VERSION: ${{ needs.configuration.outputs.version }}
          OPEN_BRUSH_APP_ID: 1634870
          OPEN_BRUSH_WINDOWS_DEPOT_ID: 1634871
          OPEN_BRUSH_EXECUTABLE: ${{ needs.configuration.outputs.basename}}.exe
          CHANNEL: openxr
      - name: Upload Experimental Build
        run: |
          pip install -U j2cli
          j2 Support/steam/app.vdf.j2 > build_windows_openxr_experimental/app.vdf
          j2 Support/steam/main_depot.vdf.j2 > build_windows_openxr_experimental/main_depot.vdf
          j2 Support/steam/installscript_win.vdf.j2 > build_windows_openxr_experimental/installscript_win.vdf
          steamcmd +login $STEAM_USERNAME $STEAM_PASSWORD +run_app_build $(pwd)/build_windows_openxr_experimental/app.vdf +quit
        env:
          STEAM_USERNAME: ${{ secrets.STEAM_USERNAME }}
          STEAM_PASSWORD: ${{ secrets.STEAM_PASSWORD }}
          VERSION: ${{ needs.configuration.outputs.version }}
          OPEN_BRUSH_APP_ID: 1634870
          OPEN_BRUSH_WINDOWS_DEPOT_ID: 1634871
          OPEN_BRUSH_EXECUTABLE: ${{ needs.configuration.outputs.basename}}.exe
          CHANNEL: openxr-experimental
      - name: Save logs
        uses: actions/upload-artifact@v2
        if: ${{ failure() }}
        with:
          name: steamcmd logs
          path: build_output/


  publish_itch:
    name: Publish Itch.io Release
    needs: [configuration, build]
    runs-on: ubuntu-latest
    env:
      ITCH_SUBCHANNEL_NAME: ${{ needs.configuration.outputs.itchchannelname }}
      BUTLER_CREDENTIALS: ${{ secrets.BUTLER_CREDENTIALS }}
      ITCH_GAME: openbrush
      ITCH_USER: openbrush
      VERSION: ${{ needs.configuration.outputs.version }}
    if: |
      github.event_name == 'push' &&
      github.repository == 'icosa-gallery/open-brush' &&
      (github.ref == 'refs/heads/main' || contains(github.ref, 'refs/tags/v'))

    steps:
      - name: Download Build Artifacts (Windows OpenXR)
        uses: actions/download-artifact@v2
        with:
          name: Windows OpenXR
          path: build_windows_openxr

      - name: Download Build Artifacts (Windows OpenXR Experimental)
        uses: actions/download-artifact@v2
        with:
          name: Windows OpenXR Experimental
          path: build_windows_openxr_experimental

      - name: Download Build Artifacts (Oculus Quest)
        uses: actions/download-artifact@v2
        with:
          name: Oculus Quest
          path: build_oculus_quest

      - name: Download Build Artifacts (Oculus Quest Experimental)
        uses: actions/download-artifact@v2
        with:
          name: Oculus Quest Experimental
          path: build_oculus_quest_experimental

      - name: Package Artifacts for release
        run: |
          mkdir releases
          mv build_oculus_quest/*/com.Icosa.OpenBrush*apk releases/OpenBrush_Quest_$VERSION.apk
          mv build_oculus_quest_experimental/*/com.Icosa.OpenBrush*apk releases/OpenBrush_Quest_Experimental_$VERSION.apk
          mv build_windows_openxr/StandaloneWindows64-OpenXR/ releases/OpenBrush_Desktop_$VERSION/
          mv build_windows_openxr_experimental/StandaloneWindows64-OpenXR/ releases/OpenBrush_Desktop_Experimental_$VERSION/
      - name: Publish Windows
        uses: josephbmanley/butler-publish-itchio-action@master
        env:
          CHANNEL: windows-${{ env.ITCH_SUBCHANNEL_NAME }}
          PACKAGE: releases/OpenBrush_Desktop_${{ needs.configuration.outputs.version }}
      - name: Publish Windows Experimental
        uses: josephbmanley/butler-publish-itchio-action@master
        env:
          CHANNEL: windows-${{ env.ITCH_SUBCHANNEL_NAME }}-experimental
          PACKAGE: releases/OpenBrush_Desktop_Experimental_${{ needs.configuration.outputs.version }}
      - name: Publish Quest
        uses: josephbmanley/butler-publish-itchio-action@master
        env:
          CHANNEL: android-quest-${{ env.ITCH_SUBCHANNEL_NAME }}
          PACKAGE: releases/OpenBrush_Quest_${{ needs.configuration.outputs.version }}.apk
      - name: Publish Quest Experimental
        uses: josephbmanley/butler-publish-itchio-action@master
        env:
          CHANNEL: android-quest-${{ env.ITCH_SUBCHANNEL_NAME }}-experimental
          PACKAGE: releases/OpenBrush_Quest_Experimental_${{ needs.configuration.outputs.version }}.apk

  publish_oculus:
    name: Publish Oculus Release
    needs: [configuration, build]
    runs-on: macos-latest  # the ovr-platform-util tool is only available for Mac and Windows
    if: |
      github.event_name == 'push' &&
      github.repository == 'icosa-gallery/open-brush' &&
      (github.ref == 'refs/heads/main' || contains(github.ref, 'refs/tags/v'))

    steps:
      - name: Download Build Artifacts (Windows Rift)
        uses: actions/download-artifact@v2
        with:
          name: Windows Rift
          path: build_windows_rift
      - name: Download Build Artifacts (Oculus Quest)
        uses: actions/download-artifact@v2
        with:
          name: Oculus Quest
          path: build_oculus_quest
      - name: Publish Oculus Builds
        env:
          VERSION: ${{ needs.configuration.outputs.version }}
          PRERELEASE: ${{ needs.configuration.outputs.prerelease }}
          OCULUS_RIFT_APP_ID: ${{ secrets.OCULUS_RIFT_APP_ID }}
          OCULUS_RIFT_APP_SECRET: ${{ secrets.OCULUS_RIFT_APP_SECRET }}
          OCULUS_QUEST_APP_ID: ${{ secrets.OCULUS_QUEST_APP_ID }}
          OCULUS_QUEST_APP_SECRET: ${{ secrets.OCULUS_QUEST_APP_SECRET }}
        run: |
          mkdir releases
          mv build_oculus_quest/*/com.Icosa.OpenBrush*apk releases/OpenBrush_Quest_$VERSION.apk
          mv build_oculus_quest/*/com.Icosa.OpenBrush*.symbols.zip releases/symbols.zip
          mv build_windows_rift/StandaloneWindows64-Oculus/ releases/OpenBrush_Rift_$VERSION/
          cd releases
          unzip symbols.zip
          zip -r OpenBrush_Rift_$VERSION.zip OpenBrush_Rift_$VERSION/
          curl -L 'https://www.oculus.com/download_app/?id=1462426033810370' -o ovr-platform-util
          chmod 755 ovr-platform-util

          if [ "$PRERELEASE" == "false" ]
          then
            ./ovr-platform-util upload-quest-build --app-id ${OCULUS_QUEST_APP_ID} --app-secret ${OCULUS_QUEST_APP_SECRET} --apk OpenBrush_Quest_$VERSION.apk --channel LIVE --debug_symbols_dir ./arm64-v8a/ --debug-symbols-pattern '*.so'
            ./ovr-platform-util upload-rift-build --app-id ${OCULUS_RIFT_APP_ID} --app-secret ${OCULUS_RIFT_APP_SECRET} --build-dir OpenBrush_Rift_$VERSION --launch-file OpenBrush.exe --channel LIVE --version $VERSION --firewall_exceptions true --redistributables 822786567843179,1675031999409058,2657209094360789
          else
            ./ovr-platform-util upload-quest-build --app-id ${OCULUS_QUEST_APP_ID} --app-secret ${OCULUS_QUEST_APP_SECRET} --apk OpenBrush_Quest_$VERSION.apk --channel Beta --debug_symbols_dir ./arm64-v8a/ --debug-symbols-pattern '*.so'
            ./ovr-platform-util upload-rift-build --app-id ${OCULUS_RIFT_APP_ID} --app-secret ${OCULUS_RIFT_APP_SECRET} --build-dir OpenBrush_Rift_$VERSION --launch-file OpenBrush.exe --channel BETA --version $VERSION --firewall_exceptions true --redistributables 822786567843179,1675031999409058,2657209094360789
          fi<|MERGE_RESOLUTION|>--- conflicted
+++ resolved
@@ -123,14 +123,10 @@
         include:
           - name: Windows OpenXR
             targetPlatform: StandaloneWindows64
-<<<<<<< HEAD
             vrsdk: OpenXR
-=======
-            vrsdk: SteamVR
           - name: Windows Pimax
             targetPlatform: StandaloneWindows64
-            vrsdk: SteamVR
->>>>>>> 72758cb1
+            vrsdk: OpenXR
           - name: Windows Rift
             targetPlatform: StandaloneWindows64
             vrsdk: Oculus
@@ -312,17 +308,15 @@
         run: |
           sed -e 's/androidUseCustomKeystore.*$/androidUseCustomKeystore: 1/' -i ProjectSettings/ProjectSettings.asset
 
-<<<<<<< HEAD
       - name: Set OCULUS_SUPPORTED in csc.rsp
         if: matrix.vrsdk == 'Oculus'
         run: |
           echo -e "\n-define:OCULUS_SUPPORTED" | tee -a Assets/csc.rsp
-=======
+
       - name: Set PIMAX_SUPPORTED in csc.rsp
         if: matrix.name == 'Windows Pimax'
         run: |
           echo -e "\n-define:PIMAX_SUPPORTED" | tee -a Assets/csc.rsp
->>>>>>> 72758cb1
 
       - name: Build project
         uses: game-ci/unity-builder@v2
