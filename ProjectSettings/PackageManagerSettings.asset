--- conflicted
+++ resolved
@@ -30,21 +30,11 @@
     m_Name: OpenUPM
     m_Url: https://package.openupm.com
     m_Scopes:
-    - com.openupm
     - com.atteneder
-<<<<<<< HEAD
-    - com.ixxy.polyhydra.core
-    - com.nition.unity-octree
-    - org.nuget.google
-    - org.nuget.sharpziplib
-    - org.nuget.system
-    - com.syomus.proceduraltoolkit
-=======
     - org.nuget.google
     - org.nuget.sharpziplib
     - org.nuget.system
     - com.openupm
->>>>>>> 29419912
     m_IsDefault: 0
     m_Capabilities: 0
     m_ConfigSource: 4
