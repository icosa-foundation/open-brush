%YAML 1.1
%TAG !u! tag:unity3d.com,2011:
--- !u!114 &1
MonoBehaviour:
  m_ObjectHideFlags: 61
  m_CorrespondingSourceObject: {fileID: 0}
  m_PrefabInstance: {fileID: 0}
  m_PrefabAsset: {fileID: 0}
  m_GameObject: {fileID: 0}
  m_Enabled: 1
  m_EditorHideFlags: 0
  m_Script: {fileID: 13964, guid: 0000000000000000e000000000000000, type: 0}
  m_Name: 
  m_EditorClassIdentifier: 
  m_EnablePreReleasePackages: 0
  m_EnablePackageDependencies: 1
  m_AdvancedSettingsExpanded: 1
  m_ScopedRegistriesSettingsExpanded: 1
  m_SeeAllPackageVersions: 0
  oneTimeWarningShown: 0
  m_Registries:
  - m_Id: main
    m_Name: 
    m_Url: https://packages.unity.com
    m_Scopes: []
    m_IsDefault: 1
    m_Capabilities: 7
  - m_Id: scoped:Vive
    m_Name: Vive
    m_Url: https://npm-registry.vive.com
    m_Scopes:
    - com.htc.upm
    m_IsDefault: 0
    m_Capabilities: 0
  - m_Id: scoped:Unity NuGet
    m_Name: Unity NuGet
    m_Url: https://unitynuget-registry.azurewebsites.net
    m_Scopes:
    - org.nuget.google
    - org.nuget.newtonsoft
    - org.nuget.sharpziplib
    m_IsDefault: 0
    m_Capabilities: 0
<<<<<<< HEAD
  m_UserSelectedRegistryName: OpenUPM
  - m_Id: scoped:Meta XR
    m_Name: Meta XR
    m_Url: https://npm.developer.oculus.com
    m_Scopes:
    - com.meta.xr.sdk
    m_IsDefault: 0
    m_Capabilities: 0
=======
>>>>>>> 3940924a
  - m_Id: scoped:Meta XR
    m_Name: Meta XR
    m_Url: https://npm.developer.oculus.com
    m_Scopes:
    - com.meta.xr.sdk
    m_IsDefault: 0
    m_Capabilities: 0
  m_UserSelectedRegistryName: Meta XR
  m_UserAddingNewScopedRegistry: 0
  m_RegistryInfoDraft:
    m_Modified: 0
    m_ErrorMessage: 
    m_UserModificationsInstanceId: -830
    m_OriginalInstanceId: -832
  m_LoadAssets: 0<|MERGE_RESOLUTION|>--- conflicted
+++ resolved
@@ -41,17 +41,6 @@
     - org.nuget.sharpziplib
     m_IsDefault: 0
     m_Capabilities: 0
-<<<<<<< HEAD
-  m_UserSelectedRegistryName: OpenUPM
-  - m_Id: scoped:Meta XR
-    m_Name: Meta XR
-    m_Url: https://npm.developer.oculus.com
-    m_Scopes:
-    - com.meta.xr.sdk
-    m_IsDefault: 0
-    m_Capabilities: 0
-=======
->>>>>>> 3940924a
   - m_Id: scoped:Meta XR
     m_Name: Meta XR
     m_Url: https://npm.developer.oculus.com
