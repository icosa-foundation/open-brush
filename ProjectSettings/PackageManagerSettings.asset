--- conflicted
+++ resolved
@@ -56,29 +56,15 @@
     m_Name: package.openupm.com
     m_Url: https://package.openupm.com
     m_Scopes:
-<<<<<<< HEAD
-    - com.ixxy.polyhydra.core
-    - com.nition.unity-octree
-=======
->>>>>>> fbf22eb5
     - com.openupm
     m_IsDefault: 0
     m_Capabilities: 0
     m_ConfigSource: 4
-<<<<<<< HEAD
-  m_UserSelectedRegistryName: package.openupm.com
-=======
   m_UserSelectedRegistryName: Vive
->>>>>>> fbf22eb5
   m_UserAddingNewScopedRegistry: 0
   m_RegistryInfoDraft:
     m_Modified: 0
-    m_ErrorMessage: 
-<<<<<<< HEAD
-    m_UserModificationsInstanceId: -830
-    m_OriginalInstanceId: -834
-=======
+    m_ErrorMessage:
     m_UserModificationsInstanceId: -826
     m_OriginalInstanceId: -830
->>>>>>> fbf22eb5
   m_LoadAssets: 0