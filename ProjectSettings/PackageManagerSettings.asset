%YAML 1.1
%TAG !u! tag:unity3d.com,2011:
--- !u!114 &1
MonoBehaviour:
  m_ObjectHideFlags: 61
  m_CorrespondingSourceObject: {fileID: 0}
  m_PrefabInstance: {fileID: 0}
  m_PrefabAsset: {fileID: 0}
  m_GameObject: {fileID: 0}
  m_Enabled: 1
  m_EditorHideFlags: 0
  m_Script: {fileID: 13964, guid: 0000000000000000e000000000000000, type: 0}
  m_Name: 
  m_EditorClassIdentifier: 
  m_EnablePreReleasePackages: 1
  m_EnablePackageDependencies: 1
  m_AdvancedSettingsExpanded: 1
  m_ScopedRegistriesSettingsExpanded: 1
  m_SeeAllPackageVersions: 0
  oneTimeWarningShown: 1
  m_Registries:
  - m_Id: main
    m_Name: 
    m_Url: https://packages.unity.com
    m_Scopes: []
    m_IsDefault: 1
    m_Capabilities: 7
  - m_Id: scoped:Vive
    m_Name: Vive
    m_Url: https://npm-registry.vive.com
    m_Scopes:
    - com.htc.upm
    m_IsDefault: 0
    m_Capabilities: 0
  - m_Id: scoped:Unity NuGet
    m_Name: Unity NuGet
    m_Url: https://unitynuget-registry.azurewebsites.net
    m_Scopes:
    - org.nuget.google
    - org.nuget.newtonsoft
    - org.nuget.sharpziplib
    m_IsDefault: 0
    m_Capabilities: 0
<<<<<<< HEAD
  - m_Id: scoped:package.openupm.com
    m_Name: package.openupm.com
    m_Url: https://package.openupm.com
    m_Scopes:
    - com.ixxy.polyhydra.core
    - com.nition.unity-octree
    - com.openupm
    m_IsDefault: 0
    m_Capabilities: 0
  m_UserSelectedRegistryName: package.openupm.com
=======
  m_UserSelectedRegistryName: Vive
  - m_Id: scoped:Meta XR
    m_Name: Meta XR
    m_Url: https://npm.developer.oculus.com
    m_Scopes:
    - com.meta.xr.sdk
    m_IsDefault: 0
    m_Capabilities: 0
>>>>>>> cbf3b23f
  m_UserAddingNewScopedRegistry: 0
  m_RegistryInfoDraft:
    m_Modified: 0
    m_ErrorMessage: 
    m_UserModificationsInstanceId: -824
    m_OriginalInstanceId: -828
  m_LoadAssets: 0<|MERGE_RESOLUTION|>--- conflicted
+++ resolved
@@ -41,7 +41,6 @@
     - org.nuget.sharpziplib
     m_IsDefault: 0
     m_Capabilities: 0
-<<<<<<< HEAD
   - m_Id: scoped:package.openupm.com
     m_Name: package.openupm.com
     m_Url: https://package.openupm.com
@@ -52,8 +51,6 @@
     m_IsDefault: 0
     m_Capabilities: 0
   m_UserSelectedRegistryName: package.openupm.com
-=======
-  m_UserSelectedRegistryName: Vive
   - m_Id: scoped:Meta XR
     m_Name: Meta XR
     m_Url: https://npm.developer.oculus.com
@@ -61,7 +58,6 @@
     - com.meta.xr.sdk
     m_IsDefault: 0
     m_Capabilities: 0
->>>>>>> cbf3b23f
   m_UserAddingNewScopedRegistry: 0
   m_RegistryInfoDraft:
     m_Modified: 0
