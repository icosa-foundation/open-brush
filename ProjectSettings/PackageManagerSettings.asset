--- conflicted
+++ resolved
@@ -25,16 +25,14 @@
     m_Scopes: []
     m_IsDefault: 1
     m_Capabilities: 7
-    m_ConfigSource: 0
-  - m_Id: scoped:project:Vive
+  - m_Id: scoped:Vive
     m_Name: Vive
     m_Url: https://npm-registry.vive.com
     m_Scopes:
     - com.htc.upm
     m_IsDefault: 0
     m_Capabilities: 0
-    m_ConfigSource: 4
-  - m_Id: scoped:project:Unity NuGet
+  - m_Id: scoped:Unity NuGet
     m_Name: Unity NuGet
     m_Url: https://unitynuget-registry.azurewebsites.net
     m_Scopes:
@@ -43,7 +41,6 @@
     - org.nuget.sharpziplib
     m_IsDefault: 0
     m_Capabilities: 0
-    m_ConfigSource: 4
   - m_Id: scoped:project:Meta XR
     m_Name: Meta XR
     m_Url: https://npm.developer.oculus.com
@@ -51,7 +48,15 @@
     - com.meta.xr.sdk
     m_IsDefault: 0
     m_Capabilities: 0
-<<<<<<< HEAD
+    m_ConfigSource: 4
+  m_UserSelectedRegistryName: Vive
+  m_UserAddingNewScopedRegistry: 0
+  m_RegistryInfoDraft:
+    m_Modified: 0
+    m_ErrorMessage: 
+    m_UserModificationsInstanceId: -830
+    m_OriginalInstanceId: -832
+  m_LoadAssets: 0
   - m_Id: scoped:package.openupm.com
     m_Name: package.openupm.com
     m_Url: https://package.openupm.com
@@ -60,10 +65,6 @@
     m_IsDefault: 0
     m_Capabilities: 0
   m_UserSelectedRegistryName: package.openupm.com
-=======
-    m_ConfigSource: 4
-  m_UserSelectedRegistryName: Vive
->>>>>>> eb3fd08b
   m_UserAddingNewScopedRegistry: 0
   m_RegistryInfoDraft:
     m_Modified: 0
