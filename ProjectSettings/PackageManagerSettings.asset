%YAML 1.1
%TAG !u! tag:unity3d.com,2011:
--- !u!114 &1
MonoBehaviour:
  m_ObjectHideFlags: 61
  m_CorrespondingSourceObject: {fileID: 0}
  m_PrefabInstance: {fileID: 0}
  m_PrefabAsset: {fileID: 0}
  m_GameObject: {fileID: 0}
  m_Enabled: 1
  m_EditorHideFlags: 0
  m_Script: {fileID: 13964, guid: 0000000000000000e000000000000000, type: 0}
  m_Name: 
  m_EditorClassIdentifier: 
  m_EnablePreReleasePackages: 0
  m_AdvancedSettingsExpanded: 1
  m_ScopedRegistriesSettingsExpanded: 1
  m_SeeAllPackageVersions: 0
  m_DismissPreviewPackagesInUse: 0
  oneTimeWarningShown: 0
  m_Registries:
  - m_Id: main
    m_Name: 
    m_Url: https://packages.unity.com
    m_Scopes: []
    m_IsDefault: 1
    m_Capabilities: 7
    m_ConfigSource: 0
  - m_Id: scoped:project:OpenUPM
    m_Name: OpenUPM
    m_Url: https://package.openupm.com
    m_Scopes:
    - com.atteneder
    - org.nuget.google
    - org.nuget.sharpziplib
    - org.nuget.system
    - com.openupm
    m_IsDefault: 0
    m_Capabilities: 0
    m_ConfigSource: 4
  - m_Id: scoped:project:Vive
    m_Name: Vive
    m_Url: https://npm-registry.vive.com
    m_Scopes:
    - com.htc.upm
    m_IsDefault: 0
    m_Capabilities: 0
    m_ConfigSource: 4
  - m_Id: scoped:project:Meta XR
    m_Name: Meta XR
    m_Url: https://npm.developer.oculus.com
    m_Scopes:
    - com.meta.xr.sdk
    m_IsDefault: 0
    m_Capabilities: 0
    m_ConfigSource: 4
  m_UserSelectedRegistryName: OpenUPM
  m_UserAddingNewScopedRegistry: 0
  m_RegistryInfoDraft:
    m_Modified: 0
    m_ErrorMessage: 
<<<<<<< HEAD
    m_UserModificationsInstanceId: -826
    m_OriginalInstanceId: -830
=======
    m_UserModificationsInstanceId: -834
    m_OriginalInstanceId: -838
>>>>>>> 29419912
  m_LoadAssets: 0<|MERGE_RESOLUTION|>--- conflicted
+++ resolved
@@ -59,11 +59,6 @@
   m_RegistryInfoDraft:
     m_Modified: 0
     m_ErrorMessage: 
-<<<<<<< HEAD
-    m_UserModificationsInstanceId: -826
-    m_OriginalInstanceId: -830
-=======
     m_UserModificationsInstanceId: -834
     m_OriginalInstanceId: -838
->>>>>>> 29419912
   m_LoadAssets: 0