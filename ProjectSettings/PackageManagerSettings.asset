--- conflicted
+++ resolved
@@ -30,20 +30,14 @@
     m_Name: OpenUPM
     m_Url: https://package.openupm.com
     m_Scopes:
+    - com.openupm
     - com.atteneder
-<<<<<<< HEAD
     - com.ixxy.polyhydra.core
     - com.nition.unity-octree
-=======
->>>>>>> 7460f22e
     - org.nuget.google
     - org.nuget.sharpziplib
     - org.nuget.system
-    - com.openupm
-<<<<<<< HEAD
     - com.syomus.proceduraltoolkit
-=======
->>>>>>> 7460f22e
     m_IsDefault: 0
     m_Capabilities: 0
     m_ConfigSource: 4
