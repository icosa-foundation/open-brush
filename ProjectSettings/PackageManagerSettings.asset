--- conflicted
+++ resolved
@@ -51,8 +51,6 @@
     m_IsDefault: 0
     m_Capabilities: 0
   m_UserSelectedRegistryName: package.openupm.com
-<<<<<<< HEAD
-=======
   - m_Id: scoped:Meta XR
     m_Name: Meta XR
     m_Url: https://npm.developer.oculus.com
@@ -60,7 +58,6 @@
     - com.meta.xr.sdk
     m_IsDefault: 0
     m_Capabilities: 0
->>>>>>> 17dcceec
   m_UserAddingNewScopedRegistry: 0
   m_RegistryInfoDraft:
     m_Modified: 0
