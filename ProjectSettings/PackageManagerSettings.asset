--- conflicted
+++ resolved
@@ -62,11 +62,6 @@
   m_RegistryInfoDraft:
     m_Modified: 0
     m_ErrorMessage: 
-<<<<<<< HEAD
-    m_UserModificationsInstanceId: -824
+    m_UserModificationsInstanceId: -830
     m_OriginalInstanceId: -828
-=======
-    m_UserModificationsInstanceId: -830
-    m_OriginalInstanceId: -832
->>>>>>> ef1713dc
   m_LoadAssets: 0