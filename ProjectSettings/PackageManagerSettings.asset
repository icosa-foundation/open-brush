--- conflicted
+++ resolved
@@ -24,37 +24,6 @@
     m_Url: https://packages.unity.com
     m_Scopes: []
     m_IsDefault: 1
-<<<<<<< HEAD
-  - m_Id: scoped:package.openupm.com
-    m_Name: package.openupm.com
-    m_Url: https://package.openupm.com
-    m_Scopes:
-    - com.ixxy.polyhydra.core
-    - com.nition.unity-octree
-    - com.openupm
-    m_IsDefault: 0
-  m_UserSelectedRegistryName: 
-  m_UserAddingNewScopedRegistry: 0
-  m_RegistryInfoDraft:
-    m_ErrorMessage: 
-    m_Original:
-      m_Id: scoped:package.openupm.com
-      m_Name: package.openupm.com
-      m_Url: https://package.openupm.com
-      m_Scopes:
-      - com.ixxy.polyhydra.core
-      - com.nition.unity-octree
-      - com.openupm
-      m_IsDefault: 0
-    m_Modified: 0
-    m_Name: package.openupm.com
-    m_Url: https://package.openupm.com
-    m_Scopes:
-    - com.ixxy.polyhydra.core
-    - com.nition.unity-octree
-    - com.openupm
-    m_SelectedScopeIndex: 0
-=======
     m_Capabilities: 7
   - m_Id: scoped:Vive
     m_Name: Vive
@@ -79,5 +48,4 @@
     m_ErrorMessage: 
     m_UserModificationsInstanceId: -828
     m_OriginalInstanceId: -832
-  m_LoadAssets: 0
->>>>>>> 0f92fb69
+  m_LoadAssets: 0