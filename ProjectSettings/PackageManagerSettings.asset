%YAML 1.1
%TAG !u! tag:unity3d.com,2011:
--- !u!114 &1
MonoBehaviour:
  m_ObjectHideFlags: 61
  m_CorrespondingSourceObject: {fileID: 0}
  m_PrefabInstance: {fileID: 0}
  m_PrefabAsset: {fileID: 0}
  m_GameObject: {fileID: 0}
  m_Enabled: 1
  m_EditorHideFlags: 0
  m_Script: {fileID: 13964, guid: 0000000000000000e000000000000000, type: 0}
  m_Name: 
  m_EditorClassIdentifier: 
  m_EnablePreReleasePackages: 0
  m_EnablePackageDependencies: 1
  m_AdvancedSettingsExpanded: 1
  m_ScopedRegistriesSettingsExpanded: 1
  m_SeeAllPackageVersions: 0
  oneTimeWarningShown: 0
  m_Registries:
  - m_Id: main
    m_Name: 
    m_Url: https://packages.unity.com
    m_Scopes: []
    m_IsDefault: 1
    m_Capabilities: 7
  - m_Id: scoped:OpenUPM
    m_Name: OpenUPM
    m_Url: https://package.openupm.com
    m_Scopes:
    - com.atteneder
    m_IsDefault: 0
    m_Capabilities: 0
  - m_Id: scoped:Vive
    m_Name: Vive
    m_Url: https://npm-registry.vive.com
    m_Scopes:
    - com.htc.upm
    m_IsDefault: 0
    m_Capabilities: 0
  - m_Id: scoped:Unity NuGet
    m_Name: Unity NuGet
    m_Url: https://unitynuget-registry.azurewebsites.net
    m_Scopes:
    - org.nuget.google
    - org.nuget.newtonsoft
    - org.nuget.sharpziplib
    m_IsDefault: 0
    m_Capabilities: 0
<<<<<<< HEAD
  m_UserSelectedRegistryName: OpenUPM
=======
  m_UserSelectedRegistryName: Vive
  - m_Id: scoped:Meta XR
    m_Name: Meta XR
    m_Url: https://npm.developer.oculus.com
    m_Scopes:
    - com.meta.xr.sdk
    m_IsDefault: 0
    m_Capabilities: 0
>>>>>>> 968ee97e
  m_UserAddingNewScopedRegistry: 0
  m_RegistryInfoDraft:
    m_Modified: 0
    m_ErrorMessage: 
    m_UserModificationsInstanceId: -828
    m_OriginalInstanceId: -832
  m_LoadAssets: 0<|MERGE_RESOLUTION|>--- conflicted
+++ resolved
@@ -25,13 +25,6 @@
     m_Scopes: []
     m_IsDefault: 1
     m_Capabilities: 7
-  - m_Id: scoped:OpenUPM
-    m_Name: OpenUPM
-    m_Url: https://package.openupm.com
-    m_Scopes:
-    - com.atteneder
-    m_IsDefault: 0
-    m_Capabilities: 0
   - m_Id: scoped:Vive
     m_Name: Vive
     m_Url: https://npm-registry.vive.com
@@ -48,10 +41,7 @@
     - org.nuget.sharpziplib
     m_IsDefault: 0
     m_Capabilities: 0
-<<<<<<< HEAD
   m_UserSelectedRegistryName: OpenUPM
-=======
-  m_UserSelectedRegistryName: Vive
   - m_Id: scoped:Meta XR
     m_Name: Meta XR
     m_Url: https://npm.developer.oculus.com
@@ -59,7 +49,13 @@
     - com.meta.xr.sdk
     m_IsDefault: 0
     m_Capabilities: 0
->>>>>>> 968ee97e
+  - m_Id: scoped:Meta XR
+    m_Name: Meta XR
+    m_Url: https://npm.developer.oculus.com
+    m_Scopes:
+    - com.meta.xr.sdk
+    m_IsDefault: 0
+    m_Capabilities: 0
   m_UserAddingNewScopedRegistry: 0
   m_RegistryInfoDraft:
     m_Modified: 0
