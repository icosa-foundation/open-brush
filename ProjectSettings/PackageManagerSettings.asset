%YAML 1.1
%TAG !u! tag:unity3d.com,2011:
--- !u!114 &1
MonoBehaviour:
  m_ObjectHideFlags: 61
  m_CorrespondingSourceObject: {fileID: 0}
  m_PrefabInstance: {fileID: 0}
  m_PrefabAsset: {fileID: 0}
  m_GameObject: {fileID: 0}
  m_Enabled: 1
  m_EditorHideFlags: 0
  m_Script: {fileID: 13964, guid: 0000000000000000e000000000000000, type: 0}
  m_Name: 
  m_EditorClassIdentifier: 
  m_EnablePreReleasePackages: 0
  m_EnablePackageDependencies: 1
  m_AdvancedSettingsExpanded: 1
  m_ScopedRegistriesSettingsExpanded: 1
  m_SeeAllPackageVersions: 0
  oneTimeWarningShown: 0
  m_Registries:
  - m_Id: main
    m_Name: 
    m_Url: https://packages.unity.com
    m_Scopes: []
    m_IsDefault: 1
    m_Capabilities: 7
    m_ConfigSource: 0
  - m_Id: scoped:project:OpenUPM
    m_Name: OpenUPM
    m_Url: https://package.openupm.com
    m_Scopes:
    - com.atteneder
    m_IsDefault: 0
    m_Capabilities: 0
    m_ConfigSource: 4
  - m_Id: scoped:project:Vive
    m_Name: Vive
    m_Url: https://npm-registry.vive.com
    m_Scopes:
    - com.htc.upm
    m_IsDefault: 0
    m_Capabilities: 0
    m_ConfigSource: 4
  - m_Id: scoped:project:Unity NuGet
    m_Name: Unity NuGet
    m_Url: https://unitynuget-registry.azurewebsites.net
    m_Scopes:
    - org.nuget.google
    - org.nuget.newtonsoft
    - org.nuget.sharpziplib
    m_IsDefault: 0
    m_Capabilities: 0
    m_ConfigSource: 4
  - m_Id: scoped:project:Meta XR
    m_Name: Meta XR
    m_Url: https://npm.developer.oculus.com
    m_Scopes:
    - com.meta.xr.sdk
    m_IsDefault: 0
    m_Capabilities: 0
    m_ConfigSource: 4
<<<<<<< HEAD
  - m_Id: scoped:project:package.openupm.com
    m_Name: package.openupm.com
    m_Url: https://package.openupm.com
    m_Scopes:
    - com.openupm
    m_IsDefault: 0
    m_Capabilities: 0
    m_ConfigSource: 4
  m_UserSelectedRegistryName: Vive
=======
  m_UserSelectedRegistryName: OpenUPM
>>>>>>> 98c78174
  m_UserAddingNewScopedRegistry: 0
  m_RegistryInfoDraft:
    m_Modified: 0
    m_ErrorMessage: 
<<<<<<< HEAD
    m_UserModificationsInstanceId: -826
    m_OriginalInstanceId: -830
=======
    m_UserModificationsInstanceId: -848
    m_OriginalInstanceId: -852
>>>>>>> 98c78174
  m_LoadAssets: 0<|MERGE_RESOLUTION|>--- conflicted
+++ resolved
@@ -60,7 +60,6 @@
     m_IsDefault: 0
     m_Capabilities: 0
     m_ConfigSource: 4
-<<<<<<< HEAD
   - m_Id: scoped:project:package.openupm.com
     m_Name: package.openupm.com
     m_Url: https://package.openupm.com
@@ -69,19 +68,11 @@
     m_IsDefault: 0
     m_Capabilities: 0
     m_ConfigSource: 4
-  m_UserSelectedRegistryName: Vive
-=======
   m_UserSelectedRegistryName: OpenUPM
->>>>>>> 98c78174
   m_UserAddingNewScopedRegistry: 0
   m_RegistryInfoDraft:
     m_Modified: 0
     m_ErrorMessage: 
-<<<<<<< HEAD
-    m_UserModificationsInstanceId: -826
-    m_OriginalInstanceId: -830
-=======
     m_UserModificationsInstanceId: -848
     m_OriginalInstanceId: -852
->>>>>>> 98c78174
   m_LoadAssets: 0