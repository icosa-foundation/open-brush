--- conflicted
+++ resolved
@@ -25,19 +25,8 @@
     m_Scopes: []
     m_IsDefault: 1
     m_Capabilities: 7
-<<<<<<< HEAD
-  - m_Id: scoped:OpenUPM
-    m_Name: OpenUPM
-    m_Url: https://package.openupm.com
-    m_Scopes:
-    - com.atteneder
-    m_IsDefault: 0
-    m_Capabilities: 0
-  - m_Id: scoped:Vive
-=======
     m_ConfigSource: 0
   - m_Id: scoped:project:Vive
->>>>>>> 3edaff32
     m_Name: Vive
     m_Url: https://npm-registry.vive.com
     m_Scopes:
@@ -62,16 +51,12 @@
     - com.meta.xr.sdk
     m_IsDefault: 0
     m_Capabilities: 0
-<<<<<<< HEAD
-  m_UserSelectedRegistryName: OpenUPM
-=======
     m_ConfigSource: 4
   m_UserSelectedRegistryName: Vive
->>>>>>> 3edaff32
   m_UserAddingNewScopedRegistry: 0
   m_RegistryInfoDraft:
     m_Modified: 0
     m_ErrorMessage: 
-    m_UserModificationsInstanceId: -848
-    m_OriginalInstanceId: -852
+    m_UserModificationsInstanceId: -830
+    m_OriginalInstanceId: -832
   m_LoadAssets: 0