--- conflicted
+++ resolved
@@ -186,7 +186,7 @@
   AndroidMinSdkVersion: 29
   AndroidTargetSdkVersion: 32
   AndroidPreferredInstallLocation: 0
-  aotOptions:
+  aotOptions: 
   stripEngineCode: 1
   iPhoneStrippingLevel: 0
   iPhoneScriptCallOptimization: 0
@@ -229,7 +229,7 @@
     rgba: 0
   iOSLaunchScreenFillPct: 1
   iOSLaunchScreenSize: 100
-  iOSLaunchScreenCustomXibPath:
+  iOSLaunchScreenCustomXibPath: 
   iOSLaunchScreeniPadType: 0
   iOSLaunchScreeniPadImage: {fileID: 0}
   iOSLaunchScreeniPadBackgroundColor:
@@ -237,9 +237,9 @@
     rgba: 0
   iOSLaunchScreeniPadFillPct: 100
   iOSLaunchScreeniPadSize: 100
-  iOSLaunchScreeniPadCustomXibPath:
-  iOSLaunchScreenCustomStoryboardPath:
-  iOSLaunchScreeniPadCustomStoryboardPath:
+  iOSLaunchScreeniPadCustomXibPath: 
+  iOSLaunchScreenCustomStoryboardPath: 
+  iOSLaunchScreeniPadCustomStoryboardPath: 
   iOSDeviceRequirements: []
   iOSURLSchemes: []
   macOSURLSchemes: []
@@ -250,10 +250,10 @@
   metalCompileShaderBinary: 0
   iOSRenderExtraFrameOnPause: 1
   iosCopyPluginsCodeInsteadOfSymlink: 0
-  appleDeveloperTeamID:
-  iOSManualSigningProvisioningProfileID:
-  tvOSManualSigningProvisioningProfileID:
-  VisionOSManualSigningProvisioningProfileID:
+  appleDeveloperTeamID: 
+  iOSManualSigningProvisioningProfileID: 
+  tvOSManualSigningProvisioningProfileID: 
+  VisionOSManualSigningProvisioningProfileID: 
   iOSManualSigningProvisioningProfileType: 0
   tvOSManualSigningProvisioningProfileType: 0
   VisionOSManualSigningProvisioningProfileType: 0
@@ -263,15 +263,9 @@
   appleEnableProMotion: 0
   shaderPrecisionModel: 0
   clonedFromGUID: 00000000000000000000000000000000
-<<<<<<< HEAD
-  templatePackageId:
-  templateDefaultScene:
-  useCustomMainManifest: 0
-=======
   templatePackageId: 
   templateDefaultScene: 
   useCustomMainManifest: 1
->>>>>>> b9cd0116
   useCustomLauncherManifest: 0
   useCustomMainGradleTemplate: 0
   useCustomLauncherGradleManifest: 0
@@ -283,8 +277,8 @@
   AndroidTargetDevices: 0
   AndroidSplashScreenScale: 0
   androidSplashScreen: {fileID: 0}
-  AndroidKeystoreName:
-  AndroidKeyaliasName:
+  AndroidKeystoreName: 
+  AndroidKeyaliasName: 
   AndroidEnableArmv9SecurityFeatures: 0
   AndroidBuildApkPerCpuArchitecture: 0
   AndroidTVCompatibility: 0
@@ -304,7 +298,7 @@
   AndroidValidateAppBundleSize: 1
   AndroidAppBundleSizeToValidate: 150
   m_BuildTargetIcons:
-  - m_BuildTarget:
+  - m_BuildTarget: 
     m_Icons:
     - serializedVersion: 2
       m_Icon: {fileID: 2800000, guid: 819e7471e6f639f4da51f3b379351b19, type: 3}
@@ -318,92 +312,92 @@
       m_Width: 432
       m_Height: 432
       m_Kind: 2
-      m_SubKind:
+      m_SubKind: 
     - m_Textures: []
       m_Width: 324
       m_Height: 324
       m_Kind: 2
-      m_SubKind:
+      m_SubKind: 
     - m_Textures: []
       m_Width: 216
       m_Height: 216
       m_Kind: 2
-      m_SubKind:
+      m_SubKind: 
     - m_Textures: []
       m_Width: 162
       m_Height: 162
       m_Kind: 2
-      m_SubKind:
+      m_SubKind: 
     - m_Textures: []
       m_Width: 108
       m_Height: 108
       m_Kind: 2
-      m_SubKind:
+      m_SubKind: 
     - m_Textures: []
       m_Width: 81
       m_Height: 81
       m_Kind: 2
-      m_SubKind:
+      m_SubKind: 
     - m_Textures: []
       m_Width: 192
       m_Height: 192
       m_Kind: 0
-      m_SubKind:
+      m_SubKind: 
     - m_Textures: []
       m_Width: 144
       m_Height: 144
       m_Kind: 0
-      m_SubKind:
+      m_SubKind: 
     - m_Textures: []
       m_Width: 96
       m_Height: 96
       m_Kind: 0
-      m_SubKind:
+      m_SubKind: 
     - m_Textures: []
       m_Width: 72
       m_Height: 72
       m_Kind: 0
-      m_SubKind:
+      m_SubKind: 
     - m_Textures: []
       m_Width: 48
       m_Height: 48
       m_Kind: 0
-      m_SubKind:
+      m_SubKind: 
     - m_Textures: []
       m_Width: 36
       m_Height: 36
       m_Kind: 0
-      m_SubKind:
+      m_SubKind: 
     - m_Textures: []
       m_Width: 192
       m_Height: 192
       m_Kind: 1
-      m_SubKind:
+      m_SubKind: 
     - m_Textures: []
       m_Width: 144
       m_Height: 144
       m_Kind: 1
-      m_SubKind:
+      m_SubKind: 
     - m_Textures: []
       m_Width: 96
       m_Height: 96
       m_Kind: 1
-      m_SubKind:
+      m_SubKind: 
     - m_Textures: []
       m_Width: 72
       m_Height: 72
       m_Kind: 1
-      m_SubKind:
+      m_SubKind: 
     - m_Textures: []
       m_Width: 48
       m_Height: 48
       m_Kind: 1
-      m_SubKind:
+      m_SubKind: 
     - m_Textures: []
       m_Width: 36
       m_Height: 36
       m_Kind: 1
-      m_SubKind:
+      m_SubKind: 
   - m_BuildTarget: iPhone
     m_Icons:
     - m_Textures: []
@@ -507,7 +501,7 @@
       m_Width: 1024
       m_Height: 1024
       m_Kind: 0
-      m_SubKind:
+      m_SubKind: 
   m_BuildTargetBatching:
   - m_BuildTarget: Standalone
     m_StaticBatching: 0
@@ -648,12 +642,12 @@
   logObjCUncaughtExceptions: 1
   enableCrashReportAPI: 0
   cameraUsageDescription: Not Used
-  locationUsageDescription:
+  locationUsageDescription: 
   microphoneUsageDescription: Not Used
-  bluetoothUsageDescription:
+  bluetoothUsageDescription: 
   macOSTargetOSVersion: 10.13.0
-  switchNMETAOverride:
-  switchNetLibKey:
+  switchNMETAOverride: 
+  switchNetLibKey: 
   switchSocketMemoryPoolSize: 6144
   switchSocketAllocatorPoolSize: 128
   switchSocketConcurrencyLimit: 14
@@ -662,40 +656,40 @@
   switchEnableFileSystemTrace: 0
   switchLTOSetting: 0
   switchApplicationID: 0x0005000C10000001
-  switchNSODependencies:
-  switchCompilerFlags:
-  switchTitleNames_0:
-  switchTitleNames_1:
-  switchTitleNames_2:
-  switchTitleNames_3:
-  switchTitleNames_4:
-  switchTitleNames_5:
-  switchTitleNames_6:
-  switchTitleNames_7:
-  switchTitleNames_8:
-  switchTitleNames_9:
-  switchTitleNames_10:
-  switchTitleNames_11:
-  switchTitleNames_12:
-  switchTitleNames_13:
-  switchTitleNames_14:
-  switchTitleNames_15:
-  switchPublisherNames_0:
-  switchPublisherNames_1:
-  switchPublisherNames_2:
-  switchPublisherNames_3:
-  switchPublisherNames_4:
-  switchPublisherNames_5:
-  switchPublisherNames_6:
-  switchPublisherNames_7:
-  switchPublisherNames_8:
-  switchPublisherNames_9:
-  switchPublisherNames_10:
-  switchPublisherNames_11:
-  switchPublisherNames_12:
-  switchPublisherNames_13:
-  switchPublisherNames_14:
-  switchPublisherNames_15:
+  switchNSODependencies: 
+  switchCompilerFlags: 
+  switchTitleNames_0: 
+  switchTitleNames_1: 
+  switchTitleNames_2: 
+  switchTitleNames_3: 
+  switchTitleNames_4: 
+  switchTitleNames_5: 
+  switchTitleNames_6: 
+  switchTitleNames_7: 
+  switchTitleNames_8: 
+  switchTitleNames_9: 
+  switchTitleNames_10: 
+  switchTitleNames_11: 
+  switchTitleNames_12: 
+  switchTitleNames_13: 
+  switchTitleNames_14: 
+  switchTitleNames_15: 
+  switchPublisherNames_0: 
+  switchPublisherNames_1: 
+  switchPublisherNames_2: 
+  switchPublisherNames_3: 
+  switchPublisherNames_4: 
+  switchPublisherNames_5: 
+  switchPublisherNames_6: 
+  switchPublisherNames_7: 
+  switchPublisherNames_8: 
+  switchPublisherNames_9: 
+  switchPublisherNames_10: 
+  switchPublisherNames_11: 
+  switchPublisherNames_12: 
+  switchPublisherNames_13: 
+  switchPublisherNames_14: 
+  switchPublisherNames_15: 
   switchIcons_0: {fileID: 0}
   switchIcons_1: {fileID: 0}
   switchIcons_2: {fileID: 0}
@@ -728,9 +722,9 @@
   switchSmallIcons_13: {fileID: 0}
   switchSmallIcons_14: {fileID: 0}
   switchSmallIcons_15: {fileID: 0}
-  switchManualHTML:
-  switchAccessibleURLs:
-  switchLegalInformation:
+  switchManualHTML: 
+  switchAccessibleURLs: 
+  switchLegalInformation: 
   switchMainThreadStackSize: 1048576
   switchPresenceGroupId: 0x0005000C10000001
   switchLogoHandling: 0
@@ -739,7 +733,7 @@
   switchStartupUserAccount: 0
   switchSupportedLanguagesMask: 0
   switchLogoType: 0
-  switchApplicationErrorCodeCategory:
+  switchApplicationErrorCodeCategory: 
   switchUserAccountSaveDataSize: 0
   switchUserAccountSaveDataJournalSize: 0
   switchApplicationAttribute: 0
@@ -760,13 +754,13 @@
   switchRatingsInt_11: 0
   switchRatingsInt_12: 0
   switchLocalCommunicationIds_0: 0x0005000C10000001
-  switchLocalCommunicationIds_1:
-  switchLocalCommunicationIds_2:
-  switchLocalCommunicationIds_3:
-  switchLocalCommunicationIds_4:
-  switchLocalCommunicationIds_5:
-  switchLocalCommunicationIds_6:
-  switchLocalCommunicationIds_7:
+  switchLocalCommunicationIds_1: 
+  switchLocalCommunicationIds_2: 
+  switchLocalCommunicationIds_3: 
+  switchLocalCommunicationIds_4: 
+  switchLocalCommunicationIds_5: 
+  switchLocalCommunicationIds_6: 
+  switchLocalCommunicationIds_7: 
   switchParentalControl: 0
   switchAllowsScreenshot: 1
   switchAllowsVideoCapturing: 1
@@ -796,35 +790,35 @@
   switchMicroSleepForYieldTime: 25
   switchRamDiskSpaceSize: 12
   ps4NPAgeRating: 12
-  ps4NPTitleSecret:
-  ps4NPTrophyPackPath:
+  ps4NPTitleSecret: 
+  ps4NPTrophyPackPath: 
   ps4ParentalLevel: 1
   ps4ContentID: ED1633-NPXX51362_00-0000000000000000
   ps4Category: 0
   ps4MasterVersion: 01.00
   ps4AppVersion: 01.00
   ps4AppType: 0
-  ps4ParamSfxPath:
+  ps4ParamSfxPath: 
   ps4VideoOutPixelFormat: 0
   ps4VideoOutInitialWidth: 1920
   ps4VideoOutBaseModeInitialWidth: 1920
   ps4VideoOutReprojectionRate: 120
-  ps4PronunciationXMLPath:
-  ps4PronunciationSIGPath:
-  ps4BackgroundImagePath:
-  ps4StartupImagePath:
-  ps4StartupImagesFolder:
-  ps4IconImagesFolder:
-  ps4SaveDataImagePath:
-  ps4SdkOverride:
-  ps4BGMPath:
-  ps4ShareFilePath:
-  ps4ShareOverlayImagePath:
-  ps4PrivacyGuardImagePath:
-  ps4ExtraSceSysFile:
-  ps4NPtitleDatPath:
+  ps4PronunciationXMLPath: 
+  ps4PronunciationSIGPath: 
+  ps4BackgroundImagePath: 
+  ps4StartupImagePath: 
+  ps4StartupImagesFolder: 
+  ps4IconImagesFolder: 
+  ps4SaveDataImagePath: 
+  ps4SdkOverride: 
+  ps4BGMPath: 
+  ps4ShareFilePath: 
+  ps4ShareOverlayImagePath: 
+  ps4PrivacyGuardImagePath: 
+  ps4ExtraSceSysFile: 
+  ps4NPtitleDatPath: 
   ps4RemotePlayKeyAssignment: -1
-  ps4RemotePlayKeyMappingDir:
+  ps4RemotePlayKeyMappingDir: 
   ps4PlayTogetherPlayerCount: 0
   ps4EnterButtonAssignment: 1
   ps4ApplicationParam1: 0
@@ -852,9 +846,9 @@
   ps4ScriptOptimizationLevel: 3
   ps4Audio3dVirtualSpeakerCount: 14
   ps4attribCpuUsage: 0
-  ps4PatchPkgPath:
-  ps4PatchLatestPkgPath:
-  ps4PatchChangeinfoPath:
+  ps4PatchPkgPath: 
+  ps4PatchLatestPkgPath: 
+  ps4PatchChangeinfoPath: 
   ps4PatchDayOne: 0
   ps4attribUserManagement: 0
   ps4attribMoveSupport: 0
@@ -870,19 +864,19 @@
   ps4attribEyeToEyeDistanceSettingVR: 0
   ps4IncludedModules: []
   ps4attribVROutputEnabled: 0
-  monoEnv:
+  monoEnv: 
   splashScreenBackgroundSourceLandscape: {fileID: 0}
   splashScreenBackgroundSourcePortrait: {fileID: 0}
   blurSplashScreenBackground: 1
-  spritePackerPolicy:
+  spritePackerPolicy: 
   webGLMemorySize: 256
   webGLExceptionSupport: 0
   webGLNameFilesAsHashes: 0
   webGLShowDiagnostics: 0
   webGLDataCaching: 0
   webGLDebugSymbols: 0
-  webGLEmscriptenArgs:
-  webGLModulesDirectory:
+  webGLEmscriptenArgs: 
+  webGLModulesDirectory: 
   webGLTemplate: APPLICATION:Default
   webGLAnalyzeBuildSize: 0
   webGLUseEmbeddedResources: 0
@@ -935,10 +929,9 @@
   suppressCommonWarnings: 1
   allowUnsafeCode: 1
   useDeterministicCompilation: 1
-  additionalIl2CppArgs:
+  additionalIl2CppArgs: 
   scriptingRuntimeVersion: 1
-  gcIncremental: 1
-  assemblyVersionValidation: 1
+  gcIncremental: 0
   gcWBarrierValidation: 0
   apiCompatibilityLevelPerPlatform:
     Android: 3
@@ -947,10 +940,10 @@
   m_MobileRenderingPath: 1
   metroPackageName: com.yourcompany.yourproduct
   metroPackageVersion: 1.0.0.0
-  metroCertificatePath:
-  metroCertificatePassword:
-  metroCertificateSubject:
-  metroCertificateIssuer:
+  metroCertificatePath: 
+  metroCertificatePassword: 
+  metroCertificateSubject: 
+  metroCertificateIssuer: 
   metroCertificateNotAfter: 0000000000000000
   metroApplicationDescription: Virtual Reality Painting
   wsaImages: {}
@@ -997,23 +990,23 @@
     XboxOne:
       enus: true
   metroTargetDeviceFamilies: {}
-  metroFTAName:
+  metroFTAName: 
   metroFTAFileTypes: []
-  metroProtocolName:
-  vcxProjDefaultLanguage:
-  XboxOneProductId:
-  XboxOneUpdateKey:
-  XboxOneSandboxId:
-  XboxOneContentId:
-  XboxOneTitleId:
-  XboxOneSCId:
-  XboxOneGameOsOverridePath:
-  XboxOnePackagingOverridePath:
-  XboxOneAppManifestOverridePath:
+  metroProtocolName: 
+  vcxProjDefaultLanguage: 
+  XboxOneProductId: 
+  XboxOneUpdateKey: 
+  XboxOneSandboxId: 
+  XboxOneContentId: 
+  XboxOneTitleId: 
+  XboxOneSCId: 
+  XboxOneGameOsOverridePath: 
+  XboxOnePackagingOverridePath: 
+  XboxOneAppManifestOverridePath: 
   XboxOneVersion: 1.0.0.0
   XboxOnePackageEncryption: 0
   XboxOnePackageUpdateGranularity: 2
-  XboxOneDescription:
+  XboxOneDescription: 
   XboxOneLanguage:
   - enus
   XboxOneCapability: []
@@ -1026,8 +1019,8 @@
   XboxOneAllowedProductIds: []
   XboxOnePersistentLocalStorageSize: 0
   XboxOneXTitleMemory: 8
-  XboxOneOverrideIdentityName:
-  XboxOneOverrideIdentityPublisher:
+  XboxOneOverrideIdentityName: 
+  XboxOneOverrideIdentityPublisher: 
   vrEditorSettings: {}
   cloudServicesEnabled:
     Analytics: 0
@@ -1040,29 +1033,29 @@
     UNet: 0
     Unity_Ads: 0
   luminIcon:
-    m_Name:
-    m_ModelFolderPath:
-    m_PortalFolderPath:
+    m_Name: 
+    m_ModelFolderPath: 
+    m_PortalFolderPath: 
   luminCert:
-    m_CertPath:
+    m_CertPath: 
     m_SignPackage: 1
   luminIsChannelApp: 0
   luminVersion:
     m_VersionCode: 1
-    m_VersionName:
-  hmiPlayerDataPath:
+    m_VersionName: 
+  hmiPlayerDataPath: 
   hmiForceSRGBBlit: 1
   embeddedLinuxEnableGamepadInput: 1
   hmiLogStartupTiming: 0
-  hmiCpuConfiguration:
+  hmiCpuConfiguration: 
   apiCompatibilityLevel: 6
   activeInputHandler: 1
   windowsGamepadBackendHint: 0
-  cloudProjectId:
+  cloudProjectId: 
   framebufferDepthMemorylessMode: 0
   qualitySettingsNames: []
-  projectName:
-  organizationId:
+  projectName: 
+  organizationId: 
   cloudEnabled: 0
   legacyClampBlendShapeWeights: 1
   hmiLoadingImage: {fileID: 0}
