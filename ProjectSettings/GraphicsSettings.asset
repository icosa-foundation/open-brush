%YAML 1.1
%TAG !u! tag:unity3d.com,2011:
--- !u!30 &1
GraphicsSettings:
  m_ObjectHideFlags: 0
  serializedVersion: 13
  m_Deferred:
    m_Mode: 1
    m_Shader: {fileID: 69, guid: 0000000000000000f000000000000000, type: 0}
  m_DeferredReflections:
    m_Mode: 1
    m_Shader: {fileID: 74, guid: 0000000000000000f000000000000000, type: 0}
  m_ScreenSpaceShadows:
    m_Mode: 1
    m_Shader: {fileID: 64, guid: 0000000000000000f000000000000000, type: 0}
  m_LegacyDeferred:
    m_Mode: 1
    m_Shader: {fileID: 63, guid: 0000000000000000f000000000000000, type: 0}
  m_DepthNormals:
    m_Mode: 1
    m_Shader: {fileID: 62, guid: 0000000000000000f000000000000000, type: 0}
  m_MotionVectors:
    m_Mode: 1
    m_Shader: {fileID: 75, guid: 0000000000000000f000000000000000, type: 0}
  m_LightHalo:
    m_Mode: 1
    m_Shader: {fileID: 105, guid: 0000000000000000f000000000000000, type: 0}
  m_LensFlare:
    m_Mode: 1
    m_Shader: {fileID: 102, guid: 0000000000000000f000000000000000, type: 0}
  m_AlwaysIncludedShaders:
  - {fileID: 7, guid: 0000000000000000f000000000000000, type: 0}
  - {fileID: 15104, guid: 0000000000000000f000000000000000, type: 0}
  - {fileID: 15105, guid: 0000000000000000f000000000000000, type: 0}
  - {fileID: 15106, guid: 0000000000000000f000000000000000, type: 0}
  - {fileID: 10770, guid: 0000000000000000f000000000000000, type: 0}
  - {fileID: 10782, guid: 0000000000000000f000000000000000, type: 0}
  - {fileID: 4800000, guid: 215a8eda11ccfa54086aa30b5c77bfed, type: 3}
  - {fileID: 4800000, guid: 1f3012e41bfd12549bb6943548b6f406, type: 3}
  - {fileID: 16000, guid: 0000000000000000f000000000000000, type: 0}
  - {fileID: 4800000, guid: 72eeee7edfbf6484c8ed18c297a424d3, type: 3}
  - {fileID: 17000, guid: 0000000000000000f000000000000000, type: 0}
  - {fileID: 16001, guid: 0000000000000000f000000000000000, type: 0}
<<<<<<< HEAD
  - {fileID: 16003, guid: 0000000000000000f000000000000000, type: 0}
=======
>>>>>>> 909a7006
  m_PreloadedShaders: []
  m_SpritesDefaultMaterial: {fileID: 10754, guid: 0000000000000000f000000000000000,
    type: 0}
  m_CustomRenderPipeline: {fileID: 0}
  m_TransparencySortMode: 0
  m_TransparencySortAxis: {x: 0, y: 0, z: 1}
  m_DefaultRenderingPath: 1
  m_DefaultMobileRenderingPath: 1
  m_TierSettings: []
  m_LightmapStripping: 0
  m_FogStripping: 1
  m_InstancingStripping: 0
  m_LightmapKeepPlain: 1
  m_LightmapKeepDirCombined: 0
  m_LightmapKeepDynamicPlain: 0
  m_LightmapKeepDynamicDirCombined: 0
  m_LightmapKeepShadowMask: 1
  m_LightmapKeepSubtractive: 1
  m_FogKeepLinear: 0
  m_FogKeepExp: 1
  m_FogKeepExp2: 0
  m_AlbedoSwatchInfos: []
  m_LightsUseLinearIntensity: 0
  m_LightsUseColorTemperature: 0
  m_LogWhenShaderIsCompiled: 0
  m_AllowEnlightenSupportForUpgradedProject: 1<|MERGE_RESOLUTION|>--- conflicted
+++ resolved
@@ -41,10 +41,6 @@
   - {fileID: 4800000, guid: 72eeee7edfbf6484c8ed18c297a424d3, type: 3}
   - {fileID: 17000, guid: 0000000000000000f000000000000000, type: 0}
   - {fileID: 16001, guid: 0000000000000000f000000000000000, type: 0}
-<<<<<<< HEAD
-  - {fileID: 16003, guid: 0000000000000000f000000000000000, type: 0}
-=======
->>>>>>> 909a7006
   m_PreloadedShaders: []
   m_SpritesDefaultMaterial: {fileID: 10754, guid: 0000000000000000f000000000000000,
     type: 0}
