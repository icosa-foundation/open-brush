%YAML 1.1
%TAG !u! tag:unity3d.com,2011:
--- !u!78 &1
TagManager:
  serializedVersion: 2
  tags:
  - Ignore
  layers:
  - Default
  - TransparentFX
  - Ignore Raycast
  - 
  - Water
  - UI
  - 
  - 
  - 
  - HardBounds
  - StencilObject
  - NoSpectator
  - SteamVRLeftEye
  - SteamVRRightEye
  - UserTools
  - HeadMesh
  - Panels
  - Tiltasaurus
  - GrabWidgets
  - StencilTestObject
  - MainCanvas
  - SelectionCanvas
  - GpuIntersection
  - PinnedStencilObject
  - Overlay
<<<<<<< HEAD
  - PolyhydraPreview
=======
  - Environment
>>>>>>> ab6b0c27
  - 
  - 
  - 
  - 
  - 
  - 
  m_SortingLayers:
  - name: Default
    uniqueID: 0
    locked: 0<|MERGE_RESOLUTION|>--- conflicted
+++ resolved
@@ -31,12 +31,9 @@
   - GpuIntersection
   - PinnedStencilObject
   - Overlay
-<<<<<<< HEAD
+  - Environment
   - PolyhydraPreview
-=======
-  - Environment
->>>>>>> ab6b0c27
-  - 
+  -
   - 
   - 
   - 
