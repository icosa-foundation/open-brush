--- conflicted
+++ resolved
@@ -14,11 +14,9 @@
   m_configObjects:
     Unity.XR.Oculus.Settings: {fileID: 11400000, guid: 71fe6cc6ea2fd8841ab44d5442834cc6,
       type: 2}
-<<<<<<< HEAD
     com.htc.upm.wave.xrsdk.xrsettings: {fileID: 11400000, guid: fb2f2e75ec6a96347b22597919b11398,
-=======
+      type: 2}
     Unity.XR.PXR.Settings: {fileID: 11400000, guid: b01e30ce9b062fd439c1d9a04a30cc7e,
->>>>>>> 3940924a
       type: 2}
     com.unity.input.settings: {fileID: 11400000, guid: 62987a061b20ae345a45e835010db90d,
       type: 2}
