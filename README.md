--- conflicted
+++ resolved
@@ -44,9 +44,8 @@
 
 *   [Unity 2018.4.11f1](unityhub://2018.4.11f1/7098af2f11ea) (Unity 2019.4.18f1 for this fork)
 *   [SteamVR](https://store.steampowered.com/app/250820/SteamVR/)
-*   [Python 3](https://www.python.org/downloads/) (Optional —
+*   [Python 2.7.0](https://www.python.org/download/releases/2.7/) (Optional —
     needed only if you wish to run the scripts in the `Support/bin` directory)
-    Tested with Python 3.8.
 
 ### Changing the application name
 
@@ -201,13 +200,8 @@
 1.  Enable the Oculus desktop package in the Package Manager.
 1.  Install the
     [Oculus Unity Integration](https://developer.oculus.com/downloads/package/unity-integration-archive/23.1/).
-<<<<<<< HEAD
-    Ensure that you have the [Oculus audio spatialiser](https://developer.oculus.com/documentation/unity/audio-osp-unity-req-setup/).
-    Best just import the whole thing minus the samples.    
-=======
 
 **Note:** The above link goes to version 23.1 which is the current latest version. Tilt Brush was formerly built with 1.41, but appears to function well with 23.1. You only need to include the `Platform` and `VR` subdirectories when you import.
->>>>>>> 0673dd47
 
 1.  If you see a dialog about upgrading the Unity Oculus plugin, click
     **Accept**.
