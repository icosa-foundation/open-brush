--- conflicted
+++ resolved
@@ -1,32 +1,4 @@
-<<<<<<< HEAD
-# Fine Control of 3D Meshes in Tilt Brush through Sculpting
-
-This is the code for the Bachelor Thesis project of the same name, made by Chingiz Dadashov-Khandan.
-
-Made for the Department of Scientific Visualisation and Computer Graphics at the University of Groningen.
-
-This project is an expansion of Tilt Brush, which introduces a simple sculpting toolkit with four variations. With the Sculpting toolkit, a user can can edit any brush stroke retroactively by deforming its mesh.
-
-The four variations at the moment are as follows:
-- Push 
-- Crease
-- Flatten
-- Rotate
-
-Naturally, this selection can be further expanded. See `BaseSculptSubTool`, `SculptSubToolManager` and their references/subclasses for reference.
-
-To use the Sculpting Toolkit, simply turn on Advanced mode in Tilt Brush and navigate to the main tool menu. You will see a new Sculpt button on the bottom right.
-
-This repository already includes Oculus Rift integration.
-
-**WARNING: THIS APPLICATION'S SAVEFILES ARE INCOMPATIBLE WITH ORIGINAL TILT BRUSH'S SKETCHES AND VICE-VERSA. DO NOT TRY TO LOAD SKETCHES FROM OTHER VARIATIONS OF TILT BRUSH WHILE USING THIS VERSION, OR THE OTHER WAY AROUND.**
-
-The rest of this README is directly taken from the original repository, made by Google LLC. It includes legal information and technical instructions for installation and usage:
-
-# Original Tilt Brush README
-=======
 # Open Brush - Tilt Brush Evolved
->>>>>>> cbfcd2cf
 
 [![Support us on Open Collective!](https://img.shields.io/opencollective/all/icosa?logo=open-collective&label=Support%20us%20on%20Open%20Collective%21)](https://opencollective.com/icosa)
 [![All GitHub releases](https://img.shields.io/github/downloads/icosa-foundation/open-brush/total?label=GitHub%20downloads)](https://github.com/icosa-foundation/open-brush/releases/latest)
