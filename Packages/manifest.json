{
  "dependencies": {
<<<<<<< HEAD
    "com.ixxy.polyhydra.core": "https://github.com/IxxyXR/polyhydra-core.git#upm",
=======
    "com.watertrans.glyphloader": "https://github.com/icosa-mirror/GlyphLoader-Unity.git#upm",
>>>>>>> 4b8df0d2
    "com.ixxy.unitysymmetry": "https://github.com/IxxyXR/unity-symmetry.git?nocache=7#upm",
    "com.watertrans.glyphloader": "https://github.com/icosa-mirror/GlyphLoader-Unity.git#upm",
    "com.meta.xr.sdk.core": "https://github.com/icosa-mirror/com.meta.xr.sdk.core.git#68.0.2-openbrush-hotfix",
    "com.meta.xr.sdk.platform": "60.0.0",
    "com.unity.2d.sprite": "1.0.0",
    "com.unity.2d.tilemap": "1.0.0",
    "com.unity.cloud.draco": "5.1.3",
    "com.unity.cloud.gltfast": "6.4.0",
    "com.unity.cloud.ktx": "3.4.0",
    "com.unity.editorcoroutines": "1.0.0",
    "com.unity.formats.usd": "1.0.3-preview.2",
    "com.unity.ide.rider": "3.0.34",
    "com.unity.ide.visualstudio": "2.0.22",
    "com.unity.inputsystem": "https://github.com/icosa-mirror/com.unity.inputsystem.git#1.8.2-openbrush",
    "com.unity.localization": "1.5.2",
    "com.unity.meshopt.decompress": "0.1.0-preview.7",
    "com.unity.mobile.android-logcat": "1.4.3",
    "com.unity.nuget.mono-cecil": "1.11.4",
    "com.unity.performance.profile-analyzer": "1.2.2",
    "com.unity.recorder": "4.0.3",
    "com.unity.test-framework": "1.1.33",
    "com.unity.textmeshpro": "3.0.9",
    "com.unity.timeline": "1.7.6",
    "com.unity.ugui": "1.0.0",
    "com.unity.vectorgraphics": "https://github.com/icosa-mirror/com.unity.vectorgraphics.git#open-brush",
    "com.unity.xr.core-utils": "2.3.0",
    "com.unity.xr.management": "4.4.1",
    "com.unity.xr.oculus": "4.2.0",
    "com.unity.xr.openxr": "1.10.0",
    "moonsharp": "https://github.com/icosa-mirror/moonsharp-unity-upm.git",
    "com.zappar.xr.zapbox": "https://github.com/zappar-xr/zapbox-xr-sdk.git#43697771ed65efee02d5b1743141b8179444c147",
    "moonsharp": "https://github.com/icosa-mirror/moonsharp-unity-upm.git",
    "org.khronos.unitygltf": "https://github.com/icosa-mirror/UnityGLTF.git",
    "org.nuget.google.apis": "1.64.0",
    "org.nuget.google.apis.auth": "1.64.0",
    "org.nuget.google.apis.core": "https://github.com/icosa-mirror/org.nuget.google.apis.core.git#1.64.0-openbrush",
    "org.nuget.sharpziplib": "1.3.1",
    "tv.superla.radiancehdr": "https://github.com/superlatv/RadianceHDRUnity.git#upm",
    "com.unity.modules.ai": "1.0.0",
    "com.unity.modules.androidjni": "1.0.0",
    "com.unity.modules.animation": "1.0.0",
    "com.unity.modules.assetbundle": "1.0.0",
    "com.unity.modules.audio": "1.0.0",
    "com.unity.modules.cloth": "1.0.0",
    "com.unity.modules.director": "1.0.0",
    "com.unity.modules.imageconversion": "1.0.0",
    "com.unity.modules.imgui": "1.0.0",
    "com.unity.modules.jsonserialize": "1.0.0",
    "com.unity.modules.particlesystem": "1.0.0",
    "com.unity.modules.physics": "1.0.0",
    "com.unity.modules.physics2d": "1.0.0",
    "com.unity.modules.screencapture": "1.0.0",
    "com.unity.modules.terrain": "1.0.0",
    "com.unity.modules.terrainphysics": "1.0.0",
    "com.unity.modules.tilemap": "1.0.0",
    "com.unity.modules.ui": "1.0.0",
    "com.unity.modules.uielements": "1.0.0",
    "com.unity.modules.umbra": "1.0.0",
    "com.unity.modules.unityanalytics": "1.0.0",
    "com.unity.modules.unitywebrequest": "1.0.0",
    "com.unity.modules.unitywebrequestassetbundle": "1.0.0",
    "com.unity.modules.unitywebrequestaudio": "1.0.0",
    "com.unity.modules.unitywebrequesttexture": "1.0.0",
    "com.unity.modules.unitywebrequestwww": "1.0.0",
    "com.unity.modules.vehicles": "1.0.0",
    "com.unity.modules.video": "1.0.0",
    "com.unity.modules.wind": "1.0.0"
  },
  "scopedRegistries": [
    {
<<<<<<< HEAD
=======
      "name": "OpenUPM",
      "url": "https://package.openupm.com",
      "scopes": [
        "com.openupm",
        "com.atteneder"
      ]
    },
    {
>>>>>>> 4b8df0d2
      "name": "Vive",
      "url": "https://npm-registry.vive.com",
      "scopes": [
        "com.htc.upm"
      ]
    },
    {
      "name": "Unity NuGet",
      "url": "https://unitynuget-registry.azurewebsites.net",
      "scopes": [
        "org.nuget.google",
        "org.nuget.sharpziplib",
        "org.nuget.system"
      ]
    },
    {
      "name": "Meta XR",
      "url": "https://npm.developer.oculus.com",
      "scopes": [
        "com.meta.xr.sdk"
      ]
    },
    {
      "name": "package.openupm.com",
      "url": "https://package.openupm.com",
      "scopes": [
        "com.atteneder",
        "com.ixxy.polyhydra.core",
        "com.nition.unity-octree",
        "com.openupm",
        "com.syomus.proceduraltoolkit"
      ]
    }
  ]
}<|MERGE_RESOLUTION|>--- conflicted
+++ resolved
@@ -1,10 +1,6 @@
 {
   "dependencies": {
-<<<<<<< HEAD
     "com.ixxy.polyhydra.core": "https://github.com/IxxyXR/polyhydra-core.git#upm",
-=======
-    "com.watertrans.glyphloader": "https://github.com/icosa-mirror/GlyphLoader-Unity.git#upm",
->>>>>>> 4b8df0d2
     "com.ixxy.unitysymmetry": "https://github.com/IxxyXR/unity-symmetry.git?nocache=7#upm",
     "com.watertrans.glyphloader": "https://github.com/icosa-mirror/GlyphLoader-Unity.git#upm",
     "com.meta.xr.sdk.core": "https://github.com/icosa-mirror/com.meta.xr.sdk.core.git#68.0.2-openbrush-hotfix",
@@ -36,7 +32,6 @@
     "com.unity.xr.openxr": "1.10.0",
     "moonsharp": "https://github.com/icosa-mirror/moonsharp-unity-upm.git",
     "com.zappar.xr.zapbox": "https://github.com/zappar-xr/zapbox-xr-sdk.git#43697771ed65efee02d5b1743141b8179444c147",
-    "moonsharp": "https://github.com/icosa-mirror/moonsharp-unity-upm.git",
     "org.khronos.unitygltf": "https://github.com/icosa-mirror/UnityGLTF.git",
     "org.nuget.google.apis": "1.64.0",
     "org.nuget.google.apis.auth": "1.64.0",
@@ -75,17 +70,6 @@
   },
   "scopedRegistries": [
     {
-<<<<<<< HEAD
-=======
-      "name": "OpenUPM",
-      "url": "https://package.openupm.com",
-      "scopes": [
-        "com.openupm",
-        "com.atteneder"
-      ]
-    },
-    {
->>>>>>> 4b8df0d2
       "name": "Vive",
       "url": "https://npm-registry.vive.com",
       "scopes": [
@@ -109,7 +93,7 @@
       ]
     },
     {
-      "name": "package.openupm.com",
+      "name": "OpenUPM",
       "url": "https://package.openupm.com",
       "scopes": [
         "com.atteneder",
