{
  "dependencies": {
    "com.ixxy.unitysymmetry": "https://github.com/IxxyXR/unity-symmetry.git?nocache=7#upm",
    "com.meta.xr.sdk.core": "https://github.com/icosa-mirror/com.meta.xr.sdk.core.git#68.0.2-openbrush-hotfix",
    "com.meta.xr.sdk.platform": "60.0.0",
    "com.unity.2d.sprite": "1.0.0",
    "com.unity.2d.tilemap": "1.0.0",
    "com.unity.cloud.draco": "5.1.3",
    "com.unity.cloud.gltfast": "6.4.0",
    "com.unity.cloud.ktx": "3.4.0",
    "com.unity.editorcoroutines": "1.0.0",
    "com.unity.formats.usd": "1.0.3-preview.2",
<<<<<<< HEAD
    "com.unity.ide.rider": "3.0.34",
    "com.unity.ide.visualstudio": "2.0.22",
=======
    "com.unity.ide.rider": "3.0.36",
    "com.unity.ide.visualstudio": "2.0.23",
>>>>>>> 9082911c
    "com.unity.inputsystem": "https://github.com/icosa-mirror/com.unity.inputsystem.git#1.8.2-openbrush",
    "com.unity.localization": "1.5.2",
    "com.unity.meshopt.decompress": "0.1.0-preview.7",
    "com.unity.mobile.android-logcat": "1.4.3",
    "com.unity.nuget.mono-cecil": "1.11.4",
    "com.unity.performance.profile-analyzer": "1.2.2",
    "com.unity.recorder": "4.0.3",
    "com.unity.test-framework": "1.1.33",
    "com.unity.textmeshpro": "3.0.9",
    "com.unity.timeline": "1.7.6",
    "com.unity.ugui": "1.0.0",
    "com.unity.vectorgraphics": "https://github.com/icosa-mirror/com.unity.vectorgraphics.git#open-brush",
    "com.unity.xr.core-utils": "2.3.0",
    "com.unity.xr.management": "4.4.1",
    "com.unity.xr.oculus": "4.2.0",
    "com.unity.xr.openxr": "1.10.0",
    "com.zappar.xr.zapbox": "https://github.com/zappar-xr/zapbox-xr-sdk.git#74fe120c1c9a0b31a186eb551ef25efe4a316c73",
    "org.khronos.unitygltf": "https://github.com/icosa-mirror/UnityGLTF.git#feature/should-node-export-hook",
    "org.nuget.google.apis": "1.64.0",
    "org.nuget.google.apis.auth": "1.64.0",
    "org.nuget.google.apis.core": "https://github.com/icosa-mirror/org.nuget.google.apis.core.git#1.64.0-openbrush",
    "org.nuget.sharpziplib": "1.3.1",
    "tv.superla.radiancehdr": "https://github.com/superlatv/RadianceHDRUnity.git#upm",
    "com.unity.modules.ai": "1.0.0",
    "com.unity.modules.androidjni": "1.0.0",
    "com.unity.modules.animation": "1.0.0",
    "com.unity.modules.assetbundle": "1.0.0",
    "com.unity.modules.audio": "1.0.0",
    "com.unity.modules.cloth": "1.0.0",
    "com.unity.modules.director": "1.0.0",
    "com.unity.modules.imageconversion": "1.0.0",
    "com.unity.modules.imgui": "1.0.0",
    "com.unity.modules.jsonserialize": "1.0.0",
    "com.unity.modules.particlesystem": "1.0.0",
    "com.unity.modules.physics": "1.0.0",
    "com.unity.modules.physics2d": "1.0.0",
    "com.unity.modules.screencapture": "1.0.0",
    "com.unity.modules.terrain": "1.0.0",
    "com.unity.modules.terrainphysics": "1.0.0",
    "com.unity.modules.tilemap": "1.0.0",
    "com.unity.modules.ui": "1.0.0",
    "com.unity.modules.uielements": "1.0.0",
    "com.unity.modules.umbra": "1.0.0",
    "com.unity.modules.unityanalytics": "1.0.0",
    "com.unity.modules.unitywebrequest": "1.0.0",
    "com.unity.modules.unitywebrequestassetbundle": "1.0.0",
    "com.unity.modules.unitywebrequestaudio": "1.0.0",
    "com.unity.modules.unitywebrequesttexture": "1.0.0",
    "com.unity.modules.unitywebrequestwww": "1.0.0",
    "com.unity.modules.vehicles": "1.0.0",
    "com.unity.modules.video": "1.0.0",
    "com.unity.modules.wind": "1.0.0"
  },
  "scopedRegistries": [
    {
      "name": "OpenUPM",
      "url": "https://package.openupm.com",
      "scopes": [
        "com.atteneder",
        "org.nuget.google",
        "org.nuget.sharpziplib",
        "org.nuget.system"
      ]
    },
    {
      "name": "Vive",
      "url": "https://npm-registry.vive.com",
      "scopes": [
        "com.htc.upm"
      ]
    },
    {
      "name": "Meta XR",
      "url": "https://npm.developer.oculus.com",
      "scopes": [
        "com.meta.xr.sdk"
      ]
    }
  ]
}<|MERGE_RESOLUTION|>--- conflicted
+++ resolved
@@ -10,13 +10,8 @@
     "com.unity.cloud.ktx": "3.4.0",
     "com.unity.editorcoroutines": "1.0.0",
     "com.unity.formats.usd": "1.0.3-preview.2",
-<<<<<<< HEAD
-    "com.unity.ide.rider": "3.0.34",
-    "com.unity.ide.visualstudio": "2.0.22",
-=======
     "com.unity.ide.rider": "3.0.36",
     "com.unity.ide.visualstudio": "2.0.23",
->>>>>>> 9082911c
     "com.unity.inputsystem": "https://github.com/icosa-mirror/com.unity.inputsystem.git#1.8.2-openbrush",
     "com.unity.localization": "1.5.2",
     "com.unity.meshopt.decompress": "0.1.0-preview.7",
