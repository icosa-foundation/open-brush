{
  "dependencies": {
    "com.ixxy.polyhydra.core": "https://github.com/IxxyXR/polyhydra-core.git#upm",
    "com.watertrans.glyphloader": "https://github.com/icosa-mirror/GlyphLoader-Unity.git#upm",
    "com.ixxy.unitysymmetry": "https://github.com/IxxyXR/unity-symmetry.git?nocache=7#upm",
    "com.meta.xr.sdk.core": "https://github.com/icosa-mirror/com.meta.xr.sdk.core.git#66.0.0-openbrush",
    "com.meta.xr.sdk.platform": "60.0.0",
    "com.unity.2d.sprite": "1.0.0",
    "com.unity.2d.tilemap": "1.0.0",
    "com.unity.cloud.draco": "5.1.3",
    "com.unity.cloud.gltfast": "6.4.0",
    "com.unity.cloud.ktx": "3.4.0",
    "com.unity.editorcoroutines": "1.0.0",
    "com.unity.formats.usd": "1.0.3-preview.2",
    "com.unity.ide.rider": "3.0.28",
    "com.unity.ide.visualstudio": "2.0.22",
    "com.unity.inputsystem": "https://github.com/icosa-mirror/com.unity.inputsystem.git#1.8.2-openbrush",
    "com.unity.localization": "1.5.2",
    "com.unity.meshopt.decompress": "0.1.0-preview.6",
    "com.unity.mobile.android-logcat": "1.4.2",
    "com.unity.nuget.mono-cecil": "1.11.4",
    "com.unity.performance.profile-analyzer": "1.2.2",
    "com.unity.recorder": "4.0.3",
    "com.unity.test-framework": "1.1.33",
    "com.unity.textmeshpro": "3.0.9",
    "com.unity.timeline": "1.7.6",
    "com.unity.ugui": "1.0.0",
    "com.unity.vectorgraphics": "https://github.com/icosa-mirror/com.unity.vectorgraphics.git#open-brush",
<<<<<<< HEAD
    "com.unity.xr.core-utils": "2.2.3",
    "com.unity.xr.management": "4.3.3",
    "com.unity.xr.oculus": "3.3.0",
    "com.unity.xr.openxr": "1.8.2",
    "moonsharp": "https://github.com/icosa-mirror/moonsharp-unity-upm.git",
=======
    "com.unity.xr.core-utils": "2.3.0",
    "com.unity.xr.management": "4.4.1",
    "com.unity.xr.oculus": "4.2.0",
    "com.unity.xr.openxr": "1.10.0",
>>>>>>> 2ee490f1
    "com.zappar.xr.zapbox": "https://github.com/zappar-xr/zapbox-xr-sdk.git#3296cbf5046369801027a821fe9ff6082431a605",
    "org.khronos.unitygltf": "https://github.com/icosa-mirror/UnityGLTF.git",
    "org.nuget.google.apis": "1.64.0",
    "org.nuget.google.apis.auth": "1.64.0",
    "org.nuget.google.apis.core": "https://github.com/icosa-mirror/org.nuget.google.apis.core.git#1.64.0-openbrush",
    "org.nuget.sharpziplib": "1.3.1",
    "tv.superla.radiancehdr": "https://github.com/superlatv/RadianceHDRUnity.git#upm",
    "com.unity.modules.ai": "1.0.0",
    "com.unity.modules.androidjni": "1.0.0",
    "com.unity.modules.animation": "1.0.0",
    "com.unity.modules.assetbundle": "1.0.0",
    "com.unity.modules.audio": "1.0.0",
    "com.unity.modules.cloth": "1.0.0",
    "com.unity.modules.director": "1.0.0",
    "com.unity.modules.imageconversion": "1.0.0",
    "com.unity.modules.imgui": "1.0.0",
    "com.unity.modules.jsonserialize": "1.0.0",
    "com.unity.modules.particlesystem": "1.0.0",
    "com.unity.modules.physics": "1.0.0",
    "com.unity.modules.physics2d": "1.0.0",
    "com.unity.modules.screencapture": "1.0.0",
    "com.unity.modules.terrain": "1.0.0",
    "com.unity.modules.terrainphysics": "1.0.0",
    "com.unity.modules.tilemap": "1.0.0",
    "com.unity.modules.ui": "1.0.0",
    "com.unity.modules.uielements": "1.0.0",
    "com.unity.modules.umbra": "1.0.0",
    "com.unity.modules.unityanalytics": "1.0.0",
    "com.unity.modules.unitywebrequest": "1.0.0",
    "com.unity.modules.unitywebrequestassetbundle": "1.0.0",
    "com.unity.modules.unitywebrequestaudio": "1.0.0",
    "com.unity.modules.unitywebrequesttexture": "1.0.0",
    "com.unity.modules.unitywebrequestwww": "1.0.0",
    "com.unity.modules.vehicles": "1.0.0",
    "com.unity.modules.video": "1.0.0",
    "com.unity.modules.wind": "1.0.0"
  },
  "scopedRegistries": [
    {
      "name": "Vive",
      "url": "https://npm-registry.vive.com",
      "scopes": [
        "com.htc.upm"
      ]
    },
    {
      "name": "Unity NuGet",
      "url": "https://unitynuget-registry.azurewebsites.net",
      "scopes": [
        "org.nuget.google",
        "org.nuget.sharpziplib",
        "org.nuget.system"
      ]
    },
    {
      "name": "Meta XR",
      "url": "https://npm.developer.oculus.com",
      "scopes": [
        "com.meta.xr.sdk"
      ]
    },
    {
      "name": "package.openupm.com",
      "url": "https://package.openupm.com",
      "scopes": [
        "com.atteneder",
        "com.ixxy.polyhydra.core",
        "com.nition.unity-octree",
        "com.openupm",
        "com.syomus.proceduraltoolkit"
      ]
    }
  ]
}<|MERGE_RESOLUTION|>--- conflicted
+++ resolved
@@ -26,18 +26,11 @@
     "com.unity.timeline": "1.7.6",
     "com.unity.ugui": "1.0.0",
     "com.unity.vectorgraphics": "https://github.com/icosa-mirror/com.unity.vectorgraphics.git#open-brush",
-<<<<<<< HEAD
-    "com.unity.xr.core-utils": "2.2.3",
-    "com.unity.xr.management": "4.3.3",
-    "com.unity.xr.oculus": "3.3.0",
-    "com.unity.xr.openxr": "1.8.2",
-    "moonsharp": "https://github.com/icosa-mirror/moonsharp-unity-upm.git",
-=======
     "com.unity.xr.core-utils": "2.3.0",
     "com.unity.xr.management": "4.4.1",
     "com.unity.xr.oculus": "4.2.0",
     "com.unity.xr.openxr": "1.10.0",
->>>>>>> 2ee490f1
+    "moonsharp": "https://github.com/icosa-mirror/moonsharp-unity-upm.git",
     "com.zappar.xr.zapbox": "https://github.com/zappar-xr/zapbox-xr-sdk.git#3296cbf5046369801027a821fe9ff6082431a605",
     "org.khronos.unitygltf": "https://github.com/icosa-mirror/UnityGLTF.git",
     "org.nuget.google.apis": "1.64.0",
