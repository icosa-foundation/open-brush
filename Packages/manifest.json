{
  "dependencies": {
<<<<<<< HEAD
    "com.ixxy.polyhydra.core": "https://github.com/IxxyXR/polyhydra-core.git#upm",
=======
>>>>>>> 3d781c11
    "com.watertrans.glyphloader": "https://github.com/icosa-mirror/GlyphLoader-Unity.git#upm",
    "com.ixxy.unitysymmetry": "https://github.com/IxxyXR/unity-symmetry.git?nocache=7#upm",
    "com.meta.xr.sdk.core": "https://github.com/icosa-mirror/com.meta.xr.sdk.core.git#66.0.0-openbrush",
    "com.meta.xr.sdk.platform": "60.0.0",
    "com.unity.2d.sprite": "1.0.0",
    "com.unity.2d.tilemap": "1.0.0",
    "com.unity.cloud.draco": "5.1.3",
    "com.unity.cloud.gltfast": "6.4.0",
    "com.unity.cloud.ktx": "3.4.0",
    "com.unity.editorcoroutines": "1.0.0",
    "com.unity.formats.usd": "1.0.3-preview.2",
    "com.unity.ide.rider": "3.0.28",
    "com.unity.ide.visualstudio": "2.0.22",
    "com.unity.inputsystem": "https://github.com/icosa-mirror/com.unity.inputsystem.git#1.8.2-openbrush",
    "com.unity.localization": "1.5.2",
    "com.unity.meshopt.decompress": "0.1.0-preview.6",
    "com.unity.mobile.android-logcat": "1.4.2",
    "com.unity.nuget.mono-cecil": "1.11.4",
    "com.unity.performance.profile-analyzer": "1.2.2",
    "com.unity.recorder": "4.0.3",
    "com.unity.test-framework": "1.1.33",
    "com.unity.textmeshpro": "3.0.9",
    "com.unity.timeline": "1.7.6",
    "com.unity.ugui": "1.0.0",
    "com.unity.vectorgraphics": "https://github.com/icosa-mirror/com.unity.vectorgraphics.git#open-brush",
    "com.unity.xr.core-utils": "2.3.0",
    "com.unity.xr.management": "4.4.1",
    "com.unity.xr.oculus": "4.2.0",
    "com.unity.xr.openxr": "1.10.0",
    "moonsharp": "https://github.com/icosa-mirror/moonsharp-unity-upm.git",
    "com.zappar.xr.zapbox": "https://github.com/zappar-xr/zapbox-xr-sdk.git#3296cbf5046369801027a821fe9ff6082431a605",
    "org.khronos.unitygltf": "https://github.com/icosa-mirror/UnityGLTF.git",
    "org.nuget.google.apis": "1.64.0",
    "org.nuget.google.apis.auth": "1.64.0",
    "org.nuget.google.apis.core": "https://github.com/icosa-mirror/org.nuget.google.apis.core.git#1.64.0-openbrush",
    "org.nuget.sharpziplib": "1.3.1",
    "tv.superla.radiancehdr": "https://github.com/superlatv/RadianceHDRUnity.git#upm",
    "com.unity.modules.ai": "1.0.0",
    "com.unity.modules.androidjni": "1.0.0",
    "com.unity.modules.animation": "1.0.0",
    "com.unity.modules.assetbundle": "1.0.0",
    "com.unity.modules.audio": "1.0.0",
    "com.unity.modules.cloth": "1.0.0",
    "com.unity.modules.director": "1.0.0",
    "com.unity.modules.imageconversion": "1.0.0",
    "com.unity.modules.imgui": "1.0.0",
    "com.unity.modules.jsonserialize": "1.0.0",
    "com.unity.modules.particlesystem": "1.0.0",
    "com.unity.modules.physics": "1.0.0",
    "com.unity.modules.physics2d": "1.0.0",
    "com.unity.modules.screencapture": "1.0.0",
    "com.unity.modules.terrain": "1.0.0",
    "com.unity.modules.terrainphysics": "1.0.0",
    "com.unity.modules.tilemap": "1.0.0",
    "com.unity.modules.ui": "1.0.0",
    "com.unity.modules.uielements": "1.0.0",
    "com.unity.modules.umbra": "1.0.0",
    "com.unity.modules.unityanalytics": "1.0.0",
    "com.unity.modules.unitywebrequest": "1.0.0",
    "com.unity.modules.unitywebrequestassetbundle": "1.0.0",
    "com.unity.modules.unitywebrequestaudio": "1.0.0",
    "com.unity.modules.unitywebrequesttexture": "1.0.0",
    "com.unity.modules.unitywebrequestwww": "1.0.0",
    "com.unity.modules.vehicles": "1.0.0",
    "com.unity.modules.video": "1.0.0",
    "com.unity.modules.wind": "1.0.0"
  },
  "scopedRegistries": [
    {
<<<<<<< HEAD
=======
      "name": "OpenUPM",
      "url": "https://package.openupm.com",
      "scopes": [
        "com.openupm",
        "com.atteneder"
      ]
    },
    {
>>>>>>> 3d781c11
      "name": "Vive",
      "url": "https://npm-registry.vive.com",
      "scopes": [
        "com.htc.upm"
      ]
    },
    {
      "name": "Unity NuGet",
      "url": "https://unitynuget-registry.azurewebsites.net",
      "scopes": [
        "org.nuget.google",
        "org.nuget.sharpziplib",
        "org.nuget.system"
      ]
    },
    {
      "name": "Meta XR",
      "url": "https://npm.developer.oculus.com",
      "scopes": [
        "com.meta.xr.sdk"
      ]
    },
    {
      "name": "package.openupm.com",
      "url": "https://package.openupm.com",
      "scopes": [
        "com.atteneder",
        "com.ixxy.polyhydra.core",
        "com.nition.unity-octree",
        "com.openupm",
        "com.syomus.proceduraltoolkit"
      ]
    }
  ]
}<|MERGE_RESOLUTION|>--- conflicted
+++ resolved
@@ -1,11 +1,8 @@
 {
   "dependencies": {
-<<<<<<< HEAD
     "com.ixxy.polyhydra.core": "https://github.com/IxxyXR/polyhydra-core.git#upm",
-=======
->>>>>>> 3d781c11
+    "com.ixxy.unitysymmetry": "https://github.com/IxxyXR/unity-symmetry.git?nocache=7#upm",
     "com.watertrans.glyphloader": "https://github.com/icosa-mirror/GlyphLoader-Unity.git#upm",
-    "com.ixxy.unitysymmetry": "https://github.com/IxxyXR/unity-symmetry.git?nocache=7#upm",
     "com.meta.xr.sdk.core": "https://github.com/icosa-mirror/com.meta.xr.sdk.core.git#66.0.0-openbrush",
     "com.meta.xr.sdk.platform": "60.0.0",
     "com.unity.2d.sprite": "1.0.0",
@@ -73,17 +70,6 @@
   },
   "scopedRegistries": [
     {
-<<<<<<< HEAD
-=======
-      "name": "OpenUPM",
-      "url": "https://package.openupm.com",
-      "scopes": [
-        "com.openupm",
-        "com.atteneder"
-      ]
-    },
-    {
->>>>>>> 3d781c11
       "name": "Vive",
       "url": "https://npm-registry.vive.com",
       "scopes": [
