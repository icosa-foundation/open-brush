{
  "dependencies": {
    "com.ixxy.polyhydra.core": "https://github.com/IxxyXR/polyhydra-core.git#upm",
    "com.unity.2d.sprite": "1.0.0",
    "com.unity.2d.tilemap": "1.0.0",
    "com.unity.editorcoroutines": "1.0.0",
    "com.unity.formats.usd": "1.0.3-preview.2",
<<<<<<< HEAD
    "com.unity.ide.rider": "1.2.1",
    "com.unity.ide.vscode": "1.2.3",
    "com.unity.multiplayer-hlapi": "1.0.8",
    "com.unity.performance.profile-analyzer": "0.6.0-preview.1",
    "com.unity.quicksearch": "1.4.1",
    "com.unity.test-framework": "1.1.24",
    "com.unity.textmeshpro": "2.1.4",
    "com.unity.timeline": "1.2.18",
    "com.unity.toolchain.win-x86_64-linux-x86_64": "1.0.0",
=======
    "com.unity.ide.rider": "3.0.14",
    "com.unity.ide.visualstudio": "2.0.15",
    "com.unity.ide.vscode": "1.2.5",
    "com.unity.inputsystem": "1.3.0",
    "com.unity.mobile.android-logcat": "1.3.2",
    "com.unity.performance.profile-analyzer": "1.1.1",
    "com.unity.test-framework": "1.1.31",
    "com.unity.textmeshpro": "3.0.6",
    "com.unity.timeline": "1.6.4",
>>>>>>> 0f92fb69
    "com.unity.ugui": "1.0.0",
    "com.unity.xr.management": "4.2.1",
    "com.unity.xr.openxr": "1.4.2",
    "org.nuget.google.apis": "1.57.0",
    "org.nuget.google.apis.auth": "1.57.0",
    "org.nuget.google.apis.core": "1.57.0",
    "org.nuget.sharpziplib": "1.3.1",
    "com.unity.modules.ai": "1.0.0",
    "com.unity.modules.androidjni": "1.0.0",
    "com.unity.modules.animation": "1.0.0",
    "com.unity.modules.assetbundle": "1.0.0",
    "com.unity.modules.audio": "1.0.0",
    "com.unity.modules.cloth": "1.0.0",
    "com.unity.modules.director": "1.0.0",
    "com.unity.modules.imageconversion": "1.0.0",
    "com.unity.modules.imgui": "1.0.0",
    "com.unity.modules.jsonserialize": "1.0.0",
    "com.unity.modules.particlesystem": "1.0.0",
    "com.unity.modules.physics": "1.0.0",
    "com.unity.modules.physics2d": "1.0.0",
    "com.unity.modules.screencapture": "1.0.0",
    "com.unity.modules.terrain": "1.0.0",
    "com.unity.modules.terrainphysics": "1.0.0",
    "com.unity.modules.tilemap": "1.0.0",
    "com.unity.modules.ui": "1.0.0",
    "com.unity.modules.uielements": "1.0.0",
    "com.unity.modules.umbra": "1.0.0",
    "com.unity.modules.unityanalytics": "1.0.0",
    "com.unity.modules.unitywebrequest": "1.0.0",
    "com.unity.modules.unitywebrequestassetbundle": "1.0.0",
    "com.unity.modules.unitywebrequestaudio": "1.0.0",
    "com.unity.modules.unitywebrequesttexture": "1.0.0",
    "com.unity.modules.unitywebrequestwww": "1.0.0",
    "com.unity.modules.vehicles": "1.0.0",
    "com.unity.modules.video": "1.0.0",
<<<<<<< HEAD
    "com.unity.modules.vr": "1.0.0",
    "com.unity.modules.wind": "1.0.0",
    "com.unity.modules.xr": "1.0.0"
  },
  "scopedRegistries": [
    {
      "name": "package.openupm.com",
      "url": "https://package.openupm.com",
      "scopes": [
        "com.ixxy.polyhydra.core",
        "com.nition.unity-octree",
        "com.openupm"
=======
    "com.unity.modules.wind": "1.0.0"
  },
  "scopedRegistries": [
    {
      "name": "Vive",
      "url": "https://npm-registry.vive.com",
      "scopes": [
        "com.htc.upm"
      ]
    },
    {
      "name": "Unity NuGet",
      "url": "https://unitynuget-registry.azurewebsites.net",
      "scopes": [
        "org.nuget.google",
        "org.nuget.newtonsoft",
        "org.nuget.sharpziplib"
>>>>>>> 0f92fb69
      ]
    }
  ]
}<|MERGE_RESOLUTION|>--- conflicted
+++ resolved
@@ -5,17 +5,6 @@
     "com.unity.2d.tilemap": "1.0.0",
     "com.unity.editorcoroutines": "1.0.0",
     "com.unity.formats.usd": "1.0.3-preview.2",
-<<<<<<< HEAD
-    "com.unity.ide.rider": "1.2.1",
-    "com.unity.ide.vscode": "1.2.3",
-    "com.unity.multiplayer-hlapi": "1.0.8",
-    "com.unity.performance.profile-analyzer": "0.6.0-preview.1",
-    "com.unity.quicksearch": "1.4.1",
-    "com.unity.test-framework": "1.1.24",
-    "com.unity.textmeshpro": "2.1.4",
-    "com.unity.timeline": "1.2.18",
-    "com.unity.toolchain.win-x86_64-linux-x86_64": "1.0.0",
-=======
     "com.unity.ide.rider": "3.0.14",
     "com.unity.ide.visualstudio": "2.0.15",
     "com.unity.ide.vscode": "1.2.5",
@@ -25,7 +14,6 @@
     "com.unity.test-framework": "1.1.31",
     "com.unity.textmeshpro": "3.0.6",
     "com.unity.timeline": "1.6.4",
->>>>>>> 0f92fb69
     "com.unity.ugui": "1.0.0",
     "com.unity.xr.management": "4.2.1",
     "com.unity.xr.openxr": "1.4.2",
@@ -61,20 +49,6 @@
     "com.unity.modules.unitywebrequestwww": "1.0.0",
     "com.unity.modules.vehicles": "1.0.0",
     "com.unity.modules.video": "1.0.0",
-<<<<<<< HEAD
-    "com.unity.modules.vr": "1.0.0",
-    "com.unity.modules.wind": "1.0.0",
-    "com.unity.modules.xr": "1.0.0"
-  },
-  "scopedRegistries": [
-    {
-      "name": "package.openupm.com",
-      "url": "https://package.openupm.com",
-      "scopes": [
-        "com.ixxy.polyhydra.core",
-        "com.nition.unity-octree",
-        "com.openupm"
-=======
     "com.unity.modules.wind": "1.0.0"
   },
   "scopedRegistries": [
@@ -92,7 +66,6 @@
         "org.nuget.google",
         "org.nuget.newtonsoft",
         "org.nuget.sharpziplib"
->>>>>>> 0f92fb69
       ]
     }
   ]
