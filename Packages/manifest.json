{
  "scopedRegistries": [
    {
      "name": "package.openupm.com",
      "url": "https://package.openupm.com",
      "scopes": [
        "com.openupm"
      ]
    }
  ],
  "dependencies": {
    "com.meta.xr.sdk.utilities": "https://github.com/icosa-mirror/com.meta.xr.sdk.utilities.git#open-brush",
    "com.unity.2d.sprite": "1.0.0",
    "com.unity.2d.tilemap": "1.0.0",
    "com.unity.editorcoroutines": "1.0.0",
    "com.unity.formats.usd": "1.0.3-preview.2",
<<<<<<< HEAD
    "com.unity.ide.rider": "1.2.1",
    "com.unity.ide.vscode": "1.2.3",
    "com.unity.multiplayer-hlapi": "1.0.8",
    "com.unity.performance.profile-analyzer": "0.6.0-preview.1",
    "com.unity.quicksearch": "1.4.1",
    "com.unity.test-framework": "1.1.24",
    "com.unity.textmeshpro": "2.1.4",
    "com.unity.timeline": "1.2.18",
    "com.unity.toolchain.win-x86_64-linux-x86_64": "0.1.21-preview",
    "com.unity.ugui": "1.0.0",
    "com.unity.xr.oculus.android": "2.38.6",
    "com.unity.xr.oculus.standalone": "2.38.4",
    "com.unity.xr.openvr.standalone": "2.0.5",
    "moonsharp": "https://github.com/nothke/moonsharp-unity-upm.git",
=======
    "com.unity.ide.rider": "3.0.15",
    "com.unity.ide.visualstudio": "2.0.16",
    "com.unity.ide.vscode": "1.2.5",
    "com.unity.inputsystem": "https://github.com/icosa-mirror/com.unity.inputsystem.git#open-brush",
    "com.unity.mobile.android-logcat": "1.3.2",
    "com.unity.performance.profile-analyzer": "1.1.1",
    "com.unity.test-framework": "1.1.33",
    "com.unity.textmeshpro": "3.0.6",
    "com.unity.timeline": "1.6.4",
    "com.unity.ugui": "1.0.0",
    "com.unity.xr.core-utils": "2.1.0",
    "com.unity.xr.management": "4.2.1",
    "com.unity.xr.oculus": "3.2.1",
    "com.unity.xr.openxr": "1.5.3",
    "org.nuget.google.apis": "1.57.0",
    "org.nuget.google.apis.auth": "1.57.0",
    "org.nuget.google.apis.core": "https://github.com/icosa-mirror/org.nuget.google.apis.core.git#unity-newtonsoft",
    "org.nuget.sharpziplib": "1.3.1",
>>>>>>> 13a4f440
    "com.unity.modules.ai": "1.0.0",
    "com.unity.modules.androidjni": "1.0.0",
    "com.unity.modules.animation": "1.0.0",
    "com.unity.modules.assetbundle": "1.0.0",
    "com.unity.modules.audio": "1.0.0",
    "com.unity.modules.cloth": "1.0.0",
    "com.unity.modules.director": "1.0.0",
    "com.unity.modules.imageconversion": "1.0.0",
    "com.unity.modules.imgui": "1.0.0",
    "com.unity.modules.jsonserialize": "1.0.0",
    "com.unity.modules.particlesystem": "1.0.0",
    "com.unity.modules.physics": "1.0.0",
    "com.unity.modules.physics2d": "1.0.0",
    "com.unity.modules.screencapture": "1.0.0",
    "com.unity.modules.terrain": "1.0.0",
    "com.unity.modules.terrainphysics": "1.0.0",
    "com.unity.modules.tilemap": "1.0.0",
    "com.unity.modules.ui": "1.0.0",
    "com.unity.modules.uielements": "1.0.0",
    "com.unity.modules.umbra": "1.0.0",
    "com.unity.modules.unityanalytics": "1.0.0",
    "com.unity.modules.unitywebrequest": "1.0.0",
    "com.unity.modules.unitywebrequestassetbundle": "1.0.0",
    "com.unity.modules.unitywebrequestaudio": "1.0.0",
    "com.unity.modules.unitywebrequesttexture": "1.0.0",
    "com.unity.modules.unitywebrequestwww": "1.0.0",
    "com.unity.modules.vehicles": "1.0.0",
    "com.unity.modules.video": "1.0.0",
    "com.unity.modules.wind": "1.0.0"
  },
  "scopedRegistries": [
    {
      "name": "Vive",
      "url": "https://npm-registry.vive.com",
      "scopes": [
        "com.htc.upm"
      ]
    },
    {
      "name": "Unity NuGet",
      "url": "https://unitynuget-registry.azurewebsites.net",
      "scopes": [
        "org.nuget.google",
        "org.nuget.newtonsoft",
        "org.nuget.sharpziplib"
      ]
    },
    {
      "name": "Meta XR",
      "url": "https://npm.developer.oculus.com",
      "scopes": [
        "com.meta.xr.sdk"
      ]
    }
  ]
}<|MERGE_RESOLUTION|>--- conflicted
+++ resolved
@@ -1,35 +1,10 @@
 {
-  "scopedRegistries": [
-    {
-      "name": "package.openupm.com",
-      "url": "https://package.openupm.com",
-      "scopes": [
-        "com.openupm"
-      ]
-    }
-  ],
   "dependencies": {
     "com.meta.xr.sdk.utilities": "https://github.com/icosa-mirror/com.meta.xr.sdk.utilities.git#open-brush",
     "com.unity.2d.sprite": "1.0.0",
     "com.unity.2d.tilemap": "1.0.0",
     "com.unity.editorcoroutines": "1.0.0",
     "com.unity.formats.usd": "1.0.3-preview.2",
-<<<<<<< HEAD
-    "com.unity.ide.rider": "1.2.1",
-    "com.unity.ide.vscode": "1.2.3",
-    "com.unity.multiplayer-hlapi": "1.0.8",
-    "com.unity.performance.profile-analyzer": "0.6.0-preview.1",
-    "com.unity.quicksearch": "1.4.1",
-    "com.unity.test-framework": "1.1.24",
-    "com.unity.textmeshpro": "2.1.4",
-    "com.unity.timeline": "1.2.18",
-    "com.unity.toolchain.win-x86_64-linux-x86_64": "0.1.21-preview",
-    "com.unity.ugui": "1.0.0",
-    "com.unity.xr.oculus.android": "2.38.6",
-    "com.unity.xr.oculus.standalone": "2.38.4",
-    "com.unity.xr.openvr.standalone": "2.0.5",
-    "moonsharp": "https://github.com/nothke/moonsharp-unity-upm.git",
-=======
     "com.unity.ide.rider": "3.0.15",
     "com.unity.ide.visualstudio": "2.0.16",
     "com.unity.ide.vscode": "1.2.5",
@@ -48,7 +23,6 @@
     "org.nuget.google.apis.auth": "1.57.0",
     "org.nuget.google.apis.core": "https://github.com/icosa-mirror/org.nuget.google.apis.core.git#unity-newtonsoft",
     "org.nuget.sharpziplib": "1.3.1",
->>>>>>> 13a4f440
     "com.unity.modules.ai": "1.0.0",
     "com.unity.modules.androidjni": "1.0.0",
     "com.unity.modules.animation": "1.0.0",
@@ -77,7 +51,8 @@
     "com.unity.modules.unitywebrequestwww": "1.0.0",
     "com.unity.modules.vehicles": "1.0.0",
     "com.unity.modules.video": "1.0.0",
-    "com.unity.modules.wind": "1.0.0"
+    "com.unity.modules.wind": "1.0.0",
+    "moonsharp": "https://github.com/nothke/moonsharp-unity-upm.git"
   },
   "scopedRegistries": [
     {
@@ -102,6 +77,13 @@
       "scopes": [
         "com.meta.xr.sdk"
       ]
+    },
+    {
+      "name": "package.openupm.com",
+      "url": "https://package.openupm.com",
+      "scopes": [
+        "com.openupm"
+      ]
     }
   ]
 }