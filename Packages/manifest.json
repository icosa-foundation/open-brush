{
  "dependencies": {
    "com.meta.xr.sdk.utilities": "https://github.com/icosa-mirror/com.meta.xr.sdk.utilities.git#open-brush",
    "com.ixxy.unitysymmetry": "https://github.com/IxxyXR/unity-symmetry.git?nocache=7#upm",
    "com.ixxy.polyhydra.core": "https://github.com/IxxyXR/polyhydra-core.git?nocache=12#upm",
    "com.unity.2d.sprite": "1.0.0",
    "com.unity.2d.tilemap": "1.0.0",
    "com.unity.editorcoroutines": "1.0.0",
    "com.unity.formats.usd": "1.0.3-preview.2",
    "com.unity.ide.rider": "3.0.18",
    "com.unity.ide.visualstudio": "2.0.17",
    "com.unity.ide.vscode": "1.2.5",
    "com.unity.inputsystem": "https://github.com/icosa-mirror/com.unity.inputsystem.git#open-brush",
    "com.unity.localization": "1.4.2",
    "com.unity.mobile.android-logcat": "1.3.2",
    "com.unity.performance.profile-analyzer": "1.1.1",
    "com.unity.test-framework": "1.1.33",
    "com.unity.textmeshpro": "3.0.6",
    "com.unity.timeline": "1.6.4",
    "com.unity.ugui": "1.0.0",
    "com.unity.vectorgraphics": "https://github.com/icosa-gallery/com.unity.vectorgraphics.git#open-brush",
    "com.unity.xr.core-utils": "2.1.1",
    "com.unity.xr.management": "4.2.1",
    "com.unity.xr.oculus": "3.2.2",
    "com.unity.xr.openxr": "1.6.0",
    "moonsharp": "https://github.com/nothke/moonsharp-unity-upm.git",
    "org.nuget.google.apis": "1.57.0",
    "org.nuget.google.apis.auth": "1.57.0",
    "org.nuget.google.apis.core": "https://github.com/icosa-mirror/org.nuget.google.apis.core.git#unity-newtonsoft",
    "org.nuget.sharpziplib": "1.3.1",
    "com.unity.modules.ai": "1.0.0",
    "com.unity.modules.androidjni": "1.0.0",
    "com.unity.modules.animation": "1.0.0",
    "com.unity.modules.assetbundle": "1.0.0",
    "com.unity.modules.audio": "1.0.0",
    "com.unity.modules.cloth": "1.0.0",
    "com.unity.modules.director": "1.0.0",
    "com.unity.modules.imageconversion": "1.0.0",
    "com.unity.modules.imgui": "1.0.0",
    "com.unity.modules.jsonserialize": "1.0.0",
    "com.unity.modules.particlesystem": "1.0.0",
    "com.unity.modules.physics": "1.0.0",
    "com.unity.modules.physics2d": "1.0.0",
    "com.unity.modules.screencapture": "1.0.0",
    "com.unity.modules.terrain": "1.0.0",
    "com.unity.modules.terrainphysics": "1.0.0",
    "com.unity.modules.tilemap": "1.0.0",
    "com.unity.modules.ui": "1.0.0",
    "com.unity.modules.uielements": "1.0.0",
    "com.unity.modules.umbra": "1.0.0",
    "com.unity.modules.unityanalytics": "1.0.0",
    "com.unity.modules.unitywebrequest": "1.0.0",
    "com.unity.modules.unitywebrequestassetbundle": "1.0.0",
    "com.unity.modules.unitywebrequestaudio": "1.0.0",
    "com.unity.modules.unitywebrequesttexture": "1.0.0",
    "com.unity.modules.unitywebrequestwww": "1.0.0",
    "com.unity.modules.vehicles": "1.0.0",
    "com.unity.modules.video": "1.0.0",
    "com.unity.modules.wind": "1.0.0"
  },
  "scopedRegistries": [
    {
      "name": "Vive",
      "url": "https://npm-registry.vive.com",
      "scopes": [
        "com.htc.upm"
      ]
    },
    {
      "name": "Unity NuGet",
      "url": "https://unitynuget-registry.azurewebsites.net",
      "scopes": [
        "org.nuget.google",
        "org.nuget.newtonsoft",
        "org.nuget.sharpziplib"
      ]
    },
    {
      "name": "Meta XR",
      "url": "https://npm.developer.oculus.com",
      "scopes": [
        "com.meta.xr.sdk"
      ]
    },
    {
      "name": "package.openupm.com",
      "url": "https://package.openupm.com",
      "scopes": [
<<<<<<< HEAD
        "com.ixxy.polyhydra.core",
        "com.nition.unity-octree",
=======
>>>>>>> fbf22eb5
        "com.openupm"
      ]
    }
  ]
}<|MERGE_RESOLUTION|>--- conflicted
+++ resolved
@@ -1,6 +1,8 @@
 {
   "dependencies": {
     "com.meta.xr.sdk.utilities": "https://github.com/icosa-mirror/com.meta.xr.sdk.utilities.git#open-brush",
+    "com.ixxy.unitysymmetry": "https://github.com/IxxyXR/unity-symmetry.git?nocache=7#upm",
+    "com.ixxy.polyhydra.core": "https://github.com/IxxyXR/polyhydra-core.git?nocache=12#upm",
     "com.ixxy.unitysymmetry": "https://github.com/IxxyXR/unity-symmetry.git?nocache=7#upm",
     "com.ixxy.polyhydra.core": "https://github.com/IxxyXR/polyhydra-core.git?nocache=12#upm",
     "com.unity.2d.sprite": "1.0.0",
@@ -86,11 +88,19 @@
       "name": "package.openupm.com",
       "url": "https://package.openupm.com",
       "scopes": [
-<<<<<<< HEAD
         "com.ixxy.polyhydra.core",
         "com.nition.unity-octree",
-=======
->>>>>>> fbf22eb5
+        "com.openupm"
+    "com.unity.vectorgraphics": "https://github.com/icosa-gallery/com.unity.vectorgraphics.git#open-brush",
+    "moonsharp": "https://github.com/nothke/moonsharp-unity-upm.git",
+      ]
+    },
+    {
+      "name": "package.openupm.com",
+      "url": "https://package.openupm.com",
+      "scopes": [
+        "com.ixxy.polyhydra.core",
+        "com.nition.unity-octree",
         "com.openupm"
       ]
     }
