--- conflicted
+++ resolved
@@ -7,14 +7,9 @@
     "com.unity.2d.tilemap": "1.0.0",
     "com.unity.editorcoroutines": "1.0.0",
     "com.unity.formats.usd": "1.0.3-preview.2",
-<<<<<<< HEAD
     "com.unity.ide.rider": "3.0.24",
-    "com.unity.ide.visualstudio": "2.0.17",
     "com.unity.ide.vscode": "1.2.5",
-=======
-    "com.unity.ide.rider": "3.0.18",
     "com.unity.ide.visualstudio": "2.0.20",
->>>>>>> 2d350b15
     "com.unity.inputsystem": "https://github.com/icosa-mirror/com.unity.inputsystem.git#open-brush",
     "com.unity.localization": "1.4.2",
     "com.unity.mobile.android-logcat": "1.3.2",
@@ -100,6 +95,18 @@
       "url": "https://package.openupm.com",
       "scopes": [
         "com.openupm"
+    "com.unity.ide.rider": "3.0.24",
+    "com.unity.ide.visualstudio": "2.0.17",
+    "com.unity.ide.vscode": "1.2.5",
+    "com.unity.vectorgraphics": "https://github.com/icosa-gallery/com.unity.vectorgraphics.git#open-brush",
+    "moonsharp": "https://github.com/nothke/moonsharp-unity-upm.git",
+      ]
+    },
+    {
+      "name": "package.openupm.com",
+      "url": "https://package.openupm.com",
+      "scopes": [
+        "com.openupm"
       ]
     }
   ]
