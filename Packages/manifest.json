--- conflicted
+++ resolved
@@ -87,11 +87,8 @@
       "name": "package.openupm.com",
       "url": "https://package.openupm.com",
       "scopes": [
-<<<<<<< HEAD
         "com.ixxy.polyhydra.core",
         "com.nition.unity-octree",
-=======
->>>>>>> 2e9abfad
         "com.openupm"
       ]
     }
