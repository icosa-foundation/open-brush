--- conflicted
+++ resolved
@@ -1,11 +1,7 @@
 {
   "dependencies": {
-<<<<<<< HEAD
     "com.ixxy.unitysymmetry": "https://github.com/IxxyXR/unity-symmetry.git?nocache=6#upm",
-    "com.meta.xr.sdk.utilities": "44.0.0-preview",
-=======
     "com.meta.xr.sdk.utilities": "https://github.com/icosa-mirror/com.meta.xr.sdk.utilities.git#fix-pre-process-build",
->>>>>>> c710ede7
     "com.unity.2d.sprite": "1.0.0",
     "com.unity.2d.tilemap": "1.0.0",
     "com.unity.editorcoroutines": "1.0.0",
