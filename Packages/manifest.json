{
  "dependencies": {
<<<<<<< HEAD
    "com.atteneder.gltfast": "4.8.3",
=======
    "com.meta.xr.sdk.utilities": "44.0.0-preview",
>>>>>>> 968ee97e
    "com.unity.2d.sprite": "1.0.0",
    "com.unity.2d.tilemap": "1.0.0",
    "com.unity.editorcoroutines": "1.0.0",
    "com.unity.formats.usd": "1.0.3-preview.2",
    "com.unity.ide.rider": "3.0.15",
    "com.unity.ide.visualstudio": "2.0.16",
    "com.unity.ide.vscode": "1.2.5",
    "com.unity.inputsystem": "1.4.2",
    "com.unity.mobile.android-logcat": "1.3.2",
    "com.unity.performance.profile-analyzer": "1.1.1",
    "com.unity.test-framework": "1.1.33",
    "com.unity.textmeshpro": "3.0.6",
    "com.unity.timeline": "1.6.4",
    "com.unity.ugui": "1.0.0",
    "com.unity.xr.core-utils": "2.1.0",
    "com.unity.xr.management": "4.2.1",
    "com.unity.xr.oculus": "3.0.2",
    "com.unity.xr.openxr": "1.5.3",
    "org.nuget.google.apis": "1.57.0",
    "org.nuget.google.apis.auth": "1.57.0",
    "org.nuget.google.apis.core": "1.57.0",
    "org.nuget.sharpziplib": "1.3.1",
    "com.unity.modules.ai": "1.0.0",
    "com.unity.modules.androidjni": "1.0.0",
    "com.unity.modules.animation": "1.0.0",
    "com.unity.modules.assetbundle": "1.0.0",
    "com.unity.modules.audio": "1.0.0",
    "com.unity.modules.cloth": "1.0.0",
    "com.unity.modules.director": "1.0.0",
    "com.unity.modules.imageconversion": "1.0.0",
    "com.unity.modules.imgui": "1.0.0",
    "com.unity.modules.jsonserialize": "1.0.0",
    "com.unity.modules.particlesystem": "1.0.0",
    "com.unity.modules.physics": "1.0.0",
    "com.unity.modules.physics2d": "1.0.0",
    "com.unity.modules.screencapture": "1.0.0",
    "com.unity.modules.terrain": "1.0.0",
    "com.unity.modules.terrainphysics": "1.0.0",
    "com.unity.modules.tilemap": "1.0.0",
    "com.unity.modules.ui": "1.0.0",
    "com.unity.modules.uielements": "1.0.0",
    "com.unity.modules.umbra": "1.0.0",
    "com.unity.modules.unityanalytics": "1.0.0",
    "com.unity.modules.unitywebrequest": "1.0.0",
    "com.unity.modules.unitywebrequestassetbundle": "1.0.0",
    "com.unity.modules.unitywebrequestaudio": "1.0.0",
    "com.unity.modules.unitywebrequesttexture": "1.0.0",
    "com.unity.modules.unitywebrequestwww": "1.0.0",
    "com.unity.modules.vehicles": "1.0.0",
    "com.unity.modules.video": "1.0.0",
    "com.unity.modules.wind": "1.0.0"
  },
  "scopedRegistries": [
    {
      "name": "OpenUPM",
      "url": "https://package.openupm.com",
      "scopes": [
        "com.atteneder"
      ]
    },
    {
      "name": "Vive",
      "url": "https://npm-registry.vive.com",
      "scopes": [
        "com.htc.upm"
      ]
    },
    {
      "name": "Unity NuGet",
      "url": "https://unitynuget-registry.azurewebsites.net",
      "scopes": [
        "org.nuget.google",
        "org.nuget.newtonsoft",
        "org.nuget.sharpziplib"
      ]
    },
    {
      "name": "Meta XR",
      "url": "https://npm.developer.oculus.com",
      "scopes": [
        "com.meta.xr.sdk"
      ]
    }
  ]
}<|MERGE_RESOLUTION|>--- conflicted
+++ resolved
@@ -1,10 +1,7 @@
 {
   "dependencies": {
-<<<<<<< HEAD
     "com.atteneder.gltfast": "4.8.3",
-=======
     "com.meta.xr.sdk.utilities": "44.0.0-preview",
->>>>>>> 968ee97e
     "com.unity.2d.sprite": "1.0.0",
     "com.unity.2d.tilemap": "1.0.0",
     "com.unity.editorcoroutines": "1.0.0",
