--- conflicted
+++ resolved
@@ -377,7 +377,13 @@
       },
       "hash": "74fe120c1c9a0b31a186eb551ef25efe4a316c73"
     },
-<<<<<<< HEAD
+    "moonsharp": {
+      "version": "https://github.com/icosa-mirror/moonsharp-unity-upm.git",
+      "depth": 0,
+      "source": "git",
+      "dependencies": {},
+      "hash": "dd39e8b23a399938e91a1088a78ef63ca64f2cd8"
+    },
     "jp.keijiro.klak.ndi": {
       "version": "2.1.0",
       "depth": 0,
@@ -386,14 +392,6 @@
         "com.unity.modules.screencapture": "1.0.0"
       },
       "url": "https://registry.npmjs.com"
-=======
-    "moonsharp": {
-      "version": "https://github.com/icosa-mirror/moonsharp-unity-upm.git",
-      "depth": 0,
-      "source": "git",
-      "dependencies": {},
-      "hash": "dd39e8b23a399938e91a1088a78ef63ca64f2cd8"
->>>>>>> 29419912
     },
     "org.khronos.unitygltf": {
       "version": "https://github.com/icosa-mirror/UnityGLTF.git",
