{
  "dependencies": {
    "com.autodesk.fbx": {
      "version": "file:com.autodesk.fbx",
      "depth": 0,
      "source": "embedded",
      "dependencies": {}
    },
    "com.ixxy.unitysymmetry": {
      "version": "https://github.com/IxxyXR/unity-symmetry.git?nocache=7#upm",
      "depth": 0,
      "source": "git",
      "dependencies": {},
      "hash": "4f87195d54ccefe076678cb83a296b3f0428fc53"
    },
    "com.meta.xr.sdk.platform": {
      "version": "56.0.0-preview",
      "depth": 0,
      "source": "registry",
      "dependencies": {
        "com.meta.xr.sdk.utilities": "56.0.0-preview",
        "com.unity.ugui": "1.0.0"
      },
      "url": "https://npm.developer.oculus.com"
    },
    "com.meta.xr.sdk.utilities": {
      "version": "https://github.com/icosa-mirror/com.meta.xr.sdk.core.git#56.0.0-openbrush",
      "depth": 0,
      "source": "git",
      "dependencies": {},
      "hash": "57bad66c67cd72a31898a1d29dae4d4201ef36c1"
    },
    "com.unity.2d.sprite": {
      "version": "1.0.0",
      "depth": 0,
      "source": "builtin",
      "dependencies": {}
    },
    "com.unity.2d.tilemap": {
      "version": "1.0.0",
      "depth": 0,
      "source": "builtin",
      "dependencies": {}
    },
    "com.unity.addressables": {
      "version": "1.20.5",
      "depth": 1,
      "source": "registry",
      "dependencies": {
        "com.unity.scriptablebuildpipeline": "1.20.2",
        "com.unity.modules.assetbundle": "1.0.0",
        "com.unity.modules.imageconversion": "1.0.0",
        "com.unity.modules.jsonserialize": "1.0.0",
        "com.unity.modules.unitywebrequest": "1.0.0",
        "com.unity.modules.unitywebrequestassetbundle": "1.0.0"
      },
      "url": "https://packages.unity.com"
    },
    "com.unity.burst": {
      "version": "1.8.11",
      "depth": 1,
      "source": "registry",
      "dependencies": {
        "com.unity.mathematics": "1.2.1"
      },
      "url": "https://packages.unity.com"
    },
    "com.unity.cloud.draco": {
      "version": "5.1.3",
      "depth": 0,
      "source": "registry",
      "dependencies": {
        "com.unity.burst": "1.8.11",
        "com.unity.mathematics": "1.3.1"
      },
      "url": "https://packages.unity.com"
    },
    "com.unity.cloud.gltfast": {
      "version": "6.4.0",
      "depth": 0,
      "source": "registry",
      "dependencies": {
        "com.unity.modules.jsonserialize": "1.0.0",
        "com.unity.modules.unitywebrequest": "1.0.0",
        "com.unity.mathematics": "1.3.1",
        "com.unity.burst": "1.8.4"
      },
      "url": "https://packages.unity.com"
    },
    "com.unity.cloud.ktx": {
      "version": "3.4.0",
      "depth": 0,
      "source": "registry",
      "dependencies": {
        "com.unity.modules.unitywebrequest": "1.0.0"
      },
      "url": "https://packages.unity.com"
    },
    "com.unity.editorcoroutines": {
      "version": "1.0.0",
      "depth": 0,
      "source": "registry",
      "dependencies": {},
      "url": "https://packages.unity.com"
    },
    "com.unity.ext.nunit": {
      "version": "1.0.6",
      "depth": 1,
      "source": "registry",
      "dependencies": {},
      "url": "https://packages.unity.com"
    },
    "com.unity.formats.usd": {
      "version": "1.0.3-preview.2",
      "depth": 0,
      "source": "registry",
      "dependencies": {
        "com.unity.timeline": "1.0.0"
      },
      "url": "https://packages.unity.com"
    },
    "com.unity.ide.rider": {
      "version": "3.0.28",
      "depth": 0,
      "source": "registry",
      "dependencies": {
        "com.unity.ext.nunit": "1.0.6"
      },
      "url": "https://packages.unity.com"
    },
    "com.unity.ide.visualstudio": {
      "version": "2.0.20",
      "depth": 0,
      "source": "registry",
      "dependencies": {
        "com.unity.test-framework": "1.1.9"
      },
      "url": "https://packages.unity.com"
    },
    "com.unity.inputsystem": {
      "version": "https://github.com/icosa-mirror/com.unity.inputsystem.git#open-brush",
      "depth": 0,
      "source": "git",
      "dependencies": {
        "com.unity.modules.uielements": "1.0.0"
      },
      "hash": "94931e6b1511c1e0bc5f9cc6571e3b3e87582f08"
    },
    "com.unity.localization": {
      "version": "1.4.2",
      "depth": 0,
      "source": "registry",
      "dependencies": {
        "com.unity.addressables": "1.20.5",
        "com.unity.nuget.newtonsoft-json": "3.0.2"
      },
      "url": "https://packages.unity.com"
    },
    "com.unity.mathematics": {
      "version": "1.3.1",
      "depth": 1,
      "source": "registry",
      "dependencies": {},
      "url": "https://packages.unity.com"
    },
    "com.unity.meshopt.decompress": {
      "version": "0.1.0-preview.6",
      "depth": 0,
      "source": "registry",
      "dependencies": {
        "com.unity.mathematics": "1.2.1",
        "com.unity.burst": "1.4.11"
      },
      "url": "https://packages.unity.com"
    },
    "com.unity.mobile.android-logcat": {
      "version": "1.3.2",
      "depth": 0,
      "source": "registry",
      "dependencies": {},
      "url": "https://packages.unity.com"
    },
    "com.unity.nuget.mono-cecil": {
      "version": "1.10.2",
      "depth": 0,
      "source": "registry",
      "dependencies": {},
      "url": "https://packages.unity.com"
    },
    "com.unity.nuget.newtonsoft-json": {
      "version": "3.2.1",
      "depth": 1,
      "source": "registry",
      "dependencies": {},
      "url": "https://packages.unity.com"
    },
    "com.unity.performance.profile-analyzer": {
      "version": "1.2.2",
      "depth": 0,
      "source": "registry",
      "dependencies": {},
      "url": "https://packages.unity.com"
    },
    "com.unity.render-pipelines.core": {
      "version": "12.1.12",
      "depth": 2,
      "source": "builtin",
      "dependencies": {
        "com.unity.ugui": "1.0.0",
        "com.unity.modules.physics": "1.0.0",
        "com.unity.modules.jsonserialize": "1.0.0"
      }
    },
    "com.unity.scriptablebuildpipeline": {
      "version": "1.20.2",
      "depth": 2,
      "source": "registry",
      "dependencies": {},
      "url": "https://packages.unity.com"
    },
    "com.unity.searcher": {
      "version": "4.9.1",
      "depth": 2,
      "source": "registry",
      "dependencies": {},
      "url": "https://packages.unity.com"
    },
    "com.unity.shadergraph": {
      "version": "12.1.12",
      "depth": 1,
      "source": "builtin",
      "dependencies": {
        "com.unity.render-pipelines.core": "12.1.12",
        "com.unity.searcher": "4.9.1"
      }
    },
    "com.unity.test-framework": {
      "version": "1.1.33",
      "depth": 0,
      "source": "registry",
      "dependencies": {
        "com.unity.ext.nunit": "1.0.6",
        "com.unity.modules.imgui": "1.0.0",
        "com.unity.modules.jsonserialize": "1.0.0"
      },
      "url": "https://packages.unity.com"
    },
    "com.unity.textmeshpro": {
      "version": "3.0.6",
      "depth": 0,
      "source": "registry",
      "dependencies": {
        "com.unity.ugui": "1.0.0"
      },
      "url": "https://packages.unity.com"
    },
    "com.unity.timeline": {
      "version": "1.6.5",
      "depth": 0,
      "source": "registry",
      "dependencies": {
        "com.unity.modules.director": "1.0.0",
        "com.unity.modules.animation": "1.0.0",
        "com.unity.modules.audio": "1.0.0",
        "com.unity.modules.particlesystem": "1.0.0"
      },
      "url": "https://packages.unity.com"
    },
    "com.unity.ugui": {
      "version": "1.0.0",
      "depth": 0,
      "source": "builtin",
      "dependencies": {
        "com.unity.modules.ui": "1.0.0",
        "com.unity.modules.imgui": "1.0.0"
      }
    },
    "com.unity.vectorgraphics": {
      "version": "https://github.com/icosa-mirror/com.unity.vectorgraphics.git#open-brush",
      "depth": 0,
      "source": "git",
      "dependencies": {
        "com.unity.2d.sprite": "1.0.0",
        "com.unity.ugui": "1.0.0",
        "com.unity.modules.animation": "1.0.0",
        "com.unity.modules.imageconversion": "1.0.0",
        "com.unity.modules.physics": "1.0.0",
        "com.unity.modules.physics2d": "1.0.0",
        "com.unity.modules.ui": "1.0.0",
        "com.unity.modules.uielements": "1.0.0",
        "com.unity.modules.unitywebrequest": "1.0.0",
        "com.unity.modules.unitywebrequesttexture": "1.0.0",
        "com.unity.modules.unitywebrequestwww": "1.0.0"
      },
      "hash": "214037a894f7e292687b8ba331f5c959c2bcdd8b"
    },
    "com.unity.xr.core-utils": {
      "version": "2.2.3",
      "depth": 0,
      "source": "registry",
      "dependencies": {
        "com.unity.modules.xr": "1.0.0"
      },
      "url": "https://packages.unity.com"
    },
    "com.unity.xr.legacyinputhelpers": {
      "version": "2.1.10",
      "depth": 1,
      "source": "registry",
      "dependencies": {
        "com.unity.modules.vr": "1.0.0",
        "com.unity.modules.xr": "1.0.0"
      },
      "url": "https://packages.unity.com"
    },
    "com.unity.xr.management": {
      "version": "4.3.3",
      "depth": 0,
      "source": "registry",
      "dependencies": {
        "com.unity.modules.subsystems": "1.0.0",
        "com.unity.modules.vr": "1.0.0",
        "com.unity.modules.xr": "1.0.0",
        "com.unity.xr.legacyinputhelpers": "2.1.7"
      },
      "url": "https://packages.unity.com"
    },
    "com.unity.xr.oculus": {
      "version": "3.3.0",
      "depth": 0,
      "source": "registry",
      "dependencies": {
        "com.unity.xr.management": "4.2.0"
      },
      "url": "https://packages.unity.com"
    },
    "com.unity.xr.openxr": {
      "version": "1.8.2",
      "depth": 0,
      "source": "registry",
      "dependencies": {
        "com.unity.xr.management": "4.0.1",
        "com.unity.xr.legacyinputhelpers": "2.1.2",
        "com.unity.inputsystem": "1.4.4",
        "com.unity.xr.core-utils": "2.1.1"
      },
      "url": "https://packages.unity.com"
    },
    "com.watertrans.glyphloader": {
      "version": "https://github.com/icosa-mirror/GlyphLoader-Unity.git#upm",
      "depth": 0,
      "source": "git",
      "dependencies": {},
      "hash": "6554bc1dce4f363437c6a9d42719f2756f24cf49"
    },
    "com.zappar.xr.zapbox": {
      "version": "https://github.com/zappar-xr/zapbox-xr-sdk.git#3296cbf5046369801027a821fe9ff6082431a605",
      "depth": 0,
      "source": "git",
      "dependencies": {
        "com.unity.xr.management": "3.2.9",
        "com.unity.xr.legacyinputhelpers": "2.1.4"
      },
      "hash": "3296cbf5046369801027a821fe9ff6082431a605"
    },
<<<<<<< HEAD
    "moonsharp": {
      "version": "https://github.com/icosa-mirror/moonsharp-unity-upm.git",
      "depth": 0,
      "source": "git",
      "dependencies": {},
      "hash": "dd39e8b23a399938e91a1088a78ef63ca64f2cd8"
=======
    "org.khronos.unitygltf": {
      "version": "https://github.com/icosa-mirror/UnityGLTF.git",
      "depth": 0,
      "source": "git",
      "dependencies": {
        "com.unity.nuget.newtonsoft-json": "2.0.0",
        "com.unity.modules.imageconversion": "1.0.0",
        "com.unity.shadergraph": "10.0.0",
        "com.unity.mathematics": "1.0.0"
      },
      "hash": "99c96d9029d4ce02e5f729a5e069a44aef6faa99"
>>>>>>> 33c86d64
    },
    "org.nuget.google.apis": {
      "version": "1.64.0",
      "depth": 0,
      "source": "registry",
      "dependencies": {
        "org.nuget.google.apis.core": "1.64.0"
      },
      "url": "https://unitynuget-registry.azurewebsites.net"
    },
    "org.nuget.google.apis.auth": {
      "version": "1.64.0",
      "depth": 0,
      "source": "registry",
      "dependencies": {
        "org.nuget.google.apis.core": "1.64.0",
        "org.nuget.google.apis": "1.64.0",
        "org.nuget.system.management": "7.0.2"
      },
      "url": "https://unitynuget-registry.azurewebsites.net"
    },
    "org.nuget.google.apis.core": {
      "version": "https://github.com/icosa-mirror/org.nuget.google.apis.core.git#1.64.0-openbrush",
      "depth": 0,
      "source": "git",
      "dependencies": {
        "com.unity.nuget.newtonsoft-json": "2.0.2"
      },
      "hash": "caa704e0ec7de2a30b9b883690813f2beac0f2c3"
    },
    "org.nuget.sharpziplib": {
      "version": "1.3.1",
      "depth": 0,
      "source": "registry",
      "dependencies": {},
      "url": "https://unitynuget-registry.azurewebsites.net"
    },
    "org.nuget.system.codedom": {
      "version": "7.0.0",
      "depth": 2,
      "source": "registry",
      "dependencies": {},
      "url": "https://unitynuget-registry.azurewebsites.net"
    },
    "org.nuget.system.management": {
      "version": "7.0.2",
      "depth": 1,
      "source": "registry",
      "dependencies": {
        "org.nuget.system.codedom": "7.0.0"
      },
      "url": "https://unitynuget-registry.azurewebsites.net"
    },
    "tv.superla.radiancehdr": {
      "version": "https://github.com/superlatv/RadianceHDRUnity.git#upm",
      "depth": 0,
      "source": "git",
      "dependencies": {},
      "hash": "cff83f2ffcb95787572f951e7c7ea6e8958f2f65"
    },
    "com.unity.modules.ai": {
      "version": "1.0.0",
      "depth": 0,
      "source": "builtin",
      "dependencies": {}
    },
    "com.unity.modules.androidjni": {
      "version": "1.0.0",
      "depth": 0,
      "source": "builtin",
      "dependencies": {}
    },
    "com.unity.modules.animation": {
      "version": "1.0.0",
      "depth": 0,
      "source": "builtin",
      "dependencies": {}
    },
    "com.unity.modules.assetbundle": {
      "version": "1.0.0",
      "depth": 0,
      "source": "builtin",
      "dependencies": {}
    },
    "com.unity.modules.audio": {
      "version": "1.0.0",
      "depth": 0,
      "source": "builtin",
      "dependencies": {}
    },
    "com.unity.modules.cloth": {
      "version": "1.0.0",
      "depth": 0,
      "source": "builtin",
      "dependencies": {
        "com.unity.modules.physics": "1.0.0"
      }
    },
    "com.unity.modules.director": {
      "version": "1.0.0",
      "depth": 0,
      "source": "builtin",
      "dependencies": {
        "com.unity.modules.audio": "1.0.0",
        "com.unity.modules.animation": "1.0.0"
      }
    },
    "com.unity.modules.imageconversion": {
      "version": "1.0.0",
      "depth": 0,
      "source": "builtin",
      "dependencies": {}
    },
    "com.unity.modules.imgui": {
      "version": "1.0.0",
      "depth": 0,
      "source": "builtin",
      "dependencies": {}
    },
    "com.unity.modules.jsonserialize": {
      "version": "1.0.0",
      "depth": 0,
      "source": "builtin",
      "dependencies": {}
    },
    "com.unity.modules.particlesystem": {
      "version": "1.0.0",
      "depth": 0,
      "source": "builtin",
      "dependencies": {}
    },
    "com.unity.modules.physics": {
      "version": "1.0.0",
      "depth": 0,
      "source": "builtin",
      "dependencies": {}
    },
    "com.unity.modules.physics2d": {
      "version": "1.0.0",
      "depth": 0,
      "source": "builtin",
      "dependencies": {}
    },
    "com.unity.modules.screencapture": {
      "version": "1.0.0",
      "depth": 0,
      "source": "builtin",
      "dependencies": {
        "com.unity.modules.imageconversion": "1.0.0"
      }
    },
    "com.unity.modules.subsystems": {
      "version": "1.0.0",
      "depth": 1,
      "source": "builtin",
      "dependencies": {
        "com.unity.modules.jsonserialize": "1.0.0"
      }
    },
    "com.unity.modules.terrain": {
      "version": "1.0.0",
      "depth": 0,
      "source": "builtin",
      "dependencies": {}
    },
    "com.unity.modules.terrainphysics": {
      "version": "1.0.0",
      "depth": 0,
      "source": "builtin",
      "dependencies": {
        "com.unity.modules.physics": "1.0.0",
        "com.unity.modules.terrain": "1.0.0"
      }
    },
    "com.unity.modules.tilemap": {
      "version": "1.0.0",
      "depth": 0,
      "source": "builtin",
      "dependencies": {
        "com.unity.modules.physics2d": "1.0.0"
      }
    },
    "com.unity.modules.ui": {
      "version": "1.0.0",
      "depth": 0,
      "source": "builtin",
      "dependencies": {}
    },
    "com.unity.modules.uielements": {
      "version": "1.0.0",
      "depth": 0,
      "source": "builtin",
      "dependencies": {
        "com.unity.modules.ui": "1.0.0",
        "com.unity.modules.imgui": "1.0.0",
        "com.unity.modules.jsonserialize": "1.0.0",
        "com.unity.modules.uielementsnative": "1.0.0"
      }
    },
    "com.unity.modules.uielementsnative": {
      "version": "1.0.0",
      "depth": 1,
      "source": "builtin",
      "dependencies": {
        "com.unity.modules.ui": "1.0.0",
        "com.unity.modules.imgui": "1.0.0",
        "com.unity.modules.jsonserialize": "1.0.0"
      }
    },
    "com.unity.modules.umbra": {
      "version": "1.0.0",
      "depth": 0,
      "source": "builtin",
      "dependencies": {}
    },
    "com.unity.modules.unityanalytics": {
      "version": "1.0.0",
      "depth": 0,
      "source": "builtin",
      "dependencies": {
        "com.unity.modules.unitywebrequest": "1.0.0",
        "com.unity.modules.jsonserialize": "1.0.0"
      }
    },
    "com.unity.modules.unitywebrequest": {
      "version": "1.0.0",
      "depth": 0,
      "source": "builtin",
      "dependencies": {}
    },
    "com.unity.modules.unitywebrequestassetbundle": {
      "version": "1.0.0",
      "depth": 0,
      "source": "builtin",
      "dependencies": {
        "com.unity.modules.assetbundle": "1.0.0",
        "com.unity.modules.unitywebrequest": "1.0.0"
      }
    },
    "com.unity.modules.unitywebrequestaudio": {
      "version": "1.0.0",
      "depth": 0,
      "source": "builtin",
      "dependencies": {
        "com.unity.modules.unitywebrequest": "1.0.0",
        "com.unity.modules.audio": "1.0.0"
      }
    },
    "com.unity.modules.unitywebrequesttexture": {
      "version": "1.0.0",
      "depth": 0,
      "source": "builtin",
      "dependencies": {
        "com.unity.modules.unitywebrequest": "1.0.0",
        "com.unity.modules.imageconversion": "1.0.0"
      }
    },
    "com.unity.modules.unitywebrequestwww": {
      "version": "1.0.0",
      "depth": 0,
      "source": "builtin",
      "dependencies": {
        "com.unity.modules.unitywebrequest": "1.0.0",
        "com.unity.modules.unitywebrequestassetbundle": "1.0.0",
        "com.unity.modules.unitywebrequestaudio": "1.0.0",
        "com.unity.modules.audio": "1.0.0",
        "com.unity.modules.assetbundle": "1.0.0",
        "com.unity.modules.imageconversion": "1.0.0"
      }
    },
    "com.unity.modules.vehicles": {
      "version": "1.0.0",
      "depth": 0,
      "source": "builtin",
      "dependencies": {
        "com.unity.modules.physics": "1.0.0"
      }
    },
    "com.unity.modules.video": {
      "version": "1.0.0",
      "depth": 0,
      "source": "builtin",
      "dependencies": {
        "com.unity.modules.audio": "1.0.0",
        "com.unity.modules.ui": "1.0.0",
        "com.unity.modules.unitywebrequest": "1.0.0"
      }
    },
    "com.unity.modules.vr": {
      "version": "1.0.0",
      "depth": 1,
      "source": "builtin",
      "dependencies": {
        "com.unity.modules.jsonserialize": "1.0.0",
        "com.unity.modules.physics": "1.0.0",
        "com.unity.modules.xr": "1.0.0"
      }
    },
    "com.unity.modules.wind": {
      "version": "1.0.0",
      "depth": 0,
      "source": "builtin",
      "dependencies": {}
    },
    "com.unity.modules.xr": {
      "version": "1.0.0",
      "depth": 1,
      "source": "builtin",
      "dependencies": {
        "com.unity.modules.physics": "1.0.0",
        "com.unity.modules.jsonserialize": "1.0.0",
        "com.unity.modules.subsystems": "1.0.0"
      }
    }
  }
}<|MERGE_RESOLUTION|>--- conflicted
+++ resolved
@@ -346,13 +346,6 @@
       },
       "url": "https://packages.unity.com"
     },
-    "com.watertrans.glyphloader": {
-      "version": "https://github.com/icosa-mirror/GlyphLoader-Unity.git#upm",
-      "depth": 0,
-      "source": "git",
-      "dependencies": {},
-      "hash": "6554bc1dce4f363437c6a9d42719f2756f24cf49"
-    },
     "com.zappar.xr.zapbox": {
       "version": "https://github.com/zappar-xr/zapbox-xr-sdk.git#3296cbf5046369801027a821fe9ff6082431a605",
       "depth": 0,
@@ -363,14 +356,6 @@
       },
       "hash": "3296cbf5046369801027a821fe9ff6082431a605"
     },
-<<<<<<< HEAD
-    "moonsharp": {
-      "version": "https://github.com/icosa-mirror/moonsharp-unity-upm.git",
-      "depth": 0,
-      "source": "git",
-      "dependencies": {},
-      "hash": "dd39e8b23a399938e91a1088a78ef63ca64f2cd8"
-=======
     "org.khronos.unitygltf": {
       "version": "https://github.com/icosa-mirror/UnityGLTF.git",
       "depth": 0,
@@ -382,7 +367,6 @@
         "com.unity.mathematics": "1.0.0"
       },
       "hash": "99c96d9029d4ce02e5f729a5e069a44aef6faa99"
->>>>>>> 33c86d64
     },
     "org.nuget.google.apis": {
       "version": "1.64.0",
