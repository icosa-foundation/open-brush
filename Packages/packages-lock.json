{
  "dependencies": {
    "com.atteneder.gltfast": {
      "version": "4.2.1",
      "depth": 0,
      "source": "registry",
      "dependencies": {
        "com.unity.modules.jsonserialize": "1.0.0",
        "com.unity.modules.unitywebrequest": "1.0.0",
        "com.unity.modules.unitywebrequesttexture": "1.0.0",
        "com.unity.mathematics": "1.2.1",
        "com.unity.burst": "1.4.11"
      },
      "url": "https://package.openupm.com"
    },
    "com.autodesk.fbx": {
      "version": "file:com.autodesk.fbx",
      "depth": 0,
      "source": "embedded",
      "dependencies": {}
    },
    "com.unity.2d.sprite": {
      "version": "1.0.0",
      "depth": 0,
      "source": "builtin",
      "dependencies": {}
    },
    "com.unity.2d.tilemap": {
      "version": "1.0.0",
      "depth": 0,
      "source": "builtin",
      "dependencies": {}
    },
    "com.unity.burst": {
      "version": "1.4.11",
      "depth": 1,
      "source": "registry",
      "dependencies": {
        "com.unity.mathematics": "1.2.1"
      },
      "url": "https://packages.unity.com"
    },
    "com.unity.editorcoroutines": {
      "version": "1.0.0",
      "depth": 0,
      "source": "registry",
      "dependencies": {},
      "url": "https://packages.unity.com"
    },
    "com.unity.ext.nunit": {
      "version": "1.0.6",
      "depth": 1,
      "source": "registry",
      "dependencies": {},
      "url": "https://packages.unity.com"
    },
    "com.unity.formats.usd": {
      "version": "1.0.3-preview.2",
      "depth": 0,
      "source": "registry",
      "dependencies": {
        "com.unity.timeline": "1.0.0"
      },
      "url": "https://packages.unity.com"
    },
    "com.unity.ide.rider": {
      "version": "3.0.15",
      "depth": 0,
      "source": "registry",
      "dependencies": {
        "com.unity.ext.nunit": "1.0.6"
      },
      "url": "https://packages.unity.com"
    },
    "com.unity.ide.visualstudio": {
      "version": "2.0.16",
      "depth": 0,
      "source": "registry",
      "dependencies": {
        "com.unity.test-framework": "1.1.9"
      },
      "url": "https://packages.unity.com"
    },
    "com.unity.ide.vscode": {
      "version": "1.2.5",
      "depth": 0,
      "source": "registry",
      "dependencies": {},
      "url": "https://packages.unity.com"
    },
<<<<<<< HEAD
    "com.unity.mathematics": {
      "version": "1.2.1",
      "depth": 1,
      "source": "registry",
      "dependencies": {},
      "url": "https://packages.unity.com"
    },
    "com.unity.multiplayer-hlapi": {
      "version": "1.0.8",
=======
    "com.unity.inputsystem": {
      "version": "1.3.0",
>>>>>>> 5af0023b
      "depth": 0,
      "source": "registry",
      "dependencies": {
        "com.unity.modules.uielements": "1.0.0"
      },
      "url": "https://packages.unity.com"
    },
    "com.unity.mobile.android-logcat": {
      "version": "1.3.2",
      "depth": 0,
      "source": "registry",
      "dependencies": {},
      "url": "https://packages.unity.com"
    },
    "com.unity.performance.profile-analyzer": {
      "version": "1.1.1",
      "depth": 0,
      "source": "registry",
      "dependencies": {},
      "url": "https://packages.unity.com"
    },
<<<<<<< HEAD
    "com.unity.render-pipelines.core": {
      "version": "7.7.1",
      "depth": 1,
      "source": "registry",
      "dependencies": {
        "com.unity.ugui": "1.0.0",
        "com.unity.modules.physics": "1.0.0"
      },
      "url": "https://packages.unity.com"
    },
    "com.unity.shadergraph": {
      "version": "7.7.1",
      "depth": 0,
      "source": "registry",
      "dependencies": {
        "com.unity.render-pipelines.core": "7.7.1"
=======
    "com.unity.subsystemregistration": {
      "version": "1.1.0",
      "depth": 1,
      "source": "registry",
      "dependencies": {
        "com.unity.modules.subsystems": "1.0.0"
>>>>>>> 5af0023b
      },
      "url": "https://packages.unity.com"
    },
    "com.unity.test-framework": {
      "version": "1.1.31",
      "depth": 0,
      "source": "registry",
      "dependencies": {
        "com.unity.ext.nunit": "1.0.6",
        "com.unity.modules.imgui": "1.0.0",
        "com.unity.modules.jsonserialize": "1.0.0"
      },
      "url": "https://packages.unity.com"
    },
    "com.unity.textmeshpro": {
      "version": "3.0.6",
      "depth": 0,
      "source": "registry",
      "dependencies": {
        "com.unity.ugui": "1.0.0"
      },
      "url": "https://packages.unity.com"
    },
    "com.unity.timeline": {
      "version": "1.6.4",
      "depth": 0,
      "source": "registry",
      "dependencies": {
        "com.unity.modules.director": "1.0.0",
        "com.unity.modules.animation": "1.0.0",
        "com.unity.modules.audio": "1.0.0",
        "com.unity.modules.particlesystem": "1.0.0"
      },
      "url": "https://packages.unity.com"
    },
    "com.unity.ugui": {
      "version": "1.0.0",
      "depth": 0,
      "source": "builtin",
      "dependencies": {
        "com.unity.modules.ui": "1.0.0",
        "com.unity.modules.imgui": "1.0.0"
      }
    },
    "com.unity.xr.core-utils": {
      "version": "2.0.0",
      "depth": 0,
      "source": "registry",
      "dependencies": {
        "com.unity.modules.xr": "1.0.0"
      },
      "url": "https://packages.unity.com"
    },
<<<<<<< HEAD
    "com.unity.xr.openvr.standalone": {
      "version": "2.0.5",
=======
    "com.unity.xr.legacyinputhelpers": {
      "version": "2.1.9",
      "depth": 1,
      "source": "registry",
      "dependencies": {
        "com.unity.modules.vr": "1.0.0",
        "com.unity.modules.xr": "1.0.0"
      },
      "url": "https://packages.unity.com"
    },
    "com.unity.xr.management": {
      "version": "4.2.1",
      "depth": 0,
      "source": "registry",
      "dependencies": {
        "com.unity.modules.subsystems": "1.0.0",
        "com.unity.modules.vr": "1.0.0",
        "com.unity.modules.xr": "1.0.0",
        "com.unity.xr.legacyinputhelpers": "2.1.7",
        "com.unity.subsystemregistration": "1.0.6"
      },
      "url": "https://packages.unity.com"
    },
    "com.unity.xr.oculus": {
      "version": "3.0.2",
>>>>>>> 5af0023b
      "depth": 0,
      "source": "registry",
      "dependencies": {
        "com.unity.xr.management": "4.2.0"
      },
      "url": "https://packages.unity.com"
    },
    "com.unity.xr.openxr": {
      "version": "1.4.2",
      "depth": 0,
      "source": "registry",
      "dependencies": {
        "com.unity.xr.management": "4.0.1",
        "com.unity.xr.legacyinputhelpers": "2.1.2",
        "com.unity.inputsystem": "1.3.0"
      },
      "url": "https://packages.unity.com"
    },
    "org.nuget.google.apis": {
      "version": "1.57.0",
      "depth": 0,
      "source": "registry",
      "dependencies": {
        "org.nuget.google.apis.core": "1.57.0"
      },
      "url": "https://unitynuget-registry.azurewebsites.net"
    },
    "org.nuget.google.apis.auth": {
      "version": "1.57.0",
      "depth": 0,
      "source": "registry",
      "dependencies": {
        "org.nuget.google.apis.core": "1.57.0",
        "org.nuget.google.apis": "1.57.0"
      },
      "url": "https://unitynuget-registry.azurewebsites.net"
    },
    "org.nuget.google.apis.core": {
      "version": "1.57.0",
      "depth": 0,
      "source": "registry",
      "dependencies": {
        "org.nuget.newtonsoft.json": "13.0.1"
      },
      "url": "https://unitynuget-registry.azurewebsites.net"
    },
    "org.nuget.newtonsoft.json": {
      "version": "13.0.1",
      "depth": 1,
      "source": "registry",
      "dependencies": {},
      "url": "https://unitynuget-registry.azurewebsites.net"
    },
    "org.nuget.sharpziplib": {
      "version": "1.3.1",
      "depth": 0,
      "source": "registry",
      "dependencies": {},
      "url": "https://unitynuget-registry.azurewebsites.net"
    },
    "com.unity.modules.ai": {
      "version": "1.0.0",
      "depth": 0,
      "source": "builtin",
      "dependencies": {}
    },
    "com.unity.modules.androidjni": {
      "version": "1.0.0",
      "depth": 0,
      "source": "builtin",
      "dependencies": {}
    },
    "com.unity.modules.animation": {
      "version": "1.0.0",
      "depth": 0,
      "source": "builtin",
      "dependencies": {}
    },
    "com.unity.modules.assetbundle": {
      "version": "1.0.0",
      "depth": 0,
      "source": "builtin",
      "dependencies": {}
    },
    "com.unity.modules.audio": {
      "version": "1.0.0",
      "depth": 0,
      "source": "builtin",
      "dependencies": {}
    },
    "com.unity.modules.cloth": {
      "version": "1.0.0",
      "depth": 0,
      "source": "builtin",
      "dependencies": {
        "com.unity.modules.physics": "1.0.0"
      }
    },
    "com.unity.modules.director": {
      "version": "1.0.0",
      "depth": 0,
      "source": "builtin",
      "dependencies": {
        "com.unity.modules.audio": "1.0.0",
        "com.unity.modules.animation": "1.0.0"
      }
    },
    "com.unity.modules.imageconversion": {
      "version": "1.0.0",
      "depth": 0,
      "source": "builtin",
      "dependencies": {}
    },
    "com.unity.modules.imgui": {
      "version": "1.0.0",
      "depth": 0,
      "source": "builtin",
      "dependencies": {}
    },
    "com.unity.modules.jsonserialize": {
      "version": "1.0.0",
      "depth": 0,
      "source": "builtin",
      "dependencies": {}
    },
    "com.unity.modules.particlesystem": {
      "version": "1.0.0",
      "depth": 0,
      "source": "builtin",
      "dependencies": {}
    },
    "com.unity.modules.physics": {
      "version": "1.0.0",
      "depth": 0,
      "source": "builtin",
      "dependencies": {}
    },
    "com.unity.modules.physics2d": {
      "version": "1.0.0",
      "depth": 0,
      "source": "builtin",
      "dependencies": {}
    },
    "com.unity.modules.screencapture": {
      "version": "1.0.0",
      "depth": 0,
      "source": "builtin",
      "dependencies": {
        "com.unity.modules.imageconversion": "1.0.0"
      }
    },
    "com.unity.modules.subsystems": {
      "version": "1.0.0",
      "depth": 1,
      "source": "builtin",
      "dependencies": {
        "com.unity.modules.jsonserialize": "1.0.0"
      }
    },
    "com.unity.modules.terrain": {
      "version": "1.0.0",
      "depth": 0,
      "source": "builtin",
      "dependencies": {}
    },
    "com.unity.modules.terrainphysics": {
      "version": "1.0.0",
      "depth": 0,
      "source": "builtin",
      "dependencies": {
        "com.unity.modules.physics": "1.0.0",
        "com.unity.modules.terrain": "1.0.0"
      }
    },
    "com.unity.modules.tilemap": {
      "version": "1.0.0",
      "depth": 0,
      "source": "builtin",
      "dependencies": {
        "com.unity.modules.physics2d": "1.0.0"
      }
    },
    "com.unity.modules.ui": {
      "version": "1.0.0",
      "depth": 0,
      "source": "builtin",
      "dependencies": {}
    },
    "com.unity.modules.uielements": {
      "version": "1.0.0",
      "depth": 0,
      "source": "builtin",
      "dependencies": {
        "com.unity.modules.ui": "1.0.0",
        "com.unity.modules.imgui": "1.0.0",
        "com.unity.modules.jsonserialize": "1.0.0",
        "com.unity.modules.uielementsnative": "1.0.0"
      }
    },
    "com.unity.modules.uielementsnative": {
      "version": "1.0.0",
      "depth": 1,
      "source": "builtin",
      "dependencies": {
        "com.unity.modules.ui": "1.0.0",
        "com.unity.modules.imgui": "1.0.0",
        "com.unity.modules.jsonserialize": "1.0.0"
      }
    },
    "com.unity.modules.umbra": {
      "version": "1.0.0",
      "depth": 0,
      "source": "builtin",
      "dependencies": {}
    },
    "com.unity.modules.unityanalytics": {
      "version": "1.0.0",
      "depth": 0,
      "source": "builtin",
      "dependencies": {
        "com.unity.modules.unitywebrequest": "1.0.0",
        "com.unity.modules.jsonserialize": "1.0.0"
      }
    },
    "com.unity.modules.unitywebrequest": {
      "version": "1.0.0",
      "depth": 0,
      "source": "builtin",
      "dependencies": {}
    },
    "com.unity.modules.unitywebrequestassetbundle": {
      "version": "1.0.0",
      "depth": 0,
      "source": "builtin",
      "dependencies": {
        "com.unity.modules.assetbundle": "1.0.0",
        "com.unity.modules.unitywebrequest": "1.0.0"
      }
    },
    "com.unity.modules.unitywebrequestaudio": {
      "version": "1.0.0",
      "depth": 0,
      "source": "builtin",
      "dependencies": {
        "com.unity.modules.unitywebrequest": "1.0.0",
        "com.unity.modules.audio": "1.0.0"
      }
    },
    "com.unity.modules.unitywebrequesttexture": {
      "version": "1.0.0",
      "depth": 0,
      "source": "builtin",
      "dependencies": {
        "com.unity.modules.unitywebrequest": "1.0.0",
        "com.unity.modules.imageconversion": "1.0.0"
      }
    },
    "com.unity.modules.unitywebrequestwww": {
      "version": "1.0.0",
      "depth": 0,
      "source": "builtin",
      "dependencies": {
        "com.unity.modules.unitywebrequest": "1.0.0",
        "com.unity.modules.unitywebrequestassetbundle": "1.0.0",
        "com.unity.modules.unitywebrequestaudio": "1.0.0",
        "com.unity.modules.audio": "1.0.0",
        "com.unity.modules.assetbundle": "1.0.0",
        "com.unity.modules.imageconversion": "1.0.0"
      }
    },
    "com.unity.modules.vehicles": {
      "version": "1.0.0",
      "depth": 0,
      "source": "builtin",
      "dependencies": {
        "com.unity.modules.physics": "1.0.0"
      }
    },
    "com.unity.modules.video": {
      "version": "1.0.0",
      "depth": 0,
      "source": "builtin",
      "dependencies": {
        "com.unity.modules.audio": "1.0.0",
        "com.unity.modules.ui": "1.0.0",
        "com.unity.modules.unitywebrequest": "1.0.0"
      }
    },
    "com.unity.modules.vr": {
      "version": "1.0.0",
      "depth": 1,
      "source": "builtin",
      "dependencies": {
        "com.unity.modules.jsonserialize": "1.0.0",
        "com.unity.modules.physics": "1.0.0",
        "com.unity.modules.xr": "1.0.0"
      }
    },
    "com.unity.modules.wind": {
      "version": "1.0.0",
      "depth": 0,
      "source": "builtin",
      "dependencies": {}
    },
    "com.unity.modules.xr": {
      "version": "1.0.0",
      "depth": 1,
      "source": "builtin",
      "dependencies": {
        "com.unity.modules.physics": "1.0.0",
        "com.unity.modules.jsonserialize": "1.0.0",
        "com.unity.modules.subsystems": "1.0.0"
      }
    }
  }
}<|MERGE_RESOLUTION|>--- conflicted
+++ resolved
@@ -1,18 +1,5 @@
 {
   "dependencies": {
-    "com.atteneder.gltfast": {
-      "version": "4.2.1",
-      "depth": 0,
-      "source": "registry",
-      "dependencies": {
-        "com.unity.modules.jsonserialize": "1.0.0",
-        "com.unity.modules.unitywebrequest": "1.0.0",
-        "com.unity.modules.unitywebrequesttexture": "1.0.0",
-        "com.unity.mathematics": "1.2.1",
-        "com.unity.burst": "1.4.11"
-      },
-      "url": "https://package.openupm.com"
-    },
     "com.autodesk.fbx": {
       "version": "file:com.autodesk.fbx",
       "depth": 0,
@@ -31,15 +18,6 @@
       "source": "builtin",
       "dependencies": {}
     },
-    "com.unity.burst": {
-      "version": "1.4.11",
-      "depth": 1,
-      "source": "registry",
-      "dependencies": {
-        "com.unity.mathematics": "1.2.1"
-      },
-      "url": "https://packages.unity.com"
-    },
     "com.unity.editorcoroutines": {
       "version": "1.0.0",
       "depth": 0,
@@ -88,20 +66,8 @@
       "dependencies": {},
       "url": "https://packages.unity.com"
     },
-<<<<<<< HEAD
-    "com.unity.mathematics": {
-      "version": "1.2.1",
-      "depth": 1,
-      "source": "registry",
-      "dependencies": {},
-      "url": "https://packages.unity.com"
-    },
-    "com.unity.multiplayer-hlapi": {
-      "version": "1.0.8",
-=======
     "com.unity.inputsystem": {
       "version": "1.3.0",
->>>>>>> 5af0023b
       "depth": 0,
       "source": "registry",
       "dependencies": {
@@ -123,31 +89,12 @@
       "dependencies": {},
       "url": "https://packages.unity.com"
     },
-<<<<<<< HEAD
-    "com.unity.render-pipelines.core": {
-      "version": "7.7.1",
-      "depth": 1,
-      "source": "registry",
-      "dependencies": {
-        "com.unity.ugui": "1.0.0",
-        "com.unity.modules.physics": "1.0.0"
-      },
-      "url": "https://packages.unity.com"
-    },
-    "com.unity.shadergraph": {
-      "version": "7.7.1",
-      "depth": 0,
-      "source": "registry",
-      "dependencies": {
-        "com.unity.render-pipelines.core": "7.7.1"
-=======
     "com.unity.subsystemregistration": {
       "version": "1.1.0",
       "depth": 1,
       "source": "registry",
       "dependencies": {
         "com.unity.modules.subsystems": "1.0.0"
->>>>>>> 5af0023b
       },
       "url": "https://packages.unity.com"
     },
@@ -201,10 +148,6 @@
       },
       "url": "https://packages.unity.com"
     },
-<<<<<<< HEAD
-    "com.unity.xr.openvr.standalone": {
-      "version": "2.0.5",
-=======
     "com.unity.xr.legacyinputhelpers": {
       "version": "2.1.9",
       "depth": 1,
@@ -230,7 +173,6 @@
     },
     "com.unity.xr.oculus": {
       "version": "3.0.2",
->>>>>>> 5af0023b
       "depth": 0,
       "source": "registry",
       "dependencies": {
