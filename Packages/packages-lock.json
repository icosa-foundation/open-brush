{
  "dependencies": {
    "com.autodesk.fbx": {
      "version": "file:com.autodesk.fbx",
      "depth": 0,
      "source": "embedded",
      "dependencies": {}
    },
    "com.ixxy.polyhydra.core": {
      "version": "https://github.com/IxxyXR/polyhydra-core.git?nocache=11#upm",
      "depth": 0,
      "source": "git",
      "dependencies": {
        "com.nition.unity-octree": "0.0.1-preview"
      },
      "hash": "34fcc32d206e9099cc4657214f258bb94ec3e894"
    },
<<<<<<< HEAD
    "com.ixxy.unitysymmetry": {
      "version": "https://github.com/IxxyXR/unity-symmetry.git?nocache=6#upm",
      "depth": 0,
      "source": "git",
      "dependencies": {},
      "hash": "fec33a44c78cccfbeed6f0e22e7c57c3ded34d6e"
=======
    "com.meta.xr.sdk.utilities": {
      "version": "44.0.0-preview",
      "depth": 0,
      "source": "registry",
      "dependencies": {},
      "url": "https://npm.developer.oculus.com"
>>>>>>> 17dcceec
    },
    "com.nition.unity-octree": {
      "version": "0.0.1-preview",
      "depth": 1,
      "source": "registry",
      "dependencies": {},
      "url": "https://package.openupm.com"
    },
    "com.unity.2d.sprite": {
      "version": "1.0.0",
      "depth": 0,
      "source": "builtin",
      "dependencies": {}
    },
    "com.unity.2d.tilemap": {
      "version": "1.0.0",
      "depth": 0,
      "source": "builtin",
      "dependencies": {}
    },
    "com.unity.editorcoroutines": {
      "version": "1.0.0",
      "depth": 0,
      "source": "registry",
      "dependencies": {},
      "url": "https://packages.unity.com"
    },
    "com.unity.ext.nunit": {
      "version": "1.0.6",
      "depth": 1,
      "source": "registry",
      "dependencies": {},
      "url": "https://packages.unity.com"
    },
    "com.unity.formats.usd": {
      "version": "1.0.3-preview.2",
      "depth": 0,
      "source": "registry",
      "dependencies": {
        "com.unity.timeline": "1.0.0"
      },
      "url": "https://packages.unity.com"
    },
    "com.unity.ide.rider": {
      "version": "3.0.15",
      "depth": 0,
      "source": "registry",
      "dependencies": {
        "com.unity.ext.nunit": "1.0.6"
      },
      "url": "https://packages.unity.com"
    },
    "com.unity.ide.visualstudio": {
      "version": "2.0.16",
      "depth": 0,
      "source": "registry",
      "dependencies": {
        "com.unity.test-framework": "1.1.9"
      },
      "url": "https://packages.unity.com"
    },
    "com.unity.ide.vscode": {
      "version": "1.2.5",
      "depth": 0,
      "source": "registry",
      "dependencies": {},
      "url": "https://packages.unity.com"
    },
    "com.unity.inputsystem": {
      "version": "1.4.2",
      "depth": 0,
      "source": "registry",
      "dependencies": {
        "com.unity.modules.uielements": "1.0.0"
      },
      "url": "https://packages.unity.com"
    },
    "com.unity.mobile.android-logcat": {
      "version": "1.3.2",
      "depth": 0,
      "source": "registry",
      "dependencies": {},
      "url": "https://packages.unity.com"
    },
    "com.unity.performance.profile-analyzer": {
      "version": "1.1.1",
      "depth": 0,
      "source": "registry",
      "dependencies": {},
      "url": "https://packages.unity.com"
    },
    "com.unity.subsystemregistration": {
      "version": "1.1.0",
      "depth": 1,
      "source": "registry",
      "dependencies": {
        "com.unity.modules.subsystems": "1.0.0"
      },
      "url": "https://packages.unity.com"
    },
    "com.unity.test-framework": {
      "version": "1.1.33",
      "depth": 0,
      "source": "registry",
      "dependencies": {
        "com.unity.ext.nunit": "1.0.6",
        "com.unity.modules.imgui": "1.0.0",
        "com.unity.modules.jsonserialize": "1.0.0"
      },
      "url": "https://packages.unity.com"
    },
    "com.unity.textmeshpro": {
      "version": "3.0.6",
      "depth": 0,
      "source": "registry",
      "dependencies": {
        "com.unity.ugui": "1.0.0"
      },
      "url": "https://packages.unity.com"
    },
    "com.unity.timeline": {
      "version": "1.6.4",
      "depth": 0,
      "source": "registry",
      "dependencies": {
        "com.unity.modules.director": "1.0.0",
        "com.unity.modules.animation": "1.0.0",
        "com.unity.modules.audio": "1.0.0",
        "com.unity.modules.particlesystem": "1.0.0"
      },
      "url": "https://packages.unity.com"
    },
    "com.unity.ugui": {
      "version": "1.0.0",
      "depth": 0,
      "source": "builtin",
      "dependencies": {
        "com.unity.modules.ui": "1.0.0",
        "com.unity.modules.imgui": "1.0.0"
      }
    },
    "com.unity.xr.core-utils": {
      "version": "2.1.0",
      "depth": 0,
      "source": "registry",
      "dependencies": {
        "com.unity.modules.xr": "1.0.0"
      },
      "url": "https://packages.unity.com"
    },
    "com.unity.xr.legacyinputhelpers": {
      "version": "2.1.10",
      "depth": 1,
      "source": "registry",
      "dependencies": {
        "com.unity.modules.vr": "1.0.0",
        "com.unity.modules.xr": "1.0.0"
      },
      "url": "https://packages.unity.com"
    },
    "com.unity.xr.management": {
      "version": "4.2.1",
      "depth": 0,
      "source": "registry",
      "dependencies": {
        "com.unity.modules.subsystems": "1.0.0",
        "com.unity.modules.vr": "1.0.0",
        "com.unity.modules.xr": "1.0.0",
        "com.unity.xr.legacyinputhelpers": "2.1.7",
        "com.unity.subsystemregistration": "1.0.6"
      },
      "url": "https://packages.unity.com"
    },
    "com.unity.xr.oculus": {
      "version": "3.0.2",
      "depth": 0,
      "source": "registry",
      "dependencies": {
        "com.unity.xr.management": "4.2.0"
      },
      "url": "https://packages.unity.com"
    },
    "com.unity.xr.openxr": {
      "version": "1.5.3",
      "depth": 0,
      "source": "registry",
      "dependencies": {
        "com.unity.xr.management": "4.0.1",
        "com.unity.xr.legacyinputhelpers": "2.1.2",
        "com.unity.inputsystem": "1.4.2"
      },
      "url": "https://packages.unity.com"
    },
    "org.nuget.google.apis": {
      "version": "1.57.0",
      "depth": 0,
      "source": "registry",
      "dependencies": {
        "org.nuget.google.apis.core": "1.57.0"
      },
      "url": "https://unitynuget-registry.azurewebsites.net"
    },
    "org.nuget.google.apis.auth": {
      "version": "1.57.0",
      "depth": 0,
      "source": "registry",
      "dependencies": {
        "org.nuget.google.apis.core": "1.57.0",
        "org.nuget.google.apis": "1.57.0"
      },
      "url": "https://unitynuget-registry.azurewebsites.net"
    },
    "org.nuget.google.apis.core": {
      "version": "1.57.0",
      "depth": 0,
      "source": "registry",
      "dependencies": {
        "org.nuget.newtonsoft.json": "13.0.1"
      },
      "url": "https://unitynuget-registry.azurewebsites.net"
    },
    "org.nuget.newtonsoft.json": {
      "version": "13.0.1",
      "depth": 1,
      "source": "registry",
      "dependencies": {},
      "url": "https://unitynuget-registry.azurewebsites.net"
    },
    "org.nuget.sharpziplib": {
      "version": "1.3.1",
      "depth": 0,
      "source": "registry",
      "dependencies": {},
      "url": "https://unitynuget-registry.azurewebsites.net"
    },
    "com.unity.modules.ai": {
      "version": "1.0.0",
      "depth": 0,
      "source": "builtin",
      "dependencies": {}
    },
    "com.unity.modules.androidjni": {
      "version": "1.0.0",
      "depth": 0,
      "source": "builtin",
      "dependencies": {}
    },
    "com.unity.modules.animation": {
      "version": "1.0.0",
      "depth": 0,
      "source": "builtin",
      "dependencies": {}
    },
    "com.unity.modules.assetbundle": {
      "version": "1.0.0",
      "depth": 0,
      "source": "builtin",
      "dependencies": {}
    },
    "com.unity.modules.audio": {
      "version": "1.0.0",
      "depth": 0,
      "source": "builtin",
      "dependencies": {}
    },
    "com.unity.modules.cloth": {
      "version": "1.0.0",
      "depth": 0,
      "source": "builtin",
      "dependencies": {
        "com.unity.modules.physics": "1.0.0"
      }
    },
    "com.unity.modules.director": {
      "version": "1.0.0",
      "depth": 0,
      "source": "builtin",
      "dependencies": {
        "com.unity.modules.audio": "1.0.0",
        "com.unity.modules.animation": "1.0.0"
      }
    },
    "com.unity.modules.imageconversion": {
      "version": "1.0.0",
      "depth": 0,
      "source": "builtin",
      "dependencies": {}
    },
    "com.unity.modules.imgui": {
      "version": "1.0.0",
      "depth": 0,
      "source": "builtin",
      "dependencies": {}
    },
    "com.unity.modules.jsonserialize": {
      "version": "1.0.0",
      "depth": 0,
      "source": "builtin",
      "dependencies": {}
    },
    "com.unity.modules.particlesystem": {
      "version": "1.0.0",
      "depth": 0,
      "source": "builtin",
      "dependencies": {}
    },
    "com.unity.modules.physics": {
      "version": "1.0.0",
      "depth": 0,
      "source": "builtin",
      "dependencies": {}
    },
    "com.unity.modules.physics2d": {
      "version": "1.0.0",
      "depth": 0,
      "source": "builtin",
      "dependencies": {}
    },
    "com.unity.modules.screencapture": {
      "version": "1.0.0",
      "depth": 0,
      "source": "builtin",
      "dependencies": {
        "com.unity.modules.imageconversion": "1.0.0"
      }
    },
    "com.unity.modules.subsystems": {
      "version": "1.0.0",
      "depth": 1,
      "source": "builtin",
      "dependencies": {
        "com.unity.modules.jsonserialize": "1.0.0"
      }
    },
    "com.unity.modules.terrain": {
      "version": "1.0.0",
      "depth": 0,
      "source": "builtin",
      "dependencies": {}
    },
    "com.unity.modules.terrainphysics": {
      "version": "1.0.0",
      "depth": 0,
      "source": "builtin",
      "dependencies": {
        "com.unity.modules.physics": "1.0.0",
        "com.unity.modules.terrain": "1.0.0"
      }
    },
    "com.unity.modules.tilemap": {
      "version": "1.0.0",
      "depth": 0,
      "source": "builtin",
      "dependencies": {
        "com.unity.modules.physics2d": "1.0.0"
      }
    },
    "com.unity.modules.ui": {
      "version": "1.0.0",
      "depth": 0,
      "source": "builtin",
      "dependencies": {}
    },
    "com.unity.modules.uielements": {
      "version": "1.0.0",
      "depth": 0,
      "source": "builtin",
      "dependencies": {
        "com.unity.modules.ui": "1.0.0",
        "com.unity.modules.imgui": "1.0.0",
        "com.unity.modules.jsonserialize": "1.0.0",
        "com.unity.modules.uielementsnative": "1.0.0"
      }
    },
    "com.unity.modules.uielementsnative": {
      "version": "1.0.0",
      "depth": 1,
      "source": "builtin",
      "dependencies": {
        "com.unity.modules.ui": "1.0.0",
        "com.unity.modules.imgui": "1.0.0",
        "com.unity.modules.jsonserialize": "1.0.0"
      }
    },
    "com.unity.modules.umbra": {
      "version": "1.0.0",
      "depth": 0,
      "source": "builtin",
      "dependencies": {}
    },
    "com.unity.modules.unityanalytics": {
      "version": "1.0.0",
      "depth": 0,
      "source": "builtin",
      "dependencies": {
        "com.unity.modules.unitywebrequest": "1.0.0",
        "com.unity.modules.jsonserialize": "1.0.0"
      }
    },
    "com.unity.modules.unitywebrequest": {
      "version": "1.0.0",
      "depth": 0,
      "source": "builtin",
      "dependencies": {}
    },
    "com.unity.modules.unitywebrequestassetbundle": {
      "version": "1.0.0",
      "depth": 0,
      "source": "builtin",
      "dependencies": {
        "com.unity.modules.assetbundle": "1.0.0",
        "com.unity.modules.unitywebrequest": "1.0.0"
      }
    },
    "com.unity.modules.unitywebrequestaudio": {
      "version": "1.0.0",
      "depth": 0,
      "source": "builtin",
      "dependencies": {
        "com.unity.modules.unitywebrequest": "1.0.0",
        "com.unity.modules.audio": "1.0.0"
      }
    },
    "com.unity.modules.unitywebrequesttexture": {
      "version": "1.0.0",
      "depth": 0,
      "source": "builtin",
      "dependencies": {
        "com.unity.modules.unitywebrequest": "1.0.0",
        "com.unity.modules.imageconversion": "1.0.0"
      }
    },
    "com.unity.modules.unitywebrequestwww": {
      "version": "1.0.0",
      "depth": 0,
      "source": "builtin",
      "dependencies": {
        "com.unity.modules.unitywebrequest": "1.0.0",
        "com.unity.modules.unitywebrequestassetbundle": "1.0.0",
        "com.unity.modules.unitywebrequestaudio": "1.0.0",
        "com.unity.modules.audio": "1.0.0",
        "com.unity.modules.assetbundle": "1.0.0",
        "com.unity.modules.imageconversion": "1.0.0"
      }
    },
    "com.unity.modules.vehicles": {
      "version": "1.0.0",
      "depth": 0,
      "source": "builtin",
      "dependencies": {
        "com.unity.modules.physics": "1.0.0"
      }
    },
    "com.unity.modules.video": {
      "version": "1.0.0",
      "depth": 0,
      "source": "builtin",
      "dependencies": {
        "com.unity.modules.audio": "1.0.0",
        "com.unity.modules.ui": "1.0.0",
        "com.unity.modules.unitywebrequest": "1.0.0"
      }
    },
    "com.unity.modules.vr": {
      "version": "1.0.0",
      "depth": 1,
      "source": "builtin",
      "dependencies": {
        "com.unity.modules.jsonserialize": "1.0.0",
        "com.unity.modules.physics": "1.0.0",
        "com.unity.modules.xr": "1.0.0"
      }
    },
    "com.unity.modules.wind": {
      "version": "1.0.0",
      "depth": 0,
      "source": "builtin",
      "dependencies": {}
    },
    "com.unity.modules.xr": {
      "version": "1.0.0",
      "depth": 1,
      "source": "builtin",
      "dependencies": {
        "com.unity.modules.physics": "1.0.0",
        "com.unity.modules.jsonserialize": "1.0.0",
        "com.unity.modules.subsystems": "1.0.0"
      }
    }
  }
}<|MERGE_RESOLUTION|>--- conflicted
+++ resolved
@@ -15,21 +15,12 @@
       },
       "hash": "34fcc32d206e9099cc4657214f258bb94ec3e894"
     },
-<<<<<<< HEAD
-    "com.ixxy.unitysymmetry": {
-      "version": "https://github.com/IxxyXR/unity-symmetry.git?nocache=6#upm",
-      "depth": 0,
-      "source": "git",
-      "dependencies": {},
-      "hash": "fec33a44c78cccfbeed6f0e22e7c57c3ded34d6e"
-=======
     "com.meta.xr.sdk.utilities": {
       "version": "44.0.0-preview",
       "depth": 0,
       "source": "registry",
       "dependencies": {},
       "url": "https://npm.developer.oculus.com"
->>>>>>> 17dcceec
     },
     "com.nition.unity-octree": {
       "version": "0.0.1-preview",
