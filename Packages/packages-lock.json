{
  "dependencies": {
    "com.autodesk.fbx": {
      "version": "file:com.autodesk.fbx",
      "depth": 0,
      "source": "embedded",
      "dependencies": {}
    },
<<<<<<< HEAD
    "com.ixxy.polyhydra.core": {
      "version": "https://github.com/IxxyXR/polyhydra-core.git?nocache=12#upm",
      "depth": 0,
      "source": "git",
      "dependencies": {
        "com.nition.unity-octree": "0.0.1-preview"
      },
      "hash": "2be411bf327a2e45ea1ecdeab1c63d1cedfc849e"
    },
    "com.ixxy.unitysymmetry": {
      "version": "https://github.com/IxxyXR/unity-symmetry.git?nocache=6#upm",
      "depth": 0,
      "source": "git",
      "dependencies": {},
      "hash": "fec33a44c78cccfbeed6f0e22e7c57c3ded34d6e"
=======
    "com.ixxy.unitysymmetry": {
      "version": "https://github.com/IxxyXR/unity-symmetry.git?nocache=7#upm",
      "depth": 0,
      "source": "git",
      "dependencies": {},
      "hash": "4f87195d54ccefe076678cb83a296b3f0428fc53"
>>>>>>> f947a652
    },
    "com.meta.xr.sdk.utilities": {
      "version": "https://github.com/icosa-mirror/com.meta.xr.sdk.utilities.git#open-brush",
      "depth": 0,
      "source": "git",
      "dependencies": {},
      "hash": "79e3da292d15308ab01b14e9487b8b1253dcba84"
    },
    "com.nition.unity-octree": {
      "version": "0.0.1-preview",
      "depth": 1,
      "source": "registry",
      "dependencies": {},
      "url": "https://package.openupm.com"
    },
    "com.unity.2d.sprite": {
      "version": "1.0.0",
      "depth": 0,
      "source": "builtin",
      "dependencies": {}
    },
    "com.unity.2d.tilemap": {
      "version": "1.0.0",
      "depth": 0,
      "source": "builtin",
      "dependencies": {}
    },
    "com.unity.editorcoroutines": {
      "version": "1.0.0",
      "depth": 0,
      "source": "registry",
      "dependencies": {},
      "url": "https://packages.unity.com"
    },
    "com.unity.ext.nunit": {
      "version": "1.0.6",
      "depth": 1,
      "source": "registry",
      "dependencies": {},
      "url": "https://packages.unity.com"
    },
    "com.unity.formats.usd": {
      "version": "1.0.3-preview.2",
      "depth": 0,
      "source": "registry",
      "dependencies": {
        "com.unity.timeline": "1.0.0"
      },
      "url": "https://packages.unity.com"
    },
    "com.unity.ide.rider": {
      "version": "3.0.18",
      "depth": 0,
      "source": "registry",
      "dependencies": {
        "com.unity.ext.nunit": "1.0.6"
      },
      "url": "https://packages.unity.com"
    },
    "com.unity.ide.visualstudio": {
      "version": "2.0.17",
      "depth": 0,
      "source": "registry",
      "dependencies": {
        "com.unity.test-framework": "1.1.9"
      },
      "url": "https://packages.unity.com"
    },
    "com.unity.ide.vscode": {
      "version": "1.2.5",
      "depth": 0,
      "source": "registry",
      "dependencies": {},
      "url": "https://packages.unity.com"
    },
    "com.unity.inputsystem": {
      "version": "https://github.com/icosa-mirror/com.unity.inputsystem.git#open-brush",
      "depth": 0,
      "source": "git",
      "dependencies": {
        "com.unity.modules.uielements": "1.0.0"
      },
      "hash": "c86eabf9a713f1aa7f9020d2b2c09d32d568ad95"
    },
    "com.unity.mobile.android-logcat": {
      "version": "1.3.2",
      "depth": 0,
      "source": "registry",
      "dependencies": {},
      "url": "https://packages.unity.com"
    },
    "com.unity.nuget.newtonsoft-json": {
      "version": "3.0.2",
      "depth": 1,
      "source": "registry",
      "dependencies": {},
      "url": "https://packages.unity.com"
    },
    "com.unity.performance.profile-analyzer": {
      "version": "1.1.1",
      "depth": 0,
      "source": "registry",
      "dependencies": {},
      "url": "https://packages.unity.com"
    },
    "com.unity.subsystemregistration": {
      "version": "1.1.0",
      "depth": 1,
      "source": "registry",
      "dependencies": {
        "com.unity.modules.subsystems": "1.0.0"
      },
      "url": "https://packages.unity.com"
    },
    "com.unity.test-framework": {
      "version": "1.1.33",
      "depth": 0,
      "source": "registry",
      "dependencies": {
        "com.unity.ext.nunit": "1.0.6",
        "com.unity.modules.imgui": "1.0.0",
        "com.unity.modules.jsonserialize": "1.0.0"
      },
      "url": "https://packages.unity.com"
    },
    "com.unity.textmeshpro": {
      "version": "3.0.6",
      "depth": 0,
      "source": "registry",
      "dependencies": {
        "com.unity.ugui": "1.0.0"
      },
      "url": "https://packages.unity.com"
    },
    "com.unity.timeline": {
      "version": "1.6.4",
      "depth": 0,
      "source": "registry",
      "dependencies": {
        "com.unity.modules.director": "1.0.0",
        "com.unity.modules.animation": "1.0.0",
        "com.unity.modules.audio": "1.0.0",
        "com.unity.modules.particlesystem": "1.0.0"
      },
      "url": "https://packages.unity.com"
    },
    "com.unity.ugui": {
      "version": "1.0.0",
      "depth": 0,
      "source": "builtin",
      "dependencies": {
        "com.unity.modules.ui": "1.0.0",
        "com.unity.modules.imgui": "1.0.0"
      }
    },
    "com.unity.xr.core-utils": {
      "version": "2.1.1",
      "depth": 0,
      "source": "registry",
      "dependencies": {
        "com.unity.modules.xr": "1.0.0"
      },
      "url": "https://packages.unity.com"
    },
    "com.unity.xr.legacyinputhelpers": {
      "version": "2.1.10",
      "depth": 1,
      "source": "registry",
      "dependencies": {
        "com.unity.modules.vr": "1.0.0",
        "com.unity.modules.xr": "1.0.0"
      },
      "url": "https://packages.unity.com"
    },
    "com.unity.xr.management": {
      "version": "4.2.1",
      "depth": 0,
      "source": "registry",
      "dependencies": {
        "com.unity.modules.subsystems": "1.0.0",
        "com.unity.modules.vr": "1.0.0",
        "com.unity.modules.xr": "1.0.0",
        "com.unity.xr.legacyinputhelpers": "2.1.7",
        "com.unity.subsystemregistration": "1.0.6"
      },
      "url": "https://packages.unity.com"
    },
    "com.unity.xr.oculus": {
      "version": "3.2.2",
      "depth": 0,
      "source": "registry",
      "dependencies": {
        "com.unity.xr.management": "4.2.0"
      },
      "url": "https://packages.unity.com"
    },
    "com.unity.xr.openxr": {
      "version": "1.6.0",
      "depth": 0,
      "source": "registry",
      "dependencies": {
        "com.unity.xr.management": "4.0.1",
        "com.unity.xr.legacyinputhelpers": "2.1.2",
        "com.unity.inputsystem": "1.4.4"
      },
      "url": "https://packages.unity.com"
    },
    "org.nuget.google.apis": {
      "version": "1.57.0",
      "depth": 0,
      "source": "registry",
      "dependencies": {
        "org.nuget.google.apis.core": "1.57.0"
      },
      "url": "https://unitynuget-registry.azurewebsites.net"
    },
    "org.nuget.google.apis.auth": {
      "version": "1.57.0",
      "depth": 0,
      "source": "registry",
      "dependencies": {
        "org.nuget.google.apis.core": "1.57.0",
        "org.nuget.google.apis": "1.57.0"
      },
      "url": "https://unitynuget-registry.azurewebsites.net"
    },
    "org.nuget.google.apis.core": {
      "version": "https://github.com/icosa-mirror/org.nuget.google.apis.core.git#unity-newtonsoft",
      "depth": 0,
      "source": "git",
      "dependencies": {
        "com.unity.nuget.newtonsoft-json": "2.0.2"
      },
      "hash": "87f1383eaf64980de11fa5d7cbc0e1c09bf4904d"
    },
    "org.nuget.sharpziplib": {
      "version": "1.3.1",
      "depth": 0,
      "source": "registry",
      "dependencies": {},
      "url": "https://unitynuget-registry.azurewebsites.net"
    },
    "com.unity.modules.ai": {
      "version": "1.0.0",
      "depth": 0,
      "source": "builtin",
      "dependencies": {}
    },
    "com.unity.modules.androidjni": {
      "version": "1.0.0",
      "depth": 0,
      "source": "builtin",
      "dependencies": {}
    },
    "com.unity.modules.animation": {
      "version": "1.0.0",
      "depth": 0,
      "source": "builtin",
      "dependencies": {}
    },
    "com.unity.modules.assetbundle": {
      "version": "1.0.0",
      "depth": 0,
      "source": "builtin",
      "dependencies": {}
    },
    "com.unity.modules.audio": {
      "version": "1.0.0",
      "depth": 0,
      "source": "builtin",
      "dependencies": {}
    },
    "com.unity.modules.cloth": {
      "version": "1.0.0",
      "depth": 0,
      "source": "builtin",
      "dependencies": {
        "com.unity.modules.physics": "1.0.0"
      }
    },
    "com.unity.modules.director": {
      "version": "1.0.0",
      "depth": 0,
      "source": "builtin",
      "dependencies": {
        "com.unity.modules.audio": "1.0.0",
        "com.unity.modules.animation": "1.0.0"
      }
    },
    "com.unity.modules.imageconversion": {
      "version": "1.0.0",
      "depth": 0,
      "source": "builtin",
      "dependencies": {}
    },
    "com.unity.modules.imgui": {
      "version": "1.0.0",
      "depth": 0,
      "source": "builtin",
      "dependencies": {}
    },
    "com.unity.modules.jsonserialize": {
      "version": "1.0.0",
      "depth": 0,
      "source": "builtin",
      "dependencies": {}
    },
    "com.unity.modules.particlesystem": {
      "version": "1.0.0",
      "depth": 0,
      "source": "builtin",
      "dependencies": {}
    },
    "com.unity.modules.physics": {
      "version": "1.0.0",
      "depth": 0,
      "source": "builtin",
      "dependencies": {}
    },
    "com.unity.modules.physics2d": {
      "version": "1.0.0",
      "depth": 0,
      "source": "builtin",
      "dependencies": {}
    },
    "com.unity.modules.screencapture": {
      "version": "1.0.0",
      "depth": 0,
      "source": "builtin",
      "dependencies": {
        "com.unity.modules.imageconversion": "1.0.0"
      }
    },
    "com.unity.modules.subsystems": {
      "version": "1.0.0",
      "depth": 1,
      "source": "builtin",
      "dependencies": {
        "com.unity.modules.jsonserialize": "1.0.0"
      }
    },
    "com.unity.modules.terrain": {
      "version": "1.0.0",
      "depth": 0,
      "source": "builtin",
      "dependencies": {}
    },
    "com.unity.modules.terrainphysics": {
      "version": "1.0.0",
      "depth": 0,
      "source": "builtin",
      "dependencies": {
        "com.unity.modules.physics": "1.0.0",
        "com.unity.modules.terrain": "1.0.0"
      }
    },
    "com.unity.modules.tilemap": {
      "version": "1.0.0",
      "depth": 0,
      "source": "builtin",
      "dependencies": {
        "com.unity.modules.physics2d": "1.0.0"
      }
    },
    "com.unity.modules.ui": {
      "version": "1.0.0",
      "depth": 0,
      "source": "builtin",
      "dependencies": {}
    },
    "com.unity.modules.uielements": {
      "version": "1.0.0",
      "depth": 0,
      "source": "builtin",
      "dependencies": {
        "com.unity.modules.ui": "1.0.0",
        "com.unity.modules.imgui": "1.0.0",
        "com.unity.modules.jsonserialize": "1.0.0",
        "com.unity.modules.uielementsnative": "1.0.0"
      }
    },
    "com.unity.modules.uielementsnative": {
      "version": "1.0.0",
      "depth": 1,
      "source": "builtin",
      "dependencies": {
        "com.unity.modules.ui": "1.0.0",
        "com.unity.modules.imgui": "1.0.0",
        "com.unity.modules.jsonserialize": "1.0.0"
      }
    },
    "com.unity.modules.umbra": {
      "version": "1.0.0",
      "depth": 0,
      "source": "builtin",
      "dependencies": {}
    },
    "com.unity.modules.unityanalytics": {
      "version": "1.0.0",
      "depth": 0,
      "source": "builtin",
      "dependencies": {
        "com.unity.modules.unitywebrequest": "1.0.0",
        "com.unity.modules.jsonserialize": "1.0.0"
      }
    },
    "com.unity.modules.unitywebrequest": {
      "version": "1.0.0",
      "depth": 0,
      "source": "builtin",
      "dependencies": {}
    },
    "com.unity.modules.unitywebrequestassetbundle": {
      "version": "1.0.0",
      "depth": 0,
      "source": "builtin",
      "dependencies": {
        "com.unity.modules.assetbundle": "1.0.0",
        "com.unity.modules.unitywebrequest": "1.0.0"
      }
    },
    "com.unity.modules.unitywebrequestaudio": {
      "version": "1.0.0",
      "depth": 0,
      "source": "builtin",
      "dependencies": {
        "com.unity.modules.unitywebrequest": "1.0.0",
        "com.unity.modules.audio": "1.0.0"
      }
    },
    "com.unity.modules.unitywebrequesttexture": {
      "version": "1.0.0",
      "depth": 0,
      "source": "builtin",
      "dependencies": {
        "com.unity.modules.unitywebrequest": "1.0.0",
        "com.unity.modules.imageconversion": "1.0.0"
      }
    },
    "com.unity.modules.unitywebrequestwww": {
      "version": "1.0.0",
      "depth": 0,
      "source": "builtin",
      "dependencies": {
        "com.unity.modules.unitywebrequest": "1.0.0",
        "com.unity.modules.unitywebrequestassetbundle": "1.0.0",
        "com.unity.modules.unitywebrequestaudio": "1.0.0",
        "com.unity.modules.audio": "1.0.0",
        "com.unity.modules.assetbundle": "1.0.0",
        "com.unity.modules.imageconversion": "1.0.0"
      }
    },
    "com.unity.modules.vehicles": {
      "version": "1.0.0",
      "depth": 0,
      "source": "builtin",
      "dependencies": {
        "com.unity.modules.physics": "1.0.0"
      }
    },
    "com.unity.modules.video": {
      "version": "1.0.0",
      "depth": 0,
      "source": "builtin",
      "dependencies": {
        "com.unity.modules.audio": "1.0.0",
        "com.unity.modules.ui": "1.0.0",
        "com.unity.modules.unitywebrequest": "1.0.0"
      }
    },
    "com.unity.modules.vr": {
      "version": "1.0.0",
      "depth": 1,
      "source": "builtin",
      "dependencies": {
        "com.unity.modules.jsonserialize": "1.0.0",
        "com.unity.modules.physics": "1.0.0",
        "com.unity.modules.xr": "1.0.0"
      }
    },
    "com.unity.modules.wind": {
      "version": "1.0.0",
      "depth": 0,
      "source": "builtin",
      "dependencies": {}
    },
    "com.unity.modules.xr": {
      "version": "1.0.0",
      "depth": 1,
      "source": "builtin",
      "dependencies": {
        "com.unity.modules.physics": "1.0.0",
        "com.unity.modules.jsonserialize": "1.0.0",
        "com.unity.modules.subsystems": "1.0.0"
      }
    }
  }
}<|MERGE_RESOLUTION|>--- conflicted
+++ resolved
@@ -6,7 +6,6 @@
       "source": "embedded",
       "dependencies": {}
     },
-<<<<<<< HEAD
     "com.ixxy.polyhydra.core": {
       "version": "https://github.com/IxxyXR/polyhydra-core.git?nocache=12#upm",
       "depth": 0,
@@ -17,19 +16,11 @@
       "hash": "2be411bf327a2e45ea1ecdeab1c63d1cedfc849e"
     },
     "com.ixxy.unitysymmetry": {
-      "version": "https://github.com/IxxyXR/unity-symmetry.git?nocache=6#upm",
+      "version": "https://github.com/IxxyXR/unity-symmetry.git?nocache=7#upm",
       "depth": 0,
       "source": "git",
       "dependencies": {},
-      "hash": "fec33a44c78cccfbeed6f0e22e7c57c3ded34d6e"
-=======
-    "com.ixxy.unitysymmetry": {
-      "version": "https://github.com/IxxyXR/unity-symmetry.git?nocache=7#upm",
-      "depth": 0,
-      "source": "git",
-      "dependencies": {},
       "hash": "4f87195d54ccefe076678cb83a296b3f0428fc53"
->>>>>>> f947a652
     },
     "com.meta.xr.sdk.utilities": {
       "version": "https://github.com/icosa-mirror/com.meta.xr.sdk.utilities.git#open-brush",
