{
  "dependencies": {
    "com.autodesk.fbx": {
      "version": "file:com.autodesk.fbx",
      "depth": 0,
      "source": "embedded",
      "dependencies": {}
    },
    "com.ixxy.polyhydra.core": {
      "version": "https://github.com/IxxyXR/polyhydra-core.git#upm",
      "depth": 0,
      "source": "git",
      "dependencies": {
        "com.syomus.proceduraltoolkit": "0.2.3",
        "com.nition.unity-octree": "0.0.1-preview"
      },
      "hash": "0dc8eefc3de440acbaa29c723554e3778175a719"
    },
    "com.ixxy.unitysymmetry": {
      "version": "https://github.com/IxxyXR/unity-symmetry.git?nocache=7#upm",
      "depth": 0,
      "source": "git",
      "dependencies": {},
      "hash": "4f87195d54ccefe076678cb83a296b3f0428fc53"
    },
    "com.meta.xr.sdk.core": {
      "version": "https://github.com/icosa-mirror/com.meta.xr.sdk.core.git#68.0.2-openbrush-hotfix",
      "depth": 0,
      "source": "git",
      "dependencies": {},
      "hash": "cc9462850915e74dbb5cd6094f77464c5e606da1"
    },
    "com.meta.xr.sdk.platform": {
      "version": "60.0.0",
      "depth": 0,
      "source": "registry",
      "dependencies": {
        "com.meta.xr.sdk.core": "60.0.0",
        "com.unity.ugui": "1.0.0"
      },
      "url": "https://npm.developer.oculus.com"
    },
<<<<<<< HEAD
    "com.nition.unity-octree": {
      "version": "0.0.1-preview",
      "depth": 1,
=======
    "com.sandrofigo.voxreader": {
      "version": "5.0.6",
      "depth": 0,
>>>>>>> 0e08251c
      "source": "registry",
      "dependencies": {},
      "url": "https://package.openupm.com"
    },
<<<<<<< HEAD
    "com.syomus.proceduraltoolkit": {
      "version": "0.2.3",
      "depth": 1,
      "source": "registry",
      "dependencies": {
        "com.unity.ugui": "1.0.0"
      },
      "url": "https://package.openupm.com"
    },
=======
>>>>>>> 0e08251c
    "com.unity.2d.sprite": {
      "version": "1.0.0",
      "depth": 0,
      "source": "builtin",
      "dependencies": {}
    },
    "com.unity.2d.tilemap": {
      "version": "1.0.0",
      "depth": 0,
      "source": "builtin",
      "dependencies": {
        "com.unity.modules.tilemap": "1.0.0",
        "com.unity.modules.uielements": "1.0.0"
      }
    },
    "com.unity.addressables": {
      "version": "1.22.3",
      "depth": 1,
      "source": "registry",
      "dependencies": {
        "com.unity.modules.assetbundle": "1.0.0",
        "com.unity.modules.jsonserialize": "1.0.0",
        "com.unity.modules.imageconversion": "1.0.0",
        "com.unity.modules.unitywebrequest": "1.0.0",
        "com.unity.scriptablebuildpipeline": "1.21.25",
        "com.unity.modules.unitywebrequestassetbundle": "1.0.0"
      },
      "url": "https://packages.unity.com"
    },
    "com.unity.burst": {
      "version": "1.8.21",
      "depth": 1,
      "source": "registry",
      "dependencies": {
        "com.unity.mathematics": "1.2.1",
        "com.unity.modules.jsonserialize": "1.0.0"
      },
      "url": "https://packages.unity.com"
    },
    "com.unity.cloud.draco": {
      "version": "5.1.3",
      "depth": 0,
      "source": "registry",
      "dependencies": {
        "com.unity.burst": "1.8.11",
        "com.unity.mathematics": "1.3.1"
      },
      "url": "https://packages.unity.com"
    },
    "com.unity.cloud.ktx": {
      "version": "3.4.5",
      "depth": 0,
      "source": "registry",
      "dependencies": {
        "com.unity.modules.unitywebrequest": "1.0.0"
      },
      "url": "https://packages.unity.com"
    },
    "com.unity.editorcoroutines": {
      "version": "1.0.0",
      "depth": 0,
      "source": "registry",
      "dependencies": {},
      "url": "https://packages.unity.com"
    },
    "com.unity.ext.nunit": {
      "version": "1.0.6",
      "depth": 1,
      "source": "registry",
      "dependencies": {},
      "url": "https://packages.unity.com"
    },
    "com.unity.formats.usd": {
      "version": "1.0.3-preview.2",
      "depth": 0,
      "source": "registry",
      "dependencies": {
        "com.unity.timeline": "1.0.0"
      },
      "url": "https://packages.unity.com"
    },
    "com.unity.ide.rider": {
      "version": "3.0.38",
      "depth": 0,
      "source": "registry",
      "dependencies": {
        "com.unity.ext.nunit": "1.0.6"
      },
      "url": "https://packages.unity.com"
    },
    "com.unity.ide.visualstudio": {
      "version": "2.0.23",
      "depth": 0,
      "source": "registry",
      "dependencies": {
        "com.unity.test-framework": "1.1.9"
      },
      "url": "https://packages.unity.com"
    },
    "com.unity.inputsystem": {
      "version": "https://github.com/icosa-mirror/com.unity.inputsystem.git#1.8.2-openbrush",
      "depth": 0,
      "source": "git",
      "dependencies": {
        "com.unity.modules.uielements": "1.0.0"
      },
      "hash": "c47c0d12ee0afaabbed5ed1572470d881097dc18"
    },
    "com.unity.localization": {
      "version": "1.5.4",
      "depth": 0,
      "source": "registry",
      "dependencies": {
        "com.unity.addressables": "1.22.2",
        "com.unity.nuget.newtonsoft-json": "3.0.2"
      },
      "url": "https://packages.unity.com"
    },
    "com.unity.mathematics": {
      "version": "1.3.1",
      "depth": 1,
      "source": "registry",
      "dependencies": {},
      "url": "https://packages.unity.com"
    },
    "com.unity.meshopt.decompress": {
      "version": "0.1.0-preview.7",
      "depth": 0,
      "source": "registry",
      "dependencies": {
        "com.unity.burst": "1.4.11",
        "com.unity.mathematics": "1.2.1"
      },
      "url": "https://packages.unity.com"
    },
    "com.unity.mobile.android-logcat": {
      "version": "1.4.5",
      "depth": 0,
      "source": "registry",
      "dependencies": {},
      "url": "https://packages.unity.com"
    },
    "com.unity.nuget.mono-cecil": {
      "version": "1.11.5",
      "depth": 0,
      "source": "registry",
      "dependencies": {},
      "url": "https://packages.unity.com"
    },
    "com.unity.nuget.newtonsoft-json": {
      "version": "3.2.1",
      "depth": 1,
      "source": "registry",
      "dependencies": {},
      "url": "https://packages.unity.com"
    },
    "com.unity.performance.profile-analyzer": {
      "version": "1.2.3",
      "depth": 0,
      "source": "registry",
      "dependencies": {},
      "url": "https://packages.unity.com"
    },
    "com.unity.recorder": {
      "version": "4.0.3",
      "depth": 0,
      "source": "registry",
      "dependencies": {
        "com.unity.timeline": "1.0.0"
      },
      "url": "https://packages.unity.com"
    },
    "com.unity.render-pipelines.core": {
      "version": "14.0.12",
      "depth": 2,
      "source": "builtin",
      "dependencies": {
        "com.unity.ugui": "1.0.0",
        "com.unity.modules.physics": "1.0.0",
        "com.unity.modules.terrain": "1.0.0",
        "com.unity.modules.jsonserialize": "1.0.0"
      }
    },
    "com.unity.scriptablebuildpipeline": {
      "version": "1.21.25",
      "depth": 2,
      "source": "registry",
      "dependencies": {},
      "url": "https://packages.unity.com"
    },
    "com.unity.searcher": {
      "version": "4.9.2",
      "depth": 2,
      "source": "registry",
      "dependencies": {},
      "url": "https://packages.unity.com"
    },
    "com.unity.shadergraph": {
      "version": "14.0.12",
      "depth": 1,
      "source": "builtin",
      "dependencies": {
        "com.unity.render-pipelines.core": "14.0.12",
        "com.unity.searcher": "4.9.2"
      }
    },
    "com.unity.test-framework": {
      "version": "1.1.33",
      "depth": 0,
      "source": "registry",
      "dependencies": {
        "com.unity.ext.nunit": "1.0.6",
        "com.unity.modules.imgui": "1.0.0",
        "com.unity.modules.jsonserialize": "1.0.0"
      },
      "url": "https://packages.unity.com"
    },
    "com.unity.textmeshpro": {
      "version": "3.0.9",
      "depth": 0,
      "source": "registry",
      "dependencies": {
        "com.unity.ugui": "1.0.0"
      },
      "url": "https://packages.unity.com"
    },
    "com.unity.timeline": {
      "version": "1.7.7",
      "depth": 0,
      "source": "registry",
      "dependencies": {
        "com.unity.modules.audio": "1.0.0",
        "com.unity.modules.director": "1.0.0",
        "com.unity.modules.animation": "1.0.0",
        "com.unity.modules.particlesystem": "1.0.0"
      },
      "url": "https://packages.unity.com"
    },
    "com.unity.ugui": {
      "version": "1.0.0",
      "depth": 0,
      "source": "builtin",
      "dependencies": {
        "com.unity.modules.ui": "1.0.0",
        "com.unity.modules.imgui": "1.0.0"
      }
    },
    "com.unity.vectorgraphics": {
      "version": "https://github.com/icosa-mirror/com.unity.vectorgraphics.git#open-brush",
      "depth": 0,
      "source": "git",
      "dependencies": {
        "com.unity.2d.sprite": "1.0.0",
        "com.unity.ugui": "1.0.0",
        "com.unity.modules.animation": "1.0.0",
        "com.unity.modules.imageconversion": "1.0.0",
        "com.unity.modules.physics": "1.0.0",
        "com.unity.modules.physics2d": "1.0.0",
        "com.unity.modules.ui": "1.0.0",
        "com.unity.modules.uielements": "1.0.0",
        "com.unity.modules.unitywebrequest": "1.0.0",
        "com.unity.modules.unitywebrequesttexture": "1.0.0",
        "com.unity.modules.unitywebrequestwww": "1.0.0"
      },
      "hash": "a933fb8541371ff8ab171ab8e6af50a36f1f113e"
    },
    "com.unity.xr.core-utils": {
      "version": "2.3.0",
      "depth": 0,
      "source": "registry",
      "dependencies": {
        "com.unity.modules.xr": "1.0.0"
      },
      "url": "https://packages.unity.com"
    },
    "com.unity.xr.legacyinputhelpers": {
      "version": "2.1.12",
      "depth": 1,
      "source": "registry",
      "dependencies": {
        "com.unity.modules.vr": "1.0.0",
        "com.unity.modules.xr": "1.0.0"
      },
      "url": "https://packages.unity.com"
    },
    "com.unity.xr.management": {
      "version": "4.4.1",
      "depth": 0,
      "source": "registry",
      "dependencies": {
        "com.unity.modules.vr": "1.0.0",
        "com.unity.modules.xr": "1.0.0",
        "com.unity.modules.subsystems": "1.0.0",
        "com.unity.xr.legacyinputhelpers": "2.1.7"
      },
      "url": "https://packages.unity.com"
    },
    "com.unity.xr.oculus": {
      "version": "4.2.0",
      "depth": 0,
      "source": "registry",
      "dependencies": {
        "com.unity.xr.management": "4.4.0"
      },
      "url": "https://packages.unity.com"
    },
    "com.unity.xr.openxr": {
      "version": "1.10.0",
      "depth": 0,
      "source": "registry",
      "dependencies": {
        "com.unity.inputsystem": "1.6.3",
        "com.unity.xr.core-utils": "2.1.1",
        "com.unity.xr.management": "4.4.0",
        "com.unity.xr.legacyinputhelpers": "2.1.2"
      },
      "url": "https://packages.unity.com"
    },
    "com.watertrans.glyphloader": {
      "version": "https://github.com/icosa-mirror/GlyphLoader-Unity.git#upm",
      "depth": 0,
      "source": "git",
      "dependencies": {},
      "hash": "6554bc1dce4f363437c6a9d42719f2756f24cf49"
    },
    "com.zappar.xr.zapbox": {
      "version": "https://github.com/zappar-xr/zapbox-xr-sdk.git#91b52bde3c0a67aa08909bdd2657f8a6672decf6",
      "depth": 0,
      "source": "git",
      "dependencies": {
        "com.unity.xr.management": "3.2.9",
        "com.unity.xr.legacyinputhelpers": "2.1.4"
      },
      "hash": "91b52bde3c0a67aa08909bdd2657f8a6672decf6"
    },
    "moonsharp": {
      "version": "https://github.com/icosa-mirror/moonsharp-unity-upm.git",
      "depth": 0,
      "source": "git",
      "dependencies": {},
      "hash": "dd39e8b23a399938e91a1088a78ef63ca64f2cd8"
    },
    "org.khronos.unitygltf": {
      "version": "https://github.com/KhronosGroup/UnityGLTF.git#dev",
      "depth": 0,
      "source": "git",
      "dependencies": {
        "com.unity.nuget.newtonsoft-json": "2.0.0",
        "com.unity.modules.imageconversion": "1.0.0",
        "com.unity.shadergraph": "10.0.0",
        "com.unity.mathematics": "1.0.0"
      },
      "hash": "b0185be3587079d2bb3479298ecacb14f1278b58"
    },
    "org.nuget.google.apis": {
      "version": "1.64.0",
      "depth": 0,
      "source": "registry",
      "dependencies": {
        "org.nuget.google.apis.core": "1.64.0"
      },
      "url": "https://package.openupm.com"
    },
    "org.nuget.google.apis.auth": {
      "version": "1.64.0",
      "depth": 0,
      "source": "registry",
      "dependencies": {
        "org.nuget.google.apis.core": "1.64.0",
        "org.nuget.google.apis": "1.64.0",
        "org.nuget.system.management": "7.0.2"
      },
      "url": "https://package.openupm.com"
    },
    "org.nuget.google.apis.core": {
      "version": "https://github.com/icosa-mirror/org.nuget.google.apis.core.git#1.64.0-openbrush",
      "depth": 0,
      "source": "git",
      "dependencies": {
        "com.unity.nuget.newtonsoft-json": "2.0.2"
      },
      "hash": "caa704e0ec7de2a30b9b883690813f2beac0f2c3"
    },
    "org.nuget.sharpziplib": {
      "version": "1.3.1",
      "depth": 0,
      "source": "registry",
      "dependencies": {},
      "url": "https://package.openupm.com"
    },
    "org.nuget.system.codedom": {
      "version": "7.0.0",
      "depth": 2,
      "source": "registry",
      "dependencies": {},
      "url": "https://package.openupm.com"
    },
    "org.nuget.system.management": {
      "version": "7.0.2",
      "depth": 1,
      "source": "registry",
      "dependencies": {
        "org.nuget.system.codedom": "7.0.0"
      },
      "url": "https://package.openupm.com"
    },
    "tv.superla.radiancehdr": {
      "version": "https://github.com/superlatv/RadianceHDRUnity.git#upm",
      "depth": 0,
      "source": "git",
      "dependencies": {},
      "hash": "731ce73482c74c1bccb84d53c1771f9c4a0d511b"
    },
    "com.unity.modules.ai": {
      "version": "1.0.0",
      "depth": 0,
      "source": "builtin",
      "dependencies": {}
    },
    "com.unity.modules.androidjni": {
      "version": "1.0.0",
      "depth": 0,
      "source": "builtin",
      "dependencies": {}
    },
    "com.unity.modules.animation": {
      "version": "1.0.0",
      "depth": 0,
      "source": "builtin",
      "dependencies": {}
    },
    "com.unity.modules.assetbundle": {
      "version": "1.0.0",
      "depth": 0,
      "source": "builtin",
      "dependencies": {}
    },
    "com.unity.modules.audio": {
      "version": "1.0.0",
      "depth": 0,
      "source": "builtin",
      "dependencies": {}
    },
    "com.unity.modules.cloth": {
      "version": "1.0.0",
      "depth": 0,
      "source": "builtin",
      "dependencies": {
        "com.unity.modules.physics": "1.0.0"
      }
    },
    "com.unity.modules.director": {
      "version": "1.0.0",
      "depth": 0,
      "source": "builtin",
      "dependencies": {
        "com.unity.modules.audio": "1.0.0",
        "com.unity.modules.animation": "1.0.0"
      }
    },
    "com.unity.modules.imageconversion": {
      "version": "1.0.0",
      "depth": 0,
      "source": "builtin",
      "dependencies": {}
    },
    "com.unity.modules.imgui": {
      "version": "1.0.0",
      "depth": 0,
      "source": "builtin",
      "dependencies": {}
    },
    "com.unity.modules.jsonserialize": {
      "version": "1.0.0",
      "depth": 0,
      "source": "builtin",
      "dependencies": {}
    },
    "com.unity.modules.particlesystem": {
      "version": "1.0.0",
      "depth": 0,
      "source": "builtin",
      "dependencies": {}
    },
    "com.unity.modules.physics": {
      "version": "1.0.0",
      "depth": 0,
      "source": "builtin",
      "dependencies": {}
    },
    "com.unity.modules.physics2d": {
      "version": "1.0.0",
      "depth": 0,
      "source": "builtin",
      "dependencies": {}
    },
    "com.unity.modules.screencapture": {
      "version": "1.0.0",
      "depth": 0,
      "source": "builtin",
      "dependencies": {
        "com.unity.modules.imageconversion": "1.0.0"
      }
    },
    "com.unity.modules.subsystems": {
      "version": "1.0.0",
      "depth": 1,
      "source": "builtin",
      "dependencies": {
        "com.unity.modules.jsonserialize": "1.0.0"
      }
    },
    "com.unity.modules.terrain": {
      "version": "1.0.0",
      "depth": 0,
      "source": "builtin",
      "dependencies": {}
    },
    "com.unity.modules.terrainphysics": {
      "version": "1.0.0",
      "depth": 0,
      "source": "builtin",
      "dependencies": {
        "com.unity.modules.physics": "1.0.0",
        "com.unity.modules.terrain": "1.0.0"
      }
    },
    "com.unity.modules.tilemap": {
      "version": "1.0.0",
      "depth": 0,
      "source": "builtin",
      "dependencies": {
        "com.unity.modules.physics2d": "1.0.0"
      }
    },
    "com.unity.modules.ui": {
      "version": "1.0.0",
      "depth": 0,
      "source": "builtin",
      "dependencies": {}
    },
    "com.unity.modules.uielements": {
      "version": "1.0.0",
      "depth": 0,
      "source": "builtin",
      "dependencies": {
        "com.unity.modules.ui": "1.0.0",
        "com.unity.modules.imgui": "1.0.0",
        "com.unity.modules.jsonserialize": "1.0.0"
      }
    },
    "com.unity.modules.umbra": {
      "version": "1.0.0",
      "depth": 0,
      "source": "builtin",
      "dependencies": {}
    },
    "com.unity.modules.unityanalytics": {
      "version": "1.0.0",
      "depth": 0,
      "source": "builtin",
      "dependencies": {
        "com.unity.modules.unitywebrequest": "1.0.0",
        "com.unity.modules.jsonserialize": "1.0.0"
      }
    },
    "com.unity.modules.unitywebrequest": {
      "version": "1.0.0",
      "depth": 0,
      "source": "builtin",
      "dependencies": {}
    },
    "com.unity.modules.unitywebrequestassetbundle": {
      "version": "1.0.0",
      "depth": 0,
      "source": "builtin",
      "dependencies": {
        "com.unity.modules.assetbundle": "1.0.0",
        "com.unity.modules.unitywebrequest": "1.0.0"
      }
    },
    "com.unity.modules.unitywebrequestaudio": {
      "version": "1.0.0",
      "depth": 0,
      "source": "builtin",
      "dependencies": {
        "com.unity.modules.unitywebrequest": "1.0.0",
        "com.unity.modules.audio": "1.0.0"
      }
    },
    "com.unity.modules.unitywebrequesttexture": {
      "version": "1.0.0",
      "depth": 0,
      "source": "builtin",
      "dependencies": {
        "com.unity.modules.unitywebrequest": "1.0.0",
        "com.unity.modules.imageconversion": "1.0.0"
      }
    },
    "com.unity.modules.unitywebrequestwww": {
      "version": "1.0.0",
      "depth": 0,
      "source": "builtin",
      "dependencies": {
        "com.unity.modules.unitywebrequest": "1.0.0",
        "com.unity.modules.unitywebrequestassetbundle": "1.0.0",
        "com.unity.modules.unitywebrequestaudio": "1.0.0",
        "com.unity.modules.audio": "1.0.0",
        "com.unity.modules.assetbundle": "1.0.0",
        "com.unity.modules.imageconversion": "1.0.0"
      }
    },
    "com.unity.modules.vehicles": {
      "version": "1.0.0",
      "depth": 0,
      "source": "builtin",
      "dependencies": {
        "com.unity.modules.physics": "1.0.0"
      }
    },
    "com.unity.modules.video": {
      "version": "1.0.0",
      "depth": 0,
      "source": "builtin",
      "dependencies": {
        "com.unity.modules.audio": "1.0.0",
        "com.unity.modules.ui": "1.0.0",
        "com.unity.modules.unitywebrequest": "1.0.0"
      }
    },
    "com.unity.modules.vr": {
      "version": "1.0.0",
      "depth": 1,
      "source": "builtin",
      "dependencies": {
        "com.unity.modules.jsonserialize": "1.0.0",
        "com.unity.modules.physics": "1.0.0",
        "com.unity.modules.xr": "1.0.0"
      }
    },
    "com.unity.modules.wind": {
      "version": "1.0.0",
      "depth": 0,
      "source": "builtin",
      "dependencies": {}
    },
    "com.unity.modules.xr": {
      "version": "1.0.0",
      "depth": 1,
      "source": "builtin",
      "dependencies": {
        "com.unity.modules.physics": "1.0.0",
        "com.unity.modules.jsonserialize": "1.0.0",
        "com.unity.modules.subsystems": "1.0.0"
      }
    }
  }
}<|MERGE_RESOLUTION|>--- conflicted
+++ resolved
@@ -40,20 +40,20 @@
       },
       "url": "https://npm.developer.oculus.com"
     },
-<<<<<<< HEAD
+    "com.sandrofigo.voxreader": {
+      "version": "5.0.6",
+      "depth": 0,
+      "source": "registry",
+      "dependencies": {},
+      "url": "https://package.openupm.com"
+    },
     "com.nition.unity-octree": {
       "version": "0.0.1-preview",
       "depth": 1,
-=======
-    "com.sandrofigo.voxreader": {
-      "version": "5.0.6",
-      "depth": 0,
->>>>>>> 0e08251c
       "source": "registry",
       "dependencies": {},
       "url": "https://package.openupm.com"
     },
-<<<<<<< HEAD
     "com.syomus.proceduraltoolkit": {
       "version": "0.2.3",
       "depth": 1,
@@ -63,8 +63,6 @@
       },
       "url": "https://package.openupm.com"
     },
-=======
->>>>>>> 0e08251c
     "com.unity.2d.sprite": {
       "version": "1.0.0",
       "depth": 0,
