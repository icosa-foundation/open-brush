{
  "dependencies": {
    "com.autodesk.fbx": {
      "version": "file:com.autodesk.fbx",
      "depth": 0,
      "source": "embedded",
      "dependencies": {}
    },
<<<<<<< HEAD
    "com.ixxy.unitysymmetry": {
      "version": "https://github.com/IxxyXR/unity-symmetry.git?nocache=6#upm",
      "depth": 0,
      "source": "git",
      "dependencies": {},
      "hash": "fec33a44c78cccfbeed6f0e22e7c57c3ded34d6e"
=======
    "com.meta.xr.sdk.utilities": {
      "version": "44.0.0-preview",
      "depth": 0,
      "source": "registry",
      "dependencies": {},
      "url": "https://npm.developer.oculus.com"
>>>>>>> cbf3b23f
    },
    "com.unity.2d.sprite": {
      "version": "1.0.0",
      "depth": 0,
      "source": "builtin",
      "dependencies": {}
    },
    "com.unity.2d.tilemap": {
      "version": "1.0.0",
      "depth": 0,
      "source": "builtin",
      "dependencies": {}
    },
    "com.unity.editorcoroutines": {
      "version": "1.0.0",
      "depth": 0,
      "source": "registry",
      "dependencies": {},
      "url": "https://packages.unity.com"
    },
    "com.unity.ext.nunit": {
      "version": "1.0.6",
      "depth": 1,
      "source": "registry",
      "dependencies": {},
      "url": "https://packages.unity.com"
    },
    "com.unity.formats.usd": {
      "version": "1.0.3-preview.2",
      "depth": 0,
      "source": "registry",
      "dependencies": {
        "com.unity.timeline": "1.0.0"
      },
      "url": "https://packages.unity.com"
    },
    "com.unity.ide.rider": {
      "version": "3.0.15",
      "depth": 0,
      "source": "registry",
      "dependencies": {
        "com.unity.ext.nunit": "1.0.6"
      },
      "url": "https://packages.unity.com"
    },
    "com.unity.ide.visualstudio": {
      "version": "2.0.16",
      "depth": 0,
      "source": "registry",
      "dependencies": {
        "com.unity.test-framework": "1.1.9"
      },
      "url": "https://packages.unity.com"
    },
    "com.unity.ide.vscode": {
      "version": "1.2.5",
      "depth": 0,
      "source": "registry",
      "dependencies": {},
      "url": "https://packages.unity.com"
    },
    "com.unity.inputsystem": {
      "version": "1.4.2",
      "depth": 0,
      "source": "registry",
      "dependencies": {
        "com.unity.modules.uielements": "1.0.0"
      },
      "url": "https://packages.unity.com"
    },
    "com.unity.mobile.android-logcat": {
      "version": "1.3.2",
      "depth": 0,
      "source": "registry",
      "dependencies": {},
      "url": "https://packages.unity.com"
    },
    "com.unity.performance.profile-analyzer": {
      "version": "1.1.1",
      "depth": 0,
      "source": "registry",
      "dependencies": {},
      "url": "https://packages.unity.com"
    },
    "com.unity.subsystemregistration": {
      "version": "1.1.0",
      "depth": 1,
      "source": "registry",
      "dependencies": {
        "com.unity.modules.subsystems": "1.0.0"
      },
      "url": "https://packages.unity.com"
    },
    "com.unity.test-framework": {
      "version": "1.1.33",
      "depth": 0,
      "source": "registry",
      "dependencies": {
        "com.unity.ext.nunit": "1.0.6",
        "com.unity.modules.imgui": "1.0.0",
        "com.unity.modules.jsonserialize": "1.0.0"
      },
      "url": "https://packages.unity.com"
    },
    "com.unity.textmeshpro": {
      "version": "3.0.6",
      "depth": 0,
      "source": "registry",
      "dependencies": {
        "com.unity.ugui": "1.0.0"
      },
      "url": "https://packages.unity.com"
    },
    "com.unity.timeline": {
      "version": "1.6.4",
      "depth": 0,
      "source": "registry",
      "dependencies": {
        "com.unity.modules.director": "1.0.0",
        "com.unity.modules.animation": "1.0.0",
        "com.unity.modules.audio": "1.0.0",
        "com.unity.modules.particlesystem": "1.0.0"
      },
      "url": "https://packages.unity.com"
    },
    "com.unity.ugui": {
      "version": "1.0.0",
      "depth": 0,
      "source": "builtin",
      "dependencies": {
        "com.unity.modules.ui": "1.0.0",
        "com.unity.modules.imgui": "1.0.0"
      }
    },
    "com.unity.xr.core-utils": {
      "version": "2.1.0",
      "depth": 0,
      "source": "registry",
      "dependencies": {
        "com.unity.modules.xr": "1.0.0"
      },
      "url": "https://packages.unity.com"
    },
    "com.unity.xr.legacyinputhelpers": {
      "version": "2.1.10",
      "depth": 1,
      "source": "registry",
      "dependencies": {
        "com.unity.modules.vr": "1.0.0",
        "com.unity.modules.xr": "1.0.0"
      },
      "url": "https://packages.unity.com"
    },
    "com.unity.xr.management": {
      "version": "4.2.1",
      "depth": 0,
      "source": "registry",
      "dependencies": {
        "com.unity.modules.subsystems": "1.0.0",
        "com.unity.modules.vr": "1.0.0",
        "com.unity.modules.xr": "1.0.0",
        "com.unity.xr.legacyinputhelpers": "2.1.7",
        "com.unity.subsystemregistration": "1.0.6"
      },
      "url": "https://packages.unity.com"
    },
    "com.unity.xr.oculus": {
      "version": "3.0.2",
      "depth": 0,
      "source": "registry",
      "dependencies": {
        "com.unity.xr.management": "4.2.0"
      },
      "url": "https://packages.unity.com"
    },
    "com.unity.xr.openxr": {
      "version": "1.5.3",
      "depth": 0,
      "source": "registry",
      "dependencies": {
        "com.unity.xr.management": "4.0.1",
        "com.unity.xr.legacyinputhelpers": "2.1.2",
        "com.unity.inputsystem": "1.4.2"
      },
      "url": "https://packages.unity.com"
    },
    "org.nuget.google.apis": {
      "version": "1.57.0",
      "depth": 0,
      "source": "registry",
      "dependencies": {
        "org.nuget.google.apis.core": "1.57.0"
      },
      "url": "https://unitynuget-registry.azurewebsites.net"
    },
    "org.nuget.google.apis.auth": {
      "version": "1.57.0",
      "depth": 0,
      "source": "registry",
      "dependencies": {
        "org.nuget.google.apis.core": "1.57.0",
        "org.nuget.google.apis": "1.57.0"
      },
      "url": "https://unitynuget-registry.azurewebsites.net"
    },
    "org.nuget.google.apis.core": {
      "version": "1.57.0",
      "depth": 0,
      "source": "registry",
      "dependencies": {
        "org.nuget.newtonsoft.json": "13.0.1"
      },
      "url": "https://unitynuget-registry.azurewebsites.net"
    },
    "org.nuget.newtonsoft.json": {
      "version": "13.0.1",
      "depth": 1,
      "source": "registry",
      "dependencies": {},
      "url": "https://unitynuget-registry.azurewebsites.net"
    },
    "org.nuget.sharpziplib": {
      "version": "1.3.1",
      "depth": 0,
      "source": "registry",
      "dependencies": {},
      "url": "https://unitynuget-registry.azurewebsites.net"
    },
    "com.unity.modules.ai": {
      "version": "1.0.0",
      "depth": 0,
      "source": "builtin",
      "dependencies": {}
    },
    "com.unity.modules.androidjni": {
      "version": "1.0.0",
      "depth": 0,
      "source": "builtin",
      "dependencies": {}
    },
    "com.unity.modules.animation": {
      "version": "1.0.0",
      "depth": 0,
      "source": "builtin",
      "dependencies": {}
    },
    "com.unity.modules.assetbundle": {
      "version": "1.0.0",
      "depth": 0,
      "source": "builtin",
      "dependencies": {}
    },
    "com.unity.modules.audio": {
      "version": "1.0.0",
      "depth": 0,
      "source": "builtin",
      "dependencies": {}
    },
    "com.unity.modules.cloth": {
      "version": "1.0.0",
      "depth": 0,
      "source": "builtin",
      "dependencies": {
        "com.unity.modules.physics": "1.0.0"
      }
    },
    "com.unity.modules.director": {
      "version": "1.0.0",
      "depth": 0,
      "source": "builtin",
      "dependencies": {
        "com.unity.modules.audio": "1.0.0",
        "com.unity.modules.animation": "1.0.0"
      }
    },
    "com.unity.modules.imageconversion": {
      "version": "1.0.0",
      "depth": 0,
      "source": "builtin",
      "dependencies": {}
    },
    "com.unity.modules.imgui": {
      "version": "1.0.0",
      "depth": 0,
      "source": "builtin",
      "dependencies": {}
    },
    "com.unity.modules.jsonserialize": {
      "version": "1.0.0",
      "depth": 0,
      "source": "builtin",
      "dependencies": {}
    },
    "com.unity.modules.particlesystem": {
      "version": "1.0.0",
      "depth": 0,
      "source": "builtin",
      "dependencies": {}
    },
    "com.unity.modules.physics": {
      "version": "1.0.0",
      "depth": 0,
      "source": "builtin",
      "dependencies": {}
    },
    "com.unity.modules.physics2d": {
      "version": "1.0.0",
      "depth": 0,
      "source": "builtin",
      "dependencies": {}
    },
    "com.unity.modules.screencapture": {
      "version": "1.0.0",
      "depth": 0,
      "source": "builtin",
      "dependencies": {
        "com.unity.modules.imageconversion": "1.0.0"
      }
    },
    "com.unity.modules.subsystems": {
      "version": "1.0.0",
      "depth": 1,
      "source": "builtin",
      "dependencies": {
        "com.unity.modules.jsonserialize": "1.0.0"
      }
    },
    "com.unity.modules.terrain": {
      "version": "1.0.0",
      "depth": 0,
      "source": "builtin",
      "dependencies": {}
    },
    "com.unity.modules.terrainphysics": {
      "version": "1.0.0",
      "depth": 0,
      "source": "builtin",
      "dependencies": {
        "com.unity.modules.physics": "1.0.0",
        "com.unity.modules.terrain": "1.0.0"
      }
    },
    "com.unity.modules.tilemap": {
      "version": "1.0.0",
      "depth": 0,
      "source": "builtin",
      "dependencies": {
        "com.unity.modules.physics2d": "1.0.0"
      }
    },
    "com.unity.modules.ui": {
      "version": "1.0.0",
      "depth": 0,
      "source": "builtin",
      "dependencies": {}
    },
    "com.unity.modules.uielements": {
      "version": "1.0.0",
      "depth": 0,
      "source": "builtin",
      "dependencies": {
        "com.unity.modules.ui": "1.0.0",
        "com.unity.modules.imgui": "1.0.0",
        "com.unity.modules.jsonserialize": "1.0.0",
        "com.unity.modules.uielementsnative": "1.0.0"
      }
    },
    "com.unity.modules.uielementsnative": {
      "version": "1.0.0",
      "depth": 1,
      "source": "builtin",
      "dependencies": {
        "com.unity.modules.ui": "1.0.0",
        "com.unity.modules.imgui": "1.0.0",
        "com.unity.modules.jsonserialize": "1.0.0"
      }
    },
    "com.unity.modules.umbra": {
      "version": "1.0.0",
      "depth": 0,
      "source": "builtin",
      "dependencies": {}
    },
    "com.unity.modules.unityanalytics": {
      "version": "1.0.0",
      "depth": 0,
      "source": "builtin",
      "dependencies": {
        "com.unity.modules.unitywebrequest": "1.0.0",
        "com.unity.modules.jsonserialize": "1.0.0"
      }
    },
    "com.unity.modules.unitywebrequest": {
      "version": "1.0.0",
      "depth": 0,
      "source": "builtin",
      "dependencies": {}
    },
    "com.unity.modules.unitywebrequestassetbundle": {
      "version": "1.0.0",
      "depth": 0,
      "source": "builtin",
      "dependencies": {
        "com.unity.modules.assetbundle": "1.0.0",
        "com.unity.modules.unitywebrequest": "1.0.0"
      }
    },
    "com.unity.modules.unitywebrequestaudio": {
      "version": "1.0.0",
      "depth": 0,
      "source": "builtin",
      "dependencies": {
        "com.unity.modules.unitywebrequest": "1.0.0",
        "com.unity.modules.audio": "1.0.0"
      }
    },
    "com.unity.modules.unitywebrequesttexture": {
      "version": "1.0.0",
      "depth": 0,
      "source": "builtin",
      "dependencies": {
        "com.unity.modules.unitywebrequest": "1.0.0",
        "com.unity.modules.imageconversion": "1.0.0"
      }
    },
    "com.unity.modules.unitywebrequestwww": {
      "version": "1.0.0",
      "depth": 0,
      "source": "builtin",
      "dependencies": {
        "com.unity.modules.unitywebrequest": "1.0.0",
        "com.unity.modules.unitywebrequestassetbundle": "1.0.0",
        "com.unity.modules.unitywebrequestaudio": "1.0.0",
        "com.unity.modules.audio": "1.0.0",
        "com.unity.modules.assetbundle": "1.0.0",
        "com.unity.modules.imageconversion": "1.0.0"
      }
    },
    "com.unity.modules.vehicles": {
      "version": "1.0.0",
      "depth": 0,
      "source": "builtin",
      "dependencies": {
        "com.unity.modules.physics": "1.0.0"
      }
    },
    "com.unity.modules.video": {
      "version": "1.0.0",
      "depth": 0,
      "source": "builtin",
      "dependencies": {
        "com.unity.modules.audio": "1.0.0",
        "com.unity.modules.ui": "1.0.0",
        "com.unity.modules.unitywebrequest": "1.0.0"
      }
    },
    "com.unity.modules.vr": {
      "version": "1.0.0",
      "depth": 1,
      "source": "builtin",
      "dependencies": {
        "com.unity.modules.jsonserialize": "1.0.0",
        "com.unity.modules.physics": "1.0.0",
        "com.unity.modules.xr": "1.0.0"
      }
    },
    "com.unity.modules.wind": {
      "version": "1.0.0",
      "depth": 0,
      "source": "builtin",
      "dependencies": {}
    },
    "com.unity.modules.xr": {
      "version": "1.0.0",
      "depth": 1,
      "source": "builtin",
      "dependencies": {
        "com.unity.modules.physics": "1.0.0",
        "com.unity.modules.jsonserialize": "1.0.0",
        "com.unity.modules.subsystems": "1.0.0"
      }
    }
  }
}<|MERGE_RESOLUTION|>--- conflicted
+++ resolved
@@ -6,21 +6,19 @@
       "source": "embedded",
       "dependencies": {}
     },
-<<<<<<< HEAD
     "com.ixxy.unitysymmetry": {
       "version": "https://github.com/IxxyXR/unity-symmetry.git?nocache=6#upm",
       "depth": 0,
       "source": "git",
       "dependencies": {},
       "hash": "fec33a44c78cccfbeed6f0e22e7c57c3ded34d6e"
-=======
+    },
     "com.meta.xr.sdk.utilities": {
       "version": "44.0.0-preview",
       "depth": 0,
       "source": "registry",
       "dependencies": {},
       "url": "https://npm.developer.oculus.com"
->>>>>>> cbf3b23f
     },
     "com.unity.2d.sprite": {
       "version": "1.0.0",
