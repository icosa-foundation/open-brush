{
  "dependencies": {
    "com.atteneder.gltfast": {
      "version": "5.0.0",
      "depth": 0,
      "source": "registry",
      "dependencies": {
        "com.unity.modules.jsonserialize": "1.0.0",
        "com.unity.modules.unitywebrequest": "1.0.0",
        "com.unity.mathematics": "1.2.6",
        "com.unity.burst": "1.6.6"
      },
      "url": "https://package.openupm.com"
    },
    "com.autodesk.fbx": {
      "version": "file:com.autodesk.fbx",
      "depth": 0,
      "source": "embedded",
      "dependencies": {}
    },
    "com.meta.xr.sdk.utilities": {
      "version": "https://github.com/icosa-mirror/com.meta.xr.sdk.utilities.git#open-brush",
      "depth": 0,
      "source": "git",
      "dependencies": {},
      "hash": "79e3da292d15308ab01b14e9487b8b1253dcba84"
    },
    "com.unity.2d.sprite": {
      "version": "1.0.0",
      "depth": 0,
      "source": "builtin",
      "dependencies": {}
    },
    "com.unity.2d.tilemap": {
      "version": "1.0.0",
      "depth": 0,
      "source": "builtin",
      "dependencies": {}
    },
<<<<<<< HEAD
    "com.unity.burst": {
      "version": "1.6.6",
      "depth": 1,
      "source": "registry",
      "dependencies": {
        "com.unity.mathematics": "1.2.1"
=======
    "com.unity.addressables": {
      "version": "1.20.5",
      "depth": 1,
      "source": "registry",
      "dependencies": {
        "com.unity.scriptablebuildpipeline": "1.20.2",
        "com.unity.modules.assetbundle": "1.0.0",
        "com.unity.modules.imageconversion": "1.0.0",
        "com.unity.modules.jsonserialize": "1.0.0",
        "com.unity.modules.unitywebrequest": "1.0.0",
        "com.unity.modules.unitywebrequestassetbundle": "1.0.0"
>>>>>>> a9d389df
      },
      "url": "https://packages.unity.com"
    },
    "com.unity.editorcoroutines": {
      "version": "1.0.0",
      "depth": 0,
      "source": "registry",
      "dependencies": {},
      "url": "https://packages.unity.com"
    },
    "com.unity.ext.nunit": {
      "version": "1.0.6",
      "depth": 1,
      "source": "registry",
      "dependencies": {},
      "url": "https://packages.unity.com"
    },
    "com.unity.formats.usd": {
      "version": "1.0.3-preview.2",
      "depth": 0,
      "source": "registry",
      "dependencies": {
        "com.unity.timeline": "1.0.0"
      },
      "url": "https://packages.unity.com"
    },
    "com.unity.ide.rider": {
      "version": "3.0.18",
      "depth": 0,
      "source": "registry",
      "dependencies": {
        "com.unity.ext.nunit": "1.0.6"
      },
      "url": "https://packages.unity.com"
    },
    "com.unity.ide.visualstudio": {
      "version": "2.0.17",
      "depth": 0,
      "source": "registry",
      "dependencies": {
        "com.unity.test-framework": "1.1.9"
      },
      "url": "https://packages.unity.com"
    },
    "com.unity.ide.vscode": {
      "version": "1.2.5",
      "depth": 0,
      "source": "registry",
      "dependencies": {},
      "url": "https://packages.unity.com"
    },
    "com.unity.inputsystem": {
      "version": "https://github.com/icosa-mirror/com.unity.inputsystem.git#open-brush",
      "depth": 0,
      "source": "git",
      "dependencies": {
        "com.unity.modules.uielements": "1.0.0"
      },
      "hash": "c86eabf9a713f1aa7f9020d2b2c09d32d568ad95"
    },
<<<<<<< HEAD
    "com.unity.mathematics": {
      "version": "1.2.6",
      "depth": 1,
      "source": "registry",
      "dependencies": {},
=======
    "com.unity.localization": {
      "version": "1.4.2",
      "depth": 0,
      "source": "registry",
      "dependencies": {
        "com.unity.addressables": "1.20.5",
        "com.unity.nuget.newtonsoft-json": "3.0.2"
      },
>>>>>>> a9d389df
      "url": "https://packages.unity.com"
    },
    "com.unity.mobile.android-logcat": {
      "version": "1.3.2",
      "depth": 0,
      "source": "registry",
      "dependencies": {},
      "url": "https://packages.unity.com"
    },
    "com.unity.nuget.newtonsoft-json": {
      "version": "3.0.2",
      "depth": 1,
      "source": "registry",
      "dependencies": {},
      "url": "https://packages.unity.com"
    },
    "com.unity.performance.profile-analyzer": {
      "version": "1.1.1",
      "depth": 0,
      "source": "registry",
      "dependencies": {},
      "url": "https://packages.unity.com"
    },
    "com.unity.scriptablebuildpipeline": {
      "version": "1.20.2",
      "depth": 2,
      "source": "registry",
      "dependencies": {},
      "url": "https://packages.unity.com"
    },
    "com.unity.subsystemregistration": {
      "version": "1.1.0",
      "depth": 1,
      "source": "registry",
      "dependencies": {
        "com.unity.modules.subsystems": "1.0.0"
      },
      "url": "https://packages.unity.com"
    },
    "com.unity.test-framework": {
      "version": "1.1.33",
      "depth": 0,
      "source": "registry",
      "dependencies": {
        "com.unity.ext.nunit": "1.0.6",
        "com.unity.modules.imgui": "1.0.0",
        "com.unity.modules.jsonserialize": "1.0.0"
      },
      "url": "https://packages.unity.com"
    },
    "com.unity.textmeshpro": {
      "version": "3.0.6",
      "depth": 0,
      "source": "registry",
      "dependencies": {
        "com.unity.ugui": "1.0.0"
      },
      "url": "https://packages.unity.com"
    },
    "com.unity.timeline": {
      "version": "1.6.4",
      "depth": 0,
      "source": "registry",
      "dependencies": {
        "com.unity.modules.director": "1.0.0",
        "com.unity.modules.animation": "1.0.0",
        "com.unity.modules.audio": "1.0.0",
        "com.unity.modules.particlesystem": "1.0.0"
      },
      "url": "https://packages.unity.com"
    },
    "com.unity.ugui": {
      "version": "1.0.0",
      "depth": 0,
      "source": "builtin",
      "dependencies": {
        "com.unity.modules.ui": "1.0.0",
        "com.unity.modules.imgui": "1.0.0"
      }
    },
    "com.unity.xr.core-utils": {
      "version": "2.1.1",
      "depth": 0,
      "source": "registry",
      "dependencies": {
        "com.unity.modules.xr": "1.0.0"
      },
      "url": "https://packages.unity.com"
    },
    "com.unity.xr.legacyinputhelpers": {
      "version": "2.1.10",
      "depth": 1,
      "source": "registry",
      "dependencies": {
        "com.unity.modules.vr": "1.0.0",
        "com.unity.modules.xr": "1.0.0"
      },
      "url": "https://packages.unity.com"
    },
    "com.unity.xr.management": {
      "version": "4.2.1",
      "depth": 0,
      "source": "registry",
      "dependencies": {
        "com.unity.modules.subsystems": "1.0.0",
        "com.unity.modules.vr": "1.0.0",
        "com.unity.modules.xr": "1.0.0",
        "com.unity.xr.legacyinputhelpers": "2.1.7",
        "com.unity.subsystemregistration": "1.0.6"
      },
      "url": "https://packages.unity.com"
    },
    "com.unity.xr.oculus": {
      "version": "3.2.2",
      "depth": 0,
      "source": "registry",
      "dependencies": {
        "com.unity.xr.management": "4.2.0"
      },
      "url": "https://packages.unity.com"
    },
    "com.unity.xr.openxr": {
      "version": "1.6.0",
      "depth": 0,
      "source": "registry",
      "dependencies": {
        "com.unity.xr.management": "4.0.1",
        "com.unity.xr.legacyinputhelpers": "2.1.2",
        "com.unity.inputsystem": "1.4.4"
      },
      "url": "https://packages.unity.com"
    },
    "org.nuget.google.apis": {
      "version": "1.57.0",
      "depth": 0,
      "source": "registry",
      "dependencies": {
        "org.nuget.google.apis.core": "1.57.0"
      },
      "url": "https://unitynuget-registry.azurewebsites.net"
    },
    "org.nuget.google.apis.auth": {
      "version": "1.57.0",
      "depth": 0,
      "source": "registry",
      "dependencies": {
        "org.nuget.google.apis.core": "1.57.0",
        "org.nuget.google.apis": "1.57.0"
      },
      "url": "https://unitynuget-registry.azurewebsites.net"
    },
    "org.nuget.google.apis.core": {
      "version": "https://github.com/icosa-mirror/org.nuget.google.apis.core.git#unity-newtonsoft",
      "depth": 0,
      "source": "git",
      "dependencies": {
        "com.unity.nuget.newtonsoft-json": "2.0.2"
      },
      "hash": "87f1383eaf64980de11fa5d7cbc0e1c09bf4904d"
    },
    "org.nuget.sharpziplib": {
      "version": "1.3.1",
      "depth": 0,
      "source": "registry",
      "dependencies": {},
      "url": "https://unitynuget-registry.azurewebsites.net"
    },
    "com.unity.modules.ai": {
      "version": "1.0.0",
      "depth": 0,
      "source": "builtin",
      "dependencies": {}
    },
    "com.unity.modules.androidjni": {
      "version": "1.0.0",
      "depth": 0,
      "source": "builtin",
      "dependencies": {}
    },
    "com.unity.modules.animation": {
      "version": "1.0.0",
      "depth": 0,
      "source": "builtin",
      "dependencies": {}
    },
    "com.unity.modules.assetbundle": {
      "version": "1.0.0",
      "depth": 0,
      "source": "builtin",
      "dependencies": {}
    },
    "com.unity.modules.audio": {
      "version": "1.0.0",
      "depth": 0,
      "source": "builtin",
      "dependencies": {}
    },
    "com.unity.modules.cloth": {
      "version": "1.0.0",
      "depth": 0,
      "source": "builtin",
      "dependencies": {
        "com.unity.modules.physics": "1.0.0"
      }
    },
    "com.unity.modules.director": {
      "version": "1.0.0",
      "depth": 0,
      "source": "builtin",
      "dependencies": {
        "com.unity.modules.audio": "1.0.0",
        "com.unity.modules.animation": "1.0.0"
      }
    },
    "com.unity.modules.imageconversion": {
      "version": "1.0.0",
      "depth": 0,
      "source": "builtin",
      "dependencies": {}
    },
    "com.unity.modules.imgui": {
      "version": "1.0.0",
      "depth": 0,
      "source": "builtin",
      "dependencies": {}
    },
    "com.unity.modules.jsonserialize": {
      "version": "1.0.0",
      "depth": 0,
      "source": "builtin",
      "dependencies": {}
    },
    "com.unity.modules.particlesystem": {
      "version": "1.0.0",
      "depth": 0,
      "source": "builtin",
      "dependencies": {}
    },
    "com.unity.modules.physics": {
      "version": "1.0.0",
      "depth": 0,
      "source": "builtin",
      "dependencies": {}
    },
    "com.unity.modules.physics2d": {
      "version": "1.0.0",
      "depth": 0,
      "source": "builtin",
      "dependencies": {}
    },
    "com.unity.modules.screencapture": {
      "version": "1.0.0",
      "depth": 0,
      "source": "builtin",
      "dependencies": {
        "com.unity.modules.imageconversion": "1.0.0"
      }
    },
    "com.unity.modules.subsystems": {
      "version": "1.0.0",
      "depth": 1,
      "source": "builtin",
      "dependencies": {
        "com.unity.modules.jsonserialize": "1.0.0"
      }
    },
    "com.unity.modules.terrain": {
      "version": "1.0.0",
      "depth": 0,
      "source": "builtin",
      "dependencies": {}
    },
    "com.unity.modules.terrainphysics": {
      "version": "1.0.0",
      "depth": 0,
      "source": "builtin",
      "dependencies": {
        "com.unity.modules.physics": "1.0.0",
        "com.unity.modules.terrain": "1.0.0"
      }
    },
    "com.unity.modules.tilemap": {
      "version": "1.0.0",
      "depth": 0,
      "source": "builtin",
      "dependencies": {
        "com.unity.modules.physics2d": "1.0.0"
      }
    },
    "com.unity.modules.ui": {
      "version": "1.0.0",
      "depth": 0,
      "source": "builtin",
      "dependencies": {}
    },
    "com.unity.modules.uielements": {
      "version": "1.0.0",
      "depth": 0,
      "source": "builtin",
      "dependencies": {
        "com.unity.modules.ui": "1.0.0",
        "com.unity.modules.imgui": "1.0.0",
        "com.unity.modules.jsonserialize": "1.0.0",
        "com.unity.modules.uielementsnative": "1.0.0"
      }
    },
    "com.unity.modules.uielementsnative": {
      "version": "1.0.0",
      "depth": 1,
      "source": "builtin",
      "dependencies": {
        "com.unity.modules.ui": "1.0.0",
        "com.unity.modules.imgui": "1.0.0",
        "com.unity.modules.jsonserialize": "1.0.0"
      }
    },
    "com.unity.modules.umbra": {
      "version": "1.0.0",
      "depth": 0,
      "source": "builtin",
      "dependencies": {}
    },
    "com.unity.modules.unityanalytics": {
      "version": "1.0.0",
      "depth": 0,
      "source": "builtin",
      "dependencies": {
        "com.unity.modules.unitywebrequest": "1.0.0",
        "com.unity.modules.jsonserialize": "1.0.0"
      }
    },
    "com.unity.modules.unitywebrequest": {
      "version": "1.0.0",
      "depth": 0,
      "source": "builtin",
      "dependencies": {}
    },
    "com.unity.modules.unitywebrequestassetbundle": {
      "version": "1.0.0",
      "depth": 0,
      "source": "builtin",
      "dependencies": {
        "com.unity.modules.assetbundle": "1.0.0",
        "com.unity.modules.unitywebrequest": "1.0.0"
      }
    },
    "com.unity.modules.unitywebrequestaudio": {
      "version": "1.0.0",
      "depth": 0,
      "source": "builtin",
      "dependencies": {
        "com.unity.modules.unitywebrequest": "1.0.0",
        "com.unity.modules.audio": "1.0.0"
      }
    },
    "com.unity.modules.unitywebrequesttexture": {
      "version": "1.0.0",
      "depth": 0,
      "source": "builtin",
      "dependencies": {
        "com.unity.modules.unitywebrequest": "1.0.0",
        "com.unity.modules.imageconversion": "1.0.0"
      }
    },
    "com.unity.modules.unitywebrequestwww": {
      "version": "1.0.0",
      "depth": 0,
      "source": "builtin",
      "dependencies": {
        "com.unity.modules.unitywebrequest": "1.0.0",
        "com.unity.modules.unitywebrequestassetbundle": "1.0.0",
        "com.unity.modules.unitywebrequestaudio": "1.0.0",
        "com.unity.modules.audio": "1.0.0",
        "com.unity.modules.assetbundle": "1.0.0",
        "com.unity.modules.imageconversion": "1.0.0"
      }
    },
    "com.unity.modules.vehicles": {
      "version": "1.0.0",
      "depth": 0,
      "source": "builtin",
      "dependencies": {
        "com.unity.modules.physics": "1.0.0"
      }
    },
    "com.unity.modules.video": {
      "version": "1.0.0",
      "depth": 0,
      "source": "builtin",
      "dependencies": {
        "com.unity.modules.audio": "1.0.0",
        "com.unity.modules.ui": "1.0.0",
        "com.unity.modules.unitywebrequest": "1.0.0"
      }
    },
    "com.unity.modules.vr": {
      "version": "1.0.0",
      "depth": 1,
      "source": "builtin",
      "dependencies": {
        "com.unity.modules.jsonserialize": "1.0.0",
        "com.unity.modules.physics": "1.0.0",
        "com.unity.modules.xr": "1.0.0"
      }
    },
    "com.unity.modules.wind": {
      "version": "1.0.0",
      "depth": 0,
      "source": "builtin",
      "dependencies": {}
    },
    "com.unity.modules.xr": {
      "version": "1.0.0",
      "depth": 1,
      "source": "builtin",
      "dependencies": {
        "com.unity.modules.physics": "1.0.0",
        "com.unity.modules.jsonserialize": "1.0.0",
        "com.unity.modules.subsystems": "1.0.0"
      }
    }
  }
}<|MERGE_RESOLUTION|>--- conflicted
+++ resolved
@@ -37,14 +37,6 @@
       "source": "builtin",
       "dependencies": {}
     },
-<<<<<<< HEAD
-    "com.unity.burst": {
-      "version": "1.6.6",
-      "depth": 1,
-      "source": "registry",
-      "dependencies": {
-        "com.unity.mathematics": "1.2.1"
-=======
     "com.unity.addressables": {
       "version": "1.20.5",
       "depth": 1,
@@ -56,7 +48,15 @@
         "com.unity.modules.jsonserialize": "1.0.0",
         "com.unity.modules.unitywebrequest": "1.0.0",
         "com.unity.modules.unitywebrequestassetbundle": "1.0.0"
->>>>>>> a9d389df
+      },
+      "url": "https://packages.unity.com"
+    },
+    "com.unity.burst": {
+      "version": "1.6.6",
+      "depth": 1,
+      "source": "registry",
+      "dependencies": {
+        "com.unity.mathematics": "1.2.1"
       },
       "url": "https://packages.unity.com"
     },
@@ -117,22 +117,21 @@
       },
       "hash": "c86eabf9a713f1aa7f9020d2b2c09d32d568ad95"
     },
-<<<<<<< HEAD
+    "com.unity.localization": {
+      "version": "1.4.2",
+      "depth": 0,
+      "source": "registry",
+      "dependencies": {
+        "com.unity.addressables": "1.20.5",
+        "com.unity.nuget.newtonsoft-json": "3.0.2"
+      },
+      "url": "https://packages.unity.com"
+    },
     "com.unity.mathematics": {
       "version": "1.2.6",
       "depth": 1,
       "source": "registry",
       "dependencies": {},
-=======
-    "com.unity.localization": {
-      "version": "1.4.2",
-      "depth": 0,
-      "source": "registry",
-      "dependencies": {
-        "com.unity.addressables": "1.20.5",
-        "com.unity.nuget.newtonsoft-json": "3.0.2"
-      },
->>>>>>> a9d389df
       "url": "https://packages.unity.com"
     },
     "com.unity.mobile.android-logcat": {
