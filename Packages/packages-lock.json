{
  "dependencies": {
    "com.autodesk.fbx": {
      "version": "file:com.autodesk.fbx",
      "depth": 0,
      "source": "embedded",
      "dependencies": {}
    },
    "com.ixxy.polyhydra.core": {
      "version": "https://github.com/IxxyXR/polyhydra-core.git?nocache=12#upm",
      "depth": 0,
      "source": "git",
      "dependencies": {
        "com.nition.unity-octree": "0.0.1-preview"
      },
      "hash": "2be411bf327a2e45ea1ecdeab1c63d1cedfc849e"
    },
    "com.ixxy.unitysymmetry": {
      "version": "https://github.com/IxxyXR/unity-symmetry.git?nocache=6#upm",
      "depth": 0,
      "source": "git",
      "dependencies": {},
      "hash": "fec33a44c78cccfbeed6f0e22e7c57c3ded34d6e"
    },
    "com.meta.xr.sdk.utilities": {
      "version": "https://github.com/icosa-mirror/com.meta.xr.sdk.utilities.git#open-brush",
      "depth": 0,
      "source": "git",
      "dependencies": {},
      "hash": "79e3da292d15308ab01b14e9487b8b1253dcba84"
    },
    "com.nition.unity-octree": {
      "version": "0.0.1-preview",
      "depth": 1,
      "source": "registry",
      "dependencies": {},
      "url": "https://package.openupm.com"
    },
    "com.unity.2d.sprite": {
      "version": "1.0.0",
      "depth": 0,
      "source": "builtin",
      "dependencies": {}
    },
    "com.unity.2d.tilemap": {
      "version": "1.0.0",
      "depth": 0,
      "source": "builtin",
      "dependencies": {}
    },
    "com.unity.editorcoroutines": {
      "version": "1.0.0",
      "depth": 0,
      "source": "registry",
      "dependencies": {},
      "url": "https://packages.unity.com"
    },
    "com.unity.ext.nunit": {
      "version": "1.0.6",
      "depth": 1,
      "source": "registry",
      "dependencies": {},
      "url": "https://packages.unity.com"
    },
    "com.unity.formats.usd": {
      "version": "1.0.3-preview.2",
      "depth": 0,
      "source": "registry",
      "dependencies": {
        "com.unity.timeline": "1.0.0"
      },
      "url": "https://packages.unity.com"
    },
    "com.unity.ide.rider": {
<<<<<<< HEAD
      "version": "3.0.17",
=======
      "version": "3.0.18",
>>>>>>> 3edaff32
      "depth": 0,
      "source": "registry",
      "dependencies": {
        "com.unity.ext.nunit": "1.0.6"
      },
      "url": "https://packages.unity.com"
    },
    "com.unity.ide.visualstudio": {
      "version": "2.0.17",
      "depth": 0,
      "source": "registry",
      "dependencies": {
        "com.unity.test-framework": "1.1.9"
      },
      "url": "https://packages.unity.com"
    },
    "com.unity.ide.vscode": {
      "version": "1.2.5",
      "depth": 0,
      "source": "registry",
      "dependencies": {},
      "url": "https://packages.unity.com"
    },
    "com.unity.inputsystem": {
      "version": "https://github.com/icosa-mirror/com.unity.inputsystem.git#open-brush",
      "depth": 0,
      "source": "git",
      "dependencies": {
        "com.unity.modules.uielements": "1.0.0"
      },
      "hash": "c86eabf9a713f1aa7f9020d2b2c09d32d568ad95"
    },
    "com.unity.mobile.android-logcat": {
      "version": "1.3.2",
      "depth": 0,
      "source": "registry",
      "dependencies": {},
      "url": "https://packages.unity.com"
    },
    "com.unity.nuget.newtonsoft-json": {
      "version": "3.0.2",
      "depth": 1,
      "source": "registry",
      "dependencies": {},
      "url": "https://packages.unity.com"
    },
    "com.unity.performance.profile-analyzer": {
      "version": "1.1.1",
      "depth": 0,
      "source": "registry",
      "dependencies": {},
      "url": "https://packages.unity.com"
    },
    "com.unity.subsystemregistration": {
      "version": "1.1.0",
      "depth": 1,
      "source": "registry",
      "dependencies": {
        "com.unity.modules.subsystems": "1.0.0"
      },
      "url": "https://packages.unity.com"
    },
    "com.unity.test-framework": {
      "version": "1.1.33",
      "depth": 0,
      "source": "registry",
      "dependencies": {
        "com.unity.ext.nunit": "1.0.6",
        "com.unity.modules.imgui": "1.0.0",
        "com.unity.modules.jsonserialize": "1.0.0"
      },
      "url": "https://packages.unity.com"
    },
    "com.unity.textmeshpro": {
      "version": "3.0.6",
      "depth": 0,
      "source": "registry",
      "dependencies": {
        "com.unity.ugui": "1.0.0"
      },
      "url": "https://packages.unity.com"
    },
    "com.unity.timeline": {
      "version": "1.6.4",
      "depth": 0,
      "source": "registry",
      "dependencies": {
        "com.unity.modules.director": "1.0.0",
        "com.unity.modules.animation": "1.0.0",
        "com.unity.modules.audio": "1.0.0",
        "com.unity.modules.particlesystem": "1.0.0"
      },
      "url": "https://packages.unity.com"
    },
    "com.unity.ugui": {
      "version": "1.0.0",
      "depth": 0,
      "source": "builtin",
      "dependencies": {
        "com.unity.modules.ui": "1.0.0",
        "com.unity.modules.imgui": "1.0.0"
      }
    },
    "com.unity.xr.core-utils": {
      "version": "2.1.1",
      "depth": 0,
      "source": "registry",
      "dependencies": {
        "com.unity.modules.xr": "1.0.0"
      },
      "url": "https://packages.unity.com"
    },
    "com.unity.xr.legacyinputhelpers": {
      "version": "2.1.10",
      "depth": 1,
      "source": "registry",
      "dependencies": {
        "com.unity.modules.vr": "1.0.0",
        "com.unity.modules.xr": "1.0.0"
      },
      "url": "https://packages.unity.com"
    },
    "com.unity.xr.management": {
      "version": "4.2.1",
      "depth": 0,
      "source": "registry",
      "dependencies": {
        "com.unity.modules.subsystems": "1.0.0",
        "com.unity.modules.vr": "1.0.0",
        "com.unity.modules.xr": "1.0.0",
        "com.unity.xr.legacyinputhelpers": "2.1.7",
        "com.unity.subsystemregistration": "1.0.6"
      },
      "url": "https://packages.unity.com"
    },
    "com.unity.xr.oculus": {
      "version": "3.2.2",
      "depth": 0,
      "source": "registry",
      "dependencies": {
        "com.unity.xr.management": "4.2.0"
      },
      "url": "https://packages.unity.com"
    },
    "com.unity.xr.openxr": {
      "version": "1.6.0",
      "depth": 0,
      "source": "registry",
      "dependencies": {
        "com.unity.xr.management": "4.0.1",
        "com.unity.xr.legacyinputhelpers": "2.1.2",
        "com.unity.inputsystem": "1.4.4"
      },
      "url": "https://packages.unity.com"
    },
    "org.nuget.google.apis": {
      "version": "1.57.0",
      "depth": 0,
      "source": "registry",
      "dependencies": {
        "org.nuget.google.apis.core": "1.57.0"
      },
      "url": "https://unitynuget-registry.azurewebsites.net"
    },
    "org.nuget.google.apis.auth": {
      "version": "1.57.0",
      "depth": 0,
      "source": "registry",
      "dependencies": {
        "org.nuget.google.apis.core": "1.57.0",
        "org.nuget.google.apis": "1.57.0"
      },
      "url": "https://unitynuget-registry.azurewebsites.net"
    },
    "org.nuget.google.apis.core": {
      "version": "https://github.com/icosa-mirror/org.nuget.google.apis.core.git#unity-newtonsoft",
      "depth": 0,
      "source": "git",
      "dependencies": {
        "com.unity.nuget.newtonsoft-json": "2.0.2"
      },
      "hash": "87f1383eaf64980de11fa5d7cbc0e1c09bf4904d"
    },
    "org.nuget.sharpziplib": {
      "version": "1.3.1",
      "depth": 0,
      "source": "registry",
      "dependencies": {},
      "url": "https://unitynuget-registry.azurewebsites.net"
    },
    "com.unity.modules.ai": {
      "version": "1.0.0",
      "depth": 0,
      "source": "builtin",
      "dependencies": {}
    },
    "com.unity.modules.androidjni": {
      "version": "1.0.0",
      "depth": 0,
      "source": "builtin",
      "dependencies": {}
    },
    "com.unity.modules.animation": {
      "version": "1.0.0",
      "depth": 0,
      "source": "builtin",
      "dependencies": {}
    },
    "com.unity.modules.assetbundle": {
      "version": "1.0.0",
      "depth": 0,
      "source": "builtin",
      "dependencies": {}
    },
    "com.unity.modules.audio": {
      "version": "1.0.0",
      "depth": 0,
      "source": "builtin",
      "dependencies": {}
    },
    "com.unity.modules.cloth": {
      "version": "1.0.0",
      "depth": 0,
      "source": "builtin",
      "dependencies": {
        "com.unity.modules.physics": "1.0.0"
      }
    },
    "com.unity.modules.director": {
      "version": "1.0.0",
      "depth": 0,
      "source": "builtin",
      "dependencies": {
        "com.unity.modules.audio": "1.0.0",
        "com.unity.modules.animation": "1.0.0"
      }
    },
    "com.unity.modules.imageconversion": {
      "version": "1.0.0",
      "depth": 0,
      "source": "builtin",
      "dependencies": {}
    },
    "com.unity.modules.imgui": {
      "version": "1.0.0",
      "depth": 0,
      "source": "builtin",
      "dependencies": {}
    },
    "com.unity.modules.jsonserialize": {
      "version": "1.0.0",
      "depth": 0,
      "source": "builtin",
      "dependencies": {}
    },
    "com.unity.modules.particlesystem": {
      "version": "1.0.0",
      "depth": 0,
      "source": "builtin",
      "dependencies": {}
    },
    "com.unity.modules.physics": {
      "version": "1.0.0",
      "depth": 0,
      "source": "builtin",
      "dependencies": {}
    },
    "com.unity.modules.physics2d": {
      "version": "1.0.0",
      "depth": 0,
      "source": "builtin",
      "dependencies": {}
    },
    "com.unity.modules.screencapture": {
      "version": "1.0.0",
      "depth": 0,
      "source": "builtin",
      "dependencies": {
        "com.unity.modules.imageconversion": "1.0.0"
      }
    },
    "com.unity.modules.subsystems": {
      "version": "1.0.0",
      "depth": 1,
      "source": "builtin",
      "dependencies": {
        "com.unity.modules.jsonserialize": "1.0.0"
      }
    },
    "com.unity.modules.terrain": {
      "version": "1.0.0",
      "depth": 0,
      "source": "builtin",
      "dependencies": {}
    },
    "com.unity.modules.terrainphysics": {
      "version": "1.0.0",
      "depth": 0,
      "source": "builtin",
      "dependencies": {
        "com.unity.modules.physics": "1.0.0",
        "com.unity.modules.terrain": "1.0.0"
      }
    },
    "com.unity.modules.tilemap": {
      "version": "1.0.0",
      "depth": 0,
      "source": "builtin",
      "dependencies": {
        "com.unity.modules.physics2d": "1.0.0"
      }
    },
    "com.unity.modules.ui": {
      "version": "1.0.0",
      "depth": 0,
      "source": "builtin",
      "dependencies": {}
    },
    "com.unity.modules.uielements": {
      "version": "1.0.0",
      "depth": 0,
      "source": "builtin",
      "dependencies": {
        "com.unity.modules.ui": "1.0.0",
        "com.unity.modules.imgui": "1.0.0",
        "com.unity.modules.jsonserialize": "1.0.0",
        "com.unity.modules.uielementsnative": "1.0.0"
      }
    },
    "com.unity.modules.uielementsnative": {
      "version": "1.0.0",
      "depth": 1,
      "source": "builtin",
      "dependencies": {
        "com.unity.modules.ui": "1.0.0",
        "com.unity.modules.imgui": "1.0.0",
        "com.unity.modules.jsonserialize": "1.0.0"
      }
    },
    "com.unity.modules.umbra": {
      "version": "1.0.0",
      "depth": 0,
      "source": "builtin",
      "dependencies": {}
    },
    "com.unity.modules.unityanalytics": {
      "version": "1.0.0",
      "depth": 0,
      "source": "builtin",
      "dependencies": {
        "com.unity.modules.unitywebrequest": "1.0.0",
        "com.unity.modules.jsonserialize": "1.0.0"
      }
    },
    "com.unity.modules.unitywebrequest": {
      "version": "1.0.0",
      "depth": 0,
      "source": "builtin",
      "dependencies": {}
    },
    "com.unity.modules.unitywebrequestassetbundle": {
      "version": "1.0.0",
      "depth": 0,
      "source": "builtin",
      "dependencies": {
        "com.unity.modules.assetbundle": "1.0.0",
        "com.unity.modules.unitywebrequest": "1.0.0"
      }
    },
    "com.unity.modules.unitywebrequestaudio": {
      "version": "1.0.0",
      "depth": 0,
      "source": "builtin",
      "dependencies": {
        "com.unity.modules.unitywebrequest": "1.0.0",
        "com.unity.modules.audio": "1.0.0"
      }
    },
    "com.unity.modules.unitywebrequesttexture": {
      "version": "1.0.0",
      "depth": 0,
      "source": "builtin",
      "dependencies": {
        "com.unity.modules.unitywebrequest": "1.0.0",
        "com.unity.modules.imageconversion": "1.0.0"
      }
    },
    "com.unity.modules.unitywebrequestwww": {
      "version": "1.0.0",
      "depth": 0,
      "source": "builtin",
      "dependencies": {
        "com.unity.modules.unitywebrequest": "1.0.0",
        "com.unity.modules.unitywebrequestassetbundle": "1.0.0",
        "com.unity.modules.unitywebrequestaudio": "1.0.0",
        "com.unity.modules.audio": "1.0.0",
        "com.unity.modules.assetbundle": "1.0.0",
        "com.unity.modules.imageconversion": "1.0.0"
      }
    },
    "com.unity.modules.vehicles": {
      "version": "1.0.0",
      "depth": 0,
      "source": "builtin",
      "dependencies": {
        "com.unity.modules.physics": "1.0.0"
      }
    },
    "com.unity.modules.video": {
      "version": "1.0.0",
      "depth": 0,
      "source": "builtin",
      "dependencies": {
        "com.unity.modules.audio": "1.0.0",
        "com.unity.modules.ui": "1.0.0",
        "com.unity.modules.unitywebrequest": "1.0.0"
      }
    },
    "com.unity.modules.vr": {
      "version": "1.0.0",
      "depth": 1,
      "source": "builtin",
      "dependencies": {
        "com.unity.modules.jsonserialize": "1.0.0",
        "com.unity.modules.physics": "1.0.0",
        "com.unity.modules.xr": "1.0.0"
      }
    },
    "com.unity.modules.wind": {
      "version": "1.0.0",
      "depth": 0,
      "source": "builtin",
      "dependencies": {}
    },
    "com.unity.modules.xr": {
      "version": "1.0.0",
      "depth": 1,
      "source": "builtin",
      "dependencies": {
        "com.unity.modules.physics": "1.0.0",
        "com.unity.modules.jsonserialize": "1.0.0",
        "com.unity.modules.subsystems": "1.0.0"
      }
    }
  }
}<|MERGE_RESOLUTION|>--- conflicted
+++ resolved
@@ -72,11 +72,7 @@
       "url": "https://packages.unity.com"
     },
     "com.unity.ide.rider": {
-<<<<<<< HEAD
-      "version": "3.0.17",
-=======
       "version": "3.0.18",
->>>>>>> 3edaff32
       "depth": 0,
       "source": "registry",
       "dependencies": {
