{
  "dependencies": {
    "com.autodesk.fbx": {
      "version": "file:com.autodesk.fbx",
      "depth": 0,
      "source": "embedded",
      "dependencies": {}
    },
<<<<<<< HEAD
    "com.ixxy.polyhydra.core": {
      "version": "https://github.com/IxxyXR/polyhydra-core.git?nocache=12#upm",
      "depth": 0,
      "source": "git",
      "dependencies": {
        "com.nition.unity-octree": "0.0.1-preview"
      },
      "hash": "2be411bf327a2e45ea1ecdeab1c63d1cedfc849e"
    },
=======
>>>>>>> 5f2be4d5
    "com.ixxy.unitysymmetry": {
      "version": "https://github.com/IxxyXR/unity-symmetry.git?nocache=6#upm",
      "depth": 0,
      "source": "git",
      "dependencies": {},
      "hash": "fec33a44c78cccfbeed6f0e22e7c57c3ded34d6e"
    },
    "com.meta.xr.sdk.utilities": {
      "version": "https://github.com/icosa-mirror/com.meta.xr.sdk.utilities.git#open-brush",
      "depth": 0,
      "source": "git",
      "dependencies": {},
      "hash": "ddade3ae0bb20c33cb547973673c7e16df55428a"
    },
    "com.nition.unity-octree": {
      "version": "0.0.1-preview",
      "depth": 1,
      "source": "registry",
      "dependencies": {},
      "url": "https://package.openupm.com"
    },
    "com.unity.2d.sprite": {
      "version": "1.0.0",
      "depth": 0,
      "source": "builtin",
      "dependencies": {}
    },
    "com.unity.2d.tilemap": {
      "version": "1.0.0",
      "depth": 0,
      "source": "builtin",
      "dependencies": {}
    },
    "com.unity.editorcoroutines": {
      "version": "1.0.0",
      "depth": 0,
      "source": "registry",
      "dependencies": {},
      "url": "https://packages.unity.com"
    },
    "com.unity.ext.nunit": {
      "version": "1.0.6",
      "depth": 1,
      "source": "registry",
      "dependencies": {},
      "url": "https://packages.unity.com"
    },
    "com.unity.formats.usd": {
      "version": "1.0.3-preview.2",
      "depth": 0,
      "source": "registry",
      "dependencies": {
        "com.unity.timeline": "1.0.0"
      },
      "url": "https://packages.unity.com"
    },
    "com.unity.ide.rider": {
      "version": "3.0.17",
      "depth": 0,
      "source": "registry",
      "dependencies": {
        "com.unity.ext.nunit": "1.0.6"
      },
      "url": "https://packages.unity.com"
    },
    "com.unity.ide.visualstudio": {
      "version": "2.0.16",
      "depth": 0,
      "source": "registry",
      "dependencies": {
        "com.unity.test-framework": "1.1.9"
      },
      "url": "https://packages.unity.com"
    },
    "com.unity.ide.vscode": {
      "version": "1.2.5",
      "depth": 0,
      "source": "registry",
      "dependencies": {},
      "url": "https://packages.unity.com"
    },
    "com.unity.inputsystem": {
      "version": "https://github.com/icosa-mirror/com.unity.inputsystem.git#open-brush",
      "depth": 0,
      "source": "git",
      "dependencies": {
        "com.unity.modules.uielements": "1.0.0"
      },
      "hash": "08a671087037dadbfd425572975ebd6137d8fa16"
    },
    "com.unity.mobile.android-logcat": {
      "version": "1.3.2",
      "depth": 0,
      "source": "registry",
      "dependencies": {},
      "url": "https://packages.unity.com"
    },
    "com.unity.nuget.newtonsoft-json": {
      "version": "3.0.2",
      "depth": 1,
      "source": "registry",
      "dependencies": {},
      "url": "https://packages.unity.com"
    },
    "com.unity.performance.profile-analyzer": {
      "version": "1.1.1",
      "depth": 0,
      "source": "registry",
      "dependencies": {},
      "url": "https://packages.unity.com"
    },
    "com.unity.subsystemregistration": {
      "version": "1.1.0",
      "depth": 1,
      "source": "registry",
      "dependencies": {
        "com.unity.modules.subsystems": "1.0.0"
      },
      "url": "https://packages.unity.com"
    },
    "com.unity.test-framework": {
      "version": "1.1.33",
      "depth": 0,
      "source": "registry",
      "dependencies": {
        "com.unity.ext.nunit": "1.0.6",
        "com.unity.modules.imgui": "1.0.0",
        "com.unity.modules.jsonserialize": "1.0.0"
      },
      "url": "https://packages.unity.com"
    },
    "com.unity.textmeshpro": {
      "version": "3.0.6",
      "depth": 0,
      "source": "registry",
      "dependencies": {
        "com.unity.ugui": "1.0.0"
      },
      "url": "https://packages.unity.com"
    },
    "com.unity.timeline": {
      "version": "1.6.4",
      "depth": 0,
      "source": "registry",
      "dependencies": {
        "com.unity.modules.director": "1.0.0",
        "com.unity.modules.animation": "1.0.0",
        "com.unity.modules.audio": "1.0.0",
        "com.unity.modules.particlesystem": "1.0.0"
      },
      "url": "https://packages.unity.com"
    },
    "com.unity.ugui": {
      "version": "1.0.0",
      "depth": 0,
      "source": "builtin",
      "dependencies": {
        "com.unity.modules.ui": "1.0.0",
        "com.unity.modules.imgui": "1.0.0"
      }
    },
    "com.unity.xr.core-utils": {
      "version": "2.1.0",
      "depth": 0,
      "source": "registry",
      "dependencies": {
        "com.unity.modules.xr": "1.0.0"
      },
      "url": "https://packages.unity.com"
    },
    "com.unity.xr.legacyinputhelpers": {
      "version": "2.1.10",
      "depth": 1,
      "source": "registry",
      "dependencies": {
        "com.unity.modules.vr": "1.0.0",
        "com.unity.modules.xr": "1.0.0"
      },
      "url": "https://packages.unity.com"
    },
    "com.unity.xr.management": {
      "version": "4.2.1",
      "depth": 0,
      "source": "registry",
      "dependencies": {
        "com.unity.modules.subsystems": "1.0.0",
        "com.unity.modules.vr": "1.0.0",
        "com.unity.modules.xr": "1.0.0",
        "com.unity.xr.legacyinputhelpers": "2.1.7",
        "com.unity.subsystemregistration": "1.0.6"
      },
      "url": "https://packages.unity.com"
    },
    "com.unity.xr.oculus": {
      "version": "3.2.1",
      "depth": 0,
      "source": "registry",
      "dependencies": {
        "com.unity.xr.management": "4.2.0"
      },
      "url": "https://packages.unity.com"
    },
    "com.unity.xr.openxr": {
      "version": "1.5.3",
      "depth": 0,
      "source": "registry",
      "dependencies": {
        "com.unity.xr.management": "4.0.1",
        "com.unity.xr.legacyinputhelpers": "2.1.2",
        "com.unity.inputsystem": "1.4.2"
      },
      "url": "https://packages.unity.com"
    },
    "org.nuget.google.apis": {
      "version": "1.57.0",
      "depth": 0,
      "source": "registry",
      "dependencies": {
        "org.nuget.google.apis.core": "1.57.0"
      },
      "url": "https://unitynuget-registry.azurewebsites.net"
    },
    "org.nuget.google.apis.auth": {
      "version": "1.57.0",
      "depth": 0,
      "source": "registry",
      "dependencies": {
        "org.nuget.google.apis.core": "1.57.0",
        "org.nuget.google.apis": "1.57.0"
      },
      "url": "https://unitynuget-registry.azurewebsites.net"
    },
    "org.nuget.google.apis.core": {
      "version": "https://github.com/icosa-mirror/org.nuget.google.apis.core.git#unity-newtonsoft",
      "depth": 0,
      "source": "git",
      "dependencies": {
        "com.unity.nuget.newtonsoft-json": "2.0.2"
      },
      "hash": "87f1383eaf64980de11fa5d7cbc0e1c09bf4904d"
    },
    "org.nuget.sharpziplib": {
      "version": "1.3.1",
      "depth": 0,
      "source": "registry",
      "dependencies": {},
      "url": "https://unitynuget-registry.azurewebsites.net"
    },
    "com.unity.modules.ai": {
      "version": "1.0.0",
      "depth": 0,
      "source": "builtin",
      "dependencies": {}
    },
    "com.unity.modules.androidjni": {
      "version": "1.0.0",
      "depth": 0,
      "source": "builtin",
      "dependencies": {}
    },
    "com.unity.modules.animation": {
      "version": "1.0.0",
      "depth": 0,
      "source": "builtin",
      "dependencies": {}
    },
    "com.unity.modules.assetbundle": {
      "version": "1.0.0",
      "depth": 0,
      "source": "builtin",
      "dependencies": {}
    },
    "com.unity.modules.audio": {
      "version": "1.0.0",
      "depth": 0,
      "source": "builtin",
      "dependencies": {}
    },
    "com.unity.modules.cloth": {
      "version": "1.0.0",
      "depth": 0,
      "source": "builtin",
      "dependencies": {
        "com.unity.modules.physics": "1.0.0"
      }
    },
    "com.unity.modules.director": {
      "version": "1.0.0",
      "depth": 0,
      "source": "builtin",
      "dependencies": {
        "com.unity.modules.audio": "1.0.0",
        "com.unity.modules.animation": "1.0.0"
      }
    },
    "com.unity.modules.imageconversion": {
      "version": "1.0.0",
      "depth": 0,
      "source": "builtin",
      "dependencies": {}
    },
    "com.unity.modules.imgui": {
      "version": "1.0.0",
      "depth": 0,
      "source": "builtin",
      "dependencies": {}
    },
    "com.unity.modules.jsonserialize": {
      "version": "1.0.0",
      "depth": 0,
      "source": "builtin",
      "dependencies": {}
    },
    "com.unity.modules.particlesystem": {
      "version": "1.0.0",
      "depth": 0,
      "source": "builtin",
      "dependencies": {}
    },
    "com.unity.modules.physics": {
      "version": "1.0.0",
      "depth": 0,
      "source": "builtin",
      "dependencies": {}
    },
    "com.unity.modules.physics2d": {
      "version": "1.0.0",
      "depth": 0,
      "source": "builtin",
      "dependencies": {}
    },
    "com.unity.modules.screencapture": {
      "version": "1.0.0",
      "depth": 0,
      "source": "builtin",
      "dependencies": {
        "com.unity.modules.imageconversion": "1.0.0"
      }
    },
    "com.unity.modules.subsystems": {
      "version": "1.0.0",
      "depth": 1,
      "source": "builtin",
      "dependencies": {
        "com.unity.modules.jsonserialize": "1.0.0"
      }
    },
    "com.unity.modules.terrain": {
      "version": "1.0.0",
      "depth": 0,
      "source": "builtin",
      "dependencies": {}
    },
    "com.unity.modules.terrainphysics": {
      "version": "1.0.0",
      "depth": 0,
      "source": "builtin",
      "dependencies": {
        "com.unity.modules.physics": "1.0.0",
        "com.unity.modules.terrain": "1.0.0"
      }
    },
    "com.unity.modules.tilemap": {
      "version": "1.0.0",
      "depth": 0,
      "source": "builtin",
      "dependencies": {
        "com.unity.modules.physics2d": "1.0.0"
      }
    },
    "com.unity.modules.ui": {
      "version": "1.0.0",
      "depth": 0,
      "source": "builtin",
      "dependencies": {}
    },
    "com.unity.modules.uielements": {
      "version": "1.0.0",
      "depth": 0,
      "source": "builtin",
      "dependencies": {
        "com.unity.modules.ui": "1.0.0",
        "com.unity.modules.imgui": "1.0.0",
        "com.unity.modules.jsonserialize": "1.0.0",
        "com.unity.modules.uielementsnative": "1.0.0"
      }
    },
    "com.unity.modules.uielementsnative": {
      "version": "1.0.0",
      "depth": 1,
      "source": "builtin",
      "dependencies": {
        "com.unity.modules.ui": "1.0.0",
        "com.unity.modules.imgui": "1.0.0",
        "com.unity.modules.jsonserialize": "1.0.0"
      }
    },
    "com.unity.modules.umbra": {
      "version": "1.0.0",
      "depth": 0,
      "source": "builtin",
      "dependencies": {}
    },
    "com.unity.modules.unityanalytics": {
      "version": "1.0.0",
      "depth": 0,
      "source": "builtin",
      "dependencies": {
        "com.unity.modules.unitywebrequest": "1.0.0",
        "com.unity.modules.jsonserialize": "1.0.0"
      }
    },
    "com.unity.modules.unitywebrequest": {
      "version": "1.0.0",
      "depth": 0,
      "source": "builtin",
      "dependencies": {}
    },
    "com.unity.modules.unitywebrequestassetbundle": {
      "version": "1.0.0",
      "depth": 0,
      "source": "builtin",
      "dependencies": {
        "com.unity.modules.assetbundle": "1.0.0",
        "com.unity.modules.unitywebrequest": "1.0.0"
      }
    },
    "com.unity.modules.unitywebrequestaudio": {
      "version": "1.0.0",
      "depth": 0,
      "source": "builtin",
      "dependencies": {
        "com.unity.modules.unitywebrequest": "1.0.0",
        "com.unity.modules.audio": "1.0.0"
      }
    },
    "com.unity.modules.unitywebrequesttexture": {
      "version": "1.0.0",
      "depth": 0,
      "source": "builtin",
      "dependencies": {
        "com.unity.modules.unitywebrequest": "1.0.0",
        "com.unity.modules.imageconversion": "1.0.0"
      }
    },
    "com.unity.modules.unitywebrequestwww": {
      "version": "1.0.0",
      "depth": 0,
      "source": "builtin",
      "dependencies": {
        "com.unity.modules.unitywebrequest": "1.0.0",
        "com.unity.modules.unitywebrequestassetbundle": "1.0.0",
        "com.unity.modules.unitywebrequestaudio": "1.0.0",
        "com.unity.modules.audio": "1.0.0",
        "com.unity.modules.assetbundle": "1.0.0",
        "com.unity.modules.imageconversion": "1.0.0"
      }
    },
    "com.unity.modules.vehicles": {
      "version": "1.0.0",
      "depth": 0,
      "source": "builtin",
      "dependencies": {
        "com.unity.modules.physics": "1.0.0"
      }
    },
    "com.unity.modules.video": {
      "version": "1.0.0",
      "depth": 0,
      "source": "builtin",
      "dependencies": {
        "com.unity.modules.audio": "1.0.0",
        "com.unity.modules.ui": "1.0.0",
        "com.unity.modules.unitywebrequest": "1.0.0"
      }
    },
    "com.unity.modules.vr": {
      "version": "1.0.0",
      "depth": 1,
      "source": "builtin",
      "dependencies": {
        "com.unity.modules.jsonserialize": "1.0.0",
        "com.unity.modules.physics": "1.0.0",
        "com.unity.modules.xr": "1.0.0"
      }
    },
    "com.unity.modules.wind": {
      "version": "1.0.0",
      "depth": 0,
      "source": "builtin",
      "dependencies": {}
    },
    "com.unity.modules.xr": {
      "version": "1.0.0",
      "depth": 1,
      "source": "builtin",
      "dependencies": {
        "com.unity.modules.physics": "1.0.0",
        "com.unity.modules.jsonserialize": "1.0.0",
        "com.unity.modules.subsystems": "1.0.0"
      }
    }
  }
}<|MERGE_RESOLUTION|>--- conflicted
+++ resolved
@@ -6,7 +6,6 @@
       "source": "embedded",
       "dependencies": {}
     },
-<<<<<<< HEAD
     "com.ixxy.polyhydra.core": {
       "version": "https://github.com/IxxyXR/polyhydra-core.git?nocache=12#upm",
       "depth": 0,
@@ -16,8 +15,6 @@
       },
       "hash": "2be411bf327a2e45ea1ecdeab1c63d1cedfc849e"
     },
-=======
->>>>>>> 5f2be4d5
     "com.ixxy.unitysymmetry": {
       "version": "https://github.com/IxxyXR/unity-symmetry.git?nocache=6#upm",
       "depth": 0,
