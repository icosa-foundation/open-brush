--- conflicted
+++ resolved
@@ -301,11 +301,7 @@
       "url": "https://packages.unity.com"
     },
     "moonsharp": {
-<<<<<<< HEAD
-      "version": "https://github.com/nothke/moonsharp-unity-upm.git",
-=======
       "version": "https://github.com/icosa-mirror/moonsharp-unity-upm.git",
->>>>>>> 4e618eda
       "depth": 0,
       "source": "git",
       "dependencies": {},
